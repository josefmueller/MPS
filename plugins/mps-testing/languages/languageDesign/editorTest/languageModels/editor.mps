<?xml version="1.0" encoding="UTF-8"?>
<model ref="r:12055fd0-2d7f-4ac3-93ec-28bb09579a63(jetbrains.mps.lang.editor.editorTest.editor)">
  <persistence version="9" />
  <languages>
    <use id="7866978e-a0f0-4cc7-81bc-4d213d9375e1" name="jetbrains.mps.lang.smodel" version="7" />
    <use id="18bc6592-03a6-4e29-a83a-7ff23bde13ba" name="jetbrains.mps.lang.editor" version="6" />
    <use id="f3061a53-9226-4cc5-a443-f952ceaf5816" name="jetbrains.mps.baseLanguage" version="4" />
    <use id="aee9cad2-acd4-4608-aef2-0004f6a1cdbd" name="jetbrains.mps.lang.actions" version="4" />
    <devkit ref="fbc25dd2-5da4-483a-8b19-70928e1b62d7(jetbrains.mps.devkit.general-purpose)" />
  </languages>
  <imports>
    <import index="68nn" ref="r:1a7fc406-f263-498c-a126-51036fe6a9da(jetbrains.mps.lang.editor.editorTest.structure)" />
    <import index="tpco" ref="r:00000000-0000-4000-0000-011c89590284(jetbrains.mps.lang.core.editor)" />
    <import index="tpee" ref="r:00000000-0000-4000-0000-011c895902ca(jetbrains.mps.baseLanguage.structure)" />
    <import index="tpck" ref="r:00000000-0000-4000-0000-011c89590288(jetbrains.mps.lang.core.structure)" implicit="true" />
    <import index="tpcu" ref="r:00000000-0000-4000-0000-011c89590282(jetbrains.mps.lang.core.behavior)" implicit="true" />
    <import index="c17a" ref="8865b7a8-5271-43d3-884c-6fd1d9cfdd34/java:org.jetbrains.mps.openapi.language(MPS.OpenAPI/)" implicit="true" />
    <import index="tpce" ref="r:00000000-0000-4000-0000-011c89590292(jetbrains.mps.lang.structure.structure)" implicit="true" />
    <import index="wyt6" ref="6354ebe7-c22a-4a0f-ac54-50b52ab9b065/java:java.lang(JDK/)" implicit="true" />
  </imports>
  <registry>
    <language id="18bc6592-03a6-4e29-a83a-7ff23bde13ba" name="jetbrains.mps.lang.editor">
      <concept id="1402906326895675325" name="jetbrains.mps.lang.editor.structure.CellActionMap_FunctionParm_selectedNode" flags="nn" index="0IXxy" />
      <concept id="2000375450116454183" name="jetbrains.mps.lang.editor.structure.ISubstituteMenu" flags="ng" index="22mbnS">
        <child id="414384289274416996" name="parts" index="3ft7WO" />
      </concept>
      <concept id="1071666914219" name="jetbrains.mps.lang.editor.structure.ConceptEditorDeclaration" flags="ig" index="24kQdi">
        <child id="1078153129734" name="inspectedCellModel" index="6VMZX" />
      </concept>
      <concept id="1176897764478" name="jetbrains.mps.lang.editor.structure.QueryFunction_NodeFactory" flags="in" index="4$FPG" />
      <concept id="1597643335227097138" name="jetbrains.mps.lang.editor.structure.QueryFunctionParameter_TransformationMenu_node" flags="ng" index="7Obwk" />
      <concept id="1140524381322" name="jetbrains.mps.lang.editor.structure.CellModel_ListWithRole" flags="ng" index="2czfm3">
        <property id="1140524450557" name="separatorText" index="2czwfO" />
        <property id="1140524450556" name="usesBraces" index="2czwfP" />
        <child id="1176897874615" name="nodeFactory" index="4_6I_" />
        <child id="1140524464360" name="cellLayout" index="2czzBx" />
        <child id="1140524464359" name="emptyCellModel" index="2czzBI" />
      </concept>
      <concept id="4510086454726375946" name="jetbrains.mps.lang.editor.structure.PropertyExpressionCellSelector" flags="ng" index="eON6Q">
        <child id="4510086454769912032" name="propertyDeclaration" index="ciSds" />
      </concept>
      <concept id="1106270549637" name="jetbrains.mps.lang.editor.structure.CellLayout_Horizontal" flags="nn" index="2iRfu4" />
      <concept id="1106270571710" name="jetbrains.mps.lang.editor.structure.CellLayout_Vertical" flags="nn" index="2iRkQZ" />
      <concept id="6089045305654894366" name="jetbrains.mps.lang.editor.structure.SubstituteMenuReference_Default" flags="ng" index="2kknPJ" />
      <concept id="1237303669825" name="jetbrains.mps.lang.editor.structure.CellLayout_Indent" flags="nn" index="l2Vlx" />
      <concept id="1237307900041" name="jetbrains.mps.lang.editor.structure.IndentLayoutIndentStyleClassItem" flags="ln" index="lj46D" />
      <concept id="1237308012275" name="jetbrains.mps.lang.editor.structure.IndentLayoutNewLineStyleClassItem" flags="ln" index="ljvvj" />
      <concept id="1237375020029" name="jetbrains.mps.lang.editor.structure.IndentLayoutNewLineChildrenStyleClassItem" flags="ln" index="pj6Ft" />
      <concept id="1142886221719" name="jetbrains.mps.lang.editor.structure.QueryFunction_NodeCondition" flags="in" index="pkWqt" />
      <concept id="1142886811589" name="jetbrains.mps.lang.editor.structure.ConceptFunctionParameter_node" flags="nn" index="pncrf" />
      <concept id="1237385578942" name="jetbrains.mps.lang.editor.structure.IndentLayoutOnNewLineStyleClassItem" flags="ln" index="pVoyu" />
      <concept id="1177327570013" name="jetbrains.mps.lang.editor.structure.QueryFunction_SubstituteMenu_Substitute" flags="in" index="ucgPf" />
      <concept id="1134379236839" name="jetbrains.mps.lang.editor.structure.CellModel_AttributedPropertyCell" flags="ng" index="uhnNJ" />
      <concept id="8478191136883534237" name="jetbrains.mps.lang.editor.structure.IExtensibleSubstituteMenuPart" flags="ng" index="upBLQ">
        <child id="8478191136883534238" name="features" index="upBLP" />
      </concept>
      <concept id="1177335944525" name="jetbrains.mps.lang.editor.structure.QueryFunction_SubstituteMenu_SubstituteString" flags="in" index="uGdhv" />
      <concept id="1136564507907" name="jetbrains.mps.lang.editor.structure.CellModel_AttributedLinkCell" flags="ng" index="2wxxgb" />
      <concept id="1080736578640" name="jetbrains.mps.lang.editor.structure.BaseEditorComponent" flags="ig" index="2wURMF">
        <child id="1080736633877" name="cellModel" index="2wV5jI" />
      </concept>
      <concept id="8371900013785948369" name="jetbrains.mps.lang.editor.structure.QueryFunction_SubstituteMenu_Parameter" flags="ig" index="2$S_p_" />
      <concept id="3547227755871693971" name="jetbrains.mps.lang.editor.structure.PredefinedSelector" flags="ng" index="2B6iha">
        <property id="2162403111523065396" name="cellId" index="1lyBwo" />
      </concept>
      <concept id="3473224453637651916" name="jetbrains.mps.lang.editor.structure.TransformationLocation_SideTransform_PlaceInCellHolder" flags="ng" index="CtIbL">
        <property id="3473224453637651917" name="placeInCell" index="CtIbK" />
      </concept>
      <concept id="1239814640496" name="jetbrains.mps.lang.editor.structure.CellLayout_VerticalGrid" flags="nn" index="2EHx9g" />
      <concept id="308059530142752797" name="jetbrains.mps.lang.editor.structure.SubstituteMenuPart_Parameterized" flags="ng" index="2F$Pav">
        <child id="8371900013785948359" name="part" index="2$S_pN" />
        <child id="8371900013785948365" name="parameterQuery" index="2$S_pT" />
      </concept>
      <concept id="1638911550608571617" name="jetbrains.mps.lang.editor.structure.TransformationMenu_Default" flags="ng" index="IW6AY" />
      <concept id="1638911550608610798" name="jetbrains.mps.lang.editor.structure.QueryFunction_TransformationMenu_Execute" flags="ig" index="IWg2L" />
      <concept id="1638911550608610278" name="jetbrains.mps.lang.editor.structure.TransformationMenuPart_Action" flags="ng" index="IWgqT">
        <child id="1638911550608610281" name="executeFunction" index="IWgqQ" />
        <child id="5692353713941573325" name="textFunction" index="1hCUd6" />
      </concept>
      <concept id="8449131619432941427" name="jetbrains.mps.lang.editor.structure.TransformationMenuPart_Super" flags="ng" index="L$LW2" />
      <concept id="1078939183254" name="jetbrains.mps.lang.editor.structure.CellModel_Component" flags="sg" stub="3162947552742194261" index="PMmxH">
        <reference id="1078939183255" name="editorComponent" index="PMmxG" />
      </concept>
      <concept id="1149850725784" name="jetbrains.mps.lang.editor.structure.CellModel_AttributedNodeCell" flags="ng" index="2SsqMj" />
      <concept id="1186402211651" name="jetbrains.mps.lang.editor.structure.StyleSheet" flags="ng" index="V5hpn">
        <child id="1186402402630" name="styleClass" index="V601i" />
      </concept>
      <concept id="1186403694788" name="jetbrains.mps.lang.editor.structure.ColorStyleClassItem" flags="ln" index="VaVBg">
        <property id="1186403713874" name="color" index="Vb096" />
      </concept>
      <concept id="1186403751766" name="jetbrains.mps.lang.editor.structure.FontStyleStyleClassItem" flags="ln" index="Vb9p2">
        <property id="1186403771423" name="style" index="Vbekb" />
      </concept>
      <concept id="1186404549998" name="jetbrains.mps.lang.editor.structure.ForegroundColorStyleClassItem" flags="ln" index="VechU" />
      <concept id="615427434521884870" name="jetbrains.mps.lang.editor.structure.SubstituteMenuPart_Subconcepts" flags="ng" index="2VfDsV" />
      <concept id="1186414536763" name="jetbrains.mps.lang.editor.structure.BooleanStyleSheetItem" flags="ln" index="VOi$J">
        <property id="1186414551515" name="flag" index="VOm3f" />
        <child id="1223387335081" name="query" index="3n$kyP" />
      </concept>
      <concept id="1186414860679" name="jetbrains.mps.lang.editor.structure.EditableStyleClassItem" flags="ln" index="VPxyj" />
      <concept id="1186414928363" name="jetbrains.mps.lang.editor.structure.SelectableStyleSheetItem" flags="ln" index="VPM3Z" />
      <concept id="1184319644772" name="jetbrains.mps.lang.editor.structure.CellModel_NonEmptyProperty" flags="sg" stub="730538219796134178" index="2YWUlR" />
      <concept id="1630016958697718209" name="jetbrains.mps.lang.editor.structure.IMenuReference_Default" flags="ng" index="2Z_bC8">
        <reference id="1630016958698373342" name="concept" index="2ZyFGn" />
      </concept>
      <concept id="1630016958697344083" name="jetbrains.mps.lang.editor.structure.IMenu_Concept" flags="ng" index="2ZABuq">
        <reference id="6591946374543067572" name="conceptDeclaration" index="aqKnT" />
      </concept>
      <concept id="1630016958697286851" name="jetbrains.mps.lang.editor.structure.QueryFunctionParameter_parameterObject" flags="ng" index="2ZBlsa" />
      <concept id="1630016958697057551" name="jetbrains.mps.lang.editor.structure.IMenuPartParameterized" flags="ng" index="2ZBHr6">
        <child id="1630016958697057552" name="parameterType" index="2ZBHrp" />
      </concept>
      <concept id="1182191800432" name="jetbrains.mps.lang.editor.structure.QueryFunction_NodeListFilter" flags="in" index="107P5z" />
      <concept id="1214406454886" name="jetbrains.mps.lang.editor.structure.TextBackgroundColorStyleClassItem" flags="ln" index="30gYXW" />
      <concept id="1233758997495" name="jetbrains.mps.lang.editor.structure.PunctuationLeftStyleClassItem" flags="ln" index="11L4FC" />
      <concept id="1233759184865" name="jetbrains.mps.lang.editor.structure.PunctuationRightStyleClassItem" flags="ln" index="11LMrY" />
      <concept id="1182233249301" name="jetbrains.mps.lang.editor.structure.ConceptFunctionParameter_childNode" flags="nn" index="12_Ws6" />
      <concept id="3383245079137382180" name="jetbrains.mps.lang.editor.structure.StyleClass" flags="ig" index="14StLt" />
      <concept id="8998492695583125082" name="jetbrains.mps.lang.editor.structure.SubstituteFeature_MatchingText" flags="ng" index="16NfWO">
        <child id="8998492695583129244" name="query" index="16NeZM" />
      </concept>
      <concept id="1896914160037421068" name="jetbrains.mps.lang.editor.structure.TransformationMenuPart_WrapSubstituteMenu" flags="ng" index="3c8P5G">
        <child id="1896914160037421069" name="menuReference" index="3c8P5H" />
        <child id="1896914160037423677" name="handler" index="3c8PHt" />
      </concept>
      <concept id="1896914160037423680" name="jetbrains.mps.lang.editor.structure.QueryFunction_TransformationMenu_WrapperHandler" flags="ig" index="3c8PGw" />
      <concept id="1896914160037437306" name="jetbrains.mps.lang.editor.structure.QueryFunctionParameter_TransformationMenu_CreatedNode" flags="ng" index="3c8USq" />
      <concept id="2896773699153795590" name="jetbrains.mps.lang.editor.structure.TransformationLocation_SideTransform" flags="ng" index="3cWJ9i">
        <child id="3473224453637651919" name="placeInCell" index="CtIbM" />
      </concept>
      <concept id="7342352913006985483" name="jetbrains.mps.lang.editor.structure.SubstituteMenuPart_Action" flags="ng" index="3eGOop">
        <child id="8612453216082699922" name="substituteHandler" index="3aKz83" />
      </concept>
      <concept id="1139535219966" name="jetbrains.mps.lang.editor.structure.CellActionMapDeclaration" flags="ig" index="1h_SRR">
        <reference id="1139535219968" name="applicableConcept" index="1h_SK9" />
        <child id="1139535219969" name="item" index="1h_SK8" />
      </concept>
      <concept id="1139535280617" name="jetbrains.mps.lang.editor.structure.CellActionMapItem" flags="lg" index="1hA7zw">
        <property id="1139535298778" name="actionId" index="1hAc7j" />
        <child id="1139535280620" name="executeFunction" index="1hA7z_" />
      </concept>
      <concept id="1139535439104" name="jetbrains.mps.lang.editor.structure.CellActionMap_ExecuteFunction" flags="in" index="1hAIg9" />
      <concept id="5692353713941573329" name="jetbrains.mps.lang.editor.structure.QueryFunction_TransformationMenu_ActionLabelText" flags="ig" index="1hCUdq" />
      <concept id="1088013125922" name="jetbrains.mps.lang.editor.structure.CellModel_RefCell" flags="sg" stub="730538219795941030" index="1iCGBv">
        <child id="1088186146602" name="editorComponent" index="1sWHZn" />
      </concept>
      <concept id="1381004262292414836" name="jetbrains.mps.lang.editor.structure.ICellStyle" flags="ng" index="1k5N5V">
        <reference id="1381004262292426837" name="parentStyleClass" index="1k5W1q" />
      </concept>
      <concept id="1236262245656" name="jetbrains.mps.lang.editor.structure.MatchingLabelStyleClassItem" flags="ln" index="3mYdg7">
        <property id="1238091709220" name="labelName" index="1413C4" />
      </concept>
      <concept id="1223387125302" name="jetbrains.mps.lang.editor.structure.QueryFunction_Boolean" flags="in" index="3nzxsE" />
      <concept id="3308396621974580100" name="jetbrains.mps.lang.editor.structure.SubstituteMenu_Default" flags="ng" index="3p36aQ" />
      <concept id="7580468736840446506" name="jetbrains.mps.lang.editor.structure.ConceptFunctionParameter_model" flags="nn" index="1rpKSd" />
      <concept id="1088185857835" name="jetbrains.mps.lang.editor.structure.InlineEditorComponent" flags="ig" index="1sVBvm" />
      <concept id="1075375595203" name="jetbrains.mps.lang.editor.structure.CellModel_Error" flags="sg" stub="8104358048506729356" index="1xolST">
        <property id="1075375595204" name="text" index="1xolSY" />
      </concept>
      <concept id="1139848536355" name="jetbrains.mps.lang.editor.structure.CellModel_WithRole" flags="ng" index="1$h60E">
        <property id="1214560368769" name="emptyNoTargetText" index="39s7Ar" />
        <property id="1139852716018" name="noTargetText" index="1$x2rV" />
        <property id="1140017977771" name="readOnly" index="1Intyy" />
        <property id="1140114345053" name="allowEmptyText" index="1O74Pk" />
        <reference id="1140103550593" name="relationDeclaration" index="1NtTu8" />
      </concept>
      <concept id="7667708318090725848" name="jetbrains.mps.lang.editor.structure.IndentLayoutIndentAnchorStyleClassItem" flags="ln" index="1Bsynf" />
      <concept id="7991336459489871999" name="jetbrains.mps.lang.editor.structure.IOutputConceptSubstituteMenuPart" flags="ng" index="3EoQpk">
        <reference id="7991336459489872009" name="outputConcept" index="3EoQqy" />
      </concept>
      <concept id="1073389214265" name="jetbrains.mps.lang.editor.structure.EditorCellModel" flags="ng" index="3EYTF0">
        <property id="1130859485024" name="attractsFocus" index="1cu_pB" />
        <reference id="1139959269582" name="actionMap" index="1ERwB7" />
        <child id="1142887637401" name="renderingCondition" index="pqm2j" />
      </concept>
      <concept id="1073389446423" name="jetbrains.mps.lang.editor.structure.CellModel_Collection" flags="sn" stub="3013115976261988961" index="3EZMnI">
        <property id="1160590353935" name="usesFolding" index="S$Qs1" />
        <property id="1139416841293" name="usesBraces" index="1ayjP4" />
        <property id="6240706158490734113" name="collapseByDefault" index="3EXrWe" />
        <child id="1106270802874" name="cellLayout" index="2iSdaV" />
        <child id="7723470090030138869" name="foldedCellModel" index="AHCbl" />
        <child id="6240706158490734121" name="collapseByDefaultCondition" index="3EXrW6" />
        <child id="1073389446424" name="childCellModel" index="3EZMnx" />
      </concept>
      <concept id="1073389577006" name="jetbrains.mps.lang.editor.structure.CellModel_Constant" flags="sn" stub="3610246225209162225" index="3F0ifn">
        <property id="1073389577007" name="text" index="3F0ifm" />
      </concept>
      <concept id="1073389658414" name="jetbrains.mps.lang.editor.structure.CellModel_Property" flags="sg" stub="730538219796134133" index="3F0A7n" />
      <concept id="1219418625346" name="jetbrains.mps.lang.editor.structure.IStyleContainer" flags="ng" index="3F0Thp">
        <child id="1219418656006" name="styleItem" index="3F10Kt" />
      </concept>
      <concept id="1073389882823" name="jetbrains.mps.lang.editor.structure.CellModel_RefNode" flags="sg" stub="730538219795960754" index="3F1sOY">
        <property id="16410578721444372" name="customizeEmptyCell" index="2ru_X1" />
        <child id="16410578721629643" name="emptyCellModel" index="2ruayu" />
      </concept>
      <concept id="1073390211982" name="jetbrains.mps.lang.editor.structure.CellModel_RefNodeList" flags="sg" stub="2794558372793454595" index="3F2HdR">
        <child id="1182233390675" name="filter" index="12AuX0" />
      </concept>
      <concept id="843003353410421268" name="jetbrains.mps.lang.editor.structure.IOutputConceptTransformationMenuPart" flags="ng" index="1FNN41">
        <child id="843003353410424960" name="outputConceptReference" index="1FNMel" />
      </concept>
      <concept id="843003353410421233" name="jetbrains.mps.lang.editor.structure.OptionalConceptReference" flags="ng" index="1FNNb$">
        <reference id="843003353410421234" name="concept" index="1FNNbB" />
      </concept>
      <concept id="5624877018228267058" name="jetbrains.mps.lang.editor.structure.ITransformationMenu" flags="ng" index="3INCJE">
        <child id="1638911550608572412" name="sections" index="IW6Ez" />
      </concept>
      <concept id="3647146066980922272" name="jetbrains.mps.lang.editor.structure.SelectInEditorOperation" flags="nn" index="1OKiuA">
        <child id="1948540814633499358" name="editorContext" index="lBI5i" />
        <child id="1948540814635895774" name="cellSelector" index="lGT1i" />
        <child id="3604384757217586546" name="selectionStart" index="3dN3m$" />
      </concept>
      <concept id="1161622981231" name="jetbrains.mps.lang.editor.structure.ConceptFunctionParameter_editorContext" flags="nn" index="1Q80Hx" />
      <concept id="7980428675268276156" name="jetbrains.mps.lang.editor.structure.TransformationMenuSection" flags="ng" index="1Qtc8_">
        <child id="7980428675268276157" name="locations" index="1Qtc8$" />
        <child id="7980428675268276159" name="parts" index="1Qtc8A" />
      </concept>
      <concept id="1166049232041" name="jetbrains.mps.lang.editor.structure.AbstractComponent" flags="ng" index="1XWOmA">
        <reference id="1166049300910" name="conceptDeclaration" index="1XX52x" />
      </concept>
    </language>
    <language id="f3061a53-9226-4cc5-a443-f952ceaf5816" name="jetbrains.mps.baseLanguage">
      <concept id="1215693861676" name="jetbrains.mps.baseLanguage.structure.BaseAssignmentExpression" flags="nn" index="d038R">
        <child id="1068498886297" name="rValue" index="37vLTx" />
        <child id="1068498886295" name="lValue" index="37vLTJ" />
      </concept>
      <concept id="1202948039474" name="jetbrains.mps.baseLanguage.structure.InstanceMethodCallOperation" flags="nn" index="liA8E" />
      <concept id="1197027756228" name="jetbrains.mps.baseLanguage.structure.DotExpression" flags="nn" index="2OqwBi">
        <child id="1197027771414" name="operand" index="2Oq$k0" />
        <child id="1197027833540" name="operation" index="2OqNvi" />
      </concept>
      <concept id="1145552977093" name="jetbrains.mps.baseLanguage.structure.GenericNewExpression" flags="nn" index="2ShNRf">
        <child id="1145553007750" name="creator" index="2ShVmc" />
      </concept>
      <concept id="1137021947720" name="jetbrains.mps.baseLanguage.structure.ConceptFunction" flags="in" index="2VMwT0">
        <child id="1137022507850" name="body" index="2VODD2" />
      </concept>
      <concept id="1070475926800" name="jetbrains.mps.baseLanguage.structure.StringLiteral" flags="nn" index="Xl_RD">
        <property id="1070475926801" name="value" index="Xl_RC" />
      </concept>
      <concept id="1070533707846" name="jetbrains.mps.baseLanguage.structure.StaticFieldReference" flags="nn" index="10M0yZ">
        <reference id="1144433057691" name="classifier" index="1PxDUh" />
      </concept>
      <concept id="1068431474542" name="jetbrains.mps.baseLanguage.structure.VariableDeclaration" flags="ng" index="33uBYm">
        <child id="1068431790190" name="initializer" index="33vP2m" />
      </concept>
      <concept id="1068498886296" name="jetbrains.mps.baseLanguage.structure.VariableReference" flags="nn" index="37vLTw">
        <reference id="1068581517664" name="variableDeclaration" index="3cqZAo" />
      </concept>
      <concept id="1068498886294" name="jetbrains.mps.baseLanguage.structure.AssignmentExpression" flags="nn" index="37vLTI" />
      <concept id="4972933694980447171" name="jetbrains.mps.baseLanguage.structure.BaseVariableDeclaration" flags="ng" index="19Szcq">
        <child id="5680397130376446158" name="type" index="1tU5fm" />
      </concept>
      <concept id="1068580123155" name="jetbrains.mps.baseLanguage.structure.ExpressionStatement" flags="nn" index="3clFbF">
        <child id="1068580123156" name="expression" index="3clFbG" />
      </concept>
      <concept id="1068580123136" name="jetbrains.mps.baseLanguage.structure.StatementList" flags="sn" stub="5293379017992965193" index="3clFbS">
        <child id="1068581517665" name="statement" index="3cqZAp" />
      </concept>
      <concept id="1068580123137" name="jetbrains.mps.baseLanguage.structure.BooleanConstant" flags="nn" index="3clFbT">
        <property id="1068580123138" name="value" index="3clFbU" />
      </concept>
      <concept id="1068580320020" name="jetbrains.mps.baseLanguage.structure.IntegerConstant" flags="nn" index="3cmrfG">
        <property id="1068580320021" name="value" index="3cmrfH" />
      </concept>
      <concept id="1068581242878" name="jetbrains.mps.baseLanguage.structure.ReturnStatement" flags="nn" index="3cpWs6">
        <child id="1068581517676" name="expression" index="3cqZAk" />
      </concept>
      <concept id="1068581242864" name="jetbrains.mps.baseLanguage.structure.LocalVariableDeclarationStatement" flags="nn" index="3cpWs8">
        <child id="1068581242865" name="localVariableDeclaration" index="3cpWs9" />
      </concept>
      <concept id="1068581242863" name="jetbrains.mps.baseLanguage.structure.LocalVariableDeclaration" flags="nr" index="3cpWsn" />
      <concept id="1081516740877" name="jetbrains.mps.baseLanguage.structure.NotExpression" flags="nn" index="3fqX7Q">
        <child id="1081516765348" name="expression" index="3fr31v" />
      </concept>
      <concept id="1204053956946" name="jetbrains.mps.baseLanguage.structure.IMethodCall" flags="ng" index="1ndlxa">
        <reference id="1068499141037" name="baseMethodDeclaration" index="37wK5l" />
      </concept>
      <concept id="1107535904670" name="jetbrains.mps.baseLanguage.structure.ClassifierType" flags="in" index="3uibUv">
        <reference id="1107535924139" name="classifier" index="3uigEE" />
      </concept>
    </language>
    <language id="aee9cad2-acd4-4608-aef2-0004f6a1cdbd" name="jetbrains.mps.lang.actions">
      <concept id="5979988948250981289" name="jetbrains.mps.lang.actions.structure.SNodeCreatorAndInitializer" flags="nn" index="2fJWfE" />
      <concept id="5480835971642155304" name="jetbrains.mps.lang.actions.structure.NF_Model_CreateNewNodeOperation" flags="nn" index="15TzpJ" />
    </language>
    <language id="7866978e-a0f0-4cc7-81bc-4d213d9375e1" name="jetbrains.mps.lang.smodel">
      <concept id="1177026924588" name="jetbrains.mps.lang.smodel.structure.RefConcept_Reference" flags="nn" index="chp4Y">
        <reference id="1177026940964" name="conceptDeclaration" index="cht4Q" />
      </concept>
      <concept id="1179409122411" name="jetbrains.mps.lang.smodel.structure.Node_ConceptMethodCall" flags="nn" index="2qgKlT" />
      <concept id="1138661924179" name="jetbrains.mps.lang.smodel.structure.Property_SetOperation" flags="nn" index="tyxLq">
        <child id="1138662048170" name="value" index="tz02z" />
      </concept>
      <concept id="2396822768958367367" name="jetbrains.mps.lang.smodel.structure.AbstractTypeCastExpression" flags="nn" index="$5XWr">
        <child id="6733348108486823193" name="leftExpression" index="1m5AlR" />
        <child id="3906496115198199033" name="conceptArgument" index="3oSUPX" />
      </concept>
      <concept id="1143224066846" name="jetbrains.mps.lang.smodel.structure.Node_InsertNextSiblingOperation" flags="nn" index="HtI8k">
        <child id="1143224066849" name="insertedNode" index="HtI8F" />
      </concept>
      <concept id="1143224127713" name="jetbrains.mps.lang.smodel.structure.Node_InsertPrevSiblingOperation" flags="nn" index="HtX7F">
        <child id="1143224127716" name="insertedNode" index="HtX7I" />
      </concept>
      <concept id="1143235216708" name="jetbrains.mps.lang.smodel.structure.Model_CreateNewNodeOperation" flags="nn" index="I8ghe">
        <reference id="1143235391024" name="concept" index="I8UWU" />
      </concept>
      <concept id="1240170042401" name="jetbrains.mps.lang.smodel.structure.SEnumMemberType" flags="in" index="2ZThk1">
        <reference id="1240170836027" name="enum" index="2ZWj4r" />
      </concept>
      <concept id="1240171359678" name="jetbrains.mps.lang.smodel.structure.EnumMember_ValueOperation" flags="nn" index="2ZYiMu" />
      <concept id="1240173327827" name="jetbrains.mps.lang.smodel.structure.EnumMember_NameOperation" flags="nn" index="305NjN" />
      <concept id="1139613262185" name="jetbrains.mps.lang.smodel.structure.Node_GetParentOperation" flags="nn" index="1mfA1w" />
      <concept id="1139621453865" name="jetbrains.mps.lang.smodel.structure.Node_IsInstanceOfOperation" flags="nn" index="1mIQ4w">
        <child id="1177027386292" name="conceptArgument" index="cj9EA" />
      </concept>
      <concept id="1180636770613" name="jetbrains.mps.lang.smodel.structure.SNodeCreator" flags="nn" index="3zrR0B">
        <child id="1180636770616" name="createdType" index="3zrR0E" />
      </concept>
      <concept id="1240930118027" name="jetbrains.mps.lang.smodel.structure.SEnumOperationInvocation" flags="nn" index="3HcIyF">
        <reference id="1240930118028" name="enumDeclaration" index="3HcIyG" />
        <child id="1240930317927" name="operation" index="3Hdvt7" />
      </concept>
      <concept id="1240930444980" name="jetbrains.mps.lang.smodel.structure.SEnum_MembersOperation" flags="ng" index="3HdYuk" />
      <concept id="1140131837776" name="jetbrains.mps.lang.smodel.structure.Node_ReplaceWithAnotherOperation" flags="nn" index="1P9Npp">
        <child id="1140131861877" name="replacementNode" index="1P9ThW" />
      </concept>
      <concept id="1140137987495" name="jetbrains.mps.lang.smodel.structure.SNodeTypeCastExpression" flags="nn" index="1PxgMI">
        <property id="1238684351431" name="asCast" index="1BlNFB" />
      </concept>
      <concept id="1138055754698" name="jetbrains.mps.lang.smodel.structure.SNodeType" flags="in" index="3Tqbb2">
        <reference id="1138405853777" name="concept" index="ehGHo" />
      </concept>
      <concept id="1138056022639" name="jetbrains.mps.lang.smodel.structure.SPropertyAccess" flags="nn" index="3TrcHB">
        <reference id="1138056395725" name="property" index="3TsBF5" />
      </concept>
      <concept id="1138056143562" name="jetbrains.mps.lang.smodel.structure.SLinkAccess" flags="nn" index="3TrEf2">
        <reference id="1138056516764" name="link" index="3Tt5mk" />
      </concept>
      <concept id="1228341669568" name="jetbrains.mps.lang.smodel.structure.Node_DetachOperation" flags="nn" index="3YRAZt" />
    </language>
    <language id="ceab5195-25ea-4f22-9b92-103b95ca8c0c" name="jetbrains.mps.lang.core">
      <concept id="1133920641626" name="jetbrains.mps.lang.core.structure.BaseConcept" flags="ng" index="2VYdi">
        <property id="1193676396447" name="virtualPackage" index="3GE5qa" />
      </concept>
      <concept id="1169194658468" name="jetbrains.mps.lang.core.structure.INamedConcept" flags="ng" index="TrEIO">
        <property id="1169194664001" name="name" index="TrG5h" />
      </concept>
    </language>
    <language id="83888646-71ce-4f1c-9c53-c54016f6ad4f" name="jetbrains.mps.baseLanguage.collections">
      <concept id="1237721394592" name="jetbrains.mps.baseLanguage.collections.structure.AbstractContainerCreator" flags="nn" index="HWqM0">
        <child id="1237721435808" name="initValue" index="HW$Y0" />
        <child id="1237721435807" name="elementType" index="HW$YZ" />
      </concept>
      <concept id="1160600644654" name="jetbrains.mps.baseLanguage.collections.structure.ListCreatorWithInit" flags="nn" index="Tc6Ow" />
    </language>
  </registry>
  <node concept="24kQdi" id="3dxNxGnPyQW">
    <ref role="1XX52x" to="68nn:3dxNxGnPyQV" resolve="TestBlockList" />
    <node concept="3EZMnI" id="3dxNxGnPyQY" role="2wV5jI">
      <node concept="3F0ifn" id="61TNGoJyAT3" role="3EZMnx">
        <property role="3F0ifm" value="{" />
        <ref role="1k5W1q" node="6liys7VYnbL" resolve="baseStyle" />
        <node concept="ljvvj" id="61TNGoJyAT4" role="3F10Kt">
          <property role="VOm3f" value="true" />
        </node>
      </node>
      <node concept="l2Vlx" id="3dxNxGnPyR0" role="2iSdaV" />
      <node concept="3F2HdR" id="3dxNxGnPyR5" role="3EZMnx">
        <ref role="1NtTu8" to="68nn:3dxNxGnPyR2" resolve="statement" />
        <node concept="l2Vlx" id="3dxNxGnPyR6" role="2czzBx" />
        <node concept="lj46D" id="61TNGoJyAT8" role="3F10Kt">
          <property role="VOm3f" value="true" />
        </node>
        <node concept="pj6Ft" id="3dxNxGnPyR7" role="3F10Kt">
          <property role="VOm3f" value="true" />
        </node>
        <node concept="ljvvj" id="3dxNxGnPyR8" role="3F10Kt">
          <property role="VOm3f" value="true" />
        </node>
      </node>
      <node concept="3F0ifn" id="61TNGoJyAT6" role="3EZMnx">
        <property role="3F0ifm" value="}" />
        <ref role="1k5W1q" node="6liys7VYnbL" resolve="baseStyle" />
      </node>
    </node>
  </node>
  <node concept="24kQdi" id="3dxNxGnQiTi">
    <ref role="1XX52x" to="68nn:3dxNxGnPYED" resolve="IBaseTestBlock" />
    <node concept="1xolST" id="4c2NUwQ2Isp" role="2wV5jI">
      <property role="1xolSY" value="    " />
    </node>
  </node>
  <node concept="24kQdi" id="3dxNxGnQiTm">
    <ref role="1XX52x" to="68nn:3dxNxGnPYEC" resolve="BracesBlock" />
    <node concept="3EZMnI" id="7nHtuW6w$f6" role="2wV5jI">
      <property role="1ayjP4" value="true" />
      <node concept="2iRfu4" id="7nHtuW6w$f7" role="2iSdaV" />
      <node concept="3F2HdR" id="7nHtuW6wir5" role="3EZMnx">
        <property role="2czwfP" value="false" />
        <ref role="1NtTu8" to="68nn:3dxNxGnPyR2" resolve="statement" />
        <node concept="2iRfu4" id="7nHtuW6wir6" role="2czzBx" />
        <node concept="3F0ifn" id="7nHtuW6wir7" role="2czzBI">
          <property role="3F0ifm" value="no statements" />
        </node>
      </node>
    </node>
  </node>
  <node concept="24kQdi" id="3dxNxGnQk8e">
    <ref role="1XX52x" to="68nn:3dxNxGnQk8c" resolve="StubBlock" />
    <node concept="3F0ifn" id="3dxNxGnQk8g" role="2wV5jI">
      <property role="3F0ifm" value="stub" />
      <node concept="Vb9p2" id="36RWm$nBas3" role="3F10Kt" />
    </node>
  </node>
  <node concept="24kQdi" id="5WMaMLZb2EV">
    <ref role="1XX52x" to="68nn:5WMaMLZb2EU" resolve="VerticalLayoutBlockList" />
    <node concept="3EZMnI" id="5WMaMLZb2F4" role="2wV5jI">
      <node concept="3F0ifn" id="5WMaMLZb2F8" role="3EZMnx">
        <property role="3F0ifm" value="vertical layout" />
      </node>
      <node concept="2iRfu4" id="5WMaMLZb2F5" role="2iSdaV" />
      <node concept="3EZMnI" id="5WMaMLZb2EX" role="3EZMnx">
        <node concept="3F2HdR" id="5WMaMLZb2F0" role="3EZMnx">
          <ref role="1NtTu8" to="68nn:3dxNxGnPyR2" resolve="statement" />
          <node concept="2iRkQZ" id="7nHtuW6uGzy" role="2czzBx" />
        </node>
        <node concept="2EHx9g" id="7nHtuW6vO6W" role="2iSdaV" />
      </node>
    </node>
  </node>
  <node concept="24kQdi" id="7nHtuW6xxRQ">
    <ref role="1XX52x" to="68nn:7nHtuW6xxRO" resolve="BracesStubBlock" />
    <node concept="3EZMnI" id="7nHtuW6xxRW" role="2wV5jI">
      <property role="1ayjP4" value="true" />
      <node concept="PMmxH" id="2wdLO7KhY2h" role="3EZMnx">
        <property role="1cu_pB" value="0" />
        <ref role="PMmxG" to="tpco:2wZex4PafBj" resolve="alias" />
      </node>
      <node concept="2iRfu4" id="7nHtuW6xxRY" role="2iSdaV" />
    </node>
  </node>
  <node concept="V5hpn" id="6liys7VYnbK">
    <property role="TrG5h" value="TestLanguage_StyleSheet" />
    <node concept="14StLt" id="6liys7VYnbL" role="V601i">
      <property role="TrG5h" value="baseStyle" />
      <node concept="Vb9p2" id="6liys7VYnbM" role="3F10Kt">
        <property role="Vbekb" value="PLAIN" />
      </node>
    </node>
  </node>
  <node concept="24kQdi" id="36RWm$n$F7P">
    <ref role="1XX52x" to="68nn:36RWm$n$F7O" resolve="InspectorBlock" />
    <node concept="3EZMnI" id="36RWm$n$F7R" role="2wV5jI">
      <node concept="PMmxH" id="2wdLO7KhYb9" role="3EZMnx">
        <property role="1cu_pB" value="0" />
        <ref role="PMmxG" to="tpco:2wZex4PafBj" resolve="alias" />
        <node concept="Vb9p2" id="2wdLO7KhYba" role="3F10Kt" />
      </node>
      <node concept="l2Vlx" id="36RWm$n$F7T" role="2iSdaV" />
    </node>
    <node concept="3EZMnI" id="36RWm$n$F7W" role="6VMZX">
      <node concept="l2Vlx" id="36RWm$n$F7X" role="2iSdaV" />
      <node concept="3F1sOY" id="36RWm$n$F7Z" role="3EZMnx">
        <ref role="1NtTu8" to="68nn:36RWm$n$F7Y" resolve="block" />
      </node>
    </node>
  </node>
  <node concept="24kQdi" id="6D854YClJhx">
    <ref role="1XX52x" to="68nn:6D854YClJhw" resolve="ReferenceAnnotataion" />
    <node concept="3EZMnI" id="6D854YClJhz" role="2wV5jI">
      <node concept="l2Vlx" id="6D854YClJh$" role="2iSdaV" />
      <node concept="3F0ifn" id="6D854YClJhC" role="3EZMnx">
        <property role="3F0ifm" value="&lt;ref" />
      </node>
      <node concept="2wxxgb" id="6D854YCm5f$" role="3EZMnx" />
      <node concept="3F0ifn" id="6D854YClJhE" role="3EZMnx">
        <property role="3F0ifm" value="&gt;" />
        <node concept="11L4FC" id="6D854YCmZaj" role="3F10Kt">
          <property role="VOm3f" value="true" />
        </node>
      </node>
    </node>
  </node>
  <node concept="24kQdi" id="4rF9pGiVP5N">
    <ref role="1XX52x" to="68nn:4rF9pGiVP5M" resolve="SideTranformWrapper" />
    <node concept="3EZMnI" id="4rF9pGiVP5U" role="2wV5jI">
      <node concept="3F0ifn" id="4rF9pGiXvjO" role="3EZMnx">
        <property role="3F0ifm" value="(" />
        <node concept="11LMrY" id="4rF9pGiXvjR" role="3F10Kt">
          <property role="VOm3f" value="true" />
        </node>
      </node>
      <node concept="3F1sOY" id="4rF9pGiVP62" role="3EZMnx">
        <ref role="1NtTu8" to="68nn:4rF9pGiVP5Q" resolve="child" />
        <ref role="1ERwB7" node="4rF9pGiXd7V" resolve="SideTransformWrapperActionMap" />
      </node>
      <node concept="3EZMnI" id="4rF9pGiVP64" role="3EZMnx">
        <node concept="VPM3Z" id="4rF9pGiVP65" role="3F10Kt">
          <property role="VOm3f" value="false" />
        </node>
        <node concept="3F0ifn" id="4rF9pGiVP69" role="3EZMnx">
          <property role="3F0ifm" value="right" />
        </node>
        <node concept="l2Vlx" id="4rF9pGiVP67" role="2iSdaV" />
        <node concept="pkWqt" id="4rF9pGiVP6j" role="pqm2j">
          <node concept="3clFbS" id="4rF9pGiVP6k" role="2VODD2">
            <node concept="3clFbF" id="4rF9pGiVP6l" role="3cqZAp">
              <node concept="2OqwBi" id="4rF9pGiVP6n" role="3clFbG">
                <node concept="pncrf" id="4rF9pGiVP6m" role="2Oq$k0" />
                <node concept="3TrcHB" id="4rF9pGiVP6r" role="2OqNvi">
                  <ref role="3TsBF5" to="68nn:4rF9pGiVP5T" resolve="rightOpen" />
                </node>
              </node>
            </node>
          </node>
        </node>
      </node>
      <node concept="3F0ifn" id="4rF9pGiXvjQ" role="3EZMnx">
        <property role="3F0ifm" value=")" />
        <node concept="11L4FC" id="4rF9pGiXvjS" role="3F10Kt">
          <property role="VOm3f" value="true" />
        </node>
      </node>
      <node concept="l2Vlx" id="4rF9pGiVP5W" role="2iSdaV" />
    </node>
  </node>
  <node concept="1h_SRR" id="4rF9pGiXd7V">
    <property role="TrG5h" value="SideTransformWrapperActionMap" />
    <ref role="1h_SK9" to="68nn:4rF9pGiVP5M" resolve="SideTranformWrapper" />
    <node concept="1hA7zw" id="4rF9pGiXd7W" role="1h_SK8">
      <property role="1hAc7j" value="right_transform_action_id" />
      <node concept="1hAIg9" id="4rF9pGiXd7X" role="1hA7z_">
        <node concept="3clFbS" id="4rF9pGiXd7Y" role="2VODD2">
          <node concept="3clFbF" id="4rF9pGiXd7Z" role="3cqZAp">
            <node concept="37vLTI" id="4rF9pGiXd86" role="3clFbG">
              <node concept="3clFbT" id="4rF9pGiXd89" role="37vLTx">
                <property role="3clFbU" value="true" />
              </node>
              <node concept="2OqwBi" id="4rF9pGiXd81" role="37vLTJ">
                <node concept="0IXxy" id="4rF9pGiXd80" role="2Oq$k0" />
                <node concept="3TrcHB" id="4rF9pGiXd85" role="2OqNvi">
                  <ref role="3TsBF5" to="68nn:4rF9pGiVP5T" resolve="rightOpen" />
                </node>
              </node>
            </node>
          </node>
        </node>
      </node>
    </node>
  </node>
  <node concept="24kQdi" id="4rF9pGiXJZd">
    <ref role="1XX52x" to="68nn:4rF9pGiXC47" resolve="IntegerLiteral" />
    <node concept="3F0A7n" id="4rF9pGiXJZf" role="2wV5jI">
      <ref role="1NtTu8" to="68nn:4rF9pGiXC48" resolve="value" />
    </node>
  </node>
  <node concept="24kQdi" id="4rF9pGiY9Fb">
    <ref role="1XX52x" to="68nn:4rF9pGiXQ7q" resolve="BinaryExpression" />
    <node concept="3EZMnI" id="4rF9pGiY9Fe" role="2wV5jI">
      <node concept="3F1sOY" id="4rF9pGiY9Fh" role="3EZMnx">
        <ref role="1NtTu8" to="68nn:4rF9pGiXQ7s" resolve="left" />
      </node>
      <node concept="PMmxH" id="2wdLO7KhY74" role="3EZMnx">
        <property role="1cu_pB" value="0" />
        <ref role="PMmxG" to="tpco:2wZex4PafBj" resolve="alias" />
      </node>
      <node concept="3F1sOY" id="4rF9pGiY9Fl" role="3EZMnx">
        <ref role="1NtTu8" to="68nn:4rF9pGiXQ7t" resolve="right" />
      </node>
      <node concept="l2Vlx" id="4rF9pGiY9Fg" role="2iSdaV" />
    </node>
  </node>
  <node concept="24kQdi" id="2h4QH4RYdtU">
    <ref role="1XX52x" to="68nn:2h4QH4RYdtS" resolve="AttractsFocusBlock" />
    <node concept="3EZMnI" id="2h4QH4RYdtW" role="2wV5jI">
      <node concept="3F0ifn" id="2h4QH4RYdtZ" role="3EZMnx">
        <property role="3F0ifm" value="attracts focus" />
      </node>
      <node concept="3F1sOY" id="2h4QH4RYdu1" role="3EZMnx">
        <property role="1cu_pB" value="1" />
        <ref role="1NtTu8" to="68nn:2h4QH4RYdtT" resolve="child" />
      </node>
      <node concept="l2Vlx" id="2h4QH4RYdtY" role="2iSdaV" />
    </node>
  </node>
  <node concept="24kQdi" id="2h4QH4RYoZ_">
    <ref role="1XX52x" to="68nn:2h4QH4RYgVh" resolve="VariableDeclarationBlock" />
    <node concept="3EZMnI" id="2h4QH4RYoZB" role="2wV5jI">
      <node concept="3F0ifn" id="2h4QH4RYoZE" role="3EZMnx">
        <property role="3F0ifm" value="var" />
      </node>
      <node concept="3F0A7n" id="2h4QH4RYoZG" role="3EZMnx">
        <ref role="1NtTu8" to="tpck:h0TrG11" resolve="name" />
      </node>
      <node concept="l2Vlx" id="2h4QH4RYoZD" role="2iSdaV" />
    </node>
  </node>
  <node concept="24kQdi" id="2h4QH4RYDHu">
    <ref role="1XX52x" to="68nn:2h4QH4RYDHs" resolve="VariableDeclarationReference" />
    <node concept="3EZMnI" id="2h4QH4RYDHw" role="2wV5jI">
      <node concept="1iCGBv" id="2h4QH4RYDHz" role="3EZMnx">
        <ref role="1NtTu8" to="68nn:2h4QH4RYDHt" resolve="var" />
        <node concept="1sVBvm" id="2h4QH4RYDH$" role="1sWHZn">
          <node concept="3F0A7n" id="2h4QH4RYDHA" role="2wV5jI">
            <property role="1Intyy" value="true" />
            <ref role="1NtTu8" to="tpck:h0TrG11" resolve="name" />
          </node>
        </node>
      </node>
      <node concept="l2Vlx" id="2h4QH4RYDHy" role="2iSdaV" />
    </node>
  </node>
  <node concept="24kQdi" id="4SHGGBQPQ0C">
    <ref role="1XX52x" to="68nn:4SHGGBQPQ0A" resolve="NonEmptyProperty" />
    <node concept="3EZMnI" id="4SHGGBQPQ0E" role="2wV5jI">
      <node concept="PMmxH" id="2wdLO7KhY99" role="3EZMnx">
        <property role="1cu_pB" value="0" />
        <ref role="PMmxG" to="tpco:2wZex4PafBj" resolve="alias" />
      </node>
      <node concept="2YWUlR" id="4SHGGBQQ1S5" role="3EZMnx">
        <property role="1O74Pk" value="true" />
        <ref role="1NtTu8" to="68nn:4SHGGBQPQ0B" resolve="value" />
      </node>
      <node concept="l2Vlx" id="4SHGGBQPQ0G" role="2iSdaV" />
    </node>
    <node concept="3EZMnI" id="4SHGGBQQkCq" role="6VMZX">
      <node concept="3F0ifn" id="4SHGGBQQkCs" role="3EZMnx">
        <property role="3F0ifm" value="property" />
      </node>
      <node concept="3F0A7n" id="4SHGGBQQkCu" role="3EZMnx">
        <property role="1O74Pk" value="true" />
        <property role="1$x2rV" value="no value" />
        <property role="39s7Ar" value="false" />
        <ref role="1NtTu8" to="68nn:4SHGGBQPQ0B" resolve="value" />
      </node>
      <node concept="l2Vlx" id="4SHGGBQQkCr" role="2iSdaV" />
    </node>
  </node>
  <node concept="24kQdi" id="4jBMNo5V406">
    <ref role="1XX52x" to="68nn:4jBMNo5V404" resolve="NotEditableVaraileReference" />
    <node concept="1iCGBv" id="4jBMNo5V408" role="2wV5jI">
      <ref role="1NtTu8" to="68nn:4jBMNo5V405" resolve="variableDeclaration" />
      <node concept="1sVBvm" id="4jBMNo5V409" role="1sWHZn">
        <node concept="3F0A7n" id="4jBMNo5V40b" role="2wV5jI">
          <property role="1Intyy" value="false" />
          <ref role="1NtTu8" to="tpck:h0TrG11" resolve="name" />
          <node concept="30gYXW" id="4jBMNo5VpJR" role="3F10Kt">
            <property role="Vb096" value="cyan" />
          </node>
          <node concept="VPxyj" id="6xmMsQAV98n" role="3F10Kt">
            <property role="VOm3f" value="false" />
          </node>
        </node>
      </node>
    </node>
  </node>
  <node concept="24kQdi" id="25b5I77c4f3">
    <ref role="1XX52x" to="68nn:25b5I77c4bf" resolve="ClassReference" />
    <node concept="3EZMnI" id="25b5I77ccU8" role="2wV5jI">
      <node concept="l2Vlx" id="25b5I77ccUb" role="2iSdaV" />
      <node concept="3F0ifn" id="25b5I77ccUf" role="3EZMnx">
        <property role="3F0ifm" value="myClass:" />
      </node>
      <node concept="1iCGBv" id="25b5I77ccUS" role="3EZMnx">
        <ref role="1NtTu8" to="68nn:25b5I77c4eE" resolve="class" />
        <node concept="1sVBvm" id="25b5I77ccUT" role="1sWHZn">
          <node concept="3EZMnI" id="25b5I77ccUZ" role="2wV5jI">
            <node concept="3F0ifn" id="25b5I77ccVm" role="3EZMnx">
              <property role="3F0ifm" value="final" />
              <node concept="pkWqt" id="25b5I77ccVr" role="pqm2j">
                <node concept="3clFbS" id="25b5I77ccVs" role="2VODD2">
                  <node concept="3clFbF" id="25b5I77ctam" role="3cqZAp">
                    <node concept="2OqwBi" id="25b5I77ctuT" role="3clFbG">
                      <node concept="3TrcHB" id="25b5I77cLeM" role="2OqNvi">
                        <ref role="3TsBF5" to="tpee:hLEXba4" resolve="isFinal" />
                      </node>
                      <node concept="pncrf" id="25b5I77ctal" role="2Oq$k0" />
                    </node>
                  </node>
                </node>
              </node>
            </node>
            <node concept="3F0A7n" id="25b5I77ccV9" role="3EZMnx">
              <property role="1Intyy" value="true" />
              <ref role="1NtTu8" to="tpck:h0TrG11" resolve="name" />
            </node>
            <node concept="l2Vlx" id="25b5I77ccV2" role="2iSdaV" />
            <node concept="VPM3Z" id="25b5I77ccV3" role="3F10Kt">
              <property role="VOm3f" value="false" />
            </node>
          </node>
        </node>
      </node>
    </node>
  </node>
  <node concept="24kQdi" id="2Lps20zY1$l">
    <property role="3GE5qa" value="attributes" />
    <ref role="1XX52x" to="68nn:2Lps20zY1wu" resolve="SimplePropertyContainer" />
    <node concept="3F0A7n" id="2Lps20zY230" role="2wV5jI">
      <ref role="1NtTu8" to="68nn:2Lps20zY1zt" resolve="property" />
    </node>
  </node>
  <node concept="24kQdi" id="2ZnZLV$euUC">
    <property role="3GE5qa" value="attributes" />
    <ref role="1XX52x" to="68nn:2Lps20zYhmH" resolve="SimplePropertyAttribute" />
    <node concept="3EZMnI" id="2ZnZLV$euUH" role="2wV5jI">
      <node concept="l2Vlx" id="2ZnZLV$euUI" role="2iSdaV" />
      <node concept="3F0ifn" id="2ZnZLV$euUL" role="3EZMnx">
        <property role="3F0ifm" value="@" />
        <ref role="1ERwB7" node="2ZnZLV$fekT" resolve="SimplePropertyAttributeActions" />
      </node>
      <node concept="uhnNJ" id="2ZnZLV$eAdd" role="3EZMnx" />
    </node>
  </node>
  <node concept="1h_SRR" id="2ZnZLV$fekT">
    <property role="3GE5qa" value="attributes" />
    <property role="TrG5h" value="SimplePropertyAttributeActions" />
    <ref role="1h_SK9" to="68nn:2Lps20zYhmH" resolve="SimplePropertyAttribute" />
    <node concept="1hA7zw" id="2ZnZLV$feuG" role="1h_SK8">
      <property role="1hAc7j" value="delete_action_id" />
      <node concept="1hAIg9" id="2ZnZLV$feuH" role="1hA7z_">
        <node concept="3clFbS" id="2ZnZLV$feuI" role="2VODD2">
          <node concept="3cpWs8" id="hV6Dj3E" role="3cqZAp">
            <node concept="3cpWsn" id="hV6Dj3F" role="3cpWs9">
              <property role="TrG5h" value="attributedNode" />
              <node concept="3Tqbb2" id="hV6Dj3G" role="1tU5fm">
                <ref role="ehGHo" to="tpck:gw2VY9q" resolve="BaseConcept" />
              </node>
              <node concept="2OqwBi" id="hV6Dj3H" role="33vP2m">
                <node concept="0IXxy" id="hV6Dj3I" role="2Oq$k0" />
                <node concept="1mfA1w" id="hV6Dj3J" role="2OqNvi" />
              </node>
            </node>
          </node>
          <node concept="3clFbF" id="hV6HhR5" role="3cqZAp">
            <node concept="2OqwBi" id="hV6HhXH" role="3clFbG">
              <node concept="0IXxy" id="hV6HhR6" role="2Oq$k0" />
              <node concept="3YRAZt" id="hV6HiiJ" role="2OqNvi" />
            </node>
          </node>
          <node concept="3clFbF" id="3Un2VKNJIOT" role="3cqZAp">
            <node concept="2OqwBi" id="3Un2VKNJIUE" role="3clFbG">
              <node concept="37vLTw" id="3Un2VKNJIOS" role="2Oq$k0">
                <ref role="3cqZAo" node="hV6Dj3F" resolve="attributedNode" />
              </node>
              <node concept="1OKiuA" id="3Un2VKNJJJD" role="2OqNvi">
                <node concept="1Q80Hx" id="3Un2VKNJJJP" role="lBI5i" />
                <node concept="eON6Q" id="3Un2VKNJJYu" role="lGT1i">
                  <node concept="1PxgMI" id="7R2Gq48BOJL" role="ciSds">
                    <property role="1BlNFB" value="true" />
                    <node concept="2OqwBi" id="7R2Gq48BO6a" role="1m5AlR">
                      <node concept="2OqwBi" id="EM64$GXIDJ" role="2Oq$k0">
                        <node concept="0IXxy" id="EM64$GXI$7" role="2Oq$k0" />
                        <node concept="2qgKlT" id="7R2Gq48BK1Z" role="2OqNvi">
                          <ref role="37wK5l" to="tpcu:1avfQ4BBzOo" resolve="getProperty" />
                        </node>
                      </node>
                      <node concept="liA8E" id="7R2Gq48BOk5" role="2OqNvi">
                        <ref role="37wK5l" to="c17a:~SProperty.getDeclarationNode():org.jetbrains.mps.openapi.model.SNode" resolve="getDeclarationNode" />
                      </node>
                    </node>
                    <node concept="chp4Y" id="714IaVdGYpz" role="3oSUPX">
                      <ref role="cht4Q" to="tpce:f_TJgxF" resolve="PropertyDeclaration" />
                    </node>
                  </node>
                </node>
              </node>
            </node>
          </node>
        </node>
      </node>
    </node>
  </node>
  <node concept="24kQdi" id="2ZnZLV$fJsi">
    <property role="3GE5qa" value="attributes" />
    <ref role="1XX52x" to="68nn:2ZnZLV$fJmi" resolve="Composition" />
    <node concept="3EZMnI" id="2ZnZLV$fJsk" role="2wV5jI">
      <node concept="3F0ifn" id="7BzI3N6HhFS" role="3EZMnx">
        <property role="3F0ifm" value="[" />
      </node>
      <node concept="3F2HdR" id="2ZnZLV$fJsr" role="3EZMnx">
        <property role="2czwfO" value="," />
        <ref role="1NtTu8" to="68nn:2ZnZLV$fJqv" resolve="children" />
        <node concept="l2Vlx" id="2ZnZLV$fJss" role="2czzBx" />
      </node>
      <node concept="l2Vlx" id="2ZnZLV$fJsn" role="2iSdaV" />
      <node concept="3F0ifn" id="7BzI3N6HhG2" role="3EZMnx">
        <property role="3F0ifm" value="]" />
      </node>
    </node>
  </node>
  <node concept="24kQdi" id="6LcR7GqxckO">
    <property role="3GE5qa" value="delete" />
    <ref role="1XX52x" to="68nn:6LcR7Gqxc8y" resolve="DelTestChildContainer" />
    <node concept="3EZMnI" id="6LcR7GqxcRr" role="2wV5jI">
      <node concept="l2Vlx" id="6LcR7GqxcRs" role="2iSdaV" />
      <node concept="3F0ifn" id="6LcR7GqxcRt" role="3EZMnx">
        <property role="3F0ifm" value="delete test container" />
      </node>
      <node concept="3F0ifn" id="6LcR7GqxcRu" role="3EZMnx">
        <property role="3F0ifm" value="{" />
        <node concept="3mYdg7" id="6LcR7GqxcRv" role="3F10Kt">
          <property role="1413C4" value="body-brace" />
        </node>
        <node concept="ljvvj" id="6LcR7GqxcRw" role="3F10Kt">
          <property role="VOm3f" value="true" />
        </node>
      </node>
      <node concept="3EZMnI" id="6LcR7GqxcRx" role="3EZMnx">
        <node concept="l2Vlx" id="6LcR7GqxcRy" role="2iSdaV" />
        <node concept="lj46D" id="6LcR7GqxcRz" role="3F10Kt">
          <property role="VOm3f" value="true" />
        </node>
        <node concept="3F0ifn" id="6LcR7GqxcR$" role="3EZMnx">
          <property role="3F0ifm" value="children" />
        </node>
        <node concept="3F0ifn" id="6LcR7GqxcR_" role="3EZMnx">
          <property role="3F0ifm" value=":" />
          <node concept="11L4FC" id="6LcR7GqxcRA" role="3F10Kt">
            <property role="VOm3f" value="true" />
          </node>
          <node concept="ljvvj" id="6LcR7GqxcRB" role="3F10Kt">
            <property role="VOm3f" value="true" />
          </node>
        </node>
        <node concept="3F1sOY" id="6LcR7GqxcRC" role="3EZMnx">
          <ref role="1NtTu8" to="68nn:6LcR7GqxcjN" resolve="child" />
          <node concept="lj46D" id="6LcR7GqxcRD" role="3F10Kt">
            <property role="VOm3f" value="true" />
          </node>
          <node concept="ljvvj" id="6LcR7GqxcRE" role="3F10Kt">
            <property role="VOm3f" value="true" />
          </node>
        </node>
        <node concept="3F0ifn" id="2znOOs7gLZH" role="3EZMnx">
          <property role="3F0ifm" value="interface children" />
        </node>
        <node concept="3F0ifn" id="2znOOs7gLZE" role="3EZMnx">
          <property role="3F0ifm" value=":" />
          <node concept="11L4FC" id="2znOOs7gLZF" role="3F10Kt">
            <property role="VOm3f" value="true" />
          </node>
          <node concept="ljvvj" id="2znOOs7gLZG" role="3F10Kt">
            <property role="VOm3f" value="true" />
          </node>
        </node>
        <node concept="3F1sOY" id="2znOOs7gM0n" role="3EZMnx">
          <ref role="1NtTu8" to="68nn:2znOOs7gLZ9" resolve="interfaceChild" />
          <node concept="lj46D" id="2znOOs7gM0_" role="3F10Kt">
            <property role="VOm3f" value="true" />
          </node>
        </node>
      </node>
      <node concept="3F0ifn" id="6LcR7GqxcRF" role="3EZMnx">
        <property role="3F0ifm" value="}" />
        <node concept="3mYdg7" id="6LcR7GqxcRG" role="3F10Kt">
          <property role="1413C4" value="body-brace" />
        </node>
        <node concept="pVoyu" id="2znOOs7har9" role="3F10Kt">
          <property role="VOm3f" value="true" />
        </node>
      </node>
    </node>
  </node>
  <node concept="24kQdi" id="P9hc2Kf8Dd">
    <property role="3GE5qa" value="substitute" />
    <ref role="1XX52x" to="68nn:P9hc2Kf3kH" resolve="SubstTestBooleanPropertyChild" />
    <node concept="3F0A7n" id="P9hc2Kf8Hj" role="2wV5jI">
      <ref role="1NtTu8" to="68nn:P9hc2Kf75T" resolve="myProperty" />
    </node>
  </node>
  <node concept="24kQdi" id="P9hc2Kffzo">
    <property role="3GE5qa" value="substitute" />
    <ref role="1XX52x" to="68nn:P9hc2Kf3eR" resolve="SubstTestRoot" />
    <node concept="3EZMnI" id="P9hc2Kffzq" role="2wV5jI">
      <node concept="3F0ifn" id="P9hc2Kffzx" role="3EZMnx">
        <property role="3F0ifm" value="root {" />
        <node concept="ljvvj" id="P9hc2Kff_s" role="3F10Kt">
          <property role="VOm3f" value="true" />
        </node>
      </node>
      <node concept="3EZMnI" id="P9hc2KffCJ" role="3EZMnx">
        <node concept="VPM3Z" id="P9hc2KffCL" role="3F10Kt">
          <property role="VOm3f" value="false" />
        </node>
        <node concept="lj46D" id="P9hc2KffEF" role="3F10Kt">
          <property role="VOm3f" value="true" />
        </node>
        <node concept="ljvvj" id="P9hc2KffJK" role="3F10Kt">
          <property role="VOm3f" value="true" />
        </node>
        <node concept="3F0ifn" id="P9hc2KffN9" role="3EZMnx">
          <property role="3F0ifm" value="single child:" />
        </node>
        <node concept="3F1sOY" id="P9hc2KffNl" role="3EZMnx">
          <ref role="1NtTu8" to="68nn:P9hc2Kf3nJ" resolve="singleChild" />
        </node>
        <node concept="l2Vlx" id="P9hc2KffCO" role="2iSdaV" />
      </node>
      <node concept="3EZMnI" id="2wtgzyWe9Ae" role="3EZMnx">
        <node concept="VPM3Z" id="2wtgzyWe9Ah" role="3F10Kt">
          <property role="VOm3f" value="false" />
        </node>
        <node concept="3F0ifn" id="2wtgzyWe9CA" role="3EZMnx">
          <property role="3F0ifm" value="single child with non empty cell" />
        </node>
        <node concept="3F1sOY" id="2wtgzyWe9CH" role="3EZMnx">
          <property role="2ru_X1" value="true" />
          <ref role="1NtTu8" to="68nn:2wtgzyWe9_r" resolve="singleChildWithNonEmptyCell" />
          <node concept="3EZMnI" id="2wtgzyWe9CL" role="2ruayu">
            <node concept="3F0ifn" id="2wtgzyWe9CT" role="3EZMnx">
              <property role="3F0ifm" value="&lt;" />
            </node>
            <node concept="3F0ifn" id="2wtgzyWe9CZ" role="3EZMnx">
              <property role="3F0ifm" value="child" />
            </node>
            <node concept="3F0ifn" id="2wtgzyWe9D7" role="3EZMnx">
              <property role="3F0ifm" value="&gt;" />
            </node>
            <node concept="l2Vlx" id="2wtgzyWe9CM" role="2iSdaV" />
          </node>
        </node>
        <node concept="l2Vlx" id="2wtgzyWe9Al" role="2iSdaV" />
        <node concept="lj46D" id="2wtgzyWe9Cz" role="3F10Kt">
          <property role="VOm3f" value="true" />
        </node>
        <node concept="ljvvj" id="2wtgzyWenKz" role="3F10Kt">
          <property role="VOm3f" value="true" />
        </node>
      </node>
      <node concept="3EZMnI" id="7UZdOvgzaO7" role="3EZMnx">
        <node concept="3F0ifn" id="7UZdOvgzaQX" role="3EZMnx">
          <property role="3F0ifm" value="children with separator" />
          <node concept="ljvvj" id="7UZdOvgzaRu" role="3F10Kt">
            <property role="VOm3f" value="true" />
          </node>
        </node>
        <node concept="l2Vlx" id="7UZdOvgzaO8" role="2iSdaV" />
        <node concept="3F2HdR" id="7UZdOvgza$Y" role="3EZMnx">
          <property role="2czwfO" value="," />
          <ref role="1NtTu8" to="68nn:7UZdOvgzajQ" resolve="separatorChild" />
          <node concept="l2Vlx" id="7UZdOvgza_1" role="2czzBx" />
          <node concept="ljvvj" id="7UZdOvgza_M" role="3F10Kt">
            <property role="VOm3f" value="true" />
          </node>
        </node>
        <node concept="lj46D" id="7UZdOvgzaPu" role="3F10Kt">
          <property role="VOm3f" value="true" />
        </node>
      </node>
      <node concept="3EZMnI" id="7UZdOvgzaSD" role="3EZMnx">
        <node concept="l2Vlx" id="7UZdOvgzaSE" role="2iSdaV" />
        <node concept="3EZMnI" id="7UZdOvgzaUi" role="3EZMnx">
          <node concept="3F0ifn" id="7UZdOvgzaUj" role="3EZMnx">
            <property role="3F0ifm" value="middleware child" />
            <node concept="ljvvj" id="7UZdOvgzaUk" role="3F10Kt">
              <property role="VOm3f" value="true" />
            </node>
          </node>
          <node concept="1iCGBv" id="7UZdOvgzaV6" role="3EZMnx">
            <ref role="1NtTu8" to="68nn:7UZdOvgzaJT" resolve="middlewareChild" />
            <node concept="1sVBvm" id="7UZdOvgzaV8" role="1sWHZn">
              <node concept="3F2HdR" id="7UZdOvgzaVm" role="2wV5jI">
                <property role="2czwfO" value="," />
                <ref role="1NtTu8" to="68nn:7UZdOvgzaJQ" resolve="child" />
              </node>
            </node>
          </node>
          <node concept="l2Vlx" id="7UZdOvgzaUl" role="2iSdaV" />
        </node>
        <node concept="lj46D" id="7UZdOvgzaTJ" role="3F10Kt">
          <property role="VOm3f" value="true" />
        </node>
        <node concept="ljvvj" id="7UZdOvgzaTN" role="3F10Kt">
          <property role="VOm3f" value="true" />
        </node>
      </node>
      <node concept="3EZMnI" id="P9hc2KgOtf" role="3EZMnx">
        <node concept="VPM3Z" id="P9hc2KgOth" role="3F10Kt">
          <property role="VOm3f" value="false" />
        </node>
        <node concept="lj46D" id="P9hc2KgOvf" role="3F10Kt">
          <property role="VOm3f" value="true" />
        </node>
        <node concept="ljvvj" id="P9hc2KgOwZ" role="3F10Kt">
          <property role="VOm3f" value="true" />
        </node>
        <node concept="3F0ifn" id="P9hc2KgO$u" role="3EZMnx">
          <property role="3F0ifm" value="multi- children:" />
          <node concept="ljvvj" id="P9hc2KgW1I" role="3F10Kt">
            <property role="VOm3f" value="true" />
          </node>
        </node>
        <node concept="3F2HdR" id="P9hc2KgO$$" role="3EZMnx">
          <ref role="1NtTu8" to="68nn:P9hc2KgOpM" resolve="multiChild" />
          <node concept="l2Vlx" id="P9hc2KgOCa" role="2czzBx" />
          <node concept="VPM3Z" id="P9hc2KgO$C" role="3F10Kt">
            <property role="VOm3f" value="false" />
          </node>
          <node concept="pj6Ft" id="P9hc2KgOHl" role="3F10Kt">
            <property role="VOm3f" value="true" />
          </node>
          <node concept="lj46D" id="P9hc2Kh1BX" role="3F10Kt">
            <property role="VOm3f" value="true" />
          </node>
        </node>
        <node concept="l2Vlx" id="P9hc2KgOtk" role="2iSdaV" />
      </node>
      <node concept="3F0ifn" id="P9hc2KffzB" role="3EZMnx">
        <property role="3F0ifm" value="}" />
      </node>
      <node concept="l2Vlx" id="P9hc2Kffzt" role="2iSdaV" />
    </node>
  </node>
  <node concept="24kQdi" id="P9hc2KfVPY">
    <property role="3GE5qa" value="substitute" />
    <ref role="1XX52x" to="68nn:P9hc2Kf3mI" resolve="SubstTestEnumPropertyChild" />
    <node concept="3F0A7n" id="P9hc2KfVQB" role="2wV5jI">
      <ref role="1NtTu8" to="68nn:P9hc2KfU0I" resolve="myEnumProperty" />
    </node>
  </node>
  <node concept="24kQdi" id="5qrsiYWoAxu">
    <property role="3GE5qa" value="folding" />
    <ref role="1XX52x" to="68nn:5qrsiYWoAxo" resolve="CollapsedByDefault" />
    <node concept="3EZMnI" id="5qrsiYWoAxw" role="2wV5jI">
      <node concept="3F0ifn" id="5qrsiYWoAxB" role="3EZMnx">
        <property role="3F0ifm" value="foldable node:" />
      </node>
      <node concept="3EZMnI" id="5qrsiYWoAI2" role="3EZMnx">
        <property role="S$Qs1" value="true" />
        <property role="3EXrWe" value="true" />
        <node concept="3F0ifn" id="5qrsiYWoAGT" role="3EZMnx">
          <property role="3F0ifm" value="{" />
          <node concept="ljvvj" id="5qrsiYWoCZm" role="3F10Kt">
            <property role="VOm3f" value="true" />
          </node>
        </node>
        <node concept="VPM3Z" id="5qrsiYWoAI4" role="3F10Kt">
          <property role="VOm3f" value="false" />
        </node>
        <node concept="l2Vlx" id="5qrsiYWoAI7" role="2iSdaV" />
        <node concept="3EZMnI" id="5qrsiYWoD1o" role="3EZMnx">
          <node concept="VPM3Z" id="5qrsiYWoD1q" role="3F10Kt">
            <property role="VOm3f" value="false" />
          </node>
          <node concept="lj46D" id="5qrsiYWoD3m" role="3F10Kt">
            <property role="VOm3f" value="true" />
          </node>
          <node concept="3F0ifn" id="5qrsiYWoD3s" role="3EZMnx">
            <property role="3F0ifm" value="1.." />
            <node concept="ljvvj" id="5qrsiYWoD5G" role="3F10Kt">
              <property role="VOm3f" value="true" />
            </node>
          </node>
          <node concept="3F0ifn" id="5qrsiYWoD3A" role="3EZMnx">
            <property role="3F0ifm" value="2.." />
            <node concept="ljvvj" id="5qrsiYWoD5J" role="3F10Kt">
              <property role="VOm3f" value="true" />
            </node>
          </node>
          <node concept="3F0ifn" id="5qrsiYWoD3K" role="3EZMnx">
            <property role="3F0ifm" value="3.." />
            <node concept="ljvvj" id="5qrsiYWoD5M" role="3F10Kt">
              <property role="VOm3f" value="true" />
            </node>
          </node>
          <node concept="3F0ifn" id="5qrsiYWoD3W" role="3EZMnx">
            <property role="3F0ifm" value="4.." />
          </node>
          <node concept="l2Vlx" id="5qrsiYWoD1t" role="2iSdaV" />
        </node>
        <node concept="3F0ifn" id="5qrsiYWoAH6" role="3EZMnx">
          <property role="3F0ifm" value="}" />
          <node concept="pVoyu" id="5qrsiYWoD11" role="3F10Kt">
            <property role="VOm3f" value="true" />
          </node>
        </node>
        <node concept="3EZMnI" id="5qrsiYWpkA8" role="AHCbl">
          <node concept="l2Vlx" id="5qrsiYWpkA9" role="2iSdaV" />
          <node concept="VPM3Z" id="5qrsiYWpkAa" role="3F10Kt">
            <property role="VOm3f" value="false" />
          </node>
          <node concept="3F0ifn" id="5qrsiYWpkAg" role="3EZMnx">
            <property role="3F0ifm" value="&lt;&lt;folded&gt;&gt;" />
            <node concept="VechU" id="K6TtETrUBn" role="3F10Kt">
              <property role="Vb096" value="gray" />
            </node>
          </node>
        </node>
      </node>
      <node concept="l2Vlx" id="5qrsiYWoAxz" role="2iSdaV" />
    </node>
  </node>
  <node concept="24kQdi" id="5qrsiYWpnbS">
    <property role="3GE5qa" value="folding" />
    <ref role="1XX52x" to="68nn:5qrsiYWpnbK" resolve="FoldingContainer" />
    <node concept="3EZMnI" id="K6TtETsvsp" role="2wV5jI">
      <node concept="l2Vlx" id="K6TtETsvsq" role="2iSdaV" />
      <node concept="3F0ifn" id="K6TtETsvsr" role="3EZMnx">
        <property role="3F0ifm" value="folding container" />
      </node>
      <node concept="3F0ifn" id="K6TtETsvss" role="3EZMnx">
        <property role="3F0ifm" value="{" />
        <node concept="3mYdg7" id="K6TtETsvst" role="3F10Kt">
          <property role="1413C4" value="body-brace" />
        </node>
        <node concept="ljvvj" id="K6TtETsvsu" role="3F10Kt">
          <property role="VOm3f" value="true" />
        </node>
      </node>
      <node concept="3EZMnI" id="K6TtETsvsv" role="3EZMnx">
        <node concept="l2Vlx" id="K6TtETsvsw" role="2iSdaV" />
        <node concept="lj46D" id="K6TtETsvsx" role="3F10Kt">
          <property role="VOm3f" value="true" />
        </node>
        <node concept="3F0ifn" id="K6TtETsvsy" role="3EZMnx">
          <property role="3F0ifm" value="collapsed" />
        </node>
        <node concept="3F0ifn" id="K6TtETsvsz" role="3EZMnx">
          <property role="3F0ifm" value=":" />
          <node concept="11L4FC" id="K6TtETsvs$" role="3F10Kt">
            <property role="VOm3f" value="true" />
          </node>
        </node>
        <node concept="3F0A7n" id="K6TtETsvs_" role="3EZMnx">
          <ref role="1NtTu8" to="68nn:K6TtETsvsn" resolve="collapsed" />
          <node concept="ljvvj" id="K6TtETsvsA" role="3F10Kt">
            <property role="VOm3f" value="true" />
          </node>
        </node>
        <node concept="3F0ifn" id="K6TtETsvsB" role="3EZMnx">
          <node concept="ljvvj" id="K6TtETsvsC" role="3F10Kt">
            <property role="VOm3f" value="true" />
          </node>
        </node>
        <node concept="3F0ifn" id="K6TtETsvsD" role="3EZMnx">
          <property role="3F0ifm" value="collapsed by default" />
        </node>
        <node concept="3F0ifn" id="K6TtETsvsE" role="3EZMnx">
          <property role="3F0ifm" value=":" />
          <node concept="11L4FC" id="K6TtETsvsF" role="3F10Kt">
            <property role="VOm3f" value="true" />
          </node>
          <node concept="ljvvj" id="K6TtETsvsG" role="3F10Kt">
            <property role="VOm3f" value="true" />
          </node>
        </node>
        <node concept="3F1sOY" id="K6TtETsvsH" role="3EZMnx">
          <ref role="1NtTu8" to="68nn:5qrsiYWpnbL" resolve="collapsedByDefault" />
          <node concept="lj46D" id="K6TtETsvsI" role="3F10Kt">
            <property role="VOm3f" value="true" />
          </node>
          <node concept="ljvvj" id="K6TtETsvsJ" role="3F10Kt">
            <property role="VOm3f" value="true" />
          </node>
        </node>
        <node concept="3F0ifn" id="K6TtETsvsK" role="3EZMnx">
          <node concept="ljvvj" id="K6TtETsvsL" role="3F10Kt">
            <property role="VOm3f" value="true" />
          </node>
        </node>
        <node concept="3F0ifn" id="K6TtETsvsM" role="3EZMnx">
          <property role="3F0ifm" value="collapsed conditionally" />
        </node>
        <node concept="3F0ifn" id="K6TtETsvsN" role="3EZMnx">
          <property role="3F0ifm" value=":" />
          <node concept="11L4FC" id="K6TtETsvsO" role="3F10Kt">
            <property role="VOm3f" value="true" />
          </node>
          <node concept="ljvvj" id="K6TtETsvsP" role="3F10Kt">
            <property role="VOm3f" value="true" />
          </node>
        </node>
        <node concept="3F1sOY" id="K6TtETsvsQ" role="3EZMnx">
          <ref role="1NtTu8" to="68nn:K6TtETsmdm" resolve="collapsedConditionally" />
          <node concept="lj46D" id="K6TtETsvsR" role="3F10Kt">
            <property role="VOm3f" value="true" />
          </node>
          <node concept="ljvvj" id="K6TtETsvsS" role="3F10Kt">
            <property role="VOm3f" value="true" />
          </node>
        </node>
      </node>
      <node concept="3F0ifn" id="K6TtETsvsT" role="3EZMnx">
        <property role="3F0ifm" value="}" />
        <node concept="3mYdg7" id="K6TtETsvsU" role="3F10Kt">
          <property role="1413C4" value="body-brace" />
        </node>
      </node>
    </node>
  </node>
  <node concept="24kQdi" id="K6TtETspGP">
    <property role="3GE5qa" value="folding" />
    <ref role="1XX52x" to="68nn:K6TtETsmdp" resolve="CollapsedConditionally" />
    <node concept="3EZMnI" id="K6TtETs$41" role="2wV5jI">
      <node concept="3F0ifn" id="K6TtETs$42" role="3EZMnx">
        <property role="3F0ifm" value="foldable node:" />
      </node>
      <node concept="3EZMnI" id="K6TtETs$43" role="3EZMnx">
        <property role="S$Qs1" value="true" />
        <property role="3EXrWe" value="false" />
        <node concept="3F0ifn" id="K6TtETs$44" role="3EZMnx">
          <property role="3F0ifm" value="{" />
          <node concept="ljvvj" id="K6TtETs$45" role="3F10Kt">
            <property role="VOm3f" value="true" />
          </node>
        </node>
        <node concept="VPM3Z" id="K6TtETs$46" role="3F10Kt">
          <property role="VOm3f" value="false" />
        </node>
        <node concept="l2Vlx" id="K6TtETs$47" role="2iSdaV" />
        <node concept="3EZMnI" id="K6TtETs$48" role="3EZMnx">
          <node concept="VPM3Z" id="K6TtETs$49" role="3F10Kt">
            <property role="VOm3f" value="false" />
          </node>
          <node concept="lj46D" id="K6TtETs$4a" role="3F10Kt">
            <property role="VOm3f" value="true" />
          </node>
          <node concept="3F0ifn" id="K6TtETs$4b" role="3EZMnx">
            <property role="3F0ifm" value="1.." />
            <node concept="ljvvj" id="K6TtETs$4c" role="3F10Kt">
              <property role="VOm3f" value="true" />
            </node>
          </node>
          <node concept="3F0ifn" id="K6TtETs$4d" role="3EZMnx">
            <property role="3F0ifm" value="2.." />
            <node concept="ljvvj" id="K6TtETs$4e" role="3F10Kt">
              <property role="VOm3f" value="true" />
            </node>
          </node>
          <node concept="3F0ifn" id="K6TtETs$4f" role="3EZMnx">
            <property role="3F0ifm" value="3.." />
            <node concept="ljvvj" id="K6TtETs$4g" role="3F10Kt">
              <property role="VOm3f" value="true" />
            </node>
          </node>
          <node concept="3F0ifn" id="K6TtETs$4h" role="3EZMnx">
            <property role="3F0ifm" value="4.." />
          </node>
          <node concept="l2Vlx" id="K6TtETs$4i" role="2iSdaV" />
        </node>
        <node concept="3F0ifn" id="K6TtETs$4j" role="3EZMnx">
          <property role="3F0ifm" value="}" />
          <node concept="pVoyu" id="K6TtETs$4k" role="3F10Kt">
            <property role="VOm3f" value="true" />
          </node>
        </node>
        <node concept="3EZMnI" id="K6TtETs$4l" role="AHCbl">
          <node concept="l2Vlx" id="K6TtETs$4m" role="2iSdaV" />
          <node concept="VPM3Z" id="K6TtETs$4n" role="3F10Kt">
            <property role="VOm3f" value="false" />
          </node>
          <node concept="3F0ifn" id="K6TtETs$4o" role="3EZMnx">
            <property role="3F0ifm" value="&lt;&lt;folded&gt;&gt;" />
            <node concept="VechU" id="K6TtETs$4p" role="3F10Kt">
              <property role="Vb096" value="gray" />
            </node>
          </node>
        </node>
        <node concept="pkWqt" id="K6TtETsE87" role="3EXrW6">
          <node concept="3clFbS" id="K6TtETsE88" role="2VODD2">
            <node concept="3clFbF" id="K6TtETsEd8" role="3cqZAp">
              <node concept="2OqwBi" id="K6TtETsERm" role="3clFbG">
                <node concept="1PxgMI" id="K6TtETsEEh" role="2Oq$k0">
                  <property role="1BlNFB" value="true" />
                  <node concept="2OqwBi" id="K6TtETsEhg" role="1m5AlR">
                    <node concept="pncrf" id="K6TtETsEd7" role="2Oq$k0" />
                    <node concept="1mfA1w" id="K6TtETsEug" role="2OqNvi" />
                  </node>
                  <node concept="chp4Y" id="714IaVdGYp$" role="3oSUPX">
                    <ref role="cht4Q" to="68nn:5qrsiYWpnbK" resolve="FoldingContainer" />
                  </node>
                </node>
                <node concept="3TrcHB" id="K6TtETsF5C" role="2OqNvi">
                  <ref role="3TsBF5" to="68nn:K6TtETsvsn" resolve="collapsed" />
                </node>
              </node>
            </node>
          </node>
        </node>
      </node>
      <node concept="l2Vlx" id="K6TtETs$4q" role="2iSdaV" />
    </node>
  </node>
  <node concept="24kQdi" id="6sr4TWiFzm9">
    <property role="3GE5qa" value="folding" />
    <ref role="1XX52x" to="68nn:6sr4TWiFzlZ" resolve="CollapsibleConcept" />
    <node concept="3EZMnI" id="6sr4TWiFzoQ" role="2wV5jI">
      <node concept="l2Vlx" id="6sr4TWiFzoR" role="2iSdaV" />
      <node concept="3F0ifn" id="6sr4TWiFzoS" role="3EZMnx">
        <property role="3F0ifm" value="collapsible concept" />
      </node>
      <node concept="3F0A7n" id="6sr4TWiFzoT" role="3EZMnx">
        <ref role="1NtTu8" to="tpck:h0TrG11" resolve="name" />
      </node>
      <node concept="3F0ifn" id="6sr4TWiFzp0" role="3EZMnx">
        <property role="3F0ifm" value="collapsed by default" />
      </node>
      <node concept="3F0ifn" id="6sr4TWiFzp1" role="3EZMnx">
        <property role="3F0ifm" value=":" />
        <node concept="11L4FC" id="6sr4TWiFzp2" role="3F10Kt">
          <property role="VOm3f" value="true" />
        </node>
      </node>
      <node concept="3F0A7n" id="6sr4TWiFzp3" role="3EZMnx">
        <ref role="1NtTu8" to="68nn:6sr4TWiFznM" resolve="collapsedByDefault" />
      </node>
      <node concept="3EZMnI" id="6sr4TWiFzoX" role="3EZMnx">
        <property role="S$Qs1" value="true" />
        <node concept="3F0ifn" id="6sr4TWiFzoU" role="3EZMnx">
          <property role="3F0ifm" value="{" />
          <node concept="3mYdg7" id="6sr4TWiFzoV" role="3F10Kt">
            <property role="1413C4" value="body-brace" />
          </node>
          <node concept="ljvvj" id="6sr4TWiFzoW" role="3F10Kt">
            <property role="VOm3f" value="true" />
          </node>
        </node>
        <node concept="3EZMnI" id="7t4yoSLBGOw" role="3EZMnx">
          <node concept="VPM3Z" id="7t4yoSLBGOy" role="3F10Kt">
            <property role="VOm3f" value="false" />
          </node>
          <node concept="lj46D" id="7t4yoSLBGQB" role="3F10Kt">
            <property role="VOm3f" value="true" />
          </node>
          <node concept="3F0ifn" id="6sr4TWiFzp7" role="3EZMnx">
            <property role="3F0ifm" value="children" />
          </node>
          <node concept="3F0ifn" id="6sr4TWiFzp8" role="3EZMnx">
            <property role="3F0ifm" value=":" />
            <node concept="11L4FC" id="6sr4TWiFzp9" role="3F10Kt">
              <property role="VOm3f" value="true" />
            </node>
            <node concept="ljvvj" id="6sr4TWiFzpa" role="3F10Kt">
              <property role="VOm3f" value="true" />
            </node>
          </node>
          <node concept="3F2HdR" id="6sr4TWiFzpb" role="3EZMnx">
            <ref role="1NtTu8" to="68nn:6sr4TWiFzm0" resolve="children" />
            <node concept="l2Vlx" id="6sr4TWiFzpc" role="2czzBx" />
            <node concept="pj6Ft" id="6sr4TWiFzpd" role="3F10Kt">
              <property role="VOm3f" value="true" />
            </node>
            <node concept="lj46D" id="6sr4TWiFzpe" role="3F10Kt">
              <property role="VOm3f" value="true" />
            </node>
            <node concept="ljvvj" id="6sr4TWiFzpf" role="3F10Kt">
              <property role="VOm3f" value="true" />
            </node>
          </node>
          <node concept="l2Vlx" id="7t4yoSLBGO_" role="2iSdaV" />
        </node>
        <node concept="l2Vlx" id="6sr4TWiFzoY" role="2iSdaV" />
        <node concept="3F0ifn" id="6sr4TWiFzpg" role="3EZMnx">
          <property role="3F0ifm" value="}" />
          <node concept="3mYdg7" id="6sr4TWiFzph" role="3F10Kt">
            <property role="1413C4" value="body-brace" />
          </node>
        </node>
        <node concept="pkWqt" id="7t4yoSLBK5m" role="3EXrW6">
          <node concept="3clFbS" id="7t4yoSLBK5n" role="2VODD2">
            <node concept="3clFbF" id="7t4yoSLBK6s" role="3cqZAp">
              <node concept="2OqwBi" id="7t4yoSLBK93" role="3clFbG">
                <node concept="pncrf" id="7t4yoSLBK6r" role="2Oq$k0" />
                <node concept="3TrcHB" id="7t4yoSLBKfi" role="2OqNvi">
                  <ref role="3TsBF5" to="68nn:6sr4TWiFznM" resolve="collapsedByDefault" />
                </node>
              </node>
            </node>
          </node>
        </node>
        <node concept="3F0ifn" id="7t4yoSLBN$b" role="AHCbl">
          <property role="3F0ifm" value="&lt;...&gt;" />
          <node concept="VechU" id="7t4yoSLBQUJ" role="3F10Kt">
            <property role="Vb096" value="gray" />
          </node>
        </node>
      </node>
    </node>
  </node>
  <node concept="24kQdi" id="5DTV$TRy_W2">
    <ref role="1XX52x" to="68nn:5DTV$TRy_VW" resolve="StyleChild" />
    <node concept="3F0ifn" id="5DTV$TRy_W4" role="2wV5jI">
      <property role="3F0ifm" value="child" />
    </node>
  </node>
  <node concept="24kQdi" id="5DTV$TRy_Wc">
    <ref role="1XX52x" to="68nn:5DTV$TRy_VV" resolve="StyleParent" />
    <node concept="3EZMnI" id="5DTV$TRy_We" role="2wV5jI">
      <node concept="3F0ifn" id="5DTV$TRy_Wl" role="3EZMnx">
        <property role="3F0ifm" value="parent" />
      </node>
      <node concept="3F1sOY" id="5DTV$TRy_Wt" role="3EZMnx">
        <ref role="1NtTu8" to="68nn:5DTV$TRy_Wr" resolve="child" />
        <node concept="pVoyu" id="5DTV$TRy_Z3" role="3F10Kt">
          <property role="VOm3f" value="true" />
          <node concept="3nzxsE" id="5DTV$TRy_Z6" role="3n$kyP">
            <node concept="3clFbS" id="5DTV$TRy_Z7" role="2VODD2">
              <node concept="3clFbF" id="5DTV$TRy_ZJ" role="3cqZAp">
                <node concept="2OqwBi" id="5DTV$TRyRwl" role="3clFbG">
                  <node concept="pncrf" id="5DTV$TRyRu7" role="2Oq$k0" />
                  <node concept="1mIQ4w" id="5DTV$TRyVxR" role="2OqNvi">
                    <node concept="chp4Y" id="5DTV$TRyV$5" role="cj9EA">
                      <ref role="cht4Q" to="68nn:5DTV$TRy_VV" resolve="StyleParent" />
                    </node>
                  </node>
                </node>
              </node>
            </node>
          </node>
        </node>
      </node>
      <node concept="l2Vlx" id="5DTV$TRy_Wh" role="2iSdaV" />
    </node>
  </node>
  <node concept="24kQdi" id="1nCPqFM50Ze">
    <property role="3GE5qa" value="init" />
    <ref role="1XX52x" to="68nn:1G0RFWHdw6$" resolve="InitContainer" />
    <node concept="3EZMnI" id="1nCPqFM5102" role="2wV5jI">
      <node concept="l2Vlx" id="1nCPqFM5103" role="2iSdaV" />
      <node concept="3F0ifn" id="1nCPqFM5104" role="3EZMnx">
        <property role="3F0ifm" value="init container" />
      </node>
      <node concept="3F0ifn" id="1nCPqFM5105" role="3EZMnx">
        <property role="3F0ifm" value="{" />
        <node concept="3mYdg7" id="1nCPqFM5106" role="3F10Kt">
          <property role="1413C4" value="body-brace" />
        </node>
        <node concept="ljvvj" id="1nCPqFM5107" role="3F10Kt">
          <property role="VOm3f" value="true" />
        </node>
      </node>
      <node concept="3EZMnI" id="1nCPqFM5108" role="3EZMnx">
        <node concept="l2Vlx" id="1nCPqFM5109" role="2iSdaV" />
        <node concept="lj46D" id="1nCPqFM510a" role="3F10Kt">
          <property role="VOm3f" value="true" />
        </node>
        <node concept="3F0ifn" id="1nCPqFM510b" role="3EZMnx">
          <property role="3F0ifm" value="child" />
        </node>
        <node concept="3F0ifn" id="1nCPqFM510c" role="3EZMnx">
          <property role="3F0ifm" value=":" />
          <node concept="11L4FC" id="1nCPqFM510d" role="3F10Kt">
            <property role="VOm3f" value="true" />
          </node>
          <node concept="ljvvj" id="1nCPqFM510e" role="3F10Kt">
            <property role="VOm3f" value="true" />
          </node>
        </node>
        <node concept="3F2HdR" id="1nCPqFM510f" role="3EZMnx">
          <ref role="1NtTu8" to="68nn:1G0RFWHdw6A" resolve="child" />
          <node concept="l2Vlx" id="1nCPqFM510g" role="2czzBx" />
          <node concept="pj6Ft" id="1nCPqFM510h" role="3F10Kt">
            <property role="VOm3f" value="true" />
          </node>
          <node concept="lj46D" id="1nCPqFM510i" role="3F10Kt">
            <property role="VOm3f" value="true" />
          </node>
          <node concept="ljvvj" id="1nCPqFM510j" role="3F10Kt">
            <property role="VOm3f" value="true" />
          </node>
        </node>
      </node>
      <node concept="3F0ifn" id="1nCPqFM510k" role="3EZMnx">
        <property role="3F0ifm" value="}" />
        <node concept="3mYdg7" id="1nCPqFM510l" role="3F10Kt">
          <property role="1413C4" value="body-brace" />
        </node>
      </node>
    </node>
  </node>
  <node concept="24kQdi" id="5krAT4QI1yD">
    <property role="3GE5qa" value="selection" />
    <ref role="1XX52x" to="68nn:65R1r9DR89h" resolve="SelectionChild" />
    <node concept="3EZMnI" id="5krAT4QI1yF" role="2wV5jI">
      <node concept="l2Vlx" id="5krAT4QI1yG" role="2iSdaV" />
      <node concept="3F0ifn" id="5krAT4QI1yH" role="3EZMnx">
        <property role="3F0ifm" value="selection child" />
      </node>
      <node concept="3F0ifn" id="5krAT4QI1yI" role="3EZMnx">
        <property role="3F0ifm" value="(" />
        <node concept="11L4FC" id="5krAT4QI1yJ" role="3F10Kt">
          <property role="VOm3f" value="true" />
        </node>
        <node concept="3mYdg7" id="5krAT4QI1yK" role="3F10Kt">
          <property role="1413C4" value="body-paren" />
        </node>
        <node concept="11LMrY" id="5krAT4QI1yL" role="3F10Kt">
          <property role="VOm3f" value="true" />
        </node>
      </node>
      <node concept="3F0ifn" id="5krAT4QI1yM" role="3EZMnx">
        <property role="3F0ifm" value="flag" />
      </node>
      <node concept="3F0ifn" id="5krAT4QI1yN" role="3EZMnx">
        <property role="3F0ifm" value=":" />
        <node concept="11L4FC" id="5krAT4QI1yO" role="3F10Kt">
          <property role="VOm3f" value="true" />
        </node>
      </node>
      <node concept="3F0A7n" id="5krAT4QI1yP" role="3EZMnx">
        <ref role="1NtTu8" to="68nn:65R1r9DR89i" resolve="flag" />
      </node>
      <node concept="3F0ifn" id="5krAT4QI1yQ" role="3EZMnx">
        <property role="3F0ifm" value=")" />
        <node concept="11L4FC" id="5krAT4QI1yR" role="3F10Kt">
          <property role="VOm3f" value="true" />
        </node>
        <node concept="3mYdg7" id="5krAT4QI1yS" role="3F10Kt">
          <property role="1413C4" value="body-paren" />
        </node>
      </node>
    </node>
  </node>
  <node concept="24kQdi" id="7zh3gS0K__1">
    <property role="3GE5qa" value="init" />
    <ref role="1XX52x" to="68nn:7zh3gS0K_$U" resolve="InitChildWithDirectCycle_card1n" />
    <node concept="3EZMnI" id="7zh3gS0K__P" role="2wV5jI">
      <node concept="l2Vlx" id="7zh3gS0K__Q" role="2iSdaV" />
      <node concept="3F0ifn" id="7zh3gS0K__R" role="3EZMnx">
        <property role="3F0ifm" value="init child with direct cycle_card1n" />
      </node>
      <node concept="3F0ifn" id="7zh3gS0K__S" role="3EZMnx">
        <property role="3F0ifm" value="{" />
        <node concept="3mYdg7" id="7zh3gS0K__T" role="3F10Kt">
          <property role="1413C4" value="body-brace" />
        </node>
        <node concept="ljvvj" id="7zh3gS0K__U" role="3F10Kt">
          <property role="VOm3f" value="true" />
        </node>
      </node>
      <node concept="3EZMnI" id="7zh3gS0K__V" role="3EZMnx">
        <node concept="l2Vlx" id="7zh3gS0K__W" role="2iSdaV" />
        <node concept="lj46D" id="7zh3gS0K__X" role="3F10Kt">
          <property role="VOm3f" value="true" />
        </node>
        <node concept="3F0ifn" id="7zh3gS0K__Y" role="3EZMnx">
          <property role="3F0ifm" value="sub child" />
        </node>
        <node concept="3F0ifn" id="7zh3gS0K__Z" role="3EZMnx">
          <property role="3F0ifm" value=":" />
          <node concept="11L4FC" id="7zh3gS0K_A0" role="3F10Kt">
            <property role="VOm3f" value="true" />
          </node>
          <node concept="ljvvj" id="7zh3gS0K_A1" role="3F10Kt">
            <property role="VOm3f" value="true" />
          </node>
        </node>
        <node concept="3F2HdR" id="7zh3gS0K_A2" role="3EZMnx">
          <ref role="1NtTu8" to="68nn:7zh3gS0K_$V" resolve="subChild" />
          <node concept="l2Vlx" id="7zh3gS0K_A3" role="2czzBx" />
          <node concept="pj6Ft" id="7zh3gS0K_A4" role="3F10Kt">
            <property role="VOm3f" value="true" />
          </node>
          <node concept="lj46D" id="7zh3gS0K_A5" role="3F10Kt">
            <property role="VOm3f" value="true" />
          </node>
          <node concept="ljvvj" id="7zh3gS0K_A6" role="3F10Kt">
            <property role="VOm3f" value="true" />
          </node>
        </node>
      </node>
      <node concept="3F0ifn" id="7zh3gS0K_A7" role="3EZMnx">
        <property role="3F0ifm" value="}" />
        <node concept="3mYdg7" id="7zh3gS0K_A8" role="3F10Kt">
          <property role="1413C4" value="body-brace" />
        </node>
      </node>
    </node>
  </node>
  <node concept="24kQdi" id="6tNBhlZuKsX">
    <property role="3GE5qa" value="init" />
    <ref role="1XX52x" to="68nn:6tNBhlZu$1b" resolve="InitChildWithTwoSameConceptChildren" />
    <node concept="3EZMnI" id="6tNBhlZuKu3" role="2wV5jI">
      <node concept="l2Vlx" id="6tNBhlZuKu4" role="2iSdaV" />
      <node concept="3F0ifn" id="6tNBhlZuKu5" role="3EZMnx">
        <property role="3F0ifm" value="init child with two same concept children" />
      </node>
      <node concept="3F0ifn" id="6tNBhlZuKu6" role="3EZMnx">
        <property role="3F0ifm" value="{" />
        <node concept="3mYdg7" id="6tNBhlZuKu7" role="3F10Kt">
          <property role="1413C4" value="body-brace" />
        </node>
        <node concept="ljvvj" id="6tNBhlZuKu8" role="3F10Kt">
          <property role="VOm3f" value="true" />
        </node>
      </node>
      <node concept="3EZMnI" id="6tNBhlZuKu9" role="3EZMnx">
        <node concept="l2Vlx" id="6tNBhlZuKua" role="2iSdaV" />
        <node concept="lj46D" id="6tNBhlZuKub" role="3F10Kt">
          <property role="VOm3f" value="true" />
        </node>
        <node concept="3F0ifn" id="6tNBhlZuKuc" role="3EZMnx">
          <property role="3F0ifm" value="ch1" />
        </node>
        <node concept="3F0ifn" id="6tNBhlZuKud" role="3EZMnx">
          <property role="3F0ifm" value=":" />
          <node concept="11L4FC" id="6tNBhlZuKue" role="3F10Kt">
            <property role="VOm3f" value="true" />
          </node>
          <node concept="ljvvj" id="6tNBhlZuKuf" role="3F10Kt">
            <property role="VOm3f" value="true" />
          </node>
        </node>
        <node concept="3F1sOY" id="6tNBhlZuKug" role="3EZMnx">
          <ref role="1NtTu8" to="68nn:6tNBhlZu$1d" resolve="ch1" />
          <node concept="lj46D" id="6tNBhlZuKuh" role="3F10Kt">
            <property role="VOm3f" value="true" />
          </node>
          <node concept="ljvvj" id="6tNBhlZuKui" role="3F10Kt">
            <property role="VOm3f" value="true" />
          </node>
        </node>
        <node concept="3F0ifn" id="6tNBhlZuKuj" role="3EZMnx">
          <node concept="ljvvj" id="6tNBhlZuKuk" role="3F10Kt">
            <property role="VOm3f" value="true" />
          </node>
        </node>
        <node concept="3F0ifn" id="6tNBhlZuKul" role="3EZMnx">
          <property role="3F0ifm" value="ch2" />
        </node>
        <node concept="3F0ifn" id="6tNBhlZuKum" role="3EZMnx">
          <property role="3F0ifm" value=":" />
          <node concept="11L4FC" id="6tNBhlZuKun" role="3F10Kt">
            <property role="VOm3f" value="true" />
          </node>
          <node concept="ljvvj" id="6tNBhlZuKuo" role="3F10Kt">
            <property role="VOm3f" value="true" />
          </node>
        </node>
        <node concept="3F1sOY" id="6tNBhlZuKup" role="3EZMnx">
          <ref role="1NtTu8" to="68nn:6tNBhlZu$1l" resolve="ch2" />
          <node concept="lj46D" id="6tNBhlZuKuq" role="3F10Kt">
            <property role="VOm3f" value="true" />
          </node>
          <node concept="ljvvj" id="6tNBhlZuKur" role="3F10Kt">
            <property role="VOm3f" value="true" />
          </node>
        </node>
      </node>
      <node concept="3F0ifn" id="6tNBhlZuKus" role="3EZMnx">
        <property role="3F0ifm" value="}" />
        <node concept="3mYdg7" id="6tNBhlZuKut" role="3F10Kt">
          <property role="1413C4" value="body-brace" />
        </node>
      </node>
    </node>
  </node>
  <node concept="24kQdi" id="1nCPqFM54CX">
    <property role="3GE5qa" value="init" />
    <ref role="1XX52x" to="68nn:1G0RFWHdw6_" resolve="InitChildWithDirectCycle_card1" />
    <node concept="3EZMnI" id="1nCPqFM54CZ" role="2wV5jI">
      <node concept="l2Vlx" id="1nCPqFM54D0" role="2iSdaV" />
      <node concept="3F0ifn" id="1nCPqFM54D1" role="3EZMnx">
        <property role="3F0ifm" value="init child with direct cycle_card1" />
      </node>
      <node concept="3F0ifn" id="1nCPqFM54D2" role="3EZMnx">
        <property role="3F0ifm" value="{" />
        <node concept="3mYdg7" id="1nCPqFM54D3" role="3F10Kt">
          <property role="1413C4" value="body-brace" />
        </node>
        <node concept="ljvvj" id="1nCPqFM54D4" role="3F10Kt">
          <property role="VOm3f" value="true" />
        </node>
      </node>
      <node concept="3EZMnI" id="1nCPqFM54D5" role="3EZMnx">
        <node concept="l2Vlx" id="1nCPqFM54D6" role="2iSdaV" />
        <node concept="lj46D" id="1nCPqFM54D7" role="3F10Kt">
          <property role="VOm3f" value="true" />
        </node>
        <node concept="3F0ifn" id="1nCPqFM54D8" role="3EZMnx">
          <property role="3F0ifm" value="sub child" />
        </node>
        <node concept="3F0ifn" id="1nCPqFM54D9" role="3EZMnx">
          <property role="3F0ifm" value=":" />
          <node concept="11L4FC" id="1nCPqFM54Da" role="3F10Kt">
            <property role="VOm3f" value="true" />
          </node>
          <node concept="ljvvj" id="1nCPqFM54Db" role="3F10Kt">
            <property role="VOm3f" value="true" />
          </node>
        </node>
        <node concept="3F1sOY" id="1nCPqFM54Dc" role="3EZMnx">
          <ref role="1NtTu8" to="68nn:1G0RFWHdw6D" resolve="subChild" />
          <node concept="lj46D" id="1nCPqFM54Dd" role="3F10Kt">
            <property role="VOm3f" value="true" />
          </node>
          <node concept="ljvvj" id="1nCPqFM54De" role="3F10Kt">
            <property role="VOm3f" value="true" />
          </node>
        </node>
      </node>
      <node concept="3F0ifn" id="1nCPqFM54Df" role="3EZMnx">
        <property role="3F0ifm" value="}" />
        <node concept="3mYdg7" id="1nCPqFM54Dg" role="3F10Kt">
          <property role="1413C4" value="body-brace" />
        </node>
      </node>
    </node>
  </node>
  <node concept="24kQdi" id="65R1r9DR89y">
    <property role="3GE5qa" value="selection" />
    <ref role="1XX52x" to="68nn:65R1r9DR6pO" resolve="SelectionContainer" />
    <node concept="3EZMnI" id="65R1r9DR8aE" role="2wV5jI">
      <node concept="l2Vlx" id="65R1r9DR8aF" role="2iSdaV" />
      <node concept="3F0ifn" id="65R1r9DR8aG" role="3EZMnx">
        <property role="3F0ifm" value="selection container" />
      </node>
      <node concept="3F0ifn" id="65R1r9DR8aH" role="3EZMnx">
        <property role="3F0ifm" value="{" />
        <node concept="3mYdg7" id="65R1r9DR8aI" role="3F10Kt">
          <property role="1413C4" value="body-brace" />
        </node>
        <node concept="ljvvj" id="65R1r9DR8aJ" role="3F10Kt">
          <property role="VOm3f" value="true" />
        </node>
      </node>
      <node concept="3EZMnI" id="65R1r9DR8aK" role="3EZMnx">
        <node concept="l2Vlx" id="65R1r9DR8aL" role="2iSdaV" />
        <node concept="lj46D" id="65R1r9DR8aM" role="3F10Kt">
          <property role="VOm3f" value="true" />
        </node>
        <node concept="3F0ifn" id="65R1r9DR8aN" role="3EZMnx">
          <property role="3F0ifm" value="children (flag)" />
        </node>
        <node concept="3F0ifn" id="65R1r9DR8aO" role="3EZMnx">
          <property role="3F0ifm" value=":" />
          <node concept="11L4FC" id="65R1r9DR8aP" role="3F10Kt">
            <property role="VOm3f" value="true" />
          </node>
          <node concept="ljvvj" id="65R1r9DR8aQ" role="3F10Kt">
            <property role="VOm3f" value="true" />
          </node>
        </node>
        <node concept="3F2HdR" id="65R1r9DR8aR" role="3EZMnx">
          <ref role="1NtTu8" to="68nn:65R1r9DR89l" resolve="children" />
          <node concept="l2Vlx" id="65R1r9DR8aS" role="2czzBx" />
          <node concept="pj6Ft" id="65R1r9DR8aT" role="3F10Kt">
            <property role="VOm3f" value="true" />
          </node>
          <node concept="lj46D" id="65R1r9DR8aU" role="3F10Kt">
            <property role="VOm3f" value="true" />
          </node>
          <node concept="ljvvj" id="65R1r9DR8aV" role="3F10Kt">
            <property role="VOm3f" value="true" />
          </node>
          <node concept="107P5z" id="5krAT4QHzGJ" role="12AuX0">
            <node concept="3clFbS" id="5krAT4QHzGK" role="2VODD2">
              <node concept="3clFbF" id="5krAT4QH_6l" role="3cqZAp">
                <node concept="2OqwBi" id="5krAT4QH_93" role="3clFbG">
                  <node concept="12_Ws6" id="5krAT4QH_6k" role="2Oq$k0" />
                  <node concept="3TrcHB" id="5krAT4QH_dF" role="2OqNvi">
                    <ref role="3TsBF5" to="68nn:65R1r9DR89i" resolve="flag" />
                  </node>
                </node>
              </node>
            </node>
          </node>
          <node concept="4$FPG" id="5krAT4QHWAi" role="4_6I_">
            <node concept="3clFbS" id="5krAT4QHWAj" role="2VODD2">
              <node concept="3cpWs8" id="5krAT4QHWMl" role="3cqZAp">
                <node concept="3cpWsn" id="5krAT4QHWMo" role="3cpWs9">
                  <property role="TrG5h" value="ch" />
                  <node concept="3Tqbb2" id="5krAT4QHWMk" role="1tU5fm">
                    <ref role="ehGHo" to="68nn:65R1r9DR89h" resolve="SelectionChild" />
                  </node>
                  <node concept="2ShNRf" id="5krAT4QHWPb" role="33vP2m">
                    <node concept="3zrR0B" id="5krAT4QHWOT" role="2ShVmc">
                      <node concept="3Tqbb2" id="5krAT4QHWOU" role="3zrR0E">
                        <ref role="ehGHo" to="68nn:65R1r9DR89h" resolve="SelectionChild" />
                      </node>
                    </node>
                  </node>
                </node>
              </node>
              <node concept="3clFbF" id="5krAT4QHWQG" role="3cqZAp">
                <node concept="37vLTI" id="5krAT4QHX6r" role="3clFbG">
                  <node concept="3clFbT" id="5krAT4QHX7D" role="37vLTx">
                    <property role="3clFbU" value="true" />
                  </node>
                  <node concept="2OqwBi" id="5krAT4QHWSw" role="37vLTJ">
                    <node concept="37vLTw" id="5krAT4QHWQE" role="2Oq$k0">
                      <ref role="3cqZAo" node="5krAT4QHWMo" resolve="ch" />
                    </node>
                    <node concept="3TrcHB" id="5krAT4QHWYR" role="2OqNvi">
                      <ref role="3TsBF5" to="68nn:65R1r9DR89i" resolve="flag" />
                    </node>
                  </node>
                </node>
              </node>
              <node concept="3cpWs6" id="5krAT4QHXbt" role="3cqZAp">
                <node concept="37vLTw" id="5krAT4QHXd8" role="3cqZAk">
                  <ref role="3cqZAo" node="5krAT4QHWMo" resolve="ch" />
                </node>
              </node>
            </node>
          </node>
        </node>
      </node>
      <node concept="3EZMnI" id="5krAT4QHzFK" role="3EZMnx">
        <node concept="l2Vlx" id="5krAT4QHzFL" role="2iSdaV" />
        <node concept="lj46D" id="5krAT4QHzFM" role="3F10Kt">
          <property role="VOm3f" value="true" />
        </node>
        <node concept="3F0ifn" id="5krAT4QHzFN" role="3EZMnx">
          <property role="3F0ifm" value="children (!flag)" />
        </node>
        <node concept="3F0ifn" id="5krAT4QHzFO" role="3EZMnx">
          <property role="3F0ifm" value=":" />
          <node concept="11L4FC" id="5krAT4QHzFP" role="3F10Kt">
            <property role="VOm3f" value="true" />
          </node>
          <node concept="ljvvj" id="5krAT4QHzFQ" role="3F10Kt">
            <property role="VOm3f" value="true" />
          </node>
        </node>
        <node concept="3F2HdR" id="5krAT4QHzFR" role="3EZMnx">
          <ref role="1NtTu8" to="68nn:65R1r9DR89l" resolve="children" />
          <node concept="l2Vlx" id="5krAT4QHzFS" role="2czzBx" />
          <node concept="pj6Ft" id="5krAT4QHzFT" role="3F10Kt">
            <property role="VOm3f" value="true" />
          </node>
          <node concept="lj46D" id="5krAT4QHzFU" role="3F10Kt">
            <property role="VOm3f" value="true" />
          </node>
          <node concept="ljvvj" id="5krAT4QHzFV" role="3F10Kt">
            <property role="VOm3f" value="true" />
          </node>
          <node concept="107P5z" id="5krAT4QH_g$" role="12AuX0">
            <node concept="3clFbS" id="5krAT4QH_g_" role="2VODD2">
              <node concept="3clFbF" id="5krAT4QH_id" role="3cqZAp">
                <node concept="3fqX7Q" id="5krAT4QH_vV" role="3clFbG">
                  <node concept="2OqwBi" id="5krAT4QH_vX" role="3fr31v">
                    <node concept="12_Ws6" id="5krAT4QH_vY" role="2Oq$k0" />
                    <node concept="3TrcHB" id="5krAT4QH_vZ" role="2OqNvi">
                      <ref role="3TsBF5" to="68nn:65R1r9DR89i" resolve="flag" />
                    </node>
                  </node>
                </node>
              </node>
            </node>
          </node>
        </node>
      </node>
      <node concept="3F0ifn" id="65R1r9DR8aW" role="3EZMnx">
        <property role="3F0ifm" value="}" />
        <node concept="3mYdg7" id="65R1r9DR8aX" role="3F10Kt">
          <property role="1413C4" value="body-brace" />
        </node>
      </node>
    </node>
  </node>
  <node concept="IW6AY" id="1wEcoXjJxXw">
    <ref role="aqKnT" to="68nn:2Lps20zY1wu" resolve="SimplePropertyContainer" />
    <node concept="1Qtc8_" id="1wEcoXjJxXx" role="IW6Ez">
      <node concept="3cWJ9i" id="1wEcoXjJxXy" role="1Qtc8$">
        <node concept="CtIbL" id="1wEcoXjJxXz" role="CtIbM">
          <property role="CtIbK" value="LEFT" />
        </node>
        <node concept="CtIbL" id="1wEcoXjJxX$" role="CtIbM">
          <property role="CtIbK" value="RIGHT" />
        </node>
      </node>
      <node concept="L$LW2" id="1wEcoXjJxX_" role="1Qtc8A" />
    </node>
    <node concept="1Qtc8_" id="1wEcoXjJxXC" role="IW6Ez">
      <node concept="3cWJ9i" id="1wEcoXjJxXA" role="1Qtc8$">
        <node concept="CtIbL" id="1wEcoXjJxXB" role="CtIbM">
          <property role="CtIbK" value="LEFT" />
        </node>
      </node>
      <node concept="IWgqT" id="1wEcoXjJxXE" role="1Qtc8A">
        <node concept="1hCUdq" id="1wEcoXjJxXF" role="1hCUd6">
          <node concept="3clFbS" id="1wEcoXjJxXG" role="2VODD2">
            <node concept="3clFbF" id="1wEcoXjJxXH" role="3cqZAp">
              <node concept="Xl_RD" id="1wEcoXjJxXI" role="3clFbG">
                <property role="Xl_RC" value="," />
              </node>
            </node>
          </node>
        </node>
        <node concept="IWg2L" id="1wEcoXjJxXJ" role="IWgqQ">
          <node concept="3clFbS" id="1wEcoXjJxXK" role="2VODD2">
            <node concept="3cpWs8" id="1wEcoXjJxXL" role="3cqZAp">
              <node concept="3cpWsn" id="1wEcoXjJxXM" role="3cpWs9">
                <property role="TrG5h" value="result" />
                <node concept="3Tqbb2" id="1wEcoXjJxXN" role="1tU5fm">
                  <ref role="ehGHo" to="68nn:2Lps20zY1wu" resolve="SimplePropertyContainer" />
                </node>
                <node concept="2ShNRf" id="1wEcoXjJxXO" role="33vP2m">
                  <node concept="2fJWfE" id="1wEcoXjJxXP" role="2ShVmc">
                    <node concept="3Tqbb2" id="1wEcoXjJxXQ" role="3zrR0E">
                      <ref role="ehGHo" to="68nn:2Lps20zY1wu" resolve="SimplePropertyContainer" />
                    </node>
                  </node>
                </node>
              </node>
            </node>
            <node concept="3clFbF" id="1wEcoXjJxXR" role="3cqZAp">
              <node concept="2OqwBi" id="1wEcoXjJxXS" role="3clFbG">
                <node concept="7Obwk" id="1wEcoXjJxXY" role="2Oq$k0" />
                <node concept="HtX7F" id="1wEcoXjJxXU" role="2OqNvi">
                  <node concept="37vLTw" id="1wEcoXjJxXV" role="HtX7I">
                    <ref role="3cqZAo" node="1wEcoXjJxXM" resolve="result" />
                  </node>
                </node>
              </node>
            </node>
            <node concept="3clFbF" id="1wEcoXjJxY4" role="3cqZAp">
              <node concept="2OqwBi" id="1wEcoXjJxXZ" role="3clFbG">
                <node concept="37vLTw" id="1wEcoXjJxXX" role="2Oq$k0">
                  <ref role="3cqZAo" node="1wEcoXjJxXM" resolve="result" />
                </node>
                <node concept="1OKiuA" id="1wEcoXjJxY0" role="2OqNvi">
                  <node concept="1Q80Hx" id="1wEcoXjJxY1" role="lBI5i" />
                  <node concept="2B6iha" id="1wEcoXjJxY2" role="lGT1i">
                    <property role="1lyBwo" value="mostRelevant" />
                  </node>
                  <node concept="3cmrfG" id="1wEcoXjJxY3" role="3dN3m$">
                    <property role="3cmrfH" value="-1" />
                  </node>
                </node>
              </node>
            </node>
          </node>
        </node>
        <node concept="1FNNb$" id="1wEcoXjJxY5" role="1FNMel">
          <ref role="1FNNbB" to="68nn:2ZnZLV$fJmi" resolve="Composition" />
        </node>
      </node>
    </node>
    <node concept="1Qtc8_" id="1wEcoXjJxYa" role="IW6Ez">
      <node concept="3cWJ9i" id="1wEcoXjJxY8" role="1Qtc8$">
        <node concept="CtIbL" id="1wEcoXjJxY9" role="CtIbM">
          <property role="CtIbK" value="RIGHT" />
        </node>
      </node>
      <node concept="IWgqT" id="1wEcoXjJxYc" role="1Qtc8A">
        <node concept="1hCUdq" id="1wEcoXjJxYd" role="1hCUd6">
          <node concept="3clFbS" id="1wEcoXjJxYe" role="2VODD2">
            <node concept="3clFbF" id="1wEcoXjJxYf" role="3cqZAp">
              <node concept="Xl_RD" id="1wEcoXjJxYg" role="3clFbG">
                <property role="Xl_RC" value="d," />
              </node>
            </node>
          </node>
        </node>
        <node concept="IWg2L" id="1wEcoXjJxYh" role="IWgqQ">
          <node concept="3clFbS" id="1wEcoXjJxYi" role="2VODD2">
            <node concept="3cpWs8" id="1wEcoXjJxYj" role="3cqZAp">
              <node concept="3cpWsn" id="1wEcoXjJxYk" role="3cpWs9">
                <property role="TrG5h" value="result" />
                <node concept="3Tqbb2" id="1wEcoXjJxYl" role="1tU5fm">
                  <ref role="ehGHo" to="68nn:2Lps20zY1wu" resolve="SimplePropertyContainer" />
                </node>
                <node concept="2ShNRf" id="1wEcoXjJxYm" role="33vP2m">
                  <node concept="2fJWfE" id="1wEcoXjJxYn" role="2ShVmc">
                    <node concept="3Tqbb2" id="1wEcoXjJxYo" role="3zrR0E">
                      <ref role="ehGHo" to="68nn:2Lps20zY1wu" resolve="SimplePropertyContainer" />
                    </node>
                  </node>
                </node>
              </node>
            </node>
            <node concept="3clFbF" id="1wEcoXjJxYp" role="3cqZAp">
              <node concept="2OqwBi" id="1wEcoXjJxYq" role="3clFbG">
                <node concept="7Obwk" id="1wEcoXjJxYw" role="2Oq$k0" />
                <node concept="HtI8k" id="1wEcoXjJxYs" role="2OqNvi">
                  <node concept="37vLTw" id="1wEcoXjJxYt" role="HtI8F">
                    <ref role="3cqZAo" node="1wEcoXjJxYk" resolve="result" />
                  </node>
                </node>
              </node>
            </node>
            <node concept="3clFbF" id="1wEcoXjJxYA" role="3cqZAp">
              <node concept="2OqwBi" id="1wEcoXjJxYx" role="3clFbG">
                <node concept="37vLTw" id="1wEcoXjJxYv" role="2Oq$k0">
                  <ref role="3cqZAo" node="1wEcoXjJxYk" resolve="result" />
                </node>
                <node concept="1OKiuA" id="1wEcoXjJxYy" role="2OqNvi">
                  <node concept="1Q80Hx" id="1wEcoXjJxYz" role="lBI5i" />
                  <node concept="2B6iha" id="1wEcoXjJxY$" role="lGT1i">
                    <property role="1lyBwo" value="mostRelevant" />
                  </node>
                  <node concept="3cmrfG" id="1wEcoXjJxY_" role="3dN3m$">
                    <property role="3cmrfH" value="-1" />
                  </node>
                </node>
              </node>
            </node>
          </node>
        </node>
        <node concept="1FNNb$" id="1wEcoXjJxYB" role="1FNMel">
          <ref role="1FNNbB" to="68nn:2ZnZLV$fJmi" resolve="Composition" />
        </node>
      </node>
    </node>
  </node>
  <node concept="IW6AY" id="1wEcoXjJxYE">
    <ref role="aqKnT" to="68nn:3dxNxGnPYED" resolve="IBaseTestBlock" />
    <node concept="1Qtc8_" id="1wEcoXjJxYF" role="IW6Ez">
      <node concept="3cWJ9i" id="1wEcoXjJxYG" role="1Qtc8$">
        <node concept="CtIbL" id="1wEcoXjJxYH" role="CtIbM">
          <property role="CtIbK" value="LEFT" />
        </node>
        <node concept="CtIbL" id="1wEcoXjJxYI" role="CtIbM">
          <property role="CtIbK" value="RIGHT" />
        </node>
      </node>
      <node concept="L$LW2" id="1wEcoXjJxYJ" role="1Qtc8A" />
    </node>
    <node concept="1Qtc8_" id="1wEcoXjJxYM" role="IW6Ez">
      <node concept="3cWJ9i" id="1wEcoXjJxYK" role="1Qtc8$">
        <node concept="CtIbL" id="1wEcoXjJxYL" role="CtIbM">
          <property role="CtIbK" value="LEFT" />
        </node>
      </node>
      <node concept="3c8P5G" id="1wEcoXjJxYO" role="1Qtc8A">
        <node concept="2kknPJ" id="1wEcoXjJxYP" role="3c8P5H">
          <ref role="2ZyFGn" to="68nn:4rF9pGiXQ7q" resolve="BinaryExpression" />
        </node>
        <node concept="3c8PGw" id="1wEcoXjJxYQ" role="3c8PHt">
          <node concept="3clFbS" id="1wEcoXjJxYR" role="2VODD2">
            <node concept="3clFbF" id="1wEcoXjJxYS" role="3cqZAp">
              <node concept="2OqwBi" id="1wEcoXjJxYT" role="3clFbG">
                <node concept="7Obwk" id="1wEcoXjJxZ5" role="2Oq$k0" />
                <node concept="1P9Npp" id="1wEcoXjJxYV" role="2OqNvi">
                  <node concept="3c8USq" id="1wEcoXjJxZ7" role="1P9ThW" />
                </node>
              </node>
            </node>
            <node concept="3clFbF" id="1wEcoXjJxYX" role="3cqZAp">
              <node concept="37vLTI" id="1wEcoXjJxYY" role="3clFbG">
                <node concept="7Obwk" id="1wEcoXjJxZ6" role="37vLTx" />
                <node concept="2OqwBi" id="1wEcoXjJxZ0" role="37vLTJ">
                  <node concept="3c8USq" id="1wEcoXjJxZ8" role="2Oq$k0" />
                  <node concept="3TrEf2" id="1wEcoXjJxZ2" role="2OqNvi">
                    <ref role="3Tt5mk" to="68nn:4rF9pGiXQ7t" resolve="right" />
                  </node>
                </node>
              </node>
            </node>
            <node concept="3clFbF" id="1wEcoXjJxZf" role="3cqZAp">
              <node concept="2OqwBi" id="1wEcoXjJxZa" role="3clFbG">
                <node concept="3c8USq" id="1wEcoXjJxZ9" role="2Oq$k0" />
                <node concept="1OKiuA" id="1wEcoXjJxZb" role="2OqNvi">
                  <node concept="1Q80Hx" id="1wEcoXjJxZc" role="lBI5i" />
                  <node concept="2B6iha" id="1wEcoXjJxZd" role="lGT1i">
                    <property role="1lyBwo" value="mostRelevant" />
                  </node>
                  <node concept="3cmrfG" id="1wEcoXjJxZe" role="3dN3m$">
                    <property role="3cmrfH" value="-1" />
                  </node>
                </node>
              </node>
            </node>
          </node>
        </node>
      </node>
    </node>
    <node concept="1Qtc8_" id="1wEcoXjJxZk" role="IW6Ez">
      <node concept="3cWJ9i" id="1wEcoXjJxZi" role="1Qtc8$">
        <node concept="CtIbL" id="1wEcoXjJxZj" role="CtIbM">
          <property role="CtIbK" value="RIGHT" />
        </node>
      </node>
      <node concept="3c8P5G" id="1wEcoXjJxZm" role="1Qtc8A">
        <node concept="2kknPJ" id="1wEcoXjJxZn" role="3c8P5H">
          <ref role="2ZyFGn" to="68nn:4rF9pGiXQ7q" resolve="BinaryExpression" />
        </node>
        <node concept="3c8PGw" id="1wEcoXjJxZo" role="3c8PHt">
          <node concept="3clFbS" id="1wEcoXjJxZp" role="2VODD2">
            <node concept="3clFbF" id="1wEcoXjJxZq" role="3cqZAp">
              <node concept="2OqwBi" id="1wEcoXjJxZr" role="3clFbG">
                <node concept="7Obwk" id="1wEcoXjJxZB" role="2Oq$k0" />
                <node concept="1P9Npp" id="1wEcoXjJxZt" role="2OqNvi">
                  <node concept="3c8USq" id="1wEcoXjJxZD" role="1P9ThW" />
                </node>
              </node>
            </node>
            <node concept="3clFbF" id="1wEcoXjJxZv" role="3cqZAp">
              <node concept="37vLTI" id="1wEcoXjJxZw" role="3clFbG">
                <node concept="7Obwk" id="1wEcoXjJxZC" role="37vLTx" />
                <node concept="2OqwBi" id="1wEcoXjJxZy" role="37vLTJ">
                  <node concept="3c8USq" id="1wEcoXjJxZE" role="2Oq$k0" />
                  <node concept="3TrEf2" id="1wEcoXjJxZ$" role="2OqNvi">
                    <ref role="3Tt5mk" to="68nn:4rF9pGiXQ7s" resolve="left" />
                  </node>
                </node>
              </node>
            </node>
            <node concept="3clFbF" id="1wEcoXjJxZL" role="3cqZAp">
              <node concept="2OqwBi" id="1wEcoXjJxZG" role="3clFbG">
                <node concept="3c8USq" id="1wEcoXjJxZF" role="2Oq$k0" />
                <node concept="1OKiuA" id="1wEcoXjJxZH" role="2OqNvi">
                  <node concept="1Q80Hx" id="1wEcoXjJxZI" role="lBI5i" />
                  <node concept="2B6iha" id="1wEcoXjJxZJ" role="lGT1i">
                    <property role="1lyBwo" value="mostRelevant" />
                  </node>
                  <node concept="3cmrfG" id="1wEcoXjJxZK" role="3dN3m$">
                    <property role="3cmrfH" value="-1" />
                  </node>
                </node>
              </node>
            </node>
          </node>
        </node>
      </node>
    </node>
  </node>
  <node concept="3p36aQ" id="1wEcoXjJxZU">
    <property role="3GE5qa" value="substitute" />
    <ref role="aqKnT" to="68nn:P9hc2Kf3iI" resolve="SubstTestAbstractChild" />
    <node concept="2F$Pav" id="1wEcoXjJxZW" role="3ft7WO">
      <node concept="2ZThk1" id="1wEcoXjJxZX" role="2ZBHrp">
        <ref role="2ZWj4r" to="68nn:P9hc2KfQmc" resolve="SubstTestEnum" />
      </node>
      <node concept="2$S_p_" id="1wEcoXjJxZY" role="2$S_pT">
        <node concept="3clFbS" id="1wEcoXjJxZZ" role="2VODD2">
          <node concept="3clFbF" id="1wEcoXjJy00" role="3cqZAp">
            <node concept="3HcIyF" id="1wEcoXjJy01" role="3clFbG">
              <ref role="3HcIyG" to="68nn:P9hc2KfQmc" resolve="SubstTestEnum" />
              <node concept="3HdYuk" id="1wEcoXjJy02" role="3Hdvt7" />
            </node>
          </node>
        </node>
      </node>
      <node concept="3eGOop" id="1wEcoXjJy0t" role="2$S_pN">
        <ref role="3EoQqy" to="68nn:P9hc2Kf3mI" resolve="SubstTestEnumPropertyChild" />
        <node concept="16NfWO" id="1wEcoXjJy0u" role="upBLP">
          <node concept="uGdhv" id="1wEcoXjJy0v" role="16NeZM">
            <node concept="3clFbS" id="1wEcoXjJy0w" role="2VODD2">
              <node concept="3clFbF" id="1wEcoXjJy0x" role="3cqZAp">
                <node concept="2OqwBi" id="1wEcoXjJy0y" role="3clFbG">
                  <node concept="2ZBlsa" id="1wEcoXjJy0_" role="2Oq$k0" />
                  <node concept="305NjN" id="1wEcoXjJy0$" role="2OqNvi" />
                </node>
              </node>
            </node>
          </node>
        </node>
        <node concept="ucgPf" id="1wEcoXjJy10" role="3aKz83">
          <node concept="3clFbS" id="1wEcoXjJy11" role="2VODD2">
            <node concept="3cpWs8" id="1wEcoXjJy12" role="3cqZAp">
              <node concept="3cpWsn" id="1wEcoXjJy13" role="3cpWs9">
                <property role="TrG5h" value="child" />
                <node concept="3Tqbb2" id="1wEcoXjJy14" role="1tU5fm">
                  <ref role="ehGHo" to="68nn:P9hc2Kf3mI" resolve="SubstTestEnumPropertyChild" />
                </node>
                <node concept="2OqwBi" id="1wEcoXjJy15" role="33vP2m">
                  <node concept="1rpKSd" id="1wEcoXjJy1i" role="2Oq$k0" />
                  <node concept="15TzpJ" id="1wEcoXjJy17" role="2OqNvi">
                    <ref role="I8UWU" to="68nn:P9hc2Kf3mI" resolve="SubstTestEnumPropertyChild" />
                  </node>
                </node>
              </node>
            </node>
            <node concept="3clFbF" id="1wEcoXjJy18" role="3cqZAp">
              <node concept="37vLTI" id="1wEcoXjJy19" role="3clFbG">
                <node concept="2OqwBi" id="1wEcoXjJy1a" role="37vLTx">
                  <node concept="2ZBlsa" id="1wEcoXjJy1j" role="2Oq$k0" />
                  <node concept="2ZYiMu" id="1wEcoXjJy1c" role="2OqNvi" />
                </node>
                <node concept="2OqwBi" id="1wEcoXjJy1d" role="37vLTJ">
                  <node concept="37vLTw" id="1wEcoXjJy1e" role="2Oq$k0">
                    <ref role="3cqZAo" node="1wEcoXjJy13" resolve="child" />
                  </node>
                  <node concept="3TrcHB" id="1wEcoXjJy1f" role="2OqNvi">
                    <ref role="3TsBF5" to="68nn:P9hc2KfU0I" resolve="myEnumProperty" />
                  </node>
                </node>
              </node>
            </node>
            <node concept="3cpWs6" id="1wEcoXjJy1g" role="3cqZAp">
              <node concept="37vLTw" id="1wEcoXjJy1h" role="3cqZAk">
                <ref role="3cqZAo" node="1wEcoXjJy13" resolve="child" />
              </node>
            </node>
          </node>
        </node>
      </node>
    </node>
    <node concept="2F$Pav" id="1wEcoXjJy1J" role="3ft7WO">
      <node concept="3uibUv" id="1wEcoXjJy1K" role="2ZBHrp">
        <ref role="3uigEE" to="wyt6:~Boolean" resolve="Boolean" />
      </node>
      <node concept="2$S_p_" id="1wEcoXjJy1L" role="2$S_pT">
        <node concept="3clFbS" id="1wEcoXjJy1M" role="2VODD2">
          <node concept="3clFbF" id="1wEcoXjJy1N" role="3cqZAp">
            <node concept="2ShNRf" id="1wEcoXjJy1O" role="3clFbG">
              <node concept="Tc6Ow" id="1wEcoXjJy1P" role="2ShVmc">
                <node concept="3uibUv" id="1wEcoXjJy1Q" role="HW$YZ">
                  <ref role="3uigEE" to="wyt6:~Boolean" resolve="Boolean" />
                </node>
                <node concept="10M0yZ" id="1wEcoXjJy1R" role="HW$Y0">
                  <ref role="1PxDUh" to="wyt6:~Boolean" resolve="Boolean" />
                  <ref role="3cqZAo" to="wyt6:~Boolean.TRUE" resolve="TRUE" />
                </node>
                <node concept="10M0yZ" id="1wEcoXjJy1S" role="HW$Y0">
                  <ref role="3cqZAo" to="wyt6:~Boolean.FALSE" resolve="FALSE" />
                  <ref role="1PxDUh" to="wyt6:~Boolean" resolve="Boolean" />
                </node>
              </node>
            </node>
          </node>
        </node>
      </node>
      <node concept="3eGOop" id="1wEcoXjJy2j" role="2$S_pN">
        <ref role="3EoQqy" to="68nn:P9hc2Kf3kH" resolve="SubstTestBooleanPropertyChild" />
        <node concept="16NfWO" id="1wEcoXjJy2k" role="upBLP">
          <node concept="uGdhv" id="1wEcoXjJy2l" role="16NeZM">
            <node concept="3clFbS" id="1wEcoXjJy2m" role="2VODD2">
              <node concept="3clFbF" id="1wEcoXjJy2n" role="3cqZAp">
                <node concept="2OqwBi" id="1wEcoXjJy2o" role="3clFbG">
                  <node concept="2ZBlsa" id="1wEcoXjJy2r" role="2Oq$k0" />
                  <node concept="liA8E" id="1wEcoXjJy2q" role="2OqNvi">
                    <ref role="37wK5l" to="wyt6:~Boolean.toString():java.lang.String" resolve="toString" />
                  </node>
                </node>
              </node>
            </node>
          </node>
        </node>
        <node concept="ucgPf" id="1wEcoXjJy2Q" role="3aKz83">
          <node concept="3clFbS" id="1wEcoXjJy2R" role="2VODD2">
            <node concept="3cpWs8" id="1wEcoXjJy2S" role="3cqZAp">
              <node concept="3cpWsn" id="1wEcoXjJy2T" role="3cpWs9">
                <property role="TrG5h" value="child" />
                <node concept="3Tqbb2" id="1wEcoXjJy2U" role="1tU5fm">
                  <ref role="ehGHo" to="68nn:P9hc2Kf3kH" resolve="SubstTestBooleanPropertyChild" />
                </node>
                <node concept="2OqwBi" id="1wEcoXjJy2V" role="33vP2m">
                  <node concept="1rpKSd" id="1wEcoXjJy39" role="2Oq$k0" />
                  <node concept="15TzpJ" id="1wEcoXjJy2X" role="2OqNvi">
                    <ref role="I8UWU" to="68nn:P9hc2Kf3kH" resolve="SubstTestBooleanPropertyChild" />
                  </node>
                </node>
              </node>
            </node>
            <node concept="3clFbF" id="1wEcoXjJy2Y" role="3cqZAp">
              <node concept="2OqwBi" id="1wEcoXjJy2Z" role="3clFbG">
                <node concept="2OqwBi" id="1wEcoXjJy30" role="2Oq$k0">
                  <node concept="37vLTw" id="1wEcoXjJy31" role="2Oq$k0">
                    <ref role="3cqZAo" node="1wEcoXjJy2T" resolve="child" />
                  </node>
                  <node concept="3TrcHB" id="1wEcoXjJy32" role="2OqNvi">
                    <ref role="3TsBF5" to="68nn:P9hc2Kf75T" resolve="myProperty" />
                  </node>
                </node>
                <node concept="tyxLq" id="1wEcoXjJy33" role="2OqNvi">
                  <node concept="2OqwBi" id="1wEcoXjJy34" role="tz02z">
                    <node concept="2ZBlsa" id="1wEcoXjJy3a" role="2Oq$k0" />
                    <node concept="liA8E" id="1wEcoXjJy36" role="2OqNvi">
                      <ref role="37wK5l" to="wyt6:~Boolean.booleanValue():boolean" resolve="booleanValue" />
                    </node>
                  </node>
                </node>
              </node>
            </node>
            <node concept="3cpWs6" id="1wEcoXjJy37" role="3cqZAp">
              <node concept="37vLTw" id="1wEcoXjJy38" role="3cqZAk">
                <ref role="3cqZAo" node="1wEcoXjJy2T" resolve="child" />
              </node>
            </node>
          </node>
        </node>
      </node>
    </node>
    <node concept="2VfDsV" id="1wEcoXjJy3B" role="3ft7WO" />
  </node>
  <node concept="3p36aQ" id="1wEcoXjJy3C">
    <ref role="aqKnT" to="68nn:P9hc2Kf3mI" resolve="SubstTestEnumPropertyChild" />
  </node>
  <node concept="3p36aQ" id="1wEcoXjJy3D">
    <ref role="aqKnT" to="68nn:P9hc2Kf3kH" resolve="SubstTestBooleanPropertyChild" />
  </node>
  <node concept="24kQdi" id="nH9mMU35KC">
    <property role="3GE5qa" value="attributes.completion" />
    <ref role="1XX52x" to="68nn:nH9mMU35G0" resolve="AttributeWithChildren" />
    <node concept="3EZMnI" id="nH9mMU35KE" role="2wV5jI">
      <node concept="3F0ifn" id="nH9mMU35KK" role="3EZMnx">
        <property role="3F0ifm" value="@attributeWithChildren(" />
      </node>
      <node concept="3F2HdR" id="nH9mMU35KM" role="3EZMnx">
        <ref role="1NtTu8" to="68nn:nH9mMU35J5" resolve="children" />
        <node concept="lj46D" id="nH9mMU35KN" role="3F10Kt">
          <property role="VOm3f" value="true" />
        </node>
        <node concept="l2Vlx" id="nH9mMU35KQ" role="2czzBx" />
      </node>
      <node concept="3F0ifn" id="53lOj_WYUKS" role="3EZMnx">
        <property role="3F0ifm" value=")" />
        <node concept="ljvvj" id="53lOj_WYUPd" role="3F10Kt">
          <property role="VOm3f" value="true" />
        </node>
      </node>
      <node concept="2SsqMj" id="nH9mMU35L8" role="3EZMnx" />
      <node concept="l2Vlx" id="nH9mMU35KG" role="2iSdaV" />
    </node>
  </node>
  <node concept="24kQdi" id="nH9mMU35LJ">
    <property role="3GE5qa" value="attributes.completion" />
    <ref role="1XX52x" to="68nn:nH9mMU35KY" resolve="AttributedConcept" />
    <node concept="3F0ifn" id="nH9mMU35LL" role="2wV5jI">
      <property role="3F0ifm" value="attributed node" />
    </node>
  </node>
  <node concept="24kQdi" id="53lOj_WYUPj">
    <property role="3GE5qa" value="attributes.completion" />
    <ref role="1XX52x" to="68nn:53lOj_WYUPg" resolve="AttributeChild" />
    <node concept="PMmxH" id="53lOj_WYUPl" role="2wV5jI">
      <ref role="PMmxG" to="tpco:2wZex4PafBj" resolve="alias" />
    </node>
  </node>
  <node concept="24kQdi" id="3r66m91DWOH">
    <property role="3GE5qa" value="attributes" />
    <ref role="1XX52x" to="68nn:3r66m91DWO2" resolve="SimpleNode" />
    <node concept="3F0ifn" id="3r66m91DWOJ" role="2wV5jI">
      <property role="3F0ifm" value="simpleNode" />
    </node>
  </node>
  <node concept="24kQdi" id="3r66m91DZ86">
    <property role="3GE5qa" value="attributes" />
    <ref role="1XX52x" to="68nn:3r66m91DWO3" resolve="SimpleNodeHidingAttribute" />
    <node concept="3F0ifn" id="3r66m91DZ88" role="2wV5jI">
      <property role="3F0ifm" value="node hiding attribute" />
    </node>
  </node>
  <node concept="24kQdi" id="3r66m91DZ8q">
    <property role="3GE5qa" value="attributes" />
    <ref role="1XX52x" to="68nn:3r66m91DWOs" resolve="SimpleNodesContainer" />
    <node concept="3EZMnI" id="3r66m91DZ8s" role="2wV5jI">
      <node concept="3F0ifn" id="3r66m91DZ8y" role="3EZMnx">
        <property role="3F0ifm" value="simpleNode:" />
        <node concept="ljvvj" id="3r66m91DZ8z" role="3F10Kt">
          <property role="VOm3f" value="true" />
        </node>
      </node>
      <node concept="3F1sOY" id="3r66m91DZ8$" role="3EZMnx">
        <ref role="1NtTu8" to="68nn:3r66m91DZ8d" resolve="simpleNode" />
        <node concept="lj46D" id="3r66m91DZ8_" role="3F10Kt">
          <property role="VOm3f" value="true" />
        </node>
        <node concept="ljvvj" id="3r66m91DZ8A" role="3F10Kt">
          <property role="VOm3f" value="true" />
        </node>
      </node>
      <node concept="l2Vlx" id="3r66m91DZ8u" role="2iSdaV" />
      <node concept="3F0ifn" id="3r66m91DZ8N" role="3EZMnx">
        <property role="3F0ifm" value="anotherNode:" />
        <node concept="ljvvj" id="3r66m91DZ8O" role="3F10Kt">
          <property role="VOm3f" value="true" />
        </node>
      </node>
      <node concept="3F1sOY" id="3r66m91DZ8P" role="3EZMnx">
        <ref role="1NtTu8" to="68nn:3r66m91DZ8f" resolve="anotherNode" />
        <node concept="lj46D" id="3r66m91DZ8Q" role="3F10Kt">
          <property role="VOm3f" value="true" />
        </node>
        <node concept="ljvvj" id="3r66m91DZ8R" role="3F10Kt">
          <property role="VOm3f" value="true" />
        </node>
      </node>
      <node concept="1Bsynf" id="3r66m91ELZY" role="3F10Kt">
        <property role="VOm3f" value="true" />
      </node>
    </node>
  </node>
  <node concept="24kQdi" id="7v1E5Mvy5gT">
    <property role="3GE5qa" value="delete" />
    <ref role="1XX52x" to="68nn:6LcR7Gqxch7" resolve="DelTestAbstractChild" />
    <node concept="3EZMnI" id="7v1E5Mvy5gV" role="2wV5jI">
      <node concept="l2Vlx" id="7v1E5Mvy5gW" role="2iSdaV" />
      <node concept="3F0ifn" id="7v1E5Mvy5gX" role="3EZMnx">
        <property role="3F0ifm" value="del test abstract child" />
      </node>
    </node>
  </node>
  <node concept="24kQdi" id="4EQk8IqQNvq">
    <property role="3GE5qa" value="delete" />
    <ref role="1XX52x" to="68nn:4EQk8IqQNv7" resolve="DelTestSpecialChild1" />
    <node concept="3EZMnI" id="4EQk8IqQNvs" role="2wV5jI">
      <node concept="l2Vlx" id="4EQk8IqQNvt" role="2iSdaV" />
      <node concept="3F0ifn" id="4EQk8IqQNvu" role="3EZMnx">
        <property role="3F0ifm" value="del test special child1" />
      </node>
    </node>
  </node>
  <node concept="24kQdi" id="4EQk8IqQF6a">
    <property role="3GE5qa" value="delete" />
    <ref role="1XX52x" to="68nn:4EQk8IqQDmd" resolve="DelTestSpecialAbstractChild" />
    <node concept="3F0ifn" id="4EQk8IqQF6c" role="2wV5jI">
      <property role="3F0ifm" value="special abstract child" />
    </node>
  </node>
  <node concept="24kQdi" id="7v1E5Mvy5fV">
    <property role="3GE5qa" value="delete" />
    <ref role="1XX52x" to="68nn:6LcR7Gqxci0" resolve="DelTestChild1" />
    <node concept="3EZMnI" id="7v1E5Mvy5fX" role="2wV5jI">
      <node concept="l2Vlx" id="7v1E5Mvy5fY" role="2iSdaV" />
      <node concept="3F0ifn" id="7v1E5Mvy5fZ" role="3EZMnx">
        <property role="3F0ifm" value="del test child1" />
      </node>
    </node>
  </node>
  <node concept="24kQdi" id="4EQk8IqQDms">
    <property role="3GE5qa" value="delete" />
    <ref role="1XX52x" to="68nn:4EQk8IqQDme" resolve="DelTestChildSpecialContainer" />
    <node concept="3EZMnI" id="4EQk8IqQDmu" role="2wV5jI">
      <node concept="l2Vlx" id="4EQk8IqQDmv" role="2iSdaV" />
      <node concept="3F0ifn" id="4EQk8IqQDmw" role="3EZMnx">
        <property role="3F0ifm" value="del test child special container" />
      </node>
      <node concept="3F0ifn" id="4EQk8IqQDmx" role="3EZMnx">
        <property role="3F0ifm" value="{" />
        <node concept="3mYdg7" id="4EQk8IqQDmy" role="3F10Kt">
          <property role="1413C4" value="body-brace" />
        </node>
        <node concept="ljvvj" id="4EQk8IqQDmz" role="3F10Kt">
          <property role="VOm3f" value="true" />
        </node>
      </node>
      <node concept="3EZMnI" id="4EQk8IqQDm$" role="3EZMnx">
        <node concept="l2Vlx" id="4EQk8IqQDm_" role="2iSdaV" />
        <node concept="lj46D" id="4EQk8IqQDmA" role="3F10Kt">
          <property role="VOm3f" value="true" />
        </node>
        <node concept="3F0ifn" id="4EQk8IqQDmB" role="3EZMnx">
          <property role="3F0ifm" value="spacial child" />
        </node>
        <node concept="3F0ifn" id="4EQk8IqQDmC" role="3EZMnx">
          <property role="3F0ifm" value=":" />
          <node concept="11L4FC" id="4EQk8IqQDmD" role="3F10Kt">
            <property role="VOm3f" value="true" />
          </node>
          <node concept="ljvvj" id="4EQk8IqQDmE" role="3F10Kt">
            <property role="VOm3f" value="true" />
          </node>
        </node>
        <node concept="3F1sOY" id="4EQk8IqQDmF" role="3EZMnx">
          <ref role="1NtTu8" to="68nn:4EQk8IqQDmf" resolve="specialChild" />
          <node concept="lj46D" id="4EQk8IqQDmG" role="3F10Kt">
            <property role="VOm3f" value="true" />
          </node>
          <node concept="ljvvj" id="4EQk8IqQDmH" role="3F10Kt">
            <property role="VOm3f" value="true" />
          </node>
        </node>
        <node concept="3F0ifn" id="2znOOs7hk7f" role="3EZMnx">
          <property role="3F0ifm" value="spacial interface child" />
        </node>
        <node concept="3F0ifn" id="2znOOs7hk7c" role="3EZMnx">
          <property role="3F0ifm" value=":" />
          <node concept="11L4FC" id="2znOOs7hk7d" role="3F10Kt">
            <property role="VOm3f" value="true" />
          </node>
          <node concept="ljvvj" id="2znOOs7hk7e" role="3F10Kt">
            <property role="VOm3f" value="true" />
          </node>
        </node>
        <node concept="3F1sOY" id="2znOOs7hk79" role="3EZMnx">
          <ref role="1NtTu8" to="68nn:2znOOs7hk74" resolve="specialInterfaceChild" />
          <node concept="lj46D" id="2znOOs7hk7a" role="3F10Kt">
            <property role="VOm3f" value="true" />
          </node>
          <node concept="ljvvj" id="2znOOs7hk7b" role="3F10Kt">
            <property role="VOm3f" value="true" />
          </node>
        </node>
      </node>
      <node concept="3F0ifn" id="4EQk8IqQDmI" role="3EZMnx">
        <property role="3F0ifm" value="}" />
        <node concept="3mYdg7" id="4EQk8IqQDmJ" role="3F10Kt">
          <property role="1413C4" value="body-brace" />
        </node>
        <node concept="pVoyu" id="2znOOs7hk8e" role="3F10Kt">
          <property role="VOm3f" value="true" />
        </node>
      </node>
    </node>
  </node>
<<<<<<< HEAD
=======
  <node concept="24kQdi" id="4EQk8IqQF6a">
    <property role="3GE5qa" value="delete" />
    <ref role="1XX52x" to="68nn:4EQk8IqQDmd" resolve="DelTestSpecialAbstractChild" />
    <node concept="3F0ifn" id="4EQk8IqQF6c" role="2wV5jI">
      <property role="3F0ifm" value="special abstract child" />
    </node>
  </node>
  <node concept="24kQdi" id="4EQk8IqQNvq">
    <property role="3GE5qa" value="delete" />
    <ref role="1XX52x" to="68nn:4EQk8IqQNv7" resolve="DelTestSpecialChild1" />
    <node concept="3EZMnI" id="4EQk8IqQNvs" role="2wV5jI">
      <node concept="l2Vlx" id="4EQk8IqQNvt" role="2iSdaV" />
      <node concept="3F0ifn" id="4EQk8IqQNvu" role="3EZMnx">
        <property role="3F0ifm" value="del test special child1" />
      </node>
    </node>
  </node>
  <node concept="24kQdi" id="7v1E5Mvy5fV">
    <property role="3GE5qa" value="delete" />
    <ref role="1XX52x" to="68nn:6LcR7Gqxci0" resolve="DelTestChild1" />
    <node concept="3EZMnI" id="7v1E5Mvy5fX" role="2wV5jI">
      <node concept="l2Vlx" id="7v1E5Mvy5fY" role="2iSdaV" />
      <node concept="3F0ifn" id="7v1E5Mvy5fZ" role="3EZMnx">
        <property role="3F0ifm" value="del test child1" />
      </node>
    </node>
  </node>
  <node concept="24kQdi" id="7v1E5Mvy5gT">
    <property role="3GE5qa" value="delete" />
    <ref role="1XX52x" to="68nn:6LcR7Gqxch7" resolve="DelTestAbstractChild" />
    <node concept="3EZMnI" id="7v1E5Mvy5gV" role="2wV5jI">
      <node concept="l2Vlx" id="7v1E5Mvy5gW" role="2iSdaV" />
      <node concept="3F0ifn" id="7v1E5Mvy5gX" role="3EZMnx">
        <property role="3F0ifm" value="del test abstract child" />
      </node>
    </node>
  </node>
  <node concept="24kQdi" id="2znOOs7gM0J">
    <property role="3GE5qa" value="delete" />
    <ref role="1XX52x" to="68nn:2znOOs7gLZd" resolve="IDelTestChild" />
    <node concept="3EZMnI" id="2znOOs7gM0L" role="2wV5jI">
      <node concept="l2Vlx" id="2znOOs7gM0M" role="2iSdaV" />
      <node concept="3F0ifn" id="2znOOs7gM0N" role="3EZMnx">
        <property role="3F0ifm" value="del test interface child" />
      </node>
    </node>
  </node>
  <node concept="24kQdi" id="2znOOs7gM1r">
    <property role="3GE5qa" value="delete" />
    <ref role="1XX52x" to="68nn:2znOOs7gLZe" resolve="IDelTestConcreteChild" />
    <node concept="3EZMnI" id="2znOOs7gM1t" role="2wV5jI">
      <node concept="l2Vlx" id="2znOOs7gM1u" role="2iSdaV" />
      <node concept="3F0ifn" id="2znOOs7gM1v" role="3EZMnx">
        <property role="3F0ifm" value="del test concrete interface child" />
      </node>
    </node>
  </node>
  <node concept="24kQdi" id="2znOOs7hk5O">
    <property role="3GE5qa" value="delete" />
    <ref role="1XX52x" to="68nn:2znOOs7hk5E" resolve="ISpecialDelTestConcreteChild" />
    <node concept="3EZMnI" id="2znOOs7hk5Q" role="2wV5jI">
      <node concept="l2Vlx" id="2znOOs7hk5R" role="2iSdaV" />
      <node concept="3F0ifn" id="2znOOs7hk5S" role="3EZMnx">
        <property role="3F0ifm" value="special concrete interface del test child" />
      </node>
    </node>
  </node>
  <node concept="24kQdi" id="2znOOs7hk6w">
    <property role="3GE5qa" value="delete" />
    <ref role="1XX52x" to="68nn:2znOOs7hk5B" resolve="ISpecialDelTestChild" />
    <node concept="3EZMnI" id="2znOOs7hk6y" role="2wV5jI">
      <node concept="l2Vlx" id="2znOOs7hk6z" role="2iSdaV" />
      <node concept="3F0ifn" id="2znOOs7hk6$" role="3EZMnx">
        <property role="3F0ifm" value="special interface del test child" />
      </node>
    </node>
  </node>
>>>>>>> 2b3b24ed
</model>
<|MERGE_RESOLUTION|>--- conflicted
+++ resolved
@@ -4,7 +4,7 @@
   <languages>
     <use id="7866978e-a0f0-4cc7-81bc-4d213d9375e1" name="jetbrains.mps.lang.smodel" version="7" />
     <use id="18bc6592-03a6-4e29-a83a-7ff23bde13ba" name="jetbrains.mps.lang.editor" version="6" />
-    <use id="f3061a53-9226-4cc5-a443-f952ceaf5816" name="jetbrains.mps.baseLanguage" version="4" />
+    <use id="f3061a53-9226-4cc5-a443-f952ceaf5816" name="jetbrains.mps.baseLanguage" version="5" />
     <use id="aee9cad2-acd4-4608-aef2-0004f6a1cdbd" name="jetbrains.mps.lang.actions" version="4" />
     <devkit ref="fbc25dd2-5da4-483a-8b19-70928e1b62d7(jetbrains.mps.devkit.general-purpose)" />
   </languages>
@@ -13,9 +13,9 @@
     <import index="tpco" ref="r:00000000-0000-4000-0000-011c89590284(jetbrains.mps.lang.core.editor)" />
     <import index="tpee" ref="r:00000000-0000-4000-0000-011c895902ca(jetbrains.mps.baseLanguage.structure)" />
     <import index="tpck" ref="r:00000000-0000-4000-0000-011c89590288(jetbrains.mps.lang.core.structure)" implicit="true" />
+    <import index="tpce" ref="r:00000000-0000-4000-0000-011c89590292(jetbrains.mps.lang.structure.structure)" implicit="true" />
     <import index="tpcu" ref="r:00000000-0000-4000-0000-011c89590282(jetbrains.mps.lang.core.behavior)" implicit="true" />
     <import index="c17a" ref="8865b7a8-5271-43d3-884c-6fd1d9cfdd34/java:org.jetbrains.mps.openapi.language(MPS.OpenAPI/)" implicit="true" />
-    <import index="tpce" ref="r:00000000-0000-4000-0000-011c89590292(jetbrains.mps.lang.structure.structure)" implicit="true" />
     <import index="wyt6" ref="6354ebe7-c22a-4a0f-ac54-50b52ab9b065/java:java.lang(JDK/)" implicit="true" />
   </imports>
   <registry>
@@ -325,6 +325,7 @@
       <concept id="1140131837776" name="jetbrains.mps.lang.smodel.structure.Node_ReplaceWithAnotherOperation" flags="nn" index="1P9Npp">
         <child id="1140131861877" name="replacementNode" index="1P9ThW" />
       </concept>
+      <concept id="1140133623887" name="jetbrains.mps.lang.smodel.structure.Node_DeleteOperation" flags="nn" index="1PgB_6" />
       <concept id="1140137987495" name="jetbrains.mps.lang.smodel.structure.SNodeTypeCastExpression" flags="nn" index="1PxgMI">
         <property id="1238684351431" name="asCast" index="1BlNFB" />
       </concept>
@@ -337,7 +338,6 @@
       <concept id="1138056143562" name="jetbrains.mps.lang.smodel.structure.SLinkAccess" flags="nn" index="3TrEf2">
         <reference id="1138056516764" name="link" index="3Tt5mk" />
       </concept>
-      <concept id="1228341669568" name="jetbrains.mps.lang.smodel.structure.Node_DetachOperation" flags="nn" index="3YRAZt" />
     </language>
     <language id="ceab5195-25ea-4f22-9b92-103b95ca8c0c" name="jetbrains.mps.lang.core">
       <concept id="1133920641626" name="jetbrains.mps.lang.core.structure.BaseConcept" flags="ng" index="2VYdi">
@@ -736,7 +736,7 @@
           <node concept="3clFbF" id="hV6HhR5" role="3cqZAp">
             <node concept="2OqwBi" id="hV6HhXH" role="3clFbG">
               <node concept="0IXxy" id="hV6HhR6" role="2Oq$k0" />
-              <node concept="3YRAZt" id="hV6HiiJ" role="2OqNvi" />
+              <node concept="1PgB_6" id="hV6HiiJ" role="2OqNvi" />
             </node>
           </node>
           <node concept="3clFbF" id="3Un2VKNJIOT" role="3cqZAp">
@@ -749,6 +749,9 @@
                 <node concept="eON6Q" id="3Un2VKNJJYu" role="lGT1i">
                   <node concept="1PxgMI" id="7R2Gq48BOJL" role="ciSds">
                     <property role="1BlNFB" value="true" />
+                    <node concept="chp4Y" id="714IaVdGYpz" role="3oSUPX">
+                      <ref role="cht4Q" to="tpce:f_TJgxF" resolve="PropertyDeclaration" />
+                    </node>
                     <node concept="2OqwBi" id="7R2Gq48BO6a" role="1m5AlR">
                       <node concept="2OqwBi" id="EM64$GXIDJ" role="2Oq$k0">
                         <node concept="0IXxy" id="EM64$GXI$7" role="2Oq$k0" />
@@ -760,9 +763,6 @@
                         <ref role="37wK5l" to="c17a:~SProperty.getDeclarationNode():org.jetbrains.mps.openapi.model.SNode" resolve="getDeclarationNode" />
                       </node>
                     </node>
-                    <node concept="chp4Y" id="714IaVdGYpz" role="3oSUPX">
-                      <ref role="cht4Q" to="tpce:f_TJgxF" resolve="PropertyDeclaration" />
-                    </node>
                   </node>
                 </node>
               </node>
@@ -1264,12 +1264,12 @@
               <node concept="2OqwBi" id="K6TtETsERm" role="3clFbG">
                 <node concept="1PxgMI" id="K6TtETsEEh" role="2Oq$k0">
                   <property role="1BlNFB" value="true" />
+                  <node concept="chp4Y" id="714IaVdGYp$" role="3oSUPX">
+                    <ref role="cht4Q" to="68nn:5qrsiYWpnbK" resolve="FoldingContainer" />
+                  </node>
                   <node concept="2OqwBi" id="K6TtETsEhg" role="1m5AlR">
                     <node concept="pncrf" id="K6TtETsEd7" role="2Oq$k0" />
                     <node concept="1mfA1w" id="K6TtETsEug" role="2OqNvi" />
-                  </node>
-                  <node concept="chp4Y" id="714IaVdGYp$" role="3oSUPX">
-                    <ref role="cht4Q" to="68nn:5qrsiYWpnbK" resolve="FoldingContainer" />
                   </node>
                 </node>
                 <node concept="3TrcHB" id="K6TtETsF5C" role="2OqNvi">
@@ -2367,6 +2367,109 @@
       </node>
     </node>
   </node>
+  <node concept="24kQdi" id="4EQk8IqQDms">
+    <property role="3GE5qa" value="delete" />
+    <ref role="1XX52x" to="68nn:4EQk8IqQDme" resolve="DelTestChildSpecialContainer" />
+    <node concept="3EZMnI" id="4EQk8IqQDmu" role="2wV5jI">
+      <node concept="l2Vlx" id="4EQk8IqQDmv" role="2iSdaV" />
+      <node concept="3F0ifn" id="4EQk8IqQDmw" role="3EZMnx">
+        <property role="3F0ifm" value="del test child special container" />
+      </node>
+      <node concept="3F0ifn" id="4EQk8IqQDmx" role="3EZMnx">
+        <property role="3F0ifm" value="{" />
+        <node concept="3mYdg7" id="4EQk8IqQDmy" role="3F10Kt">
+          <property role="1413C4" value="body-brace" />
+        </node>
+        <node concept="ljvvj" id="4EQk8IqQDmz" role="3F10Kt">
+          <property role="VOm3f" value="true" />
+        </node>
+      </node>
+      <node concept="3EZMnI" id="4EQk8IqQDm$" role="3EZMnx">
+        <node concept="l2Vlx" id="4EQk8IqQDm_" role="2iSdaV" />
+        <node concept="lj46D" id="4EQk8IqQDmA" role="3F10Kt">
+          <property role="VOm3f" value="true" />
+        </node>
+        <node concept="3F0ifn" id="4EQk8IqQDmB" role="3EZMnx">
+          <property role="3F0ifm" value="spacial child" />
+        </node>
+        <node concept="3F0ifn" id="4EQk8IqQDmC" role="3EZMnx">
+          <property role="3F0ifm" value=":" />
+          <node concept="11L4FC" id="4EQk8IqQDmD" role="3F10Kt">
+            <property role="VOm3f" value="true" />
+          </node>
+          <node concept="ljvvj" id="4EQk8IqQDmE" role="3F10Kt">
+            <property role="VOm3f" value="true" />
+          </node>
+        </node>
+        <node concept="3F1sOY" id="4EQk8IqQDmF" role="3EZMnx">
+          <ref role="1NtTu8" to="68nn:4EQk8IqQDmf" resolve="specialChild" />
+          <node concept="lj46D" id="4EQk8IqQDmG" role="3F10Kt">
+            <property role="VOm3f" value="true" />
+          </node>
+          <node concept="ljvvj" id="4EQk8IqQDmH" role="3F10Kt">
+            <property role="VOm3f" value="true" />
+          </node>
+        </node>
+        <node concept="3F0ifn" id="2znOOs7hk7f" role="3EZMnx">
+          <property role="3F0ifm" value="spacial interface child" />
+        </node>
+        <node concept="3F0ifn" id="2znOOs7hk7c" role="3EZMnx">
+          <property role="3F0ifm" value=":" />
+          <node concept="11L4FC" id="2znOOs7hk7d" role="3F10Kt">
+            <property role="VOm3f" value="true" />
+          </node>
+          <node concept="ljvvj" id="2znOOs7hk7e" role="3F10Kt">
+            <property role="VOm3f" value="true" />
+          </node>
+        </node>
+        <node concept="3F1sOY" id="2znOOs7hk79" role="3EZMnx">
+          <ref role="1NtTu8" to="68nn:2znOOs7hk74" resolve="specialInterfaceChild" />
+          <node concept="lj46D" id="2znOOs7hk7a" role="3F10Kt">
+            <property role="VOm3f" value="true" />
+          </node>
+          <node concept="ljvvj" id="2znOOs7hk7b" role="3F10Kt">
+            <property role="VOm3f" value="true" />
+          </node>
+        </node>
+      </node>
+      <node concept="3F0ifn" id="4EQk8IqQDmI" role="3EZMnx">
+        <property role="3F0ifm" value="}" />
+        <node concept="3mYdg7" id="4EQk8IqQDmJ" role="3F10Kt">
+          <property role="1413C4" value="body-brace" />
+        </node>
+        <node concept="pVoyu" id="2znOOs7hk8e" role="3F10Kt">
+          <property role="VOm3f" value="true" />
+        </node>
+      </node>
+    </node>
+  </node>
+  <node concept="24kQdi" id="4EQk8IqQF6a">
+    <property role="3GE5qa" value="delete" />
+    <ref role="1XX52x" to="68nn:4EQk8IqQDmd" resolve="DelTestSpecialAbstractChild" />
+    <node concept="3F0ifn" id="4EQk8IqQF6c" role="2wV5jI">
+      <property role="3F0ifm" value="special abstract child" />
+    </node>
+  </node>
+  <node concept="24kQdi" id="4EQk8IqQNvq">
+    <property role="3GE5qa" value="delete" />
+    <ref role="1XX52x" to="68nn:4EQk8IqQNv7" resolve="DelTestSpecialChild1" />
+    <node concept="3EZMnI" id="4EQk8IqQNvs" role="2wV5jI">
+      <node concept="l2Vlx" id="4EQk8IqQNvt" role="2iSdaV" />
+      <node concept="3F0ifn" id="4EQk8IqQNvu" role="3EZMnx">
+        <property role="3F0ifm" value="del test special child1" />
+      </node>
+    </node>
+  </node>
+  <node concept="24kQdi" id="7v1E5Mvy5fV">
+    <property role="3GE5qa" value="delete" />
+    <ref role="1XX52x" to="68nn:6LcR7Gqxci0" resolve="DelTestChild1" />
+    <node concept="3EZMnI" id="7v1E5Mvy5fX" role="2wV5jI">
+      <node concept="l2Vlx" id="7v1E5Mvy5fY" role="2iSdaV" />
+      <node concept="3F0ifn" id="7v1E5Mvy5fZ" role="3EZMnx">
+        <property role="3F0ifm" value="del test child1" />
+      </node>
+    </node>
+  </node>
   <node concept="24kQdi" id="7v1E5Mvy5gT">
     <property role="3GE5qa" value="delete" />
     <ref role="1XX52x" to="68nn:6LcR7Gqxch7" resolve="DelTestAbstractChild" />
@@ -2377,145 +2480,33 @@
       </node>
     </node>
   </node>
-  <node concept="24kQdi" id="4EQk8IqQNvq">
+  <node concept="24kQdi" id="2znOOs7gM1r">
     <property role="3GE5qa" value="delete" />
-    <ref role="1XX52x" to="68nn:4EQk8IqQNv7" resolve="DelTestSpecialChild1" />
-    <node concept="3EZMnI" id="4EQk8IqQNvs" role="2wV5jI">
-      <node concept="l2Vlx" id="4EQk8IqQNvt" role="2iSdaV" />
-      <node concept="3F0ifn" id="4EQk8IqQNvu" role="3EZMnx">
-        <property role="3F0ifm" value="del test special child1" />
-      </node>
-    </node>
-  </node>
-  <node concept="24kQdi" id="4EQk8IqQF6a">
+    <ref role="1XX52x" to="68nn:2znOOs7gLZe" resolve="IDelTestConcreteChild" />
+    <node concept="3EZMnI" id="2znOOs7gM1t" role="2wV5jI">
+      <node concept="l2Vlx" id="2znOOs7gM1u" role="2iSdaV" />
+      <node concept="3F0ifn" id="2znOOs7gM1v" role="3EZMnx">
+        <property role="3F0ifm" value="del test concrete interface child" />
+      </node>
+    </node>
+  </node>
+  <node concept="24kQdi" id="2znOOs7hk5O">
     <property role="3GE5qa" value="delete" />
-    <ref role="1XX52x" to="68nn:4EQk8IqQDmd" resolve="DelTestSpecialAbstractChild" />
-    <node concept="3F0ifn" id="4EQk8IqQF6c" role="2wV5jI">
-      <property role="3F0ifm" value="special abstract child" />
-    </node>
-  </node>
-  <node concept="24kQdi" id="7v1E5Mvy5fV">
+    <ref role="1XX52x" to="68nn:2znOOs7hk5E" resolve="ISpecialDelTestConcreteChild" />
+    <node concept="3EZMnI" id="2znOOs7hk5Q" role="2wV5jI">
+      <node concept="l2Vlx" id="2znOOs7hk5R" role="2iSdaV" />
+      <node concept="3F0ifn" id="2znOOs7hk5S" role="3EZMnx">
+        <property role="3F0ifm" value="special concrete interface del test child" />
+      </node>
+    </node>
+  </node>
+  <node concept="24kQdi" id="2znOOs7hk6w">
     <property role="3GE5qa" value="delete" />
-    <ref role="1XX52x" to="68nn:6LcR7Gqxci0" resolve="DelTestChild1" />
-    <node concept="3EZMnI" id="7v1E5Mvy5fX" role="2wV5jI">
-      <node concept="l2Vlx" id="7v1E5Mvy5fY" role="2iSdaV" />
-      <node concept="3F0ifn" id="7v1E5Mvy5fZ" role="3EZMnx">
-        <property role="3F0ifm" value="del test child1" />
-      </node>
-    </node>
-  </node>
-  <node concept="24kQdi" id="4EQk8IqQDms">
-    <property role="3GE5qa" value="delete" />
-    <ref role="1XX52x" to="68nn:4EQk8IqQDme" resolve="DelTestChildSpecialContainer" />
-    <node concept="3EZMnI" id="4EQk8IqQDmu" role="2wV5jI">
-      <node concept="l2Vlx" id="4EQk8IqQDmv" role="2iSdaV" />
-      <node concept="3F0ifn" id="4EQk8IqQDmw" role="3EZMnx">
-        <property role="3F0ifm" value="del test child special container" />
-      </node>
-      <node concept="3F0ifn" id="4EQk8IqQDmx" role="3EZMnx">
-        <property role="3F0ifm" value="{" />
-        <node concept="3mYdg7" id="4EQk8IqQDmy" role="3F10Kt">
-          <property role="1413C4" value="body-brace" />
-        </node>
-        <node concept="ljvvj" id="4EQk8IqQDmz" role="3F10Kt">
-          <property role="VOm3f" value="true" />
-        </node>
-      </node>
-      <node concept="3EZMnI" id="4EQk8IqQDm$" role="3EZMnx">
-        <node concept="l2Vlx" id="4EQk8IqQDm_" role="2iSdaV" />
-        <node concept="lj46D" id="4EQk8IqQDmA" role="3F10Kt">
-          <property role="VOm3f" value="true" />
-        </node>
-        <node concept="3F0ifn" id="4EQk8IqQDmB" role="3EZMnx">
-          <property role="3F0ifm" value="spacial child" />
-        </node>
-        <node concept="3F0ifn" id="4EQk8IqQDmC" role="3EZMnx">
-          <property role="3F0ifm" value=":" />
-          <node concept="11L4FC" id="4EQk8IqQDmD" role="3F10Kt">
-            <property role="VOm3f" value="true" />
-          </node>
-          <node concept="ljvvj" id="4EQk8IqQDmE" role="3F10Kt">
-            <property role="VOm3f" value="true" />
-          </node>
-        </node>
-        <node concept="3F1sOY" id="4EQk8IqQDmF" role="3EZMnx">
-          <ref role="1NtTu8" to="68nn:4EQk8IqQDmf" resolve="specialChild" />
-          <node concept="lj46D" id="4EQk8IqQDmG" role="3F10Kt">
-            <property role="VOm3f" value="true" />
-          </node>
-          <node concept="ljvvj" id="4EQk8IqQDmH" role="3F10Kt">
-            <property role="VOm3f" value="true" />
-          </node>
-        </node>
-        <node concept="3F0ifn" id="2znOOs7hk7f" role="3EZMnx">
-          <property role="3F0ifm" value="spacial interface child" />
-        </node>
-        <node concept="3F0ifn" id="2znOOs7hk7c" role="3EZMnx">
-          <property role="3F0ifm" value=":" />
-          <node concept="11L4FC" id="2znOOs7hk7d" role="3F10Kt">
-            <property role="VOm3f" value="true" />
-          </node>
-          <node concept="ljvvj" id="2znOOs7hk7e" role="3F10Kt">
-            <property role="VOm3f" value="true" />
-          </node>
-        </node>
-        <node concept="3F1sOY" id="2znOOs7hk79" role="3EZMnx">
-          <ref role="1NtTu8" to="68nn:2znOOs7hk74" resolve="specialInterfaceChild" />
-          <node concept="lj46D" id="2znOOs7hk7a" role="3F10Kt">
-            <property role="VOm3f" value="true" />
-          </node>
-          <node concept="ljvvj" id="2znOOs7hk7b" role="3F10Kt">
-            <property role="VOm3f" value="true" />
-          </node>
-        </node>
-      </node>
-      <node concept="3F0ifn" id="4EQk8IqQDmI" role="3EZMnx">
-        <property role="3F0ifm" value="}" />
-        <node concept="3mYdg7" id="4EQk8IqQDmJ" role="3F10Kt">
-          <property role="1413C4" value="body-brace" />
-        </node>
-        <node concept="pVoyu" id="2znOOs7hk8e" role="3F10Kt">
-          <property role="VOm3f" value="true" />
-        </node>
-      </node>
-    </node>
-  </node>
-<<<<<<< HEAD
-=======
-  <node concept="24kQdi" id="4EQk8IqQF6a">
-    <property role="3GE5qa" value="delete" />
-    <ref role="1XX52x" to="68nn:4EQk8IqQDmd" resolve="DelTestSpecialAbstractChild" />
-    <node concept="3F0ifn" id="4EQk8IqQF6c" role="2wV5jI">
-      <property role="3F0ifm" value="special abstract child" />
-    </node>
-  </node>
-  <node concept="24kQdi" id="4EQk8IqQNvq">
-    <property role="3GE5qa" value="delete" />
-    <ref role="1XX52x" to="68nn:4EQk8IqQNv7" resolve="DelTestSpecialChild1" />
-    <node concept="3EZMnI" id="4EQk8IqQNvs" role="2wV5jI">
-      <node concept="l2Vlx" id="4EQk8IqQNvt" role="2iSdaV" />
-      <node concept="3F0ifn" id="4EQk8IqQNvu" role="3EZMnx">
-        <property role="3F0ifm" value="del test special child1" />
-      </node>
-    </node>
-  </node>
-  <node concept="24kQdi" id="7v1E5Mvy5fV">
-    <property role="3GE5qa" value="delete" />
-    <ref role="1XX52x" to="68nn:6LcR7Gqxci0" resolve="DelTestChild1" />
-    <node concept="3EZMnI" id="7v1E5Mvy5fX" role="2wV5jI">
-      <node concept="l2Vlx" id="7v1E5Mvy5fY" role="2iSdaV" />
-      <node concept="3F0ifn" id="7v1E5Mvy5fZ" role="3EZMnx">
-        <property role="3F0ifm" value="del test child1" />
-      </node>
-    </node>
-  </node>
-  <node concept="24kQdi" id="7v1E5Mvy5gT">
-    <property role="3GE5qa" value="delete" />
-    <ref role="1XX52x" to="68nn:6LcR7Gqxch7" resolve="DelTestAbstractChild" />
-    <node concept="3EZMnI" id="7v1E5Mvy5gV" role="2wV5jI">
-      <node concept="l2Vlx" id="7v1E5Mvy5gW" role="2iSdaV" />
-      <node concept="3F0ifn" id="7v1E5Mvy5gX" role="3EZMnx">
-        <property role="3F0ifm" value="del test abstract child" />
+    <ref role="1XX52x" to="68nn:2znOOs7hk5B" resolve="ISpecialDelTestChild" />
+    <node concept="3EZMnI" id="2znOOs7hk6y" role="2wV5jI">
+      <node concept="l2Vlx" id="2znOOs7hk6z" role="2iSdaV" />
+      <node concept="3F0ifn" id="2znOOs7hk6$" role="3EZMnx">
+        <property role="3F0ifm" value="special interface del test child" />
       </node>
     </node>
   </node>
@@ -2529,35 +2520,4 @@
       </node>
     </node>
   </node>
-  <node concept="24kQdi" id="2znOOs7gM1r">
-    <property role="3GE5qa" value="delete" />
-    <ref role="1XX52x" to="68nn:2znOOs7gLZe" resolve="IDelTestConcreteChild" />
-    <node concept="3EZMnI" id="2znOOs7gM1t" role="2wV5jI">
-      <node concept="l2Vlx" id="2znOOs7gM1u" role="2iSdaV" />
-      <node concept="3F0ifn" id="2znOOs7gM1v" role="3EZMnx">
-        <property role="3F0ifm" value="del test concrete interface child" />
-      </node>
-    </node>
-  </node>
-  <node concept="24kQdi" id="2znOOs7hk5O">
-    <property role="3GE5qa" value="delete" />
-    <ref role="1XX52x" to="68nn:2znOOs7hk5E" resolve="ISpecialDelTestConcreteChild" />
-    <node concept="3EZMnI" id="2znOOs7hk5Q" role="2wV5jI">
-      <node concept="l2Vlx" id="2znOOs7hk5R" role="2iSdaV" />
-      <node concept="3F0ifn" id="2znOOs7hk5S" role="3EZMnx">
-        <property role="3F0ifm" value="special concrete interface del test child" />
-      </node>
-    </node>
-  </node>
-  <node concept="24kQdi" id="2znOOs7hk6w">
-    <property role="3GE5qa" value="delete" />
-    <ref role="1XX52x" to="68nn:2znOOs7hk5B" resolve="ISpecialDelTestChild" />
-    <node concept="3EZMnI" id="2znOOs7hk6y" role="2wV5jI">
-      <node concept="l2Vlx" id="2znOOs7hk6z" role="2iSdaV" />
-      <node concept="3F0ifn" id="2znOOs7hk6$" role="3EZMnx">
-        <property role="3F0ifm" value="special interface del test child" />
-      </node>
-    </node>
-  </node>
->>>>>>> 2b3b24ed
 </model>
