<?xml version="1.0" encoding="UTF-8"?>
<model modelUID="r:aaff0f7f-e57d-4430-aea6-ff86ed5c75ae(jetbrains.mps.lang.editor.editorTest.intentions)">
  <persistence version="8" />
  <language namespace="d7a92d38-f7db-40d0-8431-763b0c3c9f20(jetbrains.mps.lang.intentions)" />
  <language namespace="f3061a53-9226-4cc5-a443-f952ceaf5816(jetbrains.mps.baseLanguage)" />
  <language namespace="13744753-c81f-424a-9c1b-cf8943bf4e86(jetbrains.mps.lang.sharedConcepts)" />
  <language namespace="7866978e-a0f0-4cc7-81bc-4d213d9375e1(jetbrains.mps.lang.smodel)" />
  <language namespace="aee9cad2-acd4-4608-aef2-0004f6a1cdbd(jetbrains.mps.lang.actions)" />
  <devkit namespace="fbc25dd2-5da4-483a-8b19-70928e1b62d7(jetbrains.mps.devkit.general-purpose)" />
  <import index="68nn" modelUID="r:1a7fc406-f263-498c-a126-51036fe6a9da(jetbrains.mps.lang.editor.editorTest.structure)" version="5" />
  <import index="tpfj" modelUID="r:00000000-0000-4000-0000-011c895902e3(jetbrains.mps.lang.generator.editor)" version="-1" />
  <import index="tp5g" modelUID="r:00000000-0000-4000-0000-011c89590388(jetbrains.mps.lang.test.structure)" version="40" />
  <import index="tp5o" modelUID="r:00000000-0000-4000-0000-011c89590380(jetbrains.mps.lang.test.behavior)" version="-1" />
  <import index="srng" modelUID="f:java_stub#1ed103c3-3aa6-49b7-9c21-6765ee11f224#jetbrains.mps.openapi.editor(MPS.Editor/jetbrains.mps.openapi.editor@java_stub)" version="-1" />
  <import index="nu8v" modelUID="f:java_stub#1ed103c3-3aa6-49b7-9c21-6765ee11f224#jetbrains.mps.openapi.editor.cells(MPS.Editor/jetbrains.mps.openapi.editor.cells@java_stub)" version="-1" />
  <import index="75ov" modelUID="r:cdd4fc54-626c-4040-b1f7-5bc8bfd2ee53(jetbrains.mps.lang.generator.helper)" version="-1" />
  <import index="tpck" modelUID="r:00000000-0000-4000-0000-011c89590288(jetbrains.mps.lang.core.structure)" version="0" implicit="yes" />
  <import index="tpcw" modelUID="r:00000000-0000-4000-0000-011c895902bc(jetbrains.mps.lang.sharedConcepts.structure)" version="0" implicit="yes" />
  <import index="tp3j" modelUID="r:00000000-0000-4000-0000-011c89590353(jetbrains.mps.lang.intentions.structure)" version="8" implicit="yes" />
  <import index="tpee" modelUID="r:00000000-0000-4000-0000-011c895902ca(jetbrains.mps.baseLanguage.structure)" version="5" implicit="yes" />
  <import index="tp25" modelUID="r:00000000-0000-4000-0000-011c89590301(jetbrains.mps.lang.smodel.structure)" version="16" implicit="yes" />
  <import index="tpdg" modelUID="r:00000000-0000-4000-0000-011c895902a8(jetbrains.mps.lang.actions.structure)" version="23" implicit="yes" />
  <root type="tp3j.IntentionDeclaration" typeId="tp3j.1192794744107" id="7658393498702987309" nodeInfo="ng">
    <property name="name" nameId="tpck.1169194664001" value="AddTestReferenceAnnotation" />
    <link role="forConcept" roleId="tp3j.2522969319638198290" targetNodeId="tpck.1133920641626" resolveInfo="BaseConcept" />
    <node role="descriptionFunction" roleId="tp3j.2522969319638093993" type="tp3j.DescriptionBlock" typeId="tp3j.1192794782375" id="7658393498702987310" nodeInfo="nn">
      <node role="body" roleId="tpee.1137022507850" type="tpee.StatementList" typeId="tpee.1068580123136" id="7658393498702987311" nodeInfo="sn">
        <node role="statement" roleId="tpee.1068581517665" type="tpee.ReturnStatement" typeId="tpee.1068581242878" id="7658393498702987331" nodeInfo="nn">
          <node role="expression" roleId="tpee.1068581517676" type="tpee.StringLiteral" typeId="tpee.1070475926800" id="7658393498702987333" nodeInfo="nn">
            <property name="value" nameId="tpee.1070475926801" value="Add Test Reference Annotation" />
          </node>
        </node>
      </node>
    </node>
    <node role="executeFunction" roleId="tp3j.2522969319638198291" type="tp3j.ExecuteBlock" typeId="tp3j.1192795911897" id="7658393498702987312" nodeInfo="nn">
      <node role="body" roleId="tpee.1137022507850" type="tpee.StatementList" typeId="tpee.1068580123136" id="7658393498702987313" nodeInfo="sn">
        <node role="statement" roleId="tpee.1068581517665" type="tpee.LocalVariableDeclarationStatement" typeId="tpee.1068581242864" id="7658393498702987473" nodeInfo="nn">
          <node role="localVariableDeclaration" roleId="tpee.1068581242865" type="tpee.LocalVariableDeclaration" typeId="tpee.1068581242863" id="7658393498702987474" nodeInfo="nr">
            <property name="name" nameId="tpck.1169194664001" value="cell" />
            <node role="type" roleId="tpee.5680397130376446158" type="tpee.ClassifierType" typeId="tpee.1107535904670" id="3209145582410000962" nodeInfo="in">
              <link role="classifier" roleId="tpee.1107535924139" targetNodeId="nu8v.~EditorCell" resolveInfo="EditorCell" />
            </node>
            <node role="initializer" roleId="tpee.1068431790190" type="tpee.DotExpression" typeId="tpee.1197027756228" id="7658393498702987478" nodeInfo="nn">
              <node role="operand" roleId="tpee.1197027771414" type="tpcw.ConceptFunctionParameter_editorContext" typeId="tpcw.1194033889146" id="7658393498702987477" nodeInfo="nn" />
              <node role="operation" roleId="tpee.1197027833540" type="tpee.InstanceMethodCallOperation" typeId="tpee.1202948039474" id="7658393498702990049" nodeInfo="nn">
                <link role="baseMethodDeclaration" roleId="tpee.1068499141037" targetNodeId="srng.~EditorContext%dgetSelectedCell()%cjetbrains%dmps%dopenapi%deditor%dcells%dEditorCell" resolveInfo="getSelectedCell" />
              </node>
            </node>
          </node>
        </node>
        <node role="statement" roleId="tpee.1068581517665" type="tpee.LocalVariableDeclarationStatement" typeId="tpee.1068581242864" id="7658393498702996085" nodeInfo="nn">
          <node role="localVariableDeclaration" roleId="tpee.1068581242865" type="tpee.LocalVariableDeclaration" typeId="tpee.1068581242863" id="7658393498702996086" nodeInfo="nr">
            <property name="name" nameId="tpck.1169194664001" value="linkRole" />
            <node role="type" roleId="tpee.5680397130376446158" type="tpee.StringType" typeId="tpee.1225271177708" id="7658393498702996087" nodeInfo="in" />
            <node role="initializer" roleId="tpee.1068431790190" type="tpee.StaticMethodCall" typeId="tpee.1081236700937" id="7658393498702996088" nodeInfo="nn">
<<<<<<< HEAD
              <link role="classConcept" roleId="tpee.1144433194310" targetNodeId="75ov.1205859480204" resolveInfo="QueriesUtil" />
=======
              <link role="classConcept" roleId="tpee.1144433194310" targetNodeId="75ov.1205859480204" resolveInfo="EditingUtil" />
>>>>>>> f41488bc
              <link role="baseMethodDeclaration" roleId="tpee.1068499141037" targetNodeId="75ov.1205879788732" resolveInfo="getEditedLinkRole" />
              <node role="actualArgument" roleId="tpee.1068499141038" type="tpee.VariableReference" typeId="tpee.1068498886296" id="4265636116363073775" nodeInfo="nn">
                <link role="variableDeclaration" roleId="tpee.1068581517664" targetNodeId="7658393498702987474" resolveInfo="cell" />
              </node>
            </node>
          </node>
        </node>
        <node role="statement" roleId="tpee.1068581517665" type="tpee.LocalVariableDeclarationStatement" typeId="tpee.1068581242864" id="7658393498703022822" nodeInfo="nn">
          <node role="localVariableDeclaration" roleId="tpee.1068581242865" type="tpee.LocalVariableDeclaration" typeId="tpee.1068581242863" id="7658393498703022823" nodeInfo="nr">
            <property name="name" nameId="tpck.1169194664001" value="referentNode" />
            <node role="type" roleId="tpee.5680397130376446158" type="tp25.SNodeType" typeId="tp25.1138055754698" id="7658393498703022824" nodeInfo="in" />
            <node role="initializer" roleId="tpee.1068431790190" type="tpee.StaticMethodCall" typeId="tpee.1081236700937" id="7658393498703022825" nodeInfo="nn">
<<<<<<< HEAD
              <link role="classConcept" roleId="tpee.1144433194310" targetNodeId="75ov.1205859480204" resolveInfo="QueriesUtil" />
=======
              <link role="classConcept" roleId="tpee.1144433194310" targetNodeId="75ov.1205859480204" resolveInfo="EditingUtil" />
>>>>>>> f41488bc
              <link role="baseMethodDeclaration" roleId="tpee.1068499141037" targetNodeId="75ov.1205881894854" resolveInfo="getEditedLinkReferentNode" />
              <node role="actualArgument" roleId="tpee.1068499141038" type="tpee.VariableReference" typeId="tpee.1068498886296" id="4265636116363113801" nodeInfo="nn">
                <link role="variableDeclaration" roleId="tpee.1068581517664" targetNodeId="7658393498702987474" resolveInfo="cell" />
              </node>
            </node>
          </node>
        </node>
        <node role="statement" roleId="tpee.1068581517665" type="tpee.LocalVariableDeclarationStatement" typeId="tpee.1068581242864" id="7658393498703024682" nodeInfo="nn">
          <node role="localVariableDeclaration" roleId="tpee.1068581242865" type="tpee.LocalVariableDeclaration" typeId="tpee.1068581242863" id="7658393498703024685" nodeInfo="nr">
            <property name="name" nameId="tpck.1169194664001" value="result" />
            <node role="type" roleId="tpee.5680397130376446158" type="tp25.SNodeType" typeId="tp25.1138055754698" id="7658393498703024687" nodeInfo="in">
              <link role="concept" roleId="tp25.1138405853777" targetNodeId="68nn.7658393498702771296" resolveInfo="ReferenceAnnotataion" />
            </node>
            <node role="initializer" roleId="tpee.1068431790190" type="tpee.DotExpression" typeId="tpee.1197027756228" id="7658393498703024669" nodeInfo="nn">
              <node role="operand" roleId="tpee.1197027771414" type="tpee.DotExpression" typeId="tpee.1197027756228" id="7658393498703024658" nodeInfo="nn">
                <node role="operand" roleId="tpee.1197027771414" type="tpee.VariableReference" typeId="tpee.1068498886296" id="4265636116363103429" nodeInfo="nn">
                  <link role="variableDeclaration" roleId="tpee.1068581517664" targetNodeId="7658393498703022823" resolveInfo="referentNode" />
                </node>
                <node role="operation" roleId="tpee.1197027833540" type="tp25.AttributeAccess" typeId="tp25.6407023681583031218" id="3071170492188517761" nodeInfo="nn">
                  <node role="qualifier" roleId="tp25.6407023681583036852" type="tp25.LinkAttributeQualifier" typeId="tp25.6407023681583036855" id="3071170492188517762" nodeInfo="ng">
                    <link role="attributeConcept" roleId="tp25.6407023681583036856" targetNodeId="68nn.7658393498702771296" resolveInfo="ReferenceAnnotataion" />
                    <node role="linkQualifier" roleId="tp25.6407023681583038098" type="tp25.PoundExpression" typeId="tp25.1204834851141" id="7658393498703024666" nodeInfo="ng">
                      <node role="expression" roleId="tp25.1204834868751" type="tpee.VariableReference" typeId="tpee.1068498886296" id="4265636116363074730" nodeInfo="nn">
                        <link role="variableDeclaration" roleId="tpee.1068581517664" targetNodeId="7658393498702996086" resolveInfo="linkRole" />
                      </node>
                    </node>
                  </node>
                </node>
              </node>
              <node role="operation" roleId="tpee.1197027833540" type="tpdg.NF_Link_SetNewChildOperation" typeId="tpdg.767145758118872830" id="6357564549601490606" nodeInfo="nn" />
            </node>
          </node>
        </node>
      </node>
    </node>
    <node role="isApplicableFunction" roleId="tp3j.2522969319638093995" type="tp3j.IsApplicableBlock" typeId="tp3j.1192795771125" id="7846202737110257649" nodeInfo="nn">
      <node role="body" roleId="tpee.1137022507850" type="tpee.StatementList" typeId="tpee.1068580123136" id="7846202737110257650" nodeInfo="sn">
        <node role="statement" roleId="tpee.1068581517665" type="tpee.ExpressionStatement" typeId="tpee.1068580123155" id="7846202737110270550" nodeInfo="nn">
          <node role="expression" roleId="tpee.1068580123156" type="tpee.DotExpression" typeId="tpee.1197027756228" id="893319872189678637" nodeInfo="nn">
            <node role="operation" roleId="tpee.1197027833540" type="tp25.Node_ConceptMethodCall" typeId="tp25.1179409122411" id="893319872189678638" nodeInfo="nn">
              <link role="baseMethodDeclaration" roleId="tpee.1068499141037" targetNodeId="tp5o.1217250498008" resolveInfo="isIntentionApplicable" />
              <node role="actualArgument" roleId="tpee.1068499141038" type="tp3j.ConceptFunctionParameter_node" typeId="tp3j.1192796902958" id="893319872189678639" nodeInfo="nn" />
            </node>
            <node role="operand" roleId="tpee.1197027771414" type="tp25.ConceptRefExpression" typeId="tp25.1172424058054" id="893319872189678640" nodeInfo="nn">
              <link role="conceptDeclaration" roleId="tp25.1172424100906" targetNodeId="tp5g.1216913645126" resolveInfo="NodesTestCase" />
            </node>
          </node>
        </node>
      </node>
    </node>
  </root>
  <root type="tp3j.IntentionDeclaration" typeId="tp3j.1192794744107" id="5527270534710867991" nodeInfo="ng">
    <property name="name" nameId="tpck.1169194664001" value="AddSimplePropertyAttribute" />
    <property name="virtualPackage" nameId="tpck.1193676396447" value="attributes" />
    <link role="forConcept" roleId="tp3j.2522969319638198290" targetNodeId="68nn.3195708693940803614" resolveInfo="SimplePropertyContainer" />
    <node role="descriptionFunction" roleId="tp3j.2522969319638093993" type="tp3j.DescriptionBlock" typeId="tp3j.1192794782375" id="5527270534710867993" nodeInfo="nn">
      <node role="body" roleId="tpee.1137022507850" type="tpee.StatementList" typeId="tpee.1068580123136" id="5527270534710867994" nodeInfo="sn">
        <node role="statement" roleId="tpee.1068581517665" type="tpee.ExpressionStatement" typeId="tpee.1068580123155" id="5527270534710951821" nodeInfo="nn">
          <node role="expression" roleId="tpee.1068580123156" type="tpee.StringLiteral" typeId="tpee.1070475926800" id="5527270534710951820" nodeInfo="nn">
            <property name="value" nameId="tpee.1070475926801" value="add simple property attribute" />
          </node>
        </node>
      </node>
    </node>
    <node role="executeFunction" roleId="tp3j.2522969319638198291" type="tp3j.ExecuteBlock" typeId="tp3j.1192795911897" id="5527270534710867995" nodeInfo="nn">
      <node role="body" roleId="tpee.1137022507850" type="tpee.StatementList" typeId="tpee.1068580123136" id="5527270534710867996" nodeInfo="sn">
        <node role="statement" roleId="tpee.1068581517665" type="tpee.ExpressionStatement" typeId="tpee.1068580123155" id="5527270534710955970" nodeInfo="nn">
          <node role="expression" roleId="tpee.1068580123156" type="tpee.AssignmentExpression" typeId="tpee.1068498886294" id="5527270534710957827" nodeInfo="nn">
            <node role="rValue" roleId="tpee.1068498886297" type="tpee.GenericNewExpression" typeId="tpee.1145552977093" id="5527270534710958033" nodeInfo="nn">
              <node role="creator" roleId="tpee.1145553007750" type="tp25.SNodeCreator" typeId="tp25.1180636770613" id="5527270534710957886" nodeInfo="nn">
                <node role="createdType" roleId="tp25.1180636770616" type="tp25.SNodeType" typeId="tp25.1138055754698" id="5527270534710957887" nodeInfo="in">
                  <link role="concept" roleId="tp25.1138405853777" targetNodeId="68nn.3195708693940868525" resolveInfo="SimplePropertyAttribute" />
                </node>
              </node>
            </node>
            <node role="lValue" roleId="tpee.1068498886295" type="tpee.DotExpression" typeId="tpee.1197027756228" id="5527270534710956042" nodeInfo="nn">
              <node role="operand" roleId="tpee.1197027771414" type="tp3j.ConceptFunctionParameter_node" typeId="tp3j.1192796902958" id="5527270534710955969" nodeInfo="nn" />
              <node role="operation" roleId="tpee.1197027833540" type="tp25.AttributeAccess" typeId="tp25.6407023681583031218" id="5527270534710956988" nodeInfo="nn">
                <node role="qualifier" roleId="tp25.6407023681583036852" type="tp25.PropertyAttributeQualifier" typeId="tp25.6407023681583040953" id="5527270534710957419" nodeInfo="ng">
                  <link role="attributeConcept" roleId="tp25.6407023681583040954" targetNodeId="68nn.3195708693940868525" resolveInfo="SimplePropertyAttribute" />
                  <node role="propertyQualifier" roleId="tp25.6407023681583040955" type="tp25.PropertyQualifier" typeId="tp25.2788452359612124333" id="5527270534710957550" nodeInfo="ng">
                    <link role="property" roleId="tp25.2788452359612124335" targetNodeId="68nn.3195708693940803805" resolveInfo="property" />
                  </node>
                </node>
              </node>
            </node>
          </node>
        </node>
      </node>
    </node>
  </root>
</model>
<|MERGE_RESOLUTION|>--- conflicted
+++ resolved
@@ -53,11 +53,7 @@
             <property name="name" nameId="tpck.1169194664001" value="linkRole" />
             <node role="type" roleId="tpee.5680397130376446158" type="tpee.StringType" typeId="tpee.1225271177708" id="7658393498702996087" nodeInfo="in" />
             <node role="initializer" roleId="tpee.1068431790190" type="tpee.StaticMethodCall" typeId="tpee.1081236700937" id="7658393498702996088" nodeInfo="nn">
-<<<<<<< HEAD
-              <link role="classConcept" roleId="tpee.1144433194310" targetNodeId="75ov.1205859480204" resolveInfo="QueriesUtil" />
-=======
               <link role="classConcept" roleId="tpee.1144433194310" targetNodeId="75ov.1205859480204" resolveInfo="EditingUtil" />
->>>>>>> f41488bc
               <link role="baseMethodDeclaration" roleId="tpee.1068499141037" targetNodeId="75ov.1205879788732" resolveInfo="getEditedLinkRole" />
               <node role="actualArgument" roleId="tpee.1068499141038" type="tpee.VariableReference" typeId="tpee.1068498886296" id="4265636116363073775" nodeInfo="nn">
                 <link role="variableDeclaration" roleId="tpee.1068581517664" targetNodeId="7658393498702987474" resolveInfo="cell" />
@@ -70,11 +66,7 @@
             <property name="name" nameId="tpck.1169194664001" value="referentNode" />
             <node role="type" roleId="tpee.5680397130376446158" type="tp25.SNodeType" typeId="tp25.1138055754698" id="7658393498703022824" nodeInfo="in" />
             <node role="initializer" roleId="tpee.1068431790190" type="tpee.StaticMethodCall" typeId="tpee.1081236700937" id="7658393498703022825" nodeInfo="nn">
-<<<<<<< HEAD
-              <link role="classConcept" roleId="tpee.1144433194310" targetNodeId="75ov.1205859480204" resolveInfo="QueriesUtil" />
-=======
               <link role="classConcept" roleId="tpee.1144433194310" targetNodeId="75ov.1205859480204" resolveInfo="EditingUtil" />
->>>>>>> f41488bc
               <link role="baseMethodDeclaration" roleId="tpee.1068499141037" targetNodeId="75ov.1205881894854" resolveInfo="getEditedLinkReferentNode" />
               <node role="actualArgument" roleId="tpee.1068499141038" type="tpee.VariableReference" typeId="tpee.1068498886296" id="4265636116363113801" nodeInfo="nn">
                 <link role="variableDeclaration" roleId="tpee.1068581517664" targetNodeId="7658393498702987474" resolveInfo="cell" />
