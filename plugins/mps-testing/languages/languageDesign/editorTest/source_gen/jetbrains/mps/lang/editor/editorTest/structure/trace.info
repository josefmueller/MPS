--- conflicted
+++ resolved
@@ -14,14 +14,10 @@
       <unit at="11,0,205,0" name="jetbrains.mps.lang.editor.editorTest.structure.ConceptPresentationAspectImpl" />
     </file>
     <file name="LanguageConceptSwitch.java">
-      <unit at="10,0,140,0" name="jetbrains.mps.lang.editor.editorTest.structure.LanguageConceptSwitch" />
+      <unit at="10,0,148,0" name="jetbrains.mps.lang.editor.editorTest.structure.LanguageConceptSwitch" />
     </file>
     <file name="StructureAspectDescriptor.java">
-<<<<<<< HEAD
-      <unit at="14,0,651,0" name="jetbrains.mps.lang.editor.editorTest.structure.StructureAspectDescriptor" />
-=======
-      <unit at="20,0,482,0" name="jetbrains.mps.lang.editor.editorTest.structure.StructureAspectDescriptor" />
->>>>>>> 2b3b24ed
+      <unit at="14,0,691,0" name="jetbrains.mps.lang.editor.editorTest.structure.StructureAspectDescriptor" />
     </file>
   </root>
   <root nodeRef="r:1a7fc406-f263-498c-a126-51036fe6a9da(jetbrains.mps.lang.editor.editorTest.structure)/957371990174295436">
