<?xml version="1.0" encoding="UTF-8"?>
<debug-info version="2">
  <concept fqn="c:f3061a53-9226-4cc5-a443-f952ceaf5816/1068580123140:jetbrains.mps.baseLanguage.structure.ConstructorDeclaration" />
  <concept fqn="c:f3061a53-9226-4cc5-a443-f952ceaf5816/1068580123155:jetbrains.mps.baseLanguage.structure.ExpressionStatement" />
  <concept fqn="c:f3061a53-9226-4cc5-a443-f952ceaf5816/1068390468200:jetbrains.mps.baseLanguage.structure.FieldDeclaration" />
  <concept fqn="c:f3061a53-9226-4cc5-a443-f952ceaf5816/1068580123159:jetbrains.mps.baseLanguage.structure.IfStatement" />
  <concept fqn="c:f3061a53-9226-4cc5-a443-f952ceaf5816/1068580123165:jetbrains.mps.baseLanguage.structure.InstanceMethodDeclaration" />
  <concept fqn="c:f3061a53-9226-4cc5-a443-f952ceaf5816/1068581242864:jetbrains.mps.baseLanguage.structure.LocalVariableDeclarationStatement" />
  <concept fqn="c:f3061a53-9226-4cc5-a443-f952ceaf5816/1068581242878:jetbrains.mps.baseLanguage.structure.ReturnStatement" />
  <concept fqn="c:f3061a53-9226-4cc5-a443-f952ceaf5816/6329021646629104954:jetbrains.mps.baseLanguage.structure.SingleLineComment" />
  <concept fqn="c:f3061a53-9226-4cc5-a443-f952ceaf5816/1068580123157:jetbrains.mps.baseLanguage.structure.Statement" />
  <concept fqn="c:f3061a53-9226-4cc5-a443-f952ceaf5816/1081236700938:jetbrains.mps.baseLanguage.structure.StaticMethodDeclaration" />
  <concept fqn="c:f3061a53-9226-4cc5-a443-f952ceaf5816/1070475587102:jetbrains.mps.baseLanguage.structure.SuperConstructorInvocation" />
  <root>
    <file name="EditorAspectDescriptorImpl.java">
      <unit at="15,0,43,0" name="jetbrains.mps.lang.pattern.testLang.editor.EditorAspectDescriptorImpl" />
    </file>
  </root>
  <root nodeRef="r:bf45fcee-273c-4767-a2ee-15f910547db0(jetbrains.mps.lang.pattern.testLang.editor)/1563914226484898745">
    <file name="TestPropertyVariableReference_Editor.java">
<<<<<<< HEAD
      <node id="1563914226484898745" at="11,79,12,95" concept="6" />
      <node id="1563914226484898745" at="11,0,14,0" concept="4" trace="createEditorCell#(Ljetbrains/mps/openapi/editor/EditorContext;Lorg/jetbrains/mps/openapi/model/SNode;)Ljetbrains/mps/openapi/editor/cells/EditorCell;" />
      <scope id="1563914226484898745" at="11,79,12,95" />
      <scope id="1563914226484898745" at="11,0,14,0">
        <var name="editorContext" id="1563914226484898745" />
        <var name="node" id="1563914226484898745" />
      </scope>
      <unit id="1563914226484898745" at="10,0,15,0" name="jetbrains.mps.lang.pattern.testLang.editor.TestPropertyVariableReference_Editor" />
    </file>
    <file name="TestPropertyVariableReference_EditorBuilder_a.java">
      <node id="1563914226484898745" at="24,109,25,19" concept="10" />
      <node id="1563914226484898745" at="25,19,26,18" concept="1" />
      <node id="1563914226484898745" at="31,26,32,18" concept="6" />
      <node id="1563914226484898745" at="35,39,36,39" concept="6" />
      <node id="1563914226484898745" at="39,50,40,103" concept="5" />
      <node id="1563914226484898745" at="40,103,41,48" concept="1" />
      <node id="1563914226484898745" at="41,48,42,28" concept="1" />
      <node id="1563914226484898745" at="42,28,43,65" concept="1" />
      <node id="1563914226484898745" at="43,65,44,56" concept="1" />
      <node id="1563914226484898745" at="44,56,45,22" concept="6" />
      <node id="1563914226484898745" at="47,48,48,88" concept="5" />
      <node id="1563914226484898745" at="48,88,49,36" concept="1" />
      <node id="1563914226484898745" at="49,36,50,49" concept="1" />
      <node id="1563914226484898745" at="50,49,51,26" concept="5" />
      <node id="1563914226484898745" at="51,26,52,110" concept="1" />
      <node id="1563914226484898745" at="52,110,53,63" concept="1" />
      <node id="1563914226484898745" at="54,39,55,40" concept="1" />
      <node id="1563914226484898745" at="55,40,56,40" concept="1" />
      <node id="1563914226484898745" at="57,5,58,73" concept="1" />
      <node id="1563914226484898745" at="58,73,59,57" concept="5" />
      <node id="1563914226484898745" at="59,57,60,59" concept="5" />
      <node id="1563914226484898745" at="61,35,62,87" concept="5" />
      <node id="1563914226484898745" at="62,87,63,94" concept="6" />
      <node id="1563914226484898745" at="64,10,65,22" concept="6" />
      <node id="1563914226484898745" at="68,33,69,14" concept="10" />
      <node id="1563914226484898745" at="71,69,72,57" concept="6" />
      <node id="1563914226484898745" at="74,81,75,41" concept="7" />
      <node id="1563914226484898745" at="75,41,76,137" concept="6" />
      <node id="1563914226484898745" at="82,0,83,0" concept="2" trace="myReferencingNode" />
      <node id="1563914226484898745" at="84,119,85,21" concept="10" />
      <node id="1563914226484898745" at="85,21,86,42" concept="1" />
      <node id="1563914226484898745" at="86,42,87,20" concept="1" />
      <node id="1563914226484898745" at="90,41,91,42" concept="6" />
      <node id="1563914226484898745" at="96,28,97,20" concept="6" />
      <node id="1563914226484898754" at="100,53,101,91" concept="5" />
      <node id="1563914226484898754" at="101,91,102,34" concept="1" />
      <node id="1563914226484898754" at="102,34,103,47" concept="1" />
      <node id="1563914226484898754" at="103,47,104,33" concept="1" />
      <node id="1563914226484898754" at="104,33,105,28" concept="5" />
      <node id="1563914226484898754" at="105,28,106,65" concept="1" />
      <node id="1563914226484898754" at="106,65,107,47" concept="1" />
      <node id="1563914226484898754" at="107,47,108,36" concept="5" />
      <node id="1563914226484898754" at="108,36,109,54" concept="1" />
      <node id="1563914226484898754" at="109,54,110,42" concept="1" />
      <node id="1563914226484898754" at="110,42,111,75" concept="1" />
      <node id="1563914226484898754" at="111,75,112,59" concept="5" />
      <node id="1563914226484898754" at="112,59,113,61" concept="5" />
      <node id="1563914226484898754" at="114,37,115,89" concept="5" />
      <node id="1563914226484898754" at="115,89,116,96" concept="6" />
      <node id="1563914226484898754" at="117,12,118,24" concept="6" />
      <node id="1563914226484898745" at="21,0,23,0" concept="2" trace="myNode" />
      <node id="1563914226484898745" at="80,0,82,0" concept="2" trace="myNode" />
      <node id="1563914226484898745" at="35,0,38,0" concept="4" trace="createCell#()Ljetbrains/mps/openapi/editor/cells/EditorCell;" />
      <node id="1563914226484898745" at="68,0,71,0" concept="0" trace="_Inline_qm76pe_a0a#()V" />
      <node id="1563914226484898745" at="71,0,74,0" concept="4" trace="createEditorCell#(Ljetbrains/mps/openapi/editor/EditorContext;)Ljetbrains/mps/openapi/editor/cells/EditorCell;" />
      <node id="1563914226484898745" at="90,0,93,0" concept="4" trace="createCell#()Ljetbrains/mps/openapi/editor/cells/EditorCell;" />
      <node id="1563914226484898745" at="24,0,28,0" concept="0" trace="TestPropertyVariableReference_EditorBuilder_a#(Ljetbrains/mps/openapi/editor/EditorContext;Lorg/jetbrains/mps/openapi/model/SNode;)V" />
      <node id="1563914226484898745" at="53,63,57,5" concept="3" />
      <node id="1563914226484898745" at="74,0,78,0" concept="4" trace="createEditorCell#(Ljetbrains/mps/openapi/editor/EditorContext;Lorg/jetbrains/mps/openapi/model/SNode;)Ljetbrains/mps/openapi/editor/cells/EditorCell;" />
      <node id="1563914226484898745" at="29,0,34,0" concept="4" trace="getNode#()Lorg/jetbrains/mps/openapi/model/SNode;" />
      <node id="1563914226484898745" at="60,59,65,22" concept="3" />
      <node id="1563914226484898745" at="84,0,89,0" concept="0" trace="Inline_Builder_qm76pe_a0a#(Ljetbrains/mps/openapi/editor/EditorContext;Lorg/jetbrains/mps/openapi/model/SNode;Lorg/jetbrains/mps/openapi/model/SNode;)V" />
      <node id="1563914226484898745" at="94,0,99,0" concept="4" trace="getNode#()Lorg/jetbrains/mps/openapi/model/SNode;" />
      <node id="1563914226484898754" at="113,61,118,24" concept="3" />
      <node id="1563914226484898745" at="39,0,47,0" concept="4" trace="createCollection_qm76pe_a#()Ljetbrains/mps/openapi/editor/cells/EditorCell;" />
      <node id="1563914226484898745" at="47,0,67,0" concept="4" trace="createRefCell_qm76pe_a0#()Ljetbrains/mps/openapi/editor/cells/EditorCell;" />
      <node id="1563914226484898754" at="100,0,120,0" concept="4" trace="createProperty_qm76pe_a0a0#()Ljetbrains/mps/openapi/editor/cells/EditorCell;" />
      <scope id="1563914226484898745" at="31,26,32,18" />
      <scope id="1563914226484898745" at="35,39,36,39" />
      <scope id="1563914226484898745" at="68,33,69,14" />
      <scope id="1563914226484898745" at="71,69,72,57" />
      <scope id="1563914226484898745" at="90,41,91,42" />
      <scope id="1563914226484898745" at="96,28,97,20" />
      <scope id="1563914226484898745" at="24,109,26,18" />
      <scope id="1563914226484898745" at="54,39,56,40" />
      <scope id="1563914226484898745" at="61,35,63,94">
        <var name="manager" id="1563914226484898745" />
      </scope>
      <scope id="1563914226484898745" at="74,81,76,137" />
      <scope id="1563914226484898754" at="114,37,116,96">
=======
      <node id="1563914226484898745" at="20,79,21,63" concept="5" />
      <node id="1563914226484898745" at="23,89,24,96" concept="4" />
      <node id="1563914226484898745" at="24,96,25,48" concept="1" />
      <node id="1563914226484898745" at="25,48,26,28" concept="1" />
      <node id="1563914226484898745" at="26,28,27,80" concept="1" />
      <node id="1563914226484898745" at="27,80,28,22" concept="5" />
      <node id="1563914226484898745" at="30,87,31,81" concept="4" />
      <node id="1563914226484898745" at="31,81,32,36" concept="1" />
      <node id="1563914226484898745" at="32,36,33,49" concept="1" />
      <node id="1563914226484898745" at="33,49,34,26" concept="4" />
      <node id="1563914226484898745" at="34,26,35,101" concept="1" />
      <node id="1563914226484898745" at="35,101,36,58" concept="1" />
      <node id="1563914226484898745" at="37,39,38,40" concept="1" />
      <node id="1563914226484898745" at="38,40,39,40" concept="1" />
      <node id="1563914226484898745" at="40,5,41,73" concept="1" />
      <node id="1563914226484898745" at="41,73,42,57" concept="4" />
      <node id="1563914226484898745" at="43,35,44,82" concept="4" />
      <node id="1563914226484898745" at="44,82,45,112" concept="5" />
      <node id="1563914226484898745" at="46,10,47,22" concept="5" />
      <node id="1563914226484898752" at="50,33,51,14" concept="8" />
      <node id="1563914226484898752" at="53,69,54,67" concept="5" />
      <node id="1563914226484898752" at="56,81,57,66" concept="5" />
      <node id="1563914226484898754" at="59,92,60,84" concept="4" />
      <node id="1563914226484898754" at="60,84,61,34" concept="1" />
      <node id="1563914226484898754" at="61,34,62,47" concept="1" />
      <node id="1563914226484898754" at="62,47,63,33" concept="1" />
      <node id="1563914226484898754" at="63,33,64,28" concept="4" />
      <node id="1563914226484898754" at="64,28,65,60" concept="1" />
      <node id="1563914226484898754" at="65,60,66,47" concept="1" />
      <node id="1563914226484898754" at="66,47,67,36" concept="4" />
      <node id="1563914226484898754" at="67,36,68,57" concept="1" />
      <node id="1563914226484898754" at="68,57,69,42" concept="1" />
      <node id="1563914226484898754" at="69,42,70,75" concept="1" />
      <node id="1563914226484898754" at="70,75,71,59" concept="4" />
      <node id="1563914226484898754" at="72,37,73,84" concept="4" />
      <node id="1563914226484898754" at="73,84,74,114" concept="5" />
      <node id="1563914226484898754" at="75,12,76,24" concept="5" />
      <node id="1563914226484898745" at="20,0,23,0" concept="3" trace="createEditorCell#(Ljetbrains/mps/openapi/editor/EditorContext;Lorg/jetbrains/mps/openapi/model/SNode;)Ljetbrains/mps/openapi/editor/cells/EditorCell;" />
      <node id="1563914226484898752" at="50,0,53,0" concept="0" trace="_Inline_qm76pe_a0a#()V" />
      <node id="1563914226484898752" at="53,0,56,0" concept="3" trace="createEditorCell#(Ljetbrains/mps/openapi/editor/EditorContext;)Ljetbrains/mps/openapi/editor/cells/EditorCell;" />
      <node id="1563914226484898752" at="56,0,59,0" concept="3" trace="createEditorCell#(Ljetbrains/mps/openapi/editor/EditorContext;Lorg/jetbrains/mps/openapi/model/SNode;)Ljetbrains/mps/openapi/editor/cells/EditorCell;" />
      <node id="1563914226484898745" at="36,58,40,5" concept="2" />
      <node id="1563914226484898745" at="42,57,47,22" concept="2" />
      <node id="1563914226484898754" at="71,59,76,24" concept="2" />
      <node id="1563914226484898745" at="23,0,30,0" concept="3" trace="createCollection_qm76pe_a#(Ljetbrains/mps/openapi/editor/EditorContext;Lorg/jetbrains/mps/openapi/model/SNode;)Ljetbrains/mps/openapi/editor/cells/EditorCell;" />
      <node id="1563914226484898745" at="30,0,49,0" concept="3" trace="createRefCell_qm76pe_a0#(Ljetbrains/mps/openapi/editor/EditorContext;Lorg/jetbrains/mps/openapi/model/SNode;)Ljetbrains/mps/openapi/editor/cells/EditorCell;" />
      <node id="1563914226484898754" at="59,0,78,0" concept="3" trace="createProperty_qm76pe_a0a0#(Ljetbrains/mps/openapi/editor/EditorContext;Lorg/jetbrains/mps/openapi/model/SNode;)Ljetbrains/mps/openapi/editor/cells/EditorCell;" />
      <scope id="1563914226484898745" at="20,79,21,63" />
      <scope id="1563914226484898752" at="50,33,51,14" />
      <scope id="1563914226484898752" at="53,69,54,67" />
      <scope id="1563914226484898752" at="56,81,57,66" />
      <scope id="1563914226484898745" at="37,39,39,40" />
      <scope id="1563914226484898745" at="43,35,45,112">
        <var name="manager" id="1563914226484898745" />
      </scope>
      <scope id="1563914226484898754" at="72,37,74,114">
>>>>>>> bd830ede
        <var name="manager" id="1563914226484898754" />
      </scope>
      <scope id="1563914226484898745" at="35,0,38,0" />
      <scope id="1563914226484898745" at="68,0,71,0" />
      <scope id="1563914226484898745" at="71,0,74,0">
        <var name="editorContext" id="1563914226484898745" />
      </scope>
      <scope id="1563914226484898745" at="84,119,87,20" />
      <scope id="1563914226484898745" at="90,0,93,0" />
      <scope id="1563914226484898745" at="24,0,28,0">
        <var name="context" id="1563914226484898745" />
        <var name="node" id="1563914226484898745" />
      </scope>
<<<<<<< HEAD
      <scope id="1563914226484898745" at="74,0,78,0">
        <var name="editorContext" id="1563914226484898745" />
        <var name="node" id="1563914226484898745" />
      </scope>
      <scope id="1563914226484898745" at="29,0,34,0" />
      <scope id="1563914226484898745" at="84,0,89,0">
        <var name="context" id="1563914226484898745" />
        <var name="node" id="1563914226484898745" />
        <var name="referencingNode" id="1563914226484898745" />
=======
      <scope id="1563914226484898752" at="50,0,53,0" />
      <scope id="1563914226484898752" at="53,0,56,0">
        <var name="editorContext" id="1563914226484898752" />
      </scope>
      <scope id="1563914226484898752" at="56,0,59,0">
        <var name="editorContext" id="1563914226484898752" />
        <var name="node" id="1563914226484898752" />
>>>>>>> bd830ede
      </scope>
      <scope id="1563914226484898745" at="94,0,99,0" />
      <scope id="1563914226484898745" at="39,50,45,22">
        <var name="editorCell" id="1563914226484898745" />
      </scope>
<<<<<<< HEAD
      <scope id="1563914226484898745" at="39,0,47,0" />
      <scope id="1563914226484898745" at="47,48,65,22">
=======
      <scope id="1563914226484898745" at="23,0,30,0">
        <var name="editorContext" id="1563914226484898745" />
        <var name="node" id="1563914226484898745" />
      </scope>
      <scope id="1563914226484898745" at="30,87,47,22">
>>>>>>> bd830ede
        <var name="attributeConcept" id="1563914226484898745" />
        <var name="editorCell" id="1563914226484898745" />
        <var name="provider" id="1563914226484898745" />
      </scope>
<<<<<<< HEAD
      <scope id="1563914226484898754" at="100,53,118,24">
=======
      <scope id="1563914226484898754" at="59,92,76,24">
>>>>>>> bd830ede
        <var name="attributeConcept" id="1563914226484898754" />
        <var name="editorCell" id="1563914226484898754" />
        <var name="provider" id="1563914226484898754" />
        <var name="style" id="1563914226484898754" />
      </scope>
<<<<<<< HEAD
      <scope id="1563914226484898745" at="47,0,67,0" />
      <scope id="1563914226484898754" at="100,0,120,0" />
      <unit id="1563914226484898745" at="67,0,79,0" name="jetbrains.mps.lang.pattern.testLang.editor.TestPropertyVariableReference_EditorBuilder_a$_Inline_qm76pe_a0a" />
      <unit id="1563914226484898745" at="79,0,121,0" name="jetbrains.mps.lang.pattern.testLang.editor.TestPropertyVariableReference_EditorBuilder_a$Inline_Builder_qm76pe_a0a" />
      <unit id="1563914226484898745" at="20,0,122,0" name="jetbrains.mps.lang.pattern.testLang.editor.TestPropertyVariableReference_EditorBuilder_a" />
=======
      <scope id="1563914226484898745" at="30,0,49,0">
        <var name="editorContext" id="1563914226484898745" />
        <var name="node" id="1563914226484898745" />
      </scope>
      <scope id="1563914226484898754" at="59,0,78,0">
        <var name="editorContext" id="1563914226484898754" />
        <var name="node" id="1563914226484898754" />
      </scope>
      <unit id="1563914226484898752" at="49,0,79,0" name="jetbrains.mps.lang.pattern.testLang.editor.TestPropertyVariableReference_Editor$_Inline_qm76pe_a0a" />
      <unit id="1563914226484898745" at="19,0,80,0" name="jetbrains.mps.lang.pattern.testLang.editor.TestPropertyVariableReference_Editor" />
>>>>>>> bd830ede
    </file>
  </root>
  <root nodeRef="r:bf45fcee-273c-4767-a2ee-15f910547db0(jetbrains.mps.lang.pattern.testLang.editor)/1563914226484921026">
    <file name="PropertyValue_Editor.java">
      <node id="1563914226484921026" at="11,79,12,79" concept="6" />
      <node id="1563914226484921026" at="11,0,14,0" concept="4" trace="createEditorCell#(Ljetbrains/mps/openapi/editor/EditorContext;Lorg/jetbrains/mps/openapi/model/SNode;)Ljetbrains/mps/openapi/editor/cells/EditorCell;" />
      <scope id="1563914226484921026" at="11,79,12,79" />
      <scope id="1563914226484921026" at="11,0,14,0">
        <var name="editorContext" id="1563914226484921026" />
        <var name="node" id="1563914226484921026" />
      </scope>
      <unit id="1563914226484921026" at="10,0,15,0" name="jetbrains.mps.lang.pattern.testLang.editor.PropertyValue_Editor" />
    </file>
    <file name="PropertyValue_EditorBuilder_a.java">
      <node id="1563914226484921026" at="29,93,30,19" concept="10" />
      <node id="1563914226484921026" at="30,19,31,18" concept="1" />
      <node id="1563914226484921026" at="36,26,37,18" concept="6" />
      <node id="1563914226484921026" at="40,39,41,39" concept="6" />
      <node id="1563914226484921026" at="44,50,45,103" concept="5" />
      <node id="1563914226484921026" at="45,103,46,48" concept="1" />
      <node id="1563914226484921026" at="46,48,47,28" concept="1" />
      <node id="1563914226484921026" at="47,28,48,65" concept="1" />
      <node id="1563914226484921026" at="48,65,49,56" concept="1" />
      <node id="1563914226484921026" at="49,56,50,57" concept="1" />
      <node id="1563914226484921026" at="50,57,51,56" concept="1" />
      <node id="1563914226484921026" at="51,56,52,22" concept="6" />
      <node id="1563914226484921026" at="54,48,55,271" concept="5" />
      <node id="1563914226484921026" at="55,271,56,33" concept="6" />
      <node id="1563914226484921026" at="59,122,60,49" concept="10" />
      <node id="1563914226484921026" at="62,55,63,59" concept="5" />
      <node id="1563914226484921026" at="63,59,64,41" concept="1" />
      <node id="1563914226484921026" at="64,41,65,24" concept="6" />
      <node id="1563914226484921026" at="68,118,69,386" concept="1" />
      <node id="1563914226484921026" at="71,41,72,39" concept="1" />
      <node id="1563914226484921026" at="73,7,74,36" concept="5" />
      <node id="1563914226484921026" at="74,36,75,110" concept="1" />
      <node id="1563914226484921026" at="75,110,76,42" concept="1" />
      <node id="1563914226484921026" at="79,44,80,54" concept="5" />
      <node id="1563914226484921026" at="80,54,81,45" concept="1" />
      <node id="1563914226484921026" at="81,45,82,0" concept="8" />
      <node id="1563914226484921026" at="82,0,83,40" concept="1" />
      <node id="1563914226484921026" at="83,40,84,24" concept="6" />
      <node id="1563914226484921026" at="86,40,87,29" concept="6" />
      <node id="1563914226484921034" at="90,49,91,95" concept="5" />
      <node id="1563914226484921034" at="91,95,92,47" concept="1" />
      <node id="1563914226484921034" at="92,47,93,34" concept="1" />
      <node id="1563914226484921034" at="93,34,94,22" concept="6" />
      <node id="1563914226484921026" at="96,48,97,265" concept="5" />
      <node id="1563914226484921026" at="97,265,98,33" concept="6" />
      <node id="1563914226484921026" at="101,119,102,49" concept="10" />
      <node id="1563914226484921026" at="104,55,105,59" concept="5" />
      <node id="1563914226484921026" at="105,59,106,41" concept="1" />
      <node id="1563914226484921026" at="106,41,107,24" concept="6" />
      <node id="1563914226484921026" at="110,118,111,383" concept="1" />
      <node id="1563914226484921026" at="113,41,114,36" concept="1" />
      <node id="1563914226484921026" at="115,7,116,36" concept="5" />
      <node id="1563914226484921026" at="116,36,117,110" concept="1" />
      <node id="1563914226484921026" at="117,110,118,42" concept="1" />
      <node id="1563914226484921026" at="121,44,122,54" concept="5" />
      <node id="1563914226484921026" at="122,54,123,42" concept="1" />
      <node id="1563914226484921026" at="123,42,124,0" concept="8" />
      <node id="1563914226484921026" at="124,0,125,40" concept="1" />
      <node id="1563914226484921026" at="125,40,126,24" concept="6" />
      <node id="1563914226484921026" at="128,40,129,26" concept="6" />
      <node id="1563914226484921026" at="26,0,28,0" concept="2" trace="myNode" />
      <node id="1563914226484921026" at="40,0,43,0" concept="4" trace="createCell#()Ljetbrains/mps/openapi/editor/cells/EditorCell;" />
      <node id="1563914226484921026" at="59,0,62,0" concept="0" trace="variableSingleRoleHandler_hrcg2g_a0#(Lorg/jetbrains/mps/openapi/model/SNode;Lorg/jetbrains/mps/openapi/language/SContainmentLink;Ljetbrains/mps/openapi/editor/EditorContext;)V" />
      <node id="1563914226484921026" at="67,70,70,7" concept="3" />
      <node id="1563914226484921026" at="70,7,73,7" concept="3" />
      <node id="1563914226484921026" at="86,0,89,0" concept="4" trace="getNoTargetText#()Ljava/lang/String;" />
      <node id="1563914226484921026" at="101,0,104,0" concept="0" trace="valueSingleRoleHandler_hrcg2g_c0#(Lorg/jetbrains/mps/openapi/model/SNode;Lorg/jetbrains/mps/openapi/language/SContainmentLink;Ljetbrains/mps/openapi/editor/EditorContext;)V" />
      <node id="1563914226484921026" at="109,70,112,7" concept="3" />
      <node id="1563914226484921026" at="112,7,115,7" concept="3" />
      <node id="1563914226484921026" at="128,0,131,0" concept="4" trace="getNoTargetText#()Ljava/lang/String;" />
      <node id="1563914226484921026" at="29,0,33,0" concept="0" trace="PropertyValue_EditorBuilder_a#(Ljetbrains/mps/openapi/editor/EditorContext;Lorg/jetbrains/mps/openapi/model/SNode;)V" />
      <node id="1563914226484921026" at="54,0,58,0" concept="4" trace="createRefNode_hrcg2g_a0#()Ljetbrains/mps/openapi/editor/cells/EditorCell;" />
      <node id="1563914226484921026" at="96,0,100,0" concept="4" trace="createRefNode_hrcg2g_c0#()Ljetbrains/mps/openapi/editor/cells/EditorCell;" />
      <node id="1563914226484921026" at="34,0,39,0" concept="4" trace="getNode#()Lorg/jetbrains/mps/openapi/model/SNode;" />
      <node id="1563914226484921026" at="62,0,67,0" concept="4" trace="createChildCell#(Lorg/jetbrains/mps/openapi/model/SNode;)Ljetbrains/mps/openapi/editor/cells/EditorCell;" />
      <node id="1563914226484921026" at="104,0,109,0" concept="4" trace="createChildCell#(Lorg/jetbrains/mps/openapi/model/SNode;)Ljetbrains/mps/openapi/editor/cells/EditorCell;" />
      <node id="1563914226484921034" at="90,0,96,0" concept="4" trace="createConstant_hrcg2g_b0#()Ljetbrains/mps/openapi/editor/cells/EditorCell;" />
      <node id="1563914226484921026" at="78,0,86,0" concept="4" trace="createEmptyCell#()Ljetbrains/mps/openapi/editor/cells/EditorCell;" />
      <node id="1563914226484921026" at="120,0,128,0" concept="4" trace="createEmptyCell#()Ljetbrains/mps/openapi/editor/cells/EditorCell;" />
      <node id="1563914226484921026" at="44,0,54,0" concept="4" trace="createCollection_hrcg2g_a#()Ljetbrains/mps/openapi/editor/cells/EditorCell;" />
      <node id="1563914226484921026" at="67,0,78,0" concept="4" trace="installCellInfo#(Lorg/jetbrains/mps/openapi/model/SNode;Ljetbrains/mps/openapi/editor/cells/EditorCell;)V" />
      <node id="1563914226484921026" at="109,0,120,0" concept="4" trace="installCellInfo#(Lorg/jetbrains/mps/openapi/model/SNode;Ljetbrains/mps/openapi/editor/cells/EditorCell;)V" />
      <scope id="1563914226484921026" at="36,26,37,18" />
      <scope id="1563914226484921026" at="40,39,41,39" />
      <scope id="1563914226484921026" at="59,122,60,49" />
      <scope id="1563914226484921026" at="68,118,69,386" />
      <scope id="1563914226484921026" at="71,41,72,39" />
      <scope id="1563914226484921026" at="86,40,87,29" />
      <scope id="1563914226484921026" at="101,119,102,49" />
      <scope id="1563914226484921026" at="110,118,111,383" />
      <scope id="1563914226484921026" at="113,41,114,36" />
      <scope id="1563914226484921026" at="128,40,129,26" />
      <scope id="1563914226484921026" at="29,93,31,18" />
      <scope id="1563914226484921026" at="54,48,56,33">
        <var name="provider" id="1563914226484921026" />
      </scope>
      <scope id="1563914226484921026" at="96,48,98,33">
        <var name="provider" id="1563914226484921026" />
      </scope>
      <scope id="1563914226484921026" at="40,0,43,0" />
      <scope id="1563914226484921026" at="59,0,62,0">
        <var name="containmentLink" id="1563914226484921026" />
        <var name="context" id="1563914226484921026" />
        <var name="ownerNode" id="1563914226484921026" />
      </scope>
      <scope id="1563914226484921026" at="62,55,65,24">
        <var name="editorCell" id="1563914226484921026" />
      </scope>
      <scope id="1563914226484921026" at="86,0,89,0" />
      <scope id="1563914226484921026" at="101,0,104,0">
        <var name="containmentLink" id="1563914226484921026" />
        <var name="context" id="1563914226484921026" />
        <var name="ownerNode" id="1563914226484921026" />
      </scope>
      <scope id="1563914226484921026" at="104,55,107,24">
        <var name="editorCell" id="1563914226484921026" />
      </scope>
      <scope id="1563914226484921026" at="128,0,131,0" />
      <scope id="1563914226484921026" at="29,0,33,0">
        <var name="context" id="1563914226484921026" />
        <var name="node" id="1563914226484921026" />
      </scope>
      <scope id="1563914226484921026" at="54,0,58,0" />
      <scope id="1563914226484921034" at="90,49,94,22">
        <var name="editorCell" id="1563914226484921034" />
      </scope>
      <scope id="1563914226484921026" at="96,0,100,0" />
      <scope id="1563914226484921026" at="34,0,39,0" />
      <scope id="1563914226484921026" at="62,0,67,0">
        <var name="child" id="1563914226484921026" />
      </scope>
      <scope id="1563914226484921026" at="79,44,84,24">
        <var name="editorCell" id="1563914226484921026" />
      </scope>
      <scope id="1563914226484921026" at="104,0,109,0">
        <var name="child" id="1563914226484921026" />
      </scope>
      <scope id="1563914226484921026" at="121,44,126,24">
        <var name="editorCell" id="1563914226484921026" />
      </scope>
      <scope id="1563914226484921034" at="90,0,96,0" />
      <scope id="1563914226484921026" at="44,50,52,22">
        <var name="editorCell" id="1563914226484921026" />
      </scope>
      <scope id="1563914226484921026" at="78,0,86,0" />
      <scope id="1563914226484921026" at="120,0,128,0" />
      <scope id="1563914226484921026" at="67,70,76,42">
        <var name="style" id="1563914226484921026" />
      </scope>
      <scope id="1563914226484921026" at="109,70,118,42">
        <var name="style" id="1563914226484921026" />
      </scope>
      <scope id="1563914226484921026" at="44,0,54,0" />
      <scope id="1563914226484921026" at="67,0,78,0">
        <var name="child" id="1563914226484921026" />
        <var name="editorCell" id="1563914226484921026" />
      </scope>
      <scope id="1563914226484921026" at="109,0,120,0">
        <var name="child" id="1563914226484921026" />
        <var name="editorCell" id="1563914226484921026" />
      </scope>
      <unit id="1563914226484921026" at="58,0,90,0" name="jetbrains.mps.lang.pattern.testLang.editor.PropertyValue_EditorBuilder_a$variableSingleRoleHandler_hrcg2g_a0" />
      <unit id="1563914226484921026" at="100,0,132,0" name="jetbrains.mps.lang.pattern.testLang.editor.PropertyValue_EditorBuilder_a$valueSingleRoleHandler_hrcg2g_c0" />
      <unit id="1563914226484921026" at="25,0,133,0" name="jetbrains.mps.lang.pattern.testLang.editor.PropertyValue_EditorBuilder_a" />
    </file>
  </root>
  <root nodeRef="r:bf45fcee-273c-4767-a2ee-15f910547db0(jetbrains.mps.lang.pattern.testLang.editor)/1563914226484928846">
    <file name="ListValue_Editor.java">
      <node id="1563914226484928846" at="11,79,12,75" concept="6" />
      <node id="1563914226484928846" at="11,0,14,0" concept="4" trace="createEditorCell#(Ljetbrains/mps/openapi/editor/EditorContext;Lorg/jetbrains/mps/openapi/model/SNode;)Ljetbrains/mps/openapi/editor/cells/EditorCell;" />
      <scope id="1563914226484928846" at="11,79,12,75" />
      <scope id="1563914226484928846" at="11,0,14,0">
        <var name="editorContext" id="1563914226484928846" />
        <var name="node" id="1563914226484928846" />
      </scope>
      <unit id="1563914226484928846" at="10,0,15,0" name="jetbrains.mps.lang.pattern.testLang.editor.ListValue_Editor" />
    </file>
    <file name="ListValue_EditorBuilder_a.java">
      <node id="1563914226484928846" at="34,89,35,19" concept="10" />
      <node id="1563914226484928846" at="35,19,36,18" concept="1" />
      <node id="1563914226484928846" at="41,26,42,18" concept="6" />
      <node id="1563914226484928846" at="45,39,46,39" concept="6" />
      <node id="1563914226484928846" at="49,50,50,103" concept="5" />
      <node id="1563914226484928846" at="50,103,51,48" concept="1" />
      <node id="1563914226484928846" at="51,48,52,28" concept="1" />
      <node id="1563914226484928846" at="52,28,53,65" concept="1" />
      <node id="1563914226484928846" at="53,65,54,56" concept="1" />
      <node id="1563914226484928846" at="54,56,55,57" concept="1" />
      <node id="1563914226484928846" at="55,57,56,60" concept="1" />
      <node id="1563914226484928846" at="56,60,57,22" concept="6" />
      <node id="1563914226484928846" at="59,48,60,267" concept="5" />
      <node id="1563914226484928846" at="60,267,61,33" concept="6" />
      <node id="1563914226484928846" at="64,122,65,49" concept="10" />
      <node id="1563914226484928846" at="67,55,68,59" concept="5" />
      <node id="1563914226484928846" at="68,59,69,41" concept="1" />
      <node id="1563914226484928846" at="69,41,70,24" concept="6" />
      <node id="1563914226484928846" at="73,118,74,386" concept="1" />
      <node id="1563914226484928846" at="76,41,77,39" concept="1" />
      <node id="1563914226484928846" at="81,44,82,54" concept="5" />
      <node id="1563914226484928846" at="82,54,83,45" concept="1" />
      <node id="1563914226484928846" at="83,45,84,0" concept="8" />
      <node id="1563914226484928846" at="84,0,85,40" concept="1" />
      <node id="1563914226484928846" at="85,40,86,24" concept="6" />
      <node id="1563914226484928846" at="88,40,89,29" concept="6" />
      <node id="1563914226484928853" at="92,49,93,95" concept="5" />
      <node id="1563914226484928853" at="93,95,94,47" concept="1" />
      <node id="1563914226484928853" at="94,47,95,34" concept="1" />
      <node id="1563914226484928853" at="95,34,96,22" concept="6" />
      <node id="1563914226484928846" at="98,52,99,132" concept="5" />
      <node id="1563914226484928846" at="99,132,100,91" concept="5" />
      <node id="1563914226484928846" at="100,91,101,46" concept="1" />
      <node id="1563914226484928846" at="101,46,102,49" concept="1" />
      <node id="1563914226484928846" at="102,49,103,22" concept="6" />
      <node id="1563914226484928846" at="106,97,107,50" concept="10" />
      <node id="1563914226484928846" at="109,66,110,93" concept="6" />
      <node id="1563914226484928846" at="112,57,113,65" concept="5" />
      <node id="1563914226484928846" at="113,65,114,58" concept="1" />
      <node id="1563914226484928846" at="114,58,115,25" concept="6" />
      <node id="1563914226484928846" at="117,41,118,34" concept="5" />
      <node id="1563914226484928846" at="118,34,119,42" concept="1" />
      <node id="1563914226484928846" at="119,42,120,49" concept="1" />
      <node id="1563914226484928846" at="120,49,121,23" concept="6" />
      <node id="1563914226484928846" at="124,96,125,134" concept="1" />
      <node id="1563914226484928846" at="126,34,127,142" concept="1" />
      <node id="1563914226484928846" at="127,142,128,146" concept="1" />
      <node id="1563914226484928846" at="128,146,129,80" concept="1" />
      <node id="1563914226484928846" at="131,122,132,394" concept="1" />
      <node id="1563914226484928846" at="137,75,138,99" concept="5" />
      <node id="1563914226484928846" at="138,99,139,38" concept="1" />
      <node id="1563914226484928846" at="139,38,140,36" concept="5" />
      <node id="1563914226484928846" at="140,36,141,55" concept="1" />
      <node id="1563914226484928846" at="141,55,142,56" concept="1" />
      <node id="1563914226484928846" at="142,56,143,42" concept="1" />
      <node id="1563914226484928846" at="143,42,144,134" concept="1" />
      <node id="1563914226484928846" at="144,134,145,138" concept="1" />
      <node id="1563914226484928846" at="145,138,146,24" concept="6" />
      <node id="1563914226484928846" at="31,0,33,0" concept="2" trace="myNode" />
      <node id="1563914226484928846" at="45,0,48,0" concept="4" trace="createCell#()Ljetbrains/mps/openapi/editor/cells/EditorCell;" />
      <node id="1563914226484928846" at="64,0,67,0" concept="0" trace="variableSingleRoleHandler_9xngu4_a0#(Lorg/jetbrains/mps/openapi/model/SNode;Lorg/jetbrains/mps/openapi/language/SContainmentLink;Ljetbrains/mps/openapi/editor/EditorContext;)V" />
      <node id="1563914226484928846" at="72,70,75,7" concept="3" />
      <node id="1563914226484928846" at="75,7,78,7" concept="3" />
      <node id="1563914226484928846" at="88,0,91,0" concept="4" trace="getNoTargetText#()Ljava/lang/String;" />
      <node id="1563914226484928846" at="106,0,109,0" concept="0" trace="valueListHandler_9xngu4_c0#(Lorg/jetbrains/mps/openapi/model/SNode;Ljava/lang/String;Ljetbrains/mps/openapi/editor/EditorContext;)V" />
      <node id="1563914226484928846" at="109,0,112,0" concept="4" trace="createNodeToInsert#(Ljetbrains/mps/openapi/editor/EditorContext;)Lorg/jetbrains/mps/openapi/model/SNode;" />
      <node id="1563914226484928846" at="130,9,133,9" concept="3" />
      <node id="1563914226484928846" at="34,0,38,0" concept="0" trace="ListValue_EditorBuilder_a#(Ljetbrains/mps/openapi/editor/EditorContext;Lorg/jetbrains/mps/openapi/model/SNode;)V" />
      <node id="1563914226484928846" at="59,0,63,0" concept="4" trace="createRefNode_9xngu4_a0#()Ljetbrains/mps/openapi/editor/cells/EditorCell;" />
      <node id="1563914226484928846" at="39,0,44,0" concept="4" trace="getNode#()Lorg/jetbrains/mps/openapi/model/SNode;" />
      <node id="1563914226484928846" at="67,0,72,0" concept="4" trace="createChildCell#(Lorg/jetbrains/mps/openapi/model/SNode;)Ljetbrains/mps/openapi/editor/cells/EditorCell;" />
      <node id="1563914226484928846" at="112,0,117,0" concept="4" trace="createNodeCell#(Lorg/jetbrains/mps/openapi/model/SNode;)Ljetbrains/mps/openapi/editor/cells/EditorCell;" />
      <node id="1563914226484928846" at="125,134,130,9" concept="3" />
      <node id="1563914226484928853" at="92,0,98,0" concept="4" trace="createConstant_9xngu4_b0#()Ljetbrains/mps/openapi/editor/cells/EditorCell;" />
      <node id="1563914226484928846" at="117,0,123,0" concept="4" trace="createEmptyCell#()Ljetbrains/mps/openapi/editor/cells/EditorCell;" />
      <node id="1563914226484928846" at="98,0,105,0" concept="4" trace="createRefNodeList_9xngu4_c0#()Ljetbrains/mps/openapi/editor/cells/EditorCell;" />
      <node id="1563914226484928846" at="72,0,80,0" concept="4" trace="installCellInfo#(Lorg/jetbrains/mps/openapi/model/SNode;Ljetbrains/mps/openapi/editor/cells/EditorCell;)V" />
      <node id="1563914226484928846" at="80,0,88,0" concept="4" trace="createEmptyCell#()Ljetbrains/mps/openapi/editor/cells/EditorCell;" />
      <node id="1563914226484928846" at="49,0,59,0" concept="4" trace="createCollection_9xngu4_a#()Ljetbrains/mps/openapi/editor/cells/EditorCell;" />
      <node id="1563914226484928846" at="123,86,134,7" concept="3" />
      <node id="1563914226484928846" at="136,0,148,0" concept="4" trace="createSeparatorCell#(Lorg/jetbrains/mps/openapi/model/SNode;Lorg/jetbrains/mps/openapi/model/SNode;)Ljetbrains/mps/openapi/editor/cells/EditorCell;" />
      <node id="1563914226484928846" at="123,0,136,0" concept="4" trace="installElementCellActions#(Lorg/jetbrains/mps/openapi/model/SNode;Ljetbrains/mps/openapi/editor/cells/EditorCell;)V" />
      <scope id="1563914226484928846" at="41,26,42,18" />
      <scope id="1563914226484928846" at="45,39,46,39" />
      <scope id="1563914226484928846" at="64,122,65,49" />
      <scope id="1563914226484928846" at="73,118,74,386" />
      <scope id="1563914226484928846" at="76,41,77,39" />
      <scope id="1563914226484928846" at="88,40,89,29" />
      <scope id="1563914226484928846" at="106,97,107,50" />
      <scope id="1563914226484928846" at="109,66,110,93" />
      <scope id="1563914226484928846" at="131,122,132,394" />
      <scope id="1563914226484928846" at="34,89,36,18" />
      <scope id="1563914226484928846" at="59,48,61,33">
        <var name="provider" id="1563914226484928846" />
      </scope>
      <scope id="1563914226484928846" at="45,0,48,0" />
      <scope id="1563914226484928846" at="64,0,67,0">
        <var name="containmentLink" id="1563914226484928846" />
        <var name="context" id="1563914226484928846" />
        <var name="ownerNode" id="1563914226484928846" />
      </scope>
      <scope id="1563914226484928846" at="67,55,70,24">
        <var name="editorCell" id="1563914226484928846" />
      </scope>
      <scope id="1563914226484928846" at="88,0,91,0" />
      <scope id="1563914226484928846" at="106,0,109,0">
        <var name="childRole" id="1563914226484928846" />
        <var name="context" id="1563914226484928846" />
        <var name="ownerNode" id="1563914226484928846" />
      </scope>
      <scope id="1563914226484928846" at="109,0,112,0">
        <var name="editorContext" id="1563914226484928846" />
      </scope>
      <scope id="1563914226484928846" at="112,57,115,25">
        <var name="elementCell" id="1563914226484928846" />
      </scope>
      <scope id="1563914226484928846" at="126,34,129,80" />
      <scope id="1563914226484928846" at="34,0,38,0">
        <var name="context" id="1563914226484928846" />
        <var name="node" id="1563914226484928846" />
      </scope>
      <scope id="1563914226484928846" at="59,0,63,0" />
      <scope id="1563914226484928853" at="92,49,96,22">
        <var name="editorCell" id="1563914226484928853" />
      </scope>
      <scope id="1563914226484928846" at="117,41,121,23">
        <var name="emptyCell" id="1563914226484928846" />
      </scope>
      <scope id="1563914226484928846" at="39,0,44,0" />
      <scope id="1563914226484928846" at="67,0,72,0">
        <var name="child" id="1563914226484928846" />
      </scope>
      <scope id="1563914226484928846" at="81,44,86,24">
        <var name="editorCell" id="1563914226484928846" />
      </scope>
      <scope id="1563914226484928846" at="98,52,103,22">
        <var name="editorCell" id="1563914226484928846" />
        <var name="handler" id="1563914226484928846" />
      </scope>
      <scope id="1563914226484928846" at="112,0,117,0">
        <var name="elementNode" id="1563914226484928846" />
      </scope>
      <scope id="1563914226484928846" at="72,70,78,7" />
      <scope id="1563914226484928853" at="92,0,98,0" />
      <scope id="1563914226484928846" at="117,0,123,0" />
      <scope id="1563914226484928846" at="98,0,105,0" />
      <scope id="1563914226484928846" at="49,50,57,22">
        <var name="editorCell" id="1563914226484928846" />
      </scope>
      <scope id="1563914226484928846" at="72,0,80,0">
        <var name="child" id="1563914226484928846" />
        <var name="editorCell" id="1563914226484928846" />
      </scope>
      <scope id="1563914226484928846" at="80,0,88,0" />
      <scope id="1563914226484928846" at="124,96,133,9" />
      <scope id="1563914226484928846" at="137,75,146,24">
        <var name="editorCell" id="1563914226484928846" />
        <var name="style" id="1563914226484928846" />
      </scope>
      <scope id="1563914226484928846" at="49,0,59,0" />
      <scope id="1563914226484928846" at="123,86,134,7" />
      <scope id="1563914226484928846" at="136,0,148,0">
        <var name="nextNode" id="1563914226484928846" />
        <var name="prevNode" id="1563914226484928846" />
      </scope>
      <scope id="1563914226484928846" at="123,0,136,0">
        <var name="elementCell" id="1563914226484928846" />
        <var name="elementNode" id="1563914226484928846" />
      </scope>
      <unit id="1563914226484928846" at="63,0,92,0" name="jetbrains.mps.lang.pattern.testLang.editor.ListValue_EditorBuilder_a$variableSingleRoleHandler_9xngu4_a0" />
      <unit id="1563914226484928846" at="105,0,149,0" name="jetbrains.mps.lang.pattern.testLang.editor.ListValue_EditorBuilder_a$valueListHandler_9xngu4_c0" />
      <unit id="1563914226484928846" at="30,0,150,0" name="jetbrains.mps.lang.pattern.testLang.editor.ListValue_EditorBuilder_a" />
    </file>
  </root>
  <root nodeRef="r:bf45fcee-273c-4767-a2ee-15f910547db0(jetbrains.mps.lang.pattern.testLang.editor)/1563914226484929057">
    <file name="TestListReference_Editor.java">
<<<<<<< HEAD
      <node id="1563914226484929057" at="11,79,12,83" concept="6" />
      <node id="1563914226484929057" at="11,0,14,0" concept="4" trace="createEditorCell#(Ljetbrains/mps/openapi/editor/EditorContext;Lorg/jetbrains/mps/openapi/model/SNode;)Ljetbrains/mps/openapi/editor/cells/EditorCell;" />
      <scope id="1563914226484929057" at="11,79,12,83" />
      <scope id="1563914226484929057" at="11,0,14,0">
        <var name="editorContext" id="1563914226484929057" />
        <var name="node" id="1563914226484929057" />
      </scope>
      <unit id="1563914226484929057" at="10,0,15,0" name="jetbrains.mps.lang.pattern.testLang.editor.TestListReference_Editor" />
    </file>
    <file name="TestListReference_EditorBuilder_a.java">
      <node id="1563914226484929057" at="24,97,25,19" concept="10" />
      <node id="1563914226484929057" at="25,19,26,18" concept="1" />
      <node id="1563914226484929057" at="31,26,32,18" concept="6" />
      <node id="1563914226484929057" at="35,39,36,39" concept="6" />
      <node id="1563914226484929057" at="39,50,40,103" concept="5" />
      <node id="1563914226484929057" at="40,103,41,48" concept="1" />
      <node id="1563914226484929057" at="41,48,42,28" concept="1" />
      <node id="1563914226484929057" at="42,28,43,65" concept="1" />
      <node id="1563914226484929057" at="43,65,44,56" concept="1" />
      <node id="1563914226484929057" at="44,56,45,22" concept="6" />
      <node id="1563914226484929057" at="47,48,48,88" concept="5" />
      <node id="1563914226484929057" at="48,88,49,36" concept="1" />
      <node id="1563914226484929057" at="49,36,50,49" concept="1" />
      <node id="1563914226484929057" at="50,49,51,26" concept="5" />
      <node id="1563914226484929057" at="51,26,52,98" concept="1" />
      <node id="1563914226484929057" at="52,98,53,63" concept="1" />
      <node id="1563914226484929057" at="54,39,55,40" concept="1" />
      <node id="1563914226484929057" at="55,40,56,40" concept="1" />
      <node id="1563914226484929057" at="57,5,58,73" concept="1" />
      <node id="1563914226484929057" at="58,73,59,57" concept="5" />
      <node id="1563914226484929057" at="59,57,60,59" concept="5" />
      <node id="1563914226484929057" at="61,35,62,87" concept="5" />
      <node id="1563914226484929057" at="62,87,63,94" concept="6" />
      <node id="1563914226484929057" at="64,10,65,22" concept="6" />
      <node id="1563914226484929057" at="68,33,69,14" concept="10" />
      <node id="1563914226484929057" at="71,69,72,57" concept="6" />
      <node id="1563914226484929057" at="74,81,75,41" concept="7" />
      <node id="1563914226484929057" at="75,41,76,125" concept="6" />
      <node id="1563914226484929057" at="82,0,83,0" concept="2" trace="myReferencingNode" />
      <node id="1563914226484929057" at="84,119,85,21" concept="10" />
      <node id="1563914226484929057" at="85,21,86,42" concept="1" />
      <node id="1563914226484929057" at="86,42,87,20" concept="1" />
      <node id="1563914226484929057" at="90,41,91,42" concept="6" />
      <node id="1563914226484929057" at="96,28,97,20" concept="6" />
      <node id="1563914226484929065" at="100,53,101,91" concept="5" />
      <node id="1563914226484929065" at="101,91,102,34" concept="1" />
      <node id="1563914226484929065" at="102,34,103,47" concept="1" />
      <node id="1563914226484929065" at="103,47,104,33" concept="1" />
      <node id="1563914226484929065" at="104,33,105,28" concept="5" />
      <node id="1563914226484929065" at="105,28,106,65" concept="1" />
      <node id="1563914226484929065" at="106,65,107,47" concept="1" />
      <node id="1563914226484929065" at="107,47,108,36" concept="5" />
      <node id="1563914226484929065" at="108,36,109,54" concept="1" />
      <node id="1563914226484929065" at="109,54,110,42" concept="1" />
      <node id="1563914226484929065" at="110,42,111,75" concept="1" />
      <node id="1563914226484929065" at="111,75,112,59" concept="5" />
      <node id="1563914226484929065" at="112,59,113,61" concept="5" />
      <node id="1563914226484929065" at="114,37,115,89" concept="5" />
      <node id="1563914226484929065" at="115,89,116,96" concept="6" />
      <node id="1563914226484929065" at="117,12,118,24" concept="6" />
      <node id="1563914226484929057" at="21,0,23,0" concept="2" trace="myNode" />
      <node id="1563914226484929057" at="80,0,82,0" concept="2" trace="myNode" />
      <node id="1563914226484929057" at="35,0,38,0" concept="4" trace="createCell#()Ljetbrains/mps/openapi/editor/cells/EditorCell;" />
      <node id="1563914226484929057" at="68,0,71,0" concept="0" trace="_Inline_fpz45k_a0a#()V" />
      <node id="1563914226484929057" at="71,0,74,0" concept="4" trace="createEditorCell#(Ljetbrains/mps/openapi/editor/EditorContext;)Ljetbrains/mps/openapi/editor/cells/EditorCell;" />
      <node id="1563914226484929057" at="90,0,93,0" concept="4" trace="createCell#()Ljetbrains/mps/openapi/editor/cells/EditorCell;" />
      <node id="1563914226484929057" at="24,0,28,0" concept="0" trace="TestListReference_EditorBuilder_a#(Ljetbrains/mps/openapi/editor/EditorContext;Lorg/jetbrains/mps/openapi/model/SNode;)V" />
      <node id="1563914226484929057" at="53,63,57,5" concept="3" />
      <node id="1563914226484929057" at="74,0,78,0" concept="4" trace="createEditorCell#(Ljetbrains/mps/openapi/editor/EditorContext;Lorg/jetbrains/mps/openapi/model/SNode;)Ljetbrains/mps/openapi/editor/cells/EditorCell;" />
      <node id="1563914226484929057" at="29,0,34,0" concept="4" trace="getNode#()Lorg/jetbrains/mps/openapi/model/SNode;" />
      <node id="1563914226484929057" at="60,59,65,22" concept="3" />
      <node id="1563914226484929057" at="84,0,89,0" concept="0" trace="Inline_Builder_fpz45k_a0a#(Ljetbrains/mps/openapi/editor/EditorContext;Lorg/jetbrains/mps/openapi/model/SNode;Lorg/jetbrains/mps/openapi/model/SNode;)V" />
      <node id="1563914226484929057" at="94,0,99,0" concept="4" trace="getNode#()Lorg/jetbrains/mps/openapi/model/SNode;" />
      <node id="1563914226484929065" at="113,61,118,24" concept="3" />
      <node id="1563914226484929057" at="39,0,47,0" concept="4" trace="createCollection_fpz45k_a#()Ljetbrains/mps/openapi/editor/cells/EditorCell;" />
      <node id="1563914226484929057" at="47,0,67,0" concept="4" trace="createRefCell_fpz45k_a0#()Ljetbrains/mps/openapi/editor/cells/EditorCell;" />
      <node id="1563914226484929065" at="100,0,120,0" concept="4" trace="createProperty_fpz45k_a0a0#()Ljetbrains/mps/openapi/editor/cells/EditorCell;" />
      <scope id="1563914226484929057" at="31,26,32,18" />
      <scope id="1563914226484929057" at="35,39,36,39" />
      <scope id="1563914226484929057" at="68,33,69,14" />
      <scope id="1563914226484929057" at="71,69,72,57" />
      <scope id="1563914226484929057" at="90,41,91,42" />
      <scope id="1563914226484929057" at="96,28,97,20" />
      <scope id="1563914226484929057" at="24,97,26,18" />
      <scope id="1563914226484929057" at="54,39,56,40" />
      <scope id="1563914226484929057" at="61,35,63,94">
        <var name="manager" id="1563914226484929057" />
      </scope>
      <scope id="1563914226484929057" at="74,81,76,125" />
      <scope id="1563914226484929065" at="114,37,116,96">
=======
      <node id="1563914226484929057" at="20,79,21,63" concept="5" />
      <node id="1563914226484929057" at="23,89,24,96" concept="4" />
      <node id="1563914226484929057" at="24,96,25,48" concept="1" />
      <node id="1563914226484929057" at="25,48,26,28" concept="1" />
      <node id="1563914226484929057" at="26,28,27,80" concept="1" />
      <node id="1563914226484929057" at="27,80,28,22" concept="5" />
      <node id="1563914226484929057" at="30,87,31,81" concept="4" />
      <node id="1563914226484929057" at="31,81,32,36" concept="1" />
      <node id="1563914226484929057" at="32,36,33,49" concept="1" />
      <node id="1563914226484929057" at="33,49,34,26" concept="4" />
      <node id="1563914226484929057" at="34,26,35,89" concept="1" />
      <node id="1563914226484929057" at="35,89,36,58" concept="1" />
      <node id="1563914226484929057" at="37,39,38,40" concept="1" />
      <node id="1563914226484929057" at="38,40,39,40" concept="1" />
      <node id="1563914226484929057" at="40,5,41,73" concept="1" />
      <node id="1563914226484929057" at="41,73,42,57" concept="4" />
      <node id="1563914226484929057" at="43,35,44,82" concept="4" />
      <node id="1563914226484929057" at="44,82,45,112" concept="5" />
      <node id="1563914226484929057" at="46,10,47,22" concept="5" />
      <node id="1563914226484929063" at="50,33,51,14" concept="8" />
      <node id="1563914226484929063" at="53,69,54,67" concept="5" />
      <node id="1563914226484929063" at="56,81,57,66" concept="5" />
      <node id="1563914226484929065" at="59,92,60,84" concept="4" />
      <node id="1563914226484929065" at="60,84,61,34" concept="1" />
      <node id="1563914226484929065" at="61,34,62,47" concept="1" />
      <node id="1563914226484929065" at="62,47,63,33" concept="1" />
      <node id="1563914226484929065" at="63,33,64,28" concept="4" />
      <node id="1563914226484929065" at="64,28,65,60" concept="1" />
      <node id="1563914226484929065" at="65,60,66,47" concept="1" />
      <node id="1563914226484929065" at="66,47,67,36" concept="4" />
      <node id="1563914226484929065" at="67,36,68,57" concept="1" />
      <node id="1563914226484929065" at="68,57,69,42" concept="1" />
      <node id="1563914226484929065" at="69,42,70,75" concept="1" />
      <node id="1563914226484929065" at="70,75,71,59" concept="4" />
      <node id="1563914226484929065" at="72,37,73,84" concept="4" />
      <node id="1563914226484929065" at="73,84,74,114" concept="5" />
      <node id="1563914226484929065" at="75,12,76,24" concept="5" />
      <node id="1563914226484929057" at="20,0,23,0" concept="3" trace="createEditorCell#(Ljetbrains/mps/openapi/editor/EditorContext;Lorg/jetbrains/mps/openapi/model/SNode;)Ljetbrains/mps/openapi/editor/cells/EditorCell;" />
      <node id="1563914226484929063" at="50,0,53,0" concept="0" trace="_Inline_fpz45k_a0a#()V" />
      <node id="1563914226484929063" at="53,0,56,0" concept="3" trace="createEditorCell#(Ljetbrains/mps/openapi/editor/EditorContext;)Ljetbrains/mps/openapi/editor/cells/EditorCell;" />
      <node id="1563914226484929063" at="56,0,59,0" concept="3" trace="createEditorCell#(Ljetbrains/mps/openapi/editor/EditorContext;Lorg/jetbrains/mps/openapi/model/SNode;)Ljetbrains/mps/openapi/editor/cells/EditorCell;" />
      <node id="1563914226484929057" at="36,58,40,5" concept="2" />
      <node id="1563914226484929057" at="42,57,47,22" concept="2" />
      <node id="1563914226484929065" at="71,59,76,24" concept="2" />
      <node id="1563914226484929057" at="23,0,30,0" concept="3" trace="createCollection_fpz45k_a#(Ljetbrains/mps/openapi/editor/EditorContext;Lorg/jetbrains/mps/openapi/model/SNode;)Ljetbrains/mps/openapi/editor/cells/EditorCell;" />
      <node id="1563914226484929057" at="30,0,49,0" concept="3" trace="createRefCell_fpz45k_a0#(Ljetbrains/mps/openapi/editor/EditorContext;Lorg/jetbrains/mps/openapi/model/SNode;)Ljetbrains/mps/openapi/editor/cells/EditorCell;" />
      <node id="1563914226484929065" at="59,0,78,0" concept="3" trace="createProperty_fpz45k_a0a0#(Ljetbrains/mps/openapi/editor/EditorContext;Lorg/jetbrains/mps/openapi/model/SNode;)Ljetbrains/mps/openapi/editor/cells/EditorCell;" />
      <scope id="1563914226484929057" at="20,79,21,63" />
      <scope id="1563914226484929063" at="50,33,51,14" />
      <scope id="1563914226484929063" at="53,69,54,67" />
      <scope id="1563914226484929063" at="56,81,57,66" />
      <scope id="1563914226484929057" at="37,39,39,40" />
      <scope id="1563914226484929057" at="43,35,45,112">
        <var name="manager" id="1563914226484929057" />
      </scope>
      <scope id="1563914226484929065" at="72,37,74,114">
>>>>>>> bd830ede
        <var name="manager" id="1563914226484929065" />
      </scope>
      <scope id="1563914226484929057" at="35,0,38,0" />
      <scope id="1563914226484929057" at="68,0,71,0" />
      <scope id="1563914226484929057" at="71,0,74,0">
        <var name="editorContext" id="1563914226484929057" />
      </scope>
      <scope id="1563914226484929057" at="84,119,87,20" />
      <scope id="1563914226484929057" at="90,0,93,0" />
      <scope id="1563914226484929057" at="24,0,28,0">
        <var name="context" id="1563914226484929057" />
        <var name="node" id="1563914226484929057" />
      </scope>
<<<<<<< HEAD
      <scope id="1563914226484929057" at="74,0,78,0">
        <var name="editorContext" id="1563914226484929057" />
        <var name="node" id="1563914226484929057" />
      </scope>
      <scope id="1563914226484929057" at="29,0,34,0" />
      <scope id="1563914226484929057" at="84,0,89,0">
        <var name="context" id="1563914226484929057" />
        <var name="node" id="1563914226484929057" />
        <var name="referencingNode" id="1563914226484929057" />
=======
      <scope id="1563914226484929063" at="50,0,53,0" />
      <scope id="1563914226484929063" at="53,0,56,0">
        <var name="editorContext" id="1563914226484929063" />
      </scope>
      <scope id="1563914226484929063" at="56,0,59,0">
        <var name="editorContext" id="1563914226484929063" />
        <var name="node" id="1563914226484929063" />
>>>>>>> bd830ede
      </scope>
      <scope id="1563914226484929057" at="94,0,99,0" />
      <scope id="1563914226484929057" at="39,50,45,22">
        <var name="editorCell" id="1563914226484929057" />
      </scope>
<<<<<<< HEAD
      <scope id="1563914226484929057" at="39,0,47,0" />
      <scope id="1563914226484929057" at="47,48,65,22">
=======
      <scope id="1563914226484929057" at="23,0,30,0">
        <var name="editorContext" id="1563914226484929057" />
        <var name="node" id="1563914226484929057" />
      </scope>
      <scope id="1563914226484929057" at="30,87,47,22">
>>>>>>> bd830ede
        <var name="attributeConcept" id="1563914226484929057" />
        <var name="editorCell" id="1563914226484929057" />
        <var name="provider" id="1563914226484929057" />
      </scope>
<<<<<<< HEAD
      <scope id="1563914226484929065" at="100,53,118,24">
=======
      <scope id="1563914226484929065" at="59,92,76,24">
>>>>>>> bd830ede
        <var name="attributeConcept" id="1563914226484929065" />
        <var name="editorCell" id="1563914226484929065" />
        <var name="provider" id="1563914226484929065" />
        <var name="style" id="1563914226484929065" />
      </scope>
<<<<<<< HEAD
      <scope id="1563914226484929057" at="47,0,67,0" />
      <scope id="1563914226484929065" at="100,0,120,0" />
      <unit id="1563914226484929057" at="67,0,79,0" name="jetbrains.mps.lang.pattern.testLang.editor.TestListReference_EditorBuilder_a$_Inline_fpz45k_a0a" />
      <unit id="1563914226484929057" at="79,0,121,0" name="jetbrains.mps.lang.pattern.testLang.editor.TestListReference_EditorBuilder_a$Inline_Builder_fpz45k_a0a" />
      <unit id="1563914226484929057" at="20,0,122,0" name="jetbrains.mps.lang.pattern.testLang.editor.TestListReference_EditorBuilder_a" />
=======
      <scope id="1563914226484929057" at="30,0,49,0">
        <var name="editorContext" id="1563914226484929057" />
        <var name="node" id="1563914226484929057" />
      </scope>
      <scope id="1563914226484929065" at="59,0,78,0">
        <var name="editorContext" id="1563914226484929065" />
        <var name="node" id="1563914226484929065" />
      </scope>
      <unit id="1563914226484929063" at="49,0,79,0" name="jetbrains.mps.lang.pattern.testLang.editor.TestListReference_Editor$_Inline_fpz45k_a0a" />
      <unit id="1563914226484929057" at="19,0,80,0" name="jetbrains.mps.lang.pattern.testLang.editor.TestListReference_Editor" />
>>>>>>> bd830ede
    </file>
  </root>
  <root nodeRef="r:bf45fcee-273c-4767-a2ee-15f910547db0(jetbrains.mps.lang.pattern.testLang.editor)/8707387027762047763">
    <file name="VariableValue_Editor.java">
      <node id="8707387027762047763" at="11,79,12,79" concept="6" />
      <node id="8707387027762047763" at="11,0,14,0" concept="4" trace="createEditorCell#(Ljetbrains/mps/openapi/editor/EditorContext;Lorg/jetbrains/mps/openapi/model/SNode;)Ljetbrains/mps/openapi/editor/cells/EditorCell;" />
      <scope id="8707387027762047763" at="11,79,12,79" />
      <scope id="8707387027762047763" at="11,0,14,0">
        <var name="editorContext" id="8707387027762047763" />
        <var name="node" id="8707387027762047763" />
      </scope>
      <unit id="8707387027762047763" at="10,0,15,0" name="jetbrains.mps.lang.pattern.testLang.editor.VariableValue_Editor" />
    </file>
    <file name="VariableValue_EditorBuilder_a.java">
      <node id="8707387027762047763" at="29,93,30,19" concept="10" />
      <node id="8707387027762047763" at="30,19,31,18" concept="1" />
      <node id="8707387027762047763" at="36,26,37,18" concept="6" />
      <node id="8707387027762047763" at="40,39,41,39" concept="6" />
      <node id="8707387027762047763" at="44,50,45,103" concept="5" />
      <node id="8707387027762047763" at="45,103,46,48" concept="1" />
      <node id="8707387027762047763" at="46,48,47,28" concept="1" />
      <node id="8707387027762047763" at="47,28,48,65" concept="1" />
      <node id="8707387027762047763" at="48,65,49,56" concept="1" />
      <node id="8707387027762047763" at="49,56,50,57" concept="1" />
      <node id="8707387027762047763" at="50,57,51,56" concept="1" />
      <node id="8707387027762047763" at="51,56,52,22" concept="6" />
      <node id="8707387027762047763" at="54,48,55,271" concept="5" />
      <node id="8707387027762047763" at="55,271,56,33" concept="6" />
      <node id="8707387027762047763" at="59,122,60,49" concept="10" />
      <node id="8707387027762047763" at="62,55,63,59" concept="5" />
      <node id="8707387027762047763" at="63,59,64,41" concept="1" />
      <node id="8707387027762047763" at="64,41,65,24" concept="6" />
      <node id="8707387027762047763" at="68,118,69,386" concept="1" />
      <node id="8707387027762047763" at="71,41,72,39" concept="1" />
      <node id="8707387027762047763" at="73,7,74,36" concept="5" />
      <node id="8707387027762047763" at="74,36,75,110" concept="1" />
      <node id="8707387027762047763" at="75,110,76,42" concept="1" />
      <node id="8707387027762047763" at="79,44,80,54" concept="5" />
      <node id="8707387027762047763" at="80,54,81,45" concept="1" />
      <node id="8707387027762047763" at="81,45,82,0" concept="8" />
      <node id="8707387027762047763" at="82,0,83,40" concept="1" />
      <node id="8707387027762047763" at="83,40,84,24" concept="6" />
      <node id="8707387027762047763" at="86,40,87,29" concept="6" />
      <node id="8707387027762047767" at="90,49,91,95" concept="5" />
      <node id="8707387027762047767" at="91,95,92,47" concept="1" />
      <node id="8707387027762047767" at="92,47,93,34" concept="5" />
      <node id="8707387027762047767" at="93,34,94,108" concept="1" />
      <node id="8707387027762047767" at="94,108,95,40" concept="1" />
      <node id="8707387027762047767" at="95,40,96,34" concept="1" />
      <node id="8707387027762047767" at="96,34,97,22" concept="6" />
      <node id="8707387027762047763" at="99,48,100,265" concept="5" />
      <node id="8707387027762047763" at="100,265,101,33" concept="6" />
      <node id="8707387027762047763" at="104,119,105,49" concept="10" />
      <node id="8707387027762047763" at="107,55,108,59" concept="5" />
      <node id="8707387027762047763" at="108,59,109,41" concept="1" />
      <node id="8707387027762047763" at="109,41,110,24" concept="6" />
      <node id="8707387027762047763" at="113,118,114,383" concept="1" />
      <node id="8707387027762047763" at="116,41,117,36" concept="1" />
      <node id="8707387027762047763" at="121,44,122,54" concept="5" />
      <node id="8707387027762047763" at="122,54,123,42" concept="1" />
      <node id="8707387027762047763" at="123,42,124,0" concept="8" />
      <node id="8707387027762047763" at="124,0,125,40" concept="1" />
      <node id="8707387027762047763" at="125,40,126,24" concept="6" />
      <node id="8707387027762047763" at="128,40,129,26" concept="6" />
      <node id="8707387027762047763" at="26,0,28,0" concept="2" trace="myNode" />
      <node id="8707387027762047763" at="40,0,43,0" concept="4" trace="createCell#()Ljetbrains/mps/openapi/editor/cells/EditorCell;" />
      <node id="8707387027762047763" at="59,0,62,0" concept="0" trace="variableSingleRoleHandler_j27l2j_a0#(Lorg/jetbrains/mps/openapi/model/SNode;Lorg/jetbrains/mps/openapi/language/SContainmentLink;Ljetbrains/mps/openapi/editor/EditorContext;)V" />
      <node id="8707387027762047763" at="67,70,70,7" concept="3" />
      <node id="8707387027762047763" at="70,7,73,7" concept="3" />
      <node id="8707387027762047763" at="86,0,89,0" concept="4" trace="getNoTargetText#()Ljava/lang/String;" />
      <node id="8707387027762047763" at="104,0,107,0" concept="0" trace="valueSingleRoleHandler_j27l2j_c0#(Lorg/jetbrains/mps/openapi/model/SNode;Lorg/jetbrains/mps/openapi/language/SContainmentLink;Ljetbrains/mps/openapi/editor/EditorContext;)V" />
      <node id="8707387027762047763" at="112,70,115,7" concept="3" />
      <node id="8707387027762047763" at="115,7,118,7" concept="3" />
      <node id="8707387027762047763" at="128,0,131,0" concept="4" trace="getNoTargetText#()Ljava/lang/String;" />
      <node id="8707387027762047763" at="29,0,33,0" concept="0" trace="VariableValue_EditorBuilder_a#(Ljetbrains/mps/openapi/editor/EditorContext;Lorg/jetbrains/mps/openapi/model/SNode;)V" />
      <node id="8707387027762047763" at="54,0,58,0" concept="4" trace="createRefNode_j27l2j_a0#()Ljetbrains/mps/openapi/editor/cells/EditorCell;" />
      <node id="8707387027762047763" at="99,0,103,0" concept="4" trace="createRefNode_j27l2j_c0#()Ljetbrains/mps/openapi/editor/cells/EditorCell;" />
      <node id="8707387027762047763" at="34,0,39,0" concept="4" trace="getNode#()Lorg/jetbrains/mps/openapi/model/SNode;" />
      <node id="8707387027762047763" at="62,0,67,0" concept="4" trace="createChildCell#(Lorg/jetbrains/mps/openapi/model/SNode;)Ljetbrains/mps/openapi/editor/cells/EditorCell;" />
      <node id="8707387027762047763" at="107,0,112,0" concept="4" trace="createChildCell#(Lorg/jetbrains/mps/openapi/model/SNode;)Ljetbrains/mps/openapi/editor/cells/EditorCell;" />
      <node id="8707387027762047763" at="78,0,86,0" concept="4" trace="createEmptyCell#()Ljetbrains/mps/openapi/editor/cells/EditorCell;" />
      <node id="8707387027762047763" at="112,0,120,0" concept="4" trace="installCellInfo#(Lorg/jetbrains/mps/openapi/model/SNode;Ljetbrains/mps/openapi/editor/cells/EditorCell;)V" />
      <node id="8707387027762047763" at="120,0,128,0" concept="4" trace="createEmptyCell#()Ljetbrains/mps/openapi/editor/cells/EditorCell;" />
      <node id="8707387027762047767" at="90,0,99,0" concept="4" trace="createConstant_j27l2j_b0#()Ljetbrains/mps/openapi/editor/cells/EditorCell;" />
      <node id="8707387027762047763" at="44,0,54,0" concept="4" trace="createCollection_j27l2j_a#()Ljetbrains/mps/openapi/editor/cells/EditorCell;" />
      <node id="8707387027762047763" at="67,0,78,0" concept="4" trace="installCellInfo#(Lorg/jetbrains/mps/openapi/model/SNode;Ljetbrains/mps/openapi/editor/cells/EditorCell;)V" />
      <scope id="8707387027762047763" at="36,26,37,18" />
      <scope id="8707387027762047763" at="40,39,41,39" />
      <scope id="8707387027762047763" at="59,122,60,49" />
      <scope id="8707387027762047763" at="68,118,69,386" />
      <scope id="8707387027762047763" at="71,41,72,39" />
      <scope id="8707387027762047763" at="86,40,87,29" />
      <scope id="8707387027762047763" at="104,119,105,49" />
      <scope id="8707387027762047763" at="113,118,114,383" />
      <scope id="8707387027762047763" at="116,41,117,36" />
      <scope id="8707387027762047763" at="128,40,129,26" />
      <scope id="8707387027762047763" at="29,93,31,18" />
      <scope id="8707387027762047763" at="54,48,56,33">
        <var name="provider" id="8707387027762047763" />
      </scope>
      <scope id="8707387027762047763" at="99,48,101,33">
        <var name="provider" id="8707387027762047763" />
      </scope>
      <scope id="8707387027762047763" at="40,0,43,0" />
      <scope id="8707387027762047763" at="59,0,62,0">
        <var name="containmentLink" id="8707387027762047763" />
        <var name="context" id="8707387027762047763" />
        <var name="ownerNode" id="8707387027762047763" />
      </scope>
      <scope id="8707387027762047763" at="62,55,65,24">
        <var name="editorCell" id="8707387027762047763" />
      </scope>
      <scope id="8707387027762047763" at="86,0,89,0" />
      <scope id="8707387027762047763" at="104,0,107,0">
        <var name="containmentLink" id="8707387027762047763" />
        <var name="context" id="8707387027762047763" />
        <var name="ownerNode" id="8707387027762047763" />
      </scope>
      <scope id="8707387027762047763" at="107,55,110,24">
        <var name="editorCell" id="8707387027762047763" />
      </scope>
      <scope id="8707387027762047763" at="128,0,131,0" />
      <scope id="8707387027762047763" at="29,0,33,0">
        <var name="context" id="8707387027762047763" />
        <var name="node" id="8707387027762047763" />
      </scope>
      <scope id="8707387027762047763" at="54,0,58,0" />
      <scope id="8707387027762047763" at="99,0,103,0" />
      <scope id="8707387027762047763" at="34,0,39,0" />
      <scope id="8707387027762047763" at="62,0,67,0">
        <var name="child" id="8707387027762047763" />
      </scope>
      <scope id="8707387027762047763" at="79,44,84,24">
        <var name="editorCell" id="8707387027762047763" />
      </scope>
      <scope id="8707387027762047763" at="107,0,112,0">
        <var name="child" id="8707387027762047763" />
      </scope>
      <scope id="8707387027762047763" at="121,44,126,24">
        <var name="editorCell" id="8707387027762047763" />
      </scope>
      <scope id="8707387027762047763" at="112,70,118,7" />
      <scope id="8707387027762047767" at="90,49,97,22">
        <var name="editorCell" id="8707387027762047767" />
        <var name="style" id="8707387027762047767" />
      </scope>
      <scope id="8707387027762047763" at="44,50,52,22">
        <var name="editorCell" id="8707387027762047763" />
      </scope>
      <scope id="8707387027762047763" at="78,0,86,0" />
      <scope id="8707387027762047763" at="112,0,120,0">
        <var name="child" id="8707387027762047763" />
        <var name="editorCell" id="8707387027762047763" />
      </scope>
      <scope id="8707387027762047763" at="120,0,128,0" />
      <scope id="8707387027762047763" at="67,70,76,42">
        <var name="style" id="8707387027762047763" />
      </scope>
      <scope id="8707387027762047767" at="90,0,99,0" />
      <scope id="8707387027762047763" at="44,0,54,0" />
      <scope id="8707387027762047763" at="67,0,78,0">
        <var name="child" id="8707387027762047763" />
        <var name="editorCell" id="8707387027762047763" />
      </scope>
      <unit id="8707387027762047763" at="103,0,132,0" name="jetbrains.mps.lang.pattern.testLang.editor.VariableValue_EditorBuilder_a$valueSingleRoleHandler_j27l2j_c0" />
      <unit id="8707387027762047763" at="58,0,90,0" name="jetbrains.mps.lang.pattern.testLang.editor.VariableValue_EditorBuilder_a$variableSingleRoleHandler_j27l2j_a0" />
      <unit id="8707387027762047763" at="25,0,133,0" name="jetbrains.mps.lang.pattern.testLang.editor.VariableValue_EditorBuilder_a" />
    </file>
  </root>
  <root nodeRef="r:bf45fcee-273c-4767-a2ee-15f910547db0(jetbrains.mps.lang.pattern.testLang.editor)/8707387027762047771">
    <file name="TestVariableReference_Editor.java">
<<<<<<< HEAD
      <node id="8707387027762047771" at="11,79,12,87" concept="6" />
      <node id="8707387027762047771" at="11,0,14,0" concept="4" trace="createEditorCell#(Ljetbrains/mps/openapi/editor/EditorContext;Lorg/jetbrains/mps/openapi/model/SNode;)Ljetbrains/mps/openapi/editor/cells/EditorCell;" />
      <scope id="8707387027762047771" at="11,79,12,87" />
      <scope id="8707387027762047771" at="11,0,14,0">
        <var name="editorContext" id="8707387027762047771" />
        <var name="node" id="8707387027762047771" />
      </scope>
      <unit id="8707387027762047771" at="10,0,15,0" name="jetbrains.mps.lang.pattern.testLang.editor.TestVariableReference_Editor" />
    </file>
    <file name="TestVariableReference_EditorBuilder_a.java">
      <node id="8707387027762047771" at="24,101,25,19" concept="10" />
      <node id="8707387027762047771" at="25,19,26,18" concept="1" />
      <node id="8707387027762047771" at="31,26,32,18" concept="6" />
      <node id="8707387027762047771" at="35,39,36,39" concept="6" />
      <node id="8707387027762047771" at="39,50,40,103" concept="5" />
      <node id="8707387027762047771" at="40,103,41,48" concept="1" />
      <node id="8707387027762047771" at="41,48,42,28" concept="1" />
      <node id="8707387027762047771" at="42,28,43,65" concept="1" />
      <node id="8707387027762047771" at="43,65,44,56" concept="1" />
      <node id="8707387027762047771" at="44,56,45,22" concept="6" />
      <node id="8707387027762047771" at="47,48,48,88" concept="5" />
      <node id="8707387027762047771" at="48,88,49,36" concept="1" />
      <node id="8707387027762047771" at="49,36,50,49" concept="1" />
      <node id="8707387027762047771" at="50,49,51,26" concept="5" />
      <node id="8707387027762047771" at="51,26,52,102" concept="1" />
      <node id="8707387027762047771" at="52,102,53,63" concept="1" />
      <node id="8707387027762047771" at="54,39,55,40" concept="1" />
      <node id="8707387027762047771" at="55,40,56,40" concept="1" />
      <node id="8707387027762047771" at="57,5,58,73" concept="1" />
      <node id="8707387027762047771" at="58,73,59,57" concept="5" />
      <node id="8707387027762047771" at="59,57,60,59" concept="5" />
      <node id="8707387027762047771" at="61,35,62,87" concept="5" />
      <node id="8707387027762047771" at="62,87,63,94" concept="6" />
      <node id="8707387027762047771" at="64,10,65,22" concept="6" />
      <node id="8707387027762047771" at="68,33,69,14" concept="10" />
      <node id="8707387027762047771" at="71,69,72,57" concept="6" />
      <node id="8707387027762047771" at="74,81,75,41" concept="7" />
      <node id="8707387027762047771" at="75,41,76,129" concept="6" />
      <node id="8707387027762047771" at="82,0,83,0" concept="2" trace="myReferencingNode" />
      <node id="8707387027762047771" at="84,119,85,21" concept="10" />
      <node id="8707387027762047771" at="85,21,86,42" concept="1" />
      <node id="8707387027762047771" at="86,42,87,20" concept="1" />
      <node id="8707387027762047771" at="90,41,91,42" concept="6" />
      <node id="8707387027762047771" at="96,28,97,20" concept="6" />
      <node id="8707387027762047775" at="100,53,101,91" concept="5" />
      <node id="8707387027762047775" at="101,91,102,34" concept="1" />
      <node id="8707387027762047775" at="102,34,103,47" concept="1" />
      <node id="8707387027762047775" at="103,47,104,33" concept="1" />
      <node id="8707387027762047775" at="104,33,105,28" concept="5" />
      <node id="8707387027762047775" at="105,28,106,65" concept="1" />
      <node id="8707387027762047775" at="106,65,107,47" concept="1" />
      <node id="8707387027762047775" at="107,47,108,36" concept="5" />
      <node id="8707387027762047775" at="108,36,109,54" concept="1" />
      <node id="8707387027762047775" at="109,54,110,42" concept="1" />
      <node id="8707387027762047775" at="110,42,111,75" concept="1" />
      <node id="8707387027762047775" at="111,75,112,59" concept="5" />
      <node id="8707387027762047775" at="112,59,113,61" concept="5" />
      <node id="8707387027762047775" at="114,37,115,89" concept="5" />
      <node id="8707387027762047775" at="115,89,116,96" concept="6" />
      <node id="8707387027762047775" at="117,12,118,24" concept="6" />
      <node id="8707387027762047771" at="21,0,23,0" concept="2" trace="myNode" />
      <node id="8707387027762047771" at="80,0,82,0" concept="2" trace="myNode" />
      <node id="8707387027762047771" at="35,0,38,0" concept="4" trace="createCell#()Ljetbrains/mps/openapi/editor/cells/EditorCell;" />
      <node id="8707387027762047771" at="68,0,71,0" concept="0" trace="_Inline_t5xgl3_a0a#()V" />
      <node id="8707387027762047771" at="71,0,74,0" concept="4" trace="createEditorCell#(Ljetbrains/mps/openapi/editor/EditorContext;)Ljetbrains/mps/openapi/editor/cells/EditorCell;" />
      <node id="8707387027762047771" at="90,0,93,0" concept="4" trace="createCell#()Ljetbrains/mps/openapi/editor/cells/EditorCell;" />
      <node id="8707387027762047771" at="24,0,28,0" concept="0" trace="TestVariableReference_EditorBuilder_a#(Ljetbrains/mps/openapi/editor/EditorContext;Lorg/jetbrains/mps/openapi/model/SNode;)V" />
      <node id="8707387027762047771" at="53,63,57,5" concept="3" />
      <node id="8707387027762047771" at="74,0,78,0" concept="4" trace="createEditorCell#(Ljetbrains/mps/openapi/editor/EditorContext;Lorg/jetbrains/mps/openapi/model/SNode;)Ljetbrains/mps/openapi/editor/cells/EditorCell;" />
      <node id="8707387027762047771" at="29,0,34,0" concept="4" trace="getNode#()Lorg/jetbrains/mps/openapi/model/SNode;" />
      <node id="8707387027762047771" at="60,59,65,22" concept="3" />
      <node id="8707387027762047771" at="84,0,89,0" concept="0" trace="Inline_Builder_t5xgl3_a0a#(Ljetbrains/mps/openapi/editor/EditorContext;Lorg/jetbrains/mps/openapi/model/SNode;Lorg/jetbrains/mps/openapi/model/SNode;)V" />
      <node id="8707387027762047771" at="94,0,99,0" concept="4" trace="getNode#()Lorg/jetbrains/mps/openapi/model/SNode;" />
      <node id="8707387027762047775" at="113,61,118,24" concept="3" />
      <node id="8707387027762047771" at="39,0,47,0" concept="4" trace="createCollection_t5xgl3_a#()Ljetbrains/mps/openapi/editor/cells/EditorCell;" />
      <node id="8707387027762047771" at="47,0,67,0" concept="4" trace="createRefCell_t5xgl3_a0#()Ljetbrains/mps/openapi/editor/cells/EditorCell;" />
      <node id="8707387027762047775" at="100,0,120,0" concept="4" trace="createProperty_t5xgl3_a0a0#()Ljetbrains/mps/openapi/editor/cells/EditorCell;" />
      <scope id="8707387027762047771" at="31,26,32,18" />
      <scope id="8707387027762047771" at="35,39,36,39" />
      <scope id="8707387027762047771" at="68,33,69,14" />
      <scope id="8707387027762047771" at="71,69,72,57" />
      <scope id="8707387027762047771" at="90,41,91,42" />
      <scope id="8707387027762047771" at="96,28,97,20" />
      <scope id="8707387027762047771" at="24,101,26,18" />
      <scope id="8707387027762047771" at="54,39,56,40" />
      <scope id="8707387027762047771" at="61,35,63,94">
        <var name="manager" id="8707387027762047771" />
      </scope>
      <scope id="8707387027762047771" at="74,81,76,129" />
      <scope id="8707387027762047775" at="114,37,116,96">
=======
      <node id="8707387027762047771" at="20,79,21,63" concept="5" />
      <node id="8707387027762047771" at="23,89,24,96" concept="4" />
      <node id="8707387027762047771" at="24,96,25,48" concept="1" />
      <node id="8707387027762047771" at="25,48,26,28" concept="1" />
      <node id="8707387027762047771" at="26,28,27,80" concept="1" />
      <node id="8707387027762047771" at="27,80,28,22" concept="5" />
      <node id="8707387027762047771" at="30,87,31,81" concept="4" />
      <node id="8707387027762047771" at="31,81,32,36" concept="1" />
      <node id="8707387027762047771" at="32,36,33,49" concept="1" />
      <node id="8707387027762047771" at="33,49,34,26" concept="4" />
      <node id="8707387027762047771" at="34,26,35,93" concept="1" />
      <node id="8707387027762047771" at="35,93,36,58" concept="1" />
      <node id="8707387027762047771" at="37,39,38,40" concept="1" />
      <node id="8707387027762047771" at="38,40,39,40" concept="1" />
      <node id="8707387027762047771" at="40,5,41,73" concept="1" />
      <node id="8707387027762047771" at="41,73,42,57" concept="4" />
      <node id="8707387027762047771" at="43,35,44,82" concept="4" />
      <node id="8707387027762047771" at="44,82,45,112" concept="5" />
      <node id="8707387027762047771" at="46,10,47,22" concept="5" />
      <node id="8707387027762047774" at="50,33,51,14" concept="8" />
      <node id="8707387027762047774" at="53,69,54,67" concept="5" />
      <node id="8707387027762047774" at="56,81,57,66" concept="5" />
      <node id="8707387027762047775" at="59,92,60,84" concept="4" />
      <node id="8707387027762047775" at="60,84,61,34" concept="1" />
      <node id="8707387027762047775" at="61,34,62,47" concept="1" />
      <node id="8707387027762047775" at="62,47,63,33" concept="1" />
      <node id="8707387027762047775" at="63,33,64,28" concept="4" />
      <node id="8707387027762047775" at="64,28,65,60" concept="1" />
      <node id="8707387027762047775" at="65,60,66,47" concept="1" />
      <node id="8707387027762047775" at="66,47,67,36" concept="4" />
      <node id="8707387027762047775" at="67,36,68,57" concept="1" />
      <node id="8707387027762047775" at="68,57,69,42" concept="1" />
      <node id="8707387027762047775" at="69,42,70,75" concept="1" />
      <node id="8707387027762047775" at="70,75,71,59" concept="4" />
      <node id="8707387027762047775" at="72,37,73,84" concept="4" />
      <node id="8707387027762047775" at="73,84,74,114" concept="5" />
      <node id="8707387027762047775" at="75,12,76,24" concept="5" />
      <node id="8707387027762047771" at="20,0,23,0" concept="3" trace="createEditorCell#(Ljetbrains/mps/openapi/editor/EditorContext;Lorg/jetbrains/mps/openapi/model/SNode;)Ljetbrains/mps/openapi/editor/cells/EditorCell;" />
      <node id="8707387027762047774" at="50,0,53,0" concept="0" trace="_Inline_t5xgl3_a0a#()V" />
      <node id="8707387027762047774" at="53,0,56,0" concept="3" trace="createEditorCell#(Ljetbrains/mps/openapi/editor/EditorContext;)Ljetbrains/mps/openapi/editor/cells/EditorCell;" />
      <node id="8707387027762047774" at="56,0,59,0" concept="3" trace="createEditorCell#(Ljetbrains/mps/openapi/editor/EditorContext;Lorg/jetbrains/mps/openapi/model/SNode;)Ljetbrains/mps/openapi/editor/cells/EditorCell;" />
      <node id="8707387027762047771" at="36,58,40,5" concept="2" />
      <node id="8707387027762047771" at="42,57,47,22" concept="2" />
      <node id="8707387027762047775" at="71,59,76,24" concept="2" />
      <node id="8707387027762047771" at="23,0,30,0" concept="3" trace="createCollection_t5xgl3_a#(Ljetbrains/mps/openapi/editor/EditorContext;Lorg/jetbrains/mps/openapi/model/SNode;)Ljetbrains/mps/openapi/editor/cells/EditorCell;" />
      <node id="8707387027762047771" at="30,0,49,0" concept="3" trace="createRefCell_t5xgl3_a0#(Ljetbrains/mps/openapi/editor/EditorContext;Lorg/jetbrains/mps/openapi/model/SNode;)Ljetbrains/mps/openapi/editor/cells/EditorCell;" />
      <node id="8707387027762047775" at="59,0,78,0" concept="3" trace="createProperty_t5xgl3_a0a0#(Ljetbrains/mps/openapi/editor/EditorContext;Lorg/jetbrains/mps/openapi/model/SNode;)Ljetbrains/mps/openapi/editor/cells/EditorCell;" />
      <scope id="8707387027762047771" at="20,79,21,63" />
      <scope id="8707387027762047774" at="50,33,51,14" />
      <scope id="8707387027762047774" at="53,69,54,67" />
      <scope id="8707387027762047774" at="56,81,57,66" />
      <scope id="8707387027762047771" at="37,39,39,40" />
      <scope id="8707387027762047771" at="43,35,45,112">
        <var name="manager" id="8707387027762047771" />
      </scope>
      <scope id="8707387027762047775" at="72,37,74,114">
>>>>>>> bd830ede
        <var name="manager" id="8707387027762047775" />
      </scope>
      <scope id="8707387027762047771" at="35,0,38,0" />
      <scope id="8707387027762047771" at="68,0,71,0" />
      <scope id="8707387027762047771" at="71,0,74,0">
        <var name="editorContext" id="8707387027762047771" />
      </scope>
      <scope id="8707387027762047771" at="84,119,87,20" />
      <scope id="8707387027762047771" at="90,0,93,0" />
      <scope id="8707387027762047771" at="24,0,28,0">
        <var name="context" id="8707387027762047771" />
        <var name="node" id="8707387027762047771" />
      </scope>
<<<<<<< HEAD
      <scope id="8707387027762047771" at="74,0,78,0">
        <var name="editorContext" id="8707387027762047771" />
        <var name="node" id="8707387027762047771" />
      </scope>
      <scope id="8707387027762047771" at="29,0,34,0" />
      <scope id="8707387027762047771" at="84,0,89,0">
        <var name="context" id="8707387027762047771" />
        <var name="node" id="8707387027762047771" />
        <var name="referencingNode" id="8707387027762047771" />
=======
      <scope id="8707387027762047774" at="50,0,53,0" />
      <scope id="8707387027762047774" at="53,0,56,0">
        <var name="editorContext" id="8707387027762047774" />
      </scope>
      <scope id="8707387027762047774" at="56,0,59,0">
        <var name="editorContext" id="8707387027762047774" />
        <var name="node" id="8707387027762047774" />
>>>>>>> bd830ede
      </scope>
      <scope id="8707387027762047771" at="94,0,99,0" />
      <scope id="8707387027762047771" at="39,50,45,22">
        <var name="editorCell" id="8707387027762047771" />
      </scope>
<<<<<<< HEAD
      <scope id="8707387027762047771" at="39,0,47,0" />
      <scope id="8707387027762047771" at="47,48,65,22">
=======
      <scope id="8707387027762047771" at="23,0,30,0">
        <var name="editorContext" id="8707387027762047771" />
        <var name="node" id="8707387027762047771" />
      </scope>
      <scope id="8707387027762047771" at="30,87,47,22">
>>>>>>> bd830ede
        <var name="attributeConcept" id="8707387027762047771" />
        <var name="editorCell" id="8707387027762047771" />
        <var name="provider" id="8707387027762047771" />
      </scope>
<<<<<<< HEAD
      <scope id="8707387027762047775" at="100,53,118,24">
=======
      <scope id="8707387027762047775" at="59,92,76,24">
>>>>>>> bd830ede
        <var name="attributeConcept" id="8707387027762047775" />
        <var name="editorCell" id="8707387027762047775" />
        <var name="provider" id="8707387027762047775" />
        <var name="style" id="8707387027762047775" />
      </scope>
<<<<<<< HEAD
      <scope id="8707387027762047771" at="47,0,67,0" />
      <scope id="8707387027762047775" at="100,0,120,0" />
      <unit id="8707387027762047771" at="67,0,79,0" name="jetbrains.mps.lang.pattern.testLang.editor.TestVariableReference_EditorBuilder_a$_Inline_t5xgl3_a0a" />
      <unit id="8707387027762047771" at="79,0,121,0" name="jetbrains.mps.lang.pattern.testLang.editor.TestVariableReference_EditorBuilder_a$Inline_Builder_t5xgl3_a0a" />
      <unit id="8707387027762047771" at="20,0,122,0" name="jetbrains.mps.lang.pattern.testLang.editor.TestVariableReference_EditorBuilder_a" />
=======
      <scope id="8707387027762047771" at="30,0,49,0">
        <var name="editorContext" id="8707387027762047771" />
        <var name="node" id="8707387027762047771" />
      </scope>
      <scope id="8707387027762047775" at="59,0,78,0">
        <var name="editorContext" id="8707387027762047775" />
        <var name="node" id="8707387027762047775" />
      </scope>
      <unit id="8707387027762047774" at="49,0,79,0" name="jetbrains.mps.lang.pattern.testLang.editor.TestVariableReference_Editor$_Inline_t5xgl3_a0a" />
      <unit id="8707387027762047771" at="19,0,80,0" name="jetbrains.mps.lang.pattern.testLang.editor.TestVariableReference_Editor" />
>>>>>>> bd830ede
    </file>
  </root>
  <root nodeRef="r:bf45fcee-273c-4767-a2ee-15f910547db0(jetbrains.mps.lang.pattern.testLang.editor)/8707387027762047777">
    <file name="PatternTest_Editor.java">
<<<<<<< HEAD
      <node id="8707387027762047777" at="11,79,12,77" concept="6" />
      <node id="8707387027762047777" at="14,82,15,80" concept="6" />
      <node id="8707387027762047777" at="11,0,14,0" concept="4" trace="createEditorCell#(Ljetbrains/mps/openapi/editor/EditorContext;Lorg/jetbrains/mps/openapi/model/SNode;)Ljetbrains/mps/openapi/editor/cells/EditorCell;" />
      <node id="8707387027762047777" at="14,0,17,0" concept="4" trace="createInspectedCell#(Ljetbrains/mps/openapi/editor/EditorContext;Lorg/jetbrains/mps/openapi/model/SNode;)Ljetbrains/mps/openapi/editor/cells/EditorCell;" />
      <scope id="8707387027762047777" at="11,79,12,77" />
      <scope id="8707387027762047777" at="14,82,15,80" />
      <scope id="8707387027762047777" at="11,0,14,0">
        <var name="editorContext" id="8707387027762047777" />
        <var name="node" id="8707387027762047777" />
      </scope>
      <scope id="8707387027762047777" at="14,0,17,0">
        <var name="editorContext" id="8707387027762047777" />
        <var name="node" id="8707387027762047777" />
      </scope>
      <unit id="8707387027762047777" at="10,0,18,0" name="jetbrains.mps.lang.pattern.testLang.editor.PatternTest_Editor" />
    </file>
    <file name="PatternTest_EditorBuilder_a.java">
      <node id="8707387027762047777" at="41,91,42,19" concept="10" />
      <node id="8707387027762047777" at="42,19,43,18" concept="1" />
      <node id="8707387027762047777" at="48,26,49,18" concept="6" />
      <node id="8707387027762047777" at="52,39,53,39" concept="6" />
      <node id="8707387027762047777" at="56,50,57,103" concept="5" />
      <node id="8707387027762047777" at="57,103,58,48" concept="1" />
      <node id="8707387027762047777" at="58,48,59,28" concept="1" />
      <node id="8707387027762047777" at="59,28,60,65" concept="1" />
      <node id="8707387027762047777" at="60,65,61,57" concept="1" />
      <node id="8707387027762047777" at="61,57,62,57" concept="1" />
      <node id="8707387027762047777" at="62,57,63,56" concept="1" />
      <node id="8707387027762047777" at="63,56,64,57" concept="1" />
      <node id="8707387027762047777" at="64,57,65,56" concept="1" />
      <node id="8707387027762047777" at="65,56,66,57" concept="1" />
      <node id="8707387027762047777" at="66,57,67,57" concept="1" />
      <node id="8707387027762047777" at="67,57,68,56" concept="1" />
      <node id="8707387027762047777" at="69,68,70,61" concept="1" />
      <node id="8707387027762047777" at="71,5,72,22" concept="6" />
      <node id="8707387027762047779" at="74,49,75,105" concept="5" />
      <node id="8707387027762047779" at="75,105,76,47" concept="1" />
      <node id="8707387027762047779" at="76,47,77,34" concept="1" />
      <node id="8707387027762047779" at="77,34,78,22" concept="6" />
      <node id="8707387027762047780" at="80,49,81,89" concept="5" />
      <node id="8707387027762047780" at="81,89,82,29" concept="1" />
      <node id="8707387027762047780" at="82,29,83,42" concept="1" />
      <node id="8707387027762047780" at="83,42,84,26" concept="5" />
      <node id="8707387027762047780" at="84,26,85,63" concept="1" />
      <node id="8707387027762047780" at="85,63,86,42" concept="1" />
      <node id="8707387027762047780" at="86,42,87,34" concept="5" />
      <node id="8707387027762047780" at="87,34,88,60" concept="1" />
      <node id="8707387027762047780" at="88,60,89,40" concept="1" />
      <node id="8707387027762047780" at="89,40,90,73" concept="1" />
      <node id="8707387027762047780" at="90,73,91,57" concept="5" />
      <node id="8707387027762047780" at="91,57,92,59" concept="5" />
      <node id="8707387027762047780" at="93,35,94,87" concept="5" />
      <node id="8707387027762047780" at="94,87,95,94" concept="6" />
      <node id="8707387027762047780" at="96,10,97,22" concept="6" />
      <node id="8707387027762047777" at="99,48,100,267" concept="5" />
      <node id="8707387027762047777" at="100,267,101,33" concept="6" />
      <node id="8707387027762047777" at="104,121,105,49" concept="10" />
      <node id="8707387027762047777" at="107,55,108,59" concept="5" />
      <node id="8707387027762047777" at="108,59,109,41" concept="1" />
      <node id="8707387027762047777" at="109,41,110,24" concept="6" />
      <node id="8707387027762047777" at="113,118,114,385" concept="1" />
      <node id="8707387027762047777" at="116,41,117,38" concept="1" />
      <node id="8707387027762047777" at="118,7,119,36" concept="5" />
      <node id="8707387027762047777" at="119,36,120,62" concept="1" />
      <node id="8707387027762047777" at="120,62,121,42" concept="1" />
      <node id="8707387027762047777" at="124,44,125,54" concept="5" />
      <node id="8707387027762047777" at="125,54,126,44" concept="1" />
      <node id="8707387027762047777" at="126,44,127,0" concept="8" />
      <node id="8707387027762047777" at="127,0,128,40" concept="1" />
      <node id="8707387027762047777" at="128,40,129,24" concept="6" />
      <node id="8707387027762047777" at="131,40,132,28" concept="6" />
      <node id="8707387027762047784" at="135,49,136,93" concept="5" />
      <node id="8707387027762047784" at="136,93,137,47" concept="1" />
      <node id="8707387027762047784" at="137,47,138,34" concept="5" />
      <node id="8707387027762047784" at="138,34,139,60" concept="1" />
      <node id="8707387027762047784" at="139,60,140,49" concept="1" />
      <node id="8707387027762047784" at="140,49,141,40" concept="1" />
      <node id="8707387027762047784" at="141,40,142,34" concept="1" />
      <node id="8707387027762047784" at="142,34,143,22" concept="6" />
      <node id="8707387027762047777" at="145,48,146,275" concept="5" />
      <node id="8707387027762047777" at="146,275,147,33" concept="6" />
      <node id="8707387027762047777" at="150,125,151,49" concept="10" />
      <node id="8707387027762047777" at="153,55,154,59" concept="5" />
      <node id="8707387027762047777" at="154,59,155,41" concept="1" />
      <node id="8707387027762047777" at="155,41,156,24" concept="6" />
      <node id="8707387027762047777" at="159,118,160,389" concept="1" />
      <node id="8707387027762047777" at="162,41,163,42" concept="1" />
      <node id="8707387027762047777" at="164,7,165,36" concept="5" />
      <node id="8707387027762047777" at="165,36,166,62" concept="1" />
      <node id="8707387027762047777" at="166,62,167,42" concept="1" />
      <node id="8707387027762047777" at="170,44,171,54" concept="5" />
      <node id="8707387027762047777" at="171,54,172,48" concept="1" />
      <node id="8707387027762047777" at="172,48,173,0" concept="8" />
      <node id="8707387027762047777" at="173,0,174,40" concept="1" />
      <node id="8707387027762047777" at="174,40,175,24" concept="6" />
      <node id="8707387027762047777" at="177,40,178,32" concept="6" />
      <node id="8707387027762047788" at="181,49,182,93" concept="5" />
      <node id="8707387027762047788" at="182,93,183,47" concept="1" />
      <node id="8707387027762047788" at="183,47,184,34" concept="5" />
      <node id="8707387027762047788" at="184,34,185,60" concept="1" />
      <node id="8707387027762047788" at="185,60,186,49" concept="1" />
      <node id="8707387027762047788" at="186,49,187,40" concept="1" />
      <node id="8707387027762047788" at="187,40,188,34" concept="1" />
      <node id="8707387027762047788" at="188,34,189,22" concept="6" />
      <node id="8707387027762047790" at="191,49,192,101" concept="5" />
      <node id="8707387027762047790" at="192,101,193,47" concept="1" />
      <node id="8707387027762047790" at="193,47,194,34" concept="1" />
      <node id="8707387027762047790" at="194,34,195,22" concept="6" />
      <node id="8707387027762047777" at="197,48,198,267" concept="5" />
      <node id="8707387027762047777" at="198,267,199,33" concept="6" />
      <node id="8707387027762047777" at="202,121,203,49" concept="10" />
      <node id="8707387027762047777" at="205,55,206,59" concept="5" />
      <node id="8707387027762047777" at="206,59,207,41" concept="1" />
      <node id="8707387027762047777" at="207,41,208,24" concept="6" />
      <node id="8707387027762047777" at="211,118,212,385" concept="1" />
      <node id="8707387027762047777" at="214,41,215,38" concept="1" />
      <node id="8707387027762047777" at="216,7,217,36" concept="5" />
      <node id="8707387027762047777" at="217,36,218,62" concept="1" />
      <node id="8707387027762047777" at="218,62,219,42" concept="1" />
      <node id="8707387027762047777" at="222,44,223,54" concept="5" />
      <node id="8707387027762047777" at="223,54,224,44" concept="1" />
      <node id="8707387027762047777" at="224,44,225,0" concept="8" />
      <node id="8707387027762047777" at="225,0,226,40" concept="1" />
      <node id="8707387027762047777" at="226,40,227,24" concept="6" />
      <node id="8707387027762047777" at="229,40,230,28" concept="6" />
      <node id="8707387027762047777" at="233,51,234,103" concept="5" />
      <node id="8707387027762047777" at="234,103,235,49" concept="1" />
      <node id="8707387027762047777" at="235,49,236,34" concept="5" />
      <node id="8707387027762047777" at="236,34,237,49" concept="1" />
      <node id="8707387027762047777" at="237,49,238,40" concept="1" />
      <node id="8707387027762047777" at="239,69,240,62" concept="1" />
      <node id="8707387027762047777" at="242,69,243,62" concept="1" />
      <node id="8707387027762047777" at="245,69,246,62" concept="1" />
      <node id="8707387027762047777" at="247,5,248,22" concept="6" />
      <node id="5341591979805260281" at="250,97,251,330" concept="6" />
      <node id="8707387027762047777" at="253,52,254,103" concept="5" />
      <node id="8707387027762047777" at="254,103,255,50" concept="1" />
      <node id="8707387027762047777" at="255,50,256,34" concept="5" />
      <node id="8707387027762047777" at="256,34,257,49" concept="1" />
      <node id="8707387027762047777" at="257,49,258,40" concept="1" />
      <node id="8707387027762047777" at="258,40,259,59" concept="1" />
      <node id="8707387027762047777" at="259,59,260,59" concept="1" />
      <node id="8707387027762047777" at="260,59,261,62" concept="1" />
      <node id="8707387027762047777" at="261,62,262,22" concept="6" />
      <node id="5341591979805250550" at="264,98,265,438" concept="6" />
      <node id="5341591979805250539" at="267,51,268,93" concept="5" />
      <node id="5341591979805250539" at="268,93,269,49" concept="1" />
      <node id="5341591979805250539" at="269,49,270,34" concept="5" />
      <node id="5341591979805250539" at="270,34,271,60" concept="1" />
      <node id="5341591979805250539" at="271,60,272,49" concept="1" />
      <node id="5341591979805250539" at="272,49,273,40" concept="1" />
      <node id="5341591979805250539" at="273,40,274,34" concept="1" />
      <node id="5341591979805250539" at="274,34,275,22" concept="6" />
      <node id="5341591979805250542" at="277,51,278,119" concept="5" />
      <node id="5341591979805250542" at="278,119,279,49" concept="1" />
      <node id="5341591979805250542" at="279,49,280,34" concept="5" />
      <node id="5341591979805250542" at="280,34,281,60" concept="1" />
      <node id="5341591979805250542" at="281,60,282,40" concept="1" />
      <node id="5341591979805250542" at="282,40,283,34" concept="1" />
      <node id="5341591979805250542" at="283,34,284,22" concept="6" />
      <node id="8707387027762047777" at="286,54,287,142" concept="5" />
      <node id="8707387027762047777" at="287,142,288,91" concept="5" />
      <node id="8707387027762047777" at="288,91,289,49" concept="1" />
      <node id="8707387027762047777" at="289,49,290,34" concept="5" />
      <node id="8707387027762047777" at="290,34,291,68" concept="1" />
      <node id="8707387027762047777" at="291,68,292,40" concept="1" />
      <node id="8707387027762047777" at="292,40,293,49" concept="1" />
      <node id="8707387027762047777" at="293,49,294,22" concept="6" />
      <node id="8707387027762047777" at="297,102,298,50" concept="10" />
      <node id="8707387027762047777" at="300,66,301,93" concept="6" />
      <node id="8707387027762047777" at="303,57,304,65" concept="5" />
      <node id="8707387027762047777" at="304,65,305,58" concept="1" />
      <node id="8707387027762047777" at="305,58,306,25" concept="6" />
      <node id="8707387027762047777" at="308,41,309,34" concept="5" />
      <node id="8707387027762047777" at="309,34,310,42" concept="1" />
      <node id="8707387027762047777" at="310,42,311,49" concept="1" />
      <node id="8707387027762047777" at="311,49,312,23" concept="6" />
      <node id="8707387027762047777" at="315,96,316,134" concept="1" />
      <node id="8707387027762047777" at="317,34,318,142" concept="1" />
      <node id="8707387027762047777" at="318,142,319,146" concept="1" />
      <node id="8707387027762047777" at="321,122,322,397" concept="1" />
      <node id="8707387027762047777" at="327,52,328,103" concept="5" />
      <node id="8707387027762047777" at="328,103,329,50" concept="1" />
      <node id="8707387027762047777" at="329,50,330,34" concept="5" />
      <node id="8707387027762047777" at="330,34,331,49" concept="1" />
      <node id="8707387027762047777" at="331,49,332,40" concept="1" />
      <node id="8707387027762047777" at="332,40,333,59" concept="1" />
      <node id="8707387027762047777" at="333,59,334,59" concept="1" />
      <node id="8707387027762047777" at="334,59,335,62" concept="1" />
      <node id="8707387027762047777" at="335,62,336,22" concept="6" />
      <node id="5341591979805250573" at="338,98,339,446" concept="6" />
      <node id="5341591979805250562" at="341,51,342,93" concept="5" />
      <node id="5341591979805250562" at="342,93,343,49" concept="1" />
      <node id="5341591979805250562" at="343,49,344,34" concept="5" />
      <node id="5341591979805250562" at="344,34,345,60" concept="1" />
      <node id="5341591979805250562" at="345,60,346,49" concept="1" />
      <node id="5341591979805250562" at="346,49,347,40" concept="1" />
      <node id="5341591979805250562" at="347,40,348,34" concept="1" />
      <node id="5341591979805250562" at="348,34,349,22" concept="6" />
      <node id="5341591979805250565" at="351,51,352,120" concept="5" />
      <node id="5341591979805250565" at="352,120,353,49" concept="1" />
      <node id="5341591979805250565" at="353,49,354,34" concept="5" />
      <node id="5341591979805250565" at="354,34,355,60" concept="1" />
      <node id="5341591979805250565" at="355,60,356,40" concept="1" />
      <node id="5341591979805250565" at="356,40,357,34" concept="1" />
      <node id="5341591979805250565" at="357,34,358,22" concept="6" />
      <node id="8707387027762047777" at="360,54,361,142" concept="5" />
      <node id="8707387027762047777" at="361,142,362,91" concept="5" />
      <node id="8707387027762047777" at="362,91,363,49" concept="1" />
      <node id="8707387027762047777" at="363,49,364,34" concept="5" />
      <node id="8707387027762047777" at="364,34,365,68" concept="1" />
      <node id="8707387027762047777" at="365,68,366,40" concept="1" />
      <node id="8707387027762047777" at="366,40,367,49" concept="1" />
      <node id="8707387027762047777" at="367,49,368,22" concept="6" />
      <node id="8707387027762047777" at="371,102,372,50" concept="10" />
      <node id="8707387027762047777" at="374,66,375,93" concept="6" />
      <node id="8707387027762047777" at="377,57,378,65" concept="5" />
      <node id="8707387027762047777" at="378,65,379,58" concept="1" />
      <node id="8707387027762047777" at="379,58,380,25" concept="6" />
      <node id="8707387027762047777" at="382,41,383,34" concept="5" />
      <node id="8707387027762047777" at="383,34,384,42" concept="1" />
      <node id="8707387027762047777" at="384,42,385,49" concept="1" />
      <node id="8707387027762047777" at="385,49,386,23" concept="6" />
      <node id="8707387027762047777" at="389,96,390,134" concept="1" />
      <node id="8707387027762047777" at="391,34,392,142" concept="1" />
      <node id="8707387027762047777" at="392,142,393,146" concept="1" />
      <node id="8707387027762047777" at="395,122,396,397" concept="1" />
      <node id="8707387027762047777" at="401,52,402,103" concept="5" />
      <node id="8707387027762047777" at="402,103,403,50" concept="1" />
      <node id="8707387027762047777" at="403,50,404,34" concept="5" />
      <node id="8707387027762047777" at="404,34,405,49" concept="1" />
      <node id="8707387027762047777" at="405,49,406,40" concept="1" />
      <node id="8707387027762047777" at="406,40,407,59" concept="1" />
      <node id="8707387027762047777" at="407,59,408,59" concept="1" />
      <node id="8707387027762047777" at="408,59,409,62" concept="1" />
      <node id="8707387027762047777" at="409,62,410,22" concept="6" />
      <node id="5341591979805250596" at="412,98,413,423" concept="6" />
      <node id="5341591979805250585" at="415,51,416,93" concept="5" />
      <node id="5341591979805250585" at="416,93,417,49" concept="1" />
      <node id="5341591979805250585" at="417,49,418,34" concept="5" />
      <node id="5341591979805250585" at="418,34,419,60" concept="1" />
      <node id="5341591979805250585" at="419,60,420,49" concept="1" />
      <node id="5341591979805250585" at="420,49,421,40" concept="1" />
      <node id="5341591979805250585" at="421,40,422,34" concept="1" />
      <node id="5341591979805250585" at="422,34,423,22" concept="6" />
      <node id="5341591979805250588" at="425,51,426,114" concept="5" />
      <node id="5341591979805250588" at="426,114,427,49" concept="1" />
      <node id="5341591979805250588" at="427,49,428,34" concept="5" />
      <node id="5341591979805250588" at="428,34,429,60" concept="1" />
      <node id="5341591979805250588" at="429,60,430,40" concept="1" />
      <node id="5341591979805250588" at="430,40,431,34" concept="1" />
      <node id="5341591979805250588" at="431,34,432,22" concept="6" />
      <node id="8707387027762047777" at="434,54,435,134" concept="5" />
      <node id="8707387027762047777" at="435,134,436,91" concept="5" />
      <node id="8707387027762047777" at="436,91,437,45" concept="1" />
      <node id="8707387027762047777" at="437,45,438,34" concept="5" />
      <node id="8707387027762047777" at="438,34,439,68" concept="1" />
      <node id="8707387027762047777" at="439,68,440,40" concept="1" />
      <node id="8707387027762047777" at="440,40,441,49" concept="1" />
      <node id="8707387027762047777" at="441,49,442,22" concept="6" />
      <node id="8707387027762047777" at="445,98,446,50" concept="10" />
      <node id="8707387027762047777" at="448,66,449,93" concept="6" />
      <node id="8707387027762047777" at="451,57,452,65" concept="5" />
      <node id="8707387027762047777" at="452,65,453,58" concept="1" />
      <node id="8707387027762047777" at="453,58,454,25" concept="6" />
      <node id="8707387027762047777" at="456,41,457,34" concept="5" />
      <node id="8707387027762047777" at="457,34,458,42" concept="1" />
      <node id="8707387027762047777" at="458,42,459,49" concept="1" />
      <node id="8707387027762047777" at="459,49,460,23" concept="6" />
      <node id="8707387027762047777" at="463,96,464,134" concept="1" />
      <node id="8707387027762047777" at="465,34,466,142" concept="1" />
      <node id="8707387027762047777" at="466,142,467,146" concept="1" />
      <node id="8707387027762047777" at="469,122,470,393" concept="1" />
      <node id="8707387027762047777" at="38,0,40,0" concept="2" trace="myNode" />
      <node id="8707387027762047777" at="52,0,55,0" concept="4" trace="createCell#()Ljetbrains/mps/openapi/editor/cells/EditorCell;" />
      <node id="8707387027762047777" at="68,56,71,5" concept="3" />
      <node id="8707387027762047777" at="104,0,107,0" concept="0" trace="patternSingleRoleHandler_kasahx_c0#(Lorg/jetbrains/mps/openapi/model/SNode;Lorg/jetbrains/mps/openapi/language/SContainmentLink;Ljetbrains/mps/openapi/editor/EditorContext;)V" />
      <node id="8707387027762047777" at="112,70,115,7" concept="3" />
      <node id="8707387027762047777" at="115,7,118,7" concept="3" />
      <node id="8707387027762047777" at="131,0,134,0" concept="4" trace="getNoTargetText#()Ljava/lang/String;" />
      <node id="8707387027762047777" at="150,0,153,0" concept="0" trace="nodeToMatchSingleRoleHandler_kasahx_e0#(Lorg/jetbrains/mps/openapi/model/SNode;Lorg/jetbrains/mps/openapi/language/SContainmentLink;Ljetbrains/mps/openapi/editor/EditorContext;)V" />
      <node id="8707387027762047777" at="158,70,161,7" concept="3" />
      <node id="8707387027762047777" at="161,7,164,7" concept="3" />
      <node id="8707387027762047777" at="177,0,180,0" concept="4" trace="getNoTargetText#()Ljava/lang/String;" />
      <node id="8707387027762047777" at="202,0,205,0" concept="0" trace="matchesSingleRoleHandler_kasahx_h0#(Lorg/jetbrains/mps/openapi/model/SNode;Lorg/jetbrains/mps/openapi/language/SContainmentLink;Ljetbrains/mps/openapi/editor/EditorContext;)V" />
      <node id="8707387027762047777" at="210,70,213,7" concept="3" />
      <node id="8707387027762047777" at="213,7,216,7" concept="3" />
      <node id="8707387027762047777" at="229,0,232,0" concept="4" trace="getNoTargetText#()Ljava/lang/String;" />
      <node id="8707387027762047777" at="238,40,241,5" concept="3" />
      <node id="8707387027762047777" at="241,5,244,5" concept="3" />
      <node id="8707387027762047777" at="244,5,247,5" concept="3" />
      <node id="5341591979805250606" at="250,0,253,0" concept="9" trace="renderingCondition_kasahx_a8a#(Lorg/jetbrains/mps/openapi/model/SNode;Ljetbrains/mps/openapi/editor/EditorContext;)Z" />
      <node id="5341591979805250548" at="264,0,267,0" concept="9" trace="renderingCondition_kasahx_a0i0#(Lorg/jetbrains/mps/openapi/model/SNode;Ljetbrains/mps/openapi/editor/EditorContext;)Z" />
      <node id="8707387027762047777" at="297,0,300,0" concept="0" trace="variableListHandler_kasahx_c0i0#(Lorg/jetbrains/mps/openapi/model/SNode;Ljava/lang/String;Ljetbrains/mps/openapi/editor/EditorContext;)V" />
      <node id="8707387027762047777" at="300,0,303,0" concept="4" trace="createNodeToInsert#(Ljetbrains/mps/openapi/editor/EditorContext;)Lorg/jetbrains/mps/openapi/model/SNode;" />
      <node id="8707387027762047777" at="320,9,323,9" concept="3" />
      <node id="5341591979805250571" at="338,0,341,0" concept="9" trace="renderingCondition_kasahx_a1i0#(Lorg/jetbrains/mps/openapi/model/SNode;Ljetbrains/mps/openapi/editor/EditorContext;)Z" />
      <node id="8707387027762047777" at="371,0,374,0" concept="0" trace="propertyListHandler_kasahx_c1i0#(Lorg/jetbrains/mps/openapi/model/SNode;Ljava/lang/String;Ljetbrains/mps/openapi/editor/EditorContext;)V" />
      <node id="8707387027762047777" at="374,0,377,0" concept="4" trace="createNodeToInsert#(Ljetbrains/mps/openapi/editor/EditorContext;)Lorg/jetbrains/mps/openapi/model/SNode;" />
      <node id="8707387027762047777" at="394,9,397,9" concept="3" />
      <node id="5341591979805250594" at="412,0,415,0" concept="9" trace="renderingCondition_kasahx_a2i0#(Lorg/jetbrains/mps/openapi/model/SNode;Ljetbrains/mps/openapi/editor/EditorContext;)Z" />
      <node id="8707387027762047777" at="445,0,448,0" concept="0" trace="listListHandler_kasahx_c2i0#(Lorg/jetbrains/mps/openapi/model/SNode;Ljava/lang/String;Ljetbrains/mps/openapi/editor/EditorContext;)V" />
      <node id="8707387027762047777" at="448,0,451,0" concept="4" trace="createNodeToInsert#(Ljetbrains/mps/openapi/editor/EditorContext;)Lorg/jetbrains/mps/openapi/model/SNode;" />
      <node id="8707387027762047777" at="468,9,471,9" concept="3" />
      <node id="8707387027762047777" at="41,0,45,0" concept="0" trace="PatternTest_EditorBuilder_a#(Ljetbrains/mps/openapi/editor/EditorContext;Lorg/jetbrains/mps/openapi/model/SNode;)V" />
      <node id="8707387027762047777" at="99,0,103,0" concept="4" trace="createRefNode_kasahx_c0#()Ljetbrains/mps/openapi/editor/cells/EditorCell;" />
      <node id="8707387027762047777" at="145,0,149,0" concept="4" trace="createRefNode_kasahx_e0#()Ljetbrains/mps/openapi/editor/cells/EditorCell;" />
      <node id="8707387027762047777" at="197,0,201,0" concept="4" trace="createRefNode_kasahx_h0#()Ljetbrains/mps/openapi/editor/cells/EditorCell;" />
      <node id="8707387027762047777" at="316,134,320,9" concept="3" />
      <node id="8707387027762047777" at="390,134,394,9" concept="3" />
      <node id="8707387027762047777" at="464,134,468,9" concept="3" />
      <node id="8707387027762047777" at="46,0,51,0" concept="4" trace="getNode#()Lorg/jetbrains/mps/openapi/model/SNode;" />
      <node id="8707387027762047780" at="92,59,97,22" concept="3" />
      <node id="8707387027762047777" at="107,0,112,0" concept="4" trace="createChildCell#(Lorg/jetbrains/mps/openapi/model/SNode;)Ljetbrains/mps/openapi/editor/cells/EditorCell;" />
      <node id="8707387027762047777" at="153,0,158,0" concept="4" trace="createChildCell#(Lorg/jetbrains/mps/openapi/model/SNode;)Ljetbrains/mps/openapi/editor/cells/EditorCell;" />
      <node id="8707387027762047777" at="205,0,210,0" concept="4" trace="createChildCell#(Lorg/jetbrains/mps/openapi/model/SNode;)Ljetbrains/mps/openapi/editor/cells/EditorCell;" />
      <node id="8707387027762047777" at="303,0,308,0" concept="4" trace="createNodeCell#(Lorg/jetbrains/mps/openapi/model/SNode;)Ljetbrains/mps/openapi/editor/cells/EditorCell;" />
      <node id="8707387027762047777" at="377,0,382,0" concept="4" trace="createNodeCell#(Lorg/jetbrains/mps/openapi/model/SNode;)Ljetbrains/mps/openapi/editor/cells/EditorCell;" />
      <node id="8707387027762047777" at="451,0,456,0" concept="4" trace="createNodeCell#(Lorg/jetbrains/mps/openapi/model/SNode;)Ljetbrains/mps/openapi/editor/cells/EditorCell;" />
      <node id="8707387027762047779" at="74,0,80,0" concept="4" trace="createConstant_kasahx_a0#()Ljetbrains/mps/openapi/editor/cells/EditorCell;" />
      <node id="8707387027762047790" at="191,0,197,0" concept="4" trace="createConstant_kasahx_g0#()Ljetbrains/mps/openapi/editor/cells/EditorCell;" />
      <node id="8707387027762047777" at="308,0,314,0" concept="4" trace="createEmptyCell#()Ljetbrains/mps/openapi/editor/cells/EditorCell;" />
      <node id="8707387027762047777" at="382,0,388,0" concept="4" trace="createEmptyCell#()Ljetbrains/mps/openapi/editor/cells/EditorCell;" />
      <node id="8707387027762047777" at="456,0,462,0" concept="4" trace="createEmptyCell#()Ljetbrains/mps/openapi/editor/cells/EditorCell;" />
      <node id="8707387027762047777" at="123,0,131,0" concept="4" trace="createEmptyCell#()Ljetbrains/mps/openapi/editor/cells/EditorCell;" />
      <node id="8707387027762047777" at="169,0,177,0" concept="4" trace="createEmptyCell#()Ljetbrains/mps/openapi/editor/cells/EditorCell;" />
      <node id="8707387027762047777" at="221,0,229,0" concept="4" trace="createEmptyCell#()Ljetbrains/mps/openapi/editor/cells/EditorCell;" />
      <node id="5341591979805250542" at="277,0,286,0" concept="4" trace="createConstant_kasahx_b0i0#()Ljetbrains/mps/openapi/editor/cells/EditorCell;" />
      <node id="5341591979805250565" at="351,0,360,0" concept="4" trace="createConstant_kasahx_b1i0#()Ljetbrains/mps/openapi/editor/cells/EditorCell;" />
      <node id="5341591979805250588" at="425,0,434,0" concept="4" trace="createConstant_kasahx_b2i0#()Ljetbrains/mps/openapi/editor/cells/EditorCell;" />
      <node id="8707387027762047784" at="135,0,145,0" concept="4" trace="createConstant_kasahx_d0#()Ljetbrains/mps/openapi/editor/cells/EditorCell;" />
      <node id="8707387027762047788" at="181,0,191,0" concept="4" trace="createConstant_kasahx_f0#()Ljetbrains/mps/openapi/editor/cells/EditorCell;" />
      <node id="5341591979805250539" at="267,0,277,0" concept="4" trace="createConstant_kasahx_a0i0#()Ljetbrains/mps/openapi/editor/cells/EditorCell;" />
      <node id="8707387027762047777" at="286,0,296,0" concept="4" trace="createRefNodeList_kasahx_c0i0#()Ljetbrains/mps/openapi/editor/cells/EditorCell;" />
      <node id="8707387027762047777" at="314,86,324,7" concept="3" />
      <node id="5341591979805250562" at="341,0,351,0" concept="4" trace="createConstant_kasahx_a1i0#()Ljetbrains/mps/openapi/editor/cells/EditorCell;" />
      <node id="8707387027762047777" at="360,0,370,0" concept="4" trace="createRefNodeList_kasahx_c1i0#()Ljetbrains/mps/openapi/editor/cells/EditorCell;" />
      <node id="8707387027762047777" at="388,86,398,7" concept="3" />
      <node id="5341591979805250585" at="415,0,425,0" concept="4" trace="createConstant_kasahx_a2i0#()Ljetbrains/mps/openapi/editor/cells/EditorCell;" />
      <node id="8707387027762047777" at="434,0,444,0" concept="4" trace="createRefNodeList_kasahx_c2i0#()Ljetbrains/mps/openapi/editor/cells/EditorCell;" />
      <node id="8707387027762047777" at="462,86,472,7" concept="3" />
      <node id="8707387027762047777" at="112,0,123,0" concept="4" trace="installCellInfo#(Lorg/jetbrains/mps/openapi/model/SNode;Ljetbrains/mps/openapi/editor/cells/EditorCell;)V" />
      <node id="8707387027762047777" at="158,0,169,0" concept="4" trace="installCellInfo#(Lorg/jetbrains/mps/openapi/model/SNode;Ljetbrains/mps/openapi/editor/cells/EditorCell;)V" />
      <node id="8707387027762047777" at="210,0,221,0" concept="4" trace="installCellInfo#(Lorg/jetbrains/mps/openapi/model/SNode;Ljetbrains/mps/openapi/editor/cells/EditorCell;)V" />
      <node id="8707387027762047777" at="253,0,264,0" concept="4" trace="createCollection_kasahx_a8a#()Ljetbrains/mps/openapi/editor/cells/EditorCell;" />
      <node id="8707387027762047777" at="327,0,338,0" concept="4" trace="createCollection_kasahx_b8a#()Ljetbrains/mps/openapi/editor/cells/EditorCell;" />
      <node id="8707387027762047777" at="401,0,412,0" concept="4" trace="createCollection_kasahx_c8a#()Ljetbrains/mps/openapi/editor/cells/EditorCell;" />
      <node id="8707387027762047777" at="314,0,326,0" concept="4" trace="installElementCellActions#(Lorg/jetbrains/mps/openapi/model/SNode;Ljetbrains/mps/openapi/editor/cells/EditorCell;)V" />
      <node id="8707387027762047777" at="388,0,400,0" concept="4" trace="installElementCellActions#(Lorg/jetbrains/mps/openapi/model/SNode;Ljetbrains/mps/openapi/editor/cells/EditorCell;)V" />
      <node id="8707387027762047777" at="462,0,474,0" concept="4" trace="installElementCellActions#(Lorg/jetbrains/mps/openapi/model/SNode;Ljetbrains/mps/openapi/editor/cells/EditorCell;)V" />
      <node id="8707387027762047777" at="233,0,250,0" concept="4" trace="createCollection_kasahx_i0#()Ljetbrains/mps/openapi/editor/cells/EditorCell;" />
      <node id="8707387027762047777" at="56,0,74,0" concept="4" trace="createCollection_kasahx_a#()Ljetbrains/mps/openapi/editor/cells/EditorCell;" />
      <node id="8707387027762047780" at="80,0,99,0" concept="4" trace="createProperty_kasahx_b0#()Ljetbrains/mps/openapi/editor/cells/EditorCell;" />
      <scope id="8707387027762047777" at="48,26,49,18" />
      <scope id="8707387027762047777" at="52,39,53,39" />
      <scope id="8707387027762047777" at="69,68,70,61" />
      <scope id="8707387027762047777" at="104,121,105,49" />
      <scope id="8707387027762047777" at="113,118,114,385" />
      <scope id="8707387027762047777" at="116,41,117,38" />
      <scope id="8707387027762047777" at="131,40,132,28" />
      <scope id="8707387027762047777" at="150,125,151,49" />
      <scope id="8707387027762047777" at="159,118,160,389" />
      <scope id="8707387027762047777" at="162,41,163,42" />
      <scope id="8707387027762047777" at="177,40,178,32" />
      <scope id="8707387027762047777" at="202,121,203,49" />
      <scope id="8707387027762047777" at="211,118,212,385" />
      <scope id="8707387027762047777" at="214,41,215,38" />
      <scope id="8707387027762047777" at="229,40,230,28" />
      <scope id="8707387027762047777" at="239,69,240,62" />
      <scope id="8707387027762047777" at="242,69,243,62" />
      <scope id="8707387027762047777" at="245,69,246,62" />
      <scope id="5341591979805250607" at="250,97,251,330" />
      <scope id="5341591979805250549" at="264,98,265,438" />
      <scope id="8707387027762047777" at="297,102,298,50" />
      <scope id="8707387027762047777" at="300,66,301,93" />
      <scope id="8707387027762047777" at="321,122,322,397" />
      <scope id="5341591979805250572" at="338,98,339,446" />
      <scope id="8707387027762047777" at="371,102,372,50" />
      <scope id="8707387027762047777" at="374,66,375,93" />
      <scope id="8707387027762047777" at="395,122,396,397" />
      <scope id="5341591979805250595" at="412,98,413,423" />
      <scope id="8707387027762047777" at="445,98,446,50" />
      <scope id="8707387027762047777" at="448,66,449,93" />
      <scope id="8707387027762047777" at="469,122,470,393" />
      <scope id="8707387027762047777" at="41,91,43,18" />
      <scope id="8707387027762047780" at="93,35,95,94">
        <var name="manager" id="8707387027762047780" />
      </scope>
      <scope id="8707387027762047777" at="99,48,101,33">
        <var name="provider" id="8707387027762047777" />
      </scope>
      <scope id="8707387027762047777" at="145,48,147,33">
        <var name="provider" id="8707387027762047777" />
      </scope>
      <scope id="8707387027762047777" at="197,48,199,33">
        <var name="provider" id="8707387027762047777" />
      </scope>
      <scope id="8707387027762047777" at="317,34,319,146" />
      <scope id="8707387027762047777" at="391,34,393,146" />
      <scope id="8707387027762047777" at="465,34,467,146" />
      <scope id="8707387027762047777" at="52,0,55,0" />
      <scope id="8707387027762047777" at="104,0,107,0">
=======
      <node id="8707387027762047777" at="48,79,49,63" concept="5" />
      <node id="8707387027762047777" at="51,82,52,65" concept="5" />
      <node id="8707387027762047777" at="54,89,55,96" concept="4" />
      <node id="8707387027762047777" at="55,96,56,48" concept="1" />
      <node id="8707387027762047777" at="56,48,57,28" concept="1" />
      <node id="8707387027762047777" at="57,28,58,81" concept="1" />
      <node id="8707387027762047777" at="58,81,59,81" concept="1" />
      <node id="8707387027762047777" at="59,81,60,80" concept="1" />
      <node id="8707387027762047777" at="60,80,61,81" concept="1" />
      <node id="8707387027762047777" at="61,81,62,80" concept="1" />
      <node id="8707387027762047777" at="62,80,63,81" concept="1" />
      <node id="8707387027762047777" at="63,81,64,81" concept="1" />
      <node id="8707387027762047777" at="64,81,65,80" concept="1" />
      <node id="8707387027762047777" at="66,61,67,85" concept="1" />
      <node id="8707387027762047777" at="68,5,69,22" concept="5" />
      <node id="8707387027762047779" at="71,88,72,98" concept="4" />
      <node id="8707387027762047779" at="72,98,73,47" concept="1" />
      <node id="8707387027762047779" at="73,47,74,34" concept="1" />
      <node id="8707387027762047779" at="74,34,75,22" concept="5" />
      <node id="8707387027762047780" at="77,88,78,82" concept="4" />
      <node id="8707387027762047780" at="78,82,79,29" concept="1" />
      <node id="8707387027762047780" at="79,29,80,42" concept="1" />
      <node id="8707387027762047780" at="80,42,81,26" concept="4" />
      <node id="8707387027762047780" at="81,26,82,58" concept="1" />
      <node id="8707387027762047780" at="82,58,83,42" concept="1" />
      <node id="8707387027762047780" at="83,42,84,34" concept="4" />
      <node id="8707387027762047780" at="84,34,85,63" concept="1" />
      <node id="8707387027762047780" at="85,63,86,40" concept="1" />
      <node id="8707387027762047780" at="86,40,87,73" concept="1" />
      <node id="8707387027762047780" at="87,73,88,57" concept="4" />
      <node id="8707387027762047780" at="89,35,90,82" concept="4" />
      <node id="8707387027762047780" at="90,82,91,112" concept="5" />
      <node id="8707387027762047780" at="92,10,93,22" concept="5" />
      <node id="8707387027762047777" at="95,87,96,251" concept="4" />
      <node id="8707387027762047777" at="96,251,97,33" concept="5" />
      <node id="8707387027762047777" at="100,121,101,49" concept="8" />
      <node id="8707387027762047777" at="103,55,104,59" concept="4" />
      <node id="8707387027762047777" at="104,59,105,41" concept="1" />
      <node id="8707387027762047777" at="105,41,106,24" concept="5" />
      <node id="8707387027762047777" at="109,118,110,383" concept="1" />
      <node id="8707387027762047777" at="112,41,113,38" concept="1" />
      <node id="8707387027762047777" at="114,7,115,36" concept="4" />
      <node id="8707387027762047777" at="115,36,116,31" concept="4" />
      <node id="8707387027762047777" at="116,31,117,52" concept="4" />
      <node id="8707387027762047777" at="117,52,118,65" concept="1" />
      <node id="8707387027762047777" at="118,65,119,42" concept="1" />
      <node id="8707387027762047777" at="122,44,123,54" concept="4" />
      <node id="8707387027762047777" at="123,54,124,44" concept="1" />
      <node id="8707387027762047777" at="124,44,125,0" concept="6" />
      <node id="8707387027762047777" at="125,0,126,40" concept="1" />
      <node id="8707387027762047777" at="126,40,127,24" concept="5" />
      <node id="8707387027762047777" at="129,40,130,28" concept="5" />
      <node id="8707387027762047784" at="133,88,134,86" concept="4" />
      <node id="8707387027762047784" at="134,86,135,47" concept="1" />
      <node id="8707387027762047784" at="135,47,136,34" concept="4" />
      <node id="8707387027762047784" at="136,34,137,63" concept="1" />
      <node id="8707387027762047784" at="137,63,138,52" concept="1" />
      <node id="8707387027762047784" at="138,52,139,40" concept="1" />
      <node id="8707387027762047784" at="139,40,140,34" concept="1" />
      <node id="8707387027762047784" at="140,34,141,22" concept="5" />
      <node id="8707387027762047777" at="143,87,144,259" concept="4" />
      <node id="8707387027762047777" at="144,259,145,33" concept="5" />
      <node id="8707387027762047777" at="148,125,149,49" concept="8" />
      <node id="8707387027762047777" at="151,55,152,59" concept="4" />
      <node id="8707387027762047777" at="152,59,153,41" concept="1" />
      <node id="8707387027762047777" at="153,41,154,24" concept="5" />
      <node id="8707387027762047777" at="157,118,158,387" concept="1" />
      <node id="8707387027762047777" at="160,41,161,42" concept="1" />
      <node id="8707387027762047777" at="162,7,163,36" concept="4" />
      <node id="8707387027762047777" at="163,36,164,31" concept="4" />
      <node id="8707387027762047777" at="164,31,165,52" concept="4" />
      <node id="8707387027762047777" at="165,52,166,65" concept="1" />
      <node id="8707387027762047777" at="166,65,167,42" concept="1" />
      <node id="8707387027762047777" at="170,44,171,54" concept="4" />
      <node id="8707387027762047777" at="171,54,172,48" concept="1" />
      <node id="8707387027762047777" at="172,48,173,0" concept="6" />
      <node id="8707387027762047777" at="173,0,174,40" concept="1" />
      <node id="8707387027762047777" at="174,40,175,24" concept="5" />
      <node id="8707387027762047777" at="177,40,178,32" concept="5" />
      <node id="8707387027762047788" at="181,88,182,86" concept="4" />
      <node id="8707387027762047788" at="182,86,183,47" concept="1" />
      <node id="8707387027762047788" at="183,47,184,34" concept="4" />
      <node id="8707387027762047788" at="184,34,185,63" concept="1" />
      <node id="8707387027762047788" at="185,63,186,52" concept="1" />
      <node id="8707387027762047788" at="186,52,187,40" concept="1" />
      <node id="8707387027762047788" at="187,40,188,34" concept="1" />
      <node id="8707387027762047788" at="188,34,189,22" concept="5" />
      <node id="8707387027762047790" at="191,88,192,94" concept="4" />
      <node id="8707387027762047790" at="192,94,193,47" concept="1" />
      <node id="8707387027762047790" at="193,47,194,34" concept="1" />
      <node id="8707387027762047790" at="194,34,195,22" concept="5" />
      <node id="8707387027762047777" at="197,87,198,251" concept="4" />
      <node id="8707387027762047777" at="198,251,199,33" concept="5" />
      <node id="8707387027762047777" at="202,121,203,49" concept="8" />
      <node id="8707387027762047777" at="205,55,206,59" concept="4" />
      <node id="8707387027762047777" at="206,59,207,41" concept="1" />
      <node id="8707387027762047777" at="207,41,208,24" concept="5" />
      <node id="8707387027762047777" at="211,118,212,383" concept="1" />
      <node id="8707387027762047777" at="214,41,215,38" concept="1" />
      <node id="8707387027762047777" at="216,7,217,36" concept="4" />
      <node id="8707387027762047777" at="217,36,218,31" concept="4" />
      <node id="8707387027762047777" at="218,31,219,52" concept="4" />
      <node id="8707387027762047777" at="219,52,220,65" concept="1" />
      <node id="8707387027762047777" at="220,65,221,42" concept="1" />
      <node id="8707387027762047777" at="224,44,225,54" concept="4" />
      <node id="8707387027762047777" at="225,54,226,44" concept="1" />
      <node id="8707387027762047777" at="226,44,227,0" concept="6" />
      <node id="8707387027762047777" at="227,0,228,40" concept="1" />
      <node id="8707387027762047777" at="228,40,229,24" concept="5" />
      <node id="8707387027762047777" at="231,40,232,28" concept="5" />
      <node id="8707387027762047777" at="235,90,236,96" concept="4" />
      <node id="8707387027762047777" at="236,96,237,49" concept="1" />
      <node id="8707387027762047777" at="237,49,238,34" concept="4" />
      <node id="8707387027762047777" at="238,34,239,52" concept="1" />
      <node id="8707387027762047777" at="239,52,240,40" concept="1" />
      <node id="8707387027762047777" at="241,62,242,86" concept="1" />
      <node id="8707387027762047777" at="244,62,245,86" concept="1" />
      <node id="8707387027762047777" at="247,62,248,86" concept="1" />
      <node id="8707387027762047777" at="249,5,250,22" concept="5" />
      <node id="5341591979805260281" at="252,97,253,330" concept="5" />
      <node id="8707387027762047777" at="255,91,256,96" concept="4" />
      <node id="8707387027762047777" at="256,96,257,50" concept="1" />
      <node id="8707387027762047777" at="257,50,258,34" concept="4" />
      <node id="8707387027762047777" at="258,34,259,52" concept="1" />
      <node id="8707387027762047777" at="259,52,260,40" concept="1" />
      <node id="8707387027762047777" at="260,40,261,83" concept="1" />
      <node id="8707387027762047777" at="261,83,262,83" concept="1" />
      <node id="8707387027762047777" at="262,83,263,86" concept="1" />
      <node id="8707387027762047777" at="263,86,264,22" concept="5" />
      <node id="5341591979805250550" at="266,98,267,438" concept="5" />
      <node id="5341591979805250539" at="269,90,270,86" concept="4" />
      <node id="5341591979805250539" at="270,86,271,49" concept="1" />
      <node id="5341591979805250539" at="271,49,272,34" concept="4" />
      <node id="5341591979805250539" at="272,34,273,63" concept="1" />
      <node id="5341591979805250539" at="273,63,274,52" concept="1" />
      <node id="5341591979805250539" at="274,52,275,40" concept="1" />
      <node id="5341591979805250539" at="275,40,276,34" concept="1" />
      <node id="5341591979805250539" at="276,34,277,22" concept="5" />
      <node id="5341591979805250542" at="279,90,280,112" concept="4" />
      <node id="5341591979805250542" at="280,112,281,49" concept="1" />
      <node id="5341591979805250542" at="281,49,282,34" concept="4" />
      <node id="5341591979805250542" at="282,34,283,63" concept="1" />
      <node id="5341591979805250542" at="283,63,284,40" concept="1" />
      <node id="5341591979805250542" at="284,40,285,34" concept="1" />
      <node id="5341591979805250542" at="285,34,286,22" concept="5" />
      <node id="8707387027762047777" at="288,93,289,126" concept="4" />
      <node id="8707387027762047777" at="289,126,290,106" concept="4" />
      <node id="8707387027762047777" at="290,106,291,49" concept="1" />
      <node id="8707387027762047777" at="291,49,292,34" concept="4" />
      <node id="8707387027762047777" at="292,34,293,71" concept="1" />
      <node id="8707387027762047777" at="293,71,294,40" concept="1" />
      <node id="8707387027762047777" at="294,40,295,49" concept="1" />
      <node id="8707387027762047777" at="295,49,296,22" concept="5" />
      <node id="8707387027762047777" at="299,102,300,50" concept="8" />
      <node id="8707387027762047777" at="302,66,303,41" concept="4" />
      <node id="8707387027762047777" at="303,41,304,93" concept="5" />
      <node id="8707387027762047777" at="306,86,307,80" concept="4" />
      <node id="8707387027762047777" at="307,80,308,95" concept="1" />
      <node id="8707387027762047777" at="308,95,309,25" concept="5" />
      <node id="8707387027762047777" at="311,68,312,34" concept="4" />
      <node id="8707387027762047777" at="312,34,313,55" concept="1" />
      <node id="8707387027762047777" at="313,55,314,87" concept="1" />
      <node id="8707387027762047777" at="314,87,315,23" concept="5" />
      <node id="8707387027762047777" at="318,96,319,134" concept="1" />
      <node id="8707387027762047777" at="320,34,321,142" concept="1" />
      <node id="8707387027762047777" at="321,142,322,146" concept="1" />
      <node id="8707387027762047777" at="324,122,325,395" concept="1" />
      <node id="8707387027762047777" at="330,91,331,96" concept="4" />
      <node id="8707387027762047777" at="331,96,332,50" concept="1" />
      <node id="8707387027762047777" at="332,50,333,34" concept="4" />
      <node id="8707387027762047777" at="333,34,334,52" concept="1" />
      <node id="8707387027762047777" at="334,52,335,40" concept="1" />
      <node id="8707387027762047777" at="335,40,336,83" concept="1" />
      <node id="8707387027762047777" at="336,83,337,83" concept="1" />
      <node id="8707387027762047777" at="337,83,338,86" concept="1" />
      <node id="8707387027762047777" at="338,86,339,22" concept="5" />
      <node id="5341591979805250573" at="341,98,342,446" concept="5" />
      <node id="5341591979805250562" at="344,90,345,86" concept="4" />
      <node id="5341591979805250562" at="345,86,346,49" concept="1" />
      <node id="5341591979805250562" at="346,49,347,34" concept="4" />
      <node id="5341591979805250562" at="347,34,348,63" concept="1" />
      <node id="5341591979805250562" at="348,63,349,52" concept="1" />
      <node id="5341591979805250562" at="349,52,350,40" concept="1" />
      <node id="5341591979805250562" at="350,40,351,34" concept="1" />
      <node id="5341591979805250562" at="351,34,352,22" concept="5" />
      <node id="5341591979805250565" at="354,90,355,113" concept="4" />
      <node id="5341591979805250565" at="355,113,356,49" concept="1" />
      <node id="5341591979805250565" at="356,49,357,34" concept="4" />
      <node id="5341591979805250565" at="357,34,358,63" concept="1" />
      <node id="5341591979805250565" at="358,63,359,40" concept="1" />
      <node id="5341591979805250565" at="359,40,360,34" concept="1" />
      <node id="5341591979805250565" at="360,34,361,22" concept="5" />
      <node id="8707387027762047777" at="363,93,364,126" concept="4" />
      <node id="8707387027762047777" at="364,126,365,106" concept="4" />
      <node id="8707387027762047777" at="365,106,366,49" concept="1" />
      <node id="8707387027762047777" at="366,49,367,34" concept="4" />
      <node id="8707387027762047777" at="367,34,368,71" concept="1" />
      <node id="8707387027762047777" at="368,71,369,40" concept="1" />
      <node id="8707387027762047777" at="369,40,370,49" concept="1" />
      <node id="8707387027762047777" at="370,49,371,22" concept="5" />
      <node id="8707387027762047777" at="374,102,375,50" concept="8" />
      <node id="8707387027762047777" at="377,66,378,41" concept="4" />
      <node id="8707387027762047777" at="378,41,379,93" concept="5" />
      <node id="8707387027762047777" at="381,86,382,80" concept="4" />
      <node id="8707387027762047777" at="382,80,383,95" concept="1" />
      <node id="8707387027762047777" at="383,95,384,25" concept="5" />
      <node id="8707387027762047777" at="386,68,387,34" concept="4" />
      <node id="8707387027762047777" at="387,34,388,55" concept="1" />
      <node id="8707387027762047777" at="388,55,389,87" concept="1" />
      <node id="8707387027762047777" at="389,87,390,23" concept="5" />
      <node id="8707387027762047777" at="393,96,394,134" concept="1" />
      <node id="8707387027762047777" at="395,34,396,142" concept="1" />
      <node id="8707387027762047777" at="396,142,397,146" concept="1" />
      <node id="8707387027762047777" at="399,122,400,395" concept="1" />
      <node id="8707387027762047777" at="405,91,406,96" concept="4" />
      <node id="8707387027762047777" at="406,96,407,50" concept="1" />
      <node id="8707387027762047777" at="407,50,408,34" concept="4" />
      <node id="8707387027762047777" at="408,34,409,52" concept="1" />
      <node id="8707387027762047777" at="409,52,410,40" concept="1" />
      <node id="8707387027762047777" at="410,40,411,83" concept="1" />
      <node id="8707387027762047777" at="411,83,412,83" concept="1" />
      <node id="8707387027762047777" at="412,83,413,86" concept="1" />
      <node id="8707387027762047777" at="413,86,414,22" concept="5" />
      <node id="5341591979805250596" at="416,98,417,423" concept="5" />
      <node id="5341591979805250585" at="419,90,420,86" concept="4" />
      <node id="5341591979805250585" at="420,86,421,49" concept="1" />
      <node id="5341591979805250585" at="421,49,422,34" concept="4" />
      <node id="5341591979805250585" at="422,34,423,63" concept="1" />
      <node id="5341591979805250585" at="423,63,424,52" concept="1" />
      <node id="5341591979805250585" at="424,52,425,40" concept="1" />
      <node id="5341591979805250585" at="425,40,426,34" concept="1" />
      <node id="5341591979805250585" at="426,34,427,22" concept="5" />
      <node id="5341591979805250588" at="429,90,430,107" concept="4" />
      <node id="5341591979805250588" at="430,107,431,49" concept="1" />
      <node id="5341591979805250588" at="431,49,432,34" concept="4" />
      <node id="5341591979805250588" at="432,34,433,63" concept="1" />
      <node id="5341591979805250588" at="433,63,434,40" concept="1" />
      <node id="5341591979805250588" at="434,40,435,34" concept="1" />
      <node id="5341591979805250588" at="435,34,436,22" concept="5" />
      <node id="8707387027762047777" at="438,93,439,118" concept="4" />
      <node id="8707387027762047777" at="439,118,440,106" concept="4" />
      <node id="8707387027762047777" at="440,106,441,45" concept="1" />
      <node id="8707387027762047777" at="441,45,442,34" concept="4" />
      <node id="8707387027762047777" at="442,34,443,71" concept="1" />
      <node id="8707387027762047777" at="443,71,444,40" concept="1" />
      <node id="8707387027762047777" at="444,40,445,49" concept="1" />
      <node id="8707387027762047777" at="445,49,446,22" concept="5" />
      <node id="8707387027762047777" at="449,98,450,50" concept="8" />
      <node id="8707387027762047777" at="452,66,453,41" concept="4" />
      <node id="8707387027762047777" at="453,41,454,93" concept="5" />
      <node id="8707387027762047777" at="456,86,457,80" concept="4" />
      <node id="8707387027762047777" at="457,80,458,95" concept="1" />
      <node id="8707387027762047777" at="458,95,459,25" concept="5" />
      <node id="8707387027762047777" at="461,68,462,34" concept="4" />
      <node id="8707387027762047777" at="462,34,463,55" concept="1" />
      <node id="8707387027762047777" at="463,55,464,87" concept="1" />
      <node id="8707387027762047777" at="464,87,465,23" concept="5" />
      <node id="8707387027762047777" at="468,96,469,134" concept="1" />
      <node id="8707387027762047777" at="470,34,471,142" concept="1" />
      <node id="8707387027762047777" at="471,142,472,146" concept="1" />
      <node id="8707387027762047777" at="474,122,475,391" concept="1" />
      <node id="8707387027762047777" at="480,91,481,97" concept="4" />
      <node id="8707387027762047777" at="481,97,482,50" concept="1" />
      <node id="8707387027762047777" at="482,50,483,28" concept="1" />
      <node id="8707387027762047777" at="483,28,484,83" concept="1" />
      <node id="8707387027762047777" at="484,83,485,22" concept="5" />
      <node id="8707387027762047777" at="487,90,488,99" concept="4" />
      <node id="8707387027762047777" at="488,99,489,49" concept="1" />
      <node id="8707387027762047777" at="489,49,490,82" concept="1" />
      <node id="8707387027762047777" at="490,82,491,85" concept="1" />
      <node id="8707387027762047777" at="491,85,492,22" concept="5" />
      <node id="6436735966448462045" at="494,89,495,109" concept="4" />
      <node id="6436735966448462045" at="495,109,496,48" concept="1" />
      <node id="6436735966448462045" at="496,48,497,34" concept="1" />
      <node id="6436735966448462045" at="497,34,498,22" concept="5" />
      <node id="4154239884396202161" at="502,31,503,103" concept="5" />
      <node id="4154239884396215217" at="506,34,507,187" concept="1" />
      <node id="4154239884396224666" at="508,42,509,186" concept="1" />
      <node id="4154239884396236244" at="512,47,513,59" concept="5" />
      <node id="8707387027762047777" at="515,6,516,100" concept="4" />
      <node id="8707387027762047777" at="516,100,517,79" concept="1" />
      <node id="8707387027762047777" at="517,79,518,82" concept="1" />
      <node id="8707387027762047777" at="518,82,519,51" concept="1" />
      <node id="8707387027762047777" at="519,51,520,35" concept="1" />
      <node id="8707387027762047777" at="520,35,521,314" concept="1" />
      <node id="8707387027762047777" at="521,314,522,22" concept="5" />
      <node id="3159291778219979195" at="527,121,528,182" concept="1" />
      <node id="3159291778219979144" at="530,37,531,21" concept="5" />
      <node id="3159291778219987544" at="537,121,538,183" concept="1" />
      <node id="3159291778219979167" at="540,37,541,20" concept="5" />
      <node id="3159291778219979144" at="525,0,527,0" concept="0" trace="PatternTest_generic_cellMenu_kasahx_a0b0a#()V" />
      <node id="3159291778219979167" at="535,0,537,0" concept="0" trace="PatternTest_generic_cellMenu_kasahx_b0b0a#()V" />
      <node id="8707387027762047777" at="48,0,51,0" concept="3" trace="createEditorCell#(Ljetbrains/mps/openapi/editor/EditorContext;Lorg/jetbrains/mps/openapi/model/SNode;)Ljetbrains/mps/openapi/editor/cells/EditorCell;" />
      <node id="8707387027762047777" at="51,0,54,0" concept="3" trace="createInspectedCell#(Ljetbrains/mps/openapi/editor/EditorContext;Lorg/jetbrains/mps/openapi/model/SNode;)Ljetbrains/mps/openapi/editor/cells/EditorCell;" />
      <node id="8707387027762047777" at="65,80,68,5" concept="2" />
      <node id="8707387027762047777" at="100,0,103,0" concept="0" trace="patternSingleRoleHandler_kasahx_c0#(Lorg/jetbrains/mps/openapi/model/SNode;Lorg/jetbrains/mps/openapi/language/SContainmentLink;Ljetbrains/mps/openapi/editor/EditorContext;)V" />
      <node id="8707387027762047777" at="108,70,111,7" concept="2" />
      <node id="8707387027762047777" at="111,7,114,7" concept="2" />
      <node id="8707387027762047777" at="129,0,132,0" concept="3" trace="getNoTargetText#()Ljava/lang/String;" />
      <node id="8707387027762047777" at="148,0,151,0" concept="0" trace="nodeToMatchSingleRoleHandler_kasahx_e0#(Lorg/jetbrains/mps/openapi/model/SNode;Lorg/jetbrains/mps/openapi/language/SContainmentLink;Ljetbrains/mps/openapi/editor/EditorContext;)V" />
      <node id="8707387027762047777" at="156,70,159,7" concept="2" />
      <node id="8707387027762047777" at="159,7,162,7" concept="2" />
      <node id="8707387027762047777" at="177,0,180,0" concept="3" trace="getNoTargetText#()Ljava/lang/String;" />
      <node id="8707387027762047777" at="202,0,205,0" concept="0" trace="matchesSingleRoleHandler_kasahx_h0#(Lorg/jetbrains/mps/openapi/model/SNode;Lorg/jetbrains/mps/openapi/language/SContainmentLink;Ljetbrains/mps/openapi/editor/EditorContext;)V" />
      <node id="8707387027762047777" at="210,70,213,7" concept="2" />
      <node id="8707387027762047777" at="213,7,216,7" concept="2" />
      <node id="8707387027762047777" at="231,0,234,0" concept="3" trace="getNoTargetText#()Ljava/lang/String;" />
      <node id="8707387027762047777" at="240,40,243,5" concept="2" />
      <node id="8707387027762047777" at="243,5,246,5" concept="2" />
      <node id="8707387027762047777" at="246,5,249,5" concept="2" />
      <node id="5341591979805250606" at="252,0,255,0" concept="7" trace="renderingCondition_kasahx_a8a#(Lorg/jetbrains/mps/openapi/model/SNode;Ljetbrains/mps/openapi/editor/EditorContext;)Z" />
      <node id="5341591979805250548" at="266,0,269,0" concept="7" trace="renderingCondition_kasahx_a0i0#(Lorg/jetbrains/mps/openapi/model/SNode;Ljetbrains/mps/openapi/editor/EditorContext;)Z" />
      <node id="8707387027762047777" at="299,0,302,0" concept="0" trace="variableListHandler_kasahx_c0i0#(Lorg/jetbrains/mps/openapi/model/SNode;Ljava/lang/String;Ljetbrains/mps/openapi/editor/EditorContext;)V" />
      <node id="8707387027762047777" at="323,9,326,9" concept="2" />
      <node id="5341591979805250571" at="341,0,344,0" concept="7" trace="renderingCondition_kasahx_a1i0#(Lorg/jetbrains/mps/openapi/model/SNode;Ljetbrains/mps/openapi/editor/EditorContext;)Z" />
      <node id="8707387027762047777" at="374,0,377,0" concept="0" trace="propertyListHandler_kasahx_c1i0#(Lorg/jetbrains/mps/openapi/model/SNode;Ljava/lang/String;Ljetbrains/mps/openapi/editor/EditorContext;)V" />
      <node id="8707387027762047777" at="398,9,401,9" concept="2" />
      <node id="5341591979805250594" at="416,0,419,0" concept="7" trace="renderingCondition_kasahx_a2i0#(Lorg/jetbrains/mps/openapi/model/SNode;Ljetbrains/mps/openapi/editor/EditorContext;)Z" />
      <node id="8707387027762047777" at="449,0,452,0" concept="0" trace="listListHandler_kasahx_c2i0#(Lorg/jetbrains/mps/openapi/model/SNode;Ljava/lang/String;Ljetbrains/mps/openapi/editor/EditorContext;)V" />
      <node id="8707387027762047777" at="473,9,476,9" concept="2" />
      <node id="8707387027762047777" at="502,0,505,0" concept="3" trace="getText#()Ljava/lang/String;" />
      <node id="8707387027762047777" at="512,0,515,0" concept="3" trace="isValidText#(Ljava/lang/String;)Z" />
      <node id="3159291778219979144" at="527,0,530,0" concept="3" trace="handleAction#(Lorg/jetbrains/mps/openapi/model/SNode;Lorg/jetbrains/mps/openapi/model/SModel;Ljetbrains/mps/smodel/IOperationContext;Ljetbrains/mps/openapi/editor/EditorContext;)V" />
      <node id="3159291778219979144" at="530,0,533,0" concept="3" trace="getMatchingText#()Ljava/lang/String;" />
      <node id="3159291778219979167" at="537,0,540,0" concept="3" trace="handleAction#(Lorg/jetbrains/mps/openapi/model/SNode;Lorg/jetbrains/mps/openapi/model/SModel;Ljetbrains/mps/smodel/IOperationContext;Ljetbrains/mps/openapi/editor/EditorContext;)V" />
      <node id="3159291778219979167" at="540,0,543,0" concept="3" trace="getMatchingText#()Ljava/lang/String;" />
      <node id="8707387027762047777" at="95,0,99,0" concept="3" trace="createRefNode_kasahx_c0#(Ljetbrains/mps/openapi/editor/EditorContext;Lorg/jetbrains/mps/openapi/model/SNode;)Ljetbrains/mps/openapi/editor/cells/EditorCell;" />
      <node id="8707387027762047777" at="143,0,147,0" concept="3" trace="createRefNode_kasahx_e0#(Ljetbrains/mps/openapi/editor/EditorContext;Lorg/jetbrains/mps/openapi/model/SNode;)Ljetbrains/mps/openapi/editor/cells/EditorCell;" />
      <node id="8707387027762047777" at="197,0,201,0" concept="3" trace="createRefNode_kasahx_h0#(Ljetbrains/mps/openapi/editor/EditorContext;Lorg/jetbrains/mps/openapi/model/SNode;)Ljetbrains/mps/openapi/editor/cells/EditorCell;" />
      <node id="8707387027762047777" at="302,0,306,0" concept="3" trace="createNodeToInsert#(Ljetbrains/mps/openapi/editor/EditorContext;)Lorg/jetbrains/mps/openapi/model/SNode;" />
      <node id="8707387027762047777" at="319,134,323,9" concept="2" />
      <node id="8707387027762047777" at="377,0,381,0" concept="3" trace="createNodeToInsert#(Ljetbrains/mps/openapi/editor/EditorContext;)Lorg/jetbrains/mps/openapi/model/SNode;" />
      <node id="8707387027762047777" at="394,134,398,9" concept="2" />
      <node id="8707387027762047777" at="452,0,456,0" concept="3" trace="createNodeToInsert#(Ljetbrains/mps/openapi/editor/EditorContext;)Lorg/jetbrains/mps/openapi/model/SNode;" />
      <node id="8707387027762047777" at="469,134,473,9" concept="2" />
      <node id="8707387027762047780" at="88,57,93,22" concept="2" />
      <node id="8707387027762047777" at="103,0,108,0" concept="3" trace="createChildCell#(Lorg/jetbrains/mps/openapi/model/SNode;)Ljetbrains/mps/openapi/editor/cells/EditorCell;" />
      <node id="8707387027762047777" at="151,0,156,0" concept="3" trace="createChildCell#(Lorg/jetbrains/mps/openapi/model/SNode;)Ljetbrains/mps/openapi/editor/cells/EditorCell;" />
      <node id="8707387027762047777" at="205,0,210,0" concept="3" trace="createChildCell#(Lorg/jetbrains/mps/openapi/model/SNode;)Ljetbrains/mps/openapi/editor/cells/EditorCell;" />
      <node id="8707387027762047777" at="306,0,311,0" concept="3" trace="createNodeCell#(Ljetbrains/mps/openapi/editor/EditorContext;Lorg/jetbrains/mps/openapi/model/SNode;)Ljetbrains/mps/openapi/editor/cells/EditorCell;" />
      <node id="8707387027762047777" at="381,0,386,0" concept="3" trace="createNodeCell#(Ljetbrains/mps/openapi/editor/EditorContext;Lorg/jetbrains/mps/openapi/model/SNode;)Ljetbrains/mps/openapi/editor/cells/EditorCell;" />
      <node id="8707387027762047777" at="456,0,461,0" concept="3" trace="createNodeCell#(Ljetbrains/mps/openapi/editor/EditorContext;Lorg/jetbrains/mps/openapi/model/SNode;)Ljetbrains/mps/openapi/editor/cells/EditorCell;" />
      <node id="4154239884396210182" at="505,40,510,9" concept="2" />
      <node id="8707387027762047779" at="71,0,77,0" concept="3" trace="createConstant_kasahx_a0#(Ljetbrains/mps/openapi/editor/EditorContext;Lorg/jetbrains/mps/openapi/model/SNode;)Ljetbrains/mps/openapi/editor/cells/EditorCell;" />
      <node id="8707387027762047790" at="191,0,197,0" concept="3" trace="createConstant_kasahx_g0#(Ljetbrains/mps/openapi/editor/EditorContext;Lorg/jetbrains/mps/openapi/model/SNode;)Ljetbrains/mps/openapi/editor/cells/EditorCell;" />
      <node id="8707387027762047777" at="311,0,317,0" concept="3" trace="createEmptyCell#(Ljetbrains/mps/openapi/editor/EditorContext;)Ljetbrains/mps/openapi/editor/cells/EditorCell;" />
      <node id="8707387027762047777" at="386,0,392,0" concept="3" trace="createEmptyCell#(Ljetbrains/mps/openapi/editor/EditorContext;)Ljetbrains/mps/openapi/editor/cells/EditorCell;" />
      <node id="8707387027762047777" at="461,0,467,0" concept="3" trace="createEmptyCell#(Ljetbrains/mps/openapi/editor/EditorContext;)Ljetbrains/mps/openapi/editor/cells/EditorCell;" />
      <node id="6436735966448462045" at="494,0,500,0" concept="3" trace="createConstant_kasahx_a0a#(Ljetbrains/mps/openapi/editor/EditorContext;Lorg/jetbrains/mps/openapi/model/SNode;)Ljetbrains/mps/openapi/editor/cells/EditorCell;" />
      <node id="8707387027762047777" at="480,0,487,0" concept="3" trace="createCollection_kasahx_a_0#(Ljetbrains/mps/openapi/editor/EditorContext;Lorg/jetbrains/mps/openapi/model/SNode;)Ljetbrains/mps/openapi/editor/cells/EditorCell;" />
      <node id="8707387027762047777" at="487,0,494,0" concept="3" trace="createCollection_kasahx_a0#(Ljetbrains/mps/openapi/editor/EditorContext;Lorg/jetbrains/mps/openapi/model/SNode;)Ljetbrains/mps/openapi/editor/cells/EditorCell;" />
      <node id="8707387027762047777" at="505,0,512,0" concept="3" trace="setText#(Ljava/lang/String;)V" />
      <node id="8707387027762047777" at="121,0,129,0" concept="3" trace="createEmptyCell#()Ljetbrains/mps/openapi/editor/cells/EditorCell;" />
      <node id="8707387027762047777" at="169,0,177,0" concept="3" trace="createEmptyCell#()Ljetbrains/mps/openapi/editor/cells/EditorCell;" />
      <node id="8707387027762047777" at="223,0,231,0" concept="3" trace="createEmptyCell#()Ljetbrains/mps/openapi/editor/cells/EditorCell;" />
      <node id="5341591979805250542" at="279,0,288,0" concept="3" trace="createConstant_kasahx_b0i0#(Ljetbrains/mps/openapi/editor/EditorContext;Lorg/jetbrains/mps/openapi/model/SNode;)Ljetbrains/mps/openapi/editor/cells/EditorCell;" />
      <node id="5341591979805250565" at="354,0,363,0" concept="3" trace="createConstant_kasahx_b1i0#(Ljetbrains/mps/openapi/editor/EditorContext;Lorg/jetbrains/mps/openapi/model/SNode;)Ljetbrains/mps/openapi/editor/cells/EditorCell;" />
      <node id="5341591979805250588" at="429,0,438,0" concept="3" trace="createConstant_kasahx_b2i0#(Ljetbrains/mps/openapi/editor/EditorContext;Lorg/jetbrains/mps/openapi/model/SNode;)Ljetbrains/mps/openapi/editor/cells/EditorCell;" />
      <node id="8707387027762047784" at="133,0,143,0" concept="3" trace="createConstant_kasahx_d0#(Ljetbrains/mps/openapi/editor/EditorContext;Lorg/jetbrains/mps/openapi/model/SNode;)Ljetbrains/mps/openapi/editor/cells/EditorCell;" />
      <node id="8707387027762047788" at="181,0,191,0" concept="3" trace="createConstant_kasahx_f0#(Ljetbrains/mps/openapi/editor/EditorContext;Lorg/jetbrains/mps/openapi/model/SNode;)Ljetbrains/mps/openapi/editor/cells/EditorCell;" />
      <node id="5341591979805250539" at="269,0,279,0" concept="3" trace="createConstant_kasahx_a0i0#(Ljetbrains/mps/openapi/editor/EditorContext;Lorg/jetbrains/mps/openapi/model/SNode;)Ljetbrains/mps/openapi/editor/cells/EditorCell;" />
      <node id="8707387027762047777" at="288,0,298,0" concept="3" trace="createRefNodeList_kasahx_c0i0#(Ljetbrains/mps/openapi/editor/EditorContext;Lorg/jetbrains/mps/openapi/model/SNode;)Ljetbrains/mps/openapi/editor/cells/EditorCell;" />
      <node id="8707387027762047777" at="317,132,327,7" concept="2" />
      <node id="5341591979805250562" at="344,0,354,0" concept="3" trace="createConstant_kasahx_a1i0#(Ljetbrains/mps/openapi/editor/EditorContext;Lorg/jetbrains/mps/openapi/model/SNode;)Ljetbrains/mps/openapi/editor/cells/EditorCell;" />
      <node id="8707387027762047777" at="363,0,373,0" concept="3" trace="createRefNodeList_kasahx_c1i0#(Ljetbrains/mps/openapi/editor/EditorContext;Lorg/jetbrains/mps/openapi/model/SNode;)Ljetbrains/mps/openapi/editor/cells/EditorCell;" />
      <node id="8707387027762047777" at="392,132,402,7" concept="2" />
      <node id="5341591979805250585" at="419,0,429,0" concept="3" trace="createConstant_kasahx_a2i0#(Ljetbrains/mps/openapi/editor/EditorContext;Lorg/jetbrains/mps/openapi/model/SNode;)Ljetbrains/mps/openapi/editor/cells/EditorCell;" />
      <node id="8707387027762047777" at="438,0,448,0" concept="3" trace="createRefNodeList_kasahx_c2i0#(Ljetbrains/mps/openapi/editor/EditorContext;Lorg/jetbrains/mps/openapi/model/SNode;)Ljetbrains/mps/openapi/editor/cells/EditorCell;" />
      <node id="8707387027762047777" at="467,132,477,7" concept="2" />
      <node id="8707387027762047777" at="255,0,266,0" concept="3" trace="createCollection_kasahx_a8a#(Ljetbrains/mps/openapi/editor/EditorContext;Lorg/jetbrains/mps/openapi/model/SNode;)Ljetbrains/mps/openapi/editor/cells/EditorCell;" />
      <node id="8707387027762047777" at="330,0,341,0" concept="3" trace="createCollection_kasahx_b8a#(Ljetbrains/mps/openapi/editor/EditorContext;Lorg/jetbrains/mps/openapi/model/SNode;)Ljetbrains/mps/openapi/editor/cells/EditorCell;" />
      <node id="8707387027762047777" at="405,0,416,0" concept="3" trace="createCollection_kasahx_c8a#(Ljetbrains/mps/openapi/editor/EditorContext;Lorg/jetbrains/mps/openapi/model/SNode;)Ljetbrains/mps/openapi/editor/cells/EditorCell;" />
      <node id="8707387027762047777" at="317,0,329,0" concept="3" trace="installElementCellActions#(Lorg/jetbrains/mps/openapi/model/SNode;Lorg/jetbrains/mps/openapi/model/SNode;Ljetbrains/mps/openapi/editor/cells/EditorCell;Ljetbrains/mps/openapi/editor/EditorContext;)V" />
      <node id="8707387027762047777" at="392,0,404,0" concept="3" trace="installElementCellActions#(Lorg/jetbrains/mps/openapi/model/SNode;Lorg/jetbrains/mps/openapi/model/SNode;Ljetbrains/mps/openapi/editor/cells/EditorCell;Ljetbrains/mps/openapi/editor/EditorContext;)V" />
      <node id="8707387027762047777" at="467,0,479,0" concept="3" trace="installElementCellActions#(Lorg/jetbrains/mps/openapi/model/SNode;Lorg/jetbrains/mps/openapi/model/SNode;Ljetbrains/mps/openapi/editor/cells/EditorCell;Ljetbrains/mps/openapi/editor/EditorContext;)V" />
      <node id="8707387027762047777" at="108,0,121,0" concept="3" trace="installCellInfo#(Lorg/jetbrains/mps/openapi/model/SNode;Ljetbrains/mps/openapi/editor/cells/EditorCell;)V" />
      <node id="8707387027762047777" at="156,0,169,0" concept="3" trace="installCellInfo#(Lorg/jetbrains/mps/openapi/model/SNode;Ljetbrains/mps/openapi/editor/cells/EditorCell;)V" />
      <node id="8707387027762047777" at="210,0,223,0" concept="3" trace="installCellInfo#(Lorg/jetbrains/mps/openapi/model/SNode;Ljetbrains/mps/openapi/editor/cells/EditorCell;)V" />
      <node id="8707387027762047777" at="500,104,515,6" concept="4" />
      <node id="8707387027762047777" at="54,0,71,0" concept="3" trace="createCollection_kasahx_a#(Ljetbrains/mps/openapi/editor/EditorContext;Lorg/jetbrains/mps/openapi/model/SNode;)Ljetbrains/mps/openapi/editor/cells/EditorCell;" />
      <node id="8707387027762047777" at="235,0,252,0" concept="3" trace="createCollection_kasahx_i0#(Ljetbrains/mps/openapi/editor/EditorContext;Lorg/jetbrains/mps/openapi/model/SNode;)Ljetbrains/mps/openapi/editor/cells/EditorCell;" />
      <node id="8707387027762047780" at="77,0,95,0" concept="3" trace="createProperty_kasahx_b0#(Ljetbrains/mps/openapi/editor/EditorContext;Lorg/jetbrains/mps/openapi/model/SNode;)Ljetbrains/mps/openapi/editor/cells/EditorCell;" />
      <node id="8707387027762047777" at="500,0,524,0" concept="3" trace="createModelAccess_kasahx_b0a#(Ljetbrains/mps/openapi/editor/EditorContext;Lorg/jetbrains/mps/openapi/model/SNode;)Ljetbrains/mps/openapi/editor/cells/EditorCell;" />
      <scope id="3159291778219979144" at="525,56,525,56" />
      <scope id="3159291778219979167" at="535,56,535,56" />
      <scope id="8707387027762047777" at="48,79,49,63" />
      <scope id="8707387027762047777" at="51,82,52,65" />
      <scope id="8707387027762047777" at="66,61,67,85" />
      <scope id="8707387027762047777" at="100,121,101,49" />
      <scope id="8707387027762047777" at="109,118,110,383" />
      <scope id="8707387027762047777" at="112,41,113,38" />
      <scope id="8707387027762047777" at="129,40,130,28" />
      <scope id="8707387027762047777" at="148,125,149,49" />
      <scope id="8707387027762047777" at="157,118,158,387" />
      <scope id="8707387027762047777" at="160,41,161,42" />
      <scope id="8707387027762047777" at="177,40,178,32" />
      <scope id="8707387027762047777" at="202,121,203,49" />
      <scope id="8707387027762047777" at="211,118,212,383" />
      <scope id="8707387027762047777" at="214,41,215,38" />
      <scope id="8707387027762047777" at="231,40,232,28" />
      <scope id="8707387027762047777" at="241,62,242,86" />
      <scope id="8707387027762047777" at="244,62,245,86" />
      <scope id="8707387027762047777" at="247,62,248,86" />
      <scope id="5341591979805250607" at="252,97,253,330" />
      <scope id="5341591979805250549" at="266,98,267,438" />
      <scope id="8707387027762047777" at="299,102,300,50" />
      <scope id="8707387027762047777" at="324,122,325,395" />
      <scope id="5341591979805250572" at="341,98,342,446" />
      <scope id="8707387027762047777" at="374,102,375,50" />
      <scope id="8707387027762047777" at="399,122,400,395" />
      <scope id="5341591979805250595" at="416,98,417,423" />
      <scope id="8707387027762047777" at="449,98,450,50" />
      <scope id="8707387027762047777" at="474,122,475,391" />
      <scope id="4154239884396198156" at="502,31,503,103" />
      <scope id="4154239884396210183" at="506,34,507,187" />
      <scope id="4154239884396219390" at="508,42,509,186" />
      <scope id="4154239884396198164" at="512,47,513,59" />
      <scope id="3159291778219979146" at="527,121,528,182" />
      <scope id="3159291778219979144" at="530,37,531,21" />
      <scope id="3159291778219979171" at="537,121,538,183" />
      <scope id="3159291778219979167" at="540,37,541,20" />
      <scope id="8707387027762047780" at="89,35,91,112">
        <var name="manager" id="8707387027762047780" />
      </scope>
      <scope id="8707387027762047777" at="95,87,97,33">
        <var name="provider" id="8707387027762047777" />
      </scope>
      <scope id="8707387027762047777" at="143,87,145,33">
        <var name="provider" id="8707387027762047777" />
      </scope>
      <scope id="8707387027762047777" at="197,87,199,33">
        <var name="provider" id="8707387027762047777" />
      </scope>
      <scope id="8707387027762047777" at="302,66,304,93">
        <var name="listOwner" id="8707387027762047777" />
      </scope>
      <scope id="8707387027762047777" at="320,34,322,146" />
      <scope id="8707387027762047777" at="377,66,379,93">
        <var name="listOwner" id="8707387027762047777" />
      </scope>
      <scope id="8707387027762047777" at="395,34,397,146" />
      <scope id="8707387027762047777" at="452,66,454,93">
        <var name="listOwner" id="8707387027762047777" />
      </scope>
      <scope id="8707387027762047777" at="470,34,472,146" />
      <scope id="3159291778219979144" at="525,0,527,0" />
      <scope id="3159291778219979167" at="535,0,537,0" />
      <scope id="8707387027762047777" at="48,0,51,0">
        <var name="editorContext" id="8707387027762047777" />
        <var name="node" id="8707387027762047777" />
      </scope>
      <scope id="8707387027762047777" at="51,0,54,0">
        <var name="editorContext" id="8707387027762047777" />
        <var name="node" id="8707387027762047777" />
      </scope>
      <scope id="8707387027762047777" at="100,0,103,0">
>>>>>>> bd830ede
        <var name="containmentLink" id="8707387027762047777" />
        <var name="context" id="8707387027762047777" />
        <var name="ownerNode" id="8707387027762047777" />
      </scope>
<<<<<<< HEAD
      <scope id="8707387027762047777" at="107,55,110,24">
        <var name="editorCell" id="8707387027762047777" />
      </scope>
      <scope id="8707387027762047777" at="131,0,134,0" />
      <scope id="8707387027762047777" at="150,0,153,0">
=======
      <scope id="8707387027762047777" at="103,55,106,24">
        <var name="editorCell" id="8707387027762047777" />
      </scope>
      <scope id="8707387027762047777" at="129,0,132,0" />
      <scope id="8707387027762047777" at="148,0,151,0">
>>>>>>> bd830ede
        <var name="containmentLink" id="8707387027762047777" />
        <var name="context" id="8707387027762047777" />
        <var name="ownerNode" id="8707387027762047777" />
      </scope>
<<<<<<< HEAD
      <scope id="8707387027762047777" at="153,55,156,24">
=======
      <scope id="8707387027762047777" at="151,55,154,24">
>>>>>>> bd830ede
        <var name="editorCell" id="8707387027762047777" />
      </scope>
      <scope id="8707387027762047777" at="177,0,180,0" />
      <scope id="8707387027762047777" at="202,0,205,0">
        <var name="containmentLink" id="8707387027762047777" />
        <var name="context" id="8707387027762047777" />
        <var name="ownerNode" id="8707387027762047777" />
      </scope>
      <scope id="8707387027762047777" at="205,55,208,24">
        <var name="editorCell" id="8707387027762047777" />
      </scope>
<<<<<<< HEAD
      <scope id="8707387027762047777" at="229,0,232,0" />
      <scope id="5341591979805250606" at="250,0,253,0">
        <var name="editorContext" id="5341591979805250606" />
        <var name="node" id="5341591979805250606" />
      </scope>
      <scope id="5341591979805250548" at="264,0,267,0">
        <var name="editorContext" id="5341591979805250548" />
        <var name="node" id="5341591979805250548" />
      </scope>
      <scope id="8707387027762047777" at="297,0,300,0">
=======
      <scope id="8707387027762047777" at="231,0,234,0" />
      <scope id="5341591979805250606" at="252,0,255,0">
        <var name="editorContext" id="5341591979805250606" />
        <var name="node" id="5341591979805250606" />
      </scope>
      <scope id="5341591979805250548" at="266,0,269,0">
        <var name="editorContext" id="5341591979805250548" />
        <var name="node" id="5341591979805250548" />
      </scope>
      <scope id="8707387027762047777" at="299,0,302,0">
>>>>>>> bd830ede
        <var name="childRole" id="8707387027762047777" />
        <var name="context" id="8707387027762047777" />
        <var name="ownerNode" id="8707387027762047777" />
      </scope>
<<<<<<< HEAD
      <scope id="8707387027762047777" at="300,0,303,0">
        <var name="editorContext" id="8707387027762047777" />
      </scope>
      <scope id="8707387027762047777" at="303,57,306,25">
        <var name="elementCell" id="8707387027762047777" />
      </scope>
      <scope id="5341591979805250571" at="338,0,341,0">
        <var name="editorContext" id="5341591979805250571" />
        <var name="node" id="5341591979805250571" />
      </scope>
      <scope id="8707387027762047777" at="371,0,374,0">
=======
      <scope id="8707387027762047777" at="306,86,309,25">
        <var name="elementCell" id="8707387027762047777" />
      </scope>
      <scope id="5341591979805250571" at="341,0,344,0">
        <var name="editorContext" id="5341591979805250571" />
        <var name="node" id="5341591979805250571" />
      </scope>
      <scope id="8707387027762047777" at="374,0,377,0">
>>>>>>> bd830ede
        <var name="childRole" id="8707387027762047777" />
        <var name="context" id="8707387027762047777" />
        <var name="ownerNode" id="8707387027762047777" />
      </scope>
<<<<<<< HEAD
      <scope id="8707387027762047777" at="374,0,377,0">
        <var name="editorContext" id="8707387027762047777" />
      </scope>
      <scope id="8707387027762047777" at="377,57,380,25">
        <var name="elementCell" id="8707387027762047777" />
      </scope>
      <scope id="5341591979805250594" at="412,0,415,0">
        <var name="editorContext" id="5341591979805250594" />
        <var name="node" id="5341591979805250594" />
      </scope>
      <scope id="8707387027762047777" at="445,0,448,0">
=======
      <scope id="8707387027762047777" at="381,86,384,25">
        <var name="elementCell" id="8707387027762047777" />
      </scope>
      <scope id="5341591979805250594" at="416,0,419,0">
        <var name="editorContext" id="5341591979805250594" />
        <var name="node" id="5341591979805250594" />
      </scope>
      <scope id="8707387027762047777" at="449,0,452,0">
>>>>>>> bd830ede
        <var name="childRole" id="8707387027762047777" />
        <var name="context" id="8707387027762047777" />
        <var name="ownerNode" id="8707387027762047777" />
      </scope>
<<<<<<< HEAD
      <scope id="8707387027762047777" at="448,0,451,0">
        <var name="editorContext" id="8707387027762047777" />
      </scope>
      <scope id="8707387027762047777" at="451,57,454,25">
        <var name="elementCell" id="8707387027762047777" />
      </scope>
      <scope id="8707387027762047777" at="41,0,45,0">
        <var name="context" id="8707387027762047777" />
        <var name="node" id="8707387027762047777" />
      </scope>
      <scope id="8707387027762047779" at="74,49,78,22">
        <var name="editorCell" id="8707387027762047779" />
      </scope>
      <scope id="8707387027762047777" at="99,0,103,0" />
      <scope id="8707387027762047777" at="145,0,149,0" />
      <scope id="8707387027762047790" at="191,49,195,22">
        <var name="editorCell" id="8707387027762047790" />
      </scope>
      <scope id="8707387027762047777" at="197,0,201,0" />
      <scope id="8707387027762047777" at="308,41,312,23">
        <var name="emptyCell" id="8707387027762047777" />
      </scope>
      <scope id="8707387027762047777" at="382,41,386,23">
        <var name="emptyCell" id="8707387027762047777" />
      </scope>
      <scope id="8707387027762047777" at="456,41,460,23">
        <var name="emptyCell" id="8707387027762047777" />
      </scope>
      <scope id="8707387027762047777" at="46,0,51,0" />
      <scope id="8707387027762047777" at="107,0,112,0">
        <var name="child" id="8707387027762047777" />
      </scope>
      <scope id="8707387027762047777" at="124,44,129,24">
        <var name="editorCell" id="8707387027762047777" />
      </scope>
      <scope id="8707387027762047777" at="153,0,158,0">
=======
      <scope id="8707387027762047777" at="456,86,459,25">
        <var name="elementCell" id="8707387027762047777" />
      </scope>
      <scope id="8707387027762047777" at="502,0,505,0" />
      <scope id="8707387027762047777" at="512,0,515,0">
        <var name="text" id="8707387027762047777" />
      </scope>
      <scope id="3159291778219979144" at="527,0,530,0">
        <var name="editorContext" id="3159291778219979144" />
        <var name="model" id="3159291778219979144" />
        <var name="node" id="3159291778219979144" />
        <var name="operationContext" id="3159291778219979144" />
      </scope>
      <scope id="3159291778219979144" at="530,0,533,0" />
      <scope id="3159291778219979167" at="537,0,540,0">
        <var name="editorContext" id="3159291778219979167" />
        <var name="model" id="3159291778219979167" />
        <var name="node" id="3159291778219979167" />
        <var name="operationContext" id="3159291778219979167" />
      </scope>
      <scope id="3159291778219979167" at="540,0,543,0" />
      <scope id="8707387027762047779" at="71,88,75,22">
        <var name="editorCell" id="8707387027762047779" />
      </scope>
      <scope id="8707387027762047777" at="95,0,99,0">
        <var name="editorContext" id="8707387027762047777" />
        <var name="node" id="8707387027762047777" />
      </scope>
      <scope id="8707387027762047777" at="143,0,147,0">
        <var name="editorContext" id="8707387027762047777" />
        <var name="node" id="8707387027762047777" />
      </scope>
      <scope id="8707387027762047790" at="191,88,195,22">
        <var name="editorCell" id="8707387027762047790" />
      </scope>
      <scope id="8707387027762047777" at="197,0,201,0">
        <var name="editorContext" id="8707387027762047777" />
        <var name="node" id="8707387027762047777" />
      </scope>
      <scope id="8707387027762047777" at="302,0,306,0">
        <var name="editorContext" id="8707387027762047777" />
      </scope>
      <scope id="8707387027762047777" at="311,68,315,23">
        <var name="emptyCell" id="8707387027762047777" />
      </scope>
      <scope id="8707387027762047777" at="377,0,381,0">
        <var name="editorContext" id="8707387027762047777" />
      </scope>
      <scope id="8707387027762047777" at="386,68,390,23">
        <var name="emptyCell" id="8707387027762047777" />
      </scope>
      <scope id="8707387027762047777" at="452,0,456,0">
        <var name="editorContext" id="8707387027762047777" />
      </scope>
      <scope id="8707387027762047777" at="461,68,465,23">
        <var name="emptyCell" id="8707387027762047777" />
      </scope>
      <scope id="6436735966448462045" at="494,89,498,22">
        <var name="editorCell" id="6436735966448462045" />
      </scope>
      <scope id="8707387027762047777" at="103,0,108,0">
        <var name="child" id="8707387027762047777" />
      </scope>
      <scope id="8707387027762047777" at="122,44,127,24">
        <var name="editorCell" id="8707387027762047777" />
      </scope>
      <scope id="8707387027762047777" at="151,0,156,0">
>>>>>>> bd830ede
        <var name="child" id="8707387027762047777" />
      </scope>
      <scope id="8707387027762047777" at="170,44,175,24">
        <var name="editorCell" id="8707387027762047777" />
      </scope>
      <scope id="8707387027762047777" at="205,0,210,0">
        <var name="child" id="8707387027762047777" />
      </scope>
<<<<<<< HEAD
      <scope id="8707387027762047777" at="222,44,227,24">
        <var name="editorCell" id="8707387027762047777" />
      </scope>
      <scope id="8707387027762047777" at="303,0,308,0">
        <var name="elementNode" id="8707387027762047777" />
      </scope>
      <scope id="8707387027762047777" at="377,0,382,0">
        <var name="elementNode" id="8707387027762047777" />
      </scope>
      <scope id="8707387027762047777" at="451,0,456,0">
        <var name="elementNode" id="8707387027762047777" />
      </scope>
      <scope id="8707387027762047779" at="74,0,80,0" />
      <scope id="8707387027762047790" at="191,0,197,0" />
      <scope id="8707387027762047777" at="308,0,314,0" />
      <scope id="8707387027762047777" at="382,0,388,0" />
      <scope id="8707387027762047777" at="456,0,462,0" />
      <scope id="5341591979805250542" at="277,51,284,22">
        <var name="editorCell" id="5341591979805250542" />
        <var name="style" id="5341591979805250542" />
      </scope>
      <scope id="5341591979805250565" at="351,51,358,22">
        <var name="editorCell" id="5341591979805250565" />
        <var name="style" id="5341591979805250565" />
      </scope>
      <scope id="5341591979805250588" at="425,51,432,22">
        <var name="editorCell" id="5341591979805250588" />
        <var name="style" id="5341591979805250588" />
      </scope>
      <scope id="8707387027762047777" at="123,0,131,0" />
      <scope id="8707387027762047784" at="135,49,143,22">
=======
      <scope id="8707387027762047777" at="224,44,229,24">
        <var name="editorCell" id="8707387027762047777" />
      </scope>
      <scope id="8707387027762047777" at="306,0,311,0">
        <var name="editorContext" id="8707387027762047777" />
        <var name="elementNode" id="8707387027762047777" />
      </scope>
      <scope id="8707387027762047777" at="381,0,386,0">
        <var name="editorContext" id="8707387027762047777" />
        <var name="elementNode" id="8707387027762047777" />
      </scope>
      <scope id="8707387027762047777" at="456,0,461,0">
        <var name="editorContext" id="8707387027762047777" />
        <var name="elementNode" id="8707387027762047777" />
      </scope>
      <scope id="8707387027762047777" at="480,91,485,22">
        <var name="editorCell" id="8707387027762047777" />
      </scope>
      <scope id="8707387027762047777" at="487,90,492,22">
        <var name="editorCell" id="8707387027762047777" />
      </scope>
      <scope id="4154239884396198160" at="505,40,510,9" />
      <scope id="8707387027762047779" at="71,0,77,0">
        <var name="editorContext" id="8707387027762047779" />
        <var name="node" id="8707387027762047779" />
      </scope>
      <scope id="8707387027762047790" at="191,0,197,0">
        <var name="editorContext" id="8707387027762047790" />
        <var name="node" id="8707387027762047790" />
      </scope>
      <scope id="8707387027762047777" at="311,0,317,0">
        <var name="editorContext" id="8707387027762047777" />
      </scope>
      <scope id="8707387027762047777" at="386,0,392,0">
        <var name="editorContext" id="8707387027762047777" />
      </scope>
      <scope id="8707387027762047777" at="461,0,467,0">
        <var name="editorContext" id="8707387027762047777" />
      </scope>
      <scope id="6436735966448462045" at="494,0,500,0">
        <var name="editorContext" id="6436735966448462045" />
        <var name="node" id="6436735966448462045" />
      </scope>
      <scope id="5341591979805250542" at="279,90,286,22">
        <var name="editorCell" id="5341591979805250542" />
        <var name="style" id="5341591979805250542" />
      </scope>
      <scope id="5341591979805250565" at="354,90,361,22">
        <var name="editorCell" id="5341591979805250565" />
        <var name="style" id="5341591979805250565" />
      </scope>
      <scope id="5341591979805250588" at="429,90,436,22">
        <var name="editorCell" id="5341591979805250588" />
        <var name="style" id="5341591979805250588" />
      </scope>
      <scope id="8707387027762047777" at="480,0,487,0">
        <var name="editorContext" id="8707387027762047777" />
        <var name="node" id="8707387027762047777" />
      </scope>
      <scope id="8707387027762047777" at="487,0,494,0">
        <var name="editorContext" id="8707387027762047777" />
        <var name="node" id="8707387027762047777" />
      </scope>
      <scope id="8707387027762047777" at="505,0,512,0">
        <var name="text" id="8707387027762047777" />
      </scope>
      <scope id="8707387027762047777" at="121,0,129,0" />
      <scope id="8707387027762047784" at="133,88,141,22">
>>>>>>> bd830ede
        <var name="editorCell" id="8707387027762047784" />
        <var name="style" id="8707387027762047784" />
      </scope>
      <scope id="8707387027762047777" at="169,0,177,0" />
<<<<<<< HEAD
      <scope id="8707387027762047788" at="181,49,189,22">
        <var name="editorCell" id="8707387027762047788" />
        <var name="style" id="8707387027762047788" />
      </scope>
      <scope id="8707387027762047777" at="221,0,229,0" />
      <scope id="5341591979805250539" at="267,51,275,22">
        <var name="editorCell" id="5341591979805250539" />
        <var name="style" id="5341591979805250539" />
      </scope>
      <scope id="8707387027762047777" at="286,54,294,22">
=======
      <scope id="8707387027762047788" at="181,88,189,22">
        <var name="editorCell" id="8707387027762047788" />
        <var name="style" id="8707387027762047788" />
      </scope>
      <scope id="8707387027762047777" at="223,0,231,0" />
      <scope id="5341591979805250539" at="269,90,277,22">
        <var name="editorCell" id="5341591979805250539" />
        <var name="style" id="5341591979805250539" />
      </scope>
      <scope id="8707387027762047777" at="288,93,296,22">
>>>>>>> bd830ede
        <var name="editorCell" id="8707387027762047777" />
        <var name="handler" id="8707387027762047777" />
        <var name="style" id="8707387027762047777" />
      </scope>
<<<<<<< HEAD
      <scope id="8707387027762047777" at="315,96,323,9" />
      <scope id="5341591979805250562" at="341,51,349,22">
        <var name="editorCell" id="5341591979805250562" />
        <var name="style" id="5341591979805250562" />
      </scope>
      <scope id="8707387027762047777" at="360,54,368,22">
=======
      <scope id="8707387027762047777" at="318,96,326,9" />
      <scope id="5341591979805250562" at="344,90,352,22">
        <var name="editorCell" id="5341591979805250562" />
        <var name="style" id="5341591979805250562" />
      </scope>
      <scope id="8707387027762047777" at="363,93,371,22">
>>>>>>> bd830ede
        <var name="editorCell" id="8707387027762047777" />
        <var name="handler" id="8707387027762047777" />
        <var name="style" id="8707387027762047777" />
      </scope>
<<<<<<< HEAD
      <scope id="8707387027762047777" at="389,96,397,9" />
      <scope id="5341591979805250585" at="415,51,423,22">
        <var name="editorCell" id="5341591979805250585" />
        <var name="style" id="5341591979805250585" />
      </scope>
      <scope id="8707387027762047777" at="434,54,442,22">
=======
      <scope id="8707387027762047777" at="393,96,401,9" />
      <scope id="5341591979805250585" at="419,90,427,22">
        <var name="editorCell" id="5341591979805250585" />
        <var name="style" id="5341591979805250585" />
      </scope>
      <scope id="8707387027762047777" at="438,93,446,22">
>>>>>>> bd830ede
        <var name="editorCell" id="8707387027762047777" />
        <var name="handler" id="8707387027762047777" />
        <var name="style" id="8707387027762047777" />
      </scope>
<<<<<<< HEAD
      <scope id="8707387027762047777" at="463,96,471,9" />
      <scope id="8707387027762047777" at="112,70,121,42">
        <var name="style" id="8707387027762047777" />
      </scope>
      <scope id="8707387027762047777" at="158,70,167,42">
        <var name="style" id="8707387027762047777" />
      </scope>
      <scope id="8707387027762047777" at="210,70,219,42">
        <var name="style" id="8707387027762047777" />
      </scope>
      <scope id="8707387027762047777" at="253,52,262,22">
        <var name="editorCell" id="8707387027762047777" />
        <var name="style" id="8707387027762047777" />
      </scope>
      <scope id="5341591979805250542" at="277,0,286,0" />
      <scope id="8707387027762047777" at="327,52,336,22">
        <var name="editorCell" id="8707387027762047777" />
        <var name="style" id="8707387027762047777" />
      </scope>
      <scope id="5341591979805250565" at="351,0,360,0" />
      <scope id="8707387027762047777" at="401,52,410,22">
        <var name="editorCell" id="8707387027762047777" />
        <var name="style" id="8707387027762047777" />
      </scope>
      <scope id="5341591979805250588" at="425,0,434,0" />
      <scope id="8707387027762047784" at="135,0,145,0" />
      <scope id="8707387027762047788" at="181,0,191,0" />
      <scope id="5341591979805250539" at="267,0,277,0" />
      <scope id="8707387027762047777" at="286,0,296,0" />
      <scope id="8707387027762047777" at="314,86,324,7" />
      <scope id="5341591979805250562" at="341,0,351,0" />
      <scope id="8707387027762047777" at="360,0,370,0" />
      <scope id="8707387027762047777" at="388,86,398,7" />
      <scope id="5341591979805250585" at="415,0,425,0" />
      <scope id="8707387027762047777" at="434,0,444,0" />
      <scope id="8707387027762047777" at="462,86,472,7" />
      <scope id="8707387027762047777" at="112,0,123,0">
        <var name="child" id="8707387027762047777" />
        <var name="editorCell" id="8707387027762047777" />
      </scope>
      <scope id="8707387027762047777" at="158,0,169,0">
        <var name="child" id="8707387027762047777" />
        <var name="editorCell" id="8707387027762047777" />
      </scope>
      <scope id="8707387027762047777" at="210,0,221,0">
        <var name="child" id="8707387027762047777" />
        <var name="editorCell" id="8707387027762047777" />
      </scope>
      <scope id="8707387027762047777" at="253,0,264,0" />
      <scope id="8707387027762047777" at="327,0,338,0" />
      <scope id="8707387027762047777" at="401,0,412,0" />
      <scope id="8707387027762047777" at="314,0,326,0">
=======
      <scope id="8707387027762047777" at="468,96,476,9" />
      <scope id="8707387027762047777" at="255,91,264,22">
        <var name="editorCell" id="8707387027762047777" />
        <var name="style" id="8707387027762047777" />
      </scope>
      <scope id="5341591979805250542" at="279,0,288,0">
        <var name="editorContext" id="5341591979805250542" />
        <var name="node" id="5341591979805250542" />
      </scope>
      <scope id="8707387027762047777" at="330,91,339,22">
        <var name="editorCell" id="8707387027762047777" />
        <var name="style" id="8707387027762047777" />
      </scope>
      <scope id="5341591979805250565" at="354,0,363,0">
        <var name="editorContext" id="5341591979805250565" />
        <var name="node" id="5341591979805250565" />
      </scope>
      <scope id="8707387027762047777" at="405,91,414,22">
        <var name="editorCell" id="8707387027762047777" />
        <var name="style" id="8707387027762047777" />
      </scope>
      <scope id="5341591979805250588" at="429,0,438,0">
        <var name="editorContext" id="5341591979805250588" />
        <var name="node" id="5341591979805250588" />
      </scope>
      <scope id="8707387027762047784" at="133,0,143,0">
        <var name="editorContext" id="8707387027762047784" />
        <var name="node" id="8707387027762047784" />
      </scope>
      <scope id="8707387027762047788" at="181,0,191,0">
        <var name="editorContext" id="8707387027762047788" />
        <var name="node" id="8707387027762047788" />
      </scope>
      <scope id="5341591979805250539" at="269,0,279,0">
        <var name="editorContext" id="5341591979805250539" />
        <var name="node" id="5341591979805250539" />
      </scope>
      <scope id="8707387027762047777" at="288,0,298,0">
        <var name="editorContext" id="8707387027762047777" />
        <var name="node" id="8707387027762047777" />
      </scope>
      <scope id="8707387027762047777" at="317,132,327,7" />
      <scope id="5341591979805250562" at="344,0,354,0">
        <var name="editorContext" id="5341591979805250562" />
        <var name="node" id="5341591979805250562" />
      </scope>
      <scope id="8707387027762047777" at="363,0,373,0">
        <var name="editorContext" id="8707387027762047777" />
        <var name="node" id="8707387027762047777" />
      </scope>
      <scope id="8707387027762047777" at="392,132,402,7" />
      <scope id="5341591979805250585" at="419,0,429,0">
        <var name="editorContext" id="5341591979805250585" />
        <var name="node" id="5341591979805250585" />
      </scope>
      <scope id="8707387027762047777" at="438,0,448,0">
        <var name="editorContext" id="8707387027762047777" />
        <var name="node" id="8707387027762047777" />
      </scope>
      <scope id="8707387027762047777" at="467,132,477,7" />
      <scope id="8707387027762047777" at="108,70,119,42">
        <var name="editorContext" id="8707387027762047777" />
        <var name="node" id="8707387027762047777" />
        <var name="style" id="8707387027762047777" />
      </scope>
      <scope id="8707387027762047777" at="156,70,167,42">
        <var name="editorContext" id="8707387027762047777" />
        <var name="node" id="8707387027762047777" />
        <var name="style" id="8707387027762047777" />
      </scope>
      <scope id="8707387027762047777" at="210,70,221,42">
        <var name="editorContext" id="8707387027762047777" />
        <var name="node" id="8707387027762047777" />
        <var name="style" id="8707387027762047777" />
      </scope>
      <scope id="8707387027762047777" at="255,0,266,0">
        <var name="editorContext" id="8707387027762047777" />
        <var name="node" id="8707387027762047777" />
      </scope>
      <scope id="8707387027762047777" at="330,0,341,0">
        <var name="editorContext" id="8707387027762047777" />
        <var name="node" id="8707387027762047777" />
      </scope>
      <scope id="8707387027762047777" at="405,0,416,0">
        <var name="editorContext" id="8707387027762047777" />
        <var name="node" id="8707387027762047777" />
      </scope>
      <scope id="8707387027762047777" at="317,0,329,0">
        <var name="editorContext" id="8707387027762047777" />
>>>>>>> bd830ede
        <var name="elementCell" id="8707387027762047777" />
        <var name="elementNode" id="8707387027762047777" />
      </scope>
<<<<<<< HEAD
      <scope id="8707387027762047777" at="388,0,400,0">
=======
      <scope id="8707387027762047777" at="392,0,404,0">
        <var name="editorContext" id="8707387027762047777" />
>>>>>>> bd830ede
        <var name="elementCell" id="8707387027762047777" />
        <var name="elementNode" id="8707387027762047777" />
      </scope>
<<<<<<< HEAD
      <scope id="8707387027762047777" at="462,0,474,0">
        <var name="elementCell" id="8707387027762047777" />
        <var name="elementNode" id="8707387027762047777" />
      </scope>
      <scope id="8707387027762047777" at="233,51,248,22">
        <var name="editorCell" id="8707387027762047777" />
        <var name="style" id="8707387027762047777" />
      </scope>
      <scope id="8707387027762047777" at="56,50,72,22">
        <var name="editorCell" id="8707387027762047777" />
      </scope>
      <scope id="8707387027762047780" at="80,49,97,22">
=======
      <scope id="8707387027762047777" at="467,0,479,0">
        <var name="editorContext" id="8707387027762047777" />
        <var name="elementCell" id="8707387027762047777" />
        <var name="elementNode" id="8707387027762047777" />
        <var name="listOwner" id="8707387027762047777" />
      </scope>
      <scope id="8707387027762047777" at="108,0,121,0">
        <var name="child" id="8707387027762047777" />
        <var name="editorCell" id="8707387027762047777" />
      </scope>
      <scope id="8707387027762047777" at="156,0,169,0">
        <var name="child" id="8707387027762047777" />
        <var name="editorCell" id="8707387027762047777" />
      </scope>
      <scope id="8707387027762047777" at="210,0,223,0">
        <var name="child" id="8707387027762047777" />
        <var name="editorCell" id="8707387027762047777" />
      </scope>
      <scope id="8707387027762047777" at="54,89,69,22">
        <var name="editorCell" id="8707387027762047777" />
      </scope>
      <scope id="8707387027762047777" at="235,90,250,22">
        <var name="editorCell" id="8707387027762047777" />
        <var name="style" id="8707387027762047777" />
      </scope>
      <scope id="8707387027762047780" at="77,88,93,22">
>>>>>>> bd830ede
        <var name="attributeConcept" id="8707387027762047780" />
        <var name="editorCell" id="8707387027762047780" />
        <var name="provider" id="8707387027762047780" />
        <var name="style" id="8707387027762047780" />
      </scope>
<<<<<<< HEAD
      <scope id="8707387027762047777" at="233,0,250,0" />
      <scope id="8707387027762047777" at="56,0,74,0" />
      <scope id="8707387027762047780" at="80,0,99,0" />
      <unit id="8707387027762047777" at="296,0,327,0" name="jetbrains.mps.lang.pattern.testLang.editor.PatternTest_EditorBuilder_a$variableListHandler_kasahx_c0i0" />
      <unit id="8707387027762047777" at="370,0,401,0" name="jetbrains.mps.lang.pattern.testLang.editor.PatternTest_EditorBuilder_a$propertyListHandler_kasahx_c1i0" />
      <unit id="8707387027762047777" at="444,0,475,0" name="jetbrains.mps.lang.pattern.testLang.editor.PatternTest_EditorBuilder_a$listListHandler_kasahx_c2i0" />
      <unit id="8707387027762047777" at="103,0,135,0" name="jetbrains.mps.lang.pattern.testLang.editor.PatternTest_EditorBuilder_a$patternSingleRoleHandler_kasahx_c0" />
      <unit id="8707387027762047777" at="149,0,181,0" name="jetbrains.mps.lang.pattern.testLang.editor.PatternTest_EditorBuilder_a$nodeToMatchSingleRoleHandler_kasahx_e0" />
      <unit id="8707387027762047777" at="201,0,233,0" name="jetbrains.mps.lang.pattern.testLang.editor.PatternTest_EditorBuilder_a$matchesSingleRoleHandler_kasahx_h0" />
      <unit id="8707387027762047777" at="37,0,476,0" name="jetbrains.mps.lang.pattern.testLang.editor.PatternTest_EditorBuilder_a" />
    </file>
    <file name="PatternTest_InspectorBuilder_a.java">
      <node id="8707387027762047777" at="31,94,32,19" concept="10" />
      <node id="8707387027762047777" at="32,19,33,18" concept="1" />
      <node id="8707387027762047777" at="38,26,39,18" concept="6" />
      <node id="8707387027762047777" at="42,39,43,41" concept="6" />
      <node id="8707387027762047777" at="46,52,47,104" concept="5" />
      <node id="8707387027762047777" at="47,104,48,50" concept="1" />
      <node id="8707387027762047777" at="48,50,49,28" concept="1" />
      <node id="8707387027762047777" at="49,28,50,65" concept="1" />
      <node id="8707387027762047777" at="50,65,51,59" concept="1" />
      <node id="8707387027762047777" at="51,59,52,22" concept="6" />
      <node id="8707387027762047777" at="54,51,55,106" concept="5" />
      <node id="8707387027762047777" at="55,106,56,49" concept="1" />
      <node id="8707387027762047777" at="56,49,57,58" concept="1" />
      <node id="8707387027762047777" at="57,58,58,61" concept="1" />
      <node id="8707387027762047777" at="58,61,59,22" concept="6" />
      <node id="6436735966448462045" at="61,50,62,116" concept="5" />
      <node id="6436735966448462045" at="62,116,63,48" concept="1" />
      <node id="6436735966448462045" at="63,48,64,34" concept="1" />
      <node id="6436735966448462045" at="64,34,65,22" concept="6" />
      <node id="4154239884396202161" at="69,31,70,105" concept="6" />
      <node id="4154239884396215217" at="73,34,74,189" concept="1" />
      <node id="4154239884396224666" at="75,42,76,188" concept="1" />
      <node id="4154239884396236244" at="79,47,80,59" concept="6" />
      <node id="8707387027762047777" at="82,6,83,107" concept="5" />
      <node id="8707387027762047777" at="83,107,84,79" concept="1" />
      <node id="8707387027762047777" at="84,79,85,82" concept="1" />
      <node id="8707387027762047777" at="85,82,86,51" concept="1" />
      <node id="8707387027762047777" at="86,51,87,35" concept="1" />
      <node id="8707387027762047777" at="87,35,88,345" concept="1" />
      <node id="8707387027762047777" at="88,345,89,22" concept="6" />
      <node id="3159291778219979195" at="94,121,95,182" concept="1" />
      <node id="3159291778219979144" at="97,37,98,21" concept="6" />
      <node id="3159291778219987544" at="104,121,105,183" concept="1" />
      <node id="3159291778219979167" at="107,37,108,20" concept="6" />
      <node id="8707387027762047777" at="28,0,30,0" concept="2" trace="myNode" />
      <node id="3159291778219979144" at="92,0,94,0" concept="0" trace="PatternTest_generic_cellMenu_kasahx_a0b0a#()V" />
      <node id="3159291778219979167" at="102,0,104,0" concept="0" trace="PatternTest_generic_cellMenu_kasahx_b0b0a#()V" />
      <node id="8707387027762047777" at="42,0,45,0" concept="4" trace="createCell#()Ljetbrains/mps/openapi/editor/cells/EditorCell;" />
      <node id="8707387027762047777" at="69,0,72,0" concept="4" trace="getText#()Ljava/lang/String;" />
      <node id="8707387027762047777" at="79,0,82,0" concept="4" trace="isValidText#(Ljava/lang/String;)Z" />
      <node id="3159291778219979144" at="94,0,97,0" concept="4" trace="handleAction#(Lorg/jetbrains/mps/openapi/model/SNode;Lorg/jetbrains/mps/openapi/model/SModel;Ljetbrains/mps/smodel/IOperationContext;Ljetbrains/mps/openapi/editor/EditorContext;)V" />
      <node id="3159291778219979144" at="97,0,100,0" concept="4" trace="getMatchingText#()Ljava/lang/String;" />
      <node id="3159291778219979167" at="104,0,107,0" concept="4" trace="handleAction#(Lorg/jetbrains/mps/openapi/model/SNode;Lorg/jetbrains/mps/openapi/model/SModel;Ljetbrains/mps/smodel/IOperationContext;Ljetbrains/mps/openapi/editor/EditorContext;)V" />
      <node id="3159291778219979167" at="107,0,110,0" concept="4" trace="getMatchingText#()Ljava/lang/String;" />
      <node id="8707387027762047777" at="31,0,35,0" concept="0" trace="PatternTest_InspectorBuilder_a#(Ljetbrains/mps/openapi/editor/EditorContext;Lorg/jetbrains/mps/openapi/model/SNode;)V" />
      <node id="8707387027762047777" at="36,0,41,0" concept="4" trace="getNode#()Lorg/jetbrains/mps/openapi/model/SNode;" />
      <node id="4154239884396210182" at="72,40,77,9" concept="3" />
      <node id="6436735966448462045" at="61,0,67,0" concept="4" trace="createConstant_kasahx_a0a#()Ljetbrains/mps/openapi/editor/cells/EditorCell;" />
      <node id="8707387027762047777" at="54,0,61,0" concept="4" trace="createCollection_kasahx_a0#()Ljetbrains/mps/openapi/editor/cells/EditorCell;" />
      <node id="8707387027762047777" at="72,0,79,0" concept="4" trace="setText#(Ljava/lang/String;)V" />
      <node id="8707387027762047777" at="46,0,54,0" concept="4" trace="createCollection_kasahx_a_0#()Ljetbrains/mps/openapi/editor/cells/EditorCell;" />
      <node id="8707387027762047777" at="67,53,82,6" concept="5" />
      <node id="8707387027762047777" at="67,0,91,0" concept="4" trace="createModelAccess_kasahx_b0a#()Ljetbrains/mps/openapi/editor/cells/EditorCell;" />
      <scope id="3159291778219979144" at="92,56,92,56" />
      <scope id="3159291778219979167" at="102,56,102,56" />
      <scope id="8707387027762047777" at="38,26,39,18" />
      <scope id="8707387027762047777" at="42,39,43,41" />
      <scope id="4154239884396198156" at="69,31,70,105" />
      <scope id="4154239884396210183" at="73,34,74,189" />
      <scope id="4154239884396219390" at="75,42,76,188" />
      <scope id="4154239884396198164" at="79,47,80,59" />
      <scope id="3159291778219979146" at="94,121,95,182" />
      <scope id="3159291778219979144" at="97,37,98,21" />
      <scope id="3159291778219979171" at="104,121,105,183" />
      <scope id="3159291778219979167" at="107,37,108,20" />
      <scope id="8707387027762047777" at="31,94,33,18" />
      <scope id="3159291778219979144" at="92,0,94,0" />
      <scope id="3159291778219979167" at="102,0,104,0" />
      <scope id="8707387027762047777" at="42,0,45,0" />
      <scope id="8707387027762047777" at="69,0,72,0" />
      <scope id="8707387027762047777" at="79,0,82,0">
        <var name="text" id="8707387027762047777" />
      </scope>
      <scope id="3159291778219979144" at="94,0,97,0">
        <var name="editorContext" id="3159291778219979144" />
        <var name="model" id="3159291778219979144" />
        <var name="node" id="3159291778219979144" />
        <var name="operationContext" id="3159291778219979144" />
      </scope>
      <scope id="3159291778219979144" at="97,0,100,0" />
      <scope id="3159291778219979167" at="104,0,107,0">
        <var name="editorContext" id="3159291778219979167" />
        <var name="model" id="3159291778219979167" />
        <var name="node" id="3159291778219979167" />
        <var name="operationContext" id="3159291778219979167" />
      </scope>
      <scope id="3159291778219979167" at="107,0,110,0" />
      <scope id="8707387027762047777" at="31,0,35,0">
        <var name="context" id="8707387027762047777" />
        <var name="node" id="8707387027762047777" />
      </scope>
      <scope id="6436735966448462045" at="61,50,65,22">
        <var name="editorCell" id="6436735966448462045" />
      </scope>
      <scope id="8707387027762047777" at="36,0,41,0" />
      <scope id="8707387027762047777" at="54,51,59,22">
=======
      <scope id="8707387027762047777" at="54,0,71,0">
        <var name="editorContext" id="8707387027762047777" />
        <var name="node" id="8707387027762047777" />
      </scope>
      <scope id="8707387027762047777" at="235,0,252,0">
        <var name="editorContext" id="8707387027762047777" />
        <var name="node" id="8707387027762047777" />
      </scope>
      <scope id="8707387027762047780" at="77,0,95,0">
        <var name="editorContext" id="8707387027762047780" />
        <var name="node" id="8707387027762047780" />
      </scope>
      <scope id="8707387027762047777" at="500,104,522,22">
>>>>>>> bd830ede
        <var name="editorCell" id="8707387027762047777" />
      </scope>
<<<<<<< HEAD
      <scope id="4154239884396198160" at="72,40,77,9" />
      <scope id="8707387027762047777" at="46,52,52,22">
        <var name="editorCell" id="8707387027762047777" />
      </scope>
      <scope id="6436735966448462045" at="61,0,67,0" />
      <scope id="8707387027762047777" at="54,0,61,0" />
      <scope id="8707387027762047777" at="72,0,79,0">
        <var name="text" id="8707387027762047777" />
      </scope>
      <scope id="8707387027762047777" at="46,0,54,0" />
      <scope id="8707387027762047777" at="67,53,89,22">
        <var name="editorCell" id="8707387027762047777" />
        <var name="modelAccessor" id="8707387027762047777" />
      </scope>
      <scope id="8707387027762047777" at="67,0,91,0" />
      <unit id="3159291778219979144" at="91,0,101,0" name="jetbrains.mps.lang.pattern.testLang.editor.PatternTest_InspectorBuilder_a$PatternTest_generic_cellMenu_kasahx_a0b0a" />
      <unit id="3159291778219979167" at="101,0,111,0" name="jetbrains.mps.lang.pattern.testLang.editor.PatternTest_InspectorBuilder_a$PatternTest_generic_cellMenu_kasahx_b0b0a" />
      <unit id="8707387027762047777" at="68,38,82,5" name="jetbrains.mps.lang.pattern.testLang.editor.PatternTest_InspectorBuilder_a$1" />
      <unit id="8707387027762047777" at="27,0,112,0" name="jetbrains.mps.lang.pattern.testLang.editor.PatternTest_InspectorBuilder_a" />
=======
      <scope id="8707387027762047777" at="500,0,524,0">
        <var name="editorContext" id="8707387027762047777" />
        <var name="node" id="8707387027762047777" />
      </scope>
      <unit id="3159291778219979144" at="524,0,534,0" name="jetbrains.mps.lang.pattern.testLang.editor.PatternTest_Editor$PatternTest_generic_cellMenu_kasahx_a0b0a" />
      <unit id="3159291778219979167" at="534,0,544,0" name="jetbrains.mps.lang.pattern.testLang.editor.PatternTest_Editor$PatternTest_generic_cellMenu_kasahx_b0b0a" />
      <unit id="8707387027762047777" at="501,38,515,5" name="jetbrains.mps.lang.pattern.testLang.editor.PatternTest_Editor$1" />
      <unit id="8707387027762047777" at="298,0,330,0" name="jetbrains.mps.lang.pattern.testLang.editor.PatternTest_Editor$variableListHandler_kasahx_c0i0" />
      <unit id="8707387027762047777" at="373,0,405,0" name="jetbrains.mps.lang.pattern.testLang.editor.PatternTest_Editor$propertyListHandler_kasahx_c1i0" />
      <unit id="8707387027762047777" at="448,0,480,0" name="jetbrains.mps.lang.pattern.testLang.editor.PatternTest_Editor$listListHandler_kasahx_c2i0" />
      <unit id="8707387027762047777" at="99,0,133,0" name="jetbrains.mps.lang.pattern.testLang.editor.PatternTest_Editor$patternSingleRoleHandler_kasahx_c0" />
      <unit id="8707387027762047777" at="147,0,181,0" name="jetbrains.mps.lang.pattern.testLang.editor.PatternTest_Editor$nodeToMatchSingleRoleHandler_kasahx_e0" />
      <unit id="8707387027762047777" at="201,0,235,0" name="jetbrains.mps.lang.pattern.testLang.editor.PatternTest_Editor$matchesSingleRoleHandler_kasahx_h0" />
      <unit id="8707387027762047777" at="47,0,545,0" name="jetbrains.mps.lang.pattern.testLang.editor.PatternTest_Editor" />
>>>>>>> bd830ede
    </file>
  </root>
</debug-info>
<|MERGE_RESOLUTION|>--- conflicted
+++ resolved
@@ -18,7 +18,6 @@
   </root>
   <root nodeRef="r:bf45fcee-273c-4767-a2ee-15f910547db0(jetbrains.mps.lang.pattern.testLang.editor)/1563914226484898745">
     <file name="TestPropertyVariableReference_Editor.java">
-<<<<<<< HEAD
       <node id="1563914226484898745" at="11,79,12,95" concept="6" />
       <node id="1563914226484898745" at="11,0,14,0" concept="4" trace="createEditorCell#(Ljetbrains/mps/openapi/editor/EditorContext;Lorg/jetbrains/mps/openapi/model/SNode;)Ljetbrains/mps/openapi/editor/cells/EditorCell;" />
       <scope id="1563914226484898745" at="11,79,12,95" />
@@ -49,203 +48,108 @@
       <node id="1563914226484898745" at="55,40,56,40" concept="1" />
       <node id="1563914226484898745" at="57,5,58,73" concept="1" />
       <node id="1563914226484898745" at="58,73,59,57" concept="5" />
-      <node id="1563914226484898745" at="59,57,60,59" concept="5" />
-      <node id="1563914226484898745" at="61,35,62,87" concept="5" />
-      <node id="1563914226484898745" at="62,87,63,94" concept="6" />
-      <node id="1563914226484898745" at="64,10,65,22" concept="6" />
-      <node id="1563914226484898745" at="68,33,69,14" concept="10" />
-      <node id="1563914226484898745" at="71,69,72,57" concept="6" />
-      <node id="1563914226484898745" at="74,81,75,41" concept="7" />
-      <node id="1563914226484898745" at="75,41,76,137" concept="6" />
-      <node id="1563914226484898745" at="82,0,83,0" concept="2" trace="myReferencingNode" />
-      <node id="1563914226484898745" at="84,119,85,21" concept="10" />
-      <node id="1563914226484898745" at="85,21,86,42" concept="1" />
-      <node id="1563914226484898745" at="86,42,87,20" concept="1" />
-      <node id="1563914226484898745" at="90,41,91,42" concept="6" />
-      <node id="1563914226484898745" at="96,28,97,20" concept="6" />
-      <node id="1563914226484898754" at="100,53,101,91" concept="5" />
-      <node id="1563914226484898754" at="101,91,102,34" concept="1" />
-      <node id="1563914226484898754" at="102,34,103,47" concept="1" />
-      <node id="1563914226484898754" at="103,47,104,33" concept="1" />
-      <node id="1563914226484898754" at="104,33,105,28" concept="5" />
-      <node id="1563914226484898754" at="105,28,106,65" concept="1" />
-      <node id="1563914226484898754" at="106,65,107,47" concept="1" />
-      <node id="1563914226484898754" at="107,47,108,36" concept="5" />
-      <node id="1563914226484898754" at="108,36,109,54" concept="1" />
-      <node id="1563914226484898754" at="109,54,110,42" concept="1" />
-      <node id="1563914226484898754" at="110,42,111,75" concept="1" />
-      <node id="1563914226484898754" at="111,75,112,59" concept="5" />
-      <node id="1563914226484898754" at="112,59,113,61" concept="5" />
-      <node id="1563914226484898754" at="114,37,115,89" concept="5" />
-      <node id="1563914226484898754" at="115,89,116,96" concept="6" />
-      <node id="1563914226484898754" at="117,12,118,24" concept="6" />
+      <node id="1563914226484898745" at="60,35,61,87" concept="5" />
+      <node id="1563914226484898745" at="61,87,62,112" concept="6" />
+      <node id="1563914226484898745" at="63,10,64,22" concept="6" />
+      <node id="1563914226484898745" at="67,33,68,14" concept="10" />
+      <node id="1563914226484898745" at="70,69,71,57" concept="6" />
+      <node id="1563914226484898745" at="73,81,74,41" concept="7" />
+      <node id="1563914226484898745" at="74,41,75,137" concept="6" />
+      <node id="1563914226484898745" at="81,0,82,0" concept="2" trace="myReferencingNode" />
+      <node id="1563914226484898745" at="83,119,84,21" concept="10" />
+      <node id="1563914226484898745" at="84,21,85,42" concept="1" />
+      <node id="1563914226484898745" at="85,42,86,20" concept="1" />
+      <node id="1563914226484898745" at="89,41,90,42" concept="6" />
+      <node id="1563914226484898745" at="95,28,96,20" concept="6" />
+      <node id="1563914226484898754" at="99,53,100,91" concept="5" />
+      <node id="1563914226484898754" at="100,91,101,34" concept="1" />
+      <node id="1563914226484898754" at="101,34,102,47" concept="1" />
+      <node id="1563914226484898754" at="102,47,103,33" concept="1" />
+      <node id="1563914226484898754" at="103,33,104,28" concept="5" />
+      <node id="1563914226484898754" at="104,28,105,65" concept="1" />
+      <node id="1563914226484898754" at="105,65,106,47" concept="1" />
+      <node id="1563914226484898754" at="106,47,107,36" concept="5" />
+      <node id="1563914226484898754" at="107,36,108,54" concept="1" />
+      <node id="1563914226484898754" at="108,54,109,42" concept="1" />
+      <node id="1563914226484898754" at="109,42,110,75" concept="1" />
+      <node id="1563914226484898754" at="110,75,111,59" concept="5" />
+      <node id="1563914226484898754" at="112,37,113,89" concept="5" />
+      <node id="1563914226484898754" at="113,89,114,114" concept="6" />
+      <node id="1563914226484898754" at="115,12,116,24" concept="6" />
       <node id="1563914226484898745" at="21,0,23,0" concept="2" trace="myNode" />
-      <node id="1563914226484898745" at="80,0,82,0" concept="2" trace="myNode" />
+      <node id="1563914226484898745" at="79,0,81,0" concept="2" trace="myNode" />
       <node id="1563914226484898745" at="35,0,38,0" concept="4" trace="createCell#()Ljetbrains/mps/openapi/editor/cells/EditorCell;" />
-      <node id="1563914226484898745" at="68,0,71,0" concept="0" trace="_Inline_qm76pe_a0a#()V" />
-      <node id="1563914226484898745" at="71,0,74,0" concept="4" trace="createEditorCell#(Ljetbrains/mps/openapi/editor/EditorContext;)Ljetbrains/mps/openapi/editor/cells/EditorCell;" />
-      <node id="1563914226484898745" at="90,0,93,0" concept="4" trace="createCell#()Ljetbrains/mps/openapi/editor/cells/EditorCell;" />
+      <node id="1563914226484898745" at="67,0,70,0" concept="0" trace="_Inline_qm76pe_a0a#()V" />
+      <node id="1563914226484898745" at="70,0,73,0" concept="4" trace="createEditorCell#(Ljetbrains/mps/openapi/editor/EditorContext;)Ljetbrains/mps/openapi/editor/cells/EditorCell;" />
+      <node id="1563914226484898745" at="89,0,92,0" concept="4" trace="createCell#()Ljetbrains/mps/openapi/editor/cells/EditorCell;" />
       <node id="1563914226484898745" at="24,0,28,0" concept="0" trace="TestPropertyVariableReference_EditorBuilder_a#(Ljetbrains/mps/openapi/editor/EditorContext;Lorg/jetbrains/mps/openapi/model/SNode;)V" />
       <node id="1563914226484898745" at="53,63,57,5" concept="3" />
-      <node id="1563914226484898745" at="74,0,78,0" concept="4" trace="createEditorCell#(Ljetbrains/mps/openapi/editor/EditorContext;Lorg/jetbrains/mps/openapi/model/SNode;)Ljetbrains/mps/openapi/editor/cells/EditorCell;" />
+      <node id="1563914226484898745" at="73,0,77,0" concept="4" trace="createEditorCell#(Ljetbrains/mps/openapi/editor/EditorContext;Lorg/jetbrains/mps/openapi/model/SNode;)Ljetbrains/mps/openapi/editor/cells/EditorCell;" />
       <node id="1563914226484898745" at="29,0,34,0" concept="4" trace="getNode#()Lorg/jetbrains/mps/openapi/model/SNode;" />
-      <node id="1563914226484898745" at="60,59,65,22" concept="3" />
-      <node id="1563914226484898745" at="84,0,89,0" concept="0" trace="Inline_Builder_qm76pe_a0a#(Ljetbrains/mps/openapi/editor/EditorContext;Lorg/jetbrains/mps/openapi/model/SNode;Lorg/jetbrains/mps/openapi/model/SNode;)V" />
-      <node id="1563914226484898745" at="94,0,99,0" concept="4" trace="getNode#()Lorg/jetbrains/mps/openapi/model/SNode;" />
-      <node id="1563914226484898754" at="113,61,118,24" concept="3" />
+      <node id="1563914226484898745" at="59,57,64,22" concept="3" />
+      <node id="1563914226484898745" at="83,0,88,0" concept="0" trace="Inline_Builder_qm76pe_a0a#(Ljetbrains/mps/openapi/editor/EditorContext;Lorg/jetbrains/mps/openapi/model/SNode;Lorg/jetbrains/mps/openapi/model/SNode;)V" />
+      <node id="1563914226484898745" at="93,0,98,0" concept="4" trace="getNode#()Lorg/jetbrains/mps/openapi/model/SNode;" />
+      <node id="1563914226484898754" at="111,59,116,24" concept="3" />
       <node id="1563914226484898745" at="39,0,47,0" concept="4" trace="createCollection_qm76pe_a#()Ljetbrains/mps/openapi/editor/cells/EditorCell;" />
-      <node id="1563914226484898745" at="47,0,67,0" concept="4" trace="createRefCell_qm76pe_a0#()Ljetbrains/mps/openapi/editor/cells/EditorCell;" />
-      <node id="1563914226484898754" at="100,0,120,0" concept="4" trace="createProperty_qm76pe_a0a0#()Ljetbrains/mps/openapi/editor/cells/EditorCell;" />
+      <node id="1563914226484898745" at="47,0,66,0" concept="4" trace="createRefCell_qm76pe_a0#()Ljetbrains/mps/openapi/editor/cells/EditorCell;" />
+      <node id="1563914226484898754" at="99,0,118,0" concept="4" trace="createProperty_qm76pe_a0a0#()Ljetbrains/mps/openapi/editor/cells/EditorCell;" />
       <scope id="1563914226484898745" at="31,26,32,18" />
       <scope id="1563914226484898745" at="35,39,36,39" />
-      <scope id="1563914226484898745" at="68,33,69,14" />
-      <scope id="1563914226484898745" at="71,69,72,57" />
-      <scope id="1563914226484898745" at="90,41,91,42" />
-      <scope id="1563914226484898745" at="96,28,97,20" />
+      <scope id="1563914226484898745" at="67,33,68,14" />
+      <scope id="1563914226484898745" at="70,69,71,57" />
+      <scope id="1563914226484898745" at="89,41,90,42" />
+      <scope id="1563914226484898745" at="95,28,96,20" />
       <scope id="1563914226484898745" at="24,109,26,18" />
       <scope id="1563914226484898745" at="54,39,56,40" />
-      <scope id="1563914226484898745" at="61,35,63,94">
+      <scope id="1563914226484898745" at="60,35,62,112">
         <var name="manager" id="1563914226484898745" />
       </scope>
-      <scope id="1563914226484898745" at="74,81,76,137" />
-      <scope id="1563914226484898754" at="114,37,116,96">
-=======
-      <node id="1563914226484898745" at="20,79,21,63" concept="5" />
-      <node id="1563914226484898745" at="23,89,24,96" concept="4" />
-      <node id="1563914226484898745" at="24,96,25,48" concept="1" />
-      <node id="1563914226484898745" at="25,48,26,28" concept="1" />
-      <node id="1563914226484898745" at="26,28,27,80" concept="1" />
-      <node id="1563914226484898745" at="27,80,28,22" concept="5" />
-      <node id="1563914226484898745" at="30,87,31,81" concept="4" />
-      <node id="1563914226484898745" at="31,81,32,36" concept="1" />
-      <node id="1563914226484898745" at="32,36,33,49" concept="1" />
-      <node id="1563914226484898745" at="33,49,34,26" concept="4" />
-      <node id="1563914226484898745" at="34,26,35,101" concept="1" />
-      <node id="1563914226484898745" at="35,101,36,58" concept="1" />
-      <node id="1563914226484898745" at="37,39,38,40" concept="1" />
-      <node id="1563914226484898745" at="38,40,39,40" concept="1" />
-      <node id="1563914226484898745" at="40,5,41,73" concept="1" />
-      <node id="1563914226484898745" at="41,73,42,57" concept="4" />
-      <node id="1563914226484898745" at="43,35,44,82" concept="4" />
-      <node id="1563914226484898745" at="44,82,45,112" concept="5" />
-      <node id="1563914226484898745" at="46,10,47,22" concept="5" />
-      <node id="1563914226484898752" at="50,33,51,14" concept="8" />
-      <node id="1563914226484898752" at="53,69,54,67" concept="5" />
-      <node id="1563914226484898752" at="56,81,57,66" concept="5" />
-      <node id="1563914226484898754" at="59,92,60,84" concept="4" />
-      <node id="1563914226484898754" at="60,84,61,34" concept="1" />
-      <node id="1563914226484898754" at="61,34,62,47" concept="1" />
-      <node id="1563914226484898754" at="62,47,63,33" concept="1" />
-      <node id="1563914226484898754" at="63,33,64,28" concept="4" />
-      <node id="1563914226484898754" at="64,28,65,60" concept="1" />
-      <node id="1563914226484898754" at="65,60,66,47" concept="1" />
-      <node id="1563914226484898754" at="66,47,67,36" concept="4" />
-      <node id="1563914226484898754" at="67,36,68,57" concept="1" />
-      <node id="1563914226484898754" at="68,57,69,42" concept="1" />
-      <node id="1563914226484898754" at="69,42,70,75" concept="1" />
-      <node id="1563914226484898754" at="70,75,71,59" concept="4" />
-      <node id="1563914226484898754" at="72,37,73,84" concept="4" />
-      <node id="1563914226484898754" at="73,84,74,114" concept="5" />
-      <node id="1563914226484898754" at="75,12,76,24" concept="5" />
-      <node id="1563914226484898745" at="20,0,23,0" concept="3" trace="createEditorCell#(Ljetbrains/mps/openapi/editor/EditorContext;Lorg/jetbrains/mps/openapi/model/SNode;)Ljetbrains/mps/openapi/editor/cells/EditorCell;" />
-      <node id="1563914226484898752" at="50,0,53,0" concept="0" trace="_Inline_qm76pe_a0a#()V" />
-      <node id="1563914226484898752" at="53,0,56,0" concept="3" trace="createEditorCell#(Ljetbrains/mps/openapi/editor/EditorContext;)Ljetbrains/mps/openapi/editor/cells/EditorCell;" />
-      <node id="1563914226484898752" at="56,0,59,0" concept="3" trace="createEditorCell#(Ljetbrains/mps/openapi/editor/EditorContext;Lorg/jetbrains/mps/openapi/model/SNode;)Ljetbrains/mps/openapi/editor/cells/EditorCell;" />
-      <node id="1563914226484898745" at="36,58,40,5" concept="2" />
-      <node id="1563914226484898745" at="42,57,47,22" concept="2" />
-      <node id="1563914226484898754" at="71,59,76,24" concept="2" />
-      <node id="1563914226484898745" at="23,0,30,0" concept="3" trace="createCollection_qm76pe_a#(Ljetbrains/mps/openapi/editor/EditorContext;Lorg/jetbrains/mps/openapi/model/SNode;)Ljetbrains/mps/openapi/editor/cells/EditorCell;" />
-      <node id="1563914226484898745" at="30,0,49,0" concept="3" trace="createRefCell_qm76pe_a0#(Ljetbrains/mps/openapi/editor/EditorContext;Lorg/jetbrains/mps/openapi/model/SNode;)Ljetbrains/mps/openapi/editor/cells/EditorCell;" />
-      <node id="1563914226484898754" at="59,0,78,0" concept="3" trace="createProperty_qm76pe_a0a0#(Ljetbrains/mps/openapi/editor/EditorContext;Lorg/jetbrains/mps/openapi/model/SNode;)Ljetbrains/mps/openapi/editor/cells/EditorCell;" />
-      <scope id="1563914226484898745" at="20,79,21,63" />
-      <scope id="1563914226484898752" at="50,33,51,14" />
-      <scope id="1563914226484898752" at="53,69,54,67" />
-      <scope id="1563914226484898752" at="56,81,57,66" />
-      <scope id="1563914226484898745" at="37,39,39,40" />
-      <scope id="1563914226484898745" at="43,35,45,112">
-        <var name="manager" id="1563914226484898745" />
-      </scope>
-      <scope id="1563914226484898754" at="72,37,74,114">
->>>>>>> bd830ede
+      <scope id="1563914226484898745" at="73,81,75,137" />
+      <scope id="1563914226484898754" at="112,37,114,114">
         <var name="manager" id="1563914226484898754" />
       </scope>
       <scope id="1563914226484898745" at="35,0,38,0" />
-      <scope id="1563914226484898745" at="68,0,71,0" />
-      <scope id="1563914226484898745" at="71,0,74,0">
+      <scope id="1563914226484898745" at="67,0,70,0" />
+      <scope id="1563914226484898745" at="70,0,73,0">
         <var name="editorContext" id="1563914226484898745" />
       </scope>
-      <scope id="1563914226484898745" at="84,119,87,20" />
-      <scope id="1563914226484898745" at="90,0,93,0" />
+      <scope id="1563914226484898745" at="83,119,86,20" />
+      <scope id="1563914226484898745" at="89,0,92,0" />
       <scope id="1563914226484898745" at="24,0,28,0">
         <var name="context" id="1563914226484898745" />
         <var name="node" id="1563914226484898745" />
       </scope>
-<<<<<<< HEAD
-      <scope id="1563914226484898745" at="74,0,78,0">
+      <scope id="1563914226484898745" at="73,0,77,0">
         <var name="editorContext" id="1563914226484898745" />
         <var name="node" id="1563914226484898745" />
       </scope>
       <scope id="1563914226484898745" at="29,0,34,0" />
-      <scope id="1563914226484898745" at="84,0,89,0">
+      <scope id="1563914226484898745" at="83,0,88,0">
         <var name="context" id="1563914226484898745" />
         <var name="node" id="1563914226484898745" />
         <var name="referencingNode" id="1563914226484898745" />
-=======
-      <scope id="1563914226484898752" at="50,0,53,0" />
-      <scope id="1563914226484898752" at="53,0,56,0">
-        <var name="editorContext" id="1563914226484898752" />
-      </scope>
-      <scope id="1563914226484898752" at="56,0,59,0">
-        <var name="editorContext" id="1563914226484898752" />
-        <var name="node" id="1563914226484898752" />
->>>>>>> bd830ede
-      </scope>
-      <scope id="1563914226484898745" at="94,0,99,0" />
+      </scope>
+      <scope id="1563914226484898745" at="93,0,98,0" />
       <scope id="1563914226484898745" at="39,50,45,22">
         <var name="editorCell" id="1563914226484898745" />
       </scope>
-<<<<<<< HEAD
       <scope id="1563914226484898745" at="39,0,47,0" />
-      <scope id="1563914226484898745" at="47,48,65,22">
-=======
-      <scope id="1563914226484898745" at="23,0,30,0">
-        <var name="editorContext" id="1563914226484898745" />
-        <var name="node" id="1563914226484898745" />
-      </scope>
-      <scope id="1563914226484898745" at="30,87,47,22">
->>>>>>> bd830ede
+      <scope id="1563914226484898745" at="47,48,64,22">
         <var name="attributeConcept" id="1563914226484898745" />
         <var name="editorCell" id="1563914226484898745" />
         <var name="provider" id="1563914226484898745" />
       </scope>
-<<<<<<< HEAD
-      <scope id="1563914226484898754" at="100,53,118,24">
-=======
-      <scope id="1563914226484898754" at="59,92,76,24">
->>>>>>> bd830ede
+      <scope id="1563914226484898754" at="99,53,116,24">
         <var name="attributeConcept" id="1563914226484898754" />
         <var name="editorCell" id="1563914226484898754" />
         <var name="provider" id="1563914226484898754" />
         <var name="style" id="1563914226484898754" />
       </scope>
-<<<<<<< HEAD
-      <scope id="1563914226484898745" at="47,0,67,0" />
-      <scope id="1563914226484898754" at="100,0,120,0" />
-      <unit id="1563914226484898745" at="67,0,79,0" name="jetbrains.mps.lang.pattern.testLang.editor.TestPropertyVariableReference_EditorBuilder_a$_Inline_qm76pe_a0a" />
-      <unit id="1563914226484898745" at="79,0,121,0" name="jetbrains.mps.lang.pattern.testLang.editor.TestPropertyVariableReference_EditorBuilder_a$Inline_Builder_qm76pe_a0a" />
-      <unit id="1563914226484898745" at="20,0,122,0" name="jetbrains.mps.lang.pattern.testLang.editor.TestPropertyVariableReference_EditorBuilder_a" />
-=======
-      <scope id="1563914226484898745" at="30,0,49,0">
-        <var name="editorContext" id="1563914226484898745" />
-        <var name="node" id="1563914226484898745" />
-      </scope>
-      <scope id="1563914226484898754" at="59,0,78,0">
-        <var name="editorContext" id="1563914226484898754" />
-        <var name="node" id="1563914226484898754" />
-      </scope>
-      <unit id="1563914226484898752" at="49,0,79,0" name="jetbrains.mps.lang.pattern.testLang.editor.TestPropertyVariableReference_Editor$_Inline_qm76pe_a0a" />
-      <unit id="1563914226484898745" at="19,0,80,0" name="jetbrains.mps.lang.pattern.testLang.editor.TestPropertyVariableReference_Editor" />
->>>>>>> bd830ede
+      <scope id="1563914226484898745" at="47,0,66,0" />
+      <scope id="1563914226484898754" at="99,0,118,0" />
+      <unit id="1563914226484898745" at="66,0,78,0" name="jetbrains.mps.lang.pattern.testLang.editor.TestPropertyVariableReference_EditorBuilder_a$_Inline_qm76pe_a0a" />
+      <unit id="1563914226484898745" at="78,0,119,0" name="jetbrains.mps.lang.pattern.testLang.editor.TestPropertyVariableReference_EditorBuilder_a$Inline_Builder_qm76pe_a0a" />
+      <unit id="1563914226484898745" at="20,0,120,0" name="jetbrains.mps.lang.pattern.testLang.editor.TestPropertyVariableReference_EditorBuilder_a" />
     </file>
   </root>
   <root nodeRef="r:bf45fcee-273c-4767-a2ee-15f910547db0(jetbrains.mps.lang.pattern.testLang.editor)/1563914226484921026">
@@ -604,7 +508,6 @@
   </root>
   <root nodeRef="r:bf45fcee-273c-4767-a2ee-15f910547db0(jetbrains.mps.lang.pattern.testLang.editor)/1563914226484929057">
     <file name="TestListReference_Editor.java">
-<<<<<<< HEAD
       <node id="1563914226484929057" at="11,79,12,83" concept="6" />
       <node id="1563914226484929057" at="11,0,14,0" concept="4" trace="createEditorCell#(Ljetbrains/mps/openapi/editor/EditorContext;Lorg/jetbrains/mps/openapi/model/SNode;)Ljetbrains/mps/openapi/editor/cells/EditorCell;" />
       <scope id="1563914226484929057" at="11,79,12,83" />
@@ -635,203 +538,108 @@
       <node id="1563914226484929057" at="55,40,56,40" concept="1" />
       <node id="1563914226484929057" at="57,5,58,73" concept="1" />
       <node id="1563914226484929057" at="58,73,59,57" concept="5" />
-      <node id="1563914226484929057" at="59,57,60,59" concept="5" />
-      <node id="1563914226484929057" at="61,35,62,87" concept="5" />
-      <node id="1563914226484929057" at="62,87,63,94" concept="6" />
-      <node id="1563914226484929057" at="64,10,65,22" concept="6" />
-      <node id="1563914226484929057" at="68,33,69,14" concept="10" />
-      <node id="1563914226484929057" at="71,69,72,57" concept="6" />
-      <node id="1563914226484929057" at="74,81,75,41" concept="7" />
-      <node id="1563914226484929057" at="75,41,76,125" concept="6" />
-      <node id="1563914226484929057" at="82,0,83,0" concept="2" trace="myReferencingNode" />
-      <node id="1563914226484929057" at="84,119,85,21" concept="10" />
-      <node id="1563914226484929057" at="85,21,86,42" concept="1" />
-      <node id="1563914226484929057" at="86,42,87,20" concept="1" />
-      <node id="1563914226484929057" at="90,41,91,42" concept="6" />
-      <node id="1563914226484929057" at="96,28,97,20" concept="6" />
-      <node id="1563914226484929065" at="100,53,101,91" concept="5" />
-      <node id="1563914226484929065" at="101,91,102,34" concept="1" />
-      <node id="1563914226484929065" at="102,34,103,47" concept="1" />
-      <node id="1563914226484929065" at="103,47,104,33" concept="1" />
-      <node id="1563914226484929065" at="104,33,105,28" concept="5" />
-      <node id="1563914226484929065" at="105,28,106,65" concept="1" />
-      <node id="1563914226484929065" at="106,65,107,47" concept="1" />
-      <node id="1563914226484929065" at="107,47,108,36" concept="5" />
-      <node id="1563914226484929065" at="108,36,109,54" concept="1" />
-      <node id="1563914226484929065" at="109,54,110,42" concept="1" />
-      <node id="1563914226484929065" at="110,42,111,75" concept="1" />
-      <node id="1563914226484929065" at="111,75,112,59" concept="5" />
-      <node id="1563914226484929065" at="112,59,113,61" concept="5" />
-      <node id="1563914226484929065" at="114,37,115,89" concept="5" />
-      <node id="1563914226484929065" at="115,89,116,96" concept="6" />
-      <node id="1563914226484929065" at="117,12,118,24" concept="6" />
+      <node id="1563914226484929057" at="60,35,61,87" concept="5" />
+      <node id="1563914226484929057" at="61,87,62,112" concept="6" />
+      <node id="1563914226484929057" at="63,10,64,22" concept="6" />
+      <node id="1563914226484929057" at="67,33,68,14" concept="10" />
+      <node id="1563914226484929057" at="70,69,71,57" concept="6" />
+      <node id="1563914226484929057" at="73,81,74,41" concept="7" />
+      <node id="1563914226484929057" at="74,41,75,125" concept="6" />
+      <node id="1563914226484929057" at="81,0,82,0" concept="2" trace="myReferencingNode" />
+      <node id="1563914226484929057" at="83,119,84,21" concept="10" />
+      <node id="1563914226484929057" at="84,21,85,42" concept="1" />
+      <node id="1563914226484929057" at="85,42,86,20" concept="1" />
+      <node id="1563914226484929057" at="89,41,90,42" concept="6" />
+      <node id="1563914226484929057" at="95,28,96,20" concept="6" />
+      <node id="1563914226484929065" at="99,53,100,91" concept="5" />
+      <node id="1563914226484929065" at="100,91,101,34" concept="1" />
+      <node id="1563914226484929065" at="101,34,102,47" concept="1" />
+      <node id="1563914226484929065" at="102,47,103,33" concept="1" />
+      <node id="1563914226484929065" at="103,33,104,28" concept="5" />
+      <node id="1563914226484929065" at="104,28,105,65" concept="1" />
+      <node id="1563914226484929065" at="105,65,106,47" concept="1" />
+      <node id="1563914226484929065" at="106,47,107,36" concept="5" />
+      <node id="1563914226484929065" at="107,36,108,54" concept="1" />
+      <node id="1563914226484929065" at="108,54,109,42" concept="1" />
+      <node id="1563914226484929065" at="109,42,110,75" concept="1" />
+      <node id="1563914226484929065" at="110,75,111,59" concept="5" />
+      <node id="1563914226484929065" at="112,37,113,89" concept="5" />
+      <node id="1563914226484929065" at="113,89,114,114" concept="6" />
+      <node id="1563914226484929065" at="115,12,116,24" concept="6" />
       <node id="1563914226484929057" at="21,0,23,0" concept="2" trace="myNode" />
-      <node id="1563914226484929057" at="80,0,82,0" concept="2" trace="myNode" />
+      <node id="1563914226484929057" at="79,0,81,0" concept="2" trace="myNode" />
       <node id="1563914226484929057" at="35,0,38,0" concept="4" trace="createCell#()Ljetbrains/mps/openapi/editor/cells/EditorCell;" />
-      <node id="1563914226484929057" at="68,0,71,0" concept="0" trace="_Inline_fpz45k_a0a#()V" />
-      <node id="1563914226484929057" at="71,0,74,0" concept="4" trace="createEditorCell#(Ljetbrains/mps/openapi/editor/EditorContext;)Ljetbrains/mps/openapi/editor/cells/EditorCell;" />
-      <node id="1563914226484929057" at="90,0,93,0" concept="4" trace="createCell#()Ljetbrains/mps/openapi/editor/cells/EditorCell;" />
+      <node id="1563914226484929057" at="67,0,70,0" concept="0" trace="_Inline_fpz45k_a0a#()V" />
+      <node id="1563914226484929057" at="70,0,73,0" concept="4" trace="createEditorCell#(Ljetbrains/mps/openapi/editor/EditorContext;)Ljetbrains/mps/openapi/editor/cells/EditorCell;" />
+      <node id="1563914226484929057" at="89,0,92,0" concept="4" trace="createCell#()Ljetbrains/mps/openapi/editor/cells/EditorCell;" />
       <node id="1563914226484929057" at="24,0,28,0" concept="0" trace="TestListReference_EditorBuilder_a#(Ljetbrains/mps/openapi/editor/EditorContext;Lorg/jetbrains/mps/openapi/model/SNode;)V" />
       <node id="1563914226484929057" at="53,63,57,5" concept="3" />
-      <node id="1563914226484929057" at="74,0,78,0" concept="4" trace="createEditorCell#(Ljetbrains/mps/openapi/editor/EditorContext;Lorg/jetbrains/mps/openapi/model/SNode;)Ljetbrains/mps/openapi/editor/cells/EditorCell;" />
+      <node id="1563914226484929057" at="73,0,77,0" concept="4" trace="createEditorCell#(Ljetbrains/mps/openapi/editor/EditorContext;Lorg/jetbrains/mps/openapi/model/SNode;)Ljetbrains/mps/openapi/editor/cells/EditorCell;" />
       <node id="1563914226484929057" at="29,0,34,0" concept="4" trace="getNode#()Lorg/jetbrains/mps/openapi/model/SNode;" />
-      <node id="1563914226484929057" at="60,59,65,22" concept="3" />
-      <node id="1563914226484929057" at="84,0,89,0" concept="0" trace="Inline_Builder_fpz45k_a0a#(Ljetbrains/mps/openapi/editor/EditorContext;Lorg/jetbrains/mps/openapi/model/SNode;Lorg/jetbrains/mps/openapi/model/SNode;)V" />
-      <node id="1563914226484929057" at="94,0,99,0" concept="4" trace="getNode#()Lorg/jetbrains/mps/openapi/model/SNode;" />
-      <node id="1563914226484929065" at="113,61,118,24" concept="3" />
+      <node id="1563914226484929057" at="59,57,64,22" concept="3" />
+      <node id="1563914226484929057" at="83,0,88,0" concept="0" trace="Inline_Builder_fpz45k_a0a#(Ljetbrains/mps/openapi/editor/EditorContext;Lorg/jetbrains/mps/openapi/model/SNode;Lorg/jetbrains/mps/openapi/model/SNode;)V" />
+      <node id="1563914226484929057" at="93,0,98,0" concept="4" trace="getNode#()Lorg/jetbrains/mps/openapi/model/SNode;" />
+      <node id="1563914226484929065" at="111,59,116,24" concept="3" />
       <node id="1563914226484929057" at="39,0,47,0" concept="4" trace="createCollection_fpz45k_a#()Ljetbrains/mps/openapi/editor/cells/EditorCell;" />
-      <node id="1563914226484929057" at="47,0,67,0" concept="4" trace="createRefCell_fpz45k_a0#()Ljetbrains/mps/openapi/editor/cells/EditorCell;" />
-      <node id="1563914226484929065" at="100,0,120,0" concept="4" trace="createProperty_fpz45k_a0a0#()Ljetbrains/mps/openapi/editor/cells/EditorCell;" />
+      <node id="1563914226484929057" at="47,0,66,0" concept="4" trace="createRefCell_fpz45k_a0#()Ljetbrains/mps/openapi/editor/cells/EditorCell;" />
+      <node id="1563914226484929065" at="99,0,118,0" concept="4" trace="createProperty_fpz45k_a0a0#()Ljetbrains/mps/openapi/editor/cells/EditorCell;" />
       <scope id="1563914226484929057" at="31,26,32,18" />
       <scope id="1563914226484929057" at="35,39,36,39" />
-      <scope id="1563914226484929057" at="68,33,69,14" />
-      <scope id="1563914226484929057" at="71,69,72,57" />
-      <scope id="1563914226484929057" at="90,41,91,42" />
-      <scope id="1563914226484929057" at="96,28,97,20" />
+      <scope id="1563914226484929057" at="67,33,68,14" />
+      <scope id="1563914226484929057" at="70,69,71,57" />
+      <scope id="1563914226484929057" at="89,41,90,42" />
+      <scope id="1563914226484929057" at="95,28,96,20" />
       <scope id="1563914226484929057" at="24,97,26,18" />
       <scope id="1563914226484929057" at="54,39,56,40" />
-      <scope id="1563914226484929057" at="61,35,63,94">
+      <scope id="1563914226484929057" at="60,35,62,112">
         <var name="manager" id="1563914226484929057" />
       </scope>
-      <scope id="1563914226484929057" at="74,81,76,125" />
-      <scope id="1563914226484929065" at="114,37,116,96">
-=======
-      <node id="1563914226484929057" at="20,79,21,63" concept="5" />
-      <node id="1563914226484929057" at="23,89,24,96" concept="4" />
-      <node id="1563914226484929057" at="24,96,25,48" concept="1" />
-      <node id="1563914226484929057" at="25,48,26,28" concept="1" />
-      <node id="1563914226484929057" at="26,28,27,80" concept="1" />
-      <node id="1563914226484929057" at="27,80,28,22" concept="5" />
-      <node id="1563914226484929057" at="30,87,31,81" concept="4" />
-      <node id="1563914226484929057" at="31,81,32,36" concept="1" />
-      <node id="1563914226484929057" at="32,36,33,49" concept="1" />
-      <node id="1563914226484929057" at="33,49,34,26" concept="4" />
-      <node id="1563914226484929057" at="34,26,35,89" concept="1" />
-      <node id="1563914226484929057" at="35,89,36,58" concept="1" />
-      <node id="1563914226484929057" at="37,39,38,40" concept="1" />
-      <node id="1563914226484929057" at="38,40,39,40" concept="1" />
-      <node id="1563914226484929057" at="40,5,41,73" concept="1" />
-      <node id="1563914226484929057" at="41,73,42,57" concept="4" />
-      <node id="1563914226484929057" at="43,35,44,82" concept="4" />
-      <node id="1563914226484929057" at="44,82,45,112" concept="5" />
-      <node id="1563914226484929057" at="46,10,47,22" concept="5" />
-      <node id="1563914226484929063" at="50,33,51,14" concept="8" />
-      <node id="1563914226484929063" at="53,69,54,67" concept="5" />
-      <node id="1563914226484929063" at="56,81,57,66" concept="5" />
-      <node id="1563914226484929065" at="59,92,60,84" concept="4" />
-      <node id="1563914226484929065" at="60,84,61,34" concept="1" />
-      <node id="1563914226484929065" at="61,34,62,47" concept="1" />
-      <node id="1563914226484929065" at="62,47,63,33" concept="1" />
-      <node id="1563914226484929065" at="63,33,64,28" concept="4" />
-      <node id="1563914226484929065" at="64,28,65,60" concept="1" />
-      <node id="1563914226484929065" at="65,60,66,47" concept="1" />
-      <node id="1563914226484929065" at="66,47,67,36" concept="4" />
-      <node id="1563914226484929065" at="67,36,68,57" concept="1" />
-      <node id="1563914226484929065" at="68,57,69,42" concept="1" />
-      <node id="1563914226484929065" at="69,42,70,75" concept="1" />
-      <node id="1563914226484929065" at="70,75,71,59" concept="4" />
-      <node id="1563914226484929065" at="72,37,73,84" concept="4" />
-      <node id="1563914226484929065" at="73,84,74,114" concept="5" />
-      <node id="1563914226484929065" at="75,12,76,24" concept="5" />
-      <node id="1563914226484929057" at="20,0,23,0" concept="3" trace="createEditorCell#(Ljetbrains/mps/openapi/editor/EditorContext;Lorg/jetbrains/mps/openapi/model/SNode;)Ljetbrains/mps/openapi/editor/cells/EditorCell;" />
-      <node id="1563914226484929063" at="50,0,53,0" concept="0" trace="_Inline_fpz45k_a0a#()V" />
-      <node id="1563914226484929063" at="53,0,56,0" concept="3" trace="createEditorCell#(Ljetbrains/mps/openapi/editor/EditorContext;)Ljetbrains/mps/openapi/editor/cells/EditorCell;" />
-      <node id="1563914226484929063" at="56,0,59,0" concept="3" trace="createEditorCell#(Ljetbrains/mps/openapi/editor/EditorContext;Lorg/jetbrains/mps/openapi/model/SNode;)Ljetbrains/mps/openapi/editor/cells/EditorCell;" />
-      <node id="1563914226484929057" at="36,58,40,5" concept="2" />
-      <node id="1563914226484929057" at="42,57,47,22" concept="2" />
-      <node id="1563914226484929065" at="71,59,76,24" concept="2" />
-      <node id="1563914226484929057" at="23,0,30,0" concept="3" trace="createCollection_fpz45k_a#(Ljetbrains/mps/openapi/editor/EditorContext;Lorg/jetbrains/mps/openapi/model/SNode;)Ljetbrains/mps/openapi/editor/cells/EditorCell;" />
-      <node id="1563914226484929057" at="30,0,49,0" concept="3" trace="createRefCell_fpz45k_a0#(Ljetbrains/mps/openapi/editor/EditorContext;Lorg/jetbrains/mps/openapi/model/SNode;)Ljetbrains/mps/openapi/editor/cells/EditorCell;" />
-      <node id="1563914226484929065" at="59,0,78,0" concept="3" trace="createProperty_fpz45k_a0a0#(Ljetbrains/mps/openapi/editor/EditorContext;Lorg/jetbrains/mps/openapi/model/SNode;)Ljetbrains/mps/openapi/editor/cells/EditorCell;" />
-      <scope id="1563914226484929057" at="20,79,21,63" />
-      <scope id="1563914226484929063" at="50,33,51,14" />
-      <scope id="1563914226484929063" at="53,69,54,67" />
-      <scope id="1563914226484929063" at="56,81,57,66" />
-      <scope id="1563914226484929057" at="37,39,39,40" />
-      <scope id="1563914226484929057" at="43,35,45,112">
-        <var name="manager" id="1563914226484929057" />
-      </scope>
-      <scope id="1563914226484929065" at="72,37,74,114">
->>>>>>> bd830ede
+      <scope id="1563914226484929057" at="73,81,75,125" />
+      <scope id="1563914226484929065" at="112,37,114,114">
         <var name="manager" id="1563914226484929065" />
       </scope>
       <scope id="1563914226484929057" at="35,0,38,0" />
-      <scope id="1563914226484929057" at="68,0,71,0" />
-      <scope id="1563914226484929057" at="71,0,74,0">
+      <scope id="1563914226484929057" at="67,0,70,0" />
+      <scope id="1563914226484929057" at="70,0,73,0">
         <var name="editorContext" id="1563914226484929057" />
       </scope>
-      <scope id="1563914226484929057" at="84,119,87,20" />
-      <scope id="1563914226484929057" at="90,0,93,0" />
+      <scope id="1563914226484929057" at="83,119,86,20" />
+      <scope id="1563914226484929057" at="89,0,92,0" />
       <scope id="1563914226484929057" at="24,0,28,0">
         <var name="context" id="1563914226484929057" />
         <var name="node" id="1563914226484929057" />
       </scope>
-<<<<<<< HEAD
-      <scope id="1563914226484929057" at="74,0,78,0">
+      <scope id="1563914226484929057" at="73,0,77,0">
         <var name="editorContext" id="1563914226484929057" />
         <var name="node" id="1563914226484929057" />
       </scope>
       <scope id="1563914226484929057" at="29,0,34,0" />
-      <scope id="1563914226484929057" at="84,0,89,0">
+      <scope id="1563914226484929057" at="83,0,88,0">
         <var name="context" id="1563914226484929057" />
         <var name="node" id="1563914226484929057" />
         <var name="referencingNode" id="1563914226484929057" />
-=======
-      <scope id="1563914226484929063" at="50,0,53,0" />
-      <scope id="1563914226484929063" at="53,0,56,0">
-        <var name="editorContext" id="1563914226484929063" />
-      </scope>
-      <scope id="1563914226484929063" at="56,0,59,0">
-        <var name="editorContext" id="1563914226484929063" />
-        <var name="node" id="1563914226484929063" />
->>>>>>> bd830ede
-      </scope>
-      <scope id="1563914226484929057" at="94,0,99,0" />
+      </scope>
+      <scope id="1563914226484929057" at="93,0,98,0" />
       <scope id="1563914226484929057" at="39,50,45,22">
         <var name="editorCell" id="1563914226484929057" />
       </scope>
-<<<<<<< HEAD
       <scope id="1563914226484929057" at="39,0,47,0" />
-      <scope id="1563914226484929057" at="47,48,65,22">
-=======
-      <scope id="1563914226484929057" at="23,0,30,0">
-        <var name="editorContext" id="1563914226484929057" />
-        <var name="node" id="1563914226484929057" />
-      </scope>
-      <scope id="1563914226484929057" at="30,87,47,22">
->>>>>>> bd830ede
+      <scope id="1563914226484929057" at="47,48,64,22">
         <var name="attributeConcept" id="1563914226484929057" />
         <var name="editorCell" id="1563914226484929057" />
         <var name="provider" id="1563914226484929057" />
       </scope>
-<<<<<<< HEAD
-      <scope id="1563914226484929065" at="100,53,118,24">
-=======
-      <scope id="1563914226484929065" at="59,92,76,24">
->>>>>>> bd830ede
+      <scope id="1563914226484929065" at="99,53,116,24">
         <var name="attributeConcept" id="1563914226484929065" />
         <var name="editorCell" id="1563914226484929065" />
         <var name="provider" id="1563914226484929065" />
         <var name="style" id="1563914226484929065" />
       </scope>
-<<<<<<< HEAD
-      <scope id="1563914226484929057" at="47,0,67,0" />
-      <scope id="1563914226484929065" at="100,0,120,0" />
-      <unit id="1563914226484929057" at="67,0,79,0" name="jetbrains.mps.lang.pattern.testLang.editor.TestListReference_EditorBuilder_a$_Inline_fpz45k_a0a" />
-      <unit id="1563914226484929057" at="79,0,121,0" name="jetbrains.mps.lang.pattern.testLang.editor.TestListReference_EditorBuilder_a$Inline_Builder_fpz45k_a0a" />
-      <unit id="1563914226484929057" at="20,0,122,0" name="jetbrains.mps.lang.pattern.testLang.editor.TestListReference_EditorBuilder_a" />
-=======
-      <scope id="1563914226484929057" at="30,0,49,0">
-        <var name="editorContext" id="1563914226484929057" />
-        <var name="node" id="1563914226484929057" />
-      </scope>
-      <scope id="1563914226484929065" at="59,0,78,0">
-        <var name="editorContext" id="1563914226484929065" />
-        <var name="node" id="1563914226484929065" />
-      </scope>
-      <unit id="1563914226484929063" at="49,0,79,0" name="jetbrains.mps.lang.pattern.testLang.editor.TestListReference_Editor$_Inline_fpz45k_a0a" />
-      <unit id="1563914226484929057" at="19,0,80,0" name="jetbrains.mps.lang.pattern.testLang.editor.TestListReference_Editor" />
->>>>>>> bd830ede
+      <scope id="1563914226484929057" at="47,0,66,0" />
+      <scope id="1563914226484929065" at="99,0,118,0" />
+      <unit id="1563914226484929057" at="66,0,78,0" name="jetbrains.mps.lang.pattern.testLang.editor.TestListReference_EditorBuilder_a$_Inline_fpz45k_a0a" />
+      <unit id="1563914226484929057" at="78,0,119,0" name="jetbrains.mps.lang.pattern.testLang.editor.TestListReference_EditorBuilder_a$Inline_Builder_fpz45k_a0a" />
+      <unit id="1563914226484929057" at="20,0,120,0" name="jetbrains.mps.lang.pattern.testLang.editor.TestListReference_EditorBuilder_a" />
     </file>
   </root>
   <root nodeRef="r:bf45fcee-273c-4767-a2ee-15f910547db0(jetbrains.mps.lang.pattern.testLang.editor)/8707387027762047763">
@@ -1003,7 +811,6 @@
   </root>
   <root nodeRef="r:bf45fcee-273c-4767-a2ee-15f910547db0(jetbrains.mps.lang.pattern.testLang.editor)/8707387027762047771">
     <file name="TestVariableReference_Editor.java">
-<<<<<<< HEAD
       <node id="8707387027762047771" at="11,79,12,87" concept="6" />
       <node id="8707387027762047771" at="11,0,14,0" concept="4" trace="createEditorCell#(Ljetbrains/mps/openapi/editor/EditorContext;Lorg/jetbrains/mps/openapi/model/SNode;)Ljetbrains/mps/openapi/editor/cells/EditorCell;" />
       <scope id="8707387027762047771" at="11,79,12,87" />
@@ -1034,208 +841,112 @@
       <node id="8707387027762047771" at="55,40,56,40" concept="1" />
       <node id="8707387027762047771" at="57,5,58,73" concept="1" />
       <node id="8707387027762047771" at="58,73,59,57" concept="5" />
-      <node id="8707387027762047771" at="59,57,60,59" concept="5" />
-      <node id="8707387027762047771" at="61,35,62,87" concept="5" />
-      <node id="8707387027762047771" at="62,87,63,94" concept="6" />
-      <node id="8707387027762047771" at="64,10,65,22" concept="6" />
-      <node id="8707387027762047771" at="68,33,69,14" concept="10" />
-      <node id="8707387027762047771" at="71,69,72,57" concept="6" />
-      <node id="8707387027762047771" at="74,81,75,41" concept="7" />
-      <node id="8707387027762047771" at="75,41,76,129" concept="6" />
-      <node id="8707387027762047771" at="82,0,83,0" concept="2" trace="myReferencingNode" />
-      <node id="8707387027762047771" at="84,119,85,21" concept="10" />
-      <node id="8707387027762047771" at="85,21,86,42" concept="1" />
-      <node id="8707387027762047771" at="86,42,87,20" concept="1" />
-      <node id="8707387027762047771" at="90,41,91,42" concept="6" />
-      <node id="8707387027762047771" at="96,28,97,20" concept="6" />
-      <node id="8707387027762047775" at="100,53,101,91" concept="5" />
-      <node id="8707387027762047775" at="101,91,102,34" concept="1" />
-      <node id="8707387027762047775" at="102,34,103,47" concept="1" />
-      <node id="8707387027762047775" at="103,47,104,33" concept="1" />
-      <node id="8707387027762047775" at="104,33,105,28" concept="5" />
-      <node id="8707387027762047775" at="105,28,106,65" concept="1" />
-      <node id="8707387027762047775" at="106,65,107,47" concept="1" />
-      <node id="8707387027762047775" at="107,47,108,36" concept="5" />
-      <node id="8707387027762047775" at="108,36,109,54" concept="1" />
-      <node id="8707387027762047775" at="109,54,110,42" concept="1" />
-      <node id="8707387027762047775" at="110,42,111,75" concept="1" />
-      <node id="8707387027762047775" at="111,75,112,59" concept="5" />
-      <node id="8707387027762047775" at="112,59,113,61" concept="5" />
-      <node id="8707387027762047775" at="114,37,115,89" concept="5" />
-      <node id="8707387027762047775" at="115,89,116,96" concept="6" />
-      <node id="8707387027762047775" at="117,12,118,24" concept="6" />
+      <node id="8707387027762047771" at="60,35,61,87" concept="5" />
+      <node id="8707387027762047771" at="61,87,62,112" concept="6" />
+      <node id="8707387027762047771" at="63,10,64,22" concept="6" />
+      <node id="8707387027762047771" at="67,33,68,14" concept="10" />
+      <node id="8707387027762047771" at="70,69,71,57" concept="6" />
+      <node id="8707387027762047771" at="73,81,74,41" concept="7" />
+      <node id="8707387027762047771" at="74,41,75,129" concept="6" />
+      <node id="8707387027762047771" at="81,0,82,0" concept="2" trace="myReferencingNode" />
+      <node id="8707387027762047771" at="83,119,84,21" concept="10" />
+      <node id="8707387027762047771" at="84,21,85,42" concept="1" />
+      <node id="8707387027762047771" at="85,42,86,20" concept="1" />
+      <node id="8707387027762047771" at="89,41,90,42" concept="6" />
+      <node id="8707387027762047771" at="95,28,96,20" concept="6" />
+      <node id="8707387027762047775" at="99,53,100,91" concept="5" />
+      <node id="8707387027762047775" at="100,91,101,34" concept="1" />
+      <node id="8707387027762047775" at="101,34,102,47" concept="1" />
+      <node id="8707387027762047775" at="102,47,103,33" concept="1" />
+      <node id="8707387027762047775" at="103,33,104,28" concept="5" />
+      <node id="8707387027762047775" at="104,28,105,65" concept="1" />
+      <node id="8707387027762047775" at="105,65,106,47" concept="1" />
+      <node id="8707387027762047775" at="106,47,107,36" concept="5" />
+      <node id="8707387027762047775" at="107,36,108,54" concept="1" />
+      <node id="8707387027762047775" at="108,54,109,42" concept="1" />
+      <node id="8707387027762047775" at="109,42,110,75" concept="1" />
+      <node id="8707387027762047775" at="110,75,111,59" concept="5" />
+      <node id="8707387027762047775" at="112,37,113,89" concept="5" />
+      <node id="8707387027762047775" at="113,89,114,114" concept="6" />
+      <node id="8707387027762047775" at="115,12,116,24" concept="6" />
       <node id="8707387027762047771" at="21,0,23,0" concept="2" trace="myNode" />
-      <node id="8707387027762047771" at="80,0,82,0" concept="2" trace="myNode" />
+      <node id="8707387027762047771" at="79,0,81,0" concept="2" trace="myNode" />
       <node id="8707387027762047771" at="35,0,38,0" concept="4" trace="createCell#()Ljetbrains/mps/openapi/editor/cells/EditorCell;" />
-      <node id="8707387027762047771" at="68,0,71,0" concept="0" trace="_Inline_t5xgl3_a0a#()V" />
-      <node id="8707387027762047771" at="71,0,74,0" concept="4" trace="createEditorCell#(Ljetbrains/mps/openapi/editor/EditorContext;)Ljetbrains/mps/openapi/editor/cells/EditorCell;" />
-      <node id="8707387027762047771" at="90,0,93,0" concept="4" trace="createCell#()Ljetbrains/mps/openapi/editor/cells/EditorCell;" />
+      <node id="8707387027762047771" at="67,0,70,0" concept="0" trace="_Inline_t5xgl3_a0a#()V" />
+      <node id="8707387027762047771" at="70,0,73,0" concept="4" trace="createEditorCell#(Ljetbrains/mps/openapi/editor/EditorContext;)Ljetbrains/mps/openapi/editor/cells/EditorCell;" />
+      <node id="8707387027762047771" at="89,0,92,0" concept="4" trace="createCell#()Ljetbrains/mps/openapi/editor/cells/EditorCell;" />
       <node id="8707387027762047771" at="24,0,28,0" concept="0" trace="TestVariableReference_EditorBuilder_a#(Ljetbrains/mps/openapi/editor/EditorContext;Lorg/jetbrains/mps/openapi/model/SNode;)V" />
       <node id="8707387027762047771" at="53,63,57,5" concept="3" />
-      <node id="8707387027762047771" at="74,0,78,0" concept="4" trace="createEditorCell#(Ljetbrains/mps/openapi/editor/EditorContext;Lorg/jetbrains/mps/openapi/model/SNode;)Ljetbrains/mps/openapi/editor/cells/EditorCell;" />
+      <node id="8707387027762047771" at="73,0,77,0" concept="4" trace="createEditorCell#(Ljetbrains/mps/openapi/editor/EditorContext;Lorg/jetbrains/mps/openapi/model/SNode;)Ljetbrains/mps/openapi/editor/cells/EditorCell;" />
       <node id="8707387027762047771" at="29,0,34,0" concept="4" trace="getNode#()Lorg/jetbrains/mps/openapi/model/SNode;" />
-      <node id="8707387027762047771" at="60,59,65,22" concept="3" />
-      <node id="8707387027762047771" at="84,0,89,0" concept="0" trace="Inline_Builder_t5xgl3_a0a#(Ljetbrains/mps/openapi/editor/EditorContext;Lorg/jetbrains/mps/openapi/model/SNode;Lorg/jetbrains/mps/openapi/model/SNode;)V" />
-      <node id="8707387027762047771" at="94,0,99,0" concept="4" trace="getNode#()Lorg/jetbrains/mps/openapi/model/SNode;" />
-      <node id="8707387027762047775" at="113,61,118,24" concept="3" />
+      <node id="8707387027762047771" at="59,57,64,22" concept="3" />
+      <node id="8707387027762047771" at="83,0,88,0" concept="0" trace="Inline_Builder_t5xgl3_a0a#(Ljetbrains/mps/openapi/editor/EditorContext;Lorg/jetbrains/mps/openapi/model/SNode;Lorg/jetbrains/mps/openapi/model/SNode;)V" />
+      <node id="8707387027762047771" at="93,0,98,0" concept="4" trace="getNode#()Lorg/jetbrains/mps/openapi/model/SNode;" />
+      <node id="8707387027762047775" at="111,59,116,24" concept="3" />
       <node id="8707387027762047771" at="39,0,47,0" concept="4" trace="createCollection_t5xgl3_a#()Ljetbrains/mps/openapi/editor/cells/EditorCell;" />
-      <node id="8707387027762047771" at="47,0,67,0" concept="4" trace="createRefCell_t5xgl3_a0#()Ljetbrains/mps/openapi/editor/cells/EditorCell;" />
-      <node id="8707387027762047775" at="100,0,120,0" concept="4" trace="createProperty_t5xgl3_a0a0#()Ljetbrains/mps/openapi/editor/cells/EditorCell;" />
+      <node id="8707387027762047771" at="47,0,66,0" concept="4" trace="createRefCell_t5xgl3_a0#()Ljetbrains/mps/openapi/editor/cells/EditorCell;" />
+      <node id="8707387027762047775" at="99,0,118,0" concept="4" trace="createProperty_t5xgl3_a0a0#()Ljetbrains/mps/openapi/editor/cells/EditorCell;" />
       <scope id="8707387027762047771" at="31,26,32,18" />
       <scope id="8707387027762047771" at="35,39,36,39" />
-      <scope id="8707387027762047771" at="68,33,69,14" />
-      <scope id="8707387027762047771" at="71,69,72,57" />
-      <scope id="8707387027762047771" at="90,41,91,42" />
-      <scope id="8707387027762047771" at="96,28,97,20" />
+      <scope id="8707387027762047771" at="67,33,68,14" />
+      <scope id="8707387027762047771" at="70,69,71,57" />
+      <scope id="8707387027762047771" at="89,41,90,42" />
+      <scope id="8707387027762047771" at="95,28,96,20" />
       <scope id="8707387027762047771" at="24,101,26,18" />
       <scope id="8707387027762047771" at="54,39,56,40" />
-      <scope id="8707387027762047771" at="61,35,63,94">
+      <scope id="8707387027762047771" at="60,35,62,112">
         <var name="manager" id="8707387027762047771" />
       </scope>
-      <scope id="8707387027762047771" at="74,81,76,129" />
-      <scope id="8707387027762047775" at="114,37,116,96">
-=======
-      <node id="8707387027762047771" at="20,79,21,63" concept="5" />
-      <node id="8707387027762047771" at="23,89,24,96" concept="4" />
-      <node id="8707387027762047771" at="24,96,25,48" concept="1" />
-      <node id="8707387027762047771" at="25,48,26,28" concept="1" />
-      <node id="8707387027762047771" at="26,28,27,80" concept="1" />
-      <node id="8707387027762047771" at="27,80,28,22" concept="5" />
-      <node id="8707387027762047771" at="30,87,31,81" concept="4" />
-      <node id="8707387027762047771" at="31,81,32,36" concept="1" />
-      <node id="8707387027762047771" at="32,36,33,49" concept="1" />
-      <node id="8707387027762047771" at="33,49,34,26" concept="4" />
-      <node id="8707387027762047771" at="34,26,35,93" concept="1" />
-      <node id="8707387027762047771" at="35,93,36,58" concept="1" />
-      <node id="8707387027762047771" at="37,39,38,40" concept="1" />
-      <node id="8707387027762047771" at="38,40,39,40" concept="1" />
-      <node id="8707387027762047771" at="40,5,41,73" concept="1" />
-      <node id="8707387027762047771" at="41,73,42,57" concept="4" />
-      <node id="8707387027762047771" at="43,35,44,82" concept="4" />
-      <node id="8707387027762047771" at="44,82,45,112" concept="5" />
-      <node id="8707387027762047771" at="46,10,47,22" concept="5" />
-      <node id="8707387027762047774" at="50,33,51,14" concept="8" />
-      <node id="8707387027762047774" at="53,69,54,67" concept="5" />
-      <node id="8707387027762047774" at="56,81,57,66" concept="5" />
-      <node id="8707387027762047775" at="59,92,60,84" concept="4" />
-      <node id="8707387027762047775" at="60,84,61,34" concept="1" />
-      <node id="8707387027762047775" at="61,34,62,47" concept="1" />
-      <node id="8707387027762047775" at="62,47,63,33" concept="1" />
-      <node id="8707387027762047775" at="63,33,64,28" concept="4" />
-      <node id="8707387027762047775" at="64,28,65,60" concept="1" />
-      <node id="8707387027762047775" at="65,60,66,47" concept="1" />
-      <node id="8707387027762047775" at="66,47,67,36" concept="4" />
-      <node id="8707387027762047775" at="67,36,68,57" concept="1" />
-      <node id="8707387027762047775" at="68,57,69,42" concept="1" />
-      <node id="8707387027762047775" at="69,42,70,75" concept="1" />
-      <node id="8707387027762047775" at="70,75,71,59" concept="4" />
-      <node id="8707387027762047775" at="72,37,73,84" concept="4" />
-      <node id="8707387027762047775" at="73,84,74,114" concept="5" />
-      <node id="8707387027762047775" at="75,12,76,24" concept="5" />
-      <node id="8707387027762047771" at="20,0,23,0" concept="3" trace="createEditorCell#(Ljetbrains/mps/openapi/editor/EditorContext;Lorg/jetbrains/mps/openapi/model/SNode;)Ljetbrains/mps/openapi/editor/cells/EditorCell;" />
-      <node id="8707387027762047774" at="50,0,53,0" concept="0" trace="_Inline_t5xgl3_a0a#()V" />
-      <node id="8707387027762047774" at="53,0,56,0" concept="3" trace="createEditorCell#(Ljetbrains/mps/openapi/editor/EditorContext;)Ljetbrains/mps/openapi/editor/cells/EditorCell;" />
-      <node id="8707387027762047774" at="56,0,59,0" concept="3" trace="createEditorCell#(Ljetbrains/mps/openapi/editor/EditorContext;Lorg/jetbrains/mps/openapi/model/SNode;)Ljetbrains/mps/openapi/editor/cells/EditorCell;" />
-      <node id="8707387027762047771" at="36,58,40,5" concept="2" />
-      <node id="8707387027762047771" at="42,57,47,22" concept="2" />
-      <node id="8707387027762047775" at="71,59,76,24" concept="2" />
-      <node id="8707387027762047771" at="23,0,30,0" concept="3" trace="createCollection_t5xgl3_a#(Ljetbrains/mps/openapi/editor/EditorContext;Lorg/jetbrains/mps/openapi/model/SNode;)Ljetbrains/mps/openapi/editor/cells/EditorCell;" />
-      <node id="8707387027762047771" at="30,0,49,0" concept="3" trace="createRefCell_t5xgl3_a0#(Ljetbrains/mps/openapi/editor/EditorContext;Lorg/jetbrains/mps/openapi/model/SNode;)Ljetbrains/mps/openapi/editor/cells/EditorCell;" />
-      <node id="8707387027762047775" at="59,0,78,0" concept="3" trace="createProperty_t5xgl3_a0a0#(Ljetbrains/mps/openapi/editor/EditorContext;Lorg/jetbrains/mps/openapi/model/SNode;)Ljetbrains/mps/openapi/editor/cells/EditorCell;" />
-      <scope id="8707387027762047771" at="20,79,21,63" />
-      <scope id="8707387027762047774" at="50,33,51,14" />
-      <scope id="8707387027762047774" at="53,69,54,67" />
-      <scope id="8707387027762047774" at="56,81,57,66" />
-      <scope id="8707387027762047771" at="37,39,39,40" />
-      <scope id="8707387027762047771" at="43,35,45,112">
-        <var name="manager" id="8707387027762047771" />
-      </scope>
-      <scope id="8707387027762047775" at="72,37,74,114">
->>>>>>> bd830ede
+      <scope id="8707387027762047771" at="73,81,75,129" />
+      <scope id="8707387027762047775" at="112,37,114,114">
         <var name="manager" id="8707387027762047775" />
       </scope>
       <scope id="8707387027762047771" at="35,0,38,0" />
-      <scope id="8707387027762047771" at="68,0,71,0" />
-      <scope id="8707387027762047771" at="71,0,74,0">
+      <scope id="8707387027762047771" at="67,0,70,0" />
+      <scope id="8707387027762047771" at="70,0,73,0">
         <var name="editorContext" id="8707387027762047771" />
       </scope>
-      <scope id="8707387027762047771" at="84,119,87,20" />
-      <scope id="8707387027762047771" at="90,0,93,0" />
+      <scope id="8707387027762047771" at="83,119,86,20" />
+      <scope id="8707387027762047771" at="89,0,92,0" />
       <scope id="8707387027762047771" at="24,0,28,0">
         <var name="context" id="8707387027762047771" />
         <var name="node" id="8707387027762047771" />
       </scope>
-<<<<<<< HEAD
-      <scope id="8707387027762047771" at="74,0,78,0">
+      <scope id="8707387027762047771" at="73,0,77,0">
         <var name="editorContext" id="8707387027762047771" />
         <var name="node" id="8707387027762047771" />
       </scope>
       <scope id="8707387027762047771" at="29,0,34,0" />
-      <scope id="8707387027762047771" at="84,0,89,0">
+      <scope id="8707387027762047771" at="83,0,88,0">
         <var name="context" id="8707387027762047771" />
         <var name="node" id="8707387027762047771" />
         <var name="referencingNode" id="8707387027762047771" />
-=======
-      <scope id="8707387027762047774" at="50,0,53,0" />
-      <scope id="8707387027762047774" at="53,0,56,0">
-        <var name="editorContext" id="8707387027762047774" />
-      </scope>
-      <scope id="8707387027762047774" at="56,0,59,0">
-        <var name="editorContext" id="8707387027762047774" />
-        <var name="node" id="8707387027762047774" />
->>>>>>> bd830ede
-      </scope>
-      <scope id="8707387027762047771" at="94,0,99,0" />
+      </scope>
+      <scope id="8707387027762047771" at="93,0,98,0" />
       <scope id="8707387027762047771" at="39,50,45,22">
         <var name="editorCell" id="8707387027762047771" />
       </scope>
-<<<<<<< HEAD
       <scope id="8707387027762047771" at="39,0,47,0" />
-      <scope id="8707387027762047771" at="47,48,65,22">
-=======
-      <scope id="8707387027762047771" at="23,0,30,0">
-        <var name="editorContext" id="8707387027762047771" />
-        <var name="node" id="8707387027762047771" />
-      </scope>
-      <scope id="8707387027762047771" at="30,87,47,22">
->>>>>>> bd830ede
+      <scope id="8707387027762047771" at="47,48,64,22">
         <var name="attributeConcept" id="8707387027762047771" />
         <var name="editorCell" id="8707387027762047771" />
         <var name="provider" id="8707387027762047771" />
       </scope>
-<<<<<<< HEAD
-      <scope id="8707387027762047775" at="100,53,118,24">
-=======
-      <scope id="8707387027762047775" at="59,92,76,24">
->>>>>>> bd830ede
+      <scope id="8707387027762047775" at="99,53,116,24">
         <var name="attributeConcept" id="8707387027762047775" />
         <var name="editorCell" id="8707387027762047775" />
         <var name="provider" id="8707387027762047775" />
         <var name="style" id="8707387027762047775" />
       </scope>
-<<<<<<< HEAD
-      <scope id="8707387027762047771" at="47,0,67,0" />
-      <scope id="8707387027762047775" at="100,0,120,0" />
-      <unit id="8707387027762047771" at="67,0,79,0" name="jetbrains.mps.lang.pattern.testLang.editor.TestVariableReference_EditorBuilder_a$_Inline_t5xgl3_a0a" />
-      <unit id="8707387027762047771" at="79,0,121,0" name="jetbrains.mps.lang.pattern.testLang.editor.TestVariableReference_EditorBuilder_a$Inline_Builder_t5xgl3_a0a" />
-      <unit id="8707387027762047771" at="20,0,122,0" name="jetbrains.mps.lang.pattern.testLang.editor.TestVariableReference_EditorBuilder_a" />
-=======
-      <scope id="8707387027762047771" at="30,0,49,0">
-        <var name="editorContext" id="8707387027762047771" />
-        <var name="node" id="8707387027762047771" />
-      </scope>
-      <scope id="8707387027762047775" at="59,0,78,0">
-        <var name="editorContext" id="8707387027762047775" />
-        <var name="node" id="8707387027762047775" />
-      </scope>
-      <unit id="8707387027762047774" at="49,0,79,0" name="jetbrains.mps.lang.pattern.testLang.editor.TestVariableReference_Editor$_Inline_t5xgl3_a0a" />
-      <unit id="8707387027762047771" at="19,0,80,0" name="jetbrains.mps.lang.pattern.testLang.editor.TestVariableReference_Editor" />
->>>>>>> bd830ede
+      <scope id="8707387027762047771" at="47,0,66,0" />
+      <scope id="8707387027762047775" at="99,0,118,0" />
+      <unit id="8707387027762047771" at="66,0,78,0" name="jetbrains.mps.lang.pattern.testLang.editor.TestVariableReference_EditorBuilder_a$_Inline_t5xgl3_a0a" />
+      <unit id="8707387027762047771" at="78,0,119,0" name="jetbrains.mps.lang.pattern.testLang.editor.TestVariableReference_EditorBuilder_a$Inline_Builder_t5xgl3_a0a" />
+      <unit id="8707387027762047771" at="20,0,120,0" name="jetbrains.mps.lang.pattern.testLang.editor.TestVariableReference_EditorBuilder_a" />
     </file>
   </root>
   <root nodeRef="r:bf45fcee-273c-4767-a2ee-15f910547db0(jetbrains.mps.lang.pattern.testLang.editor)/8707387027762047777">
     <file name="PatternTest_Editor.java">
-<<<<<<< HEAD
       <node id="8707387027762047777" at="11,79,12,77" concept="6" />
       <node id="8707387027762047777" at="14,82,15,80" concept="6" />
       <node id="8707387027762047777" at="11,0,14,0" concept="4" trace="createEditorCell#(Ljetbrains/mps/openapi/editor/EditorContext;Lorg/jetbrains/mps/openapi/model/SNode;)Ljetbrains/mps/openapi/editor/cells/EditorCell;" />
@@ -1286,937 +997,430 @@
       <node id="8707387027762047780" at="88,60,89,40" concept="1" />
       <node id="8707387027762047780" at="89,40,90,73" concept="1" />
       <node id="8707387027762047780" at="90,73,91,57" concept="5" />
-      <node id="8707387027762047780" at="91,57,92,59" concept="5" />
-      <node id="8707387027762047780" at="93,35,94,87" concept="5" />
-      <node id="8707387027762047780" at="94,87,95,94" concept="6" />
-      <node id="8707387027762047780" at="96,10,97,22" concept="6" />
-      <node id="8707387027762047777" at="99,48,100,267" concept="5" />
-      <node id="8707387027762047777" at="100,267,101,33" concept="6" />
-      <node id="8707387027762047777" at="104,121,105,49" concept="10" />
-      <node id="8707387027762047777" at="107,55,108,59" concept="5" />
-      <node id="8707387027762047777" at="108,59,109,41" concept="1" />
-      <node id="8707387027762047777" at="109,41,110,24" concept="6" />
-      <node id="8707387027762047777" at="113,118,114,385" concept="1" />
-      <node id="8707387027762047777" at="116,41,117,38" concept="1" />
-      <node id="8707387027762047777" at="118,7,119,36" concept="5" />
-      <node id="8707387027762047777" at="119,36,120,62" concept="1" />
-      <node id="8707387027762047777" at="120,62,121,42" concept="1" />
-      <node id="8707387027762047777" at="124,44,125,54" concept="5" />
-      <node id="8707387027762047777" at="125,54,126,44" concept="1" />
-      <node id="8707387027762047777" at="126,44,127,0" concept="8" />
-      <node id="8707387027762047777" at="127,0,128,40" concept="1" />
-      <node id="8707387027762047777" at="128,40,129,24" concept="6" />
-      <node id="8707387027762047777" at="131,40,132,28" concept="6" />
-      <node id="8707387027762047784" at="135,49,136,93" concept="5" />
-      <node id="8707387027762047784" at="136,93,137,47" concept="1" />
-      <node id="8707387027762047784" at="137,47,138,34" concept="5" />
-      <node id="8707387027762047784" at="138,34,139,60" concept="1" />
-      <node id="8707387027762047784" at="139,60,140,49" concept="1" />
-      <node id="8707387027762047784" at="140,49,141,40" concept="1" />
-      <node id="8707387027762047784" at="141,40,142,34" concept="1" />
-      <node id="8707387027762047784" at="142,34,143,22" concept="6" />
-      <node id="8707387027762047777" at="145,48,146,275" concept="5" />
-      <node id="8707387027762047777" at="146,275,147,33" concept="6" />
-      <node id="8707387027762047777" at="150,125,151,49" concept="10" />
-      <node id="8707387027762047777" at="153,55,154,59" concept="5" />
-      <node id="8707387027762047777" at="154,59,155,41" concept="1" />
-      <node id="8707387027762047777" at="155,41,156,24" concept="6" />
-      <node id="8707387027762047777" at="159,118,160,389" concept="1" />
-      <node id="8707387027762047777" at="162,41,163,42" concept="1" />
-      <node id="8707387027762047777" at="164,7,165,36" concept="5" />
-      <node id="8707387027762047777" at="165,36,166,62" concept="1" />
-      <node id="8707387027762047777" at="166,62,167,42" concept="1" />
-      <node id="8707387027762047777" at="170,44,171,54" concept="5" />
-      <node id="8707387027762047777" at="171,54,172,48" concept="1" />
-      <node id="8707387027762047777" at="172,48,173,0" concept="8" />
-      <node id="8707387027762047777" at="173,0,174,40" concept="1" />
-      <node id="8707387027762047777" at="174,40,175,24" concept="6" />
-      <node id="8707387027762047777" at="177,40,178,32" concept="6" />
-      <node id="8707387027762047788" at="181,49,182,93" concept="5" />
-      <node id="8707387027762047788" at="182,93,183,47" concept="1" />
-      <node id="8707387027762047788" at="183,47,184,34" concept="5" />
-      <node id="8707387027762047788" at="184,34,185,60" concept="1" />
-      <node id="8707387027762047788" at="185,60,186,49" concept="1" />
-      <node id="8707387027762047788" at="186,49,187,40" concept="1" />
-      <node id="8707387027762047788" at="187,40,188,34" concept="1" />
-      <node id="8707387027762047788" at="188,34,189,22" concept="6" />
-      <node id="8707387027762047790" at="191,49,192,101" concept="5" />
-      <node id="8707387027762047790" at="192,101,193,47" concept="1" />
-      <node id="8707387027762047790" at="193,47,194,34" concept="1" />
-      <node id="8707387027762047790" at="194,34,195,22" concept="6" />
-      <node id="8707387027762047777" at="197,48,198,267" concept="5" />
-      <node id="8707387027762047777" at="198,267,199,33" concept="6" />
-      <node id="8707387027762047777" at="202,121,203,49" concept="10" />
-      <node id="8707387027762047777" at="205,55,206,59" concept="5" />
-      <node id="8707387027762047777" at="206,59,207,41" concept="1" />
-      <node id="8707387027762047777" at="207,41,208,24" concept="6" />
-      <node id="8707387027762047777" at="211,118,212,385" concept="1" />
-      <node id="8707387027762047777" at="214,41,215,38" concept="1" />
-      <node id="8707387027762047777" at="216,7,217,36" concept="5" />
-      <node id="8707387027762047777" at="217,36,218,62" concept="1" />
-      <node id="8707387027762047777" at="218,62,219,42" concept="1" />
-      <node id="8707387027762047777" at="222,44,223,54" concept="5" />
-      <node id="8707387027762047777" at="223,54,224,44" concept="1" />
-      <node id="8707387027762047777" at="224,44,225,0" concept="8" />
-      <node id="8707387027762047777" at="225,0,226,40" concept="1" />
-      <node id="8707387027762047777" at="226,40,227,24" concept="6" />
-      <node id="8707387027762047777" at="229,40,230,28" concept="6" />
-      <node id="8707387027762047777" at="233,51,234,103" concept="5" />
-      <node id="8707387027762047777" at="234,103,235,49" concept="1" />
-      <node id="8707387027762047777" at="235,49,236,34" concept="5" />
-      <node id="8707387027762047777" at="236,34,237,49" concept="1" />
-      <node id="8707387027762047777" at="237,49,238,40" concept="1" />
-      <node id="8707387027762047777" at="239,69,240,62" concept="1" />
-      <node id="8707387027762047777" at="242,69,243,62" concept="1" />
-      <node id="8707387027762047777" at="245,69,246,62" concept="1" />
-      <node id="8707387027762047777" at="247,5,248,22" concept="6" />
-      <node id="5341591979805260281" at="250,97,251,330" concept="6" />
-      <node id="8707387027762047777" at="253,52,254,103" concept="5" />
-      <node id="8707387027762047777" at="254,103,255,50" concept="1" />
-      <node id="8707387027762047777" at="255,50,256,34" concept="5" />
-      <node id="8707387027762047777" at="256,34,257,49" concept="1" />
-      <node id="8707387027762047777" at="257,49,258,40" concept="1" />
-      <node id="8707387027762047777" at="258,40,259,59" concept="1" />
-      <node id="8707387027762047777" at="259,59,260,59" concept="1" />
-      <node id="8707387027762047777" at="260,59,261,62" concept="1" />
-      <node id="8707387027762047777" at="261,62,262,22" concept="6" />
-      <node id="5341591979805250550" at="264,98,265,438" concept="6" />
-      <node id="5341591979805250539" at="267,51,268,93" concept="5" />
-      <node id="5341591979805250539" at="268,93,269,49" concept="1" />
-      <node id="5341591979805250539" at="269,49,270,34" concept="5" />
-      <node id="5341591979805250539" at="270,34,271,60" concept="1" />
-      <node id="5341591979805250539" at="271,60,272,49" concept="1" />
-      <node id="5341591979805250539" at="272,49,273,40" concept="1" />
-      <node id="5341591979805250539" at="273,40,274,34" concept="1" />
-      <node id="5341591979805250539" at="274,34,275,22" concept="6" />
-      <node id="5341591979805250542" at="277,51,278,119" concept="5" />
-      <node id="5341591979805250542" at="278,119,279,49" concept="1" />
-      <node id="5341591979805250542" at="279,49,280,34" concept="5" />
-      <node id="5341591979805250542" at="280,34,281,60" concept="1" />
-      <node id="5341591979805250542" at="281,60,282,40" concept="1" />
-      <node id="5341591979805250542" at="282,40,283,34" concept="1" />
-      <node id="5341591979805250542" at="283,34,284,22" concept="6" />
-      <node id="8707387027762047777" at="286,54,287,142" concept="5" />
-      <node id="8707387027762047777" at="287,142,288,91" concept="5" />
-      <node id="8707387027762047777" at="288,91,289,49" concept="1" />
-      <node id="8707387027762047777" at="289,49,290,34" concept="5" />
-      <node id="8707387027762047777" at="290,34,291,68" concept="1" />
-      <node id="8707387027762047777" at="291,68,292,40" concept="1" />
-      <node id="8707387027762047777" at="292,40,293,49" concept="1" />
-      <node id="8707387027762047777" at="293,49,294,22" concept="6" />
-      <node id="8707387027762047777" at="297,102,298,50" concept="10" />
-      <node id="8707387027762047777" at="300,66,301,93" concept="6" />
-      <node id="8707387027762047777" at="303,57,304,65" concept="5" />
-      <node id="8707387027762047777" at="304,65,305,58" concept="1" />
-      <node id="8707387027762047777" at="305,58,306,25" concept="6" />
-      <node id="8707387027762047777" at="308,41,309,34" concept="5" />
-      <node id="8707387027762047777" at="309,34,310,42" concept="1" />
-      <node id="8707387027762047777" at="310,42,311,49" concept="1" />
-      <node id="8707387027762047777" at="311,49,312,23" concept="6" />
-      <node id="8707387027762047777" at="315,96,316,134" concept="1" />
-      <node id="8707387027762047777" at="317,34,318,142" concept="1" />
-      <node id="8707387027762047777" at="318,142,319,146" concept="1" />
-      <node id="8707387027762047777" at="321,122,322,397" concept="1" />
-      <node id="8707387027762047777" at="327,52,328,103" concept="5" />
-      <node id="8707387027762047777" at="328,103,329,50" concept="1" />
-      <node id="8707387027762047777" at="329,50,330,34" concept="5" />
-      <node id="8707387027762047777" at="330,34,331,49" concept="1" />
-      <node id="8707387027762047777" at="331,49,332,40" concept="1" />
-      <node id="8707387027762047777" at="332,40,333,59" concept="1" />
-      <node id="8707387027762047777" at="333,59,334,59" concept="1" />
-      <node id="8707387027762047777" at="334,59,335,62" concept="1" />
-      <node id="8707387027762047777" at="335,62,336,22" concept="6" />
-      <node id="5341591979805250573" at="338,98,339,446" concept="6" />
-      <node id="5341591979805250562" at="341,51,342,93" concept="5" />
-      <node id="5341591979805250562" at="342,93,343,49" concept="1" />
-      <node id="5341591979805250562" at="343,49,344,34" concept="5" />
-      <node id="5341591979805250562" at="344,34,345,60" concept="1" />
-      <node id="5341591979805250562" at="345,60,346,49" concept="1" />
-      <node id="5341591979805250562" at="346,49,347,40" concept="1" />
-      <node id="5341591979805250562" at="347,40,348,34" concept="1" />
-      <node id="5341591979805250562" at="348,34,349,22" concept="6" />
-      <node id="5341591979805250565" at="351,51,352,120" concept="5" />
-      <node id="5341591979805250565" at="352,120,353,49" concept="1" />
-      <node id="5341591979805250565" at="353,49,354,34" concept="5" />
-      <node id="5341591979805250565" at="354,34,355,60" concept="1" />
-      <node id="5341591979805250565" at="355,60,356,40" concept="1" />
-      <node id="5341591979805250565" at="356,40,357,34" concept="1" />
-      <node id="5341591979805250565" at="357,34,358,22" concept="6" />
-      <node id="8707387027762047777" at="360,54,361,142" concept="5" />
-      <node id="8707387027762047777" at="361,142,362,91" concept="5" />
-      <node id="8707387027762047777" at="362,91,363,49" concept="1" />
-      <node id="8707387027762047777" at="363,49,364,34" concept="5" />
-      <node id="8707387027762047777" at="364,34,365,68" concept="1" />
-      <node id="8707387027762047777" at="365,68,366,40" concept="1" />
-      <node id="8707387027762047777" at="366,40,367,49" concept="1" />
-      <node id="8707387027762047777" at="367,49,368,22" concept="6" />
-      <node id="8707387027762047777" at="371,102,372,50" concept="10" />
-      <node id="8707387027762047777" at="374,66,375,93" concept="6" />
-      <node id="8707387027762047777" at="377,57,378,65" concept="5" />
-      <node id="8707387027762047777" at="378,65,379,58" concept="1" />
-      <node id="8707387027762047777" at="379,58,380,25" concept="6" />
-      <node id="8707387027762047777" at="382,41,383,34" concept="5" />
-      <node id="8707387027762047777" at="383,34,384,42" concept="1" />
-      <node id="8707387027762047777" at="384,42,385,49" concept="1" />
-      <node id="8707387027762047777" at="385,49,386,23" concept="6" />
-      <node id="8707387027762047777" at="389,96,390,134" concept="1" />
-      <node id="8707387027762047777" at="391,34,392,142" concept="1" />
-      <node id="8707387027762047777" at="392,142,393,146" concept="1" />
-      <node id="8707387027762047777" at="395,122,396,397" concept="1" />
-      <node id="8707387027762047777" at="401,52,402,103" concept="5" />
-      <node id="8707387027762047777" at="402,103,403,50" concept="1" />
-      <node id="8707387027762047777" at="403,50,404,34" concept="5" />
-      <node id="8707387027762047777" at="404,34,405,49" concept="1" />
-      <node id="8707387027762047777" at="405,49,406,40" concept="1" />
-      <node id="8707387027762047777" at="406,40,407,59" concept="1" />
-      <node id="8707387027762047777" at="407,59,408,59" concept="1" />
-      <node id="8707387027762047777" at="408,59,409,62" concept="1" />
-      <node id="8707387027762047777" at="409,62,410,22" concept="6" />
-      <node id="5341591979805250596" at="412,98,413,423" concept="6" />
-      <node id="5341591979805250585" at="415,51,416,93" concept="5" />
-      <node id="5341591979805250585" at="416,93,417,49" concept="1" />
-      <node id="5341591979805250585" at="417,49,418,34" concept="5" />
-      <node id="5341591979805250585" at="418,34,419,60" concept="1" />
-      <node id="5341591979805250585" at="419,60,420,49" concept="1" />
-      <node id="5341591979805250585" at="420,49,421,40" concept="1" />
-      <node id="5341591979805250585" at="421,40,422,34" concept="1" />
-      <node id="5341591979805250585" at="422,34,423,22" concept="6" />
-      <node id="5341591979805250588" at="425,51,426,114" concept="5" />
-      <node id="5341591979805250588" at="426,114,427,49" concept="1" />
-      <node id="5341591979805250588" at="427,49,428,34" concept="5" />
-      <node id="5341591979805250588" at="428,34,429,60" concept="1" />
-      <node id="5341591979805250588" at="429,60,430,40" concept="1" />
-      <node id="5341591979805250588" at="430,40,431,34" concept="1" />
-      <node id="5341591979805250588" at="431,34,432,22" concept="6" />
-      <node id="8707387027762047777" at="434,54,435,134" concept="5" />
-      <node id="8707387027762047777" at="435,134,436,91" concept="5" />
-      <node id="8707387027762047777" at="436,91,437,45" concept="1" />
-      <node id="8707387027762047777" at="437,45,438,34" concept="5" />
-      <node id="8707387027762047777" at="438,34,439,68" concept="1" />
-      <node id="8707387027762047777" at="439,68,440,40" concept="1" />
-      <node id="8707387027762047777" at="440,40,441,49" concept="1" />
-      <node id="8707387027762047777" at="441,49,442,22" concept="6" />
-      <node id="8707387027762047777" at="445,98,446,50" concept="10" />
-      <node id="8707387027762047777" at="448,66,449,93" concept="6" />
-      <node id="8707387027762047777" at="451,57,452,65" concept="5" />
-      <node id="8707387027762047777" at="452,65,453,58" concept="1" />
-      <node id="8707387027762047777" at="453,58,454,25" concept="6" />
-      <node id="8707387027762047777" at="456,41,457,34" concept="5" />
-      <node id="8707387027762047777" at="457,34,458,42" concept="1" />
-      <node id="8707387027762047777" at="458,42,459,49" concept="1" />
-      <node id="8707387027762047777" at="459,49,460,23" concept="6" />
-      <node id="8707387027762047777" at="463,96,464,134" concept="1" />
-      <node id="8707387027762047777" at="465,34,466,142" concept="1" />
-      <node id="8707387027762047777" at="466,142,467,146" concept="1" />
-      <node id="8707387027762047777" at="469,122,470,393" concept="1" />
+      <node id="8707387027762047780" at="92,35,93,87" concept="5" />
+      <node id="8707387027762047780" at="93,87,94,112" concept="6" />
+      <node id="8707387027762047780" at="95,10,96,22" concept="6" />
+      <node id="8707387027762047777" at="98,48,99,267" concept="5" />
+      <node id="8707387027762047777" at="99,267,100,33" concept="6" />
+      <node id="8707387027762047777" at="103,121,104,49" concept="10" />
+      <node id="8707387027762047777" at="106,55,107,59" concept="5" />
+      <node id="8707387027762047777" at="107,59,108,41" concept="1" />
+      <node id="8707387027762047777" at="108,41,109,24" concept="6" />
+      <node id="8707387027762047777" at="112,118,113,385" concept="1" />
+      <node id="8707387027762047777" at="115,41,116,38" concept="1" />
+      <node id="8707387027762047777" at="117,7,118,36" concept="5" />
+      <node id="8707387027762047777" at="118,36,119,62" concept="1" />
+      <node id="8707387027762047777" at="119,62,120,42" concept="1" />
+      <node id="8707387027762047777" at="123,44,124,54" concept="5" />
+      <node id="8707387027762047777" at="124,54,125,44" concept="1" />
+      <node id="8707387027762047777" at="125,44,126,0" concept="8" />
+      <node id="8707387027762047777" at="126,0,127,40" concept="1" />
+      <node id="8707387027762047777" at="127,40,128,24" concept="6" />
+      <node id="8707387027762047777" at="130,40,131,28" concept="6" />
+      <node id="8707387027762047784" at="134,49,135,93" concept="5" />
+      <node id="8707387027762047784" at="135,93,136,47" concept="1" />
+      <node id="8707387027762047784" at="136,47,137,34" concept="5" />
+      <node id="8707387027762047784" at="137,34,138,60" concept="1" />
+      <node id="8707387027762047784" at="138,60,139,49" concept="1" />
+      <node id="8707387027762047784" at="139,49,140,40" concept="1" />
+      <node id="8707387027762047784" at="140,40,141,34" concept="1" />
+      <node id="8707387027762047784" at="141,34,142,22" concept="6" />
+      <node id="8707387027762047777" at="144,48,145,275" concept="5" />
+      <node id="8707387027762047777" at="145,275,146,33" concept="6" />
+      <node id="8707387027762047777" at="149,125,150,49" concept="10" />
+      <node id="8707387027762047777" at="152,55,153,59" concept="5" />
+      <node id="8707387027762047777" at="153,59,154,41" concept="1" />
+      <node id="8707387027762047777" at="154,41,155,24" concept="6" />
+      <node id="8707387027762047777" at="158,118,159,389" concept="1" />
+      <node id="8707387027762047777" at="161,41,162,42" concept="1" />
+      <node id="8707387027762047777" at="163,7,164,36" concept="5" />
+      <node id="8707387027762047777" at="164,36,165,62" concept="1" />
+      <node id="8707387027762047777" at="165,62,166,42" concept="1" />
+      <node id="8707387027762047777" at="169,44,170,54" concept="5" />
+      <node id="8707387027762047777" at="170,54,171,48" concept="1" />
+      <node id="8707387027762047777" at="171,48,172,0" concept="8" />
+      <node id="8707387027762047777" at="172,0,173,40" concept="1" />
+      <node id="8707387027762047777" at="173,40,174,24" concept="6" />
+      <node id="8707387027762047777" at="176,40,177,32" concept="6" />
+      <node id="8707387027762047788" at="180,49,181,93" concept="5" />
+      <node id="8707387027762047788" at="181,93,182,47" concept="1" />
+      <node id="8707387027762047788" at="182,47,183,34" concept="5" />
+      <node id="8707387027762047788" at="183,34,184,60" concept="1" />
+      <node id="8707387027762047788" at="184,60,185,49" concept="1" />
+      <node id="8707387027762047788" at="185,49,186,40" concept="1" />
+      <node id="8707387027762047788" at="186,40,187,34" concept="1" />
+      <node id="8707387027762047788" at="187,34,188,22" concept="6" />
+      <node id="8707387027762047790" at="190,49,191,101" concept="5" />
+      <node id="8707387027762047790" at="191,101,192,47" concept="1" />
+      <node id="8707387027762047790" at="192,47,193,34" concept="1" />
+      <node id="8707387027762047790" at="193,34,194,22" concept="6" />
+      <node id="8707387027762047777" at="196,48,197,267" concept="5" />
+      <node id="8707387027762047777" at="197,267,198,33" concept="6" />
+      <node id="8707387027762047777" at="201,121,202,49" concept="10" />
+      <node id="8707387027762047777" at="204,55,205,59" concept="5" />
+      <node id="8707387027762047777" at="205,59,206,41" concept="1" />
+      <node id="8707387027762047777" at="206,41,207,24" concept="6" />
+      <node id="8707387027762047777" at="210,118,211,385" concept="1" />
+      <node id="8707387027762047777" at="213,41,214,38" concept="1" />
+      <node id="8707387027762047777" at="215,7,216,36" concept="5" />
+      <node id="8707387027762047777" at="216,36,217,62" concept="1" />
+      <node id="8707387027762047777" at="217,62,218,42" concept="1" />
+      <node id="8707387027762047777" at="221,44,222,54" concept="5" />
+      <node id="8707387027762047777" at="222,54,223,44" concept="1" />
+      <node id="8707387027762047777" at="223,44,224,0" concept="8" />
+      <node id="8707387027762047777" at="224,0,225,40" concept="1" />
+      <node id="8707387027762047777" at="225,40,226,24" concept="6" />
+      <node id="8707387027762047777" at="228,40,229,28" concept="6" />
+      <node id="8707387027762047777" at="232,51,233,103" concept="5" />
+      <node id="8707387027762047777" at="233,103,234,49" concept="1" />
+      <node id="8707387027762047777" at="234,49,235,34" concept="5" />
+      <node id="8707387027762047777" at="235,34,236,49" concept="1" />
+      <node id="8707387027762047777" at="236,49,237,40" concept="1" />
+      <node id="8707387027762047777" at="238,69,239,62" concept="1" />
+      <node id="8707387027762047777" at="241,69,242,62" concept="1" />
+      <node id="8707387027762047777" at="244,69,245,62" concept="1" />
+      <node id="8707387027762047777" at="246,5,247,22" concept="6" />
+      <node id="5341591979805260281" at="249,97,250,330" concept="6" />
+      <node id="8707387027762047777" at="252,52,253,103" concept="5" />
+      <node id="8707387027762047777" at="253,103,254,50" concept="1" />
+      <node id="8707387027762047777" at="254,50,255,34" concept="5" />
+      <node id="8707387027762047777" at="255,34,256,49" concept="1" />
+      <node id="8707387027762047777" at="256,49,257,40" concept="1" />
+      <node id="8707387027762047777" at="257,40,258,59" concept="1" />
+      <node id="8707387027762047777" at="258,59,259,59" concept="1" />
+      <node id="8707387027762047777" at="259,59,260,62" concept="1" />
+      <node id="8707387027762047777" at="260,62,261,22" concept="6" />
+      <node id="5341591979805250550" at="263,98,264,438" concept="6" />
+      <node id="5341591979805250539" at="266,51,267,93" concept="5" />
+      <node id="5341591979805250539" at="267,93,268,49" concept="1" />
+      <node id="5341591979805250539" at="268,49,269,34" concept="5" />
+      <node id="5341591979805250539" at="269,34,270,60" concept="1" />
+      <node id="5341591979805250539" at="270,60,271,49" concept="1" />
+      <node id="5341591979805250539" at="271,49,272,40" concept="1" />
+      <node id="5341591979805250539" at="272,40,273,34" concept="1" />
+      <node id="5341591979805250539" at="273,34,274,22" concept="6" />
+      <node id="5341591979805250542" at="276,51,277,119" concept="5" />
+      <node id="5341591979805250542" at="277,119,278,49" concept="1" />
+      <node id="5341591979805250542" at="278,49,279,34" concept="5" />
+      <node id="5341591979805250542" at="279,34,280,60" concept="1" />
+      <node id="5341591979805250542" at="280,60,281,40" concept="1" />
+      <node id="5341591979805250542" at="281,40,282,34" concept="1" />
+      <node id="5341591979805250542" at="282,34,283,22" concept="6" />
+      <node id="8707387027762047777" at="285,54,286,142" concept="5" />
+      <node id="8707387027762047777" at="286,142,287,91" concept="5" />
+      <node id="8707387027762047777" at="287,91,288,49" concept="1" />
+      <node id="8707387027762047777" at="288,49,289,34" concept="5" />
+      <node id="8707387027762047777" at="289,34,290,68" concept="1" />
+      <node id="8707387027762047777" at="290,68,291,40" concept="1" />
+      <node id="8707387027762047777" at="291,40,292,49" concept="1" />
+      <node id="8707387027762047777" at="292,49,293,22" concept="6" />
+      <node id="8707387027762047777" at="296,102,297,50" concept="10" />
+      <node id="8707387027762047777" at="299,66,300,93" concept="6" />
+      <node id="8707387027762047777" at="302,57,303,65" concept="5" />
+      <node id="8707387027762047777" at="303,65,304,58" concept="1" />
+      <node id="8707387027762047777" at="304,58,305,25" concept="6" />
+      <node id="8707387027762047777" at="307,41,308,34" concept="5" />
+      <node id="8707387027762047777" at="308,34,309,42" concept="1" />
+      <node id="8707387027762047777" at="309,42,310,49" concept="1" />
+      <node id="8707387027762047777" at="310,49,311,23" concept="6" />
+      <node id="8707387027762047777" at="314,96,315,134" concept="1" />
+      <node id="8707387027762047777" at="316,34,317,142" concept="1" />
+      <node id="8707387027762047777" at="317,142,318,146" concept="1" />
+      <node id="8707387027762047777" at="320,122,321,397" concept="1" />
+      <node id="8707387027762047777" at="326,52,327,103" concept="5" />
+      <node id="8707387027762047777" at="327,103,328,50" concept="1" />
+      <node id="8707387027762047777" at="328,50,329,34" concept="5" />
+      <node id="8707387027762047777" at="329,34,330,49" concept="1" />
+      <node id="8707387027762047777" at="330,49,331,40" concept="1" />
+      <node id="8707387027762047777" at="331,40,332,59" concept="1" />
+      <node id="8707387027762047777" at="332,59,333,59" concept="1" />
+      <node id="8707387027762047777" at="333,59,334,62" concept="1" />
+      <node id="8707387027762047777" at="334,62,335,22" concept="6" />
+      <node id="5341591979805250573" at="337,98,338,446" concept="6" />
+      <node id="5341591979805250562" at="340,51,341,93" concept="5" />
+      <node id="5341591979805250562" at="341,93,342,49" concept="1" />
+      <node id="5341591979805250562" at="342,49,343,34" concept="5" />
+      <node id="5341591979805250562" at="343,34,344,60" concept="1" />
+      <node id="5341591979805250562" at="344,60,345,49" concept="1" />
+      <node id="5341591979805250562" at="345,49,346,40" concept="1" />
+      <node id="5341591979805250562" at="346,40,347,34" concept="1" />
+      <node id="5341591979805250562" at="347,34,348,22" concept="6" />
+      <node id="5341591979805250565" at="350,51,351,120" concept="5" />
+      <node id="5341591979805250565" at="351,120,352,49" concept="1" />
+      <node id="5341591979805250565" at="352,49,353,34" concept="5" />
+      <node id="5341591979805250565" at="353,34,354,60" concept="1" />
+      <node id="5341591979805250565" at="354,60,355,40" concept="1" />
+      <node id="5341591979805250565" at="355,40,356,34" concept="1" />
+      <node id="5341591979805250565" at="356,34,357,22" concept="6" />
+      <node id="8707387027762047777" at="359,54,360,142" concept="5" />
+      <node id="8707387027762047777" at="360,142,361,91" concept="5" />
+      <node id="8707387027762047777" at="361,91,362,49" concept="1" />
+      <node id="8707387027762047777" at="362,49,363,34" concept="5" />
+      <node id="8707387027762047777" at="363,34,364,68" concept="1" />
+      <node id="8707387027762047777" at="364,68,365,40" concept="1" />
+      <node id="8707387027762047777" at="365,40,366,49" concept="1" />
+      <node id="8707387027762047777" at="366,49,367,22" concept="6" />
+      <node id="8707387027762047777" at="370,102,371,50" concept="10" />
+      <node id="8707387027762047777" at="373,66,374,93" concept="6" />
+      <node id="8707387027762047777" at="376,57,377,65" concept="5" />
+      <node id="8707387027762047777" at="377,65,378,58" concept="1" />
+      <node id="8707387027762047777" at="378,58,379,25" concept="6" />
+      <node id="8707387027762047777" at="381,41,382,34" concept="5" />
+      <node id="8707387027762047777" at="382,34,383,42" concept="1" />
+      <node id="8707387027762047777" at="383,42,384,49" concept="1" />
+      <node id="8707387027762047777" at="384,49,385,23" concept="6" />
+      <node id="8707387027762047777" at="388,96,389,134" concept="1" />
+      <node id="8707387027762047777" at="390,34,391,142" concept="1" />
+      <node id="8707387027762047777" at="391,142,392,146" concept="1" />
+      <node id="8707387027762047777" at="394,122,395,397" concept="1" />
+      <node id="8707387027762047777" at="400,52,401,103" concept="5" />
+      <node id="8707387027762047777" at="401,103,402,50" concept="1" />
+      <node id="8707387027762047777" at="402,50,403,34" concept="5" />
+      <node id="8707387027762047777" at="403,34,404,49" concept="1" />
+      <node id="8707387027762047777" at="404,49,405,40" concept="1" />
+      <node id="8707387027762047777" at="405,40,406,59" concept="1" />
+      <node id="8707387027762047777" at="406,59,407,59" concept="1" />
+      <node id="8707387027762047777" at="407,59,408,62" concept="1" />
+      <node id="8707387027762047777" at="408,62,409,22" concept="6" />
+      <node id="5341591979805250596" at="411,98,412,423" concept="6" />
+      <node id="5341591979805250585" at="414,51,415,93" concept="5" />
+      <node id="5341591979805250585" at="415,93,416,49" concept="1" />
+      <node id="5341591979805250585" at="416,49,417,34" concept="5" />
+      <node id="5341591979805250585" at="417,34,418,60" concept="1" />
+      <node id="5341591979805250585" at="418,60,419,49" concept="1" />
+      <node id="5341591979805250585" at="419,49,420,40" concept="1" />
+      <node id="5341591979805250585" at="420,40,421,34" concept="1" />
+      <node id="5341591979805250585" at="421,34,422,22" concept="6" />
+      <node id="5341591979805250588" at="424,51,425,114" concept="5" />
+      <node id="5341591979805250588" at="425,114,426,49" concept="1" />
+      <node id="5341591979805250588" at="426,49,427,34" concept="5" />
+      <node id="5341591979805250588" at="427,34,428,60" concept="1" />
+      <node id="5341591979805250588" at="428,60,429,40" concept="1" />
+      <node id="5341591979805250588" at="429,40,430,34" concept="1" />
+      <node id="5341591979805250588" at="430,34,431,22" concept="6" />
+      <node id="8707387027762047777" at="433,54,434,134" concept="5" />
+      <node id="8707387027762047777" at="434,134,435,91" concept="5" />
+      <node id="8707387027762047777" at="435,91,436,45" concept="1" />
+      <node id="8707387027762047777" at="436,45,437,34" concept="5" />
+      <node id="8707387027762047777" at="437,34,438,68" concept="1" />
+      <node id="8707387027762047777" at="438,68,439,40" concept="1" />
+      <node id="8707387027762047777" at="439,40,440,49" concept="1" />
+      <node id="8707387027762047777" at="440,49,441,22" concept="6" />
+      <node id="8707387027762047777" at="444,98,445,50" concept="10" />
+      <node id="8707387027762047777" at="447,66,448,93" concept="6" />
+      <node id="8707387027762047777" at="450,57,451,65" concept="5" />
+      <node id="8707387027762047777" at="451,65,452,58" concept="1" />
+      <node id="8707387027762047777" at="452,58,453,25" concept="6" />
+      <node id="8707387027762047777" at="455,41,456,34" concept="5" />
+      <node id="8707387027762047777" at="456,34,457,42" concept="1" />
+      <node id="8707387027762047777" at="457,42,458,49" concept="1" />
+      <node id="8707387027762047777" at="458,49,459,23" concept="6" />
+      <node id="8707387027762047777" at="462,96,463,134" concept="1" />
+      <node id="8707387027762047777" at="464,34,465,142" concept="1" />
+      <node id="8707387027762047777" at="465,142,466,146" concept="1" />
+      <node id="8707387027762047777" at="468,122,469,393" concept="1" />
       <node id="8707387027762047777" at="38,0,40,0" concept="2" trace="myNode" />
       <node id="8707387027762047777" at="52,0,55,0" concept="4" trace="createCell#()Ljetbrains/mps/openapi/editor/cells/EditorCell;" />
       <node id="8707387027762047777" at="68,56,71,5" concept="3" />
-      <node id="8707387027762047777" at="104,0,107,0" concept="0" trace="patternSingleRoleHandler_kasahx_c0#(Lorg/jetbrains/mps/openapi/model/SNode;Lorg/jetbrains/mps/openapi/language/SContainmentLink;Ljetbrains/mps/openapi/editor/EditorContext;)V" />
-      <node id="8707387027762047777" at="112,70,115,7" concept="3" />
-      <node id="8707387027762047777" at="115,7,118,7" concept="3" />
-      <node id="8707387027762047777" at="131,0,134,0" concept="4" trace="getNoTargetText#()Ljava/lang/String;" />
-      <node id="8707387027762047777" at="150,0,153,0" concept="0" trace="nodeToMatchSingleRoleHandler_kasahx_e0#(Lorg/jetbrains/mps/openapi/model/SNode;Lorg/jetbrains/mps/openapi/language/SContainmentLink;Ljetbrains/mps/openapi/editor/EditorContext;)V" />
-      <node id="8707387027762047777" at="158,70,161,7" concept="3" />
-      <node id="8707387027762047777" at="161,7,164,7" concept="3" />
-      <node id="8707387027762047777" at="177,0,180,0" concept="4" trace="getNoTargetText#()Ljava/lang/String;" />
-      <node id="8707387027762047777" at="202,0,205,0" concept="0" trace="matchesSingleRoleHandler_kasahx_h0#(Lorg/jetbrains/mps/openapi/model/SNode;Lorg/jetbrains/mps/openapi/language/SContainmentLink;Ljetbrains/mps/openapi/editor/EditorContext;)V" />
-      <node id="8707387027762047777" at="210,70,213,7" concept="3" />
-      <node id="8707387027762047777" at="213,7,216,7" concept="3" />
-      <node id="8707387027762047777" at="229,0,232,0" concept="4" trace="getNoTargetText#()Ljava/lang/String;" />
-      <node id="8707387027762047777" at="238,40,241,5" concept="3" />
-      <node id="8707387027762047777" at="241,5,244,5" concept="3" />
-      <node id="8707387027762047777" at="244,5,247,5" concept="3" />
-      <node id="5341591979805250606" at="250,0,253,0" concept="9" trace="renderingCondition_kasahx_a8a#(Lorg/jetbrains/mps/openapi/model/SNode;Ljetbrains/mps/openapi/editor/EditorContext;)Z" />
-      <node id="5341591979805250548" at="264,0,267,0" concept="9" trace="renderingCondition_kasahx_a0i0#(Lorg/jetbrains/mps/openapi/model/SNode;Ljetbrains/mps/openapi/editor/EditorContext;)Z" />
-      <node id="8707387027762047777" at="297,0,300,0" concept="0" trace="variableListHandler_kasahx_c0i0#(Lorg/jetbrains/mps/openapi/model/SNode;Ljava/lang/String;Ljetbrains/mps/openapi/editor/EditorContext;)V" />
-      <node id="8707387027762047777" at="300,0,303,0" concept="4" trace="createNodeToInsert#(Ljetbrains/mps/openapi/editor/EditorContext;)Lorg/jetbrains/mps/openapi/model/SNode;" />
-      <node id="8707387027762047777" at="320,9,323,9" concept="3" />
-      <node id="5341591979805250571" at="338,0,341,0" concept="9" trace="renderingCondition_kasahx_a1i0#(Lorg/jetbrains/mps/openapi/model/SNode;Ljetbrains/mps/openapi/editor/EditorContext;)Z" />
-      <node id="8707387027762047777" at="371,0,374,0" concept="0" trace="propertyListHandler_kasahx_c1i0#(Lorg/jetbrains/mps/openapi/model/SNode;Ljava/lang/String;Ljetbrains/mps/openapi/editor/EditorContext;)V" />
-      <node id="8707387027762047777" at="374,0,377,0" concept="4" trace="createNodeToInsert#(Ljetbrains/mps/openapi/editor/EditorContext;)Lorg/jetbrains/mps/openapi/model/SNode;" />
-      <node id="8707387027762047777" at="394,9,397,9" concept="3" />
-      <node id="5341591979805250594" at="412,0,415,0" concept="9" trace="renderingCondition_kasahx_a2i0#(Lorg/jetbrains/mps/openapi/model/SNode;Ljetbrains/mps/openapi/editor/EditorContext;)Z" />
-      <node id="8707387027762047777" at="445,0,448,0" concept="0" trace="listListHandler_kasahx_c2i0#(Lorg/jetbrains/mps/openapi/model/SNode;Ljava/lang/String;Ljetbrains/mps/openapi/editor/EditorContext;)V" />
-      <node id="8707387027762047777" at="448,0,451,0" concept="4" trace="createNodeToInsert#(Ljetbrains/mps/openapi/editor/EditorContext;)Lorg/jetbrains/mps/openapi/model/SNode;" />
-      <node id="8707387027762047777" at="468,9,471,9" concept="3" />
+      <node id="8707387027762047777" at="103,0,106,0" concept="0" trace="patternSingleRoleHandler_kasahx_c0#(Lorg/jetbrains/mps/openapi/model/SNode;Lorg/jetbrains/mps/openapi/language/SContainmentLink;Ljetbrains/mps/openapi/editor/EditorContext;)V" />
+      <node id="8707387027762047777" at="111,70,114,7" concept="3" />
+      <node id="8707387027762047777" at="114,7,117,7" concept="3" />
+      <node id="8707387027762047777" at="130,0,133,0" concept="4" trace="getNoTargetText#()Ljava/lang/String;" />
+      <node id="8707387027762047777" at="149,0,152,0" concept="0" trace="nodeToMatchSingleRoleHandler_kasahx_e0#(Lorg/jetbrains/mps/openapi/model/SNode;Lorg/jetbrains/mps/openapi/language/SContainmentLink;Ljetbrains/mps/openapi/editor/EditorContext;)V" />
+      <node id="8707387027762047777" at="157,70,160,7" concept="3" />
+      <node id="8707387027762047777" at="160,7,163,7" concept="3" />
+      <node id="8707387027762047777" at="176,0,179,0" concept="4" trace="getNoTargetText#()Ljava/lang/String;" />
+      <node id="8707387027762047777" at="201,0,204,0" concept="0" trace="matchesSingleRoleHandler_kasahx_h0#(Lorg/jetbrains/mps/openapi/model/SNode;Lorg/jetbrains/mps/openapi/language/SContainmentLink;Ljetbrains/mps/openapi/editor/EditorContext;)V" />
+      <node id="8707387027762047777" at="209,70,212,7" concept="3" />
+      <node id="8707387027762047777" at="212,7,215,7" concept="3" />
+      <node id="8707387027762047777" at="228,0,231,0" concept="4" trace="getNoTargetText#()Ljava/lang/String;" />
+      <node id="8707387027762047777" at="237,40,240,5" concept="3" />
+      <node id="8707387027762047777" at="240,5,243,5" concept="3" />
+      <node id="8707387027762047777" at="243,5,246,5" concept="3" />
+      <node id="5341591979805250606" at="249,0,252,0" concept="9" trace="renderingCondition_kasahx_a8a#(Lorg/jetbrains/mps/openapi/model/SNode;Ljetbrains/mps/openapi/editor/EditorContext;)Z" />
+      <node id="5341591979805250548" at="263,0,266,0" concept="9" trace="renderingCondition_kasahx_a0i0#(Lorg/jetbrains/mps/openapi/model/SNode;Ljetbrains/mps/openapi/editor/EditorContext;)Z" />
+      <node id="8707387027762047777" at="296,0,299,0" concept="0" trace="variableListHandler_kasahx_c0i0#(Lorg/jetbrains/mps/openapi/model/SNode;Ljava/lang/String;Ljetbrains/mps/openapi/editor/EditorContext;)V" />
+      <node id="8707387027762047777" at="299,0,302,0" concept="4" trace="createNodeToInsert#(Ljetbrains/mps/openapi/editor/EditorContext;)Lorg/jetbrains/mps/openapi/model/SNode;" />
+      <node id="8707387027762047777" at="319,9,322,9" concept="3" />
+      <node id="5341591979805250571" at="337,0,340,0" concept="9" trace="renderingCondition_kasahx_a1i0#(Lorg/jetbrains/mps/openapi/model/SNode;Ljetbrains/mps/openapi/editor/EditorContext;)Z" />
+      <node id="8707387027762047777" at="370,0,373,0" concept="0" trace="propertyListHandler_kasahx_c1i0#(Lorg/jetbrains/mps/openapi/model/SNode;Ljava/lang/String;Ljetbrains/mps/openapi/editor/EditorContext;)V" />
+      <node id="8707387027762047777" at="373,0,376,0" concept="4" trace="createNodeToInsert#(Ljetbrains/mps/openapi/editor/EditorContext;)Lorg/jetbrains/mps/openapi/model/SNode;" />
+      <node id="8707387027762047777" at="393,9,396,9" concept="3" />
+      <node id="5341591979805250594" at="411,0,414,0" concept="9" trace="renderingCondition_kasahx_a2i0#(Lorg/jetbrains/mps/openapi/model/SNode;Ljetbrains/mps/openapi/editor/EditorContext;)Z" />
+      <node id="8707387027762047777" at="444,0,447,0" concept="0" trace="listListHandler_kasahx_c2i0#(Lorg/jetbrains/mps/openapi/model/SNode;Ljava/lang/String;Ljetbrains/mps/openapi/editor/EditorContext;)V" />
+      <node id="8707387027762047777" at="447,0,450,0" concept="4" trace="createNodeToInsert#(Ljetbrains/mps/openapi/editor/EditorContext;)Lorg/jetbrains/mps/openapi/model/SNode;" />
+      <node id="8707387027762047777" at="467,9,470,9" concept="3" />
       <node id="8707387027762047777" at="41,0,45,0" concept="0" trace="PatternTest_EditorBuilder_a#(Ljetbrains/mps/openapi/editor/EditorContext;Lorg/jetbrains/mps/openapi/model/SNode;)V" />
-      <node id="8707387027762047777" at="99,0,103,0" concept="4" trace="createRefNode_kasahx_c0#()Ljetbrains/mps/openapi/editor/cells/EditorCell;" />
-      <node id="8707387027762047777" at="145,0,149,0" concept="4" trace="createRefNode_kasahx_e0#()Ljetbrains/mps/openapi/editor/cells/EditorCell;" />
-      <node id="8707387027762047777" at="197,0,201,0" concept="4" trace="createRefNode_kasahx_h0#()Ljetbrains/mps/openapi/editor/cells/EditorCell;" />
-      <node id="8707387027762047777" at="316,134,320,9" concept="3" />
-      <node id="8707387027762047777" at="390,134,394,9" concept="3" />
-      <node id="8707387027762047777" at="464,134,468,9" concept="3" />
+      <node id="8707387027762047777" at="98,0,102,0" concept="4" trace="createRefNode_kasahx_c0#()Ljetbrains/mps/openapi/editor/cells/EditorCell;" />
+      <node id="8707387027762047777" at="144,0,148,0" concept="4" trace="createRefNode_kasahx_e0#()Ljetbrains/mps/openapi/editor/cells/EditorCell;" />
+      <node id="8707387027762047777" at="196,0,200,0" concept="4" trace="createRefNode_kasahx_h0#()Ljetbrains/mps/openapi/editor/cells/EditorCell;" />
+      <node id="8707387027762047777" at="315,134,319,9" concept="3" />
+      <node id="8707387027762047777" at="389,134,393,9" concept="3" />
+      <node id="8707387027762047777" at="463,134,467,9" concept="3" />
       <node id="8707387027762047777" at="46,0,51,0" concept="4" trace="getNode#()Lorg/jetbrains/mps/openapi/model/SNode;" />
-      <node id="8707387027762047780" at="92,59,97,22" concept="3" />
-      <node id="8707387027762047777" at="107,0,112,0" concept="4" trace="createChildCell#(Lorg/jetbrains/mps/openapi/model/SNode;)Ljetbrains/mps/openapi/editor/cells/EditorCell;" />
-      <node id="8707387027762047777" at="153,0,158,0" concept="4" trace="createChildCell#(Lorg/jetbrains/mps/openapi/model/SNode;)Ljetbrains/mps/openapi/editor/cells/EditorCell;" />
-      <node id="8707387027762047777" at="205,0,210,0" concept="4" trace="createChildCell#(Lorg/jetbrains/mps/openapi/model/SNode;)Ljetbrains/mps/openapi/editor/cells/EditorCell;" />
-      <node id="8707387027762047777" at="303,0,308,0" concept="4" trace="createNodeCell#(Lorg/jetbrains/mps/openapi/model/SNode;)Ljetbrains/mps/openapi/editor/cells/EditorCell;" />
-      <node id="8707387027762047777" at="377,0,382,0" concept="4" trace="createNodeCell#(Lorg/jetbrains/mps/openapi/model/SNode;)Ljetbrains/mps/openapi/editor/cells/EditorCell;" />
-      <node id="8707387027762047777" at="451,0,456,0" concept="4" trace="createNodeCell#(Lorg/jetbrains/mps/openapi/model/SNode;)Ljetbrains/mps/openapi/editor/cells/EditorCell;" />
+      <node id="8707387027762047780" at="91,57,96,22" concept="3" />
+      <node id="8707387027762047777" at="106,0,111,0" concept="4" trace="createChildCell#(Lorg/jetbrains/mps/openapi/model/SNode;)Ljetbrains/mps/openapi/editor/cells/EditorCell;" />
+      <node id="8707387027762047777" at="152,0,157,0" concept="4" trace="createChildCell#(Lorg/jetbrains/mps/openapi/model/SNode;)Ljetbrains/mps/openapi/editor/cells/EditorCell;" />
+      <node id="8707387027762047777" at="204,0,209,0" concept="4" trace="createChildCell#(Lorg/jetbrains/mps/openapi/model/SNode;)Ljetbrains/mps/openapi/editor/cells/EditorCell;" />
+      <node id="8707387027762047777" at="302,0,307,0" concept="4" trace="createNodeCell#(Lorg/jetbrains/mps/openapi/model/SNode;)Ljetbrains/mps/openapi/editor/cells/EditorCell;" />
+      <node id="8707387027762047777" at="376,0,381,0" concept="4" trace="createNodeCell#(Lorg/jetbrains/mps/openapi/model/SNode;)Ljetbrains/mps/openapi/editor/cells/EditorCell;" />
+      <node id="8707387027762047777" at="450,0,455,0" concept="4" trace="createNodeCell#(Lorg/jetbrains/mps/openapi/model/SNode;)Ljetbrains/mps/openapi/editor/cells/EditorCell;" />
       <node id="8707387027762047779" at="74,0,80,0" concept="4" trace="createConstant_kasahx_a0#()Ljetbrains/mps/openapi/editor/cells/EditorCell;" />
-      <node id="8707387027762047790" at="191,0,197,0" concept="4" trace="createConstant_kasahx_g0#()Ljetbrains/mps/openapi/editor/cells/EditorCell;" />
-      <node id="8707387027762047777" at="308,0,314,0" concept="4" trace="createEmptyCell#()Ljetbrains/mps/openapi/editor/cells/EditorCell;" />
-      <node id="8707387027762047777" at="382,0,388,0" concept="4" trace="createEmptyCell#()Ljetbrains/mps/openapi/editor/cells/EditorCell;" />
-      <node id="8707387027762047777" at="456,0,462,0" concept="4" trace="createEmptyCell#()Ljetbrains/mps/openapi/editor/cells/EditorCell;" />
-      <node id="8707387027762047777" at="123,0,131,0" concept="4" trace="createEmptyCell#()Ljetbrains/mps/openapi/editor/cells/EditorCell;" />
-      <node id="8707387027762047777" at="169,0,177,0" concept="4" trace="createEmptyCell#()Ljetbrains/mps/openapi/editor/cells/EditorCell;" />
-      <node id="8707387027762047777" at="221,0,229,0" concept="4" trace="createEmptyCell#()Ljetbrains/mps/openapi/editor/cells/EditorCell;" />
-      <node id="5341591979805250542" at="277,0,286,0" concept="4" trace="createConstant_kasahx_b0i0#()Ljetbrains/mps/openapi/editor/cells/EditorCell;" />
-      <node id="5341591979805250565" at="351,0,360,0" concept="4" trace="createConstant_kasahx_b1i0#()Ljetbrains/mps/openapi/editor/cells/EditorCell;" />
-      <node id="5341591979805250588" at="425,0,434,0" concept="4" trace="createConstant_kasahx_b2i0#()Ljetbrains/mps/openapi/editor/cells/EditorCell;" />
-      <node id="8707387027762047784" at="135,0,145,0" concept="4" trace="createConstant_kasahx_d0#()Ljetbrains/mps/openapi/editor/cells/EditorCell;" />
-      <node id="8707387027762047788" at="181,0,191,0" concept="4" trace="createConstant_kasahx_f0#()Ljetbrains/mps/openapi/editor/cells/EditorCell;" />
-      <node id="5341591979805250539" at="267,0,277,0" concept="4" trace="createConstant_kasahx_a0i0#()Ljetbrains/mps/openapi/editor/cells/EditorCell;" />
-      <node id="8707387027762047777" at="286,0,296,0" concept="4" trace="createRefNodeList_kasahx_c0i0#()Ljetbrains/mps/openapi/editor/cells/EditorCell;" />
-      <node id="8707387027762047777" at="314,86,324,7" concept="3" />
-      <node id="5341591979805250562" at="341,0,351,0" concept="4" trace="createConstant_kasahx_a1i0#()Ljetbrains/mps/openapi/editor/cells/EditorCell;" />
-      <node id="8707387027762047777" at="360,0,370,0" concept="4" trace="createRefNodeList_kasahx_c1i0#()Ljetbrains/mps/openapi/editor/cells/EditorCell;" />
-      <node id="8707387027762047777" at="388,86,398,7" concept="3" />
-      <node id="5341591979805250585" at="415,0,425,0" concept="4" trace="createConstant_kasahx_a2i0#()Ljetbrains/mps/openapi/editor/cells/EditorCell;" />
-      <node id="8707387027762047777" at="434,0,444,0" concept="4" trace="createRefNodeList_kasahx_c2i0#()Ljetbrains/mps/openapi/editor/cells/EditorCell;" />
-      <node id="8707387027762047777" at="462,86,472,7" concept="3" />
-      <node id="8707387027762047777" at="112,0,123,0" concept="4" trace="installCellInfo#(Lorg/jetbrains/mps/openapi/model/SNode;Ljetbrains/mps/openapi/editor/cells/EditorCell;)V" />
-      <node id="8707387027762047777" at="158,0,169,0" concept="4" trace="installCellInfo#(Lorg/jetbrains/mps/openapi/model/SNode;Ljetbrains/mps/openapi/editor/cells/EditorCell;)V" />
-      <node id="8707387027762047777" at="210,0,221,0" concept="4" trace="installCellInfo#(Lorg/jetbrains/mps/openapi/model/SNode;Ljetbrains/mps/openapi/editor/cells/EditorCell;)V" />
-      <node id="8707387027762047777" at="253,0,264,0" concept="4" trace="createCollection_kasahx_a8a#()Ljetbrains/mps/openapi/editor/cells/EditorCell;" />
-      <node id="8707387027762047777" at="327,0,338,0" concept="4" trace="createCollection_kasahx_b8a#()Ljetbrains/mps/openapi/editor/cells/EditorCell;" />
-      <node id="8707387027762047777" at="401,0,412,0" concept="4" trace="createCollection_kasahx_c8a#()Ljetbrains/mps/openapi/editor/cells/EditorCell;" />
-      <node id="8707387027762047777" at="314,0,326,0" concept="4" trace="installElementCellActions#(Lorg/jetbrains/mps/openapi/model/SNode;Ljetbrains/mps/openapi/editor/cells/EditorCell;)V" />
-      <node id="8707387027762047777" at="388,0,400,0" concept="4" trace="installElementCellActions#(Lorg/jetbrains/mps/openapi/model/SNode;Ljetbrains/mps/openapi/editor/cells/EditorCell;)V" />
-      <node id="8707387027762047777" at="462,0,474,0" concept="4" trace="installElementCellActions#(Lorg/jetbrains/mps/openapi/model/SNode;Ljetbrains/mps/openapi/editor/cells/EditorCell;)V" />
-      <node id="8707387027762047777" at="233,0,250,0" concept="4" trace="createCollection_kasahx_i0#()Ljetbrains/mps/openapi/editor/cells/EditorCell;" />
+      <node id="8707387027762047790" at="190,0,196,0" concept="4" trace="createConstant_kasahx_g0#()Ljetbrains/mps/openapi/editor/cells/EditorCell;" />
+      <node id="8707387027762047777" at="307,0,313,0" concept="4" trace="createEmptyCell#()Ljetbrains/mps/openapi/editor/cells/EditorCell;" />
+      <node id="8707387027762047777" at="381,0,387,0" concept="4" trace="createEmptyCell#()Ljetbrains/mps/openapi/editor/cells/EditorCell;" />
+      <node id="8707387027762047777" at="455,0,461,0" concept="4" trace="createEmptyCell#()Ljetbrains/mps/openapi/editor/cells/EditorCell;" />
+      <node id="8707387027762047777" at="122,0,130,0" concept="4" trace="createEmptyCell#()Ljetbrains/mps/openapi/editor/cells/EditorCell;" />
+      <node id="8707387027762047777" at="168,0,176,0" concept="4" trace="createEmptyCell#()Ljetbrains/mps/openapi/editor/cells/EditorCell;" />
+      <node id="8707387027762047777" at="220,0,228,0" concept="4" trace="createEmptyCell#()Ljetbrains/mps/openapi/editor/cells/EditorCell;" />
+      <node id="5341591979805250542" at="276,0,285,0" concept="4" trace="createConstant_kasahx_b0i0#()Ljetbrains/mps/openapi/editor/cells/EditorCell;" />
+      <node id="5341591979805250565" at="350,0,359,0" concept="4" trace="createConstant_kasahx_b1i0#()Ljetbrains/mps/openapi/editor/cells/EditorCell;" />
+      <node id="5341591979805250588" at="424,0,433,0" concept="4" trace="createConstant_kasahx_b2i0#()Ljetbrains/mps/openapi/editor/cells/EditorCell;" />
+      <node id="8707387027762047784" at="134,0,144,0" concept="4" trace="createConstant_kasahx_d0#()Ljetbrains/mps/openapi/editor/cells/EditorCell;" />
+      <node id="8707387027762047788" at="180,0,190,0" concept="4" trace="createConstant_kasahx_f0#()Ljetbrains/mps/openapi/editor/cells/EditorCell;" />
+      <node id="5341591979805250539" at="266,0,276,0" concept="4" trace="createConstant_kasahx_a0i0#()Ljetbrains/mps/openapi/editor/cells/EditorCell;" />
+      <node id="8707387027762047777" at="285,0,295,0" concept="4" trace="createRefNodeList_kasahx_c0i0#()Ljetbrains/mps/openapi/editor/cells/EditorCell;" />
+      <node id="8707387027762047777" at="313,86,323,7" concept="3" />
+      <node id="5341591979805250562" at="340,0,350,0" concept="4" trace="createConstant_kasahx_a1i0#()Ljetbrains/mps/openapi/editor/cells/EditorCell;" />
+      <node id="8707387027762047777" at="359,0,369,0" concept="4" trace="createRefNodeList_kasahx_c1i0#()Ljetbrains/mps/openapi/editor/cells/EditorCell;" />
+      <node id="8707387027762047777" at="387,86,397,7" concept="3" />
+      <node id="5341591979805250585" at="414,0,424,0" concept="4" trace="createConstant_kasahx_a2i0#()Ljetbrains/mps/openapi/editor/cells/EditorCell;" />
+      <node id="8707387027762047777" at="433,0,443,0" concept="4" trace="createRefNodeList_kasahx_c2i0#()Ljetbrains/mps/openapi/editor/cells/EditorCell;" />
+      <node id="8707387027762047777" at="461,86,471,7" concept="3" />
+      <node id="8707387027762047777" at="111,0,122,0" concept="4" trace="installCellInfo#(Lorg/jetbrains/mps/openapi/model/SNode;Ljetbrains/mps/openapi/editor/cells/EditorCell;)V" />
+      <node id="8707387027762047777" at="157,0,168,0" concept="4" trace="installCellInfo#(Lorg/jetbrains/mps/openapi/model/SNode;Ljetbrains/mps/openapi/editor/cells/EditorCell;)V" />
+      <node id="8707387027762047777" at="209,0,220,0" concept="4" trace="installCellInfo#(Lorg/jetbrains/mps/openapi/model/SNode;Ljetbrains/mps/openapi/editor/cells/EditorCell;)V" />
+      <node id="8707387027762047777" at="252,0,263,0" concept="4" trace="createCollection_kasahx_a8a#()Ljetbrains/mps/openapi/editor/cells/EditorCell;" />
+      <node id="8707387027762047777" at="326,0,337,0" concept="4" trace="createCollection_kasahx_b8a#()Ljetbrains/mps/openapi/editor/cells/EditorCell;" />
+      <node id="8707387027762047777" at="400,0,411,0" concept="4" trace="createCollection_kasahx_c8a#()Ljetbrains/mps/openapi/editor/cells/EditorCell;" />
+      <node id="8707387027762047777" at="313,0,325,0" concept="4" trace="installElementCellActions#(Lorg/jetbrains/mps/openapi/model/SNode;Ljetbrains/mps/openapi/editor/cells/EditorCell;)V" />
+      <node id="8707387027762047777" at="387,0,399,0" concept="4" trace="installElementCellActions#(Lorg/jetbrains/mps/openapi/model/SNode;Ljetbrains/mps/openapi/editor/cells/EditorCell;)V" />
+      <node id="8707387027762047777" at="461,0,473,0" concept="4" trace="installElementCellActions#(Lorg/jetbrains/mps/openapi/model/SNode;Ljetbrains/mps/openapi/editor/cells/EditorCell;)V" />
+      <node id="8707387027762047777" at="232,0,249,0" concept="4" trace="createCollection_kasahx_i0#()Ljetbrains/mps/openapi/editor/cells/EditorCell;" />
       <node id="8707387027762047777" at="56,0,74,0" concept="4" trace="createCollection_kasahx_a#()Ljetbrains/mps/openapi/editor/cells/EditorCell;" />
-      <node id="8707387027762047780" at="80,0,99,0" concept="4" trace="createProperty_kasahx_b0#()Ljetbrains/mps/openapi/editor/cells/EditorCell;" />
+      <node id="8707387027762047780" at="80,0,98,0" concept="4" trace="createProperty_kasahx_b0#()Ljetbrains/mps/openapi/editor/cells/EditorCell;" />
       <scope id="8707387027762047777" at="48,26,49,18" />
       <scope id="8707387027762047777" at="52,39,53,39" />
       <scope id="8707387027762047777" at="69,68,70,61" />
-      <scope id="8707387027762047777" at="104,121,105,49" />
-      <scope id="8707387027762047777" at="113,118,114,385" />
-      <scope id="8707387027762047777" at="116,41,117,38" />
-      <scope id="8707387027762047777" at="131,40,132,28" />
-      <scope id="8707387027762047777" at="150,125,151,49" />
-      <scope id="8707387027762047777" at="159,118,160,389" />
-      <scope id="8707387027762047777" at="162,41,163,42" />
-      <scope id="8707387027762047777" at="177,40,178,32" />
-      <scope id="8707387027762047777" at="202,121,203,49" />
-      <scope id="8707387027762047777" at="211,118,212,385" />
-      <scope id="8707387027762047777" at="214,41,215,38" />
-      <scope id="8707387027762047777" at="229,40,230,28" />
-      <scope id="8707387027762047777" at="239,69,240,62" />
-      <scope id="8707387027762047777" at="242,69,243,62" />
-      <scope id="8707387027762047777" at="245,69,246,62" />
-      <scope id="5341591979805250607" at="250,97,251,330" />
-      <scope id="5341591979805250549" at="264,98,265,438" />
-      <scope id="8707387027762047777" at="297,102,298,50" />
-      <scope id="8707387027762047777" at="300,66,301,93" />
-      <scope id="8707387027762047777" at="321,122,322,397" />
-      <scope id="5341591979805250572" at="338,98,339,446" />
-      <scope id="8707387027762047777" at="371,102,372,50" />
-      <scope id="8707387027762047777" at="374,66,375,93" />
-      <scope id="8707387027762047777" at="395,122,396,397" />
-      <scope id="5341591979805250595" at="412,98,413,423" />
-      <scope id="8707387027762047777" at="445,98,446,50" />
-      <scope id="8707387027762047777" at="448,66,449,93" />
-      <scope id="8707387027762047777" at="469,122,470,393" />
+      <scope id="8707387027762047777" at="103,121,104,49" />
+      <scope id="8707387027762047777" at="112,118,113,385" />
+      <scope id="8707387027762047777" at="115,41,116,38" />
+      <scope id="8707387027762047777" at="130,40,131,28" />
+      <scope id="8707387027762047777" at="149,125,150,49" />
+      <scope id="8707387027762047777" at="158,118,159,389" />
+      <scope id="8707387027762047777" at="161,41,162,42" />
+      <scope id="8707387027762047777" at="176,40,177,32" />
+      <scope id="8707387027762047777" at="201,121,202,49" />
+      <scope id="8707387027762047777" at="210,118,211,385" />
+      <scope id="8707387027762047777" at="213,41,214,38" />
+      <scope id="8707387027762047777" at="228,40,229,28" />
+      <scope id="8707387027762047777" at="238,69,239,62" />
+      <scope id="8707387027762047777" at="241,69,242,62" />
+      <scope id="8707387027762047777" at="244,69,245,62" />
+      <scope id="5341591979805250607" at="249,97,250,330" />
+      <scope id="5341591979805250549" at="263,98,264,438" />
+      <scope id="8707387027762047777" at="296,102,297,50" />
+      <scope id="8707387027762047777" at="299,66,300,93" />
+      <scope id="8707387027762047777" at="320,122,321,397" />
+      <scope id="5341591979805250572" at="337,98,338,446" />
+      <scope id="8707387027762047777" at="370,102,371,50" />
+      <scope id="8707387027762047777" at="373,66,374,93" />
+      <scope id="8707387027762047777" at="394,122,395,397" />
+      <scope id="5341591979805250595" at="411,98,412,423" />
+      <scope id="8707387027762047777" at="444,98,445,50" />
+      <scope id="8707387027762047777" at="447,66,448,93" />
+      <scope id="8707387027762047777" at="468,122,469,393" />
       <scope id="8707387027762047777" at="41,91,43,18" />
-      <scope id="8707387027762047780" at="93,35,95,94">
+      <scope id="8707387027762047780" at="92,35,94,112">
         <var name="manager" id="8707387027762047780" />
       </scope>
-      <scope id="8707387027762047777" at="99,48,101,33">
+      <scope id="8707387027762047777" at="98,48,100,33">
         <var name="provider" id="8707387027762047777" />
       </scope>
-      <scope id="8707387027762047777" at="145,48,147,33">
+      <scope id="8707387027762047777" at="144,48,146,33">
         <var name="provider" id="8707387027762047777" />
       </scope>
-      <scope id="8707387027762047777" at="197,48,199,33">
+      <scope id="8707387027762047777" at="196,48,198,33">
         <var name="provider" id="8707387027762047777" />
       </scope>
-      <scope id="8707387027762047777" at="317,34,319,146" />
-      <scope id="8707387027762047777" at="391,34,393,146" />
-      <scope id="8707387027762047777" at="465,34,467,146" />
+      <scope id="8707387027762047777" at="316,34,318,146" />
+      <scope id="8707387027762047777" at="390,34,392,146" />
+      <scope id="8707387027762047777" at="464,34,466,146" />
       <scope id="8707387027762047777" at="52,0,55,0" />
-      <scope id="8707387027762047777" at="104,0,107,0">
-=======
-      <node id="8707387027762047777" at="48,79,49,63" concept="5" />
-      <node id="8707387027762047777" at="51,82,52,65" concept="5" />
-      <node id="8707387027762047777" at="54,89,55,96" concept="4" />
-      <node id="8707387027762047777" at="55,96,56,48" concept="1" />
-      <node id="8707387027762047777" at="56,48,57,28" concept="1" />
-      <node id="8707387027762047777" at="57,28,58,81" concept="1" />
-      <node id="8707387027762047777" at="58,81,59,81" concept="1" />
-      <node id="8707387027762047777" at="59,81,60,80" concept="1" />
-      <node id="8707387027762047777" at="60,80,61,81" concept="1" />
-      <node id="8707387027762047777" at="61,81,62,80" concept="1" />
-      <node id="8707387027762047777" at="62,80,63,81" concept="1" />
-      <node id="8707387027762047777" at="63,81,64,81" concept="1" />
-      <node id="8707387027762047777" at="64,81,65,80" concept="1" />
-      <node id="8707387027762047777" at="66,61,67,85" concept="1" />
-      <node id="8707387027762047777" at="68,5,69,22" concept="5" />
-      <node id="8707387027762047779" at="71,88,72,98" concept="4" />
-      <node id="8707387027762047779" at="72,98,73,47" concept="1" />
-      <node id="8707387027762047779" at="73,47,74,34" concept="1" />
-      <node id="8707387027762047779" at="74,34,75,22" concept="5" />
-      <node id="8707387027762047780" at="77,88,78,82" concept="4" />
-      <node id="8707387027762047780" at="78,82,79,29" concept="1" />
-      <node id="8707387027762047780" at="79,29,80,42" concept="1" />
-      <node id="8707387027762047780" at="80,42,81,26" concept="4" />
-      <node id="8707387027762047780" at="81,26,82,58" concept="1" />
-      <node id="8707387027762047780" at="82,58,83,42" concept="1" />
-      <node id="8707387027762047780" at="83,42,84,34" concept="4" />
-      <node id="8707387027762047780" at="84,34,85,63" concept="1" />
-      <node id="8707387027762047780" at="85,63,86,40" concept="1" />
-      <node id="8707387027762047780" at="86,40,87,73" concept="1" />
-      <node id="8707387027762047780" at="87,73,88,57" concept="4" />
-      <node id="8707387027762047780" at="89,35,90,82" concept="4" />
-      <node id="8707387027762047780" at="90,82,91,112" concept="5" />
-      <node id="8707387027762047780" at="92,10,93,22" concept="5" />
-      <node id="8707387027762047777" at="95,87,96,251" concept="4" />
-      <node id="8707387027762047777" at="96,251,97,33" concept="5" />
-      <node id="8707387027762047777" at="100,121,101,49" concept="8" />
-      <node id="8707387027762047777" at="103,55,104,59" concept="4" />
-      <node id="8707387027762047777" at="104,59,105,41" concept="1" />
-      <node id="8707387027762047777" at="105,41,106,24" concept="5" />
-      <node id="8707387027762047777" at="109,118,110,383" concept="1" />
-      <node id="8707387027762047777" at="112,41,113,38" concept="1" />
-      <node id="8707387027762047777" at="114,7,115,36" concept="4" />
-      <node id="8707387027762047777" at="115,36,116,31" concept="4" />
-      <node id="8707387027762047777" at="116,31,117,52" concept="4" />
-      <node id="8707387027762047777" at="117,52,118,65" concept="1" />
-      <node id="8707387027762047777" at="118,65,119,42" concept="1" />
-      <node id="8707387027762047777" at="122,44,123,54" concept="4" />
-      <node id="8707387027762047777" at="123,54,124,44" concept="1" />
-      <node id="8707387027762047777" at="124,44,125,0" concept="6" />
-      <node id="8707387027762047777" at="125,0,126,40" concept="1" />
-      <node id="8707387027762047777" at="126,40,127,24" concept="5" />
-      <node id="8707387027762047777" at="129,40,130,28" concept="5" />
-      <node id="8707387027762047784" at="133,88,134,86" concept="4" />
-      <node id="8707387027762047784" at="134,86,135,47" concept="1" />
-      <node id="8707387027762047784" at="135,47,136,34" concept="4" />
-      <node id="8707387027762047784" at="136,34,137,63" concept="1" />
-      <node id="8707387027762047784" at="137,63,138,52" concept="1" />
-      <node id="8707387027762047784" at="138,52,139,40" concept="1" />
-      <node id="8707387027762047784" at="139,40,140,34" concept="1" />
-      <node id="8707387027762047784" at="140,34,141,22" concept="5" />
-      <node id="8707387027762047777" at="143,87,144,259" concept="4" />
-      <node id="8707387027762047777" at="144,259,145,33" concept="5" />
-      <node id="8707387027762047777" at="148,125,149,49" concept="8" />
-      <node id="8707387027762047777" at="151,55,152,59" concept="4" />
-      <node id="8707387027762047777" at="152,59,153,41" concept="1" />
-      <node id="8707387027762047777" at="153,41,154,24" concept="5" />
-      <node id="8707387027762047777" at="157,118,158,387" concept="1" />
-      <node id="8707387027762047777" at="160,41,161,42" concept="1" />
-      <node id="8707387027762047777" at="162,7,163,36" concept="4" />
-      <node id="8707387027762047777" at="163,36,164,31" concept="4" />
-      <node id="8707387027762047777" at="164,31,165,52" concept="4" />
-      <node id="8707387027762047777" at="165,52,166,65" concept="1" />
-      <node id="8707387027762047777" at="166,65,167,42" concept="1" />
-      <node id="8707387027762047777" at="170,44,171,54" concept="4" />
-      <node id="8707387027762047777" at="171,54,172,48" concept="1" />
-      <node id="8707387027762047777" at="172,48,173,0" concept="6" />
-      <node id="8707387027762047777" at="173,0,174,40" concept="1" />
-      <node id="8707387027762047777" at="174,40,175,24" concept="5" />
-      <node id="8707387027762047777" at="177,40,178,32" concept="5" />
-      <node id="8707387027762047788" at="181,88,182,86" concept="4" />
-      <node id="8707387027762047788" at="182,86,183,47" concept="1" />
-      <node id="8707387027762047788" at="183,47,184,34" concept="4" />
-      <node id="8707387027762047788" at="184,34,185,63" concept="1" />
-      <node id="8707387027762047788" at="185,63,186,52" concept="1" />
-      <node id="8707387027762047788" at="186,52,187,40" concept="1" />
-      <node id="8707387027762047788" at="187,40,188,34" concept="1" />
-      <node id="8707387027762047788" at="188,34,189,22" concept="5" />
-      <node id="8707387027762047790" at="191,88,192,94" concept="4" />
-      <node id="8707387027762047790" at="192,94,193,47" concept="1" />
-      <node id="8707387027762047790" at="193,47,194,34" concept="1" />
-      <node id="8707387027762047790" at="194,34,195,22" concept="5" />
-      <node id="8707387027762047777" at="197,87,198,251" concept="4" />
-      <node id="8707387027762047777" at="198,251,199,33" concept="5" />
-      <node id="8707387027762047777" at="202,121,203,49" concept="8" />
-      <node id="8707387027762047777" at="205,55,206,59" concept="4" />
-      <node id="8707387027762047777" at="206,59,207,41" concept="1" />
-      <node id="8707387027762047777" at="207,41,208,24" concept="5" />
-      <node id="8707387027762047777" at="211,118,212,383" concept="1" />
-      <node id="8707387027762047777" at="214,41,215,38" concept="1" />
-      <node id="8707387027762047777" at="216,7,217,36" concept="4" />
-      <node id="8707387027762047777" at="217,36,218,31" concept="4" />
-      <node id="8707387027762047777" at="218,31,219,52" concept="4" />
-      <node id="8707387027762047777" at="219,52,220,65" concept="1" />
-      <node id="8707387027762047777" at="220,65,221,42" concept="1" />
-      <node id="8707387027762047777" at="224,44,225,54" concept="4" />
-      <node id="8707387027762047777" at="225,54,226,44" concept="1" />
-      <node id="8707387027762047777" at="226,44,227,0" concept="6" />
-      <node id="8707387027762047777" at="227,0,228,40" concept="1" />
-      <node id="8707387027762047777" at="228,40,229,24" concept="5" />
-      <node id="8707387027762047777" at="231,40,232,28" concept="5" />
-      <node id="8707387027762047777" at="235,90,236,96" concept="4" />
-      <node id="8707387027762047777" at="236,96,237,49" concept="1" />
-      <node id="8707387027762047777" at="237,49,238,34" concept="4" />
-      <node id="8707387027762047777" at="238,34,239,52" concept="1" />
-      <node id="8707387027762047777" at="239,52,240,40" concept="1" />
-      <node id="8707387027762047777" at="241,62,242,86" concept="1" />
-      <node id="8707387027762047777" at="244,62,245,86" concept="1" />
-      <node id="8707387027762047777" at="247,62,248,86" concept="1" />
-      <node id="8707387027762047777" at="249,5,250,22" concept="5" />
-      <node id="5341591979805260281" at="252,97,253,330" concept="5" />
-      <node id="8707387027762047777" at="255,91,256,96" concept="4" />
-      <node id="8707387027762047777" at="256,96,257,50" concept="1" />
-      <node id="8707387027762047777" at="257,50,258,34" concept="4" />
-      <node id="8707387027762047777" at="258,34,259,52" concept="1" />
-      <node id="8707387027762047777" at="259,52,260,40" concept="1" />
-      <node id="8707387027762047777" at="260,40,261,83" concept="1" />
-      <node id="8707387027762047777" at="261,83,262,83" concept="1" />
-      <node id="8707387027762047777" at="262,83,263,86" concept="1" />
-      <node id="8707387027762047777" at="263,86,264,22" concept="5" />
-      <node id="5341591979805250550" at="266,98,267,438" concept="5" />
-      <node id="5341591979805250539" at="269,90,270,86" concept="4" />
-      <node id="5341591979805250539" at="270,86,271,49" concept="1" />
-      <node id="5341591979805250539" at="271,49,272,34" concept="4" />
-      <node id="5341591979805250539" at="272,34,273,63" concept="1" />
-      <node id="5341591979805250539" at="273,63,274,52" concept="1" />
-      <node id="5341591979805250539" at="274,52,275,40" concept="1" />
-      <node id="5341591979805250539" at="275,40,276,34" concept="1" />
-      <node id="5341591979805250539" at="276,34,277,22" concept="5" />
-      <node id="5341591979805250542" at="279,90,280,112" concept="4" />
-      <node id="5341591979805250542" at="280,112,281,49" concept="1" />
-      <node id="5341591979805250542" at="281,49,282,34" concept="4" />
-      <node id="5341591979805250542" at="282,34,283,63" concept="1" />
-      <node id="5341591979805250542" at="283,63,284,40" concept="1" />
-      <node id="5341591979805250542" at="284,40,285,34" concept="1" />
-      <node id="5341591979805250542" at="285,34,286,22" concept="5" />
-      <node id="8707387027762047777" at="288,93,289,126" concept="4" />
-      <node id="8707387027762047777" at="289,126,290,106" concept="4" />
-      <node id="8707387027762047777" at="290,106,291,49" concept="1" />
-      <node id="8707387027762047777" at="291,49,292,34" concept="4" />
-      <node id="8707387027762047777" at="292,34,293,71" concept="1" />
-      <node id="8707387027762047777" at="293,71,294,40" concept="1" />
-      <node id="8707387027762047777" at="294,40,295,49" concept="1" />
-      <node id="8707387027762047777" at="295,49,296,22" concept="5" />
-      <node id="8707387027762047777" at="299,102,300,50" concept="8" />
-      <node id="8707387027762047777" at="302,66,303,41" concept="4" />
-      <node id="8707387027762047777" at="303,41,304,93" concept="5" />
-      <node id="8707387027762047777" at="306,86,307,80" concept="4" />
-      <node id="8707387027762047777" at="307,80,308,95" concept="1" />
-      <node id="8707387027762047777" at="308,95,309,25" concept="5" />
-      <node id="8707387027762047777" at="311,68,312,34" concept="4" />
-      <node id="8707387027762047777" at="312,34,313,55" concept="1" />
-      <node id="8707387027762047777" at="313,55,314,87" concept="1" />
-      <node id="8707387027762047777" at="314,87,315,23" concept="5" />
-      <node id="8707387027762047777" at="318,96,319,134" concept="1" />
-      <node id="8707387027762047777" at="320,34,321,142" concept="1" />
-      <node id="8707387027762047777" at="321,142,322,146" concept="1" />
-      <node id="8707387027762047777" at="324,122,325,395" concept="1" />
-      <node id="8707387027762047777" at="330,91,331,96" concept="4" />
-      <node id="8707387027762047777" at="331,96,332,50" concept="1" />
-      <node id="8707387027762047777" at="332,50,333,34" concept="4" />
-      <node id="8707387027762047777" at="333,34,334,52" concept="1" />
-      <node id="8707387027762047777" at="334,52,335,40" concept="1" />
-      <node id="8707387027762047777" at="335,40,336,83" concept="1" />
-      <node id="8707387027762047777" at="336,83,337,83" concept="1" />
-      <node id="8707387027762047777" at="337,83,338,86" concept="1" />
-      <node id="8707387027762047777" at="338,86,339,22" concept="5" />
-      <node id="5341591979805250573" at="341,98,342,446" concept="5" />
-      <node id="5341591979805250562" at="344,90,345,86" concept="4" />
-      <node id="5341591979805250562" at="345,86,346,49" concept="1" />
-      <node id="5341591979805250562" at="346,49,347,34" concept="4" />
-      <node id="5341591979805250562" at="347,34,348,63" concept="1" />
-      <node id="5341591979805250562" at="348,63,349,52" concept="1" />
-      <node id="5341591979805250562" at="349,52,350,40" concept="1" />
-      <node id="5341591979805250562" at="350,40,351,34" concept="1" />
-      <node id="5341591979805250562" at="351,34,352,22" concept="5" />
-      <node id="5341591979805250565" at="354,90,355,113" concept="4" />
-      <node id="5341591979805250565" at="355,113,356,49" concept="1" />
-      <node id="5341591979805250565" at="356,49,357,34" concept="4" />
-      <node id="5341591979805250565" at="357,34,358,63" concept="1" />
-      <node id="5341591979805250565" at="358,63,359,40" concept="1" />
-      <node id="5341591979805250565" at="359,40,360,34" concept="1" />
-      <node id="5341591979805250565" at="360,34,361,22" concept="5" />
-      <node id="8707387027762047777" at="363,93,364,126" concept="4" />
-      <node id="8707387027762047777" at="364,126,365,106" concept="4" />
-      <node id="8707387027762047777" at="365,106,366,49" concept="1" />
-      <node id="8707387027762047777" at="366,49,367,34" concept="4" />
-      <node id="8707387027762047777" at="367,34,368,71" concept="1" />
-      <node id="8707387027762047777" at="368,71,369,40" concept="1" />
-      <node id="8707387027762047777" at="369,40,370,49" concept="1" />
-      <node id="8707387027762047777" at="370,49,371,22" concept="5" />
-      <node id="8707387027762047777" at="374,102,375,50" concept="8" />
-      <node id="8707387027762047777" at="377,66,378,41" concept="4" />
-      <node id="8707387027762047777" at="378,41,379,93" concept="5" />
-      <node id="8707387027762047777" at="381,86,382,80" concept="4" />
-      <node id="8707387027762047777" at="382,80,383,95" concept="1" />
-      <node id="8707387027762047777" at="383,95,384,25" concept="5" />
-      <node id="8707387027762047777" at="386,68,387,34" concept="4" />
-      <node id="8707387027762047777" at="387,34,388,55" concept="1" />
-      <node id="8707387027762047777" at="388,55,389,87" concept="1" />
-      <node id="8707387027762047777" at="389,87,390,23" concept="5" />
-      <node id="8707387027762047777" at="393,96,394,134" concept="1" />
-      <node id="8707387027762047777" at="395,34,396,142" concept="1" />
-      <node id="8707387027762047777" at="396,142,397,146" concept="1" />
-      <node id="8707387027762047777" at="399,122,400,395" concept="1" />
-      <node id="8707387027762047777" at="405,91,406,96" concept="4" />
-      <node id="8707387027762047777" at="406,96,407,50" concept="1" />
-      <node id="8707387027762047777" at="407,50,408,34" concept="4" />
-      <node id="8707387027762047777" at="408,34,409,52" concept="1" />
-      <node id="8707387027762047777" at="409,52,410,40" concept="1" />
-      <node id="8707387027762047777" at="410,40,411,83" concept="1" />
-      <node id="8707387027762047777" at="411,83,412,83" concept="1" />
-      <node id="8707387027762047777" at="412,83,413,86" concept="1" />
-      <node id="8707387027762047777" at="413,86,414,22" concept="5" />
-      <node id="5341591979805250596" at="416,98,417,423" concept="5" />
-      <node id="5341591979805250585" at="419,90,420,86" concept="4" />
-      <node id="5341591979805250585" at="420,86,421,49" concept="1" />
-      <node id="5341591979805250585" at="421,49,422,34" concept="4" />
-      <node id="5341591979805250585" at="422,34,423,63" concept="1" />
-      <node id="5341591979805250585" at="423,63,424,52" concept="1" />
-      <node id="5341591979805250585" at="424,52,425,40" concept="1" />
-      <node id="5341591979805250585" at="425,40,426,34" concept="1" />
-      <node id="5341591979805250585" at="426,34,427,22" concept="5" />
-      <node id="5341591979805250588" at="429,90,430,107" concept="4" />
-      <node id="5341591979805250588" at="430,107,431,49" concept="1" />
-      <node id="5341591979805250588" at="431,49,432,34" concept="4" />
-      <node id="5341591979805250588" at="432,34,433,63" concept="1" />
-      <node id="5341591979805250588" at="433,63,434,40" concept="1" />
-      <node id="5341591979805250588" at="434,40,435,34" concept="1" />
-      <node id="5341591979805250588" at="435,34,436,22" concept="5" />
-      <node id="8707387027762047777" at="438,93,439,118" concept="4" />
-      <node id="8707387027762047777" at="439,118,440,106" concept="4" />
-      <node id="8707387027762047777" at="440,106,441,45" concept="1" />
-      <node id="8707387027762047777" at="441,45,442,34" concept="4" />
-      <node id="8707387027762047777" at="442,34,443,71" concept="1" />
-      <node id="8707387027762047777" at="443,71,444,40" concept="1" />
-      <node id="8707387027762047777" at="444,40,445,49" concept="1" />
-      <node id="8707387027762047777" at="445,49,446,22" concept="5" />
-      <node id="8707387027762047777" at="449,98,450,50" concept="8" />
-      <node id="8707387027762047777" at="452,66,453,41" concept="4" />
-      <node id="8707387027762047777" at="453,41,454,93" concept="5" />
-      <node id="8707387027762047777" at="456,86,457,80" concept="4" />
-      <node id="8707387027762047777" at="457,80,458,95" concept="1" />
-      <node id="8707387027762047777" at="458,95,459,25" concept="5" />
-      <node id="8707387027762047777" at="461,68,462,34" concept="4" />
-      <node id="8707387027762047777" at="462,34,463,55" concept="1" />
-      <node id="8707387027762047777" at="463,55,464,87" concept="1" />
-      <node id="8707387027762047777" at="464,87,465,23" concept="5" />
-      <node id="8707387027762047777" at="468,96,469,134" concept="1" />
-      <node id="8707387027762047777" at="470,34,471,142" concept="1" />
-      <node id="8707387027762047777" at="471,142,472,146" concept="1" />
-      <node id="8707387027762047777" at="474,122,475,391" concept="1" />
-      <node id="8707387027762047777" at="480,91,481,97" concept="4" />
-      <node id="8707387027762047777" at="481,97,482,50" concept="1" />
-      <node id="8707387027762047777" at="482,50,483,28" concept="1" />
-      <node id="8707387027762047777" at="483,28,484,83" concept="1" />
-      <node id="8707387027762047777" at="484,83,485,22" concept="5" />
-      <node id="8707387027762047777" at="487,90,488,99" concept="4" />
-      <node id="8707387027762047777" at="488,99,489,49" concept="1" />
-      <node id="8707387027762047777" at="489,49,490,82" concept="1" />
-      <node id="8707387027762047777" at="490,82,491,85" concept="1" />
-      <node id="8707387027762047777" at="491,85,492,22" concept="5" />
-      <node id="6436735966448462045" at="494,89,495,109" concept="4" />
-      <node id="6436735966448462045" at="495,109,496,48" concept="1" />
-      <node id="6436735966448462045" at="496,48,497,34" concept="1" />
-      <node id="6436735966448462045" at="497,34,498,22" concept="5" />
-      <node id="4154239884396202161" at="502,31,503,103" concept="5" />
-      <node id="4154239884396215217" at="506,34,507,187" concept="1" />
-      <node id="4154239884396224666" at="508,42,509,186" concept="1" />
-      <node id="4154239884396236244" at="512,47,513,59" concept="5" />
-      <node id="8707387027762047777" at="515,6,516,100" concept="4" />
-      <node id="8707387027762047777" at="516,100,517,79" concept="1" />
-      <node id="8707387027762047777" at="517,79,518,82" concept="1" />
-      <node id="8707387027762047777" at="518,82,519,51" concept="1" />
-      <node id="8707387027762047777" at="519,51,520,35" concept="1" />
-      <node id="8707387027762047777" at="520,35,521,314" concept="1" />
-      <node id="8707387027762047777" at="521,314,522,22" concept="5" />
-      <node id="3159291778219979195" at="527,121,528,182" concept="1" />
-      <node id="3159291778219979144" at="530,37,531,21" concept="5" />
-      <node id="3159291778219987544" at="537,121,538,183" concept="1" />
-      <node id="3159291778219979167" at="540,37,541,20" concept="5" />
-      <node id="3159291778219979144" at="525,0,527,0" concept="0" trace="PatternTest_generic_cellMenu_kasahx_a0b0a#()V" />
-      <node id="3159291778219979167" at="535,0,537,0" concept="0" trace="PatternTest_generic_cellMenu_kasahx_b0b0a#()V" />
-      <node id="8707387027762047777" at="48,0,51,0" concept="3" trace="createEditorCell#(Ljetbrains/mps/openapi/editor/EditorContext;Lorg/jetbrains/mps/openapi/model/SNode;)Ljetbrains/mps/openapi/editor/cells/EditorCell;" />
-      <node id="8707387027762047777" at="51,0,54,0" concept="3" trace="createInspectedCell#(Ljetbrains/mps/openapi/editor/EditorContext;Lorg/jetbrains/mps/openapi/model/SNode;)Ljetbrains/mps/openapi/editor/cells/EditorCell;" />
-      <node id="8707387027762047777" at="65,80,68,5" concept="2" />
-      <node id="8707387027762047777" at="100,0,103,0" concept="0" trace="patternSingleRoleHandler_kasahx_c0#(Lorg/jetbrains/mps/openapi/model/SNode;Lorg/jetbrains/mps/openapi/language/SContainmentLink;Ljetbrains/mps/openapi/editor/EditorContext;)V" />
-      <node id="8707387027762047777" at="108,70,111,7" concept="2" />
-      <node id="8707387027762047777" at="111,7,114,7" concept="2" />
-      <node id="8707387027762047777" at="129,0,132,0" concept="3" trace="getNoTargetText#()Ljava/lang/String;" />
-      <node id="8707387027762047777" at="148,0,151,0" concept="0" trace="nodeToMatchSingleRoleHandler_kasahx_e0#(Lorg/jetbrains/mps/openapi/model/SNode;Lorg/jetbrains/mps/openapi/language/SContainmentLink;Ljetbrains/mps/openapi/editor/EditorContext;)V" />
-      <node id="8707387027762047777" at="156,70,159,7" concept="2" />
-      <node id="8707387027762047777" at="159,7,162,7" concept="2" />
-      <node id="8707387027762047777" at="177,0,180,0" concept="3" trace="getNoTargetText#()Ljava/lang/String;" />
-      <node id="8707387027762047777" at="202,0,205,0" concept="0" trace="matchesSingleRoleHandler_kasahx_h0#(Lorg/jetbrains/mps/openapi/model/SNode;Lorg/jetbrains/mps/openapi/language/SContainmentLink;Ljetbrains/mps/openapi/editor/EditorContext;)V" />
-      <node id="8707387027762047777" at="210,70,213,7" concept="2" />
-      <node id="8707387027762047777" at="213,7,216,7" concept="2" />
-      <node id="8707387027762047777" at="231,0,234,0" concept="3" trace="getNoTargetText#()Ljava/lang/String;" />
-      <node id="8707387027762047777" at="240,40,243,5" concept="2" />
-      <node id="8707387027762047777" at="243,5,246,5" concept="2" />
-      <node id="8707387027762047777" at="246,5,249,5" concept="2" />
-      <node id="5341591979805250606" at="252,0,255,0" concept="7" trace="renderingCondition_kasahx_a8a#(Lorg/jetbrains/mps/openapi/model/SNode;Ljetbrains/mps/openapi/editor/EditorContext;)Z" />
-      <node id="5341591979805250548" at="266,0,269,0" concept="7" trace="renderingCondition_kasahx_a0i0#(Lorg/jetbrains/mps/openapi/model/SNode;Ljetbrains/mps/openapi/editor/EditorContext;)Z" />
-      <node id="8707387027762047777" at="299,0,302,0" concept="0" trace="variableListHandler_kasahx_c0i0#(Lorg/jetbrains/mps/openapi/model/SNode;Ljava/lang/String;Ljetbrains/mps/openapi/editor/EditorContext;)V" />
-      <node id="8707387027762047777" at="323,9,326,9" concept="2" />
-      <node id="5341591979805250571" at="341,0,344,0" concept="7" trace="renderingCondition_kasahx_a1i0#(Lorg/jetbrains/mps/openapi/model/SNode;Ljetbrains/mps/openapi/editor/EditorContext;)Z" />
-      <node id="8707387027762047777" at="374,0,377,0" concept="0" trace="propertyListHandler_kasahx_c1i0#(Lorg/jetbrains/mps/openapi/model/SNode;Ljava/lang/String;Ljetbrains/mps/openapi/editor/EditorContext;)V" />
-      <node id="8707387027762047777" at="398,9,401,9" concept="2" />
-      <node id="5341591979805250594" at="416,0,419,0" concept="7" trace="renderingCondition_kasahx_a2i0#(Lorg/jetbrains/mps/openapi/model/SNode;Ljetbrains/mps/openapi/editor/EditorContext;)Z" />
-      <node id="8707387027762047777" at="449,0,452,0" concept="0" trace="listListHandler_kasahx_c2i0#(Lorg/jetbrains/mps/openapi/model/SNode;Ljava/lang/String;Ljetbrains/mps/openapi/editor/EditorContext;)V" />
-      <node id="8707387027762047777" at="473,9,476,9" concept="2" />
-      <node id="8707387027762047777" at="502,0,505,0" concept="3" trace="getText#()Ljava/lang/String;" />
-      <node id="8707387027762047777" at="512,0,515,0" concept="3" trace="isValidText#(Ljava/lang/String;)Z" />
-      <node id="3159291778219979144" at="527,0,530,0" concept="3" trace="handleAction#(Lorg/jetbrains/mps/openapi/model/SNode;Lorg/jetbrains/mps/openapi/model/SModel;Ljetbrains/mps/smodel/IOperationContext;Ljetbrains/mps/openapi/editor/EditorContext;)V" />
-      <node id="3159291778219979144" at="530,0,533,0" concept="3" trace="getMatchingText#()Ljava/lang/String;" />
-      <node id="3159291778219979167" at="537,0,540,0" concept="3" trace="handleAction#(Lorg/jetbrains/mps/openapi/model/SNode;Lorg/jetbrains/mps/openapi/model/SModel;Ljetbrains/mps/smodel/IOperationContext;Ljetbrains/mps/openapi/editor/EditorContext;)V" />
-      <node id="3159291778219979167" at="540,0,543,0" concept="3" trace="getMatchingText#()Ljava/lang/String;" />
-      <node id="8707387027762047777" at="95,0,99,0" concept="3" trace="createRefNode_kasahx_c0#(Ljetbrains/mps/openapi/editor/EditorContext;Lorg/jetbrains/mps/openapi/model/SNode;)Ljetbrains/mps/openapi/editor/cells/EditorCell;" />
-      <node id="8707387027762047777" at="143,0,147,0" concept="3" trace="createRefNode_kasahx_e0#(Ljetbrains/mps/openapi/editor/EditorContext;Lorg/jetbrains/mps/openapi/model/SNode;)Ljetbrains/mps/openapi/editor/cells/EditorCell;" />
-      <node id="8707387027762047777" at="197,0,201,0" concept="3" trace="createRefNode_kasahx_h0#(Ljetbrains/mps/openapi/editor/EditorContext;Lorg/jetbrains/mps/openapi/model/SNode;)Ljetbrains/mps/openapi/editor/cells/EditorCell;" />
-      <node id="8707387027762047777" at="302,0,306,0" concept="3" trace="createNodeToInsert#(Ljetbrains/mps/openapi/editor/EditorContext;)Lorg/jetbrains/mps/openapi/model/SNode;" />
-      <node id="8707387027762047777" at="319,134,323,9" concept="2" />
-      <node id="8707387027762047777" at="377,0,381,0" concept="3" trace="createNodeToInsert#(Ljetbrains/mps/openapi/editor/EditorContext;)Lorg/jetbrains/mps/openapi/model/SNode;" />
-      <node id="8707387027762047777" at="394,134,398,9" concept="2" />
-      <node id="8707387027762047777" at="452,0,456,0" concept="3" trace="createNodeToInsert#(Ljetbrains/mps/openapi/editor/EditorContext;)Lorg/jetbrains/mps/openapi/model/SNode;" />
-      <node id="8707387027762047777" at="469,134,473,9" concept="2" />
-      <node id="8707387027762047780" at="88,57,93,22" concept="2" />
-      <node id="8707387027762047777" at="103,0,108,0" concept="3" trace="createChildCell#(Lorg/jetbrains/mps/openapi/model/SNode;)Ljetbrains/mps/openapi/editor/cells/EditorCell;" />
-      <node id="8707387027762047777" at="151,0,156,0" concept="3" trace="createChildCell#(Lorg/jetbrains/mps/openapi/model/SNode;)Ljetbrains/mps/openapi/editor/cells/EditorCell;" />
-      <node id="8707387027762047777" at="205,0,210,0" concept="3" trace="createChildCell#(Lorg/jetbrains/mps/openapi/model/SNode;)Ljetbrains/mps/openapi/editor/cells/EditorCell;" />
-      <node id="8707387027762047777" at="306,0,311,0" concept="3" trace="createNodeCell#(Ljetbrains/mps/openapi/editor/EditorContext;Lorg/jetbrains/mps/openapi/model/SNode;)Ljetbrains/mps/openapi/editor/cells/EditorCell;" />
-      <node id="8707387027762047777" at="381,0,386,0" concept="3" trace="createNodeCell#(Ljetbrains/mps/openapi/editor/EditorContext;Lorg/jetbrains/mps/openapi/model/SNode;)Ljetbrains/mps/openapi/editor/cells/EditorCell;" />
-      <node id="8707387027762047777" at="456,0,461,0" concept="3" trace="createNodeCell#(Ljetbrains/mps/openapi/editor/EditorContext;Lorg/jetbrains/mps/openapi/model/SNode;)Ljetbrains/mps/openapi/editor/cells/EditorCell;" />
-      <node id="4154239884396210182" at="505,40,510,9" concept="2" />
-      <node id="8707387027762047779" at="71,0,77,0" concept="3" trace="createConstant_kasahx_a0#(Ljetbrains/mps/openapi/editor/EditorContext;Lorg/jetbrains/mps/openapi/model/SNode;)Ljetbrains/mps/openapi/editor/cells/EditorCell;" />
-      <node id="8707387027762047790" at="191,0,197,0" concept="3" trace="createConstant_kasahx_g0#(Ljetbrains/mps/openapi/editor/EditorContext;Lorg/jetbrains/mps/openapi/model/SNode;)Ljetbrains/mps/openapi/editor/cells/EditorCell;" />
-      <node id="8707387027762047777" at="311,0,317,0" concept="3" trace="createEmptyCell#(Ljetbrains/mps/openapi/editor/EditorContext;)Ljetbrains/mps/openapi/editor/cells/EditorCell;" />
-      <node id="8707387027762047777" at="386,0,392,0" concept="3" trace="createEmptyCell#(Ljetbrains/mps/openapi/editor/EditorContext;)Ljetbrains/mps/openapi/editor/cells/EditorCell;" />
-      <node id="8707387027762047777" at="461,0,467,0" concept="3" trace="createEmptyCell#(Ljetbrains/mps/openapi/editor/EditorContext;)Ljetbrains/mps/openapi/editor/cells/EditorCell;" />
-      <node id="6436735966448462045" at="494,0,500,0" concept="3" trace="createConstant_kasahx_a0a#(Ljetbrains/mps/openapi/editor/EditorContext;Lorg/jetbrains/mps/openapi/model/SNode;)Ljetbrains/mps/openapi/editor/cells/EditorCell;" />
-      <node id="8707387027762047777" at="480,0,487,0" concept="3" trace="createCollection_kasahx_a_0#(Ljetbrains/mps/openapi/editor/EditorContext;Lorg/jetbrains/mps/openapi/model/SNode;)Ljetbrains/mps/openapi/editor/cells/EditorCell;" />
-      <node id="8707387027762047777" at="487,0,494,0" concept="3" trace="createCollection_kasahx_a0#(Ljetbrains/mps/openapi/editor/EditorContext;Lorg/jetbrains/mps/openapi/model/SNode;)Ljetbrains/mps/openapi/editor/cells/EditorCell;" />
-      <node id="8707387027762047777" at="505,0,512,0" concept="3" trace="setText#(Ljava/lang/String;)V" />
-      <node id="8707387027762047777" at="121,0,129,0" concept="3" trace="createEmptyCell#()Ljetbrains/mps/openapi/editor/cells/EditorCell;" />
-      <node id="8707387027762047777" at="169,0,177,0" concept="3" trace="createEmptyCell#()Ljetbrains/mps/openapi/editor/cells/EditorCell;" />
-      <node id="8707387027762047777" at="223,0,231,0" concept="3" trace="createEmptyCell#()Ljetbrains/mps/openapi/editor/cells/EditorCell;" />
-      <node id="5341591979805250542" at="279,0,288,0" concept="3" trace="createConstant_kasahx_b0i0#(Ljetbrains/mps/openapi/editor/EditorContext;Lorg/jetbrains/mps/openapi/model/SNode;)Ljetbrains/mps/openapi/editor/cells/EditorCell;" />
-      <node id="5341591979805250565" at="354,0,363,0" concept="3" trace="createConstant_kasahx_b1i0#(Ljetbrains/mps/openapi/editor/EditorContext;Lorg/jetbrains/mps/openapi/model/SNode;)Ljetbrains/mps/openapi/editor/cells/EditorCell;" />
-      <node id="5341591979805250588" at="429,0,438,0" concept="3" trace="createConstant_kasahx_b2i0#(Ljetbrains/mps/openapi/editor/EditorContext;Lorg/jetbrains/mps/openapi/model/SNode;)Ljetbrains/mps/openapi/editor/cells/EditorCell;" />
-      <node id="8707387027762047784" at="133,0,143,0" concept="3" trace="createConstant_kasahx_d0#(Ljetbrains/mps/openapi/editor/EditorContext;Lorg/jetbrains/mps/openapi/model/SNode;)Ljetbrains/mps/openapi/editor/cells/EditorCell;" />
-      <node id="8707387027762047788" at="181,0,191,0" concept="3" trace="createConstant_kasahx_f0#(Ljetbrains/mps/openapi/editor/EditorContext;Lorg/jetbrains/mps/openapi/model/SNode;)Ljetbrains/mps/openapi/editor/cells/EditorCell;" />
-      <node id="5341591979805250539" at="269,0,279,0" concept="3" trace="createConstant_kasahx_a0i0#(Ljetbrains/mps/openapi/editor/EditorContext;Lorg/jetbrains/mps/openapi/model/SNode;)Ljetbrains/mps/openapi/editor/cells/EditorCell;" />
-      <node id="8707387027762047777" at="288,0,298,0" concept="3" trace="createRefNodeList_kasahx_c0i0#(Ljetbrains/mps/openapi/editor/EditorContext;Lorg/jetbrains/mps/openapi/model/SNode;)Ljetbrains/mps/openapi/editor/cells/EditorCell;" />
-      <node id="8707387027762047777" at="317,132,327,7" concept="2" />
-      <node id="5341591979805250562" at="344,0,354,0" concept="3" trace="createConstant_kasahx_a1i0#(Ljetbrains/mps/openapi/editor/EditorContext;Lorg/jetbrains/mps/openapi/model/SNode;)Ljetbrains/mps/openapi/editor/cells/EditorCell;" />
-      <node id="8707387027762047777" at="363,0,373,0" concept="3" trace="createRefNodeList_kasahx_c1i0#(Ljetbrains/mps/openapi/editor/EditorContext;Lorg/jetbrains/mps/openapi/model/SNode;)Ljetbrains/mps/openapi/editor/cells/EditorCell;" />
-      <node id="8707387027762047777" at="392,132,402,7" concept="2" />
-      <node id="5341591979805250585" at="419,0,429,0" concept="3" trace="createConstant_kasahx_a2i0#(Ljetbrains/mps/openapi/editor/EditorContext;Lorg/jetbrains/mps/openapi/model/SNode;)Ljetbrains/mps/openapi/editor/cells/EditorCell;" />
-      <node id="8707387027762047777" at="438,0,448,0" concept="3" trace="createRefNodeList_kasahx_c2i0#(Ljetbrains/mps/openapi/editor/EditorContext;Lorg/jetbrains/mps/openapi/model/SNode;)Ljetbrains/mps/openapi/editor/cells/EditorCell;" />
-      <node id="8707387027762047777" at="467,132,477,7" concept="2" />
-      <node id="8707387027762047777" at="255,0,266,0" concept="3" trace="createCollection_kasahx_a8a#(Ljetbrains/mps/openapi/editor/EditorContext;Lorg/jetbrains/mps/openapi/model/SNode;)Ljetbrains/mps/openapi/editor/cells/EditorCell;" />
-      <node id="8707387027762047777" at="330,0,341,0" concept="3" trace="createCollection_kasahx_b8a#(Ljetbrains/mps/openapi/editor/EditorContext;Lorg/jetbrains/mps/openapi/model/SNode;)Ljetbrains/mps/openapi/editor/cells/EditorCell;" />
-      <node id="8707387027762047777" at="405,0,416,0" concept="3" trace="createCollection_kasahx_c8a#(Ljetbrains/mps/openapi/editor/EditorContext;Lorg/jetbrains/mps/openapi/model/SNode;)Ljetbrains/mps/openapi/editor/cells/EditorCell;" />
-      <node id="8707387027762047777" at="317,0,329,0" concept="3" trace="installElementCellActions#(Lorg/jetbrains/mps/openapi/model/SNode;Lorg/jetbrains/mps/openapi/model/SNode;Ljetbrains/mps/openapi/editor/cells/EditorCell;Ljetbrains/mps/openapi/editor/EditorContext;)V" />
-      <node id="8707387027762047777" at="392,0,404,0" concept="3" trace="installElementCellActions#(Lorg/jetbrains/mps/openapi/model/SNode;Lorg/jetbrains/mps/openapi/model/SNode;Ljetbrains/mps/openapi/editor/cells/EditorCell;Ljetbrains/mps/openapi/editor/EditorContext;)V" />
-      <node id="8707387027762047777" at="467,0,479,0" concept="3" trace="installElementCellActions#(Lorg/jetbrains/mps/openapi/model/SNode;Lorg/jetbrains/mps/openapi/model/SNode;Ljetbrains/mps/openapi/editor/cells/EditorCell;Ljetbrains/mps/openapi/editor/EditorContext;)V" />
-      <node id="8707387027762047777" at="108,0,121,0" concept="3" trace="installCellInfo#(Lorg/jetbrains/mps/openapi/model/SNode;Ljetbrains/mps/openapi/editor/cells/EditorCell;)V" />
-      <node id="8707387027762047777" at="156,0,169,0" concept="3" trace="installCellInfo#(Lorg/jetbrains/mps/openapi/model/SNode;Ljetbrains/mps/openapi/editor/cells/EditorCell;)V" />
-      <node id="8707387027762047777" at="210,0,223,0" concept="3" trace="installCellInfo#(Lorg/jetbrains/mps/openapi/model/SNode;Ljetbrains/mps/openapi/editor/cells/EditorCell;)V" />
-      <node id="8707387027762047777" at="500,104,515,6" concept="4" />
-      <node id="8707387027762047777" at="54,0,71,0" concept="3" trace="createCollection_kasahx_a#(Ljetbrains/mps/openapi/editor/EditorContext;Lorg/jetbrains/mps/openapi/model/SNode;)Ljetbrains/mps/openapi/editor/cells/EditorCell;" />
-      <node id="8707387027762047777" at="235,0,252,0" concept="3" trace="createCollection_kasahx_i0#(Ljetbrains/mps/openapi/editor/EditorContext;Lorg/jetbrains/mps/openapi/model/SNode;)Ljetbrains/mps/openapi/editor/cells/EditorCell;" />
-      <node id="8707387027762047780" at="77,0,95,0" concept="3" trace="createProperty_kasahx_b0#(Ljetbrains/mps/openapi/editor/EditorContext;Lorg/jetbrains/mps/openapi/model/SNode;)Ljetbrains/mps/openapi/editor/cells/EditorCell;" />
-      <node id="8707387027762047777" at="500,0,524,0" concept="3" trace="createModelAccess_kasahx_b0a#(Ljetbrains/mps/openapi/editor/EditorContext;Lorg/jetbrains/mps/openapi/model/SNode;)Ljetbrains/mps/openapi/editor/cells/EditorCell;" />
-      <scope id="3159291778219979144" at="525,56,525,56" />
-      <scope id="3159291778219979167" at="535,56,535,56" />
-      <scope id="8707387027762047777" at="48,79,49,63" />
-      <scope id="8707387027762047777" at="51,82,52,65" />
-      <scope id="8707387027762047777" at="66,61,67,85" />
-      <scope id="8707387027762047777" at="100,121,101,49" />
-      <scope id="8707387027762047777" at="109,118,110,383" />
-      <scope id="8707387027762047777" at="112,41,113,38" />
-      <scope id="8707387027762047777" at="129,40,130,28" />
-      <scope id="8707387027762047777" at="148,125,149,49" />
-      <scope id="8707387027762047777" at="157,118,158,387" />
-      <scope id="8707387027762047777" at="160,41,161,42" />
-      <scope id="8707387027762047777" at="177,40,178,32" />
-      <scope id="8707387027762047777" at="202,121,203,49" />
-      <scope id="8707387027762047777" at="211,118,212,383" />
-      <scope id="8707387027762047777" at="214,41,215,38" />
-      <scope id="8707387027762047777" at="231,40,232,28" />
-      <scope id="8707387027762047777" at="241,62,242,86" />
-      <scope id="8707387027762047777" at="244,62,245,86" />
-      <scope id="8707387027762047777" at="247,62,248,86" />
-      <scope id="5341591979805250607" at="252,97,253,330" />
-      <scope id="5341591979805250549" at="266,98,267,438" />
-      <scope id="8707387027762047777" at="299,102,300,50" />
-      <scope id="8707387027762047777" at="324,122,325,395" />
-      <scope id="5341591979805250572" at="341,98,342,446" />
-      <scope id="8707387027762047777" at="374,102,375,50" />
-      <scope id="8707387027762047777" at="399,122,400,395" />
-      <scope id="5341591979805250595" at="416,98,417,423" />
-      <scope id="8707387027762047777" at="449,98,450,50" />
-      <scope id="8707387027762047777" at="474,122,475,391" />
-      <scope id="4154239884396198156" at="502,31,503,103" />
-      <scope id="4154239884396210183" at="506,34,507,187" />
-      <scope id="4154239884396219390" at="508,42,509,186" />
-      <scope id="4154239884396198164" at="512,47,513,59" />
-      <scope id="3159291778219979146" at="527,121,528,182" />
-      <scope id="3159291778219979144" at="530,37,531,21" />
-      <scope id="3159291778219979171" at="537,121,538,183" />
-      <scope id="3159291778219979167" at="540,37,541,20" />
-      <scope id="8707387027762047780" at="89,35,91,112">
-        <var name="manager" id="8707387027762047780" />
-      </scope>
-      <scope id="8707387027762047777" at="95,87,97,33">
-        <var name="provider" id="8707387027762047777" />
-      </scope>
-      <scope id="8707387027762047777" at="143,87,145,33">
-        <var name="provider" id="8707387027762047777" />
-      </scope>
-      <scope id="8707387027762047777" at="197,87,199,33">
-        <var name="provider" id="8707387027762047777" />
-      </scope>
-      <scope id="8707387027762047777" at="302,66,304,93">
-        <var name="listOwner" id="8707387027762047777" />
-      </scope>
-      <scope id="8707387027762047777" at="320,34,322,146" />
-      <scope id="8707387027762047777" at="377,66,379,93">
-        <var name="listOwner" id="8707387027762047777" />
-      </scope>
-      <scope id="8707387027762047777" at="395,34,397,146" />
-      <scope id="8707387027762047777" at="452,66,454,93">
-        <var name="listOwner" id="8707387027762047777" />
-      </scope>
-      <scope id="8707387027762047777" at="470,34,472,146" />
-      <scope id="3159291778219979144" at="525,0,527,0" />
-      <scope id="3159291778219979167" at="535,0,537,0" />
-      <scope id="8707387027762047777" at="48,0,51,0">
-        <var name="editorContext" id="8707387027762047777" />
-        <var name="node" id="8707387027762047777" />
-      </scope>
-      <scope id="8707387027762047777" at="51,0,54,0">
-        <var name="editorContext" id="8707387027762047777" />
-        <var name="node" id="8707387027762047777" />
-      </scope>
-      <scope id="8707387027762047777" at="100,0,103,0">
->>>>>>> bd830ede
+      <scope id="8707387027762047777" at="103,0,106,0">
         <var name="containmentLink" id="8707387027762047777" />
         <var name="context" id="8707387027762047777" />
         <var name="ownerNode" id="8707387027762047777" />
       </scope>
-<<<<<<< HEAD
-      <scope id="8707387027762047777" at="107,55,110,24">
-        <var name="editorCell" id="8707387027762047777" />
-      </scope>
-      <scope id="8707387027762047777" at="131,0,134,0" />
-      <scope id="8707387027762047777" at="150,0,153,0">
-=======
-      <scope id="8707387027762047777" at="103,55,106,24">
-        <var name="editorCell" id="8707387027762047777" />
-      </scope>
-      <scope id="8707387027762047777" at="129,0,132,0" />
-      <scope id="8707387027762047777" at="148,0,151,0">
->>>>>>> bd830ede
+      <scope id="8707387027762047777" at="106,55,109,24">
+        <var name="editorCell" id="8707387027762047777" />
+      </scope>
+      <scope id="8707387027762047777" at="130,0,133,0" />
+      <scope id="8707387027762047777" at="149,0,152,0">
         <var name="containmentLink" id="8707387027762047777" />
         <var name="context" id="8707387027762047777" />
         <var name="ownerNode" id="8707387027762047777" />
       </scope>
-<<<<<<< HEAD
-      <scope id="8707387027762047777" at="153,55,156,24">
-=======
-      <scope id="8707387027762047777" at="151,55,154,24">
->>>>>>> bd830ede
-        <var name="editorCell" id="8707387027762047777" />
-      </scope>
-      <scope id="8707387027762047777" at="177,0,180,0" />
-      <scope id="8707387027762047777" at="202,0,205,0">
+      <scope id="8707387027762047777" at="152,55,155,24">
+        <var name="editorCell" id="8707387027762047777" />
+      </scope>
+      <scope id="8707387027762047777" at="176,0,179,0" />
+      <scope id="8707387027762047777" at="201,0,204,0">
         <var name="containmentLink" id="8707387027762047777" />
         <var name="context" id="8707387027762047777" />
         <var name="ownerNode" id="8707387027762047777" />
       </scope>
-      <scope id="8707387027762047777" at="205,55,208,24">
-        <var name="editorCell" id="8707387027762047777" />
-      </scope>
-<<<<<<< HEAD
-      <scope id="8707387027762047777" at="229,0,232,0" />
-      <scope id="5341591979805250606" at="250,0,253,0">
+      <scope id="8707387027762047777" at="204,55,207,24">
+        <var name="editorCell" id="8707387027762047777" />
+      </scope>
+      <scope id="8707387027762047777" at="228,0,231,0" />
+      <scope id="5341591979805250606" at="249,0,252,0">
         <var name="editorContext" id="5341591979805250606" />
         <var name="node" id="5341591979805250606" />
       </scope>
-      <scope id="5341591979805250548" at="264,0,267,0">
+      <scope id="5341591979805250548" at="263,0,266,0">
         <var name="editorContext" id="5341591979805250548" />
         <var name="node" id="5341591979805250548" />
       </scope>
-      <scope id="8707387027762047777" at="297,0,300,0">
-=======
-      <scope id="8707387027762047777" at="231,0,234,0" />
-      <scope id="5341591979805250606" at="252,0,255,0">
-        <var name="editorContext" id="5341591979805250606" />
-        <var name="node" id="5341591979805250606" />
-      </scope>
-      <scope id="5341591979805250548" at="266,0,269,0">
-        <var name="editorContext" id="5341591979805250548" />
-        <var name="node" id="5341591979805250548" />
-      </scope>
-      <scope id="8707387027762047777" at="299,0,302,0">
->>>>>>> bd830ede
+      <scope id="8707387027762047777" at="296,0,299,0">
         <var name="childRole" id="8707387027762047777" />
         <var name="context" id="8707387027762047777" />
         <var name="ownerNode" id="8707387027762047777" />
       </scope>
-<<<<<<< HEAD
-      <scope id="8707387027762047777" at="300,0,303,0">
+      <scope id="8707387027762047777" at="299,0,302,0">
         <var name="editorContext" id="8707387027762047777" />
       </scope>
-      <scope id="8707387027762047777" at="303,57,306,25">
+      <scope id="8707387027762047777" at="302,57,305,25">
         <var name="elementCell" id="8707387027762047777" />
       </scope>
-      <scope id="5341591979805250571" at="338,0,341,0">
+      <scope id="5341591979805250571" at="337,0,340,0">
         <var name="editorContext" id="5341591979805250571" />
         <var name="node" id="5341591979805250571" />
       </scope>
-      <scope id="8707387027762047777" at="371,0,374,0">
-=======
-      <scope id="8707387027762047777" at="306,86,309,25">
-        <var name="elementCell" id="8707387027762047777" />
-      </scope>
-      <scope id="5341591979805250571" at="341,0,344,0">
-        <var name="editorContext" id="5341591979805250571" />
-        <var name="node" id="5341591979805250571" />
-      </scope>
-      <scope id="8707387027762047777" at="374,0,377,0">
->>>>>>> bd830ede
+      <scope id="8707387027762047777" at="370,0,373,0">
         <var name="childRole" id="8707387027762047777" />
         <var name="context" id="8707387027762047777" />
         <var name="ownerNode" id="8707387027762047777" />
       </scope>
-<<<<<<< HEAD
-      <scope id="8707387027762047777" at="374,0,377,0">
+      <scope id="8707387027762047777" at="373,0,376,0">
         <var name="editorContext" id="8707387027762047777" />
       </scope>
-      <scope id="8707387027762047777" at="377,57,380,25">
+      <scope id="8707387027762047777" at="376,57,379,25">
         <var name="elementCell" id="8707387027762047777" />
       </scope>
-      <scope id="5341591979805250594" at="412,0,415,0">
+      <scope id="5341591979805250594" at="411,0,414,0">
         <var name="editorContext" id="5341591979805250594" />
         <var name="node" id="5341591979805250594" />
       </scope>
-      <scope id="8707387027762047777" at="445,0,448,0">
-=======
-      <scope id="8707387027762047777" at="381,86,384,25">
-        <var name="elementCell" id="8707387027762047777" />
-      </scope>
-      <scope id="5341591979805250594" at="416,0,419,0">
-        <var name="editorContext" id="5341591979805250594" />
-        <var name="node" id="5341591979805250594" />
-      </scope>
-      <scope id="8707387027762047777" at="449,0,452,0">
->>>>>>> bd830ede
+      <scope id="8707387027762047777" at="444,0,447,0">
         <var name="childRole" id="8707387027762047777" />
         <var name="context" id="8707387027762047777" />
         <var name="ownerNode" id="8707387027762047777" />
       </scope>
-<<<<<<< HEAD
-      <scope id="8707387027762047777" at="448,0,451,0">
+      <scope id="8707387027762047777" at="447,0,450,0">
         <var name="editorContext" id="8707387027762047777" />
       </scope>
-      <scope id="8707387027762047777" at="451,57,454,25">
+      <scope id="8707387027762047777" at="450,57,453,25">
         <var name="elementCell" id="8707387027762047777" />
       </scope>
       <scope id="8707387027762047777" at="41,0,45,0">
@@ -2226,490 +1430,192 @@
       <scope id="8707387027762047779" at="74,49,78,22">
         <var name="editorCell" id="8707387027762047779" />
       </scope>
-      <scope id="8707387027762047777" at="99,0,103,0" />
-      <scope id="8707387027762047777" at="145,0,149,0" />
-      <scope id="8707387027762047790" at="191,49,195,22">
+      <scope id="8707387027762047777" at="98,0,102,0" />
+      <scope id="8707387027762047777" at="144,0,148,0" />
+      <scope id="8707387027762047790" at="190,49,194,22">
         <var name="editorCell" id="8707387027762047790" />
       </scope>
-      <scope id="8707387027762047777" at="197,0,201,0" />
-      <scope id="8707387027762047777" at="308,41,312,23">
+      <scope id="8707387027762047777" at="196,0,200,0" />
+      <scope id="8707387027762047777" at="307,41,311,23">
         <var name="emptyCell" id="8707387027762047777" />
       </scope>
-      <scope id="8707387027762047777" at="382,41,386,23">
+      <scope id="8707387027762047777" at="381,41,385,23">
         <var name="emptyCell" id="8707387027762047777" />
       </scope>
-      <scope id="8707387027762047777" at="456,41,460,23">
+      <scope id="8707387027762047777" at="455,41,459,23">
         <var name="emptyCell" id="8707387027762047777" />
       </scope>
       <scope id="8707387027762047777" at="46,0,51,0" />
-      <scope id="8707387027762047777" at="107,0,112,0">
+      <scope id="8707387027762047777" at="106,0,111,0">
         <var name="child" id="8707387027762047777" />
       </scope>
-      <scope id="8707387027762047777" at="124,44,129,24">
-        <var name="editorCell" id="8707387027762047777" />
-      </scope>
-      <scope id="8707387027762047777" at="153,0,158,0">
-=======
-      <scope id="8707387027762047777" at="456,86,459,25">
-        <var name="elementCell" id="8707387027762047777" />
-      </scope>
-      <scope id="8707387027762047777" at="502,0,505,0" />
-      <scope id="8707387027762047777" at="512,0,515,0">
-        <var name="text" id="8707387027762047777" />
-      </scope>
-      <scope id="3159291778219979144" at="527,0,530,0">
-        <var name="editorContext" id="3159291778219979144" />
-        <var name="model" id="3159291778219979144" />
-        <var name="node" id="3159291778219979144" />
-        <var name="operationContext" id="3159291778219979144" />
-      </scope>
-      <scope id="3159291778219979144" at="530,0,533,0" />
-      <scope id="3159291778219979167" at="537,0,540,0">
-        <var name="editorContext" id="3159291778219979167" />
-        <var name="model" id="3159291778219979167" />
-        <var name="node" id="3159291778219979167" />
-        <var name="operationContext" id="3159291778219979167" />
-      </scope>
-      <scope id="3159291778219979167" at="540,0,543,0" />
-      <scope id="8707387027762047779" at="71,88,75,22">
-        <var name="editorCell" id="8707387027762047779" />
-      </scope>
-      <scope id="8707387027762047777" at="95,0,99,0">
-        <var name="editorContext" id="8707387027762047777" />
-        <var name="node" id="8707387027762047777" />
-      </scope>
-      <scope id="8707387027762047777" at="143,0,147,0">
-        <var name="editorContext" id="8707387027762047777" />
-        <var name="node" id="8707387027762047777" />
-      </scope>
-      <scope id="8707387027762047790" at="191,88,195,22">
-        <var name="editorCell" id="8707387027762047790" />
-      </scope>
-      <scope id="8707387027762047777" at="197,0,201,0">
-        <var name="editorContext" id="8707387027762047777" />
-        <var name="node" id="8707387027762047777" />
-      </scope>
-      <scope id="8707387027762047777" at="302,0,306,0">
-        <var name="editorContext" id="8707387027762047777" />
-      </scope>
-      <scope id="8707387027762047777" at="311,68,315,23">
-        <var name="emptyCell" id="8707387027762047777" />
-      </scope>
-      <scope id="8707387027762047777" at="377,0,381,0">
-        <var name="editorContext" id="8707387027762047777" />
-      </scope>
-      <scope id="8707387027762047777" at="386,68,390,23">
-        <var name="emptyCell" id="8707387027762047777" />
-      </scope>
-      <scope id="8707387027762047777" at="452,0,456,0">
-        <var name="editorContext" id="8707387027762047777" />
-      </scope>
-      <scope id="8707387027762047777" at="461,68,465,23">
-        <var name="emptyCell" id="8707387027762047777" />
-      </scope>
-      <scope id="6436735966448462045" at="494,89,498,22">
-        <var name="editorCell" id="6436735966448462045" />
-      </scope>
-      <scope id="8707387027762047777" at="103,0,108,0">
+      <scope id="8707387027762047777" at="123,44,128,24">
+        <var name="editorCell" id="8707387027762047777" />
+      </scope>
+      <scope id="8707387027762047777" at="152,0,157,0">
         <var name="child" id="8707387027762047777" />
       </scope>
-      <scope id="8707387027762047777" at="122,44,127,24">
-        <var name="editorCell" id="8707387027762047777" />
-      </scope>
-      <scope id="8707387027762047777" at="151,0,156,0">
->>>>>>> bd830ede
+      <scope id="8707387027762047777" at="169,44,174,24">
+        <var name="editorCell" id="8707387027762047777" />
+      </scope>
+      <scope id="8707387027762047777" at="204,0,209,0">
         <var name="child" id="8707387027762047777" />
       </scope>
-      <scope id="8707387027762047777" at="170,44,175,24">
-        <var name="editorCell" id="8707387027762047777" />
-      </scope>
-      <scope id="8707387027762047777" at="205,0,210,0">
-        <var name="child" id="8707387027762047777" />
-      </scope>
-<<<<<<< HEAD
-      <scope id="8707387027762047777" at="222,44,227,24">
-        <var name="editorCell" id="8707387027762047777" />
-      </scope>
-      <scope id="8707387027762047777" at="303,0,308,0">
+      <scope id="8707387027762047777" at="221,44,226,24">
+        <var name="editorCell" id="8707387027762047777" />
+      </scope>
+      <scope id="8707387027762047777" at="302,0,307,0">
         <var name="elementNode" id="8707387027762047777" />
       </scope>
-      <scope id="8707387027762047777" at="377,0,382,0">
+      <scope id="8707387027762047777" at="376,0,381,0">
         <var name="elementNode" id="8707387027762047777" />
       </scope>
-      <scope id="8707387027762047777" at="451,0,456,0">
+      <scope id="8707387027762047777" at="450,0,455,0">
         <var name="elementNode" id="8707387027762047777" />
       </scope>
       <scope id="8707387027762047779" at="74,0,80,0" />
-      <scope id="8707387027762047790" at="191,0,197,0" />
-      <scope id="8707387027762047777" at="308,0,314,0" />
-      <scope id="8707387027762047777" at="382,0,388,0" />
-      <scope id="8707387027762047777" at="456,0,462,0" />
-      <scope id="5341591979805250542" at="277,51,284,22">
+      <scope id="8707387027762047790" at="190,0,196,0" />
+      <scope id="8707387027762047777" at="307,0,313,0" />
+      <scope id="8707387027762047777" at="381,0,387,0" />
+      <scope id="8707387027762047777" at="455,0,461,0" />
+      <scope id="5341591979805250542" at="276,51,283,22">
         <var name="editorCell" id="5341591979805250542" />
         <var name="style" id="5341591979805250542" />
       </scope>
-      <scope id="5341591979805250565" at="351,51,358,22">
+      <scope id="5341591979805250565" at="350,51,357,22">
         <var name="editorCell" id="5341591979805250565" />
         <var name="style" id="5341591979805250565" />
       </scope>
-      <scope id="5341591979805250588" at="425,51,432,22">
+      <scope id="5341591979805250588" at="424,51,431,22">
         <var name="editorCell" id="5341591979805250588" />
         <var name="style" id="5341591979805250588" />
       </scope>
-      <scope id="8707387027762047777" at="123,0,131,0" />
-      <scope id="8707387027762047784" at="135,49,143,22">
-=======
-      <scope id="8707387027762047777" at="224,44,229,24">
-        <var name="editorCell" id="8707387027762047777" />
-      </scope>
-      <scope id="8707387027762047777" at="306,0,311,0">
-        <var name="editorContext" id="8707387027762047777" />
-        <var name="elementNode" id="8707387027762047777" />
-      </scope>
-      <scope id="8707387027762047777" at="381,0,386,0">
-        <var name="editorContext" id="8707387027762047777" />
-        <var name="elementNode" id="8707387027762047777" />
-      </scope>
-      <scope id="8707387027762047777" at="456,0,461,0">
-        <var name="editorContext" id="8707387027762047777" />
-        <var name="elementNode" id="8707387027762047777" />
-      </scope>
-      <scope id="8707387027762047777" at="480,91,485,22">
-        <var name="editorCell" id="8707387027762047777" />
-      </scope>
-      <scope id="8707387027762047777" at="487,90,492,22">
-        <var name="editorCell" id="8707387027762047777" />
-      </scope>
-      <scope id="4154239884396198160" at="505,40,510,9" />
-      <scope id="8707387027762047779" at="71,0,77,0">
-        <var name="editorContext" id="8707387027762047779" />
-        <var name="node" id="8707387027762047779" />
-      </scope>
-      <scope id="8707387027762047790" at="191,0,197,0">
-        <var name="editorContext" id="8707387027762047790" />
-        <var name="node" id="8707387027762047790" />
-      </scope>
-      <scope id="8707387027762047777" at="311,0,317,0">
-        <var name="editorContext" id="8707387027762047777" />
-      </scope>
-      <scope id="8707387027762047777" at="386,0,392,0">
-        <var name="editorContext" id="8707387027762047777" />
-      </scope>
-      <scope id="8707387027762047777" at="461,0,467,0">
-        <var name="editorContext" id="8707387027762047777" />
-      </scope>
-      <scope id="6436735966448462045" at="494,0,500,0">
-        <var name="editorContext" id="6436735966448462045" />
-        <var name="node" id="6436735966448462045" />
-      </scope>
-      <scope id="5341591979805250542" at="279,90,286,22">
-        <var name="editorCell" id="5341591979805250542" />
-        <var name="style" id="5341591979805250542" />
-      </scope>
-      <scope id="5341591979805250565" at="354,90,361,22">
-        <var name="editorCell" id="5341591979805250565" />
-        <var name="style" id="5341591979805250565" />
-      </scope>
-      <scope id="5341591979805250588" at="429,90,436,22">
-        <var name="editorCell" id="5341591979805250588" />
-        <var name="style" id="5341591979805250588" />
-      </scope>
-      <scope id="8707387027762047777" at="480,0,487,0">
-        <var name="editorContext" id="8707387027762047777" />
-        <var name="node" id="8707387027762047777" />
-      </scope>
-      <scope id="8707387027762047777" at="487,0,494,0">
-        <var name="editorContext" id="8707387027762047777" />
-        <var name="node" id="8707387027762047777" />
-      </scope>
-      <scope id="8707387027762047777" at="505,0,512,0">
-        <var name="text" id="8707387027762047777" />
-      </scope>
-      <scope id="8707387027762047777" at="121,0,129,0" />
-      <scope id="8707387027762047784" at="133,88,141,22">
->>>>>>> bd830ede
+      <scope id="8707387027762047777" at="122,0,130,0" />
+      <scope id="8707387027762047784" at="134,49,142,22">
         <var name="editorCell" id="8707387027762047784" />
         <var name="style" id="8707387027762047784" />
       </scope>
-      <scope id="8707387027762047777" at="169,0,177,0" />
-<<<<<<< HEAD
-      <scope id="8707387027762047788" at="181,49,189,22">
+      <scope id="8707387027762047777" at="168,0,176,0" />
+      <scope id="8707387027762047788" at="180,49,188,22">
         <var name="editorCell" id="8707387027762047788" />
         <var name="style" id="8707387027762047788" />
       </scope>
-      <scope id="8707387027762047777" at="221,0,229,0" />
-      <scope id="5341591979805250539" at="267,51,275,22">
+      <scope id="8707387027762047777" at="220,0,228,0" />
+      <scope id="5341591979805250539" at="266,51,274,22">
         <var name="editorCell" id="5341591979805250539" />
         <var name="style" id="5341591979805250539" />
       </scope>
-      <scope id="8707387027762047777" at="286,54,294,22">
-=======
-      <scope id="8707387027762047788" at="181,88,189,22">
-        <var name="editorCell" id="8707387027762047788" />
-        <var name="style" id="8707387027762047788" />
-      </scope>
-      <scope id="8707387027762047777" at="223,0,231,0" />
-      <scope id="5341591979805250539" at="269,90,277,22">
-        <var name="editorCell" id="5341591979805250539" />
-        <var name="style" id="5341591979805250539" />
-      </scope>
-      <scope id="8707387027762047777" at="288,93,296,22">
->>>>>>> bd830ede
+      <scope id="8707387027762047777" at="285,54,293,22">
         <var name="editorCell" id="8707387027762047777" />
         <var name="handler" id="8707387027762047777" />
         <var name="style" id="8707387027762047777" />
       </scope>
-<<<<<<< HEAD
-      <scope id="8707387027762047777" at="315,96,323,9" />
-      <scope id="5341591979805250562" at="341,51,349,22">
+      <scope id="8707387027762047777" at="314,96,322,9" />
+      <scope id="5341591979805250562" at="340,51,348,22">
         <var name="editorCell" id="5341591979805250562" />
         <var name="style" id="5341591979805250562" />
       </scope>
-      <scope id="8707387027762047777" at="360,54,368,22">
-=======
-      <scope id="8707387027762047777" at="318,96,326,9" />
-      <scope id="5341591979805250562" at="344,90,352,22">
-        <var name="editorCell" id="5341591979805250562" />
-        <var name="style" id="5341591979805250562" />
-      </scope>
-      <scope id="8707387027762047777" at="363,93,371,22">
->>>>>>> bd830ede
+      <scope id="8707387027762047777" at="359,54,367,22">
         <var name="editorCell" id="8707387027762047777" />
         <var name="handler" id="8707387027762047777" />
         <var name="style" id="8707387027762047777" />
       </scope>
-<<<<<<< HEAD
-      <scope id="8707387027762047777" at="389,96,397,9" />
-      <scope id="5341591979805250585" at="415,51,423,22">
+      <scope id="8707387027762047777" at="388,96,396,9" />
+      <scope id="5341591979805250585" at="414,51,422,22">
         <var name="editorCell" id="5341591979805250585" />
         <var name="style" id="5341591979805250585" />
       </scope>
-      <scope id="8707387027762047777" at="434,54,442,22">
-=======
-      <scope id="8707387027762047777" at="393,96,401,9" />
-      <scope id="5341591979805250585" at="419,90,427,22">
-        <var name="editorCell" id="5341591979805250585" />
-        <var name="style" id="5341591979805250585" />
-      </scope>
-      <scope id="8707387027762047777" at="438,93,446,22">
->>>>>>> bd830ede
+      <scope id="8707387027762047777" at="433,54,441,22">
         <var name="editorCell" id="8707387027762047777" />
         <var name="handler" id="8707387027762047777" />
         <var name="style" id="8707387027762047777" />
       </scope>
-<<<<<<< HEAD
-      <scope id="8707387027762047777" at="463,96,471,9" />
-      <scope id="8707387027762047777" at="112,70,121,42">
+      <scope id="8707387027762047777" at="462,96,470,9" />
+      <scope id="8707387027762047777" at="111,70,120,42">
         <var name="style" id="8707387027762047777" />
       </scope>
-      <scope id="8707387027762047777" at="158,70,167,42">
+      <scope id="8707387027762047777" at="157,70,166,42">
         <var name="style" id="8707387027762047777" />
       </scope>
-      <scope id="8707387027762047777" at="210,70,219,42">
+      <scope id="8707387027762047777" at="209,70,218,42">
         <var name="style" id="8707387027762047777" />
       </scope>
-      <scope id="8707387027762047777" at="253,52,262,22">
+      <scope id="8707387027762047777" at="252,52,261,22">
         <var name="editorCell" id="8707387027762047777" />
         <var name="style" id="8707387027762047777" />
       </scope>
-      <scope id="5341591979805250542" at="277,0,286,0" />
-      <scope id="8707387027762047777" at="327,52,336,22">
+      <scope id="5341591979805250542" at="276,0,285,0" />
+      <scope id="8707387027762047777" at="326,52,335,22">
         <var name="editorCell" id="8707387027762047777" />
         <var name="style" id="8707387027762047777" />
       </scope>
-      <scope id="5341591979805250565" at="351,0,360,0" />
-      <scope id="8707387027762047777" at="401,52,410,22">
+      <scope id="5341591979805250565" at="350,0,359,0" />
+      <scope id="8707387027762047777" at="400,52,409,22">
         <var name="editorCell" id="8707387027762047777" />
         <var name="style" id="8707387027762047777" />
       </scope>
-      <scope id="5341591979805250588" at="425,0,434,0" />
-      <scope id="8707387027762047784" at="135,0,145,0" />
-      <scope id="8707387027762047788" at="181,0,191,0" />
-      <scope id="5341591979805250539" at="267,0,277,0" />
-      <scope id="8707387027762047777" at="286,0,296,0" />
-      <scope id="8707387027762047777" at="314,86,324,7" />
-      <scope id="5341591979805250562" at="341,0,351,0" />
-      <scope id="8707387027762047777" at="360,0,370,0" />
-      <scope id="8707387027762047777" at="388,86,398,7" />
-      <scope id="5341591979805250585" at="415,0,425,0" />
-      <scope id="8707387027762047777" at="434,0,444,0" />
-      <scope id="8707387027762047777" at="462,86,472,7" />
-      <scope id="8707387027762047777" at="112,0,123,0">
+      <scope id="5341591979805250588" at="424,0,433,0" />
+      <scope id="8707387027762047784" at="134,0,144,0" />
+      <scope id="8707387027762047788" at="180,0,190,0" />
+      <scope id="5341591979805250539" at="266,0,276,0" />
+      <scope id="8707387027762047777" at="285,0,295,0" />
+      <scope id="8707387027762047777" at="313,86,323,7" />
+      <scope id="5341591979805250562" at="340,0,350,0" />
+      <scope id="8707387027762047777" at="359,0,369,0" />
+      <scope id="8707387027762047777" at="387,86,397,7" />
+      <scope id="5341591979805250585" at="414,0,424,0" />
+      <scope id="8707387027762047777" at="433,0,443,0" />
+      <scope id="8707387027762047777" at="461,86,471,7" />
+      <scope id="8707387027762047777" at="111,0,122,0">
         <var name="child" id="8707387027762047777" />
         <var name="editorCell" id="8707387027762047777" />
       </scope>
-      <scope id="8707387027762047777" at="158,0,169,0">
+      <scope id="8707387027762047777" at="157,0,168,0">
         <var name="child" id="8707387027762047777" />
         <var name="editorCell" id="8707387027762047777" />
       </scope>
-      <scope id="8707387027762047777" at="210,0,221,0">
+      <scope id="8707387027762047777" at="209,0,220,0">
         <var name="child" id="8707387027762047777" />
         <var name="editorCell" id="8707387027762047777" />
       </scope>
-      <scope id="8707387027762047777" at="253,0,264,0" />
-      <scope id="8707387027762047777" at="327,0,338,0" />
-      <scope id="8707387027762047777" at="401,0,412,0" />
-      <scope id="8707387027762047777" at="314,0,326,0">
-=======
-      <scope id="8707387027762047777" at="468,96,476,9" />
-      <scope id="8707387027762047777" at="255,91,264,22">
-        <var name="editorCell" id="8707387027762047777" />
-        <var name="style" id="8707387027762047777" />
-      </scope>
-      <scope id="5341591979805250542" at="279,0,288,0">
-        <var name="editorContext" id="5341591979805250542" />
-        <var name="node" id="5341591979805250542" />
-      </scope>
-      <scope id="8707387027762047777" at="330,91,339,22">
-        <var name="editorCell" id="8707387027762047777" />
-        <var name="style" id="8707387027762047777" />
-      </scope>
-      <scope id="5341591979805250565" at="354,0,363,0">
-        <var name="editorContext" id="5341591979805250565" />
-        <var name="node" id="5341591979805250565" />
-      </scope>
-      <scope id="8707387027762047777" at="405,91,414,22">
-        <var name="editorCell" id="8707387027762047777" />
-        <var name="style" id="8707387027762047777" />
-      </scope>
-      <scope id="5341591979805250588" at="429,0,438,0">
-        <var name="editorContext" id="5341591979805250588" />
-        <var name="node" id="5341591979805250588" />
-      </scope>
-      <scope id="8707387027762047784" at="133,0,143,0">
-        <var name="editorContext" id="8707387027762047784" />
-        <var name="node" id="8707387027762047784" />
-      </scope>
-      <scope id="8707387027762047788" at="181,0,191,0">
-        <var name="editorContext" id="8707387027762047788" />
-        <var name="node" id="8707387027762047788" />
-      </scope>
-      <scope id="5341591979805250539" at="269,0,279,0">
-        <var name="editorContext" id="5341591979805250539" />
-        <var name="node" id="5341591979805250539" />
-      </scope>
-      <scope id="8707387027762047777" at="288,0,298,0">
-        <var name="editorContext" id="8707387027762047777" />
-        <var name="node" id="8707387027762047777" />
-      </scope>
-      <scope id="8707387027762047777" at="317,132,327,7" />
-      <scope id="5341591979805250562" at="344,0,354,0">
-        <var name="editorContext" id="5341591979805250562" />
-        <var name="node" id="5341591979805250562" />
-      </scope>
-      <scope id="8707387027762047777" at="363,0,373,0">
-        <var name="editorContext" id="8707387027762047777" />
-        <var name="node" id="8707387027762047777" />
-      </scope>
-      <scope id="8707387027762047777" at="392,132,402,7" />
-      <scope id="5341591979805250585" at="419,0,429,0">
-        <var name="editorContext" id="5341591979805250585" />
-        <var name="node" id="5341591979805250585" />
-      </scope>
-      <scope id="8707387027762047777" at="438,0,448,0">
-        <var name="editorContext" id="8707387027762047777" />
-        <var name="node" id="8707387027762047777" />
-      </scope>
-      <scope id="8707387027762047777" at="467,132,477,7" />
-      <scope id="8707387027762047777" at="108,70,119,42">
-        <var name="editorContext" id="8707387027762047777" />
-        <var name="node" id="8707387027762047777" />
-        <var name="style" id="8707387027762047777" />
-      </scope>
-      <scope id="8707387027762047777" at="156,70,167,42">
-        <var name="editorContext" id="8707387027762047777" />
-        <var name="node" id="8707387027762047777" />
-        <var name="style" id="8707387027762047777" />
-      </scope>
-      <scope id="8707387027762047777" at="210,70,221,42">
-        <var name="editorContext" id="8707387027762047777" />
-        <var name="node" id="8707387027762047777" />
-        <var name="style" id="8707387027762047777" />
-      </scope>
-      <scope id="8707387027762047777" at="255,0,266,0">
-        <var name="editorContext" id="8707387027762047777" />
-        <var name="node" id="8707387027762047777" />
-      </scope>
-      <scope id="8707387027762047777" at="330,0,341,0">
-        <var name="editorContext" id="8707387027762047777" />
-        <var name="node" id="8707387027762047777" />
-      </scope>
-      <scope id="8707387027762047777" at="405,0,416,0">
-        <var name="editorContext" id="8707387027762047777" />
-        <var name="node" id="8707387027762047777" />
-      </scope>
-      <scope id="8707387027762047777" at="317,0,329,0">
-        <var name="editorContext" id="8707387027762047777" />
->>>>>>> bd830ede
+      <scope id="8707387027762047777" at="252,0,263,0" />
+      <scope id="8707387027762047777" at="326,0,337,0" />
+      <scope id="8707387027762047777" at="400,0,411,0" />
+      <scope id="8707387027762047777" at="313,0,325,0">
         <var name="elementCell" id="8707387027762047777" />
         <var name="elementNode" id="8707387027762047777" />
       </scope>
-<<<<<<< HEAD
-      <scope id="8707387027762047777" at="388,0,400,0">
-=======
-      <scope id="8707387027762047777" at="392,0,404,0">
-        <var name="editorContext" id="8707387027762047777" />
->>>>>>> bd830ede
+      <scope id="8707387027762047777" at="387,0,399,0">
         <var name="elementCell" id="8707387027762047777" />
         <var name="elementNode" id="8707387027762047777" />
       </scope>
-<<<<<<< HEAD
-      <scope id="8707387027762047777" at="462,0,474,0">
+      <scope id="8707387027762047777" at="461,0,473,0">
         <var name="elementCell" id="8707387027762047777" />
         <var name="elementNode" id="8707387027762047777" />
       </scope>
-      <scope id="8707387027762047777" at="233,51,248,22">
+      <scope id="8707387027762047777" at="232,51,247,22">
         <var name="editorCell" id="8707387027762047777" />
         <var name="style" id="8707387027762047777" />
       </scope>
       <scope id="8707387027762047777" at="56,50,72,22">
         <var name="editorCell" id="8707387027762047777" />
       </scope>
-      <scope id="8707387027762047780" at="80,49,97,22">
-=======
-      <scope id="8707387027762047777" at="467,0,479,0">
-        <var name="editorContext" id="8707387027762047777" />
-        <var name="elementCell" id="8707387027762047777" />
-        <var name="elementNode" id="8707387027762047777" />
-        <var name="listOwner" id="8707387027762047777" />
-      </scope>
-      <scope id="8707387027762047777" at="108,0,121,0">
-        <var name="child" id="8707387027762047777" />
-        <var name="editorCell" id="8707387027762047777" />
-      </scope>
-      <scope id="8707387027762047777" at="156,0,169,0">
-        <var name="child" id="8707387027762047777" />
-        <var name="editorCell" id="8707387027762047777" />
-      </scope>
-      <scope id="8707387027762047777" at="210,0,223,0">
-        <var name="child" id="8707387027762047777" />
-        <var name="editorCell" id="8707387027762047777" />
-      </scope>
-      <scope id="8707387027762047777" at="54,89,69,22">
-        <var name="editorCell" id="8707387027762047777" />
-      </scope>
-      <scope id="8707387027762047777" at="235,90,250,22">
-        <var name="editorCell" id="8707387027762047777" />
-        <var name="style" id="8707387027762047777" />
-      </scope>
-      <scope id="8707387027762047780" at="77,88,93,22">
->>>>>>> bd830ede
+      <scope id="8707387027762047780" at="80,49,96,22">
         <var name="attributeConcept" id="8707387027762047780" />
         <var name="editorCell" id="8707387027762047780" />
         <var name="provider" id="8707387027762047780" />
         <var name="style" id="8707387027762047780" />
       </scope>
-<<<<<<< HEAD
-      <scope id="8707387027762047777" at="233,0,250,0" />
+      <scope id="8707387027762047777" at="232,0,249,0" />
       <scope id="8707387027762047777" at="56,0,74,0" />
-      <scope id="8707387027762047780" at="80,0,99,0" />
-      <unit id="8707387027762047777" at="296,0,327,0" name="jetbrains.mps.lang.pattern.testLang.editor.PatternTest_EditorBuilder_a$variableListHandler_kasahx_c0i0" />
-      <unit id="8707387027762047777" at="370,0,401,0" name="jetbrains.mps.lang.pattern.testLang.editor.PatternTest_EditorBuilder_a$propertyListHandler_kasahx_c1i0" />
-      <unit id="8707387027762047777" at="444,0,475,0" name="jetbrains.mps.lang.pattern.testLang.editor.PatternTest_EditorBuilder_a$listListHandler_kasahx_c2i0" />
-      <unit id="8707387027762047777" at="103,0,135,0" name="jetbrains.mps.lang.pattern.testLang.editor.PatternTest_EditorBuilder_a$patternSingleRoleHandler_kasahx_c0" />
-      <unit id="8707387027762047777" at="149,0,181,0" name="jetbrains.mps.lang.pattern.testLang.editor.PatternTest_EditorBuilder_a$nodeToMatchSingleRoleHandler_kasahx_e0" />
-      <unit id="8707387027762047777" at="201,0,233,0" name="jetbrains.mps.lang.pattern.testLang.editor.PatternTest_EditorBuilder_a$matchesSingleRoleHandler_kasahx_h0" />
-      <unit id="8707387027762047777" at="37,0,476,0" name="jetbrains.mps.lang.pattern.testLang.editor.PatternTest_EditorBuilder_a" />
+      <scope id="8707387027762047780" at="80,0,98,0" />
+      <unit id="8707387027762047777" at="295,0,326,0" name="jetbrains.mps.lang.pattern.testLang.editor.PatternTest_EditorBuilder_a$variableListHandler_kasahx_c0i0" />
+      <unit id="8707387027762047777" at="369,0,400,0" name="jetbrains.mps.lang.pattern.testLang.editor.PatternTest_EditorBuilder_a$propertyListHandler_kasahx_c1i0" />
+      <unit id="8707387027762047777" at="443,0,474,0" name="jetbrains.mps.lang.pattern.testLang.editor.PatternTest_EditorBuilder_a$listListHandler_kasahx_c2i0" />
+      <unit id="8707387027762047777" at="102,0,134,0" name="jetbrains.mps.lang.pattern.testLang.editor.PatternTest_EditorBuilder_a$patternSingleRoleHandler_kasahx_c0" />
+      <unit id="8707387027762047777" at="148,0,180,0" name="jetbrains.mps.lang.pattern.testLang.editor.PatternTest_EditorBuilder_a$nodeToMatchSingleRoleHandler_kasahx_e0" />
+      <unit id="8707387027762047777" at="200,0,232,0" name="jetbrains.mps.lang.pattern.testLang.editor.PatternTest_EditorBuilder_a$matchesSingleRoleHandler_kasahx_h0" />
+      <unit id="8707387027762047777" at="37,0,475,0" name="jetbrains.mps.lang.pattern.testLang.editor.PatternTest_EditorBuilder_a" />
     </file>
     <file name="PatternTest_InspectorBuilder_a.java">
       <node id="8707387027762047777" at="31,94,32,19" concept="10" />
@@ -2808,24 +1714,8 @@
       </scope>
       <scope id="8707387027762047777" at="36,0,41,0" />
       <scope id="8707387027762047777" at="54,51,59,22">
-=======
-      <scope id="8707387027762047777" at="54,0,71,0">
-        <var name="editorContext" id="8707387027762047777" />
-        <var name="node" id="8707387027762047777" />
-      </scope>
-      <scope id="8707387027762047777" at="235,0,252,0">
-        <var name="editorContext" id="8707387027762047777" />
-        <var name="node" id="8707387027762047777" />
-      </scope>
-      <scope id="8707387027762047780" at="77,0,95,0">
-        <var name="editorContext" id="8707387027762047780" />
-        <var name="node" id="8707387027762047780" />
-      </scope>
-      <scope id="8707387027762047777" at="500,104,522,22">
->>>>>>> bd830ede
-        <var name="editorCell" id="8707387027762047777" />
-      </scope>
-<<<<<<< HEAD
+        <var name="editorCell" id="8707387027762047777" />
+      </scope>
       <scope id="4154239884396198160" at="72,40,77,9" />
       <scope id="8707387027762047777" at="46,52,52,22">
         <var name="editorCell" id="8707387027762047777" />
@@ -2845,22 +1735,6 @@
       <unit id="3159291778219979167" at="101,0,111,0" name="jetbrains.mps.lang.pattern.testLang.editor.PatternTest_InspectorBuilder_a$PatternTest_generic_cellMenu_kasahx_b0b0a" />
       <unit id="8707387027762047777" at="68,38,82,5" name="jetbrains.mps.lang.pattern.testLang.editor.PatternTest_InspectorBuilder_a$1" />
       <unit id="8707387027762047777" at="27,0,112,0" name="jetbrains.mps.lang.pattern.testLang.editor.PatternTest_InspectorBuilder_a" />
-=======
-      <scope id="8707387027762047777" at="500,0,524,0">
-        <var name="editorContext" id="8707387027762047777" />
-        <var name="node" id="8707387027762047777" />
-      </scope>
-      <unit id="3159291778219979144" at="524,0,534,0" name="jetbrains.mps.lang.pattern.testLang.editor.PatternTest_Editor$PatternTest_generic_cellMenu_kasahx_a0b0a" />
-      <unit id="3159291778219979167" at="534,0,544,0" name="jetbrains.mps.lang.pattern.testLang.editor.PatternTest_Editor$PatternTest_generic_cellMenu_kasahx_b0b0a" />
-      <unit id="8707387027762047777" at="501,38,515,5" name="jetbrains.mps.lang.pattern.testLang.editor.PatternTest_Editor$1" />
-      <unit id="8707387027762047777" at="298,0,330,0" name="jetbrains.mps.lang.pattern.testLang.editor.PatternTest_Editor$variableListHandler_kasahx_c0i0" />
-      <unit id="8707387027762047777" at="373,0,405,0" name="jetbrains.mps.lang.pattern.testLang.editor.PatternTest_Editor$propertyListHandler_kasahx_c1i0" />
-      <unit id="8707387027762047777" at="448,0,480,0" name="jetbrains.mps.lang.pattern.testLang.editor.PatternTest_Editor$listListHandler_kasahx_c2i0" />
-      <unit id="8707387027762047777" at="99,0,133,0" name="jetbrains.mps.lang.pattern.testLang.editor.PatternTest_Editor$patternSingleRoleHandler_kasahx_c0" />
-      <unit id="8707387027762047777" at="147,0,181,0" name="jetbrains.mps.lang.pattern.testLang.editor.PatternTest_Editor$nodeToMatchSingleRoleHandler_kasahx_e0" />
-      <unit id="8707387027762047777" at="201,0,235,0" name="jetbrains.mps.lang.pattern.testLang.editor.PatternTest_Editor$matchesSingleRoleHandler_kasahx_h0" />
-      <unit id="8707387027762047777" at="47,0,545,0" name="jetbrains.mps.lang.pattern.testLang.editor.PatternTest_Editor" />
->>>>>>> bd830ede
     </file>
   </root>
 </debug-info>
