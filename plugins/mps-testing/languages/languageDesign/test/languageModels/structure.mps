<?xml version="1.0" encoding="UTF-8"?>
<model ref="r:00000000-0000-4000-0000-011c89590388(jetbrains.mps.lang.test.structure)">
  <persistence version="9" />
  <languages>
    <devkit ref="78434eb8-b0e5-444b-850d-e7c4ad2da9ab(jetbrains.mps.devkit.aspect.structure)" />
  </languages>
  <imports>
    <import index="tpck" ref="r:00000000-0000-4000-0000-011c89590288(jetbrains.mps.lang.core.structure)" />
    <import index="tpee" ref="r:00000000-0000-4000-0000-011c895902ca(jetbrains.mps.baseLanguage.structure)" />
    <import index="tpe3" ref="r:00000000-0000-4000-0000-011c895902d7(jetbrains.mps.baseLanguage.unitTest.structure)" />
    <import index="tp4f" ref="r:00000000-0000-4000-0000-011c89590373(jetbrains.mps.baseLanguage.classifiers.structure)" />
    <import index="tp3j" ref="r:00000000-0000-4000-0000-011c89590353(jetbrains.mps.lang.intentions.structure)" />
    <import index="tp4k" ref="r:00000000-0000-4000-0000-011c89590368(jetbrains.mps.lang.plugin.structure)" />
    <import index="tpd4" ref="r:00000000-0000-4000-0000-011c895902b4(jetbrains.mps.lang.typesystem.structure)" />
    <import index="53vh" ref="r:53885008-7612-46ff-8b11-27f1d42c3adb(jetbrains.mps.lang.migration.structure)" implicit="true" />
  </imports>
  <registry>
    <language id="982eb8df-2c96-4bd7-9963-11712ea622e5" name="jetbrains.mps.lang.resources">
      <concept id="8974276187400029883" name="jetbrains.mps.lang.resources.structure.FileIcon" flags="ng" index="1QGGSu">
        <property id="2756621024541341363" name="file" index="1iqoE4" />
      </concept>
    </language>
    <language id="c72da2b9-7cce-4447-8389-f407dc1158b7" name="jetbrains.mps.lang.structure">
      <concept id="1224240836180" name="jetbrains.mps.lang.structure.structure.DeprecatedNodeAnnotation" flags="ig" index="asaX9">
        <property id="1225118929411" name="build" index="YLPcu" />
        <property id="1225118933224" name="comment" index="YLQ7P" />
      </concept>
      <concept id="6054523464627964745" name="jetbrains.mps.lang.structure.structure.AttributeInfo_AttributedConcept" flags="ng" index="trNpa">
        <reference id="6054523464627965081" name="concept" index="trN6q" />
      </concept>
      <concept id="1082978164219" name="jetbrains.mps.lang.structure.structure.EnumerationDataTypeDeclaration" flags="ng" index="AxPO7">
        <reference id="1083171729157" name="memberDataType" index="M4eZT" />
        <child id="1083172003582" name="member" index="M5hS2" />
      </concept>
      <concept id="1083171877298" name="jetbrains.mps.lang.structure.structure.EnumerationMemberDeclaration" flags="ig" index="M4N5e">
        <property id="1083923523172" name="externalValue" index="1uS6qo" />
        <property id="1083923523171" name="internalValue" index="1uS6qv" />
      </concept>
      <concept id="2992811758677295509" name="jetbrains.mps.lang.structure.structure.AttributeInfo" flags="ng" index="M6xJ_">
        <property id="7588428831955550663" name="role" index="Hh88m" />
        <child id="7588428831947959310" name="attributed" index="EQaZv" />
      </concept>
      <concept id="1169125787135" name="jetbrains.mps.lang.structure.structure.AbstractConceptDeclaration" flags="ig" index="PkWjJ">
        <property id="6714410169261853888" name="conceptId" index="EcuMT" />
        <property id="4628067390765907488" name="conceptShortDescription" index="R4oN_" />
        <property id="4628067390765956807" name="final" index="R5$K2" />
        <property id="4628067390765956802" name="abstract" index="R5$K7" />
        <property id="5092175715804935370" name="conceptAlias" index="34LRSv" />
        <child id="1071489727083" name="linkDeclaration" index="1TKVEi" />
        <child id="1071489727084" name="propertyDeclaration" index="1TKVEl" />
      </concept>
      <concept id="1169125989551" name="jetbrains.mps.lang.structure.structure.InterfaceConceptDeclaration" flags="ig" index="PlHQZ">
        <child id="1169127546356" name="extends" index="PrDN$" />
      </concept>
      <concept id="1169127622168" name="jetbrains.mps.lang.structure.structure.InterfaceConceptReference" flags="ig" index="PrWs8">
        <reference id="1169127628841" name="intfc" index="PrY4T" />
      </concept>
      <concept id="1071489090640" name="jetbrains.mps.lang.structure.structure.ConceptDeclaration" flags="ig" index="1TIwiD">
        <property id="5404671619616246344" name="staticScope" index="2_RsDV" />
        <property id="1096454100552" name="rootable" index="19KtqR" />
        <reference id="1071489389519" name="extends" index="1TJDcQ" />
        <child id="6327362524875300597" name="icon" index="rwd14" />
        <child id="1169129564478" name="implements" index="PzmwI" />
      </concept>
      <concept id="1071489288299" name="jetbrains.mps.lang.structure.structure.PropertyDeclaration" flags="ig" index="1TJgyi">
        <property id="241647608299431129" name="propertyId" index="IQ2nx" />
        <reference id="1082985295845" name="dataType" index="AX2Wp" />
      </concept>
      <concept id="1071489288298" name="jetbrains.mps.lang.structure.structure.LinkDeclaration" flags="ig" index="1TJgyj">
        <property id="1071599776563" name="role" index="20kJfa" />
        <property id="1071599893252" name="sourceCardinality" index="20lbJX" />
        <property id="1071599937831" name="metaClass" index="20lmBu" />
        <property id="241647608299431140" name="linkId" index="IQ2ns" />
        <reference id="1071599698500" name="specializedLink" index="20ksaX" />
        <reference id="1071599976176" name="target" index="20lvS9" />
      </concept>
    </language>
    <language id="ceab5195-25ea-4f22-9b92-103b95ca8c0c" name="jetbrains.mps.lang.core">
      <concept id="1133920641626" name="jetbrains.mps.lang.core.structure.BaseConcept" flags="ng" index="2VYdi">
        <property id="1193676396447" name="virtualPackage" index="3GE5qa" />
        <child id="5169995583184591170" name="smodelAttribute" index="lGtFl" />
      </concept>
      <concept id="1169194658468" name="jetbrains.mps.lang.core.structure.INamedConcept" flags="ng" index="TrEIO">
        <property id="1169194664001" name="name" index="TrG5h" />
      </concept>
    </language>
  </registry>
  <node concept="1TIwiD" id="hBxLA2s">
    <property role="TrG5h" value="TestNodeAnnotation" />
    <property role="EcuMT" value="1210673684636" />
    <ref role="1TJDcQ" node="hSdkHD7" resolve="INodeAnnotation" />
    <node concept="PrWs8" id="hBxLCIf" role="PzmwI">
      <ref role="PrY4T" to="tpck:h0TrEE$" resolve="INamedConcept" />
    </node>
    <node concept="M6xJ_" id="6_gUeuqOeQf" role="lGtFl">
      <property role="Hh88m" value="" />
    </node>
  </node>
  <node concept="1TIwiD" id="hBxON8j">
    <property role="TrG5h" value="TestNodeReference" />
    <property role="2_RsDV" value="none" />
    <property role="EcuMT" value="1210674524691" />
    <ref role="1TJDcQ" to="tpee:fz3vP1J" resolve="Expression" />
    <node concept="1TJgyj" id="hBxOPr6" role="1TKVEi">
      <property role="20kJfa" value="declaration" />
      <property role="20lbJX" value="1" />
      <property role="IQ2ns" value="1210674534086" />
      <ref role="20lvS9" node="hBxLA2s" resolve="TestNodeAnnotation" />
    </node>
  </node>
  <node concept="1TIwiD" id="hCJA54K">
    <property role="R5$K7" value="false" />
    <property role="R5$K2" value="false" />
    <property role="TrG5h" value="AssertMatch" />
    <property role="3GE5qa" value="asserts" />
    <property role="2_RsDV" value="none" />
    <property role="34LRSv" value="assert match" />
    <property role="EcuMT" value="1211979288880" />
    <ref role="1TJDcQ" to="tpee:fzclF8l" resolve="Statement" />
    <node concept="1TJgyj" id="hCJA96l" role="1TKVEi">
      <property role="20lmBu" value="aggregation" />
      <property role="20kJfa" value="before" />
      <property role="20lbJX" value="0..n" />
      <property role="IQ2ns" value="1211979305365" />
      <ref role="20lvS9" to="tpee:fz3vP1J" resolve="Expression" />
    </node>
    <node concept="1TJgyj" id="hCJAdgf" role="1TKVEi">
      <property role="20lmBu" value="aggregation" />
      <property role="20kJfa" value="after" />
      <property role="20lbJX" value="0..n" />
      <property role="IQ2ns" value="1211979322383" />
      <ref role="20lvS9" to="tpee:fz3vP1J" resolve="Expression" />
    </node>
    <node concept="PrWs8" id="2ZO5wSvHHyx" role="PzmwI">
      <ref role="PrY4T" to="tpe3:h3_9g$o" resolve="MessageHolder" />
    </node>
  </node>
  <node concept="1TIwiD" id="hFquTD4">
    <property role="R5$K7" value="true" />
    <property role="R5$K2" value="false" />
    <property role="TrG5h" value="AbstractNodeAssert" />
    <property role="3GE5qa" value="asserts" />
    <property role="2_RsDV" value="none" />
    <property role="EcuMT" value="1214846310980" />
    <ref role="1TJDcQ" to="tpee:fzclF8l" resolve="Statement" />
    <node concept="1TJgyj" id="hFqv8by" role="1TKVEi">
      <property role="20lmBu" value="aggregation" />
      <property role="20kJfa" value="nodeToCheck" />
      <property role="20lbJX" value="1" />
      <property role="IQ2ns" value="1214846370530" />
      <ref role="20lvS9" to="tpee:fz3vP1J" resolve="Expression" />
    </node>
  </node>
  <node concept="1TIwiD" id="hFCa1uS">
    <property role="R5$K7" value="false" />
    <property role="R5$K2" value="false" />
    <property role="TrG5h" value="CheckNodeForErrors" />
    <property role="3GE5qa" value="asserts" />
    <property role="2_RsDV" value="none" />
    <property role="34LRSv" value="check nodes error messages" />
    <property role="EcuMT" value="1215075719096" />
    <ref role="1TJDcQ" node="hFquTD4" resolve="AbstractNodeAssert" />
    <node concept="1TJgyi" id="3fN3Qov$aYT" role="1TKVEl">
      <property role="IQ2nx" value="3743352646565670841" />
      <property role="TrG5h" value="includeSelf" />
      <ref role="AX2Wp" to="tpck:fKAQMTB" resolve="boolean" />
    </node>
  </node>
  <node concept="1TIwiD" id="hG1TgHj">
    <property role="TrG5h" value="NodePropertiesContainer" />
    <property role="3GE5qa" value="nodeOperation" />
    <property role="EcuMT" value="1215507532627" />
    <ref role="1TJDcQ" to="tpck:2ULFgo8_XDk" resolve="NodeAttribute" />
    <node concept="1TJgyj" id="hG1UGAv" role="1TKVEi">
      <property role="20lmBu" value="aggregation" />
      <property role="20kJfa" value="nodeCheckOperations" />
      <property role="20lbJX" value="0..n" />
      <property role="IQ2ns" value="1215507909023" />
      <ref role="20lvS9" node="hG7unSw" resolve="NodeCheckOperation" />
    </node>
    <node concept="M6xJ_" id="6_gUeuqOeT6" role="lGtFl">
      <property role="Hh88m" value="nodeChecksMark" />
      <node concept="trNpa" id="166$sc$ZIAN" role="EQaZv">
        <ref role="trN6q" to="tpck:gw2VY9q" resolve="BaseConcept" />
      </node>
    </node>
    <node concept="asaX9" id="1pzfSdp$2J8" role="lGtFl" />
  </node>
  <node concept="1TIwiD" id="hG1TMwX">
    <property role="R5$K7" value="false" />
    <property role="R5$K2" value="false" />
    <property role="TrG5h" value="NodeErrorCheckOperation" />
    <property role="3GE5qa" value="nodeOperation" />
    <property role="34LRSv" value="has error" />
    <property role="EcuMT" value="1215507671101" />
    <ref role="1TJDcQ" node="6MWlVHU6lEq" resolve="AbstractNodeErrorCheckOperation" />
    <node concept="1TJgyj" id="7nf9pEwhZWl" role="1TKVEi">
      <property role="20lmBu" value="aggregation" />
      <property role="20kJfa" value="errorRef" />
      <property role="IQ2ns" value="8489045168660938517" />
      <ref role="20lvS9" node="3VyMYUb6r1H" resolve="ReportErrorStatementReference" />
    </node>
  </node>
  <node concept="1TIwiD" id="hG29bgx">
    <property role="R5$K7" value="false" />
    <property role="R5$K2" value="false" />
    <property role="TrG5h" value="NodeWarningCheckOperation" />
    <property role="3GE5qa" value="nodeOperation" />
    <property role="34LRSv" value="has warning" />
    <property role="EcuMT" value="1215511704609" />
    <ref role="1TJDcQ" node="7eBNsYVJLV9" resolve="AbstractNodeWarningCheckOperation" />
    <node concept="1TJgyj" id="7nf9pEwhZYb" role="1TKVEi">
      <property role="20lmBu" value="aggregation" />
      <property role="20kJfa" value="warningRef" />
      <property role="IQ2ns" value="8489045168660938635" />
      <ref role="20lvS9" node="3VyMYUbe6PQ" resolve="WarningStatementReference" />
    </node>
  </node>
  <node concept="1TIwiD" id="hG2YuUS">
    <property role="R5$K7" value="false" />
    <property role="R5$K2" value="false" />
    <property role="TrG5h" value="NodeReachable" />
    <property role="3GE5qa" value="nodeOperation" />
    <property role="34LRSv" value="reachable" />
    <property role="EcuMT" value="1215525678776" />
    <ref role="1TJDcQ" node="hG7unSw" resolve="NodeCheckOperation" />
    <node concept="asaX9" id="4WJIKojNGFm" role="lGtFl" />
  </node>
  <node concept="1TIwiD" id="hG30Oi4">
    <property role="R5$K7" value="false" />
    <property role="R5$K2" value="false" />
    <property role="TrG5h" value="NodeTypeCheckOperation" />
    <property role="3GE5qa" value="nodeOperation" />
    <property role="34LRSv" value="has type" />
    <property role="EcuMT" value="1215526290564" />
    <ref role="1TJDcQ" node="hG7unSw" resolve="NodeCheckOperation" />
    <node concept="1TJgyj" id="hG31dwS" role="1TKVEi">
      <property role="20lmBu" value="aggregation" />
      <property role="20kJfa" value="type" />
      <property role="20lbJX" value="1" />
      <property role="IQ2ns" value="1215526393912" />
      <ref role="20lvS9" to="tpck:gw2VY9q" resolve="BaseConcept" />
    </node>
  </node>
  <node concept="1TIwiD" id="hG7unSw">
    <property role="R5$K7" value="true" />
    <property role="R5$K2" value="false" />
    <property role="TrG5h" value="NodeCheckOperation" />
    <property role="3GE5qa" value="nodeOperation" />
    <property role="R4oN_" value="tag for checking either type errors or error messages, attached to some node" />
    <property role="EcuMT" value="1215601147424" />
    <ref role="1TJDcQ" to="tpck:gw2VY9q" resolve="BaseConcept" />
    <node concept="PrWs8" id="1kgh5Yab39U" role="PzmwI">
      <ref role="PrY4T" node="1kgh5Yab2sH" resolve="INodesTestMethod" />
    </node>
    <node concept="PrWs8" id="3zy9SwK6V3d" role="PzmwI">
      <ref role="PrY4T" to="tpck:h0TrEE$" resolve="INamedConcept" />
    </node>
  </node>
  <node concept="1TIwiD" id="hG7CXiP">
    <property role="TrG5h" value="NodeOperationsContainer" />
    <property role="3GE5qa" value="nodeOperation" />
    <property role="EcuMT" value="1215603922101" />
    <ref role="1TJDcQ" to="tpck:2ULFgo8_XDk" resolve="NodeAttribute" />
    <node concept="1TJgyj" id="hG7EUTW" role="1TKVEi">
      <property role="20lmBu" value="aggregation" />
      <property role="20kJfa" value="nodeOperations" />
      <property role="20lbJX" value="0..n" />
      <property role="IQ2ns" value="1215604436604" />
      <ref role="20lvS9" node="hG7unSw" resolve="NodeCheckOperation" />
    </node>
    <node concept="M6xJ_" id="6_gUeuqOeQV" role="lGtFl">
      <property role="Hh88m" value="nodeOperationsMark" />
      <node concept="trNpa" id="166$sc$ZIAM" role="EQaZv">
        <ref role="trN6q" to="tpck:gw2VY9q" resolve="BaseConcept" />
      </node>
    </node>
    <node concept="PrWs8" id="71GR8EvRozM" role="PzmwI">
      <ref role="PrY4T" to="tpck:2WmWrdnSpX3" resolve="ISuppressErrors" />
    </node>
  </node>
  <node concept="1TIwiD" id="hG7OXla">
    <property role="R5$K7" value="false" />
    <property role="R5$K2" value="false" />
    <property role="TrG5h" value="CheckNodeForErrorMessagesOperation" />
    <property role="3GE5qa" value="nodeOperation" />
    <property role="34LRSv" value="for error messages" />
    <property role="EcuMT" value="1215607067978" />
    <ref role="1TJDcQ" node="hG7unSw" resolve="NodeCheckOperation" />
    <node concept="1TJgyi" id="JjtHGBNrEH" role="1TKVEl">
      <property role="TrG5h" value="allowErrors" />
      <property role="IQ2nx" value="852155438140865197" />
      <ref role="AX2Wp" to="tpck:fKAQMTB" resolve="boolean" />
    </node>
    <node concept="1TJgyi" id="JjtHGBNrEI" role="1TKVEl">
      <property role="TrG5h" value="allowWarnings" />
      <property role="IQ2nx" value="852155438140865198" />
      <ref role="AX2Wp" to="tpck:fKAQMTB" resolve="boolean" />
    </node>
    <node concept="1TJgyi" id="3fN3QovzdMy" role="1TKVEl">
      <property role="IQ2nx" value="3743352646565420194" />
      <property role="TrG5h" value="includeSelf" />
      <ref role="AX2Wp" to="tpck:fKAQMTB" resolve="boolean" />
    </node>
  </node>
  <node concept="1TIwiD" id="hG8792U">
    <property role="R5$K7" value="false" />
    <property role="R5$K2" value="false" />
    <property role="TrG5h" value="CheckDataFlowOperation" />
    <property role="3GE5qa" value="nodeOperation" />
    <property role="34LRSv" value="for dataflow messages" />
    <property role="EcuMT" value="1215611834554" />
    <ref role="1TJDcQ" node="hG7unSw" resolve="NodeCheckOperation" />
    <node concept="asaX9" id="4WJIKojNGFk" role="lGtFl" />
  </node>
  <node concept="1TIwiD" id="hG8bhMT">
    <property role="R5$K7" value="false" />
    <property role="R5$K2" value="false" />
    <property role="TrG5h" value="NodeUnreachable" />
    <property role="3GE5qa" value="nodeOperation" />
    <property role="34LRSv" value="unreachable" />
    <property role="EcuMT" value="1215612918969" />
    <ref role="1TJDcQ" node="hG7unSw" resolve="NodeCheckOperation" />
    <node concept="asaX9" id="4WJIKojNGFi" role="lGtFl" />
  </node>
  <node concept="1TIwiD" id="hG8gU8P">
    <property role="R5$K7" value="false" />
    <property role="R5$K2" value="false" />
    <property role="TrG5h" value="VariableInitialized" />
    <property role="3GE5qa" value="nodeOperation" />
    <property role="34LRSv" value="variable initialized" />
    <property role="EcuMT" value="1215614394933" />
    <ref role="1TJDcQ" node="hG7unSw" resolve="NodeCheckOperation" />
    <node concept="1TJgyj" id="hG8gZ9D" role="1TKVEi">
      <property role="20lmBu" value="aggregation" />
      <property role="20kJfa" value="var" />
      <property role="20lbJX" value="1" />
      <property role="IQ2ns" value="1215614415465" />
      <ref role="20lvS9" to="tpee:fz7vLUo" resolve="VariableReference" />
    </node>
    <node concept="asaX9" id="4WJIKojNGFg" role="lGtFl" />
  </node>
  <node concept="1TIwiD" id="hG8qOxM">
    <property role="R5$K7" value="false" />
    <property role="R5$K2" value="false" />
    <property role="TrG5h" value="VariableAlive" />
    <property role="3GE5qa" value="nodeOperation" />
    <property role="34LRSv" value="variable alive" />
    <property role="EcuMT" value="1215616993394" />
    <ref role="1TJDcQ" node="hG7unSw" resolve="NodeCheckOperation" />
    <node concept="1TJgyj" id="hG8qSGq" role="1TKVEi">
      <property role="20lmBu" value="aggregation" />
      <property role="20kJfa" value="var" />
      <property role="20lbJX" value="1" />
      <property role="IQ2ns" value="1215617010458" />
      <ref role="20lvS9" to="tpee:fz7vLUo" resolve="VariableReference" />
    </node>
    <node concept="asaX9" id="4WJIKojNGDq" role="lGtFl" />
  </node>
  <node concept="1TIwiD" id="hHlH9T6">
    <property role="19KtqR" value="true" />
    <property role="TrG5h" value="NodesTestCase" />
    <property role="EcuMT" value="1216913645126" />
    <ref role="1TJDcQ" to="tpck:gw2VY9q" resolve="BaseConcept" />
    <node concept="1TJgyj" id="hHSKRN6" role="1TKVEi">
      <property role="20lmBu" value="aggregation" />
      <property role="20kJfa" value="nodesToCheck" />
      <property role="20lbJX" value="0..n" />
      <property role="IQ2ns" value="1217501822150" />
      <ref role="20lvS9" node="hHqefK1" resolve="TestNode" />
    </node>
    <node concept="1TJgyj" id="2154_0wVVpx" role="1TKVEi">
      <property role="IQ2ns" value="2325284917965993569" />
      <property role="20lmBu" value="aggregation" />
      <property role="20kJfa" value="beforeTests" />
      <ref role="20lvS9" node="2154_0wV2x7" resolve="BeforeTestsMethod" />
    </node>
    <node concept="1TJgyj" id="2154_0wVVpG" role="1TKVEi">
      <property role="IQ2ns" value="2325284917965993580" />
      <property role="20lmBu" value="aggregation" />
      <property role="20kJfa" value="afterTests" />
      <ref role="20lvS9" node="2154_0wV2x8" resolve="AfterTestsMethod" />
    </node>
    <node concept="1TJgyj" id="hHSL9AP" role="1TKVEi">
      <property role="20lmBu" value="aggregation" />
      <property role="20kJfa" value="testMethods" />
      <property role="20lbJX" value="0..n" />
      <property role="IQ2ns" value="1217501895093" />
      <ref role="20lvS9" node="hHlHkQ8" resolve="NodesTestMethod" />
    </node>
    <node concept="1TJgyj" id="hHqtyUn" role="1TKVEi">
      <property role="20lmBu" value="aggregation" />
      <property role="20kJfa" value="methods" />
      <property role="20lbJX" value="0..n" />
      <property role="IQ2ns" value="1216993439383" />
      <ref role="20lvS9" to="tp4f:hyXrIf3" resolve="DefaultClassifierMethodDeclaration" />
    </node>
    <node concept="PrWs8" id="hHlJ15g" role="PzmwI">
      <ref role="PrY4T" to="tpe3:hGB2rPm" resolve="ITestCase" />
    </node>
    <node concept="PrWs8" id="hHqtyfE" role="PzmwI">
      <ref role="PrY4T" to="tp4f:hyWqMFP" resolve="IClassifier" />
    </node>
    <node concept="PrWs8" id="2deFRo6cC4S" role="PzmwI">
      <ref role="PrY4T" to="tpck:19gBtYEv0ln" resolve="ImplementationPart" />
    </node>
    <node concept="1TJgyi" id="5vTxdEzuHPa" role="1TKVEl">
      <property role="TrG5h" value="needsNoWriteAction" />
      <property role="IQ2nx" value="6339244025081158986" />
      <ref role="AX2Wp" to="tpck:fKAQMTB" resolve="boolean" />
    </node>
    <node concept="1QGGSu" id="4Q8sAA5iJSw" role="rwd14">
      <property role="1iqoE4" value="${module}/icons/nodesTest.png" />
    </node>
  </node>
  <node concept="1TIwiD" id="hHlHkQ8">
    <property role="R5$K7" value="true" />
    <property role="R5$K2" value="false" />
    <property role="TrG5h" value="NodesTestMethod" />
    <property role="EcuMT" value="1216913689992" />
    <ref role="1TJDcQ" to="tpee:fzclF7W" resolve="BaseMethodDeclaration" />
    <node concept="PrWs8" id="hHlHppc" role="PzmwI">
      <ref role="PrY4T" to="tpck:h0TrEE$" resolve="INamedConcept" />
    </node>
    <node concept="PrWs8" id="hHDN2bY" role="PzmwI">
      <ref role="PrY4T" to="tpe3:hGBgSCX" resolve="ITestMethod" />
    </node>
  </node>
  <node concept="1TIwiD" id="hHqefK1">
    <property role="R5$K7" value="false" />
    <property role="R5$K2" value="false" />
    <property role="TrG5h" value="TestNode" />
    <property role="34LRSv" value="test node" />
    <property role="EcuMT" value="1216989428737" />
    <ref role="1TJDcQ" to="tpck:gw2VY9q" resolve="BaseConcept" />
    <node concept="PrWs8" id="3612dezJk3x" role="PzmwI">
      <ref role="PrY4T" to="tpck:2WmWrdnSpX2" resolve="ICanSuppressErrors" />
    </node>
    <node concept="1TJgyj" id="hHqenIi" role="1TKVEi">
      <property role="20lmBu" value="aggregation" />
      <property role="20kJfa" value="nodeToCheck" />
      <property role="20lbJX" value="0..1" />
      <property role="IQ2ns" value="1216989461394" />
      <ref role="20lvS9" to="tpck:gw2VY9q" resolve="BaseConcept" />
    </node>
  </node>
  <node concept="1TIwiD" id="hHOf0Uc">
    <property role="R5$K7" value="false" />
    <property role="R5$K2" value="false" />
    <property role="TrG5h" value="CheckNodeDataflow" />
    <property role="3GE5qa" value="asserts" />
    <property role="2_RsDV" value="none" />
    <property role="34LRSv" value="check node dataflow" />
    <property role="EcuMT" value="1217425837708" />
    <ref role="1TJDcQ" node="hFquTD4" resolve="AbstractNodeAssert" />
  </node>
  <node concept="1TIwiD" id="hPjxXux">
    <property role="R5$K7" value="false" />
    <property role="R5$K2" value="false" />
    <property role="TrG5h" value="ProjectExpression" />
    <property role="3GE5qa" value="expression" />
    <property role="2_RsDV" value="none" />
    <property role="34LRSv" value="project" />
    <property role="EcuMT" value="1225467090849" />
    <ref role="1TJDcQ" to="tpee:fz3vP1J" resolve="Expression" />
  </node>
  <node concept="1TIwiD" id="hPjGwIs">
    <property role="R5$K7" value="false" />
    <property role="R5$K2" value="false" />
    <property role="TrG5h" value="ModelExpression" />
    <property role="3GE5qa" value="expression" />
    <property role="2_RsDV" value="none" />
    <property role="34LRSv" value="model" />
    <property role="EcuMT" value="1225469856668" />
    <ref role="1TJDcQ" to="tpee:fz3vP1J" resolve="Expression" />
  </node>
  <node concept="1TIwiD" id="hPLZb6h">
    <property role="R5$K7" value="false" />
    <property role="R5$K2" value="false" />
    <property role="TrG5h" value="SimpleNodeTest" />
    <property role="34LRSv" value="test method" />
    <property role="EcuMT" value="1225978065297" />
    <ref role="1TJDcQ" node="hHlHkQ8" resolve="NodesTestMethod" />
  </node>
  <node concept="1TIwiD" id="hPMiqvr">
    <property role="R5$K7" value="false" />
    <property role="R5$K2" value="false" />
    <property role="TrG5h" value="EditorExpression" />
    <property role="3GE5qa" value="expression" />
    <property role="2_RsDV" value="none" />
    <property role="34LRSv" value="editor" />
    <property role="EcuMT" value="1225983109083" />
    <ref role="1TJDcQ" to="tpee:fz3vP1J" resolve="Expression" />
    <node concept="asaX9" id="ORe5oE9_um" role="lGtFl">
      <property role="YLPcu" value="version 3.3" />
      <property role="YLQ7P" value="use EditorComponent construction instead" />
    </node>
  </node>
  <node concept="1TIwiD" id="hPMFPyi">
    <property role="R5$K7" value="false" />
    <property role="R5$K2" value="false" />
    <property role="TrG5h" value="InvokeIntentionStatement" />
    <property role="3GE5qa" value="editor" />
    <property role="2_RsDV" value="none" />
    <property role="34LRSv" value="invoke intention" />
    <property role="EcuMT" value="1225989773458" />
    <ref role="1TJDcQ" to="tpee:fzclF8l" resolve="Statement" />
    <node concept="1TJgyj" id="hPMFYKr" role="1TKVEi">
      <property role="20lmBu" value="reference" />
      <property role="20kJfa" value="intention" />
      <property role="20lbJX" value="1" />
      <property role="IQ2ns" value="1225989811227" />
      <ref role="20lvS9" to="tp3j:hmS6QkF" resolve="IntentionDeclaration" />
    </node>
    <node concept="1TJgyj" id="7JT4LO$qcEi" role="1TKVEi">
      <property role="IQ2ns" value="8933192351751916178" />
      <property role="20lmBu" value="aggregation" />
      <property role="20kJfa" value="parameter" />
      <property role="20lbJX" value="0..1" />
      <ref role="20lvS9" to="tpee:fz3vP1J" resolve="Expression" />
    </node>
  </node>
  <node concept="1TIwiD" id="hQJ5G8s">
    <property role="R5$K7" value="true" />
    <property role="R5$K2" value="false" />
    <property role="TrG5h" value="EditorOperation" />
    <property role="3GE5qa" value="editor" />
    <property role="2_RsDV" value="none" />
    <property role="EcuMT" value="1227003183644" />
    <ref role="1TJDcQ" to="tpck:gw2VY9q" resolve="BaseConcept" />
    <node concept="PrWs8" id="hQJ_yfv" role="PzmwI">
      <ref role="PrY4T" to="tpee:hqOqG0K" resolve="IOperation" />
    </node>
  </node>
  <node concept="1TIwiD" id="hSdkHD7">
    <property role="TrG5h" value="INodeAnnotation" />
    <property role="EcuMT" value="1228584180295" />
    <ref role="1TJDcQ" to="tpck:2ULFgo8_XDk" resolve="NodeAttribute" />
    <node concept="M6xJ_" id="6_gUeuqOeSC" role="lGtFl">
      <property role="Hh88m" value="testNode" />
      <node concept="trNpa" id="166$sc$ZIA$" role="EQaZv">
        <ref role="trN6q" to="tpck:gw2VY9q" resolve="BaseConcept" />
      </node>
    </node>
  </node>
  <node concept="1TIwiD" id="hQTK7X3">
    <property role="R5$K7" value="false" />
    <property role="R5$K2" value="false" />
    <property role="TrG5h" value="TypeKeyStatement" />
    <property role="3GE5qa" value="editor" />
    <property role="2_RsDV" value="none" />
    <property role="34LRSv" value="type" />
    <property role="EcuMT" value="1227182079811" />
    <ref role="1TJDcQ" to="tpee:fzclF8l" resolve="Statement" />
    <node concept="1TJgyi" id="hQTTdxU" role="1TKVEl">
      <property role="TrG5h" value="keys" />
      <property role="IQ2nx" value="1227184461946" />
      <ref role="AX2Wp" to="tpck:fKAOsGN" resolve="string" />
    </node>
  </node>
  <node concept="1TIwiD" id="hSyd1fI">
    <property role="R5$K7" value="false" />
    <property role="R5$K2" value="false" />
    <property role="TrG5h" value="PressKeyStatement" />
    <property role="3GE5qa" value="editor" />
    <property role="2_RsDV" value="none" />
    <property role="34LRSv" value="press keys" />
    <property role="EcuMT" value="1228934484974" />
    <ref role="1TJDcQ" to="tpee:fzclF8l" resolve="Statement" />
    <node concept="1TJgyj" id="hSyd6OA" role="1TKVEi">
      <property role="20lmBu" value="aggregation" />
      <property role="20kJfa" value="keyStrokes" />
      <property role="20lbJX" value="1..n" />
      <property role="IQ2ns" value="1228934507814" />
      <ref role="20lvS9" to="tp4k:h$pLAnk" resolve="KeyMapKeystroke" />
    </node>
  </node>
  <node concept="1TIwiD" id="hSLiM3w">
    <property role="19KtqR" value="true" />
    <property role="TrG5h" value="EditorTestCase" />
    <property role="3GE5qa" value="editor" />
    <property role="EcuMT" value="1229187653856" />
    <ref role="1TJDcQ" to="tpck:gw2VY9q" resolve="BaseConcept" />
    <node concept="1TJgyi" id="1CyoCb$wKhC" role="1TKVEl">
      <property role="TrG5h" value="description" />
      <property role="IQ2nx" value="1883175908513350760" />
      <ref role="AX2Wp" to="tpck:fKAOsGN" resolve="string" />
    </node>
    <node concept="1TJgyj" id="hSLiRz$" role="1TKVEi">
      <property role="20lmBu" value="aggregation" />
      <property role="20kJfa" value="nodeToEdit" />
      <property role="20lbJX" value="0..1" />
      <property role="IQ2ns" value="1229187676388" />
      <ref role="20lvS9" to="tpck:gw2VY9q" resolve="BaseConcept" />
    </node>
    <node concept="1TJgyj" id="hSLiZfj" role="1TKVEi">
      <property role="20lmBu" value="aggregation" />
      <property role="20kJfa" value="result" />
      <property role="IQ2ns" value="1229187707859" />
      <ref role="20lvS9" to="tpck:gw2VY9q" resolve="BaseConcept" />
    </node>
    <node concept="1TJgyj" id="hSLjaOj" role="1TKVEi">
      <property role="20lmBu" value="aggregation" />
      <property role="20kJfa" value="code" />
      <property role="IQ2ns" value="1229187755283" />
      <ref role="20lvS9" to="tpee:fzclF80" resolve="StatementList" />
    </node>
    <node concept="1TJgyj" id="4xJw7BvbXxC" role="1TKVEi">
      <property role="20lmBu" value="aggregation" />
      <property role="20kJfa" value="logEvents" />
      <property role="20lbJX" value="0..n" />
      <property role="IQ2ns" value="5219531754069547112" />
      <ref role="20lvS9" node="4xJw7BvbXoK" resolve="LogEvent" />
    </node>
    <node concept="PrWs8" id="hSLj42s" role="PzmwI">
      <ref role="PrY4T" to="tpck:h0TrEE$" resolve="INamedConcept" />
    </node>
    <node concept="PrWs8" id="hSQsG_L" role="PzmwI">
      <ref role="PrY4T" to="tpe3:hGBgSCX" resolve="ITestMethod" />
    </node>
    <node concept="PrWs8" id="hSLl9xe" role="PzmwI">
      <ref role="PrY4T" to="tpe3:hGB2rPm" resolve="ITestCase" />
    </node>
    <node concept="PrWs8" id="5_pDliflca0" role="PzmwI">
      <ref role="PrY4T" to="tpck:2WmWrdnSpX3" resolve="ISuppressErrors" />
    </node>
    <node concept="PrWs8" id="2deFRo6cC4H" role="PzmwI">
      <ref role="PrY4T" to="tpck:19gBtYEv0ln" resolve="ImplementationPart" />
    </node>
    <node concept="PrWs8" id="54ZfFHb0Nw6" role="PzmwI">
      <ref role="PrY4T" to="tpee:htgVS9_" resolve="IStatementListContainer" />
    </node>
    <node concept="PrWs8" id="54ZfFHb0Nwm" role="PzmwI">
      <ref role="PrY4T" to="tpee:i2fhoOR" resolve="IMethodLike" />
    </node>
    <node concept="1QGGSu" id="4Q8sAA5iJSv" role="rwd14">
      <property role="1iqoE4" value="${module}/icons/nodesTest.png" />
    </node>
  </node>
  <node concept="1TIwiD" id="hSLIFSi">
    <property role="TrG5h" value="AnonymousCellAnnotation" />
    <property role="3GE5qa" value="editor" />
    <property role="EcuMT" value="1229194968594" />
    <ref role="1TJDcQ" node="hSdkHD7" resolve="INodeAnnotation" />
    <node concept="1TJgyj" id="1FgNkkI7TFc" role="1TKVEi">
      <property role="20lmBu" value="reference" />
      <property role="20kJfa" value="nodeRangeSelectionStart" />
      <property role="20lbJX" value="0..1" />
      <property role="IQ2ns" value="1932269937152203468" />
      <ref role="20lvS9" to="tpck:gw2VY9q" resolve="BaseConcept" />
    </node>
    <node concept="1TJgyj" id="1FgNkkI7TFd" role="1TKVEi">
      <property role="20lmBu" value="reference" />
      <property role="20kJfa" value="nodeRangeSelectionEnd" />
      <property role="IQ2ns" value="1932269937152203469" />
      <ref role="20lvS9" to="tpck:gw2VY9q" resolve="BaseConcept" />
    </node>
    <node concept="1TJgyi" id="hSLIFSj" role="1TKVEl">
      <property role="TrG5h" value="cellId" />
      <property role="IQ2nx" value="1229194968595" />
      <ref role="AX2Wp" to="tpck:fKAOsGN" resolve="string" />
    </node>
    <node concept="1TJgyi" id="hSLIFSk" role="1TKVEl">
      <property role="TrG5h" value="caretPosition" />
      <property role="IQ2nx" value="1229194968596" />
      <ref role="AX2Wp" to="tpck:fKAQMTA" resolve="integer" />
    </node>
    <node concept="1TJgyi" id="hSZRAX1" role="1TKVEl">
      <property role="TrG5h" value="isLastPosition" />
      <property role="IQ2nx" value="1229432188737" />
      <ref role="AX2Wp" to="tpck:fKAQMTB" resolve="boolean" />
    </node>
    <node concept="1TJgyi" id="1FgNkkI9h56" role="1TKVEl">
      <property role="TrG5h" value="useLabelSelection" />
      <property role="IQ2nx" value="1932269937152561478" />
      <ref role="AX2Wp" to="tpck:fKAQMTB" resolve="boolean" />
    </node>
    <node concept="1TJgyi" id="5rZKa_fTvKN" role="1TKVEl">
      <property role="TrG5h" value="selectionStart" />
      <property role="IQ2nx" value="6268941039745498163" />
      <ref role="AX2Wp" to="tpck:fKAQMTA" resolve="integer" />
    </node>
    <node concept="1TJgyi" id="5rZKa_fTvKP" role="1TKVEl">
      <property role="TrG5h" value="selectionEnd" />
      <property role="IQ2nx" value="6268941039745498165" />
      <ref role="AX2Wp" to="tpck:fKAQMTA" resolve="integer" />
    </node>
    <node concept="1TJgyi" id="1HNcKYL91S1" role="1TKVEl">
      <property role="TrG5h" value="isInInspector" />
      <property role="IQ2nx" value="1977980803835239937" />
      <ref role="AX2Wp" to="tpck:fKAQMTB" resolve="boolean" />
    </node>
    <node concept="PrWs8" id="hSLIFSl" role="PzmwI">
      <ref role="PrY4T" to="tpck:h0TrEE$" resolve="INamedConcept" />
    </node>
    <node concept="M6xJ_" id="6_gUeuqOeQN" role="lGtFl">
      <property role="Hh88m" value="" />
    </node>
  </node>
  <node concept="1TIwiD" id="hTJ5cZc">
    <property role="TrG5h" value="MockAnnotation" />
    <property role="3GE5qa" value="mock" />
    <property role="EcuMT" value="1230224281548" />
    <ref role="1TJDcQ" to="tpck:2ULFgo8_XDk" resolve="NodeAttribute" />
    <node concept="M6xJ_" id="6_gUeuqOeTH" role="lGtFl">
      <property role="Hh88m" value="mockAnnotation" />
      <node concept="trNpa" id="166$sc$ZIB5" role="EQaZv">
        <ref role="trN6q" to="tpck:gw2VY9q" resolve="BaseConcept" />
      </node>
    </node>
  </node>
  <node concept="1TIwiD" id="5k1cI6h4in">
    <property role="R5$K7" value="false" />
    <property role="R5$K2" value="false" />
    <property role="TrG5h" value="NodeTypeSetCheckOperation" />
    <property role="3GE5qa" value="nodeOperation" />
    <property role="34LRSv" value="has type in" />
    <property role="EcuMT" value="95706764259116183" />
    <ref role="1TJDcQ" node="hG7unSw" resolve="NodeCheckOperation" />
    <node concept="1TJgyj" id="5k1cI6h4io" role="1TKVEi">
      <property role="20lmBu" value="aggregation" />
      <property role="20kJfa" value="type" />
      <property role="20lbJX" value="1..n" />
      <property role="IQ2ns" value="95706764259116184" />
      <ref role="20lvS9" to="tpck:gw2VY9q" resolve="BaseConcept" />
    </node>
  </node>
  <node concept="1TIwiD" id="2l6iv8BZPPM">
    <property role="R5$K7" value="false" />
    <property role="R5$K2" value="false" />
    <property role="R4oN_" value="expression container (used inside test nodes)" />
    <property role="TrG5h" value="ExpressionContainer" />
    <property role="2_RsDV" value="none" />
    <property role="34LRSv" value="{ expr }" />
    <property role="EcuMT" value="2685915532175039858" />
    <ref role="1TJDcQ" to="tpee:fzclF8l" resolve="Statement" />
    <node concept="1TJgyj" id="2l6iv8BZPPN" role="1TKVEi">
      <property role="20lmBu" value="aggregation" />
      <property role="20kJfa" value="expression" />
      <property role="20lbJX" value="1" />
      <property role="IQ2ns" value="2685915532175039859" />
      <ref role="20lvS9" to="tpee:fz3vP1J" resolve="Expression" />
    </node>
  </node>
  <node concept="1TIwiD" id="50vRVamdIih">
    <property role="R5$K7" value="false" />
    <property role="R5$K2" value="false" />
    <property role="TrG5h" value="SwitchToInspector" />
    <property role="3GE5qa" value="editor" />
    <property role="2_RsDV" value="none" />
    <property role="34LRSv" value="switch to inspector" />
    <property role="EcuMT" value="5773579205429617809" />
    <ref role="1TJDcQ" to="tpee:fzclF8l" resolve="Statement" />
  </node>
  <node concept="1TIwiD" id="50vRVameF3Z">
    <property role="R5$K7" value="false" />
    <property role="R5$K2" value="false" />
    <property role="TrG5h" value="EditorComponentExpression" />
    <property role="3GE5qa" value="expression" />
    <property role="2_RsDV" value="none" />
    <property role="34LRSv" value="editor component" />
    <property role="EcuMT" value="5773579205429866751" />
    <ref role="1TJDcQ" to="tpee:fz3vP1J" resolve="Expression" />
  </node>
  <node concept="1TIwiD" id="4qWC2JVrBca">
    <property role="19KtqR" value="true" />
    <property role="TrG5h" value="TestInfo" />
    <property role="EcuMT" value="5097124989038916362" />
    <ref role="1TJDcQ" to="tpck:gw2VY9q" resolve="BaseConcept" />
    <node concept="1TJgyi" id="4qWC2JVrBcb" role="1TKVEl">
      <property role="TrG5h" value="projectPath" />
      <property role="IQ2nx" value="5097124989038916363" />
      <ref role="AX2Wp" to="tpck:fKAOsGN" resolve="string" />
    </node>
    <node concept="1TJgyi" id="ThWTaQhCnp" role="1TKVEl">
      <property role="TrG5h" value="reOpenProject" />
      <property role="IQ2nx" value="1031873601093404121" />
      <ref role="AX2Wp" to="tpck:fKAQMTB" resolve="boolean" />
    </node>
  </node>
  <node concept="1TIwiD" id="65clA3cMU1F">
    <property role="R5$K7" value="false" />
    <property role="R5$K2" value="false" />
    <property role="TrG5h" value="InvokeActionStatement" />
    <property role="3GE5qa" value="editor" />
    <property role="2_RsDV" value="none" />
    <property role="34LRSv" value="invoke action" />
    <property role="EcuMT" value="7011073693661765739" />
    <ref role="1TJDcQ" to="tpee:fzclF8l" resolve="Statement" />
    <node concept="1TJgyj" id="X8Ly3tyr4R" role="1TKVEi">
      <property role="20lmBu" value="aggregation" />
      <property role="20kJfa" value="actionReference" />
      <property role="20lbJX" value="1" />
      <property role="IQ2ns" value="1101347953350127927" />
      <ref role="20lvS9" node="X8Ly3typJO" resolve="ActionReference" />
    </node>
  </node>
  <node concept="1TIwiD" id="X8Ly3typJO">
    <property role="R5$K7" value="true" />
    <property role="R5$K2" value="false" />
    <property role="TrG5h" value="ActionReference" />
    <property role="3GE5qa" value="actions" />
    <property role="EcuMT" value="1101347953350122484" />
    <ref role="1TJDcQ" to="tpck:gw2VY9q" resolve="BaseConcept" />
  </node>
  <node concept="1TIwiD" id="X8Ly3typO6">
    <property role="R5$K7" value="false" />
    <property role="R5$K2" value="false" />
    <property role="TrG5h" value="BootstrapActionReference" />
    <property role="3GE5qa" value="actions" />
    <property role="34LRSv" value="by id:" />
    <property role="EcuMT" value="1101347953350122758" />
    <ref role="1TJDcQ" node="X8Ly3typJO" resolve="ActionReference" />
    <node concept="1TJgyi" id="X8Ly3tyr4I" role="1TKVEl">
      <property role="TrG5h" value="actionId" />
      <property role="IQ2nx" value="1101347953350127918" />
      <ref role="AX2Wp" to="tpck:fKAOsGN" resolve="string" />
    </node>
  </node>
  <node concept="1TIwiD" id="3FlSiDCuCBp">
    <property role="R5$K7" value="false" />
    <property role="R5$K2" value="false" />
    <property role="TrG5h" value="MPSActionReference" />
    <property role="3GE5qa" value="actions" />
    <property role="34LRSv" value="-&gt;" />
    <property role="EcuMT" value="4239542196496927193" />
    <ref role="1TJDcQ" node="X8Ly3typJO" resolve="ActionReference" />
    <node concept="1TJgyj" id="3FlSiDCuDcn" role="1TKVEi">
      <property role="20lmBu" value="reference" />
      <property role="20kJfa" value="action" />
      <property role="20lbJX" value="1" />
      <property role="IQ2ns" value="4239542196496929559" />
      <ref role="20lvS9" to="tp4k:hwsE7KS" resolve="ActionDeclaration" />
    </node>
  </node>
  <node concept="1TIwiD" id="3NZe7JF5O16">
    <property role="R5$K7" value="false" />
    <property role="R5$K2" value="false" />
    <property role="TrG5h" value="NodeExpectedTypeCheckOperation" />
    <property role="3GE5qa" value="nodeOperation" />
    <property role="34LRSv" value="has expected type" />
    <property role="EcuMT" value="4395293866213195846" />
    <ref role="1TJDcQ" node="hG30Oi4" resolve="NodeTypeCheckOperation" />
  </node>
  <node concept="1TIwiD" id="so7passww9">
    <property role="TrG5h" value="ScopesTest" />
    <property role="3GE5qa" value="scopes" />
    <property role="EcuMT" value="511191073233700873" />
    <ref role="1TJDcQ" to="tpck:2ULFgo8_XDk" resolve="NodeAttribute" />
    <node concept="1TJgyj" id="4IvydoGulmm" role="1TKVEi">
      <property role="20lmBu" value="reference" />
      <property role="20kJfa" value="checkingReference" />
      <property role="IQ2ns" value="5449224527592117654" />
      <ref role="20lvS9" to="tpck:gw2VY9q" resolve="BaseConcept" />
    </node>
    <node concept="1TJgyj" id="3aUmKV2nYC3" role="1TKVEi">
      <property role="20lmBu" value="aggregation" />
      <property role="20kJfa" value="nodes" />
      <property role="20lbJX" value="0..n" />
      <property role="IQ2ns" value="3655334166513314307" />
      <ref role="20lvS9" node="3aUmKV2nYBN" resolve="ScopesExpectedNode" />
    </node>
    <node concept="M6xJ_" id="6_gUeuqOePS" role="lGtFl">
      <property role="Hh88m" value="scopeTest" />
      <node concept="trNpa" id="166$sc$ZIB3" role="EQaZv">
        <ref role="trN6q" to="tpck:gw2VY9q" resolve="BaseConcept" />
      </node>
    </node>
    <node concept="PrWs8" id="1kgh5Yab3a1" role="PzmwI">
      <ref role="PrY4T" node="1kgh5Yab2sH" resolve="INodesTestMethod" />
    </node>
  </node>
  <node concept="1TIwiD" id="3aUmKV2nYBN">
    <property role="TrG5h" value="ScopesExpectedNode" />
    <property role="3GE5qa" value="scopes" />
    <property role="EcuMT" value="3655334166513314291" />
    <ref role="1TJDcQ" to="tpck:gw2VY9q" resolve="BaseConcept" />
    <node concept="1TJgyj" id="3wYn_nuyrKv" role="1TKVEi">
      <property role="20lmBu" value="reference" />
      <property role="20kJfa" value="ref" />
      <property role="20lbJX" value="1" />
      <property role="IQ2ns" value="4052780437578824735" />
      <ref role="20lvS9" to="tpck:gw2VY9q" resolve="BaseConcept" />
    </node>
  </node>
  <node concept="1TIwiD" id="3J6bWQr0BO4">
    <property role="3GE5qa" value="nodeOperation" />
    <property role="TrG5h" value="NodeRuleCheckOperation" />
    <property role="R5$K7" value="true" />
    <property role="R4oN_" value="check specific rule" />
    <property role="EcuMT" value="4307182653741890820" />
    <ref role="1TJDcQ" node="6MWlVHUgHaa" resolve="AbstractNodeRuleCheckOperation" />
    <node concept="PrWs8" id="2wBFdLy7HsV" role="PzmwI">
      <ref role="PrY4T" node="2wBFdLy7HeG" resolve="IReferenceAttachable" />
    </node>
  </node>
  <node concept="1TIwiD" id="3VyMYUb6r1H">
    <property role="TrG5h" value="ReportErrorStatementReference" />
    <property role="EcuMT" value="4531408400484511853" />
    <node concept="1TJgyj" id="3VyMYUb6r1I" role="1TKVEi">
      <property role="20lmBu" value="reference" />
      <property role="20kJfa" value="declaration" />
      <property role="20lbJX" value="1" />
      <property role="IQ2ns" value="4531408400484511854" />
      <ref role="20lvS9" to="tpd4:h6MkqoE" resolve="ReportErrorStatement" />
      <ref role="20ksaX" node="7eBNsYUkvtl" resolve="declaration" />
    </node>
    <node concept="PrWs8" id="6EW1JnOGf1U" role="PzmwI">
      <ref role="PrY4T" node="6EW1JnOFUIt" resolve="IRuleReference" />
    </node>
  </node>
  <node concept="1TIwiD" id="3VyMYUbe6PQ">
    <property role="TrG5h" value="WarningStatementReference" />
    <property role="EcuMT" value="4531408400486526326" />
    <node concept="1TJgyj" id="3VyMYUbe6PR" role="1TKVEi">
      <property role="20lmBu" value="reference" />
      <property role="20kJfa" value="declaration" />
      <property role="20lbJX" value="1" />
      <property role="IQ2ns" value="4531408400486526327" />
      <ref role="20lvS9" to="tpd4:h$a7r4L" resolve="WarningStatement" />
      <ref role="20ksaX" node="7eBNsYUkvtl" resolve="declaration" />
    </node>
    <node concept="PrWs8" id="6EW1JnOGkmU" role="PzmwI">
      <ref role="PrY4T" node="6EW1JnOFUIt" resolve="IRuleReference" />
    </node>
  </node>
  <node concept="1TIwiD" id="nMEi6GLtoU">
    <property role="3GE5qa" value="nodeOperation" />
    <property role="TrG5h" value="NodeTypeSystemErrorCheckOperation" />
    <property role="34LRSv" value="has typesystem error" />
    <property role="R4oN_" value="check for unknown typesystem error" />
    <property role="EcuMT" value="428590876651279930" />
    <ref role="1TJDcQ" node="4CT6QR8TxBp" resolve="NodeTypeSystemRuleCheckOperation" />
  </node>
  <node concept="PlHQZ" id="7scb9XIYnWK">
    <property role="3GE5qa" value="nodeOperation" />
    <property role="TrG5h" value="IChecksRules" />
    <property role="EcuMT" value="8578280453507219248" />
  </node>
  <node concept="1TIwiD" id="7scb9XJ6VZa">
    <property role="3GE5qa" value="nodeOperation" />
    <property role="TrG5h" value="NodeTypeSystemWarningCheckOperation" />
    <property role="34LRSv" value="has typesystem warning" />
    <property role="R4oN_" value="check for unknown typesystem warning" />
    <property role="EcuMT" value="8578280453509464010" />
    <ref role="1TJDcQ" node="4CT6QR8TxBp" resolve="NodeTypeSystemRuleCheckOperation" />
  </node>
  <node concept="1TIwiD" id="4CT6QR8TxBp">
    <property role="3GE5qa" value="nodeOperation" />
    <property role="TrG5h" value="NodeTypeSystemRuleCheckOperation" />
    <property role="R5$K7" value="true" />
    <property role="R5$K2" value="false" />
    <property role="EcuMT" value="5348336190815082969" />
    <ref role="1TJDcQ" node="6MWlVHUgHaa" resolve="AbstractNodeRuleCheckOperation" />
  </node>
  <node concept="PlHQZ" id="2wBFdLy7HeG">
    <property role="3GE5qa" value="nodeOperation" />
    <property role="TrG5h" value="IReferenceAttachable" />
    <property role="EcuMT" value="2893471348147803052" />
  </node>
  <node concept="1TIwiD" id="6EW1JnOFKPB">
    <property role="3GE5qa" value="nodeOperation" />
    <property role="TrG5h" value="UnknownRuleReference" />
    <property role="EcuMT" value="7691029917083831655" />
    <ref role="1TJDcQ" to="tpck:gw2VY9q" resolve="BaseConcept" />
    <node concept="1TJgyj" id="6EW1JnOFOwa" role="1TKVEi">
      <property role="20lmBu" value="reference" />
      <property role="20kJfa" value="declaration" />
      <property role="20lbJX" value="1" />
      <property role="IQ2ns" value="7691029917083846666" />
      <ref role="20lvS9" to="tpck:gw2VY9q" resolve="BaseConcept" />
      <ref role="20ksaX" node="7eBNsYUkvtl" resolve="declaration" />
    </node>
    <node concept="PrWs8" id="6EW1JnOFUJ3" role="PzmwI">
      <ref role="PrY4T" node="6EW1JnOFUIt" resolve="IRuleReference" />
    </node>
  </node>
  <node concept="PlHQZ" id="6EW1JnOFUIt">
    <property role="3GE5qa" value="nodeOperation" />
    <property role="TrG5h" value="IRuleReference" />
    <property role="EcuMT" value="7691029917083872157" />
    <node concept="1TJgyj" id="7eBNsYUkvtl" role="1TKVEi">
      <property role="20lmBu" value="reference" />
      <property role="20kJfa" value="declaration" />
      <property role="20lbJX" value="1" />
      <property role="IQ2ns" value="8333855927540250453" />
      <ref role="20lvS9" to="tpck:gw2VY9q" resolve="BaseConcept" />
    </node>
  </node>
  <node concept="1TIwiD" id="6MWlVHU6huX">
    <property role="3GE5qa" value="nodeOperation" />
    <property role="TrG5h" value="NodeUnknownErrorCheckOperation" />
    <property role="34LRSv" value="has error" />
    <property role="EcuMT" value="7835233914436786109" />
    <ref role="1TJDcQ" node="6MWlVHU6lEq" resolve="AbstractNodeErrorCheckOperation" />
    <node concept="1TJgyj" id="7eBNsYUjDou" role="1TKVEi">
      <property role="20lmBu" value="aggregation" />
      <property role="20kJfa" value="errorRef" />
      <property role="20lbJX" value="1" />
      <property role="IQ2ns" value="8333855927540028958" />
      <ref role="20lvS9" node="6EW1JnOFKPB" resolve="UnknownRuleReference" />
    </node>
    <node concept="PrWs8" id="7eBNsYVORzI" role="PzmwI">
      <ref role="PrY4T" to="tpck:1_TrU5E6oyb" resolve="IDontSubstituteByDefault" />
    </node>
  </node>
  <node concept="1TIwiD" id="6MWlVHU6lEq">
    <property role="3GE5qa" value="nodeOperation" />
    <property role="TrG5h" value="AbstractNodeErrorCheckOperation" />
    <property role="R5$K7" value="true" />
    <property role="R5$K2" value="false" />
    <property role="EcuMT" value="7835233914436803226" />
    <ref role="1TJDcQ" node="3J6bWQr0BO4" resolve="NodeRuleCheckOperation" />
  </node>
  <node concept="1TIwiD" id="6MWlVHUgHaa">
    <property role="3GE5qa" value="nodeOperation" />
    <property role="TrG5h" value="AbstractNodeRuleCheckOperation" />
    <property role="R5$K7" value="true" />
    <property role="R5$K2" value="false" />
    <property role="EcuMT" value="7835233914439520906" />
    <ref role="1TJDcQ" node="hG7unSw" resolve="NodeCheckOperation" />
    <node concept="PrWs8" id="6MWlVHUgHab" role="PzmwI">
      <ref role="PrY4T" node="7scb9XIYnWK" resolve="IChecksRules" />
    </node>
  </node>
  <node concept="1TIwiD" id="7eBNsYUkBrv">
    <property role="3GE5qa" value="nodeOperation" />
    <property role="TrG5h" value="NodeConstraintsErrorCheckOperation" />
    <property role="R5$K7" value="false" />
    <property role="R5$K2" value="false" />
    <property role="34LRSv" value="has constraints error" />
    <property role="EcuMT" value="8333855927540283103" />
    <ref role="1TJDcQ" node="6MWlVHU6lEq" resolve="AbstractNodeErrorCheckOperation" />
    <node concept="1TJgyj" id="7eBNsYUMJVx" role="1TKVEi">
      <property role="20lmBu" value="aggregation" />
      <property role="20kJfa" value="errorRef" />
      <property role="20lbJX" value="1" />
      <property role="IQ2ns" value="8333855927548182241" />
      <ref role="20lvS9" node="6EW1JnOFKPB" resolve="UnknownRuleReference" />
    </node>
    <node concept="PrWs8" id="7eBNsYVVJdm" role="PzmwI">
      <ref role="PrY4T" to="tpck:1_TrU5E6oyb" resolve="IDontSubstituteByDefault" />
    </node>
  </node>
  <node concept="1TIwiD" id="7eBNsYVJLV9">
    <property role="3GE5qa" value="nodeOperation" />
    <property role="TrG5h" value="AbstractNodeWarningCheckOperation" />
    <property role="R5$K7" value="true" />
    <property role="R5$K2" value="false" />
    <property role="EcuMT" value="8333855927564181193" />
    <ref role="1TJDcQ" node="3J6bWQr0BO4" resolve="NodeRuleCheckOperation" />
  </node>
  <node concept="1TIwiD" id="7eBNsYVJSEH">
    <property role="3GE5qa" value="nodeOperation" />
    <property role="TrG5h" value="NodeConstraintsWarningCheckOperation" />
    <property role="34LRSv" value="has constraints warning" />
    <property role="EcuMT" value="8333855927564208813" />
    <ref role="1TJDcQ" node="7eBNsYVJLV9" resolve="AbstractNodeWarningCheckOperation" />
    <node concept="1TJgyj" id="7eBNsYVJSL1" role="1TKVEi">
      <property role="20lmBu" value="aggregation" />
      <property role="20kJfa" value="warningRef" />
      <property role="20lbJX" value="1" />
      <property role="IQ2ns" value="8333855927564209217" />
      <ref role="20lvS9" node="6EW1JnOFKPB" resolve="UnknownRuleReference" />
    </node>
    <node concept="PrWs8" id="7eBNsYVVJjU" role="PzmwI">
      <ref role="PrY4T" to="tpck:1_TrU5E6oyb" resolve="IDontSubstituteByDefault" />
    </node>
  </node>
  <node concept="1TIwiD" id="7eBNsYVKb$0">
    <property role="3GE5qa" value="nodeOperation" />
    <property role="TrG5h" value="NodeUnknownWarningCheckOperation" />
    <property role="34LRSv" value="has warning" />
    <property role="EcuMT" value="8333855927564286208" />
    <ref role="1TJDcQ" node="7eBNsYVJLV9" resolve="AbstractNodeWarningCheckOperation" />
    <node concept="1TJgyj" id="7eBNsYVKhqz" role="1TKVEi">
      <property role="20lmBu" value="aggregation" />
      <property role="20kJfa" value="warningRef" />
      <property role="20lbJX" value="1" />
      <property role="IQ2ns" value="8333855927564310179" />
      <ref role="20lvS9" node="6EW1JnOFKPB" resolve="UnknownRuleReference" />
    </node>
    <node concept="PrWs8" id="7eBNsYVRxx2" role="PzmwI">
      <ref role="PrY4T" to="tpck:1_TrU5E6oyb" resolve="IDontSubstituteByDefault" />
    </node>
  </node>
  <node concept="1TIwiD" id="bG3Ez5d8XT">
    <property role="3GE5qa" value="editor" />
    <property role="TrG5h" value="PressMouseStatement" />
    <property role="34LRSv" value="press mouse" />
    <property role="EcuMT" value="210559400605421433" />
    <ref role="1TJDcQ" to="tpee:fzclF8l" resolve="Statement" />
    <node concept="1TJgyj" id="fK9aQHS" role="1TKVEi">
      <property role="20lmBu" value="aggregation" />
      <property role="20kJfa" value="statementList" />
      <property role="20lbJX" value="1" />
      <property role="IQ2ns" value="1082485599096" />
      <ref role="20lvS9" to="tpee:fzclF80" resolve="StatementList" />
    </node>
    <node concept="1TJgyi" id="bG3Ez5fDVB" role="1TKVEl">
      <property role="TrG5h" value="x" />
      <property role="IQ2nx" value="210559400606080743" />
      <ref role="AX2Wp" to="tpck:fKAQMTA" resolve="integer" />
    </node>
    <node concept="1TJgyi" id="bG3Ez5fDVC" role="1TKVEl">
      <property role="TrG5h" value="y" />
      <property role="IQ2nx" value="210559400606080744" />
      <ref role="AX2Wp" to="tpck:fKAQMTA" resolve="integer" />
    </node>
  </node>
  <node concept="1TIwiD" id="bG3Ez5na2z">
    <property role="3GE5qa" value="editor" />
    <property role="TrG5h" value="DragMouseStatement" />
    <property role="34LRSv" value="drag mouse" />
    <property role="EcuMT" value="210559400608047267" />
    <ref role="1TJDcQ" to="tpee:fzclF8l" resolve="Statement" />
    <node concept="1TJgyi" id="bG3Ez5na7K" role="1TKVEl">
      <property role="TrG5h" value="x" />
      <property role="IQ2nx" value="210559400608047600" />
      <ref role="AX2Wp" to="tpck:fKAQMTA" resolve="integer" />
    </node>
    <node concept="1TJgyi" id="bG3Ez5na7L" role="1TKVEl">
      <property role="TrG5h" value="y" />
      <property role="IQ2nx" value="210559400608047601" />
      <ref role="AX2Wp" to="tpck:fKAQMTA" resolve="integer" />
    </node>
  </node>
  <node concept="1TIwiD" id="71GR8EvPDc$">
    <property role="TrG5h" value="UntypedExpression" />
    <property role="34LRSv" value="_" />
    <property role="EcuMT" value="8101092317677916964" />
    <ref role="1TJDcQ" to="tpee:fz3vP1J" resolve="Expression" />
  </node>
  <node concept="AxPO7" id="4xJw7BvdBf3">
    <property role="3GE5qa" value="log" />
    <property role="TrG5h" value="Level" />
    <ref role="M4eZT" to="tpck:fKAOsGN" resolve="string" />
    <node concept="M4N5e" id="4xJw7BvdBf4" role="M5hS2">
      <property role="1uS6qv" value="OFF" />
      <property role="1uS6qo" value="OFF" />
    </node>
    <node concept="M4N5e" id="4xJw7BvdBf5" role="M5hS2">
      <property role="1uS6qo" value="FATAL" />
      <property role="1uS6qv" value="FATAL" />
    </node>
    <node concept="M4N5e" id="4xJw7BvdBfa" role="M5hS2">
      <property role="1uS6qo" value="ERROR" />
      <property role="1uS6qv" value="ERROR" />
    </node>
    <node concept="M4N5e" id="4xJw7BvdBfh" role="M5hS2">
      <property role="1uS6qo" value="WARN" />
      <property role="1uS6qv" value="WARN" />
    </node>
    <node concept="M4N5e" id="4xJw7BvdBfq" role="M5hS2">
      <property role="1uS6qo" value="INFO" />
      <property role="1uS6qv" value="INFO" />
    </node>
    <node concept="M4N5e" id="4xJw7BvdBf_" role="M5hS2">
      <property role="1uS6qo" value="DEBUG" />
      <property role="1uS6qv" value="DEBUG" />
    </node>
    <node concept="M4N5e" id="4xJw7BvdBfM" role="M5hS2">
      <property role="1uS6qo" value="TRACE" />
      <property role="1uS6qv" value="TRACE" />
    </node>
    <node concept="M4N5e" id="4xJw7BvdBg1" role="M5hS2">
      <property role="1uS6qo" value="ALL" />
      <property role="1uS6qv" value="ALL" />
    </node>
  </node>
  <node concept="1TIwiD" id="4xJw7BvbXoK">
    <property role="TrG5h" value="LogEvent" />
    <property role="3GE5qa" value="log" />
    <property role="EcuMT" value="5219531754069546544" />
    <ref role="1TJDcQ" to="tpck:gw2VY9q" resolve="BaseConcept" />
    <node concept="1TJgyi" id="4xJw7Bve0T$" role="1TKVEl">
      <property role="TrG5h" value="level" />
      <property role="IQ2nx" value="5219531754070085220" />
      <ref role="AX2Wp" node="4xJw7BvdBf3" resolve="Level" />
    </node>
    <node concept="1TJgyi" id="4xJw7Bve0TB" role="1TKVEl">
      <property role="TrG5h" value="message" />
      <property role="IQ2nx" value="5219531754070085223" />
      <ref role="AX2Wp" to="tpck:fKAOsGN" resolve="string" />
    </node>
  </node>
  <node concept="1TIwiD" id="1RxYXnVZA9M">
    <property role="EcuMT" value="2153278993334166130" />
    <property role="3GE5qa" value="nodeOperation" />
    <property role="TrG5h" value="NodeInfoCheckOperation" />
    <property role="34LRSv" value="has info" />
    <ref role="1TJDcQ" node="3J6bWQr0BO4" resolve="NodeRuleCheckOperation" />
    <node concept="1TJgyj" id="1RxYXnVZDuH" role="1TKVEi">
      <property role="20lmBu" value="aggregation" />
      <property role="20kJfa" value="statementRef" />
      <property role="IQ2ns" value="2153278993334179757" />
      <ref role="20lvS9" node="1RxYXnVZDNT" resolve="InfoStatementReference" />
    </node>
  </node>
  <node concept="1TIwiD" id="1RxYXnVZDNT">
    <property role="TrG5h" value="InfoStatementReference" />
    <property role="EcuMT" value="2153278993334181113" />
    <node concept="1TJgyj" id="1RxYXnVZDNU" role="1TKVEi">
      <property role="20lmBu" value="reference" />
      <property role="20kJfa" value="declaration" />
      <property role="20lbJX" value="1" />
      <property role="IQ2ns" value="2153278993334181114" />
      <ref role="20ksaX" node="7eBNsYUkvtl" resolve="declaration" />
      <ref role="20lvS9" to="tpd4:hODpp5F" resolve="InfoStatement" />
    </node>
    <node concept="PrWs8" id="1RxYXnVZDNV" role="PzmwI">
      <ref role="PrY4T" node="6EW1JnOFUIt" resolve="IRuleReference" />
    </node>
  </node>
  <node concept="1TIwiD" id="1RxYXnVXz$p">
    <property role="EcuMT" value="2153278993333631257" />
    <property role="TrG5h" value="MockScopeProvider" />
    <property role="3GE5qa" value="scopes" />
    <property role="34LRSv" value="mock scopes" />
    <ref role="1TJDcQ" to="tpck:gw2VY9q" resolve="BaseConcept" />
    <node concept="PrWs8" id="1RxYXnVXz$q" role="PzmwI">
      <ref role="PrY4T" to="tpck:3fifI_xCcJN" resolve="ScopeProvider" />
    </node>
    <node concept="1TJgyj" id="1RxYXnVXBGj" role="1TKVEi">
      <property role="IQ2ns" value="2153278993333648147" />
      <property role="20lmBu" value="aggregation" />
      <property role="20kJfa" value="entries" />
      <property role="20lbJX" value="1..n" />
      <ref role="20lvS9" node="1RxYXnVXBFy" resolve="ScopeEntry" />
    </node>
    <node concept="1TJgyj" id="1RxYXnVZ8u5" role="1TKVEi">
      <property role="IQ2ns" value="2153278993334044549" />
      <property role="20lmBu" value="aggregation" />
      <property role="20kJfa" value="node" />
      <property role="20lbJX" value="1" />
      <ref role="20lvS9" to="tpck:gw2VY9q" resolve="BaseConcept" />
    </node>
  </node>
  <node concept="1TIwiD" id="1RxYXnVXBFy">
    <property role="EcuMT" value="2153278993333648098" />
    <property role="3GE5qa" value="scopes" />
    <property role="TrG5h" value="ScopeEntry" />
    <ref role="1TJDcQ" to="tpck:gw2VY9q" resolve="BaseConcept" />
    <node concept="1TJgyj" id="1RxYXnVXBF_" role="1TKVEi">
      <property role="IQ2ns" value="2153278993333648101" />
      <property role="20lmBu" value="aggregation" />
      <property role="20kJfa" value="nodes" />
      <property role="20lbJX" value="0..n" />
      <ref role="20lvS9" node="1RxYXnVYs8h" resolve="NamedNodeReference" />
    </node>
    <node concept="1TJgyj" id="1RxYXnVYpq4" role="1TKVEi">
      <property role="IQ2ns" value="2153278993333851780" />
      <property role="20lmBu" value="reference" />
      <property role="20kJfa" value="kind" />
      <property role="20lbJX" value="1" />
      <ref role="20lvS9" to="tpck:h0TrEE$" resolve="INamedConcept" />
    </node>
  </node>
  <node concept="1TIwiD" id="1RxYXnVYs8h">
    <property role="EcuMT" value="2153278993333862929" />
    <property role="3GE5qa" value="scopes" />
    <property role="TrG5h" value="NamedNodeReference" />
    <ref role="1TJDcQ" to="tpck:gw2VY9q" resolve="BaseConcept" />
    <node concept="1TJgyj" id="1RxYXnVYs8i" role="1TKVEi">
      <property role="IQ2ns" value="2153278993333862930" />
      <property role="20lmBu" value="reference" />
      <property role="20kJfa" value="node" />
      <property role="20lbJX" value="1" />
      <ref role="20lvS9" to="tpck:h0TrEE$" resolve="INamedConcept" />
    </node>
  </node>
  <node concept="PlHQZ" id="1kgh5Yab2sH">
    <property role="EcuMT" value="1517788251554588461" />
    <property role="TrG5h" value="INodesTestMethod" />
    <node concept="PrWs8" id="1kgh5Yab39S" role="PrDN$">
      <ref role="PrY4T" to="tpe3:hGBgSCX" resolve="ITestMethod" />
    </node>
  </node>
  <node concept="1TIwiD" id="wUiM63T4Ip">
    <property role="EcuMT" value="592868908271422361" />
    <property role="3GE5qa" value="expression" />
    <property role="TrG5h" value="IsIntentionApplicableExpression" />
    <property role="34LRSv" value="is intention applicable" />
    <ref role="1TJDcQ" to="tpee:fz3vP1J" resolve="Expression" />
    <node concept="1TJgyj" id="wUiM63T4Iq" role="1TKVEi">
      <property role="IQ2ns" value="592868908271422362" />
      <property role="20lmBu" value="reference" />
      <property role="20kJfa" value="intention" />
      <property role="20lbJX" value="1" />
      <ref role="20lvS9" to="tp3j:hmS6QkF" resolve="IntentionDeclaration" />
    </node>
  </node>
  <node concept="1TIwiD" id="4K12N3pJ$JB">
    <property role="19KtqR" value="true" />
    <property role="TrG5h" value="MigrationTestCase" />
    <property role="EcuMT" value="5476670926298696679" />
    <ref role="1TJDcQ" to="tpck:gw2VY9q" resolve="BaseConcept" />
    <node concept="1TJgyj" id="4K12N3pJ_iz" role="1TKVEi">
      <property role="IQ2ns" value="5476670926298698915" />
      <property role="20lmBu" value="reference" />
      <property role="20kJfa" value="migration_old" />
      <property role="20lbJX" value="0..1" />
      <ref role="20lvS9" to="53vh:4uVwhQyFcjm" resolve="IMigrationUnit" />
      <node concept="asaX9" id="5BeGwkd5D7k" role="lGtFl" />
    </node>
    <node concept="1TJgyj" id="4K12N3pJ$JC" role="1TKVEi">
      <property role="20lmBu" value="aggregation" />
      <property role="20kJfa" value="inputNodes" />
      <property role="20lbJX" value="0..n" />
      <property role="IQ2ns" value="5476670926298696680" />
      <ref role="20lvS9" node="hHqefK1" resolve="TestNode" />
    </node>
    <node concept="1TJgyj" id="4K12N3pJ_ik" role="1TKVEi">
      <property role="20lmBu" value="aggregation" />
      <property role="20kJfa" value="outputNodes" />
      <property role="20lbJX" value="0..n" />
      <property role="IQ2ns" value="5476670926298698900" />
      <ref role="20lvS9" node="hHqefK1" resolve="TestNode" />
    </node>
    <node concept="1TJgyj" id="5JRx$mlRSG2" role="1TKVEi">
      <property role="IQ2ns" value="6626913010124294914" />
      <property role="20lmBu" value="aggregation" />
      <property role="20kJfa" value="migration" />
      <property role="20lbJX" value="1..n" />
      <ref role="20lvS9" node="5JRx$mlRtY9" resolve="MigrationReference" />
    </node>
    <node concept="PrWs8" id="5JRx$mlRtY3" role="PzmwI">
      <ref role="PrY4T" to="tpee:hCUYCKd" resolve="IValidIdentifier" />
    </node>
    <node concept="PrWs8" id="4K12N3pJ$JF" role="PzmwI">
      <ref role="PrY4T" to="tpe3:hGB2rPm" resolve="ITestCase" />
    </node>
    <node concept="PrWs8" id="4K12N3pJAkq" role="PzmwI">
      <ref role="PrY4T" to="tpe3:hGBgSCX" resolve="ITestMethod" />
    </node>
    <node concept="PrWs8" id="4K12N3pJ$JH" role="PzmwI">
      <ref role="PrY4T" to="tpck:19gBtYEv0ln" resolve="ImplementationPart" />
    </node>
    <node concept="1QGGSu" id="4K12N3pJ$JJ" role="rwd14">
      <property role="1iqoE4" value="${module}/icons/nodesTest.png" />
    </node>
  </node>
  <node concept="1TIwiD" id="2154_0wV2x7">
    <property role="EcuMT" value="2325284917965760583" />
    <property role="TrG5h" value="BeforeTestsMethod" />
    <property role="34LRSv" value="before tests" />
    <ref role="1TJDcQ" to="tpee:gyVMwX8" resolve="ConceptFunction" />
  </node>
  <node concept="1TIwiD" id="2154_0wV2x8">
    <property role="EcuMT" value="2325284917965760584" />
    <property role="TrG5h" value="AfterTestsMethod" />
    <property role="34LRSv" value="after tests" />
    <ref role="1TJDcQ" to="tpee:gyVMwX8" resolve="ConceptFunction" />
  </node>
  <node concept="1TIwiD" id="5JRx$mlRtY9">
    <property role="EcuMT" value="6626913010124185481" />
    <property role="TrG5h" value="MigrationReference" />
    <ref role="1TJDcQ" to="tpck:gw2VY9q" resolve="BaseConcept" />
    <node concept="1TJgyj" id="5JRx$mlRtYa" role="1TKVEi">
      <property role="IQ2ns" value="6626913010124185482" />
      <property role="20lmBu" value="reference" />
      <property role="20kJfa" value="migration" />
      <property role="20lbJX" value="1" />
      <ref role="20lvS9" to="53vh:4uVwhQyFcjm" resolve="IMigrationUnit" />
    </node>
  </node>
<<<<<<< HEAD
  <node concept="1TIwiD" id="H9$uslP7vo">
    <property role="EcuMT" value="813341629406803928" />
    <property role="3GE5qa" value="expression" />
    <property role="TrG5h" value="IsActionApplicableExpression" />
    <property role="34LRSv" value="is action applicable" />
    <ref role="1TJDcQ" to="tpee:fz3vP1J" resolve="Expression" />
    <node concept="1TJgyj" id="H9$uslP7vq" role="1TKVEi">
      <property role="20lmBu" value="aggregation" />
      <property role="20kJfa" value="actionReference" />
      <property role="20lbJX" value="1" />
      <property role="IQ2ns" value="813341629406803930" />
      <ref role="20lvS9" node="X8Ly3typJO" resolve="ActionReference" />
=======
  <node concept="1TIwiD" id="1488IJS6sZl">
    <property role="EcuMT" value="1227269295333560277" />
    <property role="3GE5qa" value="editor" />
    <property role="TrG5h" value="InvokeSurroundWithIntentionStatement" />
    <property role="34LRSv" value="invoke surround with intention" />
    <ref role="1TJDcQ" to="tpee:fzclF8l" resolve="Statement" />
    <node concept="1TJgyj" id="1488IJS6sZo" role="1TKVEi">
      <property role="IQ2ns" value="1227269295333560280" />
      <property role="20lmBu" value="reference" />
      <property role="20kJfa" value="intention" />
      <property role="20lbJX" value="1" />
      <ref role="20lvS9" to="tp3j:2c3oNEsfAwl" resolve="SurroundWithIntentionDeclaration" />
>>>>>>> 432e241b
    </node>
  </node>
</model>
<|MERGE_RESOLUTION|>--- conflicted
+++ resolved
@@ -1364,7 +1364,6 @@
       <ref role="20lvS9" to="53vh:4uVwhQyFcjm" resolve="IMigrationUnit" />
     </node>
   </node>
-<<<<<<< HEAD
   <node concept="1TIwiD" id="H9$uslP7vo">
     <property role="EcuMT" value="813341629406803928" />
     <property role="3GE5qa" value="expression" />
@@ -1377,7 +1376,8 @@
       <property role="20lbJX" value="1" />
       <property role="IQ2ns" value="813341629406803930" />
       <ref role="20lvS9" node="X8Ly3typJO" resolve="ActionReference" />
-=======
+    </node>
+  </node>
   <node concept="1TIwiD" id="1488IJS6sZl">
     <property role="EcuMT" value="1227269295333560277" />
     <property role="3GE5qa" value="editor" />
@@ -1390,7 +1390,6 @@
       <property role="20kJfa" value="intention" />
       <property role="20lbJX" value="1" />
       <ref role="20lvS9" to="tp3j:2c3oNEsfAwl" resolve="SurroundWithIntentionDeclaration" />
->>>>>>> 432e241b
     </node>
   </node>
 </model>
