<?xml version="1.0" encoding="UTF-8"?>
<model ref="r:00000000-0000-4000-0000-011c89590384(jetbrains.mps.lang.test.editor)">
  <persistence version="9" />
  <languages>
    <use id="83888646-71ce-4f1c-9c53-c54016f6ad4f" name="jetbrains.mps.baseLanguage.collections" version="0" />
    <use id="7866978e-a0f0-4cc7-81bc-4d213d9375e1" name="jetbrains.mps.lang.smodel" version="8" />
    <use id="c0080a47-7e37-4558-bee9-9ae18e690549" name="jetbrains.mps.lang.extension" version="2" />
    <use id="18bc6592-03a6-4e29-a83a-7ff23bde13ba" name="jetbrains.mps.lang.editor" version="11" />
    <use id="f3061a53-9226-4cc5-a443-f952ceaf5816" name="jetbrains.mps.baseLanguage" version="6" />
    <devkit ref="fbc25dd2-5da4-483a-8b19-70928e1b62d7(jetbrains.mps.devkit.general-purpose)" />
  </languages>
  <imports>
    <import index="tp5g" ref="r:00000000-0000-4000-0000-011c89590388(jetbrains.mps.lang.test.structure)" />
    <import index="tpen" ref="r:00000000-0000-4000-0000-011c895902c3(jetbrains.mps.baseLanguage.editor)" />
    <import index="tpck" ref="r:00000000-0000-4000-0000-011c89590288(jetbrains.mps.lang.core.structure)" />
    <import index="rliy" ref="r:00a69138-8767-4011-a710-463511eae7a6(jetbrains.mps.lang.test.plugin)" />
    <import index="tpco" ref="r:00000000-0000-4000-0000-011c89590284(jetbrains.mps.lang.core.editor)" />
    <import index="tpch" ref="r:00000000-0000-4000-0000-011c8959028d(jetbrains.mps.lang.structure.editor)" />
    <import index="tpd4" ref="r:00000000-0000-4000-0000-011c895902b4(jetbrains.mps.lang.typesystem.structure)" />
    <import index="mhbf" ref="8865b7a8-5271-43d3-884c-6fd1d9cfdd34/java:org.jetbrains.mps.openapi.model(MPS.OpenAPI/)" />
    <import index="33ny" ref="6354ebe7-c22a-4a0f-ac54-50b52ab9b065/java:java.util(JDK/)" />
    <import index="yctd" ref="6ed54515-acc8-4d1e-a16c-9fd6cfe951ea/java:jetbrains.mps.findUsages(MPS.Core/)" />
    <import index="mk8z" ref="6ed54515-acc8-4d1e-a16c-9fd6cfe951ea/java:jetbrains.mps.progress(MPS.Core/)" />
    <import index="c17a" ref="8865b7a8-5271-43d3-884c-6fd1d9cfdd34/java:org.jetbrains.mps.openapi.language(MPS.OpenAPI/)" />
    <import index="z1c3" ref="6ed54515-acc8-4d1e-a16c-9fd6cfe951ea/java:jetbrains.mps.project(MPS.Core/)" />
    <import index="tpdd" ref="r:00000000-0000-4000-0000-011c895902ad(jetbrains.mps.lang.typesystem.behavior)" />
    <import index="tp5o" ref="r:00000000-0000-4000-0000-011c89590380(jetbrains.mps.lang.test.behavior)" />
    <import index="tpc5" ref="r:00000000-0000-4000-0000-011c89590299(jetbrains.mps.lang.editor.editor)" />
    <import index="tpe3" ref="r:00000000-0000-4000-0000-011c895902d7(jetbrains.mps.baseLanguage.unitTest.structure)" />
    <import index="tpe5" ref="r:00000000-0000-4000-0000-011c895902d1(jetbrains.mps.baseLanguage.unitTest.behavior)" />
    <import index="tpe0" ref="r:00000000-0000-4000-0000-011c895902d4(jetbrains.mps.baseLanguage.unitTest.editor)" />
    <import index="53vh" ref="r:53885008-7612-46ff-8b11-27f1d42c3adb(jetbrains.mps.lang.migration.structure)" />
    <import index="wyt6" ref="6354ebe7-c22a-4a0f-ac54-50b52ab9b065/java:java.lang(JDK/)" implicit="true" />
    <import index="tpee" ref="r:00000000-0000-4000-0000-011c895902ca(jetbrains.mps.baseLanguage.structure)" implicit="true" />
  </imports>
  <registry>
    <language id="18bc6592-03a6-4e29-a83a-7ff23bde13ba" name="jetbrains.mps.lang.editor">
      <concept id="1402906326895675325" name="jetbrains.mps.lang.editor.structure.CellActionMap_FunctionParm_selectedNode" flags="nn" index="0IXxy" />
      <concept id="1071666914219" name="jetbrains.mps.lang.editor.structure.ConceptEditorDeclaration" flags="ig" index="24kQdi">
        <child id="1078153129734" name="inspectedCellModel" index="6VMZX" />
      </concept>
      <concept id="1164052439493" name="jetbrains.mps.lang.editor.structure.CellMenuPart_AbstractGroup_MatchingText" flags="in" index="6VE3a" />
      <concept id="1140524381322" name="jetbrains.mps.lang.editor.structure.CellModel_ListWithRole" flags="ng" index="2czfm3">
        <property id="1140524450557" name="separatorText" index="2czwfO" />
        <child id="1140524464360" name="cellLayout" index="2czzBx" />
        <child id="1140524464359" name="emptyCellModel" index="2czzBI" />
        <child id="928328222691832421" name="separatorTextQuery" index="2gpyvW" />
      </concept>
      <concept id="1106270549637" name="jetbrains.mps.lang.editor.structure.CellLayout_Horizontal" flags="nn" index="2iRfu4" />
      <concept id="1106270571710" name="jetbrains.mps.lang.editor.structure.CellLayout_Vertical" flags="nn" index="2iRkQZ" />
      <concept id="1237303669825" name="jetbrains.mps.lang.editor.structure.CellLayout_Indent" flags="nn" index="l2Vlx" />
      <concept id="1237307900041" name="jetbrains.mps.lang.editor.structure.IndentLayoutIndentStyleClassItem" flags="ln" index="lj46D" />
      <concept id="1237308012275" name="jetbrains.mps.lang.editor.structure.IndentLayoutNewLineStyleClassItem" flags="ln" index="ljvvj" />
      <concept id="709996738298806197" name="jetbrains.mps.lang.editor.structure.QueryFunction_SeparatorText" flags="in" index="2o9xnK" />
      <concept id="1237375020029" name="jetbrains.mps.lang.editor.structure.IndentLayoutNewLineChildrenStyleClassItem" flags="ln" index="pj6Ft" />
      <concept id="1142886221719" name="jetbrains.mps.lang.editor.structure.QueryFunction_NodeCondition" flags="in" index="pkWqt" />
      <concept id="1142886811589" name="jetbrains.mps.lang.editor.structure.ConceptFunctionParameter_node" flags="nn" index="pncrf" />
      <concept id="1237385578942" name="jetbrains.mps.lang.editor.structure.IndentLayoutOnNewLineStyleClassItem" flags="ln" index="pVoyu" />
      <concept id="1080736578640" name="jetbrains.mps.lang.editor.structure.BaseEditorComponent" flags="ig" index="2wURMF">
        <child id="1080736633877" name="cellModel" index="2wV5jI" />
      </concept>
      <concept id="1160493135005" name="jetbrains.mps.lang.editor.structure.CellMenuPart_PropertyValues_GetValues" flags="in" index="MLZmj" />
      <concept id="4151393920374910634" name="jetbrains.mps.lang.editor.structure.StyleKey" flags="ng" index="2NdhxG" />
      <concept id="4151393920374910722" name="jetbrains.mps.lang.editor.structure.StyleKeyPack" flags="ng" index="2NdhB4">
        <child id="4151393920375014512" name="styleKey" index="2NdZaQ" />
      </concept>
      <concept id="1164824717996" name="jetbrains.mps.lang.editor.structure.CellMenuDescriptor" flags="ng" index="OXEIz">
        <child id="1164824815888" name="cellMenuPart" index="OY2wv" />
      </concept>
      <concept id="1164833692343" name="jetbrains.mps.lang.editor.structure.CellMenuPart_PropertyValues" flags="ng" index="PvTIS">
        <child id="1164833692344" name="valuesFunction" index="PvTIR" />
      </concept>
      <concept id="1078938745671" name="jetbrains.mps.lang.editor.structure.EditorComponentDeclaration" flags="ig" index="PKFIW" />
      <concept id="1078939183254" name="jetbrains.mps.lang.editor.structure.CellModel_Component" flags="sg" stub="3162947552742194261" index="PMmxH">
        <reference id="1078939183255" name="editorComponent" index="PMmxG" />
      </concept>
      <concept id="4323500428121233431" name="jetbrains.mps.lang.editor.structure.EditorCellId" flags="ng" index="2SqB2G" />
      <concept id="1149850725784" name="jetbrains.mps.lang.editor.structure.CellModel_AttributedNodeCell" flags="ng" index="2SsqMj" />
      <concept id="1186402211651" name="jetbrains.mps.lang.editor.structure.StyleSheet" flags="ng" index="V5hpn">
        <child id="1186402402630" name="styleClass" index="V601i" />
      </concept>
      <concept id="1186403694788" name="jetbrains.mps.lang.editor.structure.ColorStyleClassItem" flags="ln" index="VaVBg">
        <property id="1186403713874" name="color" index="Vb096" />
      </concept>
      <concept id="1186403751766" name="jetbrains.mps.lang.editor.structure.FontStyleStyleClassItem" flags="ln" index="Vb9p2">
        <property id="1186403771423" name="style" index="Vbekb" />
      </concept>
      <concept id="1186404549998" name="jetbrains.mps.lang.editor.structure.ForegroundColorStyleClassItem" flags="ln" index="VechU" />
      <concept id="1186414536763" name="jetbrains.mps.lang.editor.structure.BooleanStyleSheetItem" flags="ln" index="VOi$J">
        <property id="1186414551515" name="flag" index="VOm3f" />
      </concept>
      <concept id="1186414860679" name="jetbrains.mps.lang.editor.structure.EditableStyleClassItem" flags="ln" index="VPxyj" />
      <concept id="1186414928363" name="jetbrains.mps.lang.editor.structure.SelectableStyleSheetItem" flags="ln" index="VPM3Z" />
      <concept id="1186414949600" name="jetbrains.mps.lang.editor.structure.AutoDeletableStyleClassItem" flags="ln" index="VPRnO" />
      <concept id="1186414999511" name="jetbrains.mps.lang.editor.structure.UnderlinedStyleClassItem" flags="ln" index="VQ3r3">
        <property id="1214316229833" name="underlined" index="2USNnj" />
      </concept>
      <concept id="1074767920765" name="jetbrains.mps.lang.editor.structure.CellModel_ModelAccess" flags="sg" stub="8104358048506729357" index="XafU7">
        <property id="1082638248796" name="nullText" index="ihaIw" />
        <child id="1176718152741" name="modelAcessor" index="3TRxkO" />
      </concept>
      <concept id="1184319644772" name="jetbrains.mps.lang.editor.structure.CellModel_NonEmptyProperty" flags="sg" stub="730538219796134178" index="2YWUlR" />
      <concept id="1630016958697344083" name="jetbrains.mps.lang.editor.structure.IMenu_Concept" flags="ng" index="2ZABuq">
        <reference id="6591946374543067572" name="conceptDeclaration" index="aqKnT" />
      </concept>
      <concept id="1233758997495" name="jetbrains.mps.lang.editor.structure.PunctuationLeftStyleClassItem" flags="ln" index="11L4FC" />
      <concept id="1233759184865" name="jetbrains.mps.lang.editor.structure.PunctuationRightStyleClassItem" flags="ln" index="11LMrY" />
      <concept id="1240253180846" name="jetbrains.mps.lang.editor.structure.IndentLayoutNoWrapClassItem" flags="ln" index="34QqEe" />
      <concept id="3383245079137382180" name="jetbrains.mps.lang.editor.structure.StyleClass" flags="ig" index="14StLt" />
      <concept id="1165253627126" name="jetbrains.mps.lang.editor.structure.CellMenuPart_AbstractGroup" flags="ng" index="1exORT">
        <property id="1165254125954" name="presentation" index="1ezIyd" />
        <child id="1165253890469" name="parameterObjectType" index="1eyP2E" />
        <child id="1165254159533" name="matchingTextFunction" index="1ezQQy" />
      </concept>
      <concept id="1139535219966" name="jetbrains.mps.lang.editor.structure.CellActionMapDeclaration" flags="ig" index="1h_SRR">
        <reference id="1139535219968" name="applicableConcept" index="1h_SK9" />
        <child id="1139535219969" name="item" index="1h_SK8" />
      </concept>
      <concept id="1139535280617" name="jetbrains.mps.lang.editor.structure.CellActionMapItem" flags="lg" index="1hA7zw">
        <property id="1139535298778" name="actionId" index="1hAc7j" />
        <child id="1139535280620" name="executeFunction" index="1hA7z_" />
      </concept>
      <concept id="1139535439104" name="jetbrains.mps.lang.editor.structure.CellActionMap_ExecuteFunction" flags="in" index="1hAIg9" />
      <concept id="1088013125922" name="jetbrains.mps.lang.editor.structure.CellModel_RefCell" flags="sg" stub="730538219795941030" index="1iCGBv">
        <child id="1088186146602" name="editorComponent" index="1sWHZn" />
      </concept>
      <concept id="1381004262292414836" name="jetbrains.mps.lang.editor.structure.ICellStyle" flags="ng" index="1k5N5V">
        <reference id="1381004262292426837" name="parentStyleClass" index="1k5W1q" />
      </concept>
      <concept id="1236262245656" name="jetbrains.mps.lang.editor.structure.MatchingLabelStyleClassItem" flags="ln" index="3mYdg7">
        <property id="1238091709220" name="labelName" index="1413C4" />
      </concept>
      <concept id="1223386653097" name="jetbrains.mps.lang.editor.structure.StrikeOutStyleSheet" flags="ln" index="3nxI2P" />
      <concept id="1165420413719" name="jetbrains.mps.lang.editor.structure.CellMenuPart_Generic_Group" flags="ng" index="1ou48o">
        <child id="1165420413721" name="handlerFunction" index="1ou48m" />
        <child id="1165420413720" name="parametersFunction" index="1ou48n" />
      </concept>
      <concept id="1165420626554" name="jetbrains.mps.lang.editor.structure.CellMenuPart_Generic_Group_Handler" flags="in" index="1ouSdP" />
      <concept id="1165424453110" name="jetbrains.mps.lang.editor.structure.CellMenuPart_Generic_Item" flags="ng" index="1oHujT">
        <property id="1165424453111" name="matchingText" index="1oHujS" />
        <child id="1165424453112" name="handlerFunction" index="1oHujR" />
      </concept>
      <concept id="1165424657443" name="jetbrains.mps.lang.editor.structure.CellMenuPart_Generic_Item_Handler" flags="in" index="1oIgkG" />
      <concept id="3308396621974580100" name="jetbrains.mps.lang.editor.structure.SubstituteMenu_Default" flags="ng" index="3p36aQ" />
      <concept id="1088185857835" name="jetbrains.mps.lang.editor.structure.InlineEditorComponent" flags="ig" index="1sVBvm" />
      <concept id="1219226236603" name="jetbrains.mps.lang.editor.structure.DrawBracketsStyleClassItem" flags="ln" index="3vyZuw" />
      <concept id="9122903797312246523" name="jetbrains.mps.lang.editor.structure.StyleReference" flags="ng" index="1wgc9g">
        <reference id="9122903797312247166" name="style" index="1wgcnl" />
      </concept>
      <concept id="1075375595203" name="jetbrains.mps.lang.editor.structure.CellModel_Error" flags="sg" stub="8104358048506729356" index="1xolST">
        <property id="1075375595204" name="text" index="1xolSY" />
      </concept>
      <concept id="1227861515039" name="jetbrains.mps.lang.editor.structure.NavigatableReferenceStyleClassItem" flags="ln" index="3yfXC2">
        <reference id="1227861587090" name="link" index="3ygfmf" />
      </concept>
      <concept id="1215007762405" name="jetbrains.mps.lang.editor.structure.FloatStyleClassItem" flags="ln" index="3$6MrZ">
        <property id="1215007802031" name="value" index="3$6WeP" />
      </concept>
      <concept id="1215007897487" name="jetbrains.mps.lang.editor.structure.PaddingRightStyleClassItem" flags="ln" index="3$7jql" />
      <concept id="1139848536355" name="jetbrains.mps.lang.editor.structure.CellModel_WithRole" flags="ng" index="1$h60E">
        <property id="1214560368769" name="emptyNoTargetText" index="39s7Ar" />
        <property id="1139852716018" name="noTargetText" index="1$x2rV" />
        <property id="1140017977771" name="readOnly" index="1Intyy" />
        <property id="1140114345053" name="allowEmptyText" index="1O74Pk" />
        <reference id="1140103550593" name="relationDeclaration" index="1NtTu8" />
      </concept>
      <concept id="1215085197271" name="jetbrains.mps.lang.editor.structure.LastPositionAllowedStyleClassItem" flags="ln" index="3CIbrd" />
      <concept id="1073389214265" name="jetbrains.mps.lang.editor.structure.EditorCellModel" flags="ng" index="3EYTF0">
        <property id="1130859485024" name="attractsFocus" index="1cu_pB" />
        <reference id="1139959269582" name="actionMap" index="1ERwB7" />
        <child id="1142887637401" name="renderingCondition" index="pqm2j" />
        <child id="1164826688380" name="menuDescriptor" index="P5bDN" />
        <child id="4323500428121274054" name="id" index="2SqHTX" />
      </concept>
      <concept id="1073389446423" name="jetbrains.mps.lang.editor.structure.CellModel_Collection" flags="sn" stub="3013115976261988961" index="3EZMnI">
        <property id="1160590353935" name="usesFolding" index="S$Qs1" />
        <child id="1106270802874" name="cellLayout" index="2iSdaV" />
        <child id="7723470090030138869" name="foldedCellModel" index="AHCbl" />
        <child id="1073389446424" name="childCellModel" index="3EZMnx" />
      </concept>
      <concept id="1073389577006" name="jetbrains.mps.lang.editor.structure.CellModel_Constant" flags="sn" stub="3610246225209162225" index="3F0ifn">
        <property id="1073389577007" name="text" index="3F0ifm" />
      </concept>
      <concept id="1073389658414" name="jetbrains.mps.lang.editor.structure.CellModel_Property" flags="sg" stub="730538219796134133" index="3F0A7n" />
      <concept id="1219418625346" name="jetbrains.mps.lang.editor.structure.IStyleContainer" flags="ng" index="3F0Thp">
        <child id="1219418656006" name="styleItem" index="3F10Kt" />
      </concept>
      <concept id="1073389882823" name="jetbrains.mps.lang.editor.structure.CellModel_RefNode" flags="sg" stub="730538219795960754" index="3F1sOY">
        <child id="16410578721629643" name="emptyCellModel" index="2ruayu" />
      </concept>
      <concept id="1073390211982" name="jetbrains.mps.lang.editor.structure.CellModel_RefNodeList" flags="sg" stub="2794558372793454595" index="3F2HdR" />
      <concept id="1163613035599" name="jetbrains.mps.lang.editor.structure.CellMenuPart_AbstractGroup_Query" flags="in" index="3GJtP1" />
      <concept id="1163613549566" name="jetbrains.mps.lang.editor.structure.CellMenuPart_AbstractGroup_parameterObject" flags="nn" index="3GLrbK" />
      <concept id="1163613822479" name="jetbrains.mps.lang.editor.structure.CellMenuPart_Abstract_editedNode" flags="nn" index="3GMtW1" />
      <concept id="1225898583838" name="jetbrains.mps.lang.editor.structure.ReadOnlyModelAccessor" flags="ng" index="1HfYo3">
        <child id="1225898971709" name="getter" index="1Hhtcw" />
      </concept>
      <concept id="1225900081164" name="jetbrains.mps.lang.editor.structure.CellModel_ReadOnlyModelAccessor" flags="sg" stub="3708815482283559694" index="1HlG4h">
        <child id="1225900141900" name="modelAccessor" index="1HlULh" />
      </concept>
      <concept id="1088612959204" name="jetbrains.mps.lang.editor.structure.CellModel_Alternation" flags="sg" stub="8104358048506729361" index="1QoScp">
        <property id="1088613081987" name="vertical" index="1QpmdY" />
        <child id="1145918517974" name="alternationCondition" index="3e4ffs" />
        <child id="1088612958265" name="ifTrueCellModel" index="1QoS34" />
        <child id="1088612973955" name="ifFalseCellModel" index="1QoVPY" />
      </concept>
      <concept id="625126330682908270" name="jetbrains.mps.lang.editor.structure.CellModel_ReferencePresentation" flags="sg" stub="730538219795961225" index="3SHvHV" />
      <concept id="1176717779940" name="jetbrains.mps.lang.editor.structure.ConceptFunctionParameter_text" flags="nn" index="3TQ6bP" />
      <concept id="1176717841777" name="jetbrains.mps.lang.editor.structure.QueryFunction_ModelAccess_Getter" flags="in" index="3TQlhw" />
      <concept id="1176717871254" name="jetbrains.mps.lang.editor.structure.QueryFunction_ModelAccess_Setter" flags="in" index="3TQsA7" />
      <concept id="1176717888428" name="jetbrains.mps.lang.editor.structure.QueryFunction_ModelAccess_Validator" flags="in" index="3TQwEX" />
      <concept id="1176717996748" name="jetbrains.mps.lang.editor.structure.ModelAccessor" flags="ng" index="3TQVft">
        <child id="1176718001874" name="getter" index="3TQWv3" />
        <child id="1176718007938" name="setter" index="3TQXYj" />
        <child id="1176718014393" name="validator" index="3TQZqC" />
      </concept>
      <concept id="1950447826681509042" name="jetbrains.mps.lang.editor.structure.ApplyStyleClass" flags="lg" index="3Xmtl4">
        <child id="1950447826683828796" name="target" index="3XvnJa" />
      </concept>
      <concept id="1198256887712" name="jetbrains.mps.lang.editor.structure.CellModel_Indent" flags="ng" index="3XFhqQ" />
      <concept id="1166049232041" name="jetbrains.mps.lang.editor.structure.AbstractComponent" flags="ng" index="1XWOmA">
        <reference id="1166049300910" name="conceptDeclaration" index="1XX52x" />
      </concept>
    </language>
    <language id="f3061a53-9226-4cc5-a443-f952ceaf5816" name="jetbrains.mps.baseLanguage">
      <concept id="1080223426719" name="jetbrains.mps.baseLanguage.structure.OrExpression" flags="nn" index="22lmx$" />
      <concept id="1215693861676" name="jetbrains.mps.baseLanguage.structure.BaseAssignmentExpression" flags="nn" index="d038R">
        <child id="1068498886297" name="rValue" index="37vLTx" />
        <child id="1068498886295" name="lValue" index="37vLTJ" />
      </concept>
      <concept id="4836112446988635817" name="jetbrains.mps.baseLanguage.structure.UndefinedType" flags="in" index="2jxLKc" />
      <concept id="1202948039474" name="jetbrains.mps.baseLanguage.structure.InstanceMethodCallOperation" flags="nn" index="liA8E" />
      <concept id="1154032098014" name="jetbrains.mps.baseLanguage.structure.AbstractLoopStatement" flags="nn" index="2LF5Ji">
        <child id="1154032183016" name="body" index="2LFqv$" />
      </concept>
      <concept id="1197027756228" name="jetbrains.mps.baseLanguage.structure.DotExpression" flags="nn" index="2OqwBi">
        <child id="1197027771414" name="operand" index="2Oq$k0" />
        <child id="1197027833540" name="operation" index="2OqNvi" />
      </concept>
      <concept id="1145552977093" name="jetbrains.mps.baseLanguage.structure.GenericNewExpression" flags="nn" index="2ShNRf">
        <child id="1145553007750" name="creator" index="2ShVmc" />
      </concept>
      <concept id="1137021947720" name="jetbrains.mps.baseLanguage.structure.ConceptFunction" flags="in" index="2VMwT0">
        <child id="1137022507850" name="body" index="2VODD2" />
      </concept>
      <concept id="1070475926800" name="jetbrains.mps.baseLanguage.structure.StringLiteral" flags="nn" index="Xl_RD">
        <property id="1070475926801" name="value" index="Xl_RC" />
      </concept>
      <concept id="1081236700937" name="jetbrains.mps.baseLanguage.structure.StaticMethodCall" flags="nn" index="2YIFZM">
        <reference id="1144433194310" name="classConcept" index="1Pybhc" />
      </concept>
      <concept id="1070534058343" name="jetbrains.mps.baseLanguage.structure.NullLiteral" flags="nn" index="10Nm6u" />
      <concept id="1070534934090" name="jetbrains.mps.baseLanguage.structure.CastExpression" flags="nn" index="10QFUN">
        <child id="1070534934091" name="type" index="10QFUM" />
        <child id="1070534934092" name="expression" index="10QFUP" />
      </concept>
      <concept id="1068431474542" name="jetbrains.mps.baseLanguage.structure.VariableDeclaration" flags="ng" index="33uBYm">
        <child id="1068431790190" name="initializer" index="33vP2m" />
      </concept>
      <concept id="1068498886296" name="jetbrains.mps.baseLanguage.structure.VariableReference" flags="nn" index="37vLTw">
        <reference id="1068581517664" name="variableDeclaration" index="3cqZAo" />
      </concept>
      <concept id="1068498886294" name="jetbrains.mps.baseLanguage.structure.AssignmentExpression" flags="nn" index="37vLTI" />
      <concept id="1225271177708" name="jetbrains.mps.baseLanguage.structure.StringType" flags="in" index="17QB3L" />
      <concept id="4972933694980447171" name="jetbrains.mps.baseLanguage.structure.BaseVariableDeclaration" flags="ng" index="19Szcq">
        <child id="5680397130376446158" name="type" index="1tU5fm" />
      </concept>
      <concept id="1068580123155" name="jetbrains.mps.baseLanguage.structure.ExpressionStatement" flags="nn" index="3clFbF">
        <child id="1068580123156" name="expression" index="3clFbG" />
      </concept>
      <concept id="1068580123159" name="jetbrains.mps.baseLanguage.structure.IfStatement" flags="nn" index="3clFbJ">
        <child id="1068580123160" name="condition" index="3clFbw" />
        <child id="1068580123161" name="ifTrue" index="3clFbx" />
        <child id="1206060520071" name="elsifClauses" index="3eNLev" />
      </concept>
      <concept id="1068580123136" name="jetbrains.mps.baseLanguage.structure.StatementList" flags="sn" stub="5293379017992965193" index="3clFbS">
        <child id="1068581517665" name="statement" index="3cqZAp" />
      </concept>
      <concept id="1068580123137" name="jetbrains.mps.baseLanguage.structure.BooleanConstant" flags="nn" index="3clFbT">
        <property id="1068580123138" name="value" index="3clFbU" />
      </concept>
      <concept id="1068581242875" name="jetbrains.mps.baseLanguage.structure.PlusExpression" flags="nn" index="3cpWs3" />
      <concept id="1068581242878" name="jetbrains.mps.baseLanguage.structure.ReturnStatement" flags="nn" index="3cpWs6">
        <child id="1068581517676" name="expression" index="3cqZAk" />
      </concept>
      <concept id="1068581242864" name="jetbrains.mps.baseLanguage.structure.LocalVariableDeclarationStatement" flags="nn" index="3cpWs8">
        <child id="1068581242865" name="localVariableDeclaration" index="3cpWs9" />
      </concept>
      <concept id="1068581242863" name="jetbrains.mps.baseLanguage.structure.LocalVariableDeclaration" flags="nr" index="3cpWsn" />
      <concept id="1206060495898" name="jetbrains.mps.baseLanguage.structure.ElsifClause" flags="ng" index="3eNFk2">
        <child id="1206060619838" name="condition" index="3eO9$A" />
        <child id="1206060644605" name="statementList" index="3eOfB_" />
      </concept>
      <concept id="1079359253375" name="jetbrains.mps.baseLanguage.structure.ParenthesizedExpression" flags="nn" index="1eOMI4">
        <child id="1079359253376" name="expression" index="1eOMHV" />
      </concept>
      <concept id="1204053956946" name="jetbrains.mps.baseLanguage.structure.IMethodCall" flags="ng" index="1ndlxa">
        <reference id="1068499141037" name="baseMethodDeclaration" index="37wK5l" />
        <child id="1068499141038" name="actualArgument" index="37wK5m" />
      </concept>
      <concept id="1212685548494" name="jetbrains.mps.baseLanguage.structure.ClassCreator" flags="nn" index="1pGfFk" />
      <concept id="1107535904670" name="jetbrains.mps.baseLanguage.structure.ClassifierType" flags="in" index="3uibUv">
        <reference id="1107535924139" name="classifier" index="3uigEE" />
      </concept>
      <concept id="1081773326031" name="jetbrains.mps.baseLanguage.structure.BinaryOperation" flags="nn" index="3uHJSO">
        <child id="1081773367579" name="rightExpression" index="3uHU7w" />
        <child id="1081773367580" name="leftExpression" index="3uHU7B" />
      </concept>
      <concept id="1073239437375" name="jetbrains.mps.baseLanguage.structure.NotEqualsExpression" flags="nn" index="3y3z36" />
      <concept id="1144226303539" name="jetbrains.mps.baseLanguage.structure.ForeachStatement" flags="nn" index="1DcWWT">
        <child id="1144226360166" name="iterable" index="1DdaDG" />
      </concept>
      <concept id="1144230876926" name="jetbrains.mps.baseLanguage.structure.AbstractForStatement" flags="nn" index="1DupvO">
        <child id="1144230900587" name="variable" index="1Duv9x" />
      </concept>
    </language>
    <language id="c0080a47-7e37-4558-bee9-9ae18e690549" name="jetbrains.mps.lang.extension">
      <concept id="6626851894249711936" name="jetbrains.mps.lang.extension.structure.ExtensionPointExpression" flags="nn" index="2O5UvJ">
        <reference id="6626851894249712469" name="extensionPoint" index="2O5UnU" />
      </concept>
      <concept id="3175313036448560967" name="jetbrains.mps.lang.extension.structure.GetExtensionObjectsOperation" flags="nn" index="SfwO_" />
    </language>
    <language id="fd392034-7849-419d-9071-12563d152375" name="jetbrains.mps.baseLanguage.closures">
      <concept id="1199569711397" name="jetbrains.mps.baseLanguage.closures.structure.ClosureLiteral" flags="nn" index="1bVj0M">
        <child id="1199569906740" name="parameter" index="1bW2Oz" />
        <child id="1199569916463" name="body" index="1bW5cS" />
      </concept>
    </language>
    <language id="3a13115c-633c-4c5c-bbcc-75c4219e9555" name="jetbrains.mps.lang.quotation">
      <concept id="5455284157994012186" name="jetbrains.mps.lang.quotation.structure.NodeBuilderInitLink" flags="ng" index="2pIpSj">
        <reference id="5455284157994012188" name="link" index="2pIpSl" />
      </concept>
      <concept id="5455284157993911097" name="jetbrains.mps.lang.quotation.structure.NodeBuilderInitPart" flags="ng" index="2pJxcK">
        <child id="5455284157993911094" name="expression" index="2pJxcZ" />
      </concept>
      <concept id="5455284157993863837" name="jetbrains.mps.lang.quotation.structure.NodeBuilder" flags="nn" index="2pJPEk">
        <child id="5455284157993863838" name="quotedNode" index="2pJPEn" />
      </concept>
      <concept id="5455284157993863840" name="jetbrains.mps.lang.quotation.structure.NodeBuilderNode" flags="nn" index="2pJPED">
        <reference id="5455284157993910961" name="concept" index="2pJxaS" />
        <child id="5455284157993911099" name="values" index="2pJxcM" />
      </concept>
      <concept id="8182547171709752110" name="jetbrains.mps.lang.quotation.structure.NodeBuilderExpression" flags="nn" index="36biLy">
        <child id="8182547171709752112" name="expression" index="36biLW" />
      </concept>
    </language>
    <language id="7866978e-a0f0-4cc7-81bc-4d213d9375e1" name="jetbrains.mps.lang.smodel">
      <concept id="1177026924588" name="jetbrains.mps.lang.smodel.structure.RefConcept_Reference" flags="nn" index="chp4Y">
        <reference id="1177026940964" name="conceptDeclaration" index="cht4Q" />
      </concept>
      <concept id="1140725362528" name="jetbrains.mps.lang.smodel.structure.Link_SetTargetOperation" flags="nn" index="2oxUTD">
        <child id="1140725362529" name="linkTarget" index="2oxUTC" />
      </concept>
      <concept id="1179409122411" name="jetbrains.mps.lang.smodel.structure.Node_ConceptMethodCall" flags="nn" index="2qgKlT" />
      <concept id="2396822768958367367" name="jetbrains.mps.lang.smodel.structure.AbstractTypeCastExpression" flags="nn" index="$5XWr">
        <child id="6733348108486823193" name="leftExpression" index="1m5AlR" />
        <child id="3906496115198199033" name="conceptArgument" index="3oSUPX" />
      </concept>
      <concept id="1143234257716" name="jetbrains.mps.lang.smodel.structure.Node_GetModelOperation" flags="nn" index="I4A8Y" />
      <concept id="1145404486709" name="jetbrains.mps.lang.smodel.structure.SemanticDowncastExpression" flags="nn" index="2JrnkZ">
        <child id="1145404616321" name="leftExpression" index="2JrQYb" />
      </concept>
      <concept id="2644386474300074836" name="jetbrains.mps.lang.smodel.structure.ConceptIdRefExpression" flags="nn" index="35c_gC">
        <reference id="2644386474300074837" name="conceptDeclaration" index="35c_gD" />
      </concept>
      <concept id="1176109685393" name="jetbrains.mps.lang.smodel.structure.Model_RootsIncludingImportedOperation" flags="nn" index="3lApI0">
        <reference id="1176109685394" name="concept" index="3lApI3" />
      </concept>
      <concept id="1172008320231" name="jetbrains.mps.lang.smodel.structure.Node_IsNotNullOperation" flags="nn" index="3x8VRR" />
      <concept id="1180636770613" name="jetbrains.mps.lang.smodel.structure.SNodeCreator" flags="nn" index="3zrR0B">
        <child id="1180636770616" name="createdType" index="3zrR0E" />
      </concept>
      <concept id="1140137987495" name="jetbrains.mps.lang.smodel.structure.SNodeTypeCastExpression" flags="nn" index="1PxgMI" />
      <concept id="1138055754698" name="jetbrains.mps.lang.smodel.structure.SNodeType" flags="in" index="3Tqbb2">
        <reference id="1138405853777" name="concept" index="ehGHo" />
      </concept>
      <concept id="1138056022639" name="jetbrains.mps.lang.smodel.structure.SPropertyAccess" flags="nn" index="3TrcHB">
        <reference id="1138056395725" name="property" index="3TsBF5" />
      </concept>
      <concept id="1138056143562" name="jetbrains.mps.lang.smodel.structure.SLinkAccess" flags="nn" index="3TrEf2">
        <reference id="1138056516764" name="link" index="3Tt5mk" />
      </concept>
      <concept id="1138056282393" name="jetbrains.mps.lang.smodel.structure.SLinkListAccess" flags="nn" index="3Tsc0h">
        <reference id="1138056546658" name="link" index="3TtcxE" />
      </concept>
      <concept id="1228341669568" name="jetbrains.mps.lang.smodel.structure.Node_DetachOperation" flags="nn" index="3YRAZt" />
    </language>
    <language id="ceab5195-25ea-4f22-9b92-103b95ca8c0c" name="jetbrains.mps.lang.core">
      <concept id="1133920641626" name="jetbrains.mps.lang.core.structure.BaseConcept" flags="ng" index="2VYdi">
        <property id="1193676396447" name="virtualPackage" index="3GE5qa" />
      </concept>
      <concept id="1169194658468" name="jetbrains.mps.lang.core.structure.INamedConcept" flags="ng" index="TrEIO">
        <property id="1169194664001" name="name" index="TrG5h" />
      </concept>
    </language>
    <language id="83888646-71ce-4f1c-9c53-c54016f6ad4f" name="jetbrains.mps.baseLanguage.collections">
      <concept id="1204796164442" name="jetbrains.mps.baseLanguage.collections.structure.InternalSequenceOperation" flags="nn" index="23sCx2">
        <child id="1204796294226" name="closure" index="23t8la" />
      </concept>
      <concept id="540871147943773365" name="jetbrains.mps.baseLanguage.collections.structure.SingleArgumentSequenceOperation" flags="nn" index="25WWJ4">
        <child id="540871147943773366" name="argument" index="25WWJ7" />
      </concept>
      <concept id="1226511727824" name="jetbrains.mps.baseLanguage.collections.structure.SetType" flags="in" index="2hMVRd">
        <child id="1226511765987" name="elementType" index="2hN53Y" />
      </concept>
      <concept id="1151688443754" name="jetbrains.mps.baseLanguage.collections.structure.ListType" flags="in" index="_YKpA">
        <child id="1151688676805" name="elementType" index="_ZDj9" />
      </concept>
      <concept id="1151702311717" name="jetbrains.mps.baseLanguage.collections.structure.ToListOperation" flags="nn" index="ANE8D" />
      <concept id="1237721394592" name="jetbrains.mps.baseLanguage.collections.structure.AbstractContainerCreator" flags="nn" index="HWqM0">
        <child id="1237721435807" name="elementType" index="HW$YZ" />
      </concept>
      <concept id="1227022210526" name="jetbrains.mps.baseLanguage.collections.structure.ClearAllElementsOperation" flags="nn" index="2Kehj3" />
      <concept id="1203518072036" name="jetbrains.mps.baseLanguage.collections.structure.SmartClosureParameterDeclaration" flags="ig" index="Rh6nW" />
      <concept id="1160600644654" name="jetbrains.mps.baseLanguage.collections.structure.ListCreatorWithInit" flags="nn" index="Tc6Ow" />
      <concept id="1160612413312" name="jetbrains.mps.baseLanguage.collections.structure.AddElementOperation" flags="nn" index="TSZUe" />
      <concept id="1160666733551" name="jetbrains.mps.baseLanguage.collections.structure.AddAllElementsOperation" flags="nn" index="X8dFx" />
      <concept id="1202128969694" name="jetbrains.mps.baseLanguage.collections.structure.SelectOperation" flags="nn" index="3$u5V9" />
    </language>
  </registry>
  <node concept="24kQdi" id="hBxLYGT">
    <ref role="1XX52x" to="tp5g:hBxLA2s" resolve="TestNodeAnnotation" />
    <node concept="3EZMnI" id="hBxLZJn" role="2wV5jI">
      <node concept="3F0ifn" id="hBxM0Xm" role="3EZMnx">
        <property role="3F0ifm" value="&lt;" />
        <ref role="1k5W1q" to="tpen:hFCSAw$" resolve="LeftParen" />
      </node>
      <node concept="3F0A7n" id="hBxM0lw" role="3EZMnx">
        <ref role="1NtTu8" to="tpck:h0TrG11" resolve="name" />
        <ref role="1k5W1q" node="hGd_SRr" resolve="NodeAnnotation" />
        <ref role="1ERwB7" node="hG2S5d1" resolve="Annotation_Actions" />
        <node concept="3$7jql" id="hGdBDx$" role="3F10Kt">
          <property role="3$6WeP" value="1.0" />
        </node>
      </node>
      <node concept="2SsqMj" id="hBxMcjE" role="3EZMnx" />
      <node concept="3F0ifn" id="hBxMcOr" role="3EZMnx">
        <property role="3F0ifm" value="&gt;" />
        <ref role="1k5W1q" to="tpen:hFCSUmN" resolve="RightParen" />
      </node>
      <node concept="2iRfu4" id="i2ICqHq" role="2iSdaV" />
    </node>
  </node>
  <node concept="24kQdi" id="hBxORFd">
    <ref role="1XX52x" to="tp5g:hBxON8j" resolve="TestNodeReference" />
    <node concept="1iCGBv" id="hBxOTaL" role="2wV5jI">
      <ref role="1NtTu8" to="tp5g:hBxOPr6" resolve="declaration" />
      <node concept="1sVBvm" id="hBxOTaM" role="1sWHZn">
        <node concept="3F0A7n" id="hBxOTJd" role="2wV5jI">
          <property role="1Intyy" value="true" />
          <ref role="1NtTu8" to="tpck:h0TrG11" resolve="name" />
          <ref role="1k5W1q" node="hGd_SRr" resolve="NodeAnnotation" />
        </node>
      </node>
    </node>
  </node>
  <node concept="24kQdi" id="hCJAwke">
    <property role="3GE5qa" value="asserts" />
    <ref role="1XX52x" to="tp5g:hCJA54K" resolve="AssertMatch" />
    <node concept="3EZMnI" id="hCJAPqN" role="2wV5jI">
      <node concept="3F0ifn" id="hCJAQsK" role="3EZMnx">
        <property role="3F0ifm" value="assert" />
        <ref role="1k5W1q" node="hFqhsME" resolve="AssertStyle" />
      </node>
      <node concept="3F0ifn" id="hCJLaOn" role="3EZMnx">
        <property role="3F0ifm" value="&lt;" />
        <ref role="1k5W1q" to="tpen:hFCSAw$" resolve="LeftParen" />
      </node>
      <node concept="3F2HdR" id="hCJATAs" role="3EZMnx">
        <property role="2czwfO" value="," />
        <ref role="1NtTu8" to="tp5g:hCJA96l" resolve="before" />
        <node concept="l2Vlx" id="i1BONmP" role="2czzBx" />
      </node>
      <node concept="3F0ifn" id="hCJLdv3" role="3EZMnx">
        <property role="3F0ifm" value="&gt;" />
        <ref role="1k5W1q" to="tpen:hFCSUmN" resolve="RightParen" />
      </node>
      <node concept="3F0ifn" id="hCJAYEV" role="3EZMnx">
        <property role="3F0ifm" value="match" />
        <ref role="1k5W1q" node="hFqhsME" resolve="AssertStyle" />
      </node>
      <node concept="3F0ifn" id="hCJLhCI" role="3EZMnx">
        <property role="3F0ifm" value="&lt;" />
        <ref role="1k5W1q" to="tpen:hFCSAw$" resolve="LeftParen" />
      </node>
      <node concept="3F2HdR" id="hCJB14K" role="3EZMnx">
        <property role="2czwfO" value="," />
        <ref role="1NtTu8" to="tp5g:hCJAdgf" resolve="after" />
        <node concept="l2Vlx" id="i1BOOtY" role="2czzBx" />
      </node>
      <node concept="3F0ifn" id="hCJLl2N" role="3EZMnx">
        <property role="3F0ifm" value="&gt;" />
        <ref role="1k5W1q" to="tpen:hFCSUmN" resolve="RightParen" />
      </node>
      <node concept="PMmxH" id="4uU5oUYY2Mu" role="3EZMnx">
        <ref role="PMmxG" to="tpe0:4uU5oUYY2Mi" resolve="MessageComponent" />
        <node concept="VPM3Z" id="5$EexpDmvOZ" role="3F10Kt">
          <property role="VOm3f" value="false" />
        </node>
      </node>
      <node concept="3F0ifn" id="hCJB45T" role="3EZMnx">
        <property role="3F0ifm" value=";" />
        <ref role="1k5W1q" to="tpen:hFDgi_W" resolve="Semicolon" />
      </node>
      <node concept="l2Vlx" id="i0Nmw$I" role="2iSdaV" />
    </node>
  </node>
  <node concept="V5hpn" id="hFqhqNG">
    <property role="TrG5h" value="transformationTest" />
    <node concept="14StLt" id="hFqhsME" role="V601i">
      <property role="TrG5h" value="AssertStyle" />
      <node concept="VechU" id="hFqhDAL" role="3F10Kt">
        <property role="Vb096" value="blue" />
      </node>
    </node>
    <node concept="14StLt" id="hGd_SRr" role="V601i">
      <property role="TrG5h" value="NodeAnnotation" />
      <node concept="VQ3r3" id="hGdCbAq" role="3F10Kt">
        <property role="2USNnj" value="2" />
      </node>
      <node concept="VechU" id="hGdCMKD" role="3F10Kt">
        <property role="Vb096" value="DARK_GREEN" />
      </node>
    </node>
    <node concept="14StLt" id="hGdEPg1" role="V601i">
      <property role="TrG5h" value="NodeOperation" />
      <node concept="VechU" id="hGdETX_" role="3F10Kt">
        <property role="Vb096" value="DARK_GREEN" />
      </node>
      <node concept="Vb9p2" id="7cmDwXU1c7w" role="3F10Kt">
        <property role="Vbekb" value="PLAIN" />
      </node>
    </node>
    <node concept="14StLt" id="7uNrZ$pp7Rn" role="V601i">
      <property role="TrG5h" value="TestLabel" />
      <node concept="VQ3r3" id="7uNrZ$pp7RX" role="3F10Kt">
        <property role="2USNnj" value="2" />
      </node>
      <node concept="Vb9p2" id="7uNrZ$pp7Sg" role="3F10Kt">
        <property role="Vbekb" value="BOLD" />
      </node>
      <node concept="VechU" id="7uNrZ$pp7RR" role="3F10Kt">
        <property role="Vb096" value="darkGray" />
      </node>
    </node>
    <node concept="14StLt" id="hQUhkJ8" role="V601i">
      <property role="TrG5h" value="EditorOperation" />
      <node concept="VechU" id="hQUhoG$" role="3F10Kt">
        <property role="Vb096" value="DARK_MAGENTA" />
      </node>
    </node>
    <node concept="14StLt" id="75A9veqzBnk" role="V601i">
      <property role="TrG5h" value="AnyBracket" />
      <node concept="34QqEe" id="75A9veqzBnl" role="3F10Kt">
        <property role="VOm3f" value="true" />
      </node>
      <node concept="Vb9p2" id="75A9veqzBnn" role="3F10Kt" />
    </node>
    <node concept="14StLt" id="hF$iCJm" role="V601i">
      <property role="TrG5h" value="Parenthesis" />
      <node concept="3Xmtl4" id="2jpN4Xvjl9d" role="3F10Kt">
        <node concept="1wgc9g" id="2jpN4Xvjl9e" role="3XvnJa">
          <ref role="1wgcnl" node="75A9veqzBnk" resolve="AnyBracket" />
        </node>
      </node>
      <node concept="3Xmtl4" id="2jpN4Xvjl8P" role="3F10Kt">
        <node concept="1wgc9g" id="41csb_kfALI" role="3XvnJa">
          <ref role="1wgcnl" node="3yX4vo1QFNt" />
        </node>
      </node>
      <node concept="3mYdg7" id="i14cPte" role="3F10Kt">
        <property role="1413C4" value="parenthesis" />
      </node>
    </node>
    <node concept="14StLt" id="hFCSAw$" role="V601i">
      <property role="TrG5h" value="LeftParen" />
      <node concept="3Xmtl4" id="2jpN4Xvjl98" role="3F10Kt">
        <node concept="1wgc9g" id="2jpN4Xvjl99" role="3XvnJa">
          <ref role="1wgcnl" node="hF$iCJm" resolve="Parenthesis" />
        </node>
      </node>
      <node concept="11LMrY" id="i11Rb6B" role="3F10Kt">
        <property role="VOm3f" value="true" />
      </node>
    </node>
    <node concept="14StLt" id="hFCSUmN" role="V601i">
      <property role="TrG5h" value="RightParen" />
      <node concept="3Xmtl4" id="2jpN4Xvjl8Y" role="3F10Kt">
        <node concept="1wgc9g" id="2jpN4Xvjl8Z" role="3XvnJa">
          <ref role="1wgcnl" node="hF$iCJm" resolve="Parenthesis" />
        </node>
      </node>
      <node concept="11L4FC" id="hX1U7Dc" role="3F10Kt">
        <property role="VOm3f" value="true" />
      </node>
    </node>
    <node concept="14StLt" id="hY9fg1G" role="V601i">
      <property role="TrG5h" value="LeftParenAfterName" />
      <node concept="3Xmtl4" id="2jpN4Xvjl93" role="3F10Kt">
        <node concept="1wgc9g" id="2jpN4Xvjl94" role="3XvnJa">
          <ref role="1wgcnl" node="hFCSAw$" resolve="LeftParen" />
        </node>
      </node>
      <node concept="11L4FC" id="hY9fOTE" role="3F10Kt">
        <property role="VOm3f" value="true" />
      </node>
    </node>
  </node>
  <node concept="24kQdi" id="hFCbkSp">
    <property role="3GE5qa" value="asserts" />
    <ref role="1XX52x" to="tp5g:hFCa1uS" resolve="CheckNodeForErrors" />
    <node concept="3EZMnI" id="3fN3Qov$nEB" role="6VMZX">
      <node concept="3F0ifn" id="3fN3Qov$nEC" role="3EZMnx">
        <property role="3F0ifm" value="include self:" />
      </node>
      <node concept="3F0A7n" id="3fN3Qov$nED" role="3EZMnx">
        <property role="1O74Pk" value="true" />
        <property role="1$x2rV" value="default" />
        <property role="39s7Ar" value="false" />
        <ref role="1NtTu8" to="tp5g:3fN3Qov$aYT" resolve="includeSelf" />
        <node concept="ljvvj" id="3fN3Qov$nEE" role="3F10Kt">
          <property role="VOm3f" value="true" />
        </node>
      </node>
      <node concept="l2Vlx" id="3fN3Qov$nEF" role="2iSdaV" />
    </node>
    <node concept="3EZMnI" id="hFCbniE" role="2wV5jI">
      <node concept="3F0ifn" id="hFCboFx" role="3EZMnx">
        <property role="3F0ifm" value="check" />
        <ref role="1k5W1q" node="hGdEPg1" resolve="NodeOperation" />
      </node>
      <node concept="3F1sOY" id="hFCbrOp" role="3EZMnx">
        <ref role="1NtTu8" to="tp5g:hFqv8by" resolve="nodeToCheck" />
      </node>
      <node concept="3F0ifn" id="hFCbt_9" role="3EZMnx">
        <property role="3F0ifm" value="error messages" />
        <ref role="1k5W1q" node="hGdEPg1" resolve="NodeOperation" />
      </node>
      <node concept="3F0ifn" id="hFCbvVG" role="3EZMnx">
        <property role="3F0ifm" value=";" />
        <ref role="1k5W1q" to="tpen:hFDgi_W" resolve="Semicolon" />
      </node>
      <node concept="l2Vlx" id="i0NmqnO" role="2iSdaV" />
    </node>
  </node>
  <node concept="24kQdi" id="hG1TRPI">
    <property role="3GE5qa" value="nodeOperation" />
    <ref role="1XX52x" to="tp5g:hG1TMwX" resolve="NodeErrorCheckOperation" />
    <node concept="3EZMnI" id="7uNrZ$pvgnx" role="2wV5jI">
      <node concept="PMmxH" id="nMEi6GLwvB" role="3EZMnx">
        <ref role="1k5W1q" node="hGdEPg1" resolve="NodeOperation" />
        <ref role="1ERwB7" node="hG2S5d1" resolve="Annotation_Actions" />
        <ref role="PMmxG" to="tpco:2wZex4PafBj" resolve="alias" />
        <node concept="VPxyj" id="nMEi6GN3QG" role="3F10Kt">
          <property role="VOm3f" value="false" />
        </node>
      </node>
      <node concept="3F1sOY" id="3J6bWQr0BTN" role="3EZMnx">
        <property role="1cu_pB" value="0" />
        <ref role="1NtTu8" to="tp5g:7nf9pEwhZWl" resolve="errorRef" />
        <node concept="OXEIz" id="2TGpZRbmmxU" role="P5bDN">
          <node concept="1ou48o" id="2TGpZRbndZJ" role="OY2wv">
            <property role="1ezIyd" value="custom" />
            <node concept="3GJtP1" id="2TGpZRbndZK" role="1ou48n">
              <node concept="3clFbS" id="2TGpZRbndZL" role="2VODD2">
                <node concept="3cpWs8" id="2TGpZRbu3Tf" role="3cqZAp">
                  <node concept="3cpWsn" id="1KUoCipv$ha" role="3cpWs9">
                    <property role="TrG5h" value="concept" />
                    <node concept="3uibUv" id="1KUoCipv$hb" role="1tU5fm">
                      <ref role="3uigEE" to="c17a:~SAbstractConcept" resolve="SAbstractConcept" />
                    </node>
                    <node concept="35c_gC" id="7JBhbjir3IJ" role="33vP2m">
                      <ref role="35c_gD" to="tpd4:h6MkqoE" resolve="ReportErrorStatement" />
                    </node>
                  </node>
                </node>
                <node concept="3cpWs8" id="YtwwC4IiP$" role="3cqZAp">
                  <node concept="3cpWsn" id="YtwwC4IiP_" role="3cpWs9">
                    <property role="TrG5h" value="module" />
                    <node concept="3uibUv" id="YtwwC4IiPx" role="1tU5fm">
                      <ref role="3uigEE" to="z1c3:~AbstractModule" resolve="AbstractModule" />
                    </node>
                    <node concept="1eOMI4" id="YtwwC4IiPA" role="33vP2m">
                      <node concept="10QFUN" id="YtwwC4IiPB" role="1eOMHV">
                        <node concept="2OqwBi" id="YtwwC4IiPC" role="10QFUP">
                          <node concept="2JrnkZ" id="YtwwC4IiPD" role="2Oq$k0">
                            <node concept="2OqwBi" id="YtwwC4IiPE" role="2JrQYb">
                              <node concept="3GMtW1" id="YtwwC4IiPF" role="2Oq$k0" />
                              <node concept="I4A8Y" id="YtwwC4IiPG" role="2OqNvi" />
                            </node>
                          </node>
                          <node concept="liA8E" id="YtwwC4IiPH" role="2OqNvi">
                            <ref role="37wK5l" to="mhbf:~SModel.getModule():org.jetbrains.mps.openapi.module.SModule" resolve="getModule" />
                          </node>
                        </node>
                        <node concept="3uibUv" id="YtwwC4IiPI" role="10QFUM">
                          <ref role="3uigEE" to="z1c3:~AbstractModule" resolve="AbstractModule" />
                        </node>
                      </node>
                    </node>
                  </node>
                </node>
                <node concept="3cpWs8" id="YtwwC4KagK" role="3cqZAp">
                  <node concept="3cpWsn" id="YtwwC4KagL" role="3cpWs9">
                    <property role="TrG5h" value="errorInstances" />
                    <node concept="2OqwBi" id="YtwwC4KagM" role="33vP2m">
                      <node concept="2YIFZM" id="YtwwC4KagN" role="2Oq$k0">
                        <ref role="37wK5l" to="yctd:~FindUsagesManager.getInstance():jetbrains.mps.findUsages.FindUsagesManager" resolve="getInstance" />
                        <ref role="1Pybhc" to="yctd:~FindUsagesManager" resolve="FindUsagesManager" />
                      </node>
                      <node concept="liA8E" id="YtwwC4KagO" role="2OqNvi">
                        <ref role="37wK5l" to="yctd:~FindUsagesManager.findInstances(org.jetbrains.mps.openapi.module.SearchScope,java.util.Set,boolean,org.jetbrains.mps.openapi.util.ProgressMonitor):java.util.Set" resolve="findInstances" />
                        <node concept="2OqwBi" id="YtwwC4KagP" role="37wK5m">
                          <node concept="37vLTw" id="YtwwC4KagQ" role="2Oq$k0">
                            <ref role="3cqZAo" node="YtwwC4IiP_" resolve="module" />
                          </node>
                          <node concept="liA8E" id="YtwwC4KagR" role="2OqNvi">
                            <ref role="37wK5l" to="z1c3:~AbstractModule.getScope():org.jetbrains.mps.openapi.module.SearchScope" resolve="getScope" />
                          </node>
                        </node>
                        <node concept="2YIFZM" id="YtwwC4KagS" role="37wK5m">
                          <ref role="1Pybhc" to="33ny:~Collections" resolve="Collections" />
                          <ref role="37wK5l" to="33ny:~Collections.singleton(java.lang.Object):java.util.Set" resolve="singleton" />
                          <node concept="37vLTw" id="YtwwC4KagT" role="37wK5m">
                            <ref role="3cqZAo" node="1KUoCipv$ha" resolve="concept" />
                          </node>
                        </node>
                        <node concept="3clFbT" id="YtwwC4KagU" role="37wK5m">
                          <property role="3clFbU" value="true" />
                        </node>
                        <node concept="2ShNRf" id="YtwwC4KagV" role="37wK5m">
                          <node concept="1pGfFk" id="YtwwC4KagW" role="2ShVmc">
                            <ref role="37wK5l" to="mk8z:~EmptyProgressMonitor.&lt;init&gt;()" resolve="EmptyProgressMonitor" />
                          </node>
                        </node>
                      </node>
                    </node>
                    <node concept="2hMVRd" id="YtwwC4Kevx" role="1tU5fm">
                      <node concept="3uibUv" id="YtwwC4Kghb" role="2hN53Y">
                        <ref role="3uigEE" to="mhbf:~SNode" resolve="SNode" />
                      </node>
                    </node>
                  </node>
                </node>
                <node concept="3clFbF" id="YtwwC4Koo_" role="3cqZAp">
                  <node concept="2OqwBi" id="YtwwC4KTxx" role="3clFbG">
                    <node concept="2OqwBi" id="YtwwC4KHK$" role="2Oq$k0">
                      <node concept="2OqwBi" id="YtwwC4Kqf8" role="2Oq$k0">
                        <node concept="37vLTw" id="YtwwC4Koo$" role="2Oq$k0">
                          <ref role="3cqZAo" node="YtwwC4KagL" resolve="errorInstances" />
                        </node>
                        <node concept="ANE8D" id="YtwwC4KvzC" role="2OqNvi" />
                      </node>
                      <node concept="3$u5V9" id="YtwwC4KLu$" role="2OqNvi">
                        <node concept="1bVj0M" id="YtwwC4KLuA" role="23t8la">
                          <node concept="3clFbS" id="YtwwC4KLuB" role="1bW5cS">
                            <node concept="3clFbF" id="YtwwC4KMSs" role="3cqZAp">
                              <node concept="1PxgMI" id="YtwwC4KOiu" role="3clFbG">
                                <node concept="chp4Y" id="714IaVdGZ4l" role="3oSUPX">
                                  <ref role="cht4Q" to="tpd4:h6MkqoE" resolve="ReportErrorStatement" />
                                </node>
                                <node concept="37vLTw" id="YtwwC4KMSr" role="1m5AlR">
                                  <ref role="3cqZAo" node="YtwwC4KLuC" resolve="it" />
                                </node>
                              </node>
                            </node>
                          </node>
                          <node concept="Rh6nW" id="YtwwC4KLuC" role="1bW2Oz">
                            <property role="TrG5h" value="it" />
                            <node concept="2jxLKc" id="YtwwC4KLuD" role="1tU5fm" />
                          </node>
                        </node>
                      </node>
                    </node>
                    <node concept="ANE8D" id="YtwwC4KXzz" role="2OqNvi" />
                  </node>
                </node>
              </node>
            </node>
            <node concept="1ouSdP" id="2TGpZRbndZM" role="1ou48m">
              <node concept="3clFbS" id="2TGpZRbndZN" role="2VODD2">
                <node concept="3clFbF" id="2TGpZRbCFPi" role="3cqZAp">
                  <node concept="37vLTI" id="2TGpZRbDTVy" role="3clFbG">
                    <node concept="2ShNRf" id="2TGpZRbDTYC" role="37vLTx">
                      <node concept="3zrR0B" id="2TGpZRbDUgW" role="2ShVmc">
                        <node concept="3Tqbb2" id="2TGpZRbDUgY" role="3zrR0E">
                          <ref role="ehGHo" to="tp5g:3VyMYUb6r1H" resolve="ReportErrorStatementReference" />
                        </node>
                      </node>
                    </node>
                    <node concept="2OqwBi" id="2TGpZRbCGlM" role="37vLTJ">
                      <node concept="3GMtW1" id="2TGpZRbCFPg" role="2Oq$k0" />
                      <node concept="3TrEf2" id="2TGpZRbDSNx" role="2OqNvi">
                        <ref role="3Tt5mk" to="tp5g:7nf9pEwhZWl" resolve="errorRef" />
                      </node>
                    </node>
                  </node>
                </node>
                <node concept="3clFbF" id="2TGpZRbDUm2" role="3cqZAp">
                  <node concept="37vLTI" id="2TGpZRbDXMn" role="3clFbG">
                    <node concept="3GLrbK" id="2TGpZRbDXQZ" role="37vLTx" />
                    <node concept="2OqwBi" id="2TGpZRbDWEL" role="37vLTJ">
                      <node concept="2OqwBi" id="2TGpZRbDUus" role="2Oq$k0">
                        <node concept="3GMtW1" id="2TGpZRbDUm0" role="2Oq$k0" />
                        <node concept="3TrEf2" id="2TGpZRbDV$G" role="2OqNvi">
                          <ref role="3Tt5mk" to="tp5g:7nf9pEwhZWl" resolve="errorRef" />
                        </node>
                      </node>
                      <node concept="3TrEf2" id="2TGpZRbDXml" role="2OqNvi">
                        <ref role="3Tt5mk" to="tp5g:3VyMYUb6r1I" resolve="declaration" />
                      </node>
                    </node>
                  </node>
                </node>
              </node>
            </node>
            <node concept="3Tqbb2" id="2TGpZRbnejd" role="1eyP2E">
              <ref role="ehGHo" to="tpd4:h6MkqoE" resolve="ReportErrorStatement" />
            </node>
            <node concept="6VE3a" id="2TGpZRbngQu" role="1ezQQy">
              <node concept="3clFbS" id="2TGpZRbngQv" role="2VODD2">
                <node concept="3cpWs8" id="2TGpZRb$fpg" role="3cqZAp">
                  <node concept="3cpWsn" id="2TGpZRb$fpj" role="3cpWs9">
                    <property role="TrG5h" value="errorStatement" />
                    <node concept="3Tqbb2" id="2TGpZRb$fpe" role="1tU5fm">
                      <ref role="ehGHo" to="tpd4:h6MkqoE" resolve="ReportErrorStatement" />
                    </node>
                    <node concept="3GLrbK" id="1oFBbRejXlA" role="33vP2m" />
                  </node>
                </node>
                <node concept="3cpWs6" id="1oFBbRejY_d" role="3cqZAp">
                  <node concept="2OqwBi" id="1oFBbRejZ9R" role="3cqZAk">
                    <node concept="37vLTw" id="1oFBbRejYUG" role="2Oq$k0">
                      <ref role="3cqZAo" node="2TGpZRb$fpj" resolve="errorStatement" />
                    </node>
                    <node concept="2qgKlT" id="1oFBbRejZTq" role="2OqNvi">
                      <ref role="37wK5l" to="tpdd:1oFBbRehoLP" resolve="getName" />
                    </node>
                  </node>
                </node>
              </node>
            </node>
          </node>
        </node>
      </node>
      <node concept="2YWUlR" id="7uNrZ$pvgnz" role="3EZMnx">
        <ref role="1k5W1q" node="7uNrZ$pp7Rn" resolve="TestLabel" />
        <ref role="1NtTu8" to="tpck:h0TrG11" resolve="name" />
      </node>
      <node concept="2iRfu4" id="7uNrZ$pvgn$" role="2iSdaV" />
    </node>
    <node concept="3EZMnI" id="7uNrZ$pvgos" role="6VMZX">
      <node concept="3F0ifn" id="7uNrZ$pvgot" role="3EZMnx">
        <property role="3F0ifm" value="name:" />
      </node>
      <node concept="3F0A7n" id="7uNrZ$pvgou" role="3EZMnx">
        <property role="1O74Pk" value="true" />
        <property role="1$x2rV" value="default" />
        <property role="39s7Ar" value="false" />
        <ref role="1NtTu8" to="tpck:h0TrG11" resolve="name" />
        <node concept="ljvvj" id="7uNrZ$pvgov" role="3F10Kt">
          <property role="VOm3f" value="true" />
        </node>
      </node>
      <node concept="l2Vlx" id="7uNrZ$pvgoA" role="2iSdaV" />
    </node>
  </node>
  <node concept="24kQdi" id="hG1ULyg">
    <property role="3GE5qa" value="nodeOperation" />
    <ref role="1XX52x" to="tp5g:hG1TgHj" resolve="NodePropertiesContainer" />
    <node concept="3EZMnI" id="hG1UMMd" role="2wV5jI">
      <ref role="1ERwB7" node="hG2S5d1" resolve="Annotation_Actions" />
      <node concept="3F0ifn" id="hG1UNQW" role="3EZMnx">
        <property role="3F0ifm" value="&lt;node" />
        <ref role="1k5W1q" to="tpen:hshU_KJ" resolve="Annotation" />
        <ref role="1ERwB7" node="hG2S5d1" resolve="Annotation_Actions" />
      </node>
      <node concept="2SsqMj" id="hG1UQuA" role="3EZMnx" />
      <node concept="3F2HdR" id="hG2y0$y" role="3EZMnx">
        <property role="2czwfO" value="," />
        <ref role="1NtTu8" to="tp5g:hG1UGAv" resolve="nodeCheckOperations" />
        <node concept="3F0ifn" id="hG2y3bO" role="2czzBI">
          <property role="3F0ifm" value="..." />
          <ref role="1k5W1q" to="tpen:hshU_KJ" resolve="Annotation" />
        </node>
        <node concept="2iRfu4" id="i2ICqHU" role="2czzBx" />
      </node>
      <node concept="3F0ifn" id="hG1UWaq" role="3EZMnx">
        <property role="3F0ifm" value="&gt;" />
        <ref role="1k5W1q" to="tpen:hshU_KJ" resolve="Annotation" />
        <ref role="1ERwB7" node="hG2S5d1" resolve="Annotation_Actions" />
        <node concept="11L4FC" id="hXFCItk" role="3F10Kt">
          <property role="VOm3f" value="true" />
        </node>
      </node>
      <node concept="2iRfu4" id="i2ICqHF" role="2iSdaV" />
    </node>
  </node>
  <node concept="24kQdi" id="hG2n6N2">
    <property role="3GE5qa" value="nodeOperation" />
    <ref role="1XX52x" to="tp5g:hG29bgx" resolve="NodeWarningCheckOperation" />
    <node concept="3EZMnI" id="7uNrZ$pxc5B" role="2wV5jI">
      <node concept="PMmxH" id="4QaU5oHRUVl" role="3EZMnx">
        <ref role="1ERwB7" node="hG2S5d1" resolve="Annotation_Actions" />
        <ref role="PMmxG" to="tpco:2wZex4PafBj" resolve="alias" />
        <ref role="1k5W1q" node="hGdEPg1" resolve="NodeOperation" />
        <node concept="VPxyj" id="4QaU5oHRUVm" role="3F10Kt">
          <property role="VOm3f" value="false" />
        </node>
      </node>
      <node concept="3F1sOY" id="3J6bWQr0EHB" role="3EZMnx">
        <ref role="1NtTu8" to="tp5g:7nf9pEwhZYb" resolve="warningRef" />
        <node concept="OXEIz" id="1e$gelAFdTB" role="P5bDN">
          <node concept="1ou48o" id="1e$gelAFdTC" role="OY2wv">
            <property role="1ezIyd" value="custom" />
            <node concept="3GJtP1" id="1e$gelAFdTD" role="1ou48n">
              <node concept="3clFbS" id="1e$gelAFdTE" role="2VODD2">
                <node concept="3cpWs8" id="1e$gelAFdTF" role="3cqZAp">
                  <node concept="3cpWsn" id="1e$gelAFdTG" role="3cpWs9">
                    <property role="TrG5h" value="concept" />
                    <node concept="3uibUv" id="1e$gelAFdTH" role="1tU5fm">
                      <ref role="3uigEE" to="c17a:~SAbstractConcept" resolve="SAbstractConcept" />
                    </node>
                    <node concept="35c_gC" id="7JBhbjismAo" role="33vP2m">
                      <ref role="35c_gD" to="tpd4:h$a7r4L" resolve="WarningStatement" />
                    </node>
                  </node>
                </node>
                <node concept="3cpWs8" id="YtwwC4MeY3" role="3cqZAp">
                  <node concept="3cpWsn" id="YtwwC4MeY4" role="3cpWs9">
                    <property role="TrG5h" value="module" />
                    <node concept="3uibUv" id="YtwwC4MeY5" role="1tU5fm">
                      <ref role="3uigEE" to="z1c3:~AbstractModule" resolve="AbstractModule" />
                    </node>
                    <node concept="1eOMI4" id="YtwwC4MeY6" role="33vP2m">
                      <node concept="10QFUN" id="YtwwC4MeY7" role="1eOMHV">
                        <node concept="2OqwBi" id="YtwwC4MeY8" role="10QFUP">
                          <node concept="2JrnkZ" id="YtwwC4MeY9" role="2Oq$k0">
                            <node concept="2OqwBi" id="YtwwC4MeYa" role="2JrQYb">
                              <node concept="3GMtW1" id="YtwwC4MeYb" role="2Oq$k0" />
                              <node concept="I4A8Y" id="YtwwC4MeYc" role="2OqNvi" />
                            </node>
                          </node>
                          <node concept="liA8E" id="YtwwC4MeYd" role="2OqNvi">
                            <ref role="37wK5l" to="mhbf:~SModel.getModule():org.jetbrains.mps.openapi.module.SModule" resolve="getModule" />
                          </node>
                        </node>
                        <node concept="3uibUv" id="YtwwC4MeYe" role="10QFUM">
                          <ref role="3uigEE" to="z1c3:~AbstractModule" resolve="AbstractModule" />
                        </node>
                      </node>
                    </node>
                  </node>
                </node>
                <node concept="3cpWs8" id="YtwwC4MeYf" role="3cqZAp">
                  <node concept="3cpWsn" id="YtwwC4MeYg" role="3cpWs9">
                    <property role="TrG5h" value="warningInstances" />
                    <node concept="2OqwBi" id="YtwwC4MeYh" role="33vP2m">
                      <node concept="2YIFZM" id="YtwwC4MeYi" role="2Oq$k0">
                        <ref role="1Pybhc" to="yctd:~FindUsagesManager" resolve="FindUsagesManager" />
                        <ref role="37wK5l" to="yctd:~FindUsagesManager.getInstance():jetbrains.mps.findUsages.FindUsagesManager" resolve="getInstance" />
                      </node>
                      <node concept="liA8E" id="YtwwC4MeYj" role="2OqNvi">
                        <ref role="37wK5l" to="yctd:~FindUsagesManager.findInstances(org.jetbrains.mps.openapi.module.SearchScope,java.util.Set,boolean,org.jetbrains.mps.openapi.util.ProgressMonitor):java.util.Set" resolve="findInstances" />
                        <node concept="2OqwBi" id="YtwwC4MeYk" role="37wK5m">
                          <node concept="37vLTw" id="YtwwC4MeYl" role="2Oq$k0">
                            <ref role="3cqZAo" node="YtwwC4MeY4" resolve="module" />
                          </node>
                          <node concept="liA8E" id="YtwwC4MeYm" role="2OqNvi">
                            <ref role="37wK5l" to="z1c3:~AbstractModule.getScope():org.jetbrains.mps.openapi.module.SearchScope" resolve="getScope" />
                          </node>
                        </node>
                        <node concept="2YIFZM" id="YtwwC4MeYn" role="37wK5m">
                          <ref role="37wK5l" to="33ny:~Collections.singleton(java.lang.Object):java.util.Set" resolve="singleton" />
                          <ref role="1Pybhc" to="33ny:~Collections" resolve="Collections" />
                          <node concept="37vLTw" id="YtwwC4MeYo" role="37wK5m">
                            <ref role="3cqZAo" node="1e$gelAFdTG" resolve="concept" />
                          </node>
                        </node>
                        <node concept="3clFbT" id="YtwwC4MeYp" role="37wK5m">
                          <property role="3clFbU" value="true" />
                        </node>
                        <node concept="2ShNRf" id="YtwwC4MeYq" role="37wK5m">
                          <node concept="1pGfFk" id="YtwwC4MeYr" role="2ShVmc">
                            <ref role="37wK5l" to="mk8z:~EmptyProgressMonitor.&lt;init&gt;()" resolve="EmptyProgressMonitor" />
                          </node>
                        </node>
                      </node>
                    </node>
                    <node concept="2hMVRd" id="YtwwC4MeYs" role="1tU5fm">
                      <node concept="3uibUv" id="YtwwC4MeYt" role="2hN53Y">
                        <ref role="3uigEE" to="mhbf:~SNode" resolve="SNode" />
                      </node>
                    </node>
                  </node>
                </node>
                <node concept="3clFbF" id="YtwwC4MeYu" role="3cqZAp">
                  <node concept="2OqwBi" id="YtwwC4MeYv" role="3clFbG">
                    <node concept="2OqwBi" id="YtwwC4MeYw" role="2Oq$k0">
                      <node concept="2OqwBi" id="YtwwC4MeYx" role="2Oq$k0">
                        <node concept="37vLTw" id="YtwwC4MeYy" role="2Oq$k0">
                          <ref role="3cqZAo" node="YtwwC4MeYg" resolve="warningInstances" />
                        </node>
                        <node concept="ANE8D" id="YtwwC4MeYz" role="2OqNvi" />
                      </node>
                      <node concept="3$u5V9" id="YtwwC4MeY$" role="2OqNvi">
                        <node concept="1bVj0M" id="YtwwC4MeY_" role="23t8la">
                          <node concept="3clFbS" id="YtwwC4MeYA" role="1bW5cS">
                            <node concept="3clFbF" id="YtwwC4MeYB" role="3cqZAp">
                              <node concept="1PxgMI" id="YtwwC4MeYC" role="3clFbG">
                                <node concept="chp4Y" id="714IaVdGZ4c" role="3oSUPX">
                                  <ref role="cht4Q" to="tpd4:h$a7r4L" resolve="WarningStatement" />
                                </node>
                                <node concept="37vLTw" id="YtwwC4MeYD" role="1m5AlR">
                                  <ref role="3cqZAo" node="YtwwC4MeYE" resolve="it" />
                                </node>
                              </node>
                            </node>
                          </node>
                          <node concept="Rh6nW" id="YtwwC4MeYE" role="1bW2Oz">
                            <property role="TrG5h" value="it" />
                            <node concept="2jxLKc" id="YtwwC4MeYF" role="1tU5fm" />
                          </node>
                        </node>
                      </node>
                    </node>
                    <node concept="ANE8D" id="YtwwC4MeYG" role="2OqNvi" />
                  </node>
                </node>
              </node>
            </node>
            <node concept="1ouSdP" id="1e$gelAFdU7" role="1ou48m">
              <node concept="3clFbS" id="1e$gelAFdU8" role="2VODD2">
                <node concept="3clFbF" id="1e$gelAFdU9" role="3cqZAp">
                  <node concept="37vLTI" id="1e$gelAFdUa" role="3clFbG">
                    <node concept="2ShNRf" id="1e$gelAFdUb" role="37vLTx">
                      <node concept="3zrR0B" id="1e$gelAFdUc" role="2ShVmc">
                        <node concept="3Tqbb2" id="1e$gelAFdUd" role="3zrR0E">
                          <ref role="ehGHo" to="tp5g:3VyMYUbe6PQ" resolve="WarningStatementReference" />
                        </node>
                      </node>
                    </node>
                    <node concept="2OqwBi" id="1e$gelAFdUe" role="37vLTJ">
                      <node concept="3GMtW1" id="1e$gelAFdUf" role="2Oq$k0" />
                      <node concept="3TrEf2" id="1e$gelAFss7" role="2OqNvi">
                        <ref role="3Tt5mk" to="tp5g:7nf9pEwhZYb" resolve="warningRef" />
                      </node>
                    </node>
                  </node>
                </node>
                <node concept="3clFbF" id="1e$gelAFdUh" role="3cqZAp">
                  <node concept="37vLTI" id="1e$gelAFdUi" role="3clFbG">
                    <node concept="3GLrbK" id="1e$gelAFdUj" role="37vLTx" />
                    <node concept="2OqwBi" id="1e$gelAFdUk" role="37vLTJ">
                      <node concept="2OqwBi" id="1e$gelAFdUl" role="2Oq$k0">
                        <node concept="3GMtW1" id="1e$gelAFdUm" role="2Oq$k0" />
                        <node concept="3TrEf2" id="1e$gelAFtzy" role="2OqNvi">
                          <ref role="3Tt5mk" to="tp5g:7nf9pEwhZYb" resolve="warningRef" />
                        </node>
                      </node>
                      <node concept="3TrEf2" id="1e$gelAFtWP" role="2OqNvi">
                        <ref role="3Tt5mk" to="tp5g:3VyMYUbe6PR" resolve="declaration" />
                      </node>
                    </node>
                  </node>
                </node>
              </node>
            </node>
            <node concept="3Tqbb2" id="1e$gelAFdUp" role="1eyP2E">
              <ref role="ehGHo" to="tpd4:h$a7r4L" resolve="WarningStatement" />
            </node>
            <node concept="6VE3a" id="1e$gelAFdUq" role="1ezQQy">
              <node concept="3clFbS" id="1e$gelAFdUr" role="2VODD2">
                <node concept="3cpWs8" id="1e$gelAFdUz" role="3cqZAp">
                  <node concept="3cpWsn" id="1e$gelAFdU$" role="3cpWs9">
                    <property role="TrG5h" value="warningStatement" />
                    <node concept="3Tqbb2" id="1e$gelAFdU_" role="1tU5fm">
                      <ref role="ehGHo" to="tpd4:h$a7r4L" resolve="WarningStatement" />
                    </node>
                    <node concept="3GLrbK" id="1e$gelAFdUB" role="33vP2m" />
                  </node>
                </node>
                <node concept="3cpWs6" id="1oFBbRehuR1" role="3cqZAp">
                  <node concept="2OqwBi" id="1oFBbRehwxK" role="3cqZAk">
                    <node concept="2qgKlT" id="1oFBbRehEZi" role="2OqNvi">
                      <ref role="37wK5l" to="tpdd:1oFBbRehoLP" resolve="getName" />
                    </node>
                    <node concept="37vLTw" id="1oFBbRehHYb" role="2Oq$k0">
                      <ref role="3cqZAo" node="1e$gelAFdU$" resolve="warningStatement" />
                    </node>
                  </node>
                </node>
              </node>
            </node>
          </node>
        </node>
      </node>
      <node concept="2YWUlR" id="7uNrZ$pxc5D" role="3EZMnx">
        <ref role="1k5W1q" node="7uNrZ$pp7Rn" resolve="TestLabel" />
        <ref role="1NtTu8" to="tpck:h0TrG11" resolve="name" />
      </node>
      <node concept="2iRfu4" id="7uNrZ$pxc5E" role="2iSdaV" />
    </node>
    <node concept="3EZMnI" id="7uNrZ$pxdwj" role="6VMZX">
      <node concept="3F0ifn" id="7uNrZ$pxdwk" role="3EZMnx">
        <property role="3F0ifm" value="name:" />
      </node>
      <node concept="3F0A7n" id="7uNrZ$pxdwl" role="3EZMnx">
        <property role="1O74Pk" value="true" />
        <property role="1$x2rV" value="default" />
        <property role="39s7Ar" value="false" />
        <ref role="1NtTu8" to="tpck:h0TrG11" resolve="name" />
        <node concept="ljvvj" id="7uNrZ$pxdwm" role="3F10Kt">
          <property role="VOm3f" value="true" />
        </node>
      </node>
      <node concept="l2Vlx" id="7uNrZ$pxdwn" role="2iSdaV" />
    </node>
  </node>
  <node concept="1h_SRR" id="hG2S5d1">
    <property role="TrG5h" value="Annotation_Actions" />
    <node concept="1hA7zw" id="hG2SaxS" role="1h_SK8">
      <property role="1hAc7j" value="delete_action_id" />
      <node concept="1hAIg9" id="hG2SaxT" role="1hA7z_">
        <node concept="3clFbS" id="hG2SaxU" role="2VODD2">
          <node concept="3clFbF" id="hG2SeUX" role="3cqZAp">
            <node concept="2OqwBi" id="hG2Sf3i" role="3clFbG">
              <node concept="0IXxy" id="hG2SeUY" role="2Oq$k0" />
              <node concept="3YRAZt" id="hG2SfE9" role="2OqNvi" />
            </node>
          </node>
        </node>
      </node>
    </node>
  </node>
  <node concept="24kQdi" id="hG2YEam">
    <property role="3GE5qa" value="nodeOperation" />
    <ref role="1XX52x" to="tp5g:hG2YuUS" resolve="NodeReachable" />
    <node concept="3EZMnI" id="7uNrZ$pxdxZ" role="6VMZX">
      <node concept="3F0ifn" id="7uNrZ$pxdy0" role="3EZMnx">
        <property role="3F0ifm" value="name:" />
      </node>
      <node concept="3F0A7n" id="7uNrZ$pxdy1" role="3EZMnx">
        <property role="1O74Pk" value="true" />
        <property role="1$x2rV" value="default" />
        <property role="39s7Ar" value="false" />
        <ref role="1NtTu8" to="tpck:h0TrG11" resolve="name" />
        <node concept="ljvvj" id="7uNrZ$pxdy2" role="3F10Kt">
          <property role="VOm3f" value="true" />
        </node>
      </node>
      <node concept="l2Vlx" id="7uNrZ$pxdy3" role="2iSdaV" />
    </node>
    <node concept="3EZMnI" id="7uNrZ$pzhsD" role="2wV5jI">
      <node concept="PMmxH" id="yji4X$8THQ" role="3EZMnx">
        <ref role="PMmxG" to="tpco:2wZex4PafBj" resolve="alias" />
        <ref role="1k5W1q" node="hGdEPg1" resolve="NodeOperation" />
        <ref role="1ERwB7" node="hG2S5d1" resolve="Annotation_Actions" />
        <node concept="VPxyj" id="yji4X$8TJe" role="3F10Kt">
          <property role="VOm3f" value="false" />
        </node>
      </node>
      <node concept="2YWUlR" id="7uNrZ$pzhsF" role="3EZMnx">
        <ref role="1k5W1q" node="7uNrZ$pp7Rn" resolve="TestLabel" />
        <ref role="1NtTu8" to="tpck:h0TrG11" resolve="name" />
      </node>
      <node concept="2iRfu4" id="7uNrZ$pzhsG" role="2iSdaV" />
    </node>
  </node>
  <node concept="24kQdi" id="hG30Zaa">
    <property role="3GE5qa" value="nodeOperation" />
    <ref role="1XX52x" to="tp5g:hG30Oi4" resolve="NodeTypeCheckOperation" />
    <node concept="3EZMnI" id="hG31kVI" role="2wV5jI">
      <node concept="PMmxH" id="2wdLO7KhY5I" role="3EZMnx">
        <property role="1cu_pB" value="0" />
        <ref role="PMmxG" to="tpco:2wZex4PafBj" resolve="alias" />
        <ref role="1ERwB7" node="hG2S5d1" resolve="Annotation_Actions" />
        <ref role="1k5W1q" node="hGdEPg1" resolve="NodeOperation" />
        <node concept="VPxyj" id="yji4X$8TC7" role="3F10Kt">
          <property role="VOm3f" value="false" />
        </node>
      </node>
      <node concept="3F1sOY" id="hG31ogV" role="3EZMnx">
        <ref role="1NtTu8" to="tp5g:hG31dwS" resolve="type" />
      </node>
      <node concept="2YWUlR" id="7uNrZ$pwxys" role="3EZMnx">
        <ref role="1k5W1q" node="7uNrZ$pp7Rn" resolve="TestLabel" />
        <ref role="1NtTu8" to="tpck:h0TrG11" resolve="name" />
      </node>
      <node concept="2iRfu4" id="i2ICqHG" role="2iSdaV" />
    </node>
    <node concept="3EZMnI" id="7uNrZ$pxdmx" role="6VMZX">
      <node concept="3F0ifn" id="7uNrZ$pxdmy" role="3EZMnx">
        <property role="3F0ifm" value="name:" />
      </node>
      <node concept="3F0A7n" id="7uNrZ$pxdmz" role="3EZMnx">
        <property role="1O74Pk" value="true" />
        <property role="1$x2rV" value="default" />
        <property role="39s7Ar" value="false" />
        <ref role="1NtTu8" to="tpck:h0TrG11" resolve="name" />
        <node concept="ljvvj" id="7uNrZ$pxdm$" role="3F10Kt">
          <property role="VOm3f" value="true" />
        </node>
      </node>
      <node concept="l2Vlx" id="7uNrZ$pxdm_" role="2iSdaV" />
    </node>
  </node>
  <node concept="24kQdi" id="hG7EYlu">
    <property role="3GE5qa" value="nodeOperation" />
    <ref role="1XX52x" to="tp5g:hG7CXiP" resolve="NodeOperationsContainer" />
    <node concept="3EZMnI" id="hG7EZ9K" role="2wV5jI">
      <node concept="3F0ifn" id="7uNrZ$pqtAm" role="3EZMnx">
        <property role="3F0ifm" value="&lt;" />
        <ref role="1k5W1q" to="tpen:hFCSAw$" resolve="LeftParen" />
        <node concept="VechU" id="7uNrZ$prHlf" role="3F10Kt">
          <property role="Vb096" value="DARK_GREEN" />
        </node>
      </node>
      <node concept="3F0ifn" id="7uNrZ$pn$Nd" role="3EZMnx">
        <property role="3F0ifm" value="check" />
        <ref role="1k5W1q" node="hGdEPg1" resolve="NodeOperation" />
        <ref role="1ERwB7" node="hG2S5d1" resolve="Annotation_Actions" />
        <node concept="VPxyj" id="7cmDwXU22lA" role="3F10Kt">
          <property role="VOm3f" value="false" />
        </node>
      </node>
      <node concept="2SsqMj" id="7uNrZ$pkAtN" role="3EZMnx" />
      <node concept="3F2HdR" id="hG7F1VN" role="3EZMnx">
        <property role="2czwfO" value="," />
        <ref role="1NtTu8" to="tp5g:hG7EUTW" resolve="nodeOperations" />
        <node concept="3F0ifn" id="hG7F8ze" role="2czzBI">
          <ref role="1k5W1q" to="tpen:hshU_KJ" resolve="Annotation" />
          <ref role="1ERwB7" node="hG2S5d1" resolve="Annotation_Actions" />
          <node concept="11L4FC" id="hXFCIuq" role="3F10Kt">
            <property role="VOm3f" value="false" />
          </node>
          <node concept="2SqB2G" id="yji4X$a8L3" role="2SqHTX">
            <property role="TrG5h" value="operationCell" />
          </node>
        </node>
        <node concept="11L4FC" id="hXFCIvN" role="3F10Kt">
          <property role="VOm3f" value="true" />
        </node>
        <node concept="2iRfu4" id="i2ICqHP" role="2czzBx" />
      </node>
      <node concept="3F0ifn" id="hG7F5Jx" role="3EZMnx">
        <property role="3F0ifm" value="&gt;" />
        <ref role="1k5W1q" to="tpen:hFCSUmN" resolve="RightParen" />
        <node concept="VechU" id="hGeb1GQ" role="3F10Kt">
          <property role="Vb096" value="DARK_GREEN" />
        </node>
      </node>
      <node concept="2iRfu4" id="i2ICqHs" role="2iSdaV" />
    </node>
  </node>
  <node concept="24kQdi" id="hG7P2To">
    <property role="3GE5qa" value="nodeOperation" />
    <ref role="1XX52x" to="tp5g:hG7OXla" resolve="CheckNodeForErrorMessagesOperation" />
    <node concept="3EZMnI" id="1cGy5mYF1hO" role="2wV5jI">
      <node concept="PMmxH" id="yji4X$8$_W" role="3EZMnx">
        <ref role="PMmxG" to="tpco:2wZex4PafBj" resolve="alias" />
        <ref role="1k5W1q" node="hGdEPg1" resolve="NodeOperation" />
        <ref role="1ERwB7" node="hG2S5d1" resolve="Annotation_Actions" />
        <node concept="VPxyj" id="yji4X$8T_1" role="3F10Kt">
          <property role="VOm3f" value="false" />
        </node>
      </node>
      <node concept="2YWUlR" id="1cGy5mYF261" role="3EZMnx">
        <ref role="1k5W1q" node="7uNrZ$pp7Rn" resolve="TestLabel" />
        <ref role="1NtTu8" to="tpck:h0TrG11" resolve="name" />
      </node>
      <node concept="2iRfu4" id="1cGy5mYF1hQ" role="2iSdaV" />
    </node>
    <node concept="3EZMnI" id="JjtHGBNrEO" role="6VMZX">
      <node concept="3F0ifn" id="rQ9NTvx5pi" role="3EZMnx">
        <property role="3F0ifm" value="name:" />
      </node>
      <node concept="3F0A7n" id="rQ9NTvx5pf" role="3EZMnx">
        <property role="1O74Pk" value="true" />
        <property role="1$x2rV" value="default" />
        <property role="39s7Ar" value="false" />
        <ref role="1NtTu8" to="tpck:h0TrG11" resolve="name" />
        <node concept="ljvvj" id="rQ9NTvx5pg" role="3F10Kt">
          <property role="VOm3f" value="true" />
        </node>
      </node>
      <node concept="3F0ifn" id="JjtHGBNrER" role="3EZMnx">
        <property role="3F0ifm" value="allow errors:" />
      </node>
      <node concept="3F0A7n" id="JjtHGBNrET" role="3EZMnx">
        <ref role="1NtTu8" to="tp5g:JjtHGBNrEH" resolve="allowErrors" />
        <node concept="ljvvj" id="JjtHGBNrEU" role="3F10Kt">
          <property role="VOm3f" value="true" />
        </node>
      </node>
      <node concept="3F0ifn" id="JjtHGBNJvu" role="3EZMnx">
        <property role="3F0ifm" value="allow warnings:" />
      </node>
      <node concept="3F0A7n" id="JjtHGBNJvv" role="3EZMnx">
        <ref role="1NtTu8" to="tp5g:JjtHGBNrEI" resolve="allowWarnings" />
        <node concept="ljvvj" id="JjtHGBNJvw" role="3F10Kt">
          <property role="VOm3f" value="true" />
        </node>
      </node>
      <node concept="3F0ifn" id="3fN3QovzdML" role="3EZMnx">
        <property role="3F0ifm" value="include self:" />
      </node>
      <node concept="3F0A7n" id="3fN3QovzdN9" role="3EZMnx">
        <ref role="1NtTu8" to="tp5g:3fN3QovzdMy" resolve="includeSelf" />
        <node concept="ljvvj" id="3fN3QovzdX$" role="3F10Kt">
          <property role="VOm3f" value="true" />
        </node>
      </node>
      <node concept="l2Vlx" id="JjtHGBNrEQ" role="2iSdaV" />
    </node>
  </node>
  <node concept="24kQdi" id="hG87ek7">
    <property role="3GE5qa" value="nodeOperation" />
    <ref role="1XX52x" to="tp5g:hG8792U" resolve="CheckDataFlowOperation" />
    <node concept="3EZMnI" id="7uNrZ$pv6CY" role="2wV5jI">
      <node concept="PMmxH" id="yji4X$8TGU" role="3EZMnx">
        <ref role="PMmxG" to="tpco:2wZex4PafBj" resolve="alias" />
        <ref role="1k5W1q" node="hGdEPg1" resolve="NodeOperation" />
        <ref role="1ERwB7" node="hG2S5d1" resolve="Annotation_Actions" />
        <node concept="VPxyj" id="yji4X$8THG" role="3F10Kt">
          <property role="VOm3f" value="false" />
        </node>
      </node>
      <node concept="2YWUlR" id="7uNrZ$pvggn" role="3EZMnx">
        <ref role="1k5W1q" node="7uNrZ$pp7Rn" resolve="TestLabel" />
        <ref role="1NtTu8" to="tpck:h0TrG11" resolve="name" />
      </node>
      <node concept="2iRfu4" id="7uNrZ$pv6D1" role="2iSdaV" />
    </node>
    <node concept="3EZMnI" id="7uNrZ$pxdxx" role="6VMZX">
      <node concept="3F0ifn" id="7uNrZ$pxdxy" role="3EZMnx">
        <property role="3F0ifm" value="name:" />
      </node>
      <node concept="3F0A7n" id="7uNrZ$pxdxz" role="3EZMnx">
        <property role="1O74Pk" value="true" />
        <property role="1$x2rV" value="default" />
        <property role="39s7Ar" value="false" />
        <ref role="1NtTu8" to="tpck:h0TrG11" resolve="name" />
        <node concept="ljvvj" id="7uNrZ$pxdx$" role="3F10Kt">
          <property role="VOm3f" value="true" />
        </node>
      </node>
      <node concept="l2Vlx" id="7uNrZ$pxdx_" role="2iSdaV" />
    </node>
  </node>
  <node concept="24kQdi" id="hG8bsrS">
    <property role="3GE5qa" value="nodeOperation" />
    <ref role="1XX52x" to="tp5g:hG8bhMT" resolve="NodeUnreachable" />
    <node concept="3EZMnI" id="7uNrZ$pxdmV" role="6VMZX">
      <node concept="3F0ifn" id="7uNrZ$pxdmW" role="3EZMnx">
        <property role="3F0ifm" value="name:" />
      </node>
      <node concept="3F0A7n" id="7uNrZ$pxdmX" role="3EZMnx">
        <property role="1O74Pk" value="true" />
        <property role="1$x2rV" value="default" />
        <property role="39s7Ar" value="false" />
        <ref role="1NtTu8" to="tpck:h0TrG11" resolve="name" />
        <node concept="ljvvj" id="7uNrZ$pxdmY" role="3F10Kt">
          <property role="VOm3f" value="true" />
        </node>
      </node>
      <node concept="l2Vlx" id="7uNrZ$pxdmZ" role="2iSdaV" />
    </node>
    <node concept="3EZMnI" id="2m0N162kHYv" role="2wV5jI">
      <node concept="3F0ifn" id="2m0N162kHYw" role="3EZMnx">
        <property role="3F0ifm" value="unreachable" />
        <ref role="1k5W1q" node="hGdEPg1" resolve="NodeOperation" />
        <ref role="1ERwB7" node="hG2S5d1" resolve="Annotation_Actions" />
        <node concept="VPxyj" id="yji4X$8TFd" role="3F10Kt">
          <property role="VOm3f" value="false" />
        </node>
      </node>
      <node concept="2YWUlR" id="2m0N162kHYx" role="3EZMnx">
        <ref role="1k5W1q" node="7uNrZ$pp7Rn" resolve="TestLabel" />
        <ref role="1NtTu8" to="tpck:h0TrG11" resolve="name" />
      </node>
      <node concept="2iRfu4" id="2m0N162kHYy" role="2iSdaV" />
    </node>
  </node>
  <node concept="24kQdi" id="hG8h83t">
    <property role="3GE5qa" value="nodeOperation" />
    <ref role="1XX52x" to="tp5g:hG8gU8P" resolve="VariableInitialized" />
    <node concept="3EZMnI" id="hG8haC2" role="2wV5jI">
      <node concept="3F0ifn" id="hG8hbnr" role="3EZMnx">
        <property role="3F0ifm" value="init" />
        <ref role="1k5W1q" node="hGdEPg1" resolve="NodeOperation" />
        <ref role="1ERwB7" node="hG2S5d1" resolve="Annotation_Actions" />
        <node concept="VPxyj" id="yji4X$8TGP" role="3F10Kt">
          <property role="VOm3f" value="false" />
        </node>
      </node>
      <node concept="3F1sOY" id="hG8hqm1" role="3EZMnx">
        <ref role="1NtTu8" to="tp5g:hG8gZ9D" resolve="var" />
      </node>
      <node concept="2YWUlR" id="7uNrZ$pzh_a" role="3EZMnx">
        <ref role="1k5W1q" node="7uNrZ$pp7Rn" resolve="TestLabel" />
        <ref role="1NtTu8" to="tpck:h0TrG11" resolve="name" />
      </node>
      <node concept="2iRfu4" id="i2ICqHA" role="2iSdaV" />
    </node>
    <node concept="3EZMnI" id="7uNrZ$pxdx7" role="6VMZX">
      <node concept="3F0ifn" id="7uNrZ$pxdx8" role="3EZMnx">
        <property role="3F0ifm" value="name:" />
      </node>
      <node concept="3F0A7n" id="7uNrZ$pxdx9" role="3EZMnx">
        <property role="1O74Pk" value="true" />
        <property role="1$x2rV" value="default" />
        <property role="39s7Ar" value="false" />
        <ref role="1NtTu8" to="tpck:h0TrG11" resolve="name" />
        <node concept="ljvvj" id="7uNrZ$pxdxa" role="3F10Kt">
          <property role="VOm3f" value="true" />
        </node>
      </node>
      <node concept="l2Vlx" id="7uNrZ$pxdxb" role="2iSdaV" />
    </node>
  </node>
  <node concept="24kQdi" id="hG8qWSx">
    <property role="3GE5qa" value="nodeOperation" />
    <ref role="1XX52x" to="tp5g:hG8qOxM" resolve="VariableAlive" />
    <node concept="3EZMnI" id="hG8qXLV" role="2wV5jI">
      <node concept="3F0ifn" id="hG8qYTv" role="3EZMnx">
        <property role="3F0ifm" value="alive" />
        <ref role="1k5W1q" node="hGdEPg1" resolve="NodeOperation" />
        <ref role="1ERwB7" node="hG2S5d1" resolve="Annotation_Actions" />
        <node concept="VPxyj" id="yji4X$8TG1" role="3F10Kt">
          <property role="VOm3f" value="false" />
        </node>
      </node>
      <node concept="3F1sOY" id="hG8r0dh" role="3EZMnx">
        <ref role="1NtTu8" to="tp5g:hG8qSGq" resolve="var" />
      </node>
      <node concept="2YWUlR" id="7uNrZ$pzht2" role="3EZMnx">
        <ref role="1k5W1q" node="7uNrZ$pp7Rn" resolve="TestLabel" />
        <ref role="1NtTu8" to="tpck:h0TrG11" resolve="name" />
      </node>
      <node concept="2iRfu4" id="i2ICqHI" role="2iSdaV" />
    </node>
    <node concept="3EZMnI" id="7uNrZ$pxdwH" role="6VMZX">
      <node concept="3F0ifn" id="7uNrZ$pxdwI" role="3EZMnx">
        <property role="3F0ifm" value="name:" />
      </node>
      <node concept="3F0A7n" id="7uNrZ$pxdwJ" role="3EZMnx">
        <property role="1O74Pk" value="true" />
        <property role="1$x2rV" value="default" />
        <property role="39s7Ar" value="false" />
        <ref role="1NtTu8" to="tpck:h0TrG11" resolve="name" />
        <node concept="ljvvj" id="7uNrZ$pxdwK" role="3F10Kt">
          <property role="VOm3f" value="true" />
        </node>
      </node>
      <node concept="l2Vlx" id="7uNrZ$pxdwL" role="2iSdaV" />
    </node>
  </node>
  <node concept="24kQdi" id="hHlHjiu">
    <ref role="1XX52x" to="tp5g:hHlH9T6" resolve="NodesTestCase" />
    <node concept="3EZMnI" id="hHlIOwQ" role="2wV5jI">
      <node concept="3EZMnI" id="hHlIQzw" role="3EZMnx">
        <node concept="VPM3Z" id="hHlIQzx" role="3F10Kt">
          <property role="VOm3f" value="false" />
        </node>
        <node concept="11L4FC" id="hXFCIyp" role="3F10Kt">
          <property role="VOm3f" value="true" />
        </node>
        <node concept="11LMrY" id="hXFCIyo" role="3F10Kt">
          <property role="VOm3f" value="true" />
        </node>
        <node concept="VPM3Z" id="hHlIQzz" role="3F10Kt">
          <property role="VOm3f" value="false" />
        </node>
        <node concept="11L4FC" id="hXFCI_Z" role="3F10Kt">
          <property role="VOm3f" value="true" />
        </node>
        <node concept="11LMrY" id="hXFCI_Y" role="3F10Kt">
          <property role="VOm3f" value="true" />
        </node>
        <node concept="3F0ifn" id="hHlISWa" role="3EZMnx">
          <property role="3F0ifm" value="Test case" />
        </node>
        <node concept="3F0A7n" id="hHlJuPg" role="3EZMnx">
          <ref role="1NtTu8" to="tpck:h0TrG11" resolve="name" />
        </node>
        <node concept="2iRfu4" id="i2ICqHd" role="2iSdaV" />
      </node>
      <node concept="3F0ifn" id="hHSLiAJ" role="3EZMnx">
        <property role="3F0ifm" value="nodes" />
        <node concept="VQ3r3" id="hHSMkGj" role="3F10Kt">
          <property role="2USNnj" value="2" />
        </node>
      </node>
      <node concept="3EZMnI" id="hHTI9Sm" role="3EZMnx">
        <node concept="VPM3Z" id="hHTI9Sn" role="3F10Kt">
          <property role="VOm3f" value="false" />
        </node>
        <node concept="11L4FC" id="hXFCIAd" role="3F10Kt">
          <property role="VOm3f" value="true" />
        </node>
        <node concept="11LMrY" id="hXFCIAc" role="3F10Kt">
          <property role="VOm3f" value="true" />
        </node>
        <node concept="3XFhqQ" id="hHTIaJl" role="3EZMnx" />
        <node concept="3F2HdR" id="hHTIc8d" role="3EZMnx">
          <ref role="1NtTu8" to="tp5g:hHSKRN6" resolve="nodesToCheck" />
          <node concept="2iRkQZ" id="i2ICqHQ" role="2czzBx" />
        </node>
        <node concept="VPM3Z" id="hHTI9Sp" role="3F10Kt">
          <property role="VOm3f" value="false" />
        </node>
        <node concept="11L4FC" id="hXFCIyL" role="3F10Kt">
          <property role="VOm3f" value="true" />
        </node>
        <node concept="11LMrY" id="hXFCIyJ" role="3F10Kt">
          <property role="VOm3f" value="true" />
        </node>
        <node concept="2iRfu4" id="i2ICqHk" role="2iSdaV" />
      </node>
      <node concept="3XFhqQ" id="hHTFUlv" role="3EZMnx" />
      <node concept="3F0ifn" id="hHSLs5i" role="3EZMnx">
        <property role="3F0ifm" value="test methods" />
        <node concept="VQ3r3" id="hHSMmUE" role="3F10Kt">
          <property role="2USNnj" value="2" />
        </node>
      </node>
      <node concept="3EZMnI" id="hHTFX1B" role="3EZMnx">
        <node concept="VPM3Z" id="hHTFX1C" role="3F10Kt">
          <property role="VOm3f" value="false" />
        </node>
        <node concept="11L4FC" id="hXFCIyD" role="3F10Kt">
          <property role="VOm3f" value="true" />
        </node>
        <node concept="11LMrY" id="hXFCIyC" role="3F10Kt">
          <property role="VOm3f" value="true" />
        </node>
        <node concept="3XFhqQ" id="hHTFXFq" role="3EZMnx" />
        <node concept="3F2HdR" id="hHTFYEb" role="3EZMnx">
          <ref role="1NtTu8" to="tp5g:hHSL9AP" resolve="testMethods" />
          <node concept="2o9xnK" id="2_AUN5Gs50o" role="2gpyvW">
            <node concept="3clFbS" id="2_AUN5Gs50p" role="2VODD2">
              <node concept="3clFbF" id="2_AUN5Gs58Q" role="3cqZAp">
                <node concept="Xl_RD" id="2_AUN5Gs58P" role="3clFbG">
                  <property role="Xl_RC" value="" />
                </node>
              </node>
            </node>
          </node>
          <node concept="2iRkQZ" id="i2ICqHV" role="2czzBx" />
        </node>
        <node concept="VPM3Z" id="hHTFX1E" role="3F10Kt">
          <property role="VOm3f" value="false" />
        </node>
        <node concept="11L4FC" id="hXFCIyi" role="3F10Kt">
          <property role="VOm3f" value="true" />
        </node>
        <node concept="11LMrY" id="hXFCIyg" role="3F10Kt">
          <property role="VOm3f" value="true" />
        </node>
        <node concept="2iRfu4" id="i2ICqHz" role="2iSdaV" />
      </node>
      <node concept="3XFhqQ" id="hHTFVAM" role="3EZMnx" />
      <node concept="3EZMnI" id="2154_0wZ4t2" role="3EZMnx">
        <node concept="VPM3Z" id="2154_0wZ4t3" role="3F10Kt">
          <property role="VOm3f" value="false" />
        </node>
        <node concept="11L4FC" id="2154_0wZ4t4" role="3F10Kt">
          <property role="VOm3f" value="true" />
        </node>
        <node concept="11LMrY" id="2154_0wZ4t5" role="3F10Kt">
          <property role="VOm3f" value="true" />
        </node>
        <node concept="3XFhqQ" id="2154_0wZ4t6" role="3EZMnx" />
        <node concept="3F1sOY" id="2vy5TEsvZl_" role="3EZMnx">
          <ref role="1NtTu8" to="tp5g:2154_0wVVpx" resolve="beforeTests" />
          <node concept="VQ3r3" id="2vy5TEswt5l" role="3F10Kt">
            <property role="2USNnj" value="2" />
          </node>
        </node>
        <node concept="VPM3Z" id="2154_0wZ4td" role="3F10Kt">
          <property role="VOm3f" value="false" />
        </node>
        <node concept="11L4FC" id="2154_0wZ4te" role="3F10Kt">
          <property role="VOm3f" value="true" />
        </node>
        <node concept="11LMrY" id="2154_0wZ4tf" role="3F10Kt">
          <property role="VOm3f" value="true" />
        </node>
        <node concept="2iRfu4" id="2154_0wZ4tg" role="2iSdaV" />
      </node>
      <node concept="3XFhqQ" id="2vy5TEsvZn9" role="3EZMnx" />
      <node concept="3EZMnI" id="2vy5TEsvZoo" role="3EZMnx">
        <node concept="VPM3Z" id="2vy5TEsvZop" role="3F10Kt">
          <property role="VOm3f" value="false" />
        </node>
        <node concept="11L4FC" id="2vy5TEsvZoq" role="3F10Kt">
          <property role="VOm3f" value="true" />
        </node>
        <node concept="11LMrY" id="2vy5TEsvZor" role="3F10Kt">
          <property role="VOm3f" value="true" />
        </node>
        <node concept="3XFhqQ" id="2vy5TEsvZos" role="3EZMnx" />
        <node concept="3F1sOY" id="2vy5TEsvZot" role="3EZMnx">
          <ref role="1NtTu8" to="tp5g:2154_0wVVpG" resolve="afterTests" />
          <node concept="VQ3r3" id="2vy5TEswt5n" role="3F10Kt">
            <property role="2USNnj" value="2" />
          </node>
        </node>
        <node concept="VPM3Z" id="2vy5TEsvZou" role="3F10Kt">
          <property role="VOm3f" value="false" />
        </node>
        <node concept="11L4FC" id="2vy5TEsvZov" role="3F10Kt">
          <property role="VOm3f" value="true" />
        </node>
        <node concept="11LMrY" id="2vy5TEsvZow" role="3F10Kt">
          <property role="VOm3f" value="true" />
        </node>
        <node concept="2iRfu4" id="2vy5TEsvZox" role="2iSdaV" />
      </node>
      <node concept="3XFhqQ" id="2vy5TEsvZpT" role="3EZMnx" />
      <node concept="3F0ifn" id="hHqtKL6" role="3EZMnx">
        <property role="3F0ifm" value="utility methods" />
        <node concept="VQ3r3" id="hHDSG_O" role="3F10Kt">
          <property role="2USNnj" value="2" />
        </node>
      </node>
      <node concept="3EZMnI" id="hHTG0aQ" role="3EZMnx">
        <node concept="VPM3Z" id="hHTG0aR" role="3F10Kt">
          <property role="VOm3f" value="false" />
        </node>
        <node concept="11L4FC" id="hXFCIA7" role="3F10Kt">
          <property role="VOm3f" value="true" />
        </node>
        <node concept="11LMrY" id="hXFCIA6" role="3F10Kt">
          <property role="VOm3f" value="true" />
        </node>
        <node concept="3XFhqQ" id="hHTG0G7" role="3EZMnx" />
        <node concept="3F2HdR" id="hHTG2o2" role="3EZMnx">
          <property role="2czwfO" value=" " />
          <ref role="1NtTu8" to="tp5g:hHqtyUn" resolve="methods" />
          <node concept="2iRkQZ" id="i2ICqHS" role="2czzBx" />
        </node>
        <node concept="VPM3Z" id="hHTG0aT" role="3F10Kt">
          <property role="VOm3f" value="false" />
        </node>
        <node concept="11L4FC" id="hXFCIxT" role="3F10Kt">
          <property role="VOm3f" value="true" />
        </node>
        <node concept="11LMrY" id="hXFCIxS" role="3F10Kt">
          <property role="VOm3f" value="true" />
        </node>
        <node concept="2iRfu4" id="i2ICqHN" role="2iSdaV" />
      </node>
      <node concept="2iRkQZ" id="i2ICqHb" role="2iSdaV" />
    </node>
    <node concept="3EZMnI" id="5vTxdEzuLYM" role="6VMZX">
      <node concept="2iRkQZ" id="5vTxdEzuLYN" role="2iSdaV" />
      <node concept="3EZMnI" id="5_jSk8p92zm" role="3EZMnx">
        <node concept="3F0ifn" id="5_jSk8p92zt" role="3EZMnx">
          <property role="3F0ifm" value="Can execute-in-process:" />
        </node>
        <node concept="XafU7" id="3AAOMCHcv$6" role="3EZMnx">
          <property role="ihaIw" value=" " />
          <node concept="3TQVft" id="3AAOMCHcv$8" role="3TRxkO">
            <node concept="3TQlhw" id="3AAOMCHcv$a" role="3TQWv3">
              <node concept="3clFbS" id="3AAOMCHcv$c" role="2VODD2">
                <node concept="3clFbF" id="3AAOMCHcwyL" role="3cqZAp">
                  <node concept="3cpWs3" id="3AAOMCHcy91" role="3clFbG">
                    <node concept="Xl_RD" id="3AAOMCHcy96" role="3uHU7w">
                      <property role="Xl_RC" value="" />
                    </node>
                    <node concept="2OqwBi" id="3AAOMCHcwCw" role="3uHU7B">
                      <node concept="pncrf" id="3AAOMCHcwyK" role="2Oq$k0" />
                      <node concept="2qgKlT" id="3AAOMCHcxJW" role="2OqNvi">
                        <ref role="37wK5l" to="tpe5:5_jSk8paieB" resolve="canRunInProcess" />
                      </node>
                    </node>
                  </node>
                </node>
              </node>
            </node>
            <node concept="3TQsA7" id="3AAOMCHcv$e" role="3TQXYj">
              <node concept="3clFbS" id="3AAOMCHcv$g" role="2VODD2">
                <node concept="3clFbJ" id="3AAOMCHcyw6" role="3cqZAp">
                  <node concept="3clFbS" id="3AAOMCHcyw7" role="3clFbx">
                    <node concept="3clFbF" id="3AAOMCHczIL" role="3cqZAp">
                      <node concept="37vLTI" id="3AAOMCHc$J1" role="3clFbG">
                        <node concept="3clFbT" id="3AAOMCHc$Jr" role="37vLTx">
                          <property role="3clFbU" value="false" />
                        </node>
                        <node concept="2OqwBi" id="3AAOMCHczLK" role="37vLTJ">
                          <node concept="pncrf" id="3AAOMCHczIK" role="2Oq$k0" />
                          <node concept="3TrcHB" id="60FoAFgjK0T" role="2OqNvi">
                            <ref role="3TsBF5" to="tpe3:5$NvszvZwQt" resolve="canNotRunInProcess" />
                          </node>
                        </node>
                      </node>
                    </node>
                  </node>
                  <node concept="2OqwBi" id="3AAOMCHcyFQ" role="3clFbw">
                    <node concept="3TQ6bP" id="3AAOMCHcywq" role="2Oq$k0" />
                    <node concept="liA8E" id="3AAOMCHczE6" role="2OqNvi">
                      <ref role="37wK5l" to="wyt6:~String.equals(java.lang.Object):boolean" resolve="equals" />
                      <node concept="Xl_RD" id="3AAOMCHczER" role="37wK5m">
                        <property role="Xl_RC" value="true" />
                      </node>
                    </node>
                  </node>
                  <node concept="3eNFk2" id="3AAOMCHc$JW" role="3eNLev">
                    <node concept="2OqwBi" id="3AAOMCHc$XI" role="3eO9$A">
                      <node concept="3TQ6bP" id="3AAOMCHc$Mi" role="2Oq$k0" />
                      <node concept="liA8E" id="3AAOMCHc_VY" role="2OqNvi">
                        <ref role="37wK5l" to="wyt6:~String.equals(java.lang.Object):boolean" resolve="equals" />
                        <node concept="Xl_RD" id="3AAOMCHc_WJ" role="37wK5m">
                          <property role="Xl_RC" value="false" />
                        </node>
                      </node>
                    </node>
                    <node concept="3clFbS" id="3AAOMCHc$JY" role="3eOfB_">
                      <node concept="3clFbF" id="3AAOMCHcA2q" role="3cqZAp">
                        <node concept="37vLTI" id="3AAOMCHcA2r" role="3clFbG">
                          <node concept="3clFbT" id="3AAOMCHcA2s" role="37vLTx">
                            <property role="3clFbU" value="true" />
                          </node>
                          <node concept="2OqwBi" id="3AAOMCHcA2t" role="37vLTJ">
                            <node concept="pncrf" id="3AAOMCHcA2u" role="2Oq$k0" />
                            <node concept="3TrcHB" id="60FoAFgjKCN" role="2OqNvi">
                              <ref role="3TsBF5" to="tpe3:5$NvszvZwQt" resolve="canNotRunInProcess" />
                            </node>
                          </node>
                        </node>
                      </node>
                    </node>
                  </node>
                </node>
              </node>
            </node>
            <node concept="3TQwEX" id="3AAOMCHcv$i" role="3TQZqC">
              <node concept="3clFbS" id="3AAOMCHcv$k" role="2VODD2">
                <node concept="3cpWs6" id="3AAOMCHcCRk" role="3cqZAp">
                  <node concept="22lmx$" id="3AAOMCHcEZs" role="3cqZAk">
                    <node concept="2OqwBi" id="3AAOMCHcFoV" role="3uHU7w">
                      <node concept="3TQ6bP" id="3AAOMCHcFcA" role="2Oq$k0" />
                      <node concept="liA8E" id="3AAOMCHcGzN" role="2OqNvi">
                        <ref role="37wK5l" to="wyt6:~String.equals(java.lang.Object):boolean" resolve="equals" />
                        <node concept="Xl_RD" id="3AAOMCHcGLb" role="37wK5m">
                          <property role="Xl_RC" value="false" />
                        </node>
                      </node>
                    </node>
                    <node concept="2OqwBi" id="3AAOMCHcDnI" role="3uHU7B">
                      <node concept="3TQ6bP" id="3AAOMCHcD76" role="2Oq$k0" />
                      <node concept="liA8E" id="3AAOMCHcEw7" role="2OqNvi">
                        <ref role="37wK5l" to="wyt6:~String.equals(java.lang.Object):boolean" resolve="equals" />
                        <node concept="Xl_RD" id="3AAOMCHcEFu" role="37wK5m">
                          <property role="Xl_RC" value="true" />
                        </node>
                      </node>
                    </node>
                  </node>
                </node>
              </node>
            </node>
          </node>
          <node concept="OXEIz" id="2Jo3M8QBiI5" role="P5bDN">
            <node concept="1oHujT" id="2Jo3M8QBj68" role="OY2wv">
              <property role="1oHujS" value="false" />
              <node concept="1oIgkG" id="2Jo3M8QBj69" role="1oHujR">
                <node concept="3clFbS" id="2Jo3M8QBj6a" role="2VODD2">
                  <node concept="3clFbF" id="2Jo3M8QBj6V" role="3cqZAp">
                    <node concept="37vLTI" id="2Jo3M8QBkBl" role="3clFbG">
                      <node concept="3clFbT" id="2Jo3M8QBkC1" role="37vLTx">
                        <property role="3clFbU" value="true" />
                      </node>
                      <node concept="2OqwBi" id="2Jo3M8QBj9V" role="37vLTJ">
                        <node concept="3GMtW1" id="2Jo3M8QBj6T" role="2Oq$k0" />
                        <node concept="3TrcHB" id="2Jo3M8QBk6G" role="2OqNvi">
                          <ref role="3TsBF5" to="tpe3:5$NvszvZwQt" resolve="canNotRunInProcess" />
                        </node>
                      </node>
                    </node>
                  </node>
                </node>
              </node>
            </node>
            <node concept="1oHujT" id="2Jo3M8QBj6v" role="OY2wv">
              <property role="1oHujS" value="true" />
              <node concept="1oIgkG" id="2Jo3M8QBj6x" role="1oHujR">
                <node concept="3clFbS" id="2Jo3M8QBj6z" role="2VODD2">
                  <node concept="3clFbF" id="2Jo3M8QBl9o" role="3cqZAp">
                    <node concept="37vLTI" id="2Jo3M8QBl9p" role="3clFbG">
                      <node concept="3clFbT" id="2Jo3M8QBl9q" role="37vLTx" />
                      <node concept="2OqwBi" id="2Jo3M8QBl9r" role="37vLTJ">
                        <node concept="3GMtW1" id="2Jo3M8QBl9s" role="2Oq$k0" />
                        <node concept="3TrcHB" id="2Jo3M8QBl9t" role="2OqNvi">
                          <ref role="3TsBF5" to="tpe3:5$NvszvZwQt" resolve="canNotRunInProcess" />
                        </node>
                      </node>
                    </node>
                  </node>
                </node>
              </node>
            </node>
          </node>
        </node>
        <node concept="2iRfu4" id="5_jSk8p92zp" role="2iSdaV" />
      </node>
      <node concept="3EZMnI" id="5vTxdEzuMGJ" role="3EZMnx">
        <node concept="3F0ifn" id="5vTxdEzuMGK" role="3EZMnx">
          <property role="3F0ifm" value="Needs write action to run:" />
        </node>
        <node concept="2iRfu4" id="5vTxdEzuMGL" role="2iSdaV" />
        <node concept="XafU7" id="3AAOMCHeeWW" role="3EZMnx">
          <property role="ihaIw" value=" " />
          <node concept="3TQVft" id="3AAOMCHeeWX" role="3TRxkO">
            <node concept="3TQlhw" id="3AAOMCHeeWY" role="3TQWv3">
              <node concept="3clFbS" id="3AAOMCHeeWZ" role="2VODD2">
                <node concept="3clFbF" id="3AAOMCHeeX0" role="3cqZAp">
                  <node concept="3cpWs3" id="3AAOMCHeeX1" role="3clFbG">
                    <node concept="Xl_RD" id="3AAOMCHeeX2" role="3uHU7w">
                      <property role="Xl_RC" value="" />
                    </node>
                    <node concept="2OqwBi" id="3AAOMCHeeX3" role="3uHU7B">
                      <node concept="pncrf" id="3AAOMCHeeX4" role="2Oq$k0" />
                      <node concept="2qgKlT" id="3AAOMCHfzKw" role="2OqNvi">
                        <ref role="37wK5l" to="tp5o:5vTxdEzuQjU" resolve="needsWriteAction" />
                      </node>
                    </node>
                  </node>
                </node>
              </node>
            </node>
            <node concept="3TQsA7" id="3AAOMCHeeX6" role="3TQXYj">
              <node concept="3clFbS" id="3AAOMCHeeX7" role="2VODD2">
                <node concept="3clFbJ" id="3AAOMCHeeX8" role="3cqZAp">
                  <node concept="3clFbS" id="3AAOMCHeeX9" role="3clFbx">
                    <node concept="3clFbF" id="3AAOMCHeeXa" role="3cqZAp">
                      <node concept="37vLTI" id="3AAOMCHeeXb" role="3clFbG">
                        <node concept="3clFbT" id="3AAOMCHeeXc" role="37vLTx">
                          <property role="3clFbU" value="false" />
                        </node>
                        <node concept="2OqwBi" id="3AAOMCHeeXd" role="37vLTJ">
                          <node concept="pncrf" id="3AAOMCHeeXe" role="2Oq$k0" />
                          <node concept="3TrcHB" id="3AAOMCHegqR" role="2OqNvi">
                            <ref role="3TsBF5" to="tp5g:5vTxdEzuHPa" resolve="needsNoWriteAction" />
                          </node>
                        </node>
                      </node>
                    </node>
                  </node>
                  <node concept="2OqwBi" id="3AAOMCHeeXg" role="3clFbw">
                    <node concept="3TQ6bP" id="3AAOMCHeeXh" role="2Oq$k0" />
                    <node concept="liA8E" id="3AAOMCHeeXi" role="2OqNvi">
                      <ref role="37wK5l" to="wyt6:~String.equals(java.lang.Object):boolean" resolve="equals" />
                      <node concept="Xl_RD" id="3AAOMCHeeXj" role="37wK5m">
                        <property role="Xl_RC" value="true" />
                      </node>
                    </node>
                  </node>
                  <node concept="3eNFk2" id="3AAOMCHeeXk" role="3eNLev">
                    <node concept="2OqwBi" id="3AAOMCHeeXl" role="3eO9$A">
                      <node concept="3TQ6bP" id="3AAOMCHeeXm" role="2Oq$k0" />
                      <node concept="liA8E" id="3AAOMCHeeXn" role="2OqNvi">
                        <ref role="37wK5l" to="wyt6:~String.equals(java.lang.Object):boolean" resolve="equals" />
                        <node concept="Xl_RD" id="3AAOMCHeeXo" role="37wK5m">
                          <property role="Xl_RC" value="false" />
                        </node>
                      </node>
                    </node>
                    <node concept="3clFbS" id="3AAOMCHeeXp" role="3eOfB_">
                      <node concept="3clFbF" id="3AAOMCHeeXq" role="3cqZAp">
                        <node concept="37vLTI" id="3AAOMCHeeXr" role="3clFbG">
                          <node concept="3clFbT" id="3AAOMCHeeXs" role="37vLTx">
                            <property role="3clFbU" value="true" />
                          </node>
                          <node concept="2OqwBi" id="3AAOMCHeeXt" role="37vLTJ">
                            <node concept="pncrf" id="3AAOMCHeeXu" role="2Oq$k0" />
                            <node concept="3TrcHB" id="3AAOMCHeh5L" role="2OqNvi">
                              <ref role="3TsBF5" to="tp5g:5vTxdEzuHPa" resolve="needsNoWriteAction" />
                            </node>
                          </node>
                        </node>
                      </node>
                    </node>
                  </node>
                </node>
              </node>
            </node>
            <node concept="3TQwEX" id="3AAOMCHeeXw" role="3TQZqC">
              <node concept="3clFbS" id="3AAOMCHeeXx" role="2VODD2">
                <node concept="3cpWs6" id="3AAOMCHeeXy" role="3cqZAp">
                  <node concept="22lmx$" id="3AAOMCHeeXz" role="3cqZAk">
                    <node concept="2OqwBi" id="3AAOMCHeeX$" role="3uHU7w">
                      <node concept="3TQ6bP" id="3AAOMCHeeX_" role="2Oq$k0" />
                      <node concept="liA8E" id="3AAOMCHeeXA" role="2OqNvi">
                        <ref role="37wK5l" to="wyt6:~String.equals(java.lang.Object):boolean" resolve="equals" />
                        <node concept="Xl_RD" id="3AAOMCHeeXB" role="37wK5m">
                          <property role="Xl_RC" value="false" />
                        </node>
                      </node>
                    </node>
                    <node concept="2OqwBi" id="3AAOMCHeeXC" role="3uHU7B">
                      <node concept="3TQ6bP" id="3AAOMCHeeXD" role="2Oq$k0" />
                      <node concept="liA8E" id="3AAOMCHeeXE" role="2OqNvi">
                        <ref role="37wK5l" to="wyt6:~String.equals(java.lang.Object):boolean" resolve="equals" />
                        <node concept="Xl_RD" id="3AAOMCHeeXF" role="37wK5m">
                          <property role="Xl_RC" value="true" />
                        </node>
                      </node>
                    </node>
                  </node>
                </node>
              </node>
            </node>
          </node>
          <node concept="OXEIz" id="2Jo3M8QD9of" role="P5bDN">
            <node concept="1oHujT" id="2Jo3M8QD9og" role="OY2wv">
              <property role="1oHujS" value="false" />
              <node concept="1oIgkG" id="2Jo3M8QD9oh" role="1oHujR">
                <node concept="3clFbS" id="2Jo3M8QD9oi" role="2VODD2">
                  <node concept="3clFbF" id="2Jo3M8QD9oj" role="3cqZAp">
                    <node concept="37vLTI" id="2Jo3M8QD9ok" role="3clFbG">
                      <node concept="3clFbT" id="2Jo3M8QD9ol" role="37vLTx">
                        <property role="3clFbU" value="true" />
                      </node>
                      <node concept="2OqwBi" id="2Jo3M8QD9om" role="37vLTJ">
                        <node concept="3GMtW1" id="2Jo3M8QD9on" role="2Oq$k0" />
                        <node concept="3TrcHB" id="2Jo3M8QDaIj" role="2OqNvi">
                          <ref role="3TsBF5" to="tp5g:5vTxdEzuHPa" resolve="needsNoWriteAction" />
                        </node>
                      </node>
                    </node>
                  </node>
                </node>
              </node>
            </node>
            <node concept="1oHujT" id="2Jo3M8QD9op" role="OY2wv">
              <property role="1oHujS" value="true" />
              <node concept="1oIgkG" id="2Jo3M8QD9oq" role="1oHujR">
                <node concept="3clFbS" id="2Jo3M8QD9or" role="2VODD2">
                  <node concept="3clFbF" id="2Jo3M8QD9os" role="3cqZAp">
                    <node concept="37vLTI" id="2Jo3M8QD9ot" role="3clFbG">
                      <node concept="3clFbT" id="2Jo3M8QD9ou" role="37vLTx" />
                      <node concept="2OqwBi" id="2Jo3M8QD9ov" role="37vLTJ">
                        <node concept="3GMtW1" id="2Jo3M8QD9ow" role="2Oq$k0" />
                        <node concept="3TrcHB" id="2Jo3M8QDbpf" role="2OqNvi">
                          <ref role="3TsBF5" to="tp5g:5vTxdEzuHPa" resolve="needsNoWriteAction" />
                        </node>
                      </node>
                    </node>
                  </node>
                </node>
              </node>
            </node>
          </node>
        </node>
      </node>
    </node>
  </node>
  <node concept="24kQdi" id="hHqerh7">
    <ref role="1XX52x" to="tp5g:hHqefK1" resolve="TestNode" />
    <node concept="3EZMnI" id="hHqoeRd" role="2wV5jI">
      <node concept="3F0ifn" id="nfIF2FIRjb" role="3EZMnx">
        <property role="3F0ifm" value="(" />
      </node>
      <node concept="3F1sOY" id="hHqogoz" role="3EZMnx">
        <ref role="1NtTu8" to="tp5g:hHqenIi" resolve="nodeToCheck" />
        <node concept="3vyZuw" id="hHqoln7" role="3F10Kt">
          <property role="VOm3f" value="true" />
        </node>
      </node>
      <node concept="3F0ifn" id="nfIF2FIRjd" role="3EZMnx">
        <property role="3F0ifm" value=")" />
      </node>
      <node concept="2iRfu4" id="i2ICqHu" role="2iSdaV" />
    </node>
  </node>
  <node concept="24kQdi" id="hHOffxN">
    <property role="3GE5qa" value="asserts" />
    <ref role="1XX52x" to="tp5g:hHOf0Uc" resolve="CheckNodeDataflow" />
    <node concept="3EZMnI" id="hHOfkUN" role="2wV5jI">
      <node concept="3F0ifn" id="hHOfmje" role="3EZMnx">
        <property role="3F0ifm" value="check" />
        <ref role="1k5W1q" node="hFqhsME" resolve="AssertStyle" />
      </node>
      <node concept="3F1sOY" id="hHOfpCc" role="3EZMnx">
        <ref role="1NtTu8" to="tp5g:hFqv8by" resolve="nodeToCheck" />
      </node>
      <node concept="3F0ifn" id="hHOft6E" role="3EZMnx">
        <property role="3F0ifm" value="dataflow" />
        <ref role="1k5W1q" node="hFqhsME" resolve="AssertStyle" />
      </node>
      <node concept="3F0ifn" id="hIj0Uf9" role="3EZMnx">
        <property role="3F0ifm" value=";" />
        <node concept="11L4FC" id="hXbOPmi" role="3F10Kt">
          <property role="VOm3f" value="true" />
        </node>
      </node>
      <node concept="l2Vlx" id="i0Nmp1F" role="2iSdaV" />
    </node>
  </node>
  <node concept="24kQdi" id="hPjy30z">
    <property role="3GE5qa" value="expression" />
    <ref role="1XX52x" to="tp5g:hPjxXux" resolve="ProjectExpression" />
    <node concept="PMmxH" id="2wdLO7KhYaX" role="2wV5jI">
      <property role="1cu_pB" value="0" />
      <ref role="PMmxG" to="tpco:2wZex4PafBj" resolve="alias" />
    </node>
  </node>
  <node concept="24kQdi" id="hPjGBsr">
    <property role="3GE5qa" value="expression" />
    <ref role="1XX52x" to="tp5g:hPjGwIs" resolve="ModelExpression" />
    <node concept="PMmxH" id="2wdLO7KhY1n" role="2wV5jI">
      <property role="1cu_pB" value="0" />
      <ref role="PMmxG" to="tpco:2wZex4PafBj" resolve="alias" />
    </node>
  </node>
  <node concept="24kQdi" id="hPLZoFV">
    <ref role="1XX52x" to="tp5g:hPLZb6h" resolve="SimpleNodeTest" />
    <node concept="3EZMnI" id="hPLZpbd" role="2wV5jI">
      <node concept="PMmxH" id="hWoAMEI" role="3EZMnx">
        <ref role="PMmxG" to="tpen:hNAtxlY" resolve="_DeprecatedPart" />
      </node>
      <node concept="PMmxH" id="7FDT6FiIjgp" role="3EZMnx">
        <ref role="PMmxG" to="tpen:6aS1KHf_xVK" resolve="HasAnnotation_AnnotationComponent" />
      </node>
      <node concept="3EZMnI" id="hPLZpbe" role="3EZMnx">
        <node concept="VPM3Z" id="hPLZpbf" role="3F10Kt">
          <property role="VOm3f" value="false" />
        </node>
        <node concept="11L4FC" id="hXFCIy6" role="3F10Kt">
          <property role="VOm3f" value="true" />
        </node>
        <node concept="11LMrY" id="hXFCIy5" role="3F10Kt">
          <property role="VOm3f" value="true" />
        </node>
        <node concept="3F0ifn" id="hPLZpbg" role="3EZMnx">
          <property role="3F0ifm" value="test" />
        </node>
        <node concept="3F0A7n" id="hPLZpbh" role="3EZMnx">
          <ref role="1NtTu8" to="tpck:h0TrG11" resolve="name" />
        </node>
        <node concept="PMmxH" id="3S6zbbsdXKu" role="3EZMnx">
          <ref role="PMmxG" to="tpen:5UYpxeVafB6" resolve="BaseMethodDeclaration_BodyComponent" />
        </node>
        <node concept="VPM3Z" id="hPLZpbk" role="3F10Kt">
          <property role="VOm3f" value="false" />
        </node>
        <node concept="11L4FC" id="hXFCIy2" role="3F10Kt">
          <property role="VOm3f" value="true" />
        </node>
        <node concept="11LMrY" id="hXFCIy1" role="3F10Kt">
          <property role="VOm3f" value="true" />
        </node>
        <node concept="l2Vlx" id="3S6zbbsdXKs" role="2iSdaV" />
      </node>
      <node concept="2iRkQZ" id="i2ICqH$" role="2iSdaV" />
    </node>
  </node>
  <node concept="24kQdi" id="hPMizUx">
    <property role="3GE5qa" value="expression" />
    <ref role="1XX52x" to="tp5g:hPMiqvr" resolve="EditorExpression" />
    <node concept="PMmxH" id="2wdLO7KhYbR" role="2wV5jI">
      <property role="1cu_pB" value="0" />
      <ref role="PMmxG" to="tpco:2wZex4PafBj" resolve="alias" />
    </node>
  </node>
  <node concept="24kQdi" id="hPMGr28">
    <property role="3GE5qa" value="editor" />
    <ref role="1XX52x" to="tp5g:hPMFPyi" resolve="InvokeIntentionStatement" />
    <node concept="3EZMnI" id="hPMGsRQ" role="2wV5jI">
      <node concept="3F0ifn" id="hPMGtNG" role="3EZMnx">
        <property role="3F0ifm" value="invoke intention" />
      </node>
      <node concept="1iCGBv" id="hPMGxkl" role="3EZMnx">
        <ref role="1NtTu8" to="tp5g:hPMFYKr" resolve="intention" />
        <node concept="1sVBvm" id="hPMGxkm" role="1sWHZn">
          <node concept="3F0A7n" id="hPMGF1Z" role="2wV5jI">
            <property role="1Intyy" value="true" />
            <ref role="1NtTu8" to="tpck:h0TrG11" resolve="name" />
          </node>
        </node>
      </node>
      <node concept="3EZMnI" id="7JT4LO$qcEL" role="3EZMnx">
        <node concept="l2Vlx" id="7JT4LO$qcEM" role="2iSdaV" />
        <node concept="3F0ifn" id="7JT4LO$qcEr" role="3EZMnx">
          <property role="3F0ifm" value="with parameter" />
        </node>
        <node concept="3F1sOY" id="7JT4LO$qcED" role="3EZMnx">
          <ref role="1NtTu8" to="tp5g:7JT4LO$qcEi" resolve="parameter" />
        </node>
        <node concept="pkWqt" id="7JT4LO$qcF6" role="pqm2j">
          <node concept="3clFbS" id="7JT4LO$qcF7" role="2VODD2">
            <node concept="3clFbF" id="7JT4LO$qcUU" role="3cqZAp">
              <node concept="2OqwBi" id="7JT4LO$qdOy" role="3clFbG">
                <node concept="2OqwBi" id="7JT4LO$qd87" role="2Oq$k0">
                  <node concept="pncrf" id="7JT4LO$qcUT" role="2Oq$k0" />
                  <node concept="3TrEf2" id="7JT4LO$qdqV" role="2OqNvi">
                    <ref role="3Tt5mk" to="tp5g:7JT4LO$qcEi" resolve="parameter" />
                  </node>
                </node>
                <node concept="3x8VRR" id="7JT4LO$qemB" role="2OqNvi" />
              </node>
            </node>
          </node>
        </node>
      </node>
      <node concept="l2Vlx" id="i0Nnj4p" role="2iSdaV" />
    </node>
    <node concept="3EZMnI" id="7JT4LO$qeOq" role="6VMZX">
      <node concept="3F0ifn" id="7JT4LO$qeZH" role="3EZMnx">
        <property role="3F0ifm" value="parameter:" />
      </node>
      <node concept="3F1sOY" id="7JT4LO$qeZR" role="3EZMnx">
        <ref role="1NtTu8" to="tp5g:7JT4LO$qcEi" resolve="parameter" />
      </node>
      <node concept="l2Vlx" id="7JT4LO$qeOt" role="2iSdaV" />
    </node>
  </node>
  <node concept="24kQdi" id="hQTKeoX">
    <property role="3GE5qa" value="editor" />
    <ref role="1XX52x" to="tp5g:hQTK7X3" resolve="TypeKeyStatement" />
    <node concept="3EZMnI" id="hQTKuqT" role="2wV5jI">
      <node concept="PMmxH" id="2wdLO7KhY6O" role="3EZMnx">
        <property role="1cu_pB" value="0" />
        <ref role="PMmxG" to="tpco:2wZex4PafBj" resolve="alias" />
        <ref role="1k5W1q" node="hQUhkJ8" resolve="EditorOperation" />
      </node>
      <node concept="3F0ifn" id="hSrRU1b" role="3EZMnx">
        <property role="3F0ifm" value="&quot;" />
        <ref role="1k5W1q" to="tpen:hgVSdfU" resolve="StringLiteral" />
        <node concept="11LMrY" id="hXJi7d4" role="3F10Kt">
          <property role="VOm3f" value="true" />
        </node>
      </node>
      <node concept="3F0A7n" id="hQTTqNC" role="3EZMnx">
        <ref role="1NtTu8" to="tp5g:hQTTdxU" resolve="keys" />
        <ref role="1k5W1q" to="tpen:hgVSdfU" resolve="StringLiteral" />
      </node>
      <node concept="3F0ifn" id="hSrRW0T" role="3EZMnx">
        <property role="3F0ifm" value="&quot;" />
        <ref role="1k5W1q" to="tpen:hgVSdfU" resolve="StringLiteral" />
        <node concept="11L4FC" id="hXJi8P_" role="3F10Kt">
          <property role="VOm3f" value="true" />
        </node>
      </node>
      <node concept="l2Vlx" id="i0No1iD" role="2iSdaV" />
    </node>
  </node>
  <node concept="24kQdi" id="hSyddFL">
    <property role="3GE5qa" value="editor" />
    <ref role="1XX52x" to="tp5g:hSyd1fI" resolve="PressKeyStatement" />
    <node concept="3EZMnI" id="hSydeS1" role="2wV5jI">
      <node concept="PMmxH" id="41csb_keekm" role="3EZMnx">
        <ref role="PMmxG" to="tpco:2wZex4PafBj" resolve="alias" />
        <ref role="1k5W1q" node="hQUhkJ8" resolve="EditorOperation" />
      </node>
      <node concept="3F2HdR" id="hSydk3y" role="3EZMnx">
        <property role="2czwfO" value="," />
        <ref role="1NtTu8" to="tp5g:hSyd6OA" resolve="keyStrokes" />
        <node concept="l2Vlx" id="i1BOQH7" role="2czzBx" />
      </node>
      <node concept="3F0ifn" id="hSyffCq" role="3EZMnx">
        <property role="3F0ifm" value=";" />
        <ref role="1k5W1q" to="tpen:hFDgi_W" resolve="Semicolon" />
      </node>
      <node concept="l2Vlx" id="i0NnzCS" role="2iSdaV" />
    </node>
  </node>
  <node concept="24kQdi" id="hSLjLJm">
    <property role="3GE5qa" value="editor" />
    <ref role="1XX52x" to="tp5g:hSLiM3w" resolve="EditorTestCase" />
    <node concept="3EZMnI" id="hSLjOx7" role="2wV5jI">
      <node concept="3F0ifn" id="hSLjUBS" role="3EZMnx">
        <property role="3F0ifm" value="Editor test case" />
      </node>
      <node concept="3F0A7n" id="hSLo4wc" role="3EZMnx">
        <ref role="1NtTu8" to="tpck:h0TrG11" resolve="name" />
        <node concept="ljvvj" id="1CyoCb$wKhN" role="3F10Kt">
          <property role="VOm3f" value="true" />
        </node>
      </node>
      <node concept="3F0ifn" id="1CyoCb$wKhK" role="3EZMnx">
        <property role="3F0ifm" value="description:" />
      </node>
      <node concept="3F0A7n" id="1CyoCb$wKhM" role="3EZMnx">
        <property role="1O74Pk" value="true" />
        <property role="1$x2rV" value="no description" />
        <ref role="1NtTu8" to="tp5g:1CyoCb$wKhC" resolve="description" />
        <node concept="ljvvj" id="1CyoCb$wKhO" role="3F10Kt">
          <property role="VOm3f" value="true" />
        </node>
      </node>
      <node concept="3F0ifn" id="hSLkcbQ" role="3EZMnx">
        <property role="3F0ifm" value="before:" />
      </node>
      <node concept="3F1sOY" id="hSLkht2" role="3EZMnx">
        <property role="39s7Ar" value="true" />
        <property role="1$x2rV" value="&lt;no before cell&gt;" />
        <ref role="1NtTu8" to="tp5g:hSLiRz$" resolve="nodeToEdit" />
        <node concept="ljvvj" id="1CyoCb$wKhP" role="3F10Kt">
          <property role="VOm3f" value="true" />
        </node>
        <node concept="VPM3Z" id="7CaZq42XxuV" role="3F10Kt">
          <property role="VOm3f" value="true" />
        </node>
        <node concept="3F0ifn" id="5aRyplrQLV2" role="2ruayu">
          <property role="3F0ifm" value="&lt;before transformation&gt;" />
        </node>
      </node>
      <node concept="3F0ifn" id="hSLknVe" role="3EZMnx">
        <property role="3F0ifm" value="result:" />
      </node>
      <node concept="3F1sOY" id="hSLk$t2" role="3EZMnx">
        <property role="1$x2rV" value="&lt;no result cell&gt;" />
        <ref role="1NtTu8" to="tp5g:hSLiZfj" resolve="result" />
        <node concept="ljvvj" id="1CyoCb$wKhQ" role="3F10Kt">
          <property role="VOm3f" value="true" />
        </node>
        <node concept="VPM3Z" id="7CaZq42Xy21" role="3F10Kt">
          <property role="VOm3f" value="true" />
        </node>
      </node>
      <node concept="3F0ifn" id="hSLkDpz" role="3EZMnx">
        <property role="3F0ifm" value="code:" />
        <node concept="ljvvj" id="1CyoCb$wKhR" role="3F10Kt">
          <property role="VOm3f" value="true" />
        </node>
      </node>
      <node concept="3F1sOY" id="hSLkKXC" role="3EZMnx">
        <ref role="1NtTu8" to="tp5g:hSLjaOj" resolve="code" />
        <node concept="lj46D" id="1CyoCb$wKhS" role="3F10Kt">
          <property role="VOm3f" value="true" />
        </node>
        <node concept="ljvvj" id="1CyoCb$wKhT" role="3F10Kt">
          <property role="VOm3f" value="true" />
        </node>
      </node>
      <node concept="l2Vlx" id="1CyoCb$wKhU" role="2iSdaV" />
    </node>
    <node concept="3EZMnI" id="2Jo3M8QDg70" role="6VMZX">
      <node concept="2iRkQZ" id="2Jo3M8QDg71" role="2iSdaV" />
      <node concept="3EZMnI" id="2Jo3M8QDg72" role="3EZMnx">
        <node concept="3F0ifn" id="2Jo3M8QDg73" role="3EZMnx">
          <property role="3F0ifm" value="Can execute-in-process:" />
        </node>
        <node concept="XafU7" id="2Jo3M8QDg74" role="3EZMnx">
          <property role="ihaIw" value=" " />
          <node concept="3TQVft" id="2Jo3M8QDg75" role="3TRxkO">
            <node concept="3TQlhw" id="2Jo3M8QDg76" role="3TQWv3">
              <node concept="3clFbS" id="2Jo3M8QDg77" role="2VODD2">
                <node concept="3clFbF" id="2Jo3M8QDg78" role="3cqZAp">
                  <node concept="3cpWs3" id="2Jo3M8QDg79" role="3clFbG">
                    <node concept="Xl_RD" id="2Jo3M8QDg7a" role="3uHU7w">
                      <property role="Xl_RC" value="" />
                    </node>
                    <node concept="2OqwBi" id="2Jo3M8QDg7b" role="3uHU7B">
                      <node concept="pncrf" id="2Jo3M8QDg7c" role="2Oq$k0" />
                      <node concept="2qgKlT" id="2Jo3M8QDg7d" role="2OqNvi">
                        <ref role="37wK5l" to="tpe5:5_jSk8paieB" resolve="canRunInProcess" />
                      </node>
                    </node>
                  </node>
                </node>
              </node>
            </node>
            <node concept="3TQsA7" id="2Jo3M8QDg7e" role="3TQXYj">
              <node concept="3clFbS" id="2Jo3M8QDg7f" role="2VODD2">
                <node concept="3clFbJ" id="2Jo3M8QDg7g" role="3cqZAp">
                  <node concept="3clFbS" id="2Jo3M8QDg7h" role="3clFbx">
                    <node concept="3clFbF" id="2Jo3M8QDg7i" role="3cqZAp">
                      <node concept="37vLTI" id="2Jo3M8QDg7j" role="3clFbG">
                        <node concept="3clFbT" id="2Jo3M8QDg7k" role="37vLTx">
                          <property role="3clFbU" value="false" />
                        </node>
                        <node concept="2OqwBi" id="2Jo3M8QDg7l" role="37vLTJ">
                          <node concept="pncrf" id="2Jo3M8QDg7m" role="2Oq$k0" />
                          <node concept="3TrcHB" id="2Jo3M8QDg7n" role="2OqNvi">
                            <ref role="3TsBF5" to="tpe3:5$NvszvZwQt" resolve="canNotRunInProcess" />
                          </node>
                        </node>
                      </node>
                    </node>
                  </node>
                  <node concept="2OqwBi" id="2Jo3M8QDg7o" role="3clFbw">
                    <node concept="3TQ6bP" id="2Jo3M8QDg7p" role="2Oq$k0" />
                    <node concept="liA8E" id="2Jo3M8QDg7q" role="2OqNvi">
                      <ref role="37wK5l" to="wyt6:~String.equals(java.lang.Object):boolean" resolve="equals" />
                      <node concept="Xl_RD" id="2Jo3M8QDg7r" role="37wK5m">
                        <property role="Xl_RC" value="true" />
                      </node>
                    </node>
                  </node>
                  <node concept="3eNFk2" id="2Jo3M8QDg7s" role="3eNLev">
                    <node concept="2OqwBi" id="2Jo3M8QDg7t" role="3eO9$A">
                      <node concept="3TQ6bP" id="2Jo3M8QDg7u" role="2Oq$k0" />
                      <node concept="liA8E" id="2Jo3M8QDg7v" role="2OqNvi">
                        <ref role="37wK5l" to="wyt6:~String.equals(java.lang.Object):boolean" resolve="equals" />
                        <node concept="Xl_RD" id="2Jo3M8QDg7w" role="37wK5m">
                          <property role="Xl_RC" value="false" />
                        </node>
                      </node>
                    </node>
                    <node concept="3clFbS" id="2Jo3M8QDg7x" role="3eOfB_">
                      <node concept="3clFbF" id="2Jo3M8QDg7y" role="3cqZAp">
                        <node concept="37vLTI" id="2Jo3M8QDg7z" role="3clFbG">
                          <node concept="3clFbT" id="2Jo3M8QDg7$" role="37vLTx">
                            <property role="3clFbU" value="true" />
                          </node>
                          <node concept="2OqwBi" id="2Jo3M8QDg7_" role="37vLTJ">
                            <node concept="pncrf" id="2Jo3M8QDg7A" role="2Oq$k0" />
                            <node concept="3TrcHB" id="2Jo3M8QDg7B" role="2OqNvi">
                              <ref role="3TsBF5" to="tpe3:5$NvszvZwQt" resolve="canNotRunInProcess" />
                            </node>
                          </node>
                        </node>
                      </node>
                    </node>
                  </node>
                </node>
              </node>
            </node>
            <node concept="3TQwEX" id="2Jo3M8QDg7C" role="3TQZqC">
              <node concept="3clFbS" id="2Jo3M8QDg7D" role="2VODD2">
                <node concept="3cpWs6" id="2Jo3M8QDg7E" role="3cqZAp">
                  <node concept="22lmx$" id="2Jo3M8QDg7F" role="3cqZAk">
                    <node concept="2OqwBi" id="2Jo3M8QDg7G" role="3uHU7w">
                      <node concept="3TQ6bP" id="2Jo3M8QDg7H" role="2Oq$k0" />
                      <node concept="liA8E" id="2Jo3M8QDg7I" role="2OqNvi">
                        <ref role="37wK5l" to="wyt6:~String.equals(java.lang.Object):boolean" resolve="equals" />
                        <node concept="Xl_RD" id="2Jo3M8QDg7J" role="37wK5m">
                          <property role="Xl_RC" value="false" />
                        </node>
                      </node>
                    </node>
                    <node concept="2OqwBi" id="2Jo3M8QDg7K" role="3uHU7B">
                      <node concept="3TQ6bP" id="2Jo3M8QDg7L" role="2Oq$k0" />
                      <node concept="liA8E" id="2Jo3M8QDg7M" role="2OqNvi">
                        <ref role="37wK5l" to="wyt6:~String.equals(java.lang.Object):boolean" resolve="equals" />
                        <node concept="Xl_RD" id="2Jo3M8QDg7N" role="37wK5m">
                          <property role="Xl_RC" value="true" />
                        </node>
                      </node>
                    </node>
                  </node>
                </node>
              </node>
            </node>
          </node>
          <node concept="OXEIz" id="2Jo3M8QDg7O" role="P5bDN">
            <node concept="1oHujT" id="2Jo3M8QDg7P" role="OY2wv">
              <property role="1oHujS" value="false" />
              <node concept="1oIgkG" id="2Jo3M8QDg7Q" role="1oHujR">
                <node concept="3clFbS" id="2Jo3M8QDg7R" role="2VODD2">
                  <node concept="3clFbF" id="2Jo3M8QDg7S" role="3cqZAp">
                    <node concept="37vLTI" id="2Jo3M8QDg7T" role="3clFbG">
                      <node concept="3clFbT" id="2Jo3M8QDg7U" role="37vLTx">
                        <property role="3clFbU" value="true" />
                      </node>
                      <node concept="2OqwBi" id="2Jo3M8QDg7V" role="37vLTJ">
                        <node concept="3GMtW1" id="2Jo3M8QDg7W" role="2Oq$k0" />
                        <node concept="3TrcHB" id="2Jo3M8QDg7X" role="2OqNvi">
                          <ref role="3TsBF5" to="tpe3:5$NvszvZwQt" resolve="canNotRunInProcess" />
                        </node>
                      </node>
                    </node>
                  </node>
                </node>
              </node>
            </node>
            <node concept="1oHujT" id="2Jo3M8QDg7Y" role="OY2wv">
              <property role="1oHujS" value="true" />
              <node concept="1oIgkG" id="2Jo3M8QDg7Z" role="1oHujR">
                <node concept="3clFbS" id="2Jo3M8QDg80" role="2VODD2">
                  <node concept="3clFbF" id="2Jo3M8QDg81" role="3cqZAp">
                    <node concept="37vLTI" id="2Jo3M8QDg82" role="3clFbG">
                      <node concept="3clFbT" id="2Jo3M8QDg83" role="37vLTx" />
                      <node concept="2OqwBi" id="2Jo3M8QDg84" role="37vLTJ">
                        <node concept="3GMtW1" id="2Jo3M8QDg85" role="2Oq$k0" />
                        <node concept="3TrcHB" id="2Jo3M8QDg86" role="2OqNvi">
                          <ref role="3TsBF5" to="tpe3:5$NvszvZwQt" resolve="canNotRunInProcess" />
                        </node>
                      </node>
                    </node>
                  </node>
                </node>
              </node>
            </node>
          </node>
        </node>
        <node concept="2iRfu4" id="2Jo3M8QDg87" role="2iSdaV" />
      </node>
      <node concept="3F0ifn" id="4xJw7Bvdbub" role="3EZMnx" />
      <node concept="3EZMnI" id="4xJw7BvdcfP" role="3EZMnx">
        <node concept="VPM3Z" id="4xJw7BvdcfR" role="3F10Kt">
          <property role="VOm3f" value="false" />
        </node>
        <node concept="l2Vlx" id="4xJw7BvdcfU" role="2iSdaV" />
        <node concept="3F0ifn" id="4xJw7Bvd2sj" role="3EZMnx">
          <property role="3F0ifm" value="Expected log events:" />
          <node concept="ljvvj" id="4xJw7Bvd2sk" role="3F10Kt">
            <property role="VOm3f" value="true" />
          </node>
        </node>
        <node concept="3F2HdR" id="4xJw7Bvd2sl" role="3EZMnx">
          <ref role="1NtTu8" to="tp5g:4xJw7BvbXxC" resolve="logEvents" />
          <node concept="l2Vlx" id="4xJw7Bvd2sm" role="2czzBx" />
          <node concept="lj46D" id="4xJw7Bvd2sn" role="3F10Kt">
            <property role="VOm3f" value="true" />
          </node>
          <node concept="pj6Ft" id="4xJw7Bvd2so" role="3F10Kt">
            <property role="VOm3f" value="true" />
          </node>
        </node>
      </node>
    </node>
  </node>
  <node concept="24kQdi" id="hSLIMXg">
    <property role="3GE5qa" value="editor" />
    <ref role="1XX52x" to="tp5g:hSLIFSi" resolve="AnonymousCellAnnotation" />
    <node concept="3EZMnI" id="hSLIS0i" role="2wV5jI">
      <node concept="3F0ifn" id="hSLITcJ" role="3EZMnx">
        <property role="3F0ifm" value="&lt;" />
        <node concept="11LMrY" id="hXJhAmX" role="3F10Kt">
          <property role="VOm3f" value="true" />
        </node>
      </node>
      <node concept="3F0ifn" id="hSLJcHW" role="3EZMnx">
        <property role="3F0ifm" value="cell" />
        <ref role="1k5W1q" node="hQUhkJ8" resolve="EditorOperation" />
        <ref role="1ERwB7" node="hG2S5d1" resolve="Annotation_Actions" />
      </node>
      <node concept="2SsqMj" id="hSLJ7Ys" role="3EZMnx" />
      <node concept="3F0ifn" id="hSLIYVY" role="3EZMnx">
        <property role="3F0ifm" value="&gt;" />
        <node concept="11L4FC" id="hXJhCa1" role="3F10Kt">
          <property role="VOm3f" value="true" />
        </node>
      </node>
      <node concept="l2Vlx" id="1HNcKYLagtn" role="2iSdaV" />
    </node>
    <node concept="3EZMnI" id="hSQECpS" role="6VMZX">
      <node concept="3F0ifn" id="1HNcKYLa3T5" role="3EZMnx">
        <property role="3F0ifm" value="is in inspector" />
      </node>
      <node concept="3F0A7n" id="1HNcKYLa3Tm" role="3EZMnx">
        <ref role="1NtTu8" to="tp5g:1HNcKYL91S1" resolve="isInInspector" />
        <node concept="ljvvj" id="1HNcKYLa3Tn" role="3F10Kt">
          <property role="VOm3f" value="true" />
        </node>
      </node>
      <node concept="3F0ifn" id="hSQEF3C" role="3EZMnx">
        <property role="3F0ifm" value="cell id:" />
      </node>
      <node concept="3F0A7n" id="hSQEPMs" role="3EZMnx">
        <ref role="1NtTu8" to="tp5g:hSLIFSj" resolve="cellId" />
        <node concept="ljvvj" id="1HNcKYLa3Tg" role="3F10Kt">
          <property role="VOm3f" value="true" />
        </node>
      </node>
      <node concept="3F0ifn" id="hSZRzjP" role="3EZMnx">
        <property role="3F0ifm" value="position:" />
      </node>
      <node concept="1QoScp" id="hSZSyRD" role="3EZMnx">
        <property role="1QpmdY" value="true" />
        <node concept="3F0ifn" id="hSZSGou" role="1QoS34">
          <property role="3F0ifm" value="last" />
        </node>
        <node concept="pkWqt" id="hSZSyRF" role="3e4ffs">
          <node concept="3clFbS" id="hSZSyRG" role="2VODD2">
            <node concept="3clFbF" id="hSZSB2l" role="3cqZAp">
              <node concept="2OqwBi" id="hSZSBhZ" role="3clFbG">
                <node concept="pncrf" id="hSZSB2m" role="2Oq$k0" />
                <node concept="3TrcHB" id="hSZSCrh" role="2OqNvi">
                  <ref role="3TsBF5" to="tp5g:hSZRAX1" resolve="isLastPosition" />
                </node>
              </node>
            </node>
          </node>
        </node>
        <node concept="2YWUlR" id="hSZSN0N" role="1QoVPY">
          <ref role="1NtTu8" to="tp5g:hSLIFSk" resolve="caretPosition" />
        </node>
        <node concept="ljvvj" id="1HNcKYLa3Th" role="3F10Kt">
          <property role="VOm3f" value="true" />
        </node>
      </node>
      <node concept="3EZMnI" id="1FgNkkI9zDv" role="3EZMnx">
        <node concept="VPM3Z" id="1FgNkkI9zDF" role="3F10Kt">
          <property role="VOm3f" value="false" />
        </node>
        <node concept="pkWqt" id="1FgNkkI9zDG" role="pqm2j">
          <node concept="3clFbS" id="1FgNkkI9zDH" role="2VODD2">
            <node concept="3clFbF" id="1FgNkkI9zDI" role="3cqZAp">
              <node concept="2OqwBi" id="1FgNkkI9zDK" role="3clFbG">
                <node concept="pncrf" id="1FgNkkI9zDJ" role="2Oq$k0" />
                <node concept="3TrcHB" id="1FgNkkI9zDO" role="2OqNvi">
                  <ref role="3TsBF5" to="tp5g:1FgNkkI9h56" resolve="useLabelSelection" />
                </node>
              </node>
            </node>
          </node>
        </node>
        <node concept="3F0ifn" id="1FgNkkI9zDy" role="3EZMnx">
          <property role="3F0ifm" value="selection start:" />
        </node>
        <node concept="3F0A7n" id="1FgNkkI9zDz" role="3EZMnx">
          <ref role="1NtTu8" to="tp5g:5rZKa_fTvKN" resolve="selectionStart" />
          <node concept="ljvvj" id="1HNcKYLa3Tc" role="3F10Kt">
            <property role="VOm3f" value="true" />
          </node>
        </node>
        <node concept="3F0ifn" id="1FgNkkI9zDB" role="3EZMnx">
          <property role="3F0ifm" value="selection end:" />
        </node>
        <node concept="3F0A7n" id="1FgNkkI9zDC" role="3EZMnx">
          <ref role="1NtTu8" to="tp5g:5rZKa_fTvKP" resolve="selectionEnd" />
          <node concept="ljvvj" id="1HNcKYLa3Td" role="3F10Kt">
            <property role="VOm3f" value="true" />
          </node>
        </node>
        <node concept="l2Vlx" id="1HNcKYLa3Te" role="2iSdaV" />
        <node concept="ljvvj" id="1HNcKYLa3Ti" role="3F10Kt">
          <property role="VOm3f" value="true" />
        </node>
      </node>
      <node concept="l2Vlx" id="1HNcKYLa3Tj" role="2iSdaV" />
    </node>
  </node>
  <node concept="24kQdi" id="hTJ7qe0">
    <property role="3GE5qa" value="mock" />
    <ref role="1XX52x" to="tp5g:hTJ5cZc" resolve="MockAnnotation" />
    <node concept="3EZMnI" id="hTJ7rDP" role="2wV5jI">
      <node concept="3F0ifn" id="hTJ7u2s" role="3EZMnx">
        <property role="3F0ifm" value="&lt;mock" />
      </node>
      <node concept="2SsqMj" id="hTJ7zJu" role="3EZMnx" />
      <node concept="3F0ifn" id="hTJ7_xL" role="3EZMnx">
        <property role="3F0ifm" value="&gt;" />
      </node>
      <node concept="2iRfu4" id="i2ICqHp" role="2iSdaV" />
    </node>
  </node>
  <node concept="24kQdi" id="5k1cI6h4Ka">
    <property role="3GE5qa" value="nodeOperation" />
    <ref role="1XX52x" to="tp5g:5k1cI6h4in" resolve="NodeTypeSetCheckOperation" />
    <node concept="3EZMnI" id="5k1cI6h4Kc" role="2wV5jI">
      <node concept="PMmxH" id="2wdLO7KhYbd" role="3EZMnx">
        <property role="1cu_pB" value="0" />
        <ref role="PMmxG" to="tpco:2wZex4PafBj" resolve="alias" />
        <ref role="1ERwB7" node="hG2S5d1" resolve="Annotation_Actions" />
        <ref role="1k5W1q" node="hGdEPg1" resolve="NodeOperation" />
        <node concept="VPxyj" id="yji4X$8TDE" role="3F10Kt">
          <property role="VOm3f" value="false" />
        </node>
      </node>
      <node concept="3F2HdR" id="5k1cI6h4Kh" role="3EZMnx">
        <property role="2czwfO" value="|" />
        <ref role="1NtTu8" to="tp5g:5k1cI6h4io" resolve="type" />
        <node concept="2iRfu4" id="5k1cI6h4Ki" role="2czzBx" />
      </node>
      <node concept="2YWUlR" id="7uNrZ$pxbqj" role="3EZMnx">
        <ref role="1k5W1q" node="7uNrZ$pp7Rn" resolve="TestLabel" />
        <ref role="1NtTu8" to="tpck:h0TrG11" resolve="name" />
      </node>
      <node concept="2iRfu4" id="5k1cI6h4Kf" role="2iSdaV" />
    </node>
    <node concept="3EZMnI" id="7uNrZ$pxdm7" role="6VMZX">
      <node concept="3F0ifn" id="7uNrZ$pxdm8" role="3EZMnx">
        <property role="3F0ifm" value="name:" />
      </node>
      <node concept="3F0A7n" id="7uNrZ$pxdm9" role="3EZMnx">
        <property role="1O74Pk" value="true" />
        <property role="1$x2rV" value="default" />
        <property role="39s7Ar" value="false" />
        <ref role="1NtTu8" to="tpck:h0TrG11" resolve="name" />
        <node concept="ljvvj" id="7uNrZ$pxdma" role="3F10Kt">
          <property role="VOm3f" value="true" />
        </node>
      </node>
      <node concept="l2Vlx" id="7uNrZ$pxdmb" role="2iSdaV" />
    </node>
  </node>
  <node concept="24kQdi" id="2l6iv8BZPPP">
    <ref role="1XX52x" to="tp5g:2l6iv8BZPPM" resolve="ExpressionContainer" />
    <node concept="3EZMnI" id="2l6iv8BZPPS" role="2wV5jI">
      <node concept="3F0ifn" id="2l6iv8BZPPT" role="3EZMnx">
        <property role="3F0ifm" value="{" />
      </node>
      <node concept="3F1sOY" id="2l6iv8BZPPW" role="3EZMnx">
        <ref role="1NtTu8" to="tp5g:2l6iv8BZPPN" resolve="expression" />
      </node>
      <node concept="3F0ifn" id="2l6iv8BZPPY" role="3EZMnx">
        <property role="3F0ifm" value="}" />
      </node>
      <node concept="2iRfu4" id="2l6iv8BZPPU" role="2iSdaV" />
    </node>
  </node>
  <node concept="24kQdi" id="50vRVamdIij">
    <property role="3GE5qa" value="editor" />
    <ref role="1XX52x" to="tp5g:50vRVamdIih" resolve="SwitchToInspector" />
    <node concept="PMmxH" id="2wdLO7KhY2l" role="2wV5jI">
      <property role="1cu_pB" value="0" />
      <ref role="PMmxG" to="tpco:2wZex4PafBj" resolve="alias" />
      <ref role="1k5W1q" node="hQUhkJ8" resolve="EditorOperation" />
    </node>
  </node>
  <node concept="24kQdi" id="50vRVameF40">
    <property role="3GE5qa" value="expression" />
    <ref role="1XX52x" to="tp5g:50vRVameF3Z" resolve="EditorComponentExpression" />
    <node concept="PMmxH" id="2wdLO7KhY3L" role="2wV5jI">
      <property role="1cu_pB" value="0" />
      <ref role="PMmxG" to="tpco:2wZex4PafBj" resolve="alias" />
    </node>
  </node>
  <node concept="24kQdi" id="4qWC2JVrBcc">
    <ref role="1XX52x" to="tp5g:4qWC2JVrBca" resolve="TestInfo" />
    <node concept="3EZMnI" id="4qWC2JVrBce" role="2wV5jI">
      <node concept="3F0ifn" id="4qWC2JVrBch" role="3EZMnx">
        <property role="3F0ifm" value="Project path:" />
      </node>
      <node concept="3F0A7n" id="4qWC2JVrBcj" role="3EZMnx">
        <ref role="1NtTu8" to="tp5g:4qWC2JVrBcb" resolve="projectPath" />
        <node concept="ljvvj" id="6LGtwpU5aij" role="3F10Kt">
          <property role="VOm3f" value="true" />
        </node>
      </node>
      <node concept="3F0ifn" id="ThWTaQhCnt" role="3EZMnx">
        <property role="3F0ifm" value="ReOpen project:" />
      </node>
      <node concept="3F0A7n" id="ThWTaQhCnv" role="3EZMnx">
        <ref role="1NtTu8" to="tp5g:ThWTaQhCnp" resolve="reOpenProject" />
      </node>
      <node concept="l2Vlx" id="4qWC2JVrBcg" role="2iSdaV" />
    </node>
  </node>
  <node concept="24kQdi" id="X8Ly3tyk4w">
    <property role="3GE5qa" value="editor" />
    <ref role="1XX52x" to="tp5g:65clA3cMU1F" resolve="InvokeActionStatement" />
    <node concept="3EZMnI" id="X8Ly3tyk4y" role="2wV5jI">
      <node concept="PMmxH" id="2wdLO7KhY8a" role="3EZMnx">
        <property role="1cu_pB" value="0" />
        <ref role="PMmxG" to="tpco:2wZex4PafBj" resolve="alias" />
        <ref role="1k5W1q" node="hQUhkJ8" resolve="EditorOperation" />
      </node>
      <node concept="3F1sOY" id="X8Ly3tyr4T" role="3EZMnx">
        <ref role="1NtTu8" to="tp5g:X8Ly3tyr4R" resolve="actionReference" />
      </node>
      <node concept="2iRfu4" id="X8Ly3tyk4$" role="2iSdaV" />
    </node>
  </node>
  <node concept="24kQdi" id="X8Ly3tytJ8">
    <property role="3GE5qa" value="actions" />
    <ref role="1XX52x" to="tp5g:X8Ly3typO6" resolve="BootstrapActionReference" />
    <node concept="3EZMnI" id="X8Ly3tytJa" role="2wV5jI">
      <node concept="3F0ifn" id="12VrnoksSBX" role="3EZMnx">
        <property role="3F0ifm" value="by id:" />
        <ref role="1k5W1q" node="hQUhkJ8" resolve="EditorOperation" />
        <node concept="VPM3Z" id="12VrnoksYN7" role="3F10Kt">
          <property role="VOm3f" value="false" />
        </node>
      </node>
      <node concept="3F0A7n" id="X8Ly3tytJh" role="3EZMnx">
        <ref role="1NtTu8" to="tp5g:X8Ly3tyr4I" resolve="actionId" />
        <node concept="OXEIz" id="X8Ly3tytJm" role="P5bDN">
          <node concept="PvTIS" id="X8Ly3tytJn" role="OY2wv">
            <node concept="MLZmj" id="X8Ly3tytJo" role="PvTIR">
              <node concept="3clFbS" id="X8Ly3tytJp" role="2VODD2">
                <node concept="3cpWs8" id="7_E_pNXStN" role="3cqZAp">
                  <node concept="3cpWsn" id="X8Ly3tyQzg" role="3cpWs9">
                    <property role="TrG5h" value="result" />
                    <node concept="_YKpA" id="X8Ly3tyQzh" role="1tU5fm">
                      <node concept="17QB3L" id="X8Ly3tyQzj" role="_ZDj9" />
                    </node>
                    <node concept="2ShNRf" id="7_E_pNXStP" role="33vP2m">
                      <node concept="Tc6Ow" id="7_E_pNXStR" role="2ShVmc">
                        <node concept="17QB3L" id="7_E_pNXStT" role="HW$YZ" />
                      </node>
                    </node>
                  </node>
                </node>
                <node concept="1DcWWT" id="7_E_pNXStH" role="3cqZAp">
                  <node concept="3clFbS" id="7_E_pNXStI" role="2LFqv$">
                    <node concept="3clFbF" id="7_E_pNXSud" role="3cqZAp">
                      <node concept="2OqwBi" id="7_E_pNXSuh" role="3clFbG">
                        <node concept="37vLTw" id="3GM_nagTzF7" role="2Oq$k0">
                          <ref role="3cqZAo" node="X8Ly3tyQzg" resolve="result" />
                        </node>
                        <node concept="X8dFx" id="7_E_pNXSun" role="2OqNvi">
                          <node concept="37vLTw" id="3GM_nagTyWu" role="25WWJ7">
                            <ref role="3cqZAo" node="7_E_pNXStK" resolve="ext" />
                          </node>
                        </node>
                      </node>
                    </node>
                  </node>
                  <node concept="3cpWsn" id="7_E_pNXStK" role="1Duv9x">
                    <property role="TrG5h" value="ext" />
                    <node concept="_YKpA" id="3IB4KjUfuVd" role="1tU5fm">
                      <node concept="17QB3L" id="3IB4KjUfuVf" role="_ZDj9" />
                    </node>
                  </node>
                  <node concept="2OqwBi" id="3IB4KjUfuV5" role="1DdaDG">
                    <node concept="2O5UvJ" id="7_E_pNXSto" role="2Oq$k0">
                      <ref role="2O5UnU" to="rliy:7_E_pNXQSn" resolve="ActionIDs" />
                    </node>
                    <node concept="SfwO_" id="3IB4KjUfuVb" role="2OqNvi" />
                  </node>
                </node>
                <node concept="3cpWs6" id="X8Ly3tyQzp" role="3cqZAp">
                  <node concept="37vLTw" id="3GM_nagT$nF" role="3cqZAk">
                    <ref role="3cqZAo" node="X8Ly3tyQzg" resolve="result" />
                  </node>
                </node>
              </node>
            </node>
          </node>
        </node>
        <node concept="VechU" id="X8Ly3tyDvP" role="3F10Kt">
          <property role="Vb096" value="blue" />
        </node>
      </node>
      <node concept="2iRfu4" id="X8Ly3tytJc" role="2iSdaV" />
    </node>
  </node>
  <node concept="24kQdi" id="3FlSiDCuDgk">
    <property role="3GE5qa" value="actions" />
    <ref role="1XX52x" to="tp5g:3FlSiDCuCBp" resolve="MPSActionReference" />
    <node concept="3EZMnI" id="3FlSiDCuDgm" role="2wV5jI">
      <node concept="3F0ifn" id="3FlSiDCuE79" role="3EZMnx">
        <property role="3F0ifm" value="-&gt;" />
        <ref role="1k5W1q" node="hQUhkJ8" resolve="EditorOperation" />
        <node concept="VPM3Z" id="3FlSiDCuE7a" role="3F10Kt">
          <property role="VOm3f" value="false" />
        </node>
      </node>
      <node concept="1iCGBv" id="3FlSiDCuDgs" role="3EZMnx">
        <ref role="1NtTu8" to="tp5g:3FlSiDCuDcn" resolve="action" />
        <node concept="1sVBvm" id="3FlSiDCuDgt" role="1sWHZn">
          <node concept="3F0A7n" id="3FlSiDCuE77" role="2wV5jI">
            <property role="1Intyy" value="true" />
            <ref role="1NtTu8" to="tpck:h0TrG11" resolve="name" />
          </node>
        </node>
      </node>
      <node concept="l2Vlx" id="3FlSiDCuDgo" role="2iSdaV" />
    </node>
  </node>
  <node concept="24kQdi" id="so7passzSq">
    <property role="3GE5qa" value="scopes" />
    <ref role="1XX52x" to="tp5g:so7passww9" resolve="ScopesTest" />
    <node concept="3EZMnI" id="so7passzSy" role="2wV5jI">
      <node concept="3F0ifn" id="so7pass_jY" role="3EZMnx">
        <property role="3F0ifm" value="@check scope@" />
        <ref role="1ERwB7" node="hG2S5d1" resolve="Annotation_Actions" />
        <node concept="Vb9p2" id="so7pass_sD" role="3F10Kt">
          <property role="Vbekb" value="ITALIC" />
        </node>
        <node concept="VechU" id="so7pass_sH" role="3F10Kt">
          <property role="Vb096" value="gray" />
        </node>
      </node>
      <node concept="2SsqMj" id="so7passzS_" role="3EZMnx" />
      <node concept="2iRfu4" id="so7passzS$" role="2iSdaV" />
    </node>
    <node concept="3EZMnI" id="3aUmKV2nYC5" role="6VMZX">
      <node concept="3F0ifn" id="4IvydoGulLS" role="3EZMnx">
        <property role="3F0ifm" value="checking reference:" />
      </node>
      <node concept="1iCGBv" id="4IvydoGulLU" role="3EZMnx">
        <ref role="1NtTu8" to="tp5g:4IvydoGulmm" resolve="checkingReference" />
        <ref role="1ERwB7" node="7UiJYzpUrKE" resolve="ScopeTest_DeleteExpectedNodes" />
        <node concept="1sVBvm" id="4IvydoGulLV" role="1sWHZn">
          <node concept="3SHvHV" id="4IvydoGulLX" role="2wV5jI" />
        </node>
      </node>
      <node concept="VPM3Z" id="3aUmKV2nYC6" role="3F10Kt">
        <property role="VOm3f" value="false" />
      </node>
      <node concept="3EZMnI" id="4IvydoGvxMP" role="3EZMnx">
        <node concept="l2Vlx" id="4IvydoGvxMQ" role="2iSdaV" />
        <node concept="3F0ifn" id="3aUmKV2nYC9" role="3EZMnx">
          <property role="3F0ifm" value="expected nodes:" />
          <node concept="ljvvj" id="4IvydoGvxMS" role="3F10Kt">
            <property role="VOm3f" value="true" />
          </node>
        </node>
        <node concept="3F2HdR" id="9JHLycyEyT" role="3EZMnx">
          <ref role="1NtTu8" to="tp5g:3aUmKV2nYC3" resolve="nodes" />
          <node concept="2iRkQZ" id="9JHLycyEyU" role="2czzBx" />
        </node>
        <node concept="pkWqt" id="4IvydoGvxZI" role="pqm2j">
          <node concept="3clFbS" id="4IvydoGvxZJ" role="2VODD2">
            <node concept="3clFbF" id="4IvydoGvxZM" role="3cqZAp">
              <node concept="3y3z36" id="4IvydoGvy0w" role="3clFbG">
                <node concept="10Nm6u" id="4IvydoGvy0z" role="3uHU7w" />
                <node concept="2OqwBi" id="4IvydoGvy06" role="3uHU7B">
                  <node concept="pncrf" id="4IvydoGvxZN" role="2Oq$k0" />
                  <node concept="3TrEf2" id="4IvydoGvy0c" role="2OqNvi">
                    <ref role="3Tt5mk" to="tp5g:4IvydoGulmm" resolve="checkingReference" />
                  </node>
                </node>
              </node>
            </node>
          </node>
        </node>
      </node>
      <node concept="2iRkQZ" id="4IvydoGulLQ" role="2iSdaV" />
    </node>
  </node>
  <node concept="24kQdi" id="3aUmKV2nYBP">
    <property role="3GE5qa" value="scopes" />
    <ref role="1XX52x" to="tp5g:3aUmKV2nYBN" resolve="ScopesExpectedNode" />
    <node concept="3EZMnI" id="3wYn_nuxYOv" role="2wV5jI">
      <node concept="l2Vlx" id="3wYn_nuxYOw" role="2iSdaV" />
      <node concept="1iCGBv" id="3wYn_nuyrKx" role="3EZMnx">
        <ref role="1NtTu8" to="tp5g:3wYn_nuyrKv" resolve="ref" />
        <node concept="1sVBvm" id="3wYn_nuyrKy" role="1sWHZn">
          <node concept="3SHvHV" id="3wYn_nuF1Dj" role="2wV5jI">
            <node concept="VPRnO" id="7XYaZQUCclI" role="3F10Kt" />
          </node>
        </node>
      </node>
    </node>
  </node>
  <node concept="1h_SRR" id="7UiJYzpUrKE">
    <property role="TrG5h" value="ScopeTest_DeleteExpectedNodes" />
    <property role="3GE5qa" value="scopes" />
    <ref role="1h_SK9" to="tp5g:so7passww9" resolve="ScopesTest" />
    <node concept="1hA7zw" id="7UiJYzpUrKF" role="1h_SK8">
      <property role="1hAc7j" value="delete_action_id" />
      <node concept="1hAIg9" id="7UiJYzpUrKG" role="1hA7z_">
        <node concept="3clFbS" id="7UiJYzpUrKH" role="2VODD2">
          <node concept="3clFbF" id="7UiJYzpUrKI" role="3cqZAp">
            <node concept="2OqwBi" id="7UiJYzpUrLO" role="3clFbG">
              <node concept="2OqwBi" id="7UiJYzpUrLq" role="2Oq$k0">
                <node concept="0IXxy" id="7UiJYzpUrKJ" role="2Oq$k0" />
                <node concept="3Tsc0h" id="7UiJYzpUrLw" role="2OqNvi">
                  <ref role="3TtcxE" to="tp5g:3aUmKV2nYC3" resolve="nodes" />
                </node>
              </node>
              <node concept="2Kehj3" id="7UiJYzpUrLU" role="2OqNvi" />
            </node>
          </node>
          <node concept="3clFbF" id="7UiJYzpUw0r" role="3cqZAp">
            <node concept="2OqwBi" id="7UiJYzpUw19" role="3clFbG">
              <node concept="2OqwBi" id="7UiJYzpUw0J" role="2Oq$k0">
                <node concept="0IXxy" id="7UiJYzpUw0s" role="2Oq$k0" />
                <node concept="3TrEf2" id="7UiJYzpUw0P" role="2OqNvi">
                  <ref role="3Tt5mk" to="tp5g:4IvydoGulmm" resolve="checkingReference" />
                </node>
              </node>
              <node concept="2oxUTD" id="48R2RKjty5h" role="2OqNvi">
                <node concept="10Nm6u" id="48R2RKjty5k" role="2oxUTC" />
              </node>
            </node>
          </node>
        </node>
      </node>
    </node>
  </node>
  <node concept="24kQdi" id="nMEi6GN30$">
    <property role="3GE5qa" value="nodeOperation" />
    <ref role="1XX52x" to="tp5g:nMEi6GLtoU" resolve="NodeTypeSystemErrorCheckOperation" />
    <node concept="3EZMnI" id="nMEi6GNigs" role="2wV5jI">
      <node concept="PMmxH" id="nMEi6GNigt" role="3EZMnx">
        <ref role="1ERwB7" node="hG2S5d1" resolve="Annotation_Actions" />
        <ref role="1k5W1q" node="hGdEPg1" resolve="NodeOperation" />
        <ref role="PMmxG" to="tpco:2wZex4PafBj" resolve="alias" />
        <node concept="VPxyj" id="nMEi6GNigu" role="3F10Kt">
          <property role="VOm3f" value="false" />
        </node>
      </node>
      <node concept="2YWUlR" id="nMEi6GNigw" role="3EZMnx">
        <ref role="1NtTu8" to="tpck:h0TrG11" resolve="name" />
        <ref role="1k5W1q" node="7uNrZ$pp7Rn" resolve="TestLabel" />
      </node>
      <node concept="2iRfu4" id="nMEi6GNigx" role="2iSdaV" />
    </node>
    <node concept="3EZMnI" id="nMEi6GNigX" role="6VMZX">
      <node concept="3F0ifn" id="nMEi6GNigY" role="3EZMnx">
        <property role="3F0ifm" value="name:" />
      </node>
      <node concept="3F0A7n" id="nMEi6GNigZ" role="3EZMnx">
        <property role="1O74Pk" value="true" />
        <property role="1$x2rV" value="default" />
        <property role="39s7Ar" value="false" />
        <ref role="1NtTu8" to="tpck:h0TrG11" resolve="name" />
        <node concept="ljvvj" id="nMEi6GNih0" role="3F10Kt">
          <property role="VOm3f" value="true" />
        </node>
      </node>
      <node concept="l2Vlx" id="nMEi6GNih1" role="2iSdaV" />
    </node>
  </node>
  <node concept="24kQdi" id="7scb9XJ6W3l">
    <property role="3GE5qa" value="nodeOperation" />
    <ref role="1XX52x" to="tp5g:7scb9XJ6VZa" resolve="NodeTypeSystemWarningCheckOperation" />
    <node concept="3EZMnI" id="7scb9XJ6W3A" role="2wV5jI">
      <node concept="PMmxH" id="7scb9XJ6W3B" role="3EZMnx">
        <ref role="1k5W1q" node="hGdEPg1" resolve="NodeOperation" />
        <ref role="1ERwB7" node="hG2S5d1" resolve="Annotation_Actions" />
        <ref role="PMmxG" to="tpco:2wZex4PafBj" resolve="alias" />
        <node concept="VPxyj" id="7scb9XJ6W3C" role="3F10Kt">
          <property role="VOm3f" value="false" />
        </node>
      </node>
      <node concept="2YWUlR" id="7scb9XJ6W3D" role="3EZMnx">
        <ref role="1k5W1q" node="7uNrZ$pp7Rn" resolve="TestLabel" />
        <ref role="1NtTu8" to="tpck:h0TrG11" resolve="name" />
      </node>
      <node concept="2iRfu4" id="7scb9XJ6W3E" role="2iSdaV" />
    </node>
    <node concept="3EZMnI" id="7scb9XJ6W48" role="6VMZX">
      <node concept="3F0ifn" id="7scb9XJ6W49" role="3EZMnx">
        <property role="3F0ifm" value="name:" />
      </node>
      <node concept="3F0A7n" id="7scb9XJ6W4a" role="3EZMnx">
        <property role="1O74Pk" value="true" />
        <property role="1$x2rV" value="default" />
        <property role="39s7Ar" value="false" />
        <ref role="1NtTu8" to="tpck:h0TrG11" resolve="name" />
        <node concept="ljvvj" id="7scb9XJ6W4b" role="3F10Kt">
          <property role="VOm3f" value="true" />
        </node>
      </node>
      <node concept="l2Vlx" id="7scb9XJ6W4c" role="2iSdaV" />
    </node>
  </node>
  <node concept="24kQdi" id="7eBNsYUkDiC">
    <property role="3GE5qa" value="nodeOperation" />
    <ref role="1XX52x" to="tp5g:6MWlVHU6huX" resolve="NodeUnknownErrorCheckOperation" />
    <node concept="3EZMnI" id="7eBNsYUkH5P" role="6VMZX">
      <node concept="3F0ifn" id="7eBNsYUkH5Q" role="3EZMnx">
        <property role="3F0ifm" value="name:" />
      </node>
      <node concept="3F0A7n" id="7eBNsYUkH5R" role="3EZMnx">
        <property role="1O74Pk" value="true" />
        <property role="1$x2rV" value="default" />
        <property role="39s7Ar" value="false" />
        <ref role="1NtTu8" to="tpck:h0TrG11" resolve="name" />
        <node concept="ljvvj" id="7eBNsYUkH5S" role="3F10Kt">
          <property role="VOm3f" value="true" />
        </node>
      </node>
      <node concept="l2Vlx" id="7eBNsYUkH5T" role="2iSdaV" />
    </node>
    <node concept="3EZMnI" id="7eBNsYVSDiY" role="2wV5jI">
      <node concept="PMmxH" id="7eBNsYVSDiZ" role="3EZMnx">
        <ref role="1k5W1q" node="hGdEPg1" resolve="NodeOperation" />
        <ref role="1ERwB7" node="hG2S5d1" resolve="Annotation_Actions" />
        <ref role="PMmxG" to="tpco:2wZex4PafBj" resolve="alias" />
        <node concept="VPxyj" id="7eBNsYVSDj0" role="3F10Kt">
          <property role="VOm3f" value="false" />
        </node>
      </node>
      <node concept="3F1sOY" id="7eBNsYVSDj1" role="3EZMnx">
        <property role="1cu_pB" value="0" />
        <ref role="1NtTu8" to="tp5g:7eBNsYUjDou" resolve="errorRef" />
      </node>
      <node concept="2YWUlR" id="7eBNsYVSDkk" role="3EZMnx">
        <ref role="1NtTu8" to="tpck:h0TrG11" resolve="name" />
        <ref role="1k5W1q" node="7uNrZ$pp7Rn" resolve="TestLabel" />
      </node>
      <node concept="2iRfu4" id="7eBNsYVSDkl" role="2iSdaV" />
    </node>
  </node>
  <node concept="24kQdi" id="7eBNsYUkMM_">
    <property role="3GE5qa" value="nodeOperation" />
    <ref role="1XX52x" to="tp5g:6EW1JnOFUIt" resolve="IRuleReference" />
    <node concept="1HlG4h" id="7eBNsYUkMZp" role="2wV5jI">
      <ref role="1k5W1q" to="tpch:hOawUFH" resolve="AnnotationNode" />
      <node concept="1HfYo3" id="7eBNsYUkMZq" role="1HlULh">
        <node concept="3TQlhw" id="7eBNsYUkMZr" role="1Hhtcw">
          <node concept="3clFbS" id="7eBNsYUkMZs" role="2VODD2">
            <node concept="3clFbF" id="7eBNsYUkMZt" role="3cqZAp">
              <node concept="2OqwBi" id="7eBNsYUkMZu" role="3clFbG">
                <node concept="pncrf" id="7eBNsYUkMZv" role="2Oq$k0" />
                <node concept="2qgKlT" id="7eBNsYUkMZw" role="2OqNvi">
                  <ref role="37wK5l" to="tp5o:6EW1JnOFUIS" resolve="getName" />
                </node>
              </node>
            </node>
          </node>
        </node>
      </node>
      <node concept="3yfXC2" id="7eBNsYUkMZx" role="3F10Kt">
        <ref role="3ygfmf" to="tp5g:7eBNsYUkvtl" resolve="declaration" />
      </node>
      <node concept="VechU" id="7eBNsYUkMZy" role="3F10Kt">
        <property role="Vb096" value="blue" />
      </node>
    </node>
  </node>
  <node concept="24kQdi" id="7eBNsYUNfjM">
    <property role="3GE5qa" value="nodeOperation" />
    <ref role="1XX52x" to="tp5g:7eBNsYUkBrv" resolve="NodeConstraintsErrorCheckOperation" />
    <node concept="3EZMnI" id="7eBNsYUNfk9" role="2wV5jI">
      <node concept="PMmxH" id="7eBNsYUNfka" role="3EZMnx">
        <ref role="1k5W1q" node="hGdEPg1" resolve="NodeOperation" />
        <ref role="1ERwB7" node="hG2S5d1" resolve="Annotation_Actions" />
        <ref role="PMmxG" to="tpco:2wZex4PafBj" resolve="alias" />
        <node concept="VPxyj" id="7eBNsYUNfkb" role="3F10Kt">
          <property role="VOm3f" value="false" />
        </node>
      </node>
      <node concept="3F1sOY" id="7eBNsYUNfkc" role="3EZMnx">
        <property role="1cu_pB" value="0" />
        <ref role="1ERwB7" node="hG2S5d1" resolve="Annotation_Actions" />
        <ref role="1NtTu8" to="tp5g:7eBNsYUMJVx" resolve="errorRef" />
      </node>
      <node concept="2YWUlR" id="7eBNsYUNfke" role="3EZMnx">
        <ref role="1NtTu8" to="tpck:h0TrG11" resolve="name" />
        <ref role="1k5W1q" node="7uNrZ$pp7Rn" resolve="TestLabel" />
      </node>
      <node concept="2iRfu4" id="7eBNsYUNfkf" role="2iSdaV" />
    </node>
    <node concept="3EZMnI" id="7eBNsYW5rkV" role="6VMZX">
      <node concept="3F0ifn" id="7eBNsYW5rkW" role="3EZMnx">
        <property role="3F0ifm" value="name:" />
      </node>
      <node concept="3F0A7n" id="7eBNsYW5rkX" role="3EZMnx">
        <property role="1O74Pk" value="true" />
        <property role="1$x2rV" value="default" />
        <property role="39s7Ar" value="false" />
        <ref role="1NtTu8" to="tpck:h0TrG11" resolve="name" />
        <node concept="ljvvj" id="7eBNsYW5rkY" role="3F10Kt">
          <property role="VOm3f" value="true" />
        </node>
      </node>
      <node concept="l2Vlx" id="7eBNsYW5rkZ" role="2iSdaV" />
    </node>
  </node>
  <node concept="24kQdi" id="7eBNsYVJUeY">
    <property role="3GE5qa" value="nodeOperation" />
    <ref role="1XX52x" to="tp5g:7eBNsYVJSEH" resolve="NodeConstraintsWarningCheckOperation" />
    <node concept="3EZMnI" id="7eBNsYVJW1a" role="2wV5jI">
      <node concept="PMmxH" id="7eBNsYVJW1b" role="3EZMnx">
        <ref role="1ERwB7" node="hG2S5d1" resolve="Annotation_Actions" />
        <ref role="1k5W1q" node="hGdEPg1" resolve="NodeOperation" />
        <ref role="PMmxG" to="tpco:2wZex4PafBj" resolve="alias" />
        <node concept="VPxyj" id="7eBNsYVJW1c" role="3F10Kt">
          <property role="VOm3f" value="false" />
        </node>
      </node>
      <node concept="3F1sOY" id="7eBNsYVJW1d" role="3EZMnx">
        <ref role="1NtTu8" to="tp5g:7eBNsYVJSL1" resolve="warningRef" />
        <ref role="1ERwB7" node="hG2S5d1" resolve="Annotation_Actions" />
      </node>
      <node concept="2YWUlR" id="7eBNsYVJW2w" role="3EZMnx">
        <ref role="1k5W1q" node="7uNrZ$pp7Rn" resolve="TestLabel" />
        <ref role="1NtTu8" to="tpck:h0TrG11" resolve="name" />
      </node>
      <node concept="2iRfu4" id="7eBNsYVJW2x" role="2iSdaV" />
    </node>
    <node concept="3EZMnI" id="7eBNsYVJZSB" role="6VMZX">
      <node concept="3F0ifn" id="7eBNsYVJZSC" role="3EZMnx">
        <property role="3F0ifm" value="name:" />
      </node>
      <node concept="3F0A7n" id="7eBNsYVJZSD" role="3EZMnx">
        <property role="1O74Pk" value="true" />
        <property role="1$x2rV" value="default" />
        <property role="39s7Ar" value="false" />
        <ref role="1NtTu8" to="tpck:h0TrG11" resolve="name" />
        <node concept="ljvvj" id="7eBNsYVJZSE" role="3F10Kt">
          <property role="VOm3f" value="true" />
        </node>
      </node>
      <node concept="l2Vlx" id="7eBNsYVJZSF" role="2iSdaV" />
    </node>
  </node>
  <node concept="24kQdi" id="7eBNsYVKhqx">
    <property role="3GE5qa" value="nodeOperation" />
    <ref role="1XX52x" to="tp5g:7eBNsYVKb$0" resolve="NodeUnknownWarningCheckOperation" />
    <node concept="3EZMnI" id="7eBNsYVKnQ6" role="6VMZX">
      <node concept="3F0ifn" id="7eBNsYVKnQ7" role="3EZMnx">
        <property role="3F0ifm" value="name:" />
      </node>
      <node concept="3F0A7n" id="7eBNsYVKnQ8" role="3EZMnx">
        <property role="1O74Pk" value="true" />
        <property role="1$x2rV" value="default" />
        <property role="39s7Ar" value="false" />
        <ref role="1NtTu8" to="tpck:h0TrG11" resolve="name" />
        <node concept="ljvvj" id="7eBNsYVKnQ9" role="3F10Kt">
          <property role="VOm3f" value="true" />
        </node>
      </node>
      <node concept="l2Vlx" id="7eBNsYVKnQa" role="2iSdaV" />
    </node>
    <node concept="3EZMnI" id="7eBNsYVRzf5" role="2wV5jI">
      <node concept="PMmxH" id="7eBNsYVRzf6" role="3EZMnx">
        <ref role="1k5W1q" node="hGdEPg1" resolve="NodeOperation" />
        <ref role="1ERwB7" node="hG2S5d1" resolve="Annotation_Actions" />
        <ref role="PMmxG" to="tpco:2wZex4PafBj" resolve="alias" />
        <node concept="VPxyj" id="7eBNsYVRzf7" role="3F10Kt">
          <property role="VOm3f" value="false" />
        </node>
      </node>
      <node concept="3F1sOY" id="7eBNsYVRzf8" role="3EZMnx">
        <ref role="1NtTu8" to="tp5g:7eBNsYVKhqz" resolve="warningRef" />
      </node>
      <node concept="2YWUlR" id="7eBNsYVRzgr" role="3EZMnx">
        <ref role="1k5W1q" node="7uNrZ$pp7Rn" resolve="TestLabel" />
        <ref role="1NtTu8" to="tpck:h0TrG11" resolve="name" />
      </node>
      <node concept="2iRfu4" id="7eBNsYVRzgs" role="2iSdaV" />
    </node>
  </node>
  <node concept="2NdhB4" id="3yX4vo1Qwgl">
    <property role="TrG5h" value="EditorLanguageKeyPack" />
    <node concept="2NdhxG" id="3yX4vo1QFNt" role="2NdZaQ">
      <property role="Xl_RC" value="PARENTH" />
    </node>
    <node concept="2NdhxG" id="2NgG6tkHvVt" role="2NdZaQ">
      <property role="Xl_RC" value="KEYWORD" />
    </node>
  </node>
  <node concept="24kQdi" id="bG3Ez5dmV9">
    <property role="3GE5qa" value="editor" />
    <ref role="1XX52x" to="tp5g:bG3Ez5d8XT" resolve="PressMouseStatement" />
    <node concept="3EZMnI" id="bG3Ez5dn7W" role="2wV5jI">
      <node concept="l2Vlx" id="bG3Ez5dn7X" role="2iSdaV" />
      <node concept="3F0ifn" id="bG3Ez5fCTq" role="3EZMnx">
        <property role="3F0ifm" value="press mouse" />
        <ref role="1k5W1q" node="hQUhkJ8" resolve="EditorOperation" />
      </node>
      <node concept="3F0ifn" id="bG3Ez5fDHS" role="3EZMnx">
        <property role="3F0ifm" value="(" />
        <ref role="1k5W1q" node="hY9fg1G" resolve="LeftParenAfterName" />
      </node>
      <node concept="3F0A7n" id="bG3Ez5fE$f" role="3EZMnx">
        <ref role="1NtTu8" to="tp5g:bG3Ez5fDVB" resolve="x" />
      </node>
      <node concept="3F0ifn" id="bG3Ez5fE_f" role="3EZMnx">
        <property role="3F0ifm" value="," />
        <node concept="Vb9p2" id="bG3Ez5fEMv" role="3F10Kt" />
        <node concept="11L4FC" id="bG3Ez5fEMw" role="3F10Kt">
          <property role="VOm3f" value="true" />
        </node>
        <node concept="3CIbrd" id="bG3Ez5fEMx" role="3F10Kt">
          <property role="VOm3f" value="false" />
        </node>
      </node>
      <node concept="3F0A7n" id="bG3Ez5fE$I" role="3EZMnx">
        <ref role="1NtTu8" to="tp5g:bG3Ez5fDVC" resolve="y" />
      </node>
      <node concept="3F0ifn" id="bG3Ez5fDIk" role="3EZMnx">
        <property role="3F0ifm" value=")" />
        <ref role="1k5W1q" node="hFCSUmN" resolve="RightParen" />
      </node>
      <node concept="3F0ifn" id="bG3Ez5dn7Y" role="3EZMnx">
        <property role="3F0ifm" value="{" />
        <ref role="1k5W1q" node="hFCSAw$" resolve="LeftParen" />
        <node concept="ljvvj" id="bG3Ez5dnYq" role="3F10Kt">
          <property role="VOm3f" value="true" />
        </node>
      </node>
      <node concept="3F1sOY" id="bG3Ez5hm9I" role="3EZMnx">
        <ref role="1NtTu8" to="tp5g:fK9aQHS" resolve="statementList" />
        <node concept="lj46D" id="bG3Ez5hmdo" role="3F10Kt">
          <property role="VOm3f" value="true" />
        </node>
        <node concept="ljvvj" id="bG3Ez5hmbz" role="3F10Kt">
          <property role="VOm3f" value="true" />
        </node>
      </node>
      <node concept="3F0ifn" id="bG3Ez5dn7Z" role="3EZMnx">
        <property role="3F0ifm" value="}" />
        <ref role="1k5W1q" node="hFCSUmN" resolve="RightParen" />
      </node>
      <node concept="3F0ifn" id="bG3Ez5doQQ" role="3EZMnx">
        <property role="3F0ifm" value="release mouse" />
        <ref role="1k5W1q" node="hQUhkJ8" resolve="EditorOperation" />
      </node>
      <node concept="3F0ifn" id="bG3Ez5pL$9" role="3EZMnx">
        <property role="3F0ifm" value=";" />
        <node concept="11L4FC" id="bG3Ez5qRK7" role="3F10Kt">
          <property role="VOm3f" value="true" />
        </node>
      </node>
    </node>
  </node>
  <node concept="24kQdi" id="bG3Ez5nad1">
    <property role="3GE5qa" value="editor" />
    <ref role="1XX52x" to="tp5g:bG3Ez5na2z" resolve="DragMouseStatement" />
    <node concept="3EZMnI" id="bG3Ez5nae_" role="2wV5jI">
      <node concept="PMmxH" id="bG3Ez5naeA" role="3EZMnx">
        <ref role="1k5W1q" node="hQUhkJ8" resolve="EditorOperation" />
        <ref role="PMmxG" to="tpco:2wZex4PafBj" resolve="alias" />
      </node>
      <node concept="l2Vlx" id="bG3Ez5naeB" role="2iSdaV" />
      <node concept="3F0ifn" id="bG3Ez5naeC" role="3EZMnx">
        <property role="3F0ifm" value="(" />
        <ref role="1k5W1q" to="tpc5:hY9fg1G" resolve="LeftParenAfterName" />
      </node>
      <node concept="3F0A7n" id="bG3Ez5naeD" role="3EZMnx">
        <ref role="1NtTu8" to="tp5g:bG3Ez5na7K" resolve="x" />
      </node>
      <node concept="3F0ifn" id="bG3Ez5naeE" role="3EZMnx">
        <property role="3F0ifm" value="," />
        <node concept="Vb9p2" id="bG3Ez5naeF" role="3F10Kt" />
        <node concept="11L4FC" id="bG3Ez5naeG" role="3F10Kt">
          <property role="VOm3f" value="true" />
        </node>
        <node concept="3CIbrd" id="bG3Ez5naeH" role="3F10Kt">
          <property role="VOm3f" value="false" />
        </node>
      </node>
      <node concept="3F0A7n" id="bG3Ez5naeI" role="3EZMnx">
        <ref role="1NtTu8" to="tp5g:bG3Ez5na7L" resolve="y" />
      </node>
      <node concept="3F0ifn" id="bG3Ez5naeJ" role="3EZMnx">
        <property role="3F0ifm" value=")" />
        <ref role="1k5W1q" to="tpc5:hFCSUmN" resolve="RightParen" />
      </node>
      <node concept="3F0ifn" id="bG3Ez5pLmN" role="3EZMnx">
        <property role="3F0ifm" value=";" />
        <ref role="1k5W1q" to="tpen:hFDgi_W" resolve="Semicolon" />
      </node>
    </node>
  </node>
  <node concept="24kQdi" id="71GR8EvPDcX">
    <ref role="1XX52x" to="tp5g:71GR8EvPDc$" resolve="UntypedExpression" />
    <node concept="3F0ifn" id="71GR8EvPDcZ" role="2wV5jI">
      <property role="3F0ifm" value="_" />
    </node>
  </node>
  <node concept="24kQdi" id="4xJw7Bve2nw">
    <property role="3GE5qa" value="log" />
    <ref role="1XX52x" to="tp5g:4xJw7BvbXoK" resolve="LogEvent" />
    <node concept="3EZMnI" id="4xJw7Bve2rx" role="2wV5jI">
      <node concept="3F0ifn" id="4xJw7Bve2uC" role="3EZMnx">
        <property role="3F0ifm" value="log level:" />
      </node>
      <node concept="l2Vlx" id="4xJw7Bve2ry" role="2iSdaV" />
      <node concept="3F0A7n" id="4xJw7Bve2tF" role="3EZMnx">
        <ref role="1NtTu8" to="tp5g:4xJw7Bve0T$" resolve="level" />
      </node>
      <node concept="3F0ifn" id="4xJw7Bve2rz" role="3EZMnx">
        <property role="3F0ifm" value="message:" />
      </node>
      <node concept="3F0A7n" id="4xJw7Bve2r$" role="3EZMnx">
        <property role="1$x2rV" value="&lt;&lt;any text&gt;&gt;" />
        <property role="1O74Pk" value="true" />
        <ref role="1NtTu8" to="tp5g:4xJw7Bve0TB" resolve="message" />
      </node>
    </node>
  </node>
  <node concept="24kQdi" id="1RxYXnVZEBr">
    <property role="3GE5qa" value="nodeOperation" />
    <ref role="1XX52x" to="tp5g:1RxYXnVZA9M" resolve="NodeInfoCheckOperation" />
    <node concept="3EZMnI" id="1RxYXnVZEBt" role="2wV5jI">
      <node concept="PMmxH" id="1RxYXnVZEBu" role="3EZMnx">
        <ref role="1ERwB7" node="hG2S5d1" resolve="Annotation_Actions" />
        <ref role="PMmxG" to="tpco:2wZex4PafBj" resolve="alias" />
        <ref role="1k5W1q" node="hGdEPg1" resolve="NodeOperation" />
        <node concept="VPxyj" id="1RxYXnVZEBv" role="3F10Kt">
          <property role="VOm3f" value="false" />
        </node>
      </node>
      <node concept="3F1sOY" id="1RxYXnVZEBw" role="3EZMnx">
        <ref role="1NtTu8" to="tp5g:1RxYXnVZDuH" resolve="statementRef" />
        <node concept="OXEIz" id="1RxYXnVZEBx" role="P5bDN">
          <node concept="1ou48o" id="1RxYXnVZEBy" role="OY2wv">
            <property role="1ezIyd" value="custom" />
            <node concept="3GJtP1" id="1RxYXnVZEBz" role="1ou48n">
              <node concept="3clFbS" id="1RxYXnVZEB$" role="2VODD2">
                <node concept="3cpWs8" id="1RxYXnVZEB_" role="3cqZAp">
                  <node concept="3cpWsn" id="1RxYXnVZEBA" role="3cpWs9">
                    <property role="TrG5h" value="concept" />
                    <node concept="3uibUv" id="1RxYXnVZEBB" role="1tU5fm">
                      <ref role="3uigEE" to="c17a:~SAbstractConcept" resolve="SAbstractConcept" />
                    </node>
                    <node concept="35c_gC" id="1RxYXnVZEBC" role="33vP2m">
                      <ref role="35c_gD" to="tpd4:hODpp5F" resolve="InfoStatement" />
                    </node>
                  </node>
                </node>
                <node concept="3cpWs8" id="1RxYXnVZEBD" role="3cqZAp">
                  <node concept="3cpWsn" id="1RxYXnVZEBE" role="3cpWs9">
                    <property role="TrG5h" value="module" />
                    <node concept="3uibUv" id="1RxYXnVZEBF" role="1tU5fm">
                      <ref role="3uigEE" to="z1c3:~AbstractModule" resolve="AbstractModule" />
                    </node>
                    <node concept="1eOMI4" id="1RxYXnVZEBG" role="33vP2m">
                      <node concept="10QFUN" id="1RxYXnVZEBH" role="1eOMHV">
                        <node concept="2OqwBi" id="1RxYXnVZEBI" role="10QFUP">
                          <node concept="2JrnkZ" id="1RxYXnVZEBJ" role="2Oq$k0">
                            <node concept="2OqwBi" id="1RxYXnVZEBK" role="2JrQYb">
                              <node concept="3GMtW1" id="1RxYXnVZEBL" role="2Oq$k0" />
                              <node concept="I4A8Y" id="1RxYXnVZEBM" role="2OqNvi" />
                            </node>
                          </node>
                          <node concept="liA8E" id="1RxYXnVZEBN" role="2OqNvi">
                            <ref role="37wK5l" to="mhbf:~SModel.getModule():org.jetbrains.mps.openapi.module.SModule" resolve="getModule" />
                          </node>
                        </node>
                        <node concept="3uibUv" id="1RxYXnVZEBO" role="10QFUM">
                          <ref role="3uigEE" to="z1c3:~AbstractModule" resolve="AbstractModule" />
                        </node>
                      </node>
                    </node>
                  </node>
                </node>
                <node concept="3cpWs8" id="1RxYXnVZEBP" role="3cqZAp">
                  <node concept="3cpWsn" id="1RxYXnVZEBQ" role="3cpWs9">
                    <property role="TrG5h" value="statementInstances" />
                    <node concept="2OqwBi" id="1RxYXnVZEBR" role="33vP2m">
                      <node concept="2YIFZM" id="1RxYXnVZEBS" role="2Oq$k0">
                        <ref role="37wK5l" to="yctd:~FindUsagesManager.getInstance():jetbrains.mps.findUsages.FindUsagesManager" resolve="getInstance" />
                        <ref role="1Pybhc" to="yctd:~FindUsagesManager" resolve="FindUsagesManager" />
                      </node>
                      <node concept="liA8E" id="1RxYXnVZEBT" role="2OqNvi">
                        <ref role="37wK5l" to="yctd:~FindUsagesManager.findInstances(org.jetbrains.mps.openapi.module.SearchScope,java.util.Set,boolean,org.jetbrains.mps.openapi.util.ProgressMonitor):java.util.Set" resolve="findInstances" />
                        <node concept="2OqwBi" id="1RxYXnVZEBU" role="37wK5m">
                          <node concept="37vLTw" id="1RxYXnVZEBV" role="2Oq$k0">
                            <ref role="3cqZAo" node="1RxYXnVZEBE" resolve="module" />
                          </node>
                          <node concept="liA8E" id="1RxYXnVZEBW" role="2OqNvi">
                            <ref role="37wK5l" to="z1c3:~AbstractModule.getScope():org.jetbrains.mps.openapi.module.SearchScope" resolve="getScope" />
                          </node>
                        </node>
                        <node concept="2YIFZM" id="1RxYXnVZEBX" role="37wK5m">
                          <ref role="37wK5l" to="33ny:~Collections.singleton(java.lang.Object):java.util.Set" resolve="singleton" />
                          <ref role="1Pybhc" to="33ny:~Collections" resolve="Collections" />
                          <node concept="37vLTw" id="1RxYXnVZEBY" role="37wK5m">
                            <ref role="3cqZAo" node="1RxYXnVZEBA" resolve="concept" />
                          </node>
                        </node>
                        <node concept="3clFbT" id="1RxYXnVZEBZ" role="37wK5m">
                          <property role="3clFbU" value="true" />
                        </node>
                        <node concept="2ShNRf" id="1RxYXnVZEC0" role="37wK5m">
                          <node concept="1pGfFk" id="1RxYXnVZEC1" role="2ShVmc">
                            <ref role="37wK5l" to="mk8z:~EmptyProgressMonitor.&lt;init&gt;()" resolve="EmptyProgressMonitor" />
                          </node>
                        </node>
                      </node>
                    </node>
                    <node concept="2hMVRd" id="1RxYXnVZEC2" role="1tU5fm">
                      <node concept="3uibUv" id="1RxYXnVZEC3" role="2hN53Y">
                        <ref role="3uigEE" to="mhbf:~SNode" resolve="SNode" />
                      </node>
                    </node>
                  </node>
                </node>
                <node concept="3clFbF" id="1RxYXnVZEC4" role="3cqZAp">
                  <node concept="2OqwBi" id="1RxYXnVZEC5" role="3clFbG">
                    <node concept="2OqwBi" id="1RxYXnVZEC6" role="2Oq$k0">
                      <node concept="2OqwBi" id="1RxYXnVZEC7" role="2Oq$k0">
                        <node concept="37vLTw" id="1RxYXnVZEC8" role="2Oq$k0">
                          <ref role="3cqZAo" node="1RxYXnVZEBQ" resolve="statementInstances" />
                        </node>
                        <node concept="ANE8D" id="1RxYXnVZEC9" role="2OqNvi" />
                      </node>
                      <node concept="3$u5V9" id="1RxYXnVZECa" role="2OqNvi">
                        <node concept="1bVj0M" id="1RxYXnVZECb" role="23t8la">
                          <node concept="3clFbS" id="1RxYXnVZECc" role="1bW5cS">
                            <node concept="3clFbF" id="1RxYXnVZECd" role="3cqZAp">
                              <node concept="1PxgMI" id="1RxYXnVZECe" role="3clFbG">
                                <node concept="chp4Y" id="714IaVdGZ4k" role="3oSUPX">
                                  <ref role="cht4Q" to="tpd4:hODpp5F" resolve="InfoStatement" />
                                </node>
                                <node concept="37vLTw" id="1RxYXnVZECf" role="1m5AlR">
                                  <ref role="3cqZAo" node="1RxYXnVZECg" resolve="it" />
                                </node>
                              </node>
                            </node>
                          </node>
                          <node concept="Rh6nW" id="1RxYXnVZECg" role="1bW2Oz">
                            <property role="TrG5h" value="it" />
                            <node concept="2jxLKc" id="1RxYXnVZECh" role="1tU5fm" />
                          </node>
                        </node>
                      </node>
                    </node>
                    <node concept="ANE8D" id="1RxYXnVZECi" role="2OqNvi" />
                  </node>
                </node>
              </node>
            </node>
            <node concept="1ouSdP" id="1RxYXnVZECj" role="1ou48m">
              <node concept="3clFbS" id="1RxYXnVZECk" role="2VODD2">
                <node concept="3clFbF" id="1RxYXnVZECl" role="3cqZAp">
                  <node concept="37vLTI" id="1RxYXnVZECm" role="3clFbG">
                    <node concept="2ShNRf" id="1RxYXnVZECn" role="37vLTx">
                      <node concept="3zrR0B" id="1RxYXnVZECo" role="2ShVmc">
                        <node concept="3Tqbb2" id="1RxYXnVZECp" role="3zrR0E">
                          <ref role="ehGHo" to="tp5g:1RxYXnVZDNT" resolve="InfoStatementReference" />
                        </node>
                      </node>
                    </node>
                    <node concept="2OqwBi" id="1RxYXnVZECq" role="37vLTJ">
                      <node concept="3GMtW1" id="1RxYXnVZECr" role="2Oq$k0" />
                      <node concept="3TrEf2" id="1RxYXnVZRZ$" role="2OqNvi">
                        <ref role="3Tt5mk" to="tp5g:1RxYXnVZDuH" resolve="statementRef" />
                      </node>
                    </node>
                  </node>
                </node>
                <node concept="3clFbF" id="1RxYXnVZECt" role="3cqZAp">
                  <node concept="37vLTI" id="1RxYXnVZECu" role="3clFbG">
                    <node concept="3GLrbK" id="1RxYXnVZECv" role="37vLTx" />
                    <node concept="2OqwBi" id="1RxYXnVZECw" role="37vLTJ">
                      <node concept="2OqwBi" id="1RxYXnVZECx" role="2Oq$k0">
                        <node concept="3GMtW1" id="1RxYXnVZECy" role="2Oq$k0" />
                        <node concept="3TrEf2" id="1RxYXnVZSUj" role="2OqNvi">
                          <ref role="3Tt5mk" to="tp5g:1RxYXnVZDuH" resolve="statementRef" />
                        </node>
                      </node>
                      <node concept="3TrEf2" id="1RxYXnVZTd7" role="2OqNvi">
                        <ref role="3Tt5mk" to="tp5g:1RxYXnVZDNU" resolve="declaration" />
                      </node>
                    </node>
                  </node>
                </node>
              </node>
            </node>
            <node concept="3Tqbb2" id="1RxYXnVZEC_" role="1eyP2E">
              <ref role="ehGHo" to="tpd4:hODpp5F" resolve="InfoStatement" />
            </node>
            <node concept="6VE3a" id="1RxYXnVZECA" role="1ezQQy">
              <node concept="3clFbS" id="1RxYXnVZECB" role="2VODD2">
                <node concept="3cpWs6" id="1RxYXnVZECG" role="3cqZAp">
                  <node concept="2OqwBi" id="1RxYXnVZECH" role="3cqZAk">
                    <node concept="2qgKlT" id="1RxYXnVZECI" role="2OqNvi">
                      <ref role="37wK5l" to="tpdd:1oFBbRehoLP" resolve="getName" />
                    </node>
                    <node concept="3GLrbK" id="1RxYXnVZQUz" role="2Oq$k0" />
                  </node>
                </node>
              </node>
            </node>
          </node>
        </node>
      </node>
      <node concept="2YWUlR" id="1RxYXnVZECK" role="3EZMnx">
        <ref role="1k5W1q" node="7uNrZ$pp7Rn" resolve="TestLabel" />
        <ref role="1NtTu8" to="tpck:h0TrG11" resolve="name" />
      </node>
      <node concept="2iRfu4" id="1RxYXnVZECL" role="2iSdaV" />
    </node>
  </node>
  <node concept="24kQdi" id="1RxYXnVXBG1">
    <property role="3GE5qa" value="scopes" />
    <ref role="1XX52x" to="tp5g:1RxYXnVXz$p" resolve="MockScopeProvider" />
    <node concept="3EZMnI" id="1RxYXnVXBGn" role="2wV5jI">
      <node concept="l2Vlx" id="1RxYXnVXBGo" role="2iSdaV" />
      <node concept="3F0ifn" id="1RxYXnVXBGw" role="3EZMnx">
        <property role="3F0ifm" value="mock scopes" />
      </node>
      <node concept="3F2HdR" id="1RxYXnVXBG$" role="3EZMnx">
        <ref role="1NtTu8" to="tp5g:1RxYXnVXBGj" resolve="entries" />
        <node concept="l2Vlx" id="1RxYXnVXBG_" role="2czzBx" />
        <node concept="pj6Ft" id="1RxYXnVXBGA" role="3F10Kt">
          <property role="VOm3f" value="true" />
        </node>
        <node concept="lj46D" id="1RxYXnVXBGB" role="3F10Kt">
          <property role="VOm3f" value="true" />
        </node>
        <node concept="ljvvj" id="1RxYXnVXBGC" role="3F10Kt">
          <property role="VOm3f" value="true" />
        </node>
        <node concept="pVoyu" id="1RxYXnVZ8wj" role="3F10Kt">
          <property role="VOm3f" value="true" />
        </node>
      </node>
      <node concept="3F0ifn" id="1RxYXnVZ8wy" role="3EZMnx">
        <property role="3F0ifm" value="in" />
      </node>
      <node concept="3F1sOY" id="1RxYXnVZ8wQ" role="3EZMnx">
        <ref role="1NtTu8" to="tp5g:1RxYXnVZ8u5" resolve="node" />
        <node concept="lj46D" id="1RxYXnVZ8x1" role="3F10Kt">
          <property role="VOm3f" value="true" />
        </node>
        <node concept="ljvvj" id="1RxYXnVZ8x2" role="3F10Kt">
          <property role="VOm3f" value="true" />
        </node>
        <node concept="pVoyu" id="1RxYXnVZ8x3" role="3F10Kt">
          <property role="VOm3f" value="true" />
        </node>
        <node concept="3vyZuw" id="1RxYXnVZ8yO" role="3F10Kt">
          <property role="VOm3f" value="true" />
        </node>
      </node>
    </node>
  </node>
  <node concept="24kQdi" id="1RxYXnVXBHe">
    <property role="3GE5qa" value="scopes" />
    <ref role="1XX52x" to="tp5g:1RxYXnVXBFy" resolve="ScopeEntry" />
    <node concept="3EZMnI" id="1RxYXnVYs8m" role="2wV5jI">
      <node concept="l2Vlx" id="1RxYXnVYs8n" role="2iSdaV" />
      <node concept="3F0ifn" id="1RxYXnVZjHp" role="3EZMnx">
        <property role="3F0ifm" value="for" />
      </node>
      <node concept="1iCGBv" id="1RxYXnVYs8t" role="3EZMnx">
        <ref role="1NtTu8" to="tp5g:1RxYXnVYpq4" resolve="kind" />
        <node concept="1sVBvm" id="1RxYXnVYs8w" role="1sWHZn">
          <node concept="3F0A7n" id="1RxYXnVZ2ZM" role="2wV5jI">
            <property role="1Intyy" value="true" />
            <ref role="1NtTu8" to="tpck:h0TrG11" resolve="name" />
          </node>
        </node>
      </node>
      <node concept="3F0ifn" id="1RxYXnVZjIX" role="3EZMnx">
        <property role="3F0ifm" value="use" />
      </node>
      <node concept="3F2HdR" id="1RxYXnVYs8q" role="3EZMnx">
        <property role="2czwfO" value="," />
        <ref role="1NtTu8" to="tp5g:1RxYXnVXBF_" resolve="nodes" />
        <node concept="l2Vlx" id="1RxYXnVYs8r" role="2czzBx" />
      </node>
    </node>
  </node>
  <node concept="24kQdi" id="1RxYXnVYsps">
    <property role="3GE5qa" value="scopes" />
    <ref role="1XX52x" to="tp5g:1RxYXnVYs8h" resolve="NamedNodeReference" />
    <node concept="1iCGBv" id="1RxYXnVYspu" role="2wV5jI">
      <ref role="1NtTu8" to="tp5g:1RxYXnVYs8i" resolve="node" />
      <node concept="1sVBvm" id="1RxYXnVYspw" role="1sWHZn">
        <node concept="3F0A7n" id="1RxYXnVYspB" role="2wV5jI">
          <property role="1Intyy" value="true" />
          <ref role="1NtTu8" to="tpck:h0TrG11" resolve="name" />
        </node>
      </node>
    </node>
  </node>
  <node concept="24kQdi" id="wUiM63T53x">
    <property role="3GE5qa" value="expression" />
    <ref role="1XX52x" to="tp5g:wUiM63T4Ip" resolve="IsIntentionApplicableExpression" />
    <node concept="3EZMnI" id="wUiM63T53z" role="2wV5jI">
      <node concept="PMmxH" id="wUiM63T53E" role="3EZMnx">
        <ref role="PMmxG" to="tpco:2wZex4PafBj" resolve="alias" />
      </node>
      <node concept="1iCGBv" id="wUiM63T53Z" role="3EZMnx">
        <ref role="1NtTu8" to="tp5g:wUiM63T4Iq" resolve="intention" />
        <node concept="1sVBvm" id="wUiM63T541" role="1sWHZn">
          <node concept="3F0A7n" id="wUiM63T549" role="2wV5jI">
            <property role="1Intyy" value="true" />
            <ref role="1NtTu8" to="tpck:h0TrG11" resolve="name" />
          </node>
        </node>
      </node>
      <node concept="l2Vlx" id="wUiM63T53A" role="2iSdaV" />
    </node>
  </node>
  <node concept="3p36aQ" id="1wEcoXjJwOi">
    <ref role="aqKnT" to="tp5g:7eBNsYVJSEH" resolve="NodeConstraintsWarningCheckOperation" />
  </node>
  <node concept="3p36aQ" id="1wEcoXjJwOj">
    <ref role="aqKnT" to="tp5g:7eBNsYUkBrv" resolve="NodeConstraintsErrorCheckOperation" />
  </node>
  <node concept="3p36aQ" id="1wEcoXjJwOk">
    <ref role="aqKnT" to="tp5g:6MWlVHU6huX" resolve="NodeUnknownErrorCheckOperation" />
  </node>
  <node concept="3p36aQ" id="1wEcoXjJwOl">
    <ref role="aqKnT" to="tp5g:7eBNsYVKb$0" resolve="NodeUnknownWarningCheckOperation" />
  </node>
  <node concept="24kQdi" id="4K12N3pJCcu">
    <ref role="1XX52x" to="tp5g:4K12N3pJ$JB" resolve="MigrationTestCase" />
    <node concept="3EZMnI" id="4K12N3pJCcw" role="2wV5jI">
      <node concept="3EZMnI" id="4K12N3pJCcx" role="3EZMnx">
        <node concept="VPM3Z" id="4K12N3pJCcy" role="3F10Kt">
          <property role="VOm3f" value="false" />
        </node>
        <node concept="11L4FC" id="4K12N3pJCcz" role="3F10Kt">
          <property role="VOm3f" value="true" />
        </node>
        <node concept="11LMrY" id="4K12N3pJCc$" role="3F10Kt">
          <property role="VOm3f" value="true" />
        </node>
        <node concept="VPM3Z" id="4K12N3pJCc_" role="3F10Kt">
          <property role="VOm3f" value="false" />
        </node>
        <node concept="11L4FC" id="4K12N3pJCcA" role="3F10Kt">
          <property role="VOm3f" value="true" />
        </node>
        <node concept="11LMrY" id="4K12N3pJCcB" role="3F10Kt">
          <property role="VOm3f" value="true" />
        </node>
        <node concept="3F0ifn" id="4K12N3pJCcC" role="3EZMnx">
          <property role="3F0ifm" value="Migration test case" />
        </node>
        <node concept="3F0A7n" id="5JRx$mlRVmp" role="3EZMnx">
          <ref role="1NtTu8" to="tpck:h0TrG11" resolve="name" />
        </node>
        <node concept="2iRfu4" id="4K12N3pJCcE" role="2iSdaV" />
      </node>
      <node concept="3EZMnI" id="5BeGwkd6hi2" role="3EZMnx">
        <node concept="VPM3Z" id="5BeGwkd6hi4" role="3F10Kt">
          <property role="VOm3f" value="false" />
        </node>
        <node concept="3XFhqQ" id="5BeGwkd6l6W" role="3EZMnx" />
        <node concept="3F0ifn" id="5BeGwkd6lu$" role="3EZMnx">
          <property role="3F0ifm" value="for migration" />
          <node concept="3nxI2P" id="5BeGwkd6m2i" role="3F10Kt">
            <property role="VOm3f" value="true" />
          </node>
        </node>
        <node concept="1iCGBv" id="5BeGwkd6lQe" role="3EZMnx">
          <ref role="1NtTu8" to="tp5g:4K12N3pJ_iz" resolve="migration_old" />
          <node concept="1sVBvm" id="5BeGwkd6lQg" role="1sWHZn">
            <node concept="3F0A7n" id="5BeGwkd6m2a" role="2wV5jI">
              <property role="1Intyy" value="true" />
              <ref role="1NtTu8" to="tpck:h0TrG11" resolve="name" />
              <node concept="VPxyj" id="5BeGwkd6m2d" role="3F10Kt">
                <property role="VOm3f" value="false" />
              </node>
            </node>
          </node>
        </node>
        <node concept="2iRfu4" id="5BeGwkd6hi7" role="2iSdaV" />
        <node concept="pkWqt" id="5BeGwkd6ic0" role="pqm2j">
          <node concept="3clFbS" id="5BeGwkd6ic1" role="2VODD2">
            <node concept="3clFbF" id="5BeGwkd6is_" role="3cqZAp">
              <node concept="2OqwBi" id="5BeGwkd6kpN" role="3clFbG">
                <node concept="2OqwBi" id="5BeGwkd6iIs" role="2Oq$k0">
                  <node concept="pncrf" id="5BeGwkd6is$" role="2Oq$k0" />
                  <node concept="3TrEf2" id="5BeGwkd6jLz" role="2OqNvi">
                    <ref role="3Tt5mk" to="tp5g:4K12N3pJ_iz" resolve="migration_old" />
                  </node>
                </node>
                <node concept="3x8VRR" id="5BeGwkd6kNS" role="2OqNvi" />
              </node>
            </node>
          </node>
        </node>
      </node>
      <node concept="3EZMnI" id="5JRx$mlRVro" role="3EZMnx">
        <node concept="VPM3Z" id="5JRx$mlRVrq" role="3F10Kt">
          <property role="VOm3f" value="false" />
        </node>
        <node concept="3XFhqQ" id="5JRx$mlRVs7" role="3EZMnx" />
        <node concept="3F0ifn" id="5JRx$mlRVsd" role="3EZMnx">
          <property role="3F0ifm" value="for migration" />
        </node>
        <node concept="3F2HdR" id="5JRx$mlRVs_" role="3EZMnx">
          <ref role="1NtTu8" to="tp5g:5JRx$mlRSG2" resolve="migration" />
          <node concept="2iRkQZ" id="5JRx$mlRVsG" role="2czzBx" />
          <node concept="1xolST" id="5JRx$mlVsRU" role="2czzBI">
            <property role="1xolSY" value="&lt;no migration&gt;" />
            <node concept="OXEIz" id="5JRx$mlVsRX" role="P5bDN">
              <node concept="1ou48o" id="5JRx$mlSHI7" role="OY2wv">
                <node concept="3GJtP1" id="5JRx$mlSHI8" role="1ou48n">
                  <node concept="3clFbS" id="5JRx$mlSHI9" role="2VODD2">
                    <node concept="3clFbF" id="oIXu13FPtH" role="3cqZAp">
                      <node concept="2OqwBi" id="oIXu13FTkh" role="3clFbG">
                        <node concept="2OqwBi" id="oIXu13FPZ4" role="2Oq$k0">
                          <node concept="3GMtW1" id="oIXu13FPtF" role="2Oq$k0" />
                          <node concept="I4A8Y" id="oIXu13FSyV" role="2OqNvi" />
                        </node>
                        <node concept="3lApI0" id="oIXu13FUqO" role="2OqNvi">
                          <ref role="3lApI3" to="53vh:4uVwhQyFcjm" resolve="IMigrationUnit" />
                        </node>
                      </node>
                    </node>
                  </node>
                </node>
                <node concept="1ouSdP" id="5JRx$mlSHIa" role="1ou48m">
                  <node concept="3clFbS" id="5JRx$mlSHIb" role="2VODD2">
                    <node concept="3clFbF" id="5JRx$mlUts9" role="3cqZAp">
                      <node concept="2OqwBi" id="5JRx$mlUwCY" role="3clFbG">
                        <node concept="2OqwBi" id="5JRx$mlUtZR" role="2Oq$k0">
                          <node concept="3GMtW1" id="5JRx$mlUts8" role="2Oq$k0" />
                          <node concept="3Tsc0h" id="5JRx$mlUuYD" role="2OqNvi">
                            <ref role="3TtcxE" to="tp5g:5JRx$mlRSG2" resolve="migration" />
                          </node>
                        </node>
                        <node concept="TSZUe" id="5JRx$mlUyll" role="2OqNvi">
                          <node concept="2pJPEk" id="5JRx$mlU$2U" role="25WWJ7">
                            <node concept="2pJPED" id="5JRx$mlU$nM" role="2pJPEn">
                              <ref role="2pJxaS" to="tp5g:5JRx$mlRtY9" resolve="MigrationReference" />
                              <node concept="2pIpSj" id="5JRx$mlU$On" role="2pJxcM">
                                <ref role="2pIpSl" to="tp5g:5JRx$mlRtYa" resolve="migration" />
                                <node concept="36biLy" id="5JRx$mlU_6h" role="2pJxcZ">
                                  <node concept="3GLrbK" id="5JRx$mlU_b7" role="36biLW" />
                                </node>
                              </node>
                            </node>
                          </node>
                        </node>
                      </node>
                    </node>
                    <node concept="3clFbF" id="5JRx$mlW3ca" role="3cqZAp">
                      <node concept="37vLTI" id="5JRx$mlW5Xb" role="3clFbG">
                        <node concept="3cpWs3" id="5JRx$mlW87C" role="37vLTx">
                          <node concept="Xl_RD" id="5JRx$mlW8cT" role="3uHU7w">
                            <property role="Xl_RC" value="_Test" />
                          </node>
                          <node concept="2OqwBi" id="5JRx$mlW78z" role="3uHU7B">
                            <node concept="3GLrbK" id="5JRx$mlW6Z9" role="2Oq$k0" />
                            <node concept="3TrcHB" id="5JRx$mlW7mt" role="2OqNvi">
                              <ref role="3TsBF5" to="tpck:h0TrG11" resolve="name" />
                            </node>
                          </node>
                        </node>
                        <node concept="2OqwBi" id="5JRx$mlW3us" role="37vLTJ">
                          <node concept="3GMtW1" id="5JRx$mlW3c8" role="2Oq$k0" />
                          <node concept="3TrcHB" id="5JRx$mlW4jn" role="2OqNvi">
                            <ref role="3TsBF5" to="tpck:h0TrG11" resolve="name" />
                          </node>
                        </node>
                      </node>
                    </node>
                  </node>
                </node>
                <node concept="3Tqbb2" id="5JRx$mlSHYw" role="1eyP2E">
                  <ref role="ehGHo" to="53vh:4uVwhQyFcjm" resolve="IMigrationUnit" />
                </node>
              </node>
            </node>
          </node>
        </node>
        <node concept="2iRfu4" id="5JRx$mlRVrt" role="2iSdaV" />
      </node>
      <node concept="3F0ifn" id="4K12N3pJCcF" role="3EZMnx">
        <property role="3F0ifm" value="input" />
        <node concept="VQ3r3" id="4K12N3pJCcG" role="3F10Kt">
          <property role="2USNnj" value="2" />
        </node>
      </node>
      <node concept="3EZMnI" id="4K12N3pJCcH" role="3EZMnx">
        <node concept="VPM3Z" id="4K12N3pJCcI" role="3F10Kt">
          <property role="VOm3f" value="false" />
        </node>
        <node concept="11L4FC" id="4K12N3pJCcJ" role="3F10Kt">
          <property role="VOm3f" value="true" />
        </node>
        <node concept="11LMrY" id="4K12N3pJCcK" role="3F10Kt">
          <property role="VOm3f" value="true" />
        </node>
        <node concept="3XFhqQ" id="4K12N3pJCcL" role="3EZMnx" />
        <node concept="3F2HdR" id="4K12N3pJCcM" role="3EZMnx">
          <ref role="1NtTu8" to="tp5g:4K12N3pJ$JC" resolve="inputNodes" />
          <node concept="2iRkQZ" id="4K12N3pJCcN" role="2czzBx" />
        </node>
        <node concept="VPM3Z" id="4K12N3pJCcO" role="3F10Kt">
          <property role="VOm3f" value="false" />
        </node>
        <node concept="11L4FC" id="4K12N3pJCcP" role="3F10Kt">
          <property role="VOm3f" value="true" />
        </node>
        <node concept="11LMrY" id="4K12N3pJCcQ" role="3F10Kt">
          <property role="VOm3f" value="true" />
        </node>
        <node concept="2iRfu4" id="4K12N3pJCcR" role="2iSdaV" />
      </node>
      <node concept="3F0ifn" id="4K12N3pJIIp" role="3EZMnx">
        <property role="3F0ifm" value="output" />
        <node concept="VQ3r3" id="4K12N3pJIIq" role="3F10Kt">
          <property role="2USNnj" value="2" />
        </node>
      </node>
      <node concept="3EZMnI" id="4K12N3pJIF$" role="3EZMnx">
        <node concept="VPM3Z" id="4K12N3pJIF_" role="3F10Kt">
          <property role="VOm3f" value="false" />
        </node>
        <node concept="11L4FC" id="4K12N3pJIFA" role="3F10Kt">
          <property role="VOm3f" value="true" />
        </node>
        <node concept="11LMrY" id="4K12N3pJIFB" role="3F10Kt">
          <property role="VOm3f" value="true" />
        </node>
        <node concept="3XFhqQ" id="4K12N3pJIFC" role="3EZMnx" />
        <node concept="3F2HdR" id="4K12N3pJIFD" role="3EZMnx">
          <ref role="1NtTu8" to="tp5g:4K12N3pJ_ik" resolve="outputNodes" />
          <node concept="2iRkQZ" id="4K12N3pJIFE" role="2czzBx" />
        </node>
        <node concept="VPM3Z" id="4K12N3pJIFF" role="3F10Kt">
          <property role="VOm3f" value="false" />
        </node>
        <node concept="11L4FC" id="4K12N3pJIFG" role="3F10Kt">
          <property role="VOm3f" value="true" />
        </node>
        <node concept="11LMrY" id="4K12N3pJIFH" role="3F10Kt">
          <property role="VOm3f" value="true" />
        </node>
        <node concept="2iRfu4" id="4K12N3pJIFI" role="2iSdaV" />
      </node>
      <node concept="3XFhqQ" id="4K12N3pJCda" role="3EZMnx" />
      <node concept="2iRkQZ" id="4K12N3pJCdo" role="2iSdaV" />
    </node>
  </node>
  <node concept="24kQdi" id="2154_0wV2x$">
    <ref role="1XX52x" to="tp5g:2154_0wV2x7" resolve="BeforeTestsMethod" />
    <node concept="PMmxH" id="6woObKL_kMj" role="2wV5jI">
      <ref role="PMmxG" node="6woObKL_kM5" resolve="BeforeAfterEditor" />
    </node>
  </node>
  <node concept="24kQdi" id="2154_0wV2Aw">
    <ref role="1XX52x" to="tp5g:2154_0wV2x8" resolve="AfterTestsMethod" />
    <node concept="PMmxH" id="6woObKL_kM$" role="2wV5jI">
      <ref role="PMmxG" node="6woObKL_kM5" resolve="BeforeAfterEditor" />
    </node>
  </node>
  <node concept="PKFIW" id="6woObKL_kM5">
    <property role="TrG5h" value="BeforeAfterEditor" />
    <ref role="1XX52x" to="tpee:gyVMwX8" resolve="ConceptFunction" />
    <node concept="3EZMnI" id="6woObKL_kM6" role="2wV5jI">
      <node concept="PMmxH" id="6woObKL_kM7" role="3EZMnx">
        <property role="1cu_pB" value="0" />
        <ref role="PMmxG" to="tpco:2wZex4PafBj" resolve="alias" />
        <ref role="1k5W1q" to="tpen:hgVS8CF" resolve="KeyWord" />
      </node>
      <node concept="3EZMnI" id="6woObKL_kM8" role="3EZMnx">
        <property role="S$Qs1" value="true" />
        <node concept="ljvvj" id="6woObKL_kM9" role="3F10Kt">
          <property role="VOm3f" value="true" />
        </node>
        <node concept="l2Vlx" id="6woObKL_kMa" role="2iSdaV" />
        <node concept="3F0ifn" id="6woObKL_kMb" role="3EZMnx">
          <property role="3F0ifm" value="{" />
          <ref role="1k5W1q" to="tpen:hFD5onb" resolve="LeftBrace" />
          <node concept="ljvvj" id="6woObKL_kMc" role="3F10Kt">
            <property role="VOm3f" value="true" />
          </node>
        </node>
        <node concept="3F1sOY" id="6woObKL_kMd" role="3EZMnx">
          <property role="1cu_pB" value="2" />
          <ref role="1NtTu8" to="tpee:gyVODHa" resolve="body" />
          <node concept="lj46D" id="6woObKL_kMe" role="3F10Kt">
            <property role="VOm3f" value="true" />
          </node>
          <node concept="ljvvj" id="6woObKL_kMf" role="3F10Kt">
            <property role="VOm3f" value="true" />
          </node>
        </node>
        <node concept="3F0ifn" id="6woObKL_kMg" role="3EZMnx">
          <property role="3F0ifm" value="}" />
          <ref role="1k5W1q" to="tpen:hFD5_7H" resolve="RightBrace" />
        </node>
        <node concept="PMmxH" id="6woObKL_kMh" role="AHCbl">
          <ref role="PMmxG" to="tpen:MTvSFwydN_" resolve="ConceptFunction_Folded_Component" />
        </node>
      </node>
      <node concept="l2Vlx" id="6woObKL_kMi" role="2iSdaV" />
    </node>
  </node>
  <node concept="24kQdi" id="5JRx$mlRtYG">
    <ref role="1XX52x" to="tp5g:5JRx$mlRtY9" resolve="MigrationReference" />
    <node concept="1iCGBv" id="5JRx$mlRtYM" role="2wV5jI">
      <ref role="1NtTu8" to="tp5g:5JRx$mlRtYa" resolve="migration" />
      <node concept="1sVBvm" id="5JRx$mlRtYP" role="1sWHZn">
        <node concept="3F0A7n" id="5JRx$mlRtYR" role="2wV5jI">
          <ref role="1NtTu8" to="tpck:h0TrG11" resolve="name" />
          <node concept="VPxyj" id="5JRx$mlSsII" role="3F10Kt">
            <property role="VOm3f" value="false" />
          </node>
        </node>
      </node>
    </node>
  </node>
<<<<<<< HEAD
  <node concept="24kQdi" id="H9$uslP7vu">
    <property role="3GE5qa" value="expression" />
    <ref role="1XX52x" to="tp5g:H9$uslP7vo" resolve="IsActionApplicableExpression" />
    <node concept="3EZMnI" id="H9$uslP7vw" role="2wV5jI">
      <node concept="PMmxH" id="H9$uslP7vx" role="3EZMnx">
        <property role="1cu_pB" value="0" />
        <ref role="PMmxG" to="tpco:2wZex4PafBj" resolve="alias" />
        <ref role="1k5W1q" node="hQUhkJ8" resolve="EditorOperation" />
      </node>
      <node concept="3F1sOY" id="H9$uslP7vy" role="3EZMnx">
        <ref role="1NtTu8" to="tp5g:H9$uslP7vq" resolve="actionReference" />
      </node>
      <node concept="2iRfu4" id="H9$uslP7vz" role="2iSdaV" />
=======
  <node concept="24kQdi" id="1488IJS6w6l">
    <property role="3GE5qa" value="editor" />
    <ref role="1XX52x" to="tp5g:1488IJS6sZl" resolve="InvokeSurroundWithIntentionStatement" />
    <node concept="3EZMnI" id="1488IJS6w6n" role="2wV5jI">
      <node concept="PMmxH" id="1488IJS6whV" role="3EZMnx">
        <ref role="PMmxG" to="tpco:2wZex4PafBj" resolve="alias" />
      </node>
      <node concept="l2Vlx" id="1488IJS6w6p" role="2iSdaV" />
      <node concept="1iCGBv" id="1488IJS6wi3" role="3EZMnx">
        <ref role="1NtTu8" to="tp5g:1488IJS6sZo" resolve="intention" />
        <node concept="ljvvj" id="1488IJS6wi4" role="3F10Kt">
          <property role="VOm3f" value="true" />
        </node>
        <node concept="lj46D" id="1488IJS6wi5" role="3F10Kt">
          <property role="VOm3f" value="true" />
        </node>
        <node concept="1sVBvm" id="1488IJS6wi6" role="1sWHZn">
          <node concept="3SHvHV" id="1488IJS6wi8" role="2wV5jI" />
        </node>
      </node>
>>>>>>> 432e241b
    </node>
  </node>
</model>
<|MERGE_RESOLUTION|>--- conflicted
+++ resolved
@@ -3851,7 +3851,6 @@
       </node>
     </node>
   </node>
-<<<<<<< HEAD
   <node concept="24kQdi" id="H9$uslP7vu">
     <property role="3GE5qa" value="expression" />
     <ref role="1XX52x" to="tp5g:H9$uslP7vo" resolve="IsActionApplicableExpression" />
@@ -3865,7 +3864,8 @@
         <ref role="1NtTu8" to="tp5g:H9$uslP7vq" resolve="actionReference" />
       </node>
       <node concept="2iRfu4" id="H9$uslP7vz" role="2iSdaV" />
-=======
+    </node>
+  </node>
   <node concept="24kQdi" id="1488IJS6w6l">
     <property role="3GE5qa" value="editor" />
     <ref role="1XX52x" to="tp5g:1488IJS6sZl" resolve="InvokeSurroundWithIntentionStatement" />
@@ -3886,7 +3886,6 @@
           <node concept="3SHvHV" id="1488IJS6wi8" role="2wV5jI" />
         </node>
       </node>
->>>>>>> 432e241b
     </node>
   </node>
 </model>
