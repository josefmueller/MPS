--- conflicted
+++ resolved
@@ -2,15 +2,9 @@
 <model ref="r:00000000-0000-4000-0000-011c89590387(jetbrains.mps.lang.test.scripts)">
   <persistence version="9" />
   <languages>
-<<<<<<< HEAD
     <use id="83888646-71ce-4f1c-9c53-c54016f6ad4f" name="jetbrains.mps.baseLanguage.collections" version="0" />
     <use id="0eddeefa-c2d6-4437-bc2c-de50fd4ce470" name="jetbrains.mps.lang.script" version="0" />
-    <use id="7866978e-a0f0-4cc7-81bc-4d213d9375e1" name="jetbrains.mps.lang.smodel" version="10" />
-=======
-    <use id="83888646-71ce-4f1c-9c53-c54016f6ad4f" name="jetbrains.mps.baseLanguage.collections" version="-1" />
-    <use id="0eddeefa-c2d6-4437-bc2c-de50fd4ce470" name="jetbrains.mps.lang.script" version="-1" />
     <use id="7866978e-a0f0-4cc7-81bc-4d213d9375e1" name="jetbrains.mps.lang.smodel" version="11" />
->>>>>>> 0773a914
     <use id="f3061a53-9226-4cc5-a443-f952ceaf5816" name="jetbrains.mps.baseLanguage" version="6" />
   </languages>
   <imports>
@@ -340,6 +334,9 @@
         <node concept="3cpWs8" id="WvgGJd6440" role="3cqZAp">
           <node concept="3cpWsn" id="WvgGJd6441" role="3cpWs9">
             <property role="TrG5h" value="checker" />
+            <node concept="3uibUv" id="7ofrMmP9NSU" role="1tU5fm">
+              <ref role="3uigEE" to="tp6m:3fCX6WCBvHP" resolve="TestsErrorsChecker" />
+            </node>
             <node concept="3K4zz7" id="1CWvv8TgJbd" role="33vP2m">
               <node concept="10Nm6u" id="1CWvv8TgJkV" role="3K4E3e" />
               <node concept="2OqwBi" id="1CWvv8TgKb5" role="3K4GZi">
@@ -356,9 +353,6 @@
                   <ref role="3cqZAo" node="1CWvv8TgHDH" resolve="ourLastCheck" />
                 </node>
               </node>
-            </node>
-            <node concept="3uibUv" id="7ofrMmP9NSU" role="1tU5fm">
-              <ref role="3uigEE" to="tp6m:3fCX6WCBvHP" resolve="TestsErrorsChecker" />
             </node>
           </node>
         </node>
@@ -723,6 +717,9 @@
         <node concept="3cpWs8" id="6KNTF2XLQcE" role="3cqZAp">
           <node concept="3cpWsn" id="6KNTF2XLQcF" role="3cpWs9">
             <property role="TrG5h" value="ruleModelRef" />
+            <node concept="3uibUv" id="6KNTF2XLQc_" role="1tU5fm">
+              <ref role="3uigEE" to="mhbf:~SModelReference" resolve="SModelReference" />
+            </node>
             <node concept="2OqwBi" id="3XR0QgVCoac" role="33vP2m">
               <node concept="2OqwBi" id="3XR0QgVCoa9" role="2Oq$k0">
                 <node concept="I4A8Y" id="3XR0QgVCoaa" role="2OqNvi" />
@@ -731,9 +728,6 @@
                 </node>
               </node>
               <node concept="aIX43" id="3XR0QgVCoad" role="2OqNvi" />
-            </node>
-            <node concept="3uibUv" id="6KNTF2XLQc_" role="1tU5fm">
-              <ref role="3uigEE" to="mhbf:~SModelReference" resolve="SModelReference" />
             </node>
           </node>
         </node>
