<?xml version="1.0" encoding="UTF-8"?>
<model modelUID="r:00000000-0000-4000-0000-011c89590387(jetbrains.mps.lang.test.scripts)">
  <persistence version="8" />
  <language namespace="0eddeefa-c2d6-4437-bc2c-de50fd4ce470(jetbrains.mps.lang.script)" />
  <language namespace="f3061a53-9226-4cc5-a443-f952ceaf5816(jetbrains.mps.baseLanguage)" />
  <language namespace="83888646-71ce-4f1c-9c53-c54016f6ad4f(jetbrains.mps.baseLanguage.collections)" />
  <language namespace="7866978e-a0f0-4cc7-81bc-4d213d9375e1(jetbrains.mps.lang.smodel)" />
  <import index="nax5" modelUID="f:java_stub#6ed54515-acc8-4d1e-a16c-9fd6cfe951ea#jetbrains.mps.errors(MPS.Core/jetbrains.mps.errors@java_stub)" version="-1" />
  <import index="51te" modelUID="f:java_stub#6ed54515-acc8-4d1e-a16c-9fd6cfe951ea#jetbrains.mps.extapi.model(MPS.Core/jetbrains.mps.extapi.model@java_stub)" version="-1" />
  <import index="iwwu" modelUID="r:2c4d9270-b6d6-44af-aecd-e01a223680db(jetbrains.mps.kernel.model)" version="-1" />
  <import index="tp5g" modelUID="r:00000000-0000-4000-0000-011c89590388(jetbrains.mps.lang.test.structure)" version="40" />
  <import index="ec5l" modelUID="f:java_stub#8865b7a8-5271-43d3-884c-6fd1d9cfdd34#org.jetbrains.mps.openapi.model(MPS.OpenAPI/org.jetbrains.mps.openapi.model@java_stub)" version="-1" />
  <import index="tp5o" modelUID="r:00000000-0000-4000-0000-011c89590380(jetbrains.mps.lang.test.behavior)" version="-1" />
  <import index="tp6m" modelUID="r:00000000-0000-4000-0000-011c895903a2(jetbrains.mps.lang.test.runtime)" version="0" />
  <import index="tpck" modelUID="r:00000000-0000-4000-0000-011c89590288(jetbrains.mps.lang.core.structure)" version="0" implicit="yes" />
  <import index="tp33" modelUID="r:00000000-0000-4000-0000-011c89590323(jetbrains.mps.lang.script.structure)" version="0" implicit="yes" />
  <import index="tp25" modelUID="r:00000000-0000-4000-0000-011c89590301(jetbrains.mps.lang.smodel.structure)" version="16" implicit="yes" />
  <import index="tp2q" modelUID="r:00000000-0000-4000-0000-011c8959032e(jetbrains.mps.baseLanguage.collections.structure)" version="7" implicit="yes" />
  <import index="tpee" modelUID="r:00000000-0000-4000-0000-011c895902ca(jetbrains.mps.baseLanguage.structure)" version="5" implicit="yes" />
  <root type="tp33.MigrationScript" typeId="tp33.1177457067821" id="6090235207264650098" nodeInfo="ng">
    <property name="type" nameId="tp33.5299416737274925395" value="migration" />
    <property name="name" nameId="tpck.1169194664001" value="MigrateNodePropertiesContainer" />
    <property name="toBuild" nameId="tp33.5299416737274925397" value="MPS 3.1" />
    <property name="title" nameId="tp33.1177457669450" value="Migrate Test-Related NodePropertiesContainer to NodeOperationsContainer" />
    <node role="part" roleId="tp33.1177458178889" type="tp33.MigrationScriptPart_Instance" typeId="tp33.1177457850499" id="6090235207264821223" nodeInfo="ng">
      <property name="description" nameId="tp33.1177457972041" value="Migrate Test-Related NodePropertiesContainer to NodeOperationsContainer" />
      <link role="affectedInstanceConcept" roleId="tp33.1177457957477" targetNodeId="tp5g.1215507532627" resolveInfo="NodePropertiesContainer" />
      <node role="affectedInstanceUpdater" roleId="tp33.1177458005323" type="tp33.MigrationScriptPart_Instance_Updater" typeId="tp33.1177458491964" id="6090235207264821224" nodeInfo="nn">
        <node role="body" roleId="tpee.1137022507850" type="tpee.StatementList" typeId="tpee.1068580123136" id="6090235207264821225" nodeInfo="sn">
          <node role="statement" roleId="tpee.1068581517665" type="tpee.LocalVariableDeclarationStatement" typeId="tpee.1068581242864" id="1613202924905800343" nodeInfo="nn">
            <node role="localVariableDeclaration" roleId="tpee.1068581242865" type="tpee.LocalVariableDeclaration" typeId="tpee.1068581242863" id="1613202924905800346" nodeInfo="nr">
              <property name="name" nameId="tpck.1169194664001" value="parent" />
              <node role="type" roleId="tpee.5680397130376446158" type="tp25.SNodeType" typeId="tp25.1138055754698" id="1613202924905800341" nodeInfo="in" />
              <node role="initializer" roleId="tpee.1068431790190" type="tpee.DotExpression" typeId="tpee.1197027756228" id="1613202924905826277" nodeInfo="nn">
                <node role="operand" roleId="tpee.1197027771414" type="tp33.MigrationScriptPart_node" typeId="tp33.1177458237937" id="1613202924905826186" nodeInfo="nn" />
                <node role="operation" roleId="tpee.1197027833540" type="tp25.Node_GetParentOperation" typeId="tp25.1139613262185" id="1613202924905831214" nodeInfo="nn" />
              </node>
            </node>
          </node>
          <node role="statement" roleId="tpee.1068581517665" type="tpee.LocalVariableDeclarationStatement" typeId="tpee.1068581242864" id="6090235207265584216" nodeInfo="nn">
            <node role="localVariableDeclaration" roleId="tpee.1068581242865" type="tpee.LocalVariableDeclaration" typeId="tpee.1068581242863" id="6090235207265584219" nodeInfo="nr">
              <property name="name" nameId="tpck.1169194664001" value="newAnnotation" />
              <node role="type" roleId="tpee.5680397130376446158" type="tp25.SNodeType" typeId="tp25.1138055754698" id="6090235207265584214" nodeInfo="in">
                <link role="concept" roleId="tp25.1138405853777" targetNodeId="tp5g.1215603922101" resolveInfo="NodeOperationsContainer" />
              </node>
              <node role="initializer" roleId="tpee.1068431790190" type="tpee.GenericNewExpression" typeId="tpee.1145552977093" id="6090235207265643975" nodeInfo="nn">
                <node role="creator" roleId="tpee.1145553007750" type="tp25.SNodeCreator" typeId="tp25.1180636770613" id="6090235207265649672" nodeInfo="nn">
                  <node role="createdType" roleId="tp25.1180636770616" type="tp25.SNodeType" typeId="tp25.1138055754698" id="6090235207265649674" nodeInfo="in">
                    <link role="concept" roleId="tp25.1138405853777" targetNodeId="tp5g.1215603922101" resolveInfo="NodeOperationsContainer" />
                  </node>
                </node>
              </node>
            </node>
          </node>
          <node role="statement" roleId="tpee.1068581517665" type="tpee.ExpressionStatement" typeId="tpee.1068580123155" id="6090235207265654983" nodeInfo="nn">
            <node role="expression" roleId="tpee.1068580123156" type="tpee.DotExpression" typeId="tpee.1197027756228" id="6090235207265798522" nodeInfo="nn">
              <node role="operand" roleId="tpee.1197027771414" type="tpee.DotExpression" typeId="tpee.1197027756228" id="6090235207265766030" nodeInfo="nn">
                <node role="operand" roleId="tpee.1197027771414" type="tpee.VariableReference" typeId="tpee.1068498886296" id="6090235207265764614" nodeInfo="nn">
                  <link role="variableDeclaration" roleId="tpee.1068581517664" targetNodeId="6090235207265584219" resolveInfo="newAnnotation" />
                </node>
                <node role="operation" roleId="tpee.1197027833540" type="tp25.SLinkListAccess" typeId="tp25.1138056282393" id="6090235207265910802" nodeInfo="nn">
                  <link role="link" roleId="tp25.1138056546658" targetNodeId="tp5g.1215604436604" />
                </node>
              </node>
              <node role="operation" roleId="tpee.1197027833540" type="tp2q.AddAllElementsOperation" typeId="tp2q.1160666733551" id="6090235207265832921" nodeInfo="nn">
                <node role="argument" roleId="tp2q.1160666822012" type="tpee.DotExpression" typeId="tpee.1197027756228" id="1613202924905842962" nodeInfo="nn">
                  <node role="operand" roleId="tpee.1197027771414" type="tp33.MigrationScriptPart_node" typeId="tp33.1177458237937" id="1613202924905842448" nodeInfo="nn" />
                  <node role="operation" roleId="tpee.1197027833540" type="tp25.SLinkListAccess" typeId="tp25.1138056282393" id="1613202924905855698" nodeInfo="nn">
                    <link role="link" roleId="tp25.1138056546658" targetNodeId="tp5g.1215507909023" />
                  </node>
                </node>
              </node>
            </node>
          </node>
          <node role="statement" roleId="tpee.1068581517665" type="tpee.ExpressionStatement" typeId="tpee.1068580123155" id="1215604086695" nodeInfo="nn">
            <node role="expression" roleId="tpee.1068580123156" type="tpee.AssignmentExpression" typeId="tpee.1068498886294" id="1215604086696" nodeInfo="nn">
              <node role="lValue" roleId="tpee.1068498886295" type="tpee.DotExpression" typeId="tpee.1197027756228" id="1215604086698" nodeInfo="nn">
                <node role="operand" roleId="tpee.1197027771414" type="tpee.VariableReference" typeId="tpee.1068498886296" id="8178636544970333768" nodeInfo="nn">
                  <link role="variableDeclaration" roleId="tpee.1068581517664" targetNodeId="1613202924905800346" resolveInfo="parent" />
                </node>
                <node role="operation" roleId="tpee.1197027833540" type="tp25.AttributeAccess" typeId="tp25.6407023681583031218" id="3071170492188518089" nodeInfo="nn">
                  <node role="qualifier" roleId="tp25.6407023681583036852" type="tp25.NodeAttributeQualifier" typeId="tp25.6407023681583036853" id="3071170492188518090" nodeInfo="ng">
                    <link role="attributeConcept" roleId="tp25.6407023681583036854" targetNodeId="tp5g.1215603922101" resolveInfo="NodeOperationsContainer" />
                  </node>
                </node>
              </node>
              <node role="rValue" roleId="tpee.1068498886297" type="tpee.VariableReference" typeId="tpee.1068498886296" id="6090235207265923476" nodeInfo="nn">
                <link role="variableDeclaration" roleId="tpee.1068581517664" targetNodeId="6090235207265584219" resolveInfo="newAnnotation" />
              </node>
            </node>
          </node>
          <node role="statement" roleId="tpee.1068581517665" type="tpee.ExpressionStatement" typeId="tpee.1068580123155" id="6090235207265669460" nodeInfo="nn">
            <node role="expression" roleId="tpee.1068580123156" type="tpee.AssignmentExpression" typeId="tpee.1068498886294" id="6090235207265669461" nodeInfo="nn">
              <node role="rValue" roleId="tpee.1068498886297" type="tpee.NullLiteral" typeId="tpee.1070534058343" id="6090235207265669462" nodeInfo="nn" />
              <node role="lValue" roleId="tpee.1068498886295" type="tpee.DotExpression" typeId="tpee.1197027756228" id="6090235207265669463" nodeInfo="nn">
                <node role="operand" roleId="tpee.1197027771414" type="tpee.VariableReference" typeId="tpee.1068498886296" id="8178636544970333851" nodeInfo="nn">
                  <link role="variableDeclaration" roleId="tpee.1068581517664" targetNodeId="1613202924905800346" resolveInfo="parent" />
                </node>
                <node role="operation" roleId="tpee.1197027833540" type="tp25.AttributeAccess" typeId="tp25.6407023681583031218" id="6090235207265669465" nodeInfo="nn">
                  <node role="qualifier" roleId="tp25.6407023681583036852" type="tp25.NodeAttributeQualifier" typeId="tp25.6407023681583036853" id="6090235207265669466" nodeInfo="ng">
                    <link role="attributeConcept" roleId="tp25.6407023681583036854" targetNodeId="tp5g.1215507532627" resolveInfo="NodePropertiesContainer" />
                  </node>
                </node>
              </node>
            </node>
          </node>
        </node>
      </node>
    </node>
  </root>
  <root type="tp33.MigrationScript" typeId="tp33.1177457067821" id="4098794966557888877" nodeInfo="ng">
    <property name="name" nameId="tpck.1169194664001" value="SpecifyRuleReferencesInTests" />
    <property name="title" nameId="tp33.1177457669450" value="Specify rule references in tests for tags 'has error' and 'has warning'" />
    <node role="part" roleId="tp33.1177458178889" type="tp33.MigrationScriptPart_Instance" typeId="tp33.1177457850499" id="4098794966557889127" nodeInfo="ng">
      <property name="description" nameId="tp33.1177457972041" value="Specify Rule References" />
      <link role="affectedInstanceConcept" roleId="tp33.1177457957477" targetNodeId="tpck.1133920641626" resolveInfo="BaseConcept" />
      <node role="affectedInstanceUpdater" roleId="tp33.1177458005323" type="tp33.MigrationScriptPart_Instance_Updater" typeId="tp33.1177458491964" id="4098794966557889129" nodeInfo="nn">
        <node role="body" roleId="tpee.1137022507850" type="tpee.StatementList" typeId="tpee.1068580123136" id="4098794966557889131" nodeInfo="sn">
          <node role="statement" roleId="tpee.1068581517665" type="tpee.ExpressionStatement" typeId="tpee.1068580123155" id="7796829026681051267" nodeInfo="nn">
            <node role="expression" roleId="tpee.1068580123156" type="tpee.StaticMethodCall" typeId="tpee.1081236700937" id="7796829026681051290" nodeInfo="nn">
              <link role="baseMethodDeclaration" roleId="tpee.1068499141037" targetNodeId="7796829026681047861" resolveInfo="fillContainerWithRuleMessages" />
              <link role="classConcept" roleId="tpee.1144433194310" targetNodeId="7796829026680935427" resolveInfo="SpecifyUtil" />
              <node role="actualArgument" roleId="tpee.1068499141038" type="tp33.MigrationScriptPart_node" typeId="tp33.1177458237937" id="7796829026681051308" nodeInfo="nn" />
            </node>
          </node>
        </node>
      </node>
      <node role="affectedInstancePredicate" roleId="tp33.1177457957478" type="tp33.MigrationScriptPart_Instance_Predicate" typeId="tp33.1177458061340" id="428590876658645092" nodeInfo="nn">
        <node role="body" roleId="tpee.1137022507850" type="tpee.StatementList" typeId="tpee.1068580123136" id="428590876658645093" nodeInfo="sn">
          <node role="statement" roleId="tpee.1068581517665" type="tpee.ExpressionStatement" typeId="tpee.1068580123155" id="1089663077933459102" nodeInfo="nn">
            <node role="expression" roleId="tpee.1068580123156" type="tpee.DotExpression" typeId="tpee.1197027756228" id="1089663077933459103" nodeInfo="nn">
              <node role="operation" roleId="tpee.1197027833540" type="tp25.Node_IsNotNullOperation" typeId="tp25.1172008320231" id="1089663077933459108" nodeInfo="nn" />
              <node role="operand" roleId="tpee.1197027771414" type="tpee.StaticMethodCall" typeId="tpee.1081236700937" id="7796829026680941089" nodeInfo="nn">
                <link role="baseMethodDeclaration" roleId="tpee.1068499141037" targetNodeId="7796829026680936652" resolveInfo="getOperationsContainer" />
                <link role="classConcept" roleId="tpee.1144433194310" targetNodeId="7796829026680935427" resolveInfo="SpecifyUtil" />
                <node role="actualArgument" roleId="tpee.1068499141038" type="tp33.MigrationScriptPart_node" typeId="tp33.1177458237937" id="7796829026680941849" nodeInfo="nn" />
              </node>
            </node>
          </node>
        </node>
      </node>
    </node>
  </root>
  <root type="tpee.ClassConcept" typeId="tpee.1068390468198" id="7796829026680935427" nodeInfo="ig">
    <property name="virtualPackage" nameId="tpck.1193676396447" value="util" />
    <property name="name" nameId="tpck.1169194664001" value="SpecifyUtil" />
    <node role="member" roleId="tpee.5375687026011219971" type="tpee.StaticMethodDeclaration" typeId="tpee.1081236700938" id="7796829026680936652" nodeInfo="igu">
      <property name="name" nameId="tpck.1169194664001" value="getOperationsContainer" />
      <property name="isSynchronized" nameId="tpee.4276006055363816570" value="false" />
      <property name="isFinal" nameId="tpee.1181808852946" value="false" />
      <node role="body" roleId="tpee.1068580123135" type="tpee.StatementList" typeId="tpee.1068580123136" id="7796829026680936655" nodeInfo="sn">
        <node role="statement" roleId="tpee.1068581517665" type="tpee.ReturnStatement" typeId="tpee.1068581242878" id="7796829026680936666" nodeInfo="nn">
          <node role="expression" roleId="tpee.1068581517676" type="tpee.DotExpression" typeId="tpee.1197027756228" id="7796829026680936779" nodeInfo="nn">
            <node role="operand" roleId="tpee.1197027771414" type="tpee.VariableReference" typeId="tpee.1068498886296" id="7796829026680936716" nodeInfo="nn">
              <link role="variableDeclaration" roleId="tpee.1068581517664" targetNodeId="7796829026680936673" resolveInfo="node" />
            </node>
            <node role="operation" roleId="tpee.1197027833540" type="tp25.AttributeAccess" typeId="tp25.6407023681583031218" id="7796829026680937160" nodeInfo="nn">
              <node role="qualifier" roleId="tp25.6407023681583036852" type="tp25.NodeAttributeQualifier" typeId="tp25.6407023681583036853" id="7796829026680937407" nodeInfo="ng">
                <link role="attributeConcept" roleId="tp25.6407023681583036854" targetNodeId="tp5g.1215603922101" resolveInfo="NodeOperationsContainer" />
              </node>
            </node>
          </node>
        </node>
      </node>
      <node role="visibility" roleId="tpee.1178549979242" type="tpee.PublicVisibility" typeId="tpee.1146644602865" id="7796829026680936645" nodeInfo="nn" />
      <node role="returnType" roleId="tpee.1068580123133" type="tp25.SNodeType" typeId="tp25.1138055754698" id="7796829026680936650" nodeInfo="in">
        <link role="concept" roleId="tp25.1138405853777" targetNodeId="tp5g.1215603922101" resolveInfo="NodeOperationsContainer" />
      </node>
      <node role="parameter" roleId="tpee.1068580123134" type="tpee.ParameterDeclaration" typeId="tpee.1068498886292" id="7796829026680936673" nodeInfo="ir">
        <property name="name" nameId="tpck.1169194664001" value="node" />
        <node role="type" roleId="tpee.5680397130376446158" type="tp25.SNodeType" typeId="tp25.1138055754698" id="7796829026680936672" nodeInfo="in" />
      </node>
    </node>
    <node role="member" roleId="tpee.5375687026011219971" type="tpee.PlaceholderMember" typeId="tpee.1465982738277781862" id="7796829026680945058" nodeInfo="ngu" />
    <node role="member" roleId="tpee.5375687026011219971" type="tpee.StaticMethodDeclaration" typeId="tpee.1081236700938" id="7796829026680945150" nodeInfo="igu">
      <property name="name" nameId="tpck.1169194664001" value="getErrorReporters" />
      <property name="isSynchronized" nameId="tpee.4276006055363816570" value="false" />
      <property name="isFinal" nameId="tpee.1181808852946" value="false" />
      <node role="returnType" roleId="tpee.1068580123133" type="tp2q.SequenceType" typeId="tp2q.1151689724996" id="1277999467584453711" nodeInfo="in">
        <node role="elementType" roleId="tp2q.1151689745422" type="tpee.ClassifierType" typeId="tpee.1107535904670" id="1277999467584453713" nodeInfo="in">
          <link role="classifier" roleId="tpee.1107535924139" targetNodeId="nax5.~IErrorReporter" resolveInfo="IErrorReporter" />
        </node>
      </node>
      <node role="body" roleId="tpee.1068580123135" type="tpee.StatementList" typeId="tpee.1068580123136" id="7796829026680945153" nodeInfo="sn">
        <node role="statement" roleId="tpee.1068581517665" type="tpee.LocalVariableDeclarationStatement" typeId="tpee.1068581242864" id="1089663077933662464" nodeInfo="nn">
          <node role="localVariableDeclaration" roleId="tpee.1068581242865" type="tpee.LocalVariableDeclaration" typeId="tpee.1068581242863" id="1089663077933662465" nodeInfo="nr">
            <property name="name" nameId="tpck.1169194664001" value="checker" />
            <node role="type" roleId="tpee.5680397130376446158" type="tpee.ClassifierType" typeId="tpee.1107535904670" id="1089663077933662466" nodeInfo="in">
              <link role="classifier" roleId="tpee.1107535924139" targetNodeId="tp6m.3740508248791186293" resolveInfo="TestsErrorsChecker" />
            </node>
            <node role="initializer" roleId="tpee.1068431790190" type="tpee.GenericNewExpression" typeId="tpee.1145552977093" id="1089663077933663754" nodeInfo="nn">
              <node role="creator" roleId="tpee.1145553007750" type="tpee.ClassCreator" typeId="tpee.1212685548494" id="1089663077933665797" nodeInfo="nn">
<<<<<<< HEAD
                <link role="baseMethodDeclaration" roleId="tpee.1068499141037" targetNodeId="tp6m.3740508248791186298" resolveInfo="TestsErrorsChecker" />
                <node role="actualArgument" roleId="tpee.1068499141038" type="tpee.DotExpression" typeId="tpee.1197027756228" id="5162610181459409204" nodeInfo="nn">
                  <node role="operand" roleId="tpee.1197027771414" type="tpee.VariableReference" typeId="tpee.1068498886296" id="7796829026680947880" nodeInfo="nn">
                    <link role="variableDeclaration" roleId="tpee.1068581517664" targetNodeId="7796829026680945222" resolveInfo="node" />
                  </node>
                  <node role="operation" roleId="tpee.1197027833540" type="tp25.Node_GetContainingRootOperation" typeId="tp25.1171310072040" id="5162610181459410426" nodeInfo="nn" />
=======
                <link role="baseMethodDeclaration" roleId="tpee.1068499141037" targetNodeId="tp6m.5375766018922892118" resolveInfo="TestsErrorsChecker" />
                <node role="actualArgument" roleId="tpee.1068499141038" type="tpee.DotExpression" typeId="tpee.1197027756228" id="5375766018923811691" nodeInfo="nn">
                  <node role="operand" roleId="tpee.1197027771414" type="tpee.VariableReference" typeId="tpee.1068498886296" id="7796829026680947880" nodeInfo="nn">
                    <link role="variableDeclaration" roleId="tpee.1068581517664" targetNodeId="7796829026680945222" resolveInfo="node" />
                  </node>
                  <node role="operation" roleId="tpee.1197027833540" type="tp25.Node_GetContainingRootOperation" typeId="tp25.1171310072040" id="5375766018923813785" nodeInfo="nn" />
>>>>>>> 54f5ccc8
                </node>
              </node>
            </node>
          </node>
        </node>
        <node role="statement" roleId="tpee.1068581517665" type="tpee.ReturnStatement" typeId="tpee.1068581242878" id="7796829026680947410" nodeInfo="nn">
          <node role="expression" roleId="tpee.1068581517676" type="tpee.DotExpression" typeId="tpee.1197027756228" id="1089663077933668533" nodeInfo="nn">
            <node role="operand" roleId="tpee.1197027771414" type="tpee.VariableReference" typeId="tpee.1068498886296" id="1089663077933667733" nodeInfo="nn">
              <link role="variableDeclaration" roleId="tpee.1068581517664" targetNodeId="1089663077933662465" resolveInfo="checker" />
            </node>
            <node role="operation" roleId="tpee.1197027833540" type="tpee.InstanceMethodCallOperation" typeId="tpee.1202948039474" id="1089663077933670043" nodeInfo="nn">
<<<<<<< HEAD
              <link role="baseMethodDeclaration" roleId="tpee.1068499141037" targetNodeId="tp6m.3740508248791186393" resolveInfo="getErrors" />
              <node role="actualArgument" roleId="tpee.1068499141038" type="tpee.VariableReference" typeId="tpee.1068498886296" id="5162610181459410809" nodeInfo="nn">
=======
              <link role="baseMethodDeclaration" roleId="tpee.1068499141037" targetNodeId="tp6m.5375766018922892143" resolveInfo="getErrors" />
              <node role="actualArgument" roleId="tpee.1068499141038" type="tpee.VariableReference" typeId="tpee.1068498886296" id="5375766018923815205" nodeInfo="nn">
>>>>>>> 54f5ccc8
                <link role="variableDeclaration" roleId="tpee.1068581517664" targetNodeId="7796829026680945222" resolveInfo="node" />
              </node>
            </node>
          </node>
        </node>
      </node>
      <node role="visibility" roleId="tpee.1178549979242" type="tpee.PublicVisibility" typeId="tpee.1146644602865" id="7796829026680945114" nodeInfo="nn" />
<<<<<<< HEAD
=======
      <node role="returnType" roleId="tpee.1068580123133" type="tp2q.SequenceType" typeId="tp2q.1151689724996" id="5375766018923817541" nodeInfo="in">
        <node role="elementType" roleId="tp2q.1151689745422" type="tpee.ClassifierType" typeId="tpee.1107535904670" id="5375766018923817543" nodeInfo="in">
          <link role="classifier" roleId="tpee.1107535924139" targetNodeId="nax5.~IErrorReporter" resolveInfo="IErrorReporter" />
        </node>
      </node>
>>>>>>> 54f5ccc8
      <node role="parameter" roleId="tpee.1068580123134" type="tpee.ParameterDeclaration" typeId="tpee.1068498886292" id="7796829026680945222" nodeInfo="ir">
        <property name="name" nameId="tpck.1169194664001" value="node" />
        <node role="type" roleId="tpee.5680397130376446158" type="tp25.SNodeType" typeId="tp25.1138055754698" id="7796829026680945221" nodeInfo="in" />
      </node>
    </node>
    <node role="member" roleId="tpee.5375687026011219971" type="tpee.PlaceholderMember" typeId="tpee.1465982738277781862" id="7796829026681046902" nodeInfo="ngu" />
    <node role="member" roleId="tpee.5375687026011219971" type="tpee.StaticMethodDeclaration" typeId="tpee.1081236700938" id="7796829026681047861" nodeInfo="igu">
      <property name="name" nameId="tpck.1169194664001" value="fillContainerWithRuleMessages" />
      <property name="isSynchronized" nameId="tpee.4276006055363816570" value="false" />
      <property name="isFinal" nameId="tpee.1181808852946" value="false" />
      <node role="body" roleId="tpee.1068580123135" type="tpee.StatementList" typeId="tpee.1068580123136" id="7796829026681047864" nodeInfo="sn">
        <node role="statement" roleId="tpee.1068581517665" type="tpee.LocalVariableDeclarationStatement" typeId="tpee.1068581242864" id="1334460907022745824" nodeInfo="nn">
          <node role="localVariableDeclaration" roleId="tpee.1068581242865" type="tpee.LocalVariableDeclaration" typeId="tpee.1068581242863" id="1334460907022745822" nodeInfo="nr">
            <property name="isFinal" nameId="tpee.1176718929932" value="false" />
            <property name="name" nameId="tpck.1169194664001" value="operationsContainer" />
            <node role="type" roleId="tpee.5680397130376446158" type="tp25.SNodeType" typeId="tp25.1138055754698" id="1334460907022747768" nodeInfo="in">
              <link role="concept" roleId="tp25.1138405853777" targetNodeId="tp5g.1215603922101" resolveInfo="NodeOperationsContainer" />
            </node>
            <node role="initializer" roleId="tpee.1068431790190" type="tpee.StaticMethodCall" typeId="tpee.1081236700937" id="7796829026680944474" nodeInfo="nn">
              <link role="classConcept" roleId="tpee.1144433194310" targetNodeId="7796829026680935427" resolveInfo="SpecifyUtil" />
              <link role="baseMethodDeclaration" roleId="tpee.1068499141037" targetNodeId="7796829026680936652" resolveInfo="getOperationsContainer" />
              <node role="actualArgument" roleId="tpee.1068499141038" type="tpee.VariableReference" typeId="tpee.1068498886296" id="7796829026681049767" nodeInfo="nn">
                <link role="variableDeclaration" roleId="tpee.1068581517664" targetNodeId="7796829026681048018" resolveInfo="node" />
              </node>
            </node>
          </node>
        </node>
        <node role="statement" roleId="tpee.1068581517665" type="tpee.AssertStatement" typeId="tpee.1160998861373" id="7796829026681387172" nodeInfo="nn">
          <node role="condition" roleId="tpee.1160998896846" type="tpee.DotExpression" typeId="tpee.1197027756228" id="7796829026681388817" nodeInfo="nn">
            <node role="operand" roleId="tpee.1197027771414" type="tpee.VariableReference" typeId="tpee.1068498886296" id="7796829026681388407" nodeInfo="nn">
              <link role="variableDeclaration" roleId="tpee.1068581517664" targetNodeId="1334460907022745822" resolveInfo="operationsContainer" />
            </node>
            <node role="operation" roleId="tpee.1197027833540" type="tp25.Node_IsNotNullOperation" typeId="tp25.1172008320231" id="7796829026681389589" nodeInfo="nn" />
          </node>
        </node>
        <node role="statement" roleId="tpee.1068581517665" type="tpee.ExpressionStatement" typeId="tpee.1068580123155" id="5587533744543826748" nodeInfo="nn">
          <node role="expression" roleId="tpee.1068580123156" type="tpee.DotExpression" typeId="tpee.1197027756228" id="5587533744543828241" nodeInfo="nn">
            <node role="operand" roleId="tpee.1197027771414" type="tpee.VariableReference" typeId="tpee.1068498886296" id="5587533744543827473" nodeInfo="nn">
              <link role="variableDeclaration" roleId="tpee.1068581517664" targetNodeId="1334460907022745822" resolveInfo="operationsContainer" />
            </node>
            <node role="operation" roleId="tpee.1197027833540" type="tp25.Node_ConceptMethodCall" typeId="tp25.1179409122411" id="5587533744543833273" nodeInfo="nn">
              <link role="baseMethodDeclaration" roleId="tpee.1068499141037" targetNodeId="tp5o.5587533744543326483" resolveInfo="detachAllErrorOperations" />
            </node>
          </node>
        </node>
        <node role="statement" roleId="tpee.1068581517665" type="tpee.LocalVariableDeclarationStatement" typeId="tpee.1068581242864" id="7796829026680949424" nodeInfo="nn">
          <node role="localVariableDeclaration" roleId="tpee.1068581242865" type="tpee.LocalVariableDeclaration" typeId="tpee.1068581242863" id="7796829026680949427" nodeInfo="nr">
            <property name="name" nameId="tpck.1169194664001" value="reporters" />
<<<<<<< HEAD
            <node role="type" roleId="tpee.5680397130376446158" type="tp2q.SequenceType" typeId="tp2q.1151689724996" id="1277999467584455450" nodeInfo="in">
              <node role="elementType" roleId="tp2q.1151689745422" type="tpee.ClassifierType" typeId="tpee.1107535904670" id="1277999467584455452" nodeInfo="in">
=======
            <node role="type" roleId="tpee.5680397130376446158" type="tp2q.SequenceType" typeId="tp2q.1151689724996" id="5375766018923819401" nodeInfo="in">
              <node role="elementType" roleId="tp2q.1151689745422" type="tpee.ClassifierType" typeId="tpee.1107535904670" id="5375766018923819403" nodeInfo="in">
>>>>>>> 54f5ccc8
                <link role="classifier" roleId="tpee.1107535924139" targetNodeId="nax5.~IErrorReporter" resolveInfo="IErrorReporter" />
              </node>
            </node>
            <node role="initializer" roleId="tpee.1068431790190" type="tpee.StaticMethodCall" typeId="tpee.1081236700937" id="7796829026680952375" nodeInfo="nn">
              <link role="baseMethodDeclaration" roleId="tpee.1068499141037" targetNodeId="7796829026680945150" resolveInfo="getErrorReporters" />
              <link role="classConcept" roleId="tpee.1144433194310" targetNodeId="7796829026680935427" resolveInfo="SpecifyUtil" />
              <node role="actualArgument" roleId="tpee.1068499141038" type="tpee.VariableReference" typeId="tpee.1068498886296" id="7796829026681049951" nodeInfo="nn">
                <link role="variableDeclaration" roleId="tpee.1068581517664" targetNodeId="7796829026681048018" resolveInfo="node" />
              </node>
            </node>
          </node>
        </node>
        <node role="statement" roleId="tpee.1068581517665" type="tpee.ForeachStatement" typeId="tpee.1144226303539" id="5587533744543837495" nodeInfo="nn">
          <node role="body" roleId="tpee.1154032183016" type="tpee.StatementList" typeId="tpee.1068580123136" id="5587533744543837498" nodeInfo="sn">
            <node role="statement" roleId="tpee.1068581517665" type="tpee.LocalVariableDeclarationStatement" typeId="tpee.1068581242864" id="9057440207251506154" nodeInfo="nn">
              <node role="localVariableDeclaration" roleId="tpee.1068581242865" type="tpee.LocalVariableDeclaration" typeId="tpee.1068581242863" id="9057440207251506157" nodeInfo="nr">
                <property name="name" nameId="tpck.1169194664001" value="ruleNode" />
                <node role="type" roleId="tpee.5680397130376446158" type="tp25.SNodeType" typeId="tp25.1138055754698" id="9057440207251506152" nodeInfo="in">
                  <link role="concept" roleId="tp25.1138405853777" targetNodeId="tpck.1133920641626" resolveInfo="BaseConcept" />
                </node>
                <node role="initializer" roleId="tpee.1068431790190" type="tpee.StaticMethodCall" typeId="tpee.1081236700937" id="428590876652916116" nodeInfo="nn">
                  <link role="classConcept" roleId="tpee.1144433194310" targetNodeId="tp6m.1302453276762085176" resolveInfo="NodeCheckerUtil" />
                  <link role="baseMethodDeclaration" roleId="tpee.1068499141037" targetNodeId="tp6m.1302453276762085377" resolveInfo="getRuleNodeFromReporter" />
                  <node role="actualArgument" roleId="tpee.1068499141038" type="tpee.VariableReference" typeId="tpee.1068498886296" id="428590876652917262" nodeInfo="nn">
                    <link role="variableDeclaration" roleId="tpee.1068581517664" targetNodeId="5587533744543837501" resolveInfo="reporter" />
                  </node>
                </node>
              </node>
            </node>
            <node role="statement" roleId="tpee.1068581517665" type="tpee.ExpressionStatement" typeId="tpee.1068580123155" id="428590876657250630" nodeInfo="nn">
              <node role="expression" roleId="tpee.1068580123156" type="tpee.DotExpression" typeId="tpee.1197027756228" id="428590876657252118" nodeInfo="nn">
                <node role="operand" roleId="tpee.1197027771414" type="tpee.VariableReference" typeId="tpee.1068498886296" id="428590876657250629" nodeInfo="nn">
                  <link role="variableDeclaration" roleId="tpee.1068581517664" targetNodeId="1334460907022745822" resolveInfo="operationsContainer" />
                </node>
                <node role="operation" roleId="tpee.1197027833540" type="tp25.Node_ConceptMethodCall" typeId="tp25.1179409122411" id="428590876657459291" nodeInfo="nn">
                  <link role="baseMethodDeclaration" roleId="tpee.1068499141037" targetNodeId="tp5o.428590876657265140" resolveInfo="createNodeAndAttachReference" />
                  <node role="actualArgument" roleId="tpee.1068499141038" type="tpee.VariableReference" typeId="tpee.1068498886296" id="428590876657460368" nodeInfo="nn">
                    <link role="variableDeclaration" roleId="tpee.1068581517664" targetNodeId="9057440207251506157" resolveInfo="ruleNode" />
                  </node>
                  <node role="actualArgument" roleId="tpee.1068499141038" type="tpee.VariableReference" typeId="tpee.1068498886296" id="428590876658083193" nodeInfo="nn">
                    <link role="variableDeclaration" roleId="tpee.1068581517664" targetNodeId="5587533744543837501" resolveInfo="reporter" />
                  </node>
                </node>
              </node>
            </node>
            <node role="statement" roleId="tpee.1068581517665" type="tpee.ExpressionStatement" typeId="tpee.1068580123155" id="7796829026681052421" nodeInfo="nn">
              <node role="expression" roleId="tpee.1068580123156" type="tpee.StaticMethodCall" typeId="tpee.1081236700937" id="7796829026681052420" nodeInfo="nn">
                <link role="classConcept" roleId="tpee.1144433194310" targetNodeId="7796829026680935427" resolveInfo="SpecifyUtil" />
                <link role="baseMethodDeclaration" roleId="tpee.1068499141037" targetNodeId="7796829026681052415" resolveInfo="addModelImports" />
                <node role="actualArgument" roleId="tpee.1068499141038" type="tpee.VariableReference" typeId="tpee.1068498886296" id="7796829026681052418" nodeInfo="nn">
                  <link role="variableDeclaration" roleId="tpee.1068581517664" targetNodeId="1334460907022745822" resolveInfo="operationsContainer" />
                </node>
                <node role="actualArgument" roleId="tpee.1068499141038" type="tpee.VariableReference" typeId="tpee.1068498886296" id="7796829026681052419" nodeInfo="nn">
                  <link role="variableDeclaration" roleId="tpee.1068581517664" targetNodeId="9057440207251506157" resolveInfo="ruleNode" />
                </node>
              </node>
            </node>
          </node>
          <node role="variable" roleId="tpee.1144230900587" type="tpee.LocalVariableDeclaration" typeId="tpee.1068581242863" id="5587533744543837501" nodeInfo="nr">
            <property name="name" nameId="tpck.1169194664001" value="reporter" />
            <node role="type" roleId="tpee.5680397130376446158" type="tpee.ClassifierType" typeId="tpee.1107535904670" id="5587533744543840681" nodeInfo="in">
              <link role="classifier" roleId="tpee.1107535924139" targetNodeId="nax5.~IErrorReporter" resolveInfo="IErrorReporter" />
            </node>
          </node>
          <node role="iterable" roleId="tpee.1144226360166" type="tpee.VariableReference" typeId="tpee.1068498886296" id="1089663077933185489" nodeInfo="nn">
            <link role="variableDeclaration" roleId="tpee.1068581517664" targetNodeId="7796829026680949427" resolveInfo="reporters" />
          </node>
        </node>
        <node role="statement" roleId="tpee.1068581517665" type="tpee.ExpressionStatement" typeId="tpee.1068580123155" id="4307182653745433029" nodeInfo="nn">
          <node role="expression" roleId="tpee.1068580123156" type="tpee.DotExpression" typeId="tpee.1197027756228" id="9095983673869710003" nodeInfo="nn">
            <node role="operand" roleId="tpee.1197027771414" type="tpee.GenericNewExpression" typeId="tpee.1145552977093" id="9095983673869705808" nodeInfo="nn">
              <node role="creator" roleId="tpee.1145553007750" type="tpee.ClassCreator" typeId="tpee.1212685548494" id="9095983673869709762" nodeInfo="nn">
                <link role="baseMethodDeclaration" roleId="tpee.1068499141037" targetNodeId="iwwu.4193578441192064996" resolveInfo="MissingDependenciesFixer" />
                <node role="actualArgument" roleId="tpee.1068499141038" type="tpee.DotExpression" typeId="tpee.1197027756228" id="9095983673869778596" nodeInfo="nn">
                  <node role="operand" roleId="tpee.1197027771414" type="tpee.VariableReference" typeId="tpee.1068498886296" id="9095983673869778208" nodeInfo="nn">
                    <link role="variableDeclaration" roleId="tpee.1068581517664" targetNodeId="1334460907022745822" resolveInfo="operationsContainer" />
                  </node>
                  <node role="operation" roleId="tpee.1197027833540" type="tp25.Node_GetModelOperation" typeId="tp25.1143234257716" id="9095983673869779315" nodeInfo="nn" />
                </node>
              </node>
            </node>
            <node role="operation" roleId="tpee.1197027833540" type="tpee.InstanceMethodCallOperation" typeId="tpee.1202948039474" id="9095983673869711588" nodeInfo="nn">
              <link role="baseMethodDeclaration" roleId="tpee.1068499141037" targetNodeId="iwwu.1653674023125455664" resolveInfo="fixAllDependencies" />
            </node>
          </node>
        </node>
      </node>
      <node role="visibility" roleId="tpee.1178549979242" type="tpee.PublicVisibility" typeId="tpee.1146644602865" id="7796829026681047159" nodeInfo="nn" />
      <node role="returnType" roleId="tpee.1068580123133" type="tpee.VoidType" typeId="tpee.1068581517677" id="7796829026681047312" nodeInfo="in" />
      <node role="parameter" roleId="tpee.1068580123134" type="tpee.ParameterDeclaration" typeId="tpee.1068498886292" id="7796829026681048018" nodeInfo="ir">
        <property name="name" nameId="tpck.1169194664001" value="node" />
        <node role="type" roleId="tpee.5680397130376446158" type="tp25.SNodeType" typeId="tp25.1138055754698" id="7796829026681048017" nodeInfo="in" />
      </node>
    </node>
    <node role="member" roleId="tpee.5375687026011219971" type="tpee.PlaceholderMember" typeId="tpee.1465982738277781862" id="7796829026681257929" nodeInfo="ngu" />
    <node role="member" roleId="tpee.5375687026011219971" type="tpee.StaticMethodDeclaration" typeId="tpee.1081236700938" id="7796829026681259802" nodeInfo="igu">
      <property name="name" nameId="tpck.1169194664001" value="attachNewContainer" />
      <property name="isSynchronized" nameId="tpee.4276006055363816570" value="false" />
      <property name="isFinal" nameId="tpee.1181808852946" value="false" />
      <node role="body" roleId="tpee.1068580123135" type="tpee.StatementList" typeId="tpee.1068580123136" id="7796829026681259805" nodeInfo="sn">
        <node role="statement" roleId="tpee.1068581517665" type="tpee.LocalVariableDeclarationStatement" typeId="tpee.1068581242864" id="7796829026681060742" nodeInfo="nn">
          <node role="localVariableDeclaration" roleId="tpee.1068581242865" type="tpee.LocalVariableDeclaration" typeId="tpee.1068581242863" id="7796829026681060745" nodeInfo="nr">
            <property name="name" nameId="tpck.1169194664001" value="container" />
            <node role="type" roleId="tpee.5680397130376446158" type="tp25.SNodeType" typeId="tp25.1138055754698" id="7796829026681060741" nodeInfo="in">
              <link role="concept" roleId="tp25.1138405853777" targetNodeId="tp5g.1215603922101" resolveInfo="NodeOperationsContainer" />
            </node>
            <node role="initializer" roleId="tpee.1068431790190" type="tpee.GenericNewExpression" typeId="tpee.1145552977093" id="7796829026681060793" nodeInfo="nn">
              <node role="creator" roleId="tpee.1145553007750" type="tp25.SNodeCreator" typeId="tp25.1180636770613" id="7796829026681249413" nodeInfo="nn">
                <node role="createdType" roleId="tp25.1180636770616" type="tp25.SNodeType" typeId="tp25.1138055754698" id="7796829026681249415" nodeInfo="in">
                  <link role="concept" roleId="tp25.1138405853777" targetNodeId="tp5g.1215603922101" resolveInfo="NodeOperationsContainer" />
                </node>
              </node>
            </node>
          </node>
        </node>
        <node role="statement" roleId="tpee.1068581517665" type="tpee.ExpressionStatement" typeId="tpee.1068580123155" id="7796829026681249455" nodeInfo="nn">
          <node role="expression" roleId="tpee.1068580123156" type="tpee.AssignmentExpression" typeId="tpee.1068498886294" id="7796829026681250239" nodeInfo="nn">
            <node role="rValue" roleId="tpee.1068498886297" type="tpee.VariableReference" typeId="tpee.1068498886296" id="7796829026681250316" nodeInfo="nn">
              <link role="variableDeclaration" roleId="tpee.1068581517664" targetNodeId="7796829026681060745" resolveInfo="container" />
            </node>
            <node role="lValue" roleId="tpee.1068498886295" type="tpee.DotExpression" typeId="tpee.1197027756228" id="7796829026681249507" nodeInfo="nn">
              <node role="operand" roleId="tpee.1197027771414" type="tpee.VariableReference" typeId="tpee.1068498886296" id="7796829026681262676" nodeInfo="nn">
                <link role="variableDeclaration" roleId="tpee.1068581517664" targetNodeId="7796829026681260649" resolveInfo="node" />
              </node>
              <node role="operation" roleId="tpee.1197027833540" type="tp25.AttributeAccess" typeId="tp25.6407023681583031218" id="7796829026681249943" nodeInfo="nn">
                <node role="qualifier" roleId="tp25.6407023681583036852" type="tp25.NodeAttributeQualifier" typeId="tp25.6407023681583036853" id="7796829026681250070" nodeInfo="ng">
                  <link role="attributeConcept" roleId="tp25.6407023681583036854" targetNodeId="tp5g.1215603922101" resolveInfo="NodeOperationsContainer" />
                </node>
              </node>
            </node>
          </node>
        </node>
      </node>
      <node role="visibility" roleId="tpee.1178549979242" type="tpee.PublicVisibility" typeId="tpee.1146644602865" id="7796829026681259174" nodeInfo="nn" />
      <node role="returnType" roleId="tpee.1068580123133" type="tpee.VoidType" typeId="tpee.1068581517677" id="7796829026681259800" nodeInfo="in" />
      <node role="parameter" roleId="tpee.1068580123134" type="tpee.ParameterDeclaration" typeId="tpee.1068498886292" id="7796829026681260649" nodeInfo="ir">
        <property name="name" nameId="tpck.1169194664001" value="node" />
        <node role="type" roleId="tpee.5680397130376446158" type="tp25.SNodeType" typeId="tp25.1138055754698" id="7796829026681260648" nodeInfo="in" />
      </node>
    </node>
    <node role="member" roleId="tpee.5375687026011219971" type="tpee.PlaceholderMember" typeId="tpee.1465982738277781862" id="7796829026681057173" nodeInfo="ngu" />
    <node role="member" roleId="tpee.5375687026011219971" type="tpee.StaticMethodDeclaration" typeId="tpee.1081236700938" id="7796829026681052415" nodeInfo="igu">
      <property name="name" nameId="tpck.1169194664001" value="addModelImports" />
      <node role="visibility" roleId="tpee.1178549979242" type="tpee.PrivateVisibility" typeId="tpee.1146644623116" id="7796829026681052416" nodeInfo="nn" />
      <node role="returnType" roleId="tpee.1068580123133" type="tpee.VoidType" typeId="tpee.1068581517677" id="7796829026681052417" nodeInfo="in" />
      <node role="parameter" roleId="tpee.1068580123134" type="tpee.ParameterDeclaration" typeId="tpee.1068498886292" id="7796829026681052407" nodeInfo="ir">
        <property name="name" nameId="tpck.1169194664001" value="container" />
        <node role="type" roleId="tpee.5680397130376446158" type="tp25.SNodeType" typeId="tp25.1138055754698" id="7796829026681052408" nodeInfo="in">
          <link role="concept" roleId="tp25.1138405853777" targetNodeId="tp5g.1215603922101" resolveInfo="NodeOperationsContainer" />
        </node>
      </node>
      <node role="parameter" roleId="tpee.1068580123134" type="tpee.ParameterDeclaration" typeId="tpee.1068498886292" id="7796829026681052409" nodeInfo="ir">
        <property name="name" nameId="tpck.1169194664001" value="ruleNode" />
        <node role="type" roleId="tpee.5680397130376446158" type="tp25.SNodeType" typeId="tp25.1138055754698" id="7796829026681052410" nodeInfo="in">
          <link role="concept" roleId="tp25.1138405853777" targetNodeId="tpck.1133920641626" resolveInfo="BaseConcept" />
        </node>
      </node>
      <node role="body" roleId="tpee.1068580123135" type="tpee.StatementList" typeId="tpee.1068580123136" id="7796829026681052390" nodeInfo="sn">
        <node role="statement" roleId="tpee.1068581517665" type="tpee.LocalVariableDeclarationStatement" typeId="tpee.1068581242864" id="7796829026681053994" nodeInfo="nn">
          <node role="localVariableDeclaration" roleId="tpee.1068581242865" type="tpee.LocalVariableDeclaration" typeId="tpee.1068581242863" id="7796829026681053995" nodeInfo="nr">
            <property name="name" nameId="tpck.1169194664001" value="ruleModelRef" />
            <node role="type" roleId="tpee.5680397130376446158" type="tpee.ClassifierType" typeId="tpee.1107535904670" id="7796829026681053989" nodeInfo="in">
              <link role="classifier" roleId="tpee.1107535924139" targetNodeId="ec5l.~SModelReference" resolveInfo="SModelReference" />
            </node>
            <node role="initializer" roleId="tpee.1068431790190" type="tpee.DotExpression" typeId="tpee.1197027756228" id="7796829026681053996" nodeInfo="nn">
              <node role="operand" roleId="tpee.1197027771414" type="tp25.SemanticDowncastExpression" typeId="tp25.1145404486709" id="7796829026681053997" nodeInfo="nn">
                <node role="leftExpression" roleId="tp25.1145404616321" type="tpee.DotExpression" typeId="tpee.1197027756228" id="7796829026681053998" nodeInfo="nn">
                  <node role="operation" roleId="tpee.1197027833540" type="tp25.Node_GetModelOperation" typeId="tp25.1143234257716" id="7796829026681053999" nodeInfo="nn" />
                  <node role="operand" roleId="tpee.1197027771414" type="tpee.VariableReference" typeId="tpee.1068498886296" id="7796829026681054000" nodeInfo="nn">
                    <link role="variableDeclaration" roleId="tpee.1068581517664" targetNodeId="7796829026681052409" resolveInfo="ruleNode" />
                  </node>
                </node>
              </node>
              <node role="operation" roleId="tpee.1197027833540" type="tpee.InstanceMethodCallOperation" typeId="tpee.1202948039474" id="7796829026681054001" nodeInfo="nn">
                <link role="baseMethodDeclaration" roleId="tpee.1068499141037" targetNodeId="ec5l.~SModel%dgetReference()%corg%djetbrains%dmps%dopenapi%dmodel%dSModelReference" resolveInfo="getReference" />
              </node>
            </node>
          </node>
        </node>
        <node role="statement" roleId="tpee.1068581517665" type="tpee.ExpressionStatement" typeId="tpee.1068580123155" id="7796829026681052391" nodeInfo="nn">
          <node role="expression" roleId="tpee.1068580123156" type="tpee.DotExpression" typeId="tpee.1197027756228" id="7796829026681052392" nodeInfo="nn">
            <node role="operation" roleId="tpee.1197027833540" type="tpee.InstanceMethodCallOperation" typeId="tpee.1202948039474" id="7796829026681052393" nodeInfo="nn">
              <link role="baseMethodDeclaration" roleId="tpee.1068499141037" targetNodeId="51te.~SModelDescriptorStub%daddModelImport(org%djetbrains%dmps%dopenapi%dmodel%dSModelReference,boolean)%cvoid" resolveInfo="addModelImport" />
              <node role="actualArgument" roleId="tpee.1068499141038" type="tpee.VariableReference" typeId="tpee.1068498886296" id="7796829026681054002" nodeInfo="nn">
                <link role="variableDeclaration" roleId="tpee.1068581517664" targetNodeId="7796829026681053995" resolveInfo="ruleModelRef" />
              </node>
              <node role="actualArgument" roleId="tpee.1068499141038" type="tpee.BooleanConstant" typeId="tpee.1068580123137" id="7796829026681052400" nodeInfo="nn">
                <property name="value" nameId="tpee.1068580123138" value="false" />
              </node>
            </node>
            <node role="operand" roleId="tpee.1197027771414" type="tpee.ParenthesizedExpression" typeId="tpee.1079359253375" id="7796829026681052401" nodeInfo="nn">
              <node role="expression" roleId="tpee.1079359253376" type="tpee.CastExpression" typeId="tpee.1070534934090" id="7796829026681052402" nodeInfo="nn">
                <node role="type" roleId="tpee.1070534934091" type="tpee.ClassifierType" typeId="tpee.1107535904670" id="7796829026681052403" nodeInfo="in">
                  <link role="classifier" roleId="tpee.1107535924139" targetNodeId="51te.~SModelBase" resolveInfo="SModelBase" />
                </node>
                <node role="expression" roleId="tpee.1070534934092" type="tpee.DotExpression" typeId="tpee.1197027756228" id="7796829026681052404" nodeInfo="nn">
                  <node role="operand" roleId="tpee.1197027771414" type="tpee.VariableReference" typeId="tpee.1068498886296" id="7796829026681052412" nodeInfo="nn">
                    <link role="variableDeclaration" roleId="tpee.1068581517664" targetNodeId="7796829026681052407" resolveInfo="container" />
                  </node>
                  <node role="operation" roleId="tpee.1197027833540" type="tp25.Node_GetModelOperation" typeId="tp25.1143234257716" id="7796829026681052406" nodeInfo="nn" />
                </node>
              </node>
            </node>
          </node>
        </node>
      </node>
    </node>
    <node role="visibility" roleId="tpee.1178549979242" type="tpee.PublicVisibility" typeId="tpee.1146644602865" id="7796829026680935428" nodeInfo="nn" />
  </root>
</model>
<|MERGE_RESOLUTION|>--- conflicted
+++ resolved
@@ -5,18 +5,21 @@
   <language namespace="f3061a53-9226-4cc5-a443-f952ceaf5816(jetbrains.mps.baseLanguage)" />
   <language namespace="83888646-71ce-4f1c-9c53-c54016f6ad4f(jetbrains.mps.baseLanguage.collections)" />
   <language namespace="7866978e-a0f0-4cc7-81bc-4d213d9375e1(jetbrains.mps.lang.smodel)" />
-  <import index="nax5" modelUID="f:java_stub#6ed54515-acc8-4d1e-a16c-9fd6cfe951ea#jetbrains.mps.errors(MPS.Core/jetbrains.mps.errors@java_stub)" version="-1" />
-  <import index="51te" modelUID="f:java_stub#6ed54515-acc8-4d1e-a16c-9fd6cfe951ea#jetbrains.mps.extapi.model(MPS.Core/jetbrains.mps.extapi.model@java_stub)" version="-1" />
   <import index="iwwu" modelUID="r:2c4d9270-b6d6-44af-aecd-e01a223680db(jetbrains.mps.kernel.model)" version="-1" />
   <import index="tp5g" modelUID="r:00000000-0000-4000-0000-011c89590388(jetbrains.mps.lang.test.structure)" version="40" />
-  <import index="ec5l" modelUID="f:java_stub#8865b7a8-5271-43d3-884c-6fd1d9cfdd34#org.jetbrains.mps.openapi.model(MPS.OpenAPI/org.jetbrains.mps.openapi.model@java_stub)" version="-1" />
   <import index="tp5o" modelUID="r:00000000-0000-4000-0000-011c89590380(jetbrains.mps.lang.test.behavior)" version="-1" />
   <import index="tp6m" modelUID="r:00000000-0000-4000-0000-011c895903a2(jetbrains.mps.lang.test.runtime)" version="0" />
+  <import index="nax5" modelUID="f:java_stub#6ed54515-acc8-4d1e-a16c-9fd6cfe951ea#jetbrains.mps.errors(jetbrains.mps.errors@java_stub)" version="-1" />
+  <import index="51te" modelUID="f:java_stub#6ed54515-acc8-4d1e-a16c-9fd6cfe951ea#jetbrains.mps.extapi.model(jetbrains.mps.extapi.model@java_stub)" version="-1" />
+  <import index="ec5l" modelUID="f:java_stub#8865b7a8-5271-43d3-884c-6fd1d9cfdd34#org.jetbrains.mps.openapi.model(org.jetbrains.mps.openapi.model@java_stub)" version="-1" />
   <import index="tpck" modelUID="r:00000000-0000-4000-0000-011c89590288(jetbrains.mps.lang.core.structure)" version="0" implicit="yes" />
   <import index="tp33" modelUID="r:00000000-0000-4000-0000-011c89590323(jetbrains.mps.lang.script.structure)" version="0" implicit="yes" />
   <import index="tp25" modelUID="r:00000000-0000-4000-0000-011c89590301(jetbrains.mps.lang.smodel.structure)" version="16" implicit="yes" />
   <import index="tp2q" modelUID="r:00000000-0000-4000-0000-011c8959032e(jetbrains.mps.baseLanguage.collections.structure)" version="7" implicit="yes" />
   <import index="tpee" modelUID="r:00000000-0000-4000-0000-011c895902ca(jetbrains.mps.baseLanguage.structure)" version="5" implicit="yes" />
+  <import index="nax6" modelUID="f:java_stub#6ed54515-acc8-4d1e-a16c-9fd6cfe951ea#jetbrains.mps.errors(MPS.Core/jetbrains.mps.errors@java_stub)" version="-1" implicit="yes" />
+  <import index="51tf" modelUID="f:java_stub#6ed54515-acc8-4d1e-a16c-9fd6cfe951ea#jetbrains.mps.extapi.model(MPS.Core/jetbrains.mps.extapi.model@java_stub)" version="-1" implicit="yes" />
+  <import index="ec5m" modelUID="f:java_stub#8865b7a8-5271-43d3-884c-6fd1d9cfdd34#org.jetbrains.mps.openapi.model(MPS.OpenAPI/org.jetbrains.mps.openapi.model@java_stub)" version="-1" implicit="yes" />
   <root type="tp33.MigrationScript" typeId="tp33.1177457067821" id="6090235207264650098" nodeInfo="ng">
     <property name="type" nameId="tp33.5299416737274925395" value="migration" />
     <property name="name" nameId="tpck.1169194664001" value="MigrateNodePropertiesContainer" />
@@ -178,7 +181,7 @@
       <property name="isFinal" nameId="tpee.1181808852946" value="false" />
       <node role="returnType" roleId="tpee.1068580123133" type="tp2q.SequenceType" typeId="tp2q.1151689724996" id="1277999467584453711" nodeInfo="in">
         <node role="elementType" roleId="tp2q.1151689745422" type="tpee.ClassifierType" typeId="tpee.1107535904670" id="1277999467584453713" nodeInfo="in">
-          <link role="classifier" roleId="tpee.1107535924139" targetNodeId="nax5.~IErrorReporter" resolveInfo="IErrorReporter" />
+          <link role="classifier" roleId="tpee.1107535924139" targetNodeId="nax6.~IErrorReporter" resolveInfo="IErrorReporter" />
         </node>
       </node>
       <node role="body" roleId="tpee.1068580123135" type="tpee.StatementList" typeId="tpee.1068580123136" id="7796829026680945153" nodeInfo="sn">
@@ -190,21 +193,12 @@
             </node>
             <node role="initializer" roleId="tpee.1068431790190" type="tpee.GenericNewExpression" typeId="tpee.1145552977093" id="1089663077933663754" nodeInfo="nn">
               <node role="creator" roleId="tpee.1145553007750" type="tpee.ClassCreator" typeId="tpee.1212685548494" id="1089663077933665797" nodeInfo="nn">
-<<<<<<< HEAD
                 <link role="baseMethodDeclaration" roleId="tpee.1068499141037" targetNodeId="tp6m.3740508248791186298" resolveInfo="TestsErrorsChecker" />
                 <node role="actualArgument" roleId="tpee.1068499141038" type="tpee.DotExpression" typeId="tpee.1197027756228" id="5162610181459409204" nodeInfo="nn">
                   <node role="operand" roleId="tpee.1197027771414" type="tpee.VariableReference" typeId="tpee.1068498886296" id="7796829026680947880" nodeInfo="nn">
                     <link role="variableDeclaration" roleId="tpee.1068581517664" targetNodeId="7796829026680945222" resolveInfo="node" />
                   </node>
                   <node role="operation" roleId="tpee.1197027833540" type="tp25.Node_GetContainingRootOperation" typeId="tp25.1171310072040" id="5162610181459410426" nodeInfo="nn" />
-=======
-                <link role="baseMethodDeclaration" roleId="tpee.1068499141037" targetNodeId="tp6m.5375766018922892118" resolveInfo="TestsErrorsChecker" />
-                <node role="actualArgument" roleId="tpee.1068499141038" type="tpee.DotExpression" typeId="tpee.1197027756228" id="5375766018923811691" nodeInfo="nn">
-                  <node role="operand" roleId="tpee.1197027771414" type="tpee.VariableReference" typeId="tpee.1068498886296" id="7796829026680947880" nodeInfo="nn">
-                    <link role="variableDeclaration" roleId="tpee.1068581517664" targetNodeId="7796829026680945222" resolveInfo="node" />
-                  </node>
-                  <node role="operation" roleId="tpee.1197027833540" type="tp25.Node_GetContainingRootOperation" typeId="tp25.1171310072040" id="5375766018923813785" nodeInfo="nn" />
->>>>>>> 54f5ccc8
                 </node>
               </node>
             </node>
@@ -216,13 +210,8 @@
               <link role="variableDeclaration" roleId="tpee.1068581517664" targetNodeId="1089663077933662465" resolveInfo="checker" />
             </node>
             <node role="operation" roleId="tpee.1197027833540" type="tpee.InstanceMethodCallOperation" typeId="tpee.1202948039474" id="1089663077933670043" nodeInfo="nn">
-<<<<<<< HEAD
               <link role="baseMethodDeclaration" roleId="tpee.1068499141037" targetNodeId="tp6m.3740508248791186393" resolveInfo="getErrors" />
               <node role="actualArgument" roleId="tpee.1068499141038" type="tpee.VariableReference" typeId="tpee.1068498886296" id="5162610181459410809" nodeInfo="nn">
-=======
-              <link role="baseMethodDeclaration" roleId="tpee.1068499141037" targetNodeId="tp6m.5375766018922892143" resolveInfo="getErrors" />
-              <node role="actualArgument" roleId="tpee.1068499141038" type="tpee.VariableReference" typeId="tpee.1068498886296" id="5375766018923815205" nodeInfo="nn">
->>>>>>> 54f5ccc8
                 <link role="variableDeclaration" roleId="tpee.1068581517664" targetNodeId="7796829026680945222" resolveInfo="node" />
               </node>
             </node>
@@ -230,14 +219,6 @@
         </node>
       </node>
       <node role="visibility" roleId="tpee.1178549979242" type="tpee.PublicVisibility" typeId="tpee.1146644602865" id="7796829026680945114" nodeInfo="nn" />
-<<<<<<< HEAD
-=======
-      <node role="returnType" roleId="tpee.1068580123133" type="tp2q.SequenceType" typeId="tp2q.1151689724996" id="5375766018923817541" nodeInfo="in">
-        <node role="elementType" roleId="tp2q.1151689745422" type="tpee.ClassifierType" typeId="tpee.1107535904670" id="5375766018923817543" nodeInfo="in">
-          <link role="classifier" roleId="tpee.1107535924139" targetNodeId="nax5.~IErrorReporter" resolveInfo="IErrorReporter" />
-        </node>
-      </node>
->>>>>>> 54f5ccc8
       <node role="parameter" roleId="tpee.1068580123134" type="tpee.ParameterDeclaration" typeId="tpee.1068498886292" id="7796829026680945222" nodeInfo="ir">
         <property name="name" nameId="tpck.1169194664001" value="node" />
         <node role="type" roleId="tpee.5680397130376446158" type="tp25.SNodeType" typeId="tp25.1138055754698" id="7796829026680945221" nodeInfo="in" />
@@ -286,14 +267,9 @@
         <node role="statement" roleId="tpee.1068581517665" type="tpee.LocalVariableDeclarationStatement" typeId="tpee.1068581242864" id="7796829026680949424" nodeInfo="nn">
           <node role="localVariableDeclaration" roleId="tpee.1068581242865" type="tpee.LocalVariableDeclaration" typeId="tpee.1068581242863" id="7796829026680949427" nodeInfo="nr">
             <property name="name" nameId="tpck.1169194664001" value="reporters" />
-<<<<<<< HEAD
             <node role="type" roleId="tpee.5680397130376446158" type="tp2q.SequenceType" typeId="tp2q.1151689724996" id="1277999467584455450" nodeInfo="in">
               <node role="elementType" roleId="tp2q.1151689745422" type="tpee.ClassifierType" typeId="tpee.1107535904670" id="1277999467584455452" nodeInfo="in">
-=======
-            <node role="type" roleId="tpee.5680397130376446158" type="tp2q.SequenceType" typeId="tp2q.1151689724996" id="5375766018923819401" nodeInfo="in">
-              <node role="elementType" roleId="tp2q.1151689745422" type="tpee.ClassifierType" typeId="tpee.1107535904670" id="5375766018923819403" nodeInfo="in">
->>>>>>> 54f5ccc8
-                <link role="classifier" roleId="tpee.1107535924139" targetNodeId="nax5.~IErrorReporter" resolveInfo="IErrorReporter" />
+                <link role="classifier" roleId="tpee.1107535924139" targetNodeId="nax6.~IErrorReporter" resolveInfo="IErrorReporter" />
               </node>
             </node>
             <node role="initializer" roleId="tpee.1068431790190" type="tpee.StaticMethodCall" typeId="tpee.1081236700937" id="7796829026680952375" nodeInfo="nn">
@@ -354,7 +330,7 @@
           <node role="variable" roleId="tpee.1144230900587" type="tpee.LocalVariableDeclaration" typeId="tpee.1068581242863" id="5587533744543837501" nodeInfo="nr">
             <property name="name" nameId="tpck.1169194664001" value="reporter" />
             <node role="type" roleId="tpee.5680397130376446158" type="tpee.ClassifierType" typeId="tpee.1107535904670" id="5587533744543840681" nodeInfo="in">
-              <link role="classifier" roleId="tpee.1107535924139" targetNodeId="nax5.~IErrorReporter" resolveInfo="IErrorReporter" />
+              <link role="classifier" roleId="tpee.1107535924139" targetNodeId="nax6.~IErrorReporter" resolveInfo="IErrorReporter" />
             </node>
           </node>
           <node role="iterable" roleId="tpee.1144226360166" type="tpee.VariableReference" typeId="tpee.1068498886296" id="1089663077933185489" nodeInfo="nn">
@@ -455,7 +431,7 @@
           <node role="localVariableDeclaration" roleId="tpee.1068581242865" type="tpee.LocalVariableDeclaration" typeId="tpee.1068581242863" id="7796829026681053995" nodeInfo="nr">
             <property name="name" nameId="tpck.1169194664001" value="ruleModelRef" />
             <node role="type" roleId="tpee.5680397130376446158" type="tpee.ClassifierType" typeId="tpee.1107535904670" id="7796829026681053989" nodeInfo="in">
-              <link role="classifier" roleId="tpee.1107535924139" targetNodeId="ec5l.~SModelReference" resolveInfo="SModelReference" />
+              <link role="classifier" roleId="tpee.1107535924139" targetNodeId="ec5m.~SModelReference" resolveInfo="SModelReference" />
             </node>
             <node role="initializer" roleId="tpee.1068431790190" type="tpee.DotExpression" typeId="tpee.1197027756228" id="7796829026681053996" nodeInfo="nn">
               <node role="operand" roleId="tpee.1197027771414" type="tp25.SemanticDowncastExpression" typeId="tp25.1145404486709" id="7796829026681053997" nodeInfo="nn">
@@ -467,7 +443,7 @@
                 </node>
               </node>
               <node role="operation" roleId="tpee.1197027833540" type="tpee.InstanceMethodCallOperation" typeId="tpee.1202948039474" id="7796829026681054001" nodeInfo="nn">
-                <link role="baseMethodDeclaration" roleId="tpee.1068499141037" targetNodeId="ec5l.~SModel%dgetReference()%corg%djetbrains%dmps%dopenapi%dmodel%dSModelReference" resolveInfo="getReference" />
+                <link role="baseMethodDeclaration" roleId="tpee.1068499141037" targetNodeId="ec5m.~SModel%dgetReference()%corg%djetbrains%dmps%dopenapi%dmodel%dSModelReference" resolveInfo="getReference" />
               </node>
             </node>
           </node>
@@ -475,7 +451,7 @@
         <node role="statement" roleId="tpee.1068581517665" type="tpee.ExpressionStatement" typeId="tpee.1068580123155" id="7796829026681052391" nodeInfo="nn">
           <node role="expression" roleId="tpee.1068580123156" type="tpee.DotExpression" typeId="tpee.1197027756228" id="7796829026681052392" nodeInfo="nn">
             <node role="operation" roleId="tpee.1197027833540" type="tpee.InstanceMethodCallOperation" typeId="tpee.1202948039474" id="7796829026681052393" nodeInfo="nn">
-              <link role="baseMethodDeclaration" roleId="tpee.1068499141037" targetNodeId="51te.~SModelDescriptorStub%daddModelImport(org%djetbrains%dmps%dopenapi%dmodel%dSModelReference,boolean)%cvoid" resolveInfo="addModelImport" />
+              <link role="baseMethodDeclaration" roleId="tpee.1068499141037" targetNodeId="51tf.~SModelDescriptorStub%daddModelImport(org%djetbrains%dmps%dopenapi%dmodel%dSModelReference,boolean)%cvoid" resolveInfo="addModelImport" />
               <node role="actualArgument" roleId="tpee.1068499141038" type="tpee.VariableReference" typeId="tpee.1068498886296" id="7796829026681054002" nodeInfo="nn">
                 <link role="variableDeclaration" roleId="tpee.1068581517664" targetNodeId="7796829026681053995" resolveInfo="ruleModelRef" />
               </node>
@@ -486,7 +462,7 @@
             <node role="operand" roleId="tpee.1197027771414" type="tpee.ParenthesizedExpression" typeId="tpee.1079359253375" id="7796829026681052401" nodeInfo="nn">
               <node role="expression" roleId="tpee.1079359253376" type="tpee.CastExpression" typeId="tpee.1070534934090" id="7796829026681052402" nodeInfo="nn">
                 <node role="type" roleId="tpee.1070534934091" type="tpee.ClassifierType" typeId="tpee.1107535904670" id="7796829026681052403" nodeInfo="in">
-                  <link role="classifier" roleId="tpee.1107535924139" targetNodeId="51te.~SModelBase" resolveInfo="SModelBase" />
+                  <link role="classifier" roleId="tpee.1107535924139" targetNodeId="51tf.~SModelBase" resolveInfo="SModelBase" />
                 </node>
                 <node role="expression" roleId="tpee.1070534934092" type="tpee.DotExpression" typeId="tpee.1197027756228" id="7796829026681052404" nodeInfo="nn">
                   <node role="operand" roleId="tpee.1197027771414" type="tpee.VariableReference" typeId="tpee.1068498886296" id="7796829026681052412" nodeInfo="nn">
