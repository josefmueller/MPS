<?xml version="1.0" encoding="UTF-8"?>
<model modelUID="r:00000000-0000-4000-0000-011c89590387(jetbrains.mps.lang.test.scripts)">
  <persistence version="8" />
  <language namespace="0eddeefa-c2d6-4437-bc2c-de50fd4ce470(jetbrains.mps.lang.script)" />
  <language namespace="f3061a53-9226-4cc5-a443-f952ceaf5816(jetbrains.mps.baseLanguage)" />
  <language namespace="83888646-71ce-4f1c-9c53-c54016f6ad4f(jetbrains.mps.baseLanguage.collections)" />
  <language namespace="7866978e-a0f0-4cc7-81bc-4d213d9375e1(jetbrains.mps.lang.smodel)" />
  <language namespace="fd392034-7849-419d-9071-12563d152375(jetbrains.mps.baseLanguage.closures)" />
  <import index="nax5" modelUID="f:java_stub#6ed54515-acc8-4d1e-a16c-9fd6cfe951ea#jetbrains.mps.errors(MPS.Core/jetbrains.mps.errors@java_stub)" version="-1" />
  <import index="cu2c" modelUID="f:java_stub#6ed54515-acc8-4d1e-a16c-9fd6cfe951ea#jetbrains.mps.smodel(MPS.Core/jetbrains.mps.smodel@java_stub)" version="-1" />
  <import index="51te" modelUID="f:java_stub#6ed54515-acc8-4d1e-a16c-9fd6cfe951ea#jetbrains.mps.extapi.model(MPS.Core/jetbrains.mps.extapi.model@java_stub)" version="-1" />
  <import index="iwwu" modelUID="r:2c4d9270-b6d6-44af-aecd-e01a223680db(jetbrains.mps.kernel.model)" version="-1" />
<<<<<<< HEAD
  <import index="tp5g" modelUID="r:00000000-0000-4000-0000-011c89590388(jetbrains.mps.lang.test.structure)" version="39" />
=======
  <import index="tp5g" modelUID="r:00000000-0000-4000-0000-011c89590388(jetbrains.mps.lang.test.structure)" version="40" />
>>>>>>> f41488bc
  <import index="ec5l" modelUID="f:java_stub#8865b7a8-5271-43d3-884c-6fd1d9cfdd34#org.jetbrains.mps.openapi.model(MPS.OpenAPI/org.jetbrains.mps.openapi.model@java_stub)" version="-1" />
  <import index="tp5o" modelUID="r:00000000-0000-4000-0000-011c89590380(jetbrains.mps.lang.test.behavior)" version="-1" />
  <import index="tp6m" modelUID="r:00000000-0000-4000-0000-011c895903a2(jetbrains.mps.lang.test.runtime)" version="0" />
  <import index="k8ev" modelUID="r:f39afe13-666a-48f2-9d7c-2f9366f78fe5(jetbrains.mps.typesystemEngine.checker)" version="-1" />
  <import index="wsw7" modelUID="r:ba41e9c6-15ca-4a47-95f2-6a81c2318547(jetbrains.mps.checkers)" version="-1" />
  <import index="rkra" modelUID="f:java_stub#86441d7a-e194-42da-81a5-2161ec62a379#jetbrains.mps.ide.projectPane.fileSystem.nodes(MPS.Workbench/jetbrains.mps.ide.projectPane.fileSystem.nodes@java_stub)" version="-1" />
  <import index="k7g3" modelUID="f:java_stub#6354ebe7-c22a-4a0f-ac54-50b52ab9b065#java.util(JDK/java.util@java_stub)" version="-1" />
  <import index="tpck" modelUID="r:00000000-0000-4000-0000-011c89590288(jetbrains.mps.lang.core.structure)" version="0" implicit="yes" />
  <import index="tp33" modelUID="r:00000000-0000-4000-0000-011c89590323(jetbrains.mps.lang.script.structure)" version="0" implicit="yes" />
  <import index="tp25" modelUID="r:00000000-0000-4000-0000-011c89590301(jetbrains.mps.lang.smodel.structure)" version="16" implicit="yes" />
  <import index="tp2q" modelUID="r:00000000-0000-4000-0000-011c8959032e(jetbrains.mps.baseLanguage.collections.structure)" version="7" implicit="yes" />
<<<<<<< HEAD
  <import index="tpee" modelUID="r:00000000-0000-4000-0000-011c895902ca(jetbrains.mps.baseLanguage.structure)" version="4" implicit="yes" />
  <root type="tp33.MigrationScript" typeId="tp33.1177457067821" id="6090235207264650098" nodeInfo="ng">
    <property name="type" nameId="tp33.5299416737274925395" value="migration" />
    <property name="name" nameId="tpck.1169194664001" value="MigrateNodeCheckOperationsContainer" />
    <property name="toBuild" nameId="tp33.5299416737274925397" value="MPS 3.5" />
    <property name="title" nameId="tp33.1177457669450" value="Migrate Test-Related NodeCheckOperationsContainer to NodeOperationsContainer" />
    <node role="part" roleId="tp33.1177458178889" type="tp33.MigrationScriptPart_Instance" typeId="tp33.1177457850499" id="6090235207264821223" nodeInfo="ng">
      <property name="description" nameId="tp33.1177457972041" value="Migrate Test-Related NodeCheckOperationsContainer to NodeOperationsContainer" />
      <link role="affectedInstanceConcept" roleId="tp33.1177457957477" targetNodeId="tp5g.1215507532627" resolveInfo="NodeCheckOperationsContainer" />
=======
  <import index="tpee" modelUID="r:00000000-0000-4000-0000-011c895902ca(jetbrains.mps.baseLanguage.structure)" version="5" implicit="yes" />
  <root type="tp33.MigrationScript" typeId="tp33.1177457067821" id="6090235207264650098" nodeInfo="ng">
    <property name="type" nameId="tp33.5299416737274925395" value="migration" />
    <property name="name" nameId="tpck.1169194664001" value="MigrateNodePropertiesContainer" />
    <property name="toBuild" nameId="tp33.5299416737274925397" value="MPS 3.1" />
    <property name="title" nameId="tp33.1177457669450" value="Migrate Test-Related NodePropertiesContainer to NodeOperationsContainer" />
    <node role="part" roleId="tp33.1177458178889" type="tp33.MigrationScriptPart_Instance" typeId="tp33.1177457850499" id="6090235207264821223" nodeInfo="ng">
      <property name="description" nameId="tp33.1177457972041" value="Migrate Test-Related NodePropertiesContainer to NodeOperationsContainer" />
      <link role="affectedInstanceConcept" roleId="tp33.1177457957477" targetNodeId="tp5g.1215507532627" resolveInfo="NodePropertiesContainer" />
>>>>>>> f41488bc
      <node role="affectedInstanceUpdater" roleId="tp33.1177458005323" type="tp33.MigrationScriptPart_Instance_Updater" typeId="tp33.1177458491964" id="6090235207264821224" nodeInfo="nn">
        <node role="body" roleId="tpee.1137022507850" type="tpee.StatementList" typeId="tpee.1068580123136" id="6090235207264821225" nodeInfo="sn">
          <node role="statement" roleId="tpee.1068581517665" type="tpee.LocalVariableDeclarationStatement" typeId="tpee.1068581242864" id="1613202924905800343" nodeInfo="nn">
            <node role="localVariableDeclaration" roleId="tpee.1068581242865" type="tpee.LocalVariableDeclaration" typeId="tpee.1068581242863" id="1613202924905800346" nodeInfo="nr">
              <property name="name" nameId="tpck.1169194664001" value="parent" />
              <node role="type" roleId="tpee.5680397130376446158" type="tp25.SNodeType" typeId="tp25.1138055754698" id="1613202924905800341" nodeInfo="in" />
              <node role="initializer" roleId="tpee.1068431790190" type="tpee.DotExpression" typeId="tpee.1197027756228" id="1613202924905826277" nodeInfo="nn">
                <node role="operand" roleId="tpee.1197027771414" type="tp33.MigrationScriptPart_node" typeId="tp33.1177458237937" id="1613202924905826186" nodeInfo="nn" />
                <node role="operation" roleId="tpee.1197027833540" type="tp25.Node_GetParentOperation" typeId="tp25.1139613262185" id="1613202924905831214" nodeInfo="nn" />
              </node>
            </node>
          </node>
          <node role="statement" roleId="tpee.1068581517665" type="tpee.LocalVariableDeclarationStatement" typeId="tpee.1068581242864" id="6090235207265584216" nodeInfo="nn">
            <node role="localVariableDeclaration" roleId="tpee.1068581242865" type="tpee.LocalVariableDeclaration" typeId="tpee.1068581242863" id="6090235207265584219" nodeInfo="nr">
              <property name="name" nameId="tpck.1169194664001" value="newAnnotation" />
              <node role="type" roleId="tpee.5680397130376446158" type="tp25.SNodeType" typeId="tp25.1138055754698" id="6090235207265584214" nodeInfo="in">
                <link role="concept" roleId="tp25.1138405853777" targetNodeId="tp5g.1215603922101" resolveInfo="NodeOperationsContainer" />
              </node>
              <node role="initializer" roleId="tpee.1068431790190" type="tpee.GenericNewExpression" typeId="tpee.1145552977093" id="6090235207265643975" nodeInfo="nn">
                <node role="creator" roleId="tpee.1145553007750" type="tp25.SNodeCreator" typeId="tp25.1180636770613" id="6090235207265649672" nodeInfo="nn">
                  <node role="createdType" roleId="tp25.1180636770616" type="tp25.SNodeType" typeId="tp25.1138055754698" id="6090235207265649674" nodeInfo="in">
                    <link role="concept" roleId="tp25.1138405853777" targetNodeId="tp5g.1215603922101" resolveInfo="NodeOperationsContainer" />
                  </node>
                </node>
              </node>
            </node>
          </node>
          <node role="statement" roleId="tpee.1068581517665" type="tpee.ExpressionStatement" typeId="tpee.1068580123155" id="6090235207265654983" nodeInfo="nn">
            <node role="expression" roleId="tpee.1068580123156" type="tpee.DotExpression" typeId="tpee.1197027756228" id="6090235207265798522" nodeInfo="nn">
              <node role="operand" roleId="tpee.1197027771414" type="tpee.DotExpression" typeId="tpee.1197027756228" id="6090235207265766030" nodeInfo="nn">
                <node role="operand" roleId="tpee.1197027771414" type="tpee.VariableReference" typeId="tpee.1068498886296" id="6090235207265764614" nodeInfo="nn">
                  <link role="variableDeclaration" roleId="tpee.1068581517664" targetNodeId="6090235207265584219" resolveInfo="newAnnotation" />
                </node>
                <node role="operation" roleId="tpee.1197027833540" type="tp25.SLinkListAccess" typeId="tp25.1138056282393" id="6090235207265910802" nodeInfo="nn">
                  <link role="link" roleId="tp25.1138056546658" targetNodeId="tp5g.1215604436604" />
                </node>
              </node>
              <node role="operation" roleId="tpee.1197027833540" type="tp2q.AddAllElementsOperation" typeId="tp2q.1160666733551" id="6090235207265832921" nodeInfo="nn">
                <node role="argument" roleId="tp2q.1160666822012" type="tpee.DotExpression" typeId="tpee.1197027756228" id="1613202924905842962" nodeInfo="nn">
                  <node role="operand" roleId="tpee.1197027771414" type="tp33.MigrationScriptPart_node" typeId="tp33.1177458237937" id="1613202924905842448" nodeInfo="nn" />
                  <node role="operation" roleId="tpee.1197027833540" type="tp25.SLinkListAccess" typeId="tp25.1138056282393" id="1613202924905855698" nodeInfo="nn">
                    <link role="link" roleId="tp25.1138056546658" targetNodeId="tp5g.1215507909023" />
                  </node>
                </node>
              </node>
            </node>
          </node>
          <node role="statement" roleId="tpee.1068581517665" type="tpee.ExpressionStatement" typeId="tpee.1068580123155" id="1215604086695" nodeInfo="nn">
            <node role="expression" roleId="tpee.1068580123156" type="tpee.AssignmentExpression" typeId="tpee.1068498886294" id="1215604086696" nodeInfo="nn">
              <node role="lValue" roleId="tpee.1068498886295" type="tpee.DotExpression" typeId="tpee.1197027756228" id="1215604086698" nodeInfo="nn">
                <node role="operand" roleId="tpee.1197027771414" type="tpee.VariableReference" typeId="tpee.1068498886296" id="8178636544970333768" nodeInfo="nn">
                  <link role="variableDeclaration" roleId="tpee.1068581517664" targetNodeId="1613202924905800346" resolveInfo="parent" />
                </node>
                <node role="operation" roleId="tpee.1197027833540" type="tp25.AttributeAccess" typeId="tp25.6407023681583031218" id="3071170492188518089" nodeInfo="nn">
                  <node role="qualifier" roleId="tp25.6407023681583036852" type="tp25.NodeAttributeQualifier" typeId="tp25.6407023681583036853" id="3071170492188518090" nodeInfo="ng">
                    <link role="attributeConcept" roleId="tp25.6407023681583036854" targetNodeId="tp5g.1215603922101" resolveInfo="NodeOperationsContainer" />
                  </node>
                </node>
              </node>
              <node role="rValue" roleId="tpee.1068498886297" type="tpee.VariableReference" typeId="tpee.1068498886296" id="6090235207265923476" nodeInfo="nn">
                <link role="variableDeclaration" roleId="tpee.1068581517664" targetNodeId="6090235207265584219" resolveInfo="newAnnotation" />
              </node>
            </node>
          </node>
          <node role="statement" roleId="tpee.1068581517665" type="tpee.ExpressionStatement" typeId="tpee.1068580123155" id="6090235207265669460" nodeInfo="nn">
            <node role="expression" roleId="tpee.1068580123156" type="tpee.AssignmentExpression" typeId="tpee.1068498886294" id="6090235207265669461" nodeInfo="nn">
              <node role="rValue" roleId="tpee.1068498886297" type="tpee.NullLiteral" typeId="tpee.1070534058343" id="6090235207265669462" nodeInfo="nn" />
              <node role="lValue" roleId="tpee.1068498886295" type="tpee.DotExpression" typeId="tpee.1197027756228" id="6090235207265669463" nodeInfo="nn">
                <node role="operand" roleId="tpee.1197027771414" type="tpee.VariableReference" typeId="tpee.1068498886296" id="8178636544970333851" nodeInfo="nn">
                  <link role="variableDeclaration" roleId="tpee.1068581517664" targetNodeId="1613202924905800346" resolveInfo="parent" />
                </node>
                <node role="operation" roleId="tpee.1197027833540" type="tp25.AttributeAccess" typeId="tp25.6407023681583031218" id="6090235207265669465" nodeInfo="nn">
                  <node role="qualifier" roleId="tp25.6407023681583036852" type="tp25.NodeAttributeQualifier" typeId="tp25.6407023681583036853" id="6090235207265669466" nodeInfo="ng">
<<<<<<< HEAD
                    <link role="attributeConcept" roleId="tp25.6407023681583036854" targetNodeId="tp5g.1215507532627" resolveInfo="NodeCheckOperationsContainer" />
=======
                    <link role="attributeConcept" roleId="tp25.6407023681583036854" targetNodeId="tp5g.1215507532627" resolveInfo="NodePropertiesContainer" />
>>>>>>> f41488bc
                  </node>
                </node>
              </node>
            </node>
          </node>
        </node>
      </node>
    </node>
  </root>
  <root type="tp33.MigrationScript" typeId="tp33.1177457067821" id="4098794966557888877" nodeInfo="ng">
    <property name="name" nameId="tpck.1169194664001" value="SpecifyRuleReferencesInTests" />
    <property name="title" nameId="tp33.1177457669450" value="Specify rule references in tests for tags 'has error' and 'has warning'" />
    <node role="part" roleId="tp33.1177458178889" type="tp33.MigrationScriptPart_Instance" typeId="tp33.1177457850499" id="4098794966557889127" nodeInfo="ng">
      <property name="description" nameId="tp33.1177457972041" value="Specify Rule References" />
      <link role="affectedInstanceConcept" roleId="tp33.1177457957477" targetNodeId="tpck.1133920641626" resolveInfo="BaseConcept" />
      <node role="affectedInstanceUpdater" roleId="tp33.1177458005323" type="tp33.MigrationScriptPart_Instance_Updater" typeId="tp33.1177458491964" id="4098794966557889129" nodeInfo="nn">
        <node role="body" roleId="tpee.1137022507850" type="tpee.StatementList" typeId="tpee.1068580123136" id="4098794966557889131" nodeInfo="sn">
          <node role="statement" roleId="tpee.1068581517665" type="tpee.ExpressionStatement" typeId="tpee.1068580123155" id="7796829026681051267" nodeInfo="nn">
            <node role="expression" roleId="tpee.1068580123156" type="tpee.StaticMethodCall" typeId="tpee.1081236700937" id="7796829026681051290" nodeInfo="nn">
              <link role="baseMethodDeclaration" roleId="tpee.1068499141037" targetNodeId="7796829026681047861" resolveInfo="fillContainerWithRuleMessages" />
              <link role="classConcept" roleId="tpee.1144433194310" targetNodeId="7796829026680935427" resolveInfo="SpecifyUtil" />
              <node role="actualArgument" roleId="tpee.1068499141038" type="tp33.MigrationScriptPart_node" typeId="tp33.1177458237937" id="7796829026681051308" nodeInfo="nn" />
            </node>
          </node>
        </node>
      </node>
      <node role="affectedInstancePredicate" roleId="tp33.1177457957478" type="tp33.MigrationScriptPart_Instance_Predicate" typeId="tp33.1177458061340" id="428590876658645092" nodeInfo="nn">
        <node role="body" roleId="tpee.1137022507850" type="tpee.StatementList" typeId="tpee.1068580123136" id="428590876658645093" nodeInfo="sn">
          <node role="statement" roleId="tpee.1068581517665" type="tpee.ExpressionStatement" typeId="tpee.1068580123155" id="1089663077933459102" nodeInfo="nn">
            <node role="expression" roleId="tpee.1068580123156" type="tpee.DotExpression" typeId="tpee.1197027756228" id="1089663077933459103" nodeInfo="nn">
              <node role="operation" roleId="tpee.1197027833540" type="tp25.Node_IsNotNullOperation" typeId="tp25.1172008320231" id="1089663077933459108" nodeInfo="nn" />
              <node role="operand" roleId="tpee.1197027771414" type="tpee.StaticMethodCall" typeId="tpee.1081236700937" id="7796829026680941089" nodeInfo="nn">
                <link role="baseMethodDeclaration" roleId="tpee.1068499141037" targetNodeId="7796829026680936652" resolveInfo="getOperationsContainer" />
                <link role="classConcept" roleId="tpee.1144433194310" targetNodeId="7796829026680935427" resolveInfo="SpecifyUtil" />
                <node role="actualArgument" roleId="tpee.1068499141038" type="tp33.MigrationScriptPart_node" typeId="tp33.1177458237937" id="7796829026680941849" nodeInfo="nn" />
              </node>
            </node>
          </node>
        </node>
      </node>
    </node>
  </root>
  <root type="tpee.ClassConcept" typeId="tpee.1068390468198" id="7796829026680935427" nodeInfo="ig">
    <property name="virtualPackage" nameId="tpck.1193676396447" value="util" />
    <property name="name" nameId="tpck.1169194664001" value="SpecifyUtil" />
    <node role="member" roleId="tpee.5375687026011219971" type="tpee.StaticMethodDeclaration" typeId="tpee.1081236700938" id="7796829026680936652" nodeInfo="igu">
      <property name="name" nameId="tpck.1169194664001" value="getOperationsContainer" />
      <property name="isSynchronized" nameId="tpee.4276006055363816570" value="false" />
      <property name="isFinal" nameId="tpee.1181808852946" value="false" />
      <node role="body" roleId="tpee.1068580123135" type="tpee.StatementList" typeId="tpee.1068580123136" id="7796829026680936655" nodeInfo="sn">
        <node role="statement" roleId="tpee.1068581517665" type="tpee.ReturnStatement" typeId="tpee.1068581242878" id="7796829026680936666" nodeInfo="nn">
          <node role="expression" roleId="tpee.1068581517676" type="tpee.DotExpression" typeId="tpee.1197027756228" id="7796829026680936779" nodeInfo="nn">
            <node role="operand" roleId="tpee.1197027771414" type="tpee.VariableReference" typeId="tpee.1068498886296" id="7796829026680936716" nodeInfo="nn">
              <link role="variableDeclaration" roleId="tpee.1068581517664" targetNodeId="7796829026680936673" resolveInfo="node" />
            </node>
            <node role="operation" roleId="tpee.1197027833540" type="tp25.AttributeAccess" typeId="tp25.6407023681583031218" id="7796829026680937160" nodeInfo="nn">
              <node role="qualifier" roleId="tp25.6407023681583036852" type="tp25.NodeAttributeQualifier" typeId="tp25.6407023681583036853" id="7796829026680937407" nodeInfo="ng">
                <link role="attributeConcept" roleId="tp25.6407023681583036854" targetNodeId="tp5g.1215603922101" resolveInfo="NodeOperationsContainer" />
              </node>
            </node>
          </node>
        </node>
      </node>
      <node role="visibility" roleId="tpee.1178549979242" type="tpee.PublicVisibility" typeId="tpee.1146644602865" id="7796829026680936645" nodeInfo="nn" />
      <node role="returnType" roleId="tpee.1068580123133" type="tp25.SNodeType" typeId="tp25.1138055754698" id="7796829026680936650" nodeInfo="in">
        <link role="concept" roleId="tp25.1138405853777" targetNodeId="tp5g.1215603922101" resolveInfo="NodeOperationsContainer" />
      </node>
      <node role="parameter" roleId="tpee.1068580123134" type="tpee.ParameterDeclaration" typeId="tpee.1068498886292" id="7796829026680936673" nodeInfo="ir">
        <property name="name" nameId="tpck.1169194664001" value="node" />
        <node role="type" roleId="tpee.5680397130376446158" type="tp25.SNodeType" typeId="tp25.1138055754698" id="7796829026680936672" nodeInfo="in" />
      </node>
    </node>
    <node role="member" roleId="tpee.5375687026011219971" type="tpee.PlaceholderMember" typeId="tpee.1465982738277781862" id="7796829026680945058" nodeInfo="ngu" />
    <node role="member" roleId="tpee.5375687026011219971" type="tpee.StaticMethodDeclaration" typeId="tpee.1081236700938" id="7796829026680945150" nodeInfo="igu">
      <property name="name" nameId="tpck.1169194664001" value="getErrorReporters" />
      <property name="isSynchronized" nameId="tpee.4276006055363816570" value="false" />
      <property name="isFinal" nameId="tpee.1181808852946" value="false" />
      <node role="body" roleId="tpee.1068580123135" type="tpee.StatementList" typeId="tpee.1068580123136" id="7796829026680945153" nodeInfo="sn">
        <node role="statement" roleId="tpee.1068581517665" type="tpee.LocalVariableDeclarationStatement" typeId="tpee.1068581242864" id="1089663077933662464" nodeInfo="nn">
          <node role="localVariableDeclaration" roleId="tpee.1068581242865" type="tpee.LocalVariableDeclaration" typeId="tpee.1068581242863" id="1089663077933662465" nodeInfo="nr">
            <property name="name" nameId="tpck.1169194664001" value="checker" />
            <node role="type" roleId="tpee.5680397130376446158" type="tpee.ClassifierType" typeId="tpee.1107535904670" id="1089663077933662466" nodeInfo="in">
              <link role="classifier" roleId="tpee.1107535924139" targetNodeId="tp6m.3740508248791186293" resolveInfo="TestsErrorsChecker" />
            </node>
            <node role="initializer" roleId="tpee.1068431790190" type="tpee.GenericNewExpression" typeId="tpee.1145552977093" id="1089663077933663754" nodeInfo="nn">
              <node role="creator" roleId="tpee.1145553007750" type="tpee.ClassCreator" typeId="tpee.1212685548494" id="1089663077933665797" nodeInfo="nn">
                <link role="baseMethodDeclaration" roleId="tpee.1068499141037" targetNodeId="tp6m.3740508248791186298" resolveInfo="TestsErrorsChecker" />
                <node role="actualArgument" roleId="tpee.1068499141038" type="tpee.VariableReference" typeId="tpee.1068498886296" id="7796829026680947880" nodeInfo="nn">
                  <link role="variableDeclaration" roleId="tpee.1068581517664" targetNodeId="7796829026680945222" resolveInfo="node" />
                </node>
              </node>
            </node>
          </node>
        </node>
        <node role="statement" roleId="tpee.1068581517665" type="tpee.ReturnStatement" typeId="tpee.1068581242878" id="7796829026680947410" nodeInfo="nn">
          <node role="expression" roleId="tpee.1068581517676" type="tpee.DotExpression" typeId="tpee.1197027756228" id="1089663077933668533" nodeInfo="nn">
            <node role="operand" roleId="tpee.1197027771414" type="tpee.VariableReference" typeId="tpee.1068498886296" id="1089663077933667733" nodeInfo="nn">
              <link role="variableDeclaration" roleId="tpee.1068581517664" targetNodeId="1089663077933662465" resolveInfo="checker" />
            </node>
            <node role="operation" roleId="tpee.1197027833540" type="tpee.InstanceMethodCallOperation" typeId="tpee.1202948039474" id="1089663077933670043" nodeInfo="nn">
              <link role="baseMethodDeclaration" roleId="tpee.1068499141037" targetNodeId="tp6m.3740508248791186393" resolveInfo="getErrorReporters" />
            </node>
          </node>
        </node>
      </node>
      <node role="visibility" roleId="tpee.1178549979242" type="tpee.PublicVisibility" typeId="tpee.1146644602865" id="7796829026680945114" nodeInfo="nn" />
<<<<<<< HEAD
      <node role="returnType" roleId="tpee.1068580123133" type="tp2q.SequenceType" typeId="tp2q.1151689724996" id="1277999467584453711" nodeInfo="in">
        <node role="elementType" roleId="tp2q.1151689745422" type="tpee.ClassifierType" typeId="tpee.1107535904670" id="1277999467584453713" nodeInfo="in">
=======
      <node role="returnType" roleId="tpee.1068580123133" type="tp2q.ListType" typeId="tp2q.1151688443754" id="7796829026680945144" nodeInfo="in">
        <node role="elementType" roleId="tp2q.1151688676805" type="tpee.ClassifierType" typeId="tpee.1107535904670" id="7796829026680945148" nodeInfo="in">
>>>>>>> f41488bc
          <link role="classifier" roleId="tpee.1107535924139" targetNodeId="nax5.~IErrorReporter" resolveInfo="IErrorReporter" />
        </node>
      </node>
      <node role="parameter" roleId="tpee.1068580123134" type="tpee.ParameterDeclaration" typeId="tpee.1068498886292" id="7796829026680945222" nodeInfo="ir">
        <property name="name" nameId="tpck.1169194664001" value="node" />
        <node role="type" roleId="tpee.5680397130376446158" type="tp25.SNodeType" typeId="tp25.1138055754698" id="7796829026680945221" nodeInfo="in" />
      </node>
    </node>
    <node role="member" roleId="tpee.5375687026011219971" type="tpee.PlaceholderMember" typeId="tpee.1465982738277781862" id="7796829026681046902" nodeInfo="ngu" />
    <node role="member" roleId="tpee.5375687026011219971" type="tpee.StaticMethodDeclaration" typeId="tpee.1081236700938" id="7796829026681047861" nodeInfo="igu">
      <property name="name" nameId="tpck.1169194664001" value="fillContainerWithRuleMessages" />
      <property name="isSynchronized" nameId="tpee.4276006055363816570" value="false" />
      <property name="isFinal" nameId="tpee.1181808852946" value="false" />
      <node role="body" roleId="tpee.1068580123135" type="tpee.StatementList" typeId="tpee.1068580123136" id="7796829026681047864" nodeInfo="sn">
        <node role="statement" roleId="tpee.1068581517665" type="tpee.LocalVariableDeclarationStatement" typeId="tpee.1068581242864" id="1334460907022745824" nodeInfo="nn">
          <node role="localVariableDeclaration" roleId="tpee.1068581242865" type="tpee.LocalVariableDeclaration" typeId="tpee.1068581242863" id="1334460907022745822" nodeInfo="nr">
            <property name="isFinal" nameId="tpee.1176718929932" value="false" />
            <property name="name" nameId="tpck.1169194664001" value="operationsContainer" />
            <node role="type" roleId="tpee.5680397130376446158" type="tp25.SNodeType" typeId="tp25.1138055754698" id="1334460907022747768" nodeInfo="in">
              <link role="concept" roleId="tp25.1138405853777" targetNodeId="tp5g.1215603922101" resolveInfo="NodeOperationsContainer" />
            </node>
            <node role="initializer" roleId="tpee.1068431790190" type="tpee.StaticMethodCall" typeId="tpee.1081236700937" id="7796829026680944474" nodeInfo="nn">
              <link role="classConcept" roleId="tpee.1144433194310" targetNodeId="7796829026680935427" resolveInfo="SpecifyUtil" />
              <link role="baseMethodDeclaration" roleId="tpee.1068499141037" targetNodeId="7796829026680936652" resolveInfo="getOperationsContainer" />
              <node role="actualArgument" roleId="tpee.1068499141038" type="tpee.VariableReference" typeId="tpee.1068498886296" id="7796829026681049767" nodeInfo="nn">
                <link role="variableDeclaration" roleId="tpee.1068581517664" targetNodeId="7796829026681048018" resolveInfo="node" />
              </node>
            </node>
          </node>
        </node>
        <node role="statement" roleId="tpee.1068581517665" type="tpee.AssertStatement" typeId="tpee.1160998861373" id="7796829026681387172" nodeInfo="nn">
          <node role="condition" roleId="tpee.1160998896846" type="tpee.DotExpression" typeId="tpee.1197027756228" id="7796829026681388817" nodeInfo="nn">
            <node role="operand" roleId="tpee.1197027771414" type="tpee.VariableReference" typeId="tpee.1068498886296" id="7796829026681388407" nodeInfo="nn">
              <link role="variableDeclaration" roleId="tpee.1068581517664" targetNodeId="1334460907022745822" resolveInfo="operationsContainer" />
            </node>
            <node role="operation" roleId="tpee.1197027833540" type="tp25.Node_IsNotNullOperation" typeId="tp25.1172008320231" id="7796829026681389589" nodeInfo="nn" />
          </node>
        </node>
        <node role="statement" roleId="tpee.1068581517665" type="tpee.ExpressionStatement" typeId="tpee.1068580123155" id="5587533744543826748" nodeInfo="nn">
          <node role="expression" roleId="tpee.1068580123156" type="tpee.DotExpression" typeId="tpee.1197027756228" id="5587533744543828241" nodeInfo="nn">
            <node role="operand" roleId="tpee.1197027771414" type="tpee.VariableReference" typeId="tpee.1068498886296" id="5587533744543827473" nodeInfo="nn">
              <link role="variableDeclaration" roleId="tpee.1068581517664" targetNodeId="1334460907022745822" resolveInfo="operationsContainer" />
            </node>
            <node role="operation" roleId="tpee.1197027833540" type="tp25.Node_ConceptMethodCall" typeId="tp25.1179409122411" id="5587533744543833273" nodeInfo="nn">
              <link role="baseMethodDeclaration" roleId="tpee.1068499141037" targetNodeId="tp5o.5587533744543326483" resolveInfo="detachAllErrorOperations" />
            </node>
          </node>
        </node>
        <node role="statement" roleId="tpee.1068581517665" type="tpee.LocalVariableDeclarationStatement" typeId="tpee.1068581242864" id="7796829026680949424" nodeInfo="nn">
          <node role="localVariableDeclaration" roleId="tpee.1068581242865" type="tpee.LocalVariableDeclaration" typeId="tpee.1068581242863" id="7796829026680949427" nodeInfo="nr">
            <property name="name" nameId="tpck.1169194664001" value="reporters" />
<<<<<<< HEAD
            <node role="type" roleId="tpee.5680397130376446158" type="tp2q.SequenceType" typeId="tp2q.1151689724996" id="1277999467584455450" nodeInfo="in">
              <node role="elementType" roleId="tp2q.1151689745422" type="tpee.ClassifierType" typeId="tpee.1107535904670" id="1277999467584455452" nodeInfo="in">
=======
            <node role="type" roleId="tpee.5680397130376446158" type="tp2q.ListType" typeId="tp2q.1151688443754" id="7796829026680949420" nodeInfo="in">
              <node role="elementType" roleId="tp2q.1151688676805" type="tpee.ClassifierType" typeId="tpee.1107535904670" id="7796829026680950062" nodeInfo="in">
>>>>>>> f41488bc
                <link role="classifier" roleId="tpee.1107535924139" targetNodeId="nax5.~IErrorReporter" resolveInfo="IErrorReporter" />
              </node>
            </node>
            <node role="initializer" roleId="tpee.1068431790190" type="tpee.StaticMethodCall" typeId="tpee.1081236700937" id="7796829026680952375" nodeInfo="nn">
              <link role="baseMethodDeclaration" roleId="tpee.1068499141037" targetNodeId="7796829026680945150" resolveInfo="getErrorReporters" />
              <link role="classConcept" roleId="tpee.1144433194310" targetNodeId="7796829026680935427" resolveInfo="SpecifyUtil" />
              <node role="actualArgument" roleId="tpee.1068499141038" type="tpee.VariableReference" typeId="tpee.1068498886296" id="7796829026681049951" nodeInfo="nn">
                <link role="variableDeclaration" roleId="tpee.1068581517664" targetNodeId="7796829026681048018" resolveInfo="node" />
              </node>
            </node>
          </node>
        </node>
        <node role="statement" roleId="tpee.1068581517665" type="tpee.ForeachStatement" typeId="tpee.1144226303539" id="5587533744543837495" nodeInfo="nn">
          <node role="body" roleId="tpee.1154032183016" type="tpee.StatementList" typeId="tpee.1068580123136" id="5587533744543837498" nodeInfo="sn">
            <node role="statement" roleId="tpee.1068581517665" type="tpee.LocalVariableDeclarationStatement" typeId="tpee.1068581242864" id="9057440207251506154" nodeInfo="nn">
              <node role="localVariableDeclaration" roleId="tpee.1068581242865" type="tpee.LocalVariableDeclaration" typeId="tpee.1068581242863" id="9057440207251506157" nodeInfo="nr">
                <property name="name" nameId="tpck.1169194664001" value="ruleNode" />
                <node role="type" roleId="tpee.5680397130376446158" type="tp25.SNodeType" typeId="tp25.1138055754698" id="9057440207251506152" nodeInfo="in">
                  <link role="concept" roleId="tp25.1138405853777" targetNodeId="tpck.1133920641626" resolveInfo="BaseConcept" />
                </node>
                <node role="initializer" roleId="tpee.1068431790190" type="tpee.StaticMethodCall" typeId="tpee.1081236700937" id="428590876652916116" nodeInfo="nn">
                  <link role="classConcept" roleId="tpee.1144433194310" targetNodeId="tp6m.1302453276762085176" resolveInfo="NodeCheckerUtil" />
                  <link role="baseMethodDeclaration" roleId="tpee.1068499141037" targetNodeId="tp6m.1302453276762085377" resolveInfo="getRuleNodeFromReporter" />
                  <node role="actualArgument" roleId="tpee.1068499141038" type="tpee.VariableReference" typeId="tpee.1068498886296" id="428590876652917262" nodeInfo="nn">
                    <link role="variableDeclaration" roleId="tpee.1068581517664" targetNodeId="5587533744543837501" resolveInfo="reporter" />
                  </node>
                </node>
              </node>
            </node>
            <node role="statement" roleId="tpee.1068581517665" type="tpee.ExpressionStatement" typeId="tpee.1068580123155" id="428590876657250630" nodeInfo="nn">
              <node role="expression" roleId="tpee.1068580123156" type="tpee.DotExpression" typeId="tpee.1197027756228" id="428590876657252118" nodeInfo="nn">
                <node role="operand" roleId="tpee.1197027771414" type="tpee.VariableReference" typeId="tpee.1068498886296" id="428590876657250629" nodeInfo="nn">
                  <link role="variableDeclaration" roleId="tpee.1068581517664" targetNodeId="1334460907022745822" resolveInfo="operationsContainer" />
                </node>
                <node role="operation" roleId="tpee.1197027833540" type="tp25.Node_ConceptMethodCall" typeId="tp25.1179409122411" id="428590876657459291" nodeInfo="nn">
                  <link role="baseMethodDeclaration" roleId="tpee.1068499141037" targetNodeId="tp5o.428590876657265140" resolveInfo="createNodeAndAttachReference" />
                  <node role="actualArgument" roleId="tpee.1068499141038" type="tpee.VariableReference" typeId="tpee.1068498886296" id="428590876657460368" nodeInfo="nn">
                    <link role="variableDeclaration" roleId="tpee.1068581517664" targetNodeId="9057440207251506157" resolveInfo="ruleNode" />
                  </node>
                  <node role="actualArgument" roleId="tpee.1068499141038" type="tpee.VariableReference" typeId="tpee.1068498886296" id="428590876658083193" nodeInfo="nn">
                    <link role="variableDeclaration" roleId="tpee.1068581517664" targetNodeId="5587533744543837501" resolveInfo="reporter" />
                  </node>
                </node>
              </node>
            </node>
            <node role="statement" roleId="tpee.1068581517665" type="tpee.ExpressionStatement" typeId="tpee.1068580123155" id="7796829026681052421" nodeInfo="nn">
              <node role="expression" roleId="tpee.1068580123156" type="tpee.StaticMethodCall" typeId="tpee.1081236700937" id="7796829026681052420" nodeInfo="nn">
                <link role="classConcept" roleId="tpee.1144433194310" targetNodeId="7796829026680935427" resolveInfo="SpecifyUtil" />
                <link role="baseMethodDeclaration" roleId="tpee.1068499141037" targetNodeId="7796829026681052415" resolveInfo="addModelImports" />
                <node role="actualArgument" roleId="tpee.1068499141038" type="tpee.VariableReference" typeId="tpee.1068498886296" id="7796829026681052418" nodeInfo="nn">
                  <link role="variableDeclaration" roleId="tpee.1068581517664" targetNodeId="1334460907022745822" resolveInfo="operationsContainer" />
                </node>
                <node role="actualArgument" roleId="tpee.1068499141038" type="tpee.VariableReference" typeId="tpee.1068498886296" id="7796829026681052419" nodeInfo="nn">
                  <link role="variableDeclaration" roleId="tpee.1068581517664" targetNodeId="9057440207251506157" resolveInfo="ruleNode" />
                </node>
              </node>
            </node>
          </node>
          <node role="variable" roleId="tpee.1144230900587" type="tpee.LocalVariableDeclaration" typeId="tpee.1068581242863" id="5587533744543837501" nodeInfo="nr">
            <property name="name" nameId="tpck.1169194664001" value="reporter" />
            <node role="type" roleId="tpee.5680397130376446158" type="tpee.ClassifierType" typeId="tpee.1107535904670" id="5587533744543840681" nodeInfo="in">
              <link role="classifier" roleId="tpee.1107535924139" targetNodeId="nax5.~IErrorReporter" resolveInfo="IErrorReporter" />
            </node>
          </node>
          <node role="iterable" roleId="tpee.1144226360166" type="tpee.VariableReference" typeId="tpee.1068498886296" id="1089663077933185489" nodeInfo="nn">
            <link role="variableDeclaration" roleId="tpee.1068581517664" targetNodeId="7796829026680949427" resolveInfo="reporters" />
          </node>
        </node>
        <node role="statement" roleId="tpee.1068581517665" type="tpee.ExpressionStatement" typeId="tpee.1068580123155" id="4307182653745433029" nodeInfo="nn">
          <node role="expression" roleId="tpee.1068580123156" type="tpee.StaticMethodCall" typeId="tpee.1081236700937" id="4307182653745445134" nodeInfo="nn">
            <link role="classConcept" roleId="tpee.1144433194310" targetNodeId="iwwu.4193578441192064991" resolveInfo="MissingDependenciesFixer" />
            <link role="baseMethodDeclaration" roleId="tpee.1068499141037" targetNodeId="iwwu.7461441435129612925" resolveInfo="fixDependencies" />
            <node role="actualArgument" roleId="tpee.1068499141038" type="tpee.DotExpression" typeId="tpee.1197027756228" id="4307182653745478316" nodeInfo="nn">
              <node role="operand" roleId="tpee.1197027771414" type="tpee.VariableReference" typeId="tpee.1068498886296" id="1334460907022606953" nodeInfo="nn">
                <link role="variableDeclaration" roleId="tpee.1068581517664" targetNodeId="1334460907022745822" resolveInfo="operationsContainer" />
              </node>
              <node role="operation" roleId="tpee.1197027833540" type="tp25.Node_GetModelOperation" typeId="tp25.1143234257716" id="4307182653745481200" nodeInfo="nn" />
            </node>
            <node role="actualArgument" roleId="tpee.1068499141038" type="tpee.BooleanConstant" typeId="tpee.1068580123137" id="4307182653745484095" nodeInfo="nn">
              <property name="value" nameId="tpee.1068580123138" value="true" />
            </node>
          </node>
        </node>
      </node>
      <node role="visibility" roleId="tpee.1178549979242" type="tpee.PublicVisibility" typeId="tpee.1146644602865" id="7796829026681047159" nodeInfo="nn" />
      <node role="returnType" roleId="tpee.1068580123133" type="tpee.VoidType" typeId="tpee.1068581517677" id="7796829026681047312" nodeInfo="in" />
      <node role="parameter" roleId="tpee.1068580123134" type="tpee.ParameterDeclaration" typeId="tpee.1068498886292" id="7796829026681048018" nodeInfo="ir">
        <property name="name" nameId="tpck.1169194664001" value="node" />
        <node role="type" roleId="tpee.5680397130376446158" type="tp25.SNodeType" typeId="tp25.1138055754698" id="7796829026681048017" nodeInfo="in" />
      </node>
    </node>
    <node role="member" roleId="tpee.5375687026011219971" type="tpee.PlaceholderMember" typeId="tpee.1465982738277781862" id="7796829026681257929" nodeInfo="ngu" />
    <node role="member" roleId="tpee.5375687026011219971" type="tpee.StaticMethodDeclaration" typeId="tpee.1081236700938" id="7796829026681259802" nodeInfo="igu">
      <property name="name" nameId="tpck.1169194664001" value="attachNewContainer" />
      <property name="isSynchronized" nameId="tpee.4276006055363816570" value="false" />
      <property name="isFinal" nameId="tpee.1181808852946" value="false" />
      <node role="body" roleId="tpee.1068580123135" type="tpee.StatementList" typeId="tpee.1068580123136" id="7796829026681259805" nodeInfo="sn">
        <node role="statement" roleId="tpee.1068581517665" type="tpee.LocalVariableDeclarationStatement" typeId="tpee.1068581242864" id="7796829026681060742" nodeInfo="nn">
          <node role="localVariableDeclaration" roleId="tpee.1068581242865" type="tpee.LocalVariableDeclaration" typeId="tpee.1068581242863" id="7796829026681060745" nodeInfo="nr">
            <property name="name" nameId="tpck.1169194664001" value="container" />
            <node role="type" roleId="tpee.5680397130376446158" type="tp25.SNodeType" typeId="tp25.1138055754698" id="7796829026681060741" nodeInfo="in">
              <link role="concept" roleId="tp25.1138405853777" targetNodeId="tp5g.1215603922101" resolveInfo="NodeOperationsContainer" />
            </node>
            <node role="initializer" roleId="tpee.1068431790190" type="tpee.GenericNewExpression" typeId="tpee.1145552977093" id="7796829026681060793" nodeInfo="nn">
              <node role="creator" roleId="tpee.1145553007750" type="tp25.SNodeCreator" typeId="tp25.1180636770613" id="7796829026681249413" nodeInfo="nn">
                <node role="createdType" roleId="tp25.1180636770616" type="tp25.SNodeType" typeId="tp25.1138055754698" id="7796829026681249415" nodeInfo="in">
                  <link role="concept" roleId="tp25.1138405853777" targetNodeId="tp5g.1215603922101" resolveInfo="NodeOperationsContainer" />
                </node>
              </node>
            </node>
          </node>
        </node>
        <node role="statement" roleId="tpee.1068581517665" type="tpee.ExpressionStatement" typeId="tpee.1068580123155" id="7796829026681249455" nodeInfo="nn">
          <node role="expression" roleId="tpee.1068580123156" type="tpee.AssignmentExpression" typeId="tpee.1068498886294" id="7796829026681250239" nodeInfo="nn">
            <node role="rValue" roleId="tpee.1068498886297" type="tpee.VariableReference" typeId="tpee.1068498886296" id="7796829026681250316" nodeInfo="nn">
              <link role="variableDeclaration" roleId="tpee.1068581517664" targetNodeId="7796829026681060745" resolveInfo="container" />
            </node>
            <node role="lValue" roleId="tpee.1068498886295" type="tpee.DotExpression" typeId="tpee.1197027756228" id="7796829026681249507" nodeInfo="nn">
              <node role="operand" roleId="tpee.1197027771414" type="tpee.VariableReference" typeId="tpee.1068498886296" id="7796829026681262676" nodeInfo="nn">
                <link role="variableDeclaration" roleId="tpee.1068581517664" targetNodeId="7796829026681260649" resolveInfo="node" />
              </node>
              <node role="operation" roleId="tpee.1197027833540" type="tp25.AttributeAccess" typeId="tp25.6407023681583031218" id="7796829026681249943" nodeInfo="nn">
                <node role="qualifier" roleId="tp25.6407023681583036852" type="tp25.NodeAttributeQualifier" typeId="tp25.6407023681583036853" id="7796829026681250070" nodeInfo="ng">
                  <link role="attributeConcept" roleId="tp25.6407023681583036854" targetNodeId="tp5g.1215603922101" resolveInfo="NodeOperationsContainer" />
                </node>
              </node>
            </node>
          </node>
        </node>
      </node>
      <node role="visibility" roleId="tpee.1178549979242" type="tpee.PublicVisibility" typeId="tpee.1146644602865" id="7796829026681259174" nodeInfo="nn" />
      <node role="returnType" roleId="tpee.1068580123133" type="tpee.VoidType" typeId="tpee.1068581517677" id="7796829026681259800" nodeInfo="in" />
      <node role="parameter" roleId="tpee.1068580123134" type="tpee.ParameterDeclaration" typeId="tpee.1068498886292" id="7796829026681260649" nodeInfo="ir">
        <property name="name" nameId="tpck.1169194664001" value="node" />
        <node role="type" roleId="tpee.5680397130376446158" type="tp25.SNodeType" typeId="tp25.1138055754698" id="7796829026681260648" nodeInfo="in" />
      </node>
    </node>
    <node role="member" roleId="tpee.5375687026011219971" type="tpee.PlaceholderMember" typeId="tpee.1465982738277781862" id="7796829026681057173" nodeInfo="ngu" />
    <node role="member" roleId="tpee.5375687026011219971" type="tpee.StaticMethodDeclaration" typeId="tpee.1081236700938" id="7796829026681052415" nodeInfo="igu">
      <property name="name" nameId="tpck.1169194664001" value="addModelImports" />
      <node role="visibility" roleId="tpee.1178549979242" type="tpee.PrivateVisibility" typeId="tpee.1146644623116" id="7796829026681052416" nodeInfo="nn" />
      <node role="returnType" roleId="tpee.1068580123133" type="tpee.VoidType" typeId="tpee.1068581517677" id="7796829026681052417" nodeInfo="in" />
      <node role="parameter" roleId="tpee.1068580123134" type="tpee.ParameterDeclaration" typeId="tpee.1068498886292" id="7796829026681052407" nodeInfo="ir">
        <property name="name" nameId="tpck.1169194664001" value="container" />
        <node role="type" roleId="tpee.5680397130376446158" type="tp25.SNodeType" typeId="tp25.1138055754698" id="7796829026681052408" nodeInfo="in">
          <link role="concept" roleId="tp25.1138405853777" targetNodeId="tp5g.1215603922101" resolveInfo="NodeOperationsContainer" />
        </node>
      </node>
      <node role="parameter" roleId="tpee.1068580123134" type="tpee.ParameterDeclaration" typeId="tpee.1068498886292" id="7796829026681052409" nodeInfo="ir">
        <property name="name" nameId="tpck.1169194664001" value="ruleNode" />
        <node role="type" roleId="tpee.5680397130376446158" type="tp25.SNodeType" typeId="tp25.1138055754698" id="7796829026681052410" nodeInfo="in">
          <link role="concept" roleId="tp25.1138405853777" targetNodeId="tpck.1133920641626" resolveInfo="BaseConcept" />
        </node>
      </node>
      <node role="body" roleId="tpee.1068580123135" type="tpee.StatementList" typeId="tpee.1068580123136" id="7796829026681052390" nodeInfo="sn">
        <node role="statement" roleId="tpee.1068581517665" type="tpee.LocalVariableDeclarationStatement" typeId="tpee.1068581242864" id="7796829026681053994" nodeInfo="nn">
          <node role="localVariableDeclaration" roleId="tpee.1068581242865" type="tpee.LocalVariableDeclaration" typeId="tpee.1068581242863" id="7796829026681053995" nodeInfo="nr">
            <property name="name" nameId="tpck.1169194664001" value="ruleModelRef" />
            <node role="type" roleId="tpee.5680397130376446158" type="tpee.ClassifierType" typeId="tpee.1107535904670" id="7796829026681053989" nodeInfo="in">
              <link role="classifier" roleId="tpee.1107535924139" targetNodeId="ec5l.~SModelReference" resolveInfo="SModelReference" />
            </node>
            <node role="initializer" roleId="tpee.1068431790190" type="tpee.DotExpression" typeId="tpee.1197027756228" id="7796829026681053996" nodeInfo="nn">
              <node role="operand" roleId="tpee.1197027771414" type="tp25.SemanticDowncastExpression" typeId="tp25.1145404486709" id="7796829026681053997" nodeInfo="nn">
                <node role="leftExpression" roleId="tp25.1145404616321" type="tpee.DotExpression" typeId="tpee.1197027756228" id="7796829026681053998" nodeInfo="nn">
                  <node role="operation" roleId="tpee.1197027833540" type="tp25.Node_GetModelOperation" typeId="tp25.1143234257716" id="7796829026681053999" nodeInfo="nn" />
                  <node role="operand" roleId="tpee.1197027771414" type="tpee.VariableReference" typeId="tpee.1068498886296" id="7796829026681054000" nodeInfo="nn">
                    <link role="variableDeclaration" roleId="tpee.1068581517664" targetNodeId="7796829026681052409" resolveInfo="ruleNode" />
                  </node>
                </node>
              </node>
              <node role="operation" roleId="tpee.1197027833540" type="tpee.InstanceMethodCallOperation" typeId="tpee.1202948039474" id="7796829026681054001" nodeInfo="nn">
                <link role="baseMethodDeclaration" roleId="tpee.1068499141037" targetNodeId="ec5l.~SModel%dgetReference()%corg%djetbrains%dmps%dopenapi%dmodel%dSModelReference" resolveInfo="getReference" />
              </node>
            </node>
          </node>
        </node>
        <node role="statement" roleId="tpee.1068581517665" type="tpee.ExpressionStatement" typeId="tpee.1068580123155" id="7796829026681052391" nodeInfo="nn">
          <node role="expression" roleId="tpee.1068580123156" type="tpee.DotExpression" typeId="tpee.1197027756228" id="7796829026681052392" nodeInfo="nn">
            <node role="operation" roleId="tpee.1197027833540" type="tpee.InstanceMethodCallOperation" typeId="tpee.1202948039474" id="7796829026681052393" nodeInfo="nn">
              <link role="baseMethodDeclaration" roleId="tpee.1068499141037" targetNodeId="51te.~SModelDescriptorStub%daddModelImport(org%djetbrains%dmps%dopenapi%dmodel%dSModelReference,boolean)%cvoid" resolveInfo="addModelImport" />
              <node role="actualArgument" roleId="tpee.1068499141038" type="tpee.VariableReference" typeId="tpee.1068498886296" id="7796829026681054002" nodeInfo="nn">
                <link role="variableDeclaration" roleId="tpee.1068581517664" targetNodeId="7796829026681053995" resolveInfo="ruleModelRef" />
              </node>
              <node role="actualArgument" roleId="tpee.1068499141038" type="tpee.BooleanConstant" typeId="tpee.1068580123137" id="7796829026681052400" nodeInfo="nn">
                <property name="value" nameId="tpee.1068580123138" value="false" />
              </node>
            </node>
            <node role="operand" roleId="tpee.1197027771414" type="tpee.ParenthesizedExpression" typeId="tpee.1079359253375" id="7796829026681052401" nodeInfo="nn">
              <node role="expression" roleId="tpee.1079359253376" type="tpee.CastExpression" typeId="tpee.1070534934090" id="7796829026681052402" nodeInfo="nn">
                <node role="type" roleId="tpee.1070534934091" type="tpee.ClassifierType" typeId="tpee.1107535904670" id="7796829026681052403" nodeInfo="in">
                  <link role="classifier" roleId="tpee.1107535924139" targetNodeId="51te.~SModelBase" resolveInfo="SModelBase" />
                </node>
                <node role="expression" roleId="tpee.1070534934092" type="tpee.DotExpression" typeId="tpee.1197027756228" id="7796829026681052404" nodeInfo="nn">
                  <node role="operand" roleId="tpee.1197027771414" type="tpee.VariableReference" typeId="tpee.1068498886296" id="7796829026681052412" nodeInfo="nn">
                    <link role="variableDeclaration" roleId="tpee.1068581517664" targetNodeId="7796829026681052407" resolveInfo="container" />
                  </node>
                  <node role="operation" roleId="tpee.1197027833540" type="tp25.Node_GetModelOperation" typeId="tp25.1143234257716" id="7796829026681052406" nodeInfo="nn" />
                </node>
              </node>
            </node>
          </node>
        </node>
      </node>
    </node>
    <node role="visibility" roleId="tpee.1178549979242" type="tpee.PublicVisibility" typeId="tpee.1146644602865" id="7796829026680935428" nodeInfo="nn" />
  </root>
</model>
<|MERGE_RESOLUTION|>--- conflicted
+++ resolved
@@ -10,11 +10,7 @@
   <import index="cu2c" modelUID="f:java_stub#6ed54515-acc8-4d1e-a16c-9fd6cfe951ea#jetbrains.mps.smodel(MPS.Core/jetbrains.mps.smodel@java_stub)" version="-1" />
   <import index="51te" modelUID="f:java_stub#6ed54515-acc8-4d1e-a16c-9fd6cfe951ea#jetbrains.mps.extapi.model(MPS.Core/jetbrains.mps.extapi.model@java_stub)" version="-1" />
   <import index="iwwu" modelUID="r:2c4d9270-b6d6-44af-aecd-e01a223680db(jetbrains.mps.kernel.model)" version="-1" />
-<<<<<<< HEAD
-  <import index="tp5g" modelUID="r:00000000-0000-4000-0000-011c89590388(jetbrains.mps.lang.test.structure)" version="39" />
-=======
   <import index="tp5g" modelUID="r:00000000-0000-4000-0000-011c89590388(jetbrains.mps.lang.test.structure)" version="40" />
->>>>>>> f41488bc
   <import index="ec5l" modelUID="f:java_stub#8865b7a8-5271-43d3-884c-6fd1d9cfdd34#org.jetbrains.mps.openapi.model(MPS.OpenAPI/org.jetbrains.mps.openapi.model@java_stub)" version="-1" />
   <import index="tp5o" modelUID="r:00000000-0000-4000-0000-011c89590380(jetbrains.mps.lang.test.behavior)" version="-1" />
   <import index="tp6m" modelUID="r:00000000-0000-4000-0000-011c895903a2(jetbrains.mps.lang.test.runtime)" version="0" />
@@ -26,17 +22,6 @@
   <import index="tp33" modelUID="r:00000000-0000-4000-0000-011c89590323(jetbrains.mps.lang.script.structure)" version="0" implicit="yes" />
   <import index="tp25" modelUID="r:00000000-0000-4000-0000-011c89590301(jetbrains.mps.lang.smodel.structure)" version="16" implicit="yes" />
   <import index="tp2q" modelUID="r:00000000-0000-4000-0000-011c8959032e(jetbrains.mps.baseLanguage.collections.structure)" version="7" implicit="yes" />
-<<<<<<< HEAD
-  <import index="tpee" modelUID="r:00000000-0000-4000-0000-011c895902ca(jetbrains.mps.baseLanguage.structure)" version="4" implicit="yes" />
-  <root type="tp33.MigrationScript" typeId="tp33.1177457067821" id="6090235207264650098" nodeInfo="ng">
-    <property name="type" nameId="tp33.5299416737274925395" value="migration" />
-    <property name="name" nameId="tpck.1169194664001" value="MigrateNodeCheckOperationsContainer" />
-    <property name="toBuild" nameId="tp33.5299416737274925397" value="MPS 3.5" />
-    <property name="title" nameId="tp33.1177457669450" value="Migrate Test-Related NodeCheckOperationsContainer to NodeOperationsContainer" />
-    <node role="part" roleId="tp33.1177458178889" type="tp33.MigrationScriptPart_Instance" typeId="tp33.1177457850499" id="6090235207264821223" nodeInfo="ng">
-      <property name="description" nameId="tp33.1177457972041" value="Migrate Test-Related NodeCheckOperationsContainer to NodeOperationsContainer" />
-      <link role="affectedInstanceConcept" roleId="tp33.1177457957477" targetNodeId="tp5g.1215507532627" resolveInfo="NodeCheckOperationsContainer" />
-=======
   <import index="tpee" modelUID="r:00000000-0000-4000-0000-011c895902ca(jetbrains.mps.baseLanguage.structure)" version="5" implicit="yes" />
   <root type="tp33.MigrationScript" typeId="tp33.1177457067821" id="6090235207264650098" nodeInfo="ng">
     <property name="type" nameId="tp33.5299416737274925395" value="migration" />
@@ -46,7 +31,6 @@
     <node role="part" roleId="tp33.1177458178889" type="tp33.MigrationScriptPart_Instance" typeId="tp33.1177457850499" id="6090235207264821223" nodeInfo="ng">
       <property name="description" nameId="tp33.1177457972041" value="Migrate Test-Related NodePropertiesContainer to NodeOperationsContainer" />
       <link role="affectedInstanceConcept" roleId="tp33.1177457957477" targetNodeId="tp5g.1215507532627" resolveInfo="NodePropertiesContainer" />
->>>>>>> f41488bc
       <node role="affectedInstanceUpdater" roleId="tp33.1177458005323" type="tp33.MigrationScriptPart_Instance_Updater" typeId="tp33.1177458491964" id="6090235207264821224" nodeInfo="nn">
         <node role="body" roleId="tpee.1137022507850" type="tpee.StatementList" typeId="tpee.1068580123136" id="6090235207264821225" nodeInfo="sn">
           <node role="statement" roleId="tpee.1068581517665" type="tpee.LocalVariableDeclarationStatement" typeId="tpee.1068581242864" id="1613202924905800343" nodeInfo="nn">
@@ -120,11 +104,7 @@
                 </node>
                 <node role="operation" roleId="tpee.1197027833540" type="tp25.AttributeAccess" typeId="tp25.6407023681583031218" id="6090235207265669465" nodeInfo="nn">
                   <node role="qualifier" roleId="tp25.6407023681583036852" type="tp25.NodeAttributeQualifier" typeId="tp25.6407023681583036853" id="6090235207265669466" nodeInfo="ng">
-<<<<<<< HEAD
-                    <link role="attributeConcept" roleId="tp25.6407023681583036854" targetNodeId="tp5g.1215507532627" resolveInfo="NodeCheckOperationsContainer" />
-=======
                     <link role="attributeConcept" roleId="tp25.6407023681583036854" targetNodeId="tp5g.1215507532627" resolveInfo="NodePropertiesContainer" />
->>>>>>> f41488bc
                   </node>
                 </node>
               </node>
@@ -202,6 +182,11 @@
       <property name="name" nameId="tpck.1169194664001" value="getErrorReporters" />
       <property name="isSynchronized" nameId="tpee.4276006055363816570" value="false" />
       <property name="isFinal" nameId="tpee.1181808852946" value="false" />
+      <node role="returnType" roleId="tpee.1068580123133" type="tp2q.SequenceType" typeId="tp2q.1151689724996" id="1277999467584453711" nodeInfo="in">
+        <node role="elementType" roleId="tp2q.1151689745422" type="tpee.ClassifierType" typeId="tpee.1107535904670" id="1277999467584453713" nodeInfo="in">
+          <link role="classifier" roleId="tpee.1107535924139" targetNodeId="nax5.~IErrorReporter" resolveInfo="IErrorReporter" />
+        </node>
+      </node>
       <node role="body" roleId="tpee.1068580123135" type="tpee.StatementList" typeId="tpee.1068580123136" id="7796829026680945153" nodeInfo="sn">
         <node role="statement" roleId="tpee.1068581517665" type="tpee.LocalVariableDeclarationStatement" typeId="tpee.1068581242864" id="1089663077933662464" nodeInfo="nn">
           <node role="localVariableDeclaration" roleId="tpee.1068581242865" type="tpee.LocalVariableDeclaration" typeId="tpee.1068581242863" id="1089663077933662465" nodeInfo="nr">
@@ -225,22 +210,12 @@
               <link role="variableDeclaration" roleId="tpee.1068581517664" targetNodeId="1089663077933662465" resolveInfo="checker" />
             </node>
             <node role="operation" roleId="tpee.1197027833540" type="tpee.InstanceMethodCallOperation" typeId="tpee.1202948039474" id="1089663077933670043" nodeInfo="nn">
-              <link role="baseMethodDeclaration" roleId="tpee.1068499141037" targetNodeId="tp6m.3740508248791186393" resolveInfo="getErrorReporters" />
+              <link role="baseMethodDeclaration" roleId="tpee.1068499141037" targetNodeId="tp6m.3740508248791186393" resolveInfo="getErrors" />
             </node>
           </node>
         </node>
       </node>
       <node role="visibility" roleId="tpee.1178549979242" type="tpee.PublicVisibility" typeId="tpee.1146644602865" id="7796829026680945114" nodeInfo="nn" />
-<<<<<<< HEAD
-      <node role="returnType" roleId="tpee.1068580123133" type="tp2q.SequenceType" typeId="tp2q.1151689724996" id="1277999467584453711" nodeInfo="in">
-        <node role="elementType" roleId="tp2q.1151689745422" type="tpee.ClassifierType" typeId="tpee.1107535904670" id="1277999467584453713" nodeInfo="in">
-=======
-      <node role="returnType" roleId="tpee.1068580123133" type="tp2q.ListType" typeId="tp2q.1151688443754" id="7796829026680945144" nodeInfo="in">
-        <node role="elementType" roleId="tp2q.1151688676805" type="tpee.ClassifierType" typeId="tpee.1107535904670" id="7796829026680945148" nodeInfo="in">
->>>>>>> f41488bc
-          <link role="classifier" roleId="tpee.1107535924139" targetNodeId="nax5.~IErrorReporter" resolveInfo="IErrorReporter" />
-        </node>
-      </node>
       <node role="parameter" roleId="tpee.1068580123134" type="tpee.ParameterDeclaration" typeId="tpee.1068498886292" id="7796829026680945222" nodeInfo="ir">
         <property name="name" nameId="tpck.1169194664001" value="node" />
         <node role="type" roleId="tpee.5680397130376446158" type="tp25.SNodeType" typeId="tp25.1138055754698" id="7796829026680945221" nodeInfo="in" />
@@ -289,13 +264,8 @@
         <node role="statement" roleId="tpee.1068581517665" type="tpee.LocalVariableDeclarationStatement" typeId="tpee.1068581242864" id="7796829026680949424" nodeInfo="nn">
           <node role="localVariableDeclaration" roleId="tpee.1068581242865" type="tpee.LocalVariableDeclaration" typeId="tpee.1068581242863" id="7796829026680949427" nodeInfo="nr">
             <property name="name" nameId="tpck.1169194664001" value="reporters" />
-<<<<<<< HEAD
             <node role="type" roleId="tpee.5680397130376446158" type="tp2q.SequenceType" typeId="tp2q.1151689724996" id="1277999467584455450" nodeInfo="in">
               <node role="elementType" roleId="tp2q.1151689745422" type="tpee.ClassifierType" typeId="tpee.1107535904670" id="1277999467584455452" nodeInfo="in">
-=======
-            <node role="type" roleId="tpee.5680397130376446158" type="tp2q.ListType" typeId="tp2q.1151688443754" id="7796829026680949420" nodeInfo="in">
-              <node role="elementType" roleId="tp2q.1151688676805" type="tpee.ClassifierType" typeId="tpee.1107535904670" id="7796829026680950062" nodeInfo="in">
->>>>>>> f41488bc
                 <link role="classifier" roleId="tpee.1107535924139" targetNodeId="nax5.~IErrorReporter" resolveInfo="IErrorReporter" />
               </node>
             </node>
