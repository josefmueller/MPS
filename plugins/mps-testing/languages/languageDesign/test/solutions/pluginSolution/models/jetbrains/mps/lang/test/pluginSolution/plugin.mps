<?xml version="1.0" encoding="UTF-8"?>
<model modelUID="r:f259e14f-253f-462e-a3ef-037f01ed5523(jetbrains.mps.lang.test.pluginSolution.plugin)">
  <persistence version="7" />
  <language namespace="28f9e497-3b42-4291-aeba-0a1039153ab1(jetbrains.mps.lang.plugin)" />
  <language namespace="443f4c36-fcf5-4eb6-9500-8d06ed259e3e(jetbrains.mps.baseLanguage.classifiers)" />
  <language namespace="f3061a53-9226-4cc5-a443-f952ceaf5816(jetbrains.mps.baseLanguage)" />
  <language namespace="7866978e-a0f0-4cc7-81bc-4d213d9375e1(jetbrains.mps.lang.smodel)" />
  <language namespace="83888646-71ce-4f1c-9c53-c54016f6ad4f(jetbrains.mps.baseLanguage.collections)" />
  <language namespace="c0080a47-7e37-4558-bee9-9ae18e690549(jetbrains.mps.lang.extension)" />
  <language namespace="ef7bf5ac-d06c-4342-b11d-e42104eb9343(jetbrains.mps.lang.plugin.standalone)" />
  <import index="tpe5" modelUID="r:00000000-0000-4000-0000-011c895902d1(jetbrains.mps.baseLanguage.unitTest.behavior)" version="-1" />
  <import index="fxg7" modelUID="f:java_stub#6354ebe7-c22a-4a0f-ac54-50b52ab9b065#java.io(JDK/java.io@java_stub)" version="-1" />
  <import index="cu2c" modelUID="f:java_stub#6ed54515-acc8-4d1e-a16c-9fd6cfe951ea#jetbrains.mps.smodel(MPS.Core/jetbrains.mps.smodel@java_stub)" version="-1" />
  <import index="vsqj" modelUID="f:java_stub#6ed54515-acc8-4d1e-a16c-9fd6cfe951ea#jetbrains.mps.project(MPS.Core/jetbrains.mps.project@java_stub)" version="-1" />
  <import index="xqpa" modelUID="f:java_stub#6354ebe7-c22a-4a0f-ac54-50b52ab9b065#java.lang.reflect(JDK/java.lang.reflect@java_stub)" version="-1" />
  <import index="tp5g" modelUID="r:00000000-0000-4000-0000-011c89590388(jetbrains.mps.lang.test.structure)" version="6" />
  <import index="tp5o" modelUID="r:00000000-0000-4000-0000-011c89590380(jetbrains.mps.lang.test.behavior)" version="-1" />
  <import index="tpe3" modelUID="r:00000000-0000-4000-0000-011c895902d7(jetbrains.mps.baseLanguage.unitTest.structure)" version="-1" />
  <import index="rliy" modelUID="r:00a69138-8767-4011-a710-463511eae7a6(jetbrains.mps.lang.test.plugin)" version="-1" />
  <import index="6tyf" modelUID="f:java_stub#742f6602-5a2f-4313-aa6e-ae1cd4ffdc61#com.intellij.openapi.actionSystem(MPS.Platform/com.intellij.openapi.actionSystem@java_stub)" version="-1" />
  <import index="ph2v" modelUID="f:java_stub#742f6602-5a2f-4313-aa6e-ae1cd4ffdc61#com.intellij.openapi.project(MPS.Platform/com.intellij.openapi.project@java_stub)" version="-1" />
  <import index="e2lb" modelUID="f:java_stub#6354ebe7-c22a-4a0f-ac54-50b52ab9b065#java.lang(JDK/java.lang@java_stub)" version="-1" />
  <import index="wqua" modelUID="f:java_stub#6ed54515-acc8-4d1e-a16c-9fd6cfe951ea#jetbrains.mps.classloading(MPS.Core/jetbrains.mps.classloading@java_stub)" version="-1" />
  <import index="tpck" modelUID="r:00000000-0000-4000-0000-011c89590288(jetbrains.mps.lang.core.structure)" version="0" implicit="yes" />
  <import index="tprs" modelUID="r:00000000-0000-4000-0000-011c895904a4(jetbrains.mps.ide.actions)" version="-1" implicit="yes" />
  <import index="tp4f" modelUID="r:00000000-0000-4000-0000-011c89590373(jetbrains.mps.baseLanguage.classifiers.structure)" version="0" implicit="yes" />
  <import index="tpee" modelUID="r:00000000-0000-4000-0000-011c895902ca(jetbrains.mps.baseLanguage.structure)" version="4" implicit="yes" />
  <import index="tp25" modelUID="r:00000000-0000-4000-0000-011c89590301(jetbrains.mps.lang.smodel.structure)" version="16" implicit="yes" />
  <import index="tp4k" modelUID="r:00000000-0000-4000-0000-011c89590368(jetbrains.mps.lang.plugin.structure)" version="35" implicit="yes" />
  <import index="tp2q" modelUID="r:00000000-0000-4000-0000-011c8959032e(jetbrains.mps.baseLanguage.collections.structure)" version="7" implicit="yes" />
  <import index="v54s" modelUID="r:2a0fe383-d602-4f5b-813c-e41afdbbb97e(jetbrains.mps.lang.extension.structure)" version="-1" implicit="yes" />
  <import index="tgbt" modelUID="r:c70ee934-afb1-4c02-b6a9-1c4d1908a792(jetbrains.mps.lang.plugin.standalone.structure)" version="1" implicit="yes" />
  <import index="ec5l" modelUID="f:java_stub#8865b7a8-5271-43d3-884c-6fd1d9cfdd34#org.jetbrains.mps.openapi.model(MPS.OpenAPI/org.jetbrains.mps.openapi.model@java_stub)" version="-1" implicit="yes" />
  <roots>
    <node type="tp4k.ActionDeclaration" typeId="tp4k.1203071646776" id="5487985028841906061">
      <property name="name" nameId="tpck.1169194664001" value="RunTestInMPS" />
      <property name="caption" nameId="tp4k.1205250923097" value="Run Test in MPS Process" />
    </node>
    <node type="tp4k.ActionGroupDeclaration" typeId="tp4k.1203087890642" id="5487985028841906241">
      <property name="name" nameId="tpck.1169194664001" value="EditorInternalAddition" />
    </node>
    <node type="v54s.ExtensionDeclaration" typeId="v54s.3729007189729192404" id="136702651994179408">
      <link role="extensionPoint" roleId="v54s.3729007189729192405" targetNodeId="rliy.136702651994172951" resolveInfo="null ExtensionPoint" />
    </node>
    <node type="tgbt.StandalonePluginDescriptor" typeId="tgbt.7520713872864775836" id="7162597690967702202" />
  </roots>
  <root id="5487985028841906061">
    <node role="methodDeclaration" roleId="tp4k.1205851242421" type="tp4f.DefaultClassifierMethodDeclaration" typeId="tp4f.1205769003971" id="5487985028841906062">
      <property name="name" nameId="tpck.1169194664001" value="runTest" />
      <node role="body" roleId="tpee.1068580123135" type="tpee.StatementList" typeId="tpee.1068580123136" id="5487985028841906063">
        <node role="statement" roleId="tpee.1068581517665" type="tpee.TryCatchStatement" typeId="tpee.1164879751025" id="5487985028841906064">
          <node role="body" roleId="tpee.1164879758292" type="tpee.StatementList" typeId="tpee.1068580123136" id="5487985028841906065">
            <node role="statement" roleId="tpee.1068581517665" type="tpee.LocalVariableDeclarationStatement" typeId="tpee.1068581242864" id="5487985028841906066">
              <node role="localVariableDeclaration" roleId="tpee.1068581242865" type="tpee.LocalVariableDeclaration" typeId="tpee.1068581242863" id="5487985028841906067">
                <property name="name" nameId="tpck.1169194664001" value="className" />
                <property name="isFinal" nameId="tpee.1176718929932" value="true" />
                <node role="type" roleId="tpee.5680397130376446158" type="tpee.StringType" typeId="tpee.1225271177708" id="5487985028841906068" />
                <node role="initializer" roleId="tpee.1068431790190" type="tpee.DotExpression" typeId="tpee.1197027756228" id="5487985028841906069">
                  <node role="operand" roleId="tpee.1197027771414" type="tpee.DotExpression" typeId="tpee.1197027756228" id="5487985028841906070">
                    <node role="operand" roleId="tpee.1197027771414" type="tpee.ParameterReference" typeId="tpee.1068581242874" id="5487985028841906071">
                      <link role="variableDeclaration" roleId="tpee.1068581517664" targetNodeId="5487985028841906190" resolveInfo="test" />
                    </node>
                    <node role="operation" roleId="tpee.1197027833540" type="tp25.Node_ConceptMethodCall" typeId="tp25.1179409122411" id="5487985028841906072">
                      <link role="baseMethodDeclaration" roleId="tpee.1068499141037" targetNodeId="tpe5.1216134500045" resolveInfo="getTestCase" />
                    </node>
                  </node>
                  <node role="operation" roleId="tpee.1197027833540" type="tp25.Node_ConceptMethodCall" typeId="tp25.1179409122411" id="5487985028841906073">
                    <link role="baseMethodDeclaration" roleId="tpee.1068499141037" targetNodeId="tpe5.1216136193905" resolveInfo="getClassName" />
                  </node>
                </node>
              </node>
            </node>
            <node role="statement" roleId="tpee.1068581517665" type="tpee.LocalVariableDeclarationStatement" typeId="tpee.1068581242864" id="5487985028841906074">
              <node role="localVariableDeclaration" roleId="tpee.1068581242865" type="tpee.LocalVariableDeclaration" typeId="tpee.1068581242863" id="5487985028841906075">
                <property name="name" nameId="tpck.1169194664001" value="testName" />
                <property name="isFinal" nameId="tpee.1176718929932" value="true" />
                <node role="type" roleId="tpee.5680397130376446158" type="tpee.StringType" typeId="tpee.1225271177708" id="5487985028841906076" />
                <node role="initializer" roleId="tpee.1068431790190" type="tpee.DotExpression" typeId="tpee.1197027756228" id="5487985028841906077">
                  <node role="operand" roleId="tpee.1197027771414" type="tpee.ParameterReference" typeId="tpee.1068581242874" id="5487985028841906078">
                    <link role="variableDeclaration" roleId="tpee.1068581517664" targetNodeId="5487985028841906190" resolveInfo="test" />
                  </node>
                  <node role="operation" roleId="tpee.1197027833540" type="tp25.Node_ConceptMethodCall" typeId="tp25.1179409122411" id="5487985028841906079">
                    <link role="baseMethodDeclaration" roleId="tpee.1068499141037" targetNodeId="tpe5.1216136419751" resolveInfo="getTestName" />
                  </node>
                </node>
              </node>
            </node>
            <node role="statement" roleId="tpee.1068581517665" type="tpee.ExpressionStatement" typeId="tpee.1068580123155" id="5487985028841906080">
              <node role="expression" roleId="tpee.1068580123156" type="tpee.DotExpression" typeId="tpee.1197027756228" id="5487985028841906081">
                <node role="operand" roleId="tpee.1197027771414" type="tpee.StaticFieldReference" typeId="tpee.1070533707846" id="5487985028841906082">
                  <link role="classifier" roleId="tpee.1144433057691" targetNodeId="e2lb.~System" resolveInfo="System" />
                  <link role="variableDeclaration" roleId="tpee.1068581517664" targetNodeId="e2lb.~System%dout" resolveInfo="out" />
                </node>
                <node role="operation" roleId="tpee.1197027833540" type="tpee.InstanceMethodCallOperation" typeId="tpee.1202948039474" id="5487985028841906083">
                  <link role="baseMethodDeclaration" roleId="tpee.1068499141037" targetNodeId="fxg7.~PrintStream%dprintln(java%dlang%dString)%cvoid" resolveInfo="println" />
                  <node role="actualArgument" roleId="tpee.1068499141038" type="tpee.PlusExpression" typeId="tpee.1068581242875" id="5487985028841906084">
                    <node role="rightExpression" roleId="tpee.1081773367579" type="tpee.LocalVariableReference" typeId="tpee.1068581242866" id="5487985028841906085">
                      <link role="variableDeclaration" roleId="tpee.1068581517664" targetNodeId="5487985028841906075" resolveInfo="testName" />
                    </node>
                    <node role="leftExpression" roleId="tpee.1081773367580" type="tpee.PlusExpression" typeId="tpee.1068581242875" id="5487985028841906086">
                      <node role="leftExpression" roleId="tpee.1081773367580" type="tpee.PlusExpression" typeId="tpee.1068581242875" id="5487985028841906087">
                        <node role="leftExpression" roleId="tpee.1081773367580" type="tpee.StringLiteral" typeId="tpee.1070475926800" id="5487985028841906088">
                          <property name="value" nameId="tpee.1070475926801" value="Test " />
                        </node>
                        <node role="rightExpression" roleId="tpee.1081773367579" type="tpee.LocalVariableReference" typeId="tpee.1068581242866" id="5487985028841906089">
                          <link role="variableDeclaration" roleId="tpee.1068581517664" targetNodeId="5487985028841906067" resolveInfo="className" />
                        </node>
                      </node>
                      <node role="rightExpression" roleId="tpee.1081773367579" type="tpee.StringLiteral" typeId="tpee.1070475926800" id="5487985028841906090">
                        <property name="value" nameId="tpee.1070475926801" value="." />
                      </node>
                    </node>
                  </node>
                </node>
              </node>
            </node>
            <node role="statement" roleId="tpee.1068581517665" type="tpee.LocalVariableDeclarationStatement" typeId="tpee.1068581242864" id="1159863276217044765">
              <node role="localVariableDeclaration" roleId="tpee.1068581242865" type="tpee.LocalVariableDeclaration" typeId="tpee.1068581242863" id="1159863276217044766">
                <property name="name" nameId="tpck.1169194664001" value="c" />
                <property name="isFinal" nameId="tpee.1176718929932" value="true" />
                <node role="type" roleId="tpee.5680397130376446158" type="tpee.ClassifierType" typeId="tpee.1107535904670" id="1159863276217044767">
                  <link role="classifier" roleId="tpee.1107535924139" targetNodeId="e2lb.~Class" resolveInfo="Class" />
                </node>
                <node role="initializer" roleId="tpee.1068431790190" type="tpee.DotExpression" typeId="tpee.1197027756228" id="6785477015316759036">
                  <node role="operation" roleId="tpee.1197027833540" type="tpee.InstanceMethodCallOperation" typeId="tpee.1202948039474" id="6785477015316769361">
                    <link role="baseMethodDeclaration" roleId="tpee.1068499141037" targetNodeId="wqua.~ClassLoaderManager%dgetClass(org%djetbrains%dmps%dopenapi%dmodule%dSModule,java%dlang%dString)%cjava%dlang%dClass" resolveInfo="getClass" />
                    <node role="actualArgument" roleId="tpee.1068499141038" type="tpee.DotExpression" typeId="tpee.1197027756228" id="2397734580583074507">
                      <node role="operation" roleId="tpee.1197027833540" type="tpee.InstanceMethodCallOperation" typeId="tpee.1202948039474" id="2397734580583074508">
                        <link role="baseMethodDeclaration" roleId="tpee.1068499141037" targetNodeId="ec5l.~SModel%dgetModule()%cjetbrains%dmps%dproject%dIModule" resolveInfo="getModule" />
                      </node>
                      <node role="operand" roleId="tpee.1197027771414" type="tpee.DotExpression" typeId="tpee.1197027756228" id="2397734580583074509">
                        <node role="operand" roleId="tpee.1197027771414" type="tp25.SemanticDowncastExpression" typeId="tp25.1145404486709" id="2397734580583074510">
                          <node role="leftExpression" roleId="tp25.1145404616321" type="tpee.DotExpression" typeId="tpee.1197027756228" id="2397734580583074511">
                            <node role="operand" roleId="tpee.1197027771414" type="tp4f.ThisClassifierExpression" typeId="tp4f.1205752633985" id="2397734580583074512" />
                            <node role="operation" roleId="tpee.1197027833540" type="tp4k.ActionParameterReferenceOperation" typeId="tp4k.1206092561075" id="2397734580583074513">
                              <link role="member" roleId="tp4f.1205756909548" targetNodeId="5487985028841906231" resolveInfo="model" />
                            </node>
                          </node>
                        </node>
                        <node role="operation" roleId="tpee.1197027833540" type="tpee.InstanceMethodCallOperation" typeId="tpee.1202948039474" id="2397734580583074514">
                          <link role="baseMethodDeclaration" roleId="tpee.1068499141037" targetNodeId="ec5l.~SModel%dgetModelDescriptor()%cjetbrains%dmps%dsmodel%dSModelInternal" resolveInfo="getModelDescriptor" />
                        </node>
                      </node>
                    </node>
                    <node role="actualArgument" roleId="tpee.1068499141038" type="tpee.DotExpression" typeId="tpee.1197027756228" id="1159863276217053416">
                      <node role="operand" roleId="tpee.1197027771414" type="tpee.DotExpression" typeId="tpee.1197027756228" id="1159863276217053417">
                        <node role="operand" roleId="tpee.1197027771414" type="tpee.ParameterReference" typeId="tpee.1068581242874" id="1159863276217053418">
                          <link role="variableDeclaration" roleId="tpee.1068581517664" targetNodeId="5487985028841906190" resolveInfo="test" />
                        </node>
                        <node role="operation" roleId="tpee.1197027833540" type="tp25.Node_ConceptMethodCall" typeId="tp25.1179409122411" id="1159863276217053419">
                          <link role="baseMethodDeclaration" roleId="tpee.1068499141037" targetNodeId="tpe5.1216134500045" resolveInfo="getTestCase" />
                        </node>
                      </node>
                      <node role="operation" roleId="tpee.1197027833540" type="tp25.Node_ConceptMethodCall" typeId="tp25.1179409122411" id="1159863276217053420">
                        <link role="baseMethodDeclaration" roleId="tpee.1068499141037" targetNodeId="tpe5.1216136193905" resolveInfo="getClassName" />
                      </node>
                    </node>
                  </node>
<<<<<<< HEAD
                  <node role="operand" roleId="tpee.1197027771414" type="tpee.StaticMethodCall" typeId="tpee.1081236700937" id="6785477015316753015">
                    <link role="classConcept" roleId="tpee.1144433194310" targetNodeId="wqua.~ClassLoaderManager" resolveInfo="ClassLoaderManager" />
                    <link role="baseMethodDeclaration" roleId="tpee.1068499141037" targetNodeId="wqua.~ClassLoaderManager%dgetInstance()%cjetbrains%dmps%dclassloading%dClassLoaderManager" resolveInfo="getInstance" />
=======
                  <node role="operand" roleId="tpee.1197027771414" type="tpee.ParenthesizedExpression" typeId="tpee.1079359253375" id="1159863276217047433">
                    <node role="expression" roleId="tpee.1079359253376" type="tpee.CastExpression" typeId="tpee.1070534934090" id="1159863276217047430">
                      <node role="expression" roleId="tpee.1070534934092" type="tpee.DotExpression" typeId="tpee.1197027756228" id="2397734580583074507">
                        <node role="operand" roleId="tpee.1197027771414" type="tp25.SemanticDowncastExpression" typeId="tp25.1145404486709" id="2397734580583074510">
                          <node role="leftExpression" roleId="tp25.1145404616321" type="tpee.DotExpression" typeId="tpee.1197027756228" id="2397734580583074511">
                            <node role="operand" roleId="tpee.1197027771414" type="tp4f.ThisClassifierExpression" typeId="tp4f.1205752633985" id="2397734580583074512" />
                            <node role="operation" roleId="tpee.1197027833540" type="tp4k.ActionParameterReferenceOperation" typeId="tp4k.1206092561075" id="2397734580583074513">
                              <link role="member" roleId="tp4f.1205756909548" targetNodeId="5487985028841906231" resolveInfo="model" />
                            </node>
                          </node>
                        </node>
                        <node role="operation" roleId="tpee.1197027833540" type="tpee.InstanceMethodCallOperation" typeId="tpee.1202948039474" id="2397734580583074508">
                          <link role="baseMethodDeclaration" roleId="tpee.1068499141037" targetNodeId="ec5l.~SModel%dgetModule()%cjetbrains%dmps%dproject%dIModule" resolveInfo="getModule" />
                        </node>
                      </node>
                      <node role="type" roleId="tpee.1070534934091" type="tpee.ClassifierType" typeId="tpee.1107535904670" id="1159863276217048040">
                        <link role="classifier" roleId="tpee.1107535924139" targetNodeId="fwu2.~IClassLoadingModule" resolveInfo="IClassLoadingModule" />
                      </node>
                    </node>
>>>>>>> c32d093e
                  </node>
                </node>
              </node>
            </node>
            <node role="statement" roleId="tpee.1068581517665" type="tpee.LocalVariableDeclarationStatement" typeId="tpee.1068581242864" id="5487985028841906109">
              <node role="localVariableDeclaration" roleId="tpee.1068581242865" type="tpee.LocalVariableDeclaration" typeId="tpee.1068581242863" id="5487985028841906110">
                <property name="name" nameId="tpck.1169194664001" value="meth" />
                <property name="isFinal" nameId="tpee.1176718929932" value="true" />
                <node role="type" roleId="tpee.5680397130376446158" type="tpee.ClassifierType" typeId="tpee.1107535904670" id="5487985028841906111">
                  <link role="classifier" roleId="tpee.1107535924139" targetNodeId="xqpa.~Method" resolveInfo="Method" />
                </node>
                <node role="initializer" roleId="tpee.1068431790190" type="tpee.DotExpression" typeId="tpee.1197027756228" id="5487985028841906112">
                  <node role="operand" roleId="tpee.1197027771414" type="tpee.LocalVariableReference" typeId="tpee.1068581242866" id="5487985028841906113">
                    <link role="variableDeclaration" roleId="tpee.1068581517664" targetNodeId="1159863276217044766" resolveInfo="c" />
                  </node>
                  <node role="operation" roleId="tpee.1197027833540" type="tpee.InstanceMethodCallOperation" typeId="tpee.1202948039474" id="5487985028841906114">
                    <link role="baseMethodDeclaration" roleId="tpee.1068499141037" targetNodeId="e2lb.~Class%dgetMethod(java%dlang%dString,java%dlang%dClass%d%d%d)%cjava%dlang%dreflect%dMethod" resolveInfo="getMethod" />
                    <node role="actualArgument" roleId="tpee.1068499141038" type="tpee.StringLiteral" typeId="tpee.1070475926800" id="5487985028841906115">
                      <property name="value" nameId="tpee.1070475926801" value="runTest" />
                    </node>
                    <node role="actualArgument" roleId="tpee.1068499141038" type="tpee.ClassifierClassExpression" typeId="tpee.1116615150612" id="5487985028841906116">
                      <link role="classifier" roleId="tpee.1116615189566" targetNodeId="e2lb.~String" resolveInfo="String" />
                    </node>
                    <node role="actualArgument" roleId="tpee.1068499141038" type="tpee.ClassifierClassExpression" typeId="tpee.1116615150612" id="5487985028841906117">
                      <link role="classifier" roleId="tpee.1116615189566" targetNodeId="e2lb.~String" resolveInfo="String" />
                    </node>
                    <node role="actualArgument" roleId="tpee.1068499141038" type="tpee.StaticFieldReference" typeId="tpee.1070533707846" id="5487985028841906118">
                      <link role="classifier" roleId="tpee.1144433057691" targetNodeId="e2lb.~Boolean" resolveInfo="Boolean" />
                      <link role="variableDeclaration" roleId="tpee.1068581517664" targetNodeId="e2lb.~Boolean%dTYPE" resolveInfo="TYPE" />
                    </node>
                  </node>
                </node>
              </node>
            </node>
            <node role="statement" roleId="tpee.1068581517665" type="tpee.LocalVariableDeclarationStatement" typeId="tpee.1068581242864" id="5487985028841906119">
              <node role="localVariableDeclaration" roleId="tpee.1068581242865" type="tpee.LocalVariableDeclaration" typeId="tpee.1068581242863" id="5487985028841906120">
                <property name="name" nameId="tpck.1169194664001" value="ctor" />
                <node role="type" roleId="tpee.5680397130376446158" type="tpee.ClassifierType" typeId="tpee.1107535904670" id="5487985028841906121">
                  <link role="classifier" roleId="tpee.1107535924139" targetNodeId="xqpa.~Constructor" resolveInfo="Constructor" />
                </node>
                <node role="initializer" roleId="tpee.1068431790190" type="tpee.DotExpression" typeId="tpee.1197027756228" id="5487985028841906122">
                  <node role="operand" roleId="tpee.1197027771414" type="tpee.LocalVariableReference" typeId="tpee.1068581242866" id="5487985028841906123">
                    <link role="variableDeclaration" roleId="tpee.1068581517664" targetNodeId="1159863276217044766" resolveInfo="c" />
                  </node>
                  <node role="operation" roleId="tpee.1197027833540" type="tpee.InstanceMethodCallOperation" typeId="tpee.1202948039474" id="5487985028841906124">
                    <link role="baseMethodDeclaration" roleId="tpee.1068499141037" targetNodeId="e2lb.~Class%dgetConstructor(java%dlang%dClass%d%d%d)%cjava%dlang%dreflect%dConstructor" resolveInfo="getConstructor" />
                    <node role="actualArgument" roleId="tpee.1068499141038" type="tpee.ClassifierClassExpression" typeId="tpee.1116615150612" id="5487985028841906125">
                      <link role="classifier" roleId="tpee.1116615189566" targetNodeId="ph2v.~Project" resolveInfo="Project" />
                    </node>
                    <node role="actualArgument" roleId="tpee.1068499141038" type="tpee.ClassifierClassExpression" typeId="tpee.1116615150612" id="5487985028841906126">
                      <link role="classifier" roleId="tpee.1116615189566" targetNodeId="cu2c.~SModelDescriptor" resolveInfo="SModelDescriptor" />
                    </node>
                  </node>
                </node>
              </node>
            </node>
            <node role="statement" roleId="tpee.1068581517665" type="tpee.LocalVariableDeclarationStatement" typeId="tpee.1068581242864" id="5487985028841906127">
              <node role="localVariableDeclaration" roleId="tpee.1068581242865" type="tpee.LocalVariableDeclaration" typeId="tpee.1068581242863" id="5487985028841906128">
                <property name="name" nameId="tpck.1169194664001" value="testClass" />
                <property name="isFinal" nameId="tpee.1176718929932" value="true" />
                <node role="type" roleId="tpee.5680397130376446158" type="tpee.ClassifierType" typeId="tpee.1107535904670" id="5487985028841906129">
                  <link role="classifier" roleId="tpee.1107535924139" targetNodeId="e2lb.~Object" resolveInfo="Object" />
                </node>
                <node role="initializer" roleId="tpee.1068431790190" type="tpee.DotExpression" typeId="tpee.1197027756228" id="5487985028841906130">
                  <node role="operand" roleId="tpee.1197027771414" type="tpee.LocalVariableReference" typeId="tpee.1068581242866" id="5487985028841906131">
                    <link role="variableDeclaration" roleId="tpee.1068581517664" targetNodeId="5487985028841906120" resolveInfo="ctor" />
                  </node>
                  <node role="operation" roleId="tpee.1197027833540" type="tpee.InstanceMethodCallOperation" typeId="tpee.1202948039474" id="5487985028841906132">
                    <link role="baseMethodDeclaration" roleId="tpee.1068499141037" targetNodeId="xqpa.~Constructor%dnewInstance(java%dlang%dObject%d%d%d)%cjava%dlang%dObject" resolveInfo="newInstance" />
                    <node role="actualArgument" roleId="tpee.1068499141038" type="tpee.DotExpression" typeId="tpee.1197027756228" id="5487985028841906133">
                      <node role="operand" roleId="tpee.1197027771414" type="tp4f.ThisClassifierExpression" typeId="tp4f.1205752633985" id="5487985028841906134" />
                      <node role="operation" roleId="tpee.1197027833540" type="tp4k.ActionDataParameterReferenceOperation" typeId="tp4k.1217252428768" id="5487985028841906135">
                        <link role="member" roleId="tp4f.1205756909548" targetNodeId="5487985028841906239" resolveInfo="project" />
                      </node>
                    </node>
                    <node role="actualArgument" roleId="tpee.1068499141038" type="tp25.SemanticDowncastExpression" typeId="tp25.1145404486709" id="5487985028841906137">
                      <node role="leftExpression" roleId="tp25.1145404616321" type="tpee.DotExpression" typeId="tpee.1197027756228" id="5487985028841906138">
                        <node role="operand" roleId="tpee.1197027771414" type="tp4f.ThisClassifierExpression" typeId="tp4f.1205752633985" id="5487985028841906139" />
                        <node role="operation" roleId="tpee.1197027833540" type="tp4k.ActionParameterReferenceOperation" typeId="tp4k.1206092561075" id="5487985028841906140">
                          <link role="member" roleId="tp4f.1205756909548" targetNodeId="5487985028841906231" resolveInfo="model" />
                        </node>
                      </node>
                    </node>
                  </node>
                </node>
              </node>
            </node>
            <node role="statement" roleId="tpee.1068581517665" type="tpee.LocalVariableDeclarationStatement" typeId="tpee.1068581242864" id="5487985028841906142">
              <node role="localVariableDeclaration" roleId="tpee.1068581242865" type="tpee.LocalVariableDeclaration" typeId="tpee.1068581242863" id="5487985028841906143">
                <property name="name" nameId="tpck.1169194664001" value="thread" />
                <node role="type" roleId="tpee.5680397130376446158" type="tpee.ClassifierType" typeId="tpee.1107535904670" id="5487985028841906144">
                  <link role="classifier" roleId="tpee.1107535924139" targetNodeId="e2lb.~Thread" resolveInfo="Thread" />
                </node>
                <node role="initializer" roleId="tpee.1068431790190" type="tpee.GenericNewExpression" typeId="tpee.1145552977093" id="5487985028841906145">
                  <node role="creator" roleId="tpee.1145553007750" type="tpee.ClassCreator" typeId="tpee.1212685548494" id="5487985028841906146">
                    <link role="baseMethodDeclaration" roleId="tpee.1068499141037" targetNodeId="e2lb.~Thread%d&lt;init&gt;(java%dlang%dRunnable)" resolveInfo="Thread" />
                    <node role="actualArgument" roleId="tpee.1068499141038" type="tpee.GenericNewExpression" typeId="tpee.1145552977093" id="5487985028841906147">
                      <node role="creator" roleId="tpee.1145553007750" type="tpee.AnonymousClassCreator" typeId="tpee.1182160077978" id="5487985028841906148">
                        <node role="cls" roleId="tpee.1182160096073" type="tpee.AnonymousClass" typeId="tpee.1170345865475" id="5487985028841906149">
                          <link role="classifier" roleId="tpee.1170346070688" targetNodeId="e2lb.~Runnable" resolveInfo="Runnable" />
                          <link role="baseMethodDeclaration" roleId="tpee.1068499141037" targetNodeId="e2lb.~Object%d&lt;init&gt;()" resolveInfo="Object" />
                          <node role="visibility" roleId="tpee.1178549979242" type="tpee.PublicVisibility" typeId="tpee.1146644602865" id="5487985028841906150" />
                          <node role="member" roleId="tpee.5375687026011219971" type="tpee.InstanceMethodDeclaration" typeId="tpee.1068580123165" id="5487985028841906151">
                            <property name="isAbstract" nameId="tpee.1178608670077" value="false" />
                            <property name="name" nameId="tpck.1169194664001" value="run" />
                            <node role="visibility" roleId="tpee.1178549979242" type="tpee.PublicVisibility" typeId="tpee.1146644602865" id="5487985028841906152" />
                            <node role="returnType" roleId="tpee.1068580123133" type="tpee.VoidType" typeId="tpee.1068581517677" id="5487985028841906153" />
                            <node role="body" roleId="tpee.1068580123135" type="tpee.StatementList" typeId="tpee.1068580123136" id="5487985028841906154">
                              <node role="statement" roleId="tpee.1068581517665" type="tpee.TryCatchStatement" typeId="tpee.1164879751025" id="5487985028841906155">
                                <node role="body" roleId="tpee.1164879758292" type="tpee.StatementList" typeId="tpee.1068580123136" id="5487985028841906156">
                                  <node role="statement" roleId="tpee.1068581517665" type="tpee.ExpressionStatement" typeId="tpee.1068580123155" id="5487985028841906157">
                                    <node role="expression" roleId="tpee.1068580123156" type="tpee.DotExpression" typeId="tpee.1197027756228" id="5487985028841906158">
                                      <node role="operand" roleId="tpee.1197027771414" type="tpee.LocalVariableReference" typeId="tpee.1068581242866" id="5487985028841906159">
                                        <link role="variableDeclaration" roleId="tpee.1068581517664" targetNodeId="5487985028841906110" resolveInfo="meth" />
                                      </node>
                                      <node role="operation" roleId="tpee.1197027833540" type="tpee.InstanceMethodCallOperation" typeId="tpee.1202948039474" id="5487985028841906160">
                                        <link role="baseMethodDeclaration" roleId="tpee.1068499141037" targetNodeId="xqpa.~Method%dinvoke(java%dlang%dObject,java%dlang%dObject%d%d%d)%cjava%dlang%dObject" resolveInfo="invoke" />
                                        <node role="actualArgument" roleId="tpee.1068499141038" type="tpee.LocalVariableReference" typeId="tpee.1068581242866" id="5487985028841906161">
                                          <link role="variableDeclaration" roleId="tpee.1068581517664" targetNodeId="5487985028841906128" resolveInfo="testClass" />
                                        </node>
                                        <node role="actualArgument" roleId="tpee.1068499141038" type="tpee.PlusExpression" typeId="tpee.1068581242875" id="5487985028841906162">
                                          <node role="leftExpression" roleId="tpee.1081773367580" type="tpee.PlusExpression" typeId="tpee.1068581242875" id="5487985028841906163">
                                            <node role="leftExpression" roleId="tpee.1081773367580" type="tpee.LocalVariableReference" typeId="tpee.1068581242866" id="5487985028841906164">
                                              <link role="variableDeclaration" roleId="tpee.1068581517664" targetNodeId="5487985028841906067" resolveInfo="className" />
                                            </node>
                                            <node role="rightExpression" roleId="tpee.1081773367579" type="tpee.StringLiteral" typeId="tpee.1070475926800" id="5487985028841906165">
                                              <property name="value" nameId="tpee.1070475926801" value="$" />
                                            </node>
                                          </node>
                                          <node role="rightExpression" roleId="tpee.1081773367579" type="tp25.StaticConceptMethodCall" typeId="tp25.1206019730951" id="5487985028841906166">
                                            <link role="concept" roleId="tp25.1206019820684" targetNodeId="tp5g.1216913645126" resolveInfo="NodesTestCase" />
                                            <link role="baseMethodDeclaration" roleId="tpee.1068499141037" targetNodeId="tp5o.1224602741295" resolveInfo="getTestBodyName" />
                                          </node>
                                        </node>
                                        <node role="actualArgument" roleId="tpee.1068499141038" type="tpee.LocalVariableReference" typeId="tpee.1068581242866" id="5487985028841906167">
                                          <link role="variableDeclaration" roleId="tpee.1068581517664" targetNodeId="5487985028841906075" resolveInfo="testName" />
                                        </node>
                                        <node role="actualArgument" roleId="tpee.1068499141038" type="tpee.BooleanConstant" typeId="tpee.1068580123137" id="5487985028841906168">
                                          <property name="value" nameId="tpee.1068580123138" value="true" />
                                        </node>
                                      </node>
                                    </node>
                                  </node>
                                </node>
                                <node role="catchClause" roleId="tpee.1164903496223" type="tpee.CatchClause" typeId="tpee.1164903280175" id="5487985028841906169">
                                  <node role="throwable" roleId="tpee.1164903359217" type="tpee.LocalVariableDeclaration" typeId="tpee.1068581242863" id="5487985028841906170">
                                    <property name="name" nameId="tpck.1169194664001" value="e" />
                                    <node role="type" roleId="tpee.5680397130376446158" type="tpee.ClassifierType" typeId="tpee.1107535904670" id="5487985028841906171">
                                      <link role="classifier" roleId="tpee.1107535924139" targetNodeId="e2lb.~Throwable" resolveInfo="Throwable" />
                                    </node>
                                  </node>
                                  <node role="catchBody" roleId="tpee.1164903359218" type="tpee.StatementList" typeId="tpee.1068580123136" id="5487985028841906172">
                                    <node role="statement" roleId="tpee.1068581517665" type="tpee.ExpressionStatement" typeId="tpee.1068580123155" id="5487985028841906173">
                                      <node role="expression" roleId="tpee.1068580123156" type="tpee.DotExpression" typeId="tpee.1197027756228" id="5487985028841906174">
                                        <node role="operand" roleId="tpee.1197027771414" type="tpee.LocalVariableReference" typeId="tpee.1068581242866" id="5487985028841906175">
                                          <link role="variableDeclaration" roleId="tpee.1068581517664" targetNodeId="5487985028841906170" resolveInfo="e" />
                                        </node>
                                        <node role="operation" roleId="tpee.1197027833540" type="tpee.InstanceMethodCallOperation" typeId="tpee.1202948039474" id="5487985028841906176">
                                          <link role="baseMethodDeclaration" roleId="tpee.1068499141037" targetNodeId="e2lb.~Throwable%dprintStackTrace()%cvoid" resolveInfo="printStackTrace" />
                                        </node>
                                      </node>
                                    </node>
                                  </node>
                                </node>
                              </node>
                            </node>
                            <node role="annotation" roleId="tpee.1188208488637" type="tpee.AnnotationInstance" typeId="tpee.1188207840427" id="3998760702358598363">
                              <link role="annotation" roleId="tpee.1188208074048" targetNodeId="e2lb.~Override" resolveInfo="Override" />
                            </node>
                          </node>
                        </node>
                      </node>
                    </node>
                  </node>
                </node>
              </node>
            </node>
            <node role="statement" roleId="tpee.1068581517665" type="tpee.ExpressionStatement" typeId="tpee.1068580123155" id="5487985028841906177">
              <node role="expression" roleId="tpee.1068580123156" type="tpee.DotExpression" typeId="tpee.1197027756228" id="5487985028841906178">
                <node role="operand" roleId="tpee.1197027771414" type="tpee.LocalVariableReference" typeId="tpee.1068581242866" id="5487985028841906179">
                  <link role="variableDeclaration" roleId="tpee.1068581517664" targetNodeId="5487985028841906143" resolveInfo="thread" />
                </node>
                <node role="operation" roleId="tpee.1197027833540" type="tpee.InstanceMethodCallOperation" typeId="tpee.1202948039474" id="5487985028841906180">
                  <link role="baseMethodDeclaration" roleId="tpee.1068499141037" targetNodeId="e2lb.~Thread%dstart()%cvoid" resolveInfo="start" />
                </node>
              </node>
            </node>
          </node>
          <node role="catchClause" roleId="tpee.1164903496223" type="tpee.CatchClause" typeId="tpee.1164903280175" id="5487985028841906181">
            <node role="throwable" roleId="tpee.1164903359217" type="tpee.LocalVariableDeclaration" typeId="tpee.1068581242863" id="5487985028841906182">
              <property name="name" nameId="tpck.1169194664001" value="e" />
              <node role="type" roleId="tpee.5680397130376446158" type="tpee.ClassifierType" typeId="tpee.1107535904670" id="5487985028841906183">
                <link role="classifier" roleId="tpee.1107535924139" targetNodeId="e2lb.~Throwable" resolveInfo="Throwable" />
              </node>
            </node>
            <node role="catchBody" roleId="tpee.1164903359218" type="tpee.StatementList" typeId="tpee.1068580123136" id="5487985028841906184">
              <node role="statement" roleId="tpee.1068581517665" type="tpee.ExpressionStatement" typeId="tpee.1068580123155" id="5487985028841906185">
                <node role="expression" roleId="tpee.1068580123156" type="tpee.DotExpression" typeId="tpee.1197027756228" id="5487985028841906186">
                  <node role="operand" roleId="tpee.1197027771414" type="tpee.LocalVariableReference" typeId="tpee.1068581242866" id="5487985028841906187">
                    <link role="variableDeclaration" roleId="tpee.1068581517664" targetNodeId="5487985028841906182" resolveInfo="e" />
                  </node>
                  <node role="operation" roleId="tpee.1197027833540" type="tpee.InstanceMethodCallOperation" typeId="tpee.1202948039474" id="5487985028841906188">
                    <link role="baseMethodDeclaration" roleId="tpee.1068499141037" targetNodeId="e2lb.~Throwable%dprintStackTrace()%cvoid" resolveInfo="printStackTrace" />
                  </node>
                </node>
              </node>
            </node>
          </node>
        </node>
      </node>
      <node role="returnType" roleId="tpee.1068580123133" type="tpee.VoidType" typeId="tpee.1068581517677" id="5487985028841906189" />
      <node role="parameter" roleId="tpee.1068580123134" type="tpee.ParameterDeclaration" typeId="tpee.1068498886292" id="5487985028841906190">
        <property name="name" nameId="tpck.1169194664001" value="test" />
        <property name="isFinal" nameId="tpee.1176718929932" value="true" />
        <node role="type" roleId="tpee.5680397130376446158" type="tp25.SNodeType" typeId="tp25.1138055754698" id="5487985028841906191">
          <link role="concept" roleId="tp25.1138405853777" targetNodeId="tpe3.1216134482493" resolveInfo="ITestMethod" />
        </node>
      </node>
    </node>
    <node role="executeFunction" roleId="tp4k.1203083461638" type="tp4k.ExecuteBlock" typeId="tp4k.1203083511112" id="5487985028841906192">
      <node role="body" roleId="tpee.1137022507850" type="tpee.StatementList" typeId="tpee.1068580123136" id="5487985028841906193">
        <node role="statement" roleId="tpee.1068581517665" type="tpee.LocalVariableDeclarationStatement" typeId="tpee.1068581242864" id="5487985028841906194">
          <node role="localVariableDeclaration" roleId="tpee.1068581242865" type="tpee.LocalVariableDeclaration" typeId="tpee.1068581242863" id="5487985028841906195">
            <property name="name" nameId="tpck.1169194664001" value="tests" />
            <property name="isFinal" nameId="tpee.1176718929932" value="true" />
            <node role="type" roleId="tpee.5680397130376446158" type="tp2q.SetType" typeId="tp2q.1226511727824" id="5487985028841906196">
              <node role="elementType" roleId="tp2q.1226511765987" type="tp25.SNodeType" typeId="tp25.1138055754698" id="5487985028841906197">
                <link role="concept" roleId="tp25.1138405853777" targetNodeId="tpe3.1216134482493" resolveInfo="ITestMethod" />
              </node>
            </node>
            <node role="initializer" roleId="tpee.1068431790190" type="tpee.GenericNewExpression" typeId="tpee.1145552977093" id="5487985028841906198">
              <node role="creator" roleId="tpee.1145553007750" type="tp2q.HashSetCreator" typeId="tp2q.1226516258405" id="5487985028841906199">
                <node role="elementType" roleId="tp2q.1237721435807" type="tp25.SNodeType" typeId="tp25.1138055754698" id="5487985028841906200">
                  <link role="concept" roleId="tp25.1138405853777" targetNodeId="tpe3.1216134482493" resolveInfo="ITestMethod" />
                </node>
              </node>
            </node>
          </node>
        </node>
        <node role="statement" roleId="tpee.1068581517665" type="tpee.ExpressionStatement" typeId="tpee.1068580123155" id="5487985028841906201">
          <node role="expression" roleId="tpee.1068580123156" type="tpee.DotExpression" typeId="tpee.1197027756228" id="5487985028841906202">
            <node role="operand" roleId="tpee.1197027771414" type="tpee.LocalVariableReference" typeId="tpee.1068581242866" id="5487985028841906203">
              <link role="variableDeclaration" roleId="tpee.1068581517664" targetNodeId="5487985028841906195" resolveInfo="tests" />
            </node>
            <node role="operation" roleId="tpee.1197027833540" type="tp2q.AddAllSetElementsOperation" typeId="tp2q.1226592602759" id="5487985028841906204">
              <node role="argument" roleId="tp2q.1226592623721" type="tpee.DotExpression" typeId="tpee.1197027756228" id="5487985028841906205">
                <node role="operand" roleId="tpee.1197027771414" type="tpee.DotExpression" typeId="tpee.1197027756228" id="5487985028841906206">
                  <node role="operand" roleId="tpee.1197027771414" type="tp25.SNodeTypeCastExpression" typeId="tp25.1140137987495" id="5487985028841906207">
                    <link role="concept" roleId="tp25.1140138128738" targetNodeId="tp5g.1216913645126" resolveInfo="NodesTestCase" />
                    <node role="leftExpression" roleId="tp25.1140138123956" type="tpee.DotExpression" typeId="tpee.1197027756228" id="5487985028841906208">
                      <node role="operand" roleId="tpee.1197027771414" type="tp4f.ThisClassifierExpression" typeId="tp4f.1205752633985" id="5487985028841906209" />
                      <node role="operation" roleId="tpee.1197027833540" type="tp4k.ActionParameterReferenceOperation" typeId="tp4k.1206092561075" id="5487985028841906210">
                        <link role="member" roleId="tp4f.1205756909548" targetNodeId="5487985028841906235" resolveInfo="node" />
                      </node>
                    </node>
                  </node>
                  <node role="operation" roleId="tpee.1197027833540" type="tp25.Node_ConceptMethodCall" typeId="tp25.1179409122411" id="5487985028841906211">
                    <link role="baseMethodDeclaration" roleId="tpee.1068499141037" targetNodeId="tpe5.1216130724401" resolveInfo="getTestSet" />
                  </node>
                </node>
                <node role="operation" roleId="tpee.1197027833540" type="tp2q.ToListOperation" typeId="tp2q.1151702311717" id="5487985028841906212" />
              </node>
            </node>
          </node>
        </node>
        <node role="statement" roleId="tpee.1068581517665" type="tp2q.ForEachStatement" typeId="tp2q.1153943597977" id="5487985028841906213">
          <node role="variable" roleId="tp2q.1153944400369" type="tp2q.ForEachVariable" typeId="tp2q.1153944193378" id="5487985028841906214">
            <property name="name" nameId="tpck.1169194664001" value="test" />
          </node>
          <node role="inputSequence" roleId="tp2q.1153944424730" type="tpee.LocalVariableReference" typeId="tpee.1068581242866" id="5487985028841906215">
            <link role="variableDeclaration" roleId="tpee.1068581517664" targetNodeId="5487985028841906195" resolveInfo="tests" />
          </node>
          <node role="body" roleId="tpee.1154032183016" type="tpee.StatementList" typeId="tpee.1068580123136" id="5487985028841906216">
            <node role="statement" roleId="tpee.1068581517665" type="tpee.ExpressionStatement" typeId="tpee.1068580123155" id="5487985028841906217">
              <node role="expression" roleId="tpee.1068580123156" type="tpee.DotExpression" typeId="tpee.1197027756228" id="5487985028841906218">
                <node role="operand" roleId="tpee.1197027771414" type="tp4f.ThisClassifierExpression" typeId="tp4f.1205752633985" id="5487985028841906219">
                  <link role="classifier" roleId="tp4f.1218736638915" targetNodeId="5487985028841906061" resolveInfo="RunTestInMPS" />
                </node>
                <node role="operation" roleId="tpee.1197027833540" type="tp4f.DefaultClassifierMethodCallOperation" typeId="tp4f.1205769149993" id="5487985028841906220">
                  <link role="member" roleId="tp4f.1205756909548" targetNodeId="5487985028841906062" resolveInfo="runTest" />
                  <node role="actualArgument" roleId="tp4f.1205770614681" type="tp2q.ForEachVariableReference" typeId="tp2q.1153944233411" id="5487985028841906221">
                    <link role="variable" roleId="tp2q.1153944258490" targetNodeId="5487985028841906214" resolveInfo="test" />
                  </node>
                </node>
              </node>
            </node>
          </node>
        </node>
      </node>
    </node>
    <node role="updateBlock" roleId="tp4k.1203083196627" type="tp4k.IsApplicableBlock" typeId="tp4k.1205681243813" id="5487985028841906222">
      <node role="body" roleId="tpee.1137022507850" type="tpee.StatementList" typeId="tpee.1068580123136" id="5487985028841906223">
        <node role="statement" roleId="tpee.1068581517665" type="tpee.ExpressionStatement" typeId="tpee.1068580123155" id="5487985028841906224">
          <node role="expression" roleId="tpee.1068580123156" type="tpee.DotExpression" typeId="tpee.1197027756228" id="5487985028841906225">
            <node role="operand" roleId="tpee.1197027771414" type="tpee.DotExpression" typeId="tpee.1197027756228" id="5487985028841906226">
              <node role="operand" roleId="tpee.1197027771414" type="tp4f.ThisClassifierExpression" typeId="tp4f.1205752633985" id="5487985028841906227" />
              <node role="operation" roleId="tpee.1197027833540" type="tp4k.ActionParameterReferenceOperation" typeId="tp4k.1206092561075" id="5487985028841906228">
                <link role="member" roleId="tp4f.1205756909548" targetNodeId="5487985028841906235" resolveInfo="node" />
              </node>
            </node>
            <node role="operation" roleId="tpee.1197027833540" type="tp25.Node_IsInstanceOfOperation" typeId="tp25.1139621453865" id="5487985028841906229">
              <node role="conceptArgument" roleId="tp25.1177027386292" type="tp25.RefConcept_Reference" typeId="tp25.1177026924588" id="5487985028841906230">
                <link role="conceptDeclaration" roleId="tp25.1177026940964" targetNodeId="tp5g.1216913645126" resolveInfo="NodesTestCase" />
              </node>
            </node>
          </node>
        </node>
      </node>
    </node>
    <node role="parameter" roleId="tp4k.1217413222820" type="tp4k.ActionParameterDeclaration" typeId="tp4k.1205679047295" id="5487985028841906231">
      <property name="name" nameId="tpck.1169194664001" value="model" />
      <node role="visibility" roleId="tpee.1178549979242" type="tpee.PrivateVisibility" typeId="tpee.1146644623116" id="5487985028841906232" />
      <node role="type" roleId="tpee.5680397130376446158" type="tp25.SModelType" typeId="tp25.1143226024141" id="5487985028841906233" />
      <node role="condition" roleId="tp4k.5538333046911298738" type="tp4k.RequiredCondition" typeId="tp4k.5538333046911348654" id="5487985028841906234" />
    </node>
    <node role="parameter" roleId="tp4k.1217413222820" type="tp4k.ActionParameterDeclaration" typeId="tp4k.1205679047295" id="5487985028841906235">
      <property name="name" nameId="tpck.1169194664001" value="node" />
      <node role="visibility" roleId="tpee.1178549979242" type="tpee.PrivateVisibility" typeId="tpee.1146644623116" id="5487985028841906236" />
      <node role="type" roleId="tpee.5680397130376446158" type="tp25.SNodeType" typeId="tp25.1138055754698" id="5487985028841906237" />
      <node role="condition" roleId="tp4k.5538333046911298738" type="tp4k.RequiredCondition" typeId="tp4k.5538333046911348654" id="5487985028841906238" />
    </node>
    <node role="parameter" roleId="tp4k.1217413222820" type="tp4k.ActionDataParameterDeclaration" typeId="tp4k.1217252042208" id="5487985028841906239">
      <property name="name" nameId="tpck.1169194664001" value="project" />
      <link role="key" roleId="tp4k.1217252646389" targetNodeId="6tyf.~PlatformDataKeys%dPROJECT" resolveInfo="PROJECT" />
      <node role="condition" roleId="tp4k.5538333046911298738" type="tp4k.RequiredCondition" typeId="tp4k.5538333046911348654" id="5487985028841906240" />
    </node>
  </root>
  <root id="5487985028841906241">
    <node role="modifier" roleId="tp4k.1204991552650" type="tp4k.ModificationStatement" typeId="tp4k.1203092361741" id="5487985028841906242">
      <link role="modifiedGroup" roleId="tp4k.1203092736097" targetNodeId="tprs.1951613054411714136" resolveInfo="DebugActions" />
      <link role="point" roleId="tp4k.1204992316090" targetNodeId="tprs.7187842510058663894" resolveInfo="editor" />
    </node>
    <node role="contents" roleId="tp4k.1207145245948" type="tp4k.ElementListContents" typeId="tp4k.1207145163717" id="5487985028841906243">
      <node role="reference" roleId="tp4k.1207145201301" type="tp4k.ActionInstance" typeId="tp4k.1203088046679" id="5487985028841906244">
        <link role="action" roleId="tp4k.1203088061055" targetNodeId="5487985028841906061" resolveInfo="RunTestInMPS" />
      </node>
    </node>
  </root>
  <root id="136702651994179408">
    <node role="objectGetter" roleId="v54s.8029776554053057811" type="v54s.ExtensionObjectGetter" typeId="v54s.8029776554053043557" id="136702651994179409">
      <node role="body" roleId="tpee.1137022507850" type="tpee.StatementList" typeId="tpee.1068580123136" id="136702651994179410">
        <node role="statement" roleId="tpee.1068581517665" type="tpee.ExpressionStatement" typeId="tpee.1068580123155" id="136702651994179414">
          <node role="expression" roleId="tpee.1068580123156" type="tpee.GenericNewExpression" typeId="tpee.1145552977093" id="1101347953350240469">
            <node role="creator" roleId="tpee.1145553007750" type="tp2q.ListCreatorWithInit" typeId="tp2q.1160600644654" id="1101347953350240470">
              <node role="elementType" roleId="tp2q.1237721435807" type="tpee.StringType" typeId="tpee.1225271177708" id="1101347953350240471" />
              <node role="copyFrom" roleId="tp2q.1237731803878" type="tpee.DotExpression" typeId="tpee.1197027756228" id="1101347953350241944">
                <node role="operand" roleId="tpee.1197027771414" type="tpee.StaticMethodCall" typeId="tpee.1081236700937" id="1101347953350241945">
                  <link role="classConcept" roleId="tpee.1144433194310" targetNodeId="6tyf.~ActionManager" resolveInfo="ActionManager" />
                  <link role="baseMethodDeclaration" roleId="tpee.1068499141037" targetNodeId="6tyf.~ActionManager%dgetInstance()%ccom%dintellij%dopenapi%dactionSystem%dActionManager" resolveInfo="getInstance" />
                </node>
                <node role="operation" roleId="tpee.1197027833540" type="tpee.InstanceMethodCallOperation" typeId="tpee.1202948039474" id="1101347953350241946">
                  <link role="baseMethodDeclaration" roleId="tpee.1068499141037" targetNodeId="6tyf.~ActionManager%dgetActionIds(java%dlang%dString)%cjava%dlang%dString[]" resolveInfo="getActionIds" />
                  <node role="actualArgument" roleId="tpee.1068499141038" type="tpee.StringLiteral" typeId="tpee.1070475926800" id="1101347953350241947">
                    <property name="value" nameId="tpee.1070475926801" value="" />
                  </node>
                </node>
              </node>
            </node>
          </node>
        </node>
      </node>
    </node>
  </root>
  <root id="7162597690967702202" />
</model>
<|MERGE_RESOLUTION|>--- conflicted
+++ resolved
@@ -20,7 +20,7 @@
   <import index="6tyf" modelUID="f:java_stub#742f6602-5a2f-4313-aa6e-ae1cd4ffdc61#com.intellij.openapi.actionSystem(MPS.Platform/com.intellij.openapi.actionSystem@java_stub)" version="-1" />
   <import index="ph2v" modelUID="f:java_stub#742f6602-5a2f-4313-aa6e-ae1cd4ffdc61#com.intellij.openapi.project(MPS.Platform/com.intellij.openapi.project@java_stub)" version="-1" />
   <import index="e2lb" modelUID="f:java_stub#6354ebe7-c22a-4a0f-ac54-50b52ab9b065#java.lang(JDK/java.lang@java_stub)" version="-1" />
-  <import index="wqua" modelUID="f:java_stub#6ed54515-acc8-4d1e-a16c-9fd6cfe951ea#jetbrains.mps.classloading(MPS.Core/jetbrains.mps.classloading@java_stub)" version="-1" />
+  <import index="wqua" modelUID="f:java_stub#6ed54515-acc8-4d1e-a16c-9fd6cfe951ea#jetbrains.mps.classloading(jetbrains.mps.classloading@java_stub)" version="-1" />
   <import index="tpck" modelUID="r:00000000-0000-4000-0000-011c89590288(jetbrains.mps.lang.core.structure)" version="0" implicit="yes" />
   <import index="tprs" modelUID="r:00000000-0000-4000-0000-011c895904a4(jetbrains.mps.ide.actions)" version="-1" implicit="yes" />
   <import index="tp4f" modelUID="r:00000000-0000-4000-0000-011c89590373(jetbrains.mps.baseLanguage.classifiers.structure)" version="0" implicit="yes" />
@@ -118,28 +118,20 @@
               <node role="localVariableDeclaration" roleId="tpee.1068581242865" type="tpee.LocalVariableDeclaration" typeId="tpee.1068581242863" id="1159863276217044766">
                 <property name="name" nameId="tpck.1169194664001" value="c" />
                 <property name="isFinal" nameId="tpee.1176718929932" value="true" />
-                <node role="type" roleId="tpee.5680397130376446158" type="tpee.ClassifierType" typeId="tpee.1107535904670" id="1159863276217044767">
-                  <link role="classifier" roleId="tpee.1107535924139" targetNodeId="e2lb.~Class" resolveInfo="Class" />
-                </node>
                 <node role="initializer" roleId="tpee.1068431790190" type="tpee.DotExpression" typeId="tpee.1197027756228" id="6785477015316759036">
                   <node role="operation" roleId="tpee.1197027833540" type="tpee.InstanceMethodCallOperation" typeId="tpee.1202948039474" id="6785477015316769361">
                     <link role="baseMethodDeclaration" roleId="tpee.1068499141037" targetNodeId="wqua.~ClassLoaderManager%dgetClass(org%djetbrains%dmps%dopenapi%dmodule%dSModule,java%dlang%dString)%cjava%dlang%dClass" resolveInfo="getClass" />
                     <node role="actualArgument" roleId="tpee.1068499141038" type="tpee.DotExpression" typeId="tpee.1197027756228" id="2397734580583074507">
+                      <node role="operand" roleId="tpee.1197027771414" type="tp25.SemanticDowncastExpression" typeId="tp25.1145404486709" id="2397734580583074510">
+                        <node role="leftExpression" roleId="tp25.1145404616321" type="tpee.DotExpression" typeId="tpee.1197027756228" id="2397734580583074511">
+                          <node role="operand" roleId="tpee.1197027771414" type="tp4f.ThisClassifierExpression" typeId="tp4f.1205752633985" id="2397734580583074512" />
+                          <node role="operation" roleId="tpee.1197027833540" type="tp4k.ActionParameterReferenceOperation" typeId="tp4k.1206092561075" id="2397734580583074513">
+                            <link role="member" roleId="tp4f.1205756909548" targetNodeId="5487985028841906231" resolveInfo="model" />
+                          </node>
+                        </node>
+                      </node>
                       <node role="operation" roleId="tpee.1197027833540" type="tpee.InstanceMethodCallOperation" typeId="tpee.1202948039474" id="2397734580583074508">
                         <link role="baseMethodDeclaration" roleId="tpee.1068499141037" targetNodeId="ec5l.~SModel%dgetModule()%cjetbrains%dmps%dproject%dIModule" resolveInfo="getModule" />
-                      </node>
-                      <node role="operand" roleId="tpee.1197027771414" type="tpee.DotExpression" typeId="tpee.1197027756228" id="2397734580583074509">
-                        <node role="operand" roleId="tpee.1197027771414" type="tp25.SemanticDowncastExpression" typeId="tp25.1145404486709" id="2397734580583074510">
-                          <node role="leftExpression" roleId="tp25.1145404616321" type="tpee.DotExpression" typeId="tpee.1197027756228" id="2397734580583074511">
-                            <node role="operand" roleId="tpee.1197027771414" type="tp4f.ThisClassifierExpression" typeId="tp4f.1205752633985" id="2397734580583074512" />
-                            <node role="operation" roleId="tpee.1197027833540" type="tp4k.ActionParameterReferenceOperation" typeId="tp4k.1206092561075" id="2397734580583074513">
-                              <link role="member" roleId="tp4f.1205756909548" targetNodeId="5487985028841906231" resolveInfo="model" />
-                            </node>
-                          </node>
-                        </node>
-                        <node role="operation" roleId="tpee.1197027833540" type="tpee.InstanceMethodCallOperation" typeId="tpee.1202948039474" id="2397734580583074514">
-                          <link role="baseMethodDeclaration" roleId="tpee.1068499141037" targetNodeId="ec5l.~SModel%dgetModelDescriptor()%cjetbrains%dmps%dsmodel%dSModelInternal" resolveInfo="getModelDescriptor" />
-                        </node>
                       </node>
                     </node>
                     <node role="actualArgument" roleId="tpee.1068499141038" type="tpee.DotExpression" typeId="tpee.1197027756228" id="1159863276217053416">
@@ -156,32 +148,13 @@
                       </node>
                     </node>
                   </node>
-<<<<<<< HEAD
                   <node role="operand" roleId="tpee.1197027771414" type="tpee.StaticMethodCall" typeId="tpee.1081236700937" id="6785477015316753015">
                     <link role="classConcept" roleId="tpee.1144433194310" targetNodeId="wqua.~ClassLoaderManager" resolveInfo="ClassLoaderManager" />
                     <link role="baseMethodDeclaration" roleId="tpee.1068499141037" targetNodeId="wqua.~ClassLoaderManager%dgetInstance()%cjetbrains%dmps%dclassloading%dClassLoaderManager" resolveInfo="getInstance" />
-=======
-                  <node role="operand" roleId="tpee.1197027771414" type="tpee.ParenthesizedExpression" typeId="tpee.1079359253375" id="1159863276217047433">
-                    <node role="expression" roleId="tpee.1079359253376" type="tpee.CastExpression" typeId="tpee.1070534934090" id="1159863276217047430">
-                      <node role="expression" roleId="tpee.1070534934092" type="tpee.DotExpression" typeId="tpee.1197027756228" id="2397734580583074507">
-                        <node role="operand" roleId="tpee.1197027771414" type="tp25.SemanticDowncastExpression" typeId="tp25.1145404486709" id="2397734580583074510">
-                          <node role="leftExpression" roleId="tp25.1145404616321" type="tpee.DotExpression" typeId="tpee.1197027756228" id="2397734580583074511">
-                            <node role="operand" roleId="tpee.1197027771414" type="tp4f.ThisClassifierExpression" typeId="tp4f.1205752633985" id="2397734580583074512" />
-                            <node role="operation" roleId="tpee.1197027833540" type="tp4k.ActionParameterReferenceOperation" typeId="tp4k.1206092561075" id="2397734580583074513">
-                              <link role="member" roleId="tp4f.1205756909548" targetNodeId="5487985028841906231" resolveInfo="model" />
-                            </node>
-                          </node>
-                        </node>
-                        <node role="operation" roleId="tpee.1197027833540" type="tpee.InstanceMethodCallOperation" typeId="tpee.1202948039474" id="2397734580583074508">
-                          <link role="baseMethodDeclaration" roleId="tpee.1068499141037" targetNodeId="ec5l.~SModel%dgetModule()%cjetbrains%dmps%dproject%dIModule" resolveInfo="getModule" />
-                        </node>
-                      </node>
-                      <node role="type" roleId="tpee.1070534934091" type="tpee.ClassifierType" typeId="tpee.1107535904670" id="1159863276217048040">
-                        <link role="classifier" roleId="tpee.1107535924139" targetNodeId="fwu2.~IClassLoadingModule" resolveInfo="IClassLoadingModule" />
-                      </node>
-                    </node>
->>>>>>> c32d093e
-                  </node>
+                  </node>
+                </node>
+                <node role="type" roleId="tpee.5680397130376446158" type="tpee.ClassifierType" typeId="tpee.1107535904670" id="1159863276217044767">
+                  <link role="classifier" roleId="tpee.1107535924139" targetNodeId="e2lb.~Class" resolveInfo="Class" />
                 </node>
               </node>
             </node>
