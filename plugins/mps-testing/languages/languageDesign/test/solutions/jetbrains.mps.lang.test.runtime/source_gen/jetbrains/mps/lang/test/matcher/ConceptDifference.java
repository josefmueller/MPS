package jetbrains.mps.lang.test.matcher;

/*Generated by MPS */

import org.jetbrains.mps.openapi.language.SConcept;

<<<<<<< HEAD
/*package*/ class ConceptDifference extends DifferenceItem {
  public final SConcept myConcept1;
  public final SConcept myConcept2;
  public ConceptDifference(SConcept concept1, SConcept concept2) {
    myConcept1 = concept1;
    myConcept2 = concept2;
=======
public class ConceptDifference extends DifferanceItem {
  public String myActualConcept;
  public String myExpectedConcept;
  public ConceptDifference(String actualConcept, String expectedConcept) {
    myActualConcept = actualConcept;
    myExpectedConcept = expectedConcept;
>>>>>>> c6212711
  }
  @Override
  public String toString() {
    return "Different concepts: [was: " + myActualConcept + ", expected: " + myExpectedConcept + "]";
  }
  @Override
  public boolean equals(Object obj) {
    if (obj == null) {
      return false;
    }
    if (!((obj instanceof ConceptDifference))) {
      return false;
    }
    ConceptDifference diff = (ConceptDifference) obj;
    return myActualConcept.equals(diff.myActualConcept) && myExpectedConcept.equals(diff.myExpectedConcept);
  }
}<|MERGE_RESOLUTION|>--- conflicted
+++ resolved
@@ -4,21 +4,12 @@
 
 import org.jetbrains.mps.openapi.language.SConcept;
 
-<<<<<<< HEAD
 /*package*/ class ConceptDifference extends DifferenceItem {
-  public final SConcept myConcept1;
-  public final SConcept myConcept2;
-  public ConceptDifference(SConcept concept1, SConcept concept2) {
-    myConcept1 = concept1;
-    myConcept2 = concept2;
-=======
-public class ConceptDifference extends DifferanceItem {
-  public String myActualConcept;
-  public String myExpectedConcept;
-  public ConceptDifference(String actualConcept, String expectedConcept) {
+  public final SConcept myActualConcept;
+  public final SConcept myExpectedConcept;
+  public ConceptDifference(SConcept actualConcept, SConcept expectedConcept) {
     myActualConcept = actualConcept;
     myExpectedConcept = expectedConcept;
->>>>>>> c6212711
   }
   @Override
   public String toString() {
