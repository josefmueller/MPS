--- conflicted
+++ resolved
@@ -687,123 +687,129 @@
     </file>
   </root>
   <root nodeRef="r:00000000-0000-4000-0000-011c895903a2(jetbrains.mps.lang.test.runtime)/3740508248791186293">
-<<<<<<< HEAD
     <file name="TestsErrorsChecker.java">
-      <node id="3740508248791186294" at="20,0,21,0" concept="7" trace="myRoot" />
-      <node id="1277999467583062702" at="21,0,22,0" concept="15" trace="modelErrorsHolder" />
-      <node id="3740508248791186301" at="23,41,24,23" concept="6" />
-      <node id="591841948892414082" at="27,57,28,34" concept="6" />
-      <node id="3740508248791186395" at="28,34,29,55" concept="11" />
-      <node id="3740508248791186412" at="29,55,30,47" concept="12" />
-      <node id="3740508248791186420" at="33,100,34,84" concept="11" />
-      <node id="3740508248791186436" at="36,48,37,50" concept="12" />
-      <node id="3740508248791186444" at="39,8,40,18" concept="12" />
-      <node id="3740508248791186313" at="43,58,44,51" concept="11" />
-      <node id="2276757138026660789" at="44,51,45,43" concept="12" />
-      <node id="3740508248791186339" at="48,59,49,49" concept="11" />
-      <node id="2276757138026720803" at="49,49,50,43" concept="12" />
-      <node id="3740508248791186374" at="55,48,56,42" concept="12" />
-      <node id="1277999467583127602" at="61,53,62,69" concept="11" />
-      <node id="1277999467583127476" at="63,31,64,64" concept="12" />
-      <node id="2276757138027007813" at="65,5,66,0" concept="14" />
-      <node id="2276757138026969626" at="66,0,67,54" concept="11" />
-      <node id="2276757138026969651" at="67,54,68,18" concept="12" />
-      <node id="2276757138027266817" at="71,52,72,84" concept="11" />
-      <node id="2276757138027266824" at="72,84,73,90" concept="6" />
-      <node id="2276757138027266829" at="73,90,74,91" concept="6" />
-      <node id="2276757138027266834" at="74,91,75,42" concept="6" />
-      <node id="2276757138027266842" at="75,42,76,18" concept="12" />
-      <node id="5256253775190389392" at="80,0,81,0" concept="7" trace="myCachedErrors" />
-      <node id="5256253775190395680" at="81,0,82,0" concept="7" trace="myRoot" />
-      <node id="5256253775189887017" at="85,53,86,30" concept="12" />
-      <node id="5256253775189909027" at="87,7,88,18" concept="12" />
-      <node id="5162610181460639312" at="91,42,92,57" concept="12" />
-      <node id="5256253775189944837" at="95,48,96,20" concept="6" />
-      <node id="5256253775189945267" at="96,20,97,61" concept="6" />
-      <node id="5256253775190309208" at="97,61,98,83" concept="6" />
-      <node id="3740508248791186298" at="23,0,26,0" concept="3" trace="TestsErrorsChecker#(Lorg/jetbrains/mps/openapi/model/SNode;)V" />
-      <node id="3740508248791186434" at="36,0,39,0" concept="10" trace="accept#(Ljetbrains/mps/errors/IErrorReporter;)Z" />
-      <node id="3740508248791186372" at="55,0,58,0" concept="10" trace="accept#(Ljetbrains/mps/errors/IErrorReporter;)Z" />
-      <node id="1277999467583057103" at="62,69,65,5" concept="9" />
-      <node id="5256253775189865943" at="84,35,87,7" concept="9" />
-      <node id="5162610181460639406" at="91,0,94,0" concept="10" trace="sameRoot#(Lorg/jetbrains/mps/openapi/model/SNode;)Z" />
-      <node id="3740508248791186311" at="43,0,47,0" concept="10" trace="getTypeSystemErrors#()Ljava/lang/Iterable;" />
-      <node id="3740508248791186337" at="48,0,52,0" concept="10" trace="getConstraintsErrors#()Ljava/lang/Iterable;" />
-      <node id="3740508248791186393" at="27,0,32,0" concept="10" trace="getErrors#(Lorg/jetbrains/mps/openapi/model/SNode;)Ljava/lang/Iterable;" />
-      <node id="3740508248791186427" at="34,84,39,8" concept="6" />
-      <node id="3740508248791186367" at="53,115,58,7" concept="12" />
-      <node id="5256253775189941779" at="95,0,100,0" concept="10" trace="set#(Lorg/jetbrains/mps/openapi/model/SNode;Ljava/util/Set;)V" />
-      <node id="3740508248791186365" at="53,0,60,0" concept="10" trace="filterReportersByNode#(Ljava/lang/Iterable;Lorg/jetbrains/mps/openapi/model/SNode;)Ljava/lang/Iterable;" />
-      <node id="2276757138027266848" at="71,0,78,0" concept="10" trace="collectModelErrors#()Ljava/util/Set;" />
-      <node id="5256253775189865764" at="83,0,90,0" concept="10" trace="get#(Lorg/jetbrains/mps/openapi/model/SNode;)Ljava/util/Set;" />
-      <node id="3740508248791186418" at="33,0,42,0" concept="10" trace="getErrorsSpecificType#(Lorg/jetbrains/mps/openapi/model/SNode;Ljetbrains/mps/errors/MessageStatus;)Ljava/lang/Iterable;" />
-      <node id="2276757138026969657" at="61,0,70,0" concept="10" trace="getModelErrors#()Ljava/lang/Iterable;" />
-      <scope id="3740508248791186300" at="23,41,24,23" />
-      <scope id="3740508248791186435" at="36,48,37,50" />
-      <scope id="3740508248791186373" at="55,48,56,42" />
-      <scope id="1277999467583057106" at="63,31,64,64" />
-      <scope id="5256253775189865944" at="85,53,86,30" />
-      <scope id="5162610181460639232" at="91,42,92,57" />
-      <scope id="3740508248791186312" at="43,58,45,43">
+      <node id="3740508248791186294" at="22,0,23,0" concept="7" trace="myRoot" />
+      <node id="1277999467583062702" at="23,0,24,0" concept="15" trace="modelErrorsHolder" />
+      <node id="8022818093592709501" at="25,41,26,59" concept="0" />
+      <node id="3740508248791186301" at="26,59,27,23" concept="6" />
+      <node id="5091186398080952174" at="30,50,31,34" concept="6" />
+      <node id="5091186398080952458" at="31,34,32,28" concept="12" />
+      <node id="591841948892414082" at="35,66,36,34" concept="6" />
+      <node id="3740508248791186395" at="36,34,37,55" concept="11" />
+      <node id="3740508248791186412" at="37,55,38,47" concept="12" />
+      <node id="3740508248791186420" at="41,100,42,84" concept="11" />
+      <node id="3740508248791186436" at="44,48,45,50" concept="12" />
+      <node id="3740508248791186444" at="47,8,48,18" concept="12" />
+      <node id="3740508248791186313" at="51,58,52,51" concept="11" />
+      <node id="2276757138026660789" at="52,51,53,43" concept="12" />
+      <node id="3740508248791186339" at="56,59,57,49" concept="11" />
+      <node id="2276757138026720803" at="57,49,58,43" concept="12" />
+      <node id="1672645887151080794" at="63,48,64,37" concept="0" />
+      <node id="3740508248791186374" at="64,37,65,42" concept="12" />
+      <node id="1277999467583127602" at="70,53,71,69" concept="11" />
+      <node id="1277999467583127476" at="72,31,73,64" concept="12" />
+      <node id="2276757138027007813" at="74,5,75,0" concept="14" />
+      <node id="2276757138026969626" at="75,0,76,54" concept="11" />
+      <node id="2276757138026969651" at="76,54,77,18" concept="12" />
+      <node id="2276757138027266817" at="80,52,81,84" concept="11" />
+      <node id="2276757138027266824" at="81,84,82,90" concept="6" />
+      <node id="2276757138027266829" at="82,90,83,91" concept="6" />
+      <node id="2276757138027266834" at="83,91,84,42" concept="6" />
+      <node id="2276757138027266842" at="84,42,85,18" concept="12" />
+      <node id="5256253775190389392" at="89,0,90,0" concept="7" trace="myCachedErrors" />
+      <node id="5256253775190395680" at="90,0,91,0" concept="7" trace="myRoot" />
+      <node id="5256253775189887017" at="94,53,95,30" concept="12" />
+      <node id="5256253775189909027" at="96,7,97,18" concept="12" />
+      <node id="5162610181460639312" at="100,42,101,57" concept="12" />
+      <node id="5256253775189944837" at="104,48,105,20" concept="6" />
+      <node id="5256253775189945267" at="105,20,106,61" concept="6" />
+      <node id="5256253775190309208" at="106,61,107,83" concept="6" />
+      <node id="3740508248791186434" at="44,0,47,0" concept="10" trace="accept#(Ljetbrains/mps/errors/IErrorReporter;)Z" />
+      <node id="1277999467583057103" at="71,69,74,5" concept="9" />
+      <node id="5256253775189865943" at="93,35,96,7" concept="9" />
+      <node id="5162610181460639406" at="100,0,103,0" concept="10" trace="sameRoot#(Lorg/jetbrains/mps/openapi/model/SNode;)Z" />
+      <node id="3740508248791186298" at="25,0,29,0" concept="3" trace="TestsErrorsChecker#(Lorg/jetbrains/mps/openapi/model/SNode;)V" />
+      <node id="5091186398080935941" at="30,0,34,0" concept="10" trace="getAllErrors#()Ljava/lang/Iterable;" />
+      <node id="3740508248791186311" at="51,0,55,0" concept="10" trace="getTypeSystemErrors#()Ljava/lang/Iterable;" />
+      <node id="3740508248791186337" at="56,0,60,0" concept="10" trace="getConstraintsErrors#()Ljava/lang/Iterable;" />
+      <node id="3740508248791186372" at="63,0,67,0" concept="10" trace="accept#(Ljetbrains/mps/errors/IErrorReporter;)Z" />
+      <node id="3740508248791186393" at="35,0,40,0" concept="10" trace="getErrors#(Lorg/jetbrains/mps/openapi/model/SNode;)Ljava/lang/Iterable;" />
+      <node id="3740508248791186427" at="42,84,47,8" concept="6" />
+      <node id="5256253775189941779" at="104,0,109,0" concept="10" trace="set#(Lorg/jetbrains/mps/openapi/model/SNode;Ljava/util/Set;)V" />
+      <node id="3740508248791186367" at="61,124,67,7" concept="12" />
+      <node id="2276757138027266848" at="80,0,87,0" concept="10" trace="collectModelErrors#()Ljava/util/Set;" />
+      <node id="5256253775189865764" at="92,0,99,0" concept="10" trace="get#(Lorg/jetbrains/mps/openapi/model/SNode;)Ljava/util/Set;" />
+      <node id="3740508248791186365" at="61,0,69,0" concept="10" trace="filterReportersByNode#(Ljava/lang/Iterable;Lorg/jetbrains/mps/openapi/model/SNode;)Ljava/lang/Iterable;" />
+      <node id="3740508248791186418" at="41,0,50,0" concept="10" trace="getErrorsSpecificType#(Lorg/jetbrains/mps/openapi/model/SNode;Ljetbrains/mps/errors/MessageStatus;)Ljava/lang/Iterable;" />
+      <node id="2276757138026969657" at="70,0,79,0" concept="10" trace="getModelErrors#()Ljava/lang/Iterable;" />
+      <scope id="3740508248791186435" at="44,48,45,50" />
+      <scope id="1277999467583057106" at="72,31,73,64" />
+      <scope id="5256253775189865944" at="94,53,95,30" />
+      <scope id="5162610181460639232" at="100,42,101,57" />
+      <scope id="3740508248791186300" at="25,41,27,23" />
+      <scope id="5091186398080935944" at="30,50,32,28" />
+      <scope id="3740508248791186312" at="51,58,53,43">
         <var name="checker" id="3740508248791186314" />
       </scope>
-      <scope id="3740508248791186338" at="48,59,50,43">
+      <scope id="3740508248791186338" at="56,59,58,43">
         <var name="checker" id="3740508248791186340" />
       </scope>
-      <scope id="3740508248791186298" at="23,0,26,0">
+      <scope id="3740508248791186373" at="63,48,65,42" />
+      <scope id="3740508248791186394" at="35,66,38,47">
+        <var name="result" id="3740508248791186396" />
+      </scope>
+      <scope id="3740508248791186434" at="44,0,47,0">
+        <var name="it" id="3740508248791186434" />
+      </scope>
+      <scope id="5162610181460639406" at="100,0,103,0">
+        <var name="root" id="5162610181460639323" />
+      </scope>
+      <scope id="5256253775189941782" at="104,48,107,83" />
+      <scope id="3740508248791186298" at="25,0,29,0">
         <var name="root" id="3740508248791186308" />
       </scope>
-      <scope id="3740508248791186394" at="27,57,30,47">
-        <var name="result" id="3740508248791186396" />
-      </scope>
-      <scope id="3740508248791186434" at="36,0,39,0">
-        <var name="it" id="3740508248791186434" />
-      </scope>
-      <scope id="3740508248791186372" at="55,0,58,0">
+      <scope id="5091186398080935941" at="30,0,34,0" />
+      <scope id="3740508248791186311" at="51,0,55,0" />
+      <scope id="3740508248791186337" at="56,0,60,0" />
+      <scope id="3740508248791186372" at="63,0,67,0">
         <var name="it" id="3740508248791186372" />
       </scope>
-      <scope id="5162610181460639406" at="91,0,94,0">
-        <var name="root" id="5162610181460639323" />
-      </scope>
-      <scope id="5256253775189941782" at="95,48,98,83" />
-      <scope id="3740508248791186311" at="43,0,47,0" />
-      <scope id="3740508248791186337" at="48,0,52,0" />
-      <scope id="5256253775189865767" at="84,35,88,18" />
-      <scope id="3740508248791186393" at="27,0,32,0">
+      <scope id="5256253775189865767" at="93,35,97,18" />
+      <scope id="3740508248791186393" at="35,0,40,0">
         <var name="node" id="5162610181459054141" />
       </scope>
-      <scope id="3740508248791186366" at="53,115,58,7" />
-      <scope id="2276757138027266814" at="71,52,76,18">
+      <scope id="2276757138027266814" at="80,52,85,18">
         <var name="result" id="2276757138027266818" />
       </scope>
-      <scope id="5256253775189941779" at="95,0,100,0">
+      <scope id="5256253775189941779" at="104,0,109,0">
         <var name="errors" id="5256253775189943475" />
         <var name="root" id="5256253775189942643" />
       </scope>
-      <scope id="3740508248791186419" at="33,100,40,18">
+      <scope id="3740508248791186366" at="61,124,67,7" />
+      <scope id="3740508248791186419" at="41,100,48,18">
         <var name="result" id="3740508248791186421" />
       </scope>
-      <scope id="3740508248791186365" at="53,0,60,0">
+      <scope id="2276757138026969623" at="70,53,77,18">
+        <var name="cachedErrors" id="1277999467583127603" />
+        <var name="result" id="2276757138026969627" />
+      </scope>
+      <scope id="2276757138027266848" at="80,0,87,0" />
+      <scope id="5256253775189865764" at="92,0,99,0">
+        <var name="root" id="5256253775189922295" />
+      </scope>
+      <scope id="3740508248791186365" at="61,0,69,0">
         <var name="errors" id="3740508248791186387" />
         <var name="node" id="3740508248791186390" />
       </scope>
-      <scope id="2276757138026969623" at="61,53,68,18">
-        <var name="cachedErrors" id="1277999467583127603" />
-        <var name="result" id="2276757138026969627" />
-      </scope>
-      <scope id="2276757138027266848" at="71,0,78,0" />
-      <scope id="5256253775189865764" at="83,0,90,0">
-        <var name="root" id="5256253775189922295" />
-      </scope>
-      <scope id="3740508248791186418" at="33,0,42,0">
+      <scope id="3740508248791186418" at="41,0,50,0">
         <var name="errorType" id="3740508248791186449" />
         <var name="node" id="5162610181459332063" />
       </scope>
-      <scope id="2276757138026969657" at="61,0,70,0" />
-      <unit id="3740508248791186434" at="35,93,39,5" name="jetbrains.mps.lang.test.runtime.TestsErrorsChecker$1" />
-      <unit id="3740508248791186372" at="54,51,58,5" name="jetbrains.mps.lang.test.runtime.TestsErrorsChecker$2" />
-      <unit id="5256253775189855624" at="79,0,101,0" name="jetbrains.mps.lang.test.runtime.TestsErrorsChecker$ModelErrorsHolder" />
-      <unit id="3740508248791186293" at="19,0,103,0" name="jetbrains.mps.lang.test.runtime.TestsErrorsChecker" />
+      <scope id="2276757138026969657" at="70,0,79,0" />
+      <unit id="3740508248791186434" at="43,93,47,5" name="jetbrains.mps.lang.test.runtime.TestsErrorsChecker$1" />
+      <unit id="3740508248791186372" at="62,51,67,5" name="jetbrains.mps.lang.test.runtime.TestsErrorsChecker$2" />
+      <unit id="5256253775189855624" at="88,0,110,0" name="jetbrains.mps.lang.test.runtime.TestsErrorsChecker$ModelErrorsHolder" />
+      <unit id="3740508248791186293" at="21,0,112,0" name="jetbrains.mps.lang.test.runtime.TestsErrorsChecker" />
     </file>
   </root>
   <root nodeRef="r:00000000-0000-4000-0000-011c895903a2(jetbrains.mps.lang.test.runtime)/5283973801934659527">
@@ -1369,129 +1375,6 @@
       </scope>
       <unit id="6270156512828877125" at="10,0,21,0" name="jetbrains.mps.lang.test.runtime.EditorUtil" />
     </file>
-=======
-    <nodeInfo nodeId="5375766018922892115" fileName="TestsErrorsChecker.java" startLine="21" startPosition="0" endLine="22" endPosition="0" conceptFqName="jetbrains.mps.baseLanguage.structure.FieldDeclaration" propertyString="myRoot" />
-    <nodeInfo nodeId="1277999467583062702" fileName="TestsErrorsChecker.java" startLine="22" startPosition="0" endLine="23" endPosition="0" conceptFqName="jetbrains.mps.baseLanguage.structure.StaticFieldDeclaration" propertyString="modelErrorsHolder" />
-    <nodeInfo nodeId="5375766018922892121" fileName="TestsErrorsChecker.java" startLine="25" startPosition="41" endLine="26" endPosition="23" conceptFqName="jetbrains.mps.baseLanguage.structure.ExpressionStatement" />
-    <nodeInfo nodeId="5091186398080952174" fileName="TestsErrorsChecker.java" startLine="31" startPosition="50" endLine="32" endPosition="34" conceptFqName="jetbrains.mps.baseLanguage.structure.ExpressionStatement" />
-    <nodeInfo nodeId="5091186398080952458" fileName="TestsErrorsChecker.java" startLine="32" startPosition="34" endLine="33" endPosition="28" conceptFqName="jetbrains.mps.baseLanguage.structure.ReturnStatement" />
-    <nodeInfo nodeId="591841948892414082" fileName="TestsErrorsChecker.java" startLine="38" startPosition="57" endLine="39" endPosition="34" conceptFqName="jetbrains.mps.baseLanguage.structure.ExpressionStatement" />
-    <nodeInfo nodeId="5375766018922892145" fileName="TestsErrorsChecker.java" startLine="39" startPosition="34" endLine="40" endPosition="55" conceptFqName="jetbrains.mps.baseLanguage.structure.LocalVariableDeclarationStatement" />
-    <nodeInfo nodeId="5375766018922892147" fileName="TestsErrorsChecker.java" startLine="40" startPosition="55" endLine="41" endPosition="47" conceptFqName="jetbrains.mps.baseLanguage.structure.ReturnStatement" />
-    <nodeInfo nodeId="5375766018922892151" fileName="TestsErrorsChecker.java" startLine="46" startPosition="100" endLine="47" endPosition="84" conceptFqName="jetbrains.mps.baseLanguage.structure.LocalVariableDeclarationStatement" />
-    <nodeInfo nodeId="5375766018922892163" fileName="TestsErrorsChecker.java" startLine="49" startPosition="48" endLine="50" endPosition="50" conceptFqName="jetbrains.mps.baseLanguage.structure.ReturnStatement" />
-    <nodeInfo nodeId="5375766018922892171" fileName="TestsErrorsChecker.java" startLine="52" startPosition="8" endLine="53" endPosition="18" conceptFqName="jetbrains.mps.baseLanguage.structure.ReturnStatement" />
-    <nodeInfo nodeId="5375766018922892179" fileName="TestsErrorsChecker.java" startLine="58" startPosition="58" endLine="59" endPosition="51" conceptFqName="jetbrains.mps.baseLanguage.structure.LocalVariableDeclarationStatement" />
-    <nodeInfo nodeId="2276757138026660789" fileName="TestsErrorsChecker.java" startLine="59" startPosition="51" endLine="60" endPosition="43" conceptFqName="jetbrains.mps.baseLanguage.structure.ReturnStatement" />
-    <nodeInfo nodeId="5375766018922892191" fileName="TestsErrorsChecker.java" startLine="65" startPosition="59" endLine="66" endPosition="49" conceptFqName="jetbrains.mps.baseLanguage.structure.LocalVariableDeclarationStatement" />
-    <nodeInfo nodeId="2276757138026720803" fileName="TestsErrorsChecker.java" startLine="66" startPosition="49" endLine="67" endPosition="43" conceptFqName="jetbrains.mps.baseLanguage.structure.ReturnStatement" />
-    <nodeInfo nodeId="5091186398080350563" fileName="TestsErrorsChecker.java" startLine="74" startPosition="48" endLine="75" endPosition="37" conceptFqName="jetbrains.mps.baseLanguage.structure.AssertStatement" />
-    <nodeInfo nodeId="5375766018922892209" fileName="TestsErrorsChecker.java" startLine="75" startPosition="37" endLine="76" endPosition="68" conceptFqName="jetbrains.mps.baseLanguage.structure.ReturnStatement" />
-    <nodeInfo nodeId="1277999467583127602" fileName="TestsErrorsChecker.java" startLine="83" startPosition="53" endLine="84" endPosition="69" conceptFqName="jetbrains.mps.baseLanguage.structure.LocalVariableDeclarationStatement" />
-    <nodeInfo nodeId="1277999467583127476" fileName="TestsErrorsChecker.java" startLine="85" startPosition="31" endLine="86" endPosition="64" conceptFqName="jetbrains.mps.baseLanguage.structure.ReturnStatement" />
-    <nodeInfo nodeId="2276757138027007813" fileName="TestsErrorsChecker.java" startLine="87" startPosition="5" endLine="88" endPosition="0" conceptFqName="jetbrains.mps.baseLanguage.structure.Statement" />
-    <nodeInfo nodeId="2276757138026969626" fileName="TestsErrorsChecker.java" startLine="88" startPosition="0" endLine="89" endPosition="54" conceptFqName="jetbrains.mps.baseLanguage.structure.LocalVariableDeclarationStatement" />
-    <nodeInfo nodeId="2276757138026969651" fileName="TestsErrorsChecker.java" startLine="89" startPosition="54" endLine="90" endPosition="18" conceptFqName="jetbrains.mps.baseLanguage.structure.ReturnStatement" />
-    <nodeInfo nodeId="2276757138027266817" fileName="TestsErrorsChecker.java" startLine="95" startPosition="52" endLine="96" endPosition="84" conceptFqName="jetbrains.mps.baseLanguage.structure.LocalVariableDeclarationStatement" />
-    <nodeInfo nodeId="2276757138027266824" fileName="TestsErrorsChecker.java" startLine="96" startPosition="84" endLine="97" endPosition="90" conceptFqName="jetbrains.mps.baseLanguage.structure.ExpressionStatement" />
-    <nodeInfo nodeId="2276757138027266829" fileName="TestsErrorsChecker.java" startLine="97" startPosition="90" endLine="98" endPosition="91" conceptFqName="jetbrains.mps.baseLanguage.structure.ExpressionStatement" />
-    <nodeInfo nodeId="2276757138027266834" fileName="TestsErrorsChecker.java" startLine="98" startPosition="91" endLine="99" endPosition="42" conceptFqName="jetbrains.mps.baseLanguage.structure.ExpressionStatement" />
-    <nodeInfo nodeId="2276757138027266842" fileName="TestsErrorsChecker.java" startLine="99" startPosition="42" endLine="100" endPosition="18" conceptFqName="jetbrains.mps.baseLanguage.structure.ReturnStatement" />
-    <nodeInfo nodeId="5256253775190389392" fileName="TestsErrorsChecker.java" startLine="106" startPosition="0" endLine="107" endPosition="0" conceptFqName="jetbrains.mps.baseLanguage.structure.FieldDeclaration" propertyString="myCachedErrors" />
-    <nodeInfo nodeId="5256253775190395680" fileName="TestsErrorsChecker.java" startLine="107" startPosition="0" endLine="108" endPosition="0" conceptFqName="jetbrains.mps.baseLanguage.structure.FieldDeclaration" propertyString="myRoot" />
-    <nodeInfo nodeId="5256253775189887017" fileName="TestsErrorsChecker.java" startLine="112" startPosition="53" endLine="113" endPosition="30" conceptFqName="jetbrains.mps.baseLanguage.structure.ReturnStatement" />
-    <nodeInfo nodeId="5256253775189909027" fileName="TestsErrorsChecker.java" startLine="114" startPosition="7" endLine="115" endPosition="18" conceptFqName="jetbrains.mps.baseLanguage.structure.ReturnStatement" />
-    <nodeInfo nodeId="5162610181460639312" fileName="TestsErrorsChecker.java" startLine="120" startPosition="42" endLine="121" endPosition="28" conceptFqName="jetbrains.mps.baseLanguage.structure.ReturnStatement" />
-    <nodeInfo nodeId="5256253775189944837" fileName="TestsErrorsChecker.java" startLine="126" startPosition="48" endLine="127" endPosition="20" conceptFqName="jetbrains.mps.baseLanguage.structure.ExpressionStatement" />
-    <nodeInfo nodeId="5256253775189945267" fileName="TestsErrorsChecker.java" startLine="127" startPosition="20" endLine="128" endPosition="61" conceptFqName="jetbrains.mps.baseLanguage.structure.ExpressionStatement" />
-    <nodeInfo nodeId="5256253775190309208" fileName="TestsErrorsChecker.java" startLine="128" startPosition="61" endLine="129" endPosition="83" conceptFqName="jetbrains.mps.baseLanguage.structure.ExpressionStatement" />
-    <nodeInfo nodeId="5375766018922892118" fileName="TestsErrorsChecker.java" startLine="25" startPosition="0" endLine="28" endPosition="0" conceptFqName="jetbrains.mps.baseLanguage.structure.ConstructorDeclaration" propertyString="TestsErrorsChecker#(Lorg/jetbrains/mps/openapi/model/SNode;)V" />
-    <nodeInfo nodeId="5375766018922892161" fileName="TestsErrorsChecker.java" startLine="49" startPosition="0" endLine="52" endPosition="0" conceptFqName="jetbrains.mps.baseLanguage.structure.InstanceMethodDeclaration" propertyString="accept#(Ljetbrains/mps/errors/IErrorReporter;)Z" />
-    <nodeInfo nodeId="1277999467583057103" fileName="TestsErrorsChecker.java" startLine="84" startPosition="69" endLine="87" endPosition="5" conceptFqName="jetbrains.mps.baseLanguage.structure.IfStatement" />
-    <nodeInfo nodeId="5256253775189865943" fileName="TestsErrorsChecker.java" startLine="111" startPosition="35" endLine="114" endPosition="7" conceptFqName="jetbrains.mps.baseLanguage.structure.IfStatement" />
-    <nodeInfo nodeId="5162610181460639406" fileName="TestsErrorsChecker.java" startLine="120" startPosition="0" endLine="123" endPosition="0" conceptFqName="jetbrains.mps.baseLanguage.structure.InstanceMethodDeclaration" propertyString="sameRoot#(Lorg/jetbrains/mps/openapi/model/SNode;)Z" />
-    <nodeInfo nodeId="5091186398080935941" fileName="TestsErrorsChecker.java" startLine="31" startPosition="0" endLine="35" endPosition="0" conceptFqName="jetbrains.mps.baseLanguage.structure.InstanceMethodDeclaration" propertyString="getAllErrors#()Ljava/lang/Iterable;" />
-    <nodeInfo nodeId="5375766018922892177" fileName="TestsErrorsChecker.java" startLine="58" startPosition="0" endLine="62" endPosition="0" conceptFqName="jetbrains.mps.baseLanguage.structure.InstanceMethodDeclaration" propertyString="getTypeSystemErrors#()Ljava/lang/Iterable;" />
-    <nodeInfo nodeId="5375766018922892189" fileName="TestsErrorsChecker.java" startLine="65" startPosition="0" endLine="69" endPosition="0" conceptFqName="jetbrains.mps.baseLanguage.structure.InstanceMethodDeclaration" propertyString="getConstraintsErrors#()Ljava/lang/Iterable;" />
-    <nodeInfo nodeId="5375766018922892207" fileName="TestsErrorsChecker.java" startLine="74" startPosition="0" endLine="78" endPosition="0" conceptFqName="jetbrains.mps.baseLanguage.structure.InstanceMethodDeclaration" propertyString="accept#(Ljetbrains/mps/errors/IErrorReporter;)Z" />
-    <nodeInfo nodeId="5375766018922892143" fileName="TestsErrorsChecker.java" startLine="38" startPosition="0" endLine="43" endPosition="0" conceptFqName="jetbrains.mps.baseLanguage.structure.InstanceMethodDeclaration" propertyString="getErrors#(Lorg/jetbrains/mps/openapi/model/SNode;)Ljava/lang/Iterable;" />
-    <nodeInfo nodeId="5375766018922892154" fileName="TestsErrorsChecker.java" startLine="47" startPosition="84" endLine="52" endPosition="8" conceptFqName="jetbrains.mps.baseLanguage.structure.ExpressionStatement" />
-    <nodeInfo nodeId="5256253775189941779" fileName="TestsErrorsChecker.java" startLine="126" startPosition="0" endLine="131" endPosition="0" conceptFqName="jetbrains.mps.baseLanguage.structure.InstanceMethodDeclaration" propertyString="set#(Lorg/jetbrains/mps/openapi/model/SNode;Ljava/util/Set;)V" />
-    <nodeInfo nodeId="5375766018922892203" fileName="TestsErrorsChecker.java" startLine="72" startPosition="131" endLine="78" endPosition="7" conceptFqName="jetbrains.mps.baseLanguage.structure.ReturnStatement" />
-    <nodeInfo nodeId="2276757138027266848" fileName="TestsErrorsChecker.java" startLine="95" startPosition="0" endLine="102" endPosition="0" conceptFqName="jetbrains.mps.baseLanguage.structure.InstanceMethodDeclaration" propertyString="collectModelErrors#()Ljava/util/Set;" />
-    <nodeInfo nodeId="5256253775189865764" fileName="TestsErrorsChecker.java" startLine="110" startPosition="0" endLine="117" endPosition="0" conceptFqName="jetbrains.mps.baseLanguage.structure.InstanceMethodDeclaration" propertyString="get#(Lorg/jetbrains/mps/openapi/model/SNode;)Ljava/util/Set;" />
-    <nodeInfo nodeId="5375766018922892201" fileName="TestsErrorsChecker.java" startLine="72" startPosition="0" endLine="80" endPosition="0" conceptFqName="jetbrains.mps.baseLanguage.structure.InstanceMethodDeclaration" propertyString="filterReportersByNode#(Ljava/lang/Iterable;Lorg/jetbrains/mps/openapi/model/SNode;)Ljava/lang/Iterable;" />
-    <nodeInfo nodeId="5375766018922892149" fileName="TestsErrorsChecker.java" startLine="46" startPosition="0" endLine="55" endPosition="0" conceptFqName="jetbrains.mps.baseLanguage.structure.InstanceMethodDeclaration" propertyString="getErrorsSpecificType#(Lorg/jetbrains/mps/openapi/model/SNode;Ljetbrains/mps/errors/MessageStatus;)Ljava/lang/Iterable;" />
-    <nodeInfo nodeId="2276757138026969657" fileName="TestsErrorsChecker.java" startLine="83" startPosition="0" endLine="92" endPosition="0" conceptFqName="jetbrains.mps.baseLanguage.structure.InstanceMethodDeclaration" propertyString="getModelErrors#()Ljava/lang/Iterable;" />
-    <scopeInfo nodeId="5375766018922892120" fileName="TestsErrorsChecker.java" startLine="25" startPosition="41" endLine="26" endPosition="23" />
-    <scopeInfo nodeId="5375766018922892162" fileName="TestsErrorsChecker.java" startLine="49" startPosition="48" endLine="50" endPosition="50" />
-    <scopeInfo nodeId="1277999467583057106" fileName="TestsErrorsChecker.java" startLine="85" startPosition="31" endLine="86" endPosition="64" />
-    <scopeInfo nodeId="5256253775189865944" fileName="TestsErrorsChecker.java" startLine="112" startPosition="53" endLine="113" endPosition="30" />
-    <scopeInfo nodeId="5162610181460639232" fileName="TestsErrorsChecker.java" startLine="120" startPosition="42" endLine="121" endPosition="28" />
-    <scopeInfo nodeId="5091186398080935944" fileName="TestsErrorsChecker.java" startLine="31" startPosition="50" endLine="33" endPosition="28" />
-    <scopeInfo nodeId="5375766018922892178" fileName="TestsErrorsChecker.java" startLine="58" startPosition="58" endLine="60" endPosition="43">
-      <varInfo nodeId="5375766018922892180" varName="checker" />
-    </scopeInfo>
-    <scopeInfo nodeId="5375766018922892190" fileName="TestsErrorsChecker.java" startLine="65" startPosition="59" endLine="67" endPosition="43">
-      <varInfo nodeId="5375766018922892192" varName="checker" />
-    </scopeInfo>
-    <scopeInfo nodeId="5375766018922892208" fileName="TestsErrorsChecker.java" startLine="74" startPosition="48" endLine="76" endPosition="68" />
-    <scopeInfo nodeId="5375766018922892118" fileName="TestsErrorsChecker.java" startLine="25" startPosition="0" endLine="28" endPosition="0">
-      <varInfo nodeId="5375766018922892128" varName="root" />
-    </scopeInfo>
-    <scopeInfo nodeId="5375766018922892144" fileName="TestsErrorsChecker.java" startLine="38" startPosition="57" endLine="41" endPosition="47">
-      <varInfo nodeId="5375766018922892146" varName="result" />
-    </scopeInfo>
-    <scopeInfo nodeId="5375766018922892161" fileName="TestsErrorsChecker.java" startLine="49" startPosition="0" endLine="52" endPosition="0">
-      <varInfo nodeId="5375766018922892161" varName="it" />
-    </scopeInfo>
-    <scopeInfo nodeId="5162610181460639406" fileName="TestsErrorsChecker.java" startLine="120" startPosition="0" endLine="123" endPosition="0">
-      <varInfo nodeId="5162610181460639323" varName="root" />
-    </scopeInfo>
-    <scopeInfo nodeId="5256253775189941782" fileName="TestsErrorsChecker.java" startLine="126" startPosition="48" endLine="129" endPosition="83" />
-    <scopeInfo nodeId="5091186398080935941" fileName="TestsErrorsChecker.java" startLine="31" startPosition="0" endLine="35" endPosition="0" />
-    <scopeInfo nodeId="5375766018922892177" fileName="TestsErrorsChecker.java" startLine="58" startPosition="0" endLine="62" endPosition="0" />
-    <scopeInfo nodeId="5375766018922892189" fileName="TestsErrorsChecker.java" startLine="65" startPosition="0" endLine="69" endPosition="0" />
-    <scopeInfo nodeId="5375766018922892207" fileName="TestsErrorsChecker.java" startLine="74" startPosition="0" endLine="78" endPosition="0">
-      <varInfo nodeId="5375766018922892207" varName="it" />
-    </scopeInfo>
-    <scopeInfo nodeId="5256253775189865767" fileName="TestsErrorsChecker.java" startLine="111" startPosition="35" endLine="115" endPosition="18" />
-    <scopeInfo nodeId="5375766018922892143" fileName="TestsErrorsChecker.java" startLine="38" startPosition="0" endLine="43" endPosition="0">
-      <varInfo nodeId="5162610181459054141" varName="node" />
-    </scopeInfo>
-    <scopeInfo nodeId="2276757138027266814" fileName="TestsErrorsChecker.java" startLine="95" startPosition="52" endLine="100" endPosition="18">
-      <varInfo nodeId="2276757138027266818" varName="result" />
-    </scopeInfo>
-    <scopeInfo nodeId="5256253775189941779" fileName="TestsErrorsChecker.java" startLine="126" startPosition="0" endLine="131" endPosition="0">
-      <varInfo nodeId="5256253775189943475" varName="errors" />
-      <varInfo nodeId="5256253775189942643" varName="root" />
-    </scopeInfo>
-    <scopeInfo nodeId="5375766018922892202" fileName="TestsErrorsChecker.java" startLine="72" startPosition="131" endLine="78" endPosition="7" />
-    <scopeInfo nodeId="5375766018922892150" fileName="TestsErrorsChecker.java" startLine="46" startPosition="100" endLine="53" endPosition="18">
-      <varInfo nodeId="5375766018922892152" varName="result" />
-    </scopeInfo>
-    <scopeInfo nodeId="2276757138026969623" fileName="TestsErrorsChecker.java" startLine="83" startPosition="53" endLine="90" endPosition="18">
-      <varInfo nodeId="1277999467583127603" varName="cachedErrors" />
-      <varInfo nodeId="2276757138026969627" varName="result" />
-    </scopeInfo>
-    <scopeInfo nodeId="2276757138027266848" fileName="TestsErrorsChecker.java" startLine="95" startPosition="0" endLine="102" endPosition="0" />
-    <scopeInfo nodeId="5256253775189865764" fileName="TestsErrorsChecker.java" startLine="110" startPosition="0" endLine="117" endPosition="0">
-      <varInfo nodeId="5256253775189922295" varName="root" />
-    </scopeInfo>
-    <scopeInfo nodeId="5375766018922892201" fileName="TestsErrorsChecker.java" startLine="72" startPosition="0" endLine="80" endPosition="0">
-      <varInfo nodeId="5375766018922892219" varName="errors" />
-      <varInfo nodeId="5375766018922892220" varName="nodeToCheck" />
-    </scopeInfo>
-    <scopeInfo nodeId="5375766018922892149" fileName="TestsErrorsChecker.java" startLine="46" startPosition="0" endLine="55" endPosition="0">
-      <varInfo nodeId="5375766018922892174" varName="errorType" />
-      <varInfo nodeId="5162610181459332063" varName="node" />
-    </scopeInfo>
-    <scopeInfo nodeId="2276757138026969657" fileName="TestsErrorsChecker.java" startLine="83" startPosition="0" endLine="92" endPosition="0" />
-    <unitInfo nodeId="5375766018922892161" fileName="TestsErrorsChecker.java" startLine="48" startPosition="93" endLine="52" endPosition="5" unitName="jetbrains.mps.lang.test.runtime.TestsErrorsChecker$1" />
-    <unitInfo nodeId="5375766018922892207" fileName="TestsErrorsChecker.java" startLine="73" startPosition="51" endLine="78" endPosition="5" unitName="jetbrains.mps.lang.test.runtime.TestsErrorsChecker$2" />
-    <unitInfo nodeId="5256253775189855624" fileName="TestsErrorsChecker.java" startLine="105" startPosition="0" endLine="132" endPosition="0" unitName="jetbrains.mps.lang.test.runtime.TestsErrorsChecker$ModelErrorsHolder" />
-    <unitInfo nodeId="3740508248791186293" fileName="TestsErrorsChecker.java" startLine="20" startPosition="0" endLine="133" endPosition="0" unitName="jetbrains.mps.lang.test.runtime.TestsErrorsChecker" />
->>>>>>> 54f5ccc8
   </root>
   <root nodeRef="r:00000000-0000-4000-0000-011c895903a2(jetbrains.mps.lang.test.runtime)/7107617965856250727">
     <file name="TransformationTestRunner.java">
@@ -1905,184 +1788,95 @@
     </file>
   </root>
   <root nodeRef="r:00000000-0000-4000-0000-011c895903a2(jetbrains.mps.lang.test.runtime)/7835233914435876874">
-<<<<<<< HEAD
     <file name="CheckErrorMessagesAction.java">
-      <node id="7835233914435876875" at="15,0,16,0" concept="7" trace="node" />
-      <node id="7835233914435876878" at="16,0,17,0" concept="7" trace="allowsWarnings" />
-      <node id="7835233914435876881" at="17,0,18,0" concept="7" trace="allowsErrors" />
-      <node id="7835233914435876888" at="19,93,20,21" concept="6" />
-      <node id="7835233914435876894" at="20,21,21,41" concept="6" />
-      <node id="7835233914435876900" at="21,41,22,37" concept="6" />
-      <node id="7835233914435876937" at="26,21,27,97" concept="11" />
-      <node id="7835233914435876943" at="29,57,30,76" concept="11" />
-      <node id="7835233914435876952" at="31,51,32,71" concept="11" />
-      <node id="7835233914435876958" at="32,71,33,49" concept="6" />
-      <node id="7835233914435876962" at="33,49,34,47" concept="6" />
-      <node id="7835233914435876969" at="35,9,36,0" concept="14" />
-      <node id="7835233914435876979" at="42,158,43,19" concept="12" />
-      <node id="7835233914435876987" at="44,5,45,162" concept="11" />
-      <node id="7835233914435877003" at="47,101,48,20" concept="12" />
-      <node id="7835233914435877009" at="50,5,51,17" concept="12" />
-      <node id="7835233914435877026" at="55,28,56,90" concept="6" />
-      <node id="7835233914435877047" at="61,26,62,86" concept="6" />
-      <node id="7835233914435877066" at="66,70,67,96" concept="12" />
-      <node id="7835233914435876977" at="41,73,44,5" concept="9" />
-      <node id="7835233914435877001" at="46,90,49,7" concept="9" />
-      <node id="7835233914435877024" at="54,74,57,5" concept="9" />
-      <node id="7835233914435877045" at="60,70,63,5" concept="9" />
-      <node id="7835233914435877058" at="66,0,69,0" concept="10" trace="getErrorString#(Ljetbrains/mps/errors/IErrorReporter;Lorg/jetbrains/mps/openapi/model/SNode;)Ljava/lang/String;" />
-      <node id="7835233914435876885" at="19,0,24,0" concept="3" trace="CheckErrorMessagesAction#(Lorg/jetbrains/mps/openapi/model/SNode;ZZ)V" />
-      <node id="7835233914435876950" at="30,76,35,9" concept="8" />
-      <node id="7835233914435876994" at="45,162,50,5" concept="8" />
-      <node id="7835233914435877016" at="54,0,59,0" concept="10" trace="checkWarnings#(Ljetbrains/mps/errors/IErrorReporter;Ljava/lang/String;)V" />
-      <node id="7835233914435877037" at="60,0,65,0" concept="10" trace="checkErrors#(Ljetbrains/mps/errors/IErrorReporter;Ljava/lang/String;)V" />
-      <node id="7835233914435876935" at="28,134,37,7" concept="9" />
-      <node id="7835233914435876926" at="27,97,38,5" concept="8" />
-      <node id="7835233914435876975" at="41,0,53,0" concept="16" trace="hasErrorOrWarningCheckOperationTag#(Lorg/jetbrains/mps/openapi/model/SNode;)Z" />
-      <node id="7835233914435876914" at="25,0,40,0" concept="10" trace="run#()V" />
-      <scope id="7835233914435876978" at="42,158,43,19" />
-      <scope id="7835233914435877002" at="47,101,48,20" />
-      <scope id="7835233914435877025" at="55,28,56,90" />
-      <scope id="7835233914435877046" at="61,26,62,86" />
-      <scope id="7835233914435877065" at="66,70,67,96" />
-      <scope id="7835233914435876887" at="19,93,22,37" />
-      <scope id="7835233914435876951" at="31,51,34,47">
-        <var name="messageString" id="7835233914435876953" />
-      </scope>
-      <scope id="7835233914435877000" at="46,90,49,7" />
-      <scope id="7835233914435877023" at="54,74,57,5" />
-      <scope id="7835233914435877044" at="60,70,63,5" />
-      <scope id="7835233914435877058" at="66,0,69,0">
+      <node id="7835233914435876875" at="17,0,18,0" concept="7" trace="node" />
+      <node id="7835233914435876878" at="18,0,19,0" concept="7" trace="allowsWarnings" />
+      <node id="7835233914435876881" at="19,0,20,0" concept="7" trace="allowsErrors" />
+      <node id="7835233914435876888" at="21,93,22,21" concept="6" />
+      <node id="7835233914435876894" at="22,21,23,41" concept="6" />
+      <node id="7835233914435876900" at="23,41,24,37" concept="6" />
+      <node id="7835233914435876937" at="28,21,29,97" concept="11" />
+      <node id="5091186398081055717" at="29,97,30,139" concept="11" />
+      <node id="7835233914435876943" at="30,139,31,70" concept="11" />
+      <node id="5091186398081067604" at="32,47,33,40" concept="11" />
+      <node id="5091186398081068765" at="33,40,34,27" concept="0" />
+      <node id="5091186398081082269" at="35,66,36,17" concept="4" />
+      <node id="5091186398081083335" at="38,54,39,17" concept="4" />
+      <node id="7835233914435876952" at="40,7,41,67" concept="11" />
+      <node id="7835233914435876958" at="41,67,42,45" concept="6" />
+      <node id="7835233914435876962" at="42,45,43,43" concept="6" />
+      <node id="7835233914435876979" at="48,158,49,19" concept="12" />
+      <node id="7835233914435876987" at="50,5,51,162" concept="11" />
+      <node id="7835233914435877003" at="53,101,54,20" concept="12" />
+      <node id="7835233914435877009" at="56,5,57,17" concept="12" />
+      <node id="7835233914435877026" at="61,28,62,90" concept="6" />
+      <node id="7835233914435877047" at="67,26,68,86" concept="6" />
+      <node id="7835233914435877066" at="72,70,73,96" concept="12" />
+      <node id="5091186398081069627" at="34,27,37,7" concept="9" />
+      <node id="5091186398081082722" at="37,7,40,7" concept="9" />
+      <node id="7835233914435876977" at="47,73,50,5" concept="9" />
+      <node id="7835233914435877001" at="52,90,55,7" concept="9" />
+      <node id="7835233914435877024" at="60,74,63,5" concept="9" />
+      <node id="7835233914435877045" at="66,70,69,5" concept="9" />
+      <node id="7835233914435877058" at="72,0,75,0" concept="10" trace="getErrorString#(Ljetbrains/mps/errors/IErrorReporter;Lorg/jetbrains/mps/openapi/model/SNode;)Ljava/lang/String;" />
+      <node id="7835233914435876885" at="21,0,26,0" concept="3" trace="CheckErrorMessagesAction#(Lorg/jetbrains/mps/openapi/model/SNode;ZZ)V" />
+      <node id="7835233914435876994" at="51,162,56,5" concept="8" />
+      <node id="7835233914435877016" at="60,0,65,0" concept="10" trace="checkWarnings#(Ljetbrains/mps/errors/IErrorReporter;Ljava/lang/String;)V" />
+      <node id="7835233914435877037" at="66,0,71,0" concept="10" trace="checkErrors#(Ljetbrains/mps/errors/IErrorReporter;Ljava/lang/String;)V" />
+      <node id="7835233914435876975" at="47,0,59,0" concept="16" trace="hasErrorOrWarningCheckOperationTag#(Lorg/jetbrains/mps/openapi/model/SNode;)Z" />
+      <node id="7835233914435876950" at="31,70,44,5" concept="8" />
+      <node id="7835233914435876914" at="27,0,46,0" concept="10" trace="run#()V" />
+      <scope id="5091186398081069630" at="35,66,36,17" />
+      <scope id="5091186398081082725" at="38,54,39,17" />
+      <scope id="7835233914435876978" at="48,158,49,19" />
+      <scope id="7835233914435877002" at="53,101,54,20" />
+      <scope id="7835233914435877025" at="61,28,62,90" />
+      <scope id="7835233914435877046" at="67,26,68,86" />
+      <scope id="7835233914435877065" at="72,70,73,96" />
+      <scope id="7835233914435876887" at="21,93,24,37" />
+      <scope id="7835233914435877000" at="52,90,55,7" />
+      <scope id="7835233914435877023" at="60,74,63,5" />
+      <scope id="7835233914435877044" at="66,70,69,5" />
+      <scope id="7835233914435877058" at="72,0,75,0">
         <var name="node" id="7835233914435877063" />
         <var name="reporter" id="7835233914435877061" />
       </scope>
-      <scope id="7835233914435876885" at="19,0,24,0">
+      <scope id="7835233914435876885" at="21,0,26,0">
         <var name="allowsErrors" id="7835233914435876911" />
         <var name="allowsWarnings" id="7835233914435876909" />
         <var name="node" id="7835233914435876907" />
       </scope>
-      <scope id="7835233914435876950" at="30,76,35,9">
-        <var name="reporter" id="7835233914435876966" />
-      </scope>
-      <scope id="7835233914435876994" at="45,162,50,5">
+      <scope id="7835233914435876994" at="51,162,56,5">
         <var name="property" id="7835233914435876998" />
       </scope>
-      <scope id="7835233914435877016" at="54,0,59,0">
+      <scope id="7835233914435877016" at="60,0,65,0">
         <var name="reporter" id="7835233914435877019" />
         <var name="warningMsg" id="7835233914435877021" />
       </scope>
-      <scope id="7835233914435877037" at="60,0,65,0">
+      <scope id="7835233914435877037" at="66,0,71,0">
         <var name="errorMsg" id="7835233914435877042" />
         <var name="reporter" id="7835233914435877040" />
       </scope>
-      <scope id="7835233914435876936" at="29,57,36,0">
+      <scope id="7835233914435876976" at="47,73,57,17">
+        <var name="container" id="7835233914435876988" />
+      </scope>
+      <scope id="7835233914435876951" at="32,47,43,43">
+        <var name="child" id="5091186398081067607" />
+        <var name="messageString" id="7835233914435876953" />
+      </scope>
+      <scope id="7835233914435876975" at="47,0,59,0">
+        <var name="node" id="7835233914435877013" />
+      </scope>
+      <scope id="7835233914435876950" at="31,70,44,5">
+        <var name="reporter" id="7835233914435876966" />
+      </scope>
+      <scope id="7835233914435876919" at="28,21,44,5">
+        <var name="checker" id="7835233914435876938" />
+        <var name="descendants" id="5091186398081055718" />
         <var name="reporters" id="7835233914435876944" />
       </scope>
-      <scope id="7835233914435876934" at="28,134,37,7" />
-      <scope id="7835233914435876976" at="41,73,51,17">
-        <var name="container" id="7835233914435876988" />
-      </scope>
-      <scope id="7835233914435876926" at="27,97,38,5">
-        <var name="child" id="7835233914435876932" />
-      </scope>
-      <scope id="7835233914435876919" at="26,21,38,5">
-        <var name="checker" id="7835233914435876938" />
-      </scope>
-      <scope id="7835233914435876975" at="41,0,53,0">
-        <var name="node" id="7835233914435877013" />
-      </scope>
-      <scope id="7835233914435876914" at="25,0,40,0" />
-      <unit id="7835233914435876874" at="14,0,70,0" name="jetbrains.mps.lang.test.runtime.CheckErrorMessagesAction" />
+      <scope id="7835233914435876914" at="27,0,46,0" />
+      <unit id="7835233914435876874" at="16,0,76,0" name="jetbrains.mps.lang.test.runtime.CheckErrorMessagesAction" />
     </file>
-=======
-    <nodeInfo nodeId="7835233914435876875" fileName="CheckErrorMessagesAction.java" startLine="17" startPosition="0" endLine="18" endPosition="0" conceptFqName="jetbrains.mps.baseLanguage.structure.FieldDeclaration" propertyString="node" />
-    <nodeInfo nodeId="7835233914435876878" fileName="CheckErrorMessagesAction.java" startLine="18" startPosition="0" endLine="19" endPosition="0" conceptFqName="jetbrains.mps.baseLanguage.structure.FieldDeclaration" propertyString="allowsWarnings" />
-    <nodeInfo nodeId="7835233914435876881" fileName="CheckErrorMessagesAction.java" startLine="19" startPosition="0" endLine="20" endPosition="0" conceptFqName="jetbrains.mps.baseLanguage.structure.FieldDeclaration" propertyString="allowsErrors" />
-    <nodeInfo nodeId="7835233914435876888" fileName="CheckErrorMessagesAction.java" startLine="22" startPosition="93" endLine="23" endPosition="21" conceptFqName="jetbrains.mps.baseLanguage.structure.ExpressionStatement" />
-    <nodeInfo nodeId="7835233914435876894" fileName="CheckErrorMessagesAction.java" startLine="23" startPosition="21" endLine="24" endPosition="41" conceptFqName="jetbrains.mps.baseLanguage.structure.ExpressionStatement" />
-    <nodeInfo nodeId="7835233914435876900" fileName="CheckErrorMessagesAction.java" startLine="24" startPosition="41" endLine="25" endPosition="37" conceptFqName="jetbrains.mps.baseLanguage.structure.ExpressionStatement" />
-    <nodeInfo nodeId="7835233914435876937" fileName="CheckErrorMessagesAction.java" startLine="31" startPosition="21" endLine="32" endPosition="97" conceptFqName="jetbrains.mps.baseLanguage.structure.LocalVariableDeclarationStatement" />
-    <nodeInfo nodeId="5091186398081055717" fileName="CheckErrorMessagesAction.java" startLine="32" startPosition="97" endLine="33" endPosition="139" conceptFqName="jetbrains.mps.baseLanguage.structure.LocalVariableDeclarationStatement" />
-    <nodeInfo nodeId="7835233914435876943" fileName="CheckErrorMessagesAction.java" startLine="33" startPosition="139" endLine="34" endPosition="70" conceptFqName="jetbrains.mps.baseLanguage.structure.LocalVariableDeclarationStatement" />
-    <nodeInfo nodeId="5091186398081067604" fileName="CheckErrorMessagesAction.java" startLine="35" startPosition="47" endLine="36" endPosition="40" conceptFqName="jetbrains.mps.baseLanguage.structure.LocalVariableDeclarationStatement" />
-    <nodeInfo nodeId="5091186398081068765" fileName="CheckErrorMessagesAction.java" startLine="36" startPosition="40" endLine="37" endPosition="27" conceptFqName="jetbrains.mps.baseLanguage.structure.AssertStatement" />
-    <nodeInfo nodeId="5091186398081082269" fileName="CheckErrorMessagesAction.java" startLine="38" startPosition="66" endLine="39" endPosition="17" conceptFqName="jetbrains.mps.baseLanguage.structure.ContinueStatement" />
-    <nodeInfo nodeId="5091186398081083335" fileName="CheckErrorMessagesAction.java" startLine="41" startPosition="54" endLine="42" endPosition="17" conceptFqName="jetbrains.mps.baseLanguage.structure.ContinueStatement" />
-    <nodeInfo nodeId="7835233914435876952" fileName="CheckErrorMessagesAction.java" startLine="43" startPosition="7" endLine="44" endPosition="67" conceptFqName="jetbrains.mps.baseLanguage.structure.LocalVariableDeclarationStatement" />
-    <nodeInfo nodeId="7835233914435876958" fileName="CheckErrorMessagesAction.java" startLine="44" startPosition="67" endLine="45" endPosition="45" conceptFqName="jetbrains.mps.baseLanguage.structure.ExpressionStatement" />
-    <nodeInfo nodeId="7835233914435876962" fileName="CheckErrorMessagesAction.java" startLine="45" startPosition="45" endLine="46" endPosition="43" conceptFqName="jetbrains.mps.baseLanguage.structure.ExpressionStatement" />
-    <nodeInfo nodeId="7835233914435876979" fileName="CheckErrorMessagesAction.java" startLine="53" startPosition="158" endLine="54" endPosition="19" conceptFqName="jetbrains.mps.baseLanguage.structure.ReturnStatement" />
-    <nodeInfo nodeId="7835233914435876987" fileName="CheckErrorMessagesAction.java" startLine="55" startPosition="5" endLine="56" endPosition="162" conceptFqName="jetbrains.mps.baseLanguage.structure.LocalVariableDeclarationStatement" />
-    <nodeInfo nodeId="7835233914435877003" fileName="CheckErrorMessagesAction.java" startLine="58" startPosition="101" endLine="59" endPosition="20" conceptFqName="jetbrains.mps.baseLanguage.structure.ReturnStatement" />
-    <nodeInfo nodeId="7835233914435877009" fileName="CheckErrorMessagesAction.java" startLine="61" startPosition="5" endLine="62" endPosition="17" conceptFqName="jetbrains.mps.baseLanguage.structure.ReturnStatement" />
-    <nodeInfo nodeId="7835233914435877026" fileName="CheckErrorMessagesAction.java" startLine="68" startPosition="28" endLine="69" endPosition="90" conceptFqName="jetbrains.mps.baseLanguage.structure.ExpressionStatement" />
-    <nodeInfo nodeId="7835233914435877047" fileName="CheckErrorMessagesAction.java" startLine="76" startPosition="26" endLine="77" endPosition="86" conceptFqName="jetbrains.mps.baseLanguage.structure.ExpressionStatement" />
-    <nodeInfo nodeId="7835233914435877066" fileName="CheckErrorMessagesAction.java" startLine="83" startPosition="70" endLine="84" endPosition="96" conceptFqName="jetbrains.mps.baseLanguage.structure.ReturnStatement" />
-    <nodeInfo nodeId="5091186398081069627" fileName="CheckErrorMessagesAction.java" startLine="37" startPosition="27" endLine="40" endPosition="7" conceptFqName="jetbrains.mps.baseLanguage.structure.IfStatement" />
-    <nodeInfo nodeId="5091186398081082722" fileName="CheckErrorMessagesAction.java" startLine="40" startPosition="7" endLine="43" endPosition="7" conceptFqName="jetbrains.mps.baseLanguage.structure.IfStatement" />
-    <nodeInfo nodeId="7835233914435876977" fileName="CheckErrorMessagesAction.java" startLine="52" startPosition="73" endLine="55" endPosition="5" conceptFqName="jetbrains.mps.baseLanguage.structure.IfStatement" />
-    <nodeInfo nodeId="7835233914435877001" fileName="CheckErrorMessagesAction.java" startLine="57" startPosition="90" endLine="60" endPosition="7" conceptFqName="jetbrains.mps.baseLanguage.structure.IfStatement" />
-    <nodeInfo nodeId="7835233914435877024" fileName="CheckErrorMessagesAction.java" startLine="67" startPosition="74" endLine="70" endPosition="5" conceptFqName="jetbrains.mps.baseLanguage.structure.IfStatement" />
-    <nodeInfo nodeId="7835233914435877045" fileName="CheckErrorMessagesAction.java" startLine="75" startPosition="70" endLine="78" endPosition="5" conceptFqName="jetbrains.mps.baseLanguage.structure.IfStatement" />
-    <nodeInfo nodeId="7835233914435877058" fileName="CheckErrorMessagesAction.java" startLine="83" startPosition="0" endLine="86" endPosition="0" conceptFqName="jetbrains.mps.baseLanguage.structure.InstanceMethodDeclaration" propertyString="getErrorString#(Ljetbrains/mps/errors/IErrorReporter;Lorg/jetbrains/mps/openapi/model/SNode;)Ljava/lang/String;" />
-    <nodeInfo nodeId="7835233914435876885" fileName="CheckErrorMessagesAction.java" startLine="22" startPosition="0" endLine="27" endPosition="0" conceptFqName="jetbrains.mps.baseLanguage.structure.ConstructorDeclaration" propertyString="CheckErrorMessagesAction#(Lorg/jetbrains/mps/openapi/model/SNode;ZZ)V" />
-    <nodeInfo nodeId="7835233914435876994" fileName="CheckErrorMessagesAction.java" startLine="56" startPosition="162" endLine="61" endPosition="5" conceptFqName="jetbrains.mps.baseLanguage.structure.ForeachStatement" />
-    <nodeInfo nodeId="7835233914435877016" fileName="CheckErrorMessagesAction.java" startLine="67" startPosition="0" endLine="72" endPosition="0" conceptFqName="jetbrains.mps.baseLanguage.structure.InstanceMethodDeclaration" propertyString="checkWarnings#(Ljetbrains/mps/errors/IErrorReporter;Ljava/lang/String;)V" />
-    <nodeInfo nodeId="7835233914435877037" fileName="CheckErrorMessagesAction.java" startLine="75" startPosition="0" endLine="80" endPosition="0" conceptFqName="jetbrains.mps.baseLanguage.structure.InstanceMethodDeclaration" propertyString="checkErrors#(Ljetbrains/mps/errors/IErrorReporter;Ljava/lang/String;)V" />
-    <nodeInfo nodeId="7835233914435876975" fileName="CheckErrorMessagesAction.java" startLine="52" startPosition="0" endLine="64" endPosition="0" conceptFqName="jetbrains.mps.baseLanguage.structure.StaticMethodDeclaration" propertyString="hasErrorOrWarningCheckOperationTag#(Lorg/jetbrains/mps/openapi/model/SNode;)Z" />
-    <nodeInfo nodeId="7835233914435876950" fileName="CheckErrorMessagesAction.java" startLine="34" startPosition="70" endLine="47" endPosition="5" conceptFqName="jetbrains.mps.baseLanguage.structure.ForeachStatement" />
-    <nodeInfo nodeId="7835233914435876914" fileName="CheckErrorMessagesAction.java" startLine="30" startPosition="0" endLine="49" endPosition="0" conceptFqName="jetbrains.mps.baseLanguage.structure.InstanceMethodDeclaration" propertyString="run#()V" />
-    <scopeInfo nodeId="5091186398081069630" fileName="CheckErrorMessagesAction.java" startLine="38" startPosition="66" endLine="39" endPosition="17" />
-    <scopeInfo nodeId="5091186398081082725" fileName="CheckErrorMessagesAction.java" startLine="41" startPosition="54" endLine="42" endPosition="17" />
-    <scopeInfo nodeId="7835233914435876978" fileName="CheckErrorMessagesAction.java" startLine="53" startPosition="158" endLine="54" endPosition="19" />
-    <scopeInfo nodeId="7835233914435877002" fileName="CheckErrorMessagesAction.java" startLine="58" startPosition="101" endLine="59" endPosition="20" />
-    <scopeInfo nodeId="7835233914435877025" fileName="CheckErrorMessagesAction.java" startLine="68" startPosition="28" endLine="69" endPosition="90" />
-    <scopeInfo nodeId="7835233914435877046" fileName="CheckErrorMessagesAction.java" startLine="76" startPosition="26" endLine="77" endPosition="86" />
-    <scopeInfo nodeId="7835233914435877065" fileName="CheckErrorMessagesAction.java" startLine="83" startPosition="70" endLine="84" endPosition="96" />
-    <scopeInfo nodeId="7835233914435876887" fileName="CheckErrorMessagesAction.java" startLine="22" startPosition="93" endLine="25" endPosition="37" />
-    <scopeInfo nodeId="7835233914435877000" fileName="CheckErrorMessagesAction.java" startLine="57" startPosition="90" endLine="60" endPosition="7" />
-    <scopeInfo nodeId="7835233914435877023" fileName="CheckErrorMessagesAction.java" startLine="67" startPosition="74" endLine="70" endPosition="5" />
-    <scopeInfo nodeId="7835233914435877044" fileName="CheckErrorMessagesAction.java" startLine="75" startPosition="70" endLine="78" endPosition="5" />
-    <scopeInfo nodeId="7835233914435877058" fileName="CheckErrorMessagesAction.java" startLine="83" startPosition="0" endLine="86" endPosition="0">
-      <varInfo nodeId="7835233914435877063" varName="node" />
-      <varInfo nodeId="7835233914435877061" varName="reporter" />
-    </scopeInfo>
-    <scopeInfo nodeId="7835233914435876885" fileName="CheckErrorMessagesAction.java" startLine="22" startPosition="0" endLine="27" endPosition="0">
-      <varInfo nodeId="7835233914435876911" varName="allowsErrors" />
-      <varInfo nodeId="7835233914435876909" varName="allowsWarnings" />
-      <varInfo nodeId="7835233914435876907" varName="node" />
-    </scopeInfo>
-    <scopeInfo nodeId="7835233914435876994" fileName="CheckErrorMessagesAction.java" startLine="56" startPosition="162" endLine="61" endPosition="5">
-      <varInfo nodeId="7835233914435876998" varName="property" />
-    </scopeInfo>
-    <scopeInfo nodeId="7835233914435877016" fileName="CheckErrorMessagesAction.java" startLine="67" startPosition="0" endLine="72" endPosition="0">
-      <varInfo nodeId="7835233914435877019" varName="reporter" />
-      <varInfo nodeId="7835233914435877021" varName="warningMsg" />
-    </scopeInfo>
-    <scopeInfo nodeId="7835233914435877037" fileName="CheckErrorMessagesAction.java" startLine="75" startPosition="0" endLine="80" endPosition="0">
-      <varInfo nodeId="7835233914435877042" varName="errorMsg" />
-      <varInfo nodeId="7835233914435877040" varName="reporter" />
-    </scopeInfo>
-    <scopeInfo nodeId="7835233914435876976" fileName="CheckErrorMessagesAction.java" startLine="52" startPosition="73" endLine="62" endPosition="17">
-      <varInfo nodeId="7835233914435876988" varName="container" />
-    </scopeInfo>
-    <scopeInfo nodeId="7835233914435876951" fileName="CheckErrorMessagesAction.java" startLine="35" startPosition="47" endLine="46" endPosition="43">
-      <varInfo nodeId="5091186398081067607" varName="child" />
-      <varInfo nodeId="7835233914435876953" varName="messageString" />
-    </scopeInfo>
-    <scopeInfo nodeId="7835233914435876975" fileName="CheckErrorMessagesAction.java" startLine="52" startPosition="0" endLine="64" endPosition="0">
-      <varInfo nodeId="7835233914435877013" varName="node" />
-    </scopeInfo>
-    <scopeInfo nodeId="7835233914435876950" fileName="CheckErrorMessagesAction.java" startLine="34" startPosition="70" endLine="47" endPosition="5">
-      <varInfo nodeId="7835233914435876966" varName="reporter" />
-    </scopeInfo>
-    <scopeInfo nodeId="7835233914435876919" fileName="CheckErrorMessagesAction.java" startLine="31" startPosition="21" endLine="47" endPosition="5">
-      <varInfo nodeId="7835233914435876938" varName="checker" />
-      <varInfo nodeId="5091186398081055718" varName="descendants" />
-      <varInfo nodeId="7835233914435876944" varName="reporters" />
-    </scopeInfo>
-    <scopeInfo nodeId="7835233914435876914" fileName="CheckErrorMessagesAction.java" startLine="30" startPosition="0" endLine="49" endPosition="0" />
-    <unitInfo nodeId="7835233914435876874" fileName="CheckErrorMessagesAction.java" startLine="16" startPosition="0" endLine="87" endPosition="0" unitName="jetbrains.mps.lang.test.runtime.CheckErrorMessagesAction" />
->>>>>>> 54f5ccc8
   </root>
 </debug-info>
