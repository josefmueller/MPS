--- conflicted
+++ resolved
@@ -936,113 +936,27 @@
   </root>
   <root nodeRef="r:00000000-0000-4000-0000-011c895903a2(jetbrains.mps.lang.test.runtime)/3740508248791186293">
     <file name="TestsErrorsChecker.java">
-<<<<<<< HEAD
-      <node id="3740508248791186293" at="37,0,38,0" concept="15" trace="LOG" />
-      <node id="3740508248791186294" at="38,0,39,0" concept="7" trace="myRoot" />
-      <node id="1277999467583062702" at="43,0,44,0" concept="15" trace="ourModelErrorsHolder" />
-      <node id="6502620292285673639" at="48,0,49,0" concept="15" trace="ourModelChangesListener" />
-      <node id="6502620292285867829" at="54,36,55,78" concept="6" />
-      <node id="6502620292285962195" at="58,8,59,96" concept="6" />
-      <node id="6502620292285867848" at="63,10,64,24" concept="6" />
-      <node id="8022818093592709501" at="68,41,69,59" concept="0" />
-      <node id="3740508248791186301" at="69,59,70,18" concept="6" />
-      <node id="5091186398080952458" at="73,50,74,27" concept="12" />
-      <node id="3740508248791186395" at="77,66,78,54" concept="11" />
-      <node id="3740508248791186412" at="78,54,79,47" concept="12" />
-      <node id="3740508248791186420" at="82,100,83,84" concept="11" />
-      <node id="3740508248791186436" at="85,48,86,50" concept="12" />
-      <node id="3740508248791186444" at="88,8,89,18" concept="12" />
-      <node id="1672645887151080794" at="94,48,95,37" concept="0" />
-      <node id="7913496392050459821" at="95,37,96,67" concept="12" />
-      <node id="1277999467583127602" at="101,52,102,91" concept="11" />
-      <node id="1277999467583127476" at="103,31,104,64" concept="12" />
-      <node id="6978373592756704896" at="105,5,106,0" concept="14" />
-      <node id="3818729150937340992" at="107,31,108,59" concept="6" />
-      <node id="2276757138027266817" at="109,5,110,90" concept="11" />
-      <node id="2276757138027266824" at="110,90,111,114" concept="6" />
-      <node id="2276757138027266829" at="111,114,112,112" concept="6" />
-      <node id="5400869363160111332" at="115,55,116,22" concept="12" />
-      <node id="5400869363160114638" at="117,9,118,60" concept="11" />
-      <node id="5400869363160116518" at="118,60,119,107" concept="6" />
-      <node id="5400869363160129592" at="119,107,120,20" concept="12" />
-      <node id="3715262949175891865" at="122,7,123,0" concept="14" />
-      <node id="3715262949175775939" at="125,48,126,68" concept="12" />
-      <node id="2276757138027266834" at="128,8,129,61" concept="6" />
-      <node id="2276757138027266842" at="129,61,130,15" concept="12" />
-      <node id="5256253775190389392" at="134,0,135,0" concept="7" trace="myCachedErrors" />
-      <node id="5256253775190395680" at="135,0,136,0" concept="7" trace="myRoot" />
-      <node id="5256253775189887017" at="139,53,140,30" concept="12" />
-      <node id="5256253775189909027" at="141,7,142,18" concept="12" />
-      <node id="5162610181460639312" at="145,42,146,28" concept="12" />
-      <node id="5256253775189944837" at="149,48,150,20" concept="6" />
-      <node id="5256253775189945267" at="150,20,151,61" concept="6" />
-      <node id="5256253775190309208" at="151,61,152,83" concept="6" />
-      <node id="6502620292285867827" at="53,71,56,11" concept="9" />
-      <node id="5091186398080935941" at="73,0,76,0" concept="10" trace="getAllErrors#()Ljava/lang/Iterable;" />
-      <node id="3740508248791186434" at="85,0,88,0" concept="10" trace="accept#(Ljetbrains/mps/errors/IErrorReporter;)Z" />
-      <node id="1277999467583057103" at="102,91,105,5" concept="9" />
-      <node id="3818729150937340992" at="106,0,109,5" concept="9" />
-      <node id="5400869363160100297" at="114,52,117,9" concept="9" />
-      <node id="3715262949175775937" at="125,0,128,0" concept="10" trace="accept#(Ljetbrains/mps/errors/IErrorReporter;)Z" />
-      <node id="5256253775189865943" at="138,35,141,7" concept="9" />
-      <node id="5162610181460639406" at="145,0,148,0" concept="10" trace="sameRoot#(Lorg/jetbrains/mps/openapi/model/SNode;)Z" />
-      <node id="3740508248791186393" at="77,0,81,0" concept="10" trace="getErrors#(Lorg/jetbrains/mps/openapi/model/SNode;)Ljava/lang/Iterable;" />
-      <node id="3740508248791186372" at="94,0,98,0" concept="10" trace="accept#(Ljetbrains/mps/errors/IErrorReporter;)Z" />
-      <node id="6502620292285867820" at="53,0,58,0" concept="10" trace="eventsHappenedInCommand#(Ljava/util/List;)V" />
-      <node id="3740508248791186298" at="67,0,72,0" concept="3" trace="TestsErrorsChecker#(Lorg/jetbrains/mps/openapi/model/SNode;)V" />
-      <node id="3740508248791186427" at="83,84,88,8" concept="6" />
-      <node id="3715262949175775932" at="123,0,128,8" concept="11" />
-      <node id="5256253775189941779" at="149,0,154,0" concept="10" trace="set#(Lorg/jetbrains/mps/openapi/model/SNode;Ljava/util/Set;)V" />
-      <node id="3740508248791186367" at="92,125,98,7" concept="12" />
-      <node id="6502620292285867814" at="51,42,58,8" concept="6" />
-      <node id="5256253775189865764" at="137,0,144,0" concept="10" trace="get#(Lorg/jetbrains/mps/openapi/model/SNode;)Ljava/util/Set;" />
-      <node id="3740508248791186365" at="92,0,100,0" concept="10" trace="filterReportersByNode#(Ljava/lang/Iterable;Lorg/jetbrains/mps/openapi/model/SNode;)Ljava/lang/Iterable;" />
-      <node id="5400869363160099193" at="114,0,122,0" concept="10" trace="process#(Ljetbrains/mps/project/validation/ValidationProblem;)Z" />
-      <node id="3740508248791186418" at="82,0,91,0" concept="10" trace="getErrorsSpecificType#(Lorg/jetbrains/mps/openapi/model/SNode;Ljetbrains/mps/errors/MessageStatus;)Ljava/lang/Iterable;" />
-      <node id="6502620292285867812" at="50,43,60,5" concept="9" />
-      <node id="5400869363159943238" at="112,112,122,7" concept="6" />
-      <node id="1278788676566976068" at="50,0,62,0" concept="16" trace="initModelListener#()V" />
-      <node id="2276757138026969657" at="101,0,132,0" concept="10" trace="getRootErrors#()Ljava/lang/Iterable;" />
-      <scope id="6502620292285867828" at="54,36,55,78" />
-      <scope id="1278788676566986197" at="63,10,64,24" />
-      <scope id="5091186398080935944" at="73,50,74,27" />
-      <scope id="3740508248791186435" at="85,48,86,50" />
-      <scope id="1277999467583057106" at="103,31,104,64" />
-      <scope id="3818729150937340992" at="107,31,108,59" />
-      <scope id="5400869363160100299" at="115,55,116,22" />
-      <scope id="3715262949175775938" at="125,48,126,68" />
-      <scope id="5256253775189865944" at="139,53,140,30" />
-      <scope id="5162610181460639232" at="145,42,146,28" />
-      <scope id="3740508248791186300" at="68,41,70,18" />
-      <scope id="3740508248791186394" at="77,66,79,47">
-        <var name="result" id="3740508248791186396" />
-      </scope>
-      <scope id="3740508248791186373" at="94,48,96,67" />
-      <scope id="6502620292285867826" at="53,71,56,11" />
-      <scope id="5091186398080935941" at="73,0,76,0" />
-      <scope id="3740508248791186434" at="85,0,88,0">
-=======
-      <node id="3740508248791186294" at="40,0,41,0" concept="7" trace="myRoot" />
-      <node id="1277999467583062702" at="45,0,46,0" concept="15" trace="ourModelErrorsHolder" />
-      <node id="6502620292285673639" at="50,0,51,0" concept="15" trace="ourModelChangesListener" />
-      <node id="6502620292285867829" at="56,36,57,78" concept="6" />
-      <node id="6502620292285962195" at="60,8,61,96" concept="6" />
-      <node id="6502620292285867848" at="65,10,66,24" concept="6" />
-      <node id="8022818093592709501" at="70,41,71,59" concept="0" />
-      <node id="3740508248791186301" at="71,59,72,18" concept="6" />
-      <node id="5091186398080952458" at="75,50,76,27" concept="12" />
-      <node id="3740508248791186395" at="79,66,80,54" concept="11" />
-      <node id="3740508248791186412" at="80,54,81,47" concept="12" />
-      <node id="3740508248791186420" at="84,100,85,84" concept="11" />
-      <node id="3740508248791186436" at="87,48,88,50" concept="12" />
-      <node id="3740508248791186444" at="90,8,91,18" concept="12" />
-      <node id="1672645887151080794" at="96,48,97,37" concept="0" />
-      <node id="7913496392050459821" at="97,37,98,67" concept="12" />
-      <node id="3740508248791186293" at="103,0,104,0" concept="15" trace="LOG" />
+      <node id="3740508248791186293" at="40,0,41,0" concept="15" trace="LOG" />
+      <node id="3740508248791186294" at="41,0,42,0" concept="7" trace="myRoot" />
+      <node id="1277999467583062702" at="46,0,47,0" concept="15" trace="ourModelErrorsHolder" />
+      <node id="6502620292285673639" at="51,0,52,0" concept="15" trace="ourModelChangesListener" />
+      <node id="6502620292285867829" at="57,36,58,78" concept="6" />
+      <node id="6502620292285962195" at="61,8,62,96" concept="6" />
+      <node id="6502620292285867848" at="66,10,67,24" concept="6" />
+      <node id="8022818093592709501" at="71,41,72,59" concept="0" />
+      <node id="3740508248791186301" at="72,59,73,18" concept="6" />
+      <node id="5091186398080952458" at="76,50,77,27" concept="12" />
+      <node id="3740508248791186395" at="80,66,81,54" concept="11" />
+      <node id="3740508248791186412" at="81,54,82,47" concept="12" />
+      <node id="3740508248791186420" at="85,100,86,84" concept="11" />
+      <node id="3740508248791186436" at="88,48,89,50" concept="12" />
+      <node id="3740508248791186444" at="91,8,92,18" concept="12" />
+      <node id="1672645887151080794" at="97,48,98,37" concept="0" />
+      <node id="7913496392050459821" at="98,37,99,67" concept="12" />
       <node id="1277999467583127602" at="104,52,105,91" concept="11" />
       <node id="1277999467583127476" at="106,31,107,64" concept="12" />
       <node id="6978373592756704896" at="108,5,109,0" concept="14" />
-      <node id="7913496392053759254" at="110,31,111,59" concept="6" />
+      <node id="3818729150937340992" at="110,31,111,59" concept="6" />
       <node id="2276757138027266817" at="112,5,113,90" concept="11" />
       <node id="2276757138027266824" at="113,90,114,114" concept="6" />
       <node id="1915871562660158487" at="114,114,115,37" concept="13" />
@@ -1063,51 +977,50 @@
       <node id="5256253775189944837" at="153,48,154,20" concept="6" />
       <node id="5256253775189945267" at="154,20,155,61" concept="6" />
       <node id="5256253775190309208" at="155,61,156,83" concept="6" />
-      <node id="6502620292285867827" at="55,71,58,11" concept="9" />
-      <node id="5091186398080935941" at="75,0,78,0" concept="10" trace="getAllErrors#()Ljava/lang/Iterable;" />
-      <node id="3740508248791186434" at="87,0,90,0" concept="10" trace="accept#(Ljetbrains/mps/errors/IErrorReporter;)Z" />
+      <node id="6502620292285867827" at="56,71,59,11" concept="9" />
+      <node id="5091186398080935941" at="76,0,79,0" concept="10" trace="getAllErrors#()Ljava/lang/Iterable;" />
+      <node id="3740508248791186434" at="88,0,91,0" concept="10" trace="accept#(Ljetbrains/mps/errors/IErrorReporter;)Z" />
       <node id="1277999467583057103" at="105,91,108,5" concept="9" />
-      <node id="7913496392053759254" at="109,0,112,5" concept="9" />
+      <node id="3818729150937340992" at="109,0,112,5" concept="9" />
       <node id="5400869363160100297" at="118,52,121,9" concept="9" />
       <node id="3715262949175775937" at="129,0,132,0" concept="10" trace="accept#(Ljetbrains/mps/errors/IErrorReporter;)Z" />
       <node id="5256253775189865943" at="142,35,145,7" concept="9" />
       <node id="5162610181460639406" at="149,0,152,0" concept="10" trace="sameRoot#(Lorg/jetbrains/mps/openapi/model/SNode;)Z" />
-      <node id="3740508248791186393" at="79,0,83,0" concept="10" trace="getErrors#(Lorg/jetbrains/mps/openapi/model/SNode;)Ljava/lang/Iterable;" />
-      <node id="3740508248791186372" at="96,0,100,0" concept="10" trace="accept#(Ljetbrains/mps/errors/IErrorReporter;)Z" />
-      <node id="6502620292285867820" at="55,0,60,0" concept="10" trace="eventsHappenedInCommand#(Ljava/util/List;)V" />
-      <node id="3740508248791186298" at="69,0,74,0" concept="3" trace="TestsErrorsChecker#(Lorg/jetbrains/mps/openapi/model/SNode;)V" />
-      <node id="3740508248791186427" at="85,84,90,8" concept="6" />
+      <node id="3740508248791186393" at="80,0,84,0" concept="10" trace="getErrors#(Lorg/jetbrains/mps/openapi/model/SNode;)Ljava/lang/Iterable;" />
+      <node id="3740508248791186372" at="97,0,101,0" concept="10" trace="accept#(Ljetbrains/mps/errors/IErrorReporter;)Z" />
+      <node id="6502620292285867820" at="56,0,61,0" concept="10" trace="eventsHappenedInCommand#(Ljava/util/List;)V" />
+      <node id="3740508248791186298" at="70,0,75,0" concept="3" trace="TestsErrorsChecker#(Lorg/jetbrains/mps/openapi/model/SNode;)V" />
+      <node id="3740508248791186427" at="86,84,91,8" concept="6" />
       <node id="3715262949175775932" at="127,0,132,8" concept="11" />
       <node id="5256253775189941779" at="153,0,158,0" concept="10" trace="set#(Lorg/jetbrains/mps/openapi/model/SNode;Ljava/util/Set;)V" />
-      <node id="3740508248791186367" at="94,125,100,7" concept="12" />
-      <node id="6502620292285867814" at="53,42,60,8" concept="6" />
+      <node id="3740508248791186367" at="95,125,101,7" concept="12" />
+      <node id="6502620292285867814" at="54,42,61,8" concept="6" />
       <node id="5256253775189865764" at="141,0,148,0" concept="10" trace="get#(Lorg/jetbrains/mps/openapi/model/SNode;)Ljava/util/Set;" />
-      <node id="3740508248791186365" at="94,0,102,0" concept="10" trace="filterReportersByNode#(Ljava/lang/Iterable;Lorg/jetbrains/mps/openapi/model/SNode;)Ljava/lang/Iterable;" />
+      <node id="3740508248791186365" at="95,0,103,0" concept="10" trace="filterReportersByNode#(Ljava/lang/Iterable;Lorg/jetbrains/mps/openapi/model/SNode;)Ljava/lang/Iterable;" />
       <node id="5400869363160099193" at="118,0,126,0" concept="10" trace="process#(Ljetbrains/mps/project/validation/ValidationProblem;)Z" />
-      <node id="3740508248791186418" at="84,0,93,0" concept="10" trace="getErrorsSpecificType#(Lorg/jetbrains/mps/openapi/model/SNode;Ljetbrains/mps/errors/MessageStatus;)Ljava/lang/Iterable;" />
-      <node id="6502620292285867812" at="52,43,62,5" concept="9" />
+      <node id="3740508248791186418" at="85,0,94,0" concept="10" trace="getErrorsSpecificType#(Lorg/jetbrains/mps/openapi/model/SNode;Ljetbrains/mps/errors/MessageStatus;)Ljava/lang/Iterable;" />
+      <node id="6502620292285867812" at="53,43,63,5" concept="9" />
       <node id="5400869363159943238" at="116,291,126,7" concept="6" />
-      <node id="1278788676566976068" at="52,0,64,0" concept="16" trace="initModelListener#()V" />
+      <node id="1278788676566976068" at="53,0,65,0" concept="16" trace="initModelListener#()V" />
       <node id="2276757138026969657" at="104,0,136,0" concept="10" trace="getRootErrors#()Ljava/lang/Iterable;" />
-      <scope id="6502620292285867828" at="56,36,57,78" />
-      <scope id="1278788676566986197" at="65,10,66,24" />
-      <scope id="5091186398080935944" at="75,50,76,27" />
-      <scope id="3740508248791186435" at="87,48,88,50" />
+      <scope id="6502620292285867828" at="57,36,58,78" />
+      <scope id="1278788676566986197" at="66,10,67,24" />
+      <scope id="5091186398080935944" at="76,50,77,27" />
+      <scope id="3740508248791186435" at="88,48,89,50" />
       <scope id="1277999467583057106" at="106,31,107,64" />
-      <scope id="7913496392053759254" at="110,31,111,59" />
+      <scope id="3818729150937340992" at="110,31,111,59" />
       <scope id="5400869363160100299" at="119,55,120,22" />
       <scope id="3715262949175775938" at="129,48,130,68" />
       <scope id="5256253775189865944" at="143,53,144,30" />
       <scope id="5162610181460639232" at="149,42,150,28" />
-      <scope id="3740508248791186300" at="70,41,72,18" />
-      <scope id="3740508248791186394" at="79,66,81,47">
+      <scope id="3740508248791186300" at="71,41,73,18" />
+      <scope id="3740508248791186394" at="80,66,82,47">
         <var name="result" id="3740508248791186396" />
       </scope>
-      <scope id="3740508248791186373" at="96,48,98,67" />
-      <scope id="6502620292285867826" at="55,71,58,11" />
-      <scope id="5091186398080935941" at="75,0,78,0" />
-      <scope id="3740508248791186434" at="87,0,90,0">
->>>>>>> 9f4b0326
+      <scope id="3740508248791186373" at="97,48,99,67" />
+      <scope id="6502620292285867826" at="56,71,59,11" />
+      <scope id="5091186398080935941" at="76,0,79,0" />
+      <scope id="3740508248791186434" at="88,0,91,0">
         <var name="it" id="3740508248791186434" />
       </scope>
       <scope id="3715262949175775937" at="129,0,132,0">
@@ -1116,110 +1029,61 @@
       <scope id="5162610181460639406" at="149,0,152,0">
         <var name="root" id="5162610181460639323" />
       </scope>
-<<<<<<< HEAD
-      <scope id="5256253775189941782" at="149,48,152,83" />
-      <scope id="3740508248791186393" at="77,0,81,0">
+      <scope id="5256253775189941782" at="153,48,156,83" />
+      <scope id="3740508248791186393" at="80,0,84,0">
         <var name="node" id="5162610181459054141" />
       </scope>
-      <scope id="3740508248791186372" at="94,0,98,0">
+      <scope id="3740508248791186372" at="97,0,101,0">
         <var name="it" id="3740508248791186372" />
       </scope>
-      <scope id="5256253775189865767" at="138,35,142,18" />
-      <scope id="6502620292285867820" at="53,0,58,0">
+      <scope id="5256253775189865767" at="142,35,146,18" />
+      <scope id="6502620292285867820" at="56,0,61,0">
         <var name="events" id="6502620292285867823" />
       </scope>
-      <scope id="3740508248791186298" at="67,0,72,0">
-=======
-      <scope id="5256253775189941782" at="153,48,156,83" />
-      <scope id="3740508248791186393" at="79,0,83,0">
-        <var name="node" id="5162610181459054141" />
-      </scope>
-      <scope id="3740508248791186372" at="96,0,100,0">
-        <var name="it" id="3740508248791186372" />
-      </scope>
-      <scope id="5256253775189865767" at="142,35,146,18" />
-      <scope id="6502620292285867820" at="55,0,60,0">
-        <var name="events" id="6502620292285867823" />
-      </scope>
-      <scope id="3740508248791186298" at="69,0,74,0">
->>>>>>> 9f4b0326
+      <scope id="3740508248791186298" at="70,0,75,0">
         <var name="root" id="3740508248791186308" />
       </scope>
       <scope id="5256253775189941779" at="153,0,158,0">
         <var name="errors" id="5256253775189943475" />
         <var name="root" id="5256253775189942643" />
       </scope>
-<<<<<<< HEAD
-      <scope id="3740508248791186366" at="92,125,98,7" />
-      <scope id="5400869363160099195" at="114,52,120,20">
-        <var name="node" id="5400869363160114639" />
-      </scope>
-      <scope id="3740508248791186419" at="82,100,89,18">
-=======
-      <scope id="3740508248791186366" at="94,125,100,7" />
+      <scope id="3740508248791186366" at="95,125,101,7" />
       <scope id="5400869363160099195" at="118,52,124,20">
         <var name="node" id="5400869363160114639" />
       </scope>
-      <scope id="3740508248791186419" at="84,100,91,18">
->>>>>>> 9f4b0326
+      <scope id="3740508248791186419" at="85,100,92,18">
         <var name="result" id="3740508248791186421" />
       </scope>
       <scope id="5256253775189865764" at="141,0,148,0">
         <var name="root" id="5256253775189922295" />
       </scope>
-<<<<<<< HEAD
-      <scope id="6502620292285867813" at="51,42,59,96" />
-      <scope id="3740508248791186365" at="92,0,100,0">
-=======
-      <scope id="6502620292285867813" at="53,42,61,96" />
-      <scope id="3740508248791186365" at="94,0,102,0">
->>>>>>> 9f4b0326
+      <scope id="6502620292285867813" at="54,42,62,96" />
+      <scope id="3740508248791186365" at="95,0,103,0">
         <var name="aNode" id="3740508248791186390" />
         <var name="errors" id="3740508248791186387" />
       </scope>
       <scope id="5400869363160099193" at="118,0,126,0">
         <var name="vp" id="5400869363160099193" />
       </scope>
-<<<<<<< HEAD
-      <scope id="3740508248791186418" at="82,0,91,0">
+      <scope id="3740508248791186418" at="85,0,94,0">
         <var name="errorType" id="3740508248791186449" />
         <var name="node" id="5162610181459332063" />
       </scope>
-      <scope id="6502620292285867811" at="50,43,60,5" />
-      <scope id="1278788676566976068" at="50,0,62,0" />
-      <scope id="2276757138026969623" at="101,52,130,15">
-=======
-      <scope id="3740508248791186418" at="84,0,93,0">
-        <var name="errorType" id="3740508248791186449" />
-        <var name="node" id="5162610181459332063" />
-      </scope>
-      <scope id="6502620292285867811" at="52,43,62,5" />
-      <scope id="1278788676566976068" at="52,0,64,0" />
+      <scope id="6502620292285867811" at="53,43,63,5" />
+      <scope id="1278788676566976068" at="53,0,65,0" />
       <scope id="2276757138026969623" at="104,52,134,15">
->>>>>>> 9f4b0326
         <var name="cachedErrors" id="1277999467583127603" />
         <var name="res" id="3715262949175775933" />
         <var name="result" id="2276757138027266818" />
       </scope>
-<<<<<<< HEAD
-      <scope id="2276757138026969657" at="101,0,132,0" />
-      <unit id="3740508248791186434" at="84,93,88,5" name="jetbrains.mps.lang.test.runtime.TestsErrorsChecker$2" />
-      <unit id="3715262949175775937" at="124,129,128,5" name="jetbrains.mps.lang.test.runtime.TestsErrorsChecker$5" />
-      <unit id="3740508248791186372" at="93,51,98,5" name="jetbrains.mps.lang.test.runtime.TestsErrorsChecker$3" />
-      <unit id="6502620292285867818" at="52,36,58,7" name="jetbrains.mps.lang.test.runtime.TestsErrorsChecker$1" />
-      <unit id="5400869363160099193" at="113,79,122,5" name="jetbrains.mps.lang.test.runtime.TestsErrorsChecker$4" />
-      <unit id="5256253775189855624" at="133,0,155,0" name="jetbrains.mps.lang.test.runtime.TestsErrorsChecker$ModelErrorsHolder" />
-      <unit id="3740508248791186293" at="35,0,156,0" name="jetbrains.mps.lang.test.runtime.TestsErrorsChecker" />
-=======
       <scope id="2276757138026969657" at="104,0,136,0" />
-      <unit id="3740508248791186434" at="86,93,90,5" name="jetbrains.mps.lang.test.runtime.TestsErrorsChecker$2" />
+      <unit id="3740508248791186434" at="87,93,91,5" name="jetbrains.mps.lang.test.runtime.TestsErrorsChecker$2" />
       <unit id="3715262949175775937" at="128,129,132,5" name="jetbrains.mps.lang.test.runtime.TestsErrorsChecker$5" />
-      <unit id="3740508248791186372" at="95,51,100,5" name="jetbrains.mps.lang.test.runtime.TestsErrorsChecker$3" />
-      <unit id="6502620292285867818" at="54,36,60,7" name="jetbrains.mps.lang.test.runtime.TestsErrorsChecker$1" />
+      <unit id="3740508248791186372" at="96,51,101,5" name="jetbrains.mps.lang.test.runtime.TestsErrorsChecker$3" />
+      <unit id="6502620292285867818" at="55,36,61,7" name="jetbrains.mps.lang.test.runtime.TestsErrorsChecker$1" />
       <unit id="5400869363160099193" at="117,79,126,5" name="jetbrains.mps.lang.test.runtime.TestsErrorsChecker$4" />
       <unit id="5256253775189855624" at="137,0,159,0" name="jetbrains.mps.lang.test.runtime.TestsErrorsChecker$ModelErrorsHolder" />
       <unit id="3740508248791186293" at="38,0,160,0" name="jetbrains.mps.lang.test.runtime.TestsErrorsChecker" />
->>>>>>> 9f4b0326
     </file>
   </root>
   <root nodeRef="r:00000000-0000-4000-0000-011c895903a2(jetbrains.mps.lang.test.runtime)/5283973801934659527">
