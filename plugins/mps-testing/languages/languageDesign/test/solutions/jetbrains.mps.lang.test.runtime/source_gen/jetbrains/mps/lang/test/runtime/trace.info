<?xml version="1.0" encoding="UTF-8"?>
<debug-info>
  <concept fqn="jetbrains.mps.baseLanguage.structure.AssertStatement" />
  <concept fqn="jetbrains.mps.baseLanguage.structure.BlockStatement" />
  <concept fqn="jetbrains.mps.baseLanguage.structure.BreakStatement" />
  <concept fqn="jetbrains.mps.baseLanguage.structure.ConstructorDeclaration" />
  <concept fqn="jetbrains.mps.baseLanguage.structure.ContinueStatement" />
  <concept fqn="jetbrains.mps.baseLanguage.structure.DoWhileStatement" />
  <concept fqn="jetbrains.mps.baseLanguage.structure.ExpressionStatement" />
  <concept fqn="jetbrains.mps.baseLanguage.structure.FieldDeclaration" />
  <concept fqn="jetbrains.mps.baseLanguage.structure.ForeachStatement" />
  <concept fqn="jetbrains.mps.baseLanguage.structure.IfStatement" />
  <concept fqn="jetbrains.mps.baseLanguage.structure.InstanceMethodDeclaration" />
  <concept fqn="jetbrains.mps.baseLanguage.structure.LocalVariableDeclarationStatement" />
  <concept fqn="jetbrains.mps.baseLanguage.structure.ReturnStatement" />
  <concept fqn="jetbrains.mps.baseLanguage.structure.SingleLineComment" />
  <concept fqn="jetbrains.mps.baseLanguage.structure.Statement" />
  <concept fqn="jetbrains.mps.baseLanguage.structure.StaticFieldDeclaration" />
  <concept fqn="jetbrains.mps.baseLanguage.structure.StaticMethodDeclaration" />
  <concept fqn="jetbrains.mps.baseLanguage.structure.SwitchStatement" />
  <concept fqn="jetbrains.mps.baseLanguage.structure.ThisConstructorInvocation" />
  <concept fqn="jetbrains.mps.baseLanguage.structure.ThrowStatement" />
  <concept fqn="jetbrains.mps.baseLanguage.structure.TryCatchStatement" />
  <concept fqn="jetbrains.mps.baseLanguage.structure.TryStatement" />
  <concept fqn="jetbrains.mps.baseLanguage.structure.WhileStatement" />
  <root nodeRef="r:00000000-0000-4000-0000-011c895903a2(jetbrains.mps.lang.test.runtime)/1215078243118">
    <file name="NodeDataFlowCheckerUtil.java">
      <node id="1215612199638" at="32,54,33,74" concept="11" />
      <node id="5219682431664851847" at="33,74,34,28" concept="11" />
      <node id="5219682431664851850" at="34,28,35,70" concept="11" />
      <node id="1215612669321" at="35,70,36,72" concept="11" />
      <node id="1215615074247" at="36,72,37,93" concept="11" />
      <node id="1215617240412" at="37,93,38,74" concept="11" />
      <node id="245688835342299321" at="40,39,41,163" concept="12" />
      <node id="5219682431665073378" at="43,9,44,162" concept="0" />
      <node id="5219682431664851833" at="44,162,45,165" concept="11" />
      <node id="5219682431664851860" at="47,63,48,65" concept="6" />
      <node id="5219682431664851875" at="49,16,50,19" concept="4" />
      <node id="1689495970805150133" at="51,9,52,0" concept="14" />
      <node id="5219682431664851882" at="53,105,54,137" concept="6" />
      <node id="1689495970805154002" at="55,9,56,0" concept="14" />
      <node id="5219682431664851899" at="57,107,58,134" concept="6" />
      <node id="1689495970805157868" at="59,9,60,0" concept="14" />
      <node id="5219682431664851912" at="61,111,62,72" concept="11" />
      <node id="5219682431664851923" at="62,72,63,151" concept="11" />
      <node id="5219682431664851930" at="63,151,64,171" concept="6" />
      <node id="1689495970805161735" at="65,9,66,0" concept="14" />
      <node id="5219682431664851949" at="67,105,68,65" concept="11" />
      <node id="5219682431664851960" at="68,65,69,151" concept="11" />
      <node id="5219682431664851967" at="69,151,70,165" concept="6" />
      <node id="8042441407353530942" at="27,0,29,0" concept="3" trace="NodeDataFlowCheckerUtil#()V" />
      <node id="5219682431664851873" at="49,14,51,9" concept="1" />
      <node id="245688835342282923" at="40,0,43,0" concept="10" trace="accept#(Lorg/jetbrains/mps/openapi/model/SNode;)Z" />
      <node id="5219682431664851876" at="52,0,55,9" concept="9" />
      <node id="5219682431664851893" at="56,0,59,9" concept="9" />
      <node id="5219682431664851858" at="46,93,51,9" concept="9" />
      <node id="5219682431664851910" at="60,0,65,9" concept="9" />
      <node id="5219682431664851947" at="66,0,71,9" concept="9" />
      <node id="5219682431664851840" at="45,165,72,7" concept="8" />
      <node id="245688835342181771" at="38,74,73,5" concept="8" />
      <node id="1215611932104" at="32,0,75,0" concept="16" trace="checkDataFlow#(Lorg/jetbrains/mps/openapi/model/SNode;)V" />
      <scope id="8042441407353530945" at="27,36,27,36" />
      <scope id="245688835342282924" at="40,39,41,163" />
      <scope id="5219682431664851859" at="47,63,48,65" />
      <scope id="5219682431664851874" at="49,16,50,19" />
      <scope id="5219682431664851881" at="53,105,54,137" />
      <scope id="5219682431664851898" at="57,107,58,134" />
      <scope id="8042441407353530942" at="27,0,29,0" />
      <scope id="245688835342282923" at="40,0,43,0">
        <var name="it" id="245688835342282923" />
      </scope>
      <scope id="5219682431664851911" at="61,111,64,171">
        <var name="var" id="5219682431664851924" />
        <var name="vars" id="5219682431664851913" />
      </scope>
      <scope id="5219682431664851948" at="67,105,70,165">
        <var name="var" id="5219682431664851961" />
        <var name="vars" id="5219682431664851950" />
      </scope>
      <scope id="5219682431664851846" at="46,93,71,9" />
      <scope id="5219682431664851840" at="45,165,72,7">
        <var name="operation" id="5219682431664851844" />
      </scope>
      <scope id="245688835342181774" at="43,9,72,7">
        <var name="container" id="5219682431664851834" />
      </scope>
      <scope id="245688835342181771" at="38,74,73,5">
        <var name="child" id="245688835342181777" />
      </scope>
      <scope id="1215611932107" at="32,54,73,5">
        <var name="initialized" id="1215615074248" />
        <var name="instruction" id="5219682431664851848" />
        <var name="instructions" id="5219682431664851851" />
        <var name="live" id="1215617240413" />
        <var name="program" id="1215612199639" />
        <var name="unreachable" id="1215612669322" />
      </scope>
      <scope id="1215611932104" at="32,0,75,0">
        <var name="node" id="1215611999300" />
      </scope>
      <unit id="245688835342282923" at="39,165,43,5" name="jetbrains.mps.lang.test.runtime.NodeDataFlowCheckerUtil$1" />
      <unit id="1215078243118" at="24,0,78,0" name="jetbrains.mps.lang.test.runtime.NodeDataFlowCheckerUtil" />
    </file>
  </root>
  <root nodeRef="r:00000000-0000-4000-0000-011c895903a2(jetbrains.mps.lang.test.runtime)/1221569991485">
<<<<<<< HEAD
    <nodeInfo nodeId="1221570095729" fileName="BaseTestBody.java" startLine="19" startPosition="0" endLine="20" endPosition="0" conceptFqName="jetbrains.mps.baseLanguage.structure.FieldDeclaration" propertyString="myModel" />
    <nodeInfo nodeId="1225466864128" fileName="BaseTestBody.java" startLine="20" startPosition="0" endLine="21" endPosition="0" conceptFqName="jetbrains.mps.baseLanguage.structure.FieldDeclaration" propertyString="myProject" />
    <nodeInfo nodeId="1221570130351" fileName="BaseTestBody.java" startLine="21" startPosition="0" endLine="22" endPosition="0" conceptFqName="jetbrains.mps.baseLanguage.structure.FieldDeclaration" propertyString="myMap" />
    <nodeInfo nodeId="1221570130356" fileName="BaseTestBody.java" startLine="22" startPosition="0" endLine="23" endPosition="0" conceptFqName="jetbrains.mps.baseLanguage.structure.FieldDeclaration" propertyString="myCopies" />
    <nodeInfo nodeId="1221575851548" fileName="BaseTestBody.java" startLine="24" startPosition="25" endLine="25" endPosition="66" conceptFqName="jetbrains.mps.baseLanguage.structure.ExpressionStatement" />
    <nodeInfo nodeId="1221575851557" fileName="BaseTestBody.java" startLine="25" startPosition="66" endLine="26" endPosition="66" conceptFqName="jetbrains.mps.baseLanguage.structure.ExpressionStatement" />
    <nodeInfo nodeId="1228145369640" fileName="BaseTestBody.java" startLine="31" startPosition="25" endLine="32" endPosition="79" conceptFqName="jetbrains.mps.baseLanguage.structure.LocalVariableDeclarationStatement" />
    <nodeInfo nodeId="1228145369651" fileName="BaseTestBody.java" startLine="32" startPosition="79" endLine="33" endPosition="72" conceptFqName="jetbrains.mps.baseLanguage.structure.LocalVariableDeclarationStatement" />
    <nodeInfo nodeId="1228145369668" fileName="BaseTestBody.java" startLine="34" startPosition="161" endLine="35" endPosition="40" conceptFqName="jetbrains.mps.baseLanguage.structure.ExpressionStatement" />
    <nodeInfo nodeId="1228145369672" fileName="BaseTestBody.java" startLine="36" startPosition="9" endLine="37" endPosition="52" conceptFqName="jetbrains.mps.baseLanguage.structure.ExpressionStatement" />
    <nodeInfo nodeId="1228145369681" fileName="BaseTestBody.java" startLine="37" startPosition="52" endLine="38" endPosition="75" conceptFqName="jetbrains.mps.baseLanguage.structure.ExpressionStatement" />
    <nodeInfo nodeId="1221570180079" fileName="BaseTestBody.java" startLine="43" startPosition="39" endLine="44" endPosition="93" conceptFqName="jetbrains.mps.baseLanguage.structure.ReturnStatement" />
    <nodeInfo nodeId="1221570218042" fileName="BaseTestBody.java" startLine="47" startPosition="43" endLine="48" endPosition="56" conceptFqName="jetbrains.mps.baseLanguage.structure.ReturnStatement" />
    <nodeInfo nodeId="1228145369660" fileName="BaseTestBody.java" startLine="33" startPosition="72" endLine="36" endPosition="9" conceptFqName="jetbrains.mps.baseLanguage.structure.ForeachStatement" />
    <nodeInfo nodeId="1221570180054" fileName="BaseTestBody.java" startLine="43" startPosition="0" endLine="46" endPosition="0" conceptFqName="jetbrains.mps.baseLanguage.structure.InstanceMethodDeclaration" propertyString="getNodeById#(Ljava/lang/String;)Lorg/jetbrains/mps/openapi/model/SNode;" />
    <nodeInfo nodeId="1221570218022" fileName="BaseTestBody.java" startLine="47" startPosition="0" endLine="50" endPosition="0" conceptFqName="jetbrains.mps.baseLanguage.structure.InstanceMethodDeclaration" propertyString="getRealNodeById#(Ljava/lang/String;)Lorg/jetbrains/mps/openapi/model/SNode;" />
    <nodeInfo nodeId="1221569991487" fileName="BaseTestBody.java" startLine="24" startPosition="0" endLine="28" endPosition="0" conceptFqName="jetbrains.mps.baseLanguage.structure.ConstructorDeclaration" propertyString="BaseTestBody#()V" />
    <nodeInfo nodeId="6352952732709301771" fileName="BaseTestBody.java" startLine="31" startPosition="0" endLine="40" endPosition="0" conceptFqName="jetbrains.mps.baseLanguage.structure.InstanceMethodDeclaration" propertyString="run#()V" />
    <nodeInfo nodeId="6352952732709257065" fileName="BaseTestBody.java" startLine="29" startPosition="61" endLine="40" endPosition="7" conceptFqName="jetbrains.mps.baseLanguage.structure.ExpressionStatement" />
    <nodeInfo nodeId="1221570069256" fileName="BaseTestBody.java" startLine="29" startPosition="0" endLine="42" endPosition="0" conceptFqName="jetbrains.mps.baseLanguage.structure.InstanceMethodDeclaration" propertyString="addNodeById#(Ljava/lang/String;)V" />
    <scopeInfo nodeId="1228145369667" fileName="BaseTestBody.java" startLine="34" startPosition="161" endLine="35" endPosition="40" />
    <scopeInfo nodeId="1221570180056" fileName="BaseTestBody.java" startLine="43" startPosition="39" endLine="44" endPosition="93" />
    <scopeInfo nodeId="1221570218024" fileName="BaseTestBody.java" startLine="47" startPosition="43" endLine="48" endPosition="56" />
    <scopeInfo nodeId="1221569991490" fileName="BaseTestBody.java" startLine="24" startPosition="25" endLine="26" endPosition="66" />
    <scopeInfo nodeId="1228145369660" fileName="BaseTestBody.java" startLine="33" startPosition="72" endLine="36" endPosition="9">
      <varInfo nodeId="1228145369661" varName="a" />
    </scopeInfo>
    <scopeInfo nodeId="1221570180054" fileName="BaseTestBody.java" startLine="43" startPosition="0" endLine="46" endPosition="0">
      <varInfo nodeId="1221570180081" varName="id" />
    </scopeInfo>
    <scopeInfo nodeId="1221570218022" fileName="BaseTestBody.java" startLine="47" startPosition="0" endLine="50" endPosition="0">
      <varInfo nodeId="1221570218044" varName="id" />
    </scopeInfo>
    <scopeInfo nodeId="1221569991487" fileName="BaseTestBody.java" startLine="24" startPosition="0" endLine="28" endPosition="0" />
    <scopeInfo nodeId="6352952732709301772" fileName="BaseTestBody.java" startLine="31" startPosition="25" endLine="38" endPosition="75">
      <varInfo nodeId="1228145369652" varName="copy" />
      <varInfo nodeId="1228145369641" varName="node" />
    </scopeInfo>
    <scopeInfo nodeId="6352952732709301771" fileName="BaseTestBody.java" startLine="31" startPosition="0" endLine="40" endPosition="0" />
    <scopeInfo nodeId="1221570069258" fileName="BaseTestBody.java" startLine="29" startPosition="61" endLine="40" endPosition="7" />
    <scopeInfo nodeId="1221570069256" fileName="BaseTestBody.java" startLine="29" startPosition="0" endLine="42" endPosition="0">
      <varInfo nodeId="1221570069324" varName="id" />
    </scopeInfo>
    <unitInfo nodeId="6352952732709301771" fileName="BaseTestBody.java" startLine="30" startPosition="66" endLine="40" endPosition="5" unitName="jetbrains.mps.lang.test.runtime.BaseTestBody$1" />
    <unitInfo nodeId="1221569991485" fileName="BaseTestBody.java" startLine="18" startPosition="0" endLine="51" endPosition="0" unitName="jetbrains.mps.lang.test.runtime.BaseTestBody" />
  </root>
  <root nodeRef="r:00000000-0000-4000-0000-011c895903a2(jetbrains.mps.lang.test.runtime)/1225981767950">
    <nodeInfo nodeId="5105622777403269101" fileName="BaseEditorTestBody.java" startLine="71" startPosition="0" endLine="72" endPosition="0" conceptFqName="jetbrains.mps.baseLanguage.structure.StaticFieldDeclaration" propertyString="DATA_MANAGER" />
    <nodeInfo nodeId="1229266543141" fileName="BaseEditorTestBody.java" startLine="72" startPosition="0" endLine="73" endPosition="0" conceptFqName="jetbrains.mps.baseLanguage.structure.FieldDeclaration" propertyString="myEditor" />
    <nodeInfo nodeId="1229266556240" fileName="BaseEditorTestBody.java" startLine="73" startPosition="0" endLine="74" endPosition="0" conceptFqName="jetbrains.mps.baseLanguage.structure.FieldDeclaration" propertyString="myBefore" />
    <nodeInfo nodeId="1229266570246" fileName="BaseEditorTestBody.java" startLine="74" startPosition="0" endLine="75" endPosition="0" conceptFqName="jetbrains.mps.baseLanguage.structure.FieldDeclaration" propertyString="myResult" />
    <nodeInfo nodeId="1229266983755" fileName="BaseEditorTestBody.java" startLine="75" startPosition="0" endLine="76" endPosition="0" conceptFqName="jetbrains.mps.baseLanguage.structure.FieldDeclaration" propertyString="myStart" />
    <nodeInfo nodeId="1229267001166" fileName="BaseEditorTestBody.java" startLine="76" startPosition="0" endLine="77" endPosition="0" conceptFqName="jetbrains.mps.baseLanguage.structure.FieldDeclaration" propertyString="myFinish" />
    <nodeInfo nodeId="5810745293358879375" fileName="BaseEditorTestBody.java" startLine="84" startPosition="86" endLine="85" endPosition="51" conceptFqName="jetbrains.mps.baseLanguage.structure.LocalVariableDeclarationStatement" />
    <nodeInfo nodeId="5364632142688376305" fileName="BaseEditorTestBody.java" startLine="89" startPosition="13" endLine="90" endPosition="69" conceptFqName="jetbrains.mps.baseLanguage.structure.ExpressionStatement" />
    <nodeInfo nodeId="5810745293358896700" fileName="BaseEditorTestBody.java" startLine="91" startPosition="31" endLine="92" endPosition="27" conceptFqName="jetbrains.mps.baseLanguage.structure.ExpressionStatement" />
    <nodeInfo nodeId="5810745293358928123" fileName="BaseEditorTestBody.java" startLine="96" startPosition="31" endLine="97" endPosition="25" conceptFqName="jetbrains.mps.baseLanguage.structure.ThrowStatement" />
    <nodeInfo nodeId="1229347129465" fileName="BaseEditorTestBody.java" startLine="98" startPosition="5" endLine="99" endPosition="25" conceptFqName="jetbrains.mps.baseLanguage.structure.ReturnStatement" />
    <nodeInfo nodeId="5364632142688376124" fileName="BaseEditorTestBody.java" startLine="104" startPosition="94" endLine="105" endPosition="29" conceptFqName="jetbrains.mps.baseLanguage.structure.ExpressionStatement" />
    <nodeInfo nodeId="5364632142688376131" fileName="BaseEditorTestBody.java" startLine="106" startPosition="30" endLine="107" endPosition="30" conceptFqName="jetbrains.mps.baseLanguage.structure.ExpressionStatement" />
    <nodeInfo nodeId="2034046503373002972" fileName="BaseEditorTestBody.java" startLine="110" startPosition="25" endLine="111" endPosition="87" conceptFqName="jetbrains.mps.baseLanguage.structure.ExpressionStatement" />
    <nodeInfo nodeId="2034046503373002981" fileName="BaseEditorTestBody.java" startLine="111" startPosition="87" endLine="112" endPosition="133" conceptFqName="jetbrains.mps.baseLanguage.structure.ExpressionStatement" />
    <nodeInfo nodeId="6874623769544140684" fileName="BaseEditorTestBody.java" startLine="113" startPosition="54" endLine="114" endPosition="98" conceptFqName="jetbrains.mps.baseLanguage.structure.ThrowStatement" />
    <nodeInfo nodeId="2034046503373002995" fileName="BaseEditorTestBody.java" startLine="116" startPosition="34" endLine="117" endPosition="88" conceptFqName="jetbrains.mps.baseLanguage.structure.ExpressionStatement" />
    <nodeInfo nodeId="2034046503373003004" fileName="BaseEditorTestBody.java" startLine="117" startPosition="88" endLine="118" endPosition="135" conceptFqName="jetbrains.mps.baseLanguage.structure.ExpressionStatement" />
    <nodeInfo nodeId="2034046503373003021" fileName="BaseEditorTestBody.java" startLine="119" startPosition="9" endLine="120" endPosition="175" conceptFqName="jetbrains.mps.baseLanguage.structure.ExpressionStatement" />
    <nodeInfo nodeId="1788530288992807699" fileName="BaseEditorTestBody.java" startLine="120" startPosition="175" endLine="121" endPosition="58" conceptFqName="jetbrains.mps.baseLanguage.structure.ExpressionStatement" />
    <nodeInfo nodeId="2034046503373003036" fileName="BaseEditorTestBody.java" startLine="121" startPosition="58" endLine="122" endPosition="89" conceptFqName="jetbrains.mps.baseLanguage.structure.ExpressionStatement" />
    <nodeInfo nodeId="1788530288992555030" fileName="BaseEditorTestBody.java" startLine="129" startPosition="53" endLine="130" endPosition="113" conceptFqName="jetbrains.mps.baseLanguage.structure.LocalVariableDeclarationStatement" />
    <nodeInfo nodeId="1788530288992713226" fileName="BaseEditorTestBody.java" startLine="132" startPosition="44" endLine="133" endPosition="119" conceptFqName="jetbrains.mps.baseLanguage.structure.LocalVariableDeclarationStatement" />
    <nodeInfo nodeId="1788530288992742481" fileName="BaseEditorTestBody.java" startLine="133" startPosition="119" endLine="134" endPosition="62" conceptFqName="jetbrains.mps.baseLanguage.structure.ReturnStatement" />
    <nodeInfo nodeId="5130705610344101257" fileName="BaseEditorTestBody.java" startLine="141" startPosition="36" endLine="142" endPosition="82" conceptFqName="jetbrains.mps.baseLanguage.structure.SingleLineComment" />
    <nodeInfo nodeId="1788530288992793234" fileName="BaseEditorTestBody.java" startLine="142" startPosition="82" endLine="143" endPosition="113" conceptFqName="jetbrains.mps.baseLanguage.structure.LocalVariableDeclarationStatement" />
    <nodeInfo nodeId="5130705610344090447" fileName="BaseEditorTestBody.java" startLine="145" startPosition="44" endLine="146" endPosition="102" conceptFqName="jetbrains.mps.baseLanguage.structure.LocalVariableDeclarationStatement" />
    <nodeInfo nodeId="5130705610344090452" fileName="BaseEditorTestBody.java" startLine="146" startPosition="102" endLine="147" endPosition="101" conceptFqName="jetbrains.mps.baseLanguage.structure.ReturnStatement" />
    <nodeInfo nodeId="5130705610344048472" fileName="BaseEditorTestBody.java" startLine="149" startPosition="7" endLine="150" endPosition="0" conceptFqName="jetbrains.mps.baseLanguage.structure.Statement" />
    <nodeInfo nodeId="1229267128017" fileName="BaseEditorTestBody.java" startLine="155" startPosition="55" endLine="156" endPosition="151" conceptFqName="jetbrains.mps.baseLanguage.structure.LocalVariableDeclarationStatement" />
    <nodeInfo nodeId="1229267218094" fileName="BaseEditorTestBody.java" startLine="157" startPosition="55" endLine="158" endPosition="18" conceptFqName="jetbrains.mps.baseLanguage.structure.ReturnStatement" />
    <nodeInfo nodeId="1229267227176" fileName="BaseEditorTestBody.java" startLine="159" startPosition="5" endLine="160" endPosition="197" conceptFqName="jetbrains.mps.baseLanguage.structure.ReturnStatement" />
    <nodeInfo nodeId="5180312817676884727" fileName="BaseEditorTestBody.java" startLine="165" startPosition="49" endLine="166" endPosition="78" conceptFqName="jetbrains.mps.baseLanguage.structure.LocalVariableDeclarationStatement" />
    <nodeInfo nodeId="508601795559132967" fileName="BaseEditorTestBody.java" startLine="166" startPosition="78" endLine="167" endPosition="45" conceptFqName="jetbrains.mps.baseLanguage.structure.ExpressionStatement" />
    <nodeInfo nodeId="4639535695230346504" fileName="BaseEditorTestBody.java" startLine="171" startPosition="15" endLine="172" endPosition="149" conceptFqName="jetbrains.mps.baseLanguage.structure.LocalVariableDeclarationStatement" />
    <nodeInfo nodeId="7633582661619655993" fileName="BaseEditorTestBody.java" startLine="172" startPosition="149" endLine="173" endPosition="85" conceptFqName="jetbrains.mps.baseLanguage.structure.LocalVariableDeclarationStatement" />
    <nodeInfo nodeId="7633582661619656002" fileName="BaseEditorTestBody.java" startLine="173" startPosition="85" endLine="174" endPosition="230" conceptFqName="jetbrains.mps.baseLanguage.structure.ExpressionStatement" />
    <nodeInfo nodeId="7633582661619656020" fileName="BaseEditorTestBody.java" startLine="175" startPosition="59" endLine="176" endPosition="99" conceptFqName="jetbrains.mps.baseLanguage.structure.ExpressionStatement" />
    <nodeInfo nodeId="5180312817676884730" fileName="BaseEditorTestBody.java" startLine="178" startPosition="33" endLine="179" endPosition="32" conceptFqName="jetbrains.mps.baseLanguage.structure.ExpressionStatement" />
    <nodeInfo nodeId="7640539192565305677" fileName="BaseEditorTestBody.java" startLine="183" startPosition="52" endLine="184" endPosition="45" conceptFqName="jetbrains.mps.baseLanguage.structure.ExpressionStatement" />
    <nodeInfo nodeId="5180312817676884753" fileName="BaseEditorTestBody.java" startLine="185" startPosition="34" endLine="186" endPosition="28" conceptFqName="jetbrains.mps.baseLanguage.structure.ThrowStatement" />
    <nodeInfo nodeId="4840161274939429363" fileName="BaseEditorTestBody.java" startLine="193" startPosition="9" endLine="194" endPosition="28" conceptFqName="jetbrains.mps.baseLanguage.structure.ExpressionStatement" />
    <nodeInfo nodeId="7689133206188671172" fileName="BaseEditorTestBody.java" startLine="194" startPosition="28" endLine="195" endPosition="28" conceptFqName="jetbrains.mps.baseLanguage.structure.ExpressionStatement" />
    <nodeInfo nodeId="1788530288992825944" fileName="BaseEditorTestBody.java" startLine="199" startPosition="27" endLine="200" endPosition="48" conceptFqName="jetbrains.mps.baseLanguage.structure.ExpressionStatement" />
    <nodeInfo nodeId="4840161274939429354" fileName="BaseEditorTestBody.java" startLine="208" startPosition="0" endLine="209" endPosition="0" conceptFqName="jetbrains.mps.baseLanguage.structure.InstanceMethodDeclaration" propertyString="testMethodImpl#()V" />
    <nodeInfo nodeId="6352952732709202627" fileName="BaseEditorTestBody.java" startLine="215" startPosition="25" endLine="216" endPosition="126" conceptFqName="jetbrains.mps.baseLanguage.structure.LocalVariableDeclarationStatement" />
    <nodeInfo nodeId="7328093760994934153" fileName="BaseEditorTestBody.java" startLine="218" startPosition="29" endLine="219" endPosition="51" conceptFqName="jetbrains.mps.baseLanguage.structure.ExpressionStatement" />
    <nodeInfo nodeId="821424413675325736" fileName="BaseEditorTestBody.java" startLine="219" startPosition="51" endLine="220" endPosition="94" conceptFqName="jetbrains.mps.baseLanguage.structure.LocalVariableDeclarationStatement" />
    <nodeInfo nodeId="821424413675338837" fileName="BaseEditorTestBody.java" startLine="220" startPosition="94" endLine="221" endPosition="43" conceptFqName="jetbrains.mps.baseLanguage.structure.ExpressionStatement" />
    <nodeInfo nodeId="4352241072706430875" fileName="BaseEditorTestBody.java" startLine="221" startPosition="43" endLine="222" endPosition="165" conceptFqName="jetbrains.mps.baseLanguage.structure.LocalVariableDeclarationStatement" />
    <nodeInfo nodeId="7633582661619344946" fileName="BaseEditorTestBody.java" startLine="224" startPosition="86" endLine="225" endPosition="78" conceptFqName="jetbrains.mps.baseLanguage.structure.ExpressionStatement" />
    <nodeInfo nodeId="2632143217797816766" fileName="BaseEditorTestBody.java" startLine="236" startPosition="78" endLine="237" endPosition="78" conceptFqName="jetbrains.mps.baseLanguage.structure.LocalVariableDeclarationStatement" />
    <nodeInfo nodeId="2632143217797883407" fileName="BaseEditorTestBody.java" startLine="237" startPosition="78" endLine="238" endPosition="87" conceptFqName="jetbrains.mps.baseLanguage.structure.LocalVariableDeclarationStatement" />
    <nodeInfo nodeId="2632143217798034386" fileName="BaseEditorTestBody.java" startLine="238" startPosition="87" endLine="239" endPosition="26" conceptFqName="jetbrains.mps.baseLanguage.structure.LocalVariableDeclarationStatement" />
    <nodeInfo nodeId="2632143217798039951" fileName="BaseEditorTestBody.java" startLine="239" startPosition="26" endLine="240" endPosition="72" conceptFqName="jetbrains.mps.baseLanguage.structure.LocalVariableDeclarationStatement" />
    <nodeInfo nodeId="3211117565482647917" fileName="BaseEditorTestBody.java" startLine="240" startPosition="72" endLine="241" endPosition="0" conceptFqName="jetbrains.mps.baseLanguage.structure.Statement" />
    <nodeInfo nodeId="2632143217798014492" fileName="BaseEditorTestBody.java" startLine="241" startPosition="0" endLine="242" endPosition="64" conceptFqName="jetbrains.mps.baseLanguage.structure.ReturnStatement" />
    <nodeInfo nodeId="8312018550392076607" fileName="BaseEditorTestBody.java" startLine="247" startPosition="29" endLine="248" endPosition="24" conceptFqName="jetbrains.mps.baseLanguage.structure.ExpressionStatement" />
    <nodeInfo nodeId="1225981838433" fileName="BaseEditorTestBody.java" startLine="248" startPosition="24" endLine="249" endPosition="108" conceptFqName="jetbrains.mps.baseLanguage.structure.LocalVariableDeclarationStatement" />
    <nodeInfo nodeId="1225981838438" fileName="BaseEditorTestBody.java" startLine="249" startPosition="108" endLine="250" endPosition="90" conceptFqName="jetbrains.mps.baseLanguage.structure.ExpressionStatement" />
    <nodeInfo nodeId="5898974437025058141" fileName="BaseEditorTestBody.java" startLine="255" startPosition="116" endLine="256" endPosition="75" conceptFqName="jetbrains.mps.baseLanguage.structure.ExpressionStatement" />
    <nodeInfo nodeId="2303280755030040687" fileName="BaseEditorTestBody.java" startLine="263" startPosition="44" endLine="264" endPosition="78" conceptFqName="jetbrains.mps.baseLanguage.structure.ReturnStatement" />
    <nodeInfo nodeId="2303280755030051227" fileName="BaseEditorTestBody.java" startLine="266" startPosition="7" endLine="267" endPosition="46" conceptFqName="jetbrains.mps.baseLanguage.structure.ExpressionStatement" />
    <nodeInfo nodeId="2303280755029795973" fileName="BaseEditorTestBody.java" startLine="270" startPosition="167" endLine="271" endPosition="87" conceptFqName="jetbrains.mps.baseLanguage.structure.LocalVariableDeclarationStatement" />
    <nodeInfo nodeId="2303280755030158192" fileName="BaseEditorTestBody.java" startLine="271" startPosition="87" endLine="272" endPosition="88" conceptFqName="jetbrains.mps.baseLanguage.structure.LocalVariableDeclarationStatement" />
    <nodeInfo nodeId="2303280755029795978" fileName="BaseEditorTestBody.java" startLine="272" startPosition="88" endLine="273" endPosition="59" conceptFqName="jetbrains.mps.baseLanguage.structure.LocalVariableDeclarationStatement" />
    <nodeInfo nodeId="2171752449335972951" fileName="BaseEditorTestBody.java" startLine="280" startPosition="53" endLine="281" endPosition="52" conceptFqName="jetbrains.mps.baseLanguage.structure.ExpressionStatement" />
    <nodeInfo nodeId="2171752449335982185" fileName="BaseEditorTestBody.java" startLine="282" startPosition="62" endLine="283" endPosition="54" conceptFqName="jetbrains.mps.baseLanguage.structure.ExpressionStatement" />
    <nodeInfo nodeId="2303280755030280894" fileName="BaseEditorTestBody.java" startLine="284" startPosition="22" endLine="285" endPosition="55" conceptFqName="jetbrains.mps.baseLanguage.structure.ExpressionStatement" />
    <nodeInfo nodeId="2303280755030297512" fileName="BaseEditorTestBody.java" startLine="291" startPosition="17" endLine="292" endPosition="72" conceptFqName="jetbrains.mps.baseLanguage.structure.ExpressionStatement" />
    <nodeInfo nodeId="2303280755030309437" fileName="BaseEditorTestBody.java" startLine="293" startPosition="51" endLine="294" endPosition="42" conceptFqName="jetbrains.mps.baseLanguage.structure.ExpressionStatement" />
    <nodeInfo nodeId="2303280755030312744" fileName="BaseEditorTestBody.java" startLine="295" startPosition="48" endLine="296" endPosition="42" conceptFqName="jetbrains.mps.baseLanguage.structure.ExpressionStatement" />
    <nodeInfo nodeId="2303280755029796156" fileName="BaseEditorTestBody.java" startLine="301" startPosition="7" endLine="302" endPosition="105" conceptFqName="jetbrains.mps.baseLanguage.structure.ExpressionStatement" />
    <nodeInfo nodeId="2303280755029312093" fileName="BaseEditorTestBody.java" startLine="305" startPosition="88" endLine="306" endPosition="64" conceptFqName="jetbrains.mps.baseLanguage.structure.LocalVariableDeclarationStatement" />
    <nodeInfo nodeId="2303280755029338709" fileName="BaseEditorTestBody.java" startLine="307" startPosition="31" endLine="308" endPosition="43" conceptFqName="jetbrains.mps.baseLanguage.structure.SingleLineComment" />
    <nodeInfo nodeId="2303280755029318693" fileName="BaseEditorTestBody.java" startLine="308" startPosition="43" endLine="309" endPosition="18" conceptFqName="jetbrains.mps.baseLanguage.structure.ReturnStatement" />
    <nodeInfo nodeId="2303280755029312101" fileName="BaseEditorTestBody.java" startLine="310" startPosition="5" endLine="311" endPosition="83" conceptFqName="jetbrains.mps.baseLanguage.structure.LocalVariableDeclarationStatement" />
    <nodeInfo nodeId="2303280755029367618" fileName="BaseEditorTestBody.java" startLine="312" startPosition="41" endLine="313" endPosition="43" conceptFqName="jetbrains.mps.baseLanguage.structure.SingleLineComment" />
    <nodeInfo nodeId="2303280755029350108" fileName="BaseEditorTestBody.java" startLine="313" startPosition="43" endLine="314" endPosition="18" conceptFqName="jetbrains.mps.baseLanguage.structure.ReturnStatement" />
    <nodeInfo nodeId="2303280755029312120" fileName="BaseEditorTestBody.java" startLine="316" startPosition="103" endLine="317" endPosition="112" conceptFqName="jetbrains.mps.baseLanguage.structure.ExpressionStatement" />
    <nodeInfo nodeId="2303280755029374581" fileName="BaseEditorTestBody.java" startLine="318" startPosition="5" endLine="319" endPosition="23" conceptFqName="jetbrains.mps.baseLanguage.structure.ReturnStatement" />
    <nodeInfo nodeId="2303280755030126321" fileName="BaseEditorTestBody.java" startLine="323" startPosition="39" endLine="324" endPosition="18" conceptFqName="jetbrains.mps.baseLanguage.structure.ReturnStatement" />
    <nodeInfo nodeId="2303280755030133711" fileName="BaseEditorTestBody.java" startLine="325" startPosition="5" endLine="326" endPosition="53" conceptFqName="jetbrains.mps.baseLanguage.structure.LocalVariableDeclarationStatement" />
    <nodeInfo nodeId="2303280755030133718" fileName="BaseEditorTestBody.java" startLine="326" startPosition="53" endLine="327" endPosition="28" conceptFqName="jetbrains.mps.baseLanguage.structure.LocalVariableDeclarationStatement" />
    <nodeInfo nodeId="2303280755030133726" fileName="BaseEditorTestBody.java" startLine="329" startPosition="11" endLine="330" endPosition="79" conceptFqName="jetbrains.mps.baseLanguage.structure.ExpressionStatement" />
    <nodeInfo nodeId="2303280755030133734" fileName="BaseEditorTestBody.java" startLine="330" startPosition="79" endLine="331" endPosition="38" conceptFqName="jetbrains.mps.baseLanguage.structure.ExpressionStatement" />
    <nodeInfo nodeId="2303280755030139993" fileName="BaseEditorTestBody.java" startLine="331" startPosition="38" endLine="332" endPosition="25" conceptFqName="jetbrains.mps.baseLanguage.structure.ReturnStatement" />
    <nodeInfo nodeId="2303280755030133743" fileName="BaseEditorTestBody.java" startLine="334" startPosition="7" endLine="335" endPosition="36" conceptFqName="jetbrains.mps.baseLanguage.structure.ExpressionStatement" />
    <nodeInfo nodeId="2303280755030220797" fileName="BaseEditorTestBody.java" startLine="336" startPosition="5" endLine="337" endPosition="102" conceptFqName="jetbrains.mps.baseLanguage.structure.ExpressionStatement" />
    <nodeInfo nodeId="2303280755030149932" fileName="BaseEditorTestBody.java" startLine="337" startPosition="102" endLine="338" endPosition="16" conceptFqName="jetbrains.mps.baseLanguage.structure.ReturnStatement" />
    <nodeInfo nodeId="5898974437025058209" fileName="BaseEditorTestBody.java" startLine="341" startPosition="127" endLine="342" endPosition="99" conceptFqName="jetbrains.mps.baseLanguage.structure.ExpressionStatement" />
    <nodeInfo nodeId="2303280755029958589" fileName="BaseEditorTestBody.java" startLine="353" startPosition="0" endLine="354" endPosition="0" conceptFqName="jetbrains.mps.baseLanguage.structure.FieldDeclaration" propertyString="__CP__" />
    <nodeInfo nodeId="2303280755029958589" fileName="BaseEditorTestBody.java" startLine="360" startPosition="28" endLine="361" endPosition="54" conceptFqName="jetbrains.mps.baseLanguage.structure.AssertStatement" />
    <nodeInfo nodeId="2303280755029958589" fileName="BaseEditorTestBody.java" startLine="361" startPosition="54" endLine="362" endPosition="35" conceptFqName="jetbrains.mps.baseLanguage.structure.ReturnStatement" />
    <nodeInfo nodeId="2303280755029958608" fileName="BaseEditorTestBody.java" startLine="364" startPosition="235" endLine="365" endPosition="40" conceptFqName="jetbrains.mps.baseLanguage.structure.ExpressionStatement" />
    <nodeInfo nodeId="2303280755029958608" fileName="BaseEditorTestBody.java" startLine="365" startPosition="40" endLine="366" endPosition="30" conceptFqName="jetbrains.mps.baseLanguage.structure.BreakStatement" />
    <nodeInfo nodeId="2303280755029958608" fileName="BaseEditorTestBody.java" startLine="367" startPosition="23" endLine="368" endPosition="38" conceptFqName="jetbrains.mps.baseLanguage.structure.ExpressionStatement" />
    <nodeInfo nodeId="2303280755029958608" fileName="BaseEditorTestBody.java" startLine="368" startPosition="38" endLine="369" endPosition="28" conceptFqName="jetbrains.mps.baseLanguage.structure.BreakStatement" />
    <nodeInfo nodeId="2303280755029958648" fileName="BaseEditorTestBody.java" startLine="370" startPosition="27" endLine="371" endPosition="39" conceptFqName="jetbrains.mps.baseLanguage.structure.ExpressionStatement" />
    <nodeInfo nodeId="2303280755029958648" fileName="BaseEditorTestBody.java" startLine="371" startPosition="39" endLine="372" endPosition="139" conceptFqName="jetbrains.mps.baseLanguage.structure.ExpressionStatement" />
    <nodeInfo nodeId="2303280755029958648" fileName="BaseEditorTestBody.java" startLine="372" startPosition="139" endLine="373" endPosition="34" conceptFqName="jetbrains.mps.baseLanguage.structure.ReturnStatement" />
    <nodeInfo nodeId="2303280755029958659" fileName="BaseEditorTestBody.java" startLine="374" startPosition="28" endLine="375" endPosition="38" conceptFqName="jetbrains.mps.baseLanguage.structure.ExpressionStatement" />
    <nodeInfo nodeId="2303280755029958659" fileName="BaseEditorTestBody.java" startLine="375" startPosition="38" endLine="376" endPosition="140" conceptFqName="jetbrains.mps.baseLanguage.structure.ExpressionStatement" />
    <nodeInfo nodeId="2303280755029958659" fileName="BaseEditorTestBody.java" startLine="376" startPosition="140" endLine="377" endPosition="34" conceptFqName="jetbrains.mps.baseLanguage.structure.ReturnStatement" />
    <nodeInfo nodeId="2303280755029958591" fileName="BaseEditorTestBody.java" startLine="378" startPosition="27" endLine="379" endPosition="66" conceptFqName="jetbrains.mps.baseLanguage.structure.ExpressionStatement" />
    <nodeInfo nodeId="2303280755029958596" fileName="BaseEditorTestBody.java" startLine="379" startPosition="66" endLine="380" endPosition="63" conceptFqName="jetbrains.mps.baseLanguage.structure.ExpressionStatement" />
    <nodeInfo nodeId="2303280755029958602" fileName="BaseEditorTestBody.java" startLine="380" startPosition="63" endLine="381" endPosition="63" conceptFqName="jetbrains.mps.baseLanguage.structure.ExpressionStatement" />
    <nodeInfo nodeId="2303280755029958590" fileName="BaseEditorTestBody.java" startLine="381" startPosition="63" endLine="382" endPosition="38" conceptFqName="jetbrains.mps.baseLanguage.structure.ExpressionStatement" />
    <nodeInfo nodeId="2303280755029958590" fileName="BaseEditorTestBody.java" startLine="382" startPosition="38" endLine="383" endPosition="28" conceptFqName="jetbrains.mps.baseLanguage.structure.BreakStatement" />
    <nodeInfo nodeId="2303280755029958610" fileName="BaseEditorTestBody.java" startLine="384" startPosition="27" endLine="385" endPosition="128" conceptFqName="jetbrains.mps.baseLanguage.structure.SingleLineComment" />
    <nodeInfo nodeId="2303280755029958612" fileName="BaseEditorTestBody.java" startLine="385" startPosition="128" endLine="386" endPosition="118" conceptFqName="jetbrains.mps.baseLanguage.structure.SingleLineComment" />
    <nodeInfo nodeId="2303280755029958614" fileName="BaseEditorTestBody.java" startLine="386" startPosition="118" endLine="387" endPosition="128" conceptFqName="jetbrains.mps.baseLanguage.structure.SingleLineComment" />
    <nodeInfo nodeId="2303280755029958616" fileName="BaseEditorTestBody.java" startLine="387" startPosition="128" endLine="388" endPosition="53" conceptFqName="jetbrains.mps.baseLanguage.structure.ExpressionStatement" />
    <nodeInfo nodeId="2303280755029958609" fileName="BaseEditorTestBody.java" startLine="388" startPosition="53" endLine="389" endPosition="38" conceptFqName="jetbrains.mps.baseLanguage.structure.ExpressionStatement" />
    <nodeInfo nodeId="2303280755029958609" fileName="BaseEditorTestBody.java" startLine="389" startPosition="38" endLine="390" endPosition="28" conceptFqName="jetbrains.mps.baseLanguage.structure.BreakStatement" />
    <nodeInfo nodeId="2303280755029958589" fileName="BaseEditorTestBody.java" startLine="391" startPosition="28" endLine="392" endPosition="37" conceptFqName="jetbrains.mps.baseLanguage.structure.BreakStatement" />
    <nodeInfo nodeId="2303280755029958589" fileName="BaseEditorTestBody.java" startLine="394" startPosition="31" endLine="395" endPosition="29" conceptFqName="jetbrains.mps.baseLanguage.structure.ReturnStatement" />
    <nodeInfo nodeId="2303280755029958592" fileName="BaseEditorTestBody.java" startLine="398" startPosition="0" endLine="399" endPosition="0" conceptFqName="jetbrains.mps.baseLanguage.structure.FieldDeclaration" propertyString="_3_stroke" />
    <nodeInfo nodeId="2303280755029958597" fileName="BaseEditorTestBody.java" startLine="399" startPosition="0" endLine="400" endPosition="0" conceptFqName="jetbrains.mps.baseLanguage.structure.FieldDeclaration" propertyString="_4_keyCode" />
    <nodeInfo nodeId="2303280755029958603" fileName="BaseEditorTestBody.java" startLine="400" startPosition="0" endLine="401" endPosition="0" conceptFqName="jetbrains.mps.baseLanguage.structure.FieldDeclaration" propertyString="_5_keyChar" />
    <nodeInfo nodeId="2303280755029972584" fileName="BaseEditorTestBody.java" startLine="405" startPosition="7" endLine="406" endPosition="46" conceptFqName="jetbrains.mps.baseLanguage.structure.ExpressionStatement" />
    <nodeInfo nodeId="5105622777403236144" fileName="BaseEditorTestBody.java" startLine="409" startPosition="122" endLine="410" endPosition="81" conceptFqName="jetbrains.mps.baseLanguage.structure.ExpressionStatement" />
    <nodeInfo nodeId="5105622777403269070" fileName="BaseEditorTestBody.java" startLine="416" startPosition="25" endLine="417" endPosition="74" conceptFqName="jetbrains.mps.baseLanguage.structure.LocalVariableDeclarationStatement" />
    <nodeInfo nodeId="5105622777403269090" fileName="BaseEditorTestBody.java" startLine="417" startPosition="74" endLine="418" endPosition="143" conceptFqName="jetbrains.mps.baseLanguage.structure.LocalVariableDeclarationStatement" />
    <nodeInfo nodeId="3160276589345003047" fileName="BaseEditorTestBody.java" startLine="418" startPosition="143" endLine="419" endPosition="38" conceptFqName="jetbrains.mps.baseLanguage.structure.ExpressionStatement" />
    <nodeInfo nodeId="8329921230705393312" fileName="BaseEditorTestBody.java" startLine="421" startPosition="7" endLine="422" endPosition="33" conceptFqName="jetbrains.mps.baseLanguage.structure.ExpressionStatement" />
    <nodeInfo nodeId="4658555162377043279" fileName="BaseEditorTestBody.java" startLine="427" startPosition="109" endLine="428" endPosition="19" conceptFqName="jetbrains.mps.baseLanguage.structure.SingleLineComment" />
    <nodeInfo nodeId="4658555162377043291" fileName="BaseEditorTestBody.java" startLine="431" startPosition="25" endLine="432" endPosition="22" conceptFqName="jetbrains.mps.baseLanguage.structure.SingleLineComment" />
    <nodeInfo nodeId="4658555162377043283" fileName="BaseEditorTestBody.java" startLine="434" startPosition="7" endLine="435" endPosition="45" conceptFqName="jetbrains.mps.baseLanguage.structure.ExpressionStatement" />
    <nodeInfo nodeId="8329921230705500325" fileName="BaseEditorTestBody.java" startLine="435" startPosition="45" endLine="436" endPosition="0" conceptFqName="jetbrains.mps.baseLanguage.structure.Statement" />
    <nodeInfo nodeId="8329921230705500327" fileName="BaseEditorTestBody.java" startLine="436" startPosition="0" endLine="437" endPosition="67" conceptFqName="jetbrains.mps.baseLanguage.structure.SingleLineComment" />
    <nodeInfo nodeId="8329921230705384661" fileName="BaseEditorTestBody.java" startLine="440" startPosition="25" endLine="441" endPosition="22" conceptFqName="jetbrains.mps.baseLanguage.structure.SingleLineComment" />
    <nodeInfo nodeId="8329921230705384663" fileName="BaseEditorTestBody.java" startLine="443" startPosition="7" endLine="444" endPosition="45" conceptFqName="jetbrains.mps.baseLanguage.structure.ExpressionStatement" />
    <nodeInfo nodeId="4196004291147341642" fileName="BaseEditorTestBody.java" startLine="447" startPosition="168" endLine="448" endPosition="49" conceptFqName="jetbrains.mps.baseLanguage.structure.AssertStatement" />
    <nodeInfo nodeId="4196004291147341648" fileName="BaseEditorTestBody.java" startLine="448" startPosition="49" endLine="449" endPosition="0" conceptFqName="jetbrains.mps.baseLanguage.structure.Statement" />
    <nodeInfo nodeId="4196004291147341649" fileName="BaseEditorTestBody.java" startLine="449" startPosition="0" endLine="450" endPosition="93" conceptFqName="jetbrains.mps.baseLanguage.structure.LocalVariableDeclarationStatement" />
    <nodeInfo nodeId="4196004291147341656" fileName="BaseEditorTestBody.java" startLine="450" startPosition="93" endLine="451" endPosition="90" conceptFqName="jetbrains.mps.baseLanguage.structure.ExpressionStatement" />
    <nodeInfo nodeId="7604889971553860430" fileName="BaseEditorTestBody.java" startLine="451" startPosition="90" endLine="452" endPosition="61" conceptFqName="jetbrains.mps.baseLanguage.structure.LocalVariableDeclarationStatement" />
    <nodeInfo nodeId="7604889971553885869" fileName="BaseEditorTestBody.java" startLine="452" startPosition="61" endLine="453" endPosition="61" conceptFqName="jetbrains.mps.baseLanguage.structure.LocalVariableDeclarationStatement" />
    <nodeInfo nodeId="4196004291147341663" fileName="BaseEditorTestBody.java" startLine="453" startPosition="61" endLine="454" endPosition="38" conceptFqName="jetbrains.mps.baseLanguage.structure.LocalVariableDeclarationStatement" />
    <nodeInfo nodeId="4196004291147341669" fileName="BaseEditorTestBody.java" startLine="455" startPosition="66" endLine="456" endPosition="89" conceptFqName="jetbrains.mps.baseLanguage.structure.LocalVariableDeclarationStatement" />
    <nodeInfo nodeId="4196004291147341677" fileName="BaseEditorTestBody.java" startLine="457" startPosition="180" endLine="458" endPosition="35" conceptFqName="jetbrains.mps.baseLanguage.structure.ExpressionStatement" />
    <nodeInfo nodeId="4196004291147341683" fileName="BaseEditorTestBody.java" startLine="459" startPosition="56" endLine="460" endPosition="119" conceptFqName="jetbrains.mps.baseLanguage.structure.ExpressionStatement" />
    <nodeInfo nodeId="4196004291147341727" fileName="BaseEditorTestBody.java" startLine="463" startPosition="5" endLine="464" endPosition="35" conceptFqName="jetbrains.mps.baseLanguage.structure.AssertStatement" />
    <nodeInfo nodeId="4196004291147341731" fileName="BaseEditorTestBody.java" startLine="464" startPosition="35" endLine="465" endPosition="0" conceptFqName="jetbrains.mps.baseLanguage.structure.Statement" />
    <nodeInfo nodeId="4196004291147341732" fileName="BaseEditorTestBody.java" startLine="465" startPosition="0" endLine="466" endPosition="137" conceptFqName="jetbrains.mps.baseLanguage.structure.LocalVariableDeclarationStatement" />
    <nodeInfo nodeId="4196004291147341738" fileName="BaseEditorTestBody.java" startLine="466" startPosition="137" endLine="467" endPosition="71" conceptFqName="jetbrains.mps.baseLanguage.structure.ExpressionStatement" />
    <nodeInfo nodeId="4196004291147341746" fileName="BaseEditorTestBody.java" startLine="467" startPosition="71" endLine="468" endPosition="41" conceptFqName="jetbrains.mps.baseLanguage.structure.AssertStatement" />
    <nodeInfo nodeId="4196004291147341750" fileName="BaseEditorTestBody.java" startLine="468" startPosition="41" endLine="469" endPosition="0" conceptFqName="jetbrains.mps.baseLanguage.structure.Statement" />
    <nodeInfo nodeId="4196004291147341751" fileName="BaseEditorTestBody.java" startLine="469" startPosition="0" endLine="470" endPosition="82" conceptFqName="jetbrains.mps.baseLanguage.structure.LocalVariableDeclarationStatement" />
    <nodeInfo nodeId="4196004291147341763" fileName="BaseEditorTestBody.java" startLine="472" startPosition="25" endLine="473" endPosition="47" conceptFqName="jetbrains.mps.baseLanguage.structure.ExpressionStatement" />
    <nodeInfo nodeId="4196004291147374110" fileName="BaseEditorTestBody.java" startLine="475" startPosition="7" endLine="476" endPosition="33" conceptFqName="jetbrains.mps.baseLanguage.structure.ReturnStatement" />
    <nodeInfo nodeId="210559400607072453" fileName="BaseEditorTestBody.java" startLine="479" startPosition="166" endLine="480" endPosition="76" conceptFqName="jetbrains.mps.baseLanguage.structure.LocalVariableDeclarationStatement" />
    <nodeInfo nodeId="210559400607072515" fileName="BaseEditorTestBody.java" startLine="482" startPosition="25" endLine="483" endPosition="41" conceptFqName="jetbrains.mps.baseLanguage.structure.ExpressionStatement" />
    <nodeInfo nodeId="5003005296038432806" fileName="BaseEditorTestBody.java" startLine="490" startPosition="60" endLine="491" endPosition="71" conceptFqName="jetbrains.mps.baseLanguage.structure.ReturnStatement" />
    <nodeInfo nodeId="5003005296038417960" fileName="BaseEditorTestBody.java" startLine="492" startPosition="7" endLine="493" endPosition="44" conceptFqName="jetbrains.mps.baseLanguage.structure.ExpressionStatement" />
    <nodeInfo nodeId="5003005296038441433" fileName="BaseEditorTestBody.java" startLine="494" startPosition="5" endLine="495" endPosition="27" conceptFqName="jetbrains.mps.baseLanguage.structure.ReturnStatement" />
    <nodeInfo nodeId="8420540249644838671" fileName="BaseEditorTestBody.java" startLine="498" startPosition="95" endLine="499" endPosition="120" conceptFqName="jetbrains.mps.baseLanguage.structure.ReturnStatement" />
    <nodeInfo nodeId="6650621825958233745" fileName="BaseEditorTestBody.java" startLine="79" startPosition="0" endLine="81" endPosition="0" conceptFqName="jetbrains.mps.baseLanguage.structure.ConstructorDeclaration" propertyString="BaseEditorTestBody#()V" />
    <nodeInfo nodeId="2171752449335959099" fileName="BaseEditorTestBody.java" startLine="284" startPosition="20" endLine="286" endPosition="15" conceptFqName="jetbrains.mps.baseLanguage.structure.BlockStatement" />
    <nodeInfo nodeId="5810745293358918315" fileName="BaseEditorTestBody.java" startLine="95" startPosition="7" endLine="98" endPosition="5" conceptFqName="jetbrains.mps.baseLanguage.structure.IfStatement" />
    <nodeInfo nodeId="5364632142688376129" fileName="BaseEditorTestBody.java" startLine="105" startPosition="29" endLine="108" endPosition="5" conceptFqName="jetbrains.mps.baseLanguage.structure.IfStatement" />
    <nodeInfo nodeId="6874623769544124104" fileName="BaseEditorTestBody.java" startLine="112" startPosition="133" endLine="115" endPosition="9" conceptFqName="jetbrains.mps.baseLanguage.structure.IfStatement" />
    <nodeInfo nodeId="1229267201983" fileName="BaseEditorTestBody.java" startLine="156" startPosition="151" endLine="159" endPosition="5" conceptFqName="jetbrains.mps.baseLanguage.structure.IfStatement" />
    <nodeInfo nodeId="7633582661619656018" fileName="BaseEditorTestBody.java" startLine="174" startPosition="230" endLine="177" endPosition="13" conceptFqName="jetbrains.mps.baseLanguage.structure.IfStatement" />
    <nodeInfo nodeId="5180312817676884742" fileName="BaseEditorTestBody.java" startLine="184" startPosition="45" endLine="187" endPosition="5" conceptFqName="jetbrains.mps.baseLanguage.structure.IfStatement" />
    <nodeInfo nodeId="7633582661619344944" fileName="BaseEditorTestBody.java" startLine="223" startPosition="75" endLine="226" endPosition="15" conceptFqName="jetbrains.mps.baseLanguage.structure.IfStatement" />
    <nodeInfo nodeId="1227185232628" fileName="BaseEditorTestBody.java" startLine="255" startPosition="0" endLine="258" endPosition="0" conceptFqName="jetbrains.mps.baseLanguage.structure.StaticMethodDeclaration" propertyString="typeString#(Ljetbrains/mps/openapi/editor/Editor;Ljava/lang/String;)V" />
    <nodeInfo nodeId="2303280755030040685" fileName="BaseEditorTestBody.java" startLine="263" startPosition="0" endLine="266" endPosition="0" conceptFqName="jetbrains.mps.baseLanguage.structure.InstanceMethodDeclaration" propertyString="select#(Ljava/lang/Character;)Ljava/awt/event/KeyEvent;" />
    <nodeInfo nodeId="2303280755029312118" fileName="BaseEditorTestBody.java" startLine="315" startPosition="5" endLine="318" endPosition="5" conceptFqName="jetbrains.mps.baseLanguage.structure.WhileStatement" />
    <nodeInfo nodeId="2303280755030126223" fileName="BaseEditorTestBody.java" startLine="322" startPosition="82" endLine="325" endPosition="5" conceptFqName="jetbrains.mps.baseLanguage.structure.IfStatement" />
    <nodeInfo nodeId="1228935369323" fileName="BaseEditorTestBody.java" startLine="341" startPosition="0" endLine="344" endPosition="0" conceptFqName="jetbrains.mps.baseLanguage.structure.StaticMethodDeclaration" propertyString="pressKeys#(Ljetbrains/mps/openapi/editor/Editor;Ljava/util/List;)V" />
    <nodeInfo nodeId="2303280755029958590" fileName="BaseEditorTestBody.java" startLine="378" startPosition="27" endLine="381" endPosition="63" conceptFqName="jetbrains.mps.baseLanguage.structure.BlockStatement" />
    <nodeInfo nodeId="5105622777403219846" fileName="BaseEditorTestBody.java" startLine="409" startPosition="0" endLine="412" endPosition="0" conceptFqName="jetbrains.mps.baseLanguage.structure.StaticMethodDeclaration" propertyString="invokeAction#(Ljetbrains/mps/openapi/editor/Editor;Ljava/lang/String;)V" />
    <nodeInfo nodeId="4196004291147341681" fileName="BaseEditorTestBody.java" startLine="458" startPosition="35" endLine="461" endPosition="9" conceptFqName="jetbrains.mps.baseLanguage.structure.IfStatement" />
    <nodeInfo nodeId="4196004291147341761" fileName="BaseEditorTestBody.java" startLine="472" startPosition="0" endLine="475" endPosition="0" conceptFqName="jetbrains.mps.baseLanguage.structure.InstanceMethodDeclaration" propertyString="run#()V" />
    <nodeInfo nodeId="210559400607072513" fileName="BaseEditorTestBody.java" startLine="482" startPosition="0" endLine="485" endPosition="0" conceptFqName="jetbrains.mps.baseLanguage.structure.InstanceMethodDeclaration" propertyString="run#()V" />
    <nodeInfo nodeId="5003005296038417944" fileName="BaseEditorTestBody.java" startLine="489" startPosition="33" endLine="492" endPosition="7" conceptFqName="jetbrains.mps.baseLanguage.structure.IfStatement" />
    <nodeInfo nodeId="8420540249644824305" fileName="BaseEditorTestBody.java" startLine="498" startPosition="0" endLine="501" endPosition="0" conceptFqName="jetbrains.mps.baseLanguage.structure.StaticMethodDeclaration" propertyString="createMouseEvent#(Ljava/awt/Component;III)Ljava/awt/event/MouseEvent;" />
    <nodeInfo nodeId="2034046503373002993" fileName="BaseEditorTestBody.java" startLine="115" startPosition="9" endLine="119" endPosition="9" conceptFqName="jetbrains.mps.baseLanguage.structure.IfStatement" />
    <nodeInfo nodeId="1788530288992708973" fileName="BaseEditorTestBody.java" startLine="132" startPosition="0" endLine="136" endPosition="0" conceptFqName="jetbrains.mps.baseLanguage.structure.InstanceMethodDeclaration" propertyString="getCurrentEditor#()Lcom/intellij/openapi/fileEditor/FileEditor;" />
    <nodeInfo nodeId="5130705610344053881" fileName="BaseEditorTestBody.java" startLine="145" startPosition="0" endLine="149" endPosition="0" conceptFqName="jetbrains.mps.baseLanguage.structure.InstanceMethodDeclaration" propertyString="getCurrentEditor#()Lcom/intellij/openapi/fileEditor/FileEditor;" />
    <nodeInfo nodeId="7689133206188671184" fileName="BaseEditorTestBody.java" startLine="198" startPosition="0" endLine="202" endPosition="0" conceptFqName="jetbrains.mps.baseLanguage.structure.InstanceMethodDeclaration" propertyString="run#()V" />
    <nodeInfo nodeId="2303280755029317001" fileName="BaseEditorTestBody.java" startLine="306" startPosition="64" endLine="310" endPosition="5" conceptFqName="jetbrains.mps.baseLanguage.structure.IfStatement" />
    <nodeInfo nodeId="2303280755029346540" fileName="BaseEditorTestBody.java" startLine="311" startPosition="83" endLine="315" endPosition="5" conceptFqName="jetbrains.mps.baseLanguage.structure.IfStatement" />
    <nodeInfo nodeId="2303280755029958608" fileName="BaseEditorTestBody.java" startLine="363" startPosition="27" endLine="367" endPosition="23" conceptFqName="jetbrains.mps.baseLanguage.structure.IfStatement" />
    <nodeInfo nodeId="2303280755029958609" fileName="BaseEditorTestBody.java" startLine="384" startPosition="27" endLine="388" endPosition="53" conceptFqName="jetbrains.mps.baseLanguage.structure.BlockStatement" />
    <nodeInfo nodeId="4658555162377043274" fileName="BaseEditorTestBody.java" startLine="430" startPosition="0" endLine="434" endPosition="0" conceptFqName="jetbrains.mps.baseLanguage.structure.InstanceMethodDeclaration" propertyString="run#()V" />
    <nodeInfo nodeId="8329921230705384657" fileName="BaseEditorTestBody.java" startLine="439" startPosition="0" endLine="443" endPosition="0" conceptFqName="jetbrains.mps.baseLanguage.structure.InstanceMethodDeclaration" propertyString="run#()V" />
    <nodeInfo nodeId="5364632142688376253" fileName="BaseEditorTestBody.java" startLine="88" startPosition="25" endLine="93" endPosition="9" conceptFqName="jetbrains.mps.baseLanguage.structure.TryCatchStatement" />
    <nodeInfo nodeId="2793869139863627453" fileName="BaseEditorTestBody.java" startLine="222" startPosition="165" endLine="227" endPosition="13" conceptFqName="jetbrains.mps.baseLanguage.structure.ForeachStatement" />
    <nodeInfo nodeId="1788530288992815689" fileName="BaseEditorTestBody.java" startLine="247" startPosition="0" endLine="252" endPosition="0" conceptFqName="jetbrains.mps.baseLanguage.structure.InstanceMethodDeclaration" propertyString="closeEditor#()V" />
    <nodeInfo nodeId="2303280755030040676" fileName="BaseEditorTestBody.java" startLine="261" startPosition="146" endLine="266" endPosition="7" conceptFqName="jetbrains.mps.baseLanguage.structure.LocalVariableDeclarationStatement" />
    <nodeInfo nodeId="4196004291147341759" fileName="BaseEditorTestBody.java" startLine="470" startPosition="82" endLine="475" endPosition="7" conceptFqName="jetbrains.mps.baseLanguage.structure.ExpressionStatement" />
    <nodeInfo nodeId="210559400607072511" fileName="BaseEditorTestBody.java" startLine="480" startPosition="76" endLine="485" endPosition="7" conceptFqName="jetbrains.mps.baseLanguage.structure.ExpressionStatement" />
    <nodeInfo nodeId="1788530288992572048" fileName="BaseEditorTestBody.java" startLine="130" startPosition="113" endLine="136" endPosition="7" conceptFqName="jetbrains.mps.baseLanguage.structure.ExpressionStatement" />
    <nodeInfo nodeId="5130705610344053873" fileName="BaseEditorTestBody.java" startLine="143" startPosition="113" endLine="149" endPosition="7" conceptFqName="jetbrains.mps.baseLanguage.structure.ExpressionStatement" />
    <nodeInfo nodeId="7689133206188671178" fileName="BaseEditorTestBody.java" startLine="196" startPosition="15" endLine="202" endPosition="9" conceptFqName="jetbrains.mps.baseLanguage.structure.ExpressionStatement" />
    <nodeInfo nodeId="2303280755030133724" fileName="BaseEditorTestBody.java" startLine="328" startPosition="48" endLine="334" endPosition="7" conceptFqName="jetbrains.mps.baseLanguage.structure.TryCatchStatement" />
    <nodeInfo nodeId="5105622777403269063" fileName="BaseEditorTestBody.java" startLine="415" startPosition="0" endLine="421" endPosition="0" conceptFqName="jetbrains.mps.baseLanguage.structure.InstanceMethodDeclaration" propertyString="run#()V" />
    <nodeInfo nodeId="4658555162377043266" fileName="BaseEditorTestBody.java" startLine="428" startPosition="19" endLine="434" endPosition="7" conceptFqName="jetbrains.mps.baseLanguage.structure.ExpressionStatement" />
    <nodeInfo nodeId="8329921230705384651" fileName="BaseEditorTestBody.java" startLine="437" startPosition="67" endLine="443" endPosition="7" conceptFqName="jetbrains.mps.baseLanguage.structure.ExpressionStatement" />
    <nodeInfo nodeId="4196004291147341675" fileName="BaseEditorTestBody.java" startLine="456" startPosition="89" endLine="462" endPosition="7" conceptFqName="jetbrains.mps.baseLanguage.structure.IfStatement" />
    <nodeInfo nodeId="5003005296038417942" fileName="BaseEditorTestBody.java" startLine="488" startPosition="110" endLine="494" endPosition="5" conceptFqName="jetbrains.mps.baseLanguage.structure.WhileStatement" />
    <nodeInfo nodeId="1229267022350" fileName="BaseEditorTestBody.java" startLine="155" startPosition="0" endLine="162" endPosition="0" conceptFqName="jetbrains.mps.baseLanguage.structure.InstanceMethodDeclaration" propertyString="findCellReference#(Lorg/jetbrains/mps/openapi/model/SNode;)Ljetbrains/mps/lang/test/runtime/CellReference;" />
    <nodeInfo nodeId="2171752449335948618" fileName="BaseEditorTestBody.java" startLine="279" startPosition="44" endLine="286" endPosition="15" conceptFqName="jetbrains.mps.baseLanguage.structure.IfStatement" />
    <nodeInfo nodeId="2303280755030301015" fileName="BaseEditorTestBody.java" startLine="290" startPosition="64" endLine="297" endPosition="13" conceptFqName="jetbrains.mps.baseLanguage.structure.TryCatchStatement" />
    <nodeInfo nodeId="5364632142688376237" fileName="BaseEditorTestBody.java" startLine="87" startPosition="0" endLine="95" endPosition="0" conceptFqName="jetbrains.mps.baseLanguage.structure.InstanceMethodDeclaration" propertyString="run#()V" />
    <nodeInfo nodeId="1225983542394" fileName="BaseEditorTestBody.java" startLine="236" startPosition="0" endLine="244" endPosition="0" conceptFqName="jetbrains.mps.baseLanguage.structure.StaticMethodDeclaration" propertyString="openEditor#(Ljetbrains/mps/project/Project;Lorg/jetbrains/mps/openapi/model/SModel;Lorg/jetbrains/mps/openapi/model/SNode;)Ljetbrains/mps/openapi/editor/Editor;" />
    <nodeInfo nodeId="5898974437025037245" fileName="BaseEditorTestBody.java" startLine="261" startPosition="0" endLine="269" endPosition="0" conceptFqName="jetbrains.mps.baseLanguage.structure.StaticMethodDeclaration" propertyString="typeString#(Ljetbrains/mps/nodeEditor/EditorComponent;Ljava/lang/String;)V" />
    <nodeInfo nodeId="5105622777403268946" fileName="BaseEditorTestBody.java" startLine="413" startPosition="152" endLine="421" endPosition="7" conceptFqName="jetbrains.mps.baseLanguage.structure.ExpressionStatement" />
    <nodeInfo nodeId="210559400607005915" fileName="BaseEditorTestBody.java" startLine="479" startPosition="0" endLine="487" endPosition="0" conceptFqName="jetbrains.mps.baseLanguage.structure.StaticMethodDeclaration" propertyString="processSecondaryMouseEvent#(Ljava/awt/Component;III)V" />
    <nodeInfo nodeId="8312018550392265442" fileName="BaseEditorTestBody.java" startLine="129" startPosition="0" endLine="138" endPosition="0" conceptFqName="jetbrains.mps.baseLanguage.structure.InstanceMethodDeclaration" propertyString="hackUndoManager#(Ljetbrains/mps/openapi/editor/Editor;)V" />
    <nodeInfo nodeId="2303280755030279679" fileName="BaseEditorTestBody.java" startLine="279" startPosition="0" endLine="288" endPosition="0" conceptFqName="jetbrains.mps.baseLanguage.structure.InstanceMethodDeclaration" propertyString="visit#(Ljava/awt/event/KeyEvent;)V" />
    <nodeInfo nodeId="2303280755030293420" fileName="BaseEditorTestBody.java" startLine="289" startPosition="16" endLine="298" endPosition="11" conceptFqName="jetbrains.mps.baseLanguage.structure.ForeachStatement" />
    <nodeInfo nodeId="2303280755030133722" fileName="BaseEditorTestBody.java" startLine="327" startPosition="28" endLine="336" endPosition="5" conceptFqName="jetbrains.mps.baseLanguage.structure.WhileStatement" />
    <nodeInfo nodeId="4196004291147341667" fileName="BaseEditorTestBody.java" startLine="454" startPosition="38" endLine="463" endPosition="5" conceptFqName="jetbrains.mps.baseLanguage.structure.WhileStatement" />
    <nodeInfo nodeId="5003005296038392165" fileName="BaseEditorTestBody.java" startLine="488" startPosition="0" endLine="497" endPosition="0" conceptFqName="jetbrains.mps.baseLanguage.structure.StaticMethodDeclaration" propertyString="getEventTargetComponent#(Ljetbrains/mps/openapi/editor/cells/EditorCell;Ljetbrains/mps/nodeEditor/EditorComponent;)Ljavax/swing/JComponent;" />
    <nodeInfo nodeId="5364632142688376229" fileName="BaseEditorTestBody.java" startLine="85" startPosition="51" endLine="95" endPosition="7" conceptFqName="jetbrains.mps.baseLanguage.structure.ExpressionStatement" />
    <nodeInfo nodeId="5180312817676877425" fileName="BaseEditorTestBody.java" startLine="170" startPosition="55" endLine="180" endPosition="11" conceptFqName="jetbrains.mps.baseLanguage.structure.TryCatchStatement" />
    <nodeInfo nodeId="2303280755030268543" fileName="BaseEditorTestBody.java" startLine="289" startPosition="14" endLine="299" endPosition="9" conceptFqName="jetbrains.mps.baseLanguage.structure.BlockStatement" />
    <nodeInfo nodeId="8312018550392256426" fileName="BaseEditorTestBody.java" startLine="141" startPosition="0" endLine="152" endPosition="0" conceptFqName="jetbrains.mps.baseLanguage.structure.InstanceMethodDeclaration" propertyString="unhackUndoManager#()V" />
    <nodeInfo nodeId="4840161274939429360" fileName="BaseEditorTestBody.java" startLine="192" startPosition="45" endLine="203" endPosition="5" conceptFqName="jetbrains.mps.baseLanguage.structure.TryStatement" />
    <nodeInfo nodeId="6352952732709206287" fileName="BaseEditorTestBody.java" startLine="218" startPosition="0" endLine="229" endPosition="0" conceptFqName="jetbrains.mps.baseLanguage.structure.InstanceMethodDeclaration" propertyString="run#()V" />
    <nodeInfo nodeId="2303280755030274604" fileName="BaseEditorTestBody.java" startLine="277" startPosition="43" endLine="288" endPosition="13" conceptFqName="jetbrains.mps.baseLanguage.structure.ExpressionStatement" />
    <nodeInfo nodeId="5105622777403236135" fileName="BaseEditorTestBody.java" startLine="413" startPosition="0" endLine="424" endPosition="0" conceptFqName="jetbrains.mps.baseLanguage.structure.StaticMethodDeclaration" propertyString="invokeAction#(Ljetbrains/mps/nodeEditor/EditorComponent;Ljava/lang/String;)V" />
    <nodeInfo nodeId="7633582661619655980" fileName="BaseEditorTestBody.java" startLine="169" startPosition="25" endLine="181" endPosition="9" conceptFqName="jetbrains.mps.baseLanguage.structure.IfStatement" />
    <nodeInfo nodeId="4840161274939429345" fileName="BaseEditorTestBody.java" startLine="192" startPosition="0" endLine="205" endPosition="0" conceptFqName="jetbrains.mps.baseLanguage.structure.InstanceMethodDeclaration" propertyString="testMethod#()V" />
    <nodeInfo nodeId="6352952732709194790" fileName="BaseEditorTestBody.java" startLine="216" startPosition="126" endLine="229" endPosition="11" conceptFqName="jetbrains.mps.baseLanguage.structure.ExpressionStatement" />
    <nodeInfo nodeId="2034046503373002970" fileName="BaseEditorTestBody.java" startLine="110" startPosition="0" endLine="124" endPosition="0" conceptFqName="jetbrains.mps.baseLanguage.structure.InstanceMethodDeclaration" propertyString="run#()V" />
    <nodeInfo nodeId="7640539192565303470" fileName="BaseEditorTestBody.java" startLine="169" startPosition="0" endLine="183" endPosition="0" conceptFqName="jetbrains.mps.baseLanguage.structure.InstanceMethodDeclaration" propertyString="run#()V" />
    <nodeInfo nodeId="2034046503373002966" fileName="BaseEditorTestBody.java" startLine="108" startPosition="5" endLine="124" endPosition="7" conceptFqName="jetbrains.mps.baseLanguage.structure.ExpressionStatement" />
    <nodeInfo nodeId="7640539192565303462" fileName="BaseEditorTestBody.java" startLine="167" startPosition="45" endLine="183" endPosition="52" conceptFqName="jetbrains.mps.baseLanguage.structure.ExpressionStatement" />
    <nodeInfo nodeId="2303280755029294340" fileName="BaseEditorTestBody.java" startLine="305" startPosition="0" endLine="321" endPosition="0" conceptFqName="jetbrains.mps.baseLanguage.structure.StaticMethodDeclaration" propertyString="getKeyEventTargetComponent#(Ljetbrains/mps/nodeEditor/EditorComponent;)Ljava/awt/Component;" />
    <nodeInfo nodeId="1229266577468" fileName="BaseEditorTestBody.java" startLine="84" startPosition="0" endLine="101" endPosition="0" conceptFqName="jetbrains.mps.baseLanguage.structure.InstanceMethodDeclaration" propertyString="initEditor#(Ljava/lang/String;Ljava/lang/String;)Ljetbrains/mps/openapi/editor/Editor;" />
    <nodeInfo nodeId="7633582661619344911" fileName="BaseEditorTestBody.java" startLine="214" startPosition="0" endLine="231" endPosition="0" conceptFqName="jetbrains.mps.baseLanguage.structure.InstanceMethodDeclaration" propertyString="run#()V" />
    <nodeInfo nodeId="2303280755030108012" fileName="BaseEditorTestBody.java" startLine="322" startPosition="0" endLine="340" endPosition="0" conceptFqName="jetbrains.mps.baseLanguage.structure.StaticMethodDeclaration" propertyString="getProcessKeyEventMethod#(Ljava/awt/Component;)Ljava/lang/reflect/Method;" />
    <nodeInfo nodeId="7633582661619321781" fileName="BaseEditorTestBody.java" startLine="212" startPosition="113" endLine="231" endPosition="7" conceptFqName="jetbrains.mps.baseLanguage.structure.ExpressionStatement" />
    <nodeInfo nodeId="8329921230705393302" fileName="BaseEditorTestBody.java" startLine="427" startPosition="0" endLine="446" endPosition="0" conceptFqName="jetbrains.mps.baseLanguage.structure.StaticMethodDeclaration" propertyString="flushEventQueueAfterAction#()V" />
    <nodeInfo nodeId="1225991088737" fileName="BaseEditorTestBody.java" startLine="212" startPosition="0" endLine="233" endPosition="0" conceptFqName="jetbrains.mps.baseLanguage.structure.StaticMethodDeclaration" propertyString="invokeIntention#(Ljava/lang/String;Ljetbrains/mps/openapi/editor/Editor;Lorg/jetbrains/mps/openapi/model/SNode;)V" />
    <nodeInfo nodeId="5364632142688376120" fileName="BaseEditorTestBody.java" startLine="104" startPosition="0" endLine="126" endPosition="0" conceptFqName="jetbrains.mps.baseLanguage.structure.InstanceMethodDeclaration" propertyString="initEditor_internal#(Ljava/lang/String;Ljava/lang/String;)V" />
    <nodeInfo nodeId="2303280755030172926" fileName="BaseEditorTestBody.java" startLine="276" startPosition="25" endLine="299" endPosition="9" conceptFqName="jetbrains.mps.baseLanguage.structure.IfStatement" />
    <nodeInfo nodeId="1229266873280" fileName="BaseEditorTestBody.java" startLine="165" startPosition="0" endLine="189" endPosition="0" conceptFqName="jetbrains.mps.baseLanguage.structure.InstanceMethodDeclaration" propertyString="checkAssertion#()V" />
    <nodeInfo nodeId="2303280755029795991" fileName="BaseEditorTestBody.java" startLine="275" startPosition="0" endLine="301" endPosition="0" conceptFqName="jetbrains.mps.baseLanguage.structure.InstanceMethodDeclaration" propertyString="run#()V" />
    <nodeInfo nodeId="2303280755029795986" fileName="BaseEditorTestBody.java" startLine="273" startPosition="59" endLine="301" endPosition="7" conceptFqName="jetbrains.mps.baseLanguage.structure.ExpressionStatement" />
    <nodeInfo nodeId="4196004291147341630" fileName="BaseEditorTestBody.java" startLine="447" startPosition="0" endLine="478" endPosition="0" conceptFqName="jetbrains.mps.baseLanguage.structure.StaticMethodDeclaration" propertyString="processMouseEvent#(Ljetbrains/mps/nodeEditor/EditorComponent;III)Ljava/awt/Component;" />
    <nodeInfo nodeId="2303280755029774819" fileName="BaseEditorTestBody.java" startLine="270" startPosition="0" endLine="304" endPosition="0" conceptFqName="jetbrains.mps.baseLanguage.structure.StaticMethodDeclaration" propertyString="processKeyEvents#(Ljetbrains/mps/nodeEditor/EditorComponent;Ljava/lang/Iterable;)V" />
    <nodeInfo nodeId="2303280755029958589" fileName="BaseEditorTestBody.java" startLine="357" startPosition="20" endLine="393" endPosition="19" conceptFqName="jetbrains.mps.baseLanguage.structure.SwitchStatement" />
    <nodeInfo nodeId="2303280755029958589" fileName="BaseEditorTestBody.java" startLine="355" startPosition="46" endLine="394" endPosition="31" conceptFqName="jetbrains.mps.baseLanguage.structure.DoWhileStatement" />
    <nodeInfo nodeId="2303280755029958589" fileName="BaseEditorTestBody.java" startLine="355" startPosition="0" endLine="397" endPosition="0" conceptFqName="jetbrains.mps.baseLanguage.structure.InstanceMethodDeclaration" propertyString="moveToNext#()Z" />
    <nodeInfo nodeId="2303280755029958589" fileName="BaseEditorTestBody.java" startLine="351" startPosition="48" endLine="401" endPosition="14" conceptFqName="jetbrains.mps.baseLanguage.structure.ReturnStatement" />
    <nodeInfo nodeId="2303280755029958589" fileName="BaseEditorTestBody.java" startLine="351" startPosition="0" endLine="403" endPosition="0" conceptFqName="jetbrains.mps.baseLanguage.structure.InstanceMethodDeclaration" propertyString="iterator#()Ljava/util/Iterator;" />
    <nodeInfo nodeId="2303280755029958589" fileName="BaseEditorTestBody.java" startLine="349" startPosition="60" endLine="403" endPosition="10" conceptFqName="jetbrains.mps.baseLanguage.structure.ReturnStatement" />
    <nodeInfo nodeId="2303280755029958589" fileName="BaseEditorTestBody.java" startLine="349" startPosition="0" endLine="405" endPosition="0" conceptFqName="jetbrains.mps.baseLanguage.structure.InstanceMethodDeclaration" propertyString="translate#(Ljava/lang/String;)Ljava/lang/Iterable;" />
    <nodeInfo nodeId="2303280755029958584" fileName="BaseEditorTestBody.java" startLine="347" startPosition="157" endLine="405" endPosition="7" conceptFqName="jetbrains.mps.baseLanguage.structure.LocalVariableDeclarationStatement" />
    <nodeInfo nodeId="5898974437025058150" fileName="BaseEditorTestBody.java" startLine="347" startPosition="0" endLine="408" endPosition="0" conceptFqName="jetbrains.mps.baseLanguage.structure.StaticMethodDeclaration" propertyString="pressKeys#(Ljetbrains/mps/nodeEditor/EditorComponent;Ljava/util/List;)V" />
    <scopeInfo nodeId="6650621825958233747" fileName="BaseEditorTestBody.java" startLine="79" startPosition="31" endLine="79" endPosition="31" />
    <scopeInfo nodeId="2303280755030133739" fileName="BaseEditorTestBody.java" startLine="333" startPosition="0" endLine="333" endPosition="41">
      <varInfo nodeId="2303280755030133741" varName="e" />
    </scopeInfo>
    <scopeInfo nodeId="2303280755030133740" fileName="BaseEditorTestBody.java" startLine="333" startPosition="41" endLine="333" endPosition="41" />
    <scopeInfo nodeId="5364632142688376254" fileName="BaseEditorTestBody.java" startLine="89" startPosition="13" endLine="90" endPosition="69" />
    <scopeInfo nodeId="5364632142688376296" fileName="BaseEditorTestBody.java" startLine="91" startPosition="0" endLine="92" endPosition="27">
      <varInfo nodeId="5364632142688376297" varName="e" />
    </scopeInfo>
    <scopeInfo nodeId="5364632142688376299" fileName="BaseEditorTestBody.java" startLine="91" startPosition="31" endLine="92" endPosition="27" />
    <scopeInfo nodeId="5810745293358918318" fileName="BaseEditorTestBody.java" startLine="96" startPosition="31" endLine="97" endPosition="25" />
    <scopeInfo nodeId="5364632142688376130" fileName="BaseEditorTestBody.java" startLine="106" startPosition="30" endLine="107" endPosition="30" />
    <scopeInfo nodeId="6874623769544124107" fileName="BaseEditorTestBody.java" startLine="113" startPosition="54" endLine="114" endPosition="98" />
    <scopeInfo nodeId="1229267201984" fileName="BaseEditorTestBody.java" startLine="157" startPosition="55" endLine="158" endPosition="18" />
    <scopeInfo nodeId="7633582661619656019" fileName="BaseEditorTestBody.java" startLine="175" startPosition="59" endLine="176" endPosition="99" />
    <scopeInfo nodeId="5180312817676877428" fileName="BaseEditorTestBody.java" startLine="178" startPosition="0" endLine="179" endPosition="32">
      <varInfo nodeId="5180312817676877429" varName="t" />
    </scopeInfo>
    <scopeInfo nodeId="5180312817676877431" fileName="BaseEditorTestBody.java" startLine="178" startPosition="33" endLine="179" endPosition="32" />
    <scopeInfo nodeId="5180312817676884743" fileName="BaseEditorTestBody.java" startLine="185" startPosition="34" endLine="186" endPosition="28" />
    <scopeInfo nodeId="7689133206188671187" fileName="BaseEditorTestBody.java" startLine="199" startPosition="27" endLine="200" endPosition="48" />
    <scopeInfo nodeId="4840161274939429354" fileName="BaseEditorTestBody.java" startLine="208" startPosition="0" endLine="209" endPosition="0" />
    <scopeInfo nodeId="7633582661619344945" fileName="BaseEditorTestBody.java" startLine="224" startPosition="86" endLine="225" endPosition="78" />
    <scopeInfo nodeId="1227185232631" fileName="BaseEditorTestBody.java" startLine="255" startPosition="116" endLine="256" endPosition="75" />
    <scopeInfo nodeId="2303280755030040686" fileName="BaseEditorTestBody.java" startLine="263" startPosition="44" endLine="264" endPosition="78" />
    <scopeInfo nodeId="2171752449335948621" fileName="BaseEditorTestBody.java" startLine="280" startPosition="53" endLine="281" endPosition="52" />
    <scopeInfo nodeId="2171752449335978671" fileName="BaseEditorTestBody.java" startLine="282" startPosition="62" endLine="283" endPosition="54" />
    <scopeInfo nodeId="2171752449335959100" fileName="BaseEditorTestBody.java" startLine="284" startPosition="22" endLine="285" endPosition="55" />
    <scopeInfo nodeId="2303280755030301016" fileName="BaseEditorTestBody.java" startLine="291" startPosition="17" endLine="292" endPosition="72" />
    <scopeInfo nodeId="2303280755030301007" fileName="BaseEditorTestBody.java" startLine="293" startPosition="0" endLine="294" endPosition="42">
      <varInfo nodeId="2303280755030301009" varName="e" />
    </scopeInfo>
    <scopeInfo nodeId="2303280755030301008" fileName="BaseEditorTestBody.java" startLine="293" startPosition="51" endLine="294" endPosition="42" />
    <scopeInfo nodeId="2303280755030301011" fileName="BaseEditorTestBody.java" startLine="295" startPosition="0" endLine="296" endPosition="42">
      <varInfo nodeId="2303280755030301013" varName="e" />
    </scopeInfo>
    <scopeInfo nodeId="2303280755030301012" fileName="BaseEditorTestBody.java" startLine="295" startPosition="48" endLine="296" endPosition="42" />
    <scopeInfo nodeId="2303280755029312119" fileName="BaseEditorTestBody.java" startLine="316" startPosition="103" endLine="317" endPosition="112" />
    <scopeInfo nodeId="2303280755030126224" fileName="BaseEditorTestBody.java" startLine="323" startPosition="39" endLine="324" endPosition="18" />
    <scopeInfo nodeId="1228935369326" fileName="BaseEditorTestBody.java" startLine="341" startPosition="127" endLine="342" endPosition="99" />
    <scopeInfo nodeId="2303280755029958589" fileName="BaseEditorTestBody.java" startLine="391" startPosition="28" endLine="392" endPosition="37" />
    <scopeInfo nodeId="5105622777403219849" fileName="BaseEditorTestBody.java" startLine="409" startPosition="122" endLine="410" endPosition="81" />
    <scopeInfo nodeId="4658555162377043277" fileName="BaseEditorTestBody.java" startLine="431" startPosition="25" endLine="432" endPosition="22" />
    <scopeInfo nodeId="8329921230705384660" fileName="BaseEditorTestBody.java" startLine="440" startPosition="25" endLine="441" endPosition="22" />
    <scopeInfo nodeId="4196004291147341682" fileName="BaseEditorTestBody.java" startLine="459" startPosition="56" endLine="460" endPosition="119" />
    <scopeInfo nodeId="4196004291147341762" fileName="BaseEditorTestBody.java" startLine="472" startPosition="25" endLine="473" endPosition="47" />
    <scopeInfo nodeId="210559400607072514" fileName="BaseEditorTestBody.java" startLine="482" startPosition="25" endLine="483" endPosition="41" />
    <scopeInfo nodeId="5003005296038417945" fileName="BaseEditorTestBody.java" startLine="490" startPosition="60" endLine="491" endPosition="71" />
    <scopeInfo nodeId="8420540249644824308" fileName="BaseEditorTestBody.java" startLine="498" startPosition="95" endLine="499" endPosition="120" />
    <scopeInfo nodeId="6650621825958233745" fileName="BaseEditorTestBody.java" startLine="79" startPosition="0" endLine="81" endPosition="0" />
    <scopeInfo nodeId="2034046503373002994" fileName="BaseEditorTestBody.java" startLine="116" startPosition="34" endLine="118" endPosition="135" />
    <scopeInfo nodeId="1788530288992708977" fileName="BaseEditorTestBody.java" startLine="132" startPosition="44" endLine="134" endPosition="62">
      <varInfo nodeId="1788530288992713227" varName="context" />
    </scopeInfo>
    <scopeInfo nodeId="5130705610344053884" fileName="BaseEditorTestBody.java" startLine="145" startPosition="44" endLine="147" endPosition="101">
      <varInfo nodeId="5130705610344090446" varName="owner" />
    </scopeInfo>
    <scopeInfo nodeId="4840161274939429361" fileName="BaseEditorTestBody.java" startLine="193" startPosition="9" endLine="195" endPosition="28" />
    <scopeInfo nodeId="2303280755029317004" fileName="BaseEditorTestBody.java" startLine="307" startPosition="31" endLine="309" endPosition="18" />
    <scopeInfo nodeId="2303280755029346543" fileName="BaseEditorTestBody.java" startLine="312" startPosition="41" endLine="314" endPosition="18" />
    <scopeInfo nodeId="2303280755029958589" fileName="BaseEditorTestBody.java" startLine="360" startPosition="28" endLine="362" endPosition="35" />
    <scopeInfo nodeId="2303280755029958608" fileName="BaseEditorTestBody.java" startLine="364" startPosition="235" endLine="366" endPosition="30" />
    <scopeInfo nodeId="2793869139863627454" fileName="BaseEditorTestBody.java" startLine="223" startPosition="75" endLine="226" endPosition="15" />
    <scopeInfo nodeId="1225981799337" fileName="BaseEditorTestBody.java" startLine="247" startPosition="29" endLine="250" endPosition="90">
      <varInfo nodeId="1225981838434" varName="editorManager" />
    </scopeInfo>
    <scopeInfo nodeId="1227185232628" fileName="BaseEditorTestBody.java" startLine="255" startPosition="0" endLine="258" endPosition="0">
      <varInfo nodeId="1227185232651" varName="editor" />
      <varInfo nodeId="1227185232653" varName="text" />
    </scopeInfo>
    <scopeInfo nodeId="2303280755030040685" fileName="BaseEditorTestBody.java" startLine="263" startPosition="0" endLine="266" endPosition="0">
      <varInfo nodeId="2303280755030040685" varName="it" />
    </scopeInfo>
    <scopeInfo nodeId="2303280755030133725" fileName="BaseEditorTestBody.java" startLine="329" startPosition="11" endLine="332" endPosition="25" />
    <scopeInfo nodeId="1228935369323" fileName="BaseEditorTestBody.java" startLine="341" startPosition="0" endLine="344" endPosition="0">
      <varInfo nodeId="1228935383384" varName="editor" />
      <varInfo nodeId="1228935467065" varName="keyStrokes" />
    </scopeInfo>
    <scopeInfo nodeId="2303280755029958648" fileName="BaseEditorTestBody.java" startLine="370" startPosition="27" endLine="373" endPosition="34" />
    <scopeInfo nodeId="2303280755029958659" fileName="BaseEditorTestBody.java" startLine="374" startPosition="28" endLine="377" endPosition="34" />
    <scopeInfo nodeId="2303280755029958590" fileName="BaseEditorTestBody.java" startLine="378" startPosition="27" endLine="381" endPosition="63" />
    <scopeInfo nodeId="5105622777403219846" fileName="BaseEditorTestBody.java" startLine="409" startPosition="0" endLine="412" endPosition="0">
      <varInfo nodeId="5105622777403236132" varName="actionId" />
      <varInfo nodeId="5105622777403219850" varName="editor" />
    </scopeInfo>
    <scopeInfo nodeId="5105622777403269066" fileName="BaseEditorTestBody.java" startLine="416" startPosition="25" endLine="419" endPosition="38">
      <varInfo nodeId="5105622777403269071" varName="action" />
      <varInfo nodeId="5105622777403269091" varName="event" />
    </scopeInfo>
    <scopeInfo nodeId="4196004291147341761" fileName="BaseEditorTestBody.java" startLine="472" startPosition="0" endLine="475" endPosition="0" />
    <scopeInfo nodeId="210559400607072513" fileName="BaseEditorTestBody.java" startLine="482" startPosition="0" endLine="485" endPosition="0" />
    <scopeInfo nodeId="8420540249644824305" fileName="BaseEditorTestBody.java" startLine="498" startPosition="0" endLine="501" endPosition="0">
      <varInfo nodeId="8420540249644845623" varName="id" />
      <varInfo nodeId="8420540249644840716" varName="targetComponent" />
      <varInfo nodeId="8420540249644867616" varName="x" />
      <varInfo nodeId="8420540249644867933" varName="y" />
    </scopeInfo>
    <scopeInfo nodeId="1788530288992708973" fileName="BaseEditorTestBody.java" startLine="132" startPosition="0" endLine="136" endPosition="0" />
    <scopeInfo nodeId="5130705610344053881" fileName="BaseEditorTestBody.java" startLine="145" startPosition="0" endLine="149" endPosition="0" />
    <scopeInfo nodeId="7689133206188671184" fileName="BaseEditorTestBody.java" startLine="198" startPosition="0" endLine="202" endPosition="0" />
    <scopeInfo nodeId="2303280755029958609" fileName="BaseEditorTestBody.java" startLine="384" startPosition="27" endLine="388" endPosition="53" />
    <scopeInfo nodeId="4658555162377043274" fileName="BaseEditorTestBody.java" startLine="430" startPosition="0" endLine="434" endPosition="0" />
    <scopeInfo nodeId="8329921230705384657" fileName="BaseEditorTestBody.java" startLine="439" startPosition="0" endLine="443" endPosition="0" />
    <scopeInfo nodeId="4196004291147341676" fileName="BaseEditorTestBody.java" startLine="457" startPosition="180" endLine="461" endPosition="9" />
    <scopeInfo nodeId="5003005296038417943" fileName="BaseEditorTestBody.java" startLine="489" startPosition="33" endLine="493" endPosition="44" />
    <scopeInfo nodeId="5364632142688376240" fileName="BaseEditorTestBody.java" startLine="88" startPosition="25" endLine="93" endPosition="9" />
    <scopeInfo nodeId="1229267022353" fileName="BaseEditorTestBody.java" startLine="155" startPosition="55" endLine="160" endPosition="197">
      <varInfo nodeId="1229267128018" varName="annotations" />
    </scopeInfo>
    <scopeInfo nodeId="2793869139863627453" fileName="BaseEditorTestBody.java" startLine="222" startPosition="165" endLine="227" endPosition="13">
      <varInfo nodeId="2793869139863627456" varName="intention" />
    </scopeInfo>
    <scopeInfo nodeId="1788530288992815689" fileName="BaseEditorTestBody.java" startLine="247" startPosition="0" endLine="252" endPosition="0" />
    <scopeInfo nodeId="2303280755029958590" fileName="BaseEditorTestBody.java" startLine="378" startPosition="27" endLine="383" endPosition="28" />
    <scopeInfo nodeId="5180312817676877426" fileName="BaseEditorTestBody.java" startLine="171" startPosition="15" endLine="177" endPosition="13">
      <varInfo nodeId="4639535695230346505" varName="editedNode" />
      <varInfo nodeId="7633582661619655994" varName="map" />
    </scopeInfo>
    <scopeInfo nodeId="4840161274939429362" fileName="BaseEditorTestBody.java" startLine="196" startPosition="15" endLine="202" endPosition="9" />
    <scopeInfo nodeId="1225983542397" fileName="BaseEditorTestBody.java" startLine="236" startPosition="78" endLine="242" endPosition="64">
      <varInfo nodeId="2632143217797816767" varName="context" />
      <varInfo nodeId="2632143217798034389" varName="focus" />
      <varInfo nodeId="2632143217797883408" varName="opener" />
      <varInfo nodeId="2632143217798039954" varName="select" />
    </scopeInfo>
    <scopeInfo nodeId="5898974437025037250" fileName="BaseEditorTestBody.java" startLine="261" startPosition="146" endLine="267" endPosition="46">
      <varInfo nodeId="2303280755030040677" varName="events" />
    </scopeInfo>
    <scopeInfo nodeId="2303280755029958608" fileName="BaseEditorTestBody.java" startLine="363" startPosition="27" endLine="369" endPosition="28" />
    <scopeInfo nodeId="2303280755029958609" fileName="BaseEditorTestBody.java" startLine="384" startPosition="27" endLine="390" endPosition="28" />
    <scopeInfo nodeId="5105622777403269063" fileName="BaseEditorTestBody.java" startLine="415" startPosition="0" endLine="421" endPosition="0" />
    <scopeInfo nodeId="210559400607005919" fileName="BaseEditorTestBody.java" startLine="479" startPosition="166" endLine="485" endPosition="7">
      <varInfo nodeId="210559400607072454" varName="e" />
    </scopeInfo>
    <scopeInfo nodeId="1788530288992431859" fileName="BaseEditorTestBody.java" startLine="129" startPosition="53" endLine="136" endPosition="7">
      <varInfo nodeId="1788530288992555031" varName="instance" />
    </scopeInfo>
    <scopeInfo nodeId="1229267022350" fileName="BaseEditorTestBody.java" startLine="155" startPosition="0" endLine="162" endPosition="0">
      <varInfo nodeId="1229267105849" varName="node" />
    </scopeInfo>
    <scopeInfo nodeId="2303280755030279680" fileName="BaseEditorTestBody.java" startLine="279" startPosition="44" endLine="286" endPosition="15" />
    <scopeInfo nodeId="2303280755030293423" fileName="BaseEditorTestBody.java" startLine="290" startPosition="64" endLine="297" endPosition="13" />
    <scopeInfo nodeId="2303280755030133723" fileName="BaseEditorTestBody.java" startLine="328" startPosition="48" endLine="335" endPosition="36" />
    <scopeInfo nodeId="4196004291147341668" fileName="BaseEditorTestBody.java" startLine="455" startPosition="66" endLine="462" endPosition="7">
      <varInfo nodeId="4196004291147341670" varName="nextCell" />
    </scopeInfo>
    <scopeInfo nodeId="5003005296038392169" fileName="BaseEditorTestBody.java" startLine="488" startPosition="110" endLine="495" endPosition="27" />
    <scopeInfo nodeId="5364632142688376237" fileName="BaseEditorTestBody.java" startLine="87" startPosition="0" endLine="95" endPosition="0" />
    <scopeInfo nodeId="1225983542394" fileName="BaseEditorTestBody.java" startLine="236" startPosition="0" endLine="244" endPosition="0">
      <varInfo nodeId="1225983666861" varName="model" />
      <varInfo nodeId="1225983590734" varName="node" />
      <varInfo nodeId="1225983587748" varName="project" />
    </scopeInfo>
    <scopeInfo nodeId="5898974437025037245" fileName="BaseEditorTestBody.java" startLine="261" startPosition="0" endLine="269" endPosition="0">
      <varInfo nodeId="5898974437025037246" varName="editorComponent" />
      <varInfo nodeId="5898974437025037248" varName="text" />
    </scopeInfo>
    <scopeInfo nodeId="210559400607005915" fileName="BaseEditorTestBody.java" startLine="479" startPosition="0" endLine="487" endPosition="0">
      <varInfo nodeId="210559400607068100" varName="eventType" />
      <varInfo nodeId="210559400607017119" varName="targetComponent" />
      <varInfo nodeId="210559400607017121" varName="x" />
      <varInfo nodeId="210559400607017123" varName="y" />
    </scopeInfo>
    <scopeInfo nodeId="8312018550392265442" fileName="BaseEditorTestBody.java" startLine="129" startPosition="0" endLine="138" endPosition="0">
      <varInfo nodeId="1788530288992537752" varName="editor" />
    </scopeInfo>
    <scopeInfo nodeId="1788530288992780550" fileName="BaseEditorTestBody.java" startLine="141" startPosition="36" endLine="150" endPosition="0">
      <varInfo nodeId="1788530288992793235" varName="instance" />
    </scopeInfo>
    <scopeInfo nodeId="6352952732709206288" fileName="BaseEditorTestBody.java" startLine="218" startPosition="29" endLine="227" endPosition="13">
      <varInfo nodeId="4352241072706430876" varName="intentions" />
      <varInfo nodeId="821424413675325737" varName="query" />
    </scopeInfo>
    <scopeInfo nodeId="2303280755030279679" fileName="BaseEditorTestBody.java" startLine="279" startPosition="0" endLine="288" endPosition="0">
      <varInfo nodeId="2303280755030279679" varName="it" />
    </scopeInfo>
    <scopeInfo nodeId="2303280755030268544" fileName="BaseEditorTestBody.java" startLine="289" startPosition="16" endLine="298" endPosition="11" />
    <scopeInfo nodeId="2303280755030293420" fileName="BaseEditorTestBody.java" startLine="289" startPosition="16" endLine="298" endPosition="11">
      <varInfo nodeId="2303280755030293421" varName="event" />
    </scopeInfo>
    <scopeInfo nodeId="5105622777403236138" fileName="BaseEditorTestBody.java" startLine="413" startPosition="152" endLine="422" endPosition="33" />
    <scopeInfo nodeId="5003005296038392165" fileName="BaseEditorTestBody.java" startLine="488" startPosition="0" endLine="497" endPosition="0">
      <varInfo nodeId="5003005296038407967" varName="currentCell" />
      <varInfo nodeId="5003005296038408020" varName="editorComponent" />
    </scopeInfo>
    <scopeInfo nodeId="7633582661619655981" fileName="BaseEditorTestBody.java" startLine="170" startPosition="55" endLine="180" endPosition="11" />
    <scopeInfo nodeId="8312018550392256426" fileName="BaseEditorTestBody.java" startLine="141" startPosition="0" endLine="152" endPosition="0" />
    <scopeInfo nodeId="4840161274939429348" fileName="BaseEditorTestBody.java" startLine="192" startPosition="45" endLine="203" endPosition="5" />
    <scopeInfo nodeId="6352952732709206287" fileName="BaseEditorTestBody.java" startLine="218" startPosition="0" endLine="229" endPosition="0" />
    <scopeInfo nodeId="2303280755030172929" fileName="BaseEditorTestBody.java" startLine="277" startPosition="43" endLine="288" endPosition="13" />
    <scopeInfo nodeId="5105622777403236135" fileName="BaseEditorTestBody.java" startLine="413" startPosition="0" endLine="424" endPosition="0">
      <varInfo nodeId="5105622777403236141" varName="actionId" />
      <varInfo nodeId="5105622777403236139" varName="editorComponent" />
    </scopeInfo>
    <scopeInfo nodeId="2034046503373002971" fileName="BaseEditorTestBody.java" startLine="110" startPosition="25" endLine="122" endPosition="89" />
    <scopeInfo nodeId="7640539192565303471" fileName="BaseEditorTestBody.java" startLine="169" startPosition="25" endLine="181" endPosition="9" />
    <scopeInfo nodeId="4840161274939429345" fileName="BaseEditorTestBody.java" startLine="192" startPosition="0" endLine="205" endPosition="0" />
    <scopeInfo nodeId="2034046503373002970" fileName="BaseEditorTestBody.java" startLine="110" startPosition="0" endLine="124" endPosition="0" />
    <scopeInfo nodeId="7640539192565303470" fileName="BaseEditorTestBody.java" startLine="169" startPosition="0" endLine="183" endPosition="0" />
    <scopeInfo nodeId="7633582661619344914" fileName="BaseEditorTestBody.java" startLine="215" startPosition="25" endLine="229" endPosition="11">
      <varInfo nodeId="6352952732709202628" varName="modelAccess" />
    </scopeInfo>
    <scopeInfo nodeId="2303280755029294343" fileName="BaseEditorTestBody.java" startLine="305" startPosition="88" endLine="319" endPosition="23">
      <varInfo nodeId="2303280755029312102" varName="eventTarget" />
      <varInfo nodeId="2303280755029312094" varName="selectedCell" />
    </scopeInfo>
    <scopeInfo nodeId="1229266577471" fileName="BaseEditorTestBody.java" startLine="84" startPosition="86" endLine="99" endPosition="25">
      <varInfo nodeId="5810745293358879376" varName="exception" />
    </scopeInfo>
    <scopeInfo nodeId="2303280755029294340" fileName="BaseEditorTestBody.java" startLine="305" startPosition="0" endLine="321" endPosition="0">
      <varInfo nodeId="2303280755029308260" varName="editorComponent" />
    </scopeInfo>
    <scopeInfo nodeId="2303280755030108015" fileName="BaseEditorTestBody.java" startLine="322" startPosition="82" endLine="338" endPosition="16">
      <varInfo nodeId="2303280755030133712" varName="clazz" />
      <varInfo nodeId="2303280755030133719" varName="theMethod" />
    </scopeInfo>
    <scopeInfo nodeId="1229266577468" fileName="BaseEditorTestBody.java" startLine="84" startPosition="0" endLine="101" endPosition="0">
      <varInfo nodeId="1229266592709" varName="after" />
      <varInfo nodeId="1229266586269" varName="before" />
    </scopeInfo>
    <scopeInfo nodeId="7633582661619344911" fileName="BaseEditorTestBody.java" startLine="214" startPosition="0" endLine="231" endPosition="0" />
    <scopeInfo nodeId="8329921230705393305" fileName="BaseEditorTestBody.java" startLine="427" startPosition="109" endLine="444" endPosition="45" />
    <scopeInfo nodeId="2303280755030108012" fileName="BaseEditorTestBody.java" startLine="322" startPosition="0" endLine="340" endPosition="0">
      <varInfo nodeId="2303280755030122633" varName="eventTargetComponent" />
    </scopeInfo>
    <scopeInfo nodeId="1225993704323" fileName="BaseEditorTestBody.java" startLine="212" startPosition="113" endLine="231" endPosition="7" />
    <scopeInfo nodeId="8329921230705393302" fileName="BaseEditorTestBody.java" startLine="427" startPosition="0" endLine="446" endPosition="0" />
    <scopeInfo nodeId="5364632142688376123" fileName="BaseEditorTestBody.java" startLine="104" startPosition="94" endLine="124" endPosition="7" />
    <scopeInfo nodeId="1225991088737" fileName="BaseEditorTestBody.java" startLine="212" startPosition="0" endLine="233" endPosition="0">
      <varInfo nodeId="1225991141859" varName="editor" />
      <varInfo nodeId="1225991140075" varName="name" />
      <varInfo nodeId="1225991152924" varName="node" />
    </scopeInfo>
    <scopeInfo nodeId="5364632142688376120" fileName="BaseEditorTestBody.java" startLine="104" startPosition="0" endLine="126" endPosition="0">
      <varInfo nodeId="5364632142688376223" varName="after" />
      <varInfo nodeId="5364632142688376221" varName="before" />
    </scopeInfo>
    <scopeInfo nodeId="1229266873283" fileName="BaseEditorTestBody.java" startLine="165" startPosition="49" endLine="187" endPosition="5">
      <varInfo nodeId="5180312817676884728" varName="throwable" />
    </scopeInfo>
    <scopeInfo nodeId="2303280755029795992" fileName="BaseEditorTestBody.java" startLine="276" startPosition="25" endLine="299" endPosition="9" />
    <scopeInfo nodeId="1229266873280" fileName="BaseEditorTestBody.java" startLine="165" startPosition="0" endLine="189" endPosition="0" />
    <scopeInfo nodeId="2303280755029795991" fileName="BaseEditorTestBody.java" startLine="275" startPosition="0" endLine="301" endPosition="0" />
    <scopeInfo nodeId="4196004291147341641" fileName="BaseEditorTestBody.java" startLine="447" startPosition="168" endLine="476" endPosition="33">
      <varInfo nodeId="7604889971553860433" varName="absoluteX" />
      <varInfo nodeId="7604889971553885870" varName="absoluteY" />
      <varInfo nodeId="4196004291147341650" varName="cellCandidates" />
      <varInfo nodeId="4196004291147341752" varName="e" />
      <varInfo nodeId="4196004291147341664" varName="eventTargetCell" />
      <varInfo nodeId="4196004291147341733" varName="targetComponent" />
    </scopeInfo>
    <scopeInfo nodeId="4196004291147341630" fileName="BaseEditorTestBody.java" startLine="447" startPosition="0" endLine="478" endPosition="0">
      <varInfo nodeId="4196004291147341631" varName="editorComponent" />
      <varInfo nodeId="4196004291147475502" varName="eventType" />
      <varInfo nodeId="4196004291147341633" varName="x" />
      <varInfo nodeId="4196004291147341635" varName="y" />
    </scopeInfo>
    <scopeInfo nodeId="2303280755029774822" fileName="BaseEditorTestBody.java" startLine="270" startPosition="167" endLine="302" endPosition="105">
      <varInfo nodeId="2303280755029795974" varName="eventTargetComponent" />
      <varInfo nodeId="2303280755029795979" varName="eventsWerePassed" />
      <varInfo nodeId="2303280755030158193" varName="processKeyEventMethod" />
    </scopeInfo>
    <scopeInfo nodeId="2303280755029774819" fileName="BaseEditorTestBody.java" startLine="270" startPosition="0" endLine="304" endPosition="0">
      <varInfo nodeId="2303280755029787893" varName="editorComponent" />
      <varInfo nodeId="2303280755029791592" varName="events" />
    </scopeInfo>
    <scopeInfo nodeId="2303280755029958589" fileName="BaseEditorTestBody.java" startLine="357" startPosition="20" endLine="393" endPosition="19" />
    <scopeInfo nodeId="2303280755029958589" fileName="BaseEditorTestBody.java" startLine="355" startPosition="46" endLine="395" endPosition="29" />
    <scopeInfo nodeId="2303280755029958589" fileName="BaseEditorTestBody.java" startLine="355" startPosition="0" endLine="397" endPosition="0" />
    <scopeInfo nodeId="2303280755029958589" fileName="BaseEditorTestBody.java" startLine="351" startPosition="48" endLine="401" endPosition="14" />
    <scopeInfo nodeId="2303280755029958589" fileName="BaseEditorTestBody.java" startLine="351" startPosition="0" endLine="403" endPosition="0" />
    <scopeInfo nodeId="2303280755029958589" fileName="BaseEditorTestBody.java" startLine="349" startPosition="60" endLine="403" endPosition="10" />
    <scopeInfo nodeId="2303280755029958589" fileName="BaseEditorTestBody.java" startLine="349" startPosition="0" endLine="405" endPosition="0">
      <varInfo nodeId="2303280755029958589" varName="it" />
    </scopeInfo>
    <scopeInfo nodeId="5898974437025058158" fileName="BaseEditorTestBody.java" startLine="347" startPosition="157" endLine="406" endPosition="46">
      <varInfo nodeId="2303280755029958585" varName="events" />
    </scopeInfo>
    <scopeInfo nodeId="5898974437025058150" fileName="BaseEditorTestBody.java" startLine="347" startPosition="0" endLine="408" endPosition="0">
      <varInfo nodeId="5898974437025058153" varName="editorComponent" />
      <varInfo nodeId="5898974437025058155" varName="keyStrokes" />
    </scopeInfo>
    <unitInfo nodeId="2303280755030040685" fileName="BaseEditorTestBody.java" startLine="262" startPosition="116" endLine="266" endPosition="5" unitName="jetbrains.mps.lang.test.runtime.BaseEditorTestBody$8" />
    <unitInfo nodeId="4196004291147341761" fileName="BaseEditorTestBody.java" startLine="471" startPosition="37" endLine="475" endPosition="5" unitName="jetbrains.mps.lang.test.runtime.BaseEditorTestBody$14" />
    <unitInfo nodeId="210559400607072513" fileName="BaseEditorTestBody.java" startLine="481" startPosition="37" endLine="485" endPosition="5" unitName="jetbrains.mps.lang.test.runtime.BaseEditorTestBody$15" />
    <unitInfo nodeId="1788530288992708971" fileName="BaseEditorTestBody.java" startLine="131" startPosition="35" endLine="136" endPosition="5" unitName="jetbrains.mps.lang.test.runtime.BaseEditorTestBody$3" />
    <unitInfo nodeId="5130705610344053879" fileName="BaseEditorTestBody.java" startLine="144" startPosition="35" endLine="149" endPosition="5" unitName="jetbrains.mps.lang.test.runtime.BaseEditorTestBody$4" />
    <unitInfo nodeId="7689133206188671182" fileName="BaseEditorTestBody.java" startLine="197" startPosition="39" endLine="202" endPosition="7" unitName="jetbrains.mps.lang.test.runtime.BaseEditorTestBody$6" />
    <unitInfo nodeId="4658555162377043272" fileName="BaseEditorTestBody.java" startLine="429" startPosition="37" endLine="434" endPosition="5" unitName="jetbrains.mps.lang.test.runtime.BaseEditorTestBody$12" />
    <unitInfo nodeId="8329921230705384655" fileName="BaseEditorTestBody.java" startLine="438" startPosition="37" endLine="443" endPosition="5" unitName="jetbrains.mps.lang.test.runtime.BaseEditorTestBody$13" />
    <unitInfo nodeId="5105622777403269061" fileName="BaseEditorTestBody.java" startLine="414" startPosition="37" endLine="421" endPosition="5" unitName="jetbrains.mps.lang.test.runtime.BaseEditorTestBody$11" />
    <unitInfo nodeId="5364632142688376235" fileName="BaseEditorTestBody.java" startLine="86" startPosition="37" endLine="95" endPosition="5" unitName="jetbrains.mps.lang.test.runtime.BaseEditorTestBody$1" />
    <unitInfo nodeId="2303280755030279679" fileName="BaseEditorTestBody.java" startLine="278" startPosition="53" endLine="288" endPosition="11" unitName="jetbrains.mps.lang.test.runtime.BaseEditorTestBody$10" />
    <unitInfo nodeId="6352952732709206287" fileName="BaseEditorTestBody.java" startLine="217" startPosition="39" endLine="229" endPosition="9" unitName="jetbrains.mps.lang.test.runtime.BaseEditorTestBody$8" />
    <unitInfo nodeId="2034046503373002970" fileName="BaseEditorTestBody.java" startLine="109" startPosition="46" endLine="124" endPosition="5" unitName="jetbrains.mps.lang.test.runtime.BaseEditorTestBody$2" />
    <unitInfo nodeId="7640539192565303470" fileName="BaseEditorTestBody.java" startLine="168" startPosition="47" endLine="183" endPosition="5" unitName="jetbrains.mps.lang.test.runtime.BaseEditorTestBody$5" />
    <unitInfo nodeId="7633582661619344909" fileName="BaseEditorTestBody.java" startLine="213" startPosition="37" endLine="231" endPosition="5" unitName="jetbrains.mps.lang.test.runtime.BaseEditorTestBody$7" />
    <unitInfo nodeId="2303280755029795990" fileName="BaseEditorTestBody.java" startLine="274" startPosition="37" endLine="301" endPosition="5" unitName="jetbrains.mps.lang.test.runtime.BaseEditorTestBody$9" />
    <unitInfo nodeId="2303280755029958589" fileName="BaseEditorTestBody.java" startLine="352" startPosition="23" endLine="401" endPosition="13" unitName="jetbrains.mps.lang.test.runtime.BaseEditorTestBody$12" />
    <unitInfo nodeId="2303280755029958589" fileName="BaseEditorTestBody.java" startLine="350" startPosition="19" endLine="403" endPosition="9" unitName="jetbrains.mps.lang.test.runtime.BaseEditorTestBody$11" />
    <unitInfo nodeId="2303280755029958589" fileName="BaseEditorTestBody.java" startLine="348" startPosition="80" endLine="405" endPosition="5" unitName="jetbrains.mps.lang.test.runtime.BaseEditorTestBody$10" />
    <unitInfo nodeId="1225981767950" fileName="BaseEditorTestBody.java" startLine="70" startPosition="0" endLine="502" endPosition="0" unitName="jetbrains.mps.lang.test.runtime.BaseEditorTestBody" />
=======
    <file name="BaseTestBody.java">
      <node id="1221570095729" at="19,0,20,0" concept="7" trace="myModel" />
      <node id="1225466864128" at="20,0,21,0" concept="7" trace="myProject" />
      <node id="1221570130351" at="21,0,22,0" concept="7" trace="myMap" />
      <node id="1221570130356" at="22,0,23,0" concept="7" trace="myCopies" />
      <node id="1221575851548" at="24,25,25,66" concept="6" />
      <node id="1221575851557" at="25,66,26,66" concept="6" />
      <node id="1228145369640" at="31,25,32,79" concept="11" />
      <node id="1228145369651" at="32,79,33,94" concept="11" />
      <node id="1228145369668" at="34,161,35,40" concept="6" />
      <node id="1228145369672" at="36,9,37,52" concept="6" />
      <node id="1228145369681" at="37,52,38,75" concept="6" />
      <node id="1221570180079" at="43,39,44,93" concept="12" />
      <node id="1221570218042" at="47,43,48,56" concept="12" />
      <node id="1228145369660" at="33,94,36,9" concept="8" />
      <node id="1221570180054" at="43,0,46,0" concept="10" trace="getNodeById#(Ljava/lang/String;)Lorg/jetbrains/mps/openapi/model/SNode;" />
      <node id="1221570218022" at="47,0,50,0" concept="10" trace="getRealNodeById#(Ljava/lang/String;)Lorg/jetbrains/mps/openapi/model/SNode;" />
      <node id="1221569991487" at="24,0,28,0" concept="3" trace="BaseTestBody#()V" />
      <node id="6352952732709301771" at="31,0,40,0" concept="10" trace="run#()V" />
      <node id="6352952732709257065" at="29,61,40,7" concept="6" />
      <node id="1221570069256" at="29,0,42,0" concept="10" trace="addNodeById#(Ljava/lang/String;)V" />
      <scope id="1228145369667" at="34,161,35,40" />
      <scope id="1221570180056" at="43,39,44,93" />
      <scope id="1221570218024" at="47,43,48,56" />
      <scope id="1221569991490" at="24,25,26,66" />
      <scope id="1228145369660" at="33,94,36,9">
        <var name="a" id="1228145369661" />
      </scope>
      <scope id="1221570180054" at="43,0,46,0">
        <var name="id" id="1221570180081" />
      </scope>
      <scope id="1221570218022" at="47,0,50,0">
        <var name="id" id="1221570218044" />
      </scope>
      <scope id="1221569991487" at="24,0,28,0" />
      <scope id="6352952732709301772" at="31,25,38,75">
        <var name="copy" id="1228145369652" />
        <var name="node" id="1228145369641" />
      </scope>
      <scope id="6352952732709301771" at="31,0,40,0" />
      <scope id="1221570069258" at="29,61,40,7" />
      <scope id="1221570069256" at="29,0,42,0">
        <var name="id" id="1221570069324" />
      </scope>
      <unit id="6352952732709301771" at="30,50,40,5" name="jetbrains.mps.lang.test.runtime.BaseTestBody$1" />
      <unit id="1221569991485" at="18,0,51,0" name="jetbrains.mps.lang.test.runtime.BaseTestBody" />
    </file>
  </root>
  <root nodeRef="r:00000000-0000-4000-0000-011c895903a2(jetbrains.mps.lang.test.runtime)/1225981767950">
    <file name="BaseEditorTestBody.java">
      <node id="5105622777403269101" at="63,0,64,0" concept="15" trace="DATA_MANAGER" />
      <node id="1229266543141" at="64,0,65,0" concept="7" trace="myEditor" />
      <node id="1229266556240" at="65,0,66,0" concept="7" trace="myBefore" />
      <node id="1229266570246" at="66,0,67,0" concept="7" trace="myResult" />
      <node id="1229266983755" at="67,0,68,0" concept="7" trace="myStart" />
      <node id="1229267001166" at="68,0,69,0" concept="7" trace="myFinish" />
      <node id="5810745293358879375" at="76,86,77,51" concept="11" />
      <node id="5364632142688376305" at="81,13,82,69" concept="6" />
      <node id="5810745293358896700" at="83,31,84,27" concept="6" />
      <node id="5810745293358928123" at="88,31,89,25" concept="19" />
      <node id="1229347129465" at="90,5,91,25" concept="12" />
      <node id="5364632142688376124" at="96,94,97,29" concept="6" />
      <node id="5364632142688376131" at="98,30,99,30" concept="6" />
      <node id="2034046503373002972" at="102,25,103,87" concept="6" />
      <node id="2034046503373002981" at="103,87,104,133" concept="6" />
      <node id="6874623769544140684" at="105,54,106,98" concept="19" />
      <node id="2034046503373002995" at="108,34,109,88" concept="6" />
      <node id="2034046503373003004" at="109,88,110,135" concept="6" />
      <node id="2034046503373003021" at="111,9,112,175" concept="6" />
      <node id="931937616881496839" at="113,102,114,119" concept="11" />
      <node id="931937616881387028" at="114,119,115,32" concept="6" />
      <node id="931937616881460333" at="115,32,116,31" concept="6" />
      <node id="2034046503373003036" at="117,9,118,89" concept="6" />
      <node id="1229267128017" at="125,55,126,151" concept="11" />
      <node id="1229267218094" at="127,55,128,18" concept="12" />
      <node id="1229267227176" at="129,5,130,197" concept="12" />
      <node id="5180312817676884727" at="135,49,136,78" concept="11" />
      <node id="508601795559132967" at="136,78,137,45" concept="6" />
      <node id="4639535695230346504" at="141,15,142,149" concept="11" />
      <node id="7633582661619655993" at="142,149,143,85" concept="11" />
      <node id="7633582661619656002" at="143,85,144,230" concept="6" />
      <node id="7633582661619656020" at="145,59,146,99" concept="6" />
      <node id="5180312817676884730" at="148,33,149,32" concept="6" />
      <node id="7640539192565305677" at="153,7,154,45" concept="6" />
      <node id="5180312817676884753" at="155,34,156,28" concept="19" />
      <node id="4840161274939429363" at="163,9,164,28" concept="6" />
      <node id="7689133206188671172" at="164,28,165,28" concept="6" />
      <node id="7689133206188671248" at="169,27,170,110" concept="6" />
      <node id="7328093760994934153" at="188,29,189,51" concept="6" />
      <node id="821424413675325736" at="189,51,190,94" concept="11" />
      <node id="821424413675338837" at="190,94,191,43" concept="6" />
      <node id="4352241072706430875" at="191,43,192,165" concept="11" />
      <node id="7633582661619344946" at="194,86,195,78" concept="6" />
      <node id="1225983619982" at="206,78,207,78" concept="11" />
      <node id="2182758403695034376" at="207,78,208,125" concept="12" />
      <node id="1225981838433" at="213,63,214,106" concept="11" />
      <node id="1225981838438" at="214,106,215,86" concept="6" />
      <node id="5898974437025058141" at="220,116,221,75" concept="6" />
      <node id="2303280755030040687" at="228,44,229,78" concept="12" />
      <node id="2303280755030051227" at="231,7,232,46" concept="6" />
      <node id="2303280755029795973" at="235,167,236,87" concept="11" />
      <node id="2303280755030158192" at="236,87,237,88" concept="11" />
      <node id="2303280755029795978" at="237,88,238,59" concept="11" />
      <node id="2171752449335972951" at="245,53,246,52" concept="6" />
      <node id="2171752449335982185" at="247,62,248,54" concept="6" />
      <node id="2303280755030280894" at="249,22,250,55" concept="6" />
      <node id="2303280755030297512" at="256,17,257,72" concept="6" />
      <node id="2303280755030309437" at="258,51,259,42" concept="6" />
      <node id="2303280755030312744" at="260,48,261,42" concept="6" />
      <node id="2303280755029796156" at="266,7,267,105" concept="6" />
      <node id="2303280755029312093" at="270,88,271,64" concept="11" />
      <node id="2303280755029338709" at="272,31,273,43" concept="13" />
      <node id="2303280755029318693" at="273,43,274,18" concept="12" />
      <node id="2303280755029312101" at="275,5,276,83" concept="11" />
      <node id="2303280755029367618" at="277,41,278,43" concept="13" />
      <node id="2303280755029350108" at="278,43,279,18" concept="12" />
      <node id="2303280755029312120" at="281,103,282,112" concept="6" />
      <node id="2303280755029374581" at="283,5,284,23" concept="12" />
      <node id="2303280755030126321" at="288,39,289,18" concept="12" />
      <node id="2303280755030133711" at="290,5,291,53" concept="11" />
      <node id="2303280755030133718" at="291,53,292,28" concept="11" />
      <node id="2303280755030133726" at="294,11,295,79" concept="6" />
      <node id="2303280755030133734" at="295,79,296,38" concept="6" />
      <node id="2303280755030139993" at="296,38,297,25" concept="12" />
      <node id="2303280755030133743" at="299,7,300,36" concept="6" />
      <node id="2303280755030220797" at="301,5,302,102" concept="6" />
      <node id="2303280755030149932" at="302,102,303,16" concept="12" />
      <node id="5898974437025058209" at="306,127,307,99" concept="6" />
      <node id="2303280755029958589" at="316,0,317,0" concept="7" trace="__CP__" />
      <node id="2303280755029958589" at="323,28,324,54" concept="0" />
      <node id="2303280755029958589" at="324,54,325,35" concept="12" />
      <node id="2303280755029958608" at="327,235,328,40" concept="6" />
      <node id="2303280755029958608" at="328,40,329,30" concept="2" />
      <node id="2303280755029958608" at="330,23,331,38" concept="6" />
      <node id="2303280755029958608" at="331,38,332,28" concept="2" />
      <node id="2303280755029958648" at="333,27,334,39" concept="6" />
      <node id="2303280755029958648" at="334,39,335,139" concept="6" />
      <node id="2303280755029958648" at="335,139,336,34" concept="12" />
      <node id="2303280755029958659" at="337,28,338,38" concept="6" />
      <node id="2303280755029958659" at="338,38,339,140" concept="6" />
      <node id="2303280755029958659" at="339,140,340,34" concept="12" />
      <node id="2303280755029958591" at="341,27,342,66" concept="6" />
      <node id="2303280755029958596" at="342,66,343,63" concept="6" />
      <node id="2303280755029958602" at="343,63,344,63" concept="6" />
      <node id="2303280755029958590" at="344,63,345,38" concept="6" />
      <node id="2303280755029958590" at="345,38,346,28" concept="2" />
      <node id="2303280755029958610" at="347,27,348,128" concept="13" />
      <node id="2303280755029958612" at="348,128,349,118" concept="13" />
      <node id="2303280755029958614" at="349,118,350,128" concept="13" />
      <node id="2303280755029958616" at="350,128,351,53" concept="6" />
      <node id="2303280755029958609" at="351,53,352,38" concept="6" />
      <node id="2303280755029958609" at="352,38,353,28" concept="2" />
      <node id="2303280755029958589" at="354,28,355,37" concept="2" />
      <node id="2303280755029958589" at="357,31,358,29" concept="12" />
      <node id="2303280755029958592" at="361,0,362,0" concept="7" trace="_3_stroke" />
      <node id="2303280755029958597" at="362,0,363,0" concept="7" trace="_4_keyCode" />
      <node id="2303280755029958603" at="363,0,364,0" concept="7" trace="_5_keyChar" />
      <node id="2303280755029972584" at="368,7,369,46" concept="6" />
      <node id="5105622777403236144" at="372,122,373,81" concept="6" />
      <node id="5105622777403269070" at="379,25,380,74" concept="11" />
      <node id="5105622777403269090" at="380,74,381,143" concept="11" />
      <node id="3160276589345003047" at="381,143,382,38" concept="6" />
      <node id="8329921230705393312" at="384,7,385,33" concept="6" />
      <node id="4658555162377043279" at="390,109,391,19" concept="13" />
      <node id="4658555162377043291" at="394,25,395,22" concept="13" />
      <node id="4658555162377043283" at="397,7,398,45" concept="6" />
      <node id="8329921230705500325" at="398,45,399,0" concept="14" />
      <node id="8329921230705500327" at="399,0,400,67" concept="13" />
      <node id="8329921230705384661" at="403,25,404,22" concept="13" />
      <node id="8329921230705384663" at="406,7,407,45" concept="6" />
      <node id="4196004291147341642" at="410,168,411,49" concept="0" />
      <node id="4196004291147341648" at="411,49,412,0" concept="14" />
      <node id="4196004291147341649" at="412,0,413,93" concept="11" />
      <node id="4196004291147341656" at="413,93,414,90" concept="6" />
      <node id="7604889971553860430" at="414,90,415,61" concept="11" />
      <node id="7604889971553885869" at="415,61,416,61" concept="11" />
      <node id="4196004291147341663" at="416,61,417,38" concept="11" />
      <node id="4196004291147341669" at="418,66,419,89" concept="11" />
      <node id="4196004291147341677" at="420,180,421,35" concept="6" />
      <node id="4196004291147341683" at="422,56,423,119" concept="6" />
      <node id="4196004291147341727" at="426,5,427,35" concept="0" />
      <node id="4196004291147341731" at="427,35,428,0" concept="14" />
      <node id="4196004291147341732" at="428,0,429,137" concept="11" />
      <node id="4196004291147341738" at="429,137,430,71" concept="6" />
      <node id="4196004291147341746" at="430,71,431,41" concept="0" />
      <node id="4196004291147341750" at="431,41,432,0" concept="14" />
      <node id="4196004291147341751" at="432,0,433,82" concept="11" />
      <node id="4196004291147341763" at="435,25,436,47" concept="6" />
      <node id="4196004291147374110" at="438,7,439,33" concept="12" />
      <node id="210559400607072453" at="442,166,443,76" concept="11" />
      <node id="210559400607072515" at="445,25,446,41" concept="6" />
      <node id="5003005296038432806" at="453,60,454,71" concept="12" />
      <node id="5003005296038417960" at="455,7,456,44" concept="6" />
      <node id="5003005296038441433" at="457,5,458,27" concept="12" />
      <node id="8420540249644838671" at="461,95,462,120" concept="12" />
      <node id="6650621825958233745" at="71,0,73,0" concept="3" trace="BaseEditorTestBody#()V" />
      <node id="4840161274939429354" at="178,0,180,0" concept="10" trace="testMethodImpl#()V" />
      <node id="2171752449335959099" at="249,20,251,15" concept="1" />
      <node id="5810745293358918315" at="87,7,90,5" concept="9" />
      <node id="5364632142688376129" at="97,29,100,5" concept="9" />
      <node id="6874623769544124104" at="104,133,107,9" concept="9" />
      <node id="1229267201983" at="126,151,129,5" concept="9" />
      <node id="7633582661619656018" at="144,230,147,13" concept="9" />
      <node id="5180312817676884742" at="154,45,157,5" concept="9" />
      <node id="7633582661619344944" at="193,75,196,15" concept="9" />
      <node id="1227185232628" at="220,0,223,0" concept="16" trace="typeString#(Ljetbrains/mps/openapi/editor/Editor;Ljava/lang/String;)V" />
      <node id="2303280755030040685" at="228,0,231,0" concept="10" trace="select#(Ljava/lang/Character;)Ljava/awt/event/KeyEvent;" />
      <node id="2303280755029312118" at="280,5,283,5" concept="22" />
      <node id="2303280755030126223" at="287,82,290,5" concept="9" />
      <node id="1228935369323" at="306,0,309,0" concept="16" trace="pressKeys#(Ljetbrains/mps/openapi/editor/Editor;Ljava/util/List;)V" />
      <node id="2303280755029958590" at="341,27,344,63" concept="1" />
      <node id="5105622777403219846" at="372,0,375,0" concept="16" trace="invokeAction#(Ljetbrains/mps/openapi/editor/Editor;Ljava/lang/String;)V" />
      <node id="4196004291147341681" at="421,35,424,9" concept="9" />
      <node id="4196004291147341761" at="435,0,438,0" concept="10" trace="run#()V" />
      <node id="210559400607072513" at="445,0,448,0" concept="10" trace="run#()V" />
      <node id="5003005296038417944" at="452,33,455,7" concept="9" />
      <node id="8420540249644824305" at="461,0,464,0" concept="16" trace="createMouseEvent#(Ljava/awt/Component;III)Ljava/awt/event/MouseEvent;" />
      <node id="2034046503373002993" at="107,9,111,9" concept="9" />
      <node id="7689133206188671184" at="168,0,172,0" concept="10" trace="run#()V" />
      <node id="1225983542394" at="206,0,210,0" concept="16" trace="openEditor#(Ljetbrains/mps/project/Project;Lorg/jetbrains/mps/openapi/model/SModel;Lorg/jetbrains/mps/openapi/model/SNode;)Ljetbrains/mps/openapi/editor/Editor;" />
      <node id="1225981799334" at="213,0,217,0" concept="16" trace="closeEditor#(Ljetbrains/mps/project/Project;Lorg/jetbrains/mps/openapi/model/SNode;)V" />
      <node id="2303280755029317001" at="271,64,275,5" concept="9" />
      <node id="2303280755029346540" at="276,83,280,5" concept="9" />
      <node id="2303280755029958608" at="326,27,330,23" concept="9" />
      <node id="2303280755029958609" at="347,27,351,53" concept="1" />
      <node id="4658555162377043274" at="393,0,397,0" concept="10" trace="run#()V" />
      <node id="8329921230705384657" at="402,0,406,0" concept="10" trace="run#()V" />
      <node id="5364632142688376253" at="80,25,85,9" concept="20" />
      <node id="931937616881480098" at="112,175,117,9" concept="9" />
      <node id="2793869139863627453" at="192,165,197,13" concept="8" />
      <node id="2303280755030040676" at="226,146,231,7" concept="11" />
      <node id="4196004291147341759" at="433,82,438,7" concept="6" />
      <node id="210559400607072511" at="443,76,448,7" concept="6" />
      <node id="7689133206188671178" at="166,15,172,9" concept="6" />
      <node id="2303280755030133724" at="293,48,299,7" concept="20" />
      <node id="5105622777403269063" at="378,0,384,0" concept="10" trace="run#()V" />
      <node id="4658555162377043266" at="391,19,397,7" concept="6" />
      <node id="8329921230705384651" at="400,67,406,7" concept="6" />
      <node id="4196004291147341675" at="419,89,425,7" concept="9" />
      <node id="5003005296038417942" at="451,110,457,5" concept="22" />
      <node id="1229267022350" at="125,0,132,0" concept="10" trace="findCellReference#(Lorg/jetbrains/mps/openapi/model/SNode;)Ljetbrains/mps/lang/test/runtime/CellReference;" />
      <node id="2171752449335948618" at="244,44,251,15" concept="9" />
      <node id="2303280755030301015" at="255,64,262,13" concept="20" />
      <node id="5364632142688376237" at="79,0,87,0" concept="10" trace="run#()V" />
      <node id="5898974437025037245" at="226,0,234,0" concept="16" trace="typeString#(Ljetbrains/mps/nodeEditor/EditorComponent;Ljava/lang/String;)V" />
      <node id="5105622777403268946" at="376,152,384,7" concept="6" />
      <node id="210559400607005915" at="442,0,450,0" concept="16" trace="processSecondaryMouseEvent#(Ljava/awt/Component;III)V" />
      <node id="2303280755030279679" at="244,0,253,0" concept="10" trace="visit#(Ljava/awt/event/KeyEvent;)V" />
      <node id="2303280755030293420" at="254,16,263,11" concept="8" />
      <node id="2303280755030133722" at="292,28,301,5" concept="22" />
      <node id="4196004291147341667" at="417,38,426,5" concept="22" />
      <node id="5003005296038392165" at="451,0,460,0" concept="16" trace="getEventTargetComponent#(Ljetbrains/mps/openapi/editor/cells/EditorCell;Ljetbrains/mps/nodeEditor/EditorComponent;)Ljavax/swing/JComponent;" />
      <node id="5364632142688376229" at="77,51,87,7" concept="6" />
      <node id="5180312817676877425" at="140,55,150,11" concept="20" />
      <node id="2303280755030268543" at="254,14,264,9" concept="1" />
      <node id="4840161274939429360" at="162,45,173,5" concept="21" />
      <node id="6352952732709206287" at="188,0,199,0" concept="10" trace="run#()V" />
      <node id="2303280755030274604" at="242,43,253,13" concept="6" />
      <node id="5105622777403236135" at="376,0,387,0" concept="16" trace="invokeAction#(Ljetbrains/mps/nodeEditor/EditorComponent;Ljava/lang/String;)V" />
      <node id="7633582661619655980" at="139,25,151,9" concept="9" />
      <node id="4840161274939429345" at="162,0,175,0" concept="10" trace="testMethod#()V" />
      <node id="6352952732709194790" at="186,25,199,11" concept="6" />
      <node id="7640539192565303470" at="139,0,153,0" concept="10" trace="run#()V" />
      <node id="7640539192565303462" at="137,45,153,7" concept="6" />
      <node id="7633582661619344911" at="185,0,201,0" concept="10" trace="run#()V" />
      <node id="2303280755029294340" at="270,0,286,0" concept="16" trace="getKeyEventTargetComponent#(Ljetbrains/mps/nodeEditor/EditorComponent;)Ljava/awt/Component;" />
      <node id="1229266577468" at="76,0,93,0" concept="10" trace="initEditor#(Ljava/lang/String;Ljava/lang/String;)Ljetbrains/mps/openapi/editor/Editor;" />
      <node id="2034046503373002970" at="102,0,120,0" concept="10" trace="run#()V" />
      <node id="7633582661619321781" at="183,106,201,7" concept="6" />
      <node id="2303280755030108012" at="287,0,305,0" concept="16" trace="getProcessKeyEventMethod#(Ljava/awt/Component;)Ljava/lang/reflect/Method;" />
      <node id="8329921230705393302" at="390,0,409,0" concept="16" trace="flushEventQueueAfterAction#()V" />
      <node id="2034046503373002966" at="100,5,120,7" concept="6" />
      <node id="3485705737561978201" at="183,0,203,0" concept="10" trace="invokeIntention#(Ljava/lang/String;Ljetbrains/mps/openapi/editor/Editor;Lorg/jetbrains/mps/openapi/model/SNode;)V" />
      <node id="2303280755030172926" at="241,25,264,9" concept="9" />
      <node id="1229266873280" at="135,0,159,0" concept="10" trace="checkAssertion#()V" />
      <node id="5364632142688376120" at="96,0,122,0" concept="10" trace="initEditor_internal#(Ljava/lang/String;Ljava/lang/String;)V" />
      <node id="2303280755029795991" at="240,0,266,0" concept="10" trace="run#()V" />
      <node id="2303280755029795986" at="238,59,266,7" concept="6" />
      <node id="4196004291147341630" at="410,0,441,0" concept="16" trace="processMouseEvent#(Ljetbrains/mps/nodeEditor/EditorComponent;III)Ljava/awt/Component;" />
      <node id="2303280755029774819" at="235,0,269,0" concept="16" trace="processKeyEvents#(Ljetbrains/mps/nodeEditor/EditorComponent;Ljava/lang/Iterable;)V" />
      <node id="2303280755029958589" at="320,20,356,19" concept="17" />
      <node id="2303280755029958589" at="318,46,357,31" concept="5" />
      <node id="2303280755029958589" at="318,0,360,0" concept="10" trace="moveToNext#()Z" />
      <node id="2303280755029958589" at="314,48,364,14" concept="12" />
      <node id="2303280755029958589" at="314,0,366,0" concept="10" trace="iterator#()Ljava/util/Iterator;" />
      <node id="2303280755029958589" at="312,60,366,10" concept="12" />
      <node id="2303280755029958589" at="312,0,368,0" concept="10" trace="translate#(Ljava/lang/String;)Ljava/lang/Iterable;" />
      <node id="2303280755029958584" at="310,157,368,7" concept="11" />
      <node id="5898974437025058150" at="310,0,371,0" concept="16" trace="pressKeys#(Ljetbrains/mps/nodeEditor/EditorComponent;Ljava/util/List;)V" />
      <scope id="6650621825958233747" at="71,31,71,31" />
      <scope id="4840161274939429357" at="178,49,178,49" />
      <scope id="2303280755030133739" at="298,0,298,41">
        <var name="e" id="2303280755030133741" />
      </scope>
      <scope id="2303280755030133740" at="298,41,298,41" />
      <scope id="5364632142688376254" at="81,13,82,69" />
      <scope id="5364632142688376296" at="83,0,84,27">
        <var name="e" id="5364632142688376297" />
      </scope>
      <scope id="5364632142688376299" at="83,31,84,27" />
      <scope id="5810745293358918318" at="88,31,89,25" />
      <scope id="5364632142688376130" at="98,30,99,30" />
      <scope id="6874623769544124107" at="105,54,106,98" />
      <scope id="1229267201984" at="127,55,128,18" />
      <scope id="7633582661619656019" at="145,59,146,99" />
      <scope id="5180312817676877428" at="148,0,149,32">
        <var name="t" id="5180312817676877429" />
      </scope>
      <scope id="5180312817676877431" at="148,33,149,32" />
      <scope id="5180312817676884743" at="155,34,156,28" />
      <scope id="7689133206188671187" at="169,27,170,110" />
      <scope id="7633582661619344945" at="194,86,195,78" />
      <scope id="1227185232631" at="220,116,221,75" />
      <scope id="2303280755030040686" at="228,44,229,78" />
      <scope id="2171752449335948621" at="245,53,246,52" />
      <scope id="2171752449335978671" at="247,62,248,54" />
      <scope id="2171752449335959100" at="249,22,250,55" />
      <scope id="2303280755030301016" at="256,17,257,72" />
      <scope id="2303280755030301007" at="258,0,259,42">
        <var name="e" id="2303280755030301009" />
      </scope>
      <scope id="2303280755030301008" at="258,51,259,42" />
      <scope id="2303280755030301011" at="260,0,261,42">
        <var name="e" id="2303280755030301013" />
      </scope>
      <scope id="2303280755030301012" at="260,48,261,42" />
      <scope id="2303280755029312119" at="281,103,282,112" />
      <scope id="2303280755030126224" at="288,39,289,18" />
      <scope id="1228935369326" at="306,127,307,99" />
      <scope id="2303280755029958589" at="354,28,355,37" />
      <scope id="5105622777403219849" at="372,122,373,81" />
      <scope id="4658555162377043277" at="394,25,395,22" />
      <scope id="8329921230705384660" at="403,25,404,22" />
      <scope id="4196004291147341682" at="422,56,423,119" />
      <scope id="4196004291147341762" at="435,25,436,47" />
      <scope id="210559400607072514" at="445,25,446,41" />
      <scope id="5003005296038417945" at="453,60,454,71" />
      <scope id="8420540249644824308" at="461,95,462,120" />
      <scope id="6650621825958233745" at="71,0,73,0" />
      <scope id="2034046503373002994" at="108,34,110,135" />
      <scope id="4840161274939429361" at="163,9,165,28" />
      <scope id="4840161274939429354" at="178,0,180,0" />
      <scope id="1225983542397" at="206,78,208,125">
        <var name="context" id="1225983619983" />
      </scope>
      <scope id="1225981799337" at="213,63,215,86">
        <var name="editorManager" id="1225981838434" />
      </scope>
      <scope id="2303280755029317004" at="272,31,274,18" />
      <scope id="2303280755029346543" at="277,41,279,18" />
      <scope id="2303280755029958589" at="323,28,325,35" />
      <scope id="2303280755029958608" at="327,235,329,30" />
      <scope id="931937616881480101" at="113,102,116,31">
        <var name="component" id="931937616881496840" />
      </scope>
      <scope id="2793869139863627454" at="193,75,196,15" />
      <scope id="1227185232628" at="220,0,223,0">
        <var name="editor" id="1227185232651" />
        <var name="text" id="1227185232653" />
      </scope>
      <scope id="2303280755030040685" at="228,0,231,0">
        <var name="it" id="2303280755030040685" />
      </scope>
      <scope id="2303280755030133725" at="294,11,297,25" />
      <scope id="1228935369323" at="306,0,309,0">
        <var name="editor" id="1228935383384" />
        <var name="keyStrokes" id="1228935467065" />
      </scope>
      <scope id="2303280755029958648" at="333,27,336,34" />
      <scope id="2303280755029958659" at="337,28,340,34" />
      <scope id="2303280755029958590" at="341,27,344,63" />
      <scope id="5105622777403219846" at="372,0,375,0">
        <var name="actionId" id="5105622777403236132" />
        <var name="editor" id="5105622777403219850" />
      </scope>
      <scope id="5105622777403269066" at="379,25,382,38">
        <var name="action" id="5105622777403269071" />
        <var name="event" id="5105622777403269091" />
      </scope>
      <scope id="4196004291147341761" at="435,0,438,0" />
      <scope id="210559400607072513" at="445,0,448,0" />
      <scope id="8420540249644824305" at="461,0,464,0">
        <var name="id" id="8420540249644845623" />
        <var name="targetComponent" id="8420540249644840716" />
        <var name="x" id="8420540249644867616" />
        <var name="y" id="8420540249644867933" />
      </scope>
      <scope id="7689133206188671184" at="168,0,172,0" />
      <scope id="1225983542394" at="206,0,210,0">
        <var name="model" id="1225983666861" />
        <var name="node" id="1225983590734" />
        <var name="project" id="1225983587748" />
      </scope>
      <scope id="1225981799334" at="213,0,217,0">
        <var name="node" id="1225981862355" />
        <var name="project" id="1225981812341" />
      </scope>
      <scope id="2303280755029958609" at="347,27,351,53" />
      <scope id="4658555162377043274" at="393,0,397,0" />
      <scope id="8329921230705384657" at="402,0,406,0" />
      <scope id="4196004291147341676" at="420,180,424,9" />
      <scope id="5003005296038417943" at="452,33,456,44" />
      <scope id="5364632142688376240" at="80,25,85,9" />
      <scope id="1229267022353" at="125,55,130,197">
        <var name="annotations" id="1229267128018" />
      </scope>
      <scope id="2793869139863627453" at="192,165,197,13">
        <var name="intention" id="2793869139863627456" />
      </scope>
      <scope id="2303280755029958590" at="341,27,346,28" />
      <scope id="5180312817676877426" at="141,15,147,13">
        <var name="editedNode" id="4639535695230346505" />
        <var name="map" id="7633582661619655994" />
      </scope>
      <scope id="4840161274939429362" at="166,15,172,9" />
      <scope id="5898974437025037250" at="226,146,232,46">
        <var name="events" id="2303280755030040677" />
      </scope>
      <scope id="2303280755029958608" at="326,27,332,28" />
      <scope id="2303280755029958609" at="347,27,353,28" />
      <scope id="5105622777403269063" at="378,0,384,0" />
      <scope id="210559400607005919" at="442,166,448,7">
        <var name="e" id="210559400607072454" />
      </scope>
      <scope id="1229267022350" at="125,0,132,0">
        <var name="node" id="1229267105849" />
      </scope>
      <scope id="2303280755030279680" at="244,44,251,15" />
      <scope id="2303280755030293423" at="255,64,262,13" />
      <scope id="2303280755030133723" at="293,48,300,36" />
      <scope id="4196004291147341668" at="418,66,425,7">
        <var name="nextCell" id="4196004291147341670" />
      </scope>
      <scope id="5003005296038392169" at="451,110,458,27" />
      <scope id="5364632142688376237" at="79,0,87,0" />
      <scope id="5898974437025037245" at="226,0,234,0">
        <var name="editorComponent" id="5898974437025037246" />
        <var name="text" id="5898974437025037248" />
      </scope>
      <scope id="210559400607005915" at="442,0,450,0">
        <var name="eventType" id="210559400607068100" />
        <var name="targetComponent" id="210559400607017119" />
        <var name="x" id="210559400607017121" />
        <var name="y" id="210559400607017123" />
      </scope>
      <scope id="6352952732709206288" at="188,29,197,13">
        <var name="intentions" id="4352241072706430876" />
        <var name="query" id="821424413675325737" />
      </scope>
      <scope id="2303280755030279679" at="244,0,253,0">
        <var name="it" id="2303280755030279679" />
      </scope>
      <scope id="2303280755030268544" at="254,16,263,11" />
      <scope id="2303280755030293420" at="254,16,263,11">
        <var name="event" id="2303280755030293421" />
      </scope>
      <scope id="5105622777403236138" at="376,152,385,33" />
      <scope id="5003005296038392165" at="451,0,460,0">
        <var name="currentCell" id="5003005296038407967" />
        <var name="editorComponent" id="5003005296038408020" />
      </scope>
      <scope id="7633582661619655981" at="140,55,150,11" />
      <scope id="4840161274939429348" at="162,45,173,5" />
      <scope id="6352952732709206287" at="188,0,199,0" />
      <scope id="2303280755030172929" at="242,43,253,13" />
      <scope id="5105622777403236135" at="376,0,387,0">
        <var name="actionId" id="5105622777403236141" />
        <var name="editorComponent" id="5105622777403236139" />
      </scope>
      <scope id="7640539192565303471" at="139,25,151,9" />
      <scope id="4840161274939429345" at="162,0,175,0" />
      <scope id="7633582661619344914" at="186,25,199,11" />
      <scope id="7640539192565303470" at="139,0,153,0" />
      <scope id="2303280755029294343" at="270,88,284,23">
        <var name="eventTarget" id="2303280755029312102" />
        <var name="selectedCell" id="2303280755029312094" />
      </scope>
      <scope id="1229266577471" at="76,86,91,25">
        <var name="exception" id="5810745293358879376" />
      </scope>
      <scope id="2034046503373002971" at="102,25,118,89" />
      <scope id="7633582661619344911" at="185,0,201,0" />
      <scope id="2303280755029294340" at="270,0,286,0">
        <var name="editorComponent" id="2303280755029308260" />
      </scope>
      <scope id="2303280755030108015" at="287,82,303,16">
        <var name="clazz" id="2303280755030133712" />
        <var name="theMethod" id="2303280755030133719" />
      </scope>
      <scope id="1229266577468" at="76,0,93,0">
        <var name="after" id="1229266592709" />
        <var name="before" id="1229266586269" />
      </scope>
      <scope id="8329921230705393305" at="390,109,407,45" />
      <scope id="2034046503373002970" at="102,0,120,0" />
      <scope id="1225993704323" at="183,106,201,7" />
      <scope id="2303280755030108012" at="287,0,305,0">
        <var name="eventTargetComponent" id="2303280755030122633" />
      </scope>
      <scope id="8329921230705393302" at="390,0,409,0" />
      <scope id="3485705737561978201" at="183,0,203,0">
        <var name="editor" id="1225991141859" />
        <var name="name" id="1225991140075" />
        <var name="node" id="1225991152924" />
      </scope>
      <scope id="1229266873283" at="135,49,157,5">
        <var name="throwable" id="5180312817676884728" />
      </scope>
      <scope id="2303280755029795992" at="241,25,264,9" />
      <scope id="5364632142688376123" at="96,94,120,7" />
      <scope id="1229266873280" at="135,0,159,0" />
      <scope id="5364632142688376120" at="96,0,122,0">
        <var name="after" id="5364632142688376223" />
        <var name="before" id="5364632142688376221" />
      </scope>
      <scope id="2303280755029795991" at="240,0,266,0" />
      <scope id="4196004291147341641" at="410,168,439,33">
        <var name="absoluteX" id="7604889971553860433" />
        <var name="absoluteY" id="7604889971553885870" />
        <var name="cellCandidates" id="4196004291147341650" />
        <var name="e" id="4196004291147341752" />
        <var name="eventTargetCell" id="4196004291147341664" />
        <var name="targetComponent" id="4196004291147341733" />
      </scope>
      <scope id="4196004291147341630" at="410,0,441,0">
        <var name="editorComponent" id="4196004291147341631" />
        <var name="eventType" id="4196004291147475502" />
        <var name="x" id="4196004291147341633" />
        <var name="y" id="4196004291147341635" />
      </scope>
      <scope id="2303280755029774822" at="235,167,267,105">
        <var name="eventTargetComponent" id="2303280755029795974" />
        <var name="eventsWerePassed" id="2303280755029795979" />
        <var name="processKeyEventMethod" id="2303280755030158193" />
      </scope>
      <scope id="2303280755029774819" at="235,0,269,0">
        <var name="editorComponent" id="2303280755029787893" />
        <var name="events" id="2303280755029791592" />
      </scope>
      <scope id="2303280755029958589" at="320,20,356,19" />
      <scope id="2303280755029958589" at="318,46,358,29" />
      <scope id="2303280755029958589" at="318,0,360,0" />
      <scope id="2303280755029958589" at="314,48,364,14" />
      <scope id="2303280755029958589" at="314,0,366,0" />
      <scope id="2303280755029958589" at="312,60,366,10" />
      <scope id="2303280755029958589" at="312,0,368,0">
        <var name="it" id="2303280755029958589" />
      </scope>
      <scope id="5898974437025058158" at="310,157,369,46">
        <var name="events" id="2303280755029958585" />
      </scope>
      <scope id="5898974437025058150" at="310,0,371,0">
        <var name="editorComponent" id="5898974437025058153" />
        <var name="keyStrokes" id="5898974437025058155" />
      </scope>
      <unit id="2303280755030040685" at="227,116,231,5" name="jetbrains.mps.lang.test.runtime.BaseEditorTestBody$6" />
      <unit id="4196004291147341761" at="434,37,438,5" name="jetbrains.mps.lang.test.runtime.BaseEditorTestBody$12" />
      <unit id="210559400607072513" at="444,37,448,5" name="jetbrains.mps.lang.test.runtime.BaseEditorTestBody$13" />
      <unit id="7689133206188671182" at="167,39,172,7" name="jetbrains.mps.lang.test.runtime.BaseEditorTestBody$4" />
      <unit id="4658555162377043272" at="392,37,397,5" name="jetbrains.mps.lang.test.runtime.BaseEditorTestBody$10" />
      <unit id="8329921230705384655" at="401,37,406,5" name="jetbrains.mps.lang.test.runtime.BaseEditorTestBody$11" />
      <unit id="5105622777403269061" at="377,37,384,5" name="jetbrains.mps.lang.test.runtime.BaseEditorTestBody$9" />
      <unit id="5364632142688376235" at="78,37,87,5" name="jetbrains.mps.lang.test.runtime.BaseEditorTestBody$1" />
      <unit id="2303280755030279679" at="243,53,253,11" name="jetbrains.mps.lang.test.runtime.BaseEditorTestBody$8" />
      <unit id="6352952732709206287" at="187,54,199,9" name="jetbrains.mps.lang.test.runtime.BaseEditorTestBody$6" />
      <unit id="7640539192565303470" at="138,55,153,5" name="jetbrains.mps.lang.test.runtime.BaseEditorTestBody$3" />
      <unit id="7633582661619344909" at="184,37,201,5" name="jetbrains.mps.lang.test.runtime.BaseEditorTestBody$5" />
      <unit id="2034046503373002970" at="101,50,120,5" name="jetbrains.mps.lang.test.runtime.BaseEditorTestBody$2" />
      <unit id="2303280755029795990" at="239,37,266,5" name="jetbrains.mps.lang.test.runtime.BaseEditorTestBody$7" />
      <unit id="2303280755029958589" at="315,23,364,13" name="jetbrains.mps.lang.test.runtime.BaseEditorTestBody$10" />
      <unit id="2303280755029958589" at="313,19,366,9" name="jetbrains.mps.lang.test.runtime.BaseEditorTestBody$9" />
      <unit id="2303280755029958589" at="311,80,368,5" name="jetbrains.mps.lang.test.runtime.BaseEditorTestBody$8" />
      <unit id="1225981767950" at="62,0,465,0" name="jetbrains.mps.lang.test.runtime.BaseEditorTestBody" />
    </file>
>>>>>>> 0583c357
  </root>
  <root nodeRef="r:00000000-0000-4000-0000-011c895903a2(jetbrains.mps.lang.test.runtime)/1226949310940">
    <file name="CellReference.java">
      <node id="1226951588600" at="25,0,26,0" concept="7" trace="myNode" />
      <node id="1228589322273" at="26,0,27,0" concept="7" trace="myAnnotation" />
      <node id="2209739309055569245" at="27,0,28,0" concept="7" trace="myMap" />
      <node id="1226951588619" at="29,77,30,23" concept="6" />
      <node id="1228589344562" at="30,23,31,118" concept="6" />
      <node id="2209739309055597279" at="31,118,32,21" concept="6" />
      <node id="1227009797309" at="35,26,36,23" concept="12" />
      <node id="1228580949966" at="40,28,41,65" concept="11" />
      <node id="2034046503361581097" at="43,25,44,174" concept="6" />
      <node id="1228580487321" at="46,7,47,24" concept="12" />
      <node id="1229529344680" at="50,45,51,101" concept="11" />
      <node id="8419500403890450040" at="51,101,52,231" concept="6" />
      <node id="5681471431307928017" at="55,66,56,85" concept="11" />
      <node id="5681471431307948577" at="57,77,58,67" concept="6" />
      <node id="5521353027966010533" at="59,5,60,76" concept="6" />
      <node id="5521353027966010532" at="60,76,61,0" concept="14" />
      <node id="7556920020845005333" at="61,0,62,73" concept="11" />
      <node id="7556920020845005341" at="62,73,63,79" concept="0" />
      <node id="7556920020845005365" at="64,49,65,80" concept="11" />
      <node id="7556920020845005386" at="65,80,66,95" concept="6" />
      <node id="7556920020845005401" at="66,95,67,112" concept="6" />
      <node id="7556920020845005412" at="68,53,69,65" concept="11" />
      <node id="7556920020845005418" at="69,65,70,119" concept="6" />
      <node id="7556920020845005425" at="70,119,71,115" concept="6" />
      <node id="7556920020845005508" at="72,7,73,99" concept="6" />
      <node id="7556920020845005519" at="73,99,74,97" concept="6" />
      <node id="7556920020845005447" at="75,57,76,73" concept="11" />
      <node id="7556920020845005528" at="76,73,77,102" concept="6" />
      <node id="7556920020845005537" at="77,102,78,100" concept="6" />
      <node id="7556920020845005463" at="78,100,79,194" concept="6" />
      <node id="7556920020845005474" at="79,194,80,191" concept="6" />
      <node id="5097407566122005890" at="81,12,82,76" concept="6" />
      <node id="5521353027966010487" at="83,5,84,0" concept="14" />
      <node id="5097407566121991608" at="81,10,83,5" concept="1" />
      <node id="1227009788555" at="35,0,38,0" concept="10" trace="getNode#()Lorg/jetbrains/mps/openapi/model/SNode;" />
      <node id="2034046503361581095" at="43,0,46,0" concept="10" trace="run#()V" />
      <node id="5681471431307948567" at="56,85,59,5" concept="9" />
      <node id="1228589548291" at="50,0,54,0" concept="10" trace="setupSelection#(Ljetbrains/mps/openapi/editor/Editor;)V" />
      <node id="1226949310942" at="29,0,34,0" concept="3" trace="CellReference#(Lorg/jetbrains/mps/openapi/model/SNode;Lorg/jetbrains/mps/openapi/model/SNode;Ljava/util/Map;)V" />
      <node id="2034046503361581091" at="41,65,46,7" concept="6" />
      <node id="7556920020845005410" at="67,112,72,7" concept="9" />
      <node id="1228580480145" at="39,0,49,0" concept="10" trace="toString#()Ljava/lang/String;" />
      <node id="7556920020845005349" at="63,79,83,5" concept="9" />
      <node id="6268941039745719501" at="55,0,86,0" concept="10" trace="assertEditor#(Ljetbrains/mps/openapi/editor/Editor;Ljava/util/Map;)V" />
      <scope id="1227009788558" at="35,26,36,23" />
      <scope id="2034046503361581096" at="43,25,44,174" />
      <scope id="5681471431307948568" at="57,77,58,67" />
      <scope id="5097407566121991609" at="81,12,82,76" />
      <scope id="1228589548294" at="50,45,52,231">
        <var name="editorComponent" id="1229529344681" />
      </scope>
      <scope id="1226949310945" at="29,77,32,21" />
      <scope id="1227009788555" at="35,0,38,0" />
      <scope id="2034046503361581095" at="43,0,46,0" />
      <scope id="7556920020845005411" at="68,53,71,115">
        <var name="label" id="7556920020845005413" />
      </scope>
      <scope id="1228589548291" at="50,0,54,0">
        <var name="editor" id="1229529333669" />
      </scope>
      <scope id="1226949310942" at="29,0,34,0">
        <var name="annotation" id="1228589305145" />
        <var name="map" id="2209739309055569238" />
        <var name="node" id="1226951564280" />
      </scope>
      <scope id="7556920020845005439" at="75,57,80,191">
        <var name="rangeSelection" id="7556920020845005448" />
      </scope>
      <scope id="1228580480148" at="40,28,47,24">
        <var name="result" id="1228580949967" />
      </scope>
      <scope id="1228580480145" at="39,0,49,0" />
      <scope id="7556920020845005350" at="64,49,74,97">
        <var name="selectedCell" id="7556920020845005366" />
      </scope>
      <scope id="6268941039745719504" at="55,66,84,0">
        <var name="component" id="5681471431307928018" />
        <var name="selection" id="7556920020845005334" />
      </scope>
      <scope id="6268941039745719501" at="55,0,86,0">
        <var name="editor" id="6268941039745719506" />
        <var name="map" id="1932269937152492149" />
      </scope>
      <unit id="2034046503361581095" at="42,45,46,5" name="jetbrains.mps.lang.test.runtime.CellReference$1" />
      <unit id="1226949310940" at="24,0,87,0" name="jetbrains.mps.lang.test.runtime.CellReference" />
    </file>
  </root>
  <root nodeRef="r:00000000-0000-4000-0000-011c895903a2(jetbrains.mps.lang.test.runtime)/1302453276762085176">
    <file name="NodeCheckerUtil.java">
      <node id="1302453276762085235" at="15,61,16,48" concept="12" />
      <node id="8000313307342741756" at="21,94,22,123" concept="11" />
      <node id="1302453276762085253" at="22,123,23,74" concept="6" />
      <node id="1302453276762085379" at="28,72,29,87" concept="11" />
      <node id="1302453276762085390" at="29,87,30,58" concept="12" />
      <node id="8541266710385650362" at="35,122,36,96" concept="11" />
      <node id="7835233914436403914" at="36,96,37,28" concept="6" />
      <node id="1302453276762085233" at="15,0,18,0" concept="16" trace="nodeWithIdToString#(Lorg/jetbrains/mps/openapi/model/SNode;)Ljava/lang/String;" />
      <node id="1302453276762085251" at="21,0,25,0" concept="16" trace="assertTypesAreTheSame#(Lorg/jetbrains/mps/openapi/model/SNode;Lorg/jetbrains/mps/openapi/model/SNode;Lorg/jetbrains/mps/openapi/model/SNode;)V" />
      <node id="1302453276762085377" at="28,0,32,0" concept="16" trace="getRuleNodeFromReporter#(Ljetbrains/mps/errors/IErrorReporter;)Lorg/jetbrains/mps/openapi/model/SNode;" />
      <node id="8541266710385650358" at="35,0,39,0" concept="16" trace="checkNodeForErrorMessages#(Lorg/jetbrains/mps/openapi/model/SNode;ZZ)V" />
      <scope id="1302453276762085234" at="15,61,16,48" />
      <scope id="1302453276762085252" at="21,94,23,74">
        <var name="errorString" id="8000313307342741757" />
      </scope>
      <scope id="1302453276762085378" at="28,72,30,58">
        <var name="ref" id="1302453276762085380" />
      </scope>
      <scope id="8541266710385650361" at="35,122,37,28">
        <var name="checkErrorsAction" id="8541266710385650363" />
      </scope>
      <scope id="1302453276762085233" at="15,0,18,0">
        <var name="node" id="1302453276762085248" />
      </scope>
      <scope id="1302453276762085251" at="21,0,25,0">
        <var name="node" id="1302453276762085271" />
        <var name="type1" id="1302453276762085273" />
        <var name="type2" id="1302453276762085275" />
      </scope>
      <scope id="1302453276762085377" at="28,0,32,0">
        <var name="reporter" id="1302453276762085397" />
      </scope>
      <scope id="8541266710385650358" at="35,0,39,0">
        <var name="allowErrors" id="8541266710385650376" />
        <var name="allowWarnings" id="8541266710385650378" />
        <var name="node" id="8541266710385650374" />
      </scope>
      <unit id="1302453276762085176" at="12,0,42,0" name="jetbrains.mps.lang.test.runtime.NodeCheckerUtil" />
    </file>
  </root>
  <root nodeRef="r:00000000-0000-4000-0000-011c895903a2(jetbrains.mps.lang.test.runtime)/262412979073677743">
<<<<<<< HEAD
    <nodeInfo nodeId="262412979073677773" fileName="BaseTransformationTest4.java" startLine="14" startPosition="0" endLine="15" endPosition="0" conceptFqName="jetbrains.mps.baseLanguage.structure.FieldDeclaration" propertyString="myRunner" />
    <nodeInfo nodeId="262412979073930145" fileName="BaseTransformationTest4.java" startLine="16" startPosition="0" endLine="17" endPosition="0" conceptFqName="jetbrains.mps.baseLanguage.structure.FieldDeclaration" propertyString="myModel" />
    <nodeInfo nodeId="262412979073930148" fileName="BaseTransformationTest4.java" startLine="17" startPosition="0" endLine="18" endPosition="0" conceptFqName="jetbrains.mps.baseLanguage.structure.FieldDeclaration" propertyString="myTransientModel" />
    <nodeInfo nodeId="262412979073930151" fileName="BaseTransformationTest4.java" startLine="18" startPosition="0" endLine="19" endPosition="0" conceptFqName="jetbrains.mps.baseLanguage.structure.FieldDeclaration" propertyString="myProject" />
    <nodeInfo nodeId="6796535740152592068" fileName="BaseTransformationTest4.java" startLine="21" startPosition="33" endLine="22" endPosition="107" conceptFqName="jetbrains.mps.baseLanguage.structure.LocalVariableDeclarationStatement" />
    <nodeInfo nodeId="754117912813156603" fileName="BaseTransformationTest4.java" startLine="23" startPosition="51" endLine="24" endPosition="57" conceptFqName="jetbrains.mps.baseLanguage.structure.ExpressionStatement" />
    <nodeInfo nodeId="754117912813157112" fileName="BaseTransformationTest4.java" startLine="25" startPosition="12" endLine="26" endPosition="52" conceptFqName="jetbrains.mps.baseLanguage.structure.ExpressionStatement" />
    <nodeInfo nodeId="5283973801935503285" fileName="BaseTransformationTest4.java" startLine="32" startPosition="36" endLine="33" endPosition="21" conceptFqName="jetbrains.mps.baseLanguage.structure.ExpressionStatement" />
    <nodeInfo nodeId="754117912813153098" fileName="BaseTransformationTest4.java" startLine="39" startPosition="48" endLine="40" endPosition="22" conceptFqName="jetbrains.mps.baseLanguage.structure.ExpressionStatement" />
    <nodeInfo nodeId="754117912813454036" fileName="BaseTransformationTest4.java" startLine="46" startPosition="37" endLine="47" endPosition="20" conceptFqName="jetbrains.mps.baseLanguage.structure.ReturnStatement" />
    <nodeInfo nodeId="262412979073677901" fileName="BaseTransformationTest4.java" startLine="52" startPosition="75" endLine="53" endPosition="11" conceptFqName="jetbrains.mps.baseLanguage.structure.ThisConstructorInvocation" />
    <nodeInfo nodeId="262412979073677902" fileName="BaseTransformationTest4.java" startLine="53" startPosition="11" endLine="54" endPosition="24" conceptFqName="jetbrains.mps.baseLanguage.structure.ExpressionStatement" />
    <nodeInfo nodeId="9027620413164335970" fileName="BaseTransformationTest4.java" startLine="54" startPosition="24" endLine="55" endPosition="30" conceptFqName="jetbrains.mps.baseLanguage.structure.ExpressionStatement" />
    <nodeInfo nodeId="1828883994691993691" fileName="BaseTransformationTest4.java" startLine="60" startPosition="90" endLine="61" endPosition="47" conceptFqName="jetbrains.mps.baseLanguage.structure.ExpressionStatement" />
    <nodeInfo nodeId="1828883994691992366" fileName="BaseTransformationTest4.java" startLine="66" startPosition="129" endLine="67" endPosition="71" conceptFqName="jetbrains.mps.baseLanguage.structure.ExpressionStatement" />
    <nodeInfo nodeId="262412979073677874" fileName="BaseTransformationTest4.java" startLine="72" startPosition="111" endLine="73" endPosition="64" conceptFqName="jetbrains.mps.baseLanguage.structure.ExpressionStatement" />
    <nodeInfo nodeId="9027620413164326300" fileName="BaseTransformationTest4.java" startLine="79" startPosition="22" endLine="80" endPosition="110" conceptFqName="jetbrains.mps.baseLanguage.structure.ExpressionStatement" />
    <nodeInfo nodeId="7138334438181020752" fileName="BaseTransformationTest4.java" startLine="80" startPosition="110" endLine="81" endPosition="79" conceptFqName="jetbrains.mps.baseLanguage.structure.ExpressionStatement" />
    <nodeInfo nodeId="7869727441691287747" fileName="BaseTransformationTest4.java" startLine="81" startPosition="79" endLine="82" endPosition="70" conceptFqName="jetbrains.mps.baseLanguage.structure.ExpressionStatement" />
    <nodeInfo nodeId="7869727441691298724" fileName="BaseTransformationTest4.java" startLine="88" startPosition="25" endLine="89" endPosition="60" conceptFqName="jetbrains.mps.baseLanguage.structure.ExpressionStatement" />
    <nodeInfo nodeId="7869727441691306286" fileName="BaseTransformationTest4.java" startLine="89" startPosition="60" endLine="90" endPosition="28" conceptFqName="jetbrains.mps.baseLanguage.structure.ExpressionStatement" />
    <nodeInfo nodeId="262412979073930232" fileName="BaseTransformationTest4.java" startLine="94" startPosition="38" endLine="95" endPosition="19" conceptFqName="jetbrains.mps.baseLanguage.structure.ReturnStatement" />
    <nodeInfo nodeId="9027620413164301144" fileName="BaseTransformationTest4.java" startLine="99" startPosition="53" endLine="100" endPosition="25" conceptFqName="jetbrains.mps.baseLanguage.structure.ExpressionStatement" />
    <nodeInfo nodeId="262412979073930238" fileName="BaseTransformationTest4.java" startLine="104" startPosition="47" endLine="105" endPosition="28" conceptFqName="jetbrains.mps.baseLanguage.structure.ReturnStatement" />
    <nodeInfo nodeId="262412979073930254" fileName="BaseTransformationTest4.java" startLine="109" startPosition="31" endLine="110" endPosition="21" conceptFqName="jetbrains.mps.baseLanguage.structure.ReturnStatement" />
    <nodeInfo nodeId="262412979073930260" fileName="BaseTransformationTest4.java" startLine="114" startPosition="43" endLine="115" endPosition="24" conceptFqName="jetbrains.mps.baseLanguage.structure.ExpressionStatement" />
    <nodeInfo nodeId="5283973801935503272" fileName="BaseTransformationTest4.java" startLine="25" startPosition="10" endLine="27" endPosition="5" conceptFqName="jetbrains.mps.baseLanguage.structure.BlockStatement" />
    <nodeInfo nodeId="262412979073677890" fileName="BaseTransformationTest4.java" startLine="32" startPosition="0" endLine="35" endPosition="0" conceptFqName="jetbrains.mps.baseLanguage.structure.ConstructorDeclaration" propertyString="BaseTransformationTest4#()V" />
    <nodeInfo nodeId="262412979073677796" fileName="BaseTransformationTest4.java" startLine="60" startPosition="0" endLine="63" endPosition="0" conceptFqName="jetbrains.mps.baseLanguage.structure.InstanceMethodDeclaration" propertyString="initTest#(Ljava/lang/String;Ljava/lang/String;)V" />
    <nodeInfo nodeId="1828883994691992357" fileName="BaseTransformationTest4.java" startLine="66" startPosition="0" endLine="69" endPosition="0" conceptFqName="jetbrains.mps.baseLanguage.structure.InstanceMethodDeclaration" propertyString="initTest#(Ljava/lang/String;Ljava/lang/String;ZZ)V" />
    <nodeInfo nodeId="262412979073677870" fileName="BaseTransformationTest4.java" startLine="72" startPosition="0" endLine="75" endPosition="0" conceptFqName="jetbrains.mps.baseLanguage.structure.InstanceMethodDeclaration" propertyString="runTest#(Ljava/lang/String;Ljava/lang/String;Z)V" />
    <nodeInfo nodeId="754117912813144858" fileName="BaseTransformationTest4.java" startLine="38" startPosition="0" endLine="42" endPosition="0" conceptFqName="jetbrains.mps.baseLanguage.structure.InstanceMethodDeclaration" propertyString="setTestRunner#(Ljetbrains/mps/lang/test/runtime/TestRunner;)V" />
    <nodeInfo nodeId="754117912813446881" fileName="BaseTransformationTest4.java" startLine="45" startPosition="0" endLine="49" endPosition="0" conceptFqName="jetbrains.mps.baseLanguage.structure.InstanceMethodDeclaration" propertyString="getTestRunner#()Ljetbrains/mps/lang/test/runtime/TestRunner;" />
    <nodeInfo nodeId="262412979073930228" fileName="BaseTransformationTest4.java" startLine="93" startPosition="0" endLine="97" endPosition="0" conceptFqName="jetbrains.mps.baseLanguage.structure.InstanceMethodDeclaration" propertyString="getModelDescriptor#()Lorg/jetbrains/mps/openapi/model/SModel;" />
    <nodeInfo nodeId="9027620413164301138" fileName="BaseTransformationTest4.java" startLine="98" startPosition="0" endLine="102" endPosition="0" conceptFqName="jetbrains.mps.baseLanguage.structure.InstanceMethodDeclaration" propertyString="setModelDescriptor#(Lorg/jetbrains/mps/openapi/model/SModel;)V" />
    <nodeInfo nodeId="262412979073930234" fileName="BaseTransformationTest4.java" startLine="103" startPosition="0" endLine="107" endPosition="0" conceptFqName="jetbrains.mps.baseLanguage.structure.InstanceMethodDeclaration" propertyString="getTransientModelDescriptor#()Lorg/jetbrains/mps/openapi/model/SModel;" />
    <nodeInfo nodeId="262412979073930250" fileName="BaseTransformationTest4.java" startLine="108" startPosition="0" endLine="112" endPosition="0" conceptFqName="jetbrains.mps.baseLanguage.structure.InstanceMethodDeclaration" propertyString="getProject#()Ljetbrains/mps/project/Project;" />
    <nodeInfo nodeId="262412979073930256" fileName="BaseTransformationTest4.java" startLine="113" startPosition="0" endLine="117" endPosition="0" conceptFqName="jetbrains.mps.baseLanguage.structure.InstanceMethodDeclaration" propertyString="setProject#(Ljetbrains/mps/project/Project;)V" />
    <nodeInfo nodeId="5283973801935503264" fileName="BaseTransformationTest4.java" startLine="22" startPosition="107" endLine="27" endPosition="5" conceptFqName="jetbrains.mps.baseLanguage.structure.IfStatement" />
    <nodeInfo nodeId="262412979073677897" fileName="BaseTransformationTest4.java" startLine="52" startPosition="0" endLine="57" endPosition="0" conceptFqName="jetbrains.mps.baseLanguage.structure.ConstructorDeclaration" propertyString="BaseTransformationTest4#(Ljetbrains/mps/project/Project;Lorg/jetbrains/mps/openapi/model/SModel;)V" />
    <nodeInfo nodeId="7869727441691145795" fileName="BaseTransformationTest4.java" startLine="87" startPosition="0" endLine="92" endPosition="0" conceptFqName="jetbrains.mps.baseLanguage.structure.InstanceMethodDeclaration" propertyString="dispose#()V" />
    <nodeInfo nodeId="9027620413164335956" fileName="BaseTransformationTest4.java" startLine="78" startPosition="0" endLine="84" endPosition="0" conceptFqName="jetbrains.mps.baseLanguage.structure.InstanceMethodDeclaration" propertyString="init#()V" />
    <nodeInfo nodeId="5283973801935503281" fileName="BaseTransformationTest4.java" startLine="21" startPosition="0" endLine="29" endPosition="0" conceptFqName="jetbrains.mps.baseLanguage.structure.InstanceMethodDeclaration" propertyString="initTestRunner#()V" />
    <scopeInfo nodeId="5283973801935503265" fileName="BaseTransformationTest4.java" startLine="23" startPosition="51" endLine="24" endPosition="57" />
    <scopeInfo nodeId="5283973801935503273" fileName="BaseTransformationTest4.java" startLine="25" startPosition="12" endLine="26" endPosition="52" />
    <scopeInfo nodeId="262412979073677893" fileName="BaseTransformationTest4.java" startLine="32" startPosition="36" endLine="33" endPosition="21" />
    <scopeInfo nodeId="754117912813144861" fileName="BaseTransformationTest4.java" startLine="39" startPosition="48" endLine="40" endPosition="22" />
    <scopeInfo nodeId="754117912813446884" fileName="BaseTransformationTest4.java" startLine="46" startPosition="37" endLine="47" endPosition="20" />
    <scopeInfo nodeId="262412979073677804" fileName="BaseTransformationTest4.java" startLine="60" startPosition="90" endLine="61" endPosition="47" />
    <scopeInfo nodeId="1828883994691992365" fileName="BaseTransformationTest4.java" startLine="66" startPosition="129" endLine="67" endPosition="71" />
    <scopeInfo nodeId="262412979073677873" fileName="BaseTransformationTest4.java" startLine="72" startPosition="111" endLine="73" endPosition="64" />
    <scopeInfo nodeId="262412979073930231" fileName="BaseTransformationTest4.java" startLine="94" startPosition="38" endLine="95" endPosition="19" />
    <scopeInfo nodeId="9027620413164301143" fileName="BaseTransformationTest4.java" startLine="99" startPosition="53" endLine="100" endPosition="25" />
    <scopeInfo nodeId="262412979073930237" fileName="BaseTransformationTest4.java" startLine="104" startPosition="47" endLine="105" endPosition="28" />
    <scopeInfo nodeId="262412979073930253" fileName="BaseTransformationTest4.java" startLine="109" startPosition="31" endLine="110" endPosition="21" />
    <scopeInfo nodeId="262412979073930259" fileName="BaseTransformationTest4.java" startLine="114" startPosition="43" endLine="115" endPosition="24" />
    <scopeInfo nodeId="7869727441691145798" fileName="BaseTransformationTest4.java" startLine="88" startPosition="25" endLine="90" endPosition="28" />
    <scopeInfo nodeId="262412979073677890" fileName="BaseTransformationTest4.java" startLine="32" startPosition="0" endLine="35" endPosition="0" />
    <scopeInfo nodeId="262412979073677900" fileName="BaseTransformationTest4.java" startLine="52" startPosition="75" endLine="55" endPosition="30" />
    <scopeInfo nodeId="262412979073677796" fileName="BaseTransformationTest4.java" startLine="60" startPosition="0" endLine="63" endPosition="0">
      <varInfo nodeId="262412979073677800" varName="model" />
      <varInfo nodeId="262412979073677797" varName="projectName" />
    </scopeInfo>
    <scopeInfo nodeId="1828883994691992357" fileName="BaseTransformationTest4.java" startLine="66" startPosition="0" endLine="69" endPosition="0">
      <varInfo nodeId="1828883994691992361" varName="model" />
      <varInfo nodeId="1828883994691992358" varName="projectName" />
      <varInfo nodeId="1031873601093424100" varName="reOpenProject" />
      <varInfo nodeId="1828883994691992374" varName="uiTest" />
    </scopeInfo>
    <scopeInfo nodeId="262412979073677870" fileName="BaseTransformationTest4.java" startLine="72" startPosition="0" endLine="75" endPosition="0">
      <varInfo nodeId="262412979073677882" varName="className" />
      <varInfo nodeId="262412979073677884" varName="methodName" />
      <varInfo nodeId="262412979073677886" varName="runInCommand" />
    </scopeInfo>
    <scopeInfo nodeId="9027620413164335959" fileName="BaseTransformationTest4.java" startLine="79" startPosition="22" endLine="82" endPosition="70" />
    <scopeInfo nodeId="754117912813144858" fileName="BaseTransformationTest4.java" startLine="38" startPosition="0" endLine="42" endPosition="0">
      <varInfo nodeId="754117912813151078" varName="runner" />
    </scopeInfo>
    <scopeInfo nodeId="754117912813446881" fileName="BaseTransformationTest4.java" startLine="45" startPosition="0" endLine="49" endPosition="0" />
    <scopeInfo nodeId="262412979073930228" fileName="BaseTransformationTest4.java" startLine="93" startPosition="0" endLine="97" endPosition="0" />
    <scopeInfo nodeId="9027620413164301138" fileName="BaseTransformationTest4.java" startLine="98" startPosition="0" endLine="102" endPosition="0">
      <varInfo nodeId="9027620413164301139" varName="descriptor" />
    </scopeInfo>
    <scopeInfo nodeId="262412979073930234" fileName="BaseTransformationTest4.java" startLine="103" startPosition="0" endLine="107" endPosition="0" />
    <scopeInfo nodeId="262412979073930250" fileName="BaseTransformationTest4.java" startLine="108" startPosition="0" endLine="112" endPosition="0" />
    <scopeInfo nodeId="262412979073930256" fileName="BaseTransformationTest4.java" startLine="113" startPosition="0" endLine="117" endPosition="0">
      <varInfo nodeId="262412979073930264" varName="project" />
    </scopeInfo>
    <scopeInfo nodeId="262412979073677897" fileName="BaseTransformationTest4.java" startLine="52" startPosition="0" endLine="57" endPosition="0">
      <varInfo nodeId="262412979073677913" varName="modelDescriptor" />
      <varInfo nodeId="262412979073677911" varName="project" />
    </scopeInfo>
    <scopeInfo nodeId="7869727441691145795" fileName="BaseTransformationTest4.java" startLine="87" startPosition="0" endLine="92" endPosition="0" />
    <scopeInfo nodeId="5283973801935503263" fileName="BaseTransformationTest4.java" startLine="21" startPosition="33" endLine="27" endPosition="5">
      <varInfo nodeId="6796535740152592069" varName="runState" />
    </scopeInfo>
    <scopeInfo nodeId="9027620413164335956" fileName="BaseTransformationTest4.java" startLine="78" startPosition="0" endLine="84" endPosition="0" />
    <scopeInfo nodeId="5283973801935503281" fileName="BaseTransformationTest4.java" startLine="21" startPosition="0" endLine="29" endPosition="0" />
    <unitInfo nodeId="262412979073677743" fileName="BaseTransformationTest4.java" startLine="13" startPosition="0" endLine="118" endPosition="0" unitName="jetbrains.mps.lang.test.runtime.BaseTransformationTest4" />
  </root>
  <root nodeRef="r:00000000-0000-4000-0000-011c895903a2(jetbrains.mps.lang.test.runtime)/262412979073762013">
    <nodeInfo nodeId="262412979073762015" fileName="TransformationTest.java" startLine="9" startPosition="0" endLine="10" endPosition="0" conceptFqName="jetbrains.mps.baseLanguage.structure.InstanceMethodDeclaration" propertyString="setProject#(Ljetbrains/mps/project/Project;)V" />
    <nodeInfo nodeId="754117912812958155" fileName="TransformationTest.java" startLine="10" startPosition="0" endLine="11" endPosition="0" conceptFqName="jetbrains.mps.baseLanguage.structure.InstanceMethodDeclaration" propertyString="setTestRunner#(Ljetbrains/mps/lang/test/runtime/TestRunner;)V" />
    <nodeInfo nodeId="754117912813417070" fileName="TransformationTest.java" startLine="11" startPosition="0" endLine="12" endPosition="0" conceptFqName="jetbrains.mps.baseLanguage.structure.InstanceMethodDeclaration" propertyString="getTestRunner#()Ljetbrains/mps/lang/test/runtime/TestRunner;" />
    <nodeInfo nodeId="262412979073762023" fileName="TransformationTest.java" startLine="12" startPosition="0" endLine="13" endPosition="0" conceptFqName="jetbrains.mps.baseLanguage.structure.InstanceMethodDeclaration" propertyString="getProject#()Ljetbrains/mps/project/Project;" />
    <nodeInfo nodeId="9027620413164198092" fileName="TransformationTest.java" startLine="13" startPosition="0" endLine="14" endPosition="0" conceptFqName="jetbrains.mps.baseLanguage.structure.InstanceMethodDeclaration" propertyString="setModelDescriptor#(Lorg/jetbrains/mps/openapi/model/SModel;)V" />
    <nodeInfo nodeId="262412979073762227" fileName="TransformationTest.java" startLine="14" startPosition="0" endLine="15" endPosition="0" conceptFqName="jetbrains.mps.baseLanguage.structure.InstanceMethodDeclaration" propertyString="getModelDescriptor#()Lorg/jetbrains/mps/openapi/model/SModel;" />
    <nodeInfo nodeId="262412979073762253" fileName="TransformationTest.java" startLine="15" startPosition="0" endLine="16" endPosition="0" conceptFqName="jetbrains.mps.baseLanguage.structure.InstanceMethodDeclaration" propertyString="getTransientModelDescriptor#()Lorg/jetbrains/mps/openapi/model/SModel;" />
    <nodeInfo nodeId="9027620413164335998" fileName="TransformationTest.java" startLine="16" startPosition="0" endLine="17" endPosition="0" conceptFqName="jetbrains.mps.baseLanguage.structure.InstanceMethodDeclaration" propertyString="init#()V" />
    <nodeInfo nodeId="7869727441691152630" fileName="TransformationTest.java" startLine="17" startPosition="0" endLine="18" endPosition="0" conceptFqName="jetbrains.mps.baseLanguage.structure.InstanceMethodDeclaration" propertyString="dispose#()V" />
    <scopeInfo nodeId="262412979073762015" fileName="TransformationTest.java" startLine="9" startPosition="0" endLine="10" endPosition="0">
      <varInfo nodeId="262412979073762019" varName="project" />
    </scopeInfo>
    <scopeInfo nodeId="754117912812958155" fileName="TransformationTest.java" startLine="10" startPosition="0" endLine="11" endPosition="0">
      <varInfo nodeId="754117912813117786" varName="runner" />
    </scopeInfo>
    <scopeInfo nodeId="754117912813417070" fileName="TransformationTest.java" startLine="11" startPosition="0" endLine="12" endPosition="0" />
    <scopeInfo nodeId="262412979073762023" fileName="TransformationTest.java" startLine="12" startPosition="0" endLine="13" endPosition="0" />
    <scopeInfo nodeId="9027620413164198092" fileName="TransformationTest.java" startLine="13" startPosition="0" endLine="14" endPosition="0">
      <varInfo nodeId="9027620413164198093" varName="descriptor" />
    </scopeInfo>
    <scopeInfo nodeId="262412979073762227" fileName="TransformationTest.java" startLine="14" startPosition="0" endLine="15" endPosition="0" />
    <scopeInfo nodeId="262412979073762253" fileName="TransformationTest.java" startLine="15" startPosition="0" endLine="16" endPosition="0" />
    <scopeInfo nodeId="9027620413164335998" fileName="TransformationTest.java" startLine="16" startPosition="0" endLine="17" endPosition="0" />
    <scopeInfo nodeId="7869727441691152630" fileName="TransformationTest.java" startLine="17" startPosition="0" endLine="18" endPosition="0" />
    <unitInfo nodeId="262412979073762013" fileName="TransformationTest.java" startLine="8" startPosition="0" endLine="19" endPosition="0" unitName="jetbrains.mps.lang.test.runtime.TransformationTest" />
  </root>
  <root nodeRef="r:00000000-0000-4000-0000-011c895903a2(jetbrains.mps.lang.test.runtime)/3740508248791186293">
    <nodeInfo nodeId="3740508248791186294" fileName="TestsErrorsChecker.java" startLine="21" startPosition="0" endLine="22" endPosition="0" conceptFqName="jetbrains.mps.baseLanguage.structure.FieldDeclaration" propertyString="myNode" />
    <nodeInfo nodeId="1277999467583062702" fileName="TestsErrorsChecker.java" startLine="22" startPosition="0" endLine="23" endPosition="0" conceptFqName="jetbrains.mps.baseLanguage.structure.StaticFieldDeclaration" propertyString="modelErrorsHolder" />
    <nodeInfo nodeId="3740508248791186301" fileName="TestsErrorsChecker.java" startLine="25" startPosition="41" endLine="26" endPosition="23" conceptFqName="jetbrains.mps.baseLanguage.structure.ExpressionStatement" />
    <nodeInfo nodeId="3740508248791186313" fileName="TestsErrorsChecker.java" startLine="31" startPosition="58" endLine="32" endPosition="51" conceptFqName="jetbrains.mps.baseLanguage.structure.LocalVariableDeclarationStatement" />
    <nodeInfo nodeId="2276757138026660789" fileName="TestsErrorsChecker.java" startLine="32" startPosition="51" endLine="33" endPosition="78" conceptFqName="jetbrains.mps.baseLanguage.structure.ReturnStatement" />
    <nodeInfo nodeId="3740508248791186339" fileName="TestsErrorsChecker.java" startLine="38" startPosition="59" endLine="39" endPosition="49" conceptFqName="jetbrains.mps.baseLanguage.structure.LocalVariableDeclarationStatement" />
    <nodeInfo nodeId="2276757138026720803" fileName="TestsErrorsChecker.java" startLine="39" startPosition="49" endLine="40" endPosition="78" conceptFqName="jetbrains.mps.baseLanguage.structure.ReturnStatement" />
    <nodeInfo nodeId="3740508248791186374" fileName="TestsErrorsChecker.java" startLine="47" startPosition="48" endLine="48" endPosition="42" conceptFqName="jetbrains.mps.baseLanguage.structure.ReturnStatement" />
    <nodeInfo nodeId="3740508248791186395" fileName="TestsErrorsChecker.java" startLine="55" startPosition="47" endLine="56" endPosition="55" conceptFqName="jetbrains.mps.baseLanguage.structure.LocalVariableDeclarationStatement" />
    <nodeInfo nodeId="3740508248791186412" fileName="TestsErrorsChecker.java" startLine="56" startPosition="55" endLine="57" endPosition="49" conceptFqName="jetbrains.mps.baseLanguage.structure.ReturnStatement" />
    <nodeInfo nodeId="1277999467583127602" fileName="TestsErrorsChecker.java" startLine="62" startPosition="53" endLine="63" endPosition="95" conceptFqName="jetbrains.mps.baseLanguage.structure.LocalVariableDeclarationStatement" />
    <nodeInfo nodeId="1277999467583127476" fileName="TestsErrorsChecker.java" startLine="64" startPosition="31" endLine="65" endPosition="64" conceptFqName="jetbrains.mps.baseLanguage.structure.ReturnStatement" />
    <nodeInfo nodeId="2276757138027007813" fileName="TestsErrorsChecker.java" startLine="66" startPosition="5" endLine="67" endPosition="0" conceptFqName="jetbrains.mps.baseLanguage.structure.Statement" />
    <nodeInfo nodeId="2276757138026969626" fileName="TestsErrorsChecker.java" startLine="67" startPosition="0" endLine="68" endPosition="54" conceptFqName="jetbrains.mps.baseLanguage.structure.LocalVariableDeclarationStatement" />
    <nodeInfo nodeId="2276757138026969651" fileName="TestsErrorsChecker.java" startLine="68" startPosition="54" endLine="69" endPosition="18" conceptFqName="jetbrains.mps.baseLanguage.structure.ReturnStatement" />
    <nodeInfo nodeId="2276757138027266817" fileName="TestsErrorsChecker.java" startLine="74" startPosition="52" endLine="75" endPosition="84" conceptFqName="jetbrains.mps.baseLanguage.structure.LocalVariableDeclarationStatement" />
    <nodeInfo nodeId="2276757138027266824" fileName="TestsErrorsChecker.java" startLine="75" startPosition="84" endLine="76" endPosition="90" conceptFqName="jetbrains.mps.baseLanguage.structure.ExpressionStatement" />
    <nodeInfo nodeId="2276757138027266829" fileName="TestsErrorsChecker.java" startLine="76" startPosition="90" endLine="77" endPosition="91" conceptFqName="jetbrains.mps.baseLanguage.structure.ExpressionStatement" />
    <nodeInfo nodeId="2276757138027266834" fileName="TestsErrorsChecker.java" startLine="77" startPosition="91" endLine="78" endPosition="68" conceptFqName="jetbrains.mps.baseLanguage.structure.ExpressionStatement" />
    <nodeInfo nodeId="2276757138027266842" fileName="TestsErrorsChecker.java" startLine="78" startPosition="68" endLine="79" endPosition="18" conceptFqName="jetbrains.mps.baseLanguage.structure.ReturnStatement" />
    <nodeInfo nodeId="3740508248791186420" fileName="TestsErrorsChecker.java" startLine="84" startPosition="88" endLine="85" endPosition="84" conceptFqName="jetbrains.mps.baseLanguage.structure.LocalVariableDeclarationStatement" />
    <nodeInfo nodeId="3740508248791186436" fileName="TestsErrorsChecker.java" startLine="87" startPosition="48" endLine="88" endPosition="50" conceptFqName="jetbrains.mps.baseLanguage.structure.ReturnStatement" />
    <nodeInfo nodeId="3740508248791186444" fileName="TestsErrorsChecker.java" startLine="90" startPosition="8" endLine="91" endPosition="18" conceptFqName="jetbrains.mps.baseLanguage.structure.ReturnStatement" />
    <nodeInfo nodeId="5256253775190389392" fileName="TestsErrorsChecker.java" startLine="97" startPosition="0" endLine="98" endPosition="0" conceptFqName="jetbrains.mps.baseLanguage.structure.FieldDeclaration" propertyString="cachedErrors" />
    <nodeInfo nodeId="5256253775190395680" fileName="TestsErrorsChecker.java" startLine="98" startPosition="0" endLine="99" endPosition="0" conceptFqName="jetbrains.mps.baseLanguage.structure.FieldDeclaration" propertyString="actualModel" />
    <nodeInfo nodeId="5256253775189887017" fileName="TestsErrorsChecker.java" startLine="103" startPosition="83" endLine="104" endPosition="28" conceptFqName="jetbrains.mps.baseLanguage.structure.ReturnStatement" />
    <nodeInfo nodeId="5256253775189909027" fileName="TestsErrorsChecker.java" startLine="105" startPosition="7" endLine="106" endPosition="18" conceptFqName="jetbrains.mps.baseLanguage.structure.ReturnStatement" />
    <nodeInfo nodeId="5256253775189944837" fileName="TestsErrorsChecker.java" startLine="111" startPosition="50" endLine="112" endPosition="26" conceptFqName="jetbrains.mps.baseLanguage.structure.ExpressionStatement" />
    <nodeInfo nodeId="5256253775189945267" fileName="TestsErrorsChecker.java" startLine="112" startPosition="26" endLine="113" endPosition="59" conceptFqName="jetbrains.mps.baseLanguage.structure.ExpressionStatement" />
    <nodeInfo nodeId="5256253775190309208" fileName="TestsErrorsChecker.java" startLine="113" startPosition="59" endLine="114" endPosition="81" conceptFqName="jetbrains.mps.baseLanguage.structure.ExpressionStatement" />
    <nodeInfo nodeId="3740508248791186298" fileName="TestsErrorsChecker.java" startLine="25" startPosition="0" endLine="28" endPosition="0" conceptFqName="jetbrains.mps.baseLanguage.structure.ConstructorDeclaration" propertyString="TestsErrorsChecker#(Lorg/jetbrains/mps/openapi/model/SNode;)V" />
    <nodeInfo nodeId="3740508248791186372" fileName="TestsErrorsChecker.java" startLine="47" startPosition="0" endLine="50" endPosition="0" conceptFqName="jetbrains.mps.baseLanguage.structure.InstanceMethodDeclaration" propertyString="accept#(Ljetbrains/mps/errors/IErrorReporter;)Z" />
    <nodeInfo nodeId="1277999467583057103" fileName="TestsErrorsChecker.java" startLine="63" startPosition="95" endLine="66" endPosition="5" conceptFqName="jetbrains.mps.baseLanguage.structure.IfStatement" />
    <nodeInfo nodeId="3740508248791186434" fileName="TestsErrorsChecker.java" startLine="87" startPosition="0" endLine="90" endPosition="0" conceptFqName="jetbrains.mps.baseLanguage.structure.InstanceMethodDeclaration" propertyString="accept#(Ljetbrains/mps/errors/IErrorReporter;)Z" />
    <nodeInfo nodeId="5256253775189865943" fileName="TestsErrorsChecker.java" startLine="102" startPosition="37" endLine="105" endPosition="7" conceptFqName="jetbrains.mps.baseLanguage.structure.IfStatement" />
    <nodeInfo nodeId="3740508248791186311" fileName="TestsErrorsChecker.java" startLine="31" startPosition="0" endLine="35" endPosition="0" conceptFqName="jetbrains.mps.baseLanguage.structure.InstanceMethodDeclaration" propertyString="getTypeSystemErrors#()Ljava/lang/Iterable;" />
    <nodeInfo nodeId="3740508248791186337" fileName="TestsErrorsChecker.java" startLine="38" startPosition="0" endLine="42" endPosition="0" conceptFqName="jetbrains.mps.baseLanguage.structure.InstanceMethodDeclaration" propertyString="getConstraintsErrors#()Ljava/lang/Iterable;" />
    <nodeInfo nodeId="3740508248791186393" fileName="TestsErrorsChecker.java" startLine="55" startPosition="0" endLine="59" endPosition="0" conceptFqName="jetbrains.mps.baseLanguage.structure.InstanceMethodDeclaration" propertyString="getErrors#()Ljava/lang/Iterable;" />
    <nodeInfo nodeId="3740508248791186367" fileName="TestsErrorsChecker.java" startLine="45" startPosition="115" endLine="50" endPosition="7" conceptFqName="jetbrains.mps.baseLanguage.structure.ReturnStatement" />
    <nodeInfo nodeId="3740508248791186427" fileName="TestsErrorsChecker.java" startLine="85" startPosition="84" endLine="90" endPosition="8" conceptFqName="jetbrains.mps.baseLanguage.structure.ExpressionStatement" />
    <nodeInfo nodeId="5256253775189941779" fileName="TestsErrorsChecker.java" startLine="111" startPosition="0" endLine="116" endPosition="0" conceptFqName="jetbrains.mps.baseLanguage.structure.InstanceMethodDeclaration" propertyString="set#(Lorg/jetbrains/mps/openapi/model/SModel;Ljava/util/Set;)V" />
    <nodeInfo nodeId="3740508248791186365" fileName="TestsErrorsChecker.java" startLine="45" startPosition="0" endLine="52" endPosition="0" conceptFqName="jetbrains.mps.baseLanguage.structure.InstanceMethodDeclaration" propertyString="filterReportersByNode#(Ljava/lang/Iterable;Lorg/jetbrains/mps/openapi/model/SNode;)Ljava/lang/Iterable;" />
    <nodeInfo nodeId="2276757138027266848" fileName="TestsErrorsChecker.java" startLine="74" startPosition="0" endLine="81" endPosition="0" conceptFqName="jetbrains.mps.baseLanguage.structure.InstanceMethodDeclaration" propertyString="collectModelErrors#()Ljava/util/Set;" />
    <nodeInfo nodeId="5256253775189865764" fileName="TestsErrorsChecker.java" startLine="101" startPosition="0" endLine="108" endPosition="0" conceptFqName="jetbrains.mps.baseLanguage.structure.InstanceMethodDeclaration" propertyString="get#(Lorg/jetbrains/mps/openapi/model/SModel;)Ljava/util/Set;" />
    <nodeInfo nodeId="2276757138026969657" fileName="TestsErrorsChecker.java" startLine="62" startPosition="0" endLine="71" endPosition="0" conceptFqName="jetbrains.mps.baseLanguage.structure.InstanceMethodDeclaration" propertyString="getModelErrors#()Ljava/lang/Iterable;" />
    <nodeInfo nodeId="3740508248791186418" fileName="TestsErrorsChecker.java" startLine="84" startPosition="0" endLine="93" endPosition="0" conceptFqName="jetbrains.mps.baseLanguage.structure.InstanceMethodDeclaration" propertyString="getErrorsSpecificType#(Ljetbrains/mps/errors/MessageStatus;)Ljava/lang/Iterable;" />
    <scopeInfo nodeId="3740508248791186300" fileName="TestsErrorsChecker.java" startLine="25" startPosition="41" endLine="26" endPosition="23" />
    <scopeInfo nodeId="3740508248791186373" fileName="TestsErrorsChecker.java" startLine="47" startPosition="48" endLine="48" endPosition="42" />
    <scopeInfo nodeId="1277999467583057106" fileName="TestsErrorsChecker.java" startLine="64" startPosition="31" endLine="65" endPosition="64" />
    <scopeInfo nodeId="3740508248791186435" fileName="TestsErrorsChecker.java" startLine="87" startPosition="48" endLine="88" endPosition="50" />
    <scopeInfo nodeId="5256253775189865944" fileName="TestsErrorsChecker.java" startLine="103" startPosition="83" endLine="104" endPosition="28" />
    <scopeInfo nodeId="3740508248791186312" fileName="TestsErrorsChecker.java" startLine="31" startPosition="58" endLine="33" endPosition="78">
      <varInfo nodeId="3740508248791186314" varName="checker" />
    </scopeInfo>
    <scopeInfo nodeId="3740508248791186338" fileName="TestsErrorsChecker.java" startLine="38" startPosition="59" endLine="40" endPosition="78">
      <varInfo nodeId="3740508248791186340" varName="checker" />
    </scopeInfo>
    <scopeInfo nodeId="3740508248791186394" fileName="TestsErrorsChecker.java" startLine="55" startPosition="47" endLine="57" endPosition="49">
      <varInfo nodeId="3740508248791186396" varName="result" />
    </scopeInfo>
    <scopeInfo nodeId="3740508248791186298" fileName="TestsErrorsChecker.java" startLine="25" startPosition="0" endLine="28" endPosition="0">
      <varInfo nodeId="3740508248791186308" varName="node" />
    </scopeInfo>
    <scopeInfo nodeId="3740508248791186372" fileName="TestsErrorsChecker.java" startLine="47" startPosition="0" endLine="50" endPosition="0">
      <varInfo nodeId="3740508248791186372" varName="it" />
    </scopeInfo>
    <scopeInfo nodeId="3740508248791186434" fileName="TestsErrorsChecker.java" startLine="87" startPosition="0" endLine="90" endPosition="0">
      <varInfo nodeId="3740508248791186434" varName="it" />
    </scopeInfo>
    <scopeInfo nodeId="5256253775189941782" fileName="TestsErrorsChecker.java" startLine="111" startPosition="50" endLine="114" endPosition="81" />
    <scopeInfo nodeId="3740508248791186311" fileName="TestsErrorsChecker.java" startLine="31" startPosition="0" endLine="35" endPosition="0" />
    <scopeInfo nodeId="3740508248791186337" fileName="TestsErrorsChecker.java" startLine="38" startPosition="0" endLine="42" endPosition="0" />
    <scopeInfo nodeId="3740508248791186393" fileName="TestsErrorsChecker.java" startLine="55" startPosition="0" endLine="59" endPosition="0" />
    <scopeInfo nodeId="5256253775189865767" fileName="TestsErrorsChecker.java" startLine="102" startPosition="37" endLine="106" endPosition="18" />
    <scopeInfo nodeId="3740508248791186366" fileName="TestsErrorsChecker.java" startLine="45" startPosition="115" endLine="50" endPosition="7" />
    <scopeInfo nodeId="2276757138027266814" fileName="TestsErrorsChecker.java" startLine="74" startPosition="52" endLine="79" endPosition="18">
      <varInfo nodeId="2276757138027266818" varName="result" />
    </scopeInfo>
    <scopeInfo nodeId="5256253775189941779" fileName="TestsErrorsChecker.java" startLine="111" startPosition="0" endLine="116" endPosition="0">
      <varInfo nodeId="5256253775189943475" varName="errors" />
      <varInfo nodeId="5256253775189942643" varName="model" />
    </scopeInfo>
    <scopeInfo nodeId="3740508248791186365" fileName="TestsErrorsChecker.java" startLine="45" startPosition="0" endLine="52" endPosition="0">
      <varInfo nodeId="3740508248791186387" varName="errors" />
      <varInfo nodeId="3740508248791186390" varName="node" />
    </scopeInfo>
    <scopeInfo nodeId="2276757138026969623" fileName="TestsErrorsChecker.java" startLine="62" startPosition="53" endLine="69" endPosition="18">
      <varInfo nodeId="1277999467583127603" varName="cachedErrors" />
      <varInfo nodeId="2276757138026969627" varName="result" />
    </scopeInfo>
    <scopeInfo nodeId="2276757138027266848" fileName="TestsErrorsChecker.java" startLine="74" startPosition="0" endLine="81" endPosition="0" />
    <scopeInfo nodeId="3740508248791186419" fileName="TestsErrorsChecker.java" startLine="84" startPosition="88" endLine="91" endPosition="18">
      <varInfo nodeId="3740508248791186421" varName="result" />
    </scopeInfo>
    <scopeInfo nodeId="5256253775189865764" fileName="TestsErrorsChecker.java" startLine="101" startPosition="0" endLine="108" endPosition="0">
      <varInfo nodeId="5256253775189922295" varName="model" />
    </scopeInfo>
    <scopeInfo nodeId="2276757138026969657" fileName="TestsErrorsChecker.java" startLine="62" startPosition="0" endLine="71" endPosition="0" />
    <scopeInfo nodeId="3740508248791186418" fileName="TestsErrorsChecker.java" startLine="84" startPosition="0" endLine="93" endPosition="0">
      <varInfo nodeId="3740508248791186449" varName="errorType" />
    </scopeInfo>
    <unitInfo nodeId="3740508248791186372" fileName="TestsErrorsChecker.java" startLine="46" startPosition="51" endLine="50" endPosition="5" unitName="jetbrains.mps.lang.test.runtime.TestsErrorsChecker$1" />
    <unitInfo nodeId="3740508248791186434" fileName="TestsErrorsChecker.java" startLine="86" startPosition="89" endLine="90" endPosition="5" unitName="jetbrains.mps.lang.test.runtime.TestsErrorsChecker$2" />
    <unitInfo nodeId="5256253775189855624" fileName="TestsErrorsChecker.java" startLine="96" startPosition="0" endLine="117" endPosition="0" unitName="jetbrains.mps.lang.test.runtime.TestsErrorsChecker$ModelErrorsHolder" />
    <unitInfo nodeId="3740508248791186293" fileName="TestsErrorsChecker.java" startLine="20" startPosition="0" endLine="120" endPosition="0" unitName="jetbrains.mps.lang.test.runtime.TestsErrorsChecker" />
  </root>
  <root nodeRef="r:00000000-0000-4000-0000-011c895903a2(jetbrains.mps.lang.test.runtime)/5283973801934659527">
    <nodeInfo nodeId="5283973801934666752" fileName="TestRunner.java" startLine="8" startPosition="0" endLine="9" endPosition="0" conceptFqName="jetbrains.mps.baseLanguage.structure.InstanceMethodDeclaration" propertyString="initTest#(Ljetbrains/mps/lang/test/runtime/TransformationTest;Ljava/lang/String;Ljava/lang/String;ZZ)V" />
    <nodeInfo nodeId="5283973801934829407" fileName="TestRunner.java" startLine="9" startPosition="0" endLine="10" endPosition="0" conceptFqName="jetbrains.mps.baseLanguage.structure.InstanceMethodDeclaration" propertyString="runTest#(Ljetbrains/mps/lang/test/runtime/TransformationTest;Ljava/lang/String;Ljava/lang/String;Z)V" />
    <scopeInfo nodeId="5283973801934666752" fileName="TestRunner.java" startLine="8" startPosition="0" endLine="9" endPosition="0">
      <varInfo nodeId="5283973801934696720" varName="modelName" />
      <varInfo nodeId="5283973801934812507" varName="projectPath" />
      <varInfo nodeId="5283973801934762652" varName="reOpenProject" />
      <varInfo nodeId="5283973801934679377" varName="test" />
      <varInfo nodeId="5283973801934696680" varName="uiTest" />
    </scopeInfo>
    <scopeInfo nodeId="5283973801934829407" fileName="TestRunner.java" startLine="9" startPosition="0" endLine="10" endPosition="0">
      <varInfo nodeId="5283973801934886504" varName="className" />
      <varInfo nodeId="5283973801934894295" varName="methodName" />
      <varInfo nodeId="5283973801934901964" varName="runInCommand" />
      <varInfo nodeId="5283973801934829533" varName="test" />
    </scopeInfo>
    <unitInfo nodeId="5283973801934659527" fileName="TestRunner.java" startLine="7" startPosition="0" endLine="11" endPosition="0" unitName="jetbrains.mps.lang.test.runtime.TestRunner" />
  </root>
  <root nodeRef="r:00000000-0000-4000-0000-011c895903a2(jetbrains.mps.lang.test.runtime)/5283973801935346081">
    <nodeInfo nodeId="6796535740152555634" fileName="TransformationTestLightRunner.java" startLine="22" startPosition="56" endLine="23" endPosition="66" conceptFqName="jetbrains.mps.baseLanguage.structure.ReturnStatement" />
    <nodeInfo nodeId="5380692295310785480" fileName="TransformationTestLightRunner.java" startLine="28" startPosition="38" endLine="29" endPosition="77" conceptFqName="jetbrains.mps.baseLanguage.structure.LocalVariableDeclarationStatement" />
    <nodeInfo nodeId="338474602007658630" fileName="TransformationTestLightRunner.java" startLine="29" startPosition="77" endLine="30" endPosition="36" conceptFqName="jetbrains.mps.baseLanguage.structure.ReturnStatement" />
    <nodeInfo nodeId="7273600282893494783" fileName="TransformationTestLightRunner.java" startLine="37" startPosition="29" endLine="38" endPosition="13" conceptFqName="jetbrains.mps.baseLanguage.structure.ReturnStatement" />
    <nodeInfo nodeId="8406928085288743292" fileName="TransformationTestLightRunner.java" startLine="39" startPosition="5" endLine="40" endPosition="57" conceptFqName="jetbrains.mps.baseLanguage.structure.LocalVariableDeclarationStatement" />
    <nodeInfo nodeId="5283973801935401397" fileName="TransformationTestLightRunner.java" startLine="40" startPosition="57" endLine="41" endPosition="45" conceptFqName="jetbrains.mps.baseLanguage.structure.ExpressionStatement" />
    <nodeInfo nodeId="5283973801935401402" fileName="TransformationTestLightRunner.java" startLine="41" startPosition="45" endLine="42" endPosition="36" conceptFqName="jetbrains.mps.baseLanguage.structure.SingleLineComment" />
    <nodeInfo nodeId="5283973801935401404" fileName="TransformationTestLightRunner.java" startLine="42" startPosition="36" endLine="43" endPosition="45" conceptFqName="jetbrains.mps.baseLanguage.structure.ExpressionStatement" />
    <nodeInfo nodeId="7273600282893496633" fileName="TransformationTestLightRunner.java" startLine="52" startPosition="29" endLine="53" endPosition="13" conceptFqName="jetbrains.mps.baseLanguage.structure.ReturnStatement" />
    <nodeInfo nodeId="7273600282893400458" fileName="TransformationTestLightRunner.java" startLine="54" startPosition="5" endLine="55" endPosition="68" conceptFqName="jetbrains.mps.baseLanguage.structure.ExpressionStatement" />
    <nodeInfo nodeId="4714338144905561610" fileName="TransformationTestLightRunner.java" startLine="61" startPosition="60" endLine="62" endPosition="83" conceptFqName="jetbrains.mps.baseLanguage.structure.LocalVariableDeclarationStatement" />
    <nodeInfo nodeId="8406928085289011167" fileName="TransformationTestLightRunner.java" startLine="62" startPosition="83" endLine="63" endPosition="53" conceptFqName="jetbrains.mps.baseLanguage.structure.LocalVariableDeclarationStatement" />
    <nodeInfo nodeId="8406928085289148436" fileName="TransformationTestLightRunner.java" startLine="65" startPosition="79" endLine="66" endPosition="23" conceptFqName="jetbrains.mps.baseLanguage.structure.ReturnStatement" />
    <nodeInfo nodeId="8406928085289150551" fileName="TransformationTestLightRunner.java" startLine="68" startPosition="5" endLine="69" endPosition="16" conceptFqName="jetbrains.mps.baseLanguage.structure.ReturnStatement" />
    <nodeInfo nodeId="8406928085288813448" fileName="TransformationTestLightRunner.java" startLine="74" startPosition="69" endLine="75" endPosition="48" conceptFqName="jetbrains.mps.baseLanguage.structure.LocalVariableDeclarationStatement" />
    <nodeInfo nodeId="8406928085288813459" fileName="TransformationTestLightRunner.java" startLine="76" startPosition="30" endLine="77" endPosition="19" conceptFqName="jetbrains.mps.baseLanguage.structure.ReturnStatement" />
    <nodeInfo nodeId="8406928085288813463" fileName="TransformationTestLightRunner.java" startLine="79" startPosition="9" endLine="80" endPosition="60" conceptFqName="jetbrains.mps.baseLanguage.structure.LocalVariableDeclarationStatement" />
    <nodeInfo nodeId="8406928085288813469" fileName="TransformationTestLightRunner.java" startLine="80" startPosition="60" endLine="81" endPosition="54" conceptFqName="jetbrains.mps.baseLanguage.structure.LocalVariableDeclarationStatement" />
    <nodeInfo nodeId="8406928085288813475" fileName="TransformationTestLightRunner.java" startLine="81" startPosition="54" endLine="82" endPosition="50" conceptFqName="jetbrains.mps.baseLanguage.structure.ReturnStatement" />
    <nodeInfo nodeId="8406928085288813482" fileName="TransformationTestLightRunner.java" startLine="84" startPosition="42" endLine="85" endPosition="68" conceptFqName="jetbrains.mps.baseLanguage.structure.ExpressionStatement" />
    <nodeInfo nodeId="8406928085288813487" fileName="TransformationTestLightRunner.java" startLine="87" startPosition="5" endLine="88" endPosition="17" conceptFqName="jetbrains.mps.baseLanguage.structure.ReturnStatement" />
    <nodeInfo nodeId="5283973801935346081" fileName="TransformationTestLightRunner.java" startLine="92" startPosition="0" endLine="93" endPosition="0" conceptFqName="jetbrains.mps.baseLanguage.structure.StaticFieldDeclaration" propertyString="LOG" />
    <nodeInfo nodeId="6796535740152551167" fileName="TransformationTestLightRunner.java" startLine="22" startPosition="0" endLine="25" endPosition="0" conceptFqName="jetbrains.mps.baseLanguage.structure.StaticMethodDeclaration" propertyString="getRunState#(J)Ljetbrains/mps/lang/test/util/TestLightRunState;" />
    <nodeInfo nodeId="7273600282893472879" fileName="TransformationTestLightRunner.java" startLine="36" startPosition="167" endLine="39" endPosition="5" conceptFqName="jetbrains.mps.baseLanguage.structure.IfStatement" />
    <nodeInfo nodeId="7273600282893495005" fileName="TransformationTestLightRunner.java" startLine="51" startPosition="152" endLine="54" endPosition="5" conceptFqName="jetbrains.mps.baseLanguage.structure.IfStatement" />
    <nodeInfo nodeId="8406928085288791228" fileName="TransformationTestLightRunner.java" startLine="64" startPosition="76" endLine="67" endPosition="7" conceptFqName="jetbrains.mps.baseLanguage.structure.IfStatement" />
    <nodeInfo nodeId="8406928085288813454" fileName="TransformationTestLightRunner.java" startLine="75" startPosition="48" endLine="78" endPosition="5" conceptFqName="jetbrains.mps.baseLanguage.structure.IfStatement" />
    <nodeInfo nodeId="8406928085288813482" fileName="TransformationTestLightRunner.java" startLine="83" startPosition="29" endLine="86" endPosition="7" conceptFqName="jetbrains.mps.baseLanguage.structure.BlockStatement" />
    <nodeInfo nodeId="8406928085288813482" fileName="TransformationTestLightRunner.java" startLine="83" startPosition="29" endLine="86" endPosition="7" conceptFqName="jetbrains.mps.baseLanguage.structure.IfStatement" />
    <nodeInfo nodeId="7273600282893264506" fileName="TransformationTestLightRunner.java" startLine="28" startPosition="0" endLine="32" endPosition="0" conceptFqName="jetbrains.mps.baseLanguage.structure.InstanceMethodDeclaration" propertyString="isRunTerminating#()Z" />
    <nodeInfo nodeId="8406928085288787317" fileName="TransformationTestLightRunner.java" startLine="63" startPosition="53" endLine="68" endPosition="5" conceptFqName="jetbrains.mps.baseLanguage.structure.ForeachStatement" />
    <nodeInfo nodeId="7273600282893399747" fileName="TransformationTestLightRunner.java" startLine="50" startPosition="0" endLine="57" endPosition="0" conceptFqName="jetbrains.mps.baseLanguage.structure.InstanceMethodDeclaration" propertyString="runTest#(Ljetbrains/mps/lang/test/runtime/TransformationTest;Ljava/lang/String;Ljava/lang/String;Z)V" />
    <nodeInfo nodeId="8406928085288813461" fileName="TransformationTestLightRunner.java" startLine="78" startPosition="5" endLine="87" endPosition="5" conceptFqName="jetbrains.mps.baseLanguage.structure.TryCatchStatement" />
    <nodeInfo nodeId="5283973801935361251" fileName="TransformationTestLightRunner.java" startLine="35" startPosition="0" endLine="45" endPosition="0" conceptFqName="jetbrains.mps.baseLanguage.structure.InstanceMethodDeclaration" propertyString="initTest#(Ljetbrains/mps/lang/test/runtime/TransformationTest;Ljava/lang/String;Ljava/lang/String;ZZ)V" />
    <nodeInfo nodeId="8406928085288769261" fileName="TransformationTestLightRunner.java" startLine="60" startPosition="0" endLine="71" endPosition="0" conceptFqName="jetbrains.mps.baseLanguage.structure.InstanceMethodDeclaration" propertyString="findProject#(Ljava/lang/String;)Ljetbrains/mps/project/Project;" />
    <nodeInfo nodeId="8406928085288813446" fileName="TransformationTestLightRunner.java" startLine="74" startPosition="0" endLine="90" endPosition="0" conceptFqName="jetbrains.mps.baseLanguage.structure.StaticMethodDeclaration" propertyString="projectHasPath#(Ljetbrains/mps/project/Project;Ljava/io/File;)Z" />
    <scopeInfo nodeId="6796535740152546723" fileName="TransformationTestLightRunner.java" startLine="22" startPosition="56" endLine="23" endPosition="66" />
    <scopeInfo nodeId="7273600282893472882" fileName="TransformationTestLightRunner.java" startLine="37" startPosition="29" endLine="38" endPosition="13" />
    <scopeInfo nodeId="7273600282893495008" fileName="TransformationTestLightRunner.java" startLine="52" startPosition="29" endLine="53" endPosition="13" />
    <scopeInfo nodeId="8406928085288791229" fileName="TransformationTestLightRunner.java" startLine="65" startPosition="79" endLine="66" endPosition="23" />
    <scopeInfo nodeId="8406928085288813458" fileName="TransformationTestLightRunner.java" startLine="76" startPosition="30" endLine="77" endPosition="19" />
    <scopeInfo nodeId="8406928085288813482" fileName="TransformationTestLightRunner.java" startLine="84" startPosition="42" endLine="85" endPosition="68" />
    <scopeInfo nodeId="7273600282893264492" fileName="TransformationTestLightRunner.java" startLine="28" startPosition="38" endLine="30" endPosition="36">
      <varInfo nodeId="5380692295310785481" varName="runState" />
    </scopeInfo>
    <scopeInfo nodeId="6796535740152551167" fileName="TransformationTestLightRunner.java" startLine="22" startPosition="0" endLine="25" endPosition="0">
      <varInfo nodeId="6796535740152562391" varName="id" />
    </scopeInfo>
    <scopeInfo nodeId="8406928085288787318" fileName="TransformationTestLightRunner.java" startLine="64" startPosition="76" endLine="67" endPosition="7" />
    <scopeInfo nodeId="8406928085288813462" fileName="TransformationTestLightRunner.java" startLine="79" startPosition="9" endLine="82" endPosition="50">
      <varInfo nodeId="8406928085288813464" varName="myProjectPath" />
      <varInfo nodeId="8406928085288813470" varName="newProjectPath" />
    </scopeInfo>
    <scopeInfo nodeId="8406928085288813480" fileName="TransformationTestLightRunner.java" startLine="83" startPosition="0" endLine="86" endPosition="7">
      <varInfo nodeId="8406928085288813485" varName="e" />
    </scopeInfo>
    <scopeInfo nodeId="8406928085288813481" fileName="TransformationTestLightRunner.java" startLine="83" startPosition="29" endLine="86" endPosition="7" />
    <scopeInfo nodeId="8406928085288813482" fileName="TransformationTestLightRunner.java" startLine="83" startPosition="29" endLine="86" endPosition="7" />
    <scopeInfo nodeId="7273600282893264506" fileName="TransformationTestLightRunner.java" startLine="28" startPosition="0" endLine="32" endPosition="0" />
    <scopeInfo nodeId="7273600282893400451" fileName="TransformationTestLightRunner.java" startLine="51" startPosition="152" endLine="55" endPosition="68" />
    <scopeInfo nodeId="8406928085288787317" fileName="TransformationTestLightRunner.java" startLine="63" startPosition="53" endLine="68" endPosition="5">
      <varInfo nodeId="8406928085288787319" varName="project" />
    </scopeInfo>
    <scopeInfo nodeId="5283973801935361291" fileName="TransformationTestLightRunner.java" startLine="36" startPosition="167" endLine="43" endPosition="45">
      <varInfo nodeId="8406928085288743290" varName="testProject" />
    </scopeInfo>
    <scopeInfo nodeId="7273600282893399747" fileName="TransformationTestLightRunner.java" startLine="50" startPosition="0" endLine="57" endPosition="0">
      <varInfo nodeId="7273600282893399905" varName="className" />
      <varInfo nodeId="7273600282893399907" varName="methodName" />
      <varInfo nodeId="7273600282893399748" varName="projectTest" />
      <varInfo nodeId="7273600282893399909" varName="runInCommand" />
    </scopeInfo>
    <scopeInfo nodeId="8406928085288769264" fileName="TransformationTestLightRunner.java" startLine="61" startPosition="60" endLine="69" endPosition="16">
      <varInfo nodeId="4714338144905561613" varName="expandedProjectPath" />
      <varInfo nodeId="8406928085289011168" varName="projectFile" />
    </scopeInfo>
    <scopeInfo nodeId="5283973801935361251" fileName="TransformationTestLightRunner.java" startLine="35" startPosition="0" endLine="45" endPosition="0">
      <varInfo nodeId="5283973801935361285" varName="modelName" />
      <varInfo nodeId="5283973801935361282" varName="projectPath" />
      <varInfo nodeId="5283973801935361289" varName="reopenProject" />
      <varInfo nodeId="5283973801935361279" varName="test" />
      <varInfo nodeId="5283973801935361287" varName="uiTest" />
    </scopeInfo>
    <scopeInfo nodeId="8406928085288769261" fileName="TransformationTestLightRunner.java" startLine="60" startPosition="0" endLine="71" endPosition="0">
      <varInfo nodeId="8406928085288770482" varName="projectPath" />
    </scopeInfo>
    <scopeInfo nodeId="8406928085288813447" fileName="TransformationTestLightRunner.java" startLine="74" startPosition="69" endLine="88" endPosition="17">
      <varInfo nodeId="8406928085288813449" varName="projectFile" />
    </scopeInfo>
    <scopeInfo nodeId="8406928085288813446" fileName="TransformationTestLightRunner.java" startLine="74" startPosition="0" endLine="90" endPosition="0">
      <varInfo nodeId="8406928085288813493" varName="path" />
      <varInfo nodeId="8406928085288813491" varName="project" />
    </scopeInfo>
    <unitInfo nodeId="5283973801935346081" fileName="TransformationTestLightRunner.java" startLine="19" startPosition="0" endLine="94" endPosition="0" unitName="jetbrains.mps.lang.test.runtime.TransformationTestLightRunner" />
  </root>
  <root nodeRef="r:00000000-0000-4000-0000-011c895903a2(jetbrains.mps.lang.test.runtime)/7107617965856250727">
    <nodeInfo nodeId="2654128911719036237" fileName="TransformationTestRunner.java" startLine="42" startPosition="0" endLine="43" endPosition="0" conceptFqName="jetbrains.mps.baseLanguage.structure.StaticFieldDeclaration" propertyString="PATH_MACRO_PREFIX" />
    <nodeInfo nodeId="577165239384693854" fileName="TransformationTestRunner.java" startLine="43" startPosition="0" endLine="44" endPosition="0" conceptFqName="jetbrains.mps.baseLanguage.structure.StaticFieldDeclaration" propertyString="EMPTY_CLIPBOARD_CONTENT" />
    <nodeInfo nodeId="7321508538531297252" fileName="TransformationTestRunner.java" startLine="51" startPosition="128" endLine="52" endPosition="57" conceptFqName="jetbrains.mps.baseLanguage.structure.ExpressionStatement" />
    <nodeInfo nodeId="5283973801935285471" fileName="TransformationTestRunner.java" startLine="57" startPosition="167" endLine="58" endPosition="62" conceptFqName="jetbrains.mps.baseLanguage.structure.SingleLineComment" />
    <nodeInfo nodeId="5283973801935289359" fileName="TransformationTestRunner.java" startLine="58" startPosition="62" endLine="59" endPosition="15" conceptFqName="jetbrains.mps.baseLanguage.structure.ExpressionStatement" />
    <nodeInfo nodeId="5283973801935311861" fileName="TransformationTestRunner.java" startLine="59" startPosition="15" endLine="60" endPosition="0" conceptFqName="jetbrains.mps.baseLanguage.structure.Statement" />
    <nodeInfo nodeId="6285634165201264089" fileName="TransformationTestRunner.java" startLine="60" startPosition="0" endLine="61" endPosition="76" conceptFqName="jetbrains.mps.baseLanguage.structure.LocalVariableDeclarationStatement" />
    <nodeInfo nodeId="6285634165201356023" fileName="TransformationTestRunner.java" startLine="61" startPosition="76" endLine="62" endPosition="45" conceptFqName="jetbrains.mps.baseLanguage.structure.ExpressionStatement" />
    <nodeInfo nodeId="5283973801935311190" fileName="TransformationTestRunner.java" startLine="62" startPosition="45" endLine="63" endPosition="36" conceptFqName="jetbrains.mps.baseLanguage.structure.SingleLineComment" />
    <nodeInfo nodeId="7107617965856385920" fileName="TransformationTestRunner.java" startLine="63" startPosition="36" endLine="64" endPosition="45" conceptFqName="jetbrains.mps.baseLanguage.structure.ExpressionStatement" />
    <nodeInfo nodeId="5824636632657825130" fileName="TransformationTestRunner.java" startLine="69" startPosition="27" endLine="70" endPosition="44" conceptFqName="jetbrains.mps.baseLanguage.structure.ExpressionStatement" />
    <nodeInfo nodeId="7248807071364517786" fileName="TransformationTestRunner.java" startLine="70" startPosition="44" endLine="71" endPosition="34" conceptFqName="jetbrains.mps.baseLanguage.structure.ExpressionStatement" />
    <nodeInfo nodeId="5283973801935289339" fileName="TransformationTestRunner.java" startLine="71" startPosition="34" endLine="72" endPosition="14" conceptFqName="jetbrains.mps.baseLanguage.structure.SingleLineComment" />
    <nodeInfo nodeId="5283973801935289345" fileName="TransformationTestRunner.java" startLine="72" startPosition="14" endLine="73" endPosition="27" conceptFqName="jetbrains.mps.baseLanguage.structure.ExpressionStatement" />
    <nodeInfo nodeId="5283973801935289347" fileName="TransformationTestRunner.java" startLine="73" startPosition="27" endLine="74" endPosition="22" conceptFqName="jetbrains.mps.baseLanguage.structure.ExpressionStatement" />
    <nodeInfo nodeId="6285634165201355936" fileName="TransformationTestRunner.java" startLine="79" startPosition="175" endLine="80" endPosition="33" conceptFqName="jetbrains.mps.baseLanguage.structure.ExpressionStatement" />
    <nodeInfo nodeId="3533752078501224102" fileName="TransformationTestRunner.java" startLine="83" startPosition="25" endLine="84" endPosition="36" conceptFqName="jetbrains.mps.baseLanguage.structure.ExpressionStatement" />
    <nodeInfo nodeId="3533752078501224118" fileName="TransformationTestRunner.java" startLine="89" startPosition="86" endLine="90" endPosition="54" conceptFqName="jetbrains.mps.baseLanguage.structure.LocalVariableDeclarationStatement" />
    <nodeInfo nodeId="3533752078501224123" fileName="TransformationTestRunner.java" startLine="90" startPosition="54" endLine="91" endPosition="49" conceptFqName="jetbrains.mps.baseLanguage.structure.ExpressionStatement" />
    <nodeInfo nodeId="3533752078501224128" fileName="TransformationTestRunner.java" startLine="91" startPosition="49" endLine="92" endPosition="20" conceptFqName="jetbrains.mps.baseLanguage.structure.ExpressionStatement" />
    <nodeInfo nodeId="3533752078501224139" fileName="TransformationTestRunner.java" startLine="97" startPosition="56" endLine="98" endPosition="148" conceptFqName="jetbrains.mps.baseLanguage.structure.LocalVariableDeclarationStatement" />
    <nodeInfo nodeId="3533752078501224149" fileName="TransformationTestRunner.java" startLine="98" startPosition="148" endLine="99" endPosition="0" conceptFqName="jetbrains.mps.baseLanguage.structure.Statement" />
    <nodeInfo nodeId="3533752078501224155" fileName="TransformationTestRunner.java" startLine="100" startPosition="38" endLine="101" endPosition="145" conceptFqName="jetbrains.mps.baseLanguage.structure.ExpressionStatement" />
    <nodeInfo nodeId="3533752078501224169" fileName="TransformationTestRunner.java" startLine="102" startPosition="9" endLine="103" endPosition="31" conceptFqName="jetbrains.mps.baseLanguage.structure.ReturnStatement" />
    <nodeInfo nodeId="4355018683150685367" fileName="TransformationTestRunner.java" startLine="107" startPosition="25" endLine="108" endPosition="78" conceptFqName="jetbrains.mps.baseLanguage.structure.ExpressionStatement" />
    <nodeInfo nodeId="4787445426632226687" fileName="TransformationTestRunner.java" startLine="115" startPosition="84" endLine="116" endPosition="87" conceptFqName="jetbrains.mps.baseLanguage.structure.LocalVariableDeclarationStatement" />
    <nodeInfo nodeId="532317087509867592" fileName="TransformationTestRunner.java" startLine="116" startPosition="87" endLine="117" endPosition="53" conceptFqName="jetbrains.mps.baseLanguage.structure.LocalVariableDeclarationStatement" />
    <nodeInfo nodeId="623745604708182591" fileName="TransformationTestRunner.java" startLine="117" startPosition="53" endLine="118" endPosition="61" conceptFqName="jetbrains.mps.baseLanguage.structure.LocalVariableDeclarationStatement" />
    <nodeInfo nodeId="6285634165201097917" fileName="TransformationTestRunner.java" startLine="120" startPosition="41" endLine="121" endPosition="42" conceptFqName="jetbrains.mps.baseLanguage.structure.ExpressionStatement" />
    <nodeInfo nodeId="532317087509530625" fileName="TransformationTestRunner.java" startLine="122" startPosition="7" endLine="123" endPosition="43" conceptFqName="jetbrains.mps.baseLanguage.structure.LocalVariableDeclarationStatement" />
    <nodeInfo nodeId="532317087509924166" fileName="TransformationTestRunner.java" startLine="124" startPosition="26" endLine="125" endPosition="68" conceptFqName="jetbrains.mps.baseLanguage.structure.AssertStatement" />
    <nodeInfo nodeId="532317087509564212" fileName="TransformationTestRunner.java" startLine="125" startPosition="68" endLine="126" endPosition="47" conceptFqName="jetbrains.mps.baseLanguage.structure.ExpressionStatement" />
    <nodeInfo nodeId="532317087509971115" fileName="TransformationTestRunner.java" startLine="126" startPosition="47" endLine="127" endPosition="54" conceptFqName="jetbrains.mps.baseLanguage.structure.ExpressionStatement" />
    <nodeInfo nodeId="6285634165201209006" fileName="TransformationTestRunner.java" startLine="128" startPosition="7" endLine="129" endPosition="21" conceptFqName="jetbrains.mps.baseLanguage.structure.ReturnStatement" />
    <nodeInfo nodeId="623745604707147707" fileName="TransformationTestRunner.java" startLine="132" startPosition="54" endLine="133" endPosition="49" conceptFqName="jetbrains.mps.baseLanguage.structure.ExpressionStatement" />
    <nodeInfo nodeId="532317087509959835" fileName="TransformationTestRunner.java" startLine="135" startPosition="7" endLine="136" endPosition="49" conceptFqName="jetbrains.mps.baseLanguage.structure.ReturnStatement" />
    <nodeInfo nodeId="6285634165201146978" fileName="TransformationTestRunner.java" startLine="144" startPosition="55" endLine="145" endPosition="23" conceptFqName="jetbrains.mps.baseLanguage.structure.ReturnStatement" />
    <nodeInfo nodeId="5792583586807569094" fileName="TransformationTestRunner.java" startLine="147" startPosition="5" endLine="148" endPosition="97" conceptFqName="jetbrains.mps.baseLanguage.structure.ExpressionStatement" />
    <nodeInfo nodeId="6285634165201211854" fileName="TransformationTestRunner.java" startLine="148" startPosition="97" endLine="149" endPosition="16" conceptFqName="jetbrains.mps.baseLanguage.structure.ReturnStatement" />
    <nodeInfo nodeId="2017907759317085689" fileName="TransformationTestRunner.java" startLine="155" startPosition="30" endLine="156" endPosition="44" conceptFqName="jetbrains.mps.baseLanguage.structure.ExpressionStatement" />
    <nodeInfo nodeId="7107617965856386061" fileName="TransformationTestRunner.java" startLine="157" startPosition="5" endLine="158" endPosition="62" conceptFqName="jetbrains.mps.baseLanguage.structure.LocalVariableDeclarationStatement" />
    <nodeInfo nodeId="2034046503361585178" fileName="TransformationTestRunner.java" startLine="160" startPosition="25" endLine="161" endPosition="121" conceptFqName="jetbrains.mps.baseLanguage.structure.ExpressionStatement" />
    <nodeInfo nodeId="1494396114043230195" fileName="TransformationTestRunner.java" startLine="161" startPosition="121" endLine="162" endPosition="68" conceptFqName="jetbrains.mps.baseLanguage.structure.LocalVariableDeclarationStatement" />
    <nodeInfo nodeId="1494396114043321102" fileName="TransformationTestRunner.java" startLine="162" startPosition="68" endLine="163" endPosition="67" conceptFqName="jetbrains.mps.baseLanguage.structure.AssertStatement" />
    <nodeInfo nodeId="2034046503361585190" fileName="TransformationTestRunner.java" startLine="163" startPosition="67" endLine="164" endPosition="48" conceptFqName="jetbrains.mps.baseLanguage.structure.LocalVariableDeclarationStatement" />
    <nodeInfo nodeId="2034046503361585198" fileName="TransformationTestRunner.java" startLine="164" startPosition="48" endLine="165" endPosition="85" conceptFqName="jetbrains.mps.baseLanguage.structure.LocalVariableDeclarationStatement" />
    <nodeInfo nodeId="2034046503361585208" fileName="TransformationTestRunner.java" startLine="165" startPosition="85" endLine="166" endPosition="128" conceptFqName="jetbrains.mps.baseLanguage.structure.AssertStatement" />
    <nodeInfo nodeId="7107617965856386112" fileName="TransformationTestRunner.java" startLine="168" startPosition="7" endLine="169" endPosition="49" conceptFqName="jetbrains.mps.baseLanguage.structure.LocalVariableDeclarationStatement" />
    <nodeInfo nodeId="7107617965856386118" fileName="TransformationTestRunner.java" startLine="169" startPosition="49" endLine="170" endPosition="88" conceptFqName="jetbrains.mps.baseLanguage.structure.ExpressionStatement" />
    <nodeInfo nodeId="7107617965856386129" fileName="TransformationTestRunner.java" startLine="170" startPosition="88" endLine="171" endPosition="73" conceptFqName="jetbrains.mps.baseLanguage.structure.ExpressionStatement" />
    <nodeInfo nodeId="7107617965856386140" fileName="TransformationTestRunner.java" startLine="171" startPosition="73" endLine="172" endPosition="51" conceptFqName="jetbrains.mps.baseLanguage.structure.LocalVariableDeclarationStatement" />
    <nodeInfo nodeId="2853743909049113310" fileName="TransformationTestRunner.java" startLine="177" startPosition="40" endLine="178" endPosition="109" conceptFqName="jetbrains.mps.baseLanguage.structure.ReturnStatement" />
    <nodeInfo nodeId="7107617965856386178" fileName="TransformationTestRunner.java" startLine="183" startPosition="12" endLine="184" endPosition="94" conceptFqName="jetbrains.mps.baseLanguage.structure.ExpressionStatement" />
    <nodeInfo nodeId="103962375809052944" fileName="TransformationTestRunner.java" startLine="185" startPosition="5" endLine="186" endPosition="25" conceptFqName="jetbrains.mps.baseLanguage.structure.ExpressionStatement" />
    <nodeInfo nodeId="7107617965856386203" fileName="TransformationTestRunner.java" startLine="187" startPosition="31" endLine="188" endPosition="25" conceptFqName="jetbrains.mps.baseLanguage.structure.ThrowStatement" />
    <nodeInfo nodeId="103962375809052925" fileName="TransformationTestRunner.java" startLine="196" startPosition="25" endLine="197" endPosition="30" conceptFqName="jetbrains.mps.baseLanguage.structure.ExpressionStatement" />
    <nodeInfo nodeId="1240537789353439591" fileName="TransformationTestRunner.java" startLine="205" startPosition="43" endLine="206" endPosition="13" conceptFqName="jetbrains.mps.baseLanguage.structure.ReturnStatement" />
    <nodeInfo nodeId="2654128911719081385" fileName="TransformationTestRunner.java" startLine="207" startPosition="5" endLine="208" endPosition="75" conceptFqName="jetbrains.mps.baseLanguage.structure.LocalVariableDeclarationStatement" />
    <nodeInfo nodeId="7107617965856385930" fileName="TransformationTestRunner.java" startLine="208" startPosition="75" endLine="209" endPosition="76" conceptFqName="jetbrains.mps.baseLanguage.structure.ExpressionStatement" />
    <nodeInfo nodeId="2966534639212639059" fileName="TransformationTestRunner.java" startLine="217" startPosition="55" endLine="218" endPosition="90" conceptFqName="jetbrains.mps.baseLanguage.structure.LocalVariableDeclarationStatement" />
    <nodeInfo nodeId="7107617965856385953" fileName="TransformationTestRunner.java" startLine="220" startPosition="83" endLine="221" endPosition="45" conceptFqName="jetbrains.mps.baseLanguage.structure.LocalVariableDeclarationStatement" />
    <nodeInfo nodeId="2654128911718980432" fileName="TransformationTestRunner.java" startLine="221" startPosition="45" endLine="222" endPosition="49" conceptFqName="jetbrains.mps.baseLanguage.structure.LocalVariableDeclarationStatement" />
    <nodeInfo nodeId="2654128911718559993" fileName="TransformationTestRunner.java" startLine="223" startPosition="85" endLine="224" endPosition="56" conceptFqName="jetbrains.mps.baseLanguage.structure.LocalVariableDeclarationStatement" />
    <nodeInfo nodeId="2966534639212639075" fileName="TransformationTestRunner.java" startLine="225" startPosition="40" endLine="226" endPosition="104" conceptFqName="jetbrains.mps.baseLanguage.structure.ExpressionStatement" />
    <nodeInfo nodeId="2654128911719134941" fileName="TransformationTestRunner.java" startLine="230" startPosition="5" endLine="231" endPosition="71" conceptFqName="jetbrains.mps.baseLanguage.structure.LocalVariableDeclarationStatement" />
    <nodeInfo nodeId="2966534639212639091" fileName="TransformationTestRunner.java" startLine="231" startPosition="71" endLine="232" endPosition="57" conceptFqName="jetbrains.mps.baseLanguage.structure.ExpressionStatement" />
    <nodeInfo nodeId="2654128911719137035" fileName="TransformationTestRunner.java" startLine="232" startPosition="57" endLine="233" endPosition="20" conceptFqName="jetbrains.mps.baseLanguage.structure.ReturnStatement" />
    <nodeInfo nodeId="7107617965856386228" fileName="TransformationTestRunner.java" startLine="238" startPosition="78" endLine="239" endPosition="31" conceptFqName="jetbrains.mps.baseLanguage.structure.LocalVariableDeclarationStatement" />
    <nodeInfo nodeId="7107617965856386234" fileName="TransformationTestRunner.java" startLine="240" startPosition="9" endLine="241" endPosition="46" conceptFqName="jetbrains.mps.baseLanguage.structure.ExpressionStatement" />
    <nodeInfo nodeId="7107617965856386246" fileName="TransformationTestRunner.java" startLine="242" startPosition="39" endLine="243" endPosition="26" conceptFqName="jetbrains.mps.baseLanguage.structure.ExpressionStatement" />
    <nodeInfo nodeId="7107617965856386254" fileName="TransformationTestRunner.java" startLine="244" startPosition="40" endLine="245" endPosition="26" conceptFqName="jetbrains.mps.baseLanguage.structure.ExpressionStatement" />
    <nodeInfo nodeId="7107617965856386262" fileName="TransformationTestRunner.java" startLine="246" startPosition="43" endLine="247" endPosition="41" conceptFqName="jetbrains.mps.baseLanguage.structure.ExpressionStatement" />
    <nodeInfo nodeId="7107617965856386268" fileName="TransformationTestRunner.java" startLine="248" startPosition="5" endLine="249" endPosition="21" conceptFqName="jetbrains.mps.baseLanguage.structure.ReturnStatement" />
    <nodeInfo nodeId="7107617965856250727" fileName="TransformationTestRunner.java" startLine="252" startPosition="0" endLine="253" endPosition="0" conceptFqName="jetbrains.mps.baseLanguage.structure.StaticFieldDeclaration" propertyString="LOG" />
    <nodeInfo nodeId="1742534930074253672" fileName="TransformationTestRunner.java" startLine="255" startPosition="36" endLine="256" endPosition="48" conceptFqName="jetbrains.mps.baseLanguage.structure.ReturnStatement" />
    <nodeInfo nodeId="1742534930074253672" fileName="TransformationTestRunner.java" startLine="257" startPosition="5" endLine="258" endPosition="16" conceptFqName="jetbrains.mps.baseLanguage.structure.ReturnStatement" />
    <nodeInfo nodeId="7107617965856250729" fileName="TransformationTestRunner.java" startLine="46" startPosition="0" endLine="48" endPosition="0" conceptFqName="jetbrains.mps.baseLanguage.structure.ConstructorDeclaration" propertyString="TransformationTestRunner#()V" />
    <nodeInfo nodeId="7107617965856386176" fileName="TransformationTestRunner.java" startLine="183" startPosition="10" endLine="185" endPosition="5" conceptFqName="jetbrains.mps.baseLanguage.structure.BlockStatement" />
    <nodeInfo nodeId="7107617965856250733" fileName="TransformationTestRunner.java" startLine="51" startPosition="0" endLine="54" endPosition="0" conceptFqName="jetbrains.mps.baseLanguage.structure.InstanceMethodDeclaration" propertyString="initTest#(Ljetbrains/mps/lang/test/runtime/TransformationTest;Ljava/lang/String;Ljava/lang/String;)V" />
    <nodeInfo nodeId="3533752078501224150" fileName="TransformationTestRunner.java" startLine="99" startPosition="0" endLine="102" endPosition="9" conceptFqName="jetbrains.mps.baseLanguage.structure.IfStatement" />
    <nodeInfo nodeId="4355018683150685365" fileName="TransformationTestRunner.java" startLine="107" startPosition="0" endLine="110" endPosition="0" conceptFqName="jetbrains.mps.baseLanguage.structure.InstanceMethodDeclaration" propertyString="run#()V" />
    <nodeInfo nodeId="6285634165201097917" fileName="TransformationTestRunner.java" startLine="119" startPosition="69" endLine="122" endPosition="7" conceptFqName="jetbrains.mps.baseLanguage.structure.BlockStatement" />
    <nodeInfo nodeId="6285634165201097917" fileName="TransformationTestRunner.java" startLine="119" startPosition="69" endLine="122" endPosition="7" conceptFqName="jetbrains.mps.baseLanguage.structure.IfStatement" />
    <nodeInfo nodeId="623745604708179100" fileName="TransformationTestRunner.java" startLine="131" startPosition="26" endLine="134" endPosition="9" conceptFqName="jetbrains.mps.baseLanguage.structure.IfStatement" />
    <nodeInfo nodeId="5792583586807561965" fileName="TransformationTestRunner.java" startLine="143" startPosition="76" endLine="146" endPosition="7" conceptFqName="jetbrains.mps.baseLanguage.structure.IfStatement" />
    <nodeInfo nodeId="2017907759317085689" fileName="TransformationTestRunner.java" startLine="154" startPosition="158" endLine="157" endPosition="5" conceptFqName="jetbrains.mps.baseLanguage.structure.BlockStatement" />
    <nodeInfo nodeId="2017907759317085689" fileName="TransformationTestRunner.java" startLine="154" startPosition="158" endLine="157" endPosition="5" conceptFqName="jetbrains.mps.baseLanguage.structure.IfStatement" />
    <nodeInfo nodeId="2853743909049113308" fileName="TransformationTestRunner.java" startLine="177" startPosition="0" endLine="180" endPosition="0" conceptFqName="jetbrains.mps.baseLanguage.structure.InstanceMethodDeclaration" propertyString="compute#()Ljava/lang/Throwable;" />
    <nodeInfo nodeId="7107617965856386201" fileName="TransformationTestRunner.java" startLine="186" startPosition="25" endLine="189" endPosition="5" conceptFqName="jetbrains.mps.baseLanguage.structure.IfStatement" />
    <nodeInfo nodeId="103962375809052923" fileName="TransformationTestRunner.java" startLine="196" startPosition="0" endLine="199" endPosition="0" conceptFqName="jetbrains.mps.baseLanguage.structure.InstanceMethodDeclaration" propertyString="run#()V" />
    <nodeInfo nodeId="1240537789353434008" fileName="TransformationTestRunner.java" startLine="204" startPosition="46" endLine="207" endPosition="5" conceptFqName="jetbrains.mps.baseLanguage.structure.IfStatement" />
    <nodeInfo nodeId="7107617965856385988" fileName="TransformationTestRunner.java" startLine="224" startPosition="56" endLine="227" endPosition="11" conceptFqName="jetbrains.mps.baseLanguage.structure.IfStatement" />
    <nodeInfo nodeId="1742534930074253672" fileName="TransformationTestRunner.java" startLine="254" startPosition="80" endLine="257" endPosition="5" conceptFqName="jetbrains.mps.baseLanguage.structure.IfStatement" />
    <nodeInfo nodeId="3533752078501224093" fileName="TransformationTestRunner.java" startLine="82" startPosition="0" endLine="86" endPosition="0" conceptFqName="jetbrains.mps.baseLanguage.structure.InstanceMethodDeclaration" propertyString="run#()V" />
    <nodeInfo nodeId="3533752078501224110" fileName="TransformationTestRunner.java" startLine="89" startPosition="0" endLine="94" endPosition="0" conceptFqName="jetbrains.mps.baseLanguage.structure.InstanceMethodDeclaration" propertyString="initialize#(Ljetbrains/mps/lang/test/runtime/TransformationTest;Ljava/lang/String;)V" />
    <nodeInfo nodeId="3879105416231611040" fileName="TransformationTestRunner.java" startLine="105" startPosition="6" endLine="110" endPosition="7" conceptFqName="jetbrains.mps.baseLanguage.structure.ExpressionStatement" />
    <nodeInfo nodeId="532317087509558850" fileName="TransformationTestRunner.java" startLine="123" startPosition="43" endLine="128" endPosition="7" conceptFqName="jetbrains.mps.baseLanguage.structure.IfStatement" />
    <nodeInfo nodeId="8171859610425126932" fileName="TransformationTestRunner.java" startLine="130" startPosition="12" endLine="135" endPosition="7" conceptFqName="jetbrains.mps.baseLanguage.structure.IfStatement" />
    <nodeInfo nodeId="5792583586807561962" fileName="TransformationTestRunner.java" startLine="142" startPosition="38" endLine="147" endPosition="5" conceptFqName="jetbrains.mps.baseLanguage.structure.ForeachStatement" />
    <nodeInfo nodeId="2853743909049113304" fileName="TransformationTestRunner.java" startLine="175" startPosition="27" endLine="180" endPosition="39" conceptFqName="jetbrains.mps.baseLanguage.structure.ExpressionStatement" />
    <nodeInfo nodeId="103962375809052919" fileName="TransformationTestRunner.java" startLine="194" startPosition="62" endLine="199" endPosition="7" conceptFqName="jetbrains.mps.baseLanguage.structure.ExpressionStatement" />
    <nodeInfo nodeId="7107617965856385963" fileName="TransformationTestRunner.java" startLine="222" startPosition="49" endLine="228" endPosition="9" conceptFqName="jetbrains.mps.baseLanguage.structure.IfStatement" />
    <nodeInfo nodeId="1742534930074253672" fileName="TransformationTestRunner.java" startLine="254" startPosition="0" endLine="260" endPosition="0" conceptFqName="jetbrains.mps.baseLanguage.structure.StaticMethodDeclaration" propertyString="check_ovzmet_a0b0a0a2a71#(Ljava/lang/Class;)Ljava/lang/ClassLoader;" />
    <nodeInfo nodeId="5283973801935289354" fileName="TransformationTestRunner.java" startLine="69" startPosition="0" endLine="76" endPosition="0" conceptFqName="jetbrains.mps.baseLanguage.structure.InstanceMethodDeclaration" propertyString="startMps#()V" />
    <nodeInfo nodeId="4787445426632226685" fileName="TransformationTestRunner.java" startLine="130" startPosition="10" endLine="137" endPosition="5" conceptFqName="jetbrains.mps.baseLanguage.structure.BlockStatement" />
    <nodeInfo nodeId="2853743909049113302" fileName="TransformationTestRunner.java" startLine="175" startPosition="0" endLine="182" endPosition="0" conceptFqName="jetbrains.mps.baseLanguage.structure.InstanceMethodDeclaration" propertyString="run#()V" />
    <nodeInfo nodeId="103962375809052939" fileName="TransformationTestRunner.java" startLine="194" startPosition="0" endLine="201" endPosition="0" conceptFqName="jetbrains.mps.baseLanguage.structure.InstanceMethodDeclaration" propertyString="dispose#(Ljetbrains/mps/lang/test/runtime/TransformationTest;)V" />
    <nodeInfo nodeId="2654128911719068535" fileName="TransformationTestRunner.java" startLine="204" startPosition="0" endLine="211" endPosition="0" conceptFqName="jetbrains.mps.baseLanguage.structure.StaticMethodDeclaration" propertyString="clearSystemClipboard#()V" />
    <nodeInfo nodeId="3533752078501224133" fileName="TransformationTestRunner.java" startLine="97" startPosition="0" endLine="105" endPosition="0" conceptFqName="jetbrains.mps.baseLanguage.structure.InstanceMethodDeclaration" propertyString="findModel#(Ljava/lang/String;)Lorg/jetbrains/mps/openapi/model/SModel;" />
    <nodeInfo nodeId="2034046503361585176" fileName="TransformationTestRunner.java" startLine="160" startPosition="0" endLine="168" endPosition="0" conceptFqName="jetbrains.mps.baseLanguage.structure.InstanceMethodDeclaration" propertyString="run#()V" />
    <nodeInfo nodeId="1828883994691865316" fileName="TransformationTestRunner.java" startLine="57" startPosition="0" endLine="66" endPosition="0" conceptFqName="jetbrains.mps.baseLanguage.structure.InstanceMethodDeclaration" propertyString="initTest#(Ljetbrains/mps/lang/test/runtime/TransformationTest;Ljava/lang/String;Ljava/lang/String;ZZ)V" />
    <nodeInfo nodeId="5792583586807561984" fileName="TransformationTestRunner.java" startLine="142" startPosition="0" endLine="151" endPosition="0" conceptFqName="jetbrains.mps.baseLanguage.structure.InstanceMethodDeclaration" propertyString="anyOpenedProject#()Ljetbrains/mps/project/Project;" />
    <nodeInfo nodeId="9035747796244250484" fileName="TransformationTestRunner.java" startLine="173" startPosition="23" endLine="182" endPosition="9" conceptFqName="jetbrains.mps.baseLanguage.structure.ExpressionStatement" />
    <nodeInfo nodeId="7107617965856386232" fileName="TransformationTestRunner.java" startLine="239" startPosition="31" endLine="248" endPosition="5" conceptFqName="jetbrains.mps.baseLanguage.structure.TryCatchStatement" />
    <nodeInfo nodeId="2034046503361585172" fileName="TransformationTestRunner.java" startLine="158" startPosition="62" endLine="168" endPosition="7" conceptFqName="jetbrains.mps.baseLanguage.structure.ExpressionStatement" />
    <nodeInfo nodeId="7107617965856385946" fileName="TransformationTestRunner.java" startLine="219" startPosition="91" endLine="229" endPosition="7" conceptFqName="jetbrains.mps.baseLanguage.structure.IfStatement" />
    <nodeInfo nodeId="7107617965856385942" fileName="TransformationTestRunner.java" startLine="218" startPosition="90" endLine="230" endPosition="5" conceptFqName="jetbrains.mps.baseLanguage.structure.ForeachStatement" />
    <nodeInfo nodeId="7107617965856386149" fileName="TransformationTestRunner.java" startLine="172" startPosition="51" endLine="185" endPosition="5" conceptFqName="jetbrains.mps.baseLanguage.structure.IfStatement" />
    <nodeInfo nodeId="7107617965856386218" fileName="TransformationTestRunner.java" startLine="238" startPosition="0" endLine="251" endPosition="0" conceptFqName="jetbrains.mps.baseLanguage.structure.InstanceMethodDeclaration" propertyString="tryToRunTest#(Ljava/lang/Class;Ljava/lang/String;Ljava/lang/Object;)Ljava/lang/Throwable;" />
    <nodeInfo nodeId="4787445426632226653" fileName="TransformationTestRunner.java" startLine="118" startPosition="61" endLine="137" endPosition="5" conceptFqName="jetbrains.mps.baseLanguage.structure.IfStatement" />
    <nodeInfo nodeId="2654128911718990531" fileName="TransformationTestRunner.java" startLine="214" startPosition="0" endLine="235" endPosition="0" conceptFqName="jetbrains.mps.baseLanguage.structure.StaticMethodDeclaration" propertyString="readSystemMacro#()Ljetbrains/mps/project/PathMacrosProvider;" />
    <nodeInfo nodeId="4787445426632226713" fileName="TransformationTestRunner.java" startLine="115" startPosition="0" endLine="139" endPosition="0" conceptFqName="jetbrains.mps.baseLanguage.structure.InstanceMethodDeclaration" propertyString="openTestProject#(Ljava/lang/String;Z)Ljetbrains/mps/project/Project;" />
    <nodeInfo nodeId="3533752078501224087" fileName="TransformationTestRunner.java" startLine="80" startPosition="33" endLine="105" endPosition="6" conceptFqName="jetbrains.mps.baseLanguage.structure.LocalVariableDeclarationStatement" />
    <nodeInfo nodeId="6285634165201356014" fileName="TransformationTestRunner.java" startLine="79" startPosition="0" endLine="112" endPosition="0" conceptFqName="jetbrains.mps.baseLanguage.structure.InstanceMethodDeclaration" propertyString="doInitTest#(Ljetbrains/mps/lang/test/runtime/TransformationTest;Ljetbrains/mps/project/Project;Ljava/lang/String;)V" />
    <nodeInfo nodeId="7107617965856386042" fileName="TransformationTestRunner.java" startLine="154" startPosition="0" endLine="191" endPosition="0" conceptFqName="jetbrains.mps.baseLanguage.structure.InstanceMethodDeclaration" propertyString="runTest#(Ljetbrains/mps/lang/test/runtime/TransformationTest;Ljava/lang/String;Ljava/lang/String;Z)V" />
    <scopeInfo nodeId="7107617965856250732" fileName="TransformationTestRunner.java" startLine="46" startPosition="37" endLine="46" endPosition="37" />
    <scopeInfo nodeId="7107617965856250736" fileName="TransformationTestRunner.java" startLine="51" startPosition="128" endLine="52" endPosition="57" />
    <scopeInfo nodeId="3533752078501224095" fileName="TransformationTestRunner.java" startLine="83" startPosition="25" endLine="84" endPosition="36" />
    <scopeInfo nodeId="3533752078501224154" fileName="TransformationTestRunner.java" startLine="100" startPosition="38" endLine="101" endPosition="145" />
    <scopeInfo nodeId="4355018683150685366" fileName="TransformationTestRunner.java" startLine="107" startPosition="25" endLine="108" endPosition="78" />
    <scopeInfo nodeId="6285634165201097917" fileName="TransformationTestRunner.java" startLine="120" startPosition="41" endLine="121" endPosition="42" />
    <scopeInfo nodeId="623745604708179103" fileName="TransformationTestRunner.java" startLine="132" startPosition="54" endLine="133" endPosition="49" />
    <scopeInfo nodeId="6285634165201146979" fileName="TransformationTestRunner.java" startLine="144" startPosition="55" endLine="145" endPosition="23" />
    <scopeInfo nodeId="2017907759317085689" fileName="TransformationTestRunner.java" startLine="155" startPosition="30" endLine="156" endPosition="44" />
    <scopeInfo nodeId="2853743909049113309" fileName="TransformationTestRunner.java" startLine="177" startPosition="40" endLine="178" endPosition="109" />
    <scopeInfo nodeId="7107617965856386177" fileName="TransformationTestRunner.java" startLine="183" startPosition="12" endLine="184" endPosition="94" />
    <scopeInfo nodeId="7107617965856386202" fileName="TransformationTestRunner.java" startLine="187" startPosition="31" endLine="188" endPosition="25" />
    <scopeInfo nodeId="103962375809052924" fileName="TransformationTestRunner.java" startLine="196" startPosition="25" endLine="197" endPosition="30" />
    <scopeInfo nodeId="1240537789353434010" fileName="TransformationTestRunner.java" startLine="205" startPosition="43" endLine="206" endPosition="13" />
    <scopeInfo nodeId="7107617965856385989" fileName="TransformationTestRunner.java" startLine="225" startPosition="40" endLine="226" endPosition="104" />
    <scopeInfo nodeId="7107617965856386233" fileName="TransformationTestRunner.java" startLine="240" startPosition="9" endLine="241" endPosition="46" />
    <scopeInfo nodeId="7107617965856386242" fileName="TransformationTestRunner.java" startLine="242" startPosition="0" endLine="243" endPosition="26">
      <varInfo nodeId="7107617965856386243" varName="e" />
    </scopeInfo>
    <scopeInfo nodeId="7107617965856386245" fileName="TransformationTestRunner.java" startLine="242" startPosition="39" endLine="243" endPosition="26" />
    <scopeInfo nodeId="7107617965856386250" fileName="TransformationTestRunner.java" startLine="244" startPosition="0" endLine="245" endPosition="26">
      <varInfo nodeId="7107617965856386251" varName="e" />
    </scopeInfo>
    <scopeInfo nodeId="7107617965856386253" fileName="TransformationTestRunner.java" startLine="244" startPosition="40" endLine="245" endPosition="26" />
    <scopeInfo nodeId="7107617965856386258" fileName="TransformationTestRunner.java" startLine="246" startPosition="0" endLine="247" endPosition="41">
      <varInfo nodeId="7107617965856386259" varName="e" />
    </scopeInfo>
    <scopeInfo nodeId="7107617965856386261" fileName="TransformationTestRunner.java" startLine="246" startPosition="43" endLine="247" endPosition="41" />
    <scopeInfo nodeId="1742534930074253672" fileName="TransformationTestRunner.java" startLine="255" startPosition="36" endLine="256" endPosition="48" />
    <scopeInfo nodeId="7107617965856250729" fileName="TransformationTestRunner.java" startLine="46" startPosition="0" endLine="48" endPosition="0" />
    <scopeInfo nodeId="7107617965856250733" fileName="TransformationTestRunner.java" startLine="51" startPosition="0" endLine="54" endPosition="0">
      <varInfo nodeId="7107617965856385819" varName="modelName" />
      <varInfo nodeId="7107617965856385816" varName="projectPath" />
      <varInfo nodeId="7107617965856385822" varName="test" />
    </scopeInfo>
    <scopeInfo nodeId="3533752078501224117" fileName="TransformationTestRunner.java" startLine="89" startPosition="86" endLine="92" endPosition="20">
      <varInfo nodeId="3533752078501224119" varName="modelDescriptor" />
    </scopeInfo>
    <scopeInfo nodeId="4355018683150685365" fileName="TransformationTestRunner.java" startLine="107" startPosition="0" endLine="110" endPosition="0" />
    <scopeInfo nodeId="6285634165201097917" fileName="TransformationTestRunner.java" startLine="119" startPosition="69" endLine="122" endPosition="7" />
    <scopeInfo nodeId="532317087509558853" fileName="TransformationTestRunner.java" startLine="124" startPosition="26" endLine="127" endPosition="54" />
    <scopeInfo nodeId="8171859610425126935" fileName="TransformationTestRunner.java" startLine="131" startPosition="26" endLine="134" endPosition="9" />
    <scopeInfo nodeId="5792583586807561964" fileName="TransformationTestRunner.java" startLine="143" startPosition="76" endLine="146" endPosition="7" />
    <scopeInfo nodeId="2017907759317085689" fileName="TransformationTestRunner.java" startLine="154" startPosition="158" endLine="157" endPosition="5" />
    <scopeInfo nodeId="2853743909049113308" fileName="TransformationTestRunner.java" startLine="177" startPosition="0" endLine="180" endPosition="0" />
    <scopeInfo nodeId="103962375809052923" fileName="TransformationTestRunner.java" startLine="196" startPosition="0" endLine="199" endPosition="0" />
    <scopeInfo nodeId="3533752078501224093" fileName="TransformationTestRunner.java" startLine="82" startPosition="0" endLine="86" endPosition="0" />
    <scopeInfo nodeId="7107617965856385964" fileName="TransformationTestRunner.java" startLine="223" startPosition="85" endLine="227" endPosition="11">
      <varInfo nodeId="2654128911718559994" varName="path" />
    </scopeInfo>
    <scopeInfo nodeId="1742534930074253672" fileName="TransformationTestRunner.java" startLine="254" startPosition="80" endLine="258" endPosition="16" />
    <scopeInfo nodeId="5283973801935289329" fileName="TransformationTestRunner.java" startLine="69" startPosition="27" endLine="74" endPosition="22" />
    <scopeInfo nodeId="3533752078501224110" fileName="TransformationTestRunner.java" startLine="89" startPosition="0" endLine="94" endPosition="0">
      <varInfo nodeId="3533752078501224115" varName="modelName" />
      <varInfo nodeId="3533752078501224113" varName="test" />
    </scopeInfo>
    <scopeInfo nodeId="5792583586807561962" fileName="TransformationTestRunner.java" startLine="142" startPosition="38" endLine="147" endPosition="5">
      <varInfo nodeId="5792583586807561963" varName="project" />
    </scopeInfo>
    <scopeInfo nodeId="2853743909049113303" fileName="TransformationTestRunner.java" startLine="175" startPosition="27" endLine="180" endPosition="39" />
    <scopeInfo nodeId="103962375809052918" fileName="TransformationTestRunner.java" startLine="194" startPosition="62" endLine="199" endPosition="7" />
    <scopeInfo nodeId="7107617965856385929" fileName="TransformationTestRunner.java" startLine="204" startPosition="46" endLine="209" endPosition="76">
      <varInfo nodeId="2654128911719081386" varName="clipboard" />
    </scopeInfo>
    <scopeInfo nodeId="3533752078501224138" fileName="TransformationTestRunner.java" startLine="97" startPosition="56" endLine="103" endPosition="31">
      <varInfo nodeId="3533752078501224140" varName="modelDescriptor" />
    </scopeInfo>
    <scopeInfo nodeId="4787445426632226686" fileName="TransformationTestRunner.java" startLine="130" startPosition="12" endLine="136" endPosition="49" />
    <scopeInfo nodeId="2034046503361585177" fileName="TransformationTestRunner.java" startLine="160" startPosition="25" endLine="166" endPosition="128">
      <varInfo nodeId="1494396114043230196" varName="cLoader" />
      <varInfo nodeId="2034046503361585191" varName="classLoader" />
      <varInfo nodeId="2034046503361585199" varName="module" />
    </scopeInfo>
    <scopeInfo nodeId="1742534930074253672" fileName="TransformationTestRunner.java" startLine="254" startPosition="0" endLine="260" endPosition="0">
      <varInfo nodeId="1742534930074253672" varName="checkedDotOperand" />
    </scopeInfo>
    <scopeInfo nodeId="1828883994691865326" fileName="TransformationTestRunner.java" startLine="57" startPosition="167" endLine="64" endPosition="45">
      <varInfo nodeId="6285634165201264090" varName="testProject" />
    </scopeInfo>
    <scopeInfo nodeId="5283973801935289354" fileName="TransformationTestRunner.java" startLine="69" startPosition="0" endLine="76" endPosition="0" />
    <scopeInfo nodeId="5792583586807561961" fileName="TransformationTestRunner.java" startLine="142" startPosition="38" endLine="149" endPosition="16" />
    <scopeInfo nodeId="2853743909049113302" fileName="TransformationTestRunner.java" startLine="175" startPosition="0" endLine="182" endPosition="0" />
    <scopeInfo nodeId="103962375809052939" fileName="TransformationTestRunner.java" startLine="194" startPosition="0" endLine="201" endPosition="0">
      <varInfo nodeId="103962375809052934" varName="projectTest" />
    </scopeInfo>
    <scopeInfo nodeId="2654128911719068535" fileName="TransformationTestRunner.java" startLine="204" startPosition="0" endLine="211" endPosition="0" />
    <scopeInfo nodeId="3533752078501224133" fileName="TransformationTestRunner.java" startLine="97" startPosition="0" endLine="105" endPosition="0">
      <varInfo nodeId="3533752078501224136" varName="modelName" />
    </scopeInfo>
    <scopeInfo nodeId="2034046503361585176" fileName="TransformationTestRunner.java" startLine="160" startPosition="0" endLine="168" endPosition="0" />
    <scopeInfo nodeId="7107617965856385952" fileName="TransformationTestRunner.java" startLine="220" startPosition="83" endLine="228" endPosition="9">
      <varInfo nodeId="7107617965856385954" varName="key" />
      <varInfo nodeId="2654128911718980433" varName="value" />
    </scopeInfo>
    <scopeInfo nodeId="1828883994691865316" fileName="TransformationTestRunner.java" startLine="57" startPosition="0" endLine="66" endPosition="0">
      <varInfo nodeId="1828883994691865322" varName="modelName" />
      <varInfo nodeId="1828883994691865319" varName="projectPath" />
      <varInfo nodeId="1031873601093419550" varName="reopenProject" />
      <varInfo nodeId="1828883994691865317" varName="test" />
      <varInfo nodeId="1828883994691865434" varName="uiTest" />
    </scopeInfo>
    <scopeInfo nodeId="5792583586807561984" fileName="TransformationTestRunner.java" startLine="142" startPosition="0" endLine="151" endPosition="0" />
    <scopeInfo nodeId="7107617965856386150" fileName="TransformationTestRunner.java" startLine="173" startPosition="23" endLine="182" endPosition="9" />
    <scopeInfo nodeId="4787445426632226654" fileName="TransformationTestRunner.java" startLine="119" startPosition="69" endLine="129" endPosition="21">
      <varInfo nodeId="532317087509530626" varName="project" />
    </scopeInfo>
    <scopeInfo nodeId="7107617965856385945" fileName="TransformationTestRunner.java" startLine="219" startPosition="91" endLine="229" endPosition="7" />
    <scopeInfo nodeId="7107617965856386227" fileName="TransformationTestRunner.java" startLine="238" startPosition="78" endLine="249" endPosition="21">
      <varInfo nodeId="7107617965856386229" varName="exception" />
    </scopeInfo>
    <scopeInfo nodeId="7107617965856385942" fileName="TransformationTestRunner.java" startLine="218" startPosition="90" endLine="230" endPosition="5">
      <varInfo nodeId="7107617965856385943" varName="property" />
    </scopeInfo>
    <scopeInfo nodeId="7107617965856386218" fileName="TransformationTestRunner.java" startLine="238" startPosition="0" endLine="251" endPosition="0">
      <varInfo nodeId="7107617965856386221" varName="clazz" />
      <varInfo nodeId="7107617965856386223" varName="methodName" />
      <varInfo nodeId="7107617965856386225" varName="obj" />
    </scopeInfo>
    <scopeInfo nodeId="7107617965856385941" fileName="TransformationTestRunner.java" startLine="217" startPosition="55" endLine="233" endPosition="20">
      <varInfo nodeId="2966534639212639060" varName="macros" />
      <varInfo nodeId="2654128911719134942" varName="provider" />
    </scopeInfo>
    <scopeInfo nodeId="2654128911718990531" fileName="TransformationTestRunner.java" startLine="214" startPosition="0" endLine="235" endPosition="0" />
    <scopeInfo nodeId="4787445426632226652" fileName="TransformationTestRunner.java" startLine="115" startPosition="84" endLine="137" endPosition="5">
      <varInfo nodeId="623745604708182592" varName="currentEnv" />
      <varInfo nodeId="4787445426632226688" varName="expandedProjectPath" />
      <varInfo nodeId="532317087509867593" varName="projectPath" />
    </scopeInfo>
    <scopeInfo nodeId="4787445426632226713" fileName="TransformationTestRunner.java" startLine="115" startPosition="0" endLine="139" endPosition="0">
      <varInfo nodeId="1729512929062211033" varName="projectPathName" />
      <varInfo nodeId="1729512929062221891" varName="reopenProject" />
    </scopeInfo>
    <scopeInfo nodeId="6285634165201355935" fileName="TransformationTestRunner.java" startLine="79" startPosition="175" endLine="110" endPosition="7">
      <varInfo nodeId="3533752078501224088" varName="runnable" />
    </scopeInfo>
    <scopeInfo nodeId="6285634165201356014" fileName="TransformationTestRunner.java" startLine="79" startPosition="0" endLine="112" endPosition="0">
      <varInfo nodeId="6285634165201356003" varName="modelName" />
      <varInfo nodeId="6285634165201355999" varName="test" />
      <varInfo nodeId="6285634165201356001" varName="testProject" />
    </scopeInfo>
    <scopeInfo nodeId="7107617965856386045" fileName="TransformationTestRunner.java" startLine="154" startPosition="158" endLine="189" endPosition="5">
      <varInfo nodeId="7107617965856386062" varName="clazz" />
      <varInfo nodeId="7107617965856386141" varName="exception" />
      <varInfo nodeId="7107617965856386113" varName="obj" />
    </scopeInfo>
    <scopeInfo nodeId="7107617965856386042" fileName="TransformationTestRunner.java" startLine="154" startPosition="0" endLine="191" endPosition="0">
      <varInfo nodeId="7107617965856386055" varName="className" />
      <varInfo nodeId="7107617965856386057" varName="methodName" />
      <varInfo nodeId="7107617965856386050" varName="projectTest" />
      <varInfo nodeId="7107617965856386059" varName="runInCommand" />
    </scopeInfo>
    <unitInfo nodeId="4355018683150685365" fileName="TransformationTestRunner.java" startLine="106" startPosition="37" endLine="110" endPosition="5" unitName="jetbrains.mps.lang.test.runtime.TransformationTestRunner$2" />
    <unitInfo nodeId="2853743909049113308" fileName="TransformationTestRunner.java" startLine="176" startPosition="61" endLine="180" endPosition="11" unitName="jetbrains.mps.lang.test.runtime.TransformationTestRunner$5" />
    <unitInfo nodeId="103962375809052923" fileName="TransformationTestRunner.java" startLine="195" startPosition="46" endLine="199" endPosition="5" unitName="jetbrains.mps.lang.test.runtime.TransformationTestRunner$5" />
    <unitInfo nodeId="2853743909049113302" fileName="TransformationTestRunner.java" startLine="174" startPosition="39" endLine="182" endPosition="7" unitName="jetbrains.mps.lang.test.runtime.TransformationTestRunner$4" />
    <unitInfo nodeId="2034046503361585176" fileName="TransformationTestRunner.java" startLine="159" startPosition="45" endLine="168" endPosition="5" unitName="jetbrains.mps.lang.test.runtime.TransformationTestRunner$3" />
    <unitInfo nodeId="3533752078501224091" fileName="TransformationTestRunner.java" startLine="81" startPosition="34" endLine="105" endPosition="5" unitName="jetbrains.mps.lang.test.runtime.TransformationTestRunner$1" />
    <unitInfo nodeId="7107617965856250727" fileName="TransformationTestRunner.java" startLine="41" startPosition="0" endLine="261" endPosition="0" unitName="jetbrains.mps.lang.test.runtime.TransformationTestRunner" />
=======
    <file name="BaseTransformationTest4.java">
      <node id="262412979073677967" at="15,0,16,0" concept="15" trace="PATH_MACRO_PREFIX" />
      <node id="262412979073677773" at="16,0,17,0" concept="7" trace="myRunner" />
      <node id="262412979073930145" at="17,0,18,0" concept="7" trace="myModel" />
      <node id="262412979073930148" at="18,0,19,0" concept="7" trace="myTransientModel" />
      <node id="262412979073930151" at="19,0,20,0" concept="7" trace="myProject" />
      <node id="262412979073677894" at="21,36,22,43" concept="6" />
      <node id="262412979073677901" at="25,75,26,11" concept="18" />
      <node id="9027620413164326344" at="26,11,27,24" concept="13" />
      <node id="262412979073677902" at="27,24,28,24" concept="6" />
      <node id="9027620413164335970" at="28,24,29,30" concept="6" />
      <node id="262412979073677782" at="33,59,34,24" concept="6" />
      <node id="262412979073677794" at="38,51,39,20" concept="12" />
      <node id="1828883994691993691" at="42,90,43,47" concept="6" />
      <node id="1828883994691992366" at="46,129,47,71" concept="6" />
      <node id="262412979073677874" at="50,111,51,64" concept="6" />
      <node id="9027620413164326300" at="55,22,56,110" concept="6" />
      <node id="7138334438181020752" at="56,110,57,79" concept="6" />
      <node id="7869727441691287747" at="57,79,58,70" concept="6" />
      <node id="7869727441691298724" at="62,25,63,60" concept="6" />
      <node id="7869727441691306286" at="63,60,64,28" concept="6" />
      <node id="262412979073930232" at="68,38,69,19" concept="12" />
      <node id="9027620413164301144" at="73,53,74,25" concept="6" />
      <node id="262412979073930238" at="78,47,79,28" concept="12" />
      <node id="262412979073930254" at="83,31,84,21" concept="12" />
      <node id="262412979073930260" at="88,43,89,24" concept="6" />
      <node id="262412979073677890" at="21,0,24,0" concept="3" trace="BaseTransformationTest4#()V" />
      <node id="262412979073677796" at="42,0,45,0" concept="10" trace="initTest#(Ljava/lang/String;Ljava/lang/String;)V" />
      <node id="1828883994691992357" at="46,0,49,0" concept="10" trace="initTest#(Ljava/lang/String;Ljava/lang/String;ZZ)V" />
      <node id="262412979073677870" at="50,0,53,0" concept="10" trace="runTest#(Ljava/lang/String;Ljava/lang/String;Z)V" />
      <node id="262412979073677778" at="32,0,36,0" concept="10" trace="setTestRunner#(Ljetbrains/mps/lang/test/runtime/TransformationTestRunner;)V" />
      <node id="262412979073677790" at="37,0,41,0" concept="10" trace="getTestRunner#()Ljetbrains/mps/lang/test/runtime/TransformationTestRunner;" />
      <node id="262412979073930228" at="67,0,71,0" concept="10" trace="getModelDescriptor#()Lorg/jetbrains/mps/openapi/model/SModel;" />
      <node id="9027620413164301138" at="72,0,76,0" concept="10" trace="setModelDescriptor#(Lorg/jetbrains/mps/openapi/model/SModel;)V" />
      <node id="262412979073930234" at="77,0,81,0" concept="10" trace="getTransientModelDescriptor#()Lorg/jetbrains/mps/openapi/model/SModel;" />
      <node id="262412979073930250" at="82,0,86,0" concept="10" trace="getProject#()Ljetbrains/mps/project/Project;" />
      <node id="262412979073930256" at="87,0,91,0" concept="10" trace="setProject#(Ljetbrains/mps/project/Project;)V" />
      <node id="7869727441691145795" at="61,0,66,0" concept="10" trace="dispose#()V" />
      <node id="262412979073677897" at="25,0,31,0" concept="3" trace="BaseTransformationTest4#(Ljetbrains/mps/project/Project;Lorg/jetbrains/mps/openapi/model/SModel;)V" />
      <node id="9027620413164335956" at="54,0,60,0" concept="10" trace="init#()V" />
      <scope id="262412979073677893" at="21,36,22,43" />
      <scope id="262412979073677781" at="33,59,34,24" />
      <scope id="262412979073677793" at="38,51,39,20" />
      <scope id="262412979073677804" at="42,90,43,47" />
      <scope id="1828883994691992365" at="46,129,47,71" />
      <scope id="262412979073677873" at="50,111,51,64" />
      <scope id="262412979073930231" at="68,38,69,19" />
      <scope id="9027620413164301143" at="73,53,74,25" />
      <scope id="262412979073930237" at="78,47,79,28" />
      <scope id="262412979073930253" at="83,31,84,21" />
      <scope id="262412979073930259" at="88,43,89,24" />
      <scope id="7869727441691145798" at="62,25,64,28" />
      <scope id="262412979073677890" at="21,0,24,0" />
      <scope id="262412979073677796" at="42,0,45,0">
        <var name="model" id="262412979073677800" />
        <var name="projectName" id="262412979073677797" />
      </scope>
      <scope id="1828883994691992357" at="46,0,49,0">
        <var name="model" id="1828883994691992361" />
        <var name="projectName" id="1828883994691992358" />
        <var name="reOpenProject" id="1031873601093424100" />
        <var name="uiTest" id="1828883994691992374" />
      </scope>
      <scope id="262412979073677870" at="50,0,53,0">
        <var name="className" id="262412979073677882" />
        <var name="methodName" id="262412979073677884" />
        <var name="runInCommand" id="262412979073677886" />
      </scope>
      <scope id="9027620413164335959" at="55,22,58,70" />
      <scope id="262412979073677900" at="25,75,29,30" />
      <scope id="262412979073677778" at="32,0,36,0">
        <var name="ttr" id="262412979073677788" />
      </scope>
      <scope id="262412979073677790" at="37,0,41,0" />
      <scope id="262412979073930228" at="67,0,71,0" />
      <scope id="9027620413164301138" at="72,0,76,0">
        <var name="descriptor" id="9027620413164301139" />
      </scope>
      <scope id="262412979073930234" at="77,0,81,0" />
      <scope id="262412979073930250" at="82,0,86,0" />
      <scope id="262412979073930256" at="87,0,91,0">
        <var name="project" id="262412979073930264" />
      </scope>
      <scope id="7869727441691145795" at="61,0,66,0" />
      <scope id="262412979073677897" at="25,0,31,0">
        <var name="modelDescriptor" id="262412979073677913" />
        <var name="project" id="262412979073677911" />
      </scope>
      <scope id="9027620413164335956" at="54,0,60,0" />
      <unit id="262412979073677743" at="14,0,92,0" name="jetbrains.mps.lang.test.runtime.BaseTransformationTest4" />
    </file>
  </root>
  <root nodeRef="r:00000000-0000-4000-0000-011c895903a2(jetbrains.mps.lang.test.runtime)/262412979073762013">
    <file name="TransformationTest.java">
      <node id="262412979073762015" at="9,0,10,0" concept="10" trace="setProject#(Ljetbrains/mps/project/Project;)V" />
      <node id="262412979073762023" at="10,0,11,0" concept="10" trace="getProject#()Ljetbrains/mps/project/Project;" />
      <node id="9027620413164198092" at="11,0,12,0" concept="10" trace="setModelDescriptor#(Lorg/jetbrains/mps/openapi/model/SModel;)V" />
      <node id="262412979073762227" at="12,0,13,0" concept="10" trace="getModelDescriptor#()Lorg/jetbrains/mps/openapi/model/SModel;" />
      <node id="9027620413164321133" at="13,0,14,0" concept="10" trace="setTestRunner#(Ljetbrains/mps/lang/test/runtime/TransformationTestRunner;)V" />
      <node id="9027620413164322423" at="14,0,15,0" concept="10" trace="getTestRunner#()Ljetbrains/mps/lang/test/runtime/TransformationTestRunner;" />
      <node id="262412979073762253" at="15,0,16,0" concept="10" trace="getTransientModelDescriptor#()Lorg/jetbrains/mps/openapi/model/SModel;" />
      <node id="9027620413164335998" at="16,0,17,0" concept="10" trace="init#()V" />
      <node id="7869727441691152630" at="17,0,18,0" concept="10" trace="dispose#()V" />
      <scope id="262412979073762015" at="9,0,10,0">
        <var name="project" id="262412979073762019" />
      </scope>
      <scope id="262412979073762023" at="10,0,11,0" />
      <scope id="9027620413164198092" at="11,0,12,0">
        <var name="descriptor" id="9027620413164198093" />
      </scope>
      <scope id="262412979073762227" at="12,0,13,0" />
      <scope id="9027620413164321133" at="13,0,14,0">
        <var name="runner" id="9027620413164321137" />
      </scope>
      <scope id="9027620413164322423" at="14,0,15,0" />
      <scope id="262412979073762253" at="15,0,16,0" />
      <scope id="9027620413164335998" at="16,0,17,0" />
      <scope id="7869727441691152630" at="17,0,18,0" />
      <unit id="262412979073762013" at="8,0,19,0" name="jetbrains.mps.lang.test.runtime.TransformationTest" />
    </file>
  </root>
  <root nodeRef="r:00000000-0000-4000-0000-011c895903a2(jetbrains.mps.lang.test.runtime)/3740508248791186293">
    <file name="TestsErrorsChecker.java">
      <node id="3740508248791186294" at="20,0,21,0" concept="7" trace="myNode" />
      <node id="3740508248791186301" at="23,41,24,23" concept="6" />
      <node id="3740508248791186313" at="29,61,30,51" concept="11" />
      <node id="3740508248791186318" at="30,51,31,150" concept="11" />
      <node id="3740508248791186329" at="31,150,32,49" concept="12" />
      <node id="3740508248791186339" at="37,62,38,49" concept="11" />
      <node id="3740508248791186348" at="38,49,39,115" concept="11" />
      <node id="3740508248791186357" at="39,115,40,49" concept="12" />
      <node id="3740508248791186374" at="47,48,48,42" concept="12" />
      <node id="3740508248791186395" at="55,51,56,89" concept="11" />
      <node id="3740508248791186402" at="56,89,57,100" concept="6" />
      <node id="3740508248791186407" at="57,100,58,101" concept="6" />
      <node id="3740508248791186412" at="58,101,59,18" concept="12" />
      <node id="3740508248791186420" at="64,92,65,89" concept="11" />
      <node id="3740508248791186436" at="67,48,68,50" concept="12" />
      <node id="3740508248791186444" at="70,8,71,18" concept="12" />
      <node id="3740508248791186298" at="23,0,26,0" concept="3" trace="TestsErrorsChecker#(Lorg/jetbrains/mps/openapi/model/SNode;)V" />
      <node id="3740508248791186372" at="47,0,50,0" concept="10" trace="accept#(Ljetbrains/mps/errors/IErrorReporter;)Z" />
      <node id="3740508248791186434" at="67,0,70,0" concept="10" trace="accept#(Ljetbrains/mps/errors/IErrorReporter;)Z" />
      <node id="3740508248791186311" at="29,0,34,0" concept="10" trace="getTypeSystemErrorReporters#()Ljava/util/List;" />
      <node id="3740508248791186337" at="37,0,42,0" concept="10" trace="getConstraintsErrorReporters#()Ljava/util/List;" />
      <node id="3740508248791186367" at="45,106,50,24" concept="12" />
      <node id="3740508248791186427" at="65,89,70,8" concept="6" />
      <node id="3740508248791186393" at="55,0,61,0" concept="10" trace="getErrorReporters#()Ljava/util/List;" />
      <node id="3740508248791186365" at="45,0,52,0" concept="10" trace="filterReportersByNode#(Ljava/util/Set;Lorg/jetbrains/mps/openapi/model/SNode;)Ljava/util/List;" />
      <node id="3740508248791186418" at="64,0,73,0" concept="10" trace="getErrorReportersSpecificType#(Ljetbrains/mps/errors/MessageStatus;)Ljava/util/List;" />
      <scope id="3740508248791186300" at="23,41,24,23" />
      <scope id="3740508248791186373" at="47,48,48,42" />
      <scope id="3740508248791186435" at="67,48,68,50" />
      <scope id="3740508248791186298" at="23,0,26,0">
        <var name="node" id="3740508248791186308" />
      </scope>
      <scope id="3740508248791186312" at="29,61,32,49">
        <var name="checker" id="3740508248791186314" />
        <var name="errors" id="3740508248791186319" />
      </scope>
      <scope id="3740508248791186338" at="37,62,40,49">
        <var name="checker" id="3740508248791186340" />
        <var name="errors" id="3740508248791186349" />
      </scope>
      <scope id="3740508248791186372" at="47,0,50,0">
        <var name="it" id="3740508248791186372" />
      </scope>
      <scope id="3740508248791186434" at="67,0,70,0">
        <var name="it" id="3740508248791186434" />
      </scope>
      <scope id="3740508248791186394" at="55,51,59,18">
        <var name="result" id="3740508248791186396" />
      </scope>
      <scope id="3740508248791186311" at="29,0,34,0" />
      <scope id="3740508248791186337" at="37,0,42,0" />
      <scope id="3740508248791186366" at="45,106,50,24" />
      <scope id="3740508248791186393" at="55,0,61,0" />
      <scope id="3740508248791186365" at="45,0,52,0">
        <var name="errors" id="3740508248791186387" />
        <var name="node" id="3740508248791186390" />
      </scope>
      <scope id="3740508248791186419" at="64,92,71,18">
        <var name="result" id="3740508248791186421" />
      </scope>
      <scope id="3740508248791186418" at="64,0,73,0">
        <var name="errorType" id="3740508248791186449" />
      </scope>
      <unit id="3740508248791186372" at="46,49,50,5" name="jetbrains.mps.lang.test.runtime.TestsErrorsChecker$1" />
      <unit id="3740508248791186434" at="66,99,70,5" name="jetbrains.mps.lang.test.runtime.TestsErrorsChecker$2" />
      <unit id="3740508248791186293" at="19,0,76,0" name="jetbrains.mps.lang.test.runtime.TestsErrorsChecker" />
    </file>
  </root>
  <root nodeRef="r:00000000-0000-4000-0000-011c895903a2(jetbrains.mps.lang.test.runtime)/7107617965856250727">
    <file name="TransformationTestRunner.java">
      <node id="577165239384693854" at="41,0,42,0" concept="15" trace="EMPTY_CLIPBOARD_CONTENT" />
      <node id="7321508538531297252" at="46,121,47,53" concept="6" />
      <node id="3611349286777962700" at="51,24,52,44" concept="13" />
      <node id="3611349286777962351" at="52,44,53,41" concept="6" />
      <node id="2770012171664890740" at="54,5,55,34" concept="6" />
      <node id="3281400265147556256" at="55,34,56,120" concept="13" />
      <node id="1828883994691865327" at="56,120,57,90" concept="6" />
      <node id="7107617965856385833" at="57,90,58,57" concept="13" />
      <node id="7107617965856385835" at="58,57,59,56" concept="6" />
      <node id="7107617965856385839" at="59,56,60,27" concept="6" />
      <node id="7107617965856385841" at="60,27,61,21" concept="13" />
      <node id="7107617965856385843" at="61,21,62,22" concept="6" />
      <node id="262412979073762069" at="65,30,66,35" concept="6" />
      <node id="7107617965856385852" at="66,35,67,16" concept="2" />
      <node id="7107617965856385867" at="70,38,71,106" concept="6" />
      <node id="262412979073762186" at="73,12,74,112" concept="6" />
      <node id="2034046503373006221" at="80,29,81,148" concept="11" />
      <node id="2034046503373006237" at="82,42,83,145" concept="6" />
      <node id="2034046503373006253" at="84,13,85,0" concept="14" />
      <node id="2034046503373006254" at="85,0,86,53" concept="6" />
      <node id="2034046503373006260" at="86,53,87,24" concept="6" />
      <node id="7107617965856385920" at="91,7,92,45" concept="6" />
      <node id="7107617965856386061" at="95,155,96,62" concept="11" />
      <node id="2034046503361585178" at="98,25,99,121" concept="6" />
      <node id="2034046503361585190" at="99,121,100,69" concept="11" />
      <node id="2034046503361585198" at="100,69,101,85" concept="11" />
      <node id="2034046503361585208" at="101,85,102,128" concept="0" />
      <node id="7107617965856386112" at="104,7,105,49" concept="11" />
      <node id="7107617965856386118" at="105,49,106,88" concept="6" />
      <node id="7107617965856386129" at="106,88,107,73" concept="6" />
      <node id="7107617965856386140" at="107,73,108,51" concept="11" />
      <node id="2034046503373005337" at="114,31,115,102" concept="6" />
      <node id="7107617965856386178" at="120,12,121,94" concept="6" />
      <node id="2034046503373004040" at="124,25,125,30" concept="6" />
      <node id="7107617965856386203" at="128,31,129,25" concept="19" />
      <node id="1240537789353439591" at="134,43,135,13" concept="12" />
      <node id="7107617965856385930" at="136,5,137,165" concept="6" />
      <node id="2966534639212639059" at="140,34,141,90" concept="11" />
      <node id="7107617965856385953" at="143,45,144,49" concept="11" />
      <node id="7107617965856385972" at="146,51,147,90" concept="11" />
      <node id="7107617965856385982" at="147,90,148,48" concept="11" />
      <node id="2966534639212639075" at="149,54,150,128" concept="6" />
      <node id="2966534639212650900" at="158,37,159,81" concept="12" />
      <node id="2966534639212666149" at="163,41,164,81" concept="12" />
      <node id="2966534639212650904" at="168,41,169,51" concept="12" />
      <node id="2329394428277189087" at="174,44,175,66" concept="6" />
      <node id="7107617965856386228" at="181,78,182,31" concept="11" />
      <node id="7107617965856386234" at="183,9,184,46" concept="6" />
      <node id="7107617965856386246" at="185,39,186,26" concept="6" />
      <node id="7107617965856386254" at="187,40,188,26" concept="6" />
      <node id="7107617965856386262" at="189,43,190,41" concept="6" />
      <node id="7107617965856386268" at="191,5,192,21" concept="12" />
      <node id="7107617965856250727" at="195,0,196,0" concept="15" trace="LOG" />
      <node id="7107617965856250729" at="43,0,45,0" concept="3" trace="TransformationTestRunner#()V" />
      <node id="7107617965856385876" at="73,10,75,5" concept="1" />
      <node id="7107617965856386176" at="120,10,122,5" concept="1" />
      <node id="7107617965856250733" at="46,0,49,0" concept="10" trace="initTest#(Ljetbrains/mps/lang/test/runtime/TransformationTest;Ljava/lang/String;Ljava/lang/String;)V" />
      <node id="7107617965856385865" at="69,7,72,7" concept="9" />
      <node id="2034046503373006231" at="81,148,84,13" concept="9" />
      <node id="2034046503373005335" at="114,0,117,0" concept="10" trace="run#()V" />
      <node id="2034046503373004038" at="124,0,127,0" concept="10" trace="run#()V" />
      <node id="7107617965856386201" at="127,7,130,5" concept="9" />
      <node id="1240537789353434008" at="133,39,136,5" concept="9" />
      <node id="7107617965856385988" at="148,48,151,13" concept="9" />
      <node id="2329394428277189087" at="173,56,176,9" concept="1" />
      <node id="2329394428277189087" at="173,56,176,9" concept="9" />
      <node id="3611349286777954070" at="50,160,54,5" concept="9" />
      <node id="7107617965856385850" at="64,78,68,9" concept="9" />
      <node id="2966534639212650876" at="157,0,161,0" concept="10" trace="getNames#()Ljava/util/Set;" />
      <node id="2966534639212650881" at="162,0,166,0" concept="10" trace="getUserNames#()Ljava/util/Set;" />
      <node id="2966534639212650886" at="167,0,171,0" concept="10" trace="getValue#(Ljava/lang/String;)Ljava/lang/String;" />
      <node id="2034046503373005331" at="112,27,117,13" concept="6" />
      <node id="2034046503373004034" at="122,5,127,7" concept="6" />
      <node id="7107617965856385847" at="63,61,69,7" concept="8" />
      <node id="2034046503361585176" at="98,0,104,0" concept="10" trace="run#()V" />
      <node id="7107617965856385926" at="133,0,139,0" concept="10" trace="clearSystemClipboard#()V" />
      <node id="2329394428277189569" at="172,0,178,0" concept="10" trace="report#(Ljava/lang/String;Ljava/lang/String;)V" />
      <node id="7107617965856385965" at="145,109,152,11" concept="9" />
      <node id="2034046503361585172" at="96,62,104,7" concept="6" />
      <node id="7107617965856386157" at="111,0,119,0" concept="10" trace="run#()V" />
      <node id="2034046503373006218" at="80,0,89,0" concept="10" trace="run#()V" />
      <node id="7107617965856385963" at="144,49,153,9" concept="9" />
      <node id="7107617965856386232" at="182,31,191,5" concept="20" />
      <node id="7107617965856386151" at="109,23,119,9" concept="6" />
      <node id="2034046503373006214" at="78,25,89,11" concept="6" />
      <node id="7107617965856385946" at="142,91,154,7" concept="9" />
      <node id="7107617965856385845" at="62,22,75,5" concept="9" />
      <node id="7107617965856386218" at="181,0,194,0" concept="10" trace="tryToRunTest#(Ljava/lang/Class;Ljava/lang/String;Ljava/lang/Object;)Ljava/lang/Throwable;" />
      <node id="7107617965856385900" at="77,0,91,0" concept="10" trace="run#()V" />
      <node id="7107617965856386149" at="108,51,122,5" concept="9" />
      <node id="7107617965856385942" at="141,90,155,5" concept="8" />
      <node id="7107617965856385894" at="75,5,91,7" concept="6" />
      <node id="2966534639212639091" at="155,5,178,7" concept="6" />
      <node id="7107617965856386042" at="95,0,132,0" concept="10" trace="runTest#(Ljetbrains/mps/lang/test/runtime/TransformationTest;Ljava/lang/String;Ljava/lang/String;Z)V" />
      <node id="7107617965856385938" at="140,0,180,0" concept="10" trace="readSystemMacro#()V" />
      <node id="1828883994691865316" at="50,0,94,0" concept="10" trace="initTest#(Ljetbrains/mps/lang/test/runtime/TransformationTest;Ljava/lang/String;Ljava/lang/String;ZZ)V" />
      <scope id="7107617965856250732" at="43,37,43,37" />
      <scope id="7107617965856250736" at="46,121,47,53" />
      <scope id="7107617965856385866" at="70,38,71,106" />
      <scope id="7107617965856385877" at="73,12,74,112" />
      <scope id="2034046503373006236" at="82,42,83,145" />
      <scope id="2034046503373005336" at="114,31,115,102" />
      <scope id="7107617965856386177" at="120,12,121,94" />
      <scope id="2034046503373004039" at="124,25,125,30" />
      <scope id="7107617965856386202" at="128,31,129,25" />
      <scope id="1240537789353434010" at="134,43,135,13" />
      <scope id="7107617965856385989" at="149,54,150,128" />
      <scope id="2966534639212650880" at="158,37,159,81" />
      <scope id="2966534639212650885" at="163,41,164,81" />
      <scope id="2966534639212650891" at="168,41,169,51" />
      <scope id="2329394428277189087" at="174,44,175,66" />
      <scope id="7107617965856386233" at="183,9,184,46" />
      <scope id="7107617965856386242" at="185,0,186,26">
        <var name="e" id="7107617965856386243" />
      </scope>
      <scope id="7107617965856386245" at="185,39,186,26" />
      <scope id="7107617965856386250" at="187,0,188,26">
        <var name="e" id="7107617965856386251" />
      </scope>
      <scope id="7107617965856386253" at="187,40,188,26" />
      <scope id="7107617965856386258" at="189,0,190,41">
        <var name="e" id="7107617965856386259" />
      </scope>
      <scope id="7107617965856386261" at="189,43,190,41" />
      <scope id="7107617965856250729" at="43,0,45,0" />
      <scope id="3611349286777954071" at="51,24,53,41" />
      <scope id="7107617965856385851" at="65,30,67,16" />
      <scope id="7107617965856250733" at="46,0,49,0">
        <var name="model" id="7107617965856385819" />
        <var name="projectName" id="7107617965856385816" />
        <var name="test" id="7107617965856385822" />
      </scope>
      <scope id="2034046503373005335" at="114,0,117,0" />
      <scope id="2034046503373004038" at="124,0,127,0" />
      <scope id="2329394428277189087" at="173,56,176,9" />
      <scope id="2329394428277189576" at="173,56,176,9" />
      <scope id="7107617965856385849" at="64,78,68,9" />
      <scope id="2034046503361585177" at="98,25,102,128">
        <var name="classloader" id="2034046503361585191" />
        <var name="module" id="2034046503361585199" />
      </scope>
      <scope id="7107617965856385929" at="133,39,137,165" />
      <scope id="2966534639212650876" at="157,0,161,0" />
      <scope id="2966534639212650881" at="162,0,166,0" />
      <scope id="2966534639212650886" at="167,0,171,0">
        <var name="p0" id="2966534639212650889" />
      </scope>
      <scope id="7107617965856386160" at="112,27,117,13" />
      <scope id="7107617965856385971" at="146,51,151,13">
        <var name="canonicalPath" id="7107617965856385973" />
        <var name="file" id="7107617965856385983" />
      </scope>
      <scope id="7107617965856385847" at="63,61,69,7">
        <var name="project" id="7107617965856385848" />
      </scope>
      <scope id="2034046503361585176" at="98,0,104,0" />
      <scope id="7107617965856385926" at="133,0,139,0" />
      <scope id="2329394428277189569" at="172,0,178,0">
        <var name="macro" id="2329394428277189572" />
        <var name="message" id="2329394428277189574" />
      </scope>
      <scope id="2034046503373006219" at="80,29,87,24">
        <var name="modelDescriptor" id="2034046503373006222" />
      </scope>
      <scope id="7107617965856385964" at="145,109,152,11" />
      <scope id="7107617965856386157" at="111,0,119,0" />
      <scope id="7107617965856385846" at="63,61,72,7" />
      <scope id="2034046503373006218" at="80,0,89,0" />
      <scope id="7107617965856386150" at="109,23,119,9" />
      <scope id="7107617965856385952" at="143,45,153,9">
        <var name="key" id="7107617965856385954" />
      </scope>
      <scope id="7107617965856385903" at="78,25,89,11" />
      <scope id="7107617965856386227" at="181,78,192,21">
        <var name="exception" id="7107617965856386229" />
      </scope>
      <scope id="7107617965856385945" at="142,91,154,7" />
      <scope id="7107617965856386218" at="181,0,194,0">
        <var name="clazz" id="7107617965856386221" />
        <var name="methodName" id="7107617965856386223" />
        <var name="obj" id="7107617965856386225" />
      </scope>
      <scope id="7107617965856385900" at="77,0,91,0" />
      <scope id="7107617965856385942" at="141,90,155,5">
        <var name="property" id="7107617965856385943" />
      </scope>
      <scope id="7107617965856386045" at="95,155,130,5">
        <var name="clazz" id="7107617965856386062" />
        <var name="exception" id="7107617965856386141" />
        <var name="obj" id="7107617965856386113" />
      </scope>
      <scope id="7107617965856386042" at="95,0,132,0">
        <var name="className" id="7107617965856386055" />
        <var name="methodName" id="7107617965856386057" />
        <var name="projectTest" id="7107617965856386050" />
        <var name="runInCommand" id="7107617965856386059" />
      </scope>
      <scope id="7107617965856385941" at="140,34,178,7">
        <var name="macros" id="2966534639212639060" />
      </scope>
      <scope id="7107617965856385938" at="140,0,180,0" />
      <scope id="1828883994691865326" at="50,160,92,45" />
      <scope id="1828883994691865316" at="50,0,94,0">
        <var name="model" id="1828883994691865322" />
        <var name="projectName" id="1828883994691865319" />
        <var name="reOpenProject" id="1031873601093419550" />
        <var name="test" id="1828883994691865317" />
        <var name="uiTest" id="1828883994691865434" />
      </scope>
      <unit id="2034046503373005335" at="113,61,117,11" name="jetbrains.mps.lang.test.runtime.TransformationTestRunner$4" />
      <unit id="2034046503373004038" at="123,46,127,5" name="jetbrains.mps.lang.test.runtime.TransformationTestRunner$4" />
      <unit id="2034046503361585176" at="97,45,104,5" name="jetbrains.mps.lang.test.runtime.TransformationTestRunner$2" />
      <unit id="7107617965856386155" at="110,39,119,7" name="jetbrains.mps.lang.test.runtime.TransformationTestRunner$3" />
      <unit id="2034046503373006218" at="79,59,89,9" name="jetbrains.mps.lang.test.runtime.TransformationTestRunner$2" />
      <unit id="7107617965856385898" at="76,37,91,5" name="jetbrains.mps.lang.test.runtime.TransformationTestRunner$1" />
      <unit id="2966534639212650874" at="156,51,178,5" name="jetbrains.mps.lang.test.runtime.TransformationTestRunner$5" />
      <unit id="7107617965856250727" at="40,0,197,0" name="jetbrains.mps.lang.test.runtime.TransformationTestRunner" />
    </file>
>>>>>>> 0583c357
  </root>
  <root nodeRef="r:00000000-0000-4000-0000-011c895903a2(jetbrains.mps.lang.test.runtime)/7187651930234842193">
    <file name="TypeSystemCheckUtil.java">
      <node id="7187651930234857569" at="21,54,22,131" concept="11" />
      <node id="7187651930234857579" at="22,131,23,40" concept="6" />
      <node id="5959209040402601059" at="24,134,25,141" concept="11" />
      <node id="7187651930234868202" at="25,141,26,64" concept="11" />
      <node id="2506344354198946775" at="27,26,28,17" concept="4" />
      <node id="7187651930234868225" at="29,7,30,72" concept="11" />
      <node id="7187651930235350186" at="30,72,31,55" concept="6" />
      <node id="7187651930234868250" at="35,49,36,138" concept="11" />
      <node id="7187651930235281593" at="36,138,37,49" concept="11" />
      <node id="573205947724998390" at="37,49,38,61" concept="11" />
      <node id="6852093964161556381" at="38,61,39,59" concept="11" />
      <node id="6852093964161466427" at="39,59,40,69" concept="11" />
      <node id="6852093964161556423" at="40,69,41,36" concept="11" />
      <node id="6852093964161466464" at="41,36,42,54" concept="11" />
      <node id="6852093964161466447" at="42,54,43,36" concept="6" />
      <node id="6852093964161466435" at="43,36,44,67" concept="6" />
      <node id="6852093964161556412" at="46,39,47,14" concept="2" />
      <node id="6852093964161556414" at="48,7,49,27" concept="6" />
      <node id="573205947724998730" at="50,5,51,57" concept="6" />
      <node id="7187651930234842195" at="18,0,20,0" concept="3" trace="TypeSystemCheckUtil#()V" />
      <node id="2506344354198946764" at="26,64,29,7" concept="9" />
      <node id="6852093964161556402" at="45,51,48,7" concept="9" />
      <node id="6852093964161556390" at="44,67,50,5" concept="8" />
      <node id="7187651930234868011" at="23,40,32,5" concept="8" />
      <node id="7187651930234842199" at="21,0,34,0" concept="16" trace="checkGenerationMode#(Lorg/jetbrains/mps/openapi/model/SNode;)V" />
      <node id="7187651930234868244" at="35,0,53,0" concept="16" trace="checkRollBacks#(Lorg/jetbrains/mps/openapi/model/SNode;)V" />
      <scope id="7187651930234842198" at="18,32,18,32" />
      <scope id="2506344354198946765" at="27,26,28,17" />
      <scope id="6852093964161556404" at="46,39,47,14" />
      <scope id="7187651930234842195" at="18,0,20,0" />
      <scope id="6852093964161556391" at="45,51,49,27" />
      <scope id="6852093964161556390" at="44,67,50,5">
        <var name="toRevert" id="6852093964161556393" />
      </scope>
      <scope id="7187651930234868019" at="24,134,31,55">
        <var name="type1" id="7187651930234868203" />
        <var name="type2" id="7187651930234868226" />
        <var name="typeCheckingContext2" id="7392353035778547030" />
      </scope>
      <scope id="7187651930234868011" at="23,40,32,5">
        <var name="child" id="7187651930234868017" />
      </scope>
      <scope id="7187651930234842202" at="21,54,32,5">
        <var name="typeCheckingContext" id="7187651930234857570" />
      </scope>
      <scope id="7187651930234842199" at="21,0,34,0">
        <var name="node" id="7187651930234842203" />
      </scope>
      <scope id="7187651930234868249" at="35,49,51,57">
        <var name="num" id="6852093964161556424" />
        <var name="operation" id="6852093964161466465" />
        <var name="operations" id="6852093964161466428" />
        <var name="rootOperation" id="6852093964161556382" />
        <var name="state" id="7187651930235281594" />
        <var name="state2" id="573205947724998391" />
        <var name="typeCheckingContext" id="7187651930234868251" />
      </scope>
      <scope id="7187651930234868244" at="35,0,53,0">
        <var name="node" id="7187651930234868245" />
      </scope>
      <unit id="7187651930234842193" at="17,0,54,0" name="jetbrains.mps.lang.test.runtime.TypeSystemCheckUtil" />
    </file>
  </root>
  <root nodeRef="r:00000000-0000-4000-0000-011c895903a2(jetbrains.mps.lang.test.runtime)/7835233914435876874">
<<<<<<< HEAD
    <nodeInfo nodeId="7835233914435876875" fileName="CheckErrorMessagesAction.java" startLine="15" startPosition="0" endLine="16" endPosition="0" conceptFqName="jetbrains.mps.baseLanguage.structure.FieldDeclaration" propertyString="node" />
    <nodeInfo nodeId="7835233914435876878" fileName="CheckErrorMessagesAction.java" startLine="16" startPosition="0" endLine="17" endPosition="0" conceptFqName="jetbrains.mps.baseLanguage.structure.FieldDeclaration" propertyString="allowsWarnings" />
    <nodeInfo nodeId="7835233914435876881" fileName="CheckErrorMessagesAction.java" startLine="17" startPosition="0" endLine="18" endPosition="0" conceptFqName="jetbrains.mps.baseLanguage.structure.FieldDeclaration" propertyString="allowsErrors" />
    <nodeInfo nodeId="7835233914435876888" fileName="CheckErrorMessagesAction.java" startLine="20" startPosition="93" endLine="21" endPosition="21" conceptFqName="jetbrains.mps.baseLanguage.structure.ExpressionStatement" />
    <nodeInfo nodeId="7835233914435876894" fileName="CheckErrorMessagesAction.java" startLine="21" startPosition="21" endLine="22" endPosition="41" conceptFqName="jetbrains.mps.baseLanguage.structure.ExpressionStatement" />
    <nodeInfo nodeId="7835233914435876900" fileName="CheckErrorMessagesAction.java" startLine="22" startPosition="41" endLine="23" endPosition="37" conceptFqName="jetbrains.mps.baseLanguage.structure.ExpressionStatement" />
    <nodeInfo nodeId="7835233914435876937" fileName="CheckErrorMessagesAction.java" startLine="31" startPosition="57" endLine="32" endPosition="67" conceptFqName="jetbrains.mps.baseLanguage.structure.LocalVariableDeclarationStatement" />
    <nodeInfo nodeId="7835233914435876943" fileName="CheckErrorMessagesAction.java" startLine="32" startPosition="67" endLine="33" endPosition="71" conceptFqName="jetbrains.mps.baseLanguage.structure.LocalVariableDeclarationStatement" />
    <nodeInfo nodeId="7835233914435876952" fileName="CheckErrorMessagesAction.java" startLine="34" startPosition="51" endLine="35" endPosition="71" conceptFqName="jetbrains.mps.baseLanguage.structure.LocalVariableDeclarationStatement" />
    <nodeInfo nodeId="7835233914435876958" fileName="CheckErrorMessagesAction.java" startLine="35" startPosition="71" endLine="36" endPosition="49" conceptFqName="jetbrains.mps.baseLanguage.structure.ExpressionStatement" />
    <nodeInfo nodeId="7835233914435876962" fileName="CheckErrorMessagesAction.java" startLine="36" startPosition="49" endLine="37" endPosition="47" conceptFqName="jetbrains.mps.baseLanguage.structure.ExpressionStatement" />
    <nodeInfo nodeId="7835233914435876969" fileName="CheckErrorMessagesAction.java" startLine="38" startPosition="9" endLine="39" endPosition="0" conceptFqName="jetbrains.mps.baseLanguage.structure.Statement" />
    <nodeInfo nodeId="7835233914435876979" fileName="CheckErrorMessagesAction.java" startLine="47" startPosition="158" endLine="48" endPosition="19" conceptFqName="jetbrains.mps.baseLanguage.structure.ReturnStatement" />
    <nodeInfo nodeId="7835233914435876987" fileName="CheckErrorMessagesAction.java" startLine="49" startPosition="5" endLine="50" endPosition="162" conceptFqName="jetbrains.mps.baseLanguage.structure.LocalVariableDeclarationStatement" />
    <nodeInfo nodeId="7835233914435877003" fileName="CheckErrorMessagesAction.java" startLine="52" startPosition="101" endLine="53" endPosition="20" conceptFqName="jetbrains.mps.baseLanguage.structure.ReturnStatement" />
    <nodeInfo nodeId="7835233914435877009" fileName="CheckErrorMessagesAction.java" startLine="55" startPosition="5" endLine="56" endPosition="17" conceptFqName="jetbrains.mps.baseLanguage.structure.ReturnStatement" />
    <nodeInfo nodeId="7835233914435877026" fileName="CheckErrorMessagesAction.java" startLine="62" startPosition="28" endLine="63" endPosition="90" conceptFqName="jetbrains.mps.baseLanguage.structure.ExpressionStatement" />
    <nodeInfo nodeId="7835233914435877047" fileName="CheckErrorMessagesAction.java" startLine="70" startPosition="26" endLine="71" endPosition="86" conceptFqName="jetbrains.mps.baseLanguage.structure.ExpressionStatement" />
    <nodeInfo nodeId="7835233914435877066" fileName="CheckErrorMessagesAction.java" startLine="77" startPosition="70" endLine="78" endPosition="96" conceptFqName="jetbrains.mps.baseLanguage.structure.ReturnStatement" />
    <nodeInfo nodeId="7835233914435876977" fileName="CheckErrorMessagesAction.java" startLine="46" startPosition="73" endLine="49" endPosition="5" conceptFqName="jetbrains.mps.baseLanguage.structure.IfStatement" />
    <nodeInfo nodeId="7835233914435877001" fileName="CheckErrorMessagesAction.java" startLine="51" startPosition="90" endLine="54" endPosition="7" conceptFqName="jetbrains.mps.baseLanguage.structure.IfStatement" />
    <nodeInfo nodeId="7835233914435877024" fileName="CheckErrorMessagesAction.java" startLine="61" startPosition="74" endLine="64" endPosition="5" conceptFqName="jetbrains.mps.baseLanguage.structure.IfStatement" />
    <nodeInfo nodeId="7835233914435877045" fileName="CheckErrorMessagesAction.java" startLine="69" startPosition="70" endLine="72" endPosition="5" conceptFqName="jetbrains.mps.baseLanguage.structure.IfStatement" />
    <nodeInfo nodeId="7835233914435877058" fileName="CheckErrorMessagesAction.java" startLine="77" startPosition="0" endLine="80" endPosition="0" conceptFqName="jetbrains.mps.baseLanguage.structure.InstanceMethodDeclaration" propertyString="getErrorString#(Ljetbrains/mps/errors/IErrorReporter;Lorg/jetbrains/mps/openapi/model/SNode;)Ljava/lang/String;" />
    <nodeInfo nodeId="7835233914435876885" fileName="CheckErrorMessagesAction.java" startLine="20" startPosition="0" endLine="25" endPosition="0" conceptFqName="jetbrains.mps.baseLanguage.structure.ConstructorDeclaration" propertyString="CheckErrorMessagesAction#(Lorg/jetbrains/mps/openapi/model/SNode;ZZ)V" />
    <nodeInfo nodeId="7835233914435876950" fileName="CheckErrorMessagesAction.java" startLine="33" startPosition="71" endLine="38" endPosition="9" conceptFqName="jetbrains.mps.baseLanguage.structure.ForeachStatement" />
    <nodeInfo nodeId="7835233914435876994" fileName="CheckErrorMessagesAction.java" startLine="50" startPosition="162" endLine="55" endPosition="5" conceptFqName="jetbrains.mps.baseLanguage.structure.ForeachStatement" />
    <nodeInfo nodeId="7835233914435877016" fileName="CheckErrorMessagesAction.java" startLine="61" startPosition="0" endLine="66" endPosition="0" conceptFqName="jetbrains.mps.baseLanguage.structure.InstanceMethodDeclaration" propertyString="checkWarnings#(Ljetbrains/mps/errors/IErrorReporter;Ljava/lang/String;)V" />
    <nodeInfo nodeId="7835233914435877037" fileName="CheckErrorMessagesAction.java" startLine="69" startPosition="0" endLine="74" endPosition="0" conceptFqName="jetbrains.mps.baseLanguage.structure.InstanceMethodDeclaration" propertyString="checkErrors#(Ljetbrains/mps/errors/IErrorReporter;Ljava/lang/String;)V" />
    <nodeInfo nodeId="7835233914435876935" fileName="CheckErrorMessagesAction.java" startLine="30" startPosition="134" endLine="40" endPosition="7" conceptFqName="jetbrains.mps.baseLanguage.structure.IfStatement" />
    <nodeInfo nodeId="7835233914435876926" fileName="CheckErrorMessagesAction.java" startLine="29" startPosition="21" endLine="41" endPosition="5" conceptFqName="jetbrains.mps.baseLanguage.structure.ForeachStatement" />
    <nodeInfo nodeId="7835233914435876975" fileName="CheckErrorMessagesAction.java" startLine="46" startPosition="0" endLine="58" endPosition="0" conceptFqName="jetbrains.mps.baseLanguage.structure.StaticMethodDeclaration" propertyString="hasErrorOrWarningCheckOperationTag#(Lorg/jetbrains/mps/openapi/model/SNode;)Z" />
    <nodeInfo nodeId="7835233914435876914" fileName="CheckErrorMessagesAction.java" startLine="28" startPosition="0" endLine="43" endPosition="0" conceptFqName="jetbrains.mps.baseLanguage.structure.InstanceMethodDeclaration" propertyString="run#()V" />
    <scopeInfo nodeId="7835233914435876978" fileName="CheckErrorMessagesAction.java" startLine="47" startPosition="158" endLine="48" endPosition="19" />
    <scopeInfo nodeId="7835233914435877002" fileName="CheckErrorMessagesAction.java" startLine="52" startPosition="101" endLine="53" endPosition="20" />
    <scopeInfo nodeId="7835233914435877025" fileName="CheckErrorMessagesAction.java" startLine="62" startPosition="28" endLine="63" endPosition="90" />
    <scopeInfo nodeId="7835233914435877046" fileName="CheckErrorMessagesAction.java" startLine="70" startPosition="26" endLine="71" endPosition="86" />
    <scopeInfo nodeId="7835233914435877065" fileName="CheckErrorMessagesAction.java" startLine="77" startPosition="70" endLine="78" endPosition="96" />
    <scopeInfo nodeId="7835233914435876887" fileName="CheckErrorMessagesAction.java" startLine="20" startPosition="93" endLine="23" endPosition="37" />
    <scopeInfo nodeId="7835233914435876951" fileName="CheckErrorMessagesAction.java" startLine="34" startPosition="51" endLine="37" endPosition="47">
      <varInfo nodeId="7835233914435876953" varName="messageString" />
    </scopeInfo>
    <scopeInfo nodeId="7835233914435877000" fileName="CheckErrorMessagesAction.java" startLine="51" startPosition="90" endLine="54" endPosition="7" />
    <scopeInfo nodeId="7835233914435877023" fileName="CheckErrorMessagesAction.java" startLine="61" startPosition="74" endLine="64" endPosition="5" />
    <scopeInfo nodeId="7835233914435877044" fileName="CheckErrorMessagesAction.java" startLine="69" startPosition="70" endLine="72" endPosition="5" />
    <scopeInfo nodeId="7835233914435877058" fileName="CheckErrorMessagesAction.java" startLine="77" startPosition="0" endLine="80" endPosition="0">
      <varInfo nodeId="7835233914435877063" varName="node" />
      <varInfo nodeId="7835233914435877061" varName="reporter" />
    </scopeInfo>
    <scopeInfo nodeId="7835233914435876885" fileName="CheckErrorMessagesAction.java" startLine="20" startPosition="0" endLine="25" endPosition="0">
      <varInfo nodeId="7835233914435876911" varName="allowsErrors" />
      <varInfo nodeId="7835233914435876909" varName="allowsWarnings" />
      <varInfo nodeId="7835233914435876907" varName="node" />
    </scopeInfo>
    <scopeInfo nodeId="7835233914435876950" fileName="CheckErrorMessagesAction.java" startLine="33" startPosition="71" endLine="38" endPosition="9">
      <varInfo nodeId="7835233914435876966" varName="reporter" />
    </scopeInfo>
    <scopeInfo nodeId="7835233914435876994" fileName="CheckErrorMessagesAction.java" startLine="50" startPosition="162" endLine="55" endPosition="5">
      <varInfo nodeId="7835233914435876998" varName="property" />
    </scopeInfo>
    <scopeInfo nodeId="7835233914435877016" fileName="CheckErrorMessagesAction.java" startLine="61" startPosition="0" endLine="66" endPosition="0">
      <varInfo nodeId="7835233914435877019" varName="reporter" />
      <varInfo nodeId="7835233914435877021" varName="warningMsg" />
    </scopeInfo>
    <scopeInfo nodeId="7835233914435877037" fileName="CheckErrorMessagesAction.java" startLine="69" startPosition="0" endLine="74" endPosition="0">
      <varInfo nodeId="7835233914435877042" varName="errorMsg" />
      <varInfo nodeId="7835233914435877040" varName="reporter" />
    </scopeInfo>
    <scopeInfo nodeId="7835233914435876936" fileName="CheckErrorMessagesAction.java" startLine="31" startPosition="57" endLine="39" endPosition="0">
      <varInfo nodeId="7835233914435876938" varName="checker" />
      <varInfo nodeId="7835233914435876944" varName="reporters" />
    </scopeInfo>
    <scopeInfo nodeId="7835233914435876934" fileName="CheckErrorMessagesAction.java" startLine="30" startPosition="134" endLine="40" endPosition="7" />
    <scopeInfo nodeId="7835233914435876976" fileName="CheckErrorMessagesAction.java" startLine="46" startPosition="73" endLine="56" endPosition="17">
      <varInfo nodeId="7835233914435876988" varName="container" />
    </scopeInfo>
    <scopeInfo nodeId="7835233914435876919" fileName="CheckErrorMessagesAction.java" startLine="29" startPosition="21" endLine="41" endPosition="5" />
    <scopeInfo nodeId="7835233914435876926" fileName="CheckErrorMessagesAction.java" startLine="29" startPosition="21" endLine="41" endPosition="5">
      <varInfo nodeId="7835233914435876932" varName="child" />
    </scopeInfo>
    <scopeInfo nodeId="7835233914435876975" fileName="CheckErrorMessagesAction.java" startLine="46" startPosition="0" endLine="58" endPosition="0">
      <varInfo nodeId="7835233914435877013" varName="node" />
    </scopeInfo>
    <scopeInfo nodeId="7835233914435876914" fileName="CheckErrorMessagesAction.java" startLine="28" startPosition="0" endLine="43" endPosition="0" />
    <unitInfo nodeId="7835233914435876874" fileName="CheckErrorMessagesAction.java" startLine="14" startPosition="0" endLine="81" endPosition="0" unitName="jetbrains.mps.lang.test.runtime.CheckErrorMessagesAction" />
=======
    <file name="CheckErrorMessagesAction.java">
      <node id="7835233914435876875" at="16,0,17,0" concept="7" trace="node" />
      <node id="7835233914435876878" at="17,0,18,0" concept="7" trace="allowsWarnings" />
      <node id="7835233914435876881" at="18,0,19,0" concept="7" trace="allowsErrors" />
      <node id="7835233914435876888" at="21,93,22,21" concept="6" />
      <node id="7835233914435876894" at="22,21,23,41" concept="6" />
      <node id="7835233914435876900" at="23,41,24,37" concept="6" />
      <node id="7835233914435876937" at="32,57,33,67" concept="11" />
      <node id="7835233914435876943" at="33,67,34,75" concept="11" />
      <node id="7835233914435876952" at="35,51,36,71" concept="11" />
      <node id="7835233914435876958" at="36,71,37,49" concept="6" />
      <node id="7835233914435876962" at="37,49,38,47" concept="6" />
      <node id="7835233914435876969" at="39,9,40,0" concept="14" />
      <node id="7835233914435876979" at="48,158,49,19" concept="12" />
      <node id="7835233914435876987" at="50,5,51,162" concept="11" />
      <node id="7835233914435877003" at="53,101,54,20" concept="12" />
      <node id="7835233914435877009" at="56,5,57,17" concept="12" />
      <node id="7835233914435877026" at="63,28,64,90" concept="6" />
      <node id="7835233914435877047" at="71,26,72,86" concept="6" />
      <node id="7835233914435877066" at="78,70,79,96" concept="12" />
      <node id="7835233914435876977" at="47,73,50,5" concept="9" />
      <node id="7835233914435877001" at="52,90,55,7" concept="9" />
      <node id="7835233914435877024" at="62,74,65,5" concept="9" />
      <node id="7835233914435877045" at="70,70,73,5" concept="9" />
      <node id="7835233914435877058" at="78,0,81,0" concept="10" trace="getErrorString#(Ljetbrains/mps/errors/IErrorReporter;Lorg/jetbrains/mps/openapi/model/SNode;)Ljava/lang/String;" />
      <node id="7835233914435876885" at="21,0,26,0" concept="3" trace="CheckErrorMessagesAction#(Lorg/jetbrains/mps/openapi/model/SNode;ZZ)V" />
      <node id="7835233914435876950" at="34,75,39,9" concept="8" />
      <node id="7835233914435876994" at="51,162,56,5" concept="8" />
      <node id="7835233914435877016" at="62,0,67,0" concept="10" trace="checkWarnings#(Ljetbrains/mps/errors/IErrorReporter;Ljava/lang/String;)V" />
      <node id="7835233914435877037" at="70,0,75,0" concept="10" trace="checkErrors#(Ljetbrains/mps/errors/IErrorReporter;Ljava/lang/String;)V" />
      <node id="7835233914435876935" at="31,134,41,7" concept="9" />
      <node id="7835233914435876926" at="30,21,42,5" concept="8" />
      <node id="7835233914435876975" at="47,0,59,0" concept="16" trace="hasErrorOrWarningCheckOperationTag#(Lorg/jetbrains/mps/openapi/model/SNode;)Z" />
      <node id="7835233914435876914" at="29,0,44,0" concept="10" trace="run#()V" />
      <scope id="7835233914435876978" at="48,158,49,19" />
      <scope id="7835233914435877002" at="53,101,54,20" />
      <scope id="7835233914435877025" at="63,28,64,90" />
      <scope id="7835233914435877046" at="71,26,72,86" />
      <scope id="7835233914435877065" at="78,70,79,96" />
      <scope id="7835233914435876887" at="21,93,24,37" />
      <scope id="7835233914435876951" at="35,51,38,47">
        <var name="messageString" id="7835233914435876953" />
      </scope>
      <scope id="7835233914435877000" at="52,90,55,7" />
      <scope id="7835233914435877023" at="62,74,65,5" />
      <scope id="7835233914435877044" at="70,70,73,5" />
      <scope id="7835233914435877058" at="78,0,81,0">
        <var name="node" id="7835233914435877063" />
        <var name="reporter" id="7835233914435877061" />
      </scope>
      <scope id="7835233914435876885" at="21,0,26,0">
        <var name="allowsErrors" id="7835233914435876911" />
        <var name="allowsWarnings" id="7835233914435876909" />
        <var name="node" id="7835233914435876907" />
      </scope>
      <scope id="7835233914435876950" at="34,75,39,9">
        <var name="reporter" id="7835233914435876966" />
      </scope>
      <scope id="7835233914435876994" at="51,162,56,5">
        <var name="property" id="7835233914435876998" />
      </scope>
      <scope id="7835233914435877016" at="62,0,67,0">
        <var name="reporter" id="7835233914435877019" />
        <var name="warningMsg" id="7835233914435877021" />
      </scope>
      <scope id="7835233914435877037" at="70,0,75,0">
        <var name="errorMsg" id="7835233914435877042" />
        <var name="reporter" id="7835233914435877040" />
      </scope>
      <scope id="7835233914435876936" at="32,57,40,0">
        <var name="checker" id="7835233914435876938" />
        <var name="reporters" id="7835233914435876944" />
      </scope>
      <scope id="7835233914435876934" at="31,134,41,7" />
      <scope id="7835233914435876976" at="47,73,57,17">
        <var name="container" id="7835233914435876988" />
      </scope>
      <scope id="7835233914435876919" at="30,21,42,5" />
      <scope id="7835233914435876926" at="30,21,42,5">
        <var name="child" id="7835233914435876932" />
      </scope>
      <scope id="7835233914435876975" at="47,0,59,0">
        <var name="node" id="7835233914435877013" />
      </scope>
      <scope id="7835233914435876914" at="29,0,44,0" />
      <unit id="7835233914435876874" at="15,0,82,0" name="jetbrains.mps.lang.test.runtime.CheckErrorMessagesAction" />
    </file>
>>>>>>> 0583c357
  </root>
</debug-info>
<|MERGE_RESOLUTION|>--- conflicted
+++ resolved
@@ -103,613 +103,6 @@
     </file>
   </root>
   <root nodeRef="r:00000000-0000-4000-0000-011c895903a2(jetbrains.mps.lang.test.runtime)/1221569991485">
-<<<<<<< HEAD
-    <nodeInfo nodeId="1221570095729" fileName="BaseTestBody.java" startLine="19" startPosition="0" endLine="20" endPosition="0" conceptFqName="jetbrains.mps.baseLanguage.structure.FieldDeclaration" propertyString="myModel" />
-    <nodeInfo nodeId="1225466864128" fileName="BaseTestBody.java" startLine="20" startPosition="0" endLine="21" endPosition="0" conceptFqName="jetbrains.mps.baseLanguage.structure.FieldDeclaration" propertyString="myProject" />
-    <nodeInfo nodeId="1221570130351" fileName="BaseTestBody.java" startLine="21" startPosition="0" endLine="22" endPosition="0" conceptFqName="jetbrains.mps.baseLanguage.structure.FieldDeclaration" propertyString="myMap" />
-    <nodeInfo nodeId="1221570130356" fileName="BaseTestBody.java" startLine="22" startPosition="0" endLine="23" endPosition="0" conceptFqName="jetbrains.mps.baseLanguage.structure.FieldDeclaration" propertyString="myCopies" />
-    <nodeInfo nodeId="1221575851548" fileName="BaseTestBody.java" startLine="24" startPosition="25" endLine="25" endPosition="66" conceptFqName="jetbrains.mps.baseLanguage.structure.ExpressionStatement" />
-    <nodeInfo nodeId="1221575851557" fileName="BaseTestBody.java" startLine="25" startPosition="66" endLine="26" endPosition="66" conceptFqName="jetbrains.mps.baseLanguage.structure.ExpressionStatement" />
-    <nodeInfo nodeId="1228145369640" fileName="BaseTestBody.java" startLine="31" startPosition="25" endLine="32" endPosition="79" conceptFqName="jetbrains.mps.baseLanguage.structure.LocalVariableDeclarationStatement" />
-    <nodeInfo nodeId="1228145369651" fileName="BaseTestBody.java" startLine="32" startPosition="79" endLine="33" endPosition="72" conceptFqName="jetbrains.mps.baseLanguage.structure.LocalVariableDeclarationStatement" />
-    <nodeInfo nodeId="1228145369668" fileName="BaseTestBody.java" startLine="34" startPosition="161" endLine="35" endPosition="40" conceptFqName="jetbrains.mps.baseLanguage.structure.ExpressionStatement" />
-    <nodeInfo nodeId="1228145369672" fileName="BaseTestBody.java" startLine="36" startPosition="9" endLine="37" endPosition="52" conceptFqName="jetbrains.mps.baseLanguage.structure.ExpressionStatement" />
-    <nodeInfo nodeId="1228145369681" fileName="BaseTestBody.java" startLine="37" startPosition="52" endLine="38" endPosition="75" conceptFqName="jetbrains.mps.baseLanguage.structure.ExpressionStatement" />
-    <nodeInfo nodeId="1221570180079" fileName="BaseTestBody.java" startLine="43" startPosition="39" endLine="44" endPosition="93" conceptFqName="jetbrains.mps.baseLanguage.structure.ReturnStatement" />
-    <nodeInfo nodeId="1221570218042" fileName="BaseTestBody.java" startLine="47" startPosition="43" endLine="48" endPosition="56" conceptFqName="jetbrains.mps.baseLanguage.structure.ReturnStatement" />
-    <nodeInfo nodeId="1228145369660" fileName="BaseTestBody.java" startLine="33" startPosition="72" endLine="36" endPosition="9" conceptFqName="jetbrains.mps.baseLanguage.structure.ForeachStatement" />
-    <nodeInfo nodeId="1221570180054" fileName="BaseTestBody.java" startLine="43" startPosition="0" endLine="46" endPosition="0" conceptFqName="jetbrains.mps.baseLanguage.structure.InstanceMethodDeclaration" propertyString="getNodeById#(Ljava/lang/String;)Lorg/jetbrains/mps/openapi/model/SNode;" />
-    <nodeInfo nodeId="1221570218022" fileName="BaseTestBody.java" startLine="47" startPosition="0" endLine="50" endPosition="0" conceptFqName="jetbrains.mps.baseLanguage.structure.InstanceMethodDeclaration" propertyString="getRealNodeById#(Ljava/lang/String;)Lorg/jetbrains/mps/openapi/model/SNode;" />
-    <nodeInfo nodeId="1221569991487" fileName="BaseTestBody.java" startLine="24" startPosition="0" endLine="28" endPosition="0" conceptFqName="jetbrains.mps.baseLanguage.structure.ConstructorDeclaration" propertyString="BaseTestBody#()V" />
-    <nodeInfo nodeId="6352952732709301771" fileName="BaseTestBody.java" startLine="31" startPosition="0" endLine="40" endPosition="0" conceptFqName="jetbrains.mps.baseLanguage.structure.InstanceMethodDeclaration" propertyString="run#()V" />
-    <nodeInfo nodeId="6352952732709257065" fileName="BaseTestBody.java" startLine="29" startPosition="61" endLine="40" endPosition="7" conceptFqName="jetbrains.mps.baseLanguage.structure.ExpressionStatement" />
-    <nodeInfo nodeId="1221570069256" fileName="BaseTestBody.java" startLine="29" startPosition="0" endLine="42" endPosition="0" conceptFqName="jetbrains.mps.baseLanguage.structure.InstanceMethodDeclaration" propertyString="addNodeById#(Ljava/lang/String;)V" />
-    <scopeInfo nodeId="1228145369667" fileName="BaseTestBody.java" startLine="34" startPosition="161" endLine="35" endPosition="40" />
-    <scopeInfo nodeId="1221570180056" fileName="BaseTestBody.java" startLine="43" startPosition="39" endLine="44" endPosition="93" />
-    <scopeInfo nodeId="1221570218024" fileName="BaseTestBody.java" startLine="47" startPosition="43" endLine="48" endPosition="56" />
-    <scopeInfo nodeId="1221569991490" fileName="BaseTestBody.java" startLine="24" startPosition="25" endLine="26" endPosition="66" />
-    <scopeInfo nodeId="1228145369660" fileName="BaseTestBody.java" startLine="33" startPosition="72" endLine="36" endPosition="9">
-      <varInfo nodeId="1228145369661" varName="a" />
-    </scopeInfo>
-    <scopeInfo nodeId="1221570180054" fileName="BaseTestBody.java" startLine="43" startPosition="0" endLine="46" endPosition="0">
-      <varInfo nodeId="1221570180081" varName="id" />
-    </scopeInfo>
-    <scopeInfo nodeId="1221570218022" fileName="BaseTestBody.java" startLine="47" startPosition="0" endLine="50" endPosition="0">
-      <varInfo nodeId="1221570218044" varName="id" />
-    </scopeInfo>
-    <scopeInfo nodeId="1221569991487" fileName="BaseTestBody.java" startLine="24" startPosition="0" endLine="28" endPosition="0" />
-    <scopeInfo nodeId="6352952732709301772" fileName="BaseTestBody.java" startLine="31" startPosition="25" endLine="38" endPosition="75">
-      <varInfo nodeId="1228145369652" varName="copy" />
-      <varInfo nodeId="1228145369641" varName="node" />
-    </scopeInfo>
-    <scopeInfo nodeId="6352952732709301771" fileName="BaseTestBody.java" startLine="31" startPosition="0" endLine="40" endPosition="0" />
-    <scopeInfo nodeId="1221570069258" fileName="BaseTestBody.java" startLine="29" startPosition="61" endLine="40" endPosition="7" />
-    <scopeInfo nodeId="1221570069256" fileName="BaseTestBody.java" startLine="29" startPosition="0" endLine="42" endPosition="0">
-      <varInfo nodeId="1221570069324" varName="id" />
-    </scopeInfo>
-    <unitInfo nodeId="6352952732709301771" fileName="BaseTestBody.java" startLine="30" startPosition="66" endLine="40" endPosition="5" unitName="jetbrains.mps.lang.test.runtime.BaseTestBody$1" />
-    <unitInfo nodeId="1221569991485" fileName="BaseTestBody.java" startLine="18" startPosition="0" endLine="51" endPosition="0" unitName="jetbrains.mps.lang.test.runtime.BaseTestBody" />
-  </root>
-  <root nodeRef="r:00000000-0000-4000-0000-011c895903a2(jetbrains.mps.lang.test.runtime)/1225981767950">
-    <nodeInfo nodeId="5105622777403269101" fileName="BaseEditorTestBody.java" startLine="71" startPosition="0" endLine="72" endPosition="0" conceptFqName="jetbrains.mps.baseLanguage.structure.StaticFieldDeclaration" propertyString="DATA_MANAGER" />
-    <nodeInfo nodeId="1229266543141" fileName="BaseEditorTestBody.java" startLine="72" startPosition="0" endLine="73" endPosition="0" conceptFqName="jetbrains.mps.baseLanguage.structure.FieldDeclaration" propertyString="myEditor" />
-    <nodeInfo nodeId="1229266556240" fileName="BaseEditorTestBody.java" startLine="73" startPosition="0" endLine="74" endPosition="0" conceptFqName="jetbrains.mps.baseLanguage.structure.FieldDeclaration" propertyString="myBefore" />
-    <nodeInfo nodeId="1229266570246" fileName="BaseEditorTestBody.java" startLine="74" startPosition="0" endLine="75" endPosition="0" conceptFqName="jetbrains.mps.baseLanguage.structure.FieldDeclaration" propertyString="myResult" />
-    <nodeInfo nodeId="1229266983755" fileName="BaseEditorTestBody.java" startLine="75" startPosition="0" endLine="76" endPosition="0" conceptFqName="jetbrains.mps.baseLanguage.structure.FieldDeclaration" propertyString="myStart" />
-    <nodeInfo nodeId="1229267001166" fileName="BaseEditorTestBody.java" startLine="76" startPosition="0" endLine="77" endPosition="0" conceptFqName="jetbrains.mps.baseLanguage.structure.FieldDeclaration" propertyString="myFinish" />
-    <nodeInfo nodeId="5810745293358879375" fileName="BaseEditorTestBody.java" startLine="84" startPosition="86" endLine="85" endPosition="51" conceptFqName="jetbrains.mps.baseLanguage.structure.LocalVariableDeclarationStatement" />
-    <nodeInfo nodeId="5364632142688376305" fileName="BaseEditorTestBody.java" startLine="89" startPosition="13" endLine="90" endPosition="69" conceptFqName="jetbrains.mps.baseLanguage.structure.ExpressionStatement" />
-    <nodeInfo nodeId="5810745293358896700" fileName="BaseEditorTestBody.java" startLine="91" startPosition="31" endLine="92" endPosition="27" conceptFqName="jetbrains.mps.baseLanguage.structure.ExpressionStatement" />
-    <nodeInfo nodeId="5810745293358928123" fileName="BaseEditorTestBody.java" startLine="96" startPosition="31" endLine="97" endPosition="25" conceptFqName="jetbrains.mps.baseLanguage.structure.ThrowStatement" />
-    <nodeInfo nodeId="1229347129465" fileName="BaseEditorTestBody.java" startLine="98" startPosition="5" endLine="99" endPosition="25" conceptFqName="jetbrains.mps.baseLanguage.structure.ReturnStatement" />
-    <nodeInfo nodeId="5364632142688376124" fileName="BaseEditorTestBody.java" startLine="104" startPosition="94" endLine="105" endPosition="29" conceptFqName="jetbrains.mps.baseLanguage.structure.ExpressionStatement" />
-    <nodeInfo nodeId="5364632142688376131" fileName="BaseEditorTestBody.java" startLine="106" startPosition="30" endLine="107" endPosition="30" conceptFqName="jetbrains.mps.baseLanguage.structure.ExpressionStatement" />
-    <nodeInfo nodeId="2034046503373002972" fileName="BaseEditorTestBody.java" startLine="110" startPosition="25" endLine="111" endPosition="87" conceptFqName="jetbrains.mps.baseLanguage.structure.ExpressionStatement" />
-    <nodeInfo nodeId="2034046503373002981" fileName="BaseEditorTestBody.java" startLine="111" startPosition="87" endLine="112" endPosition="133" conceptFqName="jetbrains.mps.baseLanguage.structure.ExpressionStatement" />
-    <nodeInfo nodeId="6874623769544140684" fileName="BaseEditorTestBody.java" startLine="113" startPosition="54" endLine="114" endPosition="98" conceptFqName="jetbrains.mps.baseLanguage.structure.ThrowStatement" />
-    <nodeInfo nodeId="2034046503373002995" fileName="BaseEditorTestBody.java" startLine="116" startPosition="34" endLine="117" endPosition="88" conceptFqName="jetbrains.mps.baseLanguage.structure.ExpressionStatement" />
-    <nodeInfo nodeId="2034046503373003004" fileName="BaseEditorTestBody.java" startLine="117" startPosition="88" endLine="118" endPosition="135" conceptFqName="jetbrains.mps.baseLanguage.structure.ExpressionStatement" />
-    <nodeInfo nodeId="2034046503373003021" fileName="BaseEditorTestBody.java" startLine="119" startPosition="9" endLine="120" endPosition="175" conceptFqName="jetbrains.mps.baseLanguage.structure.ExpressionStatement" />
-    <nodeInfo nodeId="1788530288992807699" fileName="BaseEditorTestBody.java" startLine="120" startPosition="175" endLine="121" endPosition="58" conceptFqName="jetbrains.mps.baseLanguage.structure.ExpressionStatement" />
-    <nodeInfo nodeId="2034046503373003036" fileName="BaseEditorTestBody.java" startLine="121" startPosition="58" endLine="122" endPosition="89" conceptFqName="jetbrains.mps.baseLanguage.structure.ExpressionStatement" />
-    <nodeInfo nodeId="1788530288992555030" fileName="BaseEditorTestBody.java" startLine="129" startPosition="53" endLine="130" endPosition="113" conceptFqName="jetbrains.mps.baseLanguage.structure.LocalVariableDeclarationStatement" />
-    <nodeInfo nodeId="1788530288992713226" fileName="BaseEditorTestBody.java" startLine="132" startPosition="44" endLine="133" endPosition="119" conceptFqName="jetbrains.mps.baseLanguage.structure.LocalVariableDeclarationStatement" />
-    <nodeInfo nodeId="1788530288992742481" fileName="BaseEditorTestBody.java" startLine="133" startPosition="119" endLine="134" endPosition="62" conceptFqName="jetbrains.mps.baseLanguage.structure.ReturnStatement" />
-    <nodeInfo nodeId="5130705610344101257" fileName="BaseEditorTestBody.java" startLine="141" startPosition="36" endLine="142" endPosition="82" conceptFqName="jetbrains.mps.baseLanguage.structure.SingleLineComment" />
-    <nodeInfo nodeId="1788530288992793234" fileName="BaseEditorTestBody.java" startLine="142" startPosition="82" endLine="143" endPosition="113" conceptFqName="jetbrains.mps.baseLanguage.structure.LocalVariableDeclarationStatement" />
-    <nodeInfo nodeId="5130705610344090447" fileName="BaseEditorTestBody.java" startLine="145" startPosition="44" endLine="146" endPosition="102" conceptFqName="jetbrains.mps.baseLanguage.structure.LocalVariableDeclarationStatement" />
-    <nodeInfo nodeId="5130705610344090452" fileName="BaseEditorTestBody.java" startLine="146" startPosition="102" endLine="147" endPosition="101" conceptFqName="jetbrains.mps.baseLanguage.structure.ReturnStatement" />
-    <nodeInfo nodeId="5130705610344048472" fileName="BaseEditorTestBody.java" startLine="149" startPosition="7" endLine="150" endPosition="0" conceptFqName="jetbrains.mps.baseLanguage.structure.Statement" />
-    <nodeInfo nodeId="1229267128017" fileName="BaseEditorTestBody.java" startLine="155" startPosition="55" endLine="156" endPosition="151" conceptFqName="jetbrains.mps.baseLanguage.structure.LocalVariableDeclarationStatement" />
-    <nodeInfo nodeId="1229267218094" fileName="BaseEditorTestBody.java" startLine="157" startPosition="55" endLine="158" endPosition="18" conceptFqName="jetbrains.mps.baseLanguage.structure.ReturnStatement" />
-    <nodeInfo nodeId="1229267227176" fileName="BaseEditorTestBody.java" startLine="159" startPosition="5" endLine="160" endPosition="197" conceptFqName="jetbrains.mps.baseLanguage.structure.ReturnStatement" />
-    <nodeInfo nodeId="5180312817676884727" fileName="BaseEditorTestBody.java" startLine="165" startPosition="49" endLine="166" endPosition="78" conceptFqName="jetbrains.mps.baseLanguage.structure.LocalVariableDeclarationStatement" />
-    <nodeInfo nodeId="508601795559132967" fileName="BaseEditorTestBody.java" startLine="166" startPosition="78" endLine="167" endPosition="45" conceptFqName="jetbrains.mps.baseLanguage.structure.ExpressionStatement" />
-    <nodeInfo nodeId="4639535695230346504" fileName="BaseEditorTestBody.java" startLine="171" startPosition="15" endLine="172" endPosition="149" conceptFqName="jetbrains.mps.baseLanguage.structure.LocalVariableDeclarationStatement" />
-    <nodeInfo nodeId="7633582661619655993" fileName="BaseEditorTestBody.java" startLine="172" startPosition="149" endLine="173" endPosition="85" conceptFqName="jetbrains.mps.baseLanguage.structure.LocalVariableDeclarationStatement" />
-    <nodeInfo nodeId="7633582661619656002" fileName="BaseEditorTestBody.java" startLine="173" startPosition="85" endLine="174" endPosition="230" conceptFqName="jetbrains.mps.baseLanguage.structure.ExpressionStatement" />
-    <nodeInfo nodeId="7633582661619656020" fileName="BaseEditorTestBody.java" startLine="175" startPosition="59" endLine="176" endPosition="99" conceptFqName="jetbrains.mps.baseLanguage.structure.ExpressionStatement" />
-    <nodeInfo nodeId="5180312817676884730" fileName="BaseEditorTestBody.java" startLine="178" startPosition="33" endLine="179" endPosition="32" conceptFqName="jetbrains.mps.baseLanguage.structure.ExpressionStatement" />
-    <nodeInfo nodeId="7640539192565305677" fileName="BaseEditorTestBody.java" startLine="183" startPosition="52" endLine="184" endPosition="45" conceptFqName="jetbrains.mps.baseLanguage.structure.ExpressionStatement" />
-    <nodeInfo nodeId="5180312817676884753" fileName="BaseEditorTestBody.java" startLine="185" startPosition="34" endLine="186" endPosition="28" conceptFqName="jetbrains.mps.baseLanguage.structure.ThrowStatement" />
-    <nodeInfo nodeId="4840161274939429363" fileName="BaseEditorTestBody.java" startLine="193" startPosition="9" endLine="194" endPosition="28" conceptFqName="jetbrains.mps.baseLanguage.structure.ExpressionStatement" />
-    <nodeInfo nodeId="7689133206188671172" fileName="BaseEditorTestBody.java" startLine="194" startPosition="28" endLine="195" endPosition="28" conceptFqName="jetbrains.mps.baseLanguage.structure.ExpressionStatement" />
-    <nodeInfo nodeId="1788530288992825944" fileName="BaseEditorTestBody.java" startLine="199" startPosition="27" endLine="200" endPosition="48" conceptFqName="jetbrains.mps.baseLanguage.structure.ExpressionStatement" />
-    <nodeInfo nodeId="4840161274939429354" fileName="BaseEditorTestBody.java" startLine="208" startPosition="0" endLine="209" endPosition="0" conceptFqName="jetbrains.mps.baseLanguage.structure.InstanceMethodDeclaration" propertyString="testMethodImpl#()V" />
-    <nodeInfo nodeId="6352952732709202627" fileName="BaseEditorTestBody.java" startLine="215" startPosition="25" endLine="216" endPosition="126" conceptFqName="jetbrains.mps.baseLanguage.structure.LocalVariableDeclarationStatement" />
-    <nodeInfo nodeId="7328093760994934153" fileName="BaseEditorTestBody.java" startLine="218" startPosition="29" endLine="219" endPosition="51" conceptFqName="jetbrains.mps.baseLanguage.structure.ExpressionStatement" />
-    <nodeInfo nodeId="821424413675325736" fileName="BaseEditorTestBody.java" startLine="219" startPosition="51" endLine="220" endPosition="94" conceptFqName="jetbrains.mps.baseLanguage.structure.LocalVariableDeclarationStatement" />
-    <nodeInfo nodeId="821424413675338837" fileName="BaseEditorTestBody.java" startLine="220" startPosition="94" endLine="221" endPosition="43" conceptFqName="jetbrains.mps.baseLanguage.structure.ExpressionStatement" />
-    <nodeInfo nodeId="4352241072706430875" fileName="BaseEditorTestBody.java" startLine="221" startPosition="43" endLine="222" endPosition="165" conceptFqName="jetbrains.mps.baseLanguage.structure.LocalVariableDeclarationStatement" />
-    <nodeInfo nodeId="7633582661619344946" fileName="BaseEditorTestBody.java" startLine="224" startPosition="86" endLine="225" endPosition="78" conceptFqName="jetbrains.mps.baseLanguage.structure.ExpressionStatement" />
-    <nodeInfo nodeId="2632143217797816766" fileName="BaseEditorTestBody.java" startLine="236" startPosition="78" endLine="237" endPosition="78" conceptFqName="jetbrains.mps.baseLanguage.structure.LocalVariableDeclarationStatement" />
-    <nodeInfo nodeId="2632143217797883407" fileName="BaseEditorTestBody.java" startLine="237" startPosition="78" endLine="238" endPosition="87" conceptFqName="jetbrains.mps.baseLanguage.structure.LocalVariableDeclarationStatement" />
-    <nodeInfo nodeId="2632143217798034386" fileName="BaseEditorTestBody.java" startLine="238" startPosition="87" endLine="239" endPosition="26" conceptFqName="jetbrains.mps.baseLanguage.structure.LocalVariableDeclarationStatement" />
-    <nodeInfo nodeId="2632143217798039951" fileName="BaseEditorTestBody.java" startLine="239" startPosition="26" endLine="240" endPosition="72" conceptFqName="jetbrains.mps.baseLanguage.structure.LocalVariableDeclarationStatement" />
-    <nodeInfo nodeId="3211117565482647917" fileName="BaseEditorTestBody.java" startLine="240" startPosition="72" endLine="241" endPosition="0" conceptFqName="jetbrains.mps.baseLanguage.structure.Statement" />
-    <nodeInfo nodeId="2632143217798014492" fileName="BaseEditorTestBody.java" startLine="241" startPosition="0" endLine="242" endPosition="64" conceptFqName="jetbrains.mps.baseLanguage.structure.ReturnStatement" />
-    <nodeInfo nodeId="8312018550392076607" fileName="BaseEditorTestBody.java" startLine="247" startPosition="29" endLine="248" endPosition="24" conceptFqName="jetbrains.mps.baseLanguage.structure.ExpressionStatement" />
-    <nodeInfo nodeId="1225981838433" fileName="BaseEditorTestBody.java" startLine="248" startPosition="24" endLine="249" endPosition="108" conceptFqName="jetbrains.mps.baseLanguage.structure.LocalVariableDeclarationStatement" />
-    <nodeInfo nodeId="1225981838438" fileName="BaseEditorTestBody.java" startLine="249" startPosition="108" endLine="250" endPosition="90" conceptFqName="jetbrains.mps.baseLanguage.structure.ExpressionStatement" />
-    <nodeInfo nodeId="5898974437025058141" fileName="BaseEditorTestBody.java" startLine="255" startPosition="116" endLine="256" endPosition="75" conceptFqName="jetbrains.mps.baseLanguage.structure.ExpressionStatement" />
-    <nodeInfo nodeId="2303280755030040687" fileName="BaseEditorTestBody.java" startLine="263" startPosition="44" endLine="264" endPosition="78" conceptFqName="jetbrains.mps.baseLanguage.structure.ReturnStatement" />
-    <nodeInfo nodeId="2303280755030051227" fileName="BaseEditorTestBody.java" startLine="266" startPosition="7" endLine="267" endPosition="46" conceptFqName="jetbrains.mps.baseLanguage.structure.ExpressionStatement" />
-    <nodeInfo nodeId="2303280755029795973" fileName="BaseEditorTestBody.java" startLine="270" startPosition="167" endLine="271" endPosition="87" conceptFqName="jetbrains.mps.baseLanguage.structure.LocalVariableDeclarationStatement" />
-    <nodeInfo nodeId="2303280755030158192" fileName="BaseEditorTestBody.java" startLine="271" startPosition="87" endLine="272" endPosition="88" conceptFqName="jetbrains.mps.baseLanguage.structure.LocalVariableDeclarationStatement" />
-    <nodeInfo nodeId="2303280755029795978" fileName="BaseEditorTestBody.java" startLine="272" startPosition="88" endLine="273" endPosition="59" conceptFqName="jetbrains.mps.baseLanguage.structure.LocalVariableDeclarationStatement" />
-    <nodeInfo nodeId="2171752449335972951" fileName="BaseEditorTestBody.java" startLine="280" startPosition="53" endLine="281" endPosition="52" conceptFqName="jetbrains.mps.baseLanguage.structure.ExpressionStatement" />
-    <nodeInfo nodeId="2171752449335982185" fileName="BaseEditorTestBody.java" startLine="282" startPosition="62" endLine="283" endPosition="54" conceptFqName="jetbrains.mps.baseLanguage.structure.ExpressionStatement" />
-    <nodeInfo nodeId="2303280755030280894" fileName="BaseEditorTestBody.java" startLine="284" startPosition="22" endLine="285" endPosition="55" conceptFqName="jetbrains.mps.baseLanguage.structure.ExpressionStatement" />
-    <nodeInfo nodeId="2303280755030297512" fileName="BaseEditorTestBody.java" startLine="291" startPosition="17" endLine="292" endPosition="72" conceptFqName="jetbrains.mps.baseLanguage.structure.ExpressionStatement" />
-    <nodeInfo nodeId="2303280755030309437" fileName="BaseEditorTestBody.java" startLine="293" startPosition="51" endLine="294" endPosition="42" conceptFqName="jetbrains.mps.baseLanguage.structure.ExpressionStatement" />
-    <nodeInfo nodeId="2303280755030312744" fileName="BaseEditorTestBody.java" startLine="295" startPosition="48" endLine="296" endPosition="42" conceptFqName="jetbrains.mps.baseLanguage.structure.ExpressionStatement" />
-    <nodeInfo nodeId="2303280755029796156" fileName="BaseEditorTestBody.java" startLine="301" startPosition="7" endLine="302" endPosition="105" conceptFqName="jetbrains.mps.baseLanguage.structure.ExpressionStatement" />
-    <nodeInfo nodeId="2303280755029312093" fileName="BaseEditorTestBody.java" startLine="305" startPosition="88" endLine="306" endPosition="64" conceptFqName="jetbrains.mps.baseLanguage.structure.LocalVariableDeclarationStatement" />
-    <nodeInfo nodeId="2303280755029338709" fileName="BaseEditorTestBody.java" startLine="307" startPosition="31" endLine="308" endPosition="43" conceptFqName="jetbrains.mps.baseLanguage.structure.SingleLineComment" />
-    <nodeInfo nodeId="2303280755029318693" fileName="BaseEditorTestBody.java" startLine="308" startPosition="43" endLine="309" endPosition="18" conceptFqName="jetbrains.mps.baseLanguage.structure.ReturnStatement" />
-    <nodeInfo nodeId="2303280755029312101" fileName="BaseEditorTestBody.java" startLine="310" startPosition="5" endLine="311" endPosition="83" conceptFqName="jetbrains.mps.baseLanguage.structure.LocalVariableDeclarationStatement" />
-    <nodeInfo nodeId="2303280755029367618" fileName="BaseEditorTestBody.java" startLine="312" startPosition="41" endLine="313" endPosition="43" conceptFqName="jetbrains.mps.baseLanguage.structure.SingleLineComment" />
-    <nodeInfo nodeId="2303280755029350108" fileName="BaseEditorTestBody.java" startLine="313" startPosition="43" endLine="314" endPosition="18" conceptFqName="jetbrains.mps.baseLanguage.structure.ReturnStatement" />
-    <nodeInfo nodeId="2303280755029312120" fileName="BaseEditorTestBody.java" startLine="316" startPosition="103" endLine="317" endPosition="112" conceptFqName="jetbrains.mps.baseLanguage.structure.ExpressionStatement" />
-    <nodeInfo nodeId="2303280755029374581" fileName="BaseEditorTestBody.java" startLine="318" startPosition="5" endLine="319" endPosition="23" conceptFqName="jetbrains.mps.baseLanguage.structure.ReturnStatement" />
-    <nodeInfo nodeId="2303280755030126321" fileName="BaseEditorTestBody.java" startLine="323" startPosition="39" endLine="324" endPosition="18" conceptFqName="jetbrains.mps.baseLanguage.structure.ReturnStatement" />
-    <nodeInfo nodeId="2303280755030133711" fileName="BaseEditorTestBody.java" startLine="325" startPosition="5" endLine="326" endPosition="53" conceptFqName="jetbrains.mps.baseLanguage.structure.LocalVariableDeclarationStatement" />
-    <nodeInfo nodeId="2303280755030133718" fileName="BaseEditorTestBody.java" startLine="326" startPosition="53" endLine="327" endPosition="28" conceptFqName="jetbrains.mps.baseLanguage.structure.LocalVariableDeclarationStatement" />
-    <nodeInfo nodeId="2303280755030133726" fileName="BaseEditorTestBody.java" startLine="329" startPosition="11" endLine="330" endPosition="79" conceptFqName="jetbrains.mps.baseLanguage.structure.ExpressionStatement" />
-    <nodeInfo nodeId="2303280755030133734" fileName="BaseEditorTestBody.java" startLine="330" startPosition="79" endLine="331" endPosition="38" conceptFqName="jetbrains.mps.baseLanguage.structure.ExpressionStatement" />
-    <nodeInfo nodeId="2303280755030139993" fileName="BaseEditorTestBody.java" startLine="331" startPosition="38" endLine="332" endPosition="25" conceptFqName="jetbrains.mps.baseLanguage.structure.ReturnStatement" />
-    <nodeInfo nodeId="2303280755030133743" fileName="BaseEditorTestBody.java" startLine="334" startPosition="7" endLine="335" endPosition="36" conceptFqName="jetbrains.mps.baseLanguage.structure.ExpressionStatement" />
-    <nodeInfo nodeId="2303280755030220797" fileName="BaseEditorTestBody.java" startLine="336" startPosition="5" endLine="337" endPosition="102" conceptFqName="jetbrains.mps.baseLanguage.structure.ExpressionStatement" />
-    <nodeInfo nodeId="2303280755030149932" fileName="BaseEditorTestBody.java" startLine="337" startPosition="102" endLine="338" endPosition="16" conceptFqName="jetbrains.mps.baseLanguage.structure.ReturnStatement" />
-    <nodeInfo nodeId="5898974437025058209" fileName="BaseEditorTestBody.java" startLine="341" startPosition="127" endLine="342" endPosition="99" conceptFqName="jetbrains.mps.baseLanguage.structure.ExpressionStatement" />
-    <nodeInfo nodeId="2303280755029958589" fileName="BaseEditorTestBody.java" startLine="353" startPosition="0" endLine="354" endPosition="0" conceptFqName="jetbrains.mps.baseLanguage.structure.FieldDeclaration" propertyString="__CP__" />
-    <nodeInfo nodeId="2303280755029958589" fileName="BaseEditorTestBody.java" startLine="360" startPosition="28" endLine="361" endPosition="54" conceptFqName="jetbrains.mps.baseLanguage.structure.AssertStatement" />
-    <nodeInfo nodeId="2303280755029958589" fileName="BaseEditorTestBody.java" startLine="361" startPosition="54" endLine="362" endPosition="35" conceptFqName="jetbrains.mps.baseLanguage.structure.ReturnStatement" />
-    <nodeInfo nodeId="2303280755029958608" fileName="BaseEditorTestBody.java" startLine="364" startPosition="235" endLine="365" endPosition="40" conceptFqName="jetbrains.mps.baseLanguage.structure.ExpressionStatement" />
-    <nodeInfo nodeId="2303280755029958608" fileName="BaseEditorTestBody.java" startLine="365" startPosition="40" endLine="366" endPosition="30" conceptFqName="jetbrains.mps.baseLanguage.structure.BreakStatement" />
-    <nodeInfo nodeId="2303280755029958608" fileName="BaseEditorTestBody.java" startLine="367" startPosition="23" endLine="368" endPosition="38" conceptFqName="jetbrains.mps.baseLanguage.structure.ExpressionStatement" />
-    <nodeInfo nodeId="2303280755029958608" fileName="BaseEditorTestBody.java" startLine="368" startPosition="38" endLine="369" endPosition="28" conceptFqName="jetbrains.mps.baseLanguage.structure.BreakStatement" />
-    <nodeInfo nodeId="2303280755029958648" fileName="BaseEditorTestBody.java" startLine="370" startPosition="27" endLine="371" endPosition="39" conceptFqName="jetbrains.mps.baseLanguage.structure.ExpressionStatement" />
-    <nodeInfo nodeId="2303280755029958648" fileName="BaseEditorTestBody.java" startLine="371" startPosition="39" endLine="372" endPosition="139" conceptFqName="jetbrains.mps.baseLanguage.structure.ExpressionStatement" />
-    <nodeInfo nodeId="2303280755029958648" fileName="BaseEditorTestBody.java" startLine="372" startPosition="139" endLine="373" endPosition="34" conceptFqName="jetbrains.mps.baseLanguage.structure.ReturnStatement" />
-    <nodeInfo nodeId="2303280755029958659" fileName="BaseEditorTestBody.java" startLine="374" startPosition="28" endLine="375" endPosition="38" conceptFqName="jetbrains.mps.baseLanguage.structure.ExpressionStatement" />
-    <nodeInfo nodeId="2303280755029958659" fileName="BaseEditorTestBody.java" startLine="375" startPosition="38" endLine="376" endPosition="140" conceptFqName="jetbrains.mps.baseLanguage.structure.ExpressionStatement" />
-    <nodeInfo nodeId="2303280755029958659" fileName="BaseEditorTestBody.java" startLine="376" startPosition="140" endLine="377" endPosition="34" conceptFqName="jetbrains.mps.baseLanguage.structure.ReturnStatement" />
-    <nodeInfo nodeId="2303280755029958591" fileName="BaseEditorTestBody.java" startLine="378" startPosition="27" endLine="379" endPosition="66" conceptFqName="jetbrains.mps.baseLanguage.structure.ExpressionStatement" />
-    <nodeInfo nodeId="2303280755029958596" fileName="BaseEditorTestBody.java" startLine="379" startPosition="66" endLine="380" endPosition="63" conceptFqName="jetbrains.mps.baseLanguage.structure.ExpressionStatement" />
-    <nodeInfo nodeId="2303280755029958602" fileName="BaseEditorTestBody.java" startLine="380" startPosition="63" endLine="381" endPosition="63" conceptFqName="jetbrains.mps.baseLanguage.structure.ExpressionStatement" />
-    <nodeInfo nodeId="2303280755029958590" fileName="BaseEditorTestBody.java" startLine="381" startPosition="63" endLine="382" endPosition="38" conceptFqName="jetbrains.mps.baseLanguage.structure.ExpressionStatement" />
-    <nodeInfo nodeId="2303280755029958590" fileName="BaseEditorTestBody.java" startLine="382" startPosition="38" endLine="383" endPosition="28" conceptFqName="jetbrains.mps.baseLanguage.structure.BreakStatement" />
-    <nodeInfo nodeId="2303280755029958610" fileName="BaseEditorTestBody.java" startLine="384" startPosition="27" endLine="385" endPosition="128" conceptFqName="jetbrains.mps.baseLanguage.structure.SingleLineComment" />
-    <nodeInfo nodeId="2303280755029958612" fileName="BaseEditorTestBody.java" startLine="385" startPosition="128" endLine="386" endPosition="118" conceptFqName="jetbrains.mps.baseLanguage.structure.SingleLineComment" />
-    <nodeInfo nodeId="2303280755029958614" fileName="BaseEditorTestBody.java" startLine="386" startPosition="118" endLine="387" endPosition="128" conceptFqName="jetbrains.mps.baseLanguage.structure.SingleLineComment" />
-    <nodeInfo nodeId="2303280755029958616" fileName="BaseEditorTestBody.java" startLine="387" startPosition="128" endLine="388" endPosition="53" conceptFqName="jetbrains.mps.baseLanguage.structure.ExpressionStatement" />
-    <nodeInfo nodeId="2303280755029958609" fileName="BaseEditorTestBody.java" startLine="388" startPosition="53" endLine="389" endPosition="38" conceptFqName="jetbrains.mps.baseLanguage.structure.ExpressionStatement" />
-    <nodeInfo nodeId="2303280755029958609" fileName="BaseEditorTestBody.java" startLine="389" startPosition="38" endLine="390" endPosition="28" conceptFqName="jetbrains.mps.baseLanguage.structure.BreakStatement" />
-    <nodeInfo nodeId="2303280755029958589" fileName="BaseEditorTestBody.java" startLine="391" startPosition="28" endLine="392" endPosition="37" conceptFqName="jetbrains.mps.baseLanguage.structure.BreakStatement" />
-    <nodeInfo nodeId="2303280755029958589" fileName="BaseEditorTestBody.java" startLine="394" startPosition="31" endLine="395" endPosition="29" conceptFqName="jetbrains.mps.baseLanguage.structure.ReturnStatement" />
-    <nodeInfo nodeId="2303280755029958592" fileName="BaseEditorTestBody.java" startLine="398" startPosition="0" endLine="399" endPosition="0" conceptFqName="jetbrains.mps.baseLanguage.structure.FieldDeclaration" propertyString="_3_stroke" />
-    <nodeInfo nodeId="2303280755029958597" fileName="BaseEditorTestBody.java" startLine="399" startPosition="0" endLine="400" endPosition="0" conceptFqName="jetbrains.mps.baseLanguage.structure.FieldDeclaration" propertyString="_4_keyCode" />
-    <nodeInfo nodeId="2303280755029958603" fileName="BaseEditorTestBody.java" startLine="400" startPosition="0" endLine="401" endPosition="0" conceptFqName="jetbrains.mps.baseLanguage.structure.FieldDeclaration" propertyString="_5_keyChar" />
-    <nodeInfo nodeId="2303280755029972584" fileName="BaseEditorTestBody.java" startLine="405" startPosition="7" endLine="406" endPosition="46" conceptFqName="jetbrains.mps.baseLanguage.structure.ExpressionStatement" />
-    <nodeInfo nodeId="5105622777403236144" fileName="BaseEditorTestBody.java" startLine="409" startPosition="122" endLine="410" endPosition="81" conceptFqName="jetbrains.mps.baseLanguage.structure.ExpressionStatement" />
-    <nodeInfo nodeId="5105622777403269070" fileName="BaseEditorTestBody.java" startLine="416" startPosition="25" endLine="417" endPosition="74" conceptFqName="jetbrains.mps.baseLanguage.structure.LocalVariableDeclarationStatement" />
-    <nodeInfo nodeId="5105622777403269090" fileName="BaseEditorTestBody.java" startLine="417" startPosition="74" endLine="418" endPosition="143" conceptFqName="jetbrains.mps.baseLanguage.structure.LocalVariableDeclarationStatement" />
-    <nodeInfo nodeId="3160276589345003047" fileName="BaseEditorTestBody.java" startLine="418" startPosition="143" endLine="419" endPosition="38" conceptFqName="jetbrains.mps.baseLanguage.structure.ExpressionStatement" />
-    <nodeInfo nodeId="8329921230705393312" fileName="BaseEditorTestBody.java" startLine="421" startPosition="7" endLine="422" endPosition="33" conceptFqName="jetbrains.mps.baseLanguage.structure.ExpressionStatement" />
-    <nodeInfo nodeId="4658555162377043279" fileName="BaseEditorTestBody.java" startLine="427" startPosition="109" endLine="428" endPosition="19" conceptFqName="jetbrains.mps.baseLanguage.structure.SingleLineComment" />
-    <nodeInfo nodeId="4658555162377043291" fileName="BaseEditorTestBody.java" startLine="431" startPosition="25" endLine="432" endPosition="22" conceptFqName="jetbrains.mps.baseLanguage.structure.SingleLineComment" />
-    <nodeInfo nodeId="4658555162377043283" fileName="BaseEditorTestBody.java" startLine="434" startPosition="7" endLine="435" endPosition="45" conceptFqName="jetbrains.mps.baseLanguage.structure.ExpressionStatement" />
-    <nodeInfo nodeId="8329921230705500325" fileName="BaseEditorTestBody.java" startLine="435" startPosition="45" endLine="436" endPosition="0" conceptFqName="jetbrains.mps.baseLanguage.structure.Statement" />
-    <nodeInfo nodeId="8329921230705500327" fileName="BaseEditorTestBody.java" startLine="436" startPosition="0" endLine="437" endPosition="67" conceptFqName="jetbrains.mps.baseLanguage.structure.SingleLineComment" />
-    <nodeInfo nodeId="8329921230705384661" fileName="BaseEditorTestBody.java" startLine="440" startPosition="25" endLine="441" endPosition="22" conceptFqName="jetbrains.mps.baseLanguage.structure.SingleLineComment" />
-    <nodeInfo nodeId="8329921230705384663" fileName="BaseEditorTestBody.java" startLine="443" startPosition="7" endLine="444" endPosition="45" conceptFqName="jetbrains.mps.baseLanguage.structure.ExpressionStatement" />
-    <nodeInfo nodeId="4196004291147341642" fileName="BaseEditorTestBody.java" startLine="447" startPosition="168" endLine="448" endPosition="49" conceptFqName="jetbrains.mps.baseLanguage.structure.AssertStatement" />
-    <nodeInfo nodeId="4196004291147341648" fileName="BaseEditorTestBody.java" startLine="448" startPosition="49" endLine="449" endPosition="0" conceptFqName="jetbrains.mps.baseLanguage.structure.Statement" />
-    <nodeInfo nodeId="4196004291147341649" fileName="BaseEditorTestBody.java" startLine="449" startPosition="0" endLine="450" endPosition="93" conceptFqName="jetbrains.mps.baseLanguage.structure.LocalVariableDeclarationStatement" />
-    <nodeInfo nodeId="4196004291147341656" fileName="BaseEditorTestBody.java" startLine="450" startPosition="93" endLine="451" endPosition="90" conceptFqName="jetbrains.mps.baseLanguage.structure.ExpressionStatement" />
-    <nodeInfo nodeId="7604889971553860430" fileName="BaseEditorTestBody.java" startLine="451" startPosition="90" endLine="452" endPosition="61" conceptFqName="jetbrains.mps.baseLanguage.structure.LocalVariableDeclarationStatement" />
-    <nodeInfo nodeId="7604889971553885869" fileName="BaseEditorTestBody.java" startLine="452" startPosition="61" endLine="453" endPosition="61" conceptFqName="jetbrains.mps.baseLanguage.structure.LocalVariableDeclarationStatement" />
-    <nodeInfo nodeId="4196004291147341663" fileName="BaseEditorTestBody.java" startLine="453" startPosition="61" endLine="454" endPosition="38" conceptFqName="jetbrains.mps.baseLanguage.structure.LocalVariableDeclarationStatement" />
-    <nodeInfo nodeId="4196004291147341669" fileName="BaseEditorTestBody.java" startLine="455" startPosition="66" endLine="456" endPosition="89" conceptFqName="jetbrains.mps.baseLanguage.structure.LocalVariableDeclarationStatement" />
-    <nodeInfo nodeId="4196004291147341677" fileName="BaseEditorTestBody.java" startLine="457" startPosition="180" endLine="458" endPosition="35" conceptFqName="jetbrains.mps.baseLanguage.structure.ExpressionStatement" />
-    <nodeInfo nodeId="4196004291147341683" fileName="BaseEditorTestBody.java" startLine="459" startPosition="56" endLine="460" endPosition="119" conceptFqName="jetbrains.mps.baseLanguage.structure.ExpressionStatement" />
-    <nodeInfo nodeId="4196004291147341727" fileName="BaseEditorTestBody.java" startLine="463" startPosition="5" endLine="464" endPosition="35" conceptFqName="jetbrains.mps.baseLanguage.structure.AssertStatement" />
-    <nodeInfo nodeId="4196004291147341731" fileName="BaseEditorTestBody.java" startLine="464" startPosition="35" endLine="465" endPosition="0" conceptFqName="jetbrains.mps.baseLanguage.structure.Statement" />
-    <nodeInfo nodeId="4196004291147341732" fileName="BaseEditorTestBody.java" startLine="465" startPosition="0" endLine="466" endPosition="137" conceptFqName="jetbrains.mps.baseLanguage.structure.LocalVariableDeclarationStatement" />
-    <nodeInfo nodeId="4196004291147341738" fileName="BaseEditorTestBody.java" startLine="466" startPosition="137" endLine="467" endPosition="71" conceptFqName="jetbrains.mps.baseLanguage.structure.ExpressionStatement" />
-    <nodeInfo nodeId="4196004291147341746" fileName="BaseEditorTestBody.java" startLine="467" startPosition="71" endLine="468" endPosition="41" conceptFqName="jetbrains.mps.baseLanguage.structure.AssertStatement" />
-    <nodeInfo nodeId="4196004291147341750" fileName="BaseEditorTestBody.java" startLine="468" startPosition="41" endLine="469" endPosition="0" conceptFqName="jetbrains.mps.baseLanguage.structure.Statement" />
-    <nodeInfo nodeId="4196004291147341751" fileName="BaseEditorTestBody.java" startLine="469" startPosition="0" endLine="470" endPosition="82" conceptFqName="jetbrains.mps.baseLanguage.structure.LocalVariableDeclarationStatement" />
-    <nodeInfo nodeId="4196004291147341763" fileName="BaseEditorTestBody.java" startLine="472" startPosition="25" endLine="473" endPosition="47" conceptFqName="jetbrains.mps.baseLanguage.structure.ExpressionStatement" />
-    <nodeInfo nodeId="4196004291147374110" fileName="BaseEditorTestBody.java" startLine="475" startPosition="7" endLine="476" endPosition="33" conceptFqName="jetbrains.mps.baseLanguage.structure.ReturnStatement" />
-    <nodeInfo nodeId="210559400607072453" fileName="BaseEditorTestBody.java" startLine="479" startPosition="166" endLine="480" endPosition="76" conceptFqName="jetbrains.mps.baseLanguage.structure.LocalVariableDeclarationStatement" />
-    <nodeInfo nodeId="210559400607072515" fileName="BaseEditorTestBody.java" startLine="482" startPosition="25" endLine="483" endPosition="41" conceptFqName="jetbrains.mps.baseLanguage.structure.ExpressionStatement" />
-    <nodeInfo nodeId="5003005296038432806" fileName="BaseEditorTestBody.java" startLine="490" startPosition="60" endLine="491" endPosition="71" conceptFqName="jetbrains.mps.baseLanguage.structure.ReturnStatement" />
-    <nodeInfo nodeId="5003005296038417960" fileName="BaseEditorTestBody.java" startLine="492" startPosition="7" endLine="493" endPosition="44" conceptFqName="jetbrains.mps.baseLanguage.structure.ExpressionStatement" />
-    <nodeInfo nodeId="5003005296038441433" fileName="BaseEditorTestBody.java" startLine="494" startPosition="5" endLine="495" endPosition="27" conceptFqName="jetbrains.mps.baseLanguage.structure.ReturnStatement" />
-    <nodeInfo nodeId="8420540249644838671" fileName="BaseEditorTestBody.java" startLine="498" startPosition="95" endLine="499" endPosition="120" conceptFqName="jetbrains.mps.baseLanguage.structure.ReturnStatement" />
-    <nodeInfo nodeId="6650621825958233745" fileName="BaseEditorTestBody.java" startLine="79" startPosition="0" endLine="81" endPosition="0" conceptFqName="jetbrains.mps.baseLanguage.structure.ConstructorDeclaration" propertyString="BaseEditorTestBody#()V" />
-    <nodeInfo nodeId="2171752449335959099" fileName="BaseEditorTestBody.java" startLine="284" startPosition="20" endLine="286" endPosition="15" conceptFqName="jetbrains.mps.baseLanguage.structure.BlockStatement" />
-    <nodeInfo nodeId="5810745293358918315" fileName="BaseEditorTestBody.java" startLine="95" startPosition="7" endLine="98" endPosition="5" conceptFqName="jetbrains.mps.baseLanguage.structure.IfStatement" />
-    <nodeInfo nodeId="5364632142688376129" fileName="BaseEditorTestBody.java" startLine="105" startPosition="29" endLine="108" endPosition="5" conceptFqName="jetbrains.mps.baseLanguage.structure.IfStatement" />
-    <nodeInfo nodeId="6874623769544124104" fileName="BaseEditorTestBody.java" startLine="112" startPosition="133" endLine="115" endPosition="9" conceptFqName="jetbrains.mps.baseLanguage.structure.IfStatement" />
-    <nodeInfo nodeId="1229267201983" fileName="BaseEditorTestBody.java" startLine="156" startPosition="151" endLine="159" endPosition="5" conceptFqName="jetbrains.mps.baseLanguage.structure.IfStatement" />
-    <nodeInfo nodeId="7633582661619656018" fileName="BaseEditorTestBody.java" startLine="174" startPosition="230" endLine="177" endPosition="13" conceptFqName="jetbrains.mps.baseLanguage.structure.IfStatement" />
-    <nodeInfo nodeId="5180312817676884742" fileName="BaseEditorTestBody.java" startLine="184" startPosition="45" endLine="187" endPosition="5" conceptFqName="jetbrains.mps.baseLanguage.structure.IfStatement" />
-    <nodeInfo nodeId="7633582661619344944" fileName="BaseEditorTestBody.java" startLine="223" startPosition="75" endLine="226" endPosition="15" conceptFqName="jetbrains.mps.baseLanguage.structure.IfStatement" />
-    <nodeInfo nodeId="1227185232628" fileName="BaseEditorTestBody.java" startLine="255" startPosition="0" endLine="258" endPosition="0" conceptFqName="jetbrains.mps.baseLanguage.structure.StaticMethodDeclaration" propertyString="typeString#(Ljetbrains/mps/openapi/editor/Editor;Ljava/lang/String;)V" />
-    <nodeInfo nodeId="2303280755030040685" fileName="BaseEditorTestBody.java" startLine="263" startPosition="0" endLine="266" endPosition="0" conceptFqName="jetbrains.mps.baseLanguage.structure.InstanceMethodDeclaration" propertyString="select#(Ljava/lang/Character;)Ljava/awt/event/KeyEvent;" />
-    <nodeInfo nodeId="2303280755029312118" fileName="BaseEditorTestBody.java" startLine="315" startPosition="5" endLine="318" endPosition="5" conceptFqName="jetbrains.mps.baseLanguage.structure.WhileStatement" />
-    <nodeInfo nodeId="2303280755030126223" fileName="BaseEditorTestBody.java" startLine="322" startPosition="82" endLine="325" endPosition="5" conceptFqName="jetbrains.mps.baseLanguage.structure.IfStatement" />
-    <nodeInfo nodeId="1228935369323" fileName="BaseEditorTestBody.java" startLine="341" startPosition="0" endLine="344" endPosition="0" conceptFqName="jetbrains.mps.baseLanguage.structure.StaticMethodDeclaration" propertyString="pressKeys#(Ljetbrains/mps/openapi/editor/Editor;Ljava/util/List;)V" />
-    <nodeInfo nodeId="2303280755029958590" fileName="BaseEditorTestBody.java" startLine="378" startPosition="27" endLine="381" endPosition="63" conceptFqName="jetbrains.mps.baseLanguage.structure.BlockStatement" />
-    <nodeInfo nodeId="5105622777403219846" fileName="BaseEditorTestBody.java" startLine="409" startPosition="0" endLine="412" endPosition="0" conceptFqName="jetbrains.mps.baseLanguage.structure.StaticMethodDeclaration" propertyString="invokeAction#(Ljetbrains/mps/openapi/editor/Editor;Ljava/lang/String;)V" />
-    <nodeInfo nodeId="4196004291147341681" fileName="BaseEditorTestBody.java" startLine="458" startPosition="35" endLine="461" endPosition="9" conceptFqName="jetbrains.mps.baseLanguage.structure.IfStatement" />
-    <nodeInfo nodeId="4196004291147341761" fileName="BaseEditorTestBody.java" startLine="472" startPosition="0" endLine="475" endPosition="0" conceptFqName="jetbrains.mps.baseLanguage.structure.InstanceMethodDeclaration" propertyString="run#()V" />
-    <nodeInfo nodeId="210559400607072513" fileName="BaseEditorTestBody.java" startLine="482" startPosition="0" endLine="485" endPosition="0" conceptFqName="jetbrains.mps.baseLanguage.structure.InstanceMethodDeclaration" propertyString="run#()V" />
-    <nodeInfo nodeId="5003005296038417944" fileName="BaseEditorTestBody.java" startLine="489" startPosition="33" endLine="492" endPosition="7" conceptFqName="jetbrains.mps.baseLanguage.structure.IfStatement" />
-    <nodeInfo nodeId="8420540249644824305" fileName="BaseEditorTestBody.java" startLine="498" startPosition="0" endLine="501" endPosition="0" conceptFqName="jetbrains.mps.baseLanguage.structure.StaticMethodDeclaration" propertyString="createMouseEvent#(Ljava/awt/Component;III)Ljava/awt/event/MouseEvent;" />
-    <nodeInfo nodeId="2034046503373002993" fileName="BaseEditorTestBody.java" startLine="115" startPosition="9" endLine="119" endPosition="9" conceptFqName="jetbrains.mps.baseLanguage.structure.IfStatement" />
-    <nodeInfo nodeId="1788530288992708973" fileName="BaseEditorTestBody.java" startLine="132" startPosition="0" endLine="136" endPosition="0" conceptFqName="jetbrains.mps.baseLanguage.structure.InstanceMethodDeclaration" propertyString="getCurrentEditor#()Lcom/intellij/openapi/fileEditor/FileEditor;" />
-    <nodeInfo nodeId="5130705610344053881" fileName="BaseEditorTestBody.java" startLine="145" startPosition="0" endLine="149" endPosition="0" conceptFqName="jetbrains.mps.baseLanguage.structure.InstanceMethodDeclaration" propertyString="getCurrentEditor#()Lcom/intellij/openapi/fileEditor/FileEditor;" />
-    <nodeInfo nodeId="7689133206188671184" fileName="BaseEditorTestBody.java" startLine="198" startPosition="0" endLine="202" endPosition="0" conceptFqName="jetbrains.mps.baseLanguage.structure.InstanceMethodDeclaration" propertyString="run#()V" />
-    <nodeInfo nodeId="2303280755029317001" fileName="BaseEditorTestBody.java" startLine="306" startPosition="64" endLine="310" endPosition="5" conceptFqName="jetbrains.mps.baseLanguage.structure.IfStatement" />
-    <nodeInfo nodeId="2303280755029346540" fileName="BaseEditorTestBody.java" startLine="311" startPosition="83" endLine="315" endPosition="5" conceptFqName="jetbrains.mps.baseLanguage.structure.IfStatement" />
-    <nodeInfo nodeId="2303280755029958608" fileName="BaseEditorTestBody.java" startLine="363" startPosition="27" endLine="367" endPosition="23" conceptFqName="jetbrains.mps.baseLanguage.structure.IfStatement" />
-    <nodeInfo nodeId="2303280755029958609" fileName="BaseEditorTestBody.java" startLine="384" startPosition="27" endLine="388" endPosition="53" conceptFqName="jetbrains.mps.baseLanguage.structure.BlockStatement" />
-    <nodeInfo nodeId="4658555162377043274" fileName="BaseEditorTestBody.java" startLine="430" startPosition="0" endLine="434" endPosition="0" conceptFqName="jetbrains.mps.baseLanguage.structure.InstanceMethodDeclaration" propertyString="run#()V" />
-    <nodeInfo nodeId="8329921230705384657" fileName="BaseEditorTestBody.java" startLine="439" startPosition="0" endLine="443" endPosition="0" conceptFqName="jetbrains.mps.baseLanguage.structure.InstanceMethodDeclaration" propertyString="run#()V" />
-    <nodeInfo nodeId="5364632142688376253" fileName="BaseEditorTestBody.java" startLine="88" startPosition="25" endLine="93" endPosition="9" conceptFqName="jetbrains.mps.baseLanguage.structure.TryCatchStatement" />
-    <nodeInfo nodeId="2793869139863627453" fileName="BaseEditorTestBody.java" startLine="222" startPosition="165" endLine="227" endPosition="13" conceptFqName="jetbrains.mps.baseLanguage.structure.ForeachStatement" />
-    <nodeInfo nodeId="1788530288992815689" fileName="BaseEditorTestBody.java" startLine="247" startPosition="0" endLine="252" endPosition="0" conceptFqName="jetbrains.mps.baseLanguage.structure.InstanceMethodDeclaration" propertyString="closeEditor#()V" />
-    <nodeInfo nodeId="2303280755030040676" fileName="BaseEditorTestBody.java" startLine="261" startPosition="146" endLine="266" endPosition="7" conceptFqName="jetbrains.mps.baseLanguage.structure.LocalVariableDeclarationStatement" />
-    <nodeInfo nodeId="4196004291147341759" fileName="BaseEditorTestBody.java" startLine="470" startPosition="82" endLine="475" endPosition="7" conceptFqName="jetbrains.mps.baseLanguage.structure.ExpressionStatement" />
-    <nodeInfo nodeId="210559400607072511" fileName="BaseEditorTestBody.java" startLine="480" startPosition="76" endLine="485" endPosition="7" conceptFqName="jetbrains.mps.baseLanguage.structure.ExpressionStatement" />
-    <nodeInfo nodeId="1788530288992572048" fileName="BaseEditorTestBody.java" startLine="130" startPosition="113" endLine="136" endPosition="7" conceptFqName="jetbrains.mps.baseLanguage.structure.ExpressionStatement" />
-    <nodeInfo nodeId="5130705610344053873" fileName="BaseEditorTestBody.java" startLine="143" startPosition="113" endLine="149" endPosition="7" conceptFqName="jetbrains.mps.baseLanguage.structure.ExpressionStatement" />
-    <nodeInfo nodeId="7689133206188671178" fileName="BaseEditorTestBody.java" startLine="196" startPosition="15" endLine="202" endPosition="9" conceptFqName="jetbrains.mps.baseLanguage.structure.ExpressionStatement" />
-    <nodeInfo nodeId="2303280755030133724" fileName="BaseEditorTestBody.java" startLine="328" startPosition="48" endLine="334" endPosition="7" conceptFqName="jetbrains.mps.baseLanguage.structure.TryCatchStatement" />
-    <nodeInfo nodeId="5105622777403269063" fileName="BaseEditorTestBody.java" startLine="415" startPosition="0" endLine="421" endPosition="0" conceptFqName="jetbrains.mps.baseLanguage.structure.InstanceMethodDeclaration" propertyString="run#()V" />
-    <nodeInfo nodeId="4658555162377043266" fileName="BaseEditorTestBody.java" startLine="428" startPosition="19" endLine="434" endPosition="7" conceptFqName="jetbrains.mps.baseLanguage.structure.ExpressionStatement" />
-    <nodeInfo nodeId="8329921230705384651" fileName="BaseEditorTestBody.java" startLine="437" startPosition="67" endLine="443" endPosition="7" conceptFqName="jetbrains.mps.baseLanguage.structure.ExpressionStatement" />
-    <nodeInfo nodeId="4196004291147341675" fileName="BaseEditorTestBody.java" startLine="456" startPosition="89" endLine="462" endPosition="7" conceptFqName="jetbrains.mps.baseLanguage.structure.IfStatement" />
-    <nodeInfo nodeId="5003005296038417942" fileName="BaseEditorTestBody.java" startLine="488" startPosition="110" endLine="494" endPosition="5" conceptFqName="jetbrains.mps.baseLanguage.structure.WhileStatement" />
-    <nodeInfo nodeId="1229267022350" fileName="BaseEditorTestBody.java" startLine="155" startPosition="0" endLine="162" endPosition="0" conceptFqName="jetbrains.mps.baseLanguage.structure.InstanceMethodDeclaration" propertyString="findCellReference#(Lorg/jetbrains/mps/openapi/model/SNode;)Ljetbrains/mps/lang/test/runtime/CellReference;" />
-    <nodeInfo nodeId="2171752449335948618" fileName="BaseEditorTestBody.java" startLine="279" startPosition="44" endLine="286" endPosition="15" conceptFqName="jetbrains.mps.baseLanguage.structure.IfStatement" />
-    <nodeInfo nodeId="2303280755030301015" fileName="BaseEditorTestBody.java" startLine="290" startPosition="64" endLine="297" endPosition="13" conceptFqName="jetbrains.mps.baseLanguage.structure.TryCatchStatement" />
-    <nodeInfo nodeId="5364632142688376237" fileName="BaseEditorTestBody.java" startLine="87" startPosition="0" endLine="95" endPosition="0" conceptFqName="jetbrains.mps.baseLanguage.structure.InstanceMethodDeclaration" propertyString="run#()V" />
-    <nodeInfo nodeId="1225983542394" fileName="BaseEditorTestBody.java" startLine="236" startPosition="0" endLine="244" endPosition="0" conceptFqName="jetbrains.mps.baseLanguage.structure.StaticMethodDeclaration" propertyString="openEditor#(Ljetbrains/mps/project/Project;Lorg/jetbrains/mps/openapi/model/SModel;Lorg/jetbrains/mps/openapi/model/SNode;)Ljetbrains/mps/openapi/editor/Editor;" />
-    <nodeInfo nodeId="5898974437025037245" fileName="BaseEditorTestBody.java" startLine="261" startPosition="0" endLine="269" endPosition="0" conceptFqName="jetbrains.mps.baseLanguage.structure.StaticMethodDeclaration" propertyString="typeString#(Ljetbrains/mps/nodeEditor/EditorComponent;Ljava/lang/String;)V" />
-    <nodeInfo nodeId="5105622777403268946" fileName="BaseEditorTestBody.java" startLine="413" startPosition="152" endLine="421" endPosition="7" conceptFqName="jetbrains.mps.baseLanguage.structure.ExpressionStatement" />
-    <nodeInfo nodeId="210559400607005915" fileName="BaseEditorTestBody.java" startLine="479" startPosition="0" endLine="487" endPosition="0" conceptFqName="jetbrains.mps.baseLanguage.structure.StaticMethodDeclaration" propertyString="processSecondaryMouseEvent#(Ljava/awt/Component;III)V" />
-    <nodeInfo nodeId="8312018550392265442" fileName="BaseEditorTestBody.java" startLine="129" startPosition="0" endLine="138" endPosition="0" conceptFqName="jetbrains.mps.baseLanguage.structure.InstanceMethodDeclaration" propertyString="hackUndoManager#(Ljetbrains/mps/openapi/editor/Editor;)V" />
-    <nodeInfo nodeId="2303280755030279679" fileName="BaseEditorTestBody.java" startLine="279" startPosition="0" endLine="288" endPosition="0" conceptFqName="jetbrains.mps.baseLanguage.structure.InstanceMethodDeclaration" propertyString="visit#(Ljava/awt/event/KeyEvent;)V" />
-    <nodeInfo nodeId="2303280755030293420" fileName="BaseEditorTestBody.java" startLine="289" startPosition="16" endLine="298" endPosition="11" conceptFqName="jetbrains.mps.baseLanguage.structure.ForeachStatement" />
-    <nodeInfo nodeId="2303280755030133722" fileName="BaseEditorTestBody.java" startLine="327" startPosition="28" endLine="336" endPosition="5" conceptFqName="jetbrains.mps.baseLanguage.structure.WhileStatement" />
-    <nodeInfo nodeId="4196004291147341667" fileName="BaseEditorTestBody.java" startLine="454" startPosition="38" endLine="463" endPosition="5" conceptFqName="jetbrains.mps.baseLanguage.structure.WhileStatement" />
-    <nodeInfo nodeId="5003005296038392165" fileName="BaseEditorTestBody.java" startLine="488" startPosition="0" endLine="497" endPosition="0" conceptFqName="jetbrains.mps.baseLanguage.structure.StaticMethodDeclaration" propertyString="getEventTargetComponent#(Ljetbrains/mps/openapi/editor/cells/EditorCell;Ljetbrains/mps/nodeEditor/EditorComponent;)Ljavax/swing/JComponent;" />
-    <nodeInfo nodeId="5364632142688376229" fileName="BaseEditorTestBody.java" startLine="85" startPosition="51" endLine="95" endPosition="7" conceptFqName="jetbrains.mps.baseLanguage.structure.ExpressionStatement" />
-    <nodeInfo nodeId="5180312817676877425" fileName="BaseEditorTestBody.java" startLine="170" startPosition="55" endLine="180" endPosition="11" conceptFqName="jetbrains.mps.baseLanguage.structure.TryCatchStatement" />
-    <nodeInfo nodeId="2303280755030268543" fileName="BaseEditorTestBody.java" startLine="289" startPosition="14" endLine="299" endPosition="9" conceptFqName="jetbrains.mps.baseLanguage.structure.BlockStatement" />
-    <nodeInfo nodeId="8312018550392256426" fileName="BaseEditorTestBody.java" startLine="141" startPosition="0" endLine="152" endPosition="0" conceptFqName="jetbrains.mps.baseLanguage.structure.InstanceMethodDeclaration" propertyString="unhackUndoManager#()V" />
-    <nodeInfo nodeId="4840161274939429360" fileName="BaseEditorTestBody.java" startLine="192" startPosition="45" endLine="203" endPosition="5" conceptFqName="jetbrains.mps.baseLanguage.structure.TryStatement" />
-    <nodeInfo nodeId="6352952732709206287" fileName="BaseEditorTestBody.java" startLine="218" startPosition="0" endLine="229" endPosition="0" conceptFqName="jetbrains.mps.baseLanguage.structure.InstanceMethodDeclaration" propertyString="run#()V" />
-    <nodeInfo nodeId="2303280755030274604" fileName="BaseEditorTestBody.java" startLine="277" startPosition="43" endLine="288" endPosition="13" conceptFqName="jetbrains.mps.baseLanguage.structure.ExpressionStatement" />
-    <nodeInfo nodeId="5105622777403236135" fileName="BaseEditorTestBody.java" startLine="413" startPosition="0" endLine="424" endPosition="0" conceptFqName="jetbrains.mps.baseLanguage.structure.StaticMethodDeclaration" propertyString="invokeAction#(Ljetbrains/mps/nodeEditor/EditorComponent;Ljava/lang/String;)V" />
-    <nodeInfo nodeId="7633582661619655980" fileName="BaseEditorTestBody.java" startLine="169" startPosition="25" endLine="181" endPosition="9" conceptFqName="jetbrains.mps.baseLanguage.structure.IfStatement" />
-    <nodeInfo nodeId="4840161274939429345" fileName="BaseEditorTestBody.java" startLine="192" startPosition="0" endLine="205" endPosition="0" conceptFqName="jetbrains.mps.baseLanguage.structure.InstanceMethodDeclaration" propertyString="testMethod#()V" />
-    <nodeInfo nodeId="6352952732709194790" fileName="BaseEditorTestBody.java" startLine="216" startPosition="126" endLine="229" endPosition="11" conceptFqName="jetbrains.mps.baseLanguage.structure.ExpressionStatement" />
-    <nodeInfo nodeId="2034046503373002970" fileName="BaseEditorTestBody.java" startLine="110" startPosition="0" endLine="124" endPosition="0" conceptFqName="jetbrains.mps.baseLanguage.structure.InstanceMethodDeclaration" propertyString="run#()V" />
-    <nodeInfo nodeId="7640539192565303470" fileName="BaseEditorTestBody.java" startLine="169" startPosition="0" endLine="183" endPosition="0" conceptFqName="jetbrains.mps.baseLanguage.structure.InstanceMethodDeclaration" propertyString="run#()V" />
-    <nodeInfo nodeId="2034046503373002966" fileName="BaseEditorTestBody.java" startLine="108" startPosition="5" endLine="124" endPosition="7" conceptFqName="jetbrains.mps.baseLanguage.structure.ExpressionStatement" />
-    <nodeInfo nodeId="7640539192565303462" fileName="BaseEditorTestBody.java" startLine="167" startPosition="45" endLine="183" endPosition="52" conceptFqName="jetbrains.mps.baseLanguage.structure.ExpressionStatement" />
-    <nodeInfo nodeId="2303280755029294340" fileName="BaseEditorTestBody.java" startLine="305" startPosition="0" endLine="321" endPosition="0" conceptFqName="jetbrains.mps.baseLanguage.structure.StaticMethodDeclaration" propertyString="getKeyEventTargetComponent#(Ljetbrains/mps/nodeEditor/EditorComponent;)Ljava/awt/Component;" />
-    <nodeInfo nodeId="1229266577468" fileName="BaseEditorTestBody.java" startLine="84" startPosition="0" endLine="101" endPosition="0" conceptFqName="jetbrains.mps.baseLanguage.structure.InstanceMethodDeclaration" propertyString="initEditor#(Ljava/lang/String;Ljava/lang/String;)Ljetbrains/mps/openapi/editor/Editor;" />
-    <nodeInfo nodeId="7633582661619344911" fileName="BaseEditorTestBody.java" startLine="214" startPosition="0" endLine="231" endPosition="0" conceptFqName="jetbrains.mps.baseLanguage.structure.InstanceMethodDeclaration" propertyString="run#()V" />
-    <nodeInfo nodeId="2303280755030108012" fileName="BaseEditorTestBody.java" startLine="322" startPosition="0" endLine="340" endPosition="0" conceptFqName="jetbrains.mps.baseLanguage.structure.StaticMethodDeclaration" propertyString="getProcessKeyEventMethod#(Ljava/awt/Component;)Ljava/lang/reflect/Method;" />
-    <nodeInfo nodeId="7633582661619321781" fileName="BaseEditorTestBody.java" startLine="212" startPosition="113" endLine="231" endPosition="7" conceptFqName="jetbrains.mps.baseLanguage.structure.ExpressionStatement" />
-    <nodeInfo nodeId="8329921230705393302" fileName="BaseEditorTestBody.java" startLine="427" startPosition="0" endLine="446" endPosition="0" conceptFqName="jetbrains.mps.baseLanguage.structure.StaticMethodDeclaration" propertyString="flushEventQueueAfterAction#()V" />
-    <nodeInfo nodeId="1225991088737" fileName="BaseEditorTestBody.java" startLine="212" startPosition="0" endLine="233" endPosition="0" conceptFqName="jetbrains.mps.baseLanguage.structure.StaticMethodDeclaration" propertyString="invokeIntention#(Ljava/lang/String;Ljetbrains/mps/openapi/editor/Editor;Lorg/jetbrains/mps/openapi/model/SNode;)V" />
-    <nodeInfo nodeId="5364632142688376120" fileName="BaseEditorTestBody.java" startLine="104" startPosition="0" endLine="126" endPosition="0" conceptFqName="jetbrains.mps.baseLanguage.structure.InstanceMethodDeclaration" propertyString="initEditor_internal#(Ljava/lang/String;Ljava/lang/String;)V" />
-    <nodeInfo nodeId="2303280755030172926" fileName="BaseEditorTestBody.java" startLine="276" startPosition="25" endLine="299" endPosition="9" conceptFqName="jetbrains.mps.baseLanguage.structure.IfStatement" />
-    <nodeInfo nodeId="1229266873280" fileName="BaseEditorTestBody.java" startLine="165" startPosition="0" endLine="189" endPosition="0" conceptFqName="jetbrains.mps.baseLanguage.structure.InstanceMethodDeclaration" propertyString="checkAssertion#()V" />
-    <nodeInfo nodeId="2303280755029795991" fileName="BaseEditorTestBody.java" startLine="275" startPosition="0" endLine="301" endPosition="0" conceptFqName="jetbrains.mps.baseLanguage.structure.InstanceMethodDeclaration" propertyString="run#()V" />
-    <nodeInfo nodeId="2303280755029795986" fileName="BaseEditorTestBody.java" startLine="273" startPosition="59" endLine="301" endPosition="7" conceptFqName="jetbrains.mps.baseLanguage.structure.ExpressionStatement" />
-    <nodeInfo nodeId="4196004291147341630" fileName="BaseEditorTestBody.java" startLine="447" startPosition="0" endLine="478" endPosition="0" conceptFqName="jetbrains.mps.baseLanguage.structure.StaticMethodDeclaration" propertyString="processMouseEvent#(Ljetbrains/mps/nodeEditor/EditorComponent;III)Ljava/awt/Component;" />
-    <nodeInfo nodeId="2303280755029774819" fileName="BaseEditorTestBody.java" startLine="270" startPosition="0" endLine="304" endPosition="0" conceptFqName="jetbrains.mps.baseLanguage.structure.StaticMethodDeclaration" propertyString="processKeyEvents#(Ljetbrains/mps/nodeEditor/EditorComponent;Ljava/lang/Iterable;)V" />
-    <nodeInfo nodeId="2303280755029958589" fileName="BaseEditorTestBody.java" startLine="357" startPosition="20" endLine="393" endPosition="19" conceptFqName="jetbrains.mps.baseLanguage.structure.SwitchStatement" />
-    <nodeInfo nodeId="2303280755029958589" fileName="BaseEditorTestBody.java" startLine="355" startPosition="46" endLine="394" endPosition="31" conceptFqName="jetbrains.mps.baseLanguage.structure.DoWhileStatement" />
-    <nodeInfo nodeId="2303280755029958589" fileName="BaseEditorTestBody.java" startLine="355" startPosition="0" endLine="397" endPosition="0" conceptFqName="jetbrains.mps.baseLanguage.structure.InstanceMethodDeclaration" propertyString="moveToNext#()Z" />
-    <nodeInfo nodeId="2303280755029958589" fileName="BaseEditorTestBody.java" startLine="351" startPosition="48" endLine="401" endPosition="14" conceptFqName="jetbrains.mps.baseLanguage.structure.ReturnStatement" />
-    <nodeInfo nodeId="2303280755029958589" fileName="BaseEditorTestBody.java" startLine="351" startPosition="0" endLine="403" endPosition="0" conceptFqName="jetbrains.mps.baseLanguage.structure.InstanceMethodDeclaration" propertyString="iterator#()Ljava/util/Iterator;" />
-    <nodeInfo nodeId="2303280755029958589" fileName="BaseEditorTestBody.java" startLine="349" startPosition="60" endLine="403" endPosition="10" conceptFqName="jetbrains.mps.baseLanguage.structure.ReturnStatement" />
-    <nodeInfo nodeId="2303280755029958589" fileName="BaseEditorTestBody.java" startLine="349" startPosition="0" endLine="405" endPosition="0" conceptFqName="jetbrains.mps.baseLanguage.structure.InstanceMethodDeclaration" propertyString="translate#(Ljava/lang/String;)Ljava/lang/Iterable;" />
-    <nodeInfo nodeId="2303280755029958584" fileName="BaseEditorTestBody.java" startLine="347" startPosition="157" endLine="405" endPosition="7" conceptFqName="jetbrains.mps.baseLanguage.structure.LocalVariableDeclarationStatement" />
-    <nodeInfo nodeId="5898974437025058150" fileName="BaseEditorTestBody.java" startLine="347" startPosition="0" endLine="408" endPosition="0" conceptFqName="jetbrains.mps.baseLanguage.structure.StaticMethodDeclaration" propertyString="pressKeys#(Ljetbrains/mps/nodeEditor/EditorComponent;Ljava/util/List;)V" />
-    <scopeInfo nodeId="6650621825958233747" fileName="BaseEditorTestBody.java" startLine="79" startPosition="31" endLine="79" endPosition="31" />
-    <scopeInfo nodeId="2303280755030133739" fileName="BaseEditorTestBody.java" startLine="333" startPosition="0" endLine="333" endPosition="41">
-      <varInfo nodeId="2303280755030133741" varName="e" />
-    </scopeInfo>
-    <scopeInfo nodeId="2303280755030133740" fileName="BaseEditorTestBody.java" startLine="333" startPosition="41" endLine="333" endPosition="41" />
-    <scopeInfo nodeId="5364632142688376254" fileName="BaseEditorTestBody.java" startLine="89" startPosition="13" endLine="90" endPosition="69" />
-    <scopeInfo nodeId="5364632142688376296" fileName="BaseEditorTestBody.java" startLine="91" startPosition="0" endLine="92" endPosition="27">
-      <varInfo nodeId="5364632142688376297" varName="e" />
-    </scopeInfo>
-    <scopeInfo nodeId="5364632142688376299" fileName="BaseEditorTestBody.java" startLine="91" startPosition="31" endLine="92" endPosition="27" />
-    <scopeInfo nodeId="5810745293358918318" fileName="BaseEditorTestBody.java" startLine="96" startPosition="31" endLine="97" endPosition="25" />
-    <scopeInfo nodeId="5364632142688376130" fileName="BaseEditorTestBody.java" startLine="106" startPosition="30" endLine="107" endPosition="30" />
-    <scopeInfo nodeId="6874623769544124107" fileName="BaseEditorTestBody.java" startLine="113" startPosition="54" endLine="114" endPosition="98" />
-    <scopeInfo nodeId="1229267201984" fileName="BaseEditorTestBody.java" startLine="157" startPosition="55" endLine="158" endPosition="18" />
-    <scopeInfo nodeId="7633582661619656019" fileName="BaseEditorTestBody.java" startLine="175" startPosition="59" endLine="176" endPosition="99" />
-    <scopeInfo nodeId="5180312817676877428" fileName="BaseEditorTestBody.java" startLine="178" startPosition="0" endLine="179" endPosition="32">
-      <varInfo nodeId="5180312817676877429" varName="t" />
-    </scopeInfo>
-    <scopeInfo nodeId="5180312817676877431" fileName="BaseEditorTestBody.java" startLine="178" startPosition="33" endLine="179" endPosition="32" />
-    <scopeInfo nodeId="5180312817676884743" fileName="BaseEditorTestBody.java" startLine="185" startPosition="34" endLine="186" endPosition="28" />
-    <scopeInfo nodeId="7689133206188671187" fileName="BaseEditorTestBody.java" startLine="199" startPosition="27" endLine="200" endPosition="48" />
-    <scopeInfo nodeId="4840161274939429354" fileName="BaseEditorTestBody.java" startLine="208" startPosition="0" endLine="209" endPosition="0" />
-    <scopeInfo nodeId="7633582661619344945" fileName="BaseEditorTestBody.java" startLine="224" startPosition="86" endLine="225" endPosition="78" />
-    <scopeInfo nodeId="1227185232631" fileName="BaseEditorTestBody.java" startLine="255" startPosition="116" endLine="256" endPosition="75" />
-    <scopeInfo nodeId="2303280755030040686" fileName="BaseEditorTestBody.java" startLine="263" startPosition="44" endLine="264" endPosition="78" />
-    <scopeInfo nodeId="2171752449335948621" fileName="BaseEditorTestBody.java" startLine="280" startPosition="53" endLine="281" endPosition="52" />
-    <scopeInfo nodeId="2171752449335978671" fileName="BaseEditorTestBody.java" startLine="282" startPosition="62" endLine="283" endPosition="54" />
-    <scopeInfo nodeId="2171752449335959100" fileName="BaseEditorTestBody.java" startLine="284" startPosition="22" endLine="285" endPosition="55" />
-    <scopeInfo nodeId="2303280755030301016" fileName="BaseEditorTestBody.java" startLine="291" startPosition="17" endLine="292" endPosition="72" />
-    <scopeInfo nodeId="2303280755030301007" fileName="BaseEditorTestBody.java" startLine="293" startPosition="0" endLine="294" endPosition="42">
-      <varInfo nodeId="2303280755030301009" varName="e" />
-    </scopeInfo>
-    <scopeInfo nodeId="2303280755030301008" fileName="BaseEditorTestBody.java" startLine="293" startPosition="51" endLine="294" endPosition="42" />
-    <scopeInfo nodeId="2303280755030301011" fileName="BaseEditorTestBody.java" startLine="295" startPosition="0" endLine="296" endPosition="42">
-      <varInfo nodeId="2303280755030301013" varName="e" />
-    </scopeInfo>
-    <scopeInfo nodeId="2303280755030301012" fileName="BaseEditorTestBody.java" startLine="295" startPosition="48" endLine="296" endPosition="42" />
-    <scopeInfo nodeId="2303280755029312119" fileName="BaseEditorTestBody.java" startLine="316" startPosition="103" endLine="317" endPosition="112" />
-    <scopeInfo nodeId="2303280755030126224" fileName="BaseEditorTestBody.java" startLine="323" startPosition="39" endLine="324" endPosition="18" />
-    <scopeInfo nodeId="1228935369326" fileName="BaseEditorTestBody.java" startLine="341" startPosition="127" endLine="342" endPosition="99" />
-    <scopeInfo nodeId="2303280755029958589" fileName="BaseEditorTestBody.java" startLine="391" startPosition="28" endLine="392" endPosition="37" />
-    <scopeInfo nodeId="5105622777403219849" fileName="BaseEditorTestBody.java" startLine="409" startPosition="122" endLine="410" endPosition="81" />
-    <scopeInfo nodeId="4658555162377043277" fileName="BaseEditorTestBody.java" startLine="431" startPosition="25" endLine="432" endPosition="22" />
-    <scopeInfo nodeId="8329921230705384660" fileName="BaseEditorTestBody.java" startLine="440" startPosition="25" endLine="441" endPosition="22" />
-    <scopeInfo nodeId="4196004291147341682" fileName="BaseEditorTestBody.java" startLine="459" startPosition="56" endLine="460" endPosition="119" />
-    <scopeInfo nodeId="4196004291147341762" fileName="BaseEditorTestBody.java" startLine="472" startPosition="25" endLine="473" endPosition="47" />
-    <scopeInfo nodeId="210559400607072514" fileName="BaseEditorTestBody.java" startLine="482" startPosition="25" endLine="483" endPosition="41" />
-    <scopeInfo nodeId="5003005296038417945" fileName="BaseEditorTestBody.java" startLine="490" startPosition="60" endLine="491" endPosition="71" />
-    <scopeInfo nodeId="8420540249644824308" fileName="BaseEditorTestBody.java" startLine="498" startPosition="95" endLine="499" endPosition="120" />
-    <scopeInfo nodeId="6650621825958233745" fileName="BaseEditorTestBody.java" startLine="79" startPosition="0" endLine="81" endPosition="0" />
-    <scopeInfo nodeId="2034046503373002994" fileName="BaseEditorTestBody.java" startLine="116" startPosition="34" endLine="118" endPosition="135" />
-    <scopeInfo nodeId="1788530288992708977" fileName="BaseEditorTestBody.java" startLine="132" startPosition="44" endLine="134" endPosition="62">
-      <varInfo nodeId="1788530288992713227" varName="context" />
-    </scopeInfo>
-    <scopeInfo nodeId="5130705610344053884" fileName="BaseEditorTestBody.java" startLine="145" startPosition="44" endLine="147" endPosition="101">
-      <varInfo nodeId="5130705610344090446" varName="owner" />
-    </scopeInfo>
-    <scopeInfo nodeId="4840161274939429361" fileName="BaseEditorTestBody.java" startLine="193" startPosition="9" endLine="195" endPosition="28" />
-    <scopeInfo nodeId="2303280755029317004" fileName="BaseEditorTestBody.java" startLine="307" startPosition="31" endLine="309" endPosition="18" />
-    <scopeInfo nodeId="2303280755029346543" fileName="BaseEditorTestBody.java" startLine="312" startPosition="41" endLine="314" endPosition="18" />
-    <scopeInfo nodeId="2303280755029958589" fileName="BaseEditorTestBody.java" startLine="360" startPosition="28" endLine="362" endPosition="35" />
-    <scopeInfo nodeId="2303280755029958608" fileName="BaseEditorTestBody.java" startLine="364" startPosition="235" endLine="366" endPosition="30" />
-    <scopeInfo nodeId="2793869139863627454" fileName="BaseEditorTestBody.java" startLine="223" startPosition="75" endLine="226" endPosition="15" />
-    <scopeInfo nodeId="1225981799337" fileName="BaseEditorTestBody.java" startLine="247" startPosition="29" endLine="250" endPosition="90">
-      <varInfo nodeId="1225981838434" varName="editorManager" />
-    </scopeInfo>
-    <scopeInfo nodeId="1227185232628" fileName="BaseEditorTestBody.java" startLine="255" startPosition="0" endLine="258" endPosition="0">
-      <varInfo nodeId="1227185232651" varName="editor" />
-      <varInfo nodeId="1227185232653" varName="text" />
-    </scopeInfo>
-    <scopeInfo nodeId="2303280755030040685" fileName="BaseEditorTestBody.java" startLine="263" startPosition="0" endLine="266" endPosition="0">
-      <varInfo nodeId="2303280755030040685" varName="it" />
-    </scopeInfo>
-    <scopeInfo nodeId="2303280755030133725" fileName="BaseEditorTestBody.java" startLine="329" startPosition="11" endLine="332" endPosition="25" />
-    <scopeInfo nodeId="1228935369323" fileName="BaseEditorTestBody.java" startLine="341" startPosition="0" endLine="344" endPosition="0">
-      <varInfo nodeId="1228935383384" varName="editor" />
-      <varInfo nodeId="1228935467065" varName="keyStrokes" />
-    </scopeInfo>
-    <scopeInfo nodeId="2303280755029958648" fileName="BaseEditorTestBody.java" startLine="370" startPosition="27" endLine="373" endPosition="34" />
-    <scopeInfo nodeId="2303280755029958659" fileName="BaseEditorTestBody.java" startLine="374" startPosition="28" endLine="377" endPosition="34" />
-    <scopeInfo nodeId="2303280755029958590" fileName="BaseEditorTestBody.java" startLine="378" startPosition="27" endLine="381" endPosition="63" />
-    <scopeInfo nodeId="5105622777403219846" fileName="BaseEditorTestBody.java" startLine="409" startPosition="0" endLine="412" endPosition="0">
-      <varInfo nodeId="5105622777403236132" varName="actionId" />
-      <varInfo nodeId="5105622777403219850" varName="editor" />
-    </scopeInfo>
-    <scopeInfo nodeId="5105622777403269066" fileName="BaseEditorTestBody.java" startLine="416" startPosition="25" endLine="419" endPosition="38">
-      <varInfo nodeId="5105622777403269071" varName="action" />
-      <varInfo nodeId="5105622777403269091" varName="event" />
-    </scopeInfo>
-    <scopeInfo nodeId="4196004291147341761" fileName="BaseEditorTestBody.java" startLine="472" startPosition="0" endLine="475" endPosition="0" />
-    <scopeInfo nodeId="210559400607072513" fileName="BaseEditorTestBody.java" startLine="482" startPosition="0" endLine="485" endPosition="0" />
-    <scopeInfo nodeId="8420540249644824305" fileName="BaseEditorTestBody.java" startLine="498" startPosition="0" endLine="501" endPosition="0">
-      <varInfo nodeId="8420540249644845623" varName="id" />
-      <varInfo nodeId="8420540249644840716" varName="targetComponent" />
-      <varInfo nodeId="8420540249644867616" varName="x" />
-      <varInfo nodeId="8420540249644867933" varName="y" />
-    </scopeInfo>
-    <scopeInfo nodeId="1788530288992708973" fileName="BaseEditorTestBody.java" startLine="132" startPosition="0" endLine="136" endPosition="0" />
-    <scopeInfo nodeId="5130705610344053881" fileName="BaseEditorTestBody.java" startLine="145" startPosition="0" endLine="149" endPosition="0" />
-    <scopeInfo nodeId="7689133206188671184" fileName="BaseEditorTestBody.java" startLine="198" startPosition="0" endLine="202" endPosition="0" />
-    <scopeInfo nodeId="2303280755029958609" fileName="BaseEditorTestBody.java" startLine="384" startPosition="27" endLine="388" endPosition="53" />
-    <scopeInfo nodeId="4658555162377043274" fileName="BaseEditorTestBody.java" startLine="430" startPosition="0" endLine="434" endPosition="0" />
-    <scopeInfo nodeId="8329921230705384657" fileName="BaseEditorTestBody.java" startLine="439" startPosition="0" endLine="443" endPosition="0" />
-    <scopeInfo nodeId="4196004291147341676" fileName="BaseEditorTestBody.java" startLine="457" startPosition="180" endLine="461" endPosition="9" />
-    <scopeInfo nodeId="5003005296038417943" fileName="BaseEditorTestBody.java" startLine="489" startPosition="33" endLine="493" endPosition="44" />
-    <scopeInfo nodeId="5364632142688376240" fileName="BaseEditorTestBody.java" startLine="88" startPosition="25" endLine="93" endPosition="9" />
-    <scopeInfo nodeId="1229267022353" fileName="BaseEditorTestBody.java" startLine="155" startPosition="55" endLine="160" endPosition="197">
-      <varInfo nodeId="1229267128018" varName="annotations" />
-    </scopeInfo>
-    <scopeInfo nodeId="2793869139863627453" fileName="BaseEditorTestBody.java" startLine="222" startPosition="165" endLine="227" endPosition="13">
-      <varInfo nodeId="2793869139863627456" varName="intention" />
-    </scopeInfo>
-    <scopeInfo nodeId="1788530288992815689" fileName="BaseEditorTestBody.java" startLine="247" startPosition="0" endLine="252" endPosition="0" />
-    <scopeInfo nodeId="2303280755029958590" fileName="BaseEditorTestBody.java" startLine="378" startPosition="27" endLine="383" endPosition="28" />
-    <scopeInfo nodeId="5180312817676877426" fileName="BaseEditorTestBody.java" startLine="171" startPosition="15" endLine="177" endPosition="13">
-      <varInfo nodeId="4639535695230346505" varName="editedNode" />
-      <varInfo nodeId="7633582661619655994" varName="map" />
-    </scopeInfo>
-    <scopeInfo nodeId="4840161274939429362" fileName="BaseEditorTestBody.java" startLine="196" startPosition="15" endLine="202" endPosition="9" />
-    <scopeInfo nodeId="1225983542397" fileName="BaseEditorTestBody.java" startLine="236" startPosition="78" endLine="242" endPosition="64">
-      <varInfo nodeId="2632143217797816767" varName="context" />
-      <varInfo nodeId="2632143217798034389" varName="focus" />
-      <varInfo nodeId="2632143217797883408" varName="opener" />
-      <varInfo nodeId="2632143217798039954" varName="select" />
-    </scopeInfo>
-    <scopeInfo nodeId="5898974437025037250" fileName="BaseEditorTestBody.java" startLine="261" startPosition="146" endLine="267" endPosition="46">
-      <varInfo nodeId="2303280755030040677" varName="events" />
-    </scopeInfo>
-    <scopeInfo nodeId="2303280755029958608" fileName="BaseEditorTestBody.java" startLine="363" startPosition="27" endLine="369" endPosition="28" />
-    <scopeInfo nodeId="2303280755029958609" fileName="BaseEditorTestBody.java" startLine="384" startPosition="27" endLine="390" endPosition="28" />
-    <scopeInfo nodeId="5105622777403269063" fileName="BaseEditorTestBody.java" startLine="415" startPosition="0" endLine="421" endPosition="0" />
-    <scopeInfo nodeId="210559400607005919" fileName="BaseEditorTestBody.java" startLine="479" startPosition="166" endLine="485" endPosition="7">
-      <varInfo nodeId="210559400607072454" varName="e" />
-    </scopeInfo>
-    <scopeInfo nodeId="1788530288992431859" fileName="BaseEditorTestBody.java" startLine="129" startPosition="53" endLine="136" endPosition="7">
-      <varInfo nodeId="1788530288992555031" varName="instance" />
-    </scopeInfo>
-    <scopeInfo nodeId="1229267022350" fileName="BaseEditorTestBody.java" startLine="155" startPosition="0" endLine="162" endPosition="0">
-      <varInfo nodeId="1229267105849" varName="node" />
-    </scopeInfo>
-    <scopeInfo nodeId="2303280755030279680" fileName="BaseEditorTestBody.java" startLine="279" startPosition="44" endLine="286" endPosition="15" />
-    <scopeInfo nodeId="2303280755030293423" fileName="BaseEditorTestBody.java" startLine="290" startPosition="64" endLine="297" endPosition="13" />
-    <scopeInfo nodeId="2303280755030133723" fileName="BaseEditorTestBody.java" startLine="328" startPosition="48" endLine="335" endPosition="36" />
-    <scopeInfo nodeId="4196004291147341668" fileName="BaseEditorTestBody.java" startLine="455" startPosition="66" endLine="462" endPosition="7">
-      <varInfo nodeId="4196004291147341670" varName="nextCell" />
-    </scopeInfo>
-    <scopeInfo nodeId="5003005296038392169" fileName="BaseEditorTestBody.java" startLine="488" startPosition="110" endLine="495" endPosition="27" />
-    <scopeInfo nodeId="5364632142688376237" fileName="BaseEditorTestBody.java" startLine="87" startPosition="0" endLine="95" endPosition="0" />
-    <scopeInfo nodeId="1225983542394" fileName="BaseEditorTestBody.java" startLine="236" startPosition="0" endLine="244" endPosition="0">
-      <varInfo nodeId="1225983666861" varName="model" />
-      <varInfo nodeId="1225983590734" varName="node" />
-      <varInfo nodeId="1225983587748" varName="project" />
-    </scopeInfo>
-    <scopeInfo nodeId="5898974437025037245" fileName="BaseEditorTestBody.java" startLine="261" startPosition="0" endLine="269" endPosition="0">
-      <varInfo nodeId="5898974437025037246" varName="editorComponent" />
-      <varInfo nodeId="5898974437025037248" varName="text" />
-    </scopeInfo>
-    <scopeInfo nodeId="210559400607005915" fileName="BaseEditorTestBody.java" startLine="479" startPosition="0" endLine="487" endPosition="0">
-      <varInfo nodeId="210559400607068100" varName="eventType" />
-      <varInfo nodeId="210559400607017119" varName="targetComponent" />
-      <varInfo nodeId="210559400607017121" varName="x" />
-      <varInfo nodeId="210559400607017123" varName="y" />
-    </scopeInfo>
-    <scopeInfo nodeId="8312018550392265442" fileName="BaseEditorTestBody.java" startLine="129" startPosition="0" endLine="138" endPosition="0">
-      <varInfo nodeId="1788530288992537752" varName="editor" />
-    </scopeInfo>
-    <scopeInfo nodeId="1788530288992780550" fileName="BaseEditorTestBody.java" startLine="141" startPosition="36" endLine="150" endPosition="0">
-      <varInfo nodeId="1788530288992793235" varName="instance" />
-    </scopeInfo>
-    <scopeInfo nodeId="6352952732709206288" fileName="BaseEditorTestBody.java" startLine="218" startPosition="29" endLine="227" endPosition="13">
-      <varInfo nodeId="4352241072706430876" varName="intentions" />
-      <varInfo nodeId="821424413675325737" varName="query" />
-    </scopeInfo>
-    <scopeInfo nodeId="2303280755030279679" fileName="BaseEditorTestBody.java" startLine="279" startPosition="0" endLine="288" endPosition="0">
-      <varInfo nodeId="2303280755030279679" varName="it" />
-    </scopeInfo>
-    <scopeInfo nodeId="2303280755030268544" fileName="BaseEditorTestBody.java" startLine="289" startPosition="16" endLine="298" endPosition="11" />
-    <scopeInfo nodeId="2303280755030293420" fileName="BaseEditorTestBody.java" startLine="289" startPosition="16" endLine="298" endPosition="11">
-      <varInfo nodeId="2303280755030293421" varName="event" />
-    </scopeInfo>
-    <scopeInfo nodeId="5105622777403236138" fileName="BaseEditorTestBody.java" startLine="413" startPosition="152" endLine="422" endPosition="33" />
-    <scopeInfo nodeId="5003005296038392165" fileName="BaseEditorTestBody.java" startLine="488" startPosition="0" endLine="497" endPosition="0">
-      <varInfo nodeId="5003005296038407967" varName="currentCell" />
-      <varInfo nodeId="5003005296038408020" varName="editorComponent" />
-    </scopeInfo>
-    <scopeInfo nodeId="7633582661619655981" fileName="BaseEditorTestBody.java" startLine="170" startPosition="55" endLine="180" endPosition="11" />
-    <scopeInfo nodeId="8312018550392256426" fileName="BaseEditorTestBody.java" startLine="141" startPosition="0" endLine="152" endPosition="0" />
-    <scopeInfo nodeId="4840161274939429348" fileName="BaseEditorTestBody.java" startLine="192" startPosition="45" endLine="203" endPosition="5" />
-    <scopeInfo nodeId="6352952732709206287" fileName="BaseEditorTestBody.java" startLine="218" startPosition="0" endLine="229" endPosition="0" />
-    <scopeInfo nodeId="2303280755030172929" fileName="BaseEditorTestBody.java" startLine="277" startPosition="43" endLine="288" endPosition="13" />
-    <scopeInfo nodeId="5105622777403236135" fileName="BaseEditorTestBody.java" startLine="413" startPosition="0" endLine="424" endPosition="0">
-      <varInfo nodeId="5105622777403236141" varName="actionId" />
-      <varInfo nodeId="5105622777403236139" varName="editorComponent" />
-    </scopeInfo>
-    <scopeInfo nodeId="2034046503373002971" fileName="BaseEditorTestBody.java" startLine="110" startPosition="25" endLine="122" endPosition="89" />
-    <scopeInfo nodeId="7640539192565303471" fileName="BaseEditorTestBody.java" startLine="169" startPosition="25" endLine="181" endPosition="9" />
-    <scopeInfo nodeId="4840161274939429345" fileName="BaseEditorTestBody.java" startLine="192" startPosition="0" endLine="205" endPosition="0" />
-    <scopeInfo nodeId="2034046503373002970" fileName="BaseEditorTestBody.java" startLine="110" startPosition="0" endLine="124" endPosition="0" />
-    <scopeInfo nodeId="7640539192565303470" fileName="BaseEditorTestBody.java" startLine="169" startPosition="0" endLine="183" endPosition="0" />
-    <scopeInfo nodeId="7633582661619344914" fileName="BaseEditorTestBody.java" startLine="215" startPosition="25" endLine="229" endPosition="11">
-      <varInfo nodeId="6352952732709202628" varName="modelAccess" />
-    </scopeInfo>
-    <scopeInfo nodeId="2303280755029294343" fileName="BaseEditorTestBody.java" startLine="305" startPosition="88" endLine="319" endPosition="23">
-      <varInfo nodeId="2303280755029312102" varName="eventTarget" />
-      <varInfo nodeId="2303280755029312094" varName="selectedCell" />
-    </scopeInfo>
-    <scopeInfo nodeId="1229266577471" fileName="BaseEditorTestBody.java" startLine="84" startPosition="86" endLine="99" endPosition="25">
-      <varInfo nodeId="5810745293358879376" varName="exception" />
-    </scopeInfo>
-    <scopeInfo nodeId="2303280755029294340" fileName="BaseEditorTestBody.java" startLine="305" startPosition="0" endLine="321" endPosition="0">
-      <varInfo nodeId="2303280755029308260" varName="editorComponent" />
-    </scopeInfo>
-    <scopeInfo nodeId="2303280755030108015" fileName="BaseEditorTestBody.java" startLine="322" startPosition="82" endLine="338" endPosition="16">
-      <varInfo nodeId="2303280755030133712" varName="clazz" />
-      <varInfo nodeId="2303280755030133719" varName="theMethod" />
-    </scopeInfo>
-    <scopeInfo nodeId="1229266577468" fileName="BaseEditorTestBody.java" startLine="84" startPosition="0" endLine="101" endPosition="0">
-      <varInfo nodeId="1229266592709" varName="after" />
-      <varInfo nodeId="1229266586269" varName="before" />
-    </scopeInfo>
-    <scopeInfo nodeId="7633582661619344911" fileName="BaseEditorTestBody.java" startLine="214" startPosition="0" endLine="231" endPosition="0" />
-    <scopeInfo nodeId="8329921230705393305" fileName="BaseEditorTestBody.java" startLine="427" startPosition="109" endLine="444" endPosition="45" />
-    <scopeInfo nodeId="2303280755030108012" fileName="BaseEditorTestBody.java" startLine="322" startPosition="0" endLine="340" endPosition="0">
-      <varInfo nodeId="2303280755030122633" varName="eventTargetComponent" />
-    </scopeInfo>
-    <scopeInfo nodeId="1225993704323" fileName="BaseEditorTestBody.java" startLine="212" startPosition="113" endLine="231" endPosition="7" />
-    <scopeInfo nodeId="8329921230705393302" fileName="BaseEditorTestBody.java" startLine="427" startPosition="0" endLine="446" endPosition="0" />
-    <scopeInfo nodeId="5364632142688376123" fileName="BaseEditorTestBody.java" startLine="104" startPosition="94" endLine="124" endPosition="7" />
-    <scopeInfo nodeId="1225991088737" fileName="BaseEditorTestBody.java" startLine="212" startPosition="0" endLine="233" endPosition="0">
-      <varInfo nodeId="1225991141859" varName="editor" />
-      <varInfo nodeId="1225991140075" varName="name" />
-      <varInfo nodeId="1225991152924" varName="node" />
-    </scopeInfo>
-    <scopeInfo nodeId="5364632142688376120" fileName="BaseEditorTestBody.java" startLine="104" startPosition="0" endLine="126" endPosition="0">
-      <varInfo nodeId="5364632142688376223" varName="after" />
-      <varInfo nodeId="5364632142688376221" varName="before" />
-    </scopeInfo>
-    <scopeInfo nodeId="1229266873283" fileName="BaseEditorTestBody.java" startLine="165" startPosition="49" endLine="187" endPosition="5">
-      <varInfo nodeId="5180312817676884728" varName="throwable" />
-    </scopeInfo>
-    <scopeInfo nodeId="2303280755029795992" fileName="BaseEditorTestBody.java" startLine="276" startPosition="25" endLine="299" endPosition="9" />
-    <scopeInfo nodeId="1229266873280" fileName="BaseEditorTestBody.java" startLine="165" startPosition="0" endLine="189" endPosition="0" />
-    <scopeInfo nodeId="2303280755029795991" fileName="BaseEditorTestBody.java" startLine="275" startPosition="0" endLine="301" endPosition="0" />
-    <scopeInfo nodeId="4196004291147341641" fileName="BaseEditorTestBody.java" startLine="447" startPosition="168" endLine="476" endPosition="33">
-      <varInfo nodeId="7604889971553860433" varName="absoluteX" />
-      <varInfo nodeId="7604889971553885870" varName="absoluteY" />
-      <varInfo nodeId="4196004291147341650" varName="cellCandidates" />
-      <varInfo nodeId="4196004291147341752" varName="e" />
-      <varInfo nodeId="4196004291147341664" varName="eventTargetCell" />
-      <varInfo nodeId="4196004291147341733" varName="targetComponent" />
-    </scopeInfo>
-    <scopeInfo nodeId="4196004291147341630" fileName="BaseEditorTestBody.java" startLine="447" startPosition="0" endLine="478" endPosition="0">
-      <varInfo nodeId="4196004291147341631" varName="editorComponent" />
-      <varInfo nodeId="4196004291147475502" varName="eventType" />
-      <varInfo nodeId="4196004291147341633" varName="x" />
-      <varInfo nodeId="4196004291147341635" varName="y" />
-    </scopeInfo>
-    <scopeInfo nodeId="2303280755029774822" fileName="BaseEditorTestBody.java" startLine="270" startPosition="167" endLine="302" endPosition="105">
-      <varInfo nodeId="2303280755029795974" varName="eventTargetComponent" />
-      <varInfo nodeId="2303280755029795979" varName="eventsWerePassed" />
-      <varInfo nodeId="2303280755030158193" varName="processKeyEventMethod" />
-    </scopeInfo>
-    <scopeInfo nodeId="2303280755029774819" fileName="BaseEditorTestBody.java" startLine="270" startPosition="0" endLine="304" endPosition="0">
-      <varInfo nodeId="2303280755029787893" varName="editorComponent" />
-      <varInfo nodeId="2303280755029791592" varName="events" />
-    </scopeInfo>
-    <scopeInfo nodeId="2303280755029958589" fileName="BaseEditorTestBody.java" startLine="357" startPosition="20" endLine="393" endPosition="19" />
-    <scopeInfo nodeId="2303280755029958589" fileName="BaseEditorTestBody.java" startLine="355" startPosition="46" endLine="395" endPosition="29" />
-    <scopeInfo nodeId="2303280755029958589" fileName="BaseEditorTestBody.java" startLine="355" startPosition="0" endLine="397" endPosition="0" />
-    <scopeInfo nodeId="2303280755029958589" fileName="BaseEditorTestBody.java" startLine="351" startPosition="48" endLine="401" endPosition="14" />
-    <scopeInfo nodeId="2303280755029958589" fileName="BaseEditorTestBody.java" startLine="351" startPosition="0" endLine="403" endPosition="0" />
-    <scopeInfo nodeId="2303280755029958589" fileName="BaseEditorTestBody.java" startLine="349" startPosition="60" endLine="403" endPosition="10" />
-    <scopeInfo nodeId="2303280755029958589" fileName="BaseEditorTestBody.java" startLine="349" startPosition="0" endLine="405" endPosition="0">
-      <varInfo nodeId="2303280755029958589" varName="it" />
-    </scopeInfo>
-    <scopeInfo nodeId="5898974437025058158" fileName="BaseEditorTestBody.java" startLine="347" startPosition="157" endLine="406" endPosition="46">
-      <varInfo nodeId="2303280755029958585" varName="events" />
-    </scopeInfo>
-    <scopeInfo nodeId="5898974437025058150" fileName="BaseEditorTestBody.java" startLine="347" startPosition="0" endLine="408" endPosition="0">
-      <varInfo nodeId="5898974437025058153" varName="editorComponent" />
-      <varInfo nodeId="5898974437025058155" varName="keyStrokes" />
-    </scopeInfo>
-    <unitInfo nodeId="2303280755030040685" fileName="BaseEditorTestBody.java" startLine="262" startPosition="116" endLine="266" endPosition="5" unitName="jetbrains.mps.lang.test.runtime.BaseEditorTestBody$8" />
-    <unitInfo nodeId="4196004291147341761" fileName="BaseEditorTestBody.java" startLine="471" startPosition="37" endLine="475" endPosition="5" unitName="jetbrains.mps.lang.test.runtime.BaseEditorTestBody$14" />
-    <unitInfo nodeId="210559400607072513" fileName="BaseEditorTestBody.java" startLine="481" startPosition="37" endLine="485" endPosition="5" unitName="jetbrains.mps.lang.test.runtime.BaseEditorTestBody$15" />
-    <unitInfo nodeId="1788530288992708971" fileName="BaseEditorTestBody.java" startLine="131" startPosition="35" endLine="136" endPosition="5" unitName="jetbrains.mps.lang.test.runtime.BaseEditorTestBody$3" />
-    <unitInfo nodeId="5130705610344053879" fileName="BaseEditorTestBody.java" startLine="144" startPosition="35" endLine="149" endPosition="5" unitName="jetbrains.mps.lang.test.runtime.BaseEditorTestBody$4" />
-    <unitInfo nodeId="7689133206188671182" fileName="BaseEditorTestBody.java" startLine="197" startPosition="39" endLine="202" endPosition="7" unitName="jetbrains.mps.lang.test.runtime.BaseEditorTestBody$6" />
-    <unitInfo nodeId="4658555162377043272" fileName="BaseEditorTestBody.java" startLine="429" startPosition="37" endLine="434" endPosition="5" unitName="jetbrains.mps.lang.test.runtime.BaseEditorTestBody$12" />
-    <unitInfo nodeId="8329921230705384655" fileName="BaseEditorTestBody.java" startLine="438" startPosition="37" endLine="443" endPosition="5" unitName="jetbrains.mps.lang.test.runtime.BaseEditorTestBody$13" />
-    <unitInfo nodeId="5105622777403269061" fileName="BaseEditorTestBody.java" startLine="414" startPosition="37" endLine="421" endPosition="5" unitName="jetbrains.mps.lang.test.runtime.BaseEditorTestBody$11" />
-    <unitInfo nodeId="5364632142688376235" fileName="BaseEditorTestBody.java" startLine="86" startPosition="37" endLine="95" endPosition="5" unitName="jetbrains.mps.lang.test.runtime.BaseEditorTestBody$1" />
-    <unitInfo nodeId="2303280755030279679" fileName="BaseEditorTestBody.java" startLine="278" startPosition="53" endLine="288" endPosition="11" unitName="jetbrains.mps.lang.test.runtime.BaseEditorTestBody$10" />
-    <unitInfo nodeId="6352952732709206287" fileName="BaseEditorTestBody.java" startLine="217" startPosition="39" endLine="229" endPosition="9" unitName="jetbrains.mps.lang.test.runtime.BaseEditorTestBody$8" />
-    <unitInfo nodeId="2034046503373002970" fileName="BaseEditorTestBody.java" startLine="109" startPosition="46" endLine="124" endPosition="5" unitName="jetbrains.mps.lang.test.runtime.BaseEditorTestBody$2" />
-    <unitInfo nodeId="7640539192565303470" fileName="BaseEditorTestBody.java" startLine="168" startPosition="47" endLine="183" endPosition="5" unitName="jetbrains.mps.lang.test.runtime.BaseEditorTestBody$5" />
-    <unitInfo nodeId="7633582661619344909" fileName="BaseEditorTestBody.java" startLine="213" startPosition="37" endLine="231" endPosition="5" unitName="jetbrains.mps.lang.test.runtime.BaseEditorTestBody$7" />
-    <unitInfo nodeId="2303280755029795990" fileName="BaseEditorTestBody.java" startLine="274" startPosition="37" endLine="301" endPosition="5" unitName="jetbrains.mps.lang.test.runtime.BaseEditorTestBody$9" />
-    <unitInfo nodeId="2303280755029958589" fileName="BaseEditorTestBody.java" startLine="352" startPosition="23" endLine="401" endPosition="13" unitName="jetbrains.mps.lang.test.runtime.BaseEditorTestBody$12" />
-    <unitInfo nodeId="2303280755029958589" fileName="BaseEditorTestBody.java" startLine="350" startPosition="19" endLine="403" endPosition="9" unitName="jetbrains.mps.lang.test.runtime.BaseEditorTestBody$11" />
-    <unitInfo nodeId="2303280755029958589" fileName="BaseEditorTestBody.java" startLine="348" startPosition="80" endLine="405" endPosition="5" unitName="jetbrains.mps.lang.test.runtime.BaseEditorTestBody$10" />
-    <unitInfo nodeId="1225981767950" fileName="BaseEditorTestBody.java" startLine="70" startPosition="0" endLine="502" endPosition="0" unitName="jetbrains.mps.lang.test.runtime.BaseEditorTestBody" />
-=======
     <file name="BaseTestBody.java">
       <node id="1221570095729" at="19,0,20,0" concept="7" trace="myModel" />
       <node id="1225466864128" at="20,0,21,0" concept="7" trace="myProject" />
@@ -718,13 +111,13 @@
       <node id="1221575851548" at="24,25,25,66" concept="6" />
       <node id="1221575851557" at="25,66,26,66" concept="6" />
       <node id="1228145369640" at="31,25,32,79" concept="11" />
-      <node id="1228145369651" at="32,79,33,94" concept="11" />
+      <node id="1228145369651" at="32,79,33,72" concept="11" />
       <node id="1228145369668" at="34,161,35,40" concept="6" />
       <node id="1228145369672" at="36,9,37,52" concept="6" />
       <node id="1228145369681" at="37,52,38,75" concept="6" />
       <node id="1221570180079" at="43,39,44,93" concept="12" />
       <node id="1221570218042" at="47,43,48,56" concept="12" />
-      <node id="1228145369660" at="33,94,36,9" concept="8" />
+      <node id="1228145369660" at="33,72,36,9" concept="8" />
       <node id="1221570180054" at="43,0,46,0" concept="10" trace="getNodeById#(Ljava/lang/String;)Lorg/jetbrains/mps/openapi/model/SNode;" />
       <node id="1221570218022" at="47,0,50,0" concept="10" trace="getRealNodeById#(Ljava/lang/String;)Lorg/jetbrains/mps/openapi/model/SNode;" />
       <node id="1221569991487" at="24,0,28,0" concept="3" trace="BaseTestBody#()V" />
@@ -735,7 +128,7 @@
       <scope id="1221570180056" at="43,39,44,93" />
       <scope id="1221570218024" at="47,43,48,56" />
       <scope id="1221569991490" at="24,25,26,66" />
-      <scope id="1228145369660" at="33,94,36,9">
+      <scope id="1228145369660" at="33,72,36,9">
         <var name="a" id="1228145369661" />
       </scope>
       <scope id="1221570180054" at="43,0,46,0">
@@ -760,473 +153,510 @@
   </root>
   <root nodeRef="r:00000000-0000-4000-0000-011c895903a2(jetbrains.mps.lang.test.runtime)/1225981767950">
     <file name="BaseEditorTestBody.java">
-      <node id="5105622777403269101" at="63,0,64,0" concept="15" trace="DATA_MANAGER" />
-      <node id="1229266543141" at="64,0,65,0" concept="7" trace="myEditor" />
-      <node id="1229266556240" at="65,0,66,0" concept="7" trace="myBefore" />
-      <node id="1229266570246" at="66,0,67,0" concept="7" trace="myResult" />
-      <node id="1229266983755" at="67,0,68,0" concept="7" trace="myStart" />
-      <node id="1229267001166" at="68,0,69,0" concept="7" trace="myFinish" />
-      <node id="5810745293358879375" at="76,86,77,51" concept="11" />
-      <node id="5364632142688376305" at="81,13,82,69" concept="6" />
-      <node id="5810745293358896700" at="83,31,84,27" concept="6" />
-      <node id="5810745293358928123" at="88,31,89,25" concept="19" />
-      <node id="1229347129465" at="90,5,91,25" concept="12" />
-      <node id="5364632142688376124" at="96,94,97,29" concept="6" />
-      <node id="5364632142688376131" at="98,30,99,30" concept="6" />
-      <node id="2034046503373002972" at="102,25,103,87" concept="6" />
-      <node id="2034046503373002981" at="103,87,104,133" concept="6" />
-      <node id="6874623769544140684" at="105,54,106,98" concept="19" />
-      <node id="2034046503373002995" at="108,34,109,88" concept="6" />
-      <node id="2034046503373003004" at="109,88,110,135" concept="6" />
-      <node id="2034046503373003021" at="111,9,112,175" concept="6" />
-      <node id="931937616881496839" at="113,102,114,119" concept="11" />
-      <node id="931937616881387028" at="114,119,115,32" concept="6" />
-      <node id="931937616881460333" at="115,32,116,31" concept="6" />
-      <node id="2034046503373003036" at="117,9,118,89" concept="6" />
-      <node id="1229267128017" at="125,55,126,151" concept="11" />
-      <node id="1229267218094" at="127,55,128,18" concept="12" />
-      <node id="1229267227176" at="129,5,130,197" concept="12" />
-      <node id="5180312817676884727" at="135,49,136,78" concept="11" />
-      <node id="508601795559132967" at="136,78,137,45" concept="6" />
-      <node id="4639535695230346504" at="141,15,142,149" concept="11" />
-      <node id="7633582661619655993" at="142,149,143,85" concept="11" />
-      <node id="7633582661619656002" at="143,85,144,230" concept="6" />
-      <node id="7633582661619656020" at="145,59,146,99" concept="6" />
-      <node id="5180312817676884730" at="148,33,149,32" concept="6" />
-      <node id="7640539192565305677" at="153,7,154,45" concept="6" />
-      <node id="5180312817676884753" at="155,34,156,28" concept="19" />
-      <node id="4840161274939429363" at="163,9,164,28" concept="6" />
-      <node id="7689133206188671172" at="164,28,165,28" concept="6" />
-      <node id="7689133206188671248" at="169,27,170,110" concept="6" />
-      <node id="7328093760994934153" at="188,29,189,51" concept="6" />
-      <node id="821424413675325736" at="189,51,190,94" concept="11" />
-      <node id="821424413675338837" at="190,94,191,43" concept="6" />
-      <node id="4352241072706430875" at="191,43,192,165" concept="11" />
-      <node id="7633582661619344946" at="194,86,195,78" concept="6" />
-      <node id="1225983619982" at="206,78,207,78" concept="11" />
-      <node id="2182758403695034376" at="207,78,208,125" concept="12" />
-      <node id="1225981838433" at="213,63,214,106" concept="11" />
-      <node id="1225981838438" at="214,106,215,86" concept="6" />
-      <node id="5898974437025058141" at="220,116,221,75" concept="6" />
-      <node id="2303280755030040687" at="228,44,229,78" concept="12" />
-      <node id="2303280755030051227" at="231,7,232,46" concept="6" />
-      <node id="2303280755029795973" at="235,167,236,87" concept="11" />
-      <node id="2303280755030158192" at="236,87,237,88" concept="11" />
-      <node id="2303280755029795978" at="237,88,238,59" concept="11" />
-      <node id="2171752449335972951" at="245,53,246,52" concept="6" />
-      <node id="2171752449335982185" at="247,62,248,54" concept="6" />
-      <node id="2303280755030280894" at="249,22,250,55" concept="6" />
-      <node id="2303280755030297512" at="256,17,257,72" concept="6" />
-      <node id="2303280755030309437" at="258,51,259,42" concept="6" />
-      <node id="2303280755030312744" at="260,48,261,42" concept="6" />
-      <node id="2303280755029796156" at="266,7,267,105" concept="6" />
-      <node id="2303280755029312093" at="270,88,271,64" concept="11" />
-      <node id="2303280755029338709" at="272,31,273,43" concept="13" />
-      <node id="2303280755029318693" at="273,43,274,18" concept="12" />
-      <node id="2303280755029312101" at="275,5,276,83" concept="11" />
-      <node id="2303280755029367618" at="277,41,278,43" concept="13" />
-      <node id="2303280755029350108" at="278,43,279,18" concept="12" />
-      <node id="2303280755029312120" at="281,103,282,112" concept="6" />
-      <node id="2303280755029374581" at="283,5,284,23" concept="12" />
-      <node id="2303280755030126321" at="288,39,289,18" concept="12" />
-      <node id="2303280755030133711" at="290,5,291,53" concept="11" />
-      <node id="2303280755030133718" at="291,53,292,28" concept="11" />
-      <node id="2303280755030133726" at="294,11,295,79" concept="6" />
-      <node id="2303280755030133734" at="295,79,296,38" concept="6" />
-      <node id="2303280755030139993" at="296,38,297,25" concept="12" />
-      <node id="2303280755030133743" at="299,7,300,36" concept="6" />
-      <node id="2303280755030220797" at="301,5,302,102" concept="6" />
-      <node id="2303280755030149932" at="302,102,303,16" concept="12" />
-      <node id="5898974437025058209" at="306,127,307,99" concept="6" />
-      <node id="2303280755029958589" at="316,0,317,0" concept="7" trace="__CP__" />
-      <node id="2303280755029958589" at="323,28,324,54" concept="0" />
-      <node id="2303280755029958589" at="324,54,325,35" concept="12" />
-      <node id="2303280755029958608" at="327,235,328,40" concept="6" />
-      <node id="2303280755029958608" at="328,40,329,30" concept="2" />
-      <node id="2303280755029958608" at="330,23,331,38" concept="6" />
-      <node id="2303280755029958608" at="331,38,332,28" concept="2" />
-      <node id="2303280755029958648" at="333,27,334,39" concept="6" />
-      <node id="2303280755029958648" at="334,39,335,139" concept="6" />
-      <node id="2303280755029958648" at="335,139,336,34" concept="12" />
-      <node id="2303280755029958659" at="337,28,338,38" concept="6" />
-      <node id="2303280755029958659" at="338,38,339,140" concept="6" />
-      <node id="2303280755029958659" at="339,140,340,34" concept="12" />
-      <node id="2303280755029958591" at="341,27,342,66" concept="6" />
-      <node id="2303280755029958596" at="342,66,343,63" concept="6" />
-      <node id="2303280755029958602" at="343,63,344,63" concept="6" />
-      <node id="2303280755029958590" at="344,63,345,38" concept="6" />
-      <node id="2303280755029958590" at="345,38,346,28" concept="2" />
-      <node id="2303280755029958610" at="347,27,348,128" concept="13" />
-      <node id="2303280755029958612" at="348,128,349,118" concept="13" />
-      <node id="2303280755029958614" at="349,118,350,128" concept="13" />
-      <node id="2303280755029958616" at="350,128,351,53" concept="6" />
-      <node id="2303280755029958609" at="351,53,352,38" concept="6" />
-      <node id="2303280755029958609" at="352,38,353,28" concept="2" />
-      <node id="2303280755029958589" at="354,28,355,37" concept="2" />
-      <node id="2303280755029958589" at="357,31,358,29" concept="12" />
-      <node id="2303280755029958592" at="361,0,362,0" concept="7" trace="_3_stroke" />
-      <node id="2303280755029958597" at="362,0,363,0" concept="7" trace="_4_keyCode" />
-      <node id="2303280755029958603" at="363,0,364,0" concept="7" trace="_5_keyChar" />
-      <node id="2303280755029972584" at="368,7,369,46" concept="6" />
-      <node id="5105622777403236144" at="372,122,373,81" concept="6" />
-      <node id="5105622777403269070" at="379,25,380,74" concept="11" />
-      <node id="5105622777403269090" at="380,74,381,143" concept="11" />
-      <node id="3160276589345003047" at="381,143,382,38" concept="6" />
-      <node id="8329921230705393312" at="384,7,385,33" concept="6" />
-      <node id="4658555162377043279" at="390,109,391,19" concept="13" />
-      <node id="4658555162377043291" at="394,25,395,22" concept="13" />
-      <node id="4658555162377043283" at="397,7,398,45" concept="6" />
-      <node id="8329921230705500325" at="398,45,399,0" concept="14" />
-      <node id="8329921230705500327" at="399,0,400,67" concept="13" />
-      <node id="8329921230705384661" at="403,25,404,22" concept="13" />
-      <node id="8329921230705384663" at="406,7,407,45" concept="6" />
-      <node id="4196004291147341642" at="410,168,411,49" concept="0" />
-      <node id="4196004291147341648" at="411,49,412,0" concept="14" />
-      <node id="4196004291147341649" at="412,0,413,93" concept="11" />
-      <node id="4196004291147341656" at="413,93,414,90" concept="6" />
-      <node id="7604889971553860430" at="414,90,415,61" concept="11" />
-      <node id="7604889971553885869" at="415,61,416,61" concept="11" />
-      <node id="4196004291147341663" at="416,61,417,38" concept="11" />
-      <node id="4196004291147341669" at="418,66,419,89" concept="11" />
-      <node id="4196004291147341677" at="420,180,421,35" concept="6" />
-      <node id="4196004291147341683" at="422,56,423,119" concept="6" />
-      <node id="4196004291147341727" at="426,5,427,35" concept="0" />
-      <node id="4196004291147341731" at="427,35,428,0" concept="14" />
-      <node id="4196004291147341732" at="428,0,429,137" concept="11" />
-      <node id="4196004291147341738" at="429,137,430,71" concept="6" />
-      <node id="4196004291147341746" at="430,71,431,41" concept="0" />
-      <node id="4196004291147341750" at="431,41,432,0" concept="14" />
-      <node id="4196004291147341751" at="432,0,433,82" concept="11" />
-      <node id="4196004291147341763" at="435,25,436,47" concept="6" />
-      <node id="4196004291147374110" at="438,7,439,33" concept="12" />
-      <node id="210559400607072453" at="442,166,443,76" concept="11" />
-      <node id="210559400607072515" at="445,25,446,41" concept="6" />
-      <node id="5003005296038432806" at="453,60,454,71" concept="12" />
-      <node id="5003005296038417960" at="455,7,456,44" concept="6" />
-      <node id="5003005296038441433" at="457,5,458,27" concept="12" />
-      <node id="8420540249644838671" at="461,95,462,120" concept="12" />
-      <node id="6650621825958233745" at="71,0,73,0" concept="3" trace="BaseEditorTestBody#()V" />
-      <node id="4840161274939429354" at="178,0,180,0" concept="10" trace="testMethodImpl#()V" />
-      <node id="2171752449335959099" at="249,20,251,15" concept="1" />
-      <node id="5810745293358918315" at="87,7,90,5" concept="9" />
-      <node id="5364632142688376129" at="97,29,100,5" concept="9" />
-      <node id="6874623769544124104" at="104,133,107,9" concept="9" />
-      <node id="1229267201983" at="126,151,129,5" concept="9" />
-      <node id="7633582661619656018" at="144,230,147,13" concept="9" />
-      <node id="5180312817676884742" at="154,45,157,5" concept="9" />
-      <node id="7633582661619344944" at="193,75,196,15" concept="9" />
-      <node id="1227185232628" at="220,0,223,0" concept="16" trace="typeString#(Ljetbrains/mps/openapi/editor/Editor;Ljava/lang/String;)V" />
-      <node id="2303280755030040685" at="228,0,231,0" concept="10" trace="select#(Ljava/lang/Character;)Ljava/awt/event/KeyEvent;" />
-      <node id="2303280755029312118" at="280,5,283,5" concept="22" />
-      <node id="2303280755030126223" at="287,82,290,5" concept="9" />
-      <node id="1228935369323" at="306,0,309,0" concept="16" trace="pressKeys#(Ljetbrains/mps/openapi/editor/Editor;Ljava/util/List;)V" />
-      <node id="2303280755029958590" at="341,27,344,63" concept="1" />
-      <node id="5105622777403219846" at="372,0,375,0" concept="16" trace="invokeAction#(Ljetbrains/mps/openapi/editor/Editor;Ljava/lang/String;)V" />
-      <node id="4196004291147341681" at="421,35,424,9" concept="9" />
-      <node id="4196004291147341761" at="435,0,438,0" concept="10" trace="run#()V" />
-      <node id="210559400607072513" at="445,0,448,0" concept="10" trace="run#()V" />
-      <node id="5003005296038417944" at="452,33,455,7" concept="9" />
-      <node id="8420540249644824305" at="461,0,464,0" concept="16" trace="createMouseEvent#(Ljava/awt/Component;III)Ljava/awt/event/MouseEvent;" />
-      <node id="2034046503373002993" at="107,9,111,9" concept="9" />
-      <node id="7689133206188671184" at="168,0,172,0" concept="10" trace="run#()V" />
-      <node id="1225983542394" at="206,0,210,0" concept="16" trace="openEditor#(Ljetbrains/mps/project/Project;Lorg/jetbrains/mps/openapi/model/SModel;Lorg/jetbrains/mps/openapi/model/SNode;)Ljetbrains/mps/openapi/editor/Editor;" />
-      <node id="1225981799334" at="213,0,217,0" concept="16" trace="closeEditor#(Ljetbrains/mps/project/Project;Lorg/jetbrains/mps/openapi/model/SNode;)V" />
-      <node id="2303280755029317001" at="271,64,275,5" concept="9" />
-      <node id="2303280755029346540" at="276,83,280,5" concept="9" />
-      <node id="2303280755029958608" at="326,27,330,23" concept="9" />
-      <node id="2303280755029958609" at="347,27,351,53" concept="1" />
-      <node id="4658555162377043274" at="393,0,397,0" concept="10" trace="run#()V" />
-      <node id="8329921230705384657" at="402,0,406,0" concept="10" trace="run#()V" />
-      <node id="5364632142688376253" at="80,25,85,9" concept="20" />
-      <node id="931937616881480098" at="112,175,117,9" concept="9" />
-      <node id="2793869139863627453" at="192,165,197,13" concept="8" />
-      <node id="2303280755030040676" at="226,146,231,7" concept="11" />
-      <node id="4196004291147341759" at="433,82,438,7" concept="6" />
-      <node id="210559400607072511" at="443,76,448,7" concept="6" />
-      <node id="7689133206188671178" at="166,15,172,9" concept="6" />
-      <node id="2303280755030133724" at="293,48,299,7" concept="20" />
-      <node id="5105622777403269063" at="378,0,384,0" concept="10" trace="run#()V" />
-      <node id="4658555162377043266" at="391,19,397,7" concept="6" />
-      <node id="8329921230705384651" at="400,67,406,7" concept="6" />
-      <node id="4196004291147341675" at="419,89,425,7" concept="9" />
-      <node id="5003005296038417942" at="451,110,457,5" concept="22" />
-      <node id="1229267022350" at="125,0,132,0" concept="10" trace="findCellReference#(Lorg/jetbrains/mps/openapi/model/SNode;)Ljetbrains/mps/lang/test/runtime/CellReference;" />
-      <node id="2171752449335948618" at="244,44,251,15" concept="9" />
-      <node id="2303280755030301015" at="255,64,262,13" concept="20" />
-      <node id="5364632142688376237" at="79,0,87,0" concept="10" trace="run#()V" />
-      <node id="5898974437025037245" at="226,0,234,0" concept="16" trace="typeString#(Ljetbrains/mps/nodeEditor/EditorComponent;Ljava/lang/String;)V" />
-      <node id="5105622777403268946" at="376,152,384,7" concept="6" />
-      <node id="210559400607005915" at="442,0,450,0" concept="16" trace="processSecondaryMouseEvent#(Ljava/awt/Component;III)V" />
-      <node id="2303280755030279679" at="244,0,253,0" concept="10" trace="visit#(Ljava/awt/event/KeyEvent;)V" />
-      <node id="2303280755030293420" at="254,16,263,11" concept="8" />
-      <node id="2303280755030133722" at="292,28,301,5" concept="22" />
-      <node id="4196004291147341667" at="417,38,426,5" concept="22" />
-      <node id="5003005296038392165" at="451,0,460,0" concept="16" trace="getEventTargetComponent#(Ljetbrains/mps/openapi/editor/cells/EditorCell;Ljetbrains/mps/nodeEditor/EditorComponent;)Ljavax/swing/JComponent;" />
-      <node id="5364632142688376229" at="77,51,87,7" concept="6" />
-      <node id="5180312817676877425" at="140,55,150,11" concept="20" />
-      <node id="2303280755030268543" at="254,14,264,9" concept="1" />
-      <node id="4840161274939429360" at="162,45,173,5" concept="21" />
-      <node id="6352952732709206287" at="188,0,199,0" concept="10" trace="run#()V" />
-      <node id="2303280755030274604" at="242,43,253,13" concept="6" />
-      <node id="5105622777403236135" at="376,0,387,0" concept="16" trace="invokeAction#(Ljetbrains/mps/nodeEditor/EditorComponent;Ljava/lang/String;)V" />
-      <node id="7633582661619655980" at="139,25,151,9" concept="9" />
-      <node id="4840161274939429345" at="162,0,175,0" concept="10" trace="testMethod#()V" />
-      <node id="6352952732709194790" at="186,25,199,11" concept="6" />
-      <node id="7640539192565303470" at="139,0,153,0" concept="10" trace="run#()V" />
-      <node id="7640539192565303462" at="137,45,153,7" concept="6" />
-      <node id="7633582661619344911" at="185,0,201,0" concept="10" trace="run#()V" />
-      <node id="2303280755029294340" at="270,0,286,0" concept="16" trace="getKeyEventTargetComponent#(Ljetbrains/mps/nodeEditor/EditorComponent;)Ljava/awt/Component;" />
-      <node id="1229266577468" at="76,0,93,0" concept="10" trace="initEditor#(Ljava/lang/String;Ljava/lang/String;)Ljetbrains/mps/openapi/editor/Editor;" />
-      <node id="2034046503373002970" at="102,0,120,0" concept="10" trace="run#()V" />
-      <node id="7633582661619321781" at="183,106,201,7" concept="6" />
-      <node id="2303280755030108012" at="287,0,305,0" concept="16" trace="getProcessKeyEventMethod#(Ljava/awt/Component;)Ljava/lang/reflect/Method;" />
-      <node id="8329921230705393302" at="390,0,409,0" concept="16" trace="flushEventQueueAfterAction#()V" />
-      <node id="2034046503373002966" at="100,5,120,7" concept="6" />
-      <node id="3485705737561978201" at="183,0,203,0" concept="10" trace="invokeIntention#(Ljava/lang/String;Ljetbrains/mps/openapi/editor/Editor;Lorg/jetbrains/mps/openapi/model/SNode;)V" />
-      <node id="2303280755030172926" at="241,25,264,9" concept="9" />
-      <node id="1229266873280" at="135,0,159,0" concept="10" trace="checkAssertion#()V" />
-      <node id="5364632142688376120" at="96,0,122,0" concept="10" trace="initEditor_internal#(Ljava/lang/String;Ljava/lang/String;)V" />
-      <node id="2303280755029795991" at="240,0,266,0" concept="10" trace="run#()V" />
-      <node id="2303280755029795986" at="238,59,266,7" concept="6" />
-      <node id="4196004291147341630" at="410,0,441,0" concept="16" trace="processMouseEvent#(Ljetbrains/mps/nodeEditor/EditorComponent;III)Ljava/awt/Component;" />
-      <node id="2303280755029774819" at="235,0,269,0" concept="16" trace="processKeyEvents#(Ljetbrains/mps/nodeEditor/EditorComponent;Ljava/lang/Iterable;)V" />
-      <node id="2303280755029958589" at="320,20,356,19" concept="17" />
-      <node id="2303280755029958589" at="318,46,357,31" concept="5" />
-      <node id="2303280755029958589" at="318,0,360,0" concept="10" trace="moveToNext#()Z" />
-      <node id="2303280755029958589" at="314,48,364,14" concept="12" />
-      <node id="2303280755029958589" at="314,0,366,0" concept="10" trace="iterator#()Ljava/util/Iterator;" />
-      <node id="2303280755029958589" at="312,60,366,10" concept="12" />
-      <node id="2303280755029958589" at="312,0,368,0" concept="10" trace="translate#(Ljava/lang/String;)Ljava/lang/Iterable;" />
-      <node id="2303280755029958584" at="310,157,368,7" concept="11" />
-      <node id="5898974437025058150" at="310,0,371,0" concept="16" trace="pressKeys#(Ljetbrains/mps/nodeEditor/EditorComponent;Ljava/util/List;)V" />
-      <scope id="6650621825958233747" at="71,31,71,31" />
-      <scope id="4840161274939429357" at="178,49,178,49" />
-      <scope id="2303280755030133739" at="298,0,298,41">
+      <node id="5105622777403269101" at="71,0,72,0" concept="15" trace="DATA_MANAGER" />
+      <node id="1229266543141" at="72,0,73,0" concept="7" trace="myEditor" />
+      <node id="1229266556240" at="73,0,74,0" concept="7" trace="myBefore" />
+      <node id="1229266570246" at="74,0,75,0" concept="7" trace="myResult" />
+      <node id="1229266983755" at="75,0,76,0" concept="7" trace="myStart" />
+      <node id="1229267001166" at="76,0,77,0" concept="7" trace="myFinish" />
+      <node id="5810745293358879375" at="84,86,85,51" concept="11" />
+      <node id="5364632142688376305" at="89,13,90,69" concept="6" />
+      <node id="5810745293358896700" at="91,31,92,27" concept="6" />
+      <node id="5810745293358928123" at="96,31,97,25" concept="19" />
+      <node id="1229347129465" at="98,5,99,25" concept="12" />
+      <node id="5364632142688376124" at="104,94,105,29" concept="6" />
+      <node id="5364632142688376131" at="106,30,107,30" concept="6" />
+      <node id="2034046503373002972" at="110,25,111,87" concept="6" />
+      <node id="2034046503373002981" at="111,87,112,133" concept="6" />
+      <node id="6874623769544140684" at="113,54,114,98" concept="19" />
+      <node id="2034046503373002995" at="116,34,117,88" concept="6" />
+      <node id="2034046503373003004" at="117,88,118,135" concept="6" />
+      <node id="2034046503373003021" at="119,9,120,175" concept="6" />
+      <node id="9158528387412417161" at="120,175,121,58" concept="6" />
+      <node id="931937616881496839" at="122,102,123,119" concept="11" />
+      <node id="931937616881387028" at="123,119,124,32" concept="6" />
+      <node id="931937616881460333" at="124,32,125,31" concept="6" />
+      <node id="2034046503373003036" at="126,9,127,89" concept="6" />
+      <node id="1788530288992555030" at="134,53,135,113" concept="11" />
+      <node id="1788530288992713226" at="137,44,138,119" concept="11" />
+      <node id="1788530288992742481" at="138,119,139,62" concept="12" />
+      <node id="5130705610344101257" at="146,36,147,82" concept="13" />
+      <node id="1788530288992793234" at="147,82,148,113" concept="11" />
+      <node id="5130705610344090447" at="150,44,151,102" concept="11" />
+      <node id="5130705610344090452" at="151,102,152,101" concept="12" />
+      <node id="5130705610344048472" at="154,7,155,0" concept="14" />
+      <node id="1229267128017" at="160,55,161,151" concept="11" />
+      <node id="1229267218094" at="162,55,163,18" concept="12" />
+      <node id="1229267227176" at="164,5,165,197" concept="12" />
+      <node id="5180312817676884727" at="170,49,171,78" concept="11" />
+      <node id="508601795559132967" at="171,78,172,45" concept="6" />
+      <node id="4639535695230346504" at="176,15,177,149" concept="11" />
+      <node id="7633582661619655993" at="177,149,178,85" concept="11" />
+      <node id="7633582661619656002" at="178,85,179,230" concept="6" />
+      <node id="7633582661619656020" at="180,59,181,99" concept="6" />
+      <node id="5180312817676884730" at="183,33,184,32" concept="6" />
+      <node id="7640539192565305677" at="188,7,189,45" concept="6" />
+      <node id="5180312817676884753" at="190,34,191,28" concept="19" />
+      <node id="4840161274939429363" at="198,9,199,28" concept="6" />
+      <node id="7689133206188671172" at="199,28,200,28" concept="6" />
+      <node id="1788530288992825944" at="204,27,205,48" concept="6" />
+      <node id="4840161274939429354" at="213,0,214,0" concept="10" trace="testMethodImpl#()V" />
+      <node id="7328093760994934153" at="222,29,223,51" concept="6" />
+      <node id="821424413675325736" at="223,51,224,94" concept="11" />
+      <node id="821424413675338837" at="224,94,225,43" concept="6" />
+      <node id="4352241072706430875" at="225,43,226,165" concept="11" />
+      <node id="7633582661619344946" at="228,86,229,78" concept="6" />
+      <node id="2632143217797816766" at="240,78,241,78" concept="11" />
+      <node id="2632143217797883407" at="241,78,242,87" concept="11" />
+      <node id="2632143217798034386" at="242,87,243,26" concept="11" />
+      <node id="2632143217798039951" at="243,26,244,72" concept="11" />
+      <node id="3211117565482647917" at="244,72,245,0" concept="14" />
+      <node id="2632143217798014492" at="245,0,246,64" concept="12" />
+      <node id="8312018550392076607" at="251,29,252,24" concept="6" />
+      <node id="1225981838433" at="252,24,253,108" concept="11" />
+      <node id="1225981838438" at="253,108,254,90" concept="6" />
+      <node id="5898974437025058141" at="259,116,260,75" concept="6" />
+      <node id="2303280755030040687" at="267,44,268,78" concept="12" />
+      <node id="2303280755030051227" at="270,7,271,46" concept="6" />
+      <node id="2303280755029795973" at="274,167,275,87" concept="11" />
+      <node id="2303280755030158192" at="275,87,276,88" concept="11" />
+      <node id="2303280755029795978" at="276,88,277,59" concept="11" />
+      <node id="2171752449335972951" at="284,53,285,52" concept="6" />
+      <node id="2171752449335982185" at="286,62,287,54" concept="6" />
+      <node id="2303280755030280894" at="288,22,289,55" concept="6" />
+      <node id="2303280755030297512" at="295,17,296,72" concept="6" />
+      <node id="2303280755030309437" at="297,51,298,42" concept="6" />
+      <node id="2303280755030312744" at="299,48,300,42" concept="6" />
+      <node id="2303280755029796156" at="305,7,306,105" concept="6" />
+      <node id="2303280755029312093" at="309,88,310,64" concept="11" />
+      <node id="2303280755029338709" at="311,31,312,43" concept="13" />
+      <node id="2303280755029318693" at="312,43,313,18" concept="12" />
+      <node id="2303280755029312101" at="314,5,315,83" concept="11" />
+      <node id="2303280755029367618" at="316,41,317,43" concept="13" />
+      <node id="2303280755029350108" at="317,43,318,18" concept="12" />
+      <node id="2303280755029312120" at="320,103,321,112" concept="6" />
+      <node id="2303280755029374581" at="322,5,323,23" concept="12" />
+      <node id="2303280755030126321" at="327,39,328,18" concept="12" />
+      <node id="2303280755030133711" at="329,5,330,53" concept="11" />
+      <node id="2303280755030133718" at="330,53,331,28" concept="11" />
+      <node id="2303280755030133726" at="333,11,334,79" concept="6" />
+      <node id="2303280755030133734" at="334,79,335,38" concept="6" />
+      <node id="2303280755030139993" at="335,38,336,25" concept="12" />
+      <node id="2303280755030133743" at="338,7,339,36" concept="6" />
+      <node id="2303280755030220797" at="340,5,341,102" concept="6" />
+      <node id="2303280755030149932" at="341,102,342,16" concept="12" />
+      <node id="5898974437025058209" at="345,127,346,99" concept="6" />
+      <node id="2303280755029958589" at="357,0,358,0" concept="7" trace="__CP__" />
+      <node id="2303280755029958589" at="364,28,365,54" concept="0" />
+      <node id="2303280755029958589" at="365,54,366,35" concept="12" />
+      <node id="2303280755029958608" at="368,235,369,40" concept="6" />
+      <node id="2303280755029958608" at="369,40,370,30" concept="2" />
+      <node id="2303280755029958608" at="371,23,372,38" concept="6" />
+      <node id="2303280755029958608" at="372,38,373,28" concept="2" />
+      <node id="2303280755029958648" at="374,27,375,39" concept="6" />
+      <node id="2303280755029958648" at="375,39,376,139" concept="6" />
+      <node id="2303280755029958648" at="376,139,377,34" concept="12" />
+      <node id="2303280755029958659" at="378,28,379,38" concept="6" />
+      <node id="2303280755029958659" at="379,38,380,140" concept="6" />
+      <node id="2303280755029958659" at="380,140,381,34" concept="12" />
+      <node id="2303280755029958591" at="382,27,383,66" concept="6" />
+      <node id="2303280755029958596" at="383,66,384,63" concept="6" />
+      <node id="2303280755029958602" at="384,63,385,63" concept="6" />
+      <node id="2303280755029958590" at="385,63,386,38" concept="6" />
+      <node id="2303280755029958590" at="386,38,387,28" concept="2" />
+      <node id="2303280755029958610" at="388,27,389,128" concept="13" />
+      <node id="2303280755029958612" at="389,128,390,118" concept="13" />
+      <node id="2303280755029958614" at="390,118,391,128" concept="13" />
+      <node id="2303280755029958616" at="391,128,392,53" concept="6" />
+      <node id="2303280755029958609" at="392,53,393,38" concept="6" />
+      <node id="2303280755029958609" at="393,38,394,28" concept="2" />
+      <node id="2303280755029958589" at="395,28,396,37" concept="2" />
+      <node id="2303280755029958589" at="398,31,399,29" concept="12" />
+      <node id="2303280755029958592" at="402,0,403,0" concept="7" trace="_3_stroke" />
+      <node id="2303280755029958597" at="403,0,404,0" concept="7" trace="_4_keyCode" />
+      <node id="2303280755029958603" at="404,0,405,0" concept="7" trace="_5_keyChar" />
+      <node id="2303280755029972584" at="409,7,410,46" concept="6" />
+      <node id="5105622777403236144" at="413,122,414,81" concept="6" />
+      <node id="5105622777403269070" at="420,25,421,74" concept="11" />
+      <node id="5105622777403269090" at="421,74,422,143" concept="11" />
+      <node id="3160276589345003047" at="422,143,423,38" concept="6" />
+      <node id="8329921230705393312" at="425,7,426,33" concept="6" />
+      <node id="4658555162377043279" at="431,109,432,19" concept="13" />
+      <node id="4658555162377043291" at="435,25,436,22" concept="13" />
+      <node id="4658555162377043283" at="438,7,439,45" concept="6" />
+      <node id="8329921230705500325" at="439,45,440,0" concept="14" />
+      <node id="8329921230705500327" at="440,0,441,67" concept="13" />
+      <node id="8329921230705384661" at="444,25,445,22" concept="13" />
+      <node id="8329921230705384663" at="447,7,448,45" concept="6" />
+      <node id="4196004291147341642" at="451,168,452,49" concept="0" />
+      <node id="4196004291147341648" at="452,49,453,0" concept="14" />
+      <node id="4196004291147341649" at="453,0,454,93" concept="11" />
+      <node id="4196004291147341656" at="454,93,455,90" concept="6" />
+      <node id="7604889971553860430" at="455,90,456,61" concept="11" />
+      <node id="7604889971553885869" at="456,61,457,61" concept="11" />
+      <node id="4196004291147341663" at="457,61,458,38" concept="11" />
+      <node id="4196004291147341669" at="459,66,460,89" concept="11" />
+      <node id="4196004291147341677" at="461,180,462,35" concept="6" />
+      <node id="4196004291147341683" at="463,56,464,119" concept="6" />
+      <node id="4196004291147341727" at="467,5,468,35" concept="0" />
+      <node id="4196004291147341731" at="468,35,469,0" concept="14" />
+      <node id="4196004291147341732" at="469,0,470,137" concept="11" />
+      <node id="4196004291147341738" at="470,137,471,71" concept="6" />
+      <node id="4196004291147341746" at="471,71,472,41" concept="0" />
+      <node id="4196004291147341750" at="472,41,473,0" concept="14" />
+      <node id="4196004291147341751" at="473,0,474,82" concept="11" />
+      <node id="4196004291147341763" at="476,25,477,47" concept="6" />
+      <node id="4196004291147374110" at="479,7,480,33" concept="12" />
+      <node id="210559400607072453" at="483,166,484,76" concept="11" />
+      <node id="210559400607072515" at="486,25,487,41" concept="6" />
+      <node id="5003005296038432806" at="494,60,495,71" concept="12" />
+      <node id="5003005296038417960" at="496,7,497,44" concept="6" />
+      <node id="5003005296038441433" at="498,5,499,27" concept="12" />
+      <node id="8420540249644838671" at="502,95,503,120" concept="12" />
+      <node id="6650621825958233745" at="79,0,81,0" concept="3" trace="BaseEditorTestBody#()V" />
+      <node id="2171752449335959099" at="288,20,290,15" concept="1" />
+      <node id="5810745293358918315" at="95,7,98,5" concept="9" />
+      <node id="5364632142688376129" at="105,29,108,5" concept="9" />
+      <node id="6874623769544124104" at="112,133,115,9" concept="9" />
+      <node id="1229267201983" at="161,151,164,5" concept="9" />
+      <node id="7633582661619656018" at="179,230,182,13" concept="9" />
+      <node id="5180312817676884742" at="189,45,192,5" concept="9" />
+      <node id="7633582661619344944" at="227,75,230,15" concept="9" />
+      <node id="1227185232628" at="259,0,262,0" concept="16" trace="typeString#(Ljetbrains/mps/openapi/editor/Editor;Ljava/lang/String;)V" />
+      <node id="2303280755030040685" at="267,0,270,0" concept="10" trace="select#(Ljava/lang/Character;)Ljava/awt/event/KeyEvent;" />
+      <node id="2303280755029312118" at="319,5,322,5" concept="22" />
+      <node id="2303280755030126223" at="326,82,329,5" concept="9" />
+      <node id="1228935369323" at="345,0,348,0" concept="16" trace="pressKeys#(Ljetbrains/mps/openapi/editor/Editor;Ljava/util/List;)V" />
+      <node id="2303280755029958590" at="382,27,385,63" concept="1" />
+      <node id="5105622777403219846" at="413,0,416,0" concept="16" trace="invokeAction#(Ljetbrains/mps/openapi/editor/Editor;Ljava/lang/String;)V" />
+      <node id="4196004291147341681" at="462,35,465,9" concept="9" />
+      <node id="4196004291147341761" at="476,0,479,0" concept="10" trace="run#()V" />
+      <node id="210559400607072513" at="486,0,489,0" concept="10" trace="run#()V" />
+      <node id="5003005296038417944" at="493,33,496,7" concept="9" />
+      <node id="8420540249644824305" at="502,0,505,0" concept="16" trace="createMouseEvent#(Ljava/awt/Component;III)Ljava/awt/event/MouseEvent;" />
+      <node id="2034046503373002993" at="115,9,119,9" concept="9" />
+      <node id="1788530288992708973" at="137,0,141,0" concept="10" trace="getCurrentEditor#()Lcom/intellij/openapi/fileEditor/FileEditor;" />
+      <node id="5130705610344053881" at="150,0,154,0" concept="10" trace="getCurrentEditor#()Lcom/intellij/openapi/fileEditor/FileEditor;" />
+      <node id="7689133206188671184" at="203,0,207,0" concept="10" trace="run#()V" />
+      <node id="2303280755029317001" at="310,64,314,5" concept="9" />
+      <node id="2303280755029346540" at="315,83,319,5" concept="9" />
+      <node id="2303280755029958608" at="367,27,371,23" concept="9" />
+      <node id="2303280755029958609" at="388,27,392,53" concept="1" />
+      <node id="4658555162377043274" at="434,0,438,0" concept="10" trace="run#()V" />
+      <node id="8329921230705384657" at="443,0,447,0" concept="10" trace="run#()V" />
+      <node id="5364632142688376253" at="88,25,93,9" concept="20" />
+      <node id="931937616881480098" at="121,58,126,9" concept="9" />
+      <node id="2793869139863627453" at="226,165,231,13" concept="8" />
+      <node id="1788530288992815689" at="251,0,256,0" concept="10" trace="closeEditor#()V" />
+      <node id="2303280755030040676" at="265,146,270,7" concept="11" />
+      <node id="4196004291147341759" at="474,82,479,7" concept="6" />
+      <node id="210559400607072511" at="484,76,489,7" concept="6" />
+      <node id="1788530288992572048" at="135,113,141,7" concept="6" />
+      <node id="5130705610344053873" at="148,113,154,7" concept="6" />
+      <node id="7689133206188671178" at="201,15,207,9" concept="6" />
+      <node id="2303280755030133724" at="332,48,338,7" concept="20" />
+      <node id="5105622777403269063" at="419,0,425,0" concept="10" trace="run#()V" />
+      <node id="4658555162377043266" at="432,19,438,7" concept="6" />
+      <node id="8329921230705384651" at="441,67,447,7" concept="6" />
+      <node id="4196004291147341675" at="460,89,466,7" concept="9" />
+      <node id="5003005296038417942" at="492,110,498,5" concept="22" />
+      <node id="1229267022350" at="160,0,167,0" concept="10" trace="findCellReference#(Lorg/jetbrains/mps/openapi/model/SNode;)Ljetbrains/mps/lang/test/runtime/CellReference;" />
+      <node id="2171752449335948618" at="283,44,290,15" concept="9" />
+      <node id="2303280755030301015" at="294,64,301,13" concept="20" />
+      <node id="5364632142688376237" at="87,0,95,0" concept="10" trace="run#()V" />
+      <node id="1225983542394" at="240,0,248,0" concept="16" trace="openEditor#(Ljetbrains/mps/project/Project;Lorg/jetbrains/mps/openapi/model/SModel;Lorg/jetbrains/mps/openapi/model/SNode;)Ljetbrains/mps/openapi/editor/Editor;" />
+      <node id="5898974437025037245" at="265,0,273,0" concept="16" trace="typeString#(Ljetbrains/mps/nodeEditor/EditorComponent;Ljava/lang/String;)V" />
+      <node id="5105622777403268946" at="417,152,425,7" concept="6" />
+      <node id="210559400607005915" at="483,0,491,0" concept="16" trace="processSecondaryMouseEvent#(Ljava/awt/Component;III)V" />
+      <node id="8312018550392265442" at="134,0,143,0" concept="10" trace="hackUndoManager#(Ljetbrains/mps/openapi/editor/Editor;)V" />
+      <node id="2303280755030279679" at="283,0,292,0" concept="10" trace="visit#(Ljava/awt/event/KeyEvent;)V" />
+      <node id="2303280755030293420" at="293,16,302,11" concept="8" />
+      <node id="2303280755030133722" at="331,28,340,5" concept="22" />
+      <node id="4196004291147341667" at="458,38,467,5" concept="22" />
+      <node id="5003005296038392165" at="492,0,501,0" concept="16" trace="getEventTargetComponent#(Ljetbrains/mps/openapi/editor/cells/EditorCell;Ljetbrains/mps/nodeEditor/EditorComponent;)Ljavax/swing/JComponent;" />
+      <node id="5364632142688376229" at="85,51,95,7" concept="6" />
+      <node id="5180312817676877425" at="175,55,185,11" concept="20" />
+      <node id="2303280755030268543" at="293,14,303,9" concept="1" />
+      <node id="8312018550392256426" at="146,0,157,0" concept="10" trace="unhackUndoManager#()V" />
+      <node id="4840161274939429360" at="197,45,208,5" concept="21" />
+      <node id="6352952732709206287" at="222,0,233,0" concept="10" trace="run#()V" />
+      <node id="2303280755030274604" at="281,43,292,13" concept="6" />
+      <node id="5105622777403236135" at="417,0,428,0" concept="16" trace="invokeAction#(Ljetbrains/mps/nodeEditor/EditorComponent;Ljava/lang/String;)V" />
+      <node id="7633582661619655980" at="174,25,186,9" concept="9" />
+      <node id="4840161274939429345" at="197,0,210,0" concept="10" trace="testMethod#()V" />
+      <node id="6352952732709194790" at="220,25,233,11" concept="6" />
+      <node id="7640539192565303470" at="174,0,188,0" concept="10" trace="run#()V" />
+      <node id="7640539192565303462" at="172,45,188,7" concept="6" />
+      <node id="7633582661619344911" at="219,0,235,0" concept="10" trace="run#()V" />
+      <node id="2303280755029294340" at="309,0,325,0" concept="16" trace="getKeyEventTargetComponent#(Ljetbrains/mps/nodeEditor/EditorComponent;)Ljava/awt/Component;" />
+      <node id="1229266577468" at="84,0,101,0" concept="10" trace="initEditor#(Ljava/lang/String;Ljava/lang/String;)Ljetbrains/mps/openapi/editor/Editor;" />
+      <node id="7633582661619321781" at="217,106,235,7" concept="6" />
+      <node id="2303280755030108012" at="326,0,344,0" concept="16" trace="getProcessKeyEventMethod#(Ljava/awt/Component;)Ljava/lang/reflect/Method;" />
+      <node id="2034046503373002970" at="110,0,129,0" concept="10" trace="run#()V" />
+      <node id="8329921230705393302" at="431,0,450,0" concept="16" trace="flushEventQueueAfterAction#()V" />
+      <node id="3485705737561978201" at="217,0,237,0" concept="10" trace="invokeIntention#(Ljava/lang/String;Ljetbrains/mps/openapi/editor/Editor;Lorg/jetbrains/mps/openapi/model/SNode;)V" />
+      <node id="2034046503373002966" at="108,5,129,7" concept="6" />
+      <node id="2303280755030172926" at="280,25,303,9" concept="9" />
+      <node id="1229266873280" at="170,0,194,0" concept="10" trace="checkAssertion#()V" />
+      <node id="2303280755029795991" at="279,0,305,0" concept="10" trace="run#()V" />
+      <node id="5364632142688376120" at="104,0,131,0" concept="10" trace="initEditor_internal#(Ljava/lang/String;Ljava/lang/String;)V" />
+      <node id="2303280755029795986" at="277,59,305,7" concept="6" />
+      <node id="4196004291147341630" at="451,0,482,0" concept="16" trace="processMouseEvent#(Ljetbrains/mps/nodeEditor/EditorComponent;III)Ljava/awt/Component;" />
+      <node id="2303280755029774819" at="274,0,308,0" concept="16" trace="processKeyEvents#(Ljetbrains/mps/nodeEditor/EditorComponent;Ljava/lang/Iterable;)V" />
+      <node id="2303280755029958589" at="361,20,397,19" concept="17" />
+      <node id="2303280755029958589" at="359,46,398,31" concept="5" />
+      <node id="2303280755029958589" at="359,0,401,0" concept="10" trace="moveToNext#()Z" />
+      <node id="2303280755029958589" at="355,48,405,14" concept="12" />
+      <node id="2303280755029958589" at="355,0,407,0" concept="10" trace="iterator#()Ljava/util/Iterator;" />
+      <node id="2303280755029958589" at="353,60,407,10" concept="12" />
+      <node id="2303280755029958589" at="353,0,409,0" concept="10" trace="translate#(Ljava/lang/String;)Ljava/lang/Iterable;" />
+      <node id="2303280755029958584" at="351,157,409,7" concept="11" />
+      <node id="5898974437025058150" at="351,0,412,0" concept="16" trace="pressKeys#(Ljetbrains/mps/nodeEditor/EditorComponent;Ljava/util/List;)V" />
+      <scope id="6650621825958233747" at="79,31,79,31" />
+      <scope id="2303280755030133739" at="337,0,337,41">
         <var name="e" id="2303280755030133741" />
       </scope>
-      <scope id="2303280755030133740" at="298,41,298,41" />
-      <scope id="5364632142688376254" at="81,13,82,69" />
-      <scope id="5364632142688376296" at="83,0,84,27">
+      <scope id="2303280755030133740" at="337,41,337,41" />
+      <scope id="5364632142688376254" at="89,13,90,69" />
+      <scope id="5364632142688376296" at="91,0,92,27">
         <var name="e" id="5364632142688376297" />
       </scope>
-      <scope id="5364632142688376299" at="83,31,84,27" />
-      <scope id="5810745293358918318" at="88,31,89,25" />
-      <scope id="5364632142688376130" at="98,30,99,30" />
-      <scope id="6874623769544124107" at="105,54,106,98" />
-      <scope id="1229267201984" at="127,55,128,18" />
-      <scope id="7633582661619656019" at="145,59,146,99" />
-      <scope id="5180312817676877428" at="148,0,149,32">
+      <scope id="5364632142688376299" at="91,31,92,27" />
+      <scope id="5810745293358918318" at="96,31,97,25" />
+      <scope id="5364632142688376130" at="106,30,107,30" />
+      <scope id="6874623769544124107" at="113,54,114,98" />
+      <scope id="1229267201984" at="162,55,163,18" />
+      <scope id="7633582661619656019" at="180,59,181,99" />
+      <scope id="5180312817676877428" at="183,0,184,32">
         <var name="t" id="5180312817676877429" />
       </scope>
-      <scope id="5180312817676877431" at="148,33,149,32" />
-      <scope id="5180312817676884743" at="155,34,156,28" />
-      <scope id="7689133206188671187" at="169,27,170,110" />
-      <scope id="7633582661619344945" at="194,86,195,78" />
-      <scope id="1227185232631" at="220,116,221,75" />
-      <scope id="2303280755030040686" at="228,44,229,78" />
-      <scope id="2171752449335948621" at="245,53,246,52" />
-      <scope id="2171752449335978671" at="247,62,248,54" />
-      <scope id="2171752449335959100" at="249,22,250,55" />
-      <scope id="2303280755030301016" at="256,17,257,72" />
-      <scope id="2303280755030301007" at="258,0,259,42">
+      <scope id="5180312817676877431" at="183,33,184,32" />
+      <scope id="5180312817676884743" at="190,34,191,28" />
+      <scope id="7689133206188671187" at="204,27,205,48" />
+      <scope id="4840161274939429354" at="213,0,214,0" />
+      <scope id="7633582661619344945" at="228,86,229,78" />
+      <scope id="1227185232631" at="259,116,260,75" />
+      <scope id="2303280755030040686" at="267,44,268,78" />
+      <scope id="2171752449335948621" at="284,53,285,52" />
+      <scope id="2171752449335978671" at="286,62,287,54" />
+      <scope id="2171752449335959100" at="288,22,289,55" />
+      <scope id="2303280755030301016" at="295,17,296,72" />
+      <scope id="2303280755030301007" at="297,0,298,42">
         <var name="e" id="2303280755030301009" />
       </scope>
-      <scope id="2303280755030301008" at="258,51,259,42" />
-      <scope id="2303280755030301011" at="260,0,261,42">
+      <scope id="2303280755030301008" at="297,51,298,42" />
+      <scope id="2303280755030301011" at="299,0,300,42">
         <var name="e" id="2303280755030301013" />
       </scope>
-      <scope id="2303280755030301012" at="260,48,261,42" />
-      <scope id="2303280755029312119" at="281,103,282,112" />
-      <scope id="2303280755030126224" at="288,39,289,18" />
-      <scope id="1228935369326" at="306,127,307,99" />
-      <scope id="2303280755029958589" at="354,28,355,37" />
-      <scope id="5105622777403219849" at="372,122,373,81" />
-      <scope id="4658555162377043277" at="394,25,395,22" />
-      <scope id="8329921230705384660" at="403,25,404,22" />
-      <scope id="4196004291147341682" at="422,56,423,119" />
-      <scope id="4196004291147341762" at="435,25,436,47" />
-      <scope id="210559400607072514" at="445,25,446,41" />
-      <scope id="5003005296038417945" at="453,60,454,71" />
-      <scope id="8420540249644824308" at="461,95,462,120" />
-      <scope id="6650621825958233745" at="71,0,73,0" />
-      <scope id="2034046503373002994" at="108,34,110,135" />
-      <scope id="4840161274939429361" at="163,9,165,28" />
-      <scope id="4840161274939429354" at="178,0,180,0" />
-      <scope id="1225983542397" at="206,78,208,125">
-        <var name="context" id="1225983619983" />
-      </scope>
-      <scope id="1225981799337" at="213,63,215,86">
+      <scope id="2303280755030301012" at="299,48,300,42" />
+      <scope id="2303280755029312119" at="320,103,321,112" />
+      <scope id="2303280755030126224" at="327,39,328,18" />
+      <scope id="1228935369326" at="345,127,346,99" />
+      <scope id="2303280755029958589" at="395,28,396,37" />
+      <scope id="5105622777403219849" at="413,122,414,81" />
+      <scope id="4658555162377043277" at="435,25,436,22" />
+      <scope id="8329921230705384660" at="444,25,445,22" />
+      <scope id="4196004291147341682" at="463,56,464,119" />
+      <scope id="4196004291147341762" at="476,25,477,47" />
+      <scope id="210559400607072514" at="486,25,487,41" />
+      <scope id="5003005296038417945" at="494,60,495,71" />
+      <scope id="8420540249644824308" at="502,95,503,120" />
+      <scope id="6650621825958233745" at="79,0,81,0" />
+      <scope id="2034046503373002994" at="116,34,118,135" />
+      <scope id="1788530288992708977" at="137,44,139,62">
+        <var name="context" id="1788530288992713227" />
+      </scope>
+      <scope id="5130705610344053884" at="150,44,152,101">
+        <var name="owner" id="5130705610344090446" />
+      </scope>
+      <scope id="4840161274939429361" at="198,9,200,28" />
+      <scope id="2303280755029317004" at="311,31,313,18" />
+      <scope id="2303280755029346543" at="316,41,318,18" />
+      <scope id="2303280755029958589" at="364,28,366,35" />
+      <scope id="2303280755029958608" at="368,235,370,30" />
+      <scope id="931937616881480101" at="122,102,125,31">
+        <var name="component" id="931937616881496840" />
+      </scope>
+      <scope id="2793869139863627454" at="227,75,230,15" />
+      <scope id="1225981799337" at="251,29,254,90">
         <var name="editorManager" id="1225981838434" />
       </scope>
-      <scope id="2303280755029317004" at="272,31,274,18" />
-      <scope id="2303280755029346543" at="277,41,279,18" />
-      <scope id="2303280755029958589" at="323,28,325,35" />
-      <scope id="2303280755029958608" at="327,235,329,30" />
-      <scope id="931937616881480101" at="113,102,116,31">
-        <var name="component" id="931937616881496840" />
-      </scope>
-      <scope id="2793869139863627454" at="193,75,196,15" />
-      <scope id="1227185232628" at="220,0,223,0">
+      <scope id="1227185232628" at="259,0,262,0">
         <var name="editor" id="1227185232651" />
         <var name="text" id="1227185232653" />
       </scope>
-      <scope id="2303280755030040685" at="228,0,231,0">
+      <scope id="2303280755030040685" at="267,0,270,0">
         <var name="it" id="2303280755030040685" />
       </scope>
-      <scope id="2303280755030133725" at="294,11,297,25" />
-      <scope id="1228935369323" at="306,0,309,0">
+      <scope id="2303280755030133725" at="333,11,336,25" />
+      <scope id="1228935369323" at="345,0,348,0">
         <var name="editor" id="1228935383384" />
         <var name="keyStrokes" id="1228935467065" />
       </scope>
-      <scope id="2303280755029958648" at="333,27,336,34" />
-      <scope id="2303280755029958659" at="337,28,340,34" />
-      <scope id="2303280755029958590" at="341,27,344,63" />
-      <scope id="5105622777403219846" at="372,0,375,0">
+      <scope id="2303280755029958648" at="374,27,377,34" />
+      <scope id="2303280755029958659" at="378,28,381,34" />
+      <scope id="2303280755029958590" at="382,27,385,63" />
+      <scope id="5105622777403219846" at="413,0,416,0">
         <var name="actionId" id="5105622777403236132" />
         <var name="editor" id="5105622777403219850" />
       </scope>
-      <scope id="5105622777403269066" at="379,25,382,38">
+      <scope id="5105622777403269066" at="420,25,423,38">
         <var name="action" id="5105622777403269071" />
         <var name="event" id="5105622777403269091" />
       </scope>
-      <scope id="4196004291147341761" at="435,0,438,0" />
-      <scope id="210559400607072513" at="445,0,448,0" />
-      <scope id="8420540249644824305" at="461,0,464,0">
+      <scope id="4196004291147341761" at="476,0,479,0" />
+      <scope id="210559400607072513" at="486,0,489,0" />
+      <scope id="8420540249644824305" at="502,0,505,0">
         <var name="id" id="8420540249644845623" />
         <var name="targetComponent" id="8420540249644840716" />
         <var name="x" id="8420540249644867616" />
         <var name="y" id="8420540249644867933" />
       </scope>
-      <scope id="7689133206188671184" at="168,0,172,0" />
-      <scope id="1225983542394" at="206,0,210,0">
+      <scope id="1788530288992708973" at="137,0,141,0" />
+      <scope id="5130705610344053881" at="150,0,154,0" />
+      <scope id="7689133206188671184" at="203,0,207,0" />
+      <scope id="2303280755029958609" at="388,27,392,53" />
+      <scope id="4658555162377043274" at="434,0,438,0" />
+      <scope id="8329921230705384657" at="443,0,447,0" />
+      <scope id="4196004291147341676" at="461,180,465,9" />
+      <scope id="5003005296038417943" at="493,33,497,44" />
+      <scope id="5364632142688376240" at="88,25,93,9" />
+      <scope id="1229267022353" at="160,55,165,197">
+        <var name="annotations" id="1229267128018" />
+      </scope>
+      <scope id="2793869139863627453" at="226,165,231,13">
+        <var name="intention" id="2793869139863627456" />
+      </scope>
+      <scope id="1788530288992815689" at="251,0,256,0" />
+      <scope id="2303280755029958590" at="382,27,387,28" />
+      <scope id="5180312817676877426" at="176,15,182,13">
+        <var name="editedNode" id="4639535695230346505" />
+        <var name="map" id="7633582661619655994" />
+      </scope>
+      <scope id="4840161274939429362" at="201,15,207,9" />
+      <scope id="1225983542397" at="240,78,246,64">
+        <var name="context" id="2632143217797816767" />
+        <var name="focus" id="2632143217798034389" />
+        <var name="opener" id="2632143217797883408" />
+        <var name="select" id="2632143217798039954" />
+      </scope>
+      <scope id="5898974437025037250" at="265,146,271,46">
+        <var name="events" id="2303280755030040677" />
+      </scope>
+      <scope id="2303280755029958608" at="367,27,373,28" />
+      <scope id="2303280755029958609" at="388,27,394,28" />
+      <scope id="5105622777403269063" at="419,0,425,0" />
+      <scope id="210559400607005919" at="483,166,489,7">
+        <var name="e" id="210559400607072454" />
+      </scope>
+      <scope id="1788530288992431859" at="134,53,141,7">
+        <var name="instance" id="1788530288992555031" />
+      </scope>
+      <scope id="1229267022350" at="160,0,167,0">
+        <var name="node" id="1229267105849" />
+      </scope>
+      <scope id="2303280755030279680" at="283,44,290,15" />
+      <scope id="2303280755030293423" at="294,64,301,13" />
+      <scope id="2303280755030133723" at="332,48,339,36" />
+      <scope id="4196004291147341668" at="459,66,466,7">
+        <var name="nextCell" id="4196004291147341670" />
+      </scope>
+      <scope id="5003005296038392169" at="492,110,499,27" />
+      <scope id="5364632142688376237" at="87,0,95,0" />
+      <scope id="1225983542394" at="240,0,248,0">
         <var name="model" id="1225983666861" />
         <var name="node" id="1225983590734" />
         <var name="project" id="1225983587748" />
       </scope>
-      <scope id="1225981799334" at="213,0,217,0">
-        <var name="node" id="1225981862355" />
-        <var name="project" id="1225981812341" />
-      </scope>
-      <scope id="2303280755029958609" at="347,27,351,53" />
-      <scope id="4658555162377043274" at="393,0,397,0" />
-      <scope id="8329921230705384657" at="402,0,406,0" />
-      <scope id="4196004291147341676" at="420,180,424,9" />
-      <scope id="5003005296038417943" at="452,33,456,44" />
-      <scope id="5364632142688376240" at="80,25,85,9" />
-      <scope id="1229267022353" at="125,55,130,197">
-        <var name="annotations" id="1229267128018" />
-      </scope>
-      <scope id="2793869139863627453" at="192,165,197,13">
-        <var name="intention" id="2793869139863627456" />
-      </scope>
-      <scope id="2303280755029958590" at="341,27,346,28" />
-      <scope id="5180312817676877426" at="141,15,147,13">
-        <var name="editedNode" id="4639535695230346505" />
-        <var name="map" id="7633582661619655994" />
-      </scope>
-      <scope id="4840161274939429362" at="166,15,172,9" />
-      <scope id="5898974437025037250" at="226,146,232,46">
-        <var name="events" id="2303280755030040677" />
-      </scope>
-      <scope id="2303280755029958608" at="326,27,332,28" />
-      <scope id="2303280755029958609" at="347,27,353,28" />
-      <scope id="5105622777403269063" at="378,0,384,0" />
-      <scope id="210559400607005919" at="442,166,448,7">
-        <var name="e" id="210559400607072454" />
-      </scope>
-      <scope id="1229267022350" at="125,0,132,0">
-        <var name="node" id="1229267105849" />
-      </scope>
-      <scope id="2303280755030279680" at="244,44,251,15" />
-      <scope id="2303280755030293423" at="255,64,262,13" />
-      <scope id="2303280755030133723" at="293,48,300,36" />
-      <scope id="4196004291147341668" at="418,66,425,7">
-        <var name="nextCell" id="4196004291147341670" />
-      </scope>
-      <scope id="5003005296038392169" at="451,110,458,27" />
-      <scope id="5364632142688376237" at="79,0,87,0" />
-      <scope id="5898974437025037245" at="226,0,234,0">
+      <scope id="5898974437025037245" at="265,0,273,0">
         <var name="editorComponent" id="5898974437025037246" />
         <var name="text" id="5898974437025037248" />
       </scope>
-      <scope id="210559400607005915" at="442,0,450,0">
+      <scope id="210559400607005915" at="483,0,491,0">
         <var name="eventType" id="210559400607068100" />
         <var name="targetComponent" id="210559400607017119" />
         <var name="x" id="210559400607017121" />
         <var name="y" id="210559400607017123" />
       </scope>
-      <scope id="6352952732709206288" at="188,29,197,13">
+      <scope id="8312018550392265442" at="134,0,143,0">
+        <var name="editor" id="1788530288992537752" />
+      </scope>
+      <scope id="1788530288992780550" at="146,36,155,0">
+        <var name="instance" id="1788530288992793235" />
+      </scope>
+      <scope id="6352952732709206288" at="222,29,231,13">
         <var name="intentions" id="4352241072706430876" />
         <var name="query" id="821424413675325737" />
       </scope>
-      <scope id="2303280755030279679" at="244,0,253,0">
+      <scope id="2303280755030279679" at="283,0,292,0">
         <var name="it" id="2303280755030279679" />
       </scope>
-      <scope id="2303280755030268544" at="254,16,263,11" />
-      <scope id="2303280755030293420" at="254,16,263,11">
+      <scope id="2303280755030268544" at="293,16,302,11" />
+      <scope id="2303280755030293420" at="293,16,302,11">
         <var name="event" id="2303280755030293421" />
       </scope>
-      <scope id="5105622777403236138" at="376,152,385,33" />
-      <scope id="5003005296038392165" at="451,0,460,0">
+      <scope id="5105622777403236138" at="417,152,426,33" />
+      <scope id="5003005296038392165" at="492,0,501,0">
         <var name="currentCell" id="5003005296038407967" />
         <var name="editorComponent" id="5003005296038408020" />
       </scope>
-      <scope id="7633582661619655981" at="140,55,150,11" />
-      <scope id="4840161274939429348" at="162,45,173,5" />
-      <scope id="6352952732709206287" at="188,0,199,0" />
-      <scope id="2303280755030172929" at="242,43,253,13" />
-      <scope id="5105622777403236135" at="376,0,387,0">
+      <scope id="7633582661619655981" at="175,55,185,11" />
+      <scope id="8312018550392256426" at="146,0,157,0" />
+      <scope id="4840161274939429348" at="197,45,208,5" />
+      <scope id="6352952732709206287" at="222,0,233,0" />
+      <scope id="2303280755030172929" at="281,43,292,13" />
+      <scope id="5105622777403236135" at="417,0,428,0">
         <var name="actionId" id="5105622777403236141" />
         <var name="editorComponent" id="5105622777403236139" />
       </scope>
-      <scope id="7640539192565303471" at="139,25,151,9" />
-      <scope id="4840161274939429345" at="162,0,175,0" />
-      <scope id="7633582661619344914" at="186,25,199,11" />
-      <scope id="7640539192565303470" at="139,0,153,0" />
-      <scope id="2303280755029294343" at="270,88,284,23">
+      <scope id="7640539192565303471" at="174,25,186,9" />
+      <scope id="4840161274939429345" at="197,0,210,0" />
+      <scope id="7633582661619344914" at="220,25,233,11" />
+      <scope id="7640539192565303470" at="174,0,188,0" />
+      <scope id="2303280755029294343" at="309,88,323,23">
         <var name="eventTarget" id="2303280755029312102" />
         <var name="selectedCell" id="2303280755029312094" />
       </scope>
-      <scope id="1229266577471" at="76,86,91,25">
+      <scope id="1229266577471" at="84,86,99,25">
         <var name="exception" id="5810745293358879376" />
       </scope>
-      <scope id="2034046503373002971" at="102,25,118,89" />
-      <scope id="7633582661619344911" at="185,0,201,0" />
-      <scope id="2303280755029294340" at="270,0,286,0">
+      <scope id="7633582661619344911" at="219,0,235,0" />
+      <scope id="2303280755029294340" at="309,0,325,0">
         <var name="editorComponent" id="2303280755029308260" />
       </scope>
-      <scope id="2303280755030108015" at="287,82,303,16">
+      <scope id="2303280755030108015" at="326,82,342,16">
         <var name="clazz" id="2303280755030133712" />
         <var name="theMethod" id="2303280755030133719" />
       </scope>
-      <scope id="1229266577468" at="76,0,93,0">
+      <scope id="1229266577468" at="84,0,101,0">
         <var name="after" id="1229266592709" />
         <var name="before" id="1229266586269" />
       </scope>
-      <scope id="8329921230705393305" at="390,109,407,45" />
-      <scope id="2034046503373002970" at="102,0,120,0" />
-      <scope id="1225993704323" at="183,106,201,7" />
-      <scope id="2303280755030108012" at="287,0,305,0">
+      <scope id="2034046503373002971" at="110,25,127,89" />
+      <scope id="8329921230705393305" at="431,109,448,45" />
+      <scope id="1225993704323" at="217,106,235,7" />
+      <scope id="2303280755030108012" at="326,0,344,0">
         <var name="eventTargetComponent" id="2303280755030122633" />
       </scope>
-      <scope id="8329921230705393302" at="390,0,409,0" />
-      <scope id="3485705737561978201" at="183,0,203,0">
+      <scope id="2034046503373002970" at="110,0,129,0" />
+      <scope id="8329921230705393302" at="431,0,450,0" />
+      <scope id="3485705737561978201" at="217,0,237,0">
         <var name="editor" id="1225991141859" />
         <var name="name" id="1225991140075" />
         <var name="node" id="1225991152924" />
       </scope>
-      <scope id="1229266873283" at="135,49,157,5">
+      <scope id="1229266873283" at="170,49,192,5">
         <var name="throwable" id="5180312817676884728" />
       </scope>
-      <scope id="2303280755029795992" at="241,25,264,9" />
-      <scope id="5364632142688376123" at="96,94,120,7" />
-      <scope id="1229266873280" at="135,0,159,0" />
-      <scope id="5364632142688376120" at="96,0,122,0">
+      <scope id="2303280755029795992" at="280,25,303,9" />
+      <scope id="1229266873280" at="170,0,194,0" />
+      <scope id="5364632142688376123" at="104,94,129,7" />
+      <scope id="2303280755029795991" at="279,0,305,0" />
+      <scope id="5364632142688376120" at="104,0,131,0">
         <var name="after" id="5364632142688376223" />
         <var name="before" id="5364632142688376221" />
       </scope>
-      <scope id="2303280755029795991" at="240,0,266,0" />
-      <scope id="4196004291147341641" at="410,168,439,33">
+      <scope id="4196004291147341641" at="451,168,480,33">
         <var name="absoluteX" id="7604889971553860433" />
         <var name="absoluteY" id="7604889971553885870" />
         <var name="cellCandidates" id="4196004291147341650" />
@@ -1234,57 +664,58 @@
         <var name="eventTargetCell" id="4196004291147341664" />
         <var name="targetComponent" id="4196004291147341733" />
       </scope>
-      <scope id="4196004291147341630" at="410,0,441,0">
+      <scope id="4196004291147341630" at="451,0,482,0">
         <var name="editorComponent" id="4196004291147341631" />
         <var name="eventType" id="4196004291147475502" />
         <var name="x" id="4196004291147341633" />
         <var name="y" id="4196004291147341635" />
       </scope>
-      <scope id="2303280755029774822" at="235,167,267,105">
+      <scope id="2303280755029774822" at="274,167,306,105">
         <var name="eventTargetComponent" id="2303280755029795974" />
         <var name="eventsWerePassed" id="2303280755029795979" />
         <var name="processKeyEventMethod" id="2303280755030158193" />
       </scope>
-      <scope id="2303280755029774819" at="235,0,269,0">
+      <scope id="2303280755029774819" at="274,0,308,0">
         <var name="editorComponent" id="2303280755029787893" />
         <var name="events" id="2303280755029791592" />
       </scope>
-      <scope id="2303280755029958589" at="320,20,356,19" />
-      <scope id="2303280755029958589" at="318,46,358,29" />
-      <scope id="2303280755029958589" at="318,0,360,0" />
-      <scope id="2303280755029958589" at="314,48,364,14" />
-      <scope id="2303280755029958589" at="314,0,366,0" />
-      <scope id="2303280755029958589" at="312,60,366,10" />
-      <scope id="2303280755029958589" at="312,0,368,0">
+      <scope id="2303280755029958589" at="361,20,397,19" />
+      <scope id="2303280755029958589" at="359,46,399,29" />
+      <scope id="2303280755029958589" at="359,0,401,0" />
+      <scope id="2303280755029958589" at="355,48,405,14" />
+      <scope id="2303280755029958589" at="355,0,407,0" />
+      <scope id="2303280755029958589" at="353,60,407,10" />
+      <scope id="2303280755029958589" at="353,0,409,0">
         <var name="it" id="2303280755029958589" />
       </scope>
-      <scope id="5898974437025058158" at="310,157,369,46">
+      <scope id="5898974437025058158" at="351,157,410,46">
         <var name="events" id="2303280755029958585" />
       </scope>
-      <scope id="5898974437025058150" at="310,0,371,0">
+      <scope id="5898974437025058150" at="351,0,412,0">
         <var name="editorComponent" id="5898974437025058153" />
         <var name="keyStrokes" id="5898974437025058155" />
       </scope>
-      <unit id="2303280755030040685" at="227,116,231,5" name="jetbrains.mps.lang.test.runtime.BaseEditorTestBody$6" />
-      <unit id="4196004291147341761" at="434,37,438,5" name="jetbrains.mps.lang.test.runtime.BaseEditorTestBody$12" />
-      <unit id="210559400607072513" at="444,37,448,5" name="jetbrains.mps.lang.test.runtime.BaseEditorTestBody$13" />
-      <unit id="7689133206188671182" at="167,39,172,7" name="jetbrains.mps.lang.test.runtime.BaseEditorTestBody$4" />
-      <unit id="4658555162377043272" at="392,37,397,5" name="jetbrains.mps.lang.test.runtime.BaseEditorTestBody$10" />
-      <unit id="8329921230705384655" at="401,37,406,5" name="jetbrains.mps.lang.test.runtime.BaseEditorTestBody$11" />
-      <unit id="5105622777403269061" at="377,37,384,5" name="jetbrains.mps.lang.test.runtime.BaseEditorTestBody$9" />
-      <unit id="5364632142688376235" at="78,37,87,5" name="jetbrains.mps.lang.test.runtime.BaseEditorTestBody$1" />
-      <unit id="2303280755030279679" at="243,53,253,11" name="jetbrains.mps.lang.test.runtime.BaseEditorTestBody$8" />
-      <unit id="6352952732709206287" at="187,54,199,9" name="jetbrains.mps.lang.test.runtime.BaseEditorTestBody$6" />
-      <unit id="7640539192565303470" at="138,55,153,5" name="jetbrains.mps.lang.test.runtime.BaseEditorTestBody$3" />
-      <unit id="7633582661619344909" at="184,37,201,5" name="jetbrains.mps.lang.test.runtime.BaseEditorTestBody$5" />
-      <unit id="2034046503373002970" at="101,50,120,5" name="jetbrains.mps.lang.test.runtime.BaseEditorTestBody$2" />
-      <unit id="2303280755029795990" at="239,37,266,5" name="jetbrains.mps.lang.test.runtime.BaseEditorTestBody$7" />
-      <unit id="2303280755029958589" at="315,23,364,13" name="jetbrains.mps.lang.test.runtime.BaseEditorTestBody$10" />
-      <unit id="2303280755029958589" at="313,19,366,9" name="jetbrains.mps.lang.test.runtime.BaseEditorTestBody$9" />
-      <unit id="2303280755029958589" at="311,80,368,5" name="jetbrains.mps.lang.test.runtime.BaseEditorTestBody$8" />
-      <unit id="1225981767950" at="62,0,465,0" name="jetbrains.mps.lang.test.runtime.BaseEditorTestBody" />
+      <unit id="2303280755030040685" at="266,116,270,5" name="jetbrains.mps.lang.test.runtime.BaseEditorTestBody$8" />
+      <unit id="4196004291147341761" at="475,37,479,5" name="jetbrains.mps.lang.test.runtime.BaseEditorTestBody$14" />
+      <unit id="210559400607072513" at="485,37,489,5" name="jetbrains.mps.lang.test.runtime.BaseEditorTestBody$15" />
+      <unit id="1788530288992708971" at="136,35,141,5" name="jetbrains.mps.lang.test.runtime.BaseEditorTestBody$3" />
+      <unit id="5130705610344053879" at="149,35,154,5" name="jetbrains.mps.lang.test.runtime.BaseEditorTestBody$4" />
+      <unit id="7689133206188671182" at="202,39,207,7" name="jetbrains.mps.lang.test.runtime.BaseEditorTestBody$6" />
+      <unit id="4658555162377043272" at="433,37,438,5" name="jetbrains.mps.lang.test.runtime.BaseEditorTestBody$12" />
+      <unit id="8329921230705384655" at="442,37,447,5" name="jetbrains.mps.lang.test.runtime.BaseEditorTestBody$13" />
+      <unit id="5105622777403269061" at="418,37,425,5" name="jetbrains.mps.lang.test.runtime.BaseEditorTestBody$11" />
+      <unit id="5364632142688376235" at="86,37,95,5" name="jetbrains.mps.lang.test.runtime.BaseEditorTestBody$1" />
+      <unit id="2303280755030279679" at="282,53,292,11" name="jetbrains.mps.lang.test.runtime.BaseEditorTestBody$10" />
+      <unit id="6352952732709206287" at="221,54,233,9" name="jetbrains.mps.lang.test.runtime.BaseEditorTestBody$8" />
+      <unit id="7640539192565303470" at="173,55,188,5" name="jetbrains.mps.lang.test.runtime.BaseEditorTestBody$5" />
+      <unit id="7633582661619344909" at="218,37,235,5" name="jetbrains.mps.lang.test.runtime.BaseEditorTestBody$7" />
+      <unit id="2034046503373002970" at="109,50,129,5" name="jetbrains.mps.lang.test.runtime.BaseEditorTestBody$2" />
+      <unit id="2303280755029795990" at="278,37,305,5" name="jetbrains.mps.lang.test.runtime.BaseEditorTestBody$9" />
+      <unit id="2303280755029958589" at="356,23,405,13" name="jetbrains.mps.lang.test.runtime.BaseEditorTestBody$12" />
+      <unit id="2303280755029958589" at="354,19,407,9" name="jetbrains.mps.lang.test.runtime.BaseEditorTestBody$11" />
+      <unit id="2303280755029958589" at="352,80,409,5" name="jetbrains.mps.lang.test.runtime.BaseEditorTestBody$10" />
+      <unit id="1225981767950" at="70,0,506,0" name="jetbrains.mps.lang.test.runtime.BaseEditorTestBody" />
     </file>
->>>>>>> 0583c357
   </root>
   <root nodeRef="r:00000000-0000-4000-0000-011c895903a2(jetbrains.mps.lang.test.runtime)/1226949310940">
     <file name="CellReference.java">
@@ -1418,755 +849,131 @@
     </file>
   </root>
   <root nodeRef="r:00000000-0000-4000-0000-011c895903a2(jetbrains.mps.lang.test.runtime)/262412979073677743">
-<<<<<<< HEAD
-    <nodeInfo nodeId="262412979073677773" fileName="BaseTransformationTest4.java" startLine="14" startPosition="0" endLine="15" endPosition="0" conceptFqName="jetbrains.mps.baseLanguage.structure.FieldDeclaration" propertyString="myRunner" />
-    <nodeInfo nodeId="262412979073930145" fileName="BaseTransformationTest4.java" startLine="16" startPosition="0" endLine="17" endPosition="0" conceptFqName="jetbrains.mps.baseLanguage.structure.FieldDeclaration" propertyString="myModel" />
-    <nodeInfo nodeId="262412979073930148" fileName="BaseTransformationTest4.java" startLine="17" startPosition="0" endLine="18" endPosition="0" conceptFqName="jetbrains.mps.baseLanguage.structure.FieldDeclaration" propertyString="myTransientModel" />
-    <nodeInfo nodeId="262412979073930151" fileName="BaseTransformationTest4.java" startLine="18" startPosition="0" endLine="19" endPosition="0" conceptFqName="jetbrains.mps.baseLanguage.structure.FieldDeclaration" propertyString="myProject" />
-    <nodeInfo nodeId="6796535740152592068" fileName="BaseTransformationTest4.java" startLine="21" startPosition="33" endLine="22" endPosition="107" conceptFqName="jetbrains.mps.baseLanguage.structure.LocalVariableDeclarationStatement" />
-    <nodeInfo nodeId="754117912813156603" fileName="BaseTransformationTest4.java" startLine="23" startPosition="51" endLine="24" endPosition="57" conceptFqName="jetbrains.mps.baseLanguage.structure.ExpressionStatement" />
-    <nodeInfo nodeId="754117912813157112" fileName="BaseTransformationTest4.java" startLine="25" startPosition="12" endLine="26" endPosition="52" conceptFqName="jetbrains.mps.baseLanguage.structure.ExpressionStatement" />
-    <nodeInfo nodeId="5283973801935503285" fileName="BaseTransformationTest4.java" startLine="32" startPosition="36" endLine="33" endPosition="21" conceptFqName="jetbrains.mps.baseLanguage.structure.ExpressionStatement" />
-    <nodeInfo nodeId="754117912813153098" fileName="BaseTransformationTest4.java" startLine="39" startPosition="48" endLine="40" endPosition="22" conceptFqName="jetbrains.mps.baseLanguage.structure.ExpressionStatement" />
-    <nodeInfo nodeId="754117912813454036" fileName="BaseTransformationTest4.java" startLine="46" startPosition="37" endLine="47" endPosition="20" conceptFqName="jetbrains.mps.baseLanguage.structure.ReturnStatement" />
-    <nodeInfo nodeId="262412979073677901" fileName="BaseTransformationTest4.java" startLine="52" startPosition="75" endLine="53" endPosition="11" conceptFqName="jetbrains.mps.baseLanguage.structure.ThisConstructorInvocation" />
-    <nodeInfo nodeId="262412979073677902" fileName="BaseTransformationTest4.java" startLine="53" startPosition="11" endLine="54" endPosition="24" conceptFqName="jetbrains.mps.baseLanguage.structure.ExpressionStatement" />
-    <nodeInfo nodeId="9027620413164335970" fileName="BaseTransformationTest4.java" startLine="54" startPosition="24" endLine="55" endPosition="30" conceptFqName="jetbrains.mps.baseLanguage.structure.ExpressionStatement" />
-    <nodeInfo nodeId="1828883994691993691" fileName="BaseTransformationTest4.java" startLine="60" startPosition="90" endLine="61" endPosition="47" conceptFqName="jetbrains.mps.baseLanguage.structure.ExpressionStatement" />
-    <nodeInfo nodeId="1828883994691992366" fileName="BaseTransformationTest4.java" startLine="66" startPosition="129" endLine="67" endPosition="71" conceptFqName="jetbrains.mps.baseLanguage.structure.ExpressionStatement" />
-    <nodeInfo nodeId="262412979073677874" fileName="BaseTransformationTest4.java" startLine="72" startPosition="111" endLine="73" endPosition="64" conceptFqName="jetbrains.mps.baseLanguage.structure.ExpressionStatement" />
-    <nodeInfo nodeId="9027620413164326300" fileName="BaseTransformationTest4.java" startLine="79" startPosition="22" endLine="80" endPosition="110" conceptFqName="jetbrains.mps.baseLanguage.structure.ExpressionStatement" />
-    <nodeInfo nodeId="7138334438181020752" fileName="BaseTransformationTest4.java" startLine="80" startPosition="110" endLine="81" endPosition="79" conceptFqName="jetbrains.mps.baseLanguage.structure.ExpressionStatement" />
-    <nodeInfo nodeId="7869727441691287747" fileName="BaseTransformationTest4.java" startLine="81" startPosition="79" endLine="82" endPosition="70" conceptFqName="jetbrains.mps.baseLanguage.structure.ExpressionStatement" />
-    <nodeInfo nodeId="7869727441691298724" fileName="BaseTransformationTest4.java" startLine="88" startPosition="25" endLine="89" endPosition="60" conceptFqName="jetbrains.mps.baseLanguage.structure.ExpressionStatement" />
-    <nodeInfo nodeId="7869727441691306286" fileName="BaseTransformationTest4.java" startLine="89" startPosition="60" endLine="90" endPosition="28" conceptFqName="jetbrains.mps.baseLanguage.structure.ExpressionStatement" />
-    <nodeInfo nodeId="262412979073930232" fileName="BaseTransformationTest4.java" startLine="94" startPosition="38" endLine="95" endPosition="19" conceptFqName="jetbrains.mps.baseLanguage.structure.ReturnStatement" />
-    <nodeInfo nodeId="9027620413164301144" fileName="BaseTransformationTest4.java" startLine="99" startPosition="53" endLine="100" endPosition="25" conceptFqName="jetbrains.mps.baseLanguage.structure.ExpressionStatement" />
-    <nodeInfo nodeId="262412979073930238" fileName="BaseTransformationTest4.java" startLine="104" startPosition="47" endLine="105" endPosition="28" conceptFqName="jetbrains.mps.baseLanguage.structure.ReturnStatement" />
-    <nodeInfo nodeId="262412979073930254" fileName="BaseTransformationTest4.java" startLine="109" startPosition="31" endLine="110" endPosition="21" conceptFqName="jetbrains.mps.baseLanguage.structure.ReturnStatement" />
-    <nodeInfo nodeId="262412979073930260" fileName="BaseTransformationTest4.java" startLine="114" startPosition="43" endLine="115" endPosition="24" conceptFqName="jetbrains.mps.baseLanguage.structure.ExpressionStatement" />
-    <nodeInfo nodeId="5283973801935503272" fileName="BaseTransformationTest4.java" startLine="25" startPosition="10" endLine="27" endPosition="5" conceptFqName="jetbrains.mps.baseLanguage.structure.BlockStatement" />
-    <nodeInfo nodeId="262412979073677890" fileName="BaseTransformationTest4.java" startLine="32" startPosition="0" endLine="35" endPosition="0" conceptFqName="jetbrains.mps.baseLanguage.structure.ConstructorDeclaration" propertyString="BaseTransformationTest4#()V" />
-    <nodeInfo nodeId="262412979073677796" fileName="BaseTransformationTest4.java" startLine="60" startPosition="0" endLine="63" endPosition="0" conceptFqName="jetbrains.mps.baseLanguage.structure.InstanceMethodDeclaration" propertyString="initTest#(Ljava/lang/String;Ljava/lang/String;)V" />
-    <nodeInfo nodeId="1828883994691992357" fileName="BaseTransformationTest4.java" startLine="66" startPosition="0" endLine="69" endPosition="0" conceptFqName="jetbrains.mps.baseLanguage.structure.InstanceMethodDeclaration" propertyString="initTest#(Ljava/lang/String;Ljava/lang/String;ZZ)V" />
-    <nodeInfo nodeId="262412979073677870" fileName="BaseTransformationTest4.java" startLine="72" startPosition="0" endLine="75" endPosition="0" conceptFqName="jetbrains.mps.baseLanguage.structure.InstanceMethodDeclaration" propertyString="runTest#(Ljava/lang/String;Ljava/lang/String;Z)V" />
-    <nodeInfo nodeId="754117912813144858" fileName="BaseTransformationTest4.java" startLine="38" startPosition="0" endLine="42" endPosition="0" conceptFqName="jetbrains.mps.baseLanguage.structure.InstanceMethodDeclaration" propertyString="setTestRunner#(Ljetbrains/mps/lang/test/runtime/TestRunner;)V" />
-    <nodeInfo nodeId="754117912813446881" fileName="BaseTransformationTest4.java" startLine="45" startPosition="0" endLine="49" endPosition="0" conceptFqName="jetbrains.mps.baseLanguage.structure.InstanceMethodDeclaration" propertyString="getTestRunner#()Ljetbrains/mps/lang/test/runtime/TestRunner;" />
-    <nodeInfo nodeId="262412979073930228" fileName="BaseTransformationTest4.java" startLine="93" startPosition="0" endLine="97" endPosition="0" conceptFqName="jetbrains.mps.baseLanguage.structure.InstanceMethodDeclaration" propertyString="getModelDescriptor#()Lorg/jetbrains/mps/openapi/model/SModel;" />
-    <nodeInfo nodeId="9027620413164301138" fileName="BaseTransformationTest4.java" startLine="98" startPosition="0" endLine="102" endPosition="0" conceptFqName="jetbrains.mps.baseLanguage.structure.InstanceMethodDeclaration" propertyString="setModelDescriptor#(Lorg/jetbrains/mps/openapi/model/SModel;)V" />
-    <nodeInfo nodeId="262412979073930234" fileName="BaseTransformationTest4.java" startLine="103" startPosition="0" endLine="107" endPosition="0" conceptFqName="jetbrains.mps.baseLanguage.structure.InstanceMethodDeclaration" propertyString="getTransientModelDescriptor#()Lorg/jetbrains/mps/openapi/model/SModel;" />
-    <nodeInfo nodeId="262412979073930250" fileName="BaseTransformationTest4.java" startLine="108" startPosition="0" endLine="112" endPosition="0" conceptFqName="jetbrains.mps.baseLanguage.structure.InstanceMethodDeclaration" propertyString="getProject#()Ljetbrains/mps/project/Project;" />
-    <nodeInfo nodeId="262412979073930256" fileName="BaseTransformationTest4.java" startLine="113" startPosition="0" endLine="117" endPosition="0" conceptFqName="jetbrains.mps.baseLanguage.structure.InstanceMethodDeclaration" propertyString="setProject#(Ljetbrains/mps/project/Project;)V" />
-    <nodeInfo nodeId="5283973801935503264" fileName="BaseTransformationTest4.java" startLine="22" startPosition="107" endLine="27" endPosition="5" conceptFqName="jetbrains.mps.baseLanguage.structure.IfStatement" />
-    <nodeInfo nodeId="262412979073677897" fileName="BaseTransformationTest4.java" startLine="52" startPosition="0" endLine="57" endPosition="0" conceptFqName="jetbrains.mps.baseLanguage.structure.ConstructorDeclaration" propertyString="BaseTransformationTest4#(Ljetbrains/mps/project/Project;Lorg/jetbrains/mps/openapi/model/SModel;)V" />
-    <nodeInfo nodeId="7869727441691145795" fileName="BaseTransformationTest4.java" startLine="87" startPosition="0" endLine="92" endPosition="0" conceptFqName="jetbrains.mps.baseLanguage.structure.InstanceMethodDeclaration" propertyString="dispose#()V" />
-    <nodeInfo nodeId="9027620413164335956" fileName="BaseTransformationTest4.java" startLine="78" startPosition="0" endLine="84" endPosition="0" conceptFqName="jetbrains.mps.baseLanguage.structure.InstanceMethodDeclaration" propertyString="init#()V" />
-    <nodeInfo nodeId="5283973801935503281" fileName="BaseTransformationTest4.java" startLine="21" startPosition="0" endLine="29" endPosition="0" conceptFqName="jetbrains.mps.baseLanguage.structure.InstanceMethodDeclaration" propertyString="initTestRunner#()V" />
-    <scopeInfo nodeId="5283973801935503265" fileName="BaseTransformationTest4.java" startLine="23" startPosition="51" endLine="24" endPosition="57" />
-    <scopeInfo nodeId="5283973801935503273" fileName="BaseTransformationTest4.java" startLine="25" startPosition="12" endLine="26" endPosition="52" />
-    <scopeInfo nodeId="262412979073677893" fileName="BaseTransformationTest4.java" startLine="32" startPosition="36" endLine="33" endPosition="21" />
-    <scopeInfo nodeId="754117912813144861" fileName="BaseTransformationTest4.java" startLine="39" startPosition="48" endLine="40" endPosition="22" />
-    <scopeInfo nodeId="754117912813446884" fileName="BaseTransformationTest4.java" startLine="46" startPosition="37" endLine="47" endPosition="20" />
-    <scopeInfo nodeId="262412979073677804" fileName="BaseTransformationTest4.java" startLine="60" startPosition="90" endLine="61" endPosition="47" />
-    <scopeInfo nodeId="1828883994691992365" fileName="BaseTransformationTest4.java" startLine="66" startPosition="129" endLine="67" endPosition="71" />
-    <scopeInfo nodeId="262412979073677873" fileName="BaseTransformationTest4.java" startLine="72" startPosition="111" endLine="73" endPosition="64" />
-    <scopeInfo nodeId="262412979073930231" fileName="BaseTransformationTest4.java" startLine="94" startPosition="38" endLine="95" endPosition="19" />
-    <scopeInfo nodeId="9027620413164301143" fileName="BaseTransformationTest4.java" startLine="99" startPosition="53" endLine="100" endPosition="25" />
-    <scopeInfo nodeId="262412979073930237" fileName="BaseTransformationTest4.java" startLine="104" startPosition="47" endLine="105" endPosition="28" />
-    <scopeInfo nodeId="262412979073930253" fileName="BaseTransformationTest4.java" startLine="109" startPosition="31" endLine="110" endPosition="21" />
-    <scopeInfo nodeId="262412979073930259" fileName="BaseTransformationTest4.java" startLine="114" startPosition="43" endLine="115" endPosition="24" />
-    <scopeInfo nodeId="7869727441691145798" fileName="BaseTransformationTest4.java" startLine="88" startPosition="25" endLine="90" endPosition="28" />
-    <scopeInfo nodeId="262412979073677890" fileName="BaseTransformationTest4.java" startLine="32" startPosition="0" endLine="35" endPosition="0" />
-    <scopeInfo nodeId="262412979073677900" fileName="BaseTransformationTest4.java" startLine="52" startPosition="75" endLine="55" endPosition="30" />
-    <scopeInfo nodeId="262412979073677796" fileName="BaseTransformationTest4.java" startLine="60" startPosition="0" endLine="63" endPosition="0">
-      <varInfo nodeId="262412979073677800" varName="model" />
-      <varInfo nodeId="262412979073677797" varName="projectName" />
-    </scopeInfo>
-    <scopeInfo nodeId="1828883994691992357" fileName="BaseTransformationTest4.java" startLine="66" startPosition="0" endLine="69" endPosition="0">
-      <varInfo nodeId="1828883994691992361" varName="model" />
-      <varInfo nodeId="1828883994691992358" varName="projectName" />
-      <varInfo nodeId="1031873601093424100" varName="reOpenProject" />
-      <varInfo nodeId="1828883994691992374" varName="uiTest" />
-    </scopeInfo>
-    <scopeInfo nodeId="262412979073677870" fileName="BaseTransformationTest4.java" startLine="72" startPosition="0" endLine="75" endPosition="0">
-      <varInfo nodeId="262412979073677882" varName="className" />
-      <varInfo nodeId="262412979073677884" varName="methodName" />
-      <varInfo nodeId="262412979073677886" varName="runInCommand" />
-    </scopeInfo>
-    <scopeInfo nodeId="9027620413164335959" fileName="BaseTransformationTest4.java" startLine="79" startPosition="22" endLine="82" endPosition="70" />
-    <scopeInfo nodeId="754117912813144858" fileName="BaseTransformationTest4.java" startLine="38" startPosition="0" endLine="42" endPosition="0">
-      <varInfo nodeId="754117912813151078" varName="runner" />
-    </scopeInfo>
-    <scopeInfo nodeId="754117912813446881" fileName="BaseTransformationTest4.java" startLine="45" startPosition="0" endLine="49" endPosition="0" />
-    <scopeInfo nodeId="262412979073930228" fileName="BaseTransformationTest4.java" startLine="93" startPosition="0" endLine="97" endPosition="0" />
-    <scopeInfo nodeId="9027620413164301138" fileName="BaseTransformationTest4.java" startLine="98" startPosition="0" endLine="102" endPosition="0">
-      <varInfo nodeId="9027620413164301139" varName="descriptor" />
-    </scopeInfo>
-    <scopeInfo nodeId="262412979073930234" fileName="BaseTransformationTest4.java" startLine="103" startPosition="0" endLine="107" endPosition="0" />
-    <scopeInfo nodeId="262412979073930250" fileName="BaseTransformationTest4.java" startLine="108" startPosition="0" endLine="112" endPosition="0" />
-    <scopeInfo nodeId="262412979073930256" fileName="BaseTransformationTest4.java" startLine="113" startPosition="0" endLine="117" endPosition="0">
-      <varInfo nodeId="262412979073930264" varName="project" />
-    </scopeInfo>
-    <scopeInfo nodeId="262412979073677897" fileName="BaseTransformationTest4.java" startLine="52" startPosition="0" endLine="57" endPosition="0">
-      <varInfo nodeId="262412979073677913" varName="modelDescriptor" />
-      <varInfo nodeId="262412979073677911" varName="project" />
-    </scopeInfo>
-    <scopeInfo nodeId="7869727441691145795" fileName="BaseTransformationTest4.java" startLine="87" startPosition="0" endLine="92" endPosition="0" />
-    <scopeInfo nodeId="5283973801935503263" fileName="BaseTransformationTest4.java" startLine="21" startPosition="33" endLine="27" endPosition="5">
-      <varInfo nodeId="6796535740152592069" varName="runState" />
-    </scopeInfo>
-    <scopeInfo nodeId="9027620413164335956" fileName="BaseTransformationTest4.java" startLine="78" startPosition="0" endLine="84" endPosition="0" />
-    <scopeInfo nodeId="5283973801935503281" fileName="BaseTransformationTest4.java" startLine="21" startPosition="0" endLine="29" endPosition="0" />
-    <unitInfo nodeId="262412979073677743" fileName="BaseTransformationTest4.java" startLine="13" startPosition="0" endLine="118" endPosition="0" unitName="jetbrains.mps.lang.test.runtime.BaseTransformationTest4" />
-  </root>
-  <root nodeRef="r:00000000-0000-4000-0000-011c895903a2(jetbrains.mps.lang.test.runtime)/262412979073762013">
-    <nodeInfo nodeId="262412979073762015" fileName="TransformationTest.java" startLine="9" startPosition="0" endLine="10" endPosition="0" conceptFqName="jetbrains.mps.baseLanguage.structure.InstanceMethodDeclaration" propertyString="setProject#(Ljetbrains/mps/project/Project;)V" />
-    <nodeInfo nodeId="754117912812958155" fileName="TransformationTest.java" startLine="10" startPosition="0" endLine="11" endPosition="0" conceptFqName="jetbrains.mps.baseLanguage.structure.InstanceMethodDeclaration" propertyString="setTestRunner#(Ljetbrains/mps/lang/test/runtime/TestRunner;)V" />
-    <nodeInfo nodeId="754117912813417070" fileName="TransformationTest.java" startLine="11" startPosition="0" endLine="12" endPosition="0" conceptFqName="jetbrains.mps.baseLanguage.structure.InstanceMethodDeclaration" propertyString="getTestRunner#()Ljetbrains/mps/lang/test/runtime/TestRunner;" />
-    <nodeInfo nodeId="262412979073762023" fileName="TransformationTest.java" startLine="12" startPosition="0" endLine="13" endPosition="0" conceptFqName="jetbrains.mps.baseLanguage.structure.InstanceMethodDeclaration" propertyString="getProject#()Ljetbrains/mps/project/Project;" />
-    <nodeInfo nodeId="9027620413164198092" fileName="TransformationTest.java" startLine="13" startPosition="0" endLine="14" endPosition="0" conceptFqName="jetbrains.mps.baseLanguage.structure.InstanceMethodDeclaration" propertyString="setModelDescriptor#(Lorg/jetbrains/mps/openapi/model/SModel;)V" />
-    <nodeInfo nodeId="262412979073762227" fileName="TransformationTest.java" startLine="14" startPosition="0" endLine="15" endPosition="0" conceptFqName="jetbrains.mps.baseLanguage.structure.InstanceMethodDeclaration" propertyString="getModelDescriptor#()Lorg/jetbrains/mps/openapi/model/SModel;" />
-    <nodeInfo nodeId="262412979073762253" fileName="TransformationTest.java" startLine="15" startPosition="0" endLine="16" endPosition="0" conceptFqName="jetbrains.mps.baseLanguage.structure.InstanceMethodDeclaration" propertyString="getTransientModelDescriptor#()Lorg/jetbrains/mps/openapi/model/SModel;" />
-    <nodeInfo nodeId="9027620413164335998" fileName="TransformationTest.java" startLine="16" startPosition="0" endLine="17" endPosition="0" conceptFqName="jetbrains.mps.baseLanguage.structure.InstanceMethodDeclaration" propertyString="init#()V" />
-    <nodeInfo nodeId="7869727441691152630" fileName="TransformationTest.java" startLine="17" startPosition="0" endLine="18" endPosition="0" conceptFqName="jetbrains.mps.baseLanguage.structure.InstanceMethodDeclaration" propertyString="dispose#()V" />
-    <scopeInfo nodeId="262412979073762015" fileName="TransformationTest.java" startLine="9" startPosition="0" endLine="10" endPosition="0">
-      <varInfo nodeId="262412979073762019" varName="project" />
-    </scopeInfo>
-    <scopeInfo nodeId="754117912812958155" fileName="TransformationTest.java" startLine="10" startPosition="0" endLine="11" endPosition="0">
-      <varInfo nodeId="754117912813117786" varName="runner" />
-    </scopeInfo>
-    <scopeInfo nodeId="754117912813417070" fileName="TransformationTest.java" startLine="11" startPosition="0" endLine="12" endPosition="0" />
-    <scopeInfo nodeId="262412979073762023" fileName="TransformationTest.java" startLine="12" startPosition="0" endLine="13" endPosition="0" />
-    <scopeInfo nodeId="9027620413164198092" fileName="TransformationTest.java" startLine="13" startPosition="0" endLine="14" endPosition="0">
-      <varInfo nodeId="9027620413164198093" varName="descriptor" />
-    </scopeInfo>
-    <scopeInfo nodeId="262412979073762227" fileName="TransformationTest.java" startLine="14" startPosition="0" endLine="15" endPosition="0" />
-    <scopeInfo nodeId="262412979073762253" fileName="TransformationTest.java" startLine="15" startPosition="0" endLine="16" endPosition="0" />
-    <scopeInfo nodeId="9027620413164335998" fileName="TransformationTest.java" startLine="16" startPosition="0" endLine="17" endPosition="0" />
-    <scopeInfo nodeId="7869727441691152630" fileName="TransformationTest.java" startLine="17" startPosition="0" endLine="18" endPosition="0" />
-    <unitInfo nodeId="262412979073762013" fileName="TransformationTest.java" startLine="8" startPosition="0" endLine="19" endPosition="0" unitName="jetbrains.mps.lang.test.runtime.TransformationTest" />
-  </root>
-  <root nodeRef="r:00000000-0000-4000-0000-011c895903a2(jetbrains.mps.lang.test.runtime)/3740508248791186293">
-    <nodeInfo nodeId="3740508248791186294" fileName="TestsErrorsChecker.java" startLine="21" startPosition="0" endLine="22" endPosition="0" conceptFqName="jetbrains.mps.baseLanguage.structure.FieldDeclaration" propertyString="myNode" />
-    <nodeInfo nodeId="1277999467583062702" fileName="TestsErrorsChecker.java" startLine="22" startPosition="0" endLine="23" endPosition="0" conceptFqName="jetbrains.mps.baseLanguage.structure.StaticFieldDeclaration" propertyString="modelErrorsHolder" />
-    <nodeInfo nodeId="3740508248791186301" fileName="TestsErrorsChecker.java" startLine="25" startPosition="41" endLine="26" endPosition="23" conceptFqName="jetbrains.mps.baseLanguage.structure.ExpressionStatement" />
-    <nodeInfo nodeId="3740508248791186313" fileName="TestsErrorsChecker.java" startLine="31" startPosition="58" endLine="32" endPosition="51" conceptFqName="jetbrains.mps.baseLanguage.structure.LocalVariableDeclarationStatement" />
-    <nodeInfo nodeId="2276757138026660789" fileName="TestsErrorsChecker.java" startLine="32" startPosition="51" endLine="33" endPosition="78" conceptFqName="jetbrains.mps.baseLanguage.structure.ReturnStatement" />
-    <nodeInfo nodeId="3740508248791186339" fileName="TestsErrorsChecker.java" startLine="38" startPosition="59" endLine="39" endPosition="49" conceptFqName="jetbrains.mps.baseLanguage.structure.LocalVariableDeclarationStatement" />
-    <nodeInfo nodeId="2276757138026720803" fileName="TestsErrorsChecker.java" startLine="39" startPosition="49" endLine="40" endPosition="78" conceptFqName="jetbrains.mps.baseLanguage.structure.ReturnStatement" />
-    <nodeInfo nodeId="3740508248791186374" fileName="TestsErrorsChecker.java" startLine="47" startPosition="48" endLine="48" endPosition="42" conceptFqName="jetbrains.mps.baseLanguage.structure.ReturnStatement" />
-    <nodeInfo nodeId="3740508248791186395" fileName="TestsErrorsChecker.java" startLine="55" startPosition="47" endLine="56" endPosition="55" conceptFqName="jetbrains.mps.baseLanguage.structure.LocalVariableDeclarationStatement" />
-    <nodeInfo nodeId="3740508248791186412" fileName="TestsErrorsChecker.java" startLine="56" startPosition="55" endLine="57" endPosition="49" conceptFqName="jetbrains.mps.baseLanguage.structure.ReturnStatement" />
-    <nodeInfo nodeId="1277999467583127602" fileName="TestsErrorsChecker.java" startLine="62" startPosition="53" endLine="63" endPosition="95" conceptFqName="jetbrains.mps.baseLanguage.structure.LocalVariableDeclarationStatement" />
-    <nodeInfo nodeId="1277999467583127476" fileName="TestsErrorsChecker.java" startLine="64" startPosition="31" endLine="65" endPosition="64" conceptFqName="jetbrains.mps.baseLanguage.structure.ReturnStatement" />
-    <nodeInfo nodeId="2276757138027007813" fileName="TestsErrorsChecker.java" startLine="66" startPosition="5" endLine="67" endPosition="0" conceptFqName="jetbrains.mps.baseLanguage.structure.Statement" />
-    <nodeInfo nodeId="2276757138026969626" fileName="TestsErrorsChecker.java" startLine="67" startPosition="0" endLine="68" endPosition="54" conceptFqName="jetbrains.mps.baseLanguage.structure.LocalVariableDeclarationStatement" />
-    <nodeInfo nodeId="2276757138026969651" fileName="TestsErrorsChecker.java" startLine="68" startPosition="54" endLine="69" endPosition="18" conceptFqName="jetbrains.mps.baseLanguage.structure.ReturnStatement" />
-    <nodeInfo nodeId="2276757138027266817" fileName="TestsErrorsChecker.java" startLine="74" startPosition="52" endLine="75" endPosition="84" conceptFqName="jetbrains.mps.baseLanguage.structure.LocalVariableDeclarationStatement" />
-    <nodeInfo nodeId="2276757138027266824" fileName="TestsErrorsChecker.java" startLine="75" startPosition="84" endLine="76" endPosition="90" conceptFqName="jetbrains.mps.baseLanguage.structure.ExpressionStatement" />
-    <nodeInfo nodeId="2276757138027266829" fileName="TestsErrorsChecker.java" startLine="76" startPosition="90" endLine="77" endPosition="91" conceptFqName="jetbrains.mps.baseLanguage.structure.ExpressionStatement" />
-    <nodeInfo nodeId="2276757138027266834" fileName="TestsErrorsChecker.java" startLine="77" startPosition="91" endLine="78" endPosition="68" conceptFqName="jetbrains.mps.baseLanguage.structure.ExpressionStatement" />
-    <nodeInfo nodeId="2276757138027266842" fileName="TestsErrorsChecker.java" startLine="78" startPosition="68" endLine="79" endPosition="18" conceptFqName="jetbrains.mps.baseLanguage.structure.ReturnStatement" />
-    <nodeInfo nodeId="3740508248791186420" fileName="TestsErrorsChecker.java" startLine="84" startPosition="88" endLine="85" endPosition="84" conceptFqName="jetbrains.mps.baseLanguage.structure.LocalVariableDeclarationStatement" />
-    <nodeInfo nodeId="3740508248791186436" fileName="TestsErrorsChecker.java" startLine="87" startPosition="48" endLine="88" endPosition="50" conceptFqName="jetbrains.mps.baseLanguage.structure.ReturnStatement" />
-    <nodeInfo nodeId="3740508248791186444" fileName="TestsErrorsChecker.java" startLine="90" startPosition="8" endLine="91" endPosition="18" conceptFqName="jetbrains.mps.baseLanguage.structure.ReturnStatement" />
-    <nodeInfo nodeId="5256253775190389392" fileName="TestsErrorsChecker.java" startLine="97" startPosition="0" endLine="98" endPosition="0" conceptFqName="jetbrains.mps.baseLanguage.structure.FieldDeclaration" propertyString="cachedErrors" />
-    <nodeInfo nodeId="5256253775190395680" fileName="TestsErrorsChecker.java" startLine="98" startPosition="0" endLine="99" endPosition="0" conceptFqName="jetbrains.mps.baseLanguage.structure.FieldDeclaration" propertyString="actualModel" />
-    <nodeInfo nodeId="5256253775189887017" fileName="TestsErrorsChecker.java" startLine="103" startPosition="83" endLine="104" endPosition="28" conceptFqName="jetbrains.mps.baseLanguage.structure.ReturnStatement" />
-    <nodeInfo nodeId="5256253775189909027" fileName="TestsErrorsChecker.java" startLine="105" startPosition="7" endLine="106" endPosition="18" conceptFqName="jetbrains.mps.baseLanguage.structure.ReturnStatement" />
-    <nodeInfo nodeId="5256253775189944837" fileName="TestsErrorsChecker.java" startLine="111" startPosition="50" endLine="112" endPosition="26" conceptFqName="jetbrains.mps.baseLanguage.structure.ExpressionStatement" />
-    <nodeInfo nodeId="5256253775189945267" fileName="TestsErrorsChecker.java" startLine="112" startPosition="26" endLine="113" endPosition="59" conceptFqName="jetbrains.mps.baseLanguage.structure.ExpressionStatement" />
-    <nodeInfo nodeId="5256253775190309208" fileName="TestsErrorsChecker.java" startLine="113" startPosition="59" endLine="114" endPosition="81" conceptFqName="jetbrains.mps.baseLanguage.structure.ExpressionStatement" />
-    <nodeInfo nodeId="3740508248791186298" fileName="TestsErrorsChecker.java" startLine="25" startPosition="0" endLine="28" endPosition="0" conceptFqName="jetbrains.mps.baseLanguage.structure.ConstructorDeclaration" propertyString="TestsErrorsChecker#(Lorg/jetbrains/mps/openapi/model/SNode;)V" />
-    <nodeInfo nodeId="3740508248791186372" fileName="TestsErrorsChecker.java" startLine="47" startPosition="0" endLine="50" endPosition="0" conceptFqName="jetbrains.mps.baseLanguage.structure.InstanceMethodDeclaration" propertyString="accept#(Ljetbrains/mps/errors/IErrorReporter;)Z" />
-    <nodeInfo nodeId="1277999467583057103" fileName="TestsErrorsChecker.java" startLine="63" startPosition="95" endLine="66" endPosition="5" conceptFqName="jetbrains.mps.baseLanguage.structure.IfStatement" />
-    <nodeInfo nodeId="3740508248791186434" fileName="TestsErrorsChecker.java" startLine="87" startPosition="0" endLine="90" endPosition="0" conceptFqName="jetbrains.mps.baseLanguage.structure.InstanceMethodDeclaration" propertyString="accept#(Ljetbrains/mps/errors/IErrorReporter;)Z" />
-    <nodeInfo nodeId="5256253775189865943" fileName="TestsErrorsChecker.java" startLine="102" startPosition="37" endLine="105" endPosition="7" conceptFqName="jetbrains.mps.baseLanguage.structure.IfStatement" />
-    <nodeInfo nodeId="3740508248791186311" fileName="TestsErrorsChecker.java" startLine="31" startPosition="0" endLine="35" endPosition="0" conceptFqName="jetbrains.mps.baseLanguage.structure.InstanceMethodDeclaration" propertyString="getTypeSystemErrors#()Ljava/lang/Iterable;" />
-    <nodeInfo nodeId="3740508248791186337" fileName="TestsErrorsChecker.java" startLine="38" startPosition="0" endLine="42" endPosition="0" conceptFqName="jetbrains.mps.baseLanguage.structure.InstanceMethodDeclaration" propertyString="getConstraintsErrors#()Ljava/lang/Iterable;" />
-    <nodeInfo nodeId="3740508248791186393" fileName="TestsErrorsChecker.java" startLine="55" startPosition="0" endLine="59" endPosition="0" conceptFqName="jetbrains.mps.baseLanguage.structure.InstanceMethodDeclaration" propertyString="getErrors#()Ljava/lang/Iterable;" />
-    <nodeInfo nodeId="3740508248791186367" fileName="TestsErrorsChecker.java" startLine="45" startPosition="115" endLine="50" endPosition="7" conceptFqName="jetbrains.mps.baseLanguage.structure.ReturnStatement" />
-    <nodeInfo nodeId="3740508248791186427" fileName="TestsErrorsChecker.java" startLine="85" startPosition="84" endLine="90" endPosition="8" conceptFqName="jetbrains.mps.baseLanguage.structure.ExpressionStatement" />
-    <nodeInfo nodeId="5256253775189941779" fileName="TestsErrorsChecker.java" startLine="111" startPosition="0" endLine="116" endPosition="0" conceptFqName="jetbrains.mps.baseLanguage.structure.InstanceMethodDeclaration" propertyString="set#(Lorg/jetbrains/mps/openapi/model/SModel;Ljava/util/Set;)V" />
-    <nodeInfo nodeId="3740508248791186365" fileName="TestsErrorsChecker.java" startLine="45" startPosition="0" endLine="52" endPosition="0" conceptFqName="jetbrains.mps.baseLanguage.structure.InstanceMethodDeclaration" propertyString="filterReportersByNode#(Ljava/lang/Iterable;Lorg/jetbrains/mps/openapi/model/SNode;)Ljava/lang/Iterable;" />
-    <nodeInfo nodeId="2276757138027266848" fileName="TestsErrorsChecker.java" startLine="74" startPosition="0" endLine="81" endPosition="0" conceptFqName="jetbrains.mps.baseLanguage.structure.InstanceMethodDeclaration" propertyString="collectModelErrors#()Ljava/util/Set;" />
-    <nodeInfo nodeId="5256253775189865764" fileName="TestsErrorsChecker.java" startLine="101" startPosition="0" endLine="108" endPosition="0" conceptFqName="jetbrains.mps.baseLanguage.structure.InstanceMethodDeclaration" propertyString="get#(Lorg/jetbrains/mps/openapi/model/SModel;)Ljava/util/Set;" />
-    <nodeInfo nodeId="2276757138026969657" fileName="TestsErrorsChecker.java" startLine="62" startPosition="0" endLine="71" endPosition="0" conceptFqName="jetbrains.mps.baseLanguage.structure.InstanceMethodDeclaration" propertyString="getModelErrors#()Ljava/lang/Iterable;" />
-    <nodeInfo nodeId="3740508248791186418" fileName="TestsErrorsChecker.java" startLine="84" startPosition="0" endLine="93" endPosition="0" conceptFqName="jetbrains.mps.baseLanguage.structure.InstanceMethodDeclaration" propertyString="getErrorsSpecificType#(Ljetbrains/mps/errors/MessageStatus;)Ljava/lang/Iterable;" />
-    <scopeInfo nodeId="3740508248791186300" fileName="TestsErrorsChecker.java" startLine="25" startPosition="41" endLine="26" endPosition="23" />
-    <scopeInfo nodeId="3740508248791186373" fileName="TestsErrorsChecker.java" startLine="47" startPosition="48" endLine="48" endPosition="42" />
-    <scopeInfo nodeId="1277999467583057106" fileName="TestsErrorsChecker.java" startLine="64" startPosition="31" endLine="65" endPosition="64" />
-    <scopeInfo nodeId="3740508248791186435" fileName="TestsErrorsChecker.java" startLine="87" startPosition="48" endLine="88" endPosition="50" />
-    <scopeInfo nodeId="5256253775189865944" fileName="TestsErrorsChecker.java" startLine="103" startPosition="83" endLine="104" endPosition="28" />
-    <scopeInfo nodeId="3740508248791186312" fileName="TestsErrorsChecker.java" startLine="31" startPosition="58" endLine="33" endPosition="78">
-      <varInfo nodeId="3740508248791186314" varName="checker" />
-    </scopeInfo>
-    <scopeInfo nodeId="3740508248791186338" fileName="TestsErrorsChecker.java" startLine="38" startPosition="59" endLine="40" endPosition="78">
-      <varInfo nodeId="3740508248791186340" varName="checker" />
-    </scopeInfo>
-    <scopeInfo nodeId="3740508248791186394" fileName="TestsErrorsChecker.java" startLine="55" startPosition="47" endLine="57" endPosition="49">
-      <varInfo nodeId="3740508248791186396" varName="result" />
-    </scopeInfo>
-    <scopeInfo nodeId="3740508248791186298" fileName="TestsErrorsChecker.java" startLine="25" startPosition="0" endLine="28" endPosition="0">
-      <varInfo nodeId="3740508248791186308" varName="node" />
-    </scopeInfo>
-    <scopeInfo nodeId="3740508248791186372" fileName="TestsErrorsChecker.java" startLine="47" startPosition="0" endLine="50" endPosition="0">
-      <varInfo nodeId="3740508248791186372" varName="it" />
-    </scopeInfo>
-    <scopeInfo nodeId="3740508248791186434" fileName="TestsErrorsChecker.java" startLine="87" startPosition="0" endLine="90" endPosition="0">
-      <varInfo nodeId="3740508248791186434" varName="it" />
-    </scopeInfo>
-    <scopeInfo nodeId="5256253775189941782" fileName="TestsErrorsChecker.java" startLine="111" startPosition="50" endLine="114" endPosition="81" />
-    <scopeInfo nodeId="3740508248791186311" fileName="TestsErrorsChecker.java" startLine="31" startPosition="0" endLine="35" endPosition="0" />
-    <scopeInfo nodeId="3740508248791186337" fileName="TestsErrorsChecker.java" startLine="38" startPosition="0" endLine="42" endPosition="0" />
-    <scopeInfo nodeId="3740508248791186393" fileName="TestsErrorsChecker.java" startLine="55" startPosition="0" endLine="59" endPosition="0" />
-    <scopeInfo nodeId="5256253775189865767" fileName="TestsErrorsChecker.java" startLine="102" startPosition="37" endLine="106" endPosition="18" />
-    <scopeInfo nodeId="3740508248791186366" fileName="TestsErrorsChecker.java" startLine="45" startPosition="115" endLine="50" endPosition="7" />
-    <scopeInfo nodeId="2276757138027266814" fileName="TestsErrorsChecker.java" startLine="74" startPosition="52" endLine="79" endPosition="18">
-      <varInfo nodeId="2276757138027266818" varName="result" />
-    </scopeInfo>
-    <scopeInfo nodeId="5256253775189941779" fileName="TestsErrorsChecker.java" startLine="111" startPosition="0" endLine="116" endPosition="0">
-      <varInfo nodeId="5256253775189943475" varName="errors" />
-      <varInfo nodeId="5256253775189942643" varName="model" />
-    </scopeInfo>
-    <scopeInfo nodeId="3740508248791186365" fileName="TestsErrorsChecker.java" startLine="45" startPosition="0" endLine="52" endPosition="0">
-      <varInfo nodeId="3740508248791186387" varName="errors" />
-      <varInfo nodeId="3740508248791186390" varName="node" />
-    </scopeInfo>
-    <scopeInfo nodeId="2276757138026969623" fileName="TestsErrorsChecker.java" startLine="62" startPosition="53" endLine="69" endPosition="18">
-      <varInfo nodeId="1277999467583127603" varName="cachedErrors" />
-      <varInfo nodeId="2276757138026969627" varName="result" />
-    </scopeInfo>
-    <scopeInfo nodeId="2276757138027266848" fileName="TestsErrorsChecker.java" startLine="74" startPosition="0" endLine="81" endPosition="0" />
-    <scopeInfo nodeId="3740508248791186419" fileName="TestsErrorsChecker.java" startLine="84" startPosition="88" endLine="91" endPosition="18">
-      <varInfo nodeId="3740508248791186421" varName="result" />
-    </scopeInfo>
-    <scopeInfo nodeId="5256253775189865764" fileName="TestsErrorsChecker.java" startLine="101" startPosition="0" endLine="108" endPosition="0">
-      <varInfo nodeId="5256253775189922295" varName="model" />
-    </scopeInfo>
-    <scopeInfo nodeId="2276757138026969657" fileName="TestsErrorsChecker.java" startLine="62" startPosition="0" endLine="71" endPosition="0" />
-    <scopeInfo nodeId="3740508248791186418" fileName="TestsErrorsChecker.java" startLine="84" startPosition="0" endLine="93" endPosition="0">
-      <varInfo nodeId="3740508248791186449" varName="errorType" />
-    </scopeInfo>
-    <unitInfo nodeId="3740508248791186372" fileName="TestsErrorsChecker.java" startLine="46" startPosition="51" endLine="50" endPosition="5" unitName="jetbrains.mps.lang.test.runtime.TestsErrorsChecker$1" />
-    <unitInfo nodeId="3740508248791186434" fileName="TestsErrorsChecker.java" startLine="86" startPosition="89" endLine="90" endPosition="5" unitName="jetbrains.mps.lang.test.runtime.TestsErrorsChecker$2" />
-    <unitInfo nodeId="5256253775189855624" fileName="TestsErrorsChecker.java" startLine="96" startPosition="0" endLine="117" endPosition="0" unitName="jetbrains.mps.lang.test.runtime.TestsErrorsChecker$ModelErrorsHolder" />
-    <unitInfo nodeId="3740508248791186293" fileName="TestsErrorsChecker.java" startLine="20" startPosition="0" endLine="120" endPosition="0" unitName="jetbrains.mps.lang.test.runtime.TestsErrorsChecker" />
-  </root>
-  <root nodeRef="r:00000000-0000-4000-0000-011c895903a2(jetbrains.mps.lang.test.runtime)/5283973801934659527">
-    <nodeInfo nodeId="5283973801934666752" fileName="TestRunner.java" startLine="8" startPosition="0" endLine="9" endPosition="0" conceptFqName="jetbrains.mps.baseLanguage.structure.InstanceMethodDeclaration" propertyString="initTest#(Ljetbrains/mps/lang/test/runtime/TransformationTest;Ljava/lang/String;Ljava/lang/String;ZZ)V" />
-    <nodeInfo nodeId="5283973801934829407" fileName="TestRunner.java" startLine="9" startPosition="0" endLine="10" endPosition="0" conceptFqName="jetbrains.mps.baseLanguage.structure.InstanceMethodDeclaration" propertyString="runTest#(Ljetbrains/mps/lang/test/runtime/TransformationTest;Ljava/lang/String;Ljava/lang/String;Z)V" />
-    <scopeInfo nodeId="5283973801934666752" fileName="TestRunner.java" startLine="8" startPosition="0" endLine="9" endPosition="0">
-      <varInfo nodeId="5283973801934696720" varName="modelName" />
-      <varInfo nodeId="5283973801934812507" varName="projectPath" />
-      <varInfo nodeId="5283973801934762652" varName="reOpenProject" />
-      <varInfo nodeId="5283973801934679377" varName="test" />
-      <varInfo nodeId="5283973801934696680" varName="uiTest" />
-    </scopeInfo>
-    <scopeInfo nodeId="5283973801934829407" fileName="TestRunner.java" startLine="9" startPosition="0" endLine="10" endPosition="0">
-      <varInfo nodeId="5283973801934886504" varName="className" />
-      <varInfo nodeId="5283973801934894295" varName="methodName" />
-      <varInfo nodeId="5283973801934901964" varName="runInCommand" />
-      <varInfo nodeId="5283973801934829533" varName="test" />
-    </scopeInfo>
-    <unitInfo nodeId="5283973801934659527" fileName="TestRunner.java" startLine="7" startPosition="0" endLine="11" endPosition="0" unitName="jetbrains.mps.lang.test.runtime.TestRunner" />
-  </root>
-  <root nodeRef="r:00000000-0000-4000-0000-011c895903a2(jetbrains.mps.lang.test.runtime)/5283973801935346081">
-    <nodeInfo nodeId="6796535740152555634" fileName="TransformationTestLightRunner.java" startLine="22" startPosition="56" endLine="23" endPosition="66" conceptFqName="jetbrains.mps.baseLanguage.structure.ReturnStatement" />
-    <nodeInfo nodeId="5380692295310785480" fileName="TransformationTestLightRunner.java" startLine="28" startPosition="38" endLine="29" endPosition="77" conceptFqName="jetbrains.mps.baseLanguage.structure.LocalVariableDeclarationStatement" />
-    <nodeInfo nodeId="338474602007658630" fileName="TransformationTestLightRunner.java" startLine="29" startPosition="77" endLine="30" endPosition="36" conceptFqName="jetbrains.mps.baseLanguage.structure.ReturnStatement" />
-    <nodeInfo nodeId="7273600282893494783" fileName="TransformationTestLightRunner.java" startLine="37" startPosition="29" endLine="38" endPosition="13" conceptFqName="jetbrains.mps.baseLanguage.structure.ReturnStatement" />
-    <nodeInfo nodeId="8406928085288743292" fileName="TransformationTestLightRunner.java" startLine="39" startPosition="5" endLine="40" endPosition="57" conceptFqName="jetbrains.mps.baseLanguage.structure.LocalVariableDeclarationStatement" />
-    <nodeInfo nodeId="5283973801935401397" fileName="TransformationTestLightRunner.java" startLine="40" startPosition="57" endLine="41" endPosition="45" conceptFqName="jetbrains.mps.baseLanguage.structure.ExpressionStatement" />
-    <nodeInfo nodeId="5283973801935401402" fileName="TransformationTestLightRunner.java" startLine="41" startPosition="45" endLine="42" endPosition="36" conceptFqName="jetbrains.mps.baseLanguage.structure.SingleLineComment" />
-    <nodeInfo nodeId="5283973801935401404" fileName="TransformationTestLightRunner.java" startLine="42" startPosition="36" endLine="43" endPosition="45" conceptFqName="jetbrains.mps.baseLanguage.structure.ExpressionStatement" />
-    <nodeInfo nodeId="7273600282893496633" fileName="TransformationTestLightRunner.java" startLine="52" startPosition="29" endLine="53" endPosition="13" conceptFqName="jetbrains.mps.baseLanguage.structure.ReturnStatement" />
-    <nodeInfo nodeId="7273600282893400458" fileName="TransformationTestLightRunner.java" startLine="54" startPosition="5" endLine="55" endPosition="68" conceptFqName="jetbrains.mps.baseLanguage.structure.ExpressionStatement" />
-    <nodeInfo nodeId="4714338144905561610" fileName="TransformationTestLightRunner.java" startLine="61" startPosition="60" endLine="62" endPosition="83" conceptFqName="jetbrains.mps.baseLanguage.structure.LocalVariableDeclarationStatement" />
-    <nodeInfo nodeId="8406928085289011167" fileName="TransformationTestLightRunner.java" startLine="62" startPosition="83" endLine="63" endPosition="53" conceptFqName="jetbrains.mps.baseLanguage.structure.LocalVariableDeclarationStatement" />
-    <nodeInfo nodeId="8406928085289148436" fileName="TransformationTestLightRunner.java" startLine="65" startPosition="79" endLine="66" endPosition="23" conceptFqName="jetbrains.mps.baseLanguage.structure.ReturnStatement" />
-    <nodeInfo nodeId="8406928085289150551" fileName="TransformationTestLightRunner.java" startLine="68" startPosition="5" endLine="69" endPosition="16" conceptFqName="jetbrains.mps.baseLanguage.structure.ReturnStatement" />
-    <nodeInfo nodeId="8406928085288813448" fileName="TransformationTestLightRunner.java" startLine="74" startPosition="69" endLine="75" endPosition="48" conceptFqName="jetbrains.mps.baseLanguage.structure.LocalVariableDeclarationStatement" />
-    <nodeInfo nodeId="8406928085288813459" fileName="TransformationTestLightRunner.java" startLine="76" startPosition="30" endLine="77" endPosition="19" conceptFqName="jetbrains.mps.baseLanguage.structure.ReturnStatement" />
-    <nodeInfo nodeId="8406928085288813463" fileName="TransformationTestLightRunner.java" startLine="79" startPosition="9" endLine="80" endPosition="60" conceptFqName="jetbrains.mps.baseLanguage.structure.LocalVariableDeclarationStatement" />
-    <nodeInfo nodeId="8406928085288813469" fileName="TransformationTestLightRunner.java" startLine="80" startPosition="60" endLine="81" endPosition="54" conceptFqName="jetbrains.mps.baseLanguage.structure.LocalVariableDeclarationStatement" />
-    <nodeInfo nodeId="8406928085288813475" fileName="TransformationTestLightRunner.java" startLine="81" startPosition="54" endLine="82" endPosition="50" conceptFqName="jetbrains.mps.baseLanguage.structure.ReturnStatement" />
-    <nodeInfo nodeId="8406928085288813482" fileName="TransformationTestLightRunner.java" startLine="84" startPosition="42" endLine="85" endPosition="68" conceptFqName="jetbrains.mps.baseLanguage.structure.ExpressionStatement" />
-    <nodeInfo nodeId="8406928085288813487" fileName="TransformationTestLightRunner.java" startLine="87" startPosition="5" endLine="88" endPosition="17" conceptFqName="jetbrains.mps.baseLanguage.structure.ReturnStatement" />
-    <nodeInfo nodeId="5283973801935346081" fileName="TransformationTestLightRunner.java" startLine="92" startPosition="0" endLine="93" endPosition="0" conceptFqName="jetbrains.mps.baseLanguage.structure.StaticFieldDeclaration" propertyString="LOG" />
-    <nodeInfo nodeId="6796535740152551167" fileName="TransformationTestLightRunner.java" startLine="22" startPosition="0" endLine="25" endPosition="0" conceptFqName="jetbrains.mps.baseLanguage.structure.StaticMethodDeclaration" propertyString="getRunState#(J)Ljetbrains/mps/lang/test/util/TestLightRunState;" />
-    <nodeInfo nodeId="7273600282893472879" fileName="TransformationTestLightRunner.java" startLine="36" startPosition="167" endLine="39" endPosition="5" conceptFqName="jetbrains.mps.baseLanguage.structure.IfStatement" />
-    <nodeInfo nodeId="7273600282893495005" fileName="TransformationTestLightRunner.java" startLine="51" startPosition="152" endLine="54" endPosition="5" conceptFqName="jetbrains.mps.baseLanguage.structure.IfStatement" />
-    <nodeInfo nodeId="8406928085288791228" fileName="TransformationTestLightRunner.java" startLine="64" startPosition="76" endLine="67" endPosition="7" conceptFqName="jetbrains.mps.baseLanguage.structure.IfStatement" />
-    <nodeInfo nodeId="8406928085288813454" fileName="TransformationTestLightRunner.java" startLine="75" startPosition="48" endLine="78" endPosition="5" conceptFqName="jetbrains.mps.baseLanguage.structure.IfStatement" />
-    <nodeInfo nodeId="8406928085288813482" fileName="TransformationTestLightRunner.java" startLine="83" startPosition="29" endLine="86" endPosition="7" conceptFqName="jetbrains.mps.baseLanguage.structure.BlockStatement" />
-    <nodeInfo nodeId="8406928085288813482" fileName="TransformationTestLightRunner.java" startLine="83" startPosition="29" endLine="86" endPosition="7" conceptFqName="jetbrains.mps.baseLanguage.structure.IfStatement" />
-    <nodeInfo nodeId="7273600282893264506" fileName="TransformationTestLightRunner.java" startLine="28" startPosition="0" endLine="32" endPosition="0" conceptFqName="jetbrains.mps.baseLanguage.structure.InstanceMethodDeclaration" propertyString="isRunTerminating#()Z" />
-    <nodeInfo nodeId="8406928085288787317" fileName="TransformationTestLightRunner.java" startLine="63" startPosition="53" endLine="68" endPosition="5" conceptFqName="jetbrains.mps.baseLanguage.structure.ForeachStatement" />
-    <nodeInfo nodeId="7273600282893399747" fileName="TransformationTestLightRunner.java" startLine="50" startPosition="0" endLine="57" endPosition="0" conceptFqName="jetbrains.mps.baseLanguage.structure.InstanceMethodDeclaration" propertyString="runTest#(Ljetbrains/mps/lang/test/runtime/TransformationTest;Ljava/lang/String;Ljava/lang/String;Z)V" />
-    <nodeInfo nodeId="8406928085288813461" fileName="TransformationTestLightRunner.java" startLine="78" startPosition="5" endLine="87" endPosition="5" conceptFqName="jetbrains.mps.baseLanguage.structure.TryCatchStatement" />
-    <nodeInfo nodeId="5283973801935361251" fileName="TransformationTestLightRunner.java" startLine="35" startPosition="0" endLine="45" endPosition="0" conceptFqName="jetbrains.mps.baseLanguage.structure.InstanceMethodDeclaration" propertyString="initTest#(Ljetbrains/mps/lang/test/runtime/TransformationTest;Ljava/lang/String;Ljava/lang/String;ZZ)V" />
-    <nodeInfo nodeId="8406928085288769261" fileName="TransformationTestLightRunner.java" startLine="60" startPosition="0" endLine="71" endPosition="0" conceptFqName="jetbrains.mps.baseLanguage.structure.InstanceMethodDeclaration" propertyString="findProject#(Ljava/lang/String;)Ljetbrains/mps/project/Project;" />
-    <nodeInfo nodeId="8406928085288813446" fileName="TransformationTestLightRunner.java" startLine="74" startPosition="0" endLine="90" endPosition="0" conceptFqName="jetbrains.mps.baseLanguage.structure.StaticMethodDeclaration" propertyString="projectHasPath#(Ljetbrains/mps/project/Project;Ljava/io/File;)Z" />
-    <scopeInfo nodeId="6796535740152546723" fileName="TransformationTestLightRunner.java" startLine="22" startPosition="56" endLine="23" endPosition="66" />
-    <scopeInfo nodeId="7273600282893472882" fileName="TransformationTestLightRunner.java" startLine="37" startPosition="29" endLine="38" endPosition="13" />
-    <scopeInfo nodeId="7273600282893495008" fileName="TransformationTestLightRunner.java" startLine="52" startPosition="29" endLine="53" endPosition="13" />
-    <scopeInfo nodeId="8406928085288791229" fileName="TransformationTestLightRunner.java" startLine="65" startPosition="79" endLine="66" endPosition="23" />
-    <scopeInfo nodeId="8406928085288813458" fileName="TransformationTestLightRunner.java" startLine="76" startPosition="30" endLine="77" endPosition="19" />
-    <scopeInfo nodeId="8406928085288813482" fileName="TransformationTestLightRunner.java" startLine="84" startPosition="42" endLine="85" endPosition="68" />
-    <scopeInfo nodeId="7273600282893264492" fileName="TransformationTestLightRunner.java" startLine="28" startPosition="38" endLine="30" endPosition="36">
-      <varInfo nodeId="5380692295310785481" varName="runState" />
-    </scopeInfo>
-    <scopeInfo nodeId="6796535740152551167" fileName="TransformationTestLightRunner.java" startLine="22" startPosition="0" endLine="25" endPosition="0">
-      <varInfo nodeId="6796535740152562391" varName="id" />
-    </scopeInfo>
-    <scopeInfo nodeId="8406928085288787318" fileName="TransformationTestLightRunner.java" startLine="64" startPosition="76" endLine="67" endPosition="7" />
-    <scopeInfo nodeId="8406928085288813462" fileName="TransformationTestLightRunner.java" startLine="79" startPosition="9" endLine="82" endPosition="50">
-      <varInfo nodeId="8406928085288813464" varName="myProjectPath" />
-      <varInfo nodeId="8406928085288813470" varName="newProjectPath" />
-    </scopeInfo>
-    <scopeInfo nodeId="8406928085288813480" fileName="TransformationTestLightRunner.java" startLine="83" startPosition="0" endLine="86" endPosition="7">
-      <varInfo nodeId="8406928085288813485" varName="e" />
-    </scopeInfo>
-    <scopeInfo nodeId="8406928085288813481" fileName="TransformationTestLightRunner.java" startLine="83" startPosition="29" endLine="86" endPosition="7" />
-    <scopeInfo nodeId="8406928085288813482" fileName="TransformationTestLightRunner.java" startLine="83" startPosition="29" endLine="86" endPosition="7" />
-    <scopeInfo nodeId="7273600282893264506" fileName="TransformationTestLightRunner.java" startLine="28" startPosition="0" endLine="32" endPosition="0" />
-    <scopeInfo nodeId="7273600282893400451" fileName="TransformationTestLightRunner.java" startLine="51" startPosition="152" endLine="55" endPosition="68" />
-    <scopeInfo nodeId="8406928085288787317" fileName="TransformationTestLightRunner.java" startLine="63" startPosition="53" endLine="68" endPosition="5">
-      <varInfo nodeId="8406928085288787319" varName="project" />
-    </scopeInfo>
-    <scopeInfo nodeId="5283973801935361291" fileName="TransformationTestLightRunner.java" startLine="36" startPosition="167" endLine="43" endPosition="45">
-      <varInfo nodeId="8406928085288743290" varName="testProject" />
-    </scopeInfo>
-    <scopeInfo nodeId="7273600282893399747" fileName="TransformationTestLightRunner.java" startLine="50" startPosition="0" endLine="57" endPosition="0">
-      <varInfo nodeId="7273600282893399905" varName="className" />
-      <varInfo nodeId="7273600282893399907" varName="methodName" />
-      <varInfo nodeId="7273600282893399748" varName="projectTest" />
-      <varInfo nodeId="7273600282893399909" varName="runInCommand" />
-    </scopeInfo>
-    <scopeInfo nodeId="8406928085288769264" fileName="TransformationTestLightRunner.java" startLine="61" startPosition="60" endLine="69" endPosition="16">
-      <varInfo nodeId="4714338144905561613" varName="expandedProjectPath" />
-      <varInfo nodeId="8406928085289011168" varName="projectFile" />
-    </scopeInfo>
-    <scopeInfo nodeId="5283973801935361251" fileName="TransformationTestLightRunner.java" startLine="35" startPosition="0" endLine="45" endPosition="0">
-      <varInfo nodeId="5283973801935361285" varName="modelName" />
-      <varInfo nodeId="5283973801935361282" varName="projectPath" />
-      <varInfo nodeId="5283973801935361289" varName="reopenProject" />
-      <varInfo nodeId="5283973801935361279" varName="test" />
-      <varInfo nodeId="5283973801935361287" varName="uiTest" />
-    </scopeInfo>
-    <scopeInfo nodeId="8406928085288769261" fileName="TransformationTestLightRunner.java" startLine="60" startPosition="0" endLine="71" endPosition="0">
-      <varInfo nodeId="8406928085288770482" varName="projectPath" />
-    </scopeInfo>
-    <scopeInfo nodeId="8406928085288813447" fileName="TransformationTestLightRunner.java" startLine="74" startPosition="69" endLine="88" endPosition="17">
-      <varInfo nodeId="8406928085288813449" varName="projectFile" />
-    </scopeInfo>
-    <scopeInfo nodeId="8406928085288813446" fileName="TransformationTestLightRunner.java" startLine="74" startPosition="0" endLine="90" endPosition="0">
-      <varInfo nodeId="8406928085288813493" varName="path" />
-      <varInfo nodeId="8406928085288813491" varName="project" />
-    </scopeInfo>
-    <unitInfo nodeId="5283973801935346081" fileName="TransformationTestLightRunner.java" startLine="19" startPosition="0" endLine="94" endPosition="0" unitName="jetbrains.mps.lang.test.runtime.TransformationTestLightRunner" />
-  </root>
-  <root nodeRef="r:00000000-0000-4000-0000-011c895903a2(jetbrains.mps.lang.test.runtime)/7107617965856250727">
-    <nodeInfo nodeId="2654128911719036237" fileName="TransformationTestRunner.java" startLine="42" startPosition="0" endLine="43" endPosition="0" conceptFqName="jetbrains.mps.baseLanguage.structure.StaticFieldDeclaration" propertyString="PATH_MACRO_PREFIX" />
-    <nodeInfo nodeId="577165239384693854" fileName="TransformationTestRunner.java" startLine="43" startPosition="0" endLine="44" endPosition="0" conceptFqName="jetbrains.mps.baseLanguage.structure.StaticFieldDeclaration" propertyString="EMPTY_CLIPBOARD_CONTENT" />
-    <nodeInfo nodeId="7321508538531297252" fileName="TransformationTestRunner.java" startLine="51" startPosition="128" endLine="52" endPosition="57" conceptFqName="jetbrains.mps.baseLanguage.structure.ExpressionStatement" />
-    <nodeInfo nodeId="5283973801935285471" fileName="TransformationTestRunner.java" startLine="57" startPosition="167" endLine="58" endPosition="62" conceptFqName="jetbrains.mps.baseLanguage.structure.SingleLineComment" />
-    <nodeInfo nodeId="5283973801935289359" fileName="TransformationTestRunner.java" startLine="58" startPosition="62" endLine="59" endPosition="15" conceptFqName="jetbrains.mps.baseLanguage.structure.ExpressionStatement" />
-    <nodeInfo nodeId="5283973801935311861" fileName="TransformationTestRunner.java" startLine="59" startPosition="15" endLine="60" endPosition="0" conceptFqName="jetbrains.mps.baseLanguage.structure.Statement" />
-    <nodeInfo nodeId="6285634165201264089" fileName="TransformationTestRunner.java" startLine="60" startPosition="0" endLine="61" endPosition="76" conceptFqName="jetbrains.mps.baseLanguage.structure.LocalVariableDeclarationStatement" />
-    <nodeInfo nodeId="6285634165201356023" fileName="TransformationTestRunner.java" startLine="61" startPosition="76" endLine="62" endPosition="45" conceptFqName="jetbrains.mps.baseLanguage.structure.ExpressionStatement" />
-    <nodeInfo nodeId="5283973801935311190" fileName="TransformationTestRunner.java" startLine="62" startPosition="45" endLine="63" endPosition="36" conceptFqName="jetbrains.mps.baseLanguage.structure.SingleLineComment" />
-    <nodeInfo nodeId="7107617965856385920" fileName="TransformationTestRunner.java" startLine="63" startPosition="36" endLine="64" endPosition="45" conceptFqName="jetbrains.mps.baseLanguage.structure.ExpressionStatement" />
-    <nodeInfo nodeId="5824636632657825130" fileName="TransformationTestRunner.java" startLine="69" startPosition="27" endLine="70" endPosition="44" conceptFqName="jetbrains.mps.baseLanguage.structure.ExpressionStatement" />
-    <nodeInfo nodeId="7248807071364517786" fileName="TransformationTestRunner.java" startLine="70" startPosition="44" endLine="71" endPosition="34" conceptFqName="jetbrains.mps.baseLanguage.structure.ExpressionStatement" />
-    <nodeInfo nodeId="5283973801935289339" fileName="TransformationTestRunner.java" startLine="71" startPosition="34" endLine="72" endPosition="14" conceptFqName="jetbrains.mps.baseLanguage.structure.SingleLineComment" />
-    <nodeInfo nodeId="5283973801935289345" fileName="TransformationTestRunner.java" startLine="72" startPosition="14" endLine="73" endPosition="27" conceptFqName="jetbrains.mps.baseLanguage.structure.ExpressionStatement" />
-    <nodeInfo nodeId="5283973801935289347" fileName="TransformationTestRunner.java" startLine="73" startPosition="27" endLine="74" endPosition="22" conceptFqName="jetbrains.mps.baseLanguage.structure.ExpressionStatement" />
-    <nodeInfo nodeId="6285634165201355936" fileName="TransformationTestRunner.java" startLine="79" startPosition="175" endLine="80" endPosition="33" conceptFqName="jetbrains.mps.baseLanguage.structure.ExpressionStatement" />
-    <nodeInfo nodeId="3533752078501224102" fileName="TransformationTestRunner.java" startLine="83" startPosition="25" endLine="84" endPosition="36" conceptFqName="jetbrains.mps.baseLanguage.structure.ExpressionStatement" />
-    <nodeInfo nodeId="3533752078501224118" fileName="TransformationTestRunner.java" startLine="89" startPosition="86" endLine="90" endPosition="54" conceptFqName="jetbrains.mps.baseLanguage.structure.LocalVariableDeclarationStatement" />
-    <nodeInfo nodeId="3533752078501224123" fileName="TransformationTestRunner.java" startLine="90" startPosition="54" endLine="91" endPosition="49" conceptFqName="jetbrains.mps.baseLanguage.structure.ExpressionStatement" />
-    <nodeInfo nodeId="3533752078501224128" fileName="TransformationTestRunner.java" startLine="91" startPosition="49" endLine="92" endPosition="20" conceptFqName="jetbrains.mps.baseLanguage.structure.ExpressionStatement" />
-    <nodeInfo nodeId="3533752078501224139" fileName="TransformationTestRunner.java" startLine="97" startPosition="56" endLine="98" endPosition="148" conceptFqName="jetbrains.mps.baseLanguage.structure.LocalVariableDeclarationStatement" />
-    <nodeInfo nodeId="3533752078501224149" fileName="TransformationTestRunner.java" startLine="98" startPosition="148" endLine="99" endPosition="0" conceptFqName="jetbrains.mps.baseLanguage.structure.Statement" />
-    <nodeInfo nodeId="3533752078501224155" fileName="TransformationTestRunner.java" startLine="100" startPosition="38" endLine="101" endPosition="145" conceptFqName="jetbrains.mps.baseLanguage.structure.ExpressionStatement" />
-    <nodeInfo nodeId="3533752078501224169" fileName="TransformationTestRunner.java" startLine="102" startPosition="9" endLine="103" endPosition="31" conceptFqName="jetbrains.mps.baseLanguage.structure.ReturnStatement" />
-    <nodeInfo nodeId="4355018683150685367" fileName="TransformationTestRunner.java" startLine="107" startPosition="25" endLine="108" endPosition="78" conceptFqName="jetbrains.mps.baseLanguage.structure.ExpressionStatement" />
-    <nodeInfo nodeId="4787445426632226687" fileName="TransformationTestRunner.java" startLine="115" startPosition="84" endLine="116" endPosition="87" conceptFqName="jetbrains.mps.baseLanguage.structure.LocalVariableDeclarationStatement" />
-    <nodeInfo nodeId="532317087509867592" fileName="TransformationTestRunner.java" startLine="116" startPosition="87" endLine="117" endPosition="53" conceptFqName="jetbrains.mps.baseLanguage.structure.LocalVariableDeclarationStatement" />
-    <nodeInfo nodeId="623745604708182591" fileName="TransformationTestRunner.java" startLine="117" startPosition="53" endLine="118" endPosition="61" conceptFqName="jetbrains.mps.baseLanguage.structure.LocalVariableDeclarationStatement" />
-    <nodeInfo nodeId="6285634165201097917" fileName="TransformationTestRunner.java" startLine="120" startPosition="41" endLine="121" endPosition="42" conceptFqName="jetbrains.mps.baseLanguage.structure.ExpressionStatement" />
-    <nodeInfo nodeId="532317087509530625" fileName="TransformationTestRunner.java" startLine="122" startPosition="7" endLine="123" endPosition="43" conceptFqName="jetbrains.mps.baseLanguage.structure.LocalVariableDeclarationStatement" />
-    <nodeInfo nodeId="532317087509924166" fileName="TransformationTestRunner.java" startLine="124" startPosition="26" endLine="125" endPosition="68" conceptFqName="jetbrains.mps.baseLanguage.structure.AssertStatement" />
-    <nodeInfo nodeId="532317087509564212" fileName="TransformationTestRunner.java" startLine="125" startPosition="68" endLine="126" endPosition="47" conceptFqName="jetbrains.mps.baseLanguage.structure.ExpressionStatement" />
-    <nodeInfo nodeId="532317087509971115" fileName="TransformationTestRunner.java" startLine="126" startPosition="47" endLine="127" endPosition="54" conceptFqName="jetbrains.mps.baseLanguage.structure.ExpressionStatement" />
-    <nodeInfo nodeId="6285634165201209006" fileName="TransformationTestRunner.java" startLine="128" startPosition="7" endLine="129" endPosition="21" conceptFqName="jetbrains.mps.baseLanguage.structure.ReturnStatement" />
-    <nodeInfo nodeId="623745604707147707" fileName="TransformationTestRunner.java" startLine="132" startPosition="54" endLine="133" endPosition="49" conceptFqName="jetbrains.mps.baseLanguage.structure.ExpressionStatement" />
-    <nodeInfo nodeId="532317087509959835" fileName="TransformationTestRunner.java" startLine="135" startPosition="7" endLine="136" endPosition="49" conceptFqName="jetbrains.mps.baseLanguage.structure.ReturnStatement" />
-    <nodeInfo nodeId="6285634165201146978" fileName="TransformationTestRunner.java" startLine="144" startPosition="55" endLine="145" endPosition="23" conceptFqName="jetbrains.mps.baseLanguage.structure.ReturnStatement" />
-    <nodeInfo nodeId="5792583586807569094" fileName="TransformationTestRunner.java" startLine="147" startPosition="5" endLine="148" endPosition="97" conceptFqName="jetbrains.mps.baseLanguage.structure.ExpressionStatement" />
-    <nodeInfo nodeId="6285634165201211854" fileName="TransformationTestRunner.java" startLine="148" startPosition="97" endLine="149" endPosition="16" conceptFqName="jetbrains.mps.baseLanguage.structure.ReturnStatement" />
-    <nodeInfo nodeId="2017907759317085689" fileName="TransformationTestRunner.java" startLine="155" startPosition="30" endLine="156" endPosition="44" conceptFqName="jetbrains.mps.baseLanguage.structure.ExpressionStatement" />
-    <nodeInfo nodeId="7107617965856386061" fileName="TransformationTestRunner.java" startLine="157" startPosition="5" endLine="158" endPosition="62" conceptFqName="jetbrains.mps.baseLanguage.structure.LocalVariableDeclarationStatement" />
-    <nodeInfo nodeId="2034046503361585178" fileName="TransformationTestRunner.java" startLine="160" startPosition="25" endLine="161" endPosition="121" conceptFqName="jetbrains.mps.baseLanguage.structure.ExpressionStatement" />
-    <nodeInfo nodeId="1494396114043230195" fileName="TransformationTestRunner.java" startLine="161" startPosition="121" endLine="162" endPosition="68" conceptFqName="jetbrains.mps.baseLanguage.structure.LocalVariableDeclarationStatement" />
-    <nodeInfo nodeId="1494396114043321102" fileName="TransformationTestRunner.java" startLine="162" startPosition="68" endLine="163" endPosition="67" conceptFqName="jetbrains.mps.baseLanguage.structure.AssertStatement" />
-    <nodeInfo nodeId="2034046503361585190" fileName="TransformationTestRunner.java" startLine="163" startPosition="67" endLine="164" endPosition="48" conceptFqName="jetbrains.mps.baseLanguage.structure.LocalVariableDeclarationStatement" />
-    <nodeInfo nodeId="2034046503361585198" fileName="TransformationTestRunner.java" startLine="164" startPosition="48" endLine="165" endPosition="85" conceptFqName="jetbrains.mps.baseLanguage.structure.LocalVariableDeclarationStatement" />
-    <nodeInfo nodeId="2034046503361585208" fileName="TransformationTestRunner.java" startLine="165" startPosition="85" endLine="166" endPosition="128" conceptFqName="jetbrains.mps.baseLanguage.structure.AssertStatement" />
-    <nodeInfo nodeId="7107617965856386112" fileName="TransformationTestRunner.java" startLine="168" startPosition="7" endLine="169" endPosition="49" conceptFqName="jetbrains.mps.baseLanguage.structure.LocalVariableDeclarationStatement" />
-    <nodeInfo nodeId="7107617965856386118" fileName="TransformationTestRunner.java" startLine="169" startPosition="49" endLine="170" endPosition="88" conceptFqName="jetbrains.mps.baseLanguage.structure.ExpressionStatement" />
-    <nodeInfo nodeId="7107617965856386129" fileName="TransformationTestRunner.java" startLine="170" startPosition="88" endLine="171" endPosition="73" conceptFqName="jetbrains.mps.baseLanguage.structure.ExpressionStatement" />
-    <nodeInfo nodeId="7107617965856386140" fileName="TransformationTestRunner.java" startLine="171" startPosition="73" endLine="172" endPosition="51" conceptFqName="jetbrains.mps.baseLanguage.structure.LocalVariableDeclarationStatement" />
-    <nodeInfo nodeId="2853743909049113310" fileName="TransformationTestRunner.java" startLine="177" startPosition="40" endLine="178" endPosition="109" conceptFqName="jetbrains.mps.baseLanguage.structure.ReturnStatement" />
-    <nodeInfo nodeId="7107617965856386178" fileName="TransformationTestRunner.java" startLine="183" startPosition="12" endLine="184" endPosition="94" conceptFqName="jetbrains.mps.baseLanguage.structure.ExpressionStatement" />
-    <nodeInfo nodeId="103962375809052944" fileName="TransformationTestRunner.java" startLine="185" startPosition="5" endLine="186" endPosition="25" conceptFqName="jetbrains.mps.baseLanguage.structure.ExpressionStatement" />
-    <nodeInfo nodeId="7107617965856386203" fileName="TransformationTestRunner.java" startLine="187" startPosition="31" endLine="188" endPosition="25" conceptFqName="jetbrains.mps.baseLanguage.structure.ThrowStatement" />
-    <nodeInfo nodeId="103962375809052925" fileName="TransformationTestRunner.java" startLine="196" startPosition="25" endLine="197" endPosition="30" conceptFqName="jetbrains.mps.baseLanguage.structure.ExpressionStatement" />
-    <nodeInfo nodeId="1240537789353439591" fileName="TransformationTestRunner.java" startLine="205" startPosition="43" endLine="206" endPosition="13" conceptFqName="jetbrains.mps.baseLanguage.structure.ReturnStatement" />
-    <nodeInfo nodeId="2654128911719081385" fileName="TransformationTestRunner.java" startLine="207" startPosition="5" endLine="208" endPosition="75" conceptFqName="jetbrains.mps.baseLanguage.structure.LocalVariableDeclarationStatement" />
-    <nodeInfo nodeId="7107617965856385930" fileName="TransformationTestRunner.java" startLine="208" startPosition="75" endLine="209" endPosition="76" conceptFqName="jetbrains.mps.baseLanguage.structure.ExpressionStatement" />
-    <nodeInfo nodeId="2966534639212639059" fileName="TransformationTestRunner.java" startLine="217" startPosition="55" endLine="218" endPosition="90" conceptFqName="jetbrains.mps.baseLanguage.structure.LocalVariableDeclarationStatement" />
-    <nodeInfo nodeId="7107617965856385953" fileName="TransformationTestRunner.java" startLine="220" startPosition="83" endLine="221" endPosition="45" conceptFqName="jetbrains.mps.baseLanguage.structure.LocalVariableDeclarationStatement" />
-    <nodeInfo nodeId="2654128911718980432" fileName="TransformationTestRunner.java" startLine="221" startPosition="45" endLine="222" endPosition="49" conceptFqName="jetbrains.mps.baseLanguage.structure.LocalVariableDeclarationStatement" />
-    <nodeInfo nodeId="2654128911718559993" fileName="TransformationTestRunner.java" startLine="223" startPosition="85" endLine="224" endPosition="56" conceptFqName="jetbrains.mps.baseLanguage.structure.LocalVariableDeclarationStatement" />
-    <nodeInfo nodeId="2966534639212639075" fileName="TransformationTestRunner.java" startLine="225" startPosition="40" endLine="226" endPosition="104" conceptFqName="jetbrains.mps.baseLanguage.structure.ExpressionStatement" />
-    <nodeInfo nodeId="2654128911719134941" fileName="TransformationTestRunner.java" startLine="230" startPosition="5" endLine="231" endPosition="71" conceptFqName="jetbrains.mps.baseLanguage.structure.LocalVariableDeclarationStatement" />
-    <nodeInfo nodeId="2966534639212639091" fileName="TransformationTestRunner.java" startLine="231" startPosition="71" endLine="232" endPosition="57" conceptFqName="jetbrains.mps.baseLanguage.structure.ExpressionStatement" />
-    <nodeInfo nodeId="2654128911719137035" fileName="TransformationTestRunner.java" startLine="232" startPosition="57" endLine="233" endPosition="20" conceptFqName="jetbrains.mps.baseLanguage.structure.ReturnStatement" />
-    <nodeInfo nodeId="7107617965856386228" fileName="TransformationTestRunner.java" startLine="238" startPosition="78" endLine="239" endPosition="31" conceptFqName="jetbrains.mps.baseLanguage.structure.LocalVariableDeclarationStatement" />
-    <nodeInfo nodeId="7107617965856386234" fileName="TransformationTestRunner.java" startLine="240" startPosition="9" endLine="241" endPosition="46" conceptFqName="jetbrains.mps.baseLanguage.structure.ExpressionStatement" />
-    <nodeInfo nodeId="7107617965856386246" fileName="TransformationTestRunner.java" startLine="242" startPosition="39" endLine="243" endPosition="26" conceptFqName="jetbrains.mps.baseLanguage.structure.ExpressionStatement" />
-    <nodeInfo nodeId="7107617965856386254" fileName="TransformationTestRunner.java" startLine="244" startPosition="40" endLine="245" endPosition="26" conceptFqName="jetbrains.mps.baseLanguage.structure.ExpressionStatement" />
-    <nodeInfo nodeId="7107617965856386262" fileName="TransformationTestRunner.java" startLine="246" startPosition="43" endLine="247" endPosition="41" conceptFqName="jetbrains.mps.baseLanguage.structure.ExpressionStatement" />
-    <nodeInfo nodeId="7107617965856386268" fileName="TransformationTestRunner.java" startLine="248" startPosition="5" endLine="249" endPosition="21" conceptFqName="jetbrains.mps.baseLanguage.structure.ReturnStatement" />
-    <nodeInfo nodeId="7107617965856250727" fileName="TransformationTestRunner.java" startLine="252" startPosition="0" endLine="253" endPosition="0" conceptFqName="jetbrains.mps.baseLanguage.structure.StaticFieldDeclaration" propertyString="LOG" />
-    <nodeInfo nodeId="1742534930074253672" fileName="TransformationTestRunner.java" startLine="255" startPosition="36" endLine="256" endPosition="48" conceptFqName="jetbrains.mps.baseLanguage.structure.ReturnStatement" />
-    <nodeInfo nodeId="1742534930074253672" fileName="TransformationTestRunner.java" startLine="257" startPosition="5" endLine="258" endPosition="16" conceptFqName="jetbrains.mps.baseLanguage.structure.ReturnStatement" />
-    <nodeInfo nodeId="7107617965856250729" fileName="TransformationTestRunner.java" startLine="46" startPosition="0" endLine="48" endPosition="0" conceptFqName="jetbrains.mps.baseLanguage.structure.ConstructorDeclaration" propertyString="TransformationTestRunner#()V" />
-    <nodeInfo nodeId="7107617965856386176" fileName="TransformationTestRunner.java" startLine="183" startPosition="10" endLine="185" endPosition="5" conceptFqName="jetbrains.mps.baseLanguage.structure.BlockStatement" />
-    <nodeInfo nodeId="7107617965856250733" fileName="TransformationTestRunner.java" startLine="51" startPosition="0" endLine="54" endPosition="0" conceptFqName="jetbrains.mps.baseLanguage.structure.InstanceMethodDeclaration" propertyString="initTest#(Ljetbrains/mps/lang/test/runtime/TransformationTest;Ljava/lang/String;Ljava/lang/String;)V" />
-    <nodeInfo nodeId="3533752078501224150" fileName="TransformationTestRunner.java" startLine="99" startPosition="0" endLine="102" endPosition="9" conceptFqName="jetbrains.mps.baseLanguage.structure.IfStatement" />
-    <nodeInfo nodeId="4355018683150685365" fileName="TransformationTestRunner.java" startLine="107" startPosition="0" endLine="110" endPosition="0" conceptFqName="jetbrains.mps.baseLanguage.structure.InstanceMethodDeclaration" propertyString="run#()V" />
-    <nodeInfo nodeId="6285634165201097917" fileName="TransformationTestRunner.java" startLine="119" startPosition="69" endLine="122" endPosition="7" conceptFqName="jetbrains.mps.baseLanguage.structure.BlockStatement" />
-    <nodeInfo nodeId="6285634165201097917" fileName="TransformationTestRunner.java" startLine="119" startPosition="69" endLine="122" endPosition="7" conceptFqName="jetbrains.mps.baseLanguage.structure.IfStatement" />
-    <nodeInfo nodeId="623745604708179100" fileName="TransformationTestRunner.java" startLine="131" startPosition="26" endLine="134" endPosition="9" conceptFqName="jetbrains.mps.baseLanguage.structure.IfStatement" />
-    <nodeInfo nodeId="5792583586807561965" fileName="TransformationTestRunner.java" startLine="143" startPosition="76" endLine="146" endPosition="7" conceptFqName="jetbrains.mps.baseLanguage.structure.IfStatement" />
-    <nodeInfo nodeId="2017907759317085689" fileName="TransformationTestRunner.java" startLine="154" startPosition="158" endLine="157" endPosition="5" conceptFqName="jetbrains.mps.baseLanguage.structure.BlockStatement" />
-    <nodeInfo nodeId="2017907759317085689" fileName="TransformationTestRunner.java" startLine="154" startPosition="158" endLine="157" endPosition="5" conceptFqName="jetbrains.mps.baseLanguage.structure.IfStatement" />
-    <nodeInfo nodeId="2853743909049113308" fileName="TransformationTestRunner.java" startLine="177" startPosition="0" endLine="180" endPosition="0" conceptFqName="jetbrains.mps.baseLanguage.structure.InstanceMethodDeclaration" propertyString="compute#()Ljava/lang/Throwable;" />
-    <nodeInfo nodeId="7107617965856386201" fileName="TransformationTestRunner.java" startLine="186" startPosition="25" endLine="189" endPosition="5" conceptFqName="jetbrains.mps.baseLanguage.structure.IfStatement" />
-    <nodeInfo nodeId="103962375809052923" fileName="TransformationTestRunner.java" startLine="196" startPosition="0" endLine="199" endPosition="0" conceptFqName="jetbrains.mps.baseLanguage.structure.InstanceMethodDeclaration" propertyString="run#()V" />
-    <nodeInfo nodeId="1240537789353434008" fileName="TransformationTestRunner.java" startLine="204" startPosition="46" endLine="207" endPosition="5" conceptFqName="jetbrains.mps.baseLanguage.structure.IfStatement" />
-    <nodeInfo nodeId="7107617965856385988" fileName="TransformationTestRunner.java" startLine="224" startPosition="56" endLine="227" endPosition="11" conceptFqName="jetbrains.mps.baseLanguage.structure.IfStatement" />
-    <nodeInfo nodeId="1742534930074253672" fileName="TransformationTestRunner.java" startLine="254" startPosition="80" endLine="257" endPosition="5" conceptFqName="jetbrains.mps.baseLanguage.structure.IfStatement" />
-    <nodeInfo nodeId="3533752078501224093" fileName="TransformationTestRunner.java" startLine="82" startPosition="0" endLine="86" endPosition="0" conceptFqName="jetbrains.mps.baseLanguage.structure.InstanceMethodDeclaration" propertyString="run#()V" />
-    <nodeInfo nodeId="3533752078501224110" fileName="TransformationTestRunner.java" startLine="89" startPosition="0" endLine="94" endPosition="0" conceptFqName="jetbrains.mps.baseLanguage.structure.InstanceMethodDeclaration" propertyString="initialize#(Ljetbrains/mps/lang/test/runtime/TransformationTest;Ljava/lang/String;)V" />
-    <nodeInfo nodeId="3879105416231611040" fileName="TransformationTestRunner.java" startLine="105" startPosition="6" endLine="110" endPosition="7" conceptFqName="jetbrains.mps.baseLanguage.structure.ExpressionStatement" />
-    <nodeInfo nodeId="532317087509558850" fileName="TransformationTestRunner.java" startLine="123" startPosition="43" endLine="128" endPosition="7" conceptFqName="jetbrains.mps.baseLanguage.structure.IfStatement" />
-    <nodeInfo nodeId="8171859610425126932" fileName="TransformationTestRunner.java" startLine="130" startPosition="12" endLine="135" endPosition="7" conceptFqName="jetbrains.mps.baseLanguage.structure.IfStatement" />
-    <nodeInfo nodeId="5792583586807561962" fileName="TransformationTestRunner.java" startLine="142" startPosition="38" endLine="147" endPosition="5" conceptFqName="jetbrains.mps.baseLanguage.structure.ForeachStatement" />
-    <nodeInfo nodeId="2853743909049113304" fileName="TransformationTestRunner.java" startLine="175" startPosition="27" endLine="180" endPosition="39" conceptFqName="jetbrains.mps.baseLanguage.structure.ExpressionStatement" />
-    <nodeInfo nodeId="103962375809052919" fileName="TransformationTestRunner.java" startLine="194" startPosition="62" endLine="199" endPosition="7" conceptFqName="jetbrains.mps.baseLanguage.structure.ExpressionStatement" />
-    <nodeInfo nodeId="7107617965856385963" fileName="TransformationTestRunner.java" startLine="222" startPosition="49" endLine="228" endPosition="9" conceptFqName="jetbrains.mps.baseLanguage.structure.IfStatement" />
-    <nodeInfo nodeId="1742534930074253672" fileName="TransformationTestRunner.java" startLine="254" startPosition="0" endLine="260" endPosition="0" conceptFqName="jetbrains.mps.baseLanguage.structure.StaticMethodDeclaration" propertyString="check_ovzmet_a0b0a0a2a71#(Ljava/lang/Class;)Ljava/lang/ClassLoader;" />
-    <nodeInfo nodeId="5283973801935289354" fileName="TransformationTestRunner.java" startLine="69" startPosition="0" endLine="76" endPosition="0" conceptFqName="jetbrains.mps.baseLanguage.structure.InstanceMethodDeclaration" propertyString="startMps#()V" />
-    <nodeInfo nodeId="4787445426632226685" fileName="TransformationTestRunner.java" startLine="130" startPosition="10" endLine="137" endPosition="5" conceptFqName="jetbrains.mps.baseLanguage.structure.BlockStatement" />
-    <nodeInfo nodeId="2853743909049113302" fileName="TransformationTestRunner.java" startLine="175" startPosition="0" endLine="182" endPosition="0" conceptFqName="jetbrains.mps.baseLanguage.structure.InstanceMethodDeclaration" propertyString="run#()V" />
-    <nodeInfo nodeId="103962375809052939" fileName="TransformationTestRunner.java" startLine="194" startPosition="0" endLine="201" endPosition="0" conceptFqName="jetbrains.mps.baseLanguage.structure.InstanceMethodDeclaration" propertyString="dispose#(Ljetbrains/mps/lang/test/runtime/TransformationTest;)V" />
-    <nodeInfo nodeId="2654128911719068535" fileName="TransformationTestRunner.java" startLine="204" startPosition="0" endLine="211" endPosition="0" conceptFqName="jetbrains.mps.baseLanguage.structure.StaticMethodDeclaration" propertyString="clearSystemClipboard#()V" />
-    <nodeInfo nodeId="3533752078501224133" fileName="TransformationTestRunner.java" startLine="97" startPosition="0" endLine="105" endPosition="0" conceptFqName="jetbrains.mps.baseLanguage.structure.InstanceMethodDeclaration" propertyString="findModel#(Ljava/lang/String;)Lorg/jetbrains/mps/openapi/model/SModel;" />
-    <nodeInfo nodeId="2034046503361585176" fileName="TransformationTestRunner.java" startLine="160" startPosition="0" endLine="168" endPosition="0" conceptFqName="jetbrains.mps.baseLanguage.structure.InstanceMethodDeclaration" propertyString="run#()V" />
-    <nodeInfo nodeId="1828883994691865316" fileName="TransformationTestRunner.java" startLine="57" startPosition="0" endLine="66" endPosition="0" conceptFqName="jetbrains.mps.baseLanguage.structure.InstanceMethodDeclaration" propertyString="initTest#(Ljetbrains/mps/lang/test/runtime/TransformationTest;Ljava/lang/String;Ljava/lang/String;ZZ)V" />
-    <nodeInfo nodeId="5792583586807561984" fileName="TransformationTestRunner.java" startLine="142" startPosition="0" endLine="151" endPosition="0" conceptFqName="jetbrains.mps.baseLanguage.structure.InstanceMethodDeclaration" propertyString="anyOpenedProject#()Ljetbrains/mps/project/Project;" />
-    <nodeInfo nodeId="9035747796244250484" fileName="TransformationTestRunner.java" startLine="173" startPosition="23" endLine="182" endPosition="9" conceptFqName="jetbrains.mps.baseLanguage.structure.ExpressionStatement" />
-    <nodeInfo nodeId="7107617965856386232" fileName="TransformationTestRunner.java" startLine="239" startPosition="31" endLine="248" endPosition="5" conceptFqName="jetbrains.mps.baseLanguage.structure.TryCatchStatement" />
-    <nodeInfo nodeId="2034046503361585172" fileName="TransformationTestRunner.java" startLine="158" startPosition="62" endLine="168" endPosition="7" conceptFqName="jetbrains.mps.baseLanguage.structure.ExpressionStatement" />
-    <nodeInfo nodeId="7107617965856385946" fileName="TransformationTestRunner.java" startLine="219" startPosition="91" endLine="229" endPosition="7" conceptFqName="jetbrains.mps.baseLanguage.structure.IfStatement" />
-    <nodeInfo nodeId="7107617965856385942" fileName="TransformationTestRunner.java" startLine="218" startPosition="90" endLine="230" endPosition="5" conceptFqName="jetbrains.mps.baseLanguage.structure.ForeachStatement" />
-    <nodeInfo nodeId="7107617965856386149" fileName="TransformationTestRunner.java" startLine="172" startPosition="51" endLine="185" endPosition="5" conceptFqName="jetbrains.mps.baseLanguage.structure.IfStatement" />
-    <nodeInfo nodeId="7107617965856386218" fileName="TransformationTestRunner.java" startLine="238" startPosition="0" endLine="251" endPosition="0" conceptFqName="jetbrains.mps.baseLanguage.structure.InstanceMethodDeclaration" propertyString="tryToRunTest#(Ljava/lang/Class;Ljava/lang/String;Ljava/lang/Object;)Ljava/lang/Throwable;" />
-    <nodeInfo nodeId="4787445426632226653" fileName="TransformationTestRunner.java" startLine="118" startPosition="61" endLine="137" endPosition="5" conceptFqName="jetbrains.mps.baseLanguage.structure.IfStatement" />
-    <nodeInfo nodeId="2654128911718990531" fileName="TransformationTestRunner.java" startLine="214" startPosition="0" endLine="235" endPosition="0" conceptFqName="jetbrains.mps.baseLanguage.structure.StaticMethodDeclaration" propertyString="readSystemMacro#()Ljetbrains/mps/project/PathMacrosProvider;" />
-    <nodeInfo nodeId="4787445426632226713" fileName="TransformationTestRunner.java" startLine="115" startPosition="0" endLine="139" endPosition="0" conceptFqName="jetbrains.mps.baseLanguage.structure.InstanceMethodDeclaration" propertyString="openTestProject#(Ljava/lang/String;Z)Ljetbrains/mps/project/Project;" />
-    <nodeInfo nodeId="3533752078501224087" fileName="TransformationTestRunner.java" startLine="80" startPosition="33" endLine="105" endPosition="6" conceptFqName="jetbrains.mps.baseLanguage.structure.LocalVariableDeclarationStatement" />
-    <nodeInfo nodeId="6285634165201356014" fileName="TransformationTestRunner.java" startLine="79" startPosition="0" endLine="112" endPosition="0" conceptFqName="jetbrains.mps.baseLanguage.structure.InstanceMethodDeclaration" propertyString="doInitTest#(Ljetbrains/mps/lang/test/runtime/TransformationTest;Ljetbrains/mps/project/Project;Ljava/lang/String;)V" />
-    <nodeInfo nodeId="7107617965856386042" fileName="TransformationTestRunner.java" startLine="154" startPosition="0" endLine="191" endPosition="0" conceptFqName="jetbrains.mps.baseLanguage.structure.InstanceMethodDeclaration" propertyString="runTest#(Ljetbrains/mps/lang/test/runtime/TransformationTest;Ljava/lang/String;Ljava/lang/String;Z)V" />
-    <scopeInfo nodeId="7107617965856250732" fileName="TransformationTestRunner.java" startLine="46" startPosition="37" endLine="46" endPosition="37" />
-    <scopeInfo nodeId="7107617965856250736" fileName="TransformationTestRunner.java" startLine="51" startPosition="128" endLine="52" endPosition="57" />
-    <scopeInfo nodeId="3533752078501224095" fileName="TransformationTestRunner.java" startLine="83" startPosition="25" endLine="84" endPosition="36" />
-    <scopeInfo nodeId="3533752078501224154" fileName="TransformationTestRunner.java" startLine="100" startPosition="38" endLine="101" endPosition="145" />
-    <scopeInfo nodeId="4355018683150685366" fileName="TransformationTestRunner.java" startLine="107" startPosition="25" endLine="108" endPosition="78" />
-    <scopeInfo nodeId="6285634165201097917" fileName="TransformationTestRunner.java" startLine="120" startPosition="41" endLine="121" endPosition="42" />
-    <scopeInfo nodeId="623745604708179103" fileName="TransformationTestRunner.java" startLine="132" startPosition="54" endLine="133" endPosition="49" />
-    <scopeInfo nodeId="6285634165201146979" fileName="TransformationTestRunner.java" startLine="144" startPosition="55" endLine="145" endPosition="23" />
-    <scopeInfo nodeId="2017907759317085689" fileName="TransformationTestRunner.java" startLine="155" startPosition="30" endLine="156" endPosition="44" />
-    <scopeInfo nodeId="2853743909049113309" fileName="TransformationTestRunner.java" startLine="177" startPosition="40" endLine="178" endPosition="109" />
-    <scopeInfo nodeId="7107617965856386177" fileName="TransformationTestRunner.java" startLine="183" startPosition="12" endLine="184" endPosition="94" />
-    <scopeInfo nodeId="7107617965856386202" fileName="TransformationTestRunner.java" startLine="187" startPosition="31" endLine="188" endPosition="25" />
-    <scopeInfo nodeId="103962375809052924" fileName="TransformationTestRunner.java" startLine="196" startPosition="25" endLine="197" endPosition="30" />
-    <scopeInfo nodeId="1240537789353434010" fileName="TransformationTestRunner.java" startLine="205" startPosition="43" endLine="206" endPosition="13" />
-    <scopeInfo nodeId="7107617965856385989" fileName="TransformationTestRunner.java" startLine="225" startPosition="40" endLine="226" endPosition="104" />
-    <scopeInfo nodeId="7107617965856386233" fileName="TransformationTestRunner.java" startLine="240" startPosition="9" endLine="241" endPosition="46" />
-    <scopeInfo nodeId="7107617965856386242" fileName="TransformationTestRunner.java" startLine="242" startPosition="0" endLine="243" endPosition="26">
-      <varInfo nodeId="7107617965856386243" varName="e" />
-    </scopeInfo>
-    <scopeInfo nodeId="7107617965856386245" fileName="TransformationTestRunner.java" startLine="242" startPosition="39" endLine="243" endPosition="26" />
-    <scopeInfo nodeId="7107617965856386250" fileName="TransformationTestRunner.java" startLine="244" startPosition="0" endLine="245" endPosition="26">
-      <varInfo nodeId="7107617965856386251" varName="e" />
-    </scopeInfo>
-    <scopeInfo nodeId="7107617965856386253" fileName="TransformationTestRunner.java" startLine="244" startPosition="40" endLine="245" endPosition="26" />
-    <scopeInfo nodeId="7107617965856386258" fileName="TransformationTestRunner.java" startLine="246" startPosition="0" endLine="247" endPosition="41">
-      <varInfo nodeId="7107617965856386259" varName="e" />
-    </scopeInfo>
-    <scopeInfo nodeId="7107617965856386261" fileName="TransformationTestRunner.java" startLine="246" startPosition="43" endLine="247" endPosition="41" />
-    <scopeInfo nodeId="1742534930074253672" fileName="TransformationTestRunner.java" startLine="255" startPosition="36" endLine="256" endPosition="48" />
-    <scopeInfo nodeId="7107617965856250729" fileName="TransformationTestRunner.java" startLine="46" startPosition="0" endLine="48" endPosition="0" />
-    <scopeInfo nodeId="7107617965856250733" fileName="TransformationTestRunner.java" startLine="51" startPosition="0" endLine="54" endPosition="0">
-      <varInfo nodeId="7107617965856385819" varName="modelName" />
-      <varInfo nodeId="7107617965856385816" varName="projectPath" />
-      <varInfo nodeId="7107617965856385822" varName="test" />
-    </scopeInfo>
-    <scopeInfo nodeId="3533752078501224117" fileName="TransformationTestRunner.java" startLine="89" startPosition="86" endLine="92" endPosition="20">
-      <varInfo nodeId="3533752078501224119" varName="modelDescriptor" />
-    </scopeInfo>
-    <scopeInfo nodeId="4355018683150685365" fileName="TransformationTestRunner.java" startLine="107" startPosition="0" endLine="110" endPosition="0" />
-    <scopeInfo nodeId="6285634165201097917" fileName="TransformationTestRunner.java" startLine="119" startPosition="69" endLine="122" endPosition="7" />
-    <scopeInfo nodeId="532317087509558853" fileName="TransformationTestRunner.java" startLine="124" startPosition="26" endLine="127" endPosition="54" />
-    <scopeInfo nodeId="8171859610425126935" fileName="TransformationTestRunner.java" startLine="131" startPosition="26" endLine="134" endPosition="9" />
-    <scopeInfo nodeId="5792583586807561964" fileName="TransformationTestRunner.java" startLine="143" startPosition="76" endLine="146" endPosition="7" />
-    <scopeInfo nodeId="2017907759317085689" fileName="TransformationTestRunner.java" startLine="154" startPosition="158" endLine="157" endPosition="5" />
-    <scopeInfo nodeId="2853743909049113308" fileName="TransformationTestRunner.java" startLine="177" startPosition="0" endLine="180" endPosition="0" />
-    <scopeInfo nodeId="103962375809052923" fileName="TransformationTestRunner.java" startLine="196" startPosition="0" endLine="199" endPosition="0" />
-    <scopeInfo nodeId="3533752078501224093" fileName="TransformationTestRunner.java" startLine="82" startPosition="0" endLine="86" endPosition="0" />
-    <scopeInfo nodeId="7107617965856385964" fileName="TransformationTestRunner.java" startLine="223" startPosition="85" endLine="227" endPosition="11">
-      <varInfo nodeId="2654128911718559994" varName="path" />
-    </scopeInfo>
-    <scopeInfo nodeId="1742534930074253672" fileName="TransformationTestRunner.java" startLine="254" startPosition="80" endLine="258" endPosition="16" />
-    <scopeInfo nodeId="5283973801935289329" fileName="TransformationTestRunner.java" startLine="69" startPosition="27" endLine="74" endPosition="22" />
-    <scopeInfo nodeId="3533752078501224110" fileName="TransformationTestRunner.java" startLine="89" startPosition="0" endLine="94" endPosition="0">
-      <varInfo nodeId="3533752078501224115" varName="modelName" />
-      <varInfo nodeId="3533752078501224113" varName="test" />
-    </scopeInfo>
-    <scopeInfo nodeId="5792583586807561962" fileName="TransformationTestRunner.java" startLine="142" startPosition="38" endLine="147" endPosition="5">
-      <varInfo nodeId="5792583586807561963" varName="project" />
-    </scopeInfo>
-    <scopeInfo nodeId="2853743909049113303" fileName="TransformationTestRunner.java" startLine="175" startPosition="27" endLine="180" endPosition="39" />
-    <scopeInfo nodeId="103962375809052918" fileName="TransformationTestRunner.java" startLine="194" startPosition="62" endLine="199" endPosition="7" />
-    <scopeInfo nodeId="7107617965856385929" fileName="TransformationTestRunner.java" startLine="204" startPosition="46" endLine="209" endPosition="76">
-      <varInfo nodeId="2654128911719081386" varName="clipboard" />
-    </scopeInfo>
-    <scopeInfo nodeId="3533752078501224138" fileName="TransformationTestRunner.java" startLine="97" startPosition="56" endLine="103" endPosition="31">
-      <varInfo nodeId="3533752078501224140" varName="modelDescriptor" />
-    </scopeInfo>
-    <scopeInfo nodeId="4787445426632226686" fileName="TransformationTestRunner.java" startLine="130" startPosition="12" endLine="136" endPosition="49" />
-    <scopeInfo nodeId="2034046503361585177" fileName="TransformationTestRunner.java" startLine="160" startPosition="25" endLine="166" endPosition="128">
-      <varInfo nodeId="1494396114043230196" varName="cLoader" />
-      <varInfo nodeId="2034046503361585191" varName="classLoader" />
-      <varInfo nodeId="2034046503361585199" varName="module" />
-    </scopeInfo>
-    <scopeInfo nodeId="1742534930074253672" fileName="TransformationTestRunner.java" startLine="254" startPosition="0" endLine="260" endPosition="0">
-      <varInfo nodeId="1742534930074253672" varName="checkedDotOperand" />
-    </scopeInfo>
-    <scopeInfo nodeId="1828883994691865326" fileName="TransformationTestRunner.java" startLine="57" startPosition="167" endLine="64" endPosition="45">
-      <varInfo nodeId="6285634165201264090" varName="testProject" />
-    </scopeInfo>
-    <scopeInfo nodeId="5283973801935289354" fileName="TransformationTestRunner.java" startLine="69" startPosition="0" endLine="76" endPosition="0" />
-    <scopeInfo nodeId="5792583586807561961" fileName="TransformationTestRunner.java" startLine="142" startPosition="38" endLine="149" endPosition="16" />
-    <scopeInfo nodeId="2853743909049113302" fileName="TransformationTestRunner.java" startLine="175" startPosition="0" endLine="182" endPosition="0" />
-    <scopeInfo nodeId="103962375809052939" fileName="TransformationTestRunner.java" startLine="194" startPosition="0" endLine="201" endPosition="0">
-      <varInfo nodeId="103962375809052934" varName="projectTest" />
-    </scopeInfo>
-    <scopeInfo nodeId="2654128911719068535" fileName="TransformationTestRunner.java" startLine="204" startPosition="0" endLine="211" endPosition="0" />
-    <scopeInfo nodeId="3533752078501224133" fileName="TransformationTestRunner.java" startLine="97" startPosition="0" endLine="105" endPosition="0">
-      <varInfo nodeId="3533752078501224136" varName="modelName" />
-    </scopeInfo>
-    <scopeInfo nodeId="2034046503361585176" fileName="TransformationTestRunner.java" startLine="160" startPosition="0" endLine="168" endPosition="0" />
-    <scopeInfo nodeId="7107617965856385952" fileName="TransformationTestRunner.java" startLine="220" startPosition="83" endLine="228" endPosition="9">
-      <varInfo nodeId="7107617965856385954" varName="key" />
-      <varInfo nodeId="2654128911718980433" varName="value" />
-    </scopeInfo>
-    <scopeInfo nodeId="1828883994691865316" fileName="TransformationTestRunner.java" startLine="57" startPosition="0" endLine="66" endPosition="0">
-      <varInfo nodeId="1828883994691865322" varName="modelName" />
-      <varInfo nodeId="1828883994691865319" varName="projectPath" />
-      <varInfo nodeId="1031873601093419550" varName="reopenProject" />
-      <varInfo nodeId="1828883994691865317" varName="test" />
-      <varInfo nodeId="1828883994691865434" varName="uiTest" />
-    </scopeInfo>
-    <scopeInfo nodeId="5792583586807561984" fileName="TransformationTestRunner.java" startLine="142" startPosition="0" endLine="151" endPosition="0" />
-    <scopeInfo nodeId="7107617965856386150" fileName="TransformationTestRunner.java" startLine="173" startPosition="23" endLine="182" endPosition="9" />
-    <scopeInfo nodeId="4787445426632226654" fileName="TransformationTestRunner.java" startLine="119" startPosition="69" endLine="129" endPosition="21">
-      <varInfo nodeId="532317087509530626" varName="project" />
-    </scopeInfo>
-    <scopeInfo nodeId="7107617965856385945" fileName="TransformationTestRunner.java" startLine="219" startPosition="91" endLine="229" endPosition="7" />
-    <scopeInfo nodeId="7107617965856386227" fileName="TransformationTestRunner.java" startLine="238" startPosition="78" endLine="249" endPosition="21">
-      <varInfo nodeId="7107617965856386229" varName="exception" />
-    </scopeInfo>
-    <scopeInfo nodeId="7107617965856385942" fileName="TransformationTestRunner.java" startLine="218" startPosition="90" endLine="230" endPosition="5">
-      <varInfo nodeId="7107617965856385943" varName="property" />
-    </scopeInfo>
-    <scopeInfo nodeId="7107617965856386218" fileName="TransformationTestRunner.java" startLine="238" startPosition="0" endLine="251" endPosition="0">
-      <varInfo nodeId="7107617965856386221" varName="clazz" />
-      <varInfo nodeId="7107617965856386223" varName="methodName" />
-      <varInfo nodeId="7107617965856386225" varName="obj" />
-    </scopeInfo>
-    <scopeInfo nodeId="7107617965856385941" fileName="TransformationTestRunner.java" startLine="217" startPosition="55" endLine="233" endPosition="20">
-      <varInfo nodeId="2966534639212639060" varName="macros" />
-      <varInfo nodeId="2654128911719134942" varName="provider" />
-    </scopeInfo>
-    <scopeInfo nodeId="2654128911718990531" fileName="TransformationTestRunner.java" startLine="214" startPosition="0" endLine="235" endPosition="0" />
-    <scopeInfo nodeId="4787445426632226652" fileName="TransformationTestRunner.java" startLine="115" startPosition="84" endLine="137" endPosition="5">
-      <varInfo nodeId="623745604708182592" varName="currentEnv" />
-      <varInfo nodeId="4787445426632226688" varName="expandedProjectPath" />
-      <varInfo nodeId="532317087509867593" varName="projectPath" />
-    </scopeInfo>
-    <scopeInfo nodeId="4787445426632226713" fileName="TransformationTestRunner.java" startLine="115" startPosition="0" endLine="139" endPosition="0">
-      <varInfo nodeId="1729512929062211033" varName="projectPathName" />
-      <varInfo nodeId="1729512929062221891" varName="reopenProject" />
-    </scopeInfo>
-    <scopeInfo nodeId="6285634165201355935" fileName="TransformationTestRunner.java" startLine="79" startPosition="175" endLine="110" endPosition="7">
-      <varInfo nodeId="3533752078501224088" varName="runnable" />
-    </scopeInfo>
-    <scopeInfo nodeId="6285634165201356014" fileName="TransformationTestRunner.java" startLine="79" startPosition="0" endLine="112" endPosition="0">
-      <varInfo nodeId="6285634165201356003" varName="modelName" />
-      <varInfo nodeId="6285634165201355999" varName="test" />
-      <varInfo nodeId="6285634165201356001" varName="testProject" />
-    </scopeInfo>
-    <scopeInfo nodeId="7107617965856386045" fileName="TransformationTestRunner.java" startLine="154" startPosition="158" endLine="189" endPosition="5">
-      <varInfo nodeId="7107617965856386062" varName="clazz" />
-      <varInfo nodeId="7107617965856386141" varName="exception" />
-      <varInfo nodeId="7107617965856386113" varName="obj" />
-    </scopeInfo>
-    <scopeInfo nodeId="7107617965856386042" fileName="TransformationTestRunner.java" startLine="154" startPosition="0" endLine="191" endPosition="0">
-      <varInfo nodeId="7107617965856386055" varName="className" />
-      <varInfo nodeId="7107617965856386057" varName="methodName" />
-      <varInfo nodeId="7107617965856386050" varName="projectTest" />
-      <varInfo nodeId="7107617965856386059" varName="runInCommand" />
-    </scopeInfo>
-    <unitInfo nodeId="4355018683150685365" fileName="TransformationTestRunner.java" startLine="106" startPosition="37" endLine="110" endPosition="5" unitName="jetbrains.mps.lang.test.runtime.TransformationTestRunner$2" />
-    <unitInfo nodeId="2853743909049113308" fileName="TransformationTestRunner.java" startLine="176" startPosition="61" endLine="180" endPosition="11" unitName="jetbrains.mps.lang.test.runtime.TransformationTestRunner$5" />
-    <unitInfo nodeId="103962375809052923" fileName="TransformationTestRunner.java" startLine="195" startPosition="46" endLine="199" endPosition="5" unitName="jetbrains.mps.lang.test.runtime.TransformationTestRunner$5" />
-    <unitInfo nodeId="2853743909049113302" fileName="TransformationTestRunner.java" startLine="174" startPosition="39" endLine="182" endPosition="7" unitName="jetbrains.mps.lang.test.runtime.TransformationTestRunner$4" />
-    <unitInfo nodeId="2034046503361585176" fileName="TransformationTestRunner.java" startLine="159" startPosition="45" endLine="168" endPosition="5" unitName="jetbrains.mps.lang.test.runtime.TransformationTestRunner$3" />
-    <unitInfo nodeId="3533752078501224091" fileName="TransformationTestRunner.java" startLine="81" startPosition="34" endLine="105" endPosition="5" unitName="jetbrains.mps.lang.test.runtime.TransformationTestRunner$1" />
-    <unitInfo nodeId="7107617965856250727" fileName="TransformationTestRunner.java" startLine="41" startPosition="0" endLine="261" endPosition="0" unitName="jetbrains.mps.lang.test.runtime.TransformationTestRunner" />
-=======
     <file name="BaseTransformationTest4.java">
-      <node id="262412979073677967" at="15,0,16,0" concept="15" trace="PATH_MACRO_PREFIX" />
-      <node id="262412979073677773" at="16,0,17,0" concept="7" trace="myRunner" />
-      <node id="262412979073930145" at="17,0,18,0" concept="7" trace="myModel" />
-      <node id="262412979073930148" at="18,0,19,0" concept="7" trace="myTransientModel" />
-      <node id="262412979073930151" at="19,0,20,0" concept="7" trace="myProject" />
-      <node id="262412979073677894" at="21,36,22,43" concept="6" />
-      <node id="262412979073677901" at="25,75,26,11" concept="18" />
-      <node id="9027620413164326344" at="26,11,27,24" concept="13" />
-      <node id="262412979073677902" at="27,24,28,24" concept="6" />
-      <node id="9027620413164335970" at="28,24,29,30" concept="6" />
-      <node id="262412979073677782" at="33,59,34,24" concept="6" />
-      <node id="262412979073677794" at="38,51,39,20" concept="12" />
-      <node id="1828883994691993691" at="42,90,43,47" concept="6" />
-      <node id="1828883994691992366" at="46,129,47,71" concept="6" />
-      <node id="262412979073677874" at="50,111,51,64" concept="6" />
-      <node id="9027620413164326300" at="55,22,56,110" concept="6" />
-      <node id="7138334438181020752" at="56,110,57,79" concept="6" />
-      <node id="7869727441691287747" at="57,79,58,70" concept="6" />
-      <node id="7869727441691298724" at="62,25,63,60" concept="6" />
-      <node id="7869727441691306286" at="63,60,64,28" concept="6" />
-      <node id="262412979073930232" at="68,38,69,19" concept="12" />
-      <node id="9027620413164301144" at="73,53,74,25" concept="6" />
-      <node id="262412979073930238" at="78,47,79,28" concept="12" />
-      <node id="262412979073930254" at="83,31,84,21" concept="12" />
-      <node id="262412979073930260" at="88,43,89,24" concept="6" />
-      <node id="262412979073677890" at="21,0,24,0" concept="3" trace="BaseTransformationTest4#()V" />
-      <node id="262412979073677796" at="42,0,45,0" concept="10" trace="initTest#(Ljava/lang/String;Ljava/lang/String;)V" />
-      <node id="1828883994691992357" at="46,0,49,0" concept="10" trace="initTest#(Ljava/lang/String;Ljava/lang/String;ZZ)V" />
-      <node id="262412979073677870" at="50,0,53,0" concept="10" trace="runTest#(Ljava/lang/String;Ljava/lang/String;Z)V" />
-      <node id="262412979073677778" at="32,0,36,0" concept="10" trace="setTestRunner#(Ljetbrains/mps/lang/test/runtime/TransformationTestRunner;)V" />
-      <node id="262412979073677790" at="37,0,41,0" concept="10" trace="getTestRunner#()Ljetbrains/mps/lang/test/runtime/TransformationTestRunner;" />
-      <node id="262412979073930228" at="67,0,71,0" concept="10" trace="getModelDescriptor#()Lorg/jetbrains/mps/openapi/model/SModel;" />
-      <node id="9027620413164301138" at="72,0,76,0" concept="10" trace="setModelDescriptor#(Lorg/jetbrains/mps/openapi/model/SModel;)V" />
-      <node id="262412979073930234" at="77,0,81,0" concept="10" trace="getTransientModelDescriptor#()Lorg/jetbrains/mps/openapi/model/SModel;" />
-      <node id="262412979073930250" at="82,0,86,0" concept="10" trace="getProject#()Ljetbrains/mps/project/Project;" />
-      <node id="262412979073930256" at="87,0,91,0" concept="10" trace="setProject#(Ljetbrains/mps/project/Project;)V" />
-      <node id="7869727441691145795" at="61,0,66,0" concept="10" trace="dispose#()V" />
-      <node id="262412979073677897" at="25,0,31,0" concept="3" trace="BaseTransformationTest4#(Ljetbrains/mps/project/Project;Lorg/jetbrains/mps/openapi/model/SModel;)V" />
-      <node id="9027620413164335956" at="54,0,60,0" concept="10" trace="init#()V" />
-      <scope id="262412979073677893" at="21,36,22,43" />
-      <scope id="262412979073677781" at="33,59,34,24" />
-      <scope id="262412979073677793" at="38,51,39,20" />
-      <scope id="262412979073677804" at="42,90,43,47" />
-      <scope id="1828883994691992365" at="46,129,47,71" />
-      <scope id="262412979073677873" at="50,111,51,64" />
-      <scope id="262412979073930231" at="68,38,69,19" />
-      <scope id="9027620413164301143" at="73,53,74,25" />
-      <scope id="262412979073930237" at="78,47,79,28" />
-      <scope id="262412979073930253" at="83,31,84,21" />
-      <scope id="262412979073930259" at="88,43,89,24" />
-      <scope id="7869727441691145798" at="62,25,64,28" />
-      <scope id="262412979073677890" at="21,0,24,0" />
-      <scope id="262412979073677796" at="42,0,45,0">
+      <node id="262412979073677773" at="14,0,15,0" concept="7" trace="myRunner" />
+      <node id="262412979073930145" at="16,0,17,0" concept="7" trace="myModel" />
+      <node id="262412979073930148" at="17,0,18,0" concept="7" trace="myTransientModel" />
+      <node id="262412979073930151" at="18,0,19,0" concept="7" trace="myProject" />
+      <node id="6796535740152592068" at="21,33,22,107" concept="11" />
+      <node id="754117912813156603" at="23,51,24,57" concept="6" />
+      <node id="754117912813157112" at="25,12,26,52" concept="6" />
+      <node id="5283973801935503285" at="32,36,33,21" concept="6" />
+      <node id="754117912813153098" at="39,48,40,22" concept="6" />
+      <node id="754117912813454036" at="46,37,47,20" concept="12" />
+      <node id="262412979073677901" at="52,75,53,11" concept="18" />
+      <node id="262412979073677902" at="53,11,54,24" concept="6" />
+      <node id="9027620413164335970" at="54,24,55,30" concept="6" />
+      <node id="1828883994691993691" at="60,90,61,47" concept="6" />
+      <node id="1828883994691992366" at="66,129,67,71" concept="6" />
+      <node id="262412979073677874" at="72,111,73,64" concept="6" />
+      <node id="9027620413164326300" at="79,22,80,110" concept="6" />
+      <node id="7138334438181020752" at="80,110,81,79" concept="6" />
+      <node id="7869727441691287747" at="81,79,82,70" concept="6" />
+      <node id="7869727441691298724" at="88,25,89,60" concept="6" />
+      <node id="7869727441691306286" at="89,60,90,28" concept="6" />
+      <node id="262412979073930232" at="94,38,95,19" concept="12" />
+      <node id="9027620413164301144" at="99,53,100,25" concept="6" />
+      <node id="262412979073930238" at="104,47,105,28" concept="12" />
+      <node id="262412979073930254" at="109,31,110,21" concept="12" />
+      <node id="262412979073930260" at="114,43,115,24" concept="6" />
+      <node id="5283973801935503272" at="25,10,27,5" concept="1" />
+      <node id="262412979073677890" at="32,0,35,0" concept="3" trace="BaseTransformationTest4#()V" />
+      <node id="262412979073677796" at="60,0,63,0" concept="10" trace="initTest#(Ljava/lang/String;Ljava/lang/String;)V" />
+      <node id="1828883994691992357" at="66,0,69,0" concept="10" trace="initTest#(Ljava/lang/String;Ljava/lang/String;ZZ)V" />
+      <node id="262412979073677870" at="72,0,75,0" concept="10" trace="runTest#(Ljava/lang/String;Ljava/lang/String;Z)V" />
+      <node id="754117912813144858" at="38,0,42,0" concept="10" trace="setTestRunner#(Ljetbrains/mps/lang/test/runtime/TestRunner;)V" />
+      <node id="754117912813446881" at="45,0,49,0" concept="10" trace="getTestRunner#()Ljetbrains/mps/lang/test/runtime/TestRunner;" />
+      <node id="262412979073930228" at="93,0,97,0" concept="10" trace="getModelDescriptor#()Lorg/jetbrains/mps/openapi/model/SModel;" />
+      <node id="9027620413164301138" at="98,0,102,0" concept="10" trace="setModelDescriptor#(Lorg/jetbrains/mps/openapi/model/SModel;)V" />
+      <node id="262412979073930234" at="103,0,107,0" concept="10" trace="getTransientModelDescriptor#()Lorg/jetbrains/mps/openapi/model/SModel;" />
+      <node id="262412979073930250" at="108,0,112,0" concept="10" trace="getProject#()Ljetbrains/mps/project/Project;" />
+      <node id="262412979073930256" at="113,0,117,0" concept="10" trace="setProject#(Ljetbrains/mps/project/Project;)V" />
+      <node id="5283973801935503264" at="22,107,27,5" concept="9" />
+      <node id="262412979073677897" at="52,0,57,0" concept="3" trace="BaseTransformationTest4#(Ljetbrains/mps/project/Project;Lorg/jetbrains/mps/openapi/model/SModel;)V" />
+      <node id="7869727441691145795" at="87,0,92,0" concept="10" trace="dispose#()V" />
+      <node id="9027620413164335956" at="78,0,84,0" concept="10" trace="init#()V" />
+      <node id="5283973801935503281" at="21,0,29,0" concept="10" trace="initTestRunner#()V" />
+      <scope id="5283973801935503265" at="23,51,24,57" />
+      <scope id="5283973801935503273" at="25,12,26,52" />
+      <scope id="262412979073677893" at="32,36,33,21" />
+      <scope id="754117912813144861" at="39,48,40,22" />
+      <scope id="754117912813446884" at="46,37,47,20" />
+      <scope id="262412979073677804" at="60,90,61,47" />
+      <scope id="1828883994691992365" at="66,129,67,71" />
+      <scope id="262412979073677873" at="72,111,73,64" />
+      <scope id="262412979073930231" at="94,38,95,19" />
+      <scope id="9027620413164301143" at="99,53,100,25" />
+      <scope id="262412979073930237" at="104,47,105,28" />
+      <scope id="262412979073930253" at="109,31,110,21" />
+      <scope id="262412979073930259" at="114,43,115,24" />
+      <scope id="7869727441691145798" at="88,25,90,28" />
+      <scope id="262412979073677890" at="32,0,35,0" />
+      <scope id="262412979073677900" at="52,75,55,30" />
+      <scope id="262412979073677796" at="60,0,63,0">
         <var name="model" id="262412979073677800" />
         <var name="projectName" id="262412979073677797" />
       </scope>
-      <scope id="1828883994691992357" at="46,0,49,0">
+      <scope id="1828883994691992357" at="66,0,69,0">
         <var name="model" id="1828883994691992361" />
         <var name="projectName" id="1828883994691992358" />
         <var name="reOpenProject" id="1031873601093424100" />
         <var name="uiTest" id="1828883994691992374" />
       </scope>
-      <scope id="262412979073677870" at="50,0,53,0">
+      <scope id="262412979073677870" at="72,0,75,0">
         <var name="className" id="262412979073677882" />
         <var name="methodName" id="262412979073677884" />
         <var name="runInCommand" id="262412979073677886" />
       </scope>
-      <scope id="9027620413164335959" at="55,22,58,70" />
-      <scope id="262412979073677900" at="25,75,29,30" />
-      <scope id="262412979073677778" at="32,0,36,0">
-        <var name="ttr" id="262412979073677788" />
-      </scope>
-      <scope id="262412979073677790" at="37,0,41,0" />
-      <scope id="262412979073930228" at="67,0,71,0" />
-      <scope id="9027620413164301138" at="72,0,76,0">
+      <scope id="9027620413164335959" at="79,22,82,70" />
+      <scope id="754117912813144858" at="38,0,42,0">
+        <var name="runner" id="754117912813151078" />
+      </scope>
+      <scope id="754117912813446881" at="45,0,49,0" />
+      <scope id="262412979073930228" at="93,0,97,0" />
+      <scope id="9027620413164301138" at="98,0,102,0">
         <var name="descriptor" id="9027620413164301139" />
       </scope>
-      <scope id="262412979073930234" at="77,0,81,0" />
-      <scope id="262412979073930250" at="82,0,86,0" />
-      <scope id="262412979073930256" at="87,0,91,0">
+      <scope id="262412979073930234" at="103,0,107,0" />
+      <scope id="262412979073930250" at="108,0,112,0" />
+      <scope id="262412979073930256" at="113,0,117,0">
         <var name="project" id="262412979073930264" />
       </scope>
-      <scope id="7869727441691145795" at="61,0,66,0" />
-      <scope id="262412979073677897" at="25,0,31,0">
+      <scope id="262412979073677897" at="52,0,57,0">
         <var name="modelDescriptor" id="262412979073677913" />
         <var name="project" id="262412979073677911" />
       </scope>
-      <scope id="9027620413164335956" at="54,0,60,0" />
-      <unit id="262412979073677743" at="14,0,92,0" name="jetbrains.mps.lang.test.runtime.BaseTransformationTest4" />
+      <scope id="7869727441691145795" at="87,0,92,0" />
+      <scope id="5283973801935503263" at="21,33,27,5">
+        <var name="runState" id="6796535740152592069" />
+      </scope>
+      <scope id="9027620413164335956" at="78,0,84,0" />
+      <scope id="5283973801935503281" at="21,0,29,0" />
+      <unit id="262412979073677743" at="13,0,118,0" name="jetbrains.mps.lang.test.runtime.BaseTransformationTest4" />
     </file>
   </root>
   <root nodeRef="r:00000000-0000-4000-0000-011c895903a2(jetbrains.mps.lang.test.runtime)/262412979073762013">
     <file name="TransformationTest.java">
       <node id="262412979073762015" at="9,0,10,0" concept="10" trace="setProject#(Ljetbrains/mps/project/Project;)V" />
-      <node id="262412979073762023" at="10,0,11,0" concept="10" trace="getProject#()Ljetbrains/mps/project/Project;" />
-      <node id="9027620413164198092" at="11,0,12,0" concept="10" trace="setModelDescriptor#(Lorg/jetbrains/mps/openapi/model/SModel;)V" />
-      <node id="262412979073762227" at="12,0,13,0" concept="10" trace="getModelDescriptor#()Lorg/jetbrains/mps/openapi/model/SModel;" />
-      <node id="9027620413164321133" at="13,0,14,0" concept="10" trace="setTestRunner#(Ljetbrains/mps/lang/test/runtime/TransformationTestRunner;)V" />
-      <node id="9027620413164322423" at="14,0,15,0" concept="10" trace="getTestRunner#()Ljetbrains/mps/lang/test/runtime/TransformationTestRunner;" />
+      <node id="754117912812958155" at="10,0,11,0" concept="10" trace="setTestRunner#(Ljetbrains/mps/lang/test/runtime/TestRunner;)V" />
+      <node id="754117912813417070" at="11,0,12,0" concept="10" trace="getTestRunner#()Ljetbrains/mps/lang/test/runtime/TestRunner;" />
+      <node id="262412979073762023" at="12,0,13,0" concept="10" trace="getProject#()Ljetbrains/mps/project/Project;" />
+      <node id="9027620413164198092" at="13,0,14,0" concept="10" trace="setModelDescriptor#(Lorg/jetbrains/mps/openapi/model/SModel;)V" />
+      <node id="262412979073762227" at="14,0,15,0" concept="10" trace="getModelDescriptor#()Lorg/jetbrains/mps/openapi/model/SModel;" />
       <node id="262412979073762253" at="15,0,16,0" concept="10" trace="getTransientModelDescriptor#()Lorg/jetbrains/mps/openapi/model/SModel;" />
       <node id="9027620413164335998" at="16,0,17,0" concept="10" trace="init#()V" />
       <node id="7869727441691152630" at="17,0,18,0" concept="10" trace="dispose#()V" />
       <scope id="262412979073762015" at="9,0,10,0">
         <var name="project" id="262412979073762019" />
       </scope>
-      <scope id="262412979073762023" at="10,0,11,0" />
-      <scope id="9027620413164198092" at="11,0,12,0">
+      <scope id="754117912812958155" at="10,0,11,0">
+        <var name="runner" id="754117912813117786" />
+      </scope>
+      <scope id="754117912813417070" at="11,0,12,0" />
+      <scope id="262412979073762023" at="12,0,13,0" />
+      <scope id="9027620413164198092" at="13,0,14,0">
         <var name="descriptor" id="9027620413164198093" />
       </scope>
-      <scope id="262412979073762227" at="12,0,13,0" />
-      <scope id="9027620413164321133" at="13,0,14,0">
-        <var name="runner" id="9027620413164321137" />
-      </scope>
-      <scope id="9027620413164322423" at="14,0,15,0" />
+      <scope id="262412979073762227" at="14,0,15,0" />
       <scope id="262412979073762253" at="15,0,16,0" />
       <scope id="9027620413164335998" at="16,0,17,0" />
       <scope id="7869727441691152630" at="17,0,18,0" />
@@ -2175,295 +982,517 @@
   </root>
   <root nodeRef="r:00000000-0000-4000-0000-011c895903a2(jetbrains.mps.lang.test.runtime)/3740508248791186293">
     <file name="TestsErrorsChecker.java">
-      <node id="3740508248791186294" at="20,0,21,0" concept="7" trace="myNode" />
-      <node id="3740508248791186301" at="23,41,24,23" concept="6" />
-      <node id="3740508248791186313" at="29,61,30,51" concept="11" />
-      <node id="3740508248791186318" at="30,51,31,150" concept="11" />
-      <node id="3740508248791186329" at="31,150,32,49" concept="12" />
-      <node id="3740508248791186339" at="37,62,38,49" concept="11" />
-      <node id="3740508248791186348" at="38,49,39,115" concept="11" />
-      <node id="3740508248791186357" at="39,115,40,49" concept="12" />
+      <node id="3740508248791186294" at="21,0,22,0" concept="7" trace="myNode" />
+      <node id="1277999467583062702" at="22,0,23,0" concept="15" trace="modelErrorsHolder" />
+      <node id="3740508248791186301" at="25,41,26,23" concept="6" />
+      <node id="3740508248791186313" at="31,58,32,51" concept="11" />
+      <node id="2276757138026660789" at="32,51,33,78" concept="12" />
+      <node id="3740508248791186339" at="38,59,39,49" concept="11" />
+      <node id="2276757138026720803" at="39,49,40,78" concept="12" />
       <node id="3740508248791186374" at="47,48,48,42" concept="12" />
-      <node id="3740508248791186395" at="55,51,56,89" concept="11" />
-      <node id="3740508248791186402" at="56,89,57,100" concept="6" />
-      <node id="3740508248791186407" at="57,100,58,101" concept="6" />
-      <node id="3740508248791186412" at="58,101,59,18" concept="12" />
-      <node id="3740508248791186420" at="64,92,65,89" concept="11" />
-      <node id="3740508248791186436" at="67,48,68,50" concept="12" />
-      <node id="3740508248791186444" at="70,8,71,18" concept="12" />
-      <node id="3740508248791186298" at="23,0,26,0" concept="3" trace="TestsErrorsChecker#(Lorg/jetbrains/mps/openapi/model/SNode;)V" />
+      <node id="3740508248791186395" at="55,47,56,55" concept="11" />
+      <node id="3740508248791186412" at="56,55,57,49" concept="12" />
+      <node id="1277999467583127602" at="62,53,63,95" concept="11" />
+      <node id="1277999467583127476" at="64,31,65,64" concept="12" />
+      <node id="2276757138027007813" at="66,5,67,0" concept="14" />
+      <node id="2276757138026969626" at="67,0,68,54" concept="11" />
+      <node id="2276757138026969651" at="68,54,69,18" concept="12" />
+      <node id="2276757138027266817" at="74,52,75,84" concept="11" />
+      <node id="2276757138027266824" at="75,84,76,90" concept="6" />
+      <node id="2276757138027266829" at="76,90,77,91" concept="6" />
+      <node id="2276757138027266834" at="77,91,78,68" concept="6" />
+      <node id="2276757138027266842" at="78,68,79,18" concept="12" />
+      <node id="3740508248791186420" at="84,88,85,84" concept="11" />
+      <node id="3740508248791186436" at="87,48,88,50" concept="12" />
+      <node id="3740508248791186444" at="90,8,91,18" concept="12" />
+      <node id="5256253775190389392" at="97,0,98,0" concept="7" trace="cachedErrors" />
+      <node id="5256253775190395680" at="98,0,99,0" concept="7" trace="actualModel" />
+      <node id="5256253775189887017" at="103,83,104,28" concept="12" />
+      <node id="5256253775189909027" at="105,7,106,18" concept="12" />
+      <node id="5256253775189944837" at="111,50,112,26" concept="6" />
+      <node id="5256253775189945267" at="112,26,113,59" concept="6" />
+      <node id="5256253775190309208" at="113,59,114,81" concept="6" />
+      <node id="3740508248791186298" at="25,0,28,0" concept="3" trace="TestsErrorsChecker#(Lorg/jetbrains/mps/openapi/model/SNode;)V" />
       <node id="3740508248791186372" at="47,0,50,0" concept="10" trace="accept#(Ljetbrains/mps/errors/IErrorReporter;)Z" />
-      <node id="3740508248791186434" at="67,0,70,0" concept="10" trace="accept#(Ljetbrains/mps/errors/IErrorReporter;)Z" />
-      <node id="3740508248791186311" at="29,0,34,0" concept="10" trace="getTypeSystemErrorReporters#()Ljava/util/List;" />
-      <node id="3740508248791186337" at="37,0,42,0" concept="10" trace="getConstraintsErrorReporters#()Ljava/util/List;" />
-      <node id="3740508248791186367" at="45,106,50,24" concept="12" />
-      <node id="3740508248791186427" at="65,89,70,8" concept="6" />
-      <node id="3740508248791186393" at="55,0,61,0" concept="10" trace="getErrorReporters#()Ljava/util/List;" />
-      <node id="3740508248791186365" at="45,0,52,0" concept="10" trace="filterReportersByNode#(Ljava/util/Set;Lorg/jetbrains/mps/openapi/model/SNode;)Ljava/util/List;" />
-      <node id="3740508248791186418" at="64,0,73,0" concept="10" trace="getErrorReportersSpecificType#(Ljetbrains/mps/errors/MessageStatus;)Ljava/util/List;" />
-      <scope id="3740508248791186300" at="23,41,24,23" />
+      <node id="1277999467583057103" at="63,95,66,5" concept="9" />
+      <node id="3740508248791186434" at="87,0,90,0" concept="10" trace="accept#(Ljetbrains/mps/errors/IErrorReporter;)Z" />
+      <node id="5256253775189865943" at="102,37,105,7" concept="9" />
+      <node id="3740508248791186311" at="31,0,35,0" concept="10" trace="getTypeSystemErrors#()Ljava/lang/Iterable;" />
+      <node id="3740508248791186337" at="38,0,42,0" concept="10" trace="getConstraintsErrors#()Ljava/lang/Iterable;" />
+      <node id="3740508248791186393" at="55,0,59,0" concept="10" trace="getErrors#()Ljava/lang/Iterable;" />
+      <node id="3740508248791186367" at="45,115,50,7" concept="12" />
+      <node id="3740508248791186427" at="85,84,90,8" concept="6" />
+      <node id="5256253775189941779" at="111,0,116,0" concept="10" trace="set#(Lorg/jetbrains/mps/openapi/model/SModel;Ljava/util/Set;)V" />
+      <node id="3740508248791186365" at="45,0,52,0" concept="10" trace="filterReportersByNode#(Ljava/lang/Iterable;Lorg/jetbrains/mps/openapi/model/SNode;)Ljava/lang/Iterable;" />
+      <node id="2276757138027266848" at="74,0,81,0" concept="10" trace="collectModelErrors#()Ljava/util/Set;" />
+      <node id="5256253775189865764" at="101,0,108,0" concept="10" trace="get#(Lorg/jetbrains/mps/openapi/model/SModel;)Ljava/util/Set;" />
+      <node id="2276757138026969657" at="62,0,71,0" concept="10" trace="getModelErrors#()Ljava/lang/Iterable;" />
+      <node id="3740508248791186418" at="84,0,93,0" concept="10" trace="getErrorsSpecificType#(Ljetbrains/mps/errors/MessageStatus;)Ljava/lang/Iterable;" />
+      <scope id="3740508248791186300" at="25,41,26,23" />
       <scope id="3740508248791186373" at="47,48,48,42" />
-      <scope id="3740508248791186435" at="67,48,68,50" />
-      <scope id="3740508248791186298" at="23,0,26,0">
+      <scope id="1277999467583057106" at="64,31,65,64" />
+      <scope id="3740508248791186435" at="87,48,88,50" />
+      <scope id="5256253775189865944" at="103,83,104,28" />
+      <scope id="3740508248791186312" at="31,58,33,78">
+        <var name="checker" id="3740508248791186314" />
+      </scope>
+      <scope id="3740508248791186338" at="38,59,40,78">
+        <var name="checker" id="3740508248791186340" />
+      </scope>
+      <scope id="3740508248791186394" at="55,47,57,49">
+        <var name="result" id="3740508248791186396" />
+      </scope>
+      <scope id="3740508248791186298" at="25,0,28,0">
         <var name="node" id="3740508248791186308" />
-      </scope>
-      <scope id="3740508248791186312" at="29,61,32,49">
-        <var name="checker" id="3740508248791186314" />
-        <var name="errors" id="3740508248791186319" />
-      </scope>
-      <scope id="3740508248791186338" at="37,62,40,49">
-        <var name="checker" id="3740508248791186340" />
-        <var name="errors" id="3740508248791186349" />
       </scope>
       <scope id="3740508248791186372" at="47,0,50,0">
         <var name="it" id="3740508248791186372" />
       </scope>
-      <scope id="3740508248791186434" at="67,0,70,0">
+      <scope id="3740508248791186434" at="87,0,90,0">
         <var name="it" id="3740508248791186434" />
       </scope>
-      <scope id="3740508248791186394" at="55,51,59,18">
-        <var name="result" id="3740508248791186396" />
-      </scope>
-      <scope id="3740508248791186311" at="29,0,34,0" />
-      <scope id="3740508248791186337" at="37,0,42,0" />
-      <scope id="3740508248791186366" at="45,106,50,24" />
-      <scope id="3740508248791186393" at="55,0,61,0" />
+      <scope id="5256253775189941782" at="111,50,114,81" />
+      <scope id="3740508248791186311" at="31,0,35,0" />
+      <scope id="3740508248791186337" at="38,0,42,0" />
+      <scope id="3740508248791186393" at="55,0,59,0" />
+      <scope id="5256253775189865767" at="102,37,106,18" />
+      <scope id="3740508248791186366" at="45,115,50,7" />
+      <scope id="2276757138027266814" at="74,52,79,18">
+        <var name="result" id="2276757138027266818" />
+      </scope>
+      <scope id="5256253775189941779" at="111,0,116,0">
+        <var name="errors" id="5256253775189943475" />
+        <var name="model" id="5256253775189942643" />
+      </scope>
       <scope id="3740508248791186365" at="45,0,52,0">
         <var name="errors" id="3740508248791186387" />
         <var name="node" id="3740508248791186390" />
       </scope>
-      <scope id="3740508248791186419" at="64,92,71,18">
+      <scope id="2276757138026969623" at="62,53,69,18">
+        <var name="cachedErrors" id="1277999467583127603" />
+        <var name="result" id="2276757138026969627" />
+      </scope>
+      <scope id="2276757138027266848" at="74,0,81,0" />
+      <scope id="3740508248791186419" at="84,88,91,18">
         <var name="result" id="3740508248791186421" />
       </scope>
-      <scope id="3740508248791186418" at="64,0,73,0">
+      <scope id="5256253775189865764" at="101,0,108,0">
+        <var name="model" id="5256253775189922295" />
+      </scope>
+      <scope id="2276757138026969657" at="62,0,71,0" />
+      <scope id="3740508248791186418" at="84,0,93,0">
         <var name="errorType" id="3740508248791186449" />
       </scope>
-      <unit id="3740508248791186372" at="46,49,50,5" name="jetbrains.mps.lang.test.runtime.TestsErrorsChecker$1" />
-      <unit id="3740508248791186434" at="66,99,70,5" name="jetbrains.mps.lang.test.runtime.TestsErrorsChecker$2" />
-      <unit id="3740508248791186293" at="19,0,76,0" name="jetbrains.mps.lang.test.runtime.TestsErrorsChecker" />
+      <unit id="3740508248791186372" at="46,51,50,5" name="jetbrains.mps.lang.test.runtime.TestsErrorsChecker$1" />
+      <unit id="3740508248791186434" at="86,89,90,5" name="jetbrains.mps.lang.test.runtime.TestsErrorsChecker$2" />
+      <unit id="5256253775189855624" at="96,0,117,0" name="jetbrains.mps.lang.test.runtime.TestsErrorsChecker$ModelErrorsHolder" />
+      <unit id="3740508248791186293" at="20,0,120,0" name="jetbrains.mps.lang.test.runtime.TestsErrorsChecker" />
+    </file>
+  </root>
+  <root nodeRef="r:00000000-0000-4000-0000-011c895903a2(jetbrains.mps.lang.test.runtime)/5283973801934659527">
+    <file name="TestRunner.java">
+      <node id="5283973801934666752" at="8,0,9,0" concept="10" trace="initTest#(Ljetbrains/mps/lang/test/runtime/TransformationTest;Ljava/lang/String;Ljava/lang/String;ZZ)V" />
+      <node id="5283973801934829407" at="9,0,10,0" concept="10" trace="runTest#(Ljetbrains/mps/lang/test/runtime/TransformationTest;Ljava/lang/String;Ljava/lang/String;Z)V" />
+      <scope id="5283973801934666752" at="8,0,9,0">
+        <var name="modelName" id="5283973801934696720" />
+        <var name="projectPath" id="5283973801934812507" />
+        <var name="reOpenProject" id="5283973801934762652" />
+        <var name="test" id="5283973801934679377" />
+        <var name="uiTest" id="5283973801934696680" />
+      </scope>
+      <scope id="5283973801934829407" at="9,0,10,0">
+        <var name="className" id="5283973801934886504" />
+        <var name="methodName" id="5283973801934894295" />
+        <var name="runInCommand" id="5283973801934901964" />
+        <var name="test" id="5283973801934829533" />
+      </scope>
+      <unit id="5283973801934659527" at="7,0,11,0" name="jetbrains.mps.lang.test.runtime.TestRunner" />
+    </file>
+  </root>
+  <root nodeRef="r:00000000-0000-4000-0000-011c895903a2(jetbrains.mps.lang.test.runtime)/5283973801935346081">
+    <file name="TransformationTestLightRunner.java">
+      <node id="6796535740152555634" at="22,56,23,66" concept="12" />
+      <node id="5380692295310785480" at="28,38,29,77" concept="11" />
+      <node id="338474602007658630" at="29,77,30,36" concept="12" />
+      <node id="7273600282893494783" at="37,29,38,13" concept="12" />
+      <node id="8406928085288743292" at="39,5,40,57" concept="11" />
+      <node id="5283973801935401397" at="40,57,41,45" concept="6" />
+      <node id="5283973801935401402" at="41,45,42,36" concept="13" />
+      <node id="5283973801935401404" at="42,36,43,45" concept="6" />
+      <node id="7273600282893496633" at="52,29,53,13" concept="12" />
+      <node id="7273600282893400458" at="54,5,55,68" concept="6" />
+      <node id="4714338144905561610" at="61,60,62,83" concept="11" />
+      <node id="8406928085289011167" at="62,83,63,53" concept="11" />
+      <node id="8406928085289148436" at="65,79,66,23" concept="12" />
+      <node id="8406928085289150551" at="68,5,69,16" concept="12" />
+      <node id="8406928085288813448" at="74,69,75,48" concept="11" />
+      <node id="8406928085288813459" at="76,30,77,19" concept="12" />
+      <node id="8406928085288813463" at="79,9,80,60" concept="11" />
+      <node id="8406928085288813469" at="80,60,81,54" concept="11" />
+      <node id="8406928085288813475" at="81,54,82,50" concept="12" />
+      <node id="8406928085288813482" at="84,42,85,68" concept="6" />
+      <node id="8406928085288813487" at="87,5,88,17" concept="12" />
+      <node id="5283973801935346081" at="92,0,93,0" concept="15" trace="LOG" />
+      <node id="6796535740152551167" at="22,0,25,0" concept="16" trace="getRunState#(J)Ljetbrains/mps/lang/test/util/TestLightRunState;" />
+      <node id="7273600282893472879" at="36,167,39,5" concept="9" />
+      <node id="7273600282893495005" at="51,152,54,5" concept="9" />
+      <node id="8406928085288791228" at="64,76,67,7" concept="9" />
+      <node id="8406928085288813454" at="75,48,78,5" concept="9" />
+      <node id="8406928085288813482" at="83,29,86,7" concept="1" />
+      <node id="8406928085288813482" at="83,29,86,7" concept="9" />
+      <node id="7273600282893264506" at="28,0,32,0" concept="10" trace="isRunTerminating#()Z" />
+      <node id="8406928085288787317" at="63,53,68,5" concept="8" />
+      <node id="7273600282893399747" at="50,0,57,0" concept="10" trace="runTest#(Ljetbrains/mps/lang/test/runtime/TransformationTest;Ljava/lang/String;Ljava/lang/String;Z)V" />
+      <node id="8406928085288813461" at="78,5,87,5" concept="20" />
+      <node id="5283973801935361251" at="35,0,45,0" concept="10" trace="initTest#(Ljetbrains/mps/lang/test/runtime/TransformationTest;Ljava/lang/String;Ljava/lang/String;ZZ)V" />
+      <node id="8406928085288769261" at="60,0,71,0" concept="10" trace="findProject#(Ljava/lang/String;)Ljetbrains/mps/project/Project;" />
+      <node id="8406928085288813446" at="74,0,90,0" concept="16" trace="projectHasPath#(Ljetbrains/mps/project/Project;Ljava/io/File;)Z" />
+      <scope id="6796535740152546723" at="22,56,23,66" />
+      <scope id="7273600282893472882" at="37,29,38,13" />
+      <scope id="7273600282893495008" at="52,29,53,13" />
+      <scope id="8406928085288791229" at="65,79,66,23" />
+      <scope id="8406928085288813458" at="76,30,77,19" />
+      <scope id="8406928085288813482" at="84,42,85,68" />
+      <scope id="7273600282893264492" at="28,38,30,36">
+        <var name="runState" id="5380692295310785481" />
+      </scope>
+      <scope id="6796535740152551167" at="22,0,25,0">
+        <var name="id" id="6796535740152562391" />
+      </scope>
+      <scope id="8406928085288787318" at="64,76,67,7" />
+      <scope id="8406928085288813462" at="79,9,82,50">
+        <var name="myProjectPath" id="8406928085288813464" />
+        <var name="newProjectPath" id="8406928085288813470" />
+      </scope>
+      <scope id="8406928085288813480" at="83,0,86,7">
+        <var name="e" id="8406928085288813485" />
+      </scope>
+      <scope id="8406928085288813481" at="83,29,86,7" />
+      <scope id="8406928085288813482" at="83,29,86,7" />
+      <scope id="7273600282893264506" at="28,0,32,0" />
+      <scope id="7273600282893400451" at="51,152,55,68" />
+      <scope id="8406928085288787317" at="63,53,68,5">
+        <var name="project" id="8406928085288787319" />
+      </scope>
+      <scope id="5283973801935361291" at="36,167,43,45">
+        <var name="testProject" id="8406928085288743290" />
+      </scope>
+      <scope id="7273600282893399747" at="50,0,57,0">
+        <var name="className" id="7273600282893399905" />
+        <var name="methodName" id="7273600282893399907" />
+        <var name="projectTest" id="7273600282893399748" />
+        <var name="runInCommand" id="7273600282893399909" />
+      </scope>
+      <scope id="8406928085288769264" at="61,60,69,16">
+        <var name="expandedProjectPath" id="4714338144905561613" />
+        <var name="projectFile" id="8406928085289011168" />
+      </scope>
+      <scope id="5283973801935361251" at="35,0,45,0">
+        <var name="modelName" id="5283973801935361285" />
+        <var name="projectPath" id="5283973801935361282" />
+        <var name="reopenProject" id="5283973801935361289" />
+        <var name="test" id="5283973801935361279" />
+        <var name="uiTest" id="5283973801935361287" />
+      </scope>
+      <scope id="8406928085288769261" at="60,0,71,0">
+        <var name="projectPath" id="8406928085288770482" />
+      </scope>
+      <scope id="8406928085288813447" at="74,69,88,17">
+        <var name="projectFile" id="8406928085288813449" />
+      </scope>
+      <scope id="8406928085288813446" at="74,0,90,0">
+        <var name="path" id="8406928085288813493" />
+        <var name="project" id="8406928085288813491" />
+      </scope>
+      <unit id="5283973801935346081" at="19,0,94,0" name="jetbrains.mps.lang.test.runtime.TransformationTestLightRunner" />
     </file>
   </root>
   <root nodeRef="r:00000000-0000-4000-0000-011c895903a2(jetbrains.mps.lang.test.runtime)/7107617965856250727">
     <file name="TransformationTestRunner.java">
-      <node id="577165239384693854" at="41,0,42,0" concept="15" trace="EMPTY_CLIPBOARD_CONTENT" />
-      <node id="7321508538531297252" at="46,121,47,53" concept="6" />
-      <node id="3611349286777962700" at="51,24,52,44" concept="13" />
-      <node id="3611349286777962351" at="52,44,53,41" concept="6" />
-      <node id="2770012171664890740" at="54,5,55,34" concept="6" />
-      <node id="3281400265147556256" at="55,34,56,120" concept="13" />
-      <node id="1828883994691865327" at="56,120,57,90" concept="6" />
-      <node id="7107617965856385833" at="57,90,58,57" concept="13" />
-      <node id="7107617965856385835" at="58,57,59,56" concept="6" />
-      <node id="7107617965856385839" at="59,56,60,27" concept="6" />
-      <node id="7107617965856385841" at="60,27,61,21" concept="13" />
-      <node id="7107617965856385843" at="61,21,62,22" concept="6" />
-      <node id="262412979073762069" at="65,30,66,35" concept="6" />
-      <node id="7107617965856385852" at="66,35,67,16" concept="2" />
-      <node id="7107617965856385867" at="70,38,71,106" concept="6" />
-      <node id="262412979073762186" at="73,12,74,112" concept="6" />
-      <node id="2034046503373006221" at="80,29,81,148" concept="11" />
-      <node id="2034046503373006237" at="82,42,83,145" concept="6" />
-      <node id="2034046503373006253" at="84,13,85,0" concept="14" />
-      <node id="2034046503373006254" at="85,0,86,53" concept="6" />
-      <node id="2034046503373006260" at="86,53,87,24" concept="6" />
-      <node id="7107617965856385920" at="91,7,92,45" concept="6" />
-      <node id="7107617965856386061" at="95,155,96,62" concept="11" />
-      <node id="2034046503361585178" at="98,25,99,121" concept="6" />
-      <node id="2034046503361585190" at="99,121,100,69" concept="11" />
-      <node id="2034046503361585198" at="100,69,101,85" concept="11" />
-      <node id="2034046503361585208" at="101,85,102,128" concept="0" />
-      <node id="7107617965856386112" at="104,7,105,49" concept="11" />
-      <node id="7107617965856386118" at="105,49,106,88" concept="6" />
-      <node id="7107617965856386129" at="106,88,107,73" concept="6" />
-      <node id="7107617965856386140" at="107,73,108,51" concept="11" />
-      <node id="2034046503373005337" at="114,31,115,102" concept="6" />
-      <node id="7107617965856386178" at="120,12,121,94" concept="6" />
-      <node id="2034046503373004040" at="124,25,125,30" concept="6" />
-      <node id="7107617965856386203" at="128,31,129,25" concept="19" />
-      <node id="1240537789353439591" at="134,43,135,13" concept="12" />
-      <node id="7107617965856385930" at="136,5,137,165" concept="6" />
-      <node id="2966534639212639059" at="140,34,141,90" concept="11" />
-      <node id="7107617965856385953" at="143,45,144,49" concept="11" />
-      <node id="7107617965856385972" at="146,51,147,90" concept="11" />
-      <node id="7107617965856385982" at="147,90,148,48" concept="11" />
-      <node id="2966534639212639075" at="149,54,150,128" concept="6" />
-      <node id="2966534639212650900" at="158,37,159,81" concept="12" />
-      <node id="2966534639212666149" at="163,41,164,81" concept="12" />
-      <node id="2966534639212650904" at="168,41,169,51" concept="12" />
-      <node id="2329394428277189087" at="174,44,175,66" concept="6" />
-      <node id="7107617965856386228" at="181,78,182,31" concept="11" />
-      <node id="7107617965856386234" at="183,9,184,46" concept="6" />
-      <node id="7107617965856386246" at="185,39,186,26" concept="6" />
-      <node id="7107617965856386254" at="187,40,188,26" concept="6" />
-      <node id="7107617965856386262" at="189,43,190,41" concept="6" />
-      <node id="7107617965856386268" at="191,5,192,21" concept="12" />
-      <node id="7107617965856250727" at="195,0,196,0" concept="15" trace="LOG" />
-      <node id="7107617965856250729" at="43,0,45,0" concept="3" trace="TransformationTestRunner#()V" />
-      <node id="7107617965856385876" at="73,10,75,5" concept="1" />
-      <node id="7107617965856386176" at="120,10,122,5" concept="1" />
-      <node id="7107617965856250733" at="46,0,49,0" concept="10" trace="initTest#(Ljetbrains/mps/lang/test/runtime/TransformationTest;Ljava/lang/String;Ljava/lang/String;)V" />
-      <node id="7107617965856385865" at="69,7,72,7" concept="9" />
-      <node id="2034046503373006231" at="81,148,84,13" concept="9" />
-      <node id="2034046503373005335" at="114,0,117,0" concept="10" trace="run#()V" />
-      <node id="2034046503373004038" at="124,0,127,0" concept="10" trace="run#()V" />
-      <node id="7107617965856386201" at="127,7,130,5" concept="9" />
-      <node id="1240537789353434008" at="133,39,136,5" concept="9" />
-      <node id="7107617965856385988" at="148,48,151,13" concept="9" />
-      <node id="2329394428277189087" at="173,56,176,9" concept="1" />
-      <node id="2329394428277189087" at="173,56,176,9" concept="9" />
-      <node id="3611349286777954070" at="50,160,54,5" concept="9" />
-      <node id="7107617965856385850" at="64,78,68,9" concept="9" />
-      <node id="2966534639212650876" at="157,0,161,0" concept="10" trace="getNames#()Ljava/util/Set;" />
-      <node id="2966534639212650881" at="162,0,166,0" concept="10" trace="getUserNames#()Ljava/util/Set;" />
-      <node id="2966534639212650886" at="167,0,171,0" concept="10" trace="getValue#(Ljava/lang/String;)Ljava/lang/String;" />
-      <node id="2034046503373005331" at="112,27,117,13" concept="6" />
-      <node id="2034046503373004034" at="122,5,127,7" concept="6" />
-      <node id="7107617965856385847" at="63,61,69,7" concept="8" />
-      <node id="2034046503361585176" at="98,0,104,0" concept="10" trace="run#()V" />
-      <node id="7107617965856385926" at="133,0,139,0" concept="10" trace="clearSystemClipboard#()V" />
-      <node id="2329394428277189569" at="172,0,178,0" concept="10" trace="report#(Ljava/lang/String;Ljava/lang/String;)V" />
-      <node id="7107617965856385965" at="145,109,152,11" concept="9" />
-      <node id="2034046503361585172" at="96,62,104,7" concept="6" />
-      <node id="7107617965856386157" at="111,0,119,0" concept="10" trace="run#()V" />
-      <node id="2034046503373006218" at="80,0,89,0" concept="10" trace="run#()V" />
-      <node id="7107617965856385963" at="144,49,153,9" concept="9" />
-      <node id="7107617965856386232" at="182,31,191,5" concept="20" />
-      <node id="7107617965856386151" at="109,23,119,9" concept="6" />
-      <node id="2034046503373006214" at="78,25,89,11" concept="6" />
-      <node id="7107617965856385946" at="142,91,154,7" concept="9" />
-      <node id="7107617965856385845" at="62,22,75,5" concept="9" />
-      <node id="7107617965856386218" at="181,0,194,0" concept="10" trace="tryToRunTest#(Ljava/lang/Class;Ljava/lang/String;Ljava/lang/Object;)Ljava/lang/Throwable;" />
-      <node id="7107617965856385900" at="77,0,91,0" concept="10" trace="run#()V" />
-      <node id="7107617965856386149" at="108,51,122,5" concept="9" />
-      <node id="7107617965856385942" at="141,90,155,5" concept="8" />
-      <node id="7107617965856385894" at="75,5,91,7" concept="6" />
-      <node id="2966534639212639091" at="155,5,178,7" concept="6" />
-      <node id="7107617965856386042" at="95,0,132,0" concept="10" trace="runTest#(Ljetbrains/mps/lang/test/runtime/TransformationTest;Ljava/lang/String;Ljava/lang/String;Z)V" />
-      <node id="7107617965856385938" at="140,0,180,0" concept="10" trace="readSystemMacro#()V" />
-      <node id="1828883994691865316" at="50,0,94,0" concept="10" trace="initTest#(Ljetbrains/mps/lang/test/runtime/TransformationTest;Ljava/lang/String;Ljava/lang/String;ZZ)V" />
-      <scope id="7107617965856250732" at="43,37,43,37" />
-      <scope id="7107617965856250736" at="46,121,47,53" />
-      <scope id="7107617965856385866" at="70,38,71,106" />
-      <scope id="7107617965856385877" at="73,12,74,112" />
-      <scope id="2034046503373006236" at="82,42,83,145" />
-      <scope id="2034046503373005336" at="114,31,115,102" />
-      <scope id="7107617965856386177" at="120,12,121,94" />
-      <scope id="2034046503373004039" at="124,25,125,30" />
-      <scope id="7107617965856386202" at="128,31,129,25" />
-      <scope id="1240537789353434010" at="134,43,135,13" />
-      <scope id="7107617965856385989" at="149,54,150,128" />
-      <scope id="2966534639212650880" at="158,37,159,81" />
-      <scope id="2966534639212650885" at="163,41,164,81" />
-      <scope id="2966534639212650891" at="168,41,169,51" />
-      <scope id="2329394428277189087" at="174,44,175,66" />
-      <scope id="7107617965856386233" at="183,9,184,46" />
-      <scope id="7107617965856386242" at="185,0,186,26">
+      <node id="2654128911719036237" at="41,0,42,0" concept="15" trace="PATH_MACRO_PREFIX" />
+      <node id="577165239384693854" at="42,0,43,0" concept="15" trace="EMPTY_CLIPBOARD_CONTENT" />
+      <node id="7321508538531297252" at="50,128,51,57" concept="6" />
+      <node id="5283973801935285471" at="56,167,57,62" concept="13" />
+      <node id="5283973801935289359" at="57,62,58,15" concept="6" />
+      <node id="5283973801935311861" at="58,15,59,0" concept="14" />
+      <node id="6285634165201264089" at="59,0,60,76" concept="11" />
+      <node id="6285634165201356023" at="60,76,61,45" concept="6" />
+      <node id="5283973801935311190" at="61,45,62,36" concept="13" />
+      <node id="7107617965856385920" at="62,36,63,45" concept="6" />
+      <node id="3524448713221385045" at="68,27,69,35" concept="6" />
+      <node id="7248807071364517786" at="69,35,70,34" concept="6" />
+      <node id="5283973801935289339" at="70,34,71,14" concept="13" />
+      <node id="5283973801935289345" at="71,14,72,27" concept="6" />
+      <node id="5283973801935289347" at="72,27,73,22" concept="6" />
+      <node id="6285634165201355936" at="78,175,79,33" concept="6" />
+      <node id="3533752078501224102" at="82,25,83,36" concept="6" />
+      <node id="3533752078501224118" at="88,86,89,54" concept="11" />
+      <node id="3533752078501224123" at="89,54,90,49" concept="6" />
+      <node id="3533752078501224128" at="90,49,91,20" concept="6" />
+      <node id="3533752078501224139" at="96,56,97,148" concept="11" />
+      <node id="3533752078501224149" at="97,148,98,0" concept="14" />
+      <node id="3533752078501224155" at="99,38,100,145" concept="6" />
+      <node id="3533752078501224169" at="101,9,102,31" concept="12" />
+      <node id="4355018683150685367" at="106,25,107,78" concept="6" />
+      <node id="4787445426632226687" at="114,84,115,87" concept="11" />
+      <node id="532317087509867592" at="115,87,116,53" concept="11" />
+      <node id="623745604708182591" at="116,53,117,61" concept="11" />
+      <node id="6285634165201097917" at="119,41,120,42" concept="6" />
+      <node id="532317087509530625" at="121,7,122,43" concept="11" />
+      <node id="532317087509924166" at="123,26,124,68" concept="0" />
+      <node id="532317087509564212" at="124,68,125,47" concept="6" />
+      <node id="532317087509971115" at="125,47,126,54" concept="6" />
+      <node id="6285634165201209006" at="127,7,128,21" concept="12" />
+      <node id="623745604707147707" at="131,54,132,49" concept="6" />
+      <node id="532317087509959835" at="134,7,135,49" concept="12" />
+      <node id="6285634165201146978" at="143,55,144,23" concept="12" />
+      <node id="5792583586807569094" at="146,5,147,97" concept="6" />
+      <node id="6285634165201211854" at="147,97,148,16" concept="12" />
+      <node id="2017907759317085689" at="154,30,155,44" concept="6" />
+      <node id="7107617965856386061" at="156,5,157,62" concept="11" />
+      <node id="2034046503361585178" at="159,25,160,121" concept="6" />
+      <node id="1494396114043230195" at="160,121,161,68" concept="11" />
+      <node id="1494396114043321102" at="161,68,162,67" concept="0" />
+      <node id="2034046503361585190" at="162,67,163,48" concept="11" />
+      <node id="2034046503361585198" at="163,48,164,85" concept="11" />
+      <node id="2034046503361585208" at="164,85,165,128" concept="0" />
+      <node id="7107617965856386112" at="167,7,168,49" concept="11" />
+      <node id="7107617965856386118" at="168,49,169,88" concept="6" />
+      <node id="7107617965856386129" at="169,88,170,73" concept="6" />
+      <node id="7107617965856386140" at="170,73,171,51" concept="11" />
+      <node id="2853743909049113310" at="176,31,177,102" concept="6" />
+      <node id="7107617965856386178" at="182,12,183,94" concept="6" />
+      <node id="103962375809052944" at="184,5,185,25" concept="6" />
+      <node id="7107617965856386203" at="186,31,187,25" concept="19" />
+      <node id="103962375809052925" at="195,25,196,30" concept="6" />
+      <node id="1240537789353439591" at="204,43,205,13" concept="12" />
+      <node id="2654128911719081385" at="206,5,207,75" concept="11" />
+      <node id="7107617965856385930" at="207,75,208,76" concept="6" />
+      <node id="2966534639212639059" at="216,55,217,90" concept="11" />
+      <node id="7107617965856385953" at="219,83,220,45" concept="11" />
+      <node id="2654128911718980432" at="220,45,221,49" concept="11" />
+      <node id="2654128911718559993" at="222,85,223,56" concept="11" />
+      <node id="2966534639212639075" at="224,40,225,104" concept="6" />
+      <node id="2654128911719134941" at="229,5,230,71" concept="11" />
+      <node id="2966534639212639091" at="230,71,231,57" concept="6" />
+      <node id="2654128911719137035" at="231,57,232,20" concept="12" />
+      <node id="7107617965856386228" at="237,78,238,31" concept="11" />
+      <node id="7107617965856386234" at="239,9,240,46" concept="6" />
+      <node id="7107617965856386246" at="241,39,242,26" concept="6" />
+      <node id="7107617965856386254" at="243,40,244,26" concept="6" />
+      <node id="7107617965856386262" at="245,43,246,41" concept="6" />
+      <node id="7107617965856386268" at="247,5,248,21" concept="12" />
+      <node id="7107617965856250727" at="251,0,252,0" concept="15" trace="LOG" />
+      <node id="1742534930074253672" at="254,36,255,48" concept="12" />
+      <node id="1742534930074253672" at="256,5,257,16" concept="12" />
+      <node id="7107617965856250729" at="45,0,47,0" concept="3" trace="TransformationTestRunner#()V" />
+      <node id="7107617965856386176" at="182,10,184,5" concept="1" />
+      <node id="7107617965856250733" at="50,0,53,0" concept="10" trace="initTest#(Ljetbrains/mps/lang/test/runtime/TransformationTest;Ljava/lang/String;Ljava/lang/String;)V" />
+      <node id="3533752078501224150" at="98,0,101,9" concept="9" />
+      <node id="4355018683150685365" at="106,0,109,0" concept="10" trace="run#()V" />
+      <node id="6285634165201097917" at="118,69,121,7" concept="1" />
+      <node id="6285634165201097917" at="118,69,121,7" concept="9" />
+      <node id="623745604708179100" at="130,26,133,9" concept="9" />
+      <node id="5792583586807561965" at="142,76,145,7" concept="9" />
+      <node id="2017907759317085689" at="153,158,156,5" concept="1" />
+      <node id="2017907759317085689" at="153,158,156,5" concept="9" />
+      <node id="2853743909049113308" at="176,0,179,0" concept="10" trace="run#()V" />
+      <node id="7107617965856386201" at="185,25,188,5" concept="9" />
+      <node id="103962375809052923" at="195,0,198,0" concept="10" trace="run#()V" />
+      <node id="1240537789353434008" at="203,46,206,5" concept="9" />
+      <node id="7107617965856385988" at="223,56,226,11" concept="9" />
+      <node id="1742534930074253672" at="253,80,256,5" concept="9" />
+      <node id="3533752078501224093" at="81,0,85,0" concept="10" trace="run#()V" />
+      <node id="3533752078501224110" at="88,0,93,0" concept="10" trace="initialize#(Ljetbrains/mps/lang/test/runtime/TransformationTest;Ljava/lang/String;)V" />
+      <node id="3879105416231611040" at="104,6,109,7" concept="6" />
+      <node id="532317087509558850" at="122,43,127,7" concept="9" />
+      <node id="8171859610425126932" at="129,12,134,7" concept="9" />
+      <node id="5792583586807561962" at="141,38,146,5" concept="8" />
+      <node id="2853743909049113304" at="174,27,179,39" concept="6" />
+      <node id="103962375809052919" at="193,62,198,7" concept="6" />
+      <node id="7107617965856385963" at="221,49,227,9" concept="9" />
+      <node id="1742534930074253672" at="253,0,259,0" concept="16" trace="check_ovzmet_a0b0a0a2a71#(Ljava/lang/Class;)Ljava/lang/ClassLoader;" />
+      <node id="5283973801935289354" at="68,0,75,0" concept="10" trace="startMps#()V" />
+      <node id="4787445426632226685" at="129,10,136,5" concept="1" />
+      <node id="2853743909049113302" at="174,0,181,0" concept="10" trace="run#()V" />
+      <node id="103962375809052939" at="193,0,200,0" concept="10" trace="dispose#(Ljetbrains/mps/lang/test/runtime/TransformationTest;)V" />
+      <node id="2654128911719068535" at="203,0,210,0" concept="16" trace="clearSystemClipboard#()V" />
+      <node id="3533752078501224133" at="96,0,104,0" concept="10" trace="findModel#(Ljava/lang/String;)Lorg/jetbrains/mps/openapi/model/SModel;" />
+      <node id="2034046503361585176" at="159,0,167,0" concept="10" trace="run#()V" />
+      <node id="1828883994691865316" at="56,0,65,0" concept="10" trace="initTest#(Ljetbrains/mps/lang/test/runtime/TransformationTest;Ljava/lang/String;Ljava/lang/String;ZZ)V" />
+      <node id="5792583586807561984" at="141,0,150,0" concept="10" trace="anyOpenedProject#()Ljetbrains/mps/project/Project;" />
+      <node id="9035747796244250484" at="172,23,181,9" concept="6" />
+      <node id="7107617965856386232" at="238,31,247,5" concept="20" />
+      <node id="2034046503361585172" at="157,62,167,7" concept="6" />
+      <node id="7107617965856385946" at="218,91,228,7" concept="9" />
+      <node id="7107617965856385942" at="217,90,229,5" concept="8" />
+      <node id="7107617965856386149" at="171,51,184,5" concept="9" />
+      <node id="7107617965856386218" at="237,0,250,0" concept="10" trace="tryToRunTest#(Ljava/lang/Class;Ljava/lang/String;Ljava/lang/Object;)Ljava/lang/Throwable;" />
+      <node id="4787445426632226653" at="117,61,136,5" concept="9" />
+      <node id="2654128911718990531" at="213,0,234,0" concept="16" trace="readSystemMacro#()Ljetbrains/mps/project/PathMacrosProvider;" />
+      <node id="4787445426632226713" at="114,0,138,0" concept="10" trace="openTestProject#(Ljava/lang/String;Z)Ljetbrains/mps/project/Project;" />
+      <node id="3533752078501224087" at="79,33,104,6" concept="11" />
+      <node id="6285634165201356014" at="78,0,111,0" concept="10" trace="doInitTest#(Ljetbrains/mps/lang/test/runtime/TransformationTest;Ljetbrains/mps/project/Project;Ljava/lang/String;)V" />
+      <node id="7107617965856386042" at="153,0,190,0" concept="10" trace="runTest#(Ljetbrains/mps/lang/test/runtime/TransformationTest;Ljava/lang/String;Ljava/lang/String;Z)V" />
+      <scope id="7107617965856250732" at="45,37,45,37" />
+      <scope id="7107617965856250736" at="50,128,51,57" />
+      <scope id="3533752078501224095" at="82,25,83,36" />
+      <scope id="3533752078501224154" at="99,38,100,145" />
+      <scope id="4355018683150685366" at="106,25,107,78" />
+      <scope id="6285634165201097917" at="119,41,120,42" />
+      <scope id="623745604708179103" at="131,54,132,49" />
+      <scope id="6285634165201146979" at="143,55,144,23" />
+      <scope id="2017907759317085689" at="154,30,155,44" />
+      <scope id="2853743909049113309" at="176,31,177,102" />
+      <scope id="7107617965856386177" at="182,12,183,94" />
+      <scope id="7107617965856386202" at="186,31,187,25" />
+      <scope id="103962375809052924" at="195,25,196,30" />
+      <scope id="1240537789353434010" at="204,43,205,13" />
+      <scope id="7107617965856385989" at="224,40,225,104" />
+      <scope id="7107617965856386233" at="239,9,240,46" />
+      <scope id="7107617965856386242" at="241,0,242,26">
         <var name="e" id="7107617965856386243" />
       </scope>
-      <scope id="7107617965856386245" at="185,39,186,26" />
-      <scope id="7107617965856386250" at="187,0,188,26">
+      <scope id="7107617965856386245" at="241,39,242,26" />
+      <scope id="7107617965856386250" at="243,0,244,26">
         <var name="e" id="7107617965856386251" />
       </scope>
-      <scope id="7107617965856386253" at="187,40,188,26" />
-      <scope id="7107617965856386258" at="189,0,190,41">
+      <scope id="7107617965856386253" at="243,40,244,26" />
+      <scope id="7107617965856386258" at="245,0,246,41">
         <var name="e" id="7107617965856386259" />
       </scope>
-      <scope id="7107617965856386261" at="189,43,190,41" />
-      <scope id="7107617965856250729" at="43,0,45,0" />
-      <scope id="3611349286777954071" at="51,24,53,41" />
-      <scope id="7107617965856385851" at="65,30,67,16" />
-      <scope id="7107617965856250733" at="46,0,49,0">
-        <var name="model" id="7107617965856385819" />
-        <var name="projectName" id="7107617965856385816" />
+      <scope id="7107617965856386261" at="245,43,246,41" />
+      <scope id="1742534930074253672" at="254,36,255,48" />
+      <scope id="7107617965856250729" at="45,0,47,0" />
+      <scope id="7107617965856250733" at="50,0,53,0">
+        <var name="modelName" id="7107617965856385819" />
+        <var name="projectPath" id="7107617965856385816" />
         <var name="test" id="7107617965856385822" />
       </scope>
-      <scope id="2034046503373005335" at="114,0,117,0" />
-      <scope id="2034046503373004038" at="124,0,127,0" />
-      <scope id="2329394428277189087" at="173,56,176,9" />
-      <scope id="2329394428277189576" at="173,56,176,9" />
-      <scope id="7107617965856385849" at="64,78,68,9" />
-      <scope id="2034046503361585177" at="98,25,102,128">
-        <var name="classloader" id="2034046503361585191" />
+      <scope id="3533752078501224117" at="88,86,91,20">
+        <var name="modelDescriptor" id="3533752078501224119" />
+      </scope>
+      <scope id="4355018683150685365" at="106,0,109,0" />
+      <scope id="6285634165201097917" at="118,69,121,7" />
+      <scope id="532317087509558853" at="123,26,126,54" />
+      <scope id="8171859610425126935" at="130,26,133,9" />
+      <scope id="5792583586807561964" at="142,76,145,7" />
+      <scope id="2017907759317085689" at="153,158,156,5" />
+      <scope id="2853743909049113308" at="176,0,179,0" />
+      <scope id="103962375809052923" at="195,0,198,0" />
+      <scope id="3533752078501224093" at="81,0,85,0" />
+      <scope id="7107617965856385964" at="222,85,226,11">
+        <var name="path" id="2654128911718559994" />
+      </scope>
+      <scope id="1742534930074253672" at="253,80,257,16" />
+      <scope id="5283973801935289329" at="68,27,73,22" />
+      <scope id="3533752078501224110" at="88,0,93,0">
+        <var name="modelName" id="3533752078501224115" />
+        <var name="test" id="3533752078501224113" />
+      </scope>
+      <scope id="5792583586807561962" at="141,38,146,5">
+        <var name="project" id="5792583586807561963" />
+      </scope>
+      <scope id="2853743909049113303" at="174,27,179,39" />
+      <scope id="103962375809052918" at="193,62,198,7" />
+      <scope id="7107617965856385929" at="203,46,208,76">
+        <var name="clipboard" id="2654128911719081386" />
+      </scope>
+      <scope id="3533752078501224138" at="96,56,102,31">
+        <var name="modelDescriptor" id="3533752078501224140" />
+      </scope>
+      <scope id="4787445426632226686" at="129,12,135,49" />
+      <scope id="2034046503361585177" at="159,25,165,128">
+        <var name="cLoader" id="1494396114043230196" />
+        <var name="classLoader" id="2034046503361585191" />
         <var name="module" id="2034046503361585199" />
       </scope>
-      <scope id="7107617965856385929" at="133,39,137,165" />
-      <scope id="2966534639212650876" at="157,0,161,0" />
-      <scope id="2966534639212650881" at="162,0,166,0" />
-      <scope id="2966534639212650886" at="167,0,171,0">
-        <var name="p0" id="2966534639212650889" />
-      </scope>
-      <scope id="7107617965856386160" at="112,27,117,13" />
-      <scope id="7107617965856385971" at="146,51,151,13">
-        <var name="canonicalPath" id="7107617965856385973" />
-        <var name="file" id="7107617965856385983" />
-      </scope>
-      <scope id="7107617965856385847" at="63,61,69,7">
-        <var name="project" id="7107617965856385848" />
-      </scope>
-      <scope id="2034046503361585176" at="98,0,104,0" />
-      <scope id="7107617965856385926" at="133,0,139,0" />
-      <scope id="2329394428277189569" at="172,0,178,0">
-        <var name="macro" id="2329394428277189572" />
-        <var name="message" id="2329394428277189574" />
-      </scope>
-      <scope id="2034046503373006219" at="80,29,87,24">
-        <var name="modelDescriptor" id="2034046503373006222" />
-      </scope>
-      <scope id="7107617965856385964" at="145,109,152,11" />
-      <scope id="7107617965856386157" at="111,0,119,0" />
-      <scope id="7107617965856385846" at="63,61,72,7" />
-      <scope id="2034046503373006218" at="80,0,89,0" />
-      <scope id="7107617965856386150" at="109,23,119,9" />
-      <scope id="7107617965856385952" at="143,45,153,9">
+      <scope id="1742534930074253672" at="253,0,259,0">
+        <var name="checkedDotOperand" id="1742534930074253672" />
+      </scope>
+      <scope id="1828883994691865326" at="56,167,63,45">
+        <var name="testProject" id="6285634165201264090" />
+      </scope>
+      <scope id="5283973801935289354" at="68,0,75,0" />
+      <scope id="5792583586807561961" at="141,38,148,16" />
+      <scope id="2853743909049113302" at="174,0,181,0" />
+      <scope id="103962375809052939" at="193,0,200,0">
+        <var name="projectTest" id="103962375809052934" />
+      </scope>
+      <scope id="2654128911719068535" at="203,0,210,0" />
+      <scope id="3533752078501224133" at="96,0,104,0">
+        <var name="modelName" id="3533752078501224136" />
+      </scope>
+      <scope id="2034046503361585176" at="159,0,167,0" />
+      <scope id="7107617965856385952" at="219,83,227,9">
         <var name="key" id="7107617965856385954" />
-      </scope>
-      <scope id="7107617965856385903" at="78,25,89,11" />
-      <scope id="7107617965856386227" at="181,78,192,21">
+        <var name="value" id="2654128911718980433" />
+      </scope>
+      <scope id="1828883994691865316" at="56,0,65,0">
+        <var name="modelName" id="1828883994691865322" />
+        <var name="projectPath" id="1828883994691865319" />
+        <var name="reopenProject" id="1031873601093419550" />
+        <var name="test" id="1828883994691865317" />
+        <var name="uiTest" id="1828883994691865434" />
+      </scope>
+      <scope id="5792583586807561984" at="141,0,150,0" />
+      <scope id="7107617965856386150" at="172,23,181,9" />
+      <scope id="4787445426632226654" at="118,69,128,21">
+        <var name="project" id="532317087509530626" />
+      </scope>
+      <scope id="7107617965856385945" at="218,91,228,7" />
+      <scope id="7107617965856386227" at="237,78,248,21">
         <var name="exception" id="7107617965856386229" />
       </scope>
-      <scope id="7107617965856385945" at="142,91,154,7" />
-      <scope id="7107617965856386218" at="181,0,194,0">
+      <scope id="7107617965856385942" at="217,90,229,5">
+        <var name="property" id="7107617965856385943" />
+      </scope>
+      <scope id="7107617965856386218" at="237,0,250,0">
         <var name="clazz" id="7107617965856386221" />
         <var name="methodName" id="7107617965856386223" />
         <var name="obj" id="7107617965856386225" />
       </scope>
-      <scope id="7107617965856385900" at="77,0,91,0" />
-      <scope id="7107617965856385942" at="141,90,155,5">
-        <var name="property" id="7107617965856385943" />
-      </scope>
-      <scope id="7107617965856386045" at="95,155,130,5">
+      <scope id="7107617965856385941" at="216,55,232,20">
+        <var name="macros" id="2966534639212639060" />
+        <var name="provider" id="2654128911719134942" />
+      </scope>
+      <scope id="2654128911718990531" at="213,0,234,0" />
+      <scope id="4787445426632226652" at="114,84,136,5">
+        <var name="currentEnv" id="623745604708182592" />
+        <var name="expandedProjectPath" id="4787445426632226688" />
+        <var name="projectPath" id="532317087509867593" />
+      </scope>
+      <scope id="4787445426632226713" at="114,0,138,0">
+        <var name="projectPathName" id="1729512929062211033" />
+        <var name="reopenProject" id="1729512929062221891" />
+      </scope>
+      <scope id="6285634165201355935" at="78,175,109,7">
+        <var name="runnable" id="3533752078501224088" />
+      </scope>
+      <scope id="6285634165201356014" at="78,0,111,0">
+        <var name="modelName" id="6285634165201356003" />
+        <var name="test" id="6285634165201355999" />
+        <var name="testProject" id="6285634165201356001" />
+      </scope>
+      <scope id="7107617965856386045" at="153,158,188,5">
         <var name="clazz" id="7107617965856386062" />
         <var name="exception" id="7107617965856386141" />
         <var name="obj" id="7107617965856386113" />
       </scope>
-      <scope id="7107617965856386042" at="95,0,132,0">
+      <scope id="7107617965856386042" at="153,0,190,0">
         <var name="className" id="7107617965856386055" />
         <var name="methodName" id="7107617965856386057" />
         <var name="projectTest" id="7107617965856386050" />
         <var name="runInCommand" id="7107617965856386059" />
       </scope>
-      <scope id="7107617965856385941" at="140,34,178,7">
-        <var name="macros" id="2966534639212639060" />
-      </scope>
-      <scope id="7107617965856385938" at="140,0,180,0" />
-      <scope id="1828883994691865326" at="50,160,92,45" />
-      <scope id="1828883994691865316" at="50,0,94,0">
-        <var name="model" id="1828883994691865322" />
-        <var name="projectName" id="1828883994691865319" />
-        <var name="reOpenProject" id="1031873601093419550" />
-        <var name="test" id="1828883994691865317" />
-        <var name="uiTest" id="1828883994691865434" />
-      </scope>
-      <unit id="2034046503373005335" at="113,61,117,11" name="jetbrains.mps.lang.test.runtime.TransformationTestRunner$4" />
-      <unit id="2034046503373004038" at="123,46,127,5" name="jetbrains.mps.lang.test.runtime.TransformationTestRunner$4" />
-      <unit id="2034046503361585176" at="97,45,104,5" name="jetbrains.mps.lang.test.runtime.TransformationTestRunner$2" />
-      <unit id="7107617965856386155" at="110,39,119,7" name="jetbrains.mps.lang.test.runtime.TransformationTestRunner$3" />
-      <unit id="2034046503373006218" at="79,59,89,9" name="jetbrains.mps.lang.test.runtime.TransformationTestRunner$2" />
-      <unit id="7107617965856385898" at="76,37,91,5" name="jetbrains.mps.lang.test.runtime.TransformationTestRunner$1" />
-      <unit id="2966534639212650874" at="156,51,178,5" name="jetbrains.mps.lang.test.runtime.TransformationTestRunner$5" />
-      <unit id="7107617965856250727" at="40,0,197,0" name="jetbrains.mps.lang.test.runtime.TransformationTestRunner" />
+      <unit id="4355018683150685365" at="105,37,109,5" name="jetbrains.mps.lang.test.runtime.TransformationTestRunner$2" />
+      <unit id="2853743909049113308" at="175,61,179,11" name="jetbrains.mps.lang.test.runtime.TransformationTestRunner$5" />
+      <unit id="103962375809052923" at="194,46,198,5" name="jetbrains.mps.lang.test.runtime.TransformationTestRunner$5" />
+      <unit id="2853743909049113302" at="173,39,181,7" name="jetbrains.mps.lang.test.runtime.TransformationTestRunner$4" />
+      <unit id="2034046503361585176" at="158,45,167,5" name="jetbrains.mps.lang.test.runtime.TransformationTestRunner$3" />
+      <unit id="3533752078501224091" at="80,34,104,5" name="jetbrains.mps.lang.test.runtime.TransformationTestRunner$1" />
+      <unit id="7107617965856250727" at="40,0,260,0" name="jetbrains.mps.lang.test.runtime.TransformationTestRunner" />
     </file>
->>>>>>> 0583c357
   </root>
   <root nodeRef="r:00000000-0000-4000-0000-011c895903a2(jetbrains.mps.lang.test.runtime)/7187651930234842193">
     <file name="TypeSystemCheckUtil.java">
@@ -2531,180 +1560,92 @@
     </file>
   </root>
   <root nodeRef="r:00000000-0000-4000-0000-011c895903a2(jetbrains.mps.lang.test.runtime)/7835233914435876874">
-<<<<<<< HEAD
-    <nodeInfo nodeId="7835233914435876875" fileName="CheckErrorMessagesAction.java" startLine="15" startPosition="0" endLine="16" endPosition="0" conceptFqName="jetbrains.mps.baseLanguage.structure.FieldDeclaration" propertyString="node" />
-    <nodeInfo nodeId="7835233914435876878" fileName="CheckErrorMessagesAction.java" startLine="16" startPosition="0" endLine="17" endPosition="0" conceptFqName="jetbrains.mps.baseLanguage.structure.FieldDeclaration" propertyString="allowsWarnings" />
-    <nodeInfo nodeId="7835233914435876881" fileName="CheckErrorMessagesAction.java" startLine="17" startPosition="0" endLine="18" endPosition="0" conceptFqName="jetbrains.mps.baseLanguage.structure.FieldDeclaration" propertyString="allowsErrors" />
-    <nodeInfo nodeId="7835233914435876888" fileName="CheckErrorMessagesAction.java" startLine="20" startPosition="93" endLine="21" endPosition="21" conceptFqName="jetbrains.mps.baseLanguage.structure.ExpressionStatement" />
-    <nodeInfo nodeId="7835233914435876894" fileName="CheckErrorMessagesAction.java" startLine="21" startPosition="21" endLine="22" endPosition="41" conceptFqName="jetbrains.mps.baseLanguage.structure.ExpressionStatement" />
-    <nodeInfo nodeId="7835233914435876900" fileName="CheckErrorMessagesAction.java" startLine="22" startPosition="41" endLine="23" endPosition="37" conceptFqName="jetbrains.mps.baseLanguage.structure.ExpressionStatement" />
-    <nodeInfo nodeId="7835233914435876937" fileName="CheckErrorMessagesAction.java" startLine="31" startPosition="57" endLine="32" endPosition="67" conceptFqName="jetbrains.mps.baseLanguage.structure.LocalVariableDeclarationStatement" />
-    <nodeInfo nodeId="7835233914435876943" fileName="CheckErrorMessagesAction.java" startLine="32" startPosition="67" endLine="33" endPosition="71" conceptFqName="jetbrains.mps.baseLanguage.structure.LocalVariableDeclarationStatement" />
-    <nodeInfo nodeId="7835233914435876952" fileName="CheckErrorMessagesAction.java" startLine="34" startPosition="51" endLine="35" endPosition="71" conceptFqName="jetbrains.mps.baseLanguage.structure.LocalVariableDeclarationStatement" />
-    <nodeInfo nodeId="7835233914435876958" fileName="CheckErrorMessagesAction.java" startLine="35" startPosition="71" endLine="36" endPosition="49" conceptFqName="jetbrains.mps.baseLanguage.structure.ExpressionStatement" />
-    <nodeInfo nodeId="7835233914435876962" fileName="CheckErrorMessagesAction.java" startLine="36" startPosition="49" endLine="37" endPosition="47" conceptFqName="jetbrains.mps.baseLanguage.structure.ExpressionStatement" />
-    <nodeInfo nodeId="7835233914435876969" fileName="CheckErrorMessagesAction.java" startLine="38" startPosition="9" endLine="39" endPosition="0" conceptFqName="jetbrains.mps.baseLanguage.structure.Statement" />
-    <nodeInfo nodeId="7835233914435876979" fileName="CheckErrorMessagesAction.java" startLine="47" startPosition="158" endLine="48" endPosition="19" conceptFqName="jetbrains.mps.baseLanguage.structure.ReturnStatement" />
-    <nodeInfo nodeId="7835233914435876987" fileName="CheckErrorMessagesAction.java" startLine="49" startPosition="5" endLine="50" endPosition="162" conceptFqName="jetbrains.mps.baseLanguage.structure.LocalVariableDeclarationStatement" />
-    <nodeInfo nodeId="7835233914435877003" fileName="CheckErrorMessagesAction.java" startLine="52" startPosition="101" endLine="53" endPosition="20" conceptFqName="jetbrains.mps.baseLanguage.structure.ReturnStatement" />
-    <nodeInfo nodeId="7835233914435877009" fileName="CheckErrorMessagesAction.java" startLine="55" startPosition="5" endLine="56" endPosition="17" conceptFqName="jetbrains.mps.baseLanguage.structure.ReturnStatement" />
-    <nodeInfo nodeId="7835233914435877026" fileName="CheckErrorMessagesAction.java" startLine="62" startPosition="28" endLine="63" endPosition="90" conceptFqName="jetbrains.mps.baseLanguage.structure.ExpressionStatement" />
-    <nodeInfo nodeId="7835233914435877047" fileName="CheckErrorMessagesAction.java" startLine="70" startPosition="26" endLine="71" endPosition="86" conceptFqName="jetbrains.mps.baseLanguage.structure.ExpressionStatement" />
-    <nodeInfo nodeId="7835233914435877066" fileName="CheckErrorMessagesAction.java" startLine="77" startPosition="70" endLine="78" endPosition="96" conceptFqName="jetbrains.mps.baseLanguage.structure.ReturnStatement" />
-    <nodeInfo nodeId="7835233914435876977" fileName="CheckErrorMessagesAction.java" startLine="46" startPosition="73" endLine="49" endPosition="5" conceptFqName="jetbrains.mps.baseLanguage.structure.IfStatement" />
-    <nodeInfo nodeId="7835233914435877001" fileName="CheckErrorMessagesAction.java" startLine="51" startPosition="90" endLine="54" endPosition="7" conceptFqName="jetbrains.mps.baseLanguage.structure.IfStatement" />
-    <nodeInfo nodeId="7835233914435877024" fileName="CheckErrorMessagesAction.java" startLine="61" startPosition="74" endLine="64" endPosition="5" conceptFqName="jetbrains.mps.baseLanguage.structure.IfStatement" />
-    <nodeInfo nodeId="7835233914435877045" fileName="CheckErrorMessagesAction.java" startLine="69" startPosition="70" endLine="72" endPosition="5" conceptFqName="jetbrains.mps.baseLanguage.structure.IfStatement" />
-    <nodeInfo nodeId="7835233914435877058" fileName="CheckErrorMessagesAction.java" startLine="77" startPosition="0" endLine="80" endPosition="0" conceptFqName="jetbrains.mps.baseLanguage.structure.InstanceMethodDeclaration" propertyString="getErrorString#(Ljetbrains/mps/errors/IErrorReporter;Lorg/jetbrains/mps/openapi/model/SNode;)Ljava/lang/String;" />
-    <nodeInfo nodeId="7835233914435876885" fileName="CheckErrorMessagesAction.java" startLine="20" startPosition="0" endLine="25" endPosition="0" conceptFqName="jetbrains.mps.baseLanguage.structure.ConstructorDeclaration" propertyString="CheckErrorMessagesAction#(Lorg/jetbrains/mps/openapi/model/SNode;ZZ)V" />
-    <nodeInfo nodeId="7835233914435876950" fileName="CheckErrorMessagesAction.java" startLine="33" startPosition="71" endLine="38" endPosition="9" conceptFqName="jetbrains.mps.baseLanguage.structure.ForeachStatement" />
-    <nodeInfo nodeId="7835233914435876994" fileName="CheckErrorMessagesAction.java" startLine="50" startPosition="162" endLine="55" endPosition="5" conceptFqName="jetbrains.mps.baseLanguage.structure.ForeachStatement" />
-    <nodeInfo nodeId="7835233914435877016" fileName="CheckErrorMessagesAction.java" startLine="61" startPosition="0" endLine="66" endPosition="0" conceptFqName="jetbrains.mps.baseLanguage.structure.InstanceMethodDeclaration" propertyString="checkWarnings#(Ljetbrains/mps/errors/IErrorReporter;Ljava/lang/String;)V" />
-    <nodeInfo nodeId="7835233914435877037" fileName="CheckErrorMessagesAction.java" startLine="69" startPosition="0" endLine="74" endPosition="0" conceptFqName="jetbrains.mps.baseLanguage.structure.InstanceMethodDeclaration" propertyString="checkErrors#(Ljetbrains/mps/errors/IErrorReporter;Ljava/lang/String;)V" />
-    <nodeInfo nodeId="7835233914435876935" fileName="CheckErrorMessagesAction.java" startLine="30" startPosition="134" endLine="40" endPosition="7" conceptFqName="jetbrains.mps.baseLanguage.structure.IfStatement" />
-    <nodeInfo nodeId="7835233914435876926" fileName="CheckErrorMessagesAction.java" startLine="29" startPosition="21" endLine="41" endPosition="5" conceptFqName="jetbrains.mps.baseLanguage.structure.ForeachStatement" />
-    <nodeInfo nodeId="7835233914435876975" fileName="CheckErrorMessagesAction.java" startLine="46" startPosition="0" endLine="58" endPosition="0" conceptFqName="jetbrains.mps.baseLanguage.structure.StaticMethodDeclaration" propertyString="hasErrorOrWarningCheckOperationTag#(Lorg/jetbrains/mps/openapi/model/SNode;)Z" />
-    <nodeInfo nodeId="7835233914435876914" fileName="CheckErrorMessagesAction.java" startLine="28" startPosition="0" endLine="43" endPosition="0" conceptFqName="jetbrains.mps.baseLanguage.structure.InstanceMethodDeclaration" propertyString="run#()V" />
-    <scopeInfo nodeId="7835233914435876978" fileName="CheckErrorMessagesAction.java" startLine="47" startPosition="158" endLine="48" endPosition="19" />
-    <scopeInfo nodeId="7835233914435877002" fileName="CheckErrorMessagesAction.java" startLine="52" startPosition="101" endLine="53" endPosition="20" />
-    <scopeInfo nodeId="7835233914435877025" fileName="CheckErrorMessagesAction.java" startLine="62" startPosition="28" endLine="63" endPosition="90" />
-    <scopeInfo nodeId="7835233914435877046" fileName="CheckErrorMessagesAction.java" startLine="70" startPosition="26" endLine="71" endPosition="86" />
-    <scopeInfo nodeId="7835233914435877065" fileName="CheckErrorMessagesAction.java" startLine="77" startPosition="70" endLine="78" endPosition="96" />
-    <scopeInfo nodeId="7835233914435876887" fileName="CheckErrorMessagesAction.java" startLine="20" startPosition="93" endLine="23" endPosition="37" />
-    <scopeInfo nodeId="7835233914435876951" fileName="CheckErrorMessagesAction.java" startLine="34" startPosition="51" endLine="37" endPosition="47">
-      <varInfo nodeId="7835233914435876953" varName="messageString" />
-    </scopeInfo>
-    <scopeInfo nodeId="7835233914435877000" fileName="CheckErrorMessagesAction.java" startLine="51" startPosition="90" endLine="54" endPosition="7" />
-    <scopeInfo nodeId="7835233914435877023" fileName="CheckErrorMessagesAction.java" startLine="61" startPosition="74" endLine="64" endPosition="5" />
-    <scopeInfo nodeId="7835233914435877044" fileName="CheckErrorMessagesAction.java" startLine="69" startPosition="70" endLine="72" endPosition="5" />
-    <scopeInfo nodeId="7835233914435877058" fileName="CheckErrorMessagesAction.java" startLine="77" startPosition="0" endLine="80" endPosition="0">
-      <varInfo nodeId="7835233914435877063" varName="node" />
-      <varInfo nodeId="7835233914435877061" varName="reporter" />
-    </scopeInfo>
-    <scopeInfo nodeId="7835233914435876885" fileName="CheckErrorMessagesAction.java" startLine="20" startPosition="0" endLine="25" endPosition="0">
-      <varInfo nodeId="7835233914435876911" varName="allowsErrors" />
-      <varInfo nodeId="7835233914435876909" varName="allowsWarnings" />
-      <varInfo nodeId="7835233914435876907" varName="node" />
-    </scopeInfo>
-    <scopeInfo nodeId="7835233914435876950" fileName="CheckErrorMessagesAction.java" startLine="33" startPosition="71" endLine="38" endPosition="9">
-      <varInfo nodeId="7835233914435876966" varName="reporter" />
-    </scopeInfo>
-    <scopeInfo nodeId="7835233914435876994" fileName="CheckErrorMessagesAction.java" startLine="50" startPosition="162" endLine="55" endPosition="5">
-      <varInfo nodeId="7835233914435876998" varName="property" />
-    </scopeInfo>
-    <scopeInfo nodeId="7835233914435877016" fileName="CheckErrorMessagesAction.java" startLine="61" startPosition="0" endLine="66" endPosition="0">
-      <varInfo nodeId="7835233914435877019" varName="reporter" />
-      <varInfo nodeId="7835233914435877021" varName="warningMsg" />
-    </scopeInfo>
-    <scopeInfo nodeId="7835233914435877037" fileName="CheckErrorMessagesAction.java" startLine="69" startPosition="0" endLine="74" endPosition="0">
-      <varInfo nodeId="7835233914435877042" varName="errorMsg" />
-      <varInfo nodeId="7835233914435877040" varName="reporter" />
-    </scopeInfo>
-    <scopeInfo nodeId="7835233914435876936" fileName="CheckErrorMessagesAction.java" startLine="31" startPosition="57" endLine="39" endPosition="0">
-      <varInfo nodeId="7835233914435876938" varName="checker" />
-      <varInfo nodeId="7835233914435876944" varName="reporters" />
-    </scopeInfo>
-    <scopeInfo nodeId="7835233914435876934" fileName="CheckErrorMessagesAction.java" startLine="30" startPosition="134" endLine="40" endPosition="7" />
-    <scopeInfo nodeId="7835233914435876976" fileName="CheckErrorMessagesAction.java" startLine="46" startPosition="73" endLine="56" endPosition="17">
-      <varInfo nodeId="7835233914435876988" varName="container" />
-    </scopeInfo>
-    <scopeInfo nodeId="7835233914435876919" fileName="CheckErrorMessagesAction.java" startLine="29" startPosition="21" endLine="41" endPosition="5" />
-    <scopeInfo nodeId="7835233914435876926" fileName="CheckErrorMessagesAction.java" startLine="29" startPosition="21" endLine="41" endPosition="5">
-      <varInfo nodeId="7835233914435876932" varName="child" />
-    </scopeInfo>
-    <scopeInfo nodeId="7835233914435876975" fileName="CheckErrorMessagesAction.java" startLine="46" startPosition="0" endLine="58" endPosition="0">
-      <varInfo nodeId="7835233914435877013" varName="node" />
-    </scopeInfo>
-    <scopeInfo nodeId="7835233914435876914" fileName="CheckErrorMessagesAction.java" startLine="28" startPosition="0" endLine="43" endPosition="0" />
-    <unitInfo nodeId="7835233914435876874" fileName="CheckErrorMessagesAction.java" startLine="14" startPosition="0" endLine="81" endPosition="0" unitName="jetbrains.mps.lang.test.runtime.CheckErrorMessagesAction" />
-=======
     <file name="CheckErrorMessagesAction.java">
-      <node id="7835233914435876875" at="16,0,17,0" concept="7" trace="node" />
-      <node id="7835233914435876878" at="17,0,18,0" concept="7" trace="allowsWarnings" />
-      <node id="7835233914435876881" at="18,0,19,0" concept="7" trace="allowsErrors" />
-      <node id="7835233914435876888" at="21,93,22,21" concept="6" />
-      <node id="7835233914435876894" at="22,21,23,41" concept="6" />
-      <node id="7835233914435876900" at="23,41,24,37" concept="6" />
-      <node id="7835233914435876937" at="32,57,33,67" concept="11" />
-      <node id="7835233914435876943" at="33,67,34,75" concept="11" />
-      <node id="7835233914435876952" at="35,51,36,71" concept="11" />
-      <node id="7835233914435876958" at="36,71,37,49" concept="6" />
-      <node id="7835233914435876962" at="37,49,38,47" concept="6" />
-      <node id="7835233914435876969" at="39,9,40,0" concept="14" />
-      <node id="7835233914435876979" at="48,158,49,19" concept="12" />
-      <node id="7835233914435876987" at="50,5,51,162" concept="11" />
-      <node id="7835233914435877003" at="53,101,54,20" concept="12" />
-      <node id="7835233914435877009" at="56,5,57,17" concept="12" />
-      <node id="7835233914435877026" at="63,28,64,90" concept="6" />
-      <node id="7835233914435877047" at="71,26,72,86" concept="6" />
-      <node id="7835233914435877066" at="78,70,79,96" concept="12" />
-      <node id="7835233914435876977" at="47,73,50,5" concept="9" />
-      <node id="7835233914435877001" at="52,90,55,7" concept="9" />
-      <node id="7835233914435877024" at="62,74,65,5" concept="9" />
-      <node id="7835233914435877045" at="70,70,73,5" concept="9" />
-      <node id="7835233914435877058" at="78,0,81,0" concept="10" trace="getErrorString#(Ljetbrains/mps/errors/IErrorReporter;Lorg/jetbrains/mps/openapi/model/SNode;)Ljava/lang/String;" />
-      <node id="7835233914435876885" at="21,0,26,0" concept="3" trace="CheckErrorMessagesAction#(Lorg/jetbrains/mps/openapi/model/SNode;ZZ)V" />
-      <node id="7835233914435876950" at="34,75,39,9" concept="8" />
-      <node id="7835233914435876994" at="51,162,56,5" concept="8" />
-      <node id="7835233914435877016" at="62,0,67,0" concept="10" trace="checkWarnings#(Ljetbrains/mps/errors/IErrorReporter;Ljava/lang/String;)V" />
-      <node id="7835233914435877037" at="70,0,75,0" concept="10" trace="checkErrors#(Ljetbrains/mps/errors/IErrorReporter;Ljava/lang/String;)V" />
-      <node id="7835233914435876935" at="31,134,41,7" concept="9" />
-      <node id="7835233914435876926" at="30,21,42,5" concept="8" />
-      <node id="7835233914435876975" at="47,0,59,0" concept="16" trace="hasErrorOrWarningCheckOperationTag#(Lorg/jetbrains/mps/openapi/model/SNode;)Z" />
-      <node id="7835233914435876914" at="29,0,44,0" concept="10" trace="run#()V" />
-      <scope id="7835233914435876978" at="48,158,49,19" />
-      <scope id="7835233914435877002" at="53,101,54,20" />
-      <scope id="7835233914435877025" at="63,28,64,90" />
-      <scope id="7835233914435877046" at="71,26,72,86" />
-      <scope id="7835233914435877065" at="78,70,79,96" />
-      <scope id="7835233914435876887" at="21,93,24,37" />
-      <scope id="7835233914435876951" at="35,51,38,47">
+      <node id="7835233914435876875" at="15,0,16,0" concept="7" trace="node" />
+      <node id="7835233914435876878" at="16,0,17,0" concept="7" trace="allowsWarnings" />
+      <node id="7835233914435876881" at="17,0,18,0" concept="7" trace="allowsErrors" />
+      <node id="7835233914435876888" at="20,93,21,21" concept="6" />
+      <node id="7835233914435876894" at="21,21,22,41" concept="6" />
+      <node id="7835233914435876900" at="22,41,23,37" concept="6" />
+      <node id="7835233914435876937" at="31,57,32,67" concept="11" />
+      <node id="7835233914435876943" at="32,67,33,71" concept="11" />
+      <node id="7835233914435876952" at="34,51,35,71" concept="11" />
+      <node id="7835233914435876958" at="35,71,36,49" concept="6" />
+      <node id="7835233914435876962" at="36,49,37,47" concept="6" />
+      <node id="7835233914435876969" at="38,9,39,0" concept="14" />
+      <node id="7835233914435876979" at="47,158,48,19" concept="12" />
+      <node id="7835233914435876987" at="49,5,50,162" concept="11" />
+      <node id="7835233914435877003" at="52,101,53,20" concept="12" />
+      <node id="7835233914435877009" at="55,5,56,17" concept="12" />
+      <node id="7835233914435877026" at="62,28,63,90" concept="6" />
+      <node id="7835233914435877047" at="70,26,71,86" concept="6" />
+      <node id="7835233914435877066" at="77,70,78,96" concept="12" />
+      <node id="7835233914435876977" at="46,73,49,5" concept="9" />
+      <node id="7835233914435877001" at="51,90,54,7" concept="9" />
+      <node id="7835233914435877024" at="61,74,64,5" concept="9" />
+      <node id="7835233914435877045" at="69,70,72,5" concept="9" />
+      <node id="7835233914435877058" at="77,0,80,0" concept="10" trace="getErrorString#(Ljetbrains/mps/errors/IErrorReporter;Lorg/jetbrains/mps/openapi/model/SNode;)Ljava/lang/String;" />
+      <node id="7835233914435876885" at="20,0,25,0" concept="3" trace="CheckErrorMessagesAction#(Lorg/jetbrains/mps/openapi/model/SNode;ZZ)V" />
+      <node id="7835233914435876950" at="33,71,38,9" concept="8" />
+      <node id="7835233914435876994" at="50,162,55,5" concept="8" />
+      <node id="7835233914435877016" at="61,0,66,0" concept="10" trace="checkWarnings#(Ljetbrains/mps/errors/IErrorReporter;Ljava/lang/String;)V" />
+      <node id="7835233914435877037" at="69,0,74,0" concept="10" trace="checkErrors#(Ljetbrains/mps/errors/IErrorReporter;Ljava/lang/String;)V" />
+      <node id="7835233914435876935" at="30,134,40,7" concept="9" />
+      <node id="7835233914435876926" at="29,21,41,5" concept="8" />
+      <node id="7835233914435876975" at="46,0,58,0" concept="16" trace="hasErrorOrWarningCheckOperationTag#(Lorg/jetbrains/mps/openapi/model/SNode;)Z" />
+      <node id="7835233914435876914" at="28,0,43,0" concept="10" trace="run#()V" />
+      <scope id="7835233914435876978" at="47,158,48,19" />
+      <scope id="7835233914435877002" at="52,101,53,20" />
+      <scope id="7835233914435877025" at="62,28,63,90" />
+      <scope id="7835233914435877046" at="70,26,71,86" />
+      <scope id="7835233914435877065" at="77,70,78,96" />
+      <scope id="7835233914435876887" at="20,93,23,37" />
+      <scope id="7835233914435876951" at="34,51,37,47">
         <var name="messageString" id="7835233914435876953" />
       </scope>
-      <scope id="7835233914435877000" at="52,90,55,7" />
-      <scope id="7835233914435877023" at="62,74,65,5" />
-      <scope id="7835233914435877044" at="70,70,73,5" />
-      <scope id="7835233914435877058" at="78,0,81,0">
+      <scope id="7835233914435877000" at="51,90,54,7" />
+      <scope id="7835233914435877023" at="61,74,64,5" />
+      <scope id="7835233914435877044" at="69,70,72,5" />
+      <scope id="7835233914435877058" at="77,0,80,0">
         <var name="node" id="7835233914435877063" />
         <var name="reporter" id="7835233914435877061" />
       </scope>
-      <scope id="7835233914435876885" at="21,0,26,0">
+      <scope id="7835233914435876885" at="20,0,25,0">
         <var name="allowsErrors" id="7835233914435876911" />
         <var name="allowsWarnings" id="7835233914435876909" />
         <var name="node" id="7835233914435876907" />
       </scope>
-      <scope id="7835233914435876950" at="34,75,39,9">
+      <scope id="7835233914435876950" at="33,71,38,9">
         <var name="reporter" id="7835233914435876966" />
       </scope>
-      <scope id="7835233914435876994" at="51,162,56,5">
+      <scope id="7835233914435876994" at="50,162,55,5">
         <var name="property" id="7835233914435876998" />
       </scope>
-      <scope id="7835233914435877016" at="62,0,67,0">
+      <scope id="7835233914435877016" at="61,0,66,0">
         <var name="reporter" id="7835233914435877019" />
         <var name="warningMsg" id="7835233914435877021" />
       </scope>
-      <scope id="7835233914435877037" at="70,0,75,0">
+      <scope id="7835233914435877037" at="69,0,74,0">
         <var name="errorMsg" id="7835233914435877042" />
         <var name="reporter" id="7835233914435877040" />
       </scope>
-      <scope id="7835233914435876936" at="32,57,40,0">
+      <scope id="7835233914435876936" at="31,57,39,0">
         <var name="checker" id="7835233914435876938" />
         <var name="reporters" id="7835233914435876944" />
       </scope>
-      <scope id="7835233914435876934" at="31,134,41,7" />
-      <scope id="7835233914435876976" at="47,73,57,17">
+      <scope id="7835233914435876934" at="30,134,40,7" />
+      <scope id="7835233914435876976" at="46,73,56,17">
         <var name="container" id="7835233914435876988" />
       </scope>
-      <scope id="7835233914435876919" at="30,21,42,5" />
-      <scope id="7835233914435876926" at="30,21,42,5">
+      <scope id="7835233914435876919" at="29,21,41,5" />
+      <scope id="7835233914435876926" at="29,21,41,5">
         <var name="child" id="7835233914435876932" />
       </scope>
-      <scope id="7835233914435876975" at="47,0,59,0">
+      <scope id="7835233914435876975" at="46,0,58,0">
         <var name="node" id="7835233914435877013" />
       </scope>
-      <scope id="7835233914435876914" at="29,0,44,0" />
-      <unit id="7835233914435876874" at="15,0,82,0" name="jetbrains.mps.lang.test.runtime.CheckErrorMessagesAction" />
+      <scope id="7835233914435876914" at="28,0,43,0" />
+      <unit id="7835233914435876874" at="14,0,81,0" name="jetbrains.mps.lang.test.runtime.CheckErrorMessagesAction" />
     </file>
->>>>>>> 0583c357
   </root>
 </debug-info>
