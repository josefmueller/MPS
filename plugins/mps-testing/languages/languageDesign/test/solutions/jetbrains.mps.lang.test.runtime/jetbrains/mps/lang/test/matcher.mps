<?xml version="1.0" encoding="UTF-8"?>
<model ref="r:d3d1a08a-58c7-42cd-9ba9-3124b71778eb(jetbrains.mps.lang.test.matcher)">
  <persistence version="9" />
  <languages>
    <use id="f3061a53-9226-4cc5-a443-f952ceaf5816" name="jetbrains.mps.baseLanguage" version="1" />
    <use id="f2801650-65d5-424e-bb1b-463a8781b786" name="jetbrains.mps.baseLanguage.javadoc" version="1" />
  </languages>
  <imports>
    <import index="k7g3" ref="f:java_stub#6354ebe7-c22a-4a0f-ac54-50b52ab9b065#java.util(JDK/java.util@java_stub)" />
    <import index="e2lb" ref="f:java_stub#6354ebe7-c22a-4a0f-ac54-50b52ab9b065#java.lang(JDK/java.lang@java_stub)" />
    <import index="t3eg" ref="f:java_stub#8865b7a8-5271-43d3-884c-6fd1d9cfdd34#org.jetbrains.mps.openapi.language(MPS.OpenAPI/org.jetbrains.mps.openapi.language@java_stub)" />
    <import index="unno" ref="r:61e3d524-8c49-4491-b5e3-f6d6e9364527(jetbrains.mps.util)" />
    <import index="ec5l" ref="f:java_stub#8865b7a8-5271-43d3-884c-6fd1d9cfdd34#org.jetbrains.mps.openapi.model(MPS.OpenAPI/org.jetbrains.mps.openapi.model@java_stub)" />
  </imports>
  <registry>
    <language id="f3061a53-9226-4cc5-a443-f952ceaf5816" name="jetbrains.mps.baseLanguage">
      <concept id="1080223426719" name="jetbrains.mps.baseLanguage.structure.OrExpression" flags="nn" index="22lmx$" />
      <concept id="1082485599095" name="jetbrains.mps.baseLanguage.structure.BlockStatement" flags="nn" index="9aQIb">
        <child id="1082485599096" name="statements" index="9aQI4" />
      </concept>
      <concept id="1215693861676" name="jetbrains.mps.baseLanguage.structure.BaseAssignmentExpression" flags="nn" index="d038R">
        <child id="1068498886297" name="rValue" index="37vLTx" />
        <child id="1068498886295" name="lValue" index="37vLTJ" />
      </concept>
      <concept id="1215695189714" name="jetbrains.mps.baseLanguage.structure.PlusAssignmentExpression" flags="nn" index="d57v9" />
      <concept id="1202948039474" name="jetbrains.mps.baseLanguage.structure.InstanceMethodCallOperation" flags="nn" index="liA8E" />
      <concept id="1465982738277781862" name="jetbrains.mps.baseLanguage.structure.PlaceholderMember" flags="ng" index="2tJIrI" />
      <concept id="1076505808687" name="jetbrains.mps.baseLanguage.structure.WhileStatement" flags="nn" index="2$JKZl">
        <child id="1076505808688" name="condition" index="2$JKZa" />
      </concept>
      <concept id="1239714755177" name="jetbrains.mps.baseLanguage.structure.AbstractUnaryNumberOperation" flags="nn" index="2$Kvd9">
        <child id="1239714902950" name="expression" index="2$L3a6" />
      </concept>
      <concept id="1188207840427" name="jetbrains.mps.baseLanguage.structure.AnnotationInstance" flags="nn" index="2AHcQZ">
        <reference id="1188208074048" name="annotation" index="2AI5Lk" />
      </concept>
      <concept id="1188208481402" name="jetbrains.mps.baseLanguage.structure.HasAnnotation" flags="ng" index="2AJDlI">
        <child id="1188208488637" name="annotation" index="2AJF6D" />
      </concept>
      <concept id="1224848483129" name="jetbrains.mps.baseLanguage.structure.IBLDeprecatable" flags="ng" index="IEa8$">
        <property id="1224848525476" name="isDeprecated" index="IEkAT" />
      </concept>
      <concept id="1154032098014" name="jetbrains.mps.baseLanguage.structure.AbstractLoopStatement" flags="nn" index="2LF5Ji">
        <child id="1154032183016" name="body" index="2LFqv$" />
      </concept>
      <concept id="1197027756228" name="jetbrains.mps.baseLanguage.structure.DotExpression" flags="nn" index="2OqwBi">
        <child id="1197027771414" name="operand" index="2Oq$k0" />
        <child id="1197027833540" name="operation" index="2OqNvi" />
      </concept>
      <concept id="1197029447546" name="jetbrains.mps.baseLanguage.structure.FieldReferenceOperation" flags="nn" index="2OwXpG">
        <reference id="1197029500499" name="fieldDeclaration" index="2Oxat5" />
      </concept>
      <concept id="1145552977093" name="jetbrains.mps.baseLanguage.structure.GenericNewExpression" flags="nn" index="2ShNRf">
        <child id="1145553007750" name="creator" index="2ShVmc" />
      </concept>
      <concept id="1070475354124" name="jetbrains.mps.baseLanguage.structure.ThisExpression" flags="nn" index="Xjq3P" />
      <concept id="1070475926800" name="jetbrains.mps.baseLanguage.structure.StringLiteral" flags="nn" index="Xl_RD">
        <property id="1070475926801" name="value" index="Xl_RC" />
      </concept>
      <concept id="1081236700938" name="jetbrains.mps.baseLanguage.structure.StaticMethodDeclaration" flags="ig" index="2YIFZL" />
      <concept id="1081236700937" name="jetbrains.mps.baseLanguage.structure.StaticMethodCall" flags="nn" index="2YIFZM">
        <reference id="1144433194310" name="classConcept" index="1Pybhc" />
      </concept>
      <concept id="1081256982272" name="jetbrains.mps.baseLanguage.structure.InstanceOfExpression" flags="nn" index="2ZW3vV">
        <child id="1081256993305" name="classType" index="2ZW6by" />
        <child id="1081256993304" name="leftExpression" index="2ZW6bz" />
      </concept>
      <concept id="1070534058343" name="jetbrains.mps.baseLanguage.structure.NullLiteral" flags="nn" index="10Nm6u" />
      <concept id="1070534370425" name="jetbrains.mps.baseLanguage.structure.IntegerType" flags="in" index="10Oyi0" />
      <concept id="1070534644030" name="jetbrains.mps.baseLanguage.structure.BooleanType" flags="in" index="10P_77" />
      <concept id="1070534934090" name="jetbrains.mps.baseLanguage.structure.CastExpression" flags="nn" index="10QFUN">
        <child id="1070534934091" name="type" index="10QFUM" />
        <child id="1070534934092" name="expression" index="10QFUP" />
      </concept>
      <concept id="1068390468200" name="jetbrains.mps.baseLanguage.structure.FieldDeclaration" flags="ig" index="312cEg">
        <property id="8606350594693632173" name="isTransient" index="eg7rD" />
        <property id="1240249534625" name="isVolatile" index="34CwA1" />
      </concept>
      <concept id="1068390468198" name="jetbrains.mps.baseLanguage.structure.ClassConcept" flags="ig" index="312cEu">
        <property id="1075300953594" name="abstractClass" index="1sVAO0" />
        <property id="1221565133444" name="isFinal" index="1EXbeo" />
        <child id="1165602531693" name="superclass" index="1zkMxy" />
      </concept>
      <concept id="1068431474542" name="jetbrains.mps.baseLanguage.structure.VariableDeclaration" flags="ng" index="33uBYm">
        <property id="1176718929932" name="isFinal" index="3TUv4t" />
        <child id="1068431790190" name="initializer" index="33vP2m" />
      </concept>
      <concept id="1068498886296" name="jetbrains.mps.baseLanguage.structure.VariableReference" flags="nn" index="37vLTw">
        <reference id="1068581517664" name="variableDeclaration" index="3cqZAo" />
      </concept>
      <concept id="1068498886292" name="jetbrains.mps.baseLanguage.structure.ParameterDeclaration" flags="ir" index="37vLTG" />
      <concept id="1068498886294" name="jetbrains.mps.baseLanguage.structure.AssignmentExpression" flags="nn" index="37vLTI" />
      <concept id="1225271177708" name="jetbrains.mps.baseLanguage.structure.StringType" flags="in" index="17QB3L" />
      <concept id="4972933694980447171" name="jetbrains.mps.baseLanguage.structure.BaseVariableDeclaration" flags="ng" index="19Szcq">
        <child id="5680397130376446158" name="type" index="1tU5fm" />
      </concept>
      <concept id="1068580123132" name="jetbrains.mps.baseLanguage.structure.BaseMethodDeclaration" flags="ng" index="3clF44">
        <property id="4276006055363816570" name="isSynchronized" index="od$2w" />
        <property id="1181808852946" name="isFinal" index="DiZV1" />
        <child id="1068580123133" name="returnType" index="3clF45" />
        <child id="1068580123134" name="parameter" index="3clF46" />
        <child id="1068580123135" name="body" index="3clF47" />
      </concept>
      <concept id="1068580123165" name="jetbrains.mps.baseLanguage.structure.InstanceMethodDeclaration" flags="ig" index="3clFb_" />
      <concept id="1068580123152" name="jetbrains.mps.baseLanguage.structure.EqualsExpression" flags="nn" index="3clFbC" />
      <concept id="1068580123155" name="jetbrains.mps.baseLanguage.structure.ExpressionStatement" flags="nn" index="3clFbF">
        <child id="1068580123156" name="expression" index="3clFbG" />
      </concept>
      <concept id="1068580123157" name="jetbrains.mps.baseLanguage.structure.Statement" flags="nn" index="3clFbH" />
      <concept id="1068580123159" name="jetbrains.mps.baseLanguage.structure.IfStatement" flags="nn" index="3clFbJ">
        <child id="1082485599094" name="ifFalseStatement" index="9aQIa" />
        <child id="1068580123160" name="condition" index="3clFbw" />
        <child id="1068580123161" name="ifTrue" index="3clFbx" />
      </concept>
      <concept id="1068580123136" name="jetbrains.mps.baseLanguage.structure.StatementList" flags="sn" stub="5293379017992965193" index="3clFbS">
        <child id="1068581517665" name="statement" index="3cqZAp" />
      </concept>
      <concept id="1068580123137" name="jetbrains.mps.baseLanguage.structure.BooleanConstant" flags="nn" index="3clFbT">
        <property id="1068580123138" name="value" index="3clFbU" />
      </concept>
      <concept id="1068580123140" name="jetbrains.mps.baseLanguage.structure.ConstructorDeclaration" flags="ig" index="3clFbW" />
      <concept id="1068580320020" name="jetbrains.mps.baseLanguage.structure.IntegerConstant" flags="nn" index="3cmrfG">
        <property id="1068580320021" name="value" index="3cmrfH" />
      </concept>
      <concept id="1068581242875" name="jetbrains.mps.baseLanguage.structure.PlusExpression" flags="nn" index="3cpWs3" />
      <concept id="1068581242878" name="jetbrains.mps.baseLanguage.structure.ReturnStatement" flags="nn" index="3cpWs6">
        <child id="1068581517676" name="expression" index="3cqZAk" />
      </concept>
      <concept id="1068581242864" name="jetbrains.mps.baseLanguage.structure.LocalVariableDeclarationStatement" flags="nn" index="3cpWs8">
        <child id="1068581242865" name="localVariableDeclaration" index="3cpWs9" />
      </concept>
      <concept id="1068581242863" name="jetbrains.mps.baseLanguage.structure.LocalVariableDeclaration" flags="nr" index="3cpWsn" />
      <concept id="1068581517677" name="jetbrains.mps.baseLanguage.structure.VoidType" flags="in" index="3cqZAl" />
      <concept id="1079359253375" name="jetbrains.mps.baseLanguage.structure.ParenthesizedExpression" flags="nn" index="1eOMI4">
        <child id="1079359253376" name="expression" index="1eOMHV" />
      </concept>
      <concept id="1081506773034" name="jetbrains.mps.baseLanguage.structure.LessThanExpression" flags="nn" index="3eOVzh" />
      <concept id="1081516740877" name="jetbrains.mps.baseLanguage.structure.NotExpression" flags="nn" index="3fqX7Q">
        <child id="1081516765348" name="expression" index="3fr31v" />
      </concept>
      <concept id="1204053956946" name="jetbrains.mps.baseLanguage.structure.IMethodCall" flags="ng" index="1ndlxa">
        <reference id="1068499141037" name="baseMethodDeclaration" index="37wK5l" />
        <child id="1068499141038" name="actualArgument" index="37wK5m" />
      </concept>
      <concept id="1212685548494" name="jetbrains.mps.baseLanguage.structure.ClassCreator" flags="nn" index="1pGfFk">
        <child id="1212687122400" name="typeParameter" index="1pMfVU" />
      </concept>
      <concept id="1107461130800" name="jetbrains.mps.baseLanguage.structure.Classifier" flags="ng" index="3pOWGL">
        <child id="5375687026011219971" name="member" index="jymVt" unordered="true" />
      </concept>
      <concept id="1171903607971" name="jetbrains.mps.baseLanguage.structure.WildCardType" flags="in" index="3qTvmN" />
      <concept id="1171903916106" name="jetbrains.mps.baseLanguage.structure.UpperBoundType" flags="in" index="3qUE_q">
        <child id="1171903916107" name="bound" index="3qUE_r" />
      </concept>
      <concept id="7812454656619025416" name="jetbrains.mps.baseLanguage.structure.MethodDeclaration" flags="ng" index="1rXfSm">
        <property id="8355037393041754995" name="isNative" index="2aFKle" />
      </concept>
      <concept id="7812454656619025412" name="jetbrains.mps.baseLanguage.structure.LocalMethodCall" flags="nn" index="1rXfSq" />
      <concept id="1107535904670" name="jetbrains.mps.baseLanguage.structure.ClassifierType" flags="in" index="3uibUv">
        <reference id="1107535924139" name="classifier" index="3uigEE" />
        <child id="1109201940907" name="parameter" index="11_B2D" />
      </concept>
      <concept id="1081773326031" name="jetbrains.mps.baseLanguage.structure.BinaryOperation" flags="nn" index="3uHJSO">
        <child id="1081773367579" name="rightExpression" index="3uHU7w" />
        <child id="1081773367580" name="leftExpression" index="3uHU7B" />
      </concept>
      <concept id="1214918800624" name="jetbrains.mps.baseLanguage.structure.PostfixIncrementExpression" flags="nn" index="3uNrnE" />
      <concept id="1073239437375" name="jetbrains.mps.baseLanguage.structure.NotEqualsExpression" flags="nn" index="3y3z36" />
      <concept id="1178549954367" name="jetbrains.mps.baseLanguage.structure.IVisible" flags="ng" index="1B3ioH">
        <child id="1178549979242" name="visibility" index="1B3o_S" />
      </concept>
      <concept id="1144226303539" name="jetbrains.mps.baseLanguage.structure.ForeachStatement" flags="nn" index="1DcWWT">
        <child id="1144226360166" name="iterable" index="1DdaDG" />
      </concept>
      <concept id="1144230876926" name="jetbrains.mps.baseLanguage.structure.AbstractForStatement" flags="nn" index="1DupvO">
        <child id="1144230900587" name="variable" index="1Duv9x" />
      </concept>
      <concept id="1144231330558" name="jetbrains.mps.baseLanguage.structure.ForStatement" flags="nn" index="1Dw8fO">
        <child id="1144231399730" name="condition" index="1Dwp0S" />
        <child id="1144231408325" name="iteration" index="1Dwrff" />
      </concept>
      <concept id="1163668896201" name="jetbrains.mps.baseLanguage.structure.TernaryOperatorExpression" flags="nn" index="3K4zz7">
        <child id="1163668914799" name="condition" index="3K4Cdx" />
        <child id="1163668922816" name="ifTrue" index="3K4E3e" />
        <child id="1163668934364" name="ifFalse" index="3K4GZi" />
      </concept>
      <concept id="1082113931046" name="jetbrains.mps.baseLanguage.structure.ContinueStatement" flags="nn" index="3N13vt" />
      <concept id="6329021646629104957" name="jetbrains.mps.baseLanguage.structure.TextCommentPart" flags="nn" index="3SKdUq">
        <property id="6329021646629104958" name="text" index="3SKdUp" />
      </concept>
      <concept id="6329021646629104954" name="jetbrains.mps.baseLanguage.structure.SingleLineComment" flags="nn" index="3SKdUt">
        <child id="6329021646629175155" name="commentPart" index="3SKWNk" />
      </concept>
      <concept id="1146644602865" name="jetbrains.mps.baseLanguage.structure.PublicVisibility" flags="nn" index="3Tm1VV" />
      <concept id="1146644623116" name="jetbrains.mps.baseLanguage.structure.PrivateVisibility" flags="nn" index="3Tm6S6" />
      <concept id="1080120340718" name="jetbrains.mps.baseLanguage.structure.AndExpression" flags="nn" index="1Wc70l" />
    </language>
    <language id="f2801650-65d5-424e-bb1b-463a8781b786" name="jetbrains.mps.baseLanguage.javadoc">
      <concept id="5349172909345501395" name="jetbrains.mps.baseLanguage.javadoc.structure.BaseDocComment" flags="ng" index="P$AiS">
        <child id="8465538089690331499" name="deprecated" index="TZ5Hx" />
      </concept>
      <concept id="5349172909345532724" name="jetbrains.mps.baseLanguage.javadoc.structure.MethodDocComment" flags="ng" index="P$JXv" />
      <concept id="8465538089690331500" name="jetbrains.mps.baseLanguage.javadoc.structure.CommentLine" flags="ng" index="TZ5HA">
        <child id="8970989240999019149" name="part" index="1dT_Ay" />
      </concept>
      <concept id="8465538089690331492" name="jetbrains.mps.baseLanguage.javadoc.structure.DeprecatedBlockDocTag" flags="ng" index="TZ5HI">
        <child id="2667874559098216723" name="text" index="3HnX3l" />
      </concept>
      <concept id="8970989240999019143" name="jetbrains.mps.baseLanguage.javadoc.structure.TextCommentLinePart" flags="ng" index="1dT_AC">
        <property id="8970989240999019144" name="text" index="1dT_AB" />
      </concept>
    </language>
    <language id="ceab5195-25ea-4f22-9b92-103b95ca8c0c" name="jetbrains.mps.lang.core">
      <concept id="1133920641626" name="jetbrains.mps.lang.core.structure.BaseConcept" flags="ng" index="2VYdi">
        <child id="5169995583184591170" name="smodelAttribute" index="lGtFl" />
      </concept>
      <concept id="1169194658468" name="jetbrains.mps.lang.core.structure.INamedConcept" flags="ng" index="TrEIO">
        <property id="1169194664001" name="name" index="TrG5h" />
      </concept>
    </language>
  </registry>
  <node concept="312cEu" id="7MIYyntDZEE">
    <property role="TrG5h" value="DifferenceItem" />
    <property role="1sVAO0" value="true" />
    <node concept="3Tm1VV" id="7MIYyntDZEF" role="1B3o_S" />
    <node concept="3clFbW" id="7MIYyntDZEG" role="jymVt">
      <node concept="3Tm1VV" id="7MIYyntDZEH" role="1B3o_S" />
      <node concept="3cqZAl" id="7MIYyntDZEI" role="3clF45" />
      <node concept="3clFbS" id="7MIYyntDZEJ" role="3clF47" />
    </node>
  </node>
  <node concept="312cEu" id="7MIYyntDZEK">
    <property role="TrG5h" value="NodeDifference" />
    <property role="1EXbeo" value="true" />
    <node concept="3Tm1VV" id="7MIYyntDZEL" role="1B3o_S" />
    <node concept="3uibUv" id="7MIYyntE0qH" role="1zkMxy">
      <ref role="3uigEE" node="7MIYyntDZEE" resolve="DifferenceItem" />
    </node>
    <node concept="312cEg" id="7MIYyntDZEN" role="jymVt">
      <property role="TrG5h" value="myName" />
      <property role="3TUv4t" value="true" />
      <node concept="17QB3L" id="7MIYyntE09z" role="1tU5fm" />
      <node concept="3Tm6S6" id="7MIYyntDZEP" role="1B3o_S" />
    </node>
    <node concept="312cEg" id="7MIYyntDZEQ" role="jymVt">
      <property role="TrG5h" value="myDifference" />
      <property role="3TUv4t" value="true" />
      <node concept="3uibUv" id="7MIYyntDZER" role="1tU5fm">
        <ref role="3uigEE" to="k7g3:~List" resolve="List" />
        <node concept="3uibUv" id="7MIYyntE0pP" role="11_B2D">
          <ref role="3uigEE" node="7MIYyntDZEE" resolve="DifferenceItem" />
        </node>
      </node>
      <node concept="3Tm6S6" id="7MIYyntDZET" role="1B3o_S" />
    </node>
    <node concept="3clFbW" id="7MIYyntDZEX" role="jymVt">
      <node concept="3Tm1VV" id="7MIYyntDZEY" role="1B3o_S" />
      <node concept="3cqZAl" id="7MIYyntDZEZ" role="3clF45" />
      <node concept="37vLTG" id="7MIYyntDZF0" role="3clF46">
        <property role="TrG5h" value="name" />
        <node concept="17QB3L" id="7MIYyntE0qG" role="1tU5fm" />
      </node>
      <node concept="37vLTG" id="7MIYyntDZF2" role="3clF46">
        <property role="TrG5h" value="diffs" />
        <node concept="3uibUv" id="7MIYyntDZF3" role="1tU5fm">
          <ref role="3uigEE" to="k7g3:~List" resolve="List" />
          <node concept="3uibUv" id="7MIYyntE0qB" role="11_B2D">
            <ref role="3uigEE" node="7MIYyntDZEE" resolve="DifferenceItem" />
          </node>
        </node>
      </node>
      <node concept="3clFbS" id="7MIYyntDZF5" role="3clF47">
        <node concept="3clFbF" id="7MIYyntDZF6" role="3cqZAp">
          <node concept="37vLTI" id="7MIYyntDZF7" role="3clFbG">
            <node concept="2OqwBi" id="7MIYyntDZF8" role="37vLTJ">
              <node concept="2OwXpG" id="7MIYyntDZF9" role="2OqNvi">
                <ref role="2Oxat5" node="7MIYyntDZEN" resolve="myName" />
              </node>
              <node concept="Xjq3P" id="7MIYyntDZFa" role="2Oq$k0" />
            </node>
            <node concept="37vLTw" id="2BHiRxgkX_$" role="37vLTx">
              <ref role="3cqZAo" node="7MIYyntDZF0" resolve="name" />
            </node>
          </node>
        </node>
        <node concept="3clFbF" id="7MIYyntDZFc" role="3cqZAp">
          <node concept="37vLTI" id="7MIYyntDZFd" role="3clFbG">
            <node concept="37vLTw" id="2BHiRxeuTyP" role="37vLTJ">
              <ref role="3cqZAo" node="7MIYyntDZEQ" resolve="myDifference" />
            </node>
            <node concept="2ShNRf" id="7MIYyntDZFf" role="37vLTx">
              <node concept="1pGfFk" id="7MIYyntDZFg" role="2ShVmc">
                <ref role="37wK5l" to="k7g3:~ArrayList.&lt;init&gt;(java.util.Collection)" resolve="ArrayList" />
                <node concept="3uibUv" id="7MIYyntE0qC" role="1pMfVU">
                  <ref role="3uigEE" node="7MIYyntDZEE" resolve="DifferenceItem" />
                </node>
                <node concept="37vLTw" id="2BHiRxgm6AS" role="37wK5m">
                  <ref role="3cqZAo" node="7MIYyntDZF2" resolve="diffs" />
                </node>
              </node>
            </node>
          </node>
        </node>
      </node>
    </node>
    <node concept="3clFb_" id="7MIYyntDZFj" role="jymVt">
      <property role="TrG5h" value="toString" />
      <node concept="3Tm1VV" id="7MIYyntDZFk" role="1B3o_S" />
      <node concept="17QB3L" id="7MIYyntE09w" role="3clF45" />
      <node concept="37vLTG" id="7MIYyntDZFm" role="3clF46">
        <property role="TrG5h" value="deep" />
        <node concept="10Oyi0" id="7MIYyntDZFn" role="1tU5fm" />
      </node>
      <node concept="3clFbS" id="7MIYyntDZFo" role="3clF47">
        <node concept="3cpWs8" id="7MIYyntDZFp" role="3cqZAp">
          <node concept="3cpWsn" id="7MIYyntDZFq" role="3cpWs9">
            <property role="TrG5h" value="pref" />
            <node concept="17QB3L" id="7MIYyntE09x" role="1tU5fm" />
            <node concept="Xl_RD" id="7MIYyntDZFs" role="33vP2m">
              <property role="Xl_RC" value="" />
            </node>
          </node>
        </node>
        <node concept="1Dw8fO" id="7MIYyntDZFt" role="3cqZAp">
          <node concept="3eOVzh" id="7MIYyntDZFu" role="1Dwp0S">
            <node concept="37vLTw" id="3GM_nagTvy8" role="3uHU7B">
              <ref role="3cqZAo" node="7MIYyntDZFx" resolve="i" />
            </node>
            <node concept="37vLTw" id="2BHiRxgm9Y6" role="3uHU7w">
              <ref role="3cqZAo" node="7MIYyntDZFm" resolve="deep" />
            </node>
          </node>
          <node concept="3cpWsn" id="7MIYyntDZFx" role="1Duv9x">
            <property role="TrG5h" value="i" />
            <node concept="10Oyi0" id="7MIYyntDZFy" role="1tU5fm" />
            <node concept="3cmrfG" id="7MIYyntDZFz" role="33vP2m">
              <property role="3cmrfH" value="0" />
            </node>
          </node>
          <node concept="3uNrnE" id="7MIYyntDZF$" role="1Dwrff">
            <node concept="37vLTw" id="3GM_nagT_Uw" role="2$L3a6">
              <ref role="3cqZAo" node="7MIYyntDZFx" resolve="i" />
            </node>
          </node>
          <node concept="3clFbS" id="7MIYyntDZFA" role="2LFqv$">
            <node concept="3clFbF" id="7MIYyntDZFB" role="3cqZAp">
              <node concept="d57v9" id="7MIYyntDZFC" role="3clFbG">
                <node concept="37vLTw" id="3GM_nagTxyS" role="37vLTJ">
                  <ref role="3cqZAo" node="7MIYyntDZFq" resolve="pref" />
                </node>
                <node concept="Xl_RD" id="7MIYyntDZFE" role="37vLTx">
                  <property role="Xl_RC" value="  " />
                </node>
              </node>
            </node>
          </node>
        </node>
        <node concept="3cpWs8" id="7MIYyntDZFF" role="3cqZAp">
          <node concept="3cpWsn" id="7MIYyntDZFG" role="3cpWs9">
            <property role="TrG5h" value="buff" />
            <node concept="3uibUv" id="7MIYyntDZFH" role="1tU5fm">
              <ref role="3uigEE" to="e2lb:~StringBuffer" resolve="StringBuffer" />
            </node>
            <node concept="2ShNRf" id="7MIYyntDZFI" role="33vP2m">
              <node concept="1pGfFk" id="7MIYyntDZFJ" role="2ShVmc">
                <ref role="37wK5l" to="e2lb:~StringBuffer.&lt;init&gt;()" resolve="StringBuffer" />
              </node>
            </node>
          </node>
        </node>
        <node concept="3clFbF" id="7MIYyntDZFK" role="3cqZAp">
          <node concept="2OqwBi" id="7MIYyntDZFL" role="3clFbG">
            <node concept="37vLTw" id="3GM_nagTzlu" role="2Oq$k0">
              <ref role="3cqZAo" node="7MIYyntDZFG" resolve="buff" />
            </node>
            <node concept="liA8E" id="7MIYyntDZFN" role="2OqNvi">
              <ref role="37wK5l" to="e2lb:~StringBuffer.append(java.lang.String):java.lang.StringBuffer" resolve="append" />
              <node concept="3cpWs3" id="7MIYyntDZFO" role="37wK5m">
                <node concept="3cpWs3" id="7MIYyntDZFP" role="3uHU7B">
                  <node concept="3cpWs3" id="7MIYyntDZFQ" role="3uHU7B">
                    <node concept="37vLTw" id="3GM_nagTrNK" role="3uHU7B">
                      <ref role="3cqZAo" node="7MIYyntDZFq" resolve="pref" />
                    </node>
                    <node concept="Xl_RD" id="7MIYyntDZFS" role="3uHU7w">
                      <property role="Xl_RC" value="Node: " />
                    </node>
                  </node>
                  <node concept="37vLTw" id="2BHiRxeuv0l" role="3uHU7w">
                    <ref role="3cqZAo" node="7MIYyntDZEN" resolve="myName" />
                  </node>
                </node>
                <node concept="Xl_RD" id="7MIYyntDZFU" role="3uHU7w">
                  <property role="Xl_RC" value="\n" />
                </node>
              </node>
            </node>
          </node>
        </node>
        <node concept="1DcWWT" id="7MIYyntDZFV" role="3cqZAp">
          <node concept="37vLTw" id="2BHiRxeuyPf" role="1DdaDG">
            <ref role="3cqZAo" node="7MIYyntDZEQ" resolve="myDifference" />
          </node>
          <node concept="3cpWsn" id="7MIYyntDZFX" role="1Duv9x">
            <property role="TrG5h" value="item" />
            <node concept="3uibUv" id="7MIYyntE0qE" role="1tU5fm">
              <ref role="3uigEE" node="7MIYyntDZEE" resolve="DifferenceItem" />
            </node>
          </node>
          <node concept="3clFbS" id="7MIYyntDZFZ" role="2LFqv$">
            <node concept="3clFbJ" id="7MIYyntDZG0" role="3cqZAp">
              <node concept="2ZW3vV" id="7MIYyntDZG1" role="3clFbw">
                <node concept="37vLTw" id="3GM_nagT$ps" role="2ZW6bz">
                  <ref role="3cqZAo" node="7MIYyntDZFX" resolve="item" />
                </node>
                <node concept="3uibUv" id="7MIYyntE0qF" role="2ZW6by">
                  <ref role="3uigEE" node="7MIYyntDZEK" resolve="NodeDifference" />
                </node>
              </node>
              <node concept="9aQIb" id="7MIYyntDZG4" role="9aQIa">
                <node concept="3clFbS" id="7MIYyntDZG5" role="9aQI4">
                  <node concept="3clFbF" id="7MIYyntDZG6" role="3cqZAp">
                    <node concept="2OqwBi" id="7MIYyntDZG7" role="3clFbG">
                      <node concept="37vLTw" id="3GM_nagTsa_" role="2Oq$k0">
                        <ref role="3cqZAo" node="7MIYyntDZFG" resolve="buff" />
                      </node>
                      <node concept="liA8E" id="7MIYyntDZG9" role="2OqNvi">
                        <ref role="37wK5l" to="e2lb:~StringBuffer.append(java.lang.String):java.lang.StringBuffer" resolve="append" />
                        <node concept="3cpWs3" id="7MIYyntDZGa" role="37wK5m">
                          <node concept="3cpWs3" id="7MIYyntDZGb" role="3uHU7B">
                            <node concept="3cpWs3" id="7MIYyntDZGc" role="3uHU7B">
                              <node concept="37vLTw" id="3GM_nagTxaF" role="3uHU7B">
                                <ref role="3cqZAo" node="7MIYyntDZFq" resolve="pref" />
                              </node>
                              <node concept="Xl_RD" id="7MIYyntDZGe" role="3uHU7w">
                                <property role="Xl_RC" value="  " />
                              </node>
                            </node>
                            <node concept="37vLTw" id="3GM_nagTzq5" role="3uHU7w">
                              <ref role="3cqZAo" node="7MIYyntDZFX" resolve="item" />
                            </node>
                          </node>
                          <node concept="Xl_RD" id="7MIYyntDZGg" role="3uHU7w">
                            <property role="Xl_RC" value="\n" />
                          </node>
                        </node>
                      </node>
                    </node>
                  </node>
                </node>
              </node>
              <node concept="3clFbS" id="7MIYyntDZGh" role="3clFbx">
                <node concept="3clFbF" id="7MIYyntDZGi" role="3cqZAp">
                  <node concept="2OqwBi" id="7MIYyntDZGj" role="3clFbG">
                    <node concept="37vLTw" id="3GM_nagTruQ" role="2Oq$k0">
                      <ref role="3cqZAo" node="7MIYyntDZFG" resolve="buff" />
                    </node>
                    <node concept="liA8E" id="7MIYyntDZGl" role="2OqNvi">
                      <ref role="37wK5l" to="e2lb:~StringBuffer.append(java.lang.String):java.lang.StringBuffer" resolve="append" />
                      <node concept="2OqwBi" id="7MIYyntDZGm" role="37wK5m">
                        <node concept="1eOMI4" id="7MIYyntDZGn" role="2Oq$k0">
                          <node concept="10QFUN" id="7MIYyntDZGo" role="1eOMHV">
                            <node concept="37vLTw" id="3GM_nagTzQh" role="10QFUP">
                              <ref role="3cqZAo" node="7MIYyntDZFX" resolve="item" />
                            </node>
                            <node concept="3uibUv" id="7MIYyntE0pW" role="10QFUM">
                              <ref role="3uigEE" node="7MIYyntDZEK" resolve="NodeDifference" />
                            </node>
                          </node>
                        </node>
                        <node concept="liA8E" id="7MIYyntDZGr" role="2OqNvi">
                          <ref role="37wK5l" node="7MIYyntDZFj" resolve="toString" />
                          <node concept="3cpWs3" id="7MIYyntDZGs" role="37wK5m">
                            <node concept="37vLTw" id="2BHiRxglbm$" role="3uHU7B">
                              <ref role="3cqZAo" node="7MIYyntDZFm" resolve="deep" />
                            </node>
                            <node concept="3cmrfG" id="7MIYyntDZGu" role="3uHU7w">
                              <property role="3cmrfH" value="1" />
                            </node>
                          </node>
                        </node>
                      </node>
                    </node>
                  </node>
                </node>
              </node>
            </node>
          </node>
        </node>
        <node concept="3cpWs6" id="7MIYyntDZGv" role="3cqZAp">
          <node concept="2OqwBi" id="7MIYyntDZGw" role="3cqZAk">
            <node concept="37vLTw" id="3GM_nagTraB" role="2Oq$k0">
              <ref role="3cqZAo" node="7MIYyntDZFG" resolve="buff" />
            </node>
            <node concept="liA8E" id="7MIYyntDZGy" role="2OqNvi">
              <ref role="37wK5l" to="e2lb:~StringBuffer.toString():java.lang.String" resolve="toString" />
            </node>
          </node>
        </node>
      </node>
    </node>
    <node concept="3clFb_" id="7MIYyntDZGz" role="jymVt">
      <property role="TrG5h" value="toString" />
      <node concept="3Tm1VV" id="7MIYyntDZG$" role="1B3o_S" />
      <node concept="17QB3L" id="7MIYyntE09y" role="3clF45" />
      <node concept="3clFbS" id="7MIYyntDZGA" role="3clF47">
        <node concept="3cpWs6" id="7MIYyntDZGB" role="3cqZAp">
          <node concept="1rXfSq" id="4hiugqyz9pl" role="3cqZAk">
            <ref role="37wK5l" node="7MIYyntDZFj" resolve="toString" />
            <node concept="3cmrfG" id="7MIYyntDZGD" role="37wK5m">
              <property role="3cmrfH" value="0" />
            </node>
          </node>
        </node>
      </node>
      <node concept="2AHcQZ" id="3tYsUK_SlAe" role="2AJF6D">
        <ref role="2AI5Lk" to="e2lb:~Override" resolve="Override" />
      </node>
    </node>
    <node concept="3clFb_" id="7MIYyntDZGE" role="jymVt">
      <property role="TrG5h" value="equals" />
      <node concept="3Tm1VV" id="7MIYyntDZGF" role="1B3o_S" />
      <node concept="10P_77" id="7MIYyntDZGG" role="3clF45" />
      <node concept="37vLTG" id="7MIYyntDZGH" role="3clF46">
        <property role="TrG5h" value="obj" />
        <node concept="3uibUv" id="7MIYyntDZGI" role="1tU5fm">
          <ref role="3uigEE" to="e2lb:~Object" resolve="Object" />
        </node>
      </node>
      <node concept="3clFbS" id="7MIYyntDZGJ" role="3clF47">
        <node concept="3clFbJ" id="7MIYyntDZGK" role="3cqZAp">
          <node concept="3clFbC" id="7MIYyntDZGL" role="3clFbw">
            <node concept="37vLTw" id="2BHiRxgmvKT" role="3uHU7B">
              <ref role="3cqZAo" node="7MIYyntDZGH" resolve="obj" />
            </node>
            <node concept="10Nm6u" id="7MIYyntDZGN" role="3uHU7w" />
          </node>
          <node concept="3clFbS" id="7MIYyntDZGO" role="3clFbx">
            <node concept="3cpWs6" id="7MIYyntDZGP" role="3cqZAp">
              <node concept="3clFbT" id="7MIYyntDZGQ" role="3cqZAk" />
            </node>
          </node>
        </node>
        <node concept="3clFbJ" id="7MIYyntDZGR" role="3cqZAp">
          <node concept="3fqX7Q" id="7MIYyntDZGS" role="3clFbw">
            <node concept="1eOMI4" id="7MIYyntDZGT" role="3fr31v">
              <node concept="2ZW3vV" id="7MIYyntDZGU" role="1eOMHV">
                <node concept="37vLTw" id="2BHiRxghis1" role="2ZW6bz">
                  <ref role="3cqZAo" node="7MIYyntDZGH" resolve="obj" />
                </node>
                <node concept="3uibUv" id="7MIYyntE0pX" role="2ZW6by">
                  <ref role="3uigEE" node="7MIYyntDZEK" resolve="NodeDifference" />
                </node>
              </node>
            </node>
          </node>
          <node concept="3clFbS" id="7MIYyntDZGX" role="3clFbx">
            <node concept="3cpWs6" id="7MIYyntDZGY" role="3cqZAp">
              <node concept="3clFbT" id="7MIYyntDZGZ" role="3cqZAk" />
            </node>
          </node>
        </node>
        <node concept="3cpWs8" id="7MIYyntDZH0" role="3cqZAp">
          <node concept="3cpWsn" id="7MIYyntDZH1" role="3cpWs9">
            <property role="TrG5h" value="diff" />
            <node concept="3uibUv" id="7MIYyntE0pZ" role="1tU5fm">
              <ref role="3uigEE" node="7MIYyntDZEK" resolve="NodeDifference" />
            </node>
            <node concept="10QFUN" id="7MIYyntDZH3" role="33vP2m">
              <node concept="37vLTw" id="2BHiRxgkYcj" role="10QFUP">
                <ref role="3cqZAo" node="7MIYyntDZGH" resolve="obj" />
              </node>
              <node concept="3uibUv" id="7MIYyntE0pY" role="10QFUM">
                <ref role="3uigEE" node="7MIYyntDZEK" resolve="NodeDifference" />
              </node>
            </node>
          </node>
        </node>
        <node concept="3clFbJ" id="7MIYyntDZH6" role="3cqZAp">
          <node concept="22lmx$" id="7MIYyntDZH7" role="3clFbw">
            <node concept="3clFbC" id="7MIYyntDZH8" role="3uHU7B">
              <node concept="37vLTw" id="2BHiRxeuPkr" role="3uHU7B">
                <ref role="3cqZAo" node="7MIYyntDZEN" resolve="myName" />
              </node>
              <node concept="10Nm6u" id="7MIYyntDZHa" role="3uHU7w" />
            </node>
            <node concept="3fqX7Q" id="7MIYyntDZHb" role="3uHU7w">
              <node concept="2OqwBi" id="7MIYyntDZHc" role="3fr31v">
                <node concept="37vLTw" id="2BHiRxeuNnQ" role="2Oq$k0">
                  <ref role="3cqZAo" node="7MIYyntDZEN" resolve="myName" />
                </node>
                <node concept="liA8E" id="7MIYyntDZHe" role="2OqNvi">
                  <ref role="37wK5l" to="e2lb:~String.equals(java.lang.Object):boolean" resolve="equals" />
                  <node concept="2OqwBi" id="7MIYyntDZHf" role="37wK5m">
                    <node concept="2OwXpG" id="7MIYyntDZHg" role="2OqNvi">
                      <ref role="2Oxat5" node="7MIYyntDZEN" resolve="myName" />
                    </node>
                    <node concept="37vLTw" id="3GM_nagTuE6" role="2Oq$k0">
                      <ref role="3cqZAo" node="7MIYyntDZH1" resolve="diff" />
                    </node>
                  </node>
                </node>
              </node>
            </node>
          </node>
          <node concept="3clFbS" id="7MIYyntDZHi" role="3clFbx">
            <node concept="3cpWs6" id="7MIYyntDZHj" role="3cqZAp">
              <node concept="3clFbT" id="7MIYyntDZHk" role="3cqZAk" />
            </node>
          </node>
        </node>
        <node concept="3clFbJ" id="7MIYyntDZHl" role="3cqZAp">
          <node concept="3fqX7Q" id="7MIYyntDZHm" role="3clFbw">
            <node concept="2OqwBi" id="7MIYyntDZHn" role="3fr31v">
              <node concept="37vLTw" id="2BHiRxeukDl" role="2Oq$k0">
                <ref role="3cqZAo" node="7MIYyntDZEQ" resolve="myDifference" />
              </node>
              <node concept="liA8E" id="7MIYyntDZHp" role="2OqNvi">
                <ref role="37wK5l" to="k7g3:~List.equals(java.lang.Object):boolean" resolve="equals" />
                <node concept="2OqwBi" id="7MIYyntDZHq" role="37wK5m">
                  <node concept="2OwXpG" id="7MIYyntDZHr" role="2OqNvi">
                    <ref role="2Oxat5" node="7MIYyntDZEQ" resolve="myDifference" />
                  </node>
                  <node concept="37vLTw" id="3GM_nagTBGd" role="2Oq$k0">
                    <ref role="3cqZAo" node="7MIYyntDZH1" resolve="diff" />
                  </node>
                </node>
              </node>
            </node>
          </node>
          <node concept="3clFbS" id="7MIYyntDZHt" role="3clFbx">
            <node concept="3cpWs6" id="7MIYyntDZHu" role="3cqZAp">
              <node concept="3clFbT" id="7MIYyntDZHv" role="3cqZAk" />
            </node>
          </node>
        </node>
        <node concept="3cpWs6" id="7MIYyntDZHw" role="3cqZAp">
          <node concept="3clFbT" id="7MIYyntDZHx" role="3cqZAk">
            <property role="3clFbU" value="true" />
          </node>
        </node>
      </node>
      <node concept="2AHcQZ" id="3tYsUK_SlAd" role="2AJF6D">
        <ref role="2AI5Lk" to="e2lb:~Override" resolve="Override" />
      </node>
    </node>
  </node>
  <node concept="312cEu" id="7MIYyntE09$">
    <property role="TrG5h" value="NodesMatcher" />
    <property role="1EXbeo" value="true" />
    <node concept="312cEg" id="4OzBQ_josYs" role="jymVt">
      <property role="34CwA1" value="false" />
      <property role="eg7rD" value="false" />
      <property role="TrG5h" value="map" />
      <property role="3TUv4t" value="true" />
      <node concept="3Tm6S6" id="4OzBQ_jor59" role="1B3o_S" />
      <node concept="3uibUv" id="4OzBQ_josLV" role="1tU5fm">
        <ref role="3uigEE" to="k7g3:~Map" resolve="Map" />
        <node concept="3uibUv" id="4OzBQ_josUw" role="11_B2D">
          <ref role="3uigEE" to="ec5l:~SNode" resolve="SNode" />
        </node>
        <node concept="3uibUv" id="4OzBQ_josWt" role="11_B2D">
          <ref role="3uigEE" to="ec5l:~SNode" resolve="SNode" />
        </node>
      </node>
    </node>
    <node concept="3Tm1VV" id="7MIYyntE09_" role="1B3o_S" />
    <node concept="3clFbW" id="7MIYyntE09A" role="jymVt">
      <node concept="3Tm1VV" id="7MIYyntE09B" role="1B3o_S" />
      <node concept="3cqZAl" id="7MIYyntE09C" role="3clF45" />
      <node concept="3clFbS" id="7MIYyntE09D" role="3clF47">
        <node concept="3clFbF" id="4OzBQ_jouQB" role="3cqZAp">
          <node concept="37vLTI" id="4OzBQ_jouUU" role="3clFbG">
            <node concept="2ShNRf" id="4OzBQ_jouW4" role="37vLTx">
              <node concept="1pGfFk" id="4OzBQ_jow02" role="2ShVmc">
                <ref role="37wK5l" to="k7g3:~HashMap.&lt;init&gt;()" resolve="HashMap" />
                <node concept="3uibUv" id="4OzBQ_jowgy" role="1pMfVU">
                  <ref role="3uigEE" to="ec5l:~SNode" resolve="SNode" />
                </node>
                <node concept="3uibUv" id="4OzBQ_jowlk" role="1pMfVU">
                  <ref role="3uigEE" to="ec5l:~SNode" resolve="SNode" />
                </node>
              </node>
            </node>
            <node concept="37vLTw" id="4OzBQ_jouQ_" role="37vLTJ">
              <ref role="3cqZAo" node="4OzBQ_josYs" resolve="map" />
            </node>
          </node>
        </node>
        <node concept="3SKdUt" id="4OzBQ_jo6os" role="3cqZAp">
          <node concept="3SKdUq" id="4OzBQ_jo6ou" role="3SKWNk">
            <property role="3SKdUp" value="FIXME refactor to use instances instead of static method" />
          </node>
        </node>
      </node>
    </node>
    <node concept="3clFbW" id="4OzBQ_joz01" role="jymVt">
      <node concept="3Tm1VV" id="4OzBQ_joz02" role="1B3o_S" />
      <node concept="3cqZAl" id="4OzBQ_joz03" role="3clF45" />
      <node concept="3clFbS" id="4OzBQ_joz04" role="3clF47">
        <node concept="3clFbF" id="4OzBQ_joz05" role="3cqZAp">
          <node concept="37vLTI" id="4OzBQ_joz06" role="3clFbG">
            <node concept="37vLTw" id="4OzBQ_jo_0E" role="37vLTx">
              <ref role="3cqZAo" node="4OzBQ_jo$S0" resolve="map" />
            </node>
            <node concept="2OqwBi" id="4OzBQ_jo_50" role="37vLTJ">
              <node concept="Xjq3P" id="4OzBQ_jo_4h" role="2Oq$k0" />
              <node concept="2OwXpG" id="4OzBQ_jo_5P" role="2OqNvi">
                <ref role="2Oxat5" node="4OzBQ_josYs" resolve="map" />
              </node>
            </node>
          </node>
        </node>
      </node>
      <node concept="37vLTG" id="4OzBQ_jo$S0" role="3clF46">
        <property role="TrG5h" value="map" />
        <node concept="3uibUv" id="4OzBQ_jo$RZ" role="1tU5fm">
          <ref role="3uigEE" to="k7g3:~Map" resolve="Map" />
          <node concept="3uibUv" id="4OzBQ_jo$UB" role="11_B2D">
            <ref role="3uigEE" to="ec5l:~SNode" resolve="SNode" />
          </node>
          <node concept="3uibUv" id="4OzBQ_jo$Xa" role="11_B2D">
            <ref role="3uigEE" to="ec5l:~SNode" resolve="SNode" />
          </node>
        </node>
      </node>
    </node>
    <node concept="2tJIrI" id="4OzBQ_jpPnJ" role="jymVt" />
    <node concept="3clFb_" id="4OzBQ_jpU4a" role="jymVt">
      <property role="TrG5h" value="getMap" />
      <node concept="3uibUv" id="4OzBQ_jpVii" role="3clF45">
        <ref role="3uigEE" to="k7g3:~Map" resolve="Map" />
        <node concept="3uibUv" id="4OzBQ_jpVM1" role="11_B2D">
          <ref role="3uigEE" to="ec5l:~SNode" resolve="SNode" />
        </node>
        <node concept="3uibUv" id="4OzBQ_jpVPs" role="11_B2D">
          <ref role="3uigEE" to="ec5l:~SNode" resolve="SNode" />
        </node>
      </node>
      <node concept="3Tm1VV" id="4OzBQ_jpU4f" role="1B3o_S" />
      <node concept="3clFbS" id="4OzBQ_jpU4g" role="3clF47">
        <node concept="3SKdUt" id="4OzBQ_jpYqd" role="3cqZAp">
          <node concept="3SKdUq" id="4OzBQ_jpYV9" role="3SKWNk">
            <property role="3SKdUp" value="I don't quite understand what's the map we either populate and use, or just use." />
          </node>
        </node>
        <node concept="3SKdUt" id="4OzBQ_jpZLG" role="3cqZAp">
          <node concept="3SKdUq" id="4OzBQ_jq0i5" role="3SKWNk">
            <property role="3SKdUp" value="why matchNodes(node,node) goes through matchNodes(list,list), creates and populates map," />
          </node>
        </node>
        <node concept="3SKdUt" id="4OzBQ_jq0MT" role="3cqZAp">
          <node concept="3SKdUq" id="4OzBQ_jq1jk" role="3SKWNk">
            <property role="3SKdUp" value="while matchNodes(node,node,map) does not populate the map" />
          </node>
        </node>
        <node concept="3SKdUt" id="4OzBQ_jq1Oa" role="3cqZAp">
          <node concept="3SKdUq" id="4OzBQ_jq2l0" role="3SKWNk">
            <property role="3SKdUp" value="Once I understand what map is, I can give method better name" />
          </node>
        </node>
        <node concept="3cpWs6" id="4OzBQ_jpXnH" role="3cqZAp">
          <node concept="37vLTw" id="4OzBQ_jpXo0" role="3cqZAk">
            <ref role="3cqZAo" node="4OzBQ_josYs" resolve="map" />
          </node>
        </node>
      </node>
    </node>
    <node concept="2tJIrI" id="4OzBQ_joxNd" role="jymVt" />
    <node concept="2YIFZL" id="7MIYyntE09E" role="jymVt">
      <property role="TrG5h" value="matchNodes" />
      <property role="IEkAT" value="true" />
      <node concept="3Tm1VV" id="7MIYyntE09F" role="1B3o_S" />
      <node concept="3uibUv" id="7MIYyntE0qI" role="3clF45">
        <ref role="3uigEE" node="7MIYyntDZEK" resolve="NodeDifference" />
      </node>
      <node concept="37vLTG" id="7MIYyntE09H" role="3clF46">
        <property role="TrG5h" value="a" />
        <node concept="3uibUv" id="7MIYyntE09I" role="1tU5fm">
          <ref role="3uigEE" to="ec5l:~SNode" resolve="SNode" />
        </node>
      </node>
      <node concept="37vLTG" id="7MIYyntE09J" role="3clF46">
        <property role="TrG5h" value="b" />
        <node concept="3uibUv" id="7MIYyntE09K" role="1tU5fm">
          <ref role="3uigEE" to="ec5l:~SNode" resolve="SNode" />
        </node>
      </node>
      <node concept="3clFbS" id="7MIYyntE09L" role="3clF47">
        <node concept="3cpWs8" id="7MIYyntE09M" role="3cqZAp">
          <node concept="3cpWsn" id="7MIYyntE09N" role="3cpWs9">
            <property role="TrG5h" value="aList" />
            <node concept="3uibUv" id="7MIYyntE09O" role="1tU5fm">
              <ref role="3uigEE" to="k7g3:~List" resolve="List" />
              <node concept="3uibUv" id="7MIYyntE09P" role="11_B2D">
                <ref role="3uigEE" to="ec5l:~SNode" resolve="SNode" />
              </node>
            </node>
            <node concept="2YIFZM" id="4OzBQ_jowZi" role="33vP2m">
              <ref role="37wK5l" to="k7g3:~Collections.singletonList(java.lang.Object):java.util.List" resolve="singletonList" />
              <ref role="1Pybhc" to="k7g3:~Collections" resolve="Collections" />
              <node concept="37vLTw" id="4OzBQ_jox5s" role="37wK5m">
                <ref role="3cqZAo" node="7MIYyntE09H" resolve="a" />
              </node>
            </node>
          </node>
        </node>
        <node concept="3cpWs8" id="7MIYyntE09Y" role="3cqZAp">
          <node concept="3cpWsn" id="7MIYyntE09Z" role="3cpWs9">
            <property role="TrG5h" value="bList" />
            <node concept="3uibUv" id="7MIYyntE0a0" role="1tU5fm">
              <ref role="3uigEE" to="k7g3:~List" resolve="List" />
              <node concept="3uibUv" id="7MIYyntE0a1" role="11_B2D">
                <ref role="3uigEE" to="ec5l:~SNode" resolve="SNode" />
              </node>
            </node>
            <node concept="2YIFZM" id="4OzBQ_joxjY" role="33vP2m">
              <ref role="37wK5l" to="k7g3:~Collections.singletonList(java.lang.Object):java.util.List" resolve="singletonList" />
              <ref role="1Pybhc" to="k7g3:~Collections" resolve="Collections" />
              <node concept="37vLTw" id="4OzBQ_joxr1" role="37wK5m">
                <ref role="3cqZAo" node="7MIYyntE09J" resolve="b" />
              </node>
            </node>
          </node>
        </node>
        <node concept="3SKdUt" id="4OzBQ_jpJ9v" role="3cqZAp">
          <node concept="3SKdUq" id="4OzBQ_jpJfx" role="3SKWNk">
            <property role="3SKdUp" value="for whatever reason match(SNode,SNode) just reads map, while match(list&lt;node&gt;, list&lt;node&gt;) populates map first" />
          </node>
        </node>
        <node concept="3cpWs8" id="4OzBQ_jpInp" role="3cqZAp">
          <node concept="3cpWsn" id="4OzBQ_jpInq" role="3cpWs9">
            <property role="TrG5h" value="diffs" />
            <node concept="3uibUv" id="4OzBQ_jpImN" role="1tU5fm">
              <ref role="3uigEE" to="k7g3:~List" resolve="List" />
              <node concept="3uibUv" id="4OzBQ_jpImQ" role="11_B2D">
                <ref role="3uigEE" node="7MIYyntDZEK" resolve="NodeDifference" />
              </node>
            </node>
            <node concept="2OqwBi" id="4OzBQ_jpInr" role="33vP2m">
              <node concept="2ShNRf" id="4OzBQ_jpIns" role="2Oq$k0">
                <node concept="1pGfFk" id="4OzBQ_jpInt" role="2ShVmc">
                  <ref role="37wK5l" node="7MIYyntE09A" resolve="NodesMatcher" />
                </node>
              </node>
              <node concept="liA8E" id="4OzBQ_jpInu" role="2OqNvi">
                <ref role="37wK5l" node="4OzBQ_jpsdg" resolve="match" />
                <node concept="37vLTw" id="4OzBQ_jpInv" role="37wK5m">
                  <ref role="3cqZAo" node="7MIYyntE09N" resolve="aList" />
                </node>
                <node concept="37vLTw" id="4OzBQ_jpInw" role="37wK5m">
                  <ref role="3cqZAo" node="7MIYyntE09Z" resolve="bList" />
                </node>
              </node>
            </node>
          </node>
        </node>
        <node concept="3clFbJ" id="7MIYyntE0ah" role="3cqZAp">
          <node concept="3y3z36" id="7MIYyntE0ai" role="3clFbw">
            <node concept="37vLTw" id="4OzBQ_jpIIN" role="3uHU7B">
              <ref role="3cqZAo" node="4OzBQ_jpInq" resolve="diffs" />
            </node>
            <node concept="10Nm6u" id="7MIYyntE0ak" role="3uHU7w" />
          </node>
          <node concept="9aQIb" id="7MIYyntE0al" role="9aQIa">
            <node concept="3clFbS" id="7MIYyntE0am" role="9aQI4">
              <node concept="3cpWs6" id="7MIYyntE0an" role="3cqZAp">
                <node concept="10Nm6u" id="7MIYyntE0ao" role="3cqZAk" />
              </node>
            </node>
          </node>
          <node concept="3clFbS" id="7MIYyntE0ap" role="3clFbx">
            <node concept="3cpWs6" id="7MIYyntE0aq" role="3cqZAp">
              <node concept="2OqwBi" id="7MIYyntE0ar" role="3cqZAk">
                <node concept="37vLTw" id="4OzBQ_jpIJt" role="2Oq$k0">
                  <ref role="3cqZAo" node="4OzBQ_jpInq" resolve="diffs" />
                </node>
                <node concept="liA8E" id="7MIYyntE0at" role="2OqNvi">
                  <ref role="37wK5l" to="k7g3:~List.get(int):java.lang.Object" resolve="get" />
                  <node concept="3cmrfG" id="7MIYyntE0au" role="37wK5m">
                    <property role="3cmrfH" value="0" />
                  </node>
                </node>
              </node>
            </node>
          </node>
        </node>
      </node>
      <node concept="P$JXv" id="4OzBQ_jpIXA" role="lGtFl">
        <node concept="TZ5HI" id="4OzBQ_jpIXB" role="TZ5Hx">
          <node concept="TZ5HA" id="4OzBQ_jpIXC" role="3HnX3l">
            <node concept="1dT_AC" id="4OzBQ_jpJ3i" role="1dT_Ay">
              <property role="1dT_AB" value="use instance method" />
            </node>
          </node>
        </node>
      </node>
      <node concept="2AHcQZ" id="4OzBQ_jpIXD" role="2AJF6D">
        <ref role="2AI5Lk" to="e2lb:~Deprecated" resolve="Deprecated" />
      </node>
    </node>
    <node concept="2YIFZL" id="7MIYyntE0av" role="jymVt">
      <property role="TrG5h" value="matchNodes" />
      <property role="IEkAT" value="true" />
      <node concept="3Tm1VV" id="7MIYyntE0aw" role="1B3o_S" />
      <node concept="3uibUv" id="7MIYyntE0ax" role="3clF45">
        <ref role="3uigEE" to="k7g3:~ArrayList" resolve="ArrayList" />
        <node concept="3uibUv" id="7MIYyntE0qK" role="11_B2D">
          <ref role="3uigEE" node="7MIYyntDZEK" resolve="NodeDifference" />
        </node>
      </node>
      <node concept="37vLTG" id="7MIYyntE0az" role="3clF46">
        <property role="TrG5h" value="a" />
        <node concept="3uibUv" id="7MIYyntE0a$" role="1tU5fm">
          <ref role="3uigEE" to="k7g3:~List" resolve="List" />
          <node concept="3uibUv" id="7MIYyntE0a_" role="11_B2D">
            <ref role="3uigEE" to="ec5l:~SNode" resolve="SNode" />
          </node>
        </node>
      </node>
      <node concept="37vLTG" id="7MIYyntE0aA" role="3clF46">
        <property role="TrG5h" value="b" />
        <node concept="3uibUv" id="7MIYyntE0aB" role="1tU5fm">
          <ref role="3uigEE" to="k7g3:~List" resolve="List" />
          <node concept="3uibUv" id="7MIYyntE0aC" role="11_B2D">
            <ref role="3uigEE" to="ec5l:~SNode" resolve="SNode" />
          </node>
        </node>
      </node>
      <node concept="3clFbS" id="7MIYyntE0aD" role="3clF47">
        <node concept="3cpWs6" id="7MIYyntE0aN" role="3cqZAp">
          <node concept="2YIFZM" id="7MIYyntE0aO" role="3cqZAk">
            <ref role="1Pybhc" node="7MIYyntE09$" resolve="NodesMatcher" />
            <ref role="37wK5l" node="7MIYyntE0aS" resolve="matchNodes" />
            <node concept="37vLTw" id="2BHiRxgmhTJ" role="37wK5m">
              <ref role="3cqZAo" node="7MIYyntE0az" resolve="a" />
            </node>
            <node concept="37vLTw" id="2BHiRxghiB3" role="37wK5m">
              <ref role="3cqZAo" node="7MIYyntE0aA" resolve="b" />
            </node>
            <node concept="2ShNRf" id="4OzBQ_jpGSC" role="37wK5m">
              <node concept="1pGfFk" id="4OzBQ_jpGSD" role="2ShVmc">
                <ref role="37wK5l" to="k7g3:~HashMap.&lt;init&gt;()" resolve="HashMap" />
                <node concept="3uibUv" id="4OzBQ_jpGSE" role="1pMfVU">
                  <ref role="3uigEE" to="ec5l:~SNode" resolve="SNode" />
                </node>
                <node concept="3uibUv" id="4OzBQ_jpGSF" role="1pMfVU">
                  <ref role="3uigEE" to="ec5l:~SNode" resolve="SNode" />
                </node>
              </node>
            </node>
          </node>
        </node>
      </node>
      <node concept="P$JXv" id="4OzBQ_jpH5a" role="lGtFl">
        <node concept="TZ5HI" id="4OzBQ_jpH5b" role="TZ5Hx">
          <node concept="TZ5HA" id="4OzBQ_jpH5c" role="3HnX3l">
            <node concept="1dT_AC" id="4OzBQ_jpHeT" role="1dT_Ay">
              <property role="1dT_AB" value="use instance method" />
            </node>
          </node>
        </node>
      </node>
      <node concept="2AHcQZ" id="4OzBQ_jpH5d" role="2AJF6D">
        <ref role="2AI5Lk" to="e2lb:~Deprecated" resolve="Deprecated" />
      </node>
    </node>
    <node concept="3clFb_" id="4OzBQ_jpsdg" role="jymVt">
      <property role="TrG5h" value="match" />
      <node concept="3uibUv" id="4OzBQ_jptd9" role="3clF45">
        <ref role="3uigEE" to="k7g3:~List" resolve="List" />
        <node concept="3uibUv" id="4OzBQ_jptyq" role="11_B2D">
          <ref role="3uigEE" node="7MIYyntDZEK" resolve="NodeDifference" />
        </node>
      </node>
      <node concept="3Tm1VV" id="4OzBQ_jpsdj" role="1B3o_S" />
      <node concept="3clFbS" id="4OzBQ_jpsdk" role="3clF47">
        <node concept="3cpWs8" id="7MIYyntE0b7" role="3cqZAp">
          <node concept="3cpWsn" id="7MIYyntE0b8" role="3cpWs9">
            <property role="TrG5h" value="iteratorA" />
            <node concept="3uibUv" id="7MIYyntE0b9" role="1tU5fm">
              <ref role="3uigEE" to="k7g3:~Iterator" resolve="Iterator" />
              <node concept="3uibUv" id="7MIYyntE0ba" role="11_B2D">
                <ref role="3uigEE" to="ec5l:~SNode" resolve="SNode" />
              </node>
            </node>
            <node concept="2OqwBi" id="7MIYyntE0bb" role="33vP2m">
              <node concept="37vLTw" id="2BHiRxgm6Lc" role="2Oq$k0">
                <ref role="3cqZAo" node="4OzBQ_jpuNc" resolve="a" />
              </node>
              <node concept="liA8E" id="7MIYyntE0bd" role="2OqNvi">
                <ref role="37wK5l" to="k7g3:~List.iterator():java.util.Iterator" resolve="iterator" />
              </node>
            </node>
          </node>
        </node>
        <node concept="3cpWs8" id="7MIYyntE0be" role="3cqZAp">
          <node concept="3cpWsn" id="7MIYyntE0bf" role="3cpWs9">
            <property role="TrG5h" value="iteratorB" />
            <node concept="3uibUv" id="7MIYyntE0bg" role="1tU5fm">
              <ref role="3uigEE" to="k7g3:~Iterator" resolve="Iterator" />
              <node concept="3uibUv" id="7MIYyntE0bh" role="11_B2D">
                <ref role="3uigEE" to="ec5l:~SNode" resolve="SNode" />
              </node>
            </node>
            <node concept="2OqwBi" id="7MIYyntE0bi" role="33vP2m">
              <node concept="37vLTw" id="2BHiRxgmCMv" role="2Oq$k0">
                <ref role="3cqZAo" node="4OzBQ_jpvaH" resolve="b" />
              </node>
              <node concept="liA8E" id="7MIYyntE0bk" role="2OqNvi">
                <ref role="37wK5l" to="k7g3:~List.iterator():java.util.Iterator" resolve="iterator" />
              </node>
            </node>
          </node>
        </node>
        <node concept="2$JKZl" id="7MIYyntE0bl" role="3cqZAp">
          <node concept="1Wc70l" id="7MIYyntE0bm" role="2$JKZa">
            <node concept="2OqwBi" id="7MIYyntE0bn" role="3uHU7B">
              <node concept="37vLTw" id="3GM_nagTw64" role="2Oq$k0">
                <ref role="3cqZAo" node="7MIYyntE0b8" resolve="iteratorA" />
              </node>
              <node concept="liA8E" id="7MIYyntE0bp" role="2OqNvi">
                <ref role="37wK5l" to="k7g3:~Iterator.hasNext():boolean" resolve="hasNext" />
              </node>
            </node>
            <node concept="2OqwBi" id="7MIYyntE0bq" role="3uHU7w">
              <node concept="37vLTw" id="3GM_nagT_qr" role="2Oq$k0">
                <ref role="3cqZAo" node="7MIYyntE0bf" resolve="iteratorB" />
              </node>
              <node concept="liA8E" id="7MIYyntE0bs" role="2OqNvi">
                <ref role="37wK5l" to="k7g3:~Iterator.hasNext():boolean" resolve="hasNext" />
              </node>
            </node>
          </node>
          <node concept="3clFbS" id="7MIYyntE0bt" role="2LFqv$">
            <node concept="3clFbF" id="4OzBQ_jpHu2" role="3cqZAp">
              <node concept="1rXfSq" id="4OzBQ_jpHu0" role="3clFbG">
                <ref role="37wK5l" node="4OzBQ_joBYo" resolve="populateMap" />
                <node concept="2OqwBi" id="7MIYyntE0bw" role="37wK5m">
                  <node concept="37vLTw" id="3GM_nagTBPj" role="2Oq$k0">
                    <ref role="3cqZAo" node="7MIYyntE0b8" resolve="iteratorA" />
                  </node>
                  <node concept="liA8E" id="7MIYyntE0by" role="2OqNvi">
                    <ref role="37wK5l" to="k7g3:~Iterator.next():java.lang.Object" resolve="next" />
                  </node>
                </node>
                <node concept="2OqwBi" id="7MIYyntE0bz" role="37wK5m">
                  <node concept="37vLTw" id="3GM_nagTvmx" role="2Oq$k0">
                    <ref role="3cqZAo" node="7MIYyntE0bf" resolve="iteratorB" />
                  </node>
                  <node concept="liA8E" id="7MIYyntE0b_" role="2OqNvi">
                    <ref role="37wK5l" to="k7g3:~Iterator.next():java.lang.Object" resolve="next" />
                  </node>
                </node>
              </node>
            </node>
          </node>
        </node>
        <node concept="3cpWs8" id="7MIYyntE0bB" role="3cqZAp">
          <node concept="3cpWsn" id="7MIYyntE0bC" role="3cpWs9">
            <property role="TrG5h" value="ret" />
            <node concept="3uibUv" id="7MIYyntE0bD" role="1tU5fm">
              <ref role="3uigEE" to="k7g3:~ArrayList" resolve="ArrayList" />
              <node concept="3uibUv" id="7MIYyntE0qM" role="11_B2D">
                <ref role="3uigEE" node="7MIYyntDZEK" resolve="NodeDifference" />
              </node>
            </node>
            <node concept="2ShNRf" id="4OzBQ_joJZj" role="33vP2m">
              <node concept="1pGfFk" id="4OzBQ_joKqq" role="2ShVmc">
                <ref role="37wK5l" to="k7g3:~ArrayList.&lt;init&gt;()" resolve="ArrayList" />
                <node concept="3uibUv" id="4OzBQ_joL01" role="1pMfVU">
                  <ref role="3uigEE" node="7MIYyntDZEK" resolve="NodeDifference" />
                </node>
              </node>
            </node>
          </node>
        </node>
        <node concept="3clFbF" id="7MIYyntE0bG" role="3cqZAp">
          <node concept="37vLTI" id="7MIYyntE0bH" role="3clFbG">
            <node concept="37vLTw" id="3GM_nagT_1k" role="37vLTJ">
              <ref role="3cqZAo" node="7MIYyntE0b8" resolve="iteratorA" />
            </node>
            <node concept="2OqwBi" id="7MIYyntE0bJ" role="37vLTx">
              <node concept="37vLTw" id="2BHiRxglw$g" role="2Oq$k0">
                <ref role="3cqZAo" node="4OzBQ_jpuNc" resolve="a" />
              </node>
              <node concept="liA8E" id="7MIYyntE0bL" role="2OqNvi">
                <ref role="37wK5l" to="k7g3:~List.iterator():java.util.Iterator" resolve="iterator" />
              </node>
            </node>
          </node>
        </node>
        <node concept="3clFbF" id="7MIYyntE0bM" role="3cqZAp">
          <node concept="37vLTI" id="7MIYyntE0bN" role="3clFbG">
            <node concept="37vLTw" id="3GM_nagTyYq" role="37vLTJ">
              <ref role="3cqZAo" node="7MIYyntE0bf" resolve="iteratorB" />
            </node>
            <node concept="2OqwBi" id="7MIYyntE0bP" role="37vLTx">
              <node concept="37vLTw" id="2BHiRxgmbuY" role="2Oq$k0">
                <ref role="3cqZAo" node="4OzBQ_jpvaH" resolve="b" />
              </node>
              <node concept="liA8E" id="7MIYyntE0bR" role="2OqNvi">
                <ref role="37wK5l" to="k7g3:~List.iterator():java.util.Iterator" resolve="iterator" />
              </node>
            </node>
          </node>
        </node>
        <node concept="2$JKZl" id="7MIYyntE0bS" role="3cqZAp">
          <node concept="1Wc70l" id="7MIYyntE0bT" role="2$JKZa">
            <node concept="2OqwBi" id="7MIYyntE0bU" role="3uHU7B">
              <node concept="37vLTw" id="3GM_nagTA43" role="2Oq$k0">
                <ref role="3cqZAo" node="7MIYyntE0b8" resolve="iteratorA" />
              </node>
              <node concept="liA8E" id="7MIYyntE0bW" role="2OqNvi">
                <ref role="37wK5l" to="k7g3:~Iterator.hasNext():boolean" resolve="hasNext" />
              </node>
            </node>
            <node concept="2OqwBi" id="7MIYyntE0bX" role="3uHU7w">
              <node concept="37vLTw" id="3GM_nagT_3E" role="2Oq$k0">
                <ref role="3cqZAo" node="7MIYyntE0bf" resolve="iteratorB" />
              </node>
              <node concept="liA8E" id="7MIYyntE0bZ" role="2OqNvi">
                <ref role="37wK5l" to="k7g3:~Iterator.hasNext():boolean" resolve="hasNext" />
              </node>
            </node>
          </node>
          <node concept="3clFbS" id="7MIYyntE0c0" role="2LFqv$">
            <node concept="3cpWs8" id="7MIYyntE0c1" role="3cqZAp">
              <node concept="3cpWsn" id="7MIYyntE0c2" role="3cpWs9">
                <property role="TrG5h" value="diff" />
                <node concept="3uibUv" id="7MIYyntE0ql" role="1tU5fm">
                  <ref role="3uigEE" node="7MIYyntDZEK" resolve="NodeDifference" />
                </node>
                <node concept="1rXfSq" id="4OzBQ_jpy4G" role="33vP2m">
                  <ref role="37wK5l" node="4OzBQ_joRGy" resolve="match" />
                  <node concept="2OqwBi" id="7MIYyntE0qe" role="37wK5m">
                    <node concept="37vLTw" id="3GM_nagTzaE" role="2Oq$k0">
                      <ref role="3cqZAo" node="7MIYyntE0b8" resolve="iteratorA" />
                    </node>
                    <node concept="liA8E" id="7MIYyntE0qg" role="2OqNvi">
                      <ref role="37wK5l" to="k7g3:~Iterator.next():java.lang.Object" resolve="next" />
                    </node>
                  </node>
                  <node concept="2OqwBi" id="7MIYyntE0qh" role="37wK5m">
                    <node concept="37vLTw" id="3GM_nagT_$o" role="2Oq$k0">
                      <ref role="3cqZAo" node="7MIYyntE0bf" resolve="iteratorB" />
                    </node>
                    <node concept="liA8E" id="7MIYyntE0qj" role="2OqNvi">
                      <ref role="37wK5l" to="k7g3:~Iterator.next():java.lang.Object" resolve="next" />
                    </node>
                  </node>
                </node>
              </node>
            </node>
            <node concept="3clFbJ" id="7MIYyntE0cc" role="3cqZAp">
              <node concept="3y3z36" id="7MIYyntE0cd" role="3clFbw">
                <node concept="37vLTw" id="3GM_nagTrM4" role="3uHU7B">
                  <ref role="3cqZAo" node="7MIYyntE0c2" resolve="diff" />
                </node>
                <node concept="10Nm6u" id="7MIYyntE0cf" role="3uHU7w" />
              </node>
              <node concept="3clFbS" id="7MIYyntE0cg" role="3clFbx">
                <node concept="3clFbF" id="7MIYyntE0cs" role="3cqZAp">
                  <node concept="2OqwBi" id="7MIYyntE0ct" role="3clFbG">
                    <node concept="37vLTw" id="3GM_nagTxHs" role="2Oq$k0">
                      <ref role="3cqZAo" node="7MIYyntE0bC" resolve="ret" />
                    </node>
                    <node concept="liA8E" id="7MIYyntE0cv" role="2OqNvi">
                      <ref role="37wK5l" to="k7g3:~ArrayList.add(java.lang.Object):boolean" resolve="add" />
                      <node concept="37vLTw" id="3GM_nagTu_G" role="37wK5m">
                        <ref role="3cqZAo" node="7MIYyntE0c2" resolve="diff" />
                      </node>
                    </node>
                  </node>
                </node>
              </node>
            </node>
          </node>
        </node>
        <node concept="3cpWs6" id="7MIYyntE0cx" role="3cqZAp">
          <node concept="3K4zz7" id="4OzBQ_joMRE" role="3cqZAk">
            <node concept="37vLTw" id="4OzBQ_joNub" role="3K4GZi">
              <ref role="3cqZAo" node="7MIYyntE0bC" resolve="ret" />
            </node>
            <node concept="10Nm6u" id="4OzBQ_joNbS" role="3K4E3e" />
            <node concept="2OqwBi" id="4OzBQ_joLAO" role="3K4Cdx">
              <node concept="37vLTw" id="3GM_nagTBXx" role="2Oq$k0">
                <ref role="3cqZAo" node="7MIYyntE0bC" resolve="ret" />
              </node>
              <node concept="liA8E" id="4OzBQ_joMlR" role="2OqNvi">
                <ref role="37wK5l" to="k7g3:~ArrayList.isEmpty():boolean" resolve="isEmpty" />
              </node>
            </node>
          </node>
        </node>
      </node>
      <node concept="37vLTG" id="4OzBQ_jpuNc" role="3clF46">
        <property role="TrG5h" value="a" />
        <node concept="3uibUv" id="4OzBQ_jpuNb" role="1tU5fm">
          <ref role="3uigEE" to="k7g3:~List" resolve="List" />
          <node concept="3uibUv" id="4OzBQ_jpv7f" role="11_B2D">
            <ref role="3uigEE" to="ec5l:~SNode" resolve="SNode" />
          </node>
        </node>
      </node>
      <node concept="37vLTG" id="4OzBQ_jpvaH" role="3clF46">
        <property role="TrG5h" value="b" />
        <node concept="3uibUv" id="4OzBQ_jpvxY" role="1tU5fm">
          <ref role="3uigEE" to="k7g3:~List" resolve="List" />
          <node concept="3uibUv" id="4OzBQ_jpvHv" role="11_B2D">
            <ref role="3uigEE" to="ec5l:~SNode" resolve="SNode" />
          </node>
        </node>
      </node>
    </node>
    <node concept="2YIFZL" id="7MIYyntE0aS" role="jymVt">
      <property role="TrG5h" value="matchNodes" />
      <property role="IEkAT" value="true" />
      <node concept="3Tm1VV" id="7MIYyntE0aT" role="1B3o_S" />
      <node concept="3uibUv" id="7MIYyntE0aU" role="3clF45">
        <ref role="3uigEE" to="k7g3:~ArrayList" resolve="ArrayList" />
        <node concept="3uibUv" id="7MIYyntE0qL" role="11_B2D">
          <ref role="3uigEE" node="7MIYyntDZEK" resolve="NodeDifference" />
        </node>
      </node>
      <node concept="37vLTG" id="7MIYyntE0aW" role="3clF46">
        <property role="TrG5h" value="a" />
        <node concept="3uibUv" id="7MIYyntE0aX" role="1tU5fm">
          <ref role="3uigEE" to="k7g3:~List" resolve="List" />
          <node concept="3uibUv" id="7MIYyntE0aY" role="11_B2D">
            <ref role="3uigEE" to="ec5l:~SNode" resolve="SNode" />
          </node>
        </node>
      </node>
      <node concept="37vLTG" id="7MIYyntE0aZ" role="3clF46">
        <property role="TrG5h" value="b" />
        <node concept="3uibUv" id="7MIYyntE0b0" role="1tU5fm">
          <ref role="3uigEE" to="k7g3:~List" resolve="List" />
          <node concept="3uibUv" id="7MIYyntE0b1" role="11_B2D">
            <ref role="3uigEE" to="ec5l:~SNode" resolve="SNode" />
          </node>
        </node>
      </node>
      <node concept="37vLTG" id="7MIYyntE0b2" role="3clF46">
        <property role="TrG5h" value="map" />
        <node concept="3uibUv" id="7MIYyntE0b3" role="1tU5fm">
          <ref role="3uigEE" to="k7g3:~Map" resolve="Map" />
          <node concept="3uibUv" id="7MIYyntE0b4" role="11_B2D">
            <ref role="3uigEE" to="ec5l:~SNode" resolve="SNode" />
          </node>
          <node concept="3uibUv" id="7MIYyntE0b5" role="11_B2D">
            <ref role="3uigEE" to="ec5l:~SNode" resolve="SNode" />
          </node>
        </node>
      </node>
      <node concept="3clFbS" id="7MIYyntE0b6" role="3clF47">
        <node concept="3cpWs8" id="4OzBQ_joJgi" role="3cqZAp">
          <node concept="3cpWsn" id="4OzBQ_joJgj" role="3cpWs9">
            <property role="TrG5h" value="nm" />
            <node concept="3uibUv" id="4OzBQ_joJgk" role="1tU5fm">
              <ref role="3uigEE" node="7MIYyntE09$" resolve="NodesMatcher" />
            </node>
            <node concept="2ShNRf" id="4OzBQ_joJ_k" role="33vP2m">
              <node concept="1pGfFk" id="4OzBQ_joJI1" role="2ShVmc">
                <ref role="37wK5l" node="4OzBQ_joz01" resolve="NodesMatcher" />
                <node concept="37vLTw" id="4OzBQ_joJIN" role="37wK5m">
                  <ref role="3cqZAo" node="7MIYyntE0b2" resolve="map" />
                </node>
              </node>
            </node>
          </node>
        </node>
        <node concept="3cpWs8" id="4OzBQ_jpytT" role="3cqZAp">
          <node concept="3cpWsn" id="4OzBQ_jpytU" role="3cpWs9">
            <property role="TrG5h" value="rv" />
            <node concept="3uibUv" id="4OzBQ_jpytI" role="1tU5fm">
              <ref role="3uigEE" to="k7g3:~List" resolve="List" />
              <node concept="3uibUv" id="4OzBQ_jpytL" role="11_B2D">
                <ref role="3uigEE" node="7MIYyntDZEK" resolve="NodeDifference" />
              </node>
            </node>
            <node concept="2OqwBi" id="4OzBQ_jpytV" role="33vP2m">
              <node concept="37vLTw" id="4OzBQ_jpytW" role="2Oq$k0">
                <ref role="3cqZAo" node="4OzBQ_joJgj" resolve="nm" />
              </node>
              <node concept="liA8E" id="4OzBQ_jpytX" role="2OqNvi">
                <ref role="37wK5l" node="4OzBQ_jpsdg" resolve="match" />
                <node concept="37vLTw" id="4OzBQ_jpytY" role="37wK5m">
                  <ref role="3cqZAo" node="7MIYyntE0aW" resolve="a" />
                </node>
                <node concept="37vLTw" id="4OzBQ_jpytZ" role="37wK5m">
                  <ref role="3cqZAo" node="7MIYyntE0aZ" resolve="b" />
                </node>
              </node>
            </node>
          </node>
        </node>
        <node concept="3cpWs6" id="4OzBQ_jpyFN" role="3cqZAp">
          <node concept="3K4zz7" id="4OzBQ_jp$h1" role="3cqZAk">
            <node concept="2ShNRf" id="4OzBQ_jp$$1" role="3K4GZi">
              <node concept="1pGfFk" id="4OzBQ_jp$PJ" role="2ShVmc">
                <ref role="37wK5l" to="k7g3:~ArrayList.&lt;init&gt;(java.util.Collection)" resolve="ArrayList" />
                <node concept="37vLTw" id="4OzBQ_jp_HF" role="37wK5m">
                  <ref role="3cqZAo" node="4OzBQ_jpytU" resolve="rv" />
                </node>
                <node concept="3uibUv" id="4OzBQ_jp_tc" role="1pMfVU">
                  <ref role="3uigEE" node="7MIYyntDZEK" resolve="NodeDifference" />
                </node>
              </node>
            </node>
            <node concept="10Nm6u" id="4OzBQ_jp$q_" role="3K4E3e" />
            <node concept="3clFbC" id="4OzBQ_jpzTq" role="3K4Cdx">
              <node concept="10Nm6u" id="4OzBQ_jp$5b" role="3uHU7w" />
              <node concept="37vLTw" id="4OzBQ_jpzpr" role="3uHU7B">
                <ref role="3cqZAo" node="4OzBQ_jpytU" resolve="rv" />
              </node>
            </node>
          </node>
        </node>
      </node>
      <node concept="P$JXv" id="4OzBQ_jpyj5" role="lGtFl">
        <node concept="TZ5HI" id="4OzBQ_jpyj6" role="TZ5Hx">
          <node concept="TZ5HA" id="4OzBQ_jpyj7" role="3HnX3l">
            <node concept="1dT_AC" id="4OzBQ_jpys2" role="1dT_Ay">
              <property role="1dT_AB" value="use instance method instead" />
            </node>
          </node>
        </node>
      </node>
      <node concept="2AHcQZ" id="4OzBQ_jpyj8" role="2AJF6D">
        <ref role="2AI5Lk" to="e2lb:~Deprecated" resolve="Deprecated" />
      </node>
    </node>
    <node concept="2tJIrI" id="4OzBQ_jp0zr" role="jymVt" />
    <node concept="3clFb_" id="4OzBQ_joBYo" role="jymVt">
      <property role="TrG5h" value="populateMap" />
      <property role="DiZV1" value="false" />
      <property role="od$2w" value="false" />
      <property role="2aFKle" value="false" />
      <node concept="3clFbS" id="4OzBQ_joBY$" role="3clF47">
        <node concept="3clFbJ" id="4OzBQ_joBY_" role="3cqZAp">
          <node concept="3fqX7Q" id="4OzBQ_joBYA" role="3clFbw">
            <node concept="2OqwBi" id="4OzBQ_joBYB" role="3fr31v">
              <node concept="2OqwBi" id="4OzBQ_joBYC" role="2Oq$k0">
                <node concept="37vLTw" id="4OzBQ_joBYD" role="2Oq$k0">
                  <ref role="3cqZAo" node="4OzBQ_joBYs" resolve="a" />
                </node>
                <node concept="liA8E" id="4OzBQ_joBYE" role="2OqNvi">
                  <ref role="37wK5l" to="ec5l:~SNode.getConcept():org.jetbrains.mps.openapi.language.SConcept" resolve="getConcept" />
                </node>
              </node>
              <node concept="liA8E" id="4OzBQ_joBYF" role="2OqNvi">
                <ref role="37wK5l" to="e2lb:~Object.equals(java.lang.Object):boolean" resolve="equals" />
                <node concept="2OqwBi" id="4OzBQ_joBYG" role="37wK5m">
                  <node concept="37vLTw" id="4OzBQ_joBYH" role="2Oq$k0">
                    <ref role="3cqZAo" node="4OzBQ_joBYu" resolve="b" />
                  </node>
                  <node concept="liA8E" id="4OzBQ_joBYI" role="2OqNvi">
                    <ref role="37wK5l" to="ec5l:~SNode.getConcept():org.jetbrains.mps.openapi.language.SConcept" resolve="getConcept" />
                  </node>
                </node>
              </node>
            </node>
          </node>
          <node concept="3clFbS" id="4OzBQ_joBYJ" role="3clFbx">
            <node concept="3cpWs6" id="4OzBQ_joBYK" role="3cqZAp" />
          </node>
        </node>
        <node concept="3cpWs8" id="4OzBQ_joBYL" role="3cqZAp">
          <node concept="3cpWsn" id="4OzBQ_joBYM" role="3cpWs9">
            <property role="TrG5h" value="roles" />
            <node concept="3uibUv" id="4OzBQ_joBYN" role="1tU5fm">
              <ref role="3uigEE" to="k7g3:~HashSet" resolve="HashSet" />
              <node concept="3uibUv" id="4OzBQ_joBYO" role="11_B2D">
                <ref role="3uigEE" to="t3eg:~SContainmentLink" resolve="SContainmentLink" />
              </node>
            </node>
            <node concept="2ShNRf" id="4OzBQ_joBYP" role="33vP2m">
              <node concept="1pGfFk" id="4OzBQ_joBYQ" role="2ShVmc">
                <ref role="37wK5l" to="k7g3:~HashSet.&lt;init&gt;()" resolve="HashSet" />
                <node concept="3uibUv" id="4OzBQ_joBYR" role="1pMfVU">
                  <ref role="3uigEE" to="t3eg:~SContainmentLink" resolve="SContainmentLink" />
                </node>
              </node>
            </node>
          </node>
        </node>
        <node concept="1DcWWT" id="4OzBQ_joBYS" role="3cqZAp">
          <node concept="3clFbS" id="4OzBQ_joBYT" role="2LFqv$">
            <node concept="3clFbF" id="4OzBQ_joBYU" role="3cqZAp">
              <node concept="2OqwBi" id="4OzBQ_joBYV" role="3clFbG">
                <node concept="37vLTw" id="4OzBQ_joBYW" role="2Oq$k0">
                  <ref role="3cqZAo" node="4OzBQ_joBYM" resolve="roles" />
                </node>
                <node concept="liA8E" id="4OzBQ_joBYX" role="2OqNvi">
                  <ref role="37wK5l" to="k7g3:~HashSet.add(java.lang.Object):boolean" resolve="add" />
                  <node concept="2OqwBi" id="4OzBQ_joBYY" role="37wK5m">
                    <node concept="37vLTw" id="4OzBQ_joBYZ" role="2Oq$k0">
                      <ref role="3cqZAo" node="4OzBQ_joBZ1" resolve="child" />
                    </node>
                    <node concept="liA8E" id="4OzBQ_joBZ0" role="2OqNvi">
                      <ref role="37wK5l" to="ec5l:~SNode.getContainmentLink():org.jetbrains.mps.openapi.language.SContainmentLink" resolve="getContainmentLink" />
                    </node>
                  </node>
                </node>
              </node>
            </node>
          </node>
          <node concept="3cpWsn" id="4OzBQ_joBZ1" role="1Duv9x">
            <property role="TrG5h" value="child" />
            <node concept="3uibUv" id="4OzBQ_joBZ2" role="1tU5fm">
              <ref role="3uigEE" to="ec5l:~SNode" resolve="SNode" />
            </node>
          </node>
          <node concept="2OqwBi" id="4OzBQ_joBZ3" role="1DdaDG">
            <node concept="37vLTw" id="4OzBQ_joBZ4" role="2Oq$k0">
              <ref role="3cqZAo" node="4OzBQ_joBYs" resolve="a" />
            </node>
            <node concept="liA8E" id="4OzBQ_joBZ5" role="2OqNvi">
              <ref role="37wK5l" to="ec5l:~SNode.getChildren():java.lang.Iterable" resolve="getChildren" />
            </node>
          </node>
        </node>
        <node concept="1DcWWT" id="4OzBQ_joBZ6" role="3cqZAp">
          <node concept="3clFbS" id="4OzBQ_joBZ7" role="2LFqv$">
            <node concept="3clFbF" id="4OzBQ_joBZ8" role="3cqZAp">
              <node concept="2OqwBi" id="4OzBQ_joBZ9" role="3clFbG">
                <node concept="37vLTw" id="4OzBQ_joBZa" role="2Oq$k0">
                  <ref role="3cqZAo" node="4OzBQ_joBYM" resolve="roles" />
                </node>
                <node concept="liA8E" id="4OzBQ_joBZb" role="2OqNvi">
                  <ref role="37wK5l" to="k7g3:~HashSet.add(java.lang.Object):boolean" resolve="add" />
                  <node concept="2OqwBi" id="4OzBQ_joBZc" role="37wK5m">
                    <node concept="37vLTw" id="4OzBQ_joBZd" role="2Oq$k0">
                      <ref role="3cqZAo" node="4OzBQ_joBZf" resolve="child" />
                    </node>
                    <node concept="liA8E" id="4OzBQ_joBZe" role="2OqNvi">
                      <ref role="37wK5l" to="ec5l:~SNode.getContainmentLink():org.jetbrains.mps.openapi.language.SContainmentLink" resolve="getContainmentLink" />
                    </node>
                  </node>
                </node>
              </node>
            </node>
          </node>
          <node concept="3cpWsn" id="4OzBQ_joBZf" role="1Duv9x">
            <property role="TrG5h" value="child" />
            <node concept="3uibUv" id="4OzBQ_joBZg" role="1tU5fm">
              <ref role="3uigEE" to="ec5l:~SNode" resolve="SNode" />
            </node>
          </node>
          <node concept="2OqwBi" id="4OzBQ_joBZh" role="1DdaDG">
            <node concept="37vLTw" id="4OzBQ_joBZi" role="2Oq$k0">
              <ref role="3cqZAo" node="4OzBQ_joBYu" resolve="b" />
            </node>
            <node concept="liA8E" id="4OzBQ_joBZj" role="2OqNvi">
              <ref role="37wK5l" to="ec5l:~SNode.getChildren():java.lang.Iterable" resolve="getChildren" />
            </node>
          </node>
        </node>
        <node concept="1DcWWT" id="4OzBQ_joBZk" role="3cqZAp">
          <node concept="37vLTw" id="4OzBQ_joBZl" role="1DdaDG">
            <ref role="3cqZAo" node="4OzBQ_joBYM" resolve="roles" />
          </node>
          <node concept="3cpWsn" id="4OzBQ_joBZm" role="1Duv9x">
            <property role="TrG5h" value="role" />
            <node concept="3uibUv" id="4OzBQ_joBZn" role="1tU5fm">
              <ref role="3uigEE" to="t3eg:~SContainmentLink" resolve="SContainmentLink" />
            </node>
          </node>
          <node concept="3clFbS" id="4OzBQ_joBZo" role="2LFqv$">
            <node concept="3cpWs8" id="4OzBQ_joBZp" role="3cqZAp">
              <node concept="3cpWsn" id="4OzBQ_joBZq" role="3cpWs9">
                <property role="TrG5h" value="iterator1" />
                <node concept="3uibUv" id="4OzBQ_joBZr" role="1tU5fm">
                  <ref role="3uigEE" to="k7g3:~Iterator" resolve="Iterator" />
                  <node concept="3qUE_q" id="4OzBQ_joBZs" role="11_B2D">
                    <node concept="3uibUv" id="4OzBQ_joBZt" role="3qUE_r">
                      <ref role="3uigEE" to="ec5l:~SNode" resolve="SNode" />
                    </node>
                  </node>
                </node>
                <node concept="2OqwBi" id="4OzBQ_joBZu" role="33vP2m">
                  <node concept="2OqwBi" id="4OzBQ_joBZv" role="2Oq$k0">
                    <node concept="37vLTw" id="4OzBQ_joBZw" role="2Oq$k0">
                      <ref role="3cqZAo" node="4OzBQ_joBYs" resolve="a" />
                    </node>
                    <node concept="liA8E" id="4OzBQ_joBZx" role="2OqNvi">
                      <ref role="37wK5l" to="ec5l:~SNode.getChildren(org.jetbrains.mps.openapi.language.SContainmentLink):java.lang.Iterable" resolve="getChildren" />
                      <node concept="37vLTw" id="4OzBQ_joBZy" role="37wK5m">
                        <ref role="3cqZAo" node="4OzBQ_joBZm" resolve="role" />
                      </node>
                    </node>
                  </node>
                  <node concept="liA8E" id="4OzBQ_joBZz" role="2OqNvi">
                    <ref role="37wK5l" to="e2lb:~Iterable.iterator():java.util.Iterator" resolve="iterator" />
                  </node>
                </node>
              </node>
            </node>
            <node concept="3cpWs8" id="4OzBQ_joBZ$" role="3cqZAp">
              <node concept="3cpWsn" id="4OzBQ_joBZ_" role="3cpWs9">
                <property role="TrG5h" value="iterator2" />
                <node concept="3uibUv" id="4OzBQ_joBZA" role="1tU5fm">
                  <ref role="3uigEE" to="k7g3:~Iterator" resolve="Iterator" />
                  <node concept="3qUE_q" id="4OzBQ_joBZB" role="11_B2D">
                    <node concept="3uibUv" id="4OzBQ_joBZC" role="3qUE_r">
                      <ref role="3uigEE" to="ec5l:~SNode" resolve="SNode" />
                    </node>
                  </node>
                </node>
                <node concept="2OqwBi" id="4OzBQ_joBZD" role="33vP2m">
                  <node concept="2OqwBi" id="4OzBQ_joBZE" role="2Oq$k0">
                    <node concept="37vLTw" id="4OzBQ_joBZF" role="2Oq$k0">
                      <ref role="3cqZAo" node="4OzBQ_joBYu" resolve="b" />
                    </node>
                    <node concept="liA8E" id="4OzBQ_joBZG" role="2OqNvi">
                      <ref role="37wK5l" to="ec5l:~SNode.getChildren(org.jetbrains.mps.openapi.language.SContainmentLink):java.lang.Iterable" resolve="getChildren" />
                      <node concept="37vLTw" id="4OzBQ_joBZH" role="37wK5m">
                        <ref role="3cqZAo" node="4OzBQ_joBZm" resolve="role" />
                      </node>
                    </node>
                  </node>
                  <node concept="liA8E" id="4OzBQ_joBZI" role="2OqNvi">
                    <ref role="37wK5l" to="e2lb:~Iterable.iterator():java.util.Iterator" resolve="iterator" />
                  </node>
                </node>
              </node>
            </node>
            <node concept="2$JKZl" id="4OzBQ_joBZJ" role="3cqZAp">
              <node concept="3clFbS" id="4OzBQ_joBZK" role="2LFqv$">
                <node concept="3clFbF" id="4OzBQ_joFeQ" role="3cqZAp">
                  <node concept="1rXfSq" id="4OzBQ_joFeO" role="3clFbG">
                    <ref role="37wK5l" node="4OzBQ_joBYo" resolve="populateMap" />
                    <node concept="2OqwBi" id="4OzBQ_joBZN" role="37wK5m">
                      <node concept="37vLTw" id="4OzBQ_joBZO" role="2Oq$k0">
                        <ref role="3cqZAo" node="4OzBQ_joBZq" resolve="iterator1" />
                      </node>
                      <node concept="liA8E" id="4OzBQ_joBZP" role="2OqNvi">
                        <ref role="37wK5l" to="k7g3:~Iterator.next():java.lang.Object" resolve="next" />
                      </node>
                    </node>
                    <node concept="2OqwBi" id="4OzBQ_joBZQ" role="37wK5m">
                      <node concept="37vLTw" id="4OzBQ_joBZR" role="2Oq$k0">
                        <ref role="3cqZAo" node="4OzBQ_joBZ_" resolve="iterator2" />
                      </node>
                      <node concept="liA8E" id="4OzBQ_joBZS" role="2OqNvi">
                        <ref role="37wK5l" to="k7g3:~Iterator.next():java.lang.Object" resolve="next" />
                      </node>
                    </node>
                  </node>
                </node>
              </node>
              <node concept="1Wc70l" id="4OzBQ_joBZU" role="2$JKZa">
                <node concept="2OqwBi" id="4OzBQ_joBZV" role="3uHU7w">
                  <node concept="37vLTw" id="4OzBQ_joBZW" role="2Oq$k0">
                    <ref role="3cqZAo" node="4OzBQ_joBZ_" resolve="iterator2" />
                  </node>
                  <node concept="liA8E" id="4OzBQ_joBZX" role="2OqNvi">
                    <ref role="37wK5l" to="k7g3:~Iterator.hasNext():boolean" resolve="hasNext" />
                  </node>
                </node>
                <node concept="2OqwBi" id="4OzBQ_joBZY" role="3uHU7B">
                  <node concept="37vLTw" id="4OzBQ_joBZZ" role="2Oq$k0">
                    <ref role="3cqZAo" node="4OzBQ_joBZq" resolve="iterator1" />
                  </node>
                  <node concept="liA8E" id="4OzBQ_joC00" role="2OqNvi">
                    <ref role="37wK5l" to="k7g3:~Iterator.hasNext():boolean" resolve="hasNext" />
                  </node>
                </node>
              </node>
            </node>
          </node>
        </node>
        <node concept="3clFbF" id="4OzBQ_joC01" role="3cqZAp">
          <node concept="2OqwBi" id="4OzBQ_joC02" role="3clFbG">
            <node concept="37vLTw" id="4OzBQ_joC03" role="2Oq$k0">
              <ref role="3cqZAo" node="4OzBQ_josYs" resolve="map" />
            </node>
            <node concept="liA8E" id="4OzBQ_joC04" role="2OqNvi">
              <ref role="37wK5l" to="k7g3:~Map.put(java.lang.Object,java.lang.Object):java.lang.Object" resolve="put" />
              <node concept="37vLTw" id="4OzBQ_joC05" role="37wK5m">
                <ref role="3cqZAo" node="4OzBQ_joBYs" resolve="a" />
              </node>
              <node concept="37vLTw" id="4OzBQ_joC06" role="37wK5m">
                <ref role="3cqZAo" node="4OzBQ_joBYu" resolve="b" />
              </node>
            </node>
          </node>
        </node>
      </node>
      <node concept="3cqZAl" id="4OzBQ_joBYr" role="3clF45" />
      <node concept="37vLTG" id="4OzBQ_joBYs" role="3clF46">
        <property role="TrG5h" value="a" />
        <node concept="3uibUv" id="4OzBQ_joBYt" role="1tU5fm">
          <ref role="3uigEE" to="ec5l:~SNode" resolve="SNode" />
        </node>
      </node>
      <node concept="37vLTG" id="4OzBQ_joBYu" role="3clF46">
        <property role="TrG5h" value="b" />
        <node concept="3uibUv" id="4OzBQ_joBYv" role="1tU5fm">
          <ref role="3uigEE" to="ec5l:~SNode" resolve="SNode" />
        </node>
      </node>
      <node concept="3Tm6S6" id="4OzBQ_joY_f" role="1B3o_S" />
    </node>
    <node concept="2tJIrI" id="4OzBQ_joZmY" role="jymVt" />
    <node concept="3clFb_" id="4OzBQ_joRGy" role="jymVt">
      <property role="TrG5h" value="match" />
      <property role="DiZV1" value="false" />
      <property role="od$2w" value="false" />
      <property role="2aFKle" value="false" />
      <node concept="3clFbS" id="4OzBQ_joRGI" role="3clF47">
        <node concept="3cpWs8" id="7MIYyntE0eo" role="3cqZAp">
          <node concept="3cpWsn" id="7MIYyntE0ep" role="3cpWs9">
            <property role="TrG5h" value="difference" />
            <node concept="3uibUv" id="7MIYyntE0eq" role="1tU5fm">
              <ref role="3uigEE" to="k7g3:~ArrayList" resolve="ArrayList" />
              <node concept="3uibUv" id="7MIYyntE0qz" role="11_B2D">
                <ref role="3uigEE" node="7MIYyntDZEE" resolve="DifferenceItem" />
              </node>
            </node>
            <node concept="2ShNRf" id="7MIYyntE0es" role="33vP2m">
              <node concept="1pGfFk" id="7MIYyntE0et" role="2ShVmc">
                <ref role="37wK5l" to="k7g3:~ArrayList.&lt;init&gt;()" resolve="ArrayList" />
                <node concept="3uibUv" id="7MIYyntE0q$" role="1pMfVU">
                  <ref role="3uigEE" node="7MIYyntDZEE" resolve="DifferenceItem" />
                </node>
              </node>
            </node>
          </node>
        </node>
        <node concept="3clFbJ" id="7MIYyntE0ev" role="3cqZAp">
          <node concept="1rXfSq" id="4OzBQ_jpqJU" role="3clFbw">
            <ref role="37wK5l" node="4OzBQ_jpphP" resolve="matchConcepts" />
            <node concept="37vLTw" id="4OzBQ_jpr7s" role="37wK5m">
              <ref role="3cqZAo" node="4OzBQ_joRG$" resolve="a" />
            </node>
            <node concept="37vLTw" id="4OzBQ_jpr8N" role="37wK5m">
              <ref role="3cqZAo" node="4OzBQ_joRGA" resolve="b" />
            </node>
            <node concept="37vLTw" id="4OzBQ_jprbq" role="37wK5m">
              <ref role="3cqZAo" node="7MIYyntE0ep" resolve="difference" />
            </node>
          </node>
          <node concept="3clFbS" id="7MIYyntE0e$" role="3clFbx">
            <node concept="3cpWs6" id="7MIYyntE0e_" role="3cqZAp">
              <node concept="2ShNRf" id="7MIYyntE0eA" role="3cqZAk">
                <node concept="1pGfFk" id="7MIYyntE0eB" role="2ShVmc">
                  <ref role="37wK5l" node="7MIYyntDZEX" resolve="NodeDifference" />
                  <node concept="2OqwBi" id="7LmwlFdPtvI" role="37wK5m">
                    <node concept="37vLTw" id="2BHiRxgm$UN" role="2Oq$k0">
                      <ref role="3cqZAo" node="4OzBQ_joRG$" resolve="a" />
                    </node>
                    <node concept="liA8E" id="7LmwlFdPtvK" role="2OqNvi">
                      <ref role="37wK5l" to="ec5l:~SNode.getPresentation():java.lang.String" resolve="getPresentation" />
                    </node>
                  </node>
                  <node concept="37vLTw" id="3GM_nagTtHO" role="37wK5m">
                    <ref role="3cqZAo" node="7MIYyntE0ep" resolve="difference" />
                  </node>
                </node>
              </node>
            </node>
          </node>
        </node>
        <node concept="3clFbF" id="4OzBQ_jpfkQ" role="3cqZAp">
          <node concept="1rXfSq" id="4OzBQ_jpfkO" role="3clFbG">
            <ref role="37wK5l" node="4OzBQ_jpdCg" resolve="matchProperties" />
            <node concept="37vLTw" id="4OzBQ_jpfJ4" role="37wK5m">
              <ref role="3cqZAo" node="4OzBQ_joRG$" resolve="a" />
            </node>
            <node concept="37vLTw" id="4OzBQ_jpfJS" role="37wK5m">
              <ref role="3cqZAo" node="4OzBQ_joRGA" resolve="b" />
            </node>
            <node concept="37vLTw" id="4OzBQ_jpfM5" role="37wK5m">
              <ref role="3cqZAo" node="7MIYyntE0ep" resolve="difference" />
            </node>
          </node>
        </node>
        <node concept="3clFbF" id="4OzBQ_jp5oq" role="3cqZAp">
          <node concept="1rXfSq" id="4OzBQ_jp5oo" role="3clFbG">
            <ref role="37wK5l" node="4OzBQ_jp1JT" resolve="matchChildren" />
            <node concept="37vLTw" id="4OzBQ_jp5Yl" role="37wK5m">
              <ref role="3cqZAo" node="4OzBQ_joRG$" resolve="a" />
            </node>
            <node concept="37vLTw" id="4OzBQ_jp5Zi" role="37wK5m">
              <ref role="3cqZAo" node="4OzBQ_joRGA" resolve="b" />
            </node>
            <node concept="37vLTw" id="4OzBQ_jp60I" role="37wK5m">
              <ref role="3cqZAo" node="7MIYyntE0ep" resolve="difference" />
            </node>
          </node>
        </node>
        <node concept="3clFbF" id="4OzBQ_jpcL5" role="3cqZAp">
          <node concept="1rXfSq" id="4OzBQ_jpcL3" role="3clFbG">
            <ref role="37wK5l" node="4OzBQ_jp6Bs" resolve="matchReferences" />
            <node concept="37vLTw" id="4OzBQ_jpdba" role="37wK5m">
              <ref role="3cqZAo" node="4OzBQ_joRG$" resolve="a" />
            </node>
            <node concept="37vLTw" id="4OzBQ_jpdc7" role="37wK5m">
              <ref role="3cqZAo" node="4OzBQ_joRGA" resolve="b" />
            </node>
            <node concept="37vLTw" id="4OzBQ_jpdd$" role="37wK5m">
              <ref role="3cqZAo" node="7MIYyntE0ep" resolve="difference" />
            </node>
          </node>
        </node>
        <node concept="3clFbJ" id="7MIYyntE0eX" role="3cqZAp">
          <node concept="3y3z36" id="7MIYyntE0eY" role="3clFbw">
            <node concept="2OqwBi" id="7MIYyntE0eZ" role="3uHU7B">
              <node concept="37vLTw" id="3GM_nagTt8I" role="2Oq$k0">
                <ref role="3cqZAo" node="7MIYyntE0ep" resolve="difference" />
              </node>
              <node concept="liA8E" id="7MIYyntE0f1" role="2OqNvi">
                <ref role="37wK5l" to="k7g3:~ArrayList.size():int" resolve="size" />
              </node>
            </node>
            <node concept="3cmrfG" id="7MIYyntE0f2" role="3uHU7w">
              <property role="3cmrfH" value="0" />
            </node>
          </node>
          <node concept="3clFbS" id="7MIYyntE0f3" role="3clFbx">
            <node concept="3cpWs6" id="7MIYyntE0f4" role="3cqZAp">
              <node concept="2ShNRf" id="7MIYyntE0f5" role="3cqZAk">
                <node concept="1pGfFk" id="7MIYyntE0f6" role="2ShVmc">
                  <ref role="37wK5l" node="7MIYyntDZEX" resolve="NodeDifference" />
                  <node concept="2OqwBi" id="7LmwlFdPtvB" role="37wK5m">
                    <node concept="37vLTw" id="2BHiRxgljxA" role="2Oq$k0">
                      <ref role="3cqZAo" node="4OzBQ_joRG$" resolve="a" />
                    </node>
                    <node concept="liA8E" id="7LmwlFdPtvD" role="2OqNvi">
                      <ref role="37wK5l" to="ec5l:~SNode.getPresentation():java.lang.String" resolve="getPresentation" />
                    </node>
                  </node>
                  <node concept="37vLTw" id="3GM_nagTvWf" role="37wK5m">
                    <ref role="3cqZAo" node="7MIYyntE0ep" resolve="difference" />
                  </node>
                </node>
              </node>
            </node>
          </node>
        </node>
        <node concept="3cpWs6" id="7MIYyntE0fb" role="3cqZAp">
          <node concept="10Nm6u" id="7MIYyntE0fc" role="3cqZAk" />
        </node>
      </node>
      <node concept="3uibUv" id="4OzBQ_joRGG" role="3clF45">
        <ref role="3uigEE" node="7MIYyntDZEK" resolve="NodeDifference" />
      </node>
      <node concept="37vLTG" id="4OzBQ_joRG$" role="3clF46">
        <property role="TrG5h" value="a" />
        <node concept="3uibUv" id="4OzBQ_joRG_" role="1tU5fm">
          <ref role="3uigEE" to="ec5l:~SNode" resolve="SNode" />
        </node>
      </node>
      <node concept="37vLTG" id="4OzBQ_joRGA" role="3clF46">
        <property role="TrG5h" value="b" />
        <node concept="3uibUv" id="4OzBQ_joRGB" role="1tU5fm">
          <ref role="3uigEE" to="ec5l:~SNode" resolve="SNode" />
        </node>
      </node>
      <node concept="3Tm1VV" id="4OzBQ_joRGQ" role="1B3o_S" />
    </node>
    <node concept="2YIFZL" id="7MIYyntE0ec" role="jymVt">
      <property role="TrG5h" value="matchNodes" />
      <property role="IEkAT" value="true" />
      <node concept="3Tm1VV" id="7MIYyntE0ed" role="1B3o_S" />
      <node concept="3uibUv" id="7MIYyntE0q0" role="3clF45">
        <ref role="3uigEE" node="7MIYyntDZEK" resolve="NodeDifference" />
      </node>
      <node concept="37vLTG" id="7MIYyntE0ef" role="3clF46">
        <property role="TrG5h" value="a" />
        <node concept="3uibUv" id="7MIYyntE0eg" role="1tU5fm">
          <ref role="3uigEE" to="ec5l:~SNode" resolve="SNode" />
        </node>
      </node>
      <node concept="37vLTG" id="7MIYyntE0eh" role="3clF46">
        <property role="TrG5h" value="b" />
        <node concept="3uibUv" id="7MIYyntE0ei" role="1tU5fm">
          <ref role="3uigEE" to="ec5l:~SNode" resolve="SNode" />
        </node>
      </node>
      <node concept="37vLTG" id="7MIYyntE0ej" role="3clF46">
        <property role="TrG5h" value="map" />
        <node concept="3uibUv" id="7MIYyntE0ek" role="1tU5fm">
          <ref role="3uigEE" to="k7g3:~Map" resolve="Map" />
          <node concept="3uibUv" id="7MIYyntE0el" role="11_B2D">
            <ref role="3uigEE" to="ec5l:~SNode" resolve="SNode" />
          </node>
          <node concept="3uibUv" id="7MIYyntE0em" role="11_B2D">
            <ref role="3uigEE" to="ec5l:~SNode" resolve="SNode" />
          </node>
        </node>
      </node>
      <node concept="3clFbS" id="7MIYyntE0en" role="3clF47">
        <node concept="3cpWs6" id="4OzBQ_joUf6" role="3cqZAp">
          <node concept="2OqwBi" id="4OzBQ_joRGK" role="3cqZAk">
            <node concept="2ShNRf" id="4OzBQ_joRGL" role="2Oq$k0">
              <node concept="1pGfFk" id="4OzBQ_joRGM" role="2ShVmc">
                <ref role="37wK5l" node="4OzBQ_joz01" resolve="NodesMatcher" />
                <node concept="37vLTw" id="4OzBQ_joRGN" role="37wK5m">
                  <ref role="3cqZAo" node="7MIYyntE0ej" resolve="map" />
                </node>
              </node>
            </node>
            <node concept="liA8E" id="4OzBQ_joXom" role="2OqNvi">
              <ref role="37wK5l" node="4OzBQ_joRGy" resolve="match" />
              <node concept="37vLTw" id="4OzBQ_joXuA" role="37wK5m">
                <ref role="3cqZAo" node="7MIYyntE0ef" resolve="a" />
              </node>
              <node concept="37vLTw" id="4OzBQ_joXET" role="37wK5m">
                <ref role="3cqZAo" node="7MIYyntE0eh" resolve="b" />
              </node>
            </node>
          </node>
        </node>
      </node>
      <node concept="P$JXv" id="4OzBQ_jpgdP" role="lGtFl">
        <node concept="TZ5HI" id="4OzBQ_jpgdQ" role="TZ5Hx">
          <node concept="TZ5HA" id="4OzBQ_jpgdR" role="3HnX3l">
            <node concept="1dT_AC" id="4OzBQ_jpgeY" role="1dT_Ay">
              <property role="1dT_AB" value="use instance method instead" />
            </node>
          </node>
        </node>
      </node>
      <node concept="2AHcQZ" id="4OzBQ_jpgdS" role="2AJF6D">
        <ref role="2AI5Lk" to="e2lb:~Deprecated" resolve="Deprecated" />
      </node>
    </node>
    <node concept="2tJIrI" id="4OzBQ_jpgf0" role="jymVt" />
    <node concept="3clFb_" id="4OzBQ_jpphP" role="jymVt">
      <property role="TrG5h" value="matchConcepts" />
      <property role="IEkAT" value="false" />
      <property role="DiZV1" value="false" />
      <property role="od$2w" value="false" />
      <node concept="3clFbS" id="7MIYyntE0fn" role="3clF47">
        <node concept="3clFbJ" id="7MIYyntE0fo" role="3cqZAp">
          <node concept="3fqX7Q" id="7MIYyntE0fp" role="3clFbw">
            <node concept="2OqwBi" id="7MIYyntE0fq" role="3fr31v">
              <node concept="2OqwBi" id="5sNl3sI_9yA" role="2Oq$k0">
                <node concept="37vLTw" id="2BHiRxgm8$u" role="2Oq$k0">
                  <ref role="3cqZAo" node="7MIYyntE0fg" resolve="a" />
                </node>
                <node concept="liA8E" id="5sNl3sI_9yC" role="2OqNvi">
                  <ref role="37wK5l" to="ec5l:~SNode.getConcept():org.jetbrains.mps.openapi.language.SConcept" resolve="getConcept" />
                </node>
              </node>
              <node concept="liA8E" id="7MIYyntE0fu" role="2OqNvi">
                <ref role="37wK5l" to="e2lb:~Object.equals(java.lang.Object):boolean" resolve="equals" />
                <node concept="2OqwBi" id="5sNl3sI_9_R" role="37wK5m">
                  <node concept="37vLTw" id="2BHiRxghfSS" role="2Oq$k0">
                    <ref role="3cqZAo" node="7MIYyntE0fi" resolve="b" />
                  </node>
                  <node concept="liA8E" id="5sNl3sI_9_T" role="2OqNvi">
                    <ref role="37wK5l" to="ec5l:~SNode.getConcept():org.jetbrains.mps.openapi.language.SConcept" resolve="getConcept" />
                  </node>
                </node>
              </node>
            </node>
          </node>
          <node concept="3clFbS" id="7MIYyntE0fy" role="3clFbx">
            <node concept="3clFbF" id="7MIYyntE0fz" role="3cqZAp">
              <node concept="2OqwBi" id="7MIYyntE0f$" role="3clFbG">
                <node concept="37vLTw" id="2BHiRxgmKKh" role="2Oq$k0">
                  <ref role="3cqZAo" node="7MIYyntE0fk" resolve="difference" />
                </node>
                <node concept="liA8E" id="7MIYyntE0fA" role="2OqNvi">
                  <ref role="37wK5l" to="k7g3:~ArrayList.add(java.lang.Object):boolean" resolve="add" />
                  <node concept="2ShNRf" id="7MIYyntE0fB" role="37wK5m">
                    <node concept="1pGfFk" id="7MIYyntE0fC" role="2ShVmc">
                      <ref role="37wK5l" node="7MIYyntE0nb" resolve="ConceptDifference" />
                      <node concept="2OqwBi" id="5sNl3sI_9B_" role="37wK5m">
                        <node concept="37vLTw" id="2BHiRxgmP69" role="2Oq$k0">
                          <ref role="3cqZAo" node="7MIYyntE0fg" resolve="a" />
                        </node>
                        <node concept="liA8E" id="5sNl3sI_9BB" role="2OqNvi">
                          <ref role="37wK5l" to="ec5l:~SNode.getConcept():org.jetbrains.mps.openapi.language.SConcept" resolve="getConcept" />
                        </node>
                      </node>
                      <node concept="2OqwBi" id="5sNl3sI_9AW" role="37wK5m">
                        <node concept="37vLTw" id="2BHiRxgmKrc" role="2Oq$k0">
                          <ref role="3cqZAo" node="7MIYyntE0fi" resolve="b" />
                        </node>
                        <node concept="liA8E" id="5sNl3sI_9AY" role="2OqNvi">
                          <ref role="37wK5l" to="ec5l:~SNode.getConcept():org.jetbrains.mps.openapi.language.SConcept" resolve="getConcept" />
                        </node>
                      </node>
                    </node>
                  </node>
                </node>
              </node>
            </node>
            <node concept="3cpWs6" id="7MIYyntE0fJ" role="3cqZAp">
              <node concept="3clFbT" id="7MIYyntE0fK" role="3cqZAk">
                <property role="3clFbU" value="true" />
              </node>
            </node>
          </node>
        </node>
        <node concept="3cpWs6" id="7MIYyntE0fL" role="3cqZAp">
          <node concept="3clFbT" id="7MIYyntE0fM" role="3cqZAk" />
        </node>
      </node>
      <node concept="37vLTG" id="7MIYyntE0fg" role="3clF46">
        <property role="TrG5h" value="a" />
        <node concept="3uibUv" id="7MIYyntE0fh" role="1tU5fm">
          <ref role="3uigEE" to="ec5l:~SNode" resolve="SNode" />
        </node>
      </node>
      <node concept="37vLTG" id="7MIYyntE0fi" role="3clF46">
        <property role="TrG5h" value="b" />
        <node concept="3uibUv" id="7MIYyntE0fj" role="1tU5fm">
          <ref role="3uigEE" to="ec5l:~SNode" resolve="SNode" />
        </node>
      </node>
      <node concept="37vLTG" id="7MIYyntE0fk" role="3clF46">
        <property role="TrG5h" value="difference" />
        <node concept="3uibUv" id="7MIYyntE0fl" role="1tU5fm">
          <ref role="3uigEE" to="k7g3:~ArrayList" resolve="ArrayList" />
          <node concept="3uibUv" id="7MIYyntE0qA" role="11_B2D">
            <ref role="3uigEE" node="7MIYyntDZEE" resolve="DifferenceItem" />
          </node>
        </node>
      </node>
      <node concept="10P_77" id="7MIYyntE0ff" role="3clF45" />
      <node concept="3Tm6S6" id="7MIYyntE0fe" role="1B3o_S" />
    </node>
    <node concept="2tJIrI" id="4OzBQ_jphfi" role="jymVt" />
    <node concept="3clFb_" id="4OzBQ_jp6Bs" role="jymVt">
      <property role="TrG5h" value="matchReferences" />
      <property role="DiZV1" value="false" />
      <property role="od$2w" value="false" />
      <property role="2aFKle" value="false" />
      <node concept="3clFbS" id="4OzBQ_jp6BF" role="3clF47">
        <node concept="3cpWs8" id="4OzBQ_jp6BG" role="3cqZAp">
          <node concept="3cpWsn" id="4OzBQ_jp6BH" role="3cpWs9">
            <property role="TrG5h" value="roles" />
            <node concept="3uibUv" id="4OzBQ_jp6BI" role="1tU5fm">
              <ref role="3uigEE" to="k7g3:~HashSet" resolve="HashSet" />
              <node concept="3uibUv" id="4OzBQ_jp6BJ" role="11_B2D">
                <ref role="3uigEE" to="t3eg:~SReferenceLink" resolve="SReferenceLink" />
              </node>
            </node>
            <node concept="2ShNRf" id="4OzBQ_jp6BK" role="33vP2m">
              <node concept="1pGfFk" id="4OzBQ_jp6BL" role="2ShVmc">
                <ref role="37wK5l" to="k7g3:~HashSet.&lt;init&gt;()" resolve="HashSet" />
                <node concept="3uibUv" id="4OzBQ_jp6BM" role="1pMfVU">
                  <ref role="3uigEE" to="t3eg:~SReferenceLink" resolve="SReferenceLink" />
                </node>
              </node>
            </node>
          </node>
        </node>
        <node concept="1DcWWT" id="4OzBQ_jp6BN" role="3cqZAp">
          <node concept="3clFbS" id="4OzBQ_jp6BO" role="2LFqv$">
            <node concept="3clFbF" id="4OzBQ_jp6BP" role="3cqZAp">
              <node concept="2OqwBi" id="4OzBQ_jp6BQ" role="3clFbG">
                <node concept="37vLTw" id="4OzBQ_jp6BR" role="2Oq$k0">
                  <ref role="3cqZAo" node="4OzBQ_jp6BH" resolve="roles" />
                </node>
                <node concept="liA8E" id="4OzBQ_jp6BS" role="2OqNvi">
                  <ref role="37wK5l" to="k7g3:~HashSet.add(java.lang.Object):boolean" resolve="add" />
                  <node concept="2OqwBi" id="4OzBQ_jp6BT" role="37wK5m">
                    <node concept="37vLTw" id="4OzBQ_jp6BU" role="2Oq$k0">
                      <ref role="3cqZAo" node="4OzBQ_jp6BW" resolve="nextReference" />
                    </node>
                    <node concept="liA8E" id="4OzBQ_jp6BV" role="2OqNvi">
                      <ref role="37wK5l" to="ec5l:~SReference.getLink():org.jetbrains.mps.openapi.language.SReferenceLink" resolve="getLink" />
                    </node>
                  </node>
                </node>
              </node>
            </node>
          </node>
          <node concept="3cpWsn" id="4OzBQ_jp6BW" role="1Duv9x">
            <property role="TrG5h" value="nextReference" />
            <node concept="3uibUv" id="4OzBQ_jp6BX" role="1tU5fm">
              <ref role="3uigEE" to="ec5l:~SReference" resolve="SReference" />
            </node>
          </node>
          <node concept="2OqwBi" id="4OzBQ_jp6BY" role="1DdaDG">
            <node concept="37vLTw" id="4OzBQ_jp6BZ" role="2Oq$k0">
              <ref role="3cqZAo" node="4OzBQ_jp6Bw" resolve="a" />
            </node>
            <node concept="liA8E" id="4OzBQ_jp6C0" role="2OqNvi">
              <ref role="37wK5l" to="ec5l:~SNode.getReferences():java.lang.Iterable" resolve="getReferences" />
            </node>
          </node>
        </node>
        <node concept="1DcWWT" id="4OzBQ_jp6C1" role="3cqZAp">
          <node concept="3clFbS" id="4OzBQ_jp6C2" role="2LFqv$">
            <node concept="3clFbF" id="4OzBQ_jp6C3" role="3cqZAp">
              <node concept="2OqwBi" id="4OzBQ_jp6C4" role="3clFbG">
                <node concept="37vLTw" id="4OzBQ_jp6C5" role="2Oq$k0">
                  <ref role="3cqZAo" node="4OzBQ_jp6BH" resolve="roles" />
                </node>
                <node concept="liA8E" id="4OzBQ_jp6C6" role="2OqNvi">
                  <ref role="37wK5l" to="k7g3:~HashSet.add(java.lang.Object):boolean" resolve="add" />
                  <node concept="2OqwBi" id="4OzBQ_jp6C7" role="37wK5m">
                    <node concept="37vLTw" id="4OzBQ_jp6C8" role="2Oq$k0">
                      <ref role="3cqZAo" node="4OzBQ_jp6Ca" resolve="nextReference" />
                    </node>
                    <node concept="liA8E" id="4OzBQ_jp6C9" role="2OqNvi">
                      <ref role="37wK5l" to="ec5l:~SReference.getLink():org.jetbrains.mps.openapi.language.SReferenceLink" resolve="getLink" />
                    </node>
                  </node>
                </node>
              </node>
            </node>
          </node>
          <node concept="3cpWsn" id="4OzBQ_jp6Ca" role="1Duv9x">
            <property role="TrG5h" value="nextReference" />
            <node concept="3uibUv" id="4OzBQ_jp6Cb" role="1tU5fm">
              <ref role="3uigEE" to="ec5l:~SReference" resolve="SReference" />
            </node>
          </node>
          <node concept="2OqwBi" id="4OzBQ_jp6Cc" role="1DdaDG">
            <node concept="liA8E" id="4OzBQ_jp6Cd" role="2OqNvi">
              <ref role="37wK5l" to="ec5l:~SNode.getReferences():java.lang.Iterable" resolve="getReferences" />
            </node>
            <node concept="37vLTw" id="4OzBQ_jp6Ce" role="2Oq$k0">
              <ref role="3cqZAo" node="4OzBQ_jp6By" resolve="b" />
            </node>
          </node>
        </node>
        <node concept="1DcWWT" id="4OzBQ_jp6Cf" role="3cqZAp">
          <node concept="37vLTw" id="4OzBQ_jp6Cg" role="1DdaDG">
            <ref role="3cqZAo" node="4OzBQ_jp6BH" resolve="roles" />
          </node>
          <node concept="3cpWsn" id="4OzBQ_jp6Ch" role="1Duv9x">
            <property role="TrG5h" value="role" />
            <node concept="3uibUv" id="4OzBQ_jp6Ci" role="1tU5fm">
              <ref role="3uigEE" to="t3eg:~SReferenceLink" resolve="SReferenceLink" />
            </node>
          </node>
          <node concept="3clFbS" id="4OzBQ_jp6Cj" role="2LFqv$">
            <node concept="3cpWs8" id="4OzBQ_jp6Ck" role="3cqZAp">
              <node concept="3cpWsn" id="4OzBQ_jp6Cl" role="3cpWs9">
                <property role="TrG5h" value="reference1" />
                <node concept="3uibUv" id="4OzBQ_jp6Cm" role="1tU5fm">
                  <ref role="3uigEE" to="ec5l:~SReference" resolve="SReference" />
                </node>
                <node concept="2OqwBi" id="4OzBQ_jp6Cn" role="33vP2m">
                  <node concept="37vLTw" id="4OzBQ_jp6Co" role="2Oq$k0">
                    <ref role="3cqZAo" node="4OzBQ_jp6Bw" resolve="a" />
                  </node>
                  <node concept="liA8E" id="4OzBQ_jp6Cp" role="2OqNvi">
                    <ref role="37wK5l" to="ec5l:~SNode.getReference(org.jetbrains.mps.openapi.language.SReferenceLink):org.jetbrains.mps.openapi.model.SReference" resolve="getReference" />
                    <node concept="37vLTw" id="4OzBQ_jp6Cq" role="37wK5m">
                      <ref role="3cqZAo" node="4OzBQ_jp6Ch" resolve="role" />
                    </node>
                  </node>
                </node>
              </node>
            </node>
            <node concept="3cpWs8" id="4OzBQ_jp6Cr" role="3cqZAp">
              <node concept="3cpWsn" id="4OzBQ_jp6Cs" role="3cpWs9">
                <property role="TrG5h" value="referenceTarget1" />
                <node concept="3uibUv" id="4OzBQ_jp6Ct" role="1tU5fm">
                  <ref role="3uigEE" to="ec5l:~SNode" resolve="SNode" />
                </node>
                <node concept="10Nm6u" id="4OzBQ_jp6Cu" role="33vP2m" />
              </node>
            </node>
            <node concept="3clFbJ" id="4OzBQ_jp6Cv" role="3cqZAp">
              <node concept="3y3z36" id="4OzBQ_jp6Cw" role="3clFbw">
                <node concept="37vLTw" id="4OzBQ_jp6Cx" role="3uHU7B">
                  <ref role="3cqZAo" node="4OzBQ_jp6Cl" resolve="reference1" />
                </node>
                <node concept="10Nm6u" id="4OzBQ_jp6Cy" role="3uHU7w" />
              </node>
              <node concept="3clFbS" id="4OzBQ_jp6Cz" role="3clFbx">
                <node concept="3clFbF" id="4OzBQ_jp6C$" role="3cqZAp">
                  <node concept="37vLTI" id="4OzBQ_jp6C_" role="3clFbG">
                    <node concept="37vLTw" id="4OzBQ_jp6CA" role="37vLTJ">
                      <ref role="3cqZAo" node="4OzBQ_jp6Cs" resolve="referenceTarget1" />
                    </node>
                    <node concept="2OqwBi" id="4OzBQ_jp6CB" role="37vLTx">
                      <node concept="37vLTw" id="4OzBQ_jp6CC" role="2Oq$k0">
                        <ref role="3cqZAo" node="4OzBQ_jp6Cl" resolve="reference1" />
                      </node>
                      <node concept="liA8E" id="4OzBQ_jp6CD" role="2OqNvi">
                        <ref role="37wK5l" to="ec5l:~SReference.getTargetNode():org.jetbrains.mps.openapi.model.SNode" resolve="getTargetNode" />
                      </node>
                    </node>
                  </node>
                </node>
              </node>
            </node>
            <node concept="3clFbH" id="4OzBQ_jp6CE" role="3cqZAp" />
            <node concept="3cpWs8" id="4OzBQ_jp6CF" role="3cqZAp">
              <node concept="3cpWsn" id="4OzBQ_jp6CG" role="3cpWs9">
                <property role="TrG5h" value="reference2" />
                <node concept="3uibUv" id="4OzBQ_jp6CH" role="1tU5fm">
                  <ref role="3uigEE" to="ec5l:~SReference" resolve="SReference" />
                </node>
                <node concept="2OqwBi" id="4OzBQ_jp6CI" role="33vP2m">
                  <node concept="37vLTw" id="4OzBQ_jp6CJ" role="2Oq$k0">
                    <ref role="3cqZAo" node="4OzBQ_jp6By" resolve="b" />
                  </node>
                  <node concept="liA8E" id="4OzBQ_jp6CK" role="2OqNvi">
                    <ref role="37wK5l" to="ec5l:~SNode.getReference(org.jetbrains.mps.openapi.language.SReferenceLink):org.jetbrains.mps.openapi.model.SReference" resolve="getReference" />
                    <node concept="37vLTw" id="4OzBQ_jp6CL" role="37wK5m">
                      <ref role="3cqZAo" node="4OzBQ_jp6Ch" resolve="role" />
                    </node>
                  </node>
                </node>
              </node>
            </node>
            <node concept="3cpWs8" id="4OzBQ_jp6CM" role="3cqZAp">
              <node concept="3cpWsn" id="4OzBQ_jp6CN" role="3cpWs9">
                <property role="TrG5h" value="referenceTarget2" />
                <node concept="3uibUv" id="4OzBQ_jp6CO" role="1tU5fm">
                  <ref role="3uigEE" to="ec5l:~SNode" resolve="SNode" />
                </node>
                <node concept="10Nm6u" id="4OzBQ_jp6CP" role="33vP2m" />
              </node>
            </node>
            <node concept="3clFbJ" id="4OzBQ_jp6CQ" role="3cqZAp">
              <node concept="3y3z36" id="4OzBQ_jp6CR" role="3clFbw">
                <node concept="37vLTw" id="4OzBQ_jp6CS" role="3uHU7B">
                  <ref role="3cqZAo" node="4OzBQ_jp6CG" resolve="reference2" />
                </node>
                <node concept="10Nm6u" id="4OzBQ_jp6CT" role="3uHU7w" />
              </node>
              <node concept="3clFbS" id="4OzBQ_jp6CU" role="3clFbx">
                <node concept="3clFbF" id="4OzBQ_jp6CV" role="3cqZAp">
                  <node concept="37vLTI" id="4OzBQ_jp6CW" role="3clFbG">
                    <node concept="37vLTw" id="4OzBQ_jp6CX" role="37vLTJ">
                      <ref role="3cqZAo" node="4OzBQ_jp6CN" resolve="referenceTarget2" />
                    </node>
                    <node concept="2OqwBi" id="4OzBQ_jp6CY" role="37vLTx">
                      <node concept="37vLTw" id="4OzBQ_jp6CZ" role="2Oq$k0">
                        <ref role="3cqZAo" node="4OzBQ_jp6CG" resolve="reference2" />
                      </node>
                      <node concept="liA8E" id="4OzBQ_jp6D0" role="2OqNvi">
                        <ref role="37wK5l" to="ec5l:~SReference.getTargetNode():org.jetbrains.mps.openapi.model.SNode" resolve="getTargetNode" />
                      </node>
                    </node>
                  </node>
                </node>
              </node>
            </node>
            <node concept="3clFbH" id="4OzBQ_jp6D1" role="3cqZAp" />
            <node concept="3clFbJ" id="4OzBQ_jp6D2" role="3cqZAp">
              <node concept="2OqwBi" id="4OzBQ_jp6D3" role="3clFbw">
                <node concept="37vLTw" id="4OzBQ_jp6D4" role="2Oq$k0">
                  <ref role="3cqZAo" node="4OzBQ_josYs" resolve="map" />
                </node>
                <node concept="liA8E" id="4OzBQ_jp6D5" role="2OqNvi">
                  <ref role="37wK5l" to="k7g3:~Map.containsKey(java.lang.Object):boolean" resolve="containsKey" />
                  <node concept="37vLTw" id="4OzBQ_jp6D6" role="37wK5m">
                    <ref role="3cqZAo" node="4OzBQ_jp6Cs" resolve="referenceTarget1" />
                  </node>
                </node>
              </node>
              <node concept="9aQIb" id="4OzBQ_jp6D7" role="9aQIa">
                <node concept="3clFbS" id="4OzBQ_jp6D8" role="9aQI4">
                  <node concept="3clFbJ" id="4OzBQ_jp6D9" role="3cqZAp">
                    <node concept="3y3z36" id="4OzBQ_jp6Da" role="3clFbw">
                      <node concept="37vLTw" id="4OzBQ_jp6Db" role="3uHU7B">
                        <ref role="3cqZAo" node="4OzBQ_jp6Cs" resolve="referenceTarget1" />
                      </node>
                      <node concept="37vLTw" id="4OzBQ_jp6Dc" role="3uHU7w">
                        <ref role="3cqZAo" node="4OzBQ_jp6CN" resolve="referenceTarget2" />
                      </node>
                    </node>
                    <node concept="3clFbS" id="4OzBQ_jp6Dd" role="3clFbx">
                      <node concept="3clFbF" id="4OzBQ_jp6De" role="3cqZAp">
                        <node concept="2OqwBi" id="4OzBQ_jp6Df" role="3clFbG">
                          <node concept="37vLTw" id="4OzBQ_jp6Dg" role="2Oq$k0">
                            <ref role="3cqZAo" node="4OzBQ_jp6BC" resolve="difference" />
                          </node>
                          <node concept="liA8E" id="4OzBQ_jp6Dh" role="2OqNvi">
                            <ref role="37wK5l" to="k7g3:~ArrayList.add(java.lang.Object):boolean" resolve="add" />
                            <node concept="2ShNRf" id="4OzBQ_jp6Di" role="37wK5m">
                              <node concept="1pGfFk" id="4OzBQ_jp6Dj" role="2ShVmc">
                                <ref role="37wK5l" node="4OzBQ_jn_RZ" resolve="ReferenceDifference" />
                                <node concept="37vLTw" id="4OzBQ_jp6Dk" role="37wK5m">
                                  <ref role="3cqZAo" node="4OzBQ_jp6Ch" resolve="role" />
                                </node>
                                <node concept="3clFbT" id="4OzBQ_jp6Dl" role="37wK5m" />
                                <node concept="37vLTw" id="4OzBQ_jp6Dm" role="37wK5m">
                                  <ref role="3cqZAo" node="4OzBQ_jp6Cs" resolve="referenceTarget1" />
                                </node>
                                <node concept="37vLTw" id="4OzBQ_jp6Dn" role="37wK5m">
                                  <ref role="3cqZAo" node="4OzBQ_jp6CN" resolve="referenceTarget2" />
                                </node>
                              </node>
                            </node>
                          </node>
                        </node>
                      </node>
                    </node>
                  </node>
                </node>
              </node>
              <node concept="3clFbS" id="4OzBQ_jp6Do" role="3clFbx">
                <node concept="3clFbJ" id="4OzBQ_jp6Dp" role="3cqZAp">
                  <node concept="3y3z36" id="4OzBQ_jp6Dq" role="3clFbw">
                    <node concept="2OqwBi" id="4OzBQ_jp6Dr" role="3uHU7B">
                      <node concept="37vLTw" id="4OzBQ_jp6Ds" role="2Oq$k0">
                        <ref role="3cqZAo" node="4OzBQ_josYs" resolve="map" />
                      </node>
                      <node concept="liA8E" id="4OzBQ_jp6Dt" role="2OqNvi">
                        <ref role="37wK5l" to="k7g3:~Map.get(java.lang.Object):java.lang.Object" resolve="get" />
                        <node concept="37vLTw" id="4OzBQ_jp6Du" role="37wK5m">
                          <ref role="3cqZAo" node="4OzBQ_jp6Cs" resolve="referenceTarget1" />
                        </node>
                      </node>
                    </node>
                    <node concept="37vLTw" id="4OzBQ_jp6Dv" role="3uHU7w">
                      <ref role="3cqZAo" node="4OzBQ_jp6CN" resolve="referenceTarget2" />
                    </node>
                  </node>
                  <node concept="3clFbS" id="4OzBQ_jp6Dw" role="3clFbx">
                    <node concept="3clFbF" id="4OzBQ_jp6Dx" role="3cqZAp">
                      <node concept="2OqwBi" id="4OzBQ_jp6Dy" role="3clFbG">
                        <node concept="37vLTw" id="4OzBQ_jp6Dz" role="2Oq$k0">
                          <ref role="3cqZAo" node="4OzBQ_jp6BC" resolve="difference" />
                        </node>
                        <node concept="liA8E" id="4OzBQ_jp6D$" role="2OqNvi">
                          <ref role="37wK5l" to="k7g3:~ArrayList.add(java.lang.Object):boolean" resolve="add" />
                          <node concept="2ShNRf" id="4OzBQ_jp6D_" role="37wK5m">
                            <node concept="1pGfFk" id="4OzBQ_jp6DA" role="2ShVmc">
                              <ref role="37wK5l" node="4OzBQ_jn_RZ" resolve="ReferenceDifference" />
                              <node concept="37vLTw" id="4OzBQ_jp6DB" role="37wK5m">
                                <ref role="3cqZAo" node="4OzBQ_jp6Ch" resolve="role" />
                              </node>
                              <node concept="3clFbT" id="4OzBQ_jp6DC" role="37wK5m">
                                <property role="3clFbU" value="true" />
                              </node>
                              <node concept="2OqwBi" id="4OzBQ_jp6DD" role="37wK5m">
                                <node concept="37vLTw" id="4OzBQ_jp6DE" role="2Oq$k0">
                                  <ref role="3cqZAo" node="4OzBQ_josYs" resolve="map" />
                                </node>
                                <node concept="liA8E" id="4OzBQ_jp6DF" role="2OqNvi">
                                  <ref role="37wK5l" to="k7g3:~Map.get(java.lang.Object):java.lang.Object" resolve="get" />
                                  <node concept="37vLTw" id="4OzBQ_jp6DG" role="37wK5m">
                                    <ref role="3cqZAo" node="4OzBQ_jp6Cs" resolve="referenceTarget1" />
                                  </node>
                                </node>
                              </node>
                              <node concept="37vLTw" id="4OzBQ_jp6DH" role="37wK5m">
                                <ref role="3cqZAo" node="4OzBQ_jp6CN" resolve="referenceTarget2" />
                              </node>
                            </node>
                          </node>
                        </node>
                      </node>
                    </node>
                  </node>
                </node>
              </node>
            </node>
          </node>
        </node>
      </node>
      <node concept="3cqZAl" id="4OzBQ_jp6Bv" role="3clF45" />
      <node concept="37vLTG" id="4OzBQ_jp6Bw" role="3clF46">
        <property role="TrG5h" value="a" />
        <node concept="3uibUv" id="4OzBQ_jp6Bx" role="1tU5fm">
          <ref role="3uigEE" to="ec5l:~SNode" resolve="SNode" />
        </node>
      </node>
      <node concept="37vLTG" id="4OzBQ_jp6By" role="3clF46">
        <property role="TrG5h" value="b" />
        <node concept="3uibUv" id="4OzBQ_jp6Bz" role="1tU5fm">
          <ref role="3uigEE" to="ec5l:~SNode" resolve="SNode" />
        </node>
      </node>
      <node concept="37vLTG" id="4OzBQ_jp6BC" role="3clF46">
        <property role="TrG5h" value="difference" />
        <node concept="3uibUv" id="4OzBQ_jp6BD" role="1tU5fm">
          <ref role="3uigEE" to="k7g3:~ArrayList" resolve="ArrayList" />
          <node concept="3uibUv" id="4OzBQ_jp6BE" role="11_B2D">
            <ref role="3uigEE" node="7MIYyntDZEE" resolve="DifferenceItem" />
          </node>
        </node>
      </node>
      <node concept="3Tm6S6" id="4OzBQ_jpmxd" role="1B3o_S" />
    </node>
    <node concept="2tJIrI" id="4OzBQ_jpif_" role="jymVt" />
    <node concept="2YIFZL" id="6O3jzw8y4c9" role="jymVt">
      <property role="TrG5h" value="countElements" />
      <property role="od$2w" value="false" />
      <property role="DiZV1" value="false" />
      <node concept="3clFbS" id="6O3jzw8y4cc" role="3clF47">
        <node concept="3cpWs8" id="6O3jzw8y5hg" role="3cqZAp">
          <node concept="3cpWsn" id="6O3jzw8y5hj" role="3cpWs9">
            <property role="TrG5h" value="counter" />
            <node concept="10Oyi0" id="6O3jzw8y5he" role="1tU5fm" />
            <node concept="3cmrfG" id="6O3jzw8y5iX" role="33vP2m">
              <property role="3cmrfH" value="0" />
            </node>
          </node>
        </node>
        <node concept="2$JKZl" id="6O3jzw8y5ct" role="3cqZAp">
          <node concept="3clFbS" id="6O3jzw8y5cu" role="2LFqv$">
            <node concept="3clFbF" id="7_BpBJ9VGgD" role="3cqZAp">
              <node concept="2OqwBi" id="7_BpBJ9VGhu" role="3clFbG">
                <node concept="37vLTw" id="7_BpBJ9VGgC" role="2Oq$k0">
                  <ref role="3cqZAo" node="6O3jzw8y58S" resolve="it" />
                </node>
                <node concept="liA8E" id="7_BpBJ9VGjh" role="2OqNvi">
                  <ref role="37wK5l" to="k7g3:~Iterator.next():java.lang.Object" resolve="next" />
                </node>
              </node>
            </node>
            <node concept="3clFbF" id="6O3jzw8y5jo" role="3cqZAp">
              <node concept="3uNrnE" id="6O3jzw8y5UE" role="3clFbG">
                <node concept="37vLTw" id="6O3jzw8y5UG" role="2$L3a6">
                  <ref role="3cqZAo" node="6O3jzw8y5hj" resolve="counter" />
                </node>
              </node>
            </node>
          </node>
          <node concept="2OqwBi" id="6O3jzw8y5dU" role="2$JKZa">
            <node concept="37vLTw" id="6O3jzw8y5cO" role="2Oq$k0">
              <ref role="3cqZAo" node="6O3jzw8y58S" resolve="it" />
            </node>
            <node concept="liA8E" id="6O3jzw8y5fI" role="2OqNvi">
              <ref role="37wK5l" to="k7g3:~Iterator.hasNext():boolean" resolve="hasNext" />
            </node>
          </node>
        </node>
        <node concept="3cpWs6" id="6O3jzw8y5ZE" role="3cqZAp">
          <node concept="37vLTw" id="6O3jzw8y61T" role="3cqZAk">
            <ref role="3cqZAo" node="6O3jzw8y5hj" resolve="counter" />
          </node>
        </node>
      </node>
      <node concept="3Tm6S6" id="6O3jzw8y38O" role="1B3o_S" />
      <node concept="10Oyi0" id="6O3jzw8y4c7" role="3clF45" />
      <node concept="37vLTG" id="6O3jzw8y58S" role="3clF46">
        <property role="TrG5h" value="it" />
        <node concept="3uibUv" id="6O3jzw8y58R" role="1tU5fm">
          <ref role="3uigEE" to="k7g3:~Iterator" resolve="Iterator" />
          <node concept="3qTvmN" id="4OzBQ_jnUt$" role="11_B2D" />
        </node>
      </node>
    </node>
    <node concept="2tJIrI" id="4OzBQ_jpjfT" role="jymVt" />
    <node concept="3clFb_" id="4OzBQ_jp1JT" role="jymVt">
      <property role="TrG5h" value="matchChildren" />
      <property role="DiZV1" value="false" />
      <property role="od$2w" value="false" />
      <property role="2aFKle" value="false" />
      <node concept="3clFbS" id="4OzBQ_jp1K8" role="3clF47">
        <node concept="3cpWs8" id="4OzBQ_jp1K9" role="3cqZAp">
          <node concept="3cpWsn" id="4OzBQ_jp1Ka" role="3cpWs9">
            <property role="TrG5h" value="roles" />
            <node concept="3uibUv" id="4OzBQ_jp1Kb" role="1tU5fm">
              <ref role="3uigEE" to="k7g3:~HashSet" resolve="HashSet" />
              <node concept="3uibUv" id="4OzBQ_jp1Kc" role="11_B2D">
                <ref role="3uigEE" to="t3eg:~SContainmentLink" resolve="SContainmentLink" />
              </node>
            </node>
            <node concept="2ShNRf" id="4OzBQ_jp1Kd" role="33vP2m">
              <node concept="1pGfFk" id="4OzBQ_jp1Ke" role="2ShVmc">
                <ref role="37wK5l" to="k7g3:~HashSet.&lt;init&gt;()" resolve="HashSet" />
                <node concept="3uibUv" id="4OzBQ_jp1Kf" role="1pMfVU">
                  <ref role="3uigEE" to="t3eg:~SContainmentLink" resolve="SContainmentLink" />
                </node>
              </node>
            </node>
          </node>
        </node>
        <node concept="1DcWWT" id="4OzBQ_jp1Kg" role="3cqZAp">
          <node concept="3clFbS" id="4OzBQ_jp1Kh" role="2LFqv$">
            <node concept="3clFbF" id="4OzBQ_jp1Ki" role="3cqZAp">
              <node concept="2OqwBi" id="4OzBQ_jp1Kj" role="3clFbG">
                <node concept="37vLTw" id="4OzBQ_jp1Kk" role="2Oq$k0">
                  <ref role="3cqZAo" node="4OzBQ_jp1Ka" resolve="roles" />
                </node>
                <node concept="liA8E" id="4OzBQ_jp1Kl" role="2OqNvi">
                  <ref role="37wK5l" to="k7g3:~HashSet.add(java.lang.Object):boolean" resolve="add" />
                  <node concept="2OqwBi" id="4OzBQ_jp1Km" role="37wK5m">
                    <node concept="37vLTw" id="4OzBQ_jp1Kn" role="2Oq$k0">
                      <ref role="3cqZAo" node="4OzBQ_jp1Kp" resolve="child" />
                    </node>
                    <node concept="liA8E" id="4OzBQ_jp1Ko" role="2OqNvi">
                      <ref role="37wK5l" to="ec5l:~SNode.getContainmentLink():org.jetbrains.mps.openapi.language.SContainmentLink" resolve="getContainmentLink" />
                    </node>
                  </node>
                </node>
              </node>
            </node>
          </node>
          <node concept="3cpWsn" id="4OzBQ_jp1Kp" role="1Duv9x">
            <property role="TrG5h" value="child" />
            <node concept="3uibUv" id="4OzBQ_jp1Kq" role="1tU5fm">
              <ref role="3uigEE" to="ec5l:~SNode" resolve="SNode" />
            </node>
          </node>
          <node concept="2OqwBi" id="4OzBQ_jp1Kr" role="1DdaDG">
            <node concept="37vLTw" id="4OzBQ_jp1Ks" role="2Oq$k0">
              <ref role="3cqZAo" node="4OzBQ_jp1JX" resolve="a" />
            </node>
            <node concept="liA8E" id="4OzBQ_jp1Kt" role="2OqNvi">
              <ref role="37wK5l" to="ec5l:~SNode.getChildren():java.lang.Iterable" resolve="getChildren" />
            </node>
          </node>
        </node>
        <node concept="1DcWWT" id="4OzBQ_jp1Ku" role="3cqZAp">
          <node concept="3clFbS" id="4OzBQ_jp1Kv" role="2LFqv$">
            <node concept="3clFbF" id="4OzBQ_jp1Kw" role="3cqZAp">
              <node concept="2OqwBi" id="4OzBQ_jp1Kx" role="3clFbG">
                <node concept="37vLTw" id="4OzBQ_jp1Ky" role="2Oq$k0">
                  <ref role="3cqZAo" node="4OzBQ_jp1Ka" resolve="roles" />
                </node>
                <node concept="liA8E" id="4OzBQ_jp1Kz" role="2OqNvi">
                  <ref role="37wK5l" to="k7g3:~HashSet.add(java.lang.Object):boolean" resolve="add" />
                  <node concept="2OqwBi" id="4OzBQ_jp1K$" role="37wK5m">
                    <node concept="37vLTw" id="4OzBQ_jp1K_" role="2Oq$k0">
                      <ref role="3cqZAo" node="4OzBQ_jp1KB" resolve="child" />
                    </node>
                    <node concept="liA8E" id="4OzBQ_jp1KA" role="2OqNvi">
                      <ref role="37wK5l" to="ec5l:~SNode.getContainmentLink():org.jetbrains.mps.openapi.language.SContainmentLink" resolve="getContainmentLink" />
                    </node>
                  </node>
                </node>
              </node>
            </node>
          </node>
          <node concept="3cpWsn" id="4OzBQ_jp1KB" role="1Duv9x">
            <property role="TrG5h" value="child" />
            <node concept="3uibUv" id="4OzBQ_jp1KC" role="1tU5fm">
              <ref role="3uigEE" to="ec5l:~SNode" resolve="SNode" />
            </node>
          </node>
          <node concept="2OqwBi" id="4OzBQ_jp1KD" role="1DdaDG">
            <node concept="37vLTw" id="4OzBQ_jp1KE" role="2Oq$k0">
              <ref role="3cqZAo" node="4OzBQ_jp1JZ" resolve="b" />
            </node>
            <node concept="liA8E" id="4OzBQ_jp1KF" role="2OqNvi">
              <ref role="37wK5l" to="ec5l:~SNode.getChildren():java.lang.Iterable" resolve="getChildren" />
            </node>
          </node>
        </node>
        <node concept="1DcWWT" id="4OzBQ_jp1KG" role="3cqZAp">
          <node concept="37vLTw" id="4OzBQ_jp1KH" role="1DdaDG">
            <ref role="3cqZAo" node="4OzBQ_jp1Ka" resolve="roles" />
          </node>
          <node concept="3cpWsn" id="4OzBQ_jp1KI" role="1Duv9x">
            <property role="TrG5h" value="role" />
            <node concept="3uibUv" id="4OzBQ_jp1KJ" role="1tU5fm">
              <ref role="3uigEE" to="t3eg:~SContainmentLink" resolve="SContainmentLink" />
            </node>
          </node>
          <node concept="3clFbS" id="4OzBQ_jp1KK" role="2LFqv$">
            <node concept="3cpWs8" id="4OzBQ_jp1KL" role="3cqZAp">
              <node concept="3cpWsn" id="4OzBQ_jp1KM" role="3cpWs9">
                <property role="TrG5h" value="children1" />
                <node concept="3uibUv" id="4OzBQ_jp1KN" role="1tU5fm">
                  <ref role="3uigEE" to="e2lb:~Iterable" resolve="Iterable" />
                  <node concept="3qUE_q" id="4OzBQ_jp1KO" role="11_B2D">
                    <node concept="3uibUv" id="4OzBQ_jp1KP" role="3qUE_r">
                      <ref role="3uigEE" to="ec5l:~SNode" resolve="SNode" />
                    </node>
                  </node>
                </node>
                <node concept="2OqwBi" id="4OzBQ_jp1KQ" role="33vP2m">
                  <node concept="37vLTw" id="4OzBQ_jp1KR" role="2Oq$k0">
                    <ref role="3cqZAo" node="4OzBQ_jp1JX" resolve="a" />
                  </node>
                  <node concept="liA8E" id="4OzBQ_jp1KS" role="2OqNvi">
                    <ref role="37wK5l" to="ec5l:~SNode.getChildren(org.jetbrains.mps.openapi.language.SContainmentLink):java.lang.Iterable" resolve="getChildren" />
                    <node concept="37vLTw" id="4OzBQ_jp1KT" role="37wK5m">
                      <ref role="3cqZAo" node="4OzBQ_jp1KI" resolve="role" />
                    </node>
                  </node>
                </node>
              </node>
            </node>
            <node concept="3cpWs8" id="4OzBQ_jp1KU" role="3cqZAp">
              <node concept="3cpWsn" id="4OzBQ_jp1KV" role="3cpWs9">
                <property role="TrG5h" value="children2" />
                <node concept="3uibUv" id="4OzBQ_jp1KW" role="1tU5fm">
                  <ref role="3uigEE" to="e2lb:~Iterable" resolve="Iterable" />
                  <node concept="3qUE_q" id="4OzBQ_jp1KX" role="11_B2D">
                    <node concept="3uibUv" id="4OzBQ_jp1KY" role="3qUE_r">
                      <ref role="3uigEE" to="ec5l:~SNode" resolve="SNode" />
                    </node>
                  </node>
                </node>
                <node concept="2OqwBi" id="4OzBQ_jp1KZ" role="33vP2m">
                  <node concept="37vLTw" id="4OzBQ_jp1L0" role="2Oq$k0">
                    <ref role="3cqZAo" node="4OzBQ_jp1JZ" resolve="b" />
                  </node>
                  <node concept="liA8E" id="4OzBQ_jp1L1" role="2OqNvi">
                    <ref role="37wK5l" to="ec5l:~SNode.getChildren(org.jetbrains.mps.openapi.language.SContainmentLink):java.lang.Iterable" resolve="getChildren" />
                    <node concept="37vLTw" id="4OzBQ_jp1L2" role="37wK5m">
                      <ref role="3cqZAo" node="4OzBQ_jp1KI" resolve="role" />
                    </node>
                  </node>
                </node>
              </node>
            </node>
            <node concept="3cpWs8" id="4OzBQ_jp1L3" role="3cqZAp">
              <node concept="3cpWsn" id="4OzBQ_jp1L4" role="3cpWs9">
                <property role="TrG5h" value="size1" />
                <node concept="10Oyi0" id="4OzBQ_jp1L5" role="1tU5fm" />
                <node concept="1rXfSq" id="4OzBQ_jp1L6" role="33vP2m">
                  <ref role="37wK5l" node="6O3jzw8y4c9" resolve="countElements" />
                  <node concept="2OqwBi" id="4OzBQ_jp1L7" role="37wK5m">
                    <node concept="37vLTw" id="4OzBQ_jp1L8" role="2Oq$k0">
                      <ref role="3cqZAo" node="4OzBQ_jp1KM" resolve="children1" />
                    </node>
                    <node concept="liA8E" id="4OzBQ_jp1L9" role="2OqNvi">
                      <ref role="37wK5l" to="e2lb:~Iterable.iterator():java.util.Iterator" resolve="iterator" />
                    </node>
                  </node>
                </node>
              </node>
            </node>
            <node concept="3cpWs8" id="4OzBQ_jp1La" role="3cqZAp">
              <node concept="3cpWsn" id="4OzBQ_jp1Lb" role="3cpWs9">
                <property role="TrG5h" value="size2" />
                <node concept="10Oyi0" id="4OzBQ_jp1Lc" role="1tU5fm" />
                <node concept="1rXfSq" id="4OzBQ_jp1Ld" role="33vP2m">
                  <ref role="37wK5l" node="6O3jzw8y4c9" resolve="countElements" />
                  <node concept="2OqwBi" id="4OzBQ_jp1Le" role="37wK5m">
                    <node concept="37vLTw" id="4OzBQ_jp1Lf" role="2Oq$k0">
                      <ref role="3cqZAo" node="4OzBQ_jp1KV" resolve="children2" />
                    </node>
                    <node concept="liA8E" id="4OzBQ_jp1Lg" role="2OqNvi">
                      <ref role="37wK5l" to="e2lb:~Iterable.iterator():java.util.Iterator" resolve="iterator" />
                    </node>
                  </node>
                </node>
              </node>
            </node>
            <node concept="3clFbJ" id="4OzBQ_jp1Lh" role="3cqZAp">
              <node concept="3y3z36" id="4OzBQ_jp1Li" role="3clFbw">
                <node concept="37vLTw" id="4OzBQ_jp1Lj" role="3uHU7B">
                  <ref role="3cqZAo" node="4OzBQ_jp1L4" resolve="size1" />
                </node>
                <node concept="37vLTw" id="4OzBQ_jp1Lk" role="3uHU7w">
                  <ref role="3cqZAo" node="4OzBQ_jp1Lb" resolve="size2" />
                </node>
              </node>
              <node concept="3clFbS" id="4OzBQ_jp1Ll" role="3clFbx">
                <node concept="3clFbF" id="4OzBQ_jp1Lm" role="3cqZAp">
                  <node concept="2OqwBi" id="4OzBQ_jp1Ln" role="3clFbG">
                    <node concept="37vLTw" id="4OzBQ_jp1Lo" role="2Oq$k0">
                      <ref role="3cqZAo" node="4OzBQ_jp1K5" resolve="difference" />
                    </node>
                    <node concept="liA8E" id="4OzBQ_jp1Lp" role="2OqNvi">
                      <ref role="37wK5l" to="k7g3:~ArrayList.add(java.lang.Object):boolean" resolve="add" />
                      <node concept="2ShNRf" id="4OzBQ_jp1Lq" role="37wK5m">
                        <node concept="1pGfFk" id="4OzBQ_jp1Lr" role="2ShVmc">
                          <ref role="37wK5l" node="7MIYyntE0ot" resolve="ChildrenCountDifference" />
                          <node concept="37vLTw" id="4OzBQ_jp1Ls" role="37wK5m">
                            <ref role="3cqZAo" node="4OzBQ_jp1KI" resolve="role" />
                          </node>
                          <node concept="37vLTw" id="4OzBQ_jp1Lt" role="37wK5m">
                            <ref role="3cqZAo" node="4OzBQ_jp1L4" resolve="size1" />
                          </node>
                          <node concept="37vLTw" id="4OzBQ_jp1Lu" role="37wK5m">
                            <ref role="3cqZAo" node="4OzBQ_jp1Lb" resolve="size2" />
                          </node>
                        </node>
                      </node>
                    </node>
                  </node>
                </node>
                <node concept="3N13vt" id="4OzBQ_jp1Lv" role="3cqZAp" />
              </node>
            </node>
            <node concept="3clFbH" id="4OzBQ_jp1Lw" role="3cqZAp" />
            <node concept="3cpWs8" id="4OzBQ_jp1Lx" role="3cqZAp">
              <node concept="3cpWsn" id="4OzBQ_jp1Ly" role="3cpWs9">
                <property role="TrG5h" value="iterator1" />
                <node concept="3uibUv" id="4OzBQ_jp1Lz" role="1tU5fm">
                  <ref role="3uigEE" to="k7g3:~Iterator" resolve="Iterator" />
                  <node concept="3qUE_q" id="4OzBQ_jp1L$" role="11_B2D">
                    <node concept="3uibUv" id="4OzBQ_jp1L_" role="3qUE_r">
                      <ref role="3uigEE" to="ec5l:~SNode" resolve="SNode" />
                    </node>
                  </node>
                </node>
                <node concept="2OqwBi" id="4OzBQ_jp1LA" role="33vP2m">
                  <node concept="37vLTw" id="4OzBQ_jp1LB" role="2Oq$k0">
                    <ref role="3cqZAo" node="4OzBQ_jp1KM" resolve="children1" />
                  </node>
                  <node concept="liA8E" id="4OzBQ_jp1LC" role="2OqNvi">
                    <ref role="37wK5l" to="e2lb:~Iterable.iterator():java.util.Iterator" resolve="iterator" />
                  </node>
                </node>
              </node>
            </node>
            <node concept="3cpWs8" id="4OzBQ_jp1LD" role="3cqZAp">
              <node concept="3cpWsn" id="4OzBQ_jp1LE" role="3cpWs9">
                <property role="TrG5h" value="iterator2" />
                <node concept="3uibUv" id="4OzBQ_jp1LF" role="1tU5fm">
                  <ref role="3uigEE" to="k7g3:~Iterator" resolve="Iterator" />
                  <node concept="3qUE_q" id="4OzBQ_jp1LG" role="11_B2D">
                    <node concept="3uibUv" id="4OzBQ_jp1LH" role="3qUE_r">
                      <ref role="3uigEE" to="ec5l:~SNode" resolve="SNode" />
                    </node>
                  </node>
                </node>
                <node concept="2OqwBi" id="4OzBQ_jp1LI" role="33vP2m">
                  <node concept="37vLTw" id="4OzBQ_jp1LJ" role="2Oq$k0">
                    <ref role="3cqZAo" node="4OzBQ_jp1KV" resolve="children2" />
                  </node>
                  <node concept="liA8E" id="4OzBQ_jp1LK" role="2OqNvi">
                    <ref role="37wK5l" to="e2lb:~Iterable.iterator():java.util.Iterator" resolve="iterator" />
                  </node>
                </node>
              </node>
            </node>
            <node concept="2$JKZl" id="4OzBQ_jp1LL" role="3cqZAp">
              <node concept="3clFbS" id="4OzBQ_jp1LM" role="2LFqv$">
                <node concept="3cpWs8" id="4OzBQ_jp1LN" role="3cqZAp">
                  <node concept="3cpWsn" id="4OzBQ_jp1LO" role="3cpWs9">
                    <property role="TrG5h" value="d" />
                    <node concept="3uibUv" id="4OzBQ_jp1LP" role="1tU5fm">
                      <ref role="3uigEE" node="7MIYyntDZEK" resolve="NodeDifference" />
                    </node>
                    <node concept="1rXfSq" id="4OzBQ_jp4Gu" role="33vP2m">
                      <ref role="37wK5l" node="4OzBQ_joRGy" resolve="match" />
                      <node concept="2OqwBi" id="4OzBQ_jp1LR" role="37wK5m">
                        <node concept="37vLTw" id="4OzBQ_jp1LS" role="2Oq$k0">
                          <ref role="3cqZAo" node="4OzBQ_jp1Ly" resolve="iterator1" />
                        </node>
                        <node concept="liA8E" id="4OzBQ_jp1LT" role="2OqNvi">
                          <ref role="37wK5l" to="k7g3:~Iterator.next():java.lang.Object" resolve="next" />
                        </node>
                      </node>
                      <node concept="2OqwBi" id="4OzBQ_jp1LU" role="37wK5m">
                        <node concept="37vLTw" id="4OzBQ_jp1LV" role="2Oq$k0">
                          <ref role="3cqZAo" node="4OzBQ_jp1LE" resolve="iterator2" />
                        </node>
                        <node concept="liA8E" id="4OzBQ_jp1LW" role="2OqNvi">
                          <ref role="37wK5l" to="k7g3:~Iterator.next():java.lang.Object" resolve="next" />
                        </node>
                      </node>
                    </node>
                  </node>
                </node>
                <node concept="3clFbJ" id="4OzBQ_jp1LY" role="3cqZAp">
                  <node concept="3y3z36" id="4OzBQ_jp1LZ" role="3clFbw">
                    <node concept="37vLTw" id="4OzBQ_jp1M0" role="3uHU7B">
                      <ref role="3cqZAo" node="4OzBQ_jp1LO" resolve="d" />
                    </node>
                    <node concept="10Nm6u" id="4OzBQ_jp1M1" role="3uHU7w" />
                  </node>
                  <node concept="3clFbS" id="4OzBQ_jp1M2" role="3clFbx">
                    <node concept="3clFbF" id="4OzBQ_jp1M3" role="3cqZAp">
                      <node concept="2OqwBi" id="4OzBQ_jp1M4" role="3clFbG">
                        <node concept="37vLTw" id="4OzBQ_jp1M5" role="2Oq$k0">
                          <ref role="3cqZAo" node="4OzBQ_jp1K5" resolve="difference" />
                        </node>
                        <node concept="liA8E" id="4OzBQ_jp1M6" role="2OqNvi">
                          <ref role="37wK5l" to="k7g3:~ArrayList.add(java.lang.Object):boolean" resolve="add" />
                          <node concept="37vLTw" id="4OzBQ_jp1M7" role="37wK5m">
                            <ref role="3cqZAo" node="4OzBQ_jp1LO" resolve="d" />
                          </node>
                        </node>
                      </node>
                    </node>
                  </node>
                </node>
              </node>
              <node concept="1Wc70l" id="4OzBQ_jp1M8" role="2$JKZa">
                <node concept="2OqwBi" id="4OzBQ_jp1M9" role="3uHU7w">
                  <node concept="37vLTw" id="4OzBQ_jp1Ma" role="2Oq$k0">
                    <ref role="3cqZAo" node="4OzBQ_jp1LE" resolve="iterator2" />
                  </node>
                  <node concept="liA8E" id="4OzBQ_jp1Mb" role="2OqNvi">
                    <ref role="37wK5l" to="k7g3:~Iterator.hasNext():boolean" resolve="hasNext" />
                  </node>
                </node>
                <node concept="2OqwBi" id="4OzBQ_jp1Mc" role="3uHU7B">
                  <node concept="37vLTw" id="4OzBQ_jp1Md" role="2Oq$k0">
                    <ref role="3cqZAo" node="4OzBQ_jp1Ly" resolve="iterator1" />
                  </node>
                  <node concept="liA8E" id="4OzBQ_jp1Me" role="2OqNvi">
                    <ref role="37wK5l" to="k7g3:~Iterator.hasNext():boolean" resolve="hasNext" />
                  </node>
                </node>
              </node>
            </node>
          </node>
        </node>
      </node>
      <node concept="3cqZAl" id="4OzBQ_jp1JW" role="3clF45" />
      <node concept="37vLTG" id="4OzBQ_jp1JX" role="3clF46">
        <property role="TrG5h" value="a" />
        <node concept="3uibUv" id="4OzBQ_jp1JY" role="1tU5fm">
          <ref role="3uigEE" to="ec5l:~SNode" resolve="SNode" />
        </node>
      </node>
      <node concept="37vLTG" id="4OzBQ_jp1JZ" role="3clF46">
        <property role="TrG5h" value="b" />
        <node concept="3uibUv" id="4OzBQ_jp1K0" role="1tU5fm">
          <ref role="3uigEE" to="ec5l:~SNode" resolve="SNode" />
        </node>
      </node>
      <node concept="37vLTG" id="4OzBQ_jp1K5" role="3clF46">
        <property role="TrG5h" value="difference" />
        <node concept="3uibUv" id="4OzBQ_jp1K6" role="1tU5fm">
          <ref role="3uigEE" to="k7g3:~ArrayList" resolve="ArrayList" />
          <node concept="3uibUv" id="4OzBQ_jp1K7" role="11_B2D">
            <ref role="3uigEE" node="7MIYyntDZEE" resolve="DifferenceItem" />
          </node>
        </node>
      </node>
      <node concept="3Tm6S6" id="4OzBQ_jpkge" role="1B3o_S" />
    </node>
    <node concept="2tJIrI" id="4OzBQ_jplwR" role="jymVt" />
    <node concept="3clFb_" id="4OzBQ_jpdCg" role="jymVt">
      <property role="TrG5h" value="matchProperties" />
      <property role="DiZV1" value="false" />
      <property role="od$2w" value="false" />
      <property role="2aFKle" value="false" />
      <node concept="3clFbS" id="4OzBQ_jpdCr" role="3clF47">
        <node concept="3cpWs8" id="4OzBQ_jpdCs" role="3cqZAp">
          <node concept="3cpWsn" id="4OzBQ_jpdCt" role="3cpWs9">
            <property role="TrG5h" value="properties" />
            <node concept="3uibUv" id="4OzBQ_jpdCu" role="1tU5fm">
              <ref role="3uigEE" to="k7g3:~HashSet" resolve="HashSet" />
              <node concept="3uibUv" id="4OzBQ_jpdCv" role="11_B2D">
                <ref role="3uigEE" to="t3eg:~SProperty" resolve="SProperty" />
              </node>
            </node>
            <node concept="2ShNRf" id="4OzBQ_jpdCw" role="33vP2m">
              <node concept="1pGfFk" id="4OzBQ_jpdCx" role="2ShVmc">
                <ref role="37wK5l" to="k7g3:~HashSet.&lt;init&gt;()" resolve="HashSet" />
                <node concept="3uibUv" id="4OzBQ_jpdCy" role="1pMfVU">
                  <ref role="3uigEE" to="t3eg:~SProperty" resolve="SProperty" />
                </node>
              </node>
            </node>
          </node>
        </node>
        <node concept="1DcWWT" id="4OzBQ_jpdCz" role="3cqZAp">
          <node concept="3clFbS" id="4OzBQ_jpdC$" role="2LFqv$">
            <node concept="3clFbF" id="4OzBQ_jpdC_" role="3cqZAp">
              <node concept="2OqwBi" id="4OzBQ_jpdCA" role="3clFbG">
                <node concept="37vLTw" id="4OzBQ_jpdCB" role="2Oq$k0">
                  <ref role="3cqZAo" node="4OzBQ_jpdCt" resolve="properties" />
                </node>
                <node concept="liA8E" id="4OzBQ_jpdCC" role="2OqNvi">
                  <ref role="37wK5l" to="k7g3:~HashSet.add(java.lang.Object):boolean" resolve="add" />
                  <node concept="37vLTw" id="4OzBQ_jpdCD" role="37wK5m">
                    <ref role="3cqZAo" node="4OzBQ_jpdCE" resolve="p" />
                  </node>
                </node>
              </node>
            </node>
          </node>
          <node concept="3cpWsn" id="4OzBQ_jpdCE" role="1Duv9x">
            <property role="TrG5h" value="p" />
            <node concept="3uibUv" id="4OzBQ_jpdCF" role="1tU5fm">
              <ref role="3uigEE" to="t3eg:~SProperty" resolve="SProperty" />
            </node>
          </node>
          <node concept="2OqwBi" id="4OzBQ_jpdCG" role="1DdaDG">
            <node concept="37vLTw" id="4OzBQ_jpdCH" role="2Oq$k0">
              <ref role="3cqZAo" node="4OzBQ_jpdCk" resolve="a" />
            </node>
            <node concept="liA8E" id="4OzBQ_jpdCI" role="2OqNvi">
              <ref role="37wK5l" to="ec5l:~SNode.getProperties():java.lang.Iterable" resolve="getProperties" />
            </node>
          </node>
        </node>
        <node concept="1DcWWT" id="4OzBQ_jpdCJ" role="3cqZAp">
          <node concept="3clFbS" id="4OzBQ_jpdCK" role="2LFqv$">
            <node concept="3clFbF" id="4OzBQ_jpdCL" role="3cqZAp">
              <node concept="2OqwBi" id="4OzBQ_jpdCM" role="3clFbG">
                <node concept="37vLTw" id="4OzBQ_jpdCN" role="2Oq$k0">
                  <ref role="3cqZAo" node="4OzBQ_jpdCt" resolve="properties" />
                </node>
                <node concept="liA8E" id="4OzBQ_jpdCO" role="2OqNvi">
                  <ref role="37wK5l" to="k7g3:~HashSet.add(java.lang.Object):boolean" resolve="add" />
                  <node concept="37vLTw" id="4OzBQ_jpdCP" role="37wK5m">
                    <ref role="3cqZAo" node="4OzBQ_jpdCQ" resolve="p" />
                  </node>
                </node>
              </node>
            </node>
          </node>
          <node concept="3cpWsn" id="4OzBQ_jpdCQ" role="1Duv9x">
            <property role="TrG5h" value="p" />
            <node concept="3uibUv" id="4OzBQ_jpdCR" role="1tU5fm">
              <ref role="3uigEE" to="t3eg:~SProperty" resolve="SProperty" />
            </node>
          </node>
          <node concept="2OqwBi" id="4OzBQ_jpdCS" role="1DdaDG">
            <node concept="liA8E" id="4OzBQ_jpdCT" role="2OqNvi">
              <ref role="37wK5l" to="ec5l:~SNode.getProperties():java.lang.Iterable" resolve="getProperties" />
            </node>
            <node concept="37vLTw" id="4OzBQ_jpdCU" role="2Oq$k0">
              <ref role="3cqZAo" node="4OzBQ_jpdCm" resolve="b" />
            </node>
          </node>
        </node>
        <node concept="1DcWWT" id="4OzBQ_jpdCV" role="3cqZAp">
          <node concept="37vLTw" id="4OzBQ_jpdCW" role="1DdaDG">
            <ref role="3cqZAo" node="4OzBQ_jpdCt" resolve="properties" />
          </node>
          <node concept="3cpWsn" id="4OzBQ_jpdCX" role="1Duv9x">
            <property role="TrG5h" value="key" />
            <node concept="3uibUv" id="4OzBQ_jpdCY" role="1tU5fm">
              <ref role="3uigEE" to="t3eg:~SProperty" resolve="SProperty" />
            </node>
          </node>
          <node concept="3clFbS" id="4OzBQ_jpdCZ" role="2LFqv$">
            <node concept="3cpWs8" id="4OzBQ_jpdD0" role="3cqZAp">
              <node concept="3cpWsn" id="4OzBQ_jpdD1" role="3cpWs9">
                <property role="TrG5h" value="p1" />
                <node concept="17QB3L" id="4OzBQ_jpdD2" role="1tU5fm" />
                <node concept="2OqwBi" id="4OzBQ_jpdD3" role="33vP2m">
                  <node concept="37vLTw" id="4OzBQ_jpdD4" role="2Oq$k0">
                    <ref role="3cqZAo" node="4OzBQ_jpdCk" resolve="a" />
                  </node>
                  <node concept="liA8E" id="4OzBQ_jpdD5" role="2OqNvi">
                    <ref role="37wK5l" to="ec5l:~SNode.getProperty(org.jetbrains.mps.openapi.language.SProperty):java.lang.String" resolve="getProperty" />
                    <node concept="37vLTw" id="4OzBQ_jpdD6" role="37wK5m">
                      <ref role="3cqZAo" node="4OzBQ_jpdCX" resolve="key" />
                    </node>
                  </node>
                </node>
              </node>
            </node>
            <node concept="3cpWs8" id="4OzBQ_jpdD7" role="3cqZAp">
              <node concept="3cpWsn" id="4OzBQ_jpdD8" role="3cpWs9">
                <property role="TrG5h" value="p2" />
                <node concept="17QB3L" id="4OzBQ_jpdD9" role="1tU5fm" />
                <node concept="2OqwBi" id="4OzBQ_jpdDa" role="33vP2m">
                  <node concept="37vLTw" id="4OzBQ_jpdDb" role="2Oq$k0">
                    <ref role="3cqZAo" node="4OzBQ_jpdCm" resolve="b" />
                  </node>
                  <node concept="liA8E" id="4OzBQ_jpdDc" role="2OqNvi">
                    <ref role="37wK5l" to="ec5l:~SNode.getProperty(org.jetbrains.mps.openapi.language.SProperty):java.lang.String" resolve="getProperty" />
                    <node concept="37vLTw" id="4OzBQ_jpdDd" role="37wK5m">
                      <ref role="3cqZAo" node="4OzBQ_jpdCX" resolve="key" />
                    </node>
                  </node>
                </node>
              </node>
            </node>
            <node concept="3clFbJ" id="4OzBQ_jpdDe" role="3cqZAp">
              <node concept="3clFbS" id="4OzBQ_jpdDf" role="3clFbx">
                <node concept="3N13vt" id="4OzBQ_jpdDg" role="3cqZAp" />
              </node>
              <node concept="1Wc70l" id="4OzBQ_jpdDh" role="3clFbw">
                <node concept="2OqwBi" id="4OzBQ_jpdDi" role="3uHU7w">
                  <node concept="Xl_RD" id="4OzBQ_jpdDj" role="2Oq$k0">
                    <property role="Xl_RC" value="false" />
                  </node>
                  <node concept="liA8E" id="4OzBQ_jpdDk" role="2OqNvi">
                    <ref role="37wK5l" to="e2lb:~String.equals(java.lang.Object):boolean" resolve="equals" />
                    <node concept="37vLTw" id="4OzBQ_jpdDl" role="37wK5m">
                      <ref role="3cqZAo" node="4OzBQ_jpdD8" resolve="p2" />
                    </node>
                  </node>
                </node>
                <node concept="3clFbC" id="4OzBQ_jpdDm" role="3uHU7B">
                  <node concept="37vLTw" id="4OzBQ_jpdDn" role="3uHU7B">
                    <ref role="3cqZAo" node="4OzBQ_jpdD1" resolve="p1" />
                  </node>
                  <node concept="10Nm6u" id="4OzBQ_jpdDo" role="3uHU7w" />
                </node>
              </node>
            </node>
            <node concept="3clFbJ" id="4OzBQ_jpdDp" role="3cqZAp">
              <node concept="3clFbS" id="4OzBQ_jpdDq" role="3clFbx">
                <node concept="3N13vt" id="4OzBQ_jpdDr" role="3cqZAp" />
              </node>
              <node concept="1Wc70l" id="4OzBQ_jpdDs" role="3clFbw">
                <node concept="2OqwBi" id="4OzBQ_jpdDt" role="3uHU7w">
                  <node concept="Xl_RD" id="4OzBQ_jpdDu" role="2Oq$k0">
                    <property role="Xl_RC" value="false" />
                  </node>
                  <node concept="liA8E" id="4OzBQ_jpdDv" role="2OqNvi">
                    <ref role="37wK5l" to="e2lb:~String.equals(java.lang.Object):boolean" resolve="equals" />
                    <node concept="37vLTw" id="4OzBQ_jpdDw" role="37wK5m">
                      <ref role="3cqZAo" node="4OzBQ_jpdD1" resolve="p1" />
                    </node>
                  </node>
                </node>
                <node concept="3clFbC" id="4OzBQ_jpdDx" role="3uHU7B">
                  <node concept="37vLTw" id="4OzBQ_jpdDy" role="3uHU7B">
                    <ref role="3cqZAo" node="4OzBQ_jpdD8" resolve="p2" />
                  </node>
                  <node concept="10Nm6u" id="4OzBQ_jpdDz" role="3uHU7w" />
                </node>
              </node>
            </node>
            <node concept="3clFbJ" id="4OzBQ_jpdD$" role="3cqZAp">
              <node concept="22lmx$" id="4OzBQ_jpdD_" role="3clFbw">
                <node concept="22lmx$" id="4OzBQ_jpdDA" role="3uHU7B">
                  <node concept="3clFbC" id="4OzBQ_jpdDB" role="3uHU7B">
                    <node concept="37vLTw" id="4OzBQ_jpdDC" role="3uHU7B">
                      <ref role="3cqZAo" node="4OzBQ_jpdD1" resolve="p1" />
                    </node>
                    <node concept="10Nm6u" id="4OzBQ_jpdDD" role="3uHU7w" />
                  </node>
                  <node concept="3clFbC" id="4OzBQ_jpdDE" role="3uHU7w">
                    <node concept="37vLTw" id="4OzBQ_jpdDF" role="3uHU7B">
                      <ref role="3cqZAo" node="4OzBQ_jpdD8" resolve="p2" />
                    </node>
                    <node concept="10Nm6u" id="4OzBQ_jpdDG" role="3uHU7w" />
                  </node>
                </node>
                <node concept="3fqX7Q" id="4OzBQ_jpdDH" role="3uHU7w">
                  <node concept="2OqwBi" id="4OzBQ_jpdDI" role="3fr31v">
                    <node concept="37vLTw" id="4OzBQ_jpdDJ" role="2Oq$k0">
                      <ref role="3cqZAo" node="4OzBQ_jpdD1" resolve="p1" />
                    </node>
                    <node concept="liA8E" id="4OzBQ_jpdDK" role="2OqNvi">
                      <ref role="37wK5l" to="e2lb:~String.equals(java.lang.Object):boolean" resolve="equals" />
                      <node concept="37vLTw" id="4OzBQ_jpdDL" role="37wK5m">
                        <ref role="3cqZAo" node="4OzBQ_jpdD8" resolve="p2" />
                      </node>
                    </node>
                  </node>
                </node>
              </node>
              <node concept="3clFbS" id="4OzBQ_jpdDM" role="3clFbx">
                <node concept="3clFbF" id="4OzBQ_jpdDN" role="3cqZAp">
                  <node concept="2OqwBi" id="4OzBQ_jpdDO" role="3clFbG">
                    <node concept="37vLTw" id="4OzBQ_jpdDP" role="2Oq$k0">
                      <ref role="3cqZAo" node="4OzBQ_jpdCo" resolve="difference" />
                    </node>
                    <node concept="liA8E" id="4OzBQ_jpdDQ" role="2OqNvi">
                      <ref role="37wK5l" to="k7g3:~ArrayList.add(java.lang.Object):boolean" resolve="add" />
                      <node concept="2ShNRf" id="4OzBQ_jpdDR" role="37wK5m">
                        <node concept="1pGfFk" id="4OzBQ_jpdDS" role="2ShVmc">
                          <ref role="37wK5l" node="7MIYyntE0kL" resolve="PropertyDifference" />
                          <node concept="37vLTw" id="4OzBQ_jpdDT" role="37wK5m">
                            <ref role="3cqZAo" node="4OzBQ_jpdCX" resolve="key" />
                          </node>
                          <node concept="37vLTw" id="4OzBQ_jpdDU" role="37wK5m">
                            <ref role="3cqZAo" node="4OzBQ_jpdD1" resolve="p1" />
                          </node>
                          <node concept="37vLTw" id="4OzBQ_jpdDV" role="37wK5m">
                            <ref role="3cqZAo" node="4OzBQ_jpdD8" resolve="p2" />
                          </node>
                        </node>
                      </node>
                    </node>
                  </node>
                </node>
              </node>
            </node>
          </node>
        </node>
      </node>
      <node concept="3cqZAl" id="4OzBQ_jpdCj" role="3clF45" />
      <node concept="37vLTG" id="4OzBQ_jpdCk" role="3clF46">
        <property role="TrG5h" value="a" />
        <node concept="3uibUv" id="4OzBQ_jpdCl" role="1tU5fm">
          <ref role="3uigEE" to="ec5l:~SNode" resolve="SNode" />
        </node>
      </node>
      <node concept="37vLTG" id="4OzBQ_jpdCm" role="3clF46">
        <property role="TrG5h" value="b" />
        <node concept="3uibUv" id="4OzBQ_jpdCn" role="1tU5fm">
          <ref role="3uigEE" to="ec5l:~SNode" resolve="SNode" />
        </node>
      </node>
      <node concept="37vLTG" id="4OzBQ_jpdCo" role="3clF46">
        <property role="TrG5h" value="difference" />
        <node concept="3uibUv" id="4OzBQ_jpdCp" role="1tU5fm">
          <ref role="3uigEE" to="k7g3:~ArrayList" resolve="ArrayList" />
          <node concept="3uibUv" id="4OzBQ_jpdCq" role="11_B2D">
            <ref role="3uigEE" node="7MIYyntDZEE" resolve="DifferenceItem" />
          </node>
        </node>
      </node>
      <node concept="3Tm6S6" id="4OzBQ_jpkYK" role="1B3o_S" />
    </node>
  </node>
  <node concept="312cEu" id="7MIYyntE0kF">
    <property role="TrG5h" value="PropertyDifference" />
    <node concept="3uibUv" id="7MIYyntE0qO" role="1zkMxy">
      <ref role="3uigEE" node="7MIYyntDZEE" resolve="DifferenceItem" />
    </node>
    <node concept="312cEg" id="7MIYyntE0kI" role="jymVt">
      <property role="TrG5h" value="myProperty" />
      <property role="3TUv4t" value="true" />
      <node concept="3uibUv" id="4OzBQ_jo3Y4" role="1tU5fm">
        <ref role="3uigEE" to="t3eg:~SProperty" resolve="SProperty" />
      </node>
      <node concept="3Tm6S6" id="7MIYyntE0kK" role="1B3o_S" />
    </node>
    <node concept="312cEg" id="3n001qjf9Ap" role="jymVt">
      <property role="34CwA1" value="false" />
      <property role="eg7rD" value="false" />
      <property role="TrG5h" value="myActualValue" />
      <property role="3TUv4t" value="true" />
      <node concept="3Tm6S6" id="3n001qjf9px" role="1B3o_S" />
      <node concept="17QB3L" id="3n001qjf9An" role="1tU5fm" />
    </node>
    <node concept="312cEg" id="3n001qjfa2X" role="jymVt">
      <property role="34CwA1" value="false" />
      <property role="eg7rD" value="false" />
      <property role="TrG5h" value="myExpectedValue" />
      <property role="3TUv4t" value="true" />
      <node concept="3Tm6S6" id="3n001qjfa2Y" role="1B3o_S" />
      <node concept="17QB3L" id="3n001qjfa2Z" role="1tU5fm" />
    </node>
    <node concept="2tJIrI" id="3n001qjf9PY" role="jymVt" />
    <node concept="3clFbW" id="7MIYyntE0kL" role="jymVt">
      <node concept="3Tm1VV" id="7MIYyntE0kM" role="1B3o_S" />
      <node concept="3cqZAl" id="7MIYyntE0kN" role="3clF45" />
      <node concept="37vLTG" id="7MIYyntE0kO" role="3clF46">
        <property role="TrG5h" value="property" />
        <node concept="3uibUv" id="4OzBQ_jo3Wo" role="1tU5fm">
          <ref role="3uigEE" to="t3eg:~SProperty" resolve="SProperty" />
        </node>
      </node>
      <node concept="37vLTG" id="3n001qjf8El" role="3clF46">
        <property role="TrG5h" value="actualValue" />
        <node concept="17QB3L" id="3n001qjf8G6" role="1tU5fm" />
      </node>
      <node concept="37vLTG" id="3n001qjf8GH" role="3clF46">
        <property role="TrG5h" value="expectedValue" />
        <node concept="17QB3L" id="3n001qjf8Iu" role="1tU5fm" />
      </node>
      <node concept="3clFbS" id="7MIYyntE0kQ" role="3clF47">
        <node concept="3clFbF" id="7MIYyntE0kR" role="3cqZAp">
          <node concept="37vLTI" id="7MIYyntE0kS" role="3clFbG">
            <node concept="37vLTw" id="2BHiRxeuQ9E" role="37vLTJ">
              <ref role="3cqZAo" node="7MIYyntE0kI" resolve="myProperty" />
            </node>
            <node concept="37vLTw" id="2BHiRxgmjjN" role="37vLTx">
              <ref role="3cqZAo" node="7MIYyntE0kO" resolve="property" />
            </node>
          </node>
        </node>
        <node concept="3clFbF" id="3n001qjfakz" role="3cqZAp">
          <node concept="37vLTI" id="3n001qjfaqN" role="3clFbG">
            <node concept="37vLTw" id="3n001qjfauU" role="37vLTx">
              <ref role="3cqZAo" node="3n001qjf8El" resolve="actualValue" />
            </node>
            <node concept="37vLTw" id="3n001qjfaky" role="37vLTJ">
              <ref role="3cqZAo" node="3n001qjf9Ap" resolve="myActualValue" />
            </node>
          </node>
        </node>
        <node concept="3clFbF" id="3n001qjfa$h" role="3cqZAp">
          <node concept="37vLTI" id="3n001qjfaFj" role="3clFbG">
            <node concept="37vLTw" id="3n001qjfaGT" role="37vLTx">
              <ref role="3cqZAo" node="3n001qjf8GH" resolve="expectedValue" />
            </node>
            <node concept="37vLTw" id="3n001qjfa$g" role="37vLTJ">
              <ref role="3cqZAo" node="3n001qjfa2X" resolve="myExpectedValue" />
            </node>
          </node>
        </node>
      </node>
    </node>
    <node concept="3clFb_" id="7MIYyntE0l4" role="jymVt">
      <property role="TrG5h" value="toString" />
      <node concept="3Tm1VV" id="7MIYyntE0l5" role="1B3o_S" />
      <node concept="17QB3L" id="7MIYyntE0qu" role="3clF45" />
      <node concept="3clFbS" id="7MIYyntE0l7" role="3clF47">
        <node concept="3cpWs6" id="7MIYyntE0l8" role="3cqZAp">
          <node concept="3cpWs3" id="3n001qjffTD" role="3cqZAk">
            <node concept="37vLTw" id="3n001qjfg8u" role="3uHU7w">
              <ref role="3cqZAo" node="3n001qjfa2X" resolve="myExpectedValue" />
            </node>
            <node concept="3cpWs3" id="3n001qjfdAT" role="3uHU7B">
              <node concept="3cpWs3" id="3n001qjfd3j" role="3uHU7B">
                <node concept="3cpWs3" id="3n001qjfbaD" role="3uHU7B">
                  <node concept="3cpWs3" id="7MIYyntE0l9" role="3uHU7B">
                    <node concept="Xl_RD" id="7MIYyntE0la" role="3uHU7B">
                      <property role="Xl_RC" value="Different property: " />
                    </node>
                    <node concept="37vLTw" id="2BHiRxeuoYv" role="3uHU7w">
                      <ref role="3cqZAo" node="7MIYyntE0kI" resolve="myProperty" />
                    </node>
                  </node>
                  <node concept="Xl_RD" id="3n001qjfbaM" role="3uHU7w">
                    <property role="Xl_RC" value=" = " />
                  </node>
                </node>
                <node concept="37vLTw" id="3n001qjfdjB" role="3uHU7w">
                  <ref role="3cqZAo" node="3n001qjf9Ap" resolve="myActualValue" />
                </node>
              </node>
              <node concept="Xl_RD" id="3n001qjfdB2" role="3uHU7w">
                <property role="Xl_RC" value=", expected: " />
              </node>
            </node>
          </node>
        </node>
      </node>
      <node concept="2AHcQZ" id="3tYsUK_SkKQ" role="2AJF6D">
        <ref role="2AI5Lk" to="e2lb:~Override" resolve="Override" />
      </node>
    </node>
    <node concept="3clFb_" id="7MIYyntE0lc" role="jymVt">
      <property role="TrG5h" value="equals" />
      <node concept="3Tm1VV" id="7MIYyntE0ld" role="1B3o_S" />
      <node concept="10P_77" id="7MIYyntE0le" role="3clF45" />
      <node concept="37vLTG" id="7MIYyntE0lf" role="3clF46">
        <property role="TrG5h" value="obj" />
        <node concept="3uibUv" id="7MIYyntE0lg" role="1tU5fm">
          <ref role="3uigEE" to="e2lb:~Object" resolve="Object" />
        </node>
      </node>
      <node concept="3clFbS" id="7MIYyntE0lh" role="3clF47">
        <node concept="3clFbJ" id="7MIYyntE0li" role="3cqZAp">
          <node concept="3clFbC" id="7MIYyntE0lj" role="3clFbw">
            <node concept="37vLTw" id="2BHiRxgha0U" role="3uHU7B">
              <ref role="3cqZAo" node="7MIYyntE0lf" resolve="obj" />
            </node>
            <node concept="10Nm6u" id="7MIYyntE0ll" role="3uHU7w" />
          </node>
          <node concept="3clFbS" id="7MIYyntE0lm" role="3clFbx">
            <node concept="3cpWs6" id="7MIYyntE0ln" role="3cqZAp">
              <node concept="3clFbT" id="7MIYyntE0lo" role="3cqZAk" />
            </node>
          </node>
        </node>
        <node concept="3clFbJ" id="7MIYyntE0lp" role="3cqZAp">
          <node concept="3fqX7Q" id="7MIYyntE0lq" role="3clFbw">
            <node concept="1eOMI4" id="7MIYyntE0lr" role="3fr31v">
              <node concept="2ZW3vV" id="7MIYyntE0ls" role="1eOMHV">
                <node concept="37vLTw" id="2BHiRxgl_ee" role="2ZW6bz">
                  <ref role="3cqZAo" node="7MIYyntE0lf" resolve="obj" />
                </node>
                <node concept="3uibUv" id="7MIYyntE0lu" role="2ZW6by">
                  <ref role="3uigEE" node="7MIYyntE0kF" resolve="PropertyDifference" />
                </node>
              </node>
            </node>
          </node>
          <node concept="3clFbS" id="7MIYyntE0lv" role="3clFbx">
            <node concept="3cpWs6" id="7MIYyntE0lw" role="3cqZAp">
              <node concept="3clFbT" id="7MIYyntE0lx" role="3cqZAk" />
            </node>
          </node>
        </node>
        <node concept="3cpWs8" id="7MIYyntE0ly" role="3cqZAp">
          <node concept="3cpWsn" id="7MIYyntE0lz" role="3cpWs9">
            <property role="TrG5h" value="diff" />
            <node concept="3uibUv" id="7MIYyntE0l$" role="1tU5fm">
              <ref role="3uigEE" node="7MIYyntE0kF" resolve="PropertyDifference" />
            </node>
            <node concept="10QFUN" id="7MIYyntE0l_" role="33vP2m">
              <node concept="37vLTw" id="2BHiRxgmeXf" role="10QFUP">
                <ref role="3cqZAo" node="7MIYyntE0lf" resolve="obj" />
              </node>
              <node concept="3uibUv" id="7MIYyntE0lB" role="10QFUM">
                <ref role="3uigEE" node="7MIYyntE0kF" resolve="PropertyDifference" />
              </node>
            </node>
          </node>
        </node>
        <node concept="3cpWs6" id="7MIYyntE0lC" role="3cqZAp">
          <node concept="2OqwBi" id="7MIYyntE0lD" role="3cqZAk">
            <node concept="37vLTw" id="2BHiRxeuPf3" role="2Oq$k0">
              <ref role="3cqZAo" node="7MIYyntE0kI" resolve="myProperty" />
            </node>
            <node concept="liA8E" id="7MIYyntE0lF" role="2OqNvi">
              <ref role="37wK5l" to="e2lb:~Object.equals(java.lang.Object):boolean" resolve="equals" />
              <node concept="2OqwBi" id="7MIYyntE0lG" role="37wK5m">
                <node concept="2OwXpG" id="7MIYyntE0lH" role="2OqNvi">
                  <ref role="2Oxat5" node="7MIYyntE0kI" resolve="myProperty" />
                </node>
                <node concept="37vLTw" id="3GM_nagT_kR" role="2Oq$k0">
                  <ref role="3cqZAo" node="7MIYyntE0lz" resolve="diff" />
                </node>
              </node>
            </node>
          </node>
        </node>
      </node>
      <node concept="2AHcQZ" id="3tYsUK_SkKP" role="2AJF6D">
        <ref role="2AI5Lk" to="e2lb:~Override" resolve="Override" />
      </node>
    </node>
  </node>
  <node concept="312cEu" id="7MIYyntE0lJ">
    <property role="TrG5h" value="ReferenceDifference" />
    <node concept="3uibUv" id="7MIYyntE0qP" role="1zkMxy">
      <ref role="3uigEE" node="7MIYyntDZEE" resolve="DifferenceItem" />
    </node>
    <node concept="312cEg" id="7MIYyntE0lM" role="jymVt">
      <property role="TrG5h" value="myRole" />
      <property role="3TUv4t" value="true" />
      <node concept="3uibUv" id="4OzBQ_jnAvc" role="1tU5fm">
        <ref role="3uigEE" to="t3eg:~SReferenceLink" resolve="SReferenceLink" />
      </node>
      <node concept="3Tm6S6" id="7MIYyntE0lO" role="1B3o_S" />
    </node>
    <node concept="312cEg" id="7MIYyntE0lP" role="jymVt">
      <property role="TrG5h" value="myInternal" />
      <property role="3TUv4t" value="true" />
      <node concept="10P_77" id="7MIYyntE0lQ" role="1tU5fm" />
      <node concept="3Tm6S6" id="7MIYyntE0lR" role="1B3o_S" />
    </node>
    <node concept="312cEg" id="4OzBQ_jnATs" role="jymVt">
      <property role="TrG5h" value="myTarget1" />
      <property role="3TUv4t" value="true" />
      <node concept="3Tm6S6" id="4OzBQ_jnATt" role="1B3o_S" />
      <node concept="3uibUv" id="4OzBQ_jnATv" role="1tU5fm">
        <ref role="3uigEE" to="ec5l:~SNode" resolve="SNode" />
      </node>
    </node>
    <node concept="312cEg" id="4OzBQ_jnBJD" role="jymVt">
      <property role="34CwA1" value="false" />
      <property role="eg7rD" value="false" />
      <property role="TrG5h" value="myTarget2" />
      <property role="3TUv4t" value="true" />
      <node concept="3Tm6S6" id="4OzBQ_jnB_m" role="1B3o_S" />
      <node concept="3uibUv" id="4OzBQ_jnBIO" role="1tU5fm">
        <ref role="3uigEE" to="ec5l:~SNode" resolve="SNode" />
      </node>
    </node>
    <node concept="2tJIrI" id="4OzBQ_jnBd1" role="jymVt" />
    <node concept="3clFbW" id="4OzBQ_jn_RZ" role="jymVt">
      <node concept="3Tm1VV" id="4OzBQ_jn_S0" role="1B3o_S" />
      <node concept="3cqZAl" id="4OzBQ_jn_S1" role="3clF45" />
      <node concept="37vLTG" id="4OzBQ_jn_S2" role="3clF46">
        <property role="TrG5h" value="role" />
        <node concept="3uibUv" id="4OzBQ_jnACP" role="1tU5fm">
          <ref role="3uigEE" to="t3eg:~SReferenceLink" resolve="SReferenceLink" />
        </node>
      </node>
      <node concept="37vLTG" id="4OzBQ_jn_S4" role="3clF46">
        <property role="TrG5h" value="internal" />
        <node concept="10P_77" id="4OzBQ_jn_S5" role="1tU5fm" />
      </node>
      <node concept="37vLTG" id="4OzBQ_jnAac" role="3clF46">
        <property role="TrG5h" value="target1" />
        <node concept="3uibUv" id="4OzBQ_jnAbX" role="1tU5fm">
          <ref role="3uigEE" to="ec5l:~SNode" resolve="SNode" />
        </node>
      </node>
      <node concept="37vLTG" id="4OzBQ_jnAcm" role="3clF46">
        <property role="TrG5h" value="target2" />
        <node concept="3uibUv" id="4OzBQ_jnAe9" role="1tU5fm">
          <ref role="3uigEE" to="ec5l:~SNode" resolve="SNode" />
        </node>
      </node>
      <node concept="3clFbS" id="4OzBQ_jn_S6" role="3clF47">
        <node concept="3clFbF" id="4OzBQ_jn_S7" role="3cqZAp">
          <node concept="37vLTI" id="4OzBQ_jn_S8" role="3clFbG">
            <node concept="37vLTw" id="4OzBQ_jn_S9" role="37vLTJ">
              <ref role="3cqZAo" node="7MIYyntE0lM" resolve="myRole" />
            </node>
            <node concept="37vLTw" id="4OzBQ_jn_Sa" role="37vLTx">
              <ref role="3cqZAo" node="4OzBQ_jn_S2" resolve="role" />
            </node>
          </node>
        </node>
        <node concept="3clFbF" id="4OzBQ_jn_Sb" role="3cqZAp">
          <node concept="37vLTI" id="4OzBQ_jn_Sc" role="3clFbG">
            <node concept="37vLTw" id="4OzBQ_jn_Sd" role="37vLTJ">
              <ref role="3cqZAo" node="7MIYyntE0lP" resolve="myInternal" />
            </node>
            <node concept="37vLTw" id="4OzBQ_jn_Se" role="37vLTx">
              <ref role="3cqZAo" node="4OzBQ_jn_S4" resolve="internal" />
            </node>
          </node>
        </node>
        <node concept="3clFbF" id="4OzBQ_jnATw" role="3cqZAp">
          <node concept="37vLTI" id="4OzBQ_jnATy" role="3clFbG">
            <node concept="37vLTw" id="4OzBQ_jnBW9" role="37vLTJ">
              <ref role="3cqZAo" node="4OzBQ_jnATs" resolve="myTarget1" />
            </node>
            <node concept="37vLTw" id="4OzBQ_jnATE" role="37vLTx">
              <ref role="3cqZAo" node="4OzBQ_jnAac" resolve="target1" />
            </node>
          </node>
        </node>
        <node concept="3clFbF" id="4OzBQ_jnBYI" role="3cqZAp">
          <node concept="37vLTI" id="4OzBQ_jnC1h" role="3clFbG">
            <node concept="37vLTw" id="4OzBQ_jnC2Q" role="37vLTx">
              <ref role="3cqZAo" node="4OzBQ_jnAcm" resolve="target2" />
            </node>
            <node concept="37vLTw" id="4OzBQ_jnBYG" role="37vLTJ">
              <ref role="3cqZAo" node="4OzBQ_jnBJD" resolve="myTarget2" />
            </node>
          </node>
        </node>
      </node>
    </node>
    <node concept="3clFb_" id="7MIYyntE0m8" role="jymVt">
      <property role="TrG5h" value="toString" />
      <node concept="3Tm1VV" id="7MIYyntE0m9" role="1B3o_S" />
      <node concept="17QB3L" id="7MIYyntE0qr" role="3clF45" />
      <node concept="3clFbS" id="7MIYyntE0mb" role="3clF47">
        <node concept="3cpWs8" id="4OzBQ_jnCjC" role="3cqZAp">
          <node concept="3cpWsn" id="4OzBQ_jnCjD" role="3cpWs9">
            <property role="TrG5h" value="fmt" />
            <node concept="17QB3L" id="4OzBQ_jnCrl" role="1tU5fm" />
            <node concept="Xl_RD" id="4OzBQ_jnCr7" role="33vP2m">
              <property role="Xl_RC" value="Different %s reference of role %s. One target is %s, while other is %s" />
            </node>
          </node>
        </node>
        <node concept="3cpWs6" id="4OzBQ_jnCEj" role="3cqZAp">
          <node concept="2YIFZM" id="4OzBQ_jnD2$" role="3cqZAk">
            <ref role="1Pybhc" to="e2lb:~String" resolve="String" />
            <ref role="37wK5l" to="e2lb:~String.format(java.lang.String,java.lang.Object...):java.lang.String" resolve="format" />
            <node concept="37vLTw" id="4OzBQ_jnDbh" role="37wK5m">
              <ref role="3cqZAo" node="4OzBQ_jnCjD" resolve="fmt" />
            </node>
            <node concept="3K4zz7" id="4OzBQ_jnDJ9" role="37wK5m">
              <node concept="Xl_RD" id="4OzBQ_jnE2k" role="3K4GZi">
                <property role="Xl_RC" value="external" />
              </node>
              <node concept="Xl_RD" id="4OzBQ_jnDSL" role="3K4E3e">
                <property role="Xl_RC" value="internal" />
              </node>
              <node concept="37vLTw" id="4OzBQ_jnDuj" role="3K4Cdx">
                <ref role="3cqZAo" node="7MIYyntE0lP" resolve="myInternal" />
              </node>
            </node>
            <node concept="2OqwBi" id="4OzBQ_jnGO4" role="37wK5m">
              <node concept="37vLTw" id="4OzBQ_jnGDQ" role="2Oq$k0">
                <ref role="3cqZAo" node="7MIYyntE0lM" resolve="myRole" />
              </node>
              <node concept="liA8E" id="4OzBQ_jnGZG" role="2OqNvi">
                <ref role="37wK5l" to="t3eg:~SReferenceLink.getRoleName():java.lang.String" resolve="getRoleName" />
              </node>
            </node>
            <node concept="37vLTw" id="4OzBQ_jnHjF" role="37wK5m">
              <ref role="3cqZAo" node="4OzBQ_jnATs" resolve="myTarget1" />
            </node>
            <node concept="37vLTw" id="4OzBQ_jnHBx" role="37wK5m">
              <ref role="3cqZAo" node="4OzBQ_jnBJD" resolve="myTarget2" />
            </node>
          </node>
        </node>
      </node>
      <node concept="2AHcQZ" id="3tYsUK_RYPz" role="2AJF6D">
        <ref role="2AI5Lk" to="e2lb:~Override" resolve="Override" />
      </node>
    </node>
    <node concept="3clFb_" id="7MIYyntE0mp" role="jymVt">
      <property role="TrG5h" value="equals" />
      <node concept="3Tm1VV" id="7MIYyntE0mq" role="1B3o_S" />
      <node concept="10P_77" id="7MIYyntE0mr" role="3clF45" />
      <node concept="37vLTG" id="7MIYyntE0ms" role="3clF46">
        <property role="TrG5h" value="obj" />
        <node concept="3uibUv" id="7MIYyntE0mt" role="1tU5fm">
          <ref role="3uigEE" to="e2lb:~Object" resolve="Object" />
        </node>
      </node>
      <node concept="3clFbS" id="7MIYyntE0mu" role="3clF47">
        <node concept="3clFbJ" id="7MIYyntE0mv" role="3cqZAp">
          <node concept="3clFbC" id="7MIYyntE0mw" role="3clFbw">
            <node concept="37vLTw" id="2BHiRxgm8V3" role="3uHU7B">
              <ref role="3cqZAo" node="7MIYyntE0ms" resolve="obj" />
            </node>
            <node concept="10Nm6u" id="7MIYyntE0my" role="3uHU7w" />
          </node>
          <node concept="3clFbS" id="7MIYyntE0mz" role="3clFbx">
            <node concept="3cpWs6" id="7MIYyntE0m$" role="3cqZAp">
              <node concept="3clFbT" id="7MIYyntE0m_" role="3cqZAk" />
            </node>
          </node>
        </node>
        <node concept="3clFbJ" id="7MIYyntE0mA" role="3cqZAp">
          <node concept="3fqX7Q" id="7MIYyntE0mB" role="3clFbw">
            <node concept="1eOMI4" id="7MIYyntE0mC" role="3fr31v">
              <node concept="2ZW3vV" id="7MIYyntE0mD" role="1eOMHV">
                <node concept="37vLTw" id="2BHiRxgm856" role="2ZW6bz">
                  <ref role="3cqZAo" node="7MIYyntE0ms" resolve="obj" />
                </node>
                <node concept="3uibUv" id="7MIYyntE0qn" role="2ZW6by">
                  <ref role="3uigEE" node="7MIYyntE0lJ" resolve="ReferenceDifference" />
                </node>
              </node>
            </node>
          </node>
          <node concept="3clFbS" id="7MIYyntE0mG" role="3clFbx">
            <node concept="3cpWs6" id="7MIYyntE0mH" role="3cqZAp">
              <node concept="3clFbT" id="7MIYyntE0mI" role="3cqZAk" />
            </node>
          </node>
        </node>
        <node concept="3cpWs8" id="7MIYyntE0mJ" role="3cqZAp">
          <node concept="3cpWsn" id="7MIYyntE0mK" role="3cpWs9">
            <property role="TrG5h" value="diff" />
            <node concept="3uibUv" id="7MIYyntE0mL" role="1tU5fm">
              <ref role="3uigEE" node="7MIYyntE0lJ" resolve="ReferenceDifference" />
            </node>
            <node concept="10QFUN" id="7MIYyntE0mM" role="33vP2m">
              <node concept="37vLTw" id="2BHiRxgm8CC" role="10QFUP">
                <ref role="3cqZAo" node="7MIYyntE0ms" resolve="obj" />
              </node>
              <node concept="3uibUv" id="7MIYyntE0qo" role="10QFUM">
                <ref role="3uigEE" node="7MIYyntE0lJ" resolve="ReferenceDifference" />
              </node>
            </node>
          </node>
        </node>
        <node concept="3cpWs6" id="7MIYyntE0mP" role="3cqZAp">
          <node concept="1Wc70l" id="7MIYyntE0mQ" role="3cqZAk">
            <node concept="2OqwBi" id="7MIYyntE0mR" role="3uHU7B">
              <node concept="37vLTw" id="2BHiRxeuCgy" role="2Oq$k0">
                <ref role="3cqZAo" node="7MIYyntE0lM" resolve="myRole" />
              </node>
              <node concept="liA8E" id="7MIYyntE0mT" role="2OqNvi">
                <ref role="37wK5l" to="e2lb:~Object.equals(java.lang.Object):boolean" resolve="equals" />
                <node concept="2OqwBi" id="7MIYyntE0mU" role="37wK5m">
                  <node concept="2OwXpG" id="7MIYyntE0mV" role="2OqNvi">
                    <ref role="2Oxat5" node="7MIYyntE0lM" resolve="myRole" />
                  </node>
                  <node concept="37vLTw" id="3GM_nagTrjS" role="2Oq$k0">
                    <ref role="3cqZAo" node="7MIYyntE0mK" resolve="diff" />
                  </node>
                </node>
              </node>
            </node>
            <node concept="3clFbC" id="7MIYyntE0mX" role="3uHU7w">
              <node concept="37vLTw" id="2BHiRxeuoZm" role="3uHU7B">
                <ref role="3cqZAo" node="7MIYyntE0lP" resolve="myInternal" />
              </node>
              <node concept="2OqwBi" id="7MIYyntE0mZ" role="3uHU7w">
                <node concept="2OwXpG" id="7MIYyntE0n0" role="2OqNvi">
                  <ref role="2Oxat5" node="7MIYyntE0lP" resolve="myInternal" />
                </node>
                <node concept="37vLTw" id="3GM_nagTwbv" role="2Oq$k0">
                  <ref role="3cqZAo" node="7MIYyntE0mK" resolve="diff" />
                </node>
              </node>
            </node>
          </node>
        </node>
      </node>
      <node concept="2AHcQZ" id="3tYsUK_RYPy" role="2AJF6D">
        <ref role="2AI5Lk" to="e2lb:~Override" resolve="Override" />
      </node>
    </node>
  </node>
  <node concept="312cEu" id="7MIYyntE0n2">
    <property role="TrG5h" value="ConceptDifference" />
    <node concept="3uibUv" id="7MIYyntE0qQ" role="1zkMxy">
      <ref role="3uigEE" node="7MIYyntDZEE" resolve="DifferenceItem" />
    </node>
    <node concept="312cEg" id="7MIYyntE0n5" role="jymVt">
<<<<<<< HEAD
      <property role="TrG5h" value="myConcept1" />
      <property role="3TUv4t" value="true" />
      <node concept="3uibUv" id="4OzBQ_jnK1_" role="1tU5fm">
        <ref role="3uigEE" to="t3eg:~SConcept" resolve="SConcept" />
      </node>
      <node concept="3Tm1VV" id="7MIYyntE0n7" role="1B3o_S" />
    </node>
    <node concept="312cEg" id="7MIYyntE0n8" role="jymVt">
      <property role="TrG5h" value="myConcept2" />
      <property role="3TUv4t" value="true" />
      <node concept="3uibUv" id="4OzBQ_jnK8E" role="1tU5fm">
        <ref role="3uigEE" to="t3eg:~SConcept" resolve="SConcept" />
      </node>
=======
      <property role="TrG5h" value="myActualConcept" />
      <node concept="17QB3L" id="5S0H0IZWUga" role="1tU5fm" />
      <node concept="3Tm1VV" id="7MIYyntE0n7" role="1B3o_S" />
    </node>
    <node concept="312cEg" id="7MIYyntE0n8" role="jymVt">
      <property role="TrG5h" value="myExpectedConcept" />
      <node concept="17QB3L" id="5S0H0IZWUgb" role="1tU5fm" />
>>>>>>> c6212711
      <node concept="3Tm1VV" id="7MIYyntE0na" role="1B3o_S" />
    </node>
    <node concept="3clFbW" id="7MIYyntE0nb" role="jymVt">
      <node concept="3Tm1VV" id="7MIYyntE0nc" role="1B3o_S" />
      <node concept="3cqZAl" id="7MIYyntE0nd" role="3clF45" />
      <node concept="37vLTG" id="7MIYyntE0ne" role="3clF46">
<<<<<<< HEAD
        <property role="TrG5h" value="concept1" />
        <node concept="3uibUv" id="4OzBQ_jnK00" role="1tU5fm">
          <ref role="3uigEE" to="t3eg:~SConcept" resolve="SConcept" />
        </node>
      </node>
      <node concept="37vLTG" id="7MIYyntE0ng" role="3clF46">
        <property role="TrG5h" value="concept2" />
        <node concept="3uibUv" id="4OzBQ_jnK0M" role="1tU5fm">
          <ref role="3uigEE" to="t3eg:~SConcept" resolve="SConcept" />
        </node>
=======
        <property role="TrG5h" value="actualConcept" />
        <node concept="17QB3L" id="7MIYyntE0qS" role="1tU5fm" />
      </node>
      <node concept="37vLTG" id="7MIYyntE0ng" role="3clF46">
        <property role="TrG5h" value="expectedConcept" />
        <node concept="17QB3L" id="7MIYyntE0qR" role="1tU5fm" />
>>>>>>> c6212711
      </node>
      <node concept="3clFbS" id="7MIYyntE0ni" role="3clF47">
        <node concept="3clFbF" id="7MIYyntE0nj" role="3cqZAp">
          <node concept="37vLTI" id="7MIYyntE0nk" role="3clFbG">
            <node concept="37vLTw" id="2BHiRxeucU8" role="37vLTJ">
              <ref role="3cqZAo" node="7MIYyntE0n5" resolve="myActualConcept" />
            </node>
            <node concept="37vLTw" id="2BHiRxgmutV" role="37vLTx">
              <ref role="3cqZAo" node="7MIYyntE0ne" resolve="actualConcept" />
            </node>
          </node>
        </node>
        <node concept="3clFbF" id="7MIYyntE0nn" role="3cqZAp">
          <node concept="37vLTI" id="7MIYyntE0no" role="3clFbG">
            <node concept="37vLTw" id="2BHiRxeuSvT" role="37vLTJ">
              <ref role="3cqZAo" node="7MIYyntE0n8" resolve="myExpectedConcept" />
            </node>
            <node concept="37vLTw" id="2BHiRxgmxJG" role="37vLTx">
              <ref role="3cqZAo" node="7MIYyntE0ng" resolve="expectedConcept" />
            </node>
          </node>
        </node>
      </node>
    </node>
    <node concept="3clFb_" id="7MIYyntE0nr" role="jymVt">
      <property role="TrG5h" value="toString" />
      <node concept="3Tm1VV" id="7MIYyntE0ns" role="1B3o_S" />
      <node concept="17QB3L" id="5S0H0IZWUgc" role="3clF45" />
      <node concept="3clFbS" id="7MIYyntE0nu" role="3clF47">
        <node concept="3cpWs6" id="7MIYyntE0nv" role="3cqZAp">
          <node concept="3cpWs3" id="4Awu96EUbF6" role="3cqZAk">
            <node concept="Xl_RD" id="4Awu96EUbFj" role="3uHU7w">
              <property role="Xl_RC" value="]" />
            </node>
            <node concept="3cpWs3" id="7MIYyntE0nw" role="3uHU7B">
              <node concept="3cpWs3" id="7MIYyntE0nx" role="3uHU7B">
                <node concept="3cpWs3" id="7MIYyntE0ny" role="3uHU7B">
                  <node concept="Xl_RD" id="7MIYyntE0nz" role="3uHU7B">
                    <property role="Xl_RC" value="Different concepts: [was: " />
                  </node>
                  <node concept="37vLTw" id="2BHiRxeusra" role="3uHU7w">
                    <ref role="3cqZAo" node="7MIYyntE0n5" resolve="myActualConcept" />
                  </node>
                </node>
                <node concept="Xl_RD" id="7MIYyntE0n_" role="3uHU7w">
                  <property role="Xl_RC" value=", expected: " />
                </node>
              </node>
              <node concept="37vLTw" id="2BHiRxeuyTn" role="3uHU7w">
                <ref role="3cqZAo" node="7MIYyntE0n8" resolve="myExpectedConcept" />
              </node>
            </node>
          </node>
        </node>
      </node>
      <node concept="2AHcQZ" id="3tYsUK_SdgI" role="2AJF6D">
        <ref role="2AI5Lk" to="e2lb:~Override" resolve="Override" />
      </node>
    </node>
    <node concept="3clFb_" id="7MIYyntE0nB" role="jymVt">
      <property role="TrG5h" value="equals" />
      <node concept="3Tm1VV" id="7MIYyntE0nC" role="1B3o_S" />
      <node concept="10P_77" id="7MIYyntE0nD" role="3clF45" />
      <node concept="37vLTG" id="7MIYyntE0nE" role="3clF46">
        <property role="TrG5h" value="obj" />
        <node concept="3uibUv" id="7MIYyntE0nF" role="1tU5fm">
          <ref role="3uigEE" to="e2lb:~Object" resolve="Object" />
        </node>
      </node>
      <node concept="3clFbS" id="7MIYyntE0nG" role="3clF47">
        <node concept="3clFbJ" id="7MIYyntE0nH" role="3cqZAp">
          <node concept="3clFbC" id="7MIYyntE0nI" role="3clFbw">
            <node concept="37vLTw" id="2BHiRxgmrlH" role="3uHU7B">
              <ref role="3cqZAo" node="7MIYyntE0nE" resolve="obj" />
            </node>
            <node concept="10Nm6u" id="7MIYyntE0nK" role="3uHU7w" />
          </node>
          <node concept="3clFbS" id="7MIYyntE0nL" role="3clFbx">
            <node concept="3cpWs6" id="7MIYyntE0nM" role="3cqZAp">
              <node concept="3clFbT" id="7MIYyntE0nN" role="3cqZAk" />
            </node>
          </node>
        </node>
        <node concept="3clFbJ" id="7MIYyntE0nO" role="3cqZAp">
          <node concept="3fqX7Q" id="7MIYyntE0nP" role="3clFbw">
            <node concept="1eOMI4" id="7MIYyntE0nQ" role="3fr31v">
              <node concept="2ZW3vV" id="7MIYyntE0nR" role="1eOMHV">
                <node concept="37vLTw" id="2BHiRxgha5V" role="2ZW6bz">
                  <ref role="3cqZAo" node="7MIYyntE0nE" resolve="obj" />
                </node>
                <node concept="3uibUv" id="7MIYyntE0nT" role="2ZW6by">
                  <ref role="3uigEE" node="7MIYyntE0n2" resolve="ConceptDifference" />
                </node>
              </node>
            </node>
          </node>
          <node concept="3clFbS" id="7MIYyntE0nU" role="3clFbx">
            <node concept="3cpWs6" id="7MIYyntE0nV" role="3cqZAp">
              <node concept="3clFbT" id="7MIYyntE0nW" role="3cqZAk" />
            </node>
          </node>
        </node>
        <node concept="3cpWs8" id="7MIYyntE0nX" role="3cqZAp">
          <node concept="3cpWsn" id="7MIYyntE0nY" role="3cpWs9">
            <property role="TrG5h" value="diff" />
            <node concept="3uibUv" id="7MIYyntE0nZ" role="1tU5fm">
              <ref role="3uigEE" node="7MIYyntE0n2" resolve="ConceptDifference" />
            </node>
            <node concept="10QFUN" id="7MIYyntE0o0" role="33vP2m">
              <node concept="37vLTw" id="2BHiRxgll8f" role="10QFUP">
                <ref role="3cqZAo" node="7MIYyntE0nE" resolve="obj" />
              </node>
              <node concept="3uibUv" id="7MIYyntE0o2" role="10QFUM">
                <ref role="3uigEE" node="7MIYyntE0n2" resolve="ConceptDifference" />
              </node>
            </node>
          </node>
        </node>
        <node concept="3cpWs6" id="7MIYyntE0o3" role="3cqZAp">
          <node concept="1Wc70l" id="7MIYyntE0o4" role="3cqZAk">
            <node concept="2OqwBi" id="7MIYyntE0o5" role="3uHU7B">
              <node concept="37vLTw" id="2BHiRxeuyJk" role="2Oq$k0">
                <ref role="3cqZAo" node="7MIYyntE0n5" resolve="myActualConcept" />
              </node>
              <node concept="liA8E" id="7MIYyntE0o7" role="2OqNvi">
                <ref role="37wK5l" to="e2lb:~Object.equals(java.lang.Object):boolean" resolve="equals" />
                <node concept="2OqwBi" id="7MIYyntE0o8" role="37wK5m">
                  <node concept="2OwXpG" id="7MIYyntE0o9" role="2OqNvi">
                    <ref role="2Oxat5" node="7MIYyntE0n5" resolve="myActualConcept" />
                  </node>
                  <node concept="37vLTw" id="3GM_nagTsmj" role="2Oq$k0">
                    <ref role="3cqZAo" node="7MIYyntE0nY" resolve="diff" />
                  </node>
                </node>
              </node>
            </node>
            <node concept="2OqwBi" id="7MIYyntE0ob" role="3uHU7w">
              <node concept="37vLTw" id="2BHiRxeuW1T" role="2Oq$k0">
                <ref role="3cqZAo" node="7MIYyntE0n8" resolve="myExpectedConcept" />
              </node>
              <node concept="liA8E" id="7MIYyntE0od" role="2OqNvi">
                <ref role="37wK5l" to="e2lb:~Object.equals(java.lang.Object):boolean" resolve="equals" />
                <node concept="2OqwBi" id="7MIYyntE0oe" role="37wK5m">
                  <node concept="2OwXpG" id="7MIYyntE0of" role="2OqNvi">
                    <ref role="2Oxat5" node="7MIYyntE0n8" resolve="myExpectedConcept" />
                  </node>
                  <node concept="37vLTw" id="3GM_nagTuDi" role="2Oq$k0">
                    <ref role="3cqZAo" node="7MIYyntE0nY" resolve="diff" />
                  </node>
                </node>
              </node>
            </node>
          </node>
        </node>
      </node>
      <node concept="2AHcQZ" id="3tYsUK_SdgE" role="2AJF6D">
        <ref role="2AI5Lk" to="e2lb:~Override" resolve="Override" />
      </node>
    </node>
  </node>
  <node concept="312cEu" id="7MIYyntE0oh">
    <property role="TrG5h" value="ChildrenCountDifference" />
    <node concept="3uibUv" id="7MIYyntE0qT" role="1zkMxy">
      <ref role="3uigEE" node="7MIYyntDZEE" resolve="DifferenceItem" />
    </node>
    <node concept="312cEg" id="7MIYyntE0ok" role="jymVt">
      <property role="TrG5h" value="myRole" />
      <property role="3TUv4t" value="true" />
      <node concept="3uibUv" id="4OzBQ_jomNi" role="1tU5fm">
        <ref role="3uigEE" to="t3eg:~SContainmentLink" resolve="SContainmentLink" />
      </node>
      <node concept="3Tm6S6" id="7MIYyntE0om" role="1B3o_S" />
    </node>
    <node concept="312cEg" id="7MIYyntE0on" role="jymVt">
<<<<<<< HEAD
      <property role="TrG5h" value="myCount1" />
      <property role="3TUv4t" value="true" />
=======
      <property role="TrG5h" value="myActualCount" />
>>>>>>> c6212711
      <node concept="10Oyi0" id="7MIYyntE0oo" role="1tU5fm" />
      <node concept="3Tm6S6" id="7MIYyntE0op" role="1B3o_S" />
    </node>
    <node concept="312cEg" id="7MIYyntE0oq" role="jymVt">
<<<<<<< HEAD
      <property role="TrG5h" value="myCount2" />
      <property role="3TUv4t" value="true" />
=======
      <property role="TrG5h" value="myExpectedCount" />
>>>>>>> c6212711
      <node concept="10Oyi0" id="7MIYyntE0or" role="1tU5fm" />
      <node concept="3Tm6S6" id="7MIYyntE0os" role="1B3o_S" />
    </node>
    <node concept="3clFbW" id="7MIYyntE0ot" role="jymVt">
      <node concept="3Tm1VV" id="7MIYyntE0ou" role="1B3o_S" />
      <node concept="3cqZAl" id="7MIYyntE0ov" role="3clF45" />
      <node concept="37vLTG" id="7MIYyntE0ow" role="3clF46">
        <property role="TrG5h" value="role" />
        <node concept="3uibUv" id="4OzBQ_jomC4" role="1tU5fm">
          <ref role="3uigEE" to="t3eg:~SContainmentLink" resolve="SContainmentLink" />
        </node>
      </node>
      <node concept="37vLTG" id="7MIYyntE0oy" role="3clF46">
        <property role="TrG5h" value="actualCount" />
        <node concept="10Oyi0" id="7MIYyntE0oz" role="1tU5fm" />
      </node>
      <node concept="37vLTG" id="7MIYyntE0o$" role="3clF46">
        <property role="TrG5h" value="expectedCount" />
        <node concept="10Oyi0" id="7MIYyntE0o_" role="1tU5fm" />
      </node>
      <node concept="3clFbS" id="7MIYyntE0oA" role="3clF47">
        <node concept="3clFbF" id="7MIYyntE0oB" role="3cqZAp">
          <node concept="37vLTI" id="7MIYyntE0oC" role="3clFbG">
            <node concept="37vLTw" id="2BHiRxeuqQm" role="37vLTJ">
              <ref role="3cqZAo" node="7MIYyntE0ok" resolve="myRole" />
            </node>
            <node concept="37vLTw" id="2BHiRxgm7gH" role="37vLTx">
              <ref role="3cqZAo" node="7MIYyntE0ow" resolve="role" />
            </node>
          </node>
        </node>
        <node concept="3clFbF" id="7MIYyntE0oF" role="3cqZAp">
          <node concept="37vLTI" id="7MIYyntE0oG" role="3clFbG">
            <node concept="37vLTw" id="2BHiRxeuLam" role="37vLTJ">
              <ref role="3cqZAo" node="7MIYyntE0on" resolve="myActualCount" />
            </node>
            <node concept="37vLTw" id="2BHiRxgmyw$" role="37vLTx">
              <ref role="3cqZAo" node="7MIYyntE0oy" resolve="actualCount" />
            </node>
          </node>
        </node>
        <node concept="3clFbF" id="7MIYyntE0oJ" role="3cqZAp">
          <node concept="37vLTI" id="7MIYyntE0oK" role="3clFbG">
            <node concept="37vLTw" id="2BHiRxeuqSr" role="37vLTJ">
              <ref role="3cqZAo" node="7MIYyntE0oq" resolve="myExpectedCount" />
            </node>
            <node concept="37vLTw" id="2BHiRxgmamr" role="37vLTx">
              <ref role="3cqZAo" node="7MIYyntE0o$" resolve="expectedCount" />
            </node>
          </node>
        </node>
      </node>
    </node>
    <node concept="3clFb_" id="7MIYyntE0oN" role="jymVt">
      <property role="TrG5h" value="toString" />
      <node concept="3Tm1VV" id="7MIYyntE0oO" role="1B3o_S" />
      <node concept="17QB3L" id="5S0H0IZWUg7" role="3clF45" />
      <node concept="3clFbS" id="7MIYyntE0oQ" role="3clF47">
        <node concept="3cpWs6" id="7MIYyntE0oR" role="3cqZAp">
          <node concept="3cpWs3" id="7MIYyntE0oS" role="3cqZAk">
            <node concept="3cpWs3" id="7MIYyntE0oT" role="3uHU7B">
              <node concept="3cpWs3" id="7MIYyntE0oU" role="3uHU7B">
                <node concept="3cpWs3" id="7MIYyntE0oV" role="3uHU7B">
                  <node concept="3cpWs3" id="7MIYyntE0oW" role="3uHU7B">
                    <node concept="3cpWs3" id="7MIYyntE0oX" role="3uHU7B">
                      <node concept="Xl_RD" id="7MIYyntE0oY" role="3uHU7B">
                        <property role="Xl_RC" value="Different children count in role: " />
                      </node>
                      <node concept="37vLTw" id="2BHiRxeucTe" role="3uHU7w">
                        <ref role="3cqZAo" node="7MIYyntE0ok" resolve="myRole" />
                      </node>
                    </node>
                    <node concept="Xl_RD" id="7MIYyntE0p0" role="3uHU7w">
                      <property role="Xl_RC" value=" [was: " />
                    </node>
                  </node>
                  <node concept="37vLTw" id="2BHiRxeul6$" role="3uHU7w">
                    <ref role="3cqZAo" node="7MIYyntE0on" resolve="myActualCount" />
                  </node>
                </node>
                <node concept="Xl_RD" id="7MIYyntE0p2" role="3uHU7w">
                  <property role="Xl_RC" value=", expected: " />
                </node>
              </node>
              <node concept="37vLTw" id="2BHiRxeuKl6" role="3uHU7w">
                <ref role="3cqZAo" node="7MIYyntE0oq" resolve="myExpectedCount" />
              </node>
            </node>
            <node concept="Xl_RD" id="7MIYyntE0p4" role="3uHU7w">
              <property role="Xl_RC" value="]" />
            </node>
          </node>
        </node>
      </node>
      <node concept="2AHcQZ" id="3tYsUK_Sivj" role="2AJF6D">
        <ref role="2AI5Lk" to="e2lb:~Override" resolve="Override" />
      </node>
    </node>
    <node concept="3clFb_" id="7MIYyntE0p5" role="jymVt">
      <property role="TrG5h" value="equals" />
      <node concept="3Tm1VV" id="7MIYyntE0p6" role="1B3o_S" />
      <node concept="10P_77" id="7MIYyntE0p7" role="3clF45" />
      <node concept="37vLTG" id="7MIYyntE0p8" role="3clF46">
        <property role="TrG5h" value="obj" />
        <node concept="3uibUv" id="7MIYyntE0p9" role="1tU5fm">
          <ref role="3uigEE" to="e2lb:~Object" resolve="Object" />
        </node>
      </node>
      <node concept="3clFbS" id="7MIYyntE0pa" role="3clF47">
        <node concept="3clFbJ" id="7MIYyntE0pb" role="3cqZAp">
          <node concept="3clFbC" id="7MIYyntE0pc" role="3clFbw">
            <node concept="37vLTw" id="2BHiRxgm9jd" role="3uHU7B">
              <ref role="3cqZAo" node="7MIYyntE0p8" resolve="obj" />
            </node>
            <node concept="10Nm6u" id="7MIYyntE0pe" role="3uHU7w" />
          </node>
          <node concept="3clFbS" id="7MIYyntE0pf" role="3clFbx">
            <node concept="3cpWs6" id="7MIYyntE0pg" role="3cqZAp">
              <node concept="3clFbT" id="7MIYyntE0ph" role="3cqZAk" />
            </node>
          </node>
        </node>
        <node concept="3clFbJ" id="7MIYyntE0pi" role="3cqZAp">
          <node concept="3fqX7Q" id="7MIYyntE0pj" role="3clFbw">
            <node concept="1eOMI4" id="7MIYyntE0pk" role="3fr31v">
              <node concept="2ZW3vV" id="7MIYyntE0pl" role="1eOMHV">
                <node concept="37vLTw" id="2BHiRxgmFbK" role="2ZW6bz">
                  <ref role="3cqZAo" node="7MIYyntE0p8" resolve="obj" />
                </node>
                <node concept="3uibUv" id="7MIYyntE0pn" role="2ZW6by">
                  <ref role="3uigEE" node="7MIYyntE0oh" resolve="ChildrenCountDifference" />
                </node>
              </node>
            </node>
          </node>
          <node concept="3clFbS" id="7MIYyntE0po" role="3clFbx">
            <node concept="3cpWs6" id="7MIYyntE0pp" role="3cqZAp">
              <node concept="3clFbT" id="7MIYyntE0pq" role="3cqZAk" />
            </node>
          </node>
        </node>
        <node concept="3cpWs8" id="7MIYyntE0pr" role="3cqZAp">
          <node concept="3cpWsn" id="7MIYyntE0ps" role="3cpWs9">
            <property role="TrG5h" value="diff" />
            <node concept="3uibUv" id="7MIYyntE0pt" role="1tU5fm">
              <ref role="3uigEE" node="7MIYyntE0oh" resolve="ChildrenCountDifference" />
            </node>
            <node concept="10QFUN" id="7MIYyntE0pu" role="33vP2m">
              <node concept="37vLTw" id="2BHiRxgmaUe" role="10QFUP">
                <ref role="3cqZAo" node="7MIYyntE0p8" resolve="obj" />
              </node>
              <node concept="3uibUv" id="7MIYyntE0pw" role="10QFUM">
                <ref role="3uigEE" node="7MIYyntE0oh" resolve="ChildrenCountDifference" />
              </node>
            </node>
          </node>
        </node>
        <node concept="3cpWs6" id="7MIYyntE0px" role="3cqZAp">
          <node concept="1Wc70l" id="7MIYyntE0py" role="3cqZAk">
            <node concept="1Wc70l" id="7MIYyntE0pz" role="3uHU7B">
              <node concept="2OqwBi" id="7MIYyntE0p$" role="3uHU7B">
                <node concept="37vLTw" id="2BHiRxeuG_0" role="2Oq$k0">
                  <ref role="3cqZAo" node="7MIYyntE0ok" resolve="myRole" />
                </node>
                <node concept="liA8E" id="7MIYyntE0pA" role="2OqNvi">
                  <ref role="37wK5l" to="e2lb:~Object.equals(java.lang.Object):boolean" resolve="equals" />
                  <node concept="2OqwBi" id="7MIYyntE0pB" role="37wK5m">
                    <node concept="2OwXpG" id="7MIYyntE0pC" role="2OqNvi">
                      <ref role="2Oxat5" node="7MIYyntE0ok" resolve="myRole" />
                    </node>
                    <node concept="37vLTw" id="3GM_nagTtay" role="2Oq$k0">
                      <ref role="3cqZAo" node="7MIYyntE0ps" resolve="diff" />
                    </node>
                  </node>
                </node>
              </node>
              <node concept="3clFbC" id="7MIYyntE0pE" role="3uHU7w">
                <node concept="37vLTw" id="2BHiRxeuVu5" role="3uHU7B">
                  <ref role="3cqZAo" node="7MIYyntE0on" resolve="myActualCount" />
                </node>
                <node concept="2OqwBi" id="7MIYyntE0pG" role="3uHU7w">
                  <node concept="2OwXpG" id="7MIYyntE0pH" role="2OqNvi">
                    <ref role="2Oxat5" node="7MIYyntE0on" resolve="myActualCount" />
                  </node>
                  <node concept="37vLTw" id="3GM_nagT_Vi" role="2Oq$k0">
                    <ref role="3cqZAo" node="7MIYyntE0ps" resolve="diff" />
                  </node>
                </node>
              </node>
            </node>
            <node concept="3clFbC" id="7MIYyntE0pJ" role="3uHU7w">
              <node concept="37vLTw" id="2BHiRxeuuY3" role="3uHU7B">
                <ref role="3cqZAo" node="7MIYyntE0oq" resolve="myExpectedCount" />
              </node>
              <node concept="2OqwBi" id="7MIYyntE0pL" role="3uHU7w">
                <node concept="2OwXpG" id="7MIYyntE0pM" role="2OqNvi">
                  <ref role="2Oxat5" node="7MIYyntE0oq" resolve="myExpectedCount" />
                </node>
                <node concept="37vLTw" id="3GM_nagTz48" role="2Oq$k0">
                  <ref role="3cqZAo" node="7MIYyntE0ps" resolve="diff" />
                </node>
              </node>
            </node>
          </node>
        </node>
      </node>
      <node concept="2AHcQZ" id="3tYsUK_Sivp" role="2AJF6D">
        <ref role="2AI5Lk" to="e2lb:~Override" resolve="Override" />
      </node>
    </node>
  </node>
</model>
<|MERGE_RESOLUTION|>--- conflicted
+++ resolved
@@ -769,6 +769,18 @@
     <node concept="2YIFZL" id="7MIYyntE09E" role="jymVt">
       <property role="TrG5h" value="matchNodes" />
       <property role="IEkAT" value="true" />
+      <node concept="2AHcQZ" id="4OzBQ_jpIXD" role="2AJF6D">
+        <ref role="2AI5Lk" to="e2lb:~Deprecated" resolve="Deprecated" />
+      </node>
+      <node concept="P$JXv" id="4OzBQ_jpIXA" role="lGtFl">
+        <node concept="TZ5HI" id="4OzBQ_jpIXB" role="TZ5Hx">
+          <node concept="TZ5HA" id="4OzBQ_jpIXC" role="3HnX3l">
+            <node concept="1dT_AC" id="4OzBQ_jpJ3i" role="1dT_Ay">
+              <property role="1dT_AB" value="use instance method" />
+            </node>
+          </node>
+        </node>
+      </node>
       <node concept="3Tm1VV" id="7MIYyntE09F" role="1B3o_S" />
       <node concept="3uibUv" id="7MIYyntE0qI" role="3clF45">
         <ref role="3uigEE" node="7MIYyntDZEK" resolve="NodeDifference" />
@@ -789,12 +801,6 @@
         <node concept="3cpWs8" id="7MIYyntE09M" role="3cqZAp">
           <node concept="3cpWsn" id="7MIYyntE09N" role="3cpWs9">
             <property role="TrG5h" value="aList" />
-            <node concept="3uibUv" id="7MIYyntE09O" role="1tU5fm">
-              <ref role="3uigEE" to="k7g3:~List" resolve="List" />
-              <node concept="3uibUv" id="7MIYyntE09P" role="11_B2D">
-                <ref role="3uigEE" to="ec5l:~SNode" resolve="SNode" />
-              </node>
-            </node>
             <node concept="2YIFZM" id="4OzBQ_jowZi" role="33vP2m">
               <ref role="37wK5l" to="k7g3:~Collections.singletonList(java.lang.Object):java.util.List" resolve="singletonList" />
               <ref role="1Pybhc" to="k7g3:~Collections" resolve="Collections" />
@@ -802,22 +808,28 @@
                 <ref role="3cqZAo" node="7MIYyntE09H" resolve="a" />
               </node>
             </node>
+            <node concept="3uibUv" id="7MIYyntE09O" role="1tU5fm">
+              <ref role="3uigEE" to="k7g3:~List" resolve="List" />
+              <node concept="3uibUv" id="7MIYyntE09P" role="11_B2D">
+                <ref role="3uigEE" to="ec5l:~SNode" resolve="SNode" />
+              </node>
+            </node>
           </node>
         </node>
         <node concept="3cpWs8" id="7MIYyntE09Y" role="3cqZAp">
           <node concept="3cpWsn" id="7MIYyntE09Z" role="3cpWs9">
             <property role="TrG5h" value="bList" />
-            <node concept="3uibUv" id="7MIYyntE0a0" role="1tU5fm">
-              <ref role="3uigEE" to="k7g3:~List" resolve="List" />
-              <node concept="3uibUv" id="7MIYyntE0a1" role="11_B2D">
-                <ref role="3uigEE" to="ec5l:~SNode" resolve="SNode" />
-              </node>
-            </node>
             <node concept="2YIFZM" id="4OzBQ_joxjY" role="33vP2m">
               <ref role="37wK5l" to="k7g3:~Collections.singletonList(java.lang.Object):java.util.List" resolve="singletonList" />
               <ref role="1Pybhc" to="k7g3:~Collections" resolve="Collections" />
               <node concept="37vLTw" id="4OzBQ_joxr1" role="37wK5m">
                 <ref role="3cqZAo" node="7MIYyntE09J" resolve="b" />
+              </node>
+            </node>
+            <node concept="3uibUv" id="7MIYyntE0a0" role="1tU5fm">
+              <ref role="3uigEE" to="k7g3:~List" resolve="List" />
+              <node concept="3uibUv" id="7MIYyntE0a1" role="11_B2D">
+                <ref role="3uigEE" to="ec5l:~SNode" resolve="SNode" />
               </node>
             </node>
           </node>
@@ -885,22 +897,22 @@
           </node>
         </node>
       </node>
-      <node concept="P$JXv" id="4OzBQ_jpIXA" role="lGtFl">
-        <node concept="TZ5HI" id="4OzBQ_jpIXB" role="TZ5Hx">
-          <node concept="TZ5HA" id="4OzBQ_jpIXC" role="3HnX3l">
-            <node concept="1dT_AC" id="4OzBQ_jpJ3i" role="1dT_Ay">
-              <property role="1dT_AB" value="use instance method" />
-            </node>
-          </node>
-        </node>
-      </node>
-      <node concept="2AHcQZ" id="4OzBQ_jpIXD" role="2AJF6D">
-        <ref role="2AI5Lk" to="e2lb:~Deprecated" resolve="Deprecated" />
-      </node>
     </node>
     <node concept="2YIFZL" id="7MIYyntE0av" role="jymVt">
       <property role="TrG5h" value="matchNodes" />
       <property role="IEkAT" value="true" />
+      <node concept="2AHcQZ" id="4OzBQ_jpH5d" role="2AJF6D">
+        <ref role="2AI5Lk" to="e2lb:~Deprecated" resolve="Deprecated" />
+      </node>
+      <node concept="P$JXv" id="4OzBQ_jpH5a" role="lGtFl">
+        <node concept="TZ5HI" id="4OzBQ_jpH5b" role="TZ5Hx">
+          <node concept="TZ5HA" id="4OzBQ_jpH5c" role="3HnX3l">
+            <node concept="1dT_AC" id="4OzBQ_jpHeT" role="1dT_Ay">
+              <property role="1dT_AB" value="use instance method" />
+            </node>
+          </node>
+        </node>
+      </node>
       <node concept="3Tm1VV" id="7MIYyntE0aw" role="1B3o_S" />
       <node concept="3uibUv" id="7MIYyntE0ax" role="3clF45">
         <ref role="3uigEE" to="k7g3:~ArrayList" resolve="ArrayList" />
@@ -950,18 +962,6 @@
             </node>
           </node>
         </node>
-      </node>
-      <node concept="P$JXv" id="4OzBQ_jpH5a" role="lGtFl">
-        <node concept="TZ5HI" id="4OzBQ_jpH5b" role="TZ5Hx">
-          <node concept="TZ5HA" id="4OzBQ_jpH5c" role="3HnX3l">
-            <node concept="1dT_AC" id="4OzBQ_jpHeT" role="1dT_Ay">
-              <property role="1dT_AB" value="use instance method" />
-            </node>
-          </node>
-        </node>
-      </node>
-      <node concept="2AHcQZ" id="4OzBQ_jpH5d" role="2AJF6D">
-        <ref role="2AI5Lk" to="e2lb:~Deprecated" resolve="Deprecated" />
       </node>
     </node>
     <node concept="3clFb_" id="4OzBQ_jpsdg" role="jymVt">
@@ -1215,6 +1215,18 @@
     <node concept="2YIFZL" id="7MIYyntE0aS" role="jymVt">
       <property role="TrG5h" value="matchNodes" />
       <property role="IEkAT" value="true" />
+      <node concept="2AHcQZ" id="4OzBQ_jpyj8" role="2AJF6D">
+        <ref role="2AI5Lk" to="e2lb:~Deprecated" resolve="Deprecated" />
+      </node>
+      <node concept="P$JXv" id="4OzBQ_jpyj5" role="lGtFl">
+        <node concept="TZ5HI" id="4OzBQ_jpyj6" role="TZ5Hx">
+          <node concept="TZ5HA" id="4OzBQ_jpyj7" role="3HnX3l">
+            <node concept="1dT_AC" id="4OzBQ_jpys2" role="1dT_Ay">
+              <property role="1dT_AB" value="use instance method instead" />
+            </node>
+          </node>
+        </node>
+      </node>
       <node concept="3Tm1VV" id="7MIYyntE0aT" role="1B3o_S" />
       <node concept="3uibUv" id="7MIYyntE0aU" role="3clF45">
         <ref role="3uigEE" to="k7g3:~ArrayList" resolve="ArrayList" />
@@ -1316,18 +1328,6 @@
             </node>
           </node>
         </node>
-      </node>
-      <node concept="P$JXv" id="4OzBQ_jpyj5" role="lGtFl">
-        <node concept="TZ5HI" id="4OzBQ_jpyj6" role="TZ5Hx">
-          <node concept="TZ5HA" id="4OzBQ_jpyj7" role="3HnX3l">
-            <node concept="1dT_AC" id="4OzBQ_jpys2" role="1dT_Ay">
-              <property role="1dT_AB" value="use instance method instead" />
-            </node>
-          </node>
-        </node>
-      </node>
-      <node concept="2AHcQZ" id="4OzBQ_jpyj8" role="2AJF6D">
-        <ref role="2AI5Lk" to="e2lb:~Deprecated" resolve="Deprecated" />
       </node>
     </node>
     <node concept="2tJIrI" id="4OzBQ_jp0zr" role="jymVt" />
@@ -1763,6 +1763,18 @@
     <node concept="2YIFZL" id="7MIYyntE0ec" role="jymVt">
       <property role="TrG5h" value="matchNodes" />
       <property role="IEkAT" value="true" />
+      <node concept="2AHcQZ" id="4OzBQ_jpgdS" role="2AJF6D">
+        <ref role="2AI5Lk" to="e2lb:~Deprecated" resolve="Deprecated" />
+      </node>
+      <node concept="P$JXv" id="4OzBQ_jpgdP" role="lGtFl">
+        <node concept="TZ5HI" id="4OzBQ_jpgdQ" role="TZ5Hx">
+          <node concept="TZ5HA" id="4OzBQ_jpgdR" role="3HnX3l">
+            <node concept="1dT_AC" id="4OzBQ_jpgeY" role="1dT_Ay">
+              <property role="1dT_AB" value="use instance method instead" />
+            </node>
+          </node>
+        </node>
+      </node>
       <node concept="3Tm1VV" id="7MIYyntE0ed" role="1B3o_S" />
       <node concept="3uibUv" id="7MIYyntE0q0" role="3clF45">
         <ref role="3uigEE" node="7MIYyntDZEK" resolve="NodeDifference" />
@@ -1813,18 +1825,6 @@
             </node>
           </node>
         </node>
-      </node>
-      <node concept="P$JXv" id="4OzBQ_jpgdP" role="lGtFl">
-        <node concept="TZ5HI" id="4OzBQ_jpgdQ" role="TZ5Hx">
-          <node concept="TZ5HA" id="4OzBQ_jpgdR" role="3HnX3l">
-            <node concept="1dT_AC" id="4OzBQ_jpgeY" role="1dT_Ay">
-              <property role="1dT_AB" value="use instance method instead" />
-            </node>
-          </node>
-        </node>
-      </node>
-      <node concept="2AHcQZ" id="4OzBQ_jpgdS" role="2AJF6D">
-        <ref role="2AI5Lk" to="e2lb:~Deprecated" resolve="Deprecated" />
       </node>
     </node>
     <node concept="2tJIrI" id="4OzBQ_jpgf0" role="jymVt" />
@@ -3442,8 +3442,7 @@
       <ref role="3uigEE" node="7MIYyntDZEE" resolve="DifferenceItem" />
     </node>
     <node concept="312cEg" id="7MIYyntE0n5" role="jymVt">
-<<<<<<< HEAD
-      <property role="TrG5h" value="myConcept1" />
+      <property role="TrG5h" value="myActualConcept" />
       <property role="3TUv4t" value="true" />
       <node concept="3uibUv" id="4OzBQ_jnK1_" role="1tU5fm">
         <ref role="3uigEE" to="t3eg:~SConcept" resolve="SConcept" />
@@ -3451,45 +3450,27 @@
       <node concept="3Tm1VV" id="7MIYyntE0n7" role="1B3o_S" />
     </node>
     <node concept="312cEg" id="7MIYyntE0n8" role="jymVt">
-      <property role="TrG5h" value="myConcept2" />
+      <property role="TrG5h" value="myExpectedConcept" />
       <property role="3TUv4t" value="true" />
       <node concept="3uibUv" id="4OzBQ_jnK8E" role="1tU5fm">
         <ref role="3uigEE" to="t3eg:~SConcept" resolve="SConcept" />
       </node>
-=======
-      <property role="TrG5h" value="myActualConcept" />
-      <node concept="17QB3L" id="5S0H0IZWUga" role="1tU5fm" />
-      <node concept="3Tm1VV" id="7MIYyntE0n7" role="1B3o_S" />
-    </node>
-    <node concept="312cEg" id="7MIYyntE0n8" role="jymVt">
-      <property role="TrG5h" value="myExpectedConcept" />
-      <node concept="17QB3L" id="5S0H0IZWUgb" role="1tU5fm" />
->>>>>>> c6212711
       <node concept="3Tm1VV" id="7MIYyntE0na" role="1B3o_S" />
     </node>
     <node concept="3clFbW" id="7MIYyntE0nb" role="jymVt">
       <node concept="3Tm1VV" id="7MIYyntE0nc" role="1B3o_S" />
       <node concept="3cqZAl" id="7MIYyntE0nd" role="3clF45" />
       <node concept="37vLTG" id="7MIYyntE0ne" role="3clF46">
-<<<<<<< HEAD
-        <property role="TrG5h" value="concept1" />
+        <property role="TrG5h" value="actualConcept" />
         <node concept="3uibUv" id="4OzBQ_jnK00" role="1tU5fm">
           <ref role="3uigEE" to="t3eg:~SConcept" resolve="SConcept" />
         </node>
       </node>
       <node concept="37vLTG" id="7MIYyntE0ng" role="3clF46">
-        <property role="TrG5h" value="concept2" />
+        <property role="TrG5h" value="expectedConcept" />
         <node concept="3uibUv" id="4OzBQ_jnK0M" role="1tU5fm">
           <ref role="3uigEE" to="t3eg:~SConcept" resolve="SConcept" />
         </node>
-=======
-        <property role="TrG5h" value="actualConcept" />
-        <node concept="17QB3L" id="7MIYyntE0qS" role="1tU5fm" />
-      </node>
-      <node concept="37vLTG" id="7MIYyntE0ng" role="3clF46">
-        <property role="TrG5h" value="expectedConcept" />
-        <node concept="17QB3L" id="7MIYyntE0qR" role="1tU5fm" />
->>>>>>> c6212711
       </node>
       <node concept="3clFbS" id="7MIYyntE0ni" role="3clF47">
         <node concept="3clFbF" id="7MIYyntE0nj" role="3cqZAp">
@@ -3664,22 +3645,14 @@
       <node concept="3Tm6S6" id="7MIYyntE0om" role="1B3o_S" />
     </node>
     <node concept="312cEg" id="7MIYyntE0on" role="jymVt">
-<<<<<<< HEAD
-      <property role="TrG5h" value="myCount1" />
+      <property role="TrG5h" value="myActualCount" />
       <property role="3TUv4t" value="true" />
-=======
-      <property role="TrG5h" value="myActualCount" />
->>>>>>> c6212711
       <node concept="10Oyi0" id="7MIYyntE0oo" role="1tU5fm" />
       <node concept="3Tm6S6" id="7MIYyntE0op" role="1B3o_S" />
     </node>
     <node concept="312cEg" id="7MIYyntE0oq" role="jymVt">
-<<<<<<< HEAD
-      <property role="TrG5h" value="myCount2" />
+      <property role="TrG5h" value="myExpectedCount" />
       <property role="3TUv4t" value="true" />
-=======
-      <property role="TrG5h" value="myExpectedCount" />
->>>>>>> c6212711
       <node concept="10Oyi0" id="7MIYyntE0or" role="1tU5fm" />
       <node concept="3Tm6S6" id="7MIYyntE0os" role="1B3o_S" />
     </node>
