<?xml version="1.0" encoding="UTF-8"?>
<debug-info version="2">
  <concept fqn="c:f3061a53-9226-4cc5-a443-f952ceaf5816/1068580123140:jetbrains.mps.baseLanguage.structure.ConstructorDeclaration" />
  <concept fqn="c:f3061a53-9226-4cc5-a443-f952ceaf5816/1068580123155:jetbrains.mps.baseLanguage.structure.ExpressionStatement" />
  <concept fqn="c:f3061a53-9226-4cc5-a443-f952ceaf5816/1068390468200:jetbrains.mps.baseLanguage.structure.FieldDeclaration" />
  <concept fqn="c:f3061a53-9226-4cc5-a443-f952ceaf5816/1068580123159:jetbrains.mps.baseLanguage.structure.IfStatement" />
  <concept fqn="c:f3061a53-9226-4cc5-a443-f952ceaf5816/1068580123165:jetbrains.mps.baseLanguage.structure.InstanceMethodDeclaration" />
  <concept fqn="c:f3061a53-9226-4cc5-a443-f952ceaf5816/1068581242864:jetbrains.mps.baseLanguage.structure.LocalVariableDeclarationStatement" />
  <concept fqn="c:f3061a53-9226-4cc5-a443-f952ceaf5816/1068581242878:jetbrains.mps.baseLanguage.structure.ReturnStatement" />
  <concept fqn="c:f3061a53-9226-4cc5-a443-f952ceaf5816/1081236700938:jetbrains.mps.baseLanguage.structure.StaticMethodDeclaration" />
  <concept fqn="c:f3061a53-9226-4cc5-a443-f952ceaf5816/1076505808687:jetbrains.mps.baseLanguage.structure.WhileStatement" />
  <root>
    <file name="ConceptPresentationAspectImpl.java">
      <unit at="11,0,648,0" name="jetbrains.mps.lang.test.structure.ConceptPresentationAspectImpl" />
    </file>
    <file name="IconContainer.java">
      <unit at="7,0,12,0" name="jetbrains.mps.lang.test.structure.IconContainer" />
    </file>
    <file name="LanguageConceptSwitch.java">
      <unit at="10,0,182,0" name="jetbrains.mps.lang.test.structure.LanguageConceptSwitch" />
    </file>
    <file name="StructureAspectDescriptor.java">
<<<<<<< HEAD
      <unit at="16,0,976,0" name="jetbrains.mps.lang.test.structure.StructureAspectDescriptor" />
=======
      <unit at="16,0,975,0" name="jetbrains.mps.lang.test.structure.StructureAspectDescriptor" />
>>>>>>> 432e241b
    </file>
  </root>
  <root nodeRef="r:00000000-0000-4000-0000-011c89590388(jetbrains.mps.lang.test.structure)/5219531754069980099">
    <file name="Level.java">
      <node id="5219531754069980099" at="19,0,20,0" concept="2" trace="myName" />
      <node id="5219531754069980099" at="20,27,21,18" concept="6" />
      <node id="5219531754069980099" at="23,0,24,0" concept="2" trace="myValue" />
      <node id="5219531754069980099" at="24,44,25,18" concept="1" />
      <node id="5219531754069980099" at="25,18,26,20" concept="1" />
      <node id="5219531754069980099" at="28,28,29,19" concept="6" />
      <node id="5219531754069980099" at="31,36,32,19" concept="6" />
      <node id="5219531754069980099" at="34,44,35,70" concept="5" />
      <node id="5219531754069980099" at="35,70,36,54" concept="1" />
      <node id="5219531754069980099" at="36,54,37,56" concept="1" />
      <node id="5219531754069980099" at="37,56,38,56" concept="1" />
      <node id="5219531754069980099" at="38,56,39,55" concept="1" />
      <node id="5219531754069980099" at="39,55,40,55" concept="1" />
      <node id="5219531754069980099" at="40,55,41,56" concept="1" />
      <node id="5219531754069980099" at="41,56,42,56" concept="1" />
      <node id="5219531754069980099" at="42,56,43,54" concept="1" />
      <node id="5219531754069980099" at="43,54,44,16" concept="6" />
      <node id="5219531754069980099" at="46,36,47,21" concept="6" />
      <node id="5219531754069980099" at="50,24,51,32" concept="6" />
      <node id="5219531754069980099" at="53,53,54,23" concept="6" />
      <node id="5219531754069980099" at="56,55,57,25" concept="6" />
      <node id="5219531754069980099" at="59,55,60,25" concept="6" />
      <node id="5219531754069980099" at="62,54,63,24" concept="6" />
      <node id="5219531754069980099" at="65,54,66,24" concept="6" />
      <node id="5219531754069980099" at="68,55,69,25" concept="6" />
      <node id="5219531754069980099" at="71,55,72,25" concept="6" />
      <node id="5219531754069980099" at="74,53,75,23" concept="6" />
      <node id="5219531754069980099" at="76,5,77,30" concept="6" />
      <node id="5219531754069980099" at="20,0,23,0" concept="4" trace="getName#()Ljava/lang/String;" />
      <node id="5219531754069980099" at="28,0,31,0" concept="4" trace="getValue#()Ljava/lang/String;" />
      <node id="5219531754069980099" at="31,0,34,0" concept="4" trace="getValueAsString#()Ljava/lang/String;" />
      <node id="5219531754069980099" at="46,0,49,0" concept="7" trace="getDefault#()Ljetbrains/mps/lang/test/structure/Level;" />
      <node id="5219531754069980099" at="49,48,52,5" concept="3" />
      <node id="5219531754069980099" at="52,5,55,5" concept="3" />
      <node id="5219531754069980099" at="55,5,58,5" concept="3" />
      <node id="5219531754069980099" at="58,5,61,5" concept="3" />
      <node id="5219531754069980099" at="61,5,64,5" concept="3" />
      <node id="5219531754069980099" at="64,5,67,5" concept="3" />
      <node id="5219531754069980099" at="67,5,70,5" concept="3" />
      <node id="5219531754069980099" at="70,5,73,5" concept="3" />
      <node id="5219531754069980099" at="73,5,76,5" concept="3" />
      <node id="5219531754069980099" at="24,0,28,0" concept="0" trace="Level#(Ljava/lang/String;Ljava/lang/String;)V" />
      <node id="5219531754069980099" at="34,0,46,0" concept="7" trace="getConstants#()Ljava/util/List;" />
      <node id="5219531754069980099" at="49,0,79,0" concept="7" trace="parseValue#(Ljava/lang/String;)Ljetbrains/mps/lang/test/structure/Level;" />
      <scope id="5219531754069980099" at="20,27,21,18" />
      <scope id="5219531754069980099" at="28,28,29,19" />
      <scope id="5219531754069980099" at="31,36,32,19" />
      <scope id="5219531754069980099" at="46,36,47,21" />
      <scope id="5219531754069980099" at="50,24,51,32" />
      <scope id="5219531754069980099" at="53,53,54,23" />
      <scope id="5219531754069980099" at="56,55,57,25" />
      <scope id="5219531754069980099" at="59,55,60,25" />
      <scope id="5219531754069980099" at="62,54,63,24" />
      <scope id="5219531754069980099" at="65,54,66,24" />
      <scope id="5219531754069980099" at="68,55,69,25" />
      <scope id="5219531754069980099" at="71,55,72,25" />
      <scope id="5219531754069980099" at="74,53,75,23" />
      <scope id="5219531754069980099" at="24,44,26,20" />
      <scope id="5219531754069980099" at="20,0,23,0" />
      <scope id="5219531754069980099" at="28,0,31,0" />
      <scope id="5219531754069980099" at="31,0,34,0" />
      <scope id="5219531754069980099" at="46,0,49,0" />
      <scope id="5219531754069980099" at="24,0,28,0">
        <var name="name" id="5219531754069980099" />
        <var name="value" id="5219531754069980099" />
      </scope>
      <scope id="5219531754069980099" at="34,44,44,16">
        <var name="list" id="5219531754069980099" />
      </scope>
      <scope id="5219531754069980099" at="34,0,46,0" />
      <scope id="5219531754069980099" at="49,48,77,30" />
      <scope id="5219531754069980099" at="49,0,79,0">
        <var name="value" id="5219531754069980099" />
      </scope>
      <unit id="5219531754069980099" at="9,0,80,0" name="jetbrains.mps.lang.test.structure.Level" />
    </file>
    <file name="Level_PropertySupport.java">
      <node id="5219531754069980099" at="11,24,12,18" concept="6" />
      <node id="5219531754069980099" at="13,5,14,87" concept="5" />
      <node id="5219531754069980099" at="15,33,16,40" concept="5" />
      <node id="5219531754069980099" at="17,45,18,20" concept="6" />
      <node id="5219531754069980099" at="20,5,21,17" concept="6" />
      <node id="5219531754069980099" at="24,24,25,18" concept="6" />
      <node id="5219531754069980099" at="26,5,27,87" concept="5" />
      <node id="5219531754069980099" at="28,33,29,40" concept="5" />
      <node id="5219531754069980099" at="30,45,31,43" concept="6" />
      <node id="5219531754069980099" at="33,5,34,16" concept="6" />
      <node id="5219531754069980099" at="36,49,37,45" concept="5" />
      <node id="5219531754069980099" at="38,27,39,32" concept="6" />
      <node id="5219531754069980099" at="40,5,41,14" concept="6" />
      <node id="5219531754069980099" at="10,44,13,5" concept="3" />
      <node id="5219531754069980099" at="16,40,19,7" concept="3" />
      <node id="5219531754069980099" at="23,47,26,5" concept="3" />
      <node id="5219531754069980099" at="29,40,32,7" concept="3" />
      <node id="5219531754069980099" at="37,45,40,5" concept="3" />
      <node id="5219531754069980099" at="14,87,20,5" concept="8" />
      <node id="5219531754069980099" at="27,87,33,5" concept="8" />
      <node id="5219531754069980099" at="36,0,43,0" concept="4" trace="fromInternalValue#(Ljava/lang/String;)Ljava/lang/String;" />
      <node id="5219531754069980099" at="10,0,23,0" concept="4" trace="canSetValue#(Ljava/lang/String;)Z" />
      <node id="5219531754069980099" at="23,0,36,0" concept="4" trace="toInternalValue#(Ljava/lang/String;)Ljava/lang/String;" />
      <scope id="5219531754069980099" at="11,24,12,18" />
      <scope id="5219531754069980099" at="17,45,18,20" />
      <scope id="5219531754069980099" at="24,24,25,18" />
      <scope id="5219531754069980099" at="30,45,31,43" />
      <scope id="5219531754069980099" at="38,27,39,32" />
      <scope id="5219531754069980099" at="15,33,19,7">
        <var name="constant" id="5219531754069980099" />
      </scope>
      <scope id="5219531754069980099" at="28,33,32,7">
        <var name="constant" id="5219531754069980099" />
      </scope>
      <scope id="5219531754069980099" at="36,49,41,14">
        <var name="constant" id="5219531754069980099" />
      </scope>
      <scope id="5219531754069980099" at="36,0,43,0">
        <var name="value" id="5219531754069980099" />
      </scope>
      <scope id="5219531754069980099" at="10,44,21,17">
        <var name="constants" id="5219531754069980099" />
      </scope>
      <scope id="5219531754069980099" at="23,47,34,16">
        <var name="constants" id="5219531754069980099" />
      </scope>
      <scope id="5219531754069980099" at="10,0,23,0">
        <var name="value" id="5219531754069980099" />
      </scope>
      <scope id="5219531754069980099" at="23,0,36,0">
        <var name="value" id="5219531754069980099" />
      </scope>
      <unit id="5219531754069980099" at="9,0,44,0" name="jetbrains.mps.lang.test.structure.Level_PropertySupport" />
    </file>
  </root>
</debug-info>
<|MERGE_RESOLUTION|>--- conflicted
+++ resolved
@@ -11,20 +11,16 @@
   <concept fqn="c:f3061a53-9226-4cc5-a443-f952ceaf5816/1076505808687:jetbrains.mps.baseLanguage.structure.WhileStatement" />
   <root>
     <file name="ConceptPresentationAspectImpl.java">
-      <unit at="11,0,648,0" name="jetbrains.mps.lang.test.structure.ConceptPresentationAspectImpl" />
+      <unit at="11,0,656,0" name="jetbrains.mps.lang.test.structure.ConceptPresentationAspectImpl" />
     </file>
     <file name="IconContainer.java">
       <unit at="7,0,12,0" name="jetbrains.mps.lang.test.structure.IconContainer" />
     </file>
     <file name="LanguageConceptSwitch.java">
-      <unit at="10,0,182,0" name="jetbrains.mps.lang.test.structure.LanguageConceptSwitch" />
+      <unit at="10,0,184,0" name="jetbrains.mps.lang.test.structure.LanguageConceptSwitch" />
     </file>
     <file name="StructureAspectDescriptor.java">
-<<<<<<< HEAD
-      <unit at="16,0,976,0" name="jetbrains.mps.lang.test.structure.StructureAspectDescriptor" />
-=======
-      <unit at="16,0,975,0" name="jetbrains.mps.lang.test.structure.StructureAspectDescriptor" />
->>>>>>> 432e241b
+      <unit at="16,0,988,0" name="jetbrains.mps.lang.test.structure.StructureAspectDescriptor" />
     </file>
   </root>
   <root nodeRef="r:00000000-0000-4000-0000-011c89590388(jetbrains.mps.lang.test.structure)/5219531754069980099">
