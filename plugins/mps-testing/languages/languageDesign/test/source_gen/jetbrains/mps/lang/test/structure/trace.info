<?xml version="1.0" encoding="UTF-8"?>
<debug-info>
  <root>
    <file name="StructureAspectDescriptor.java">
<<<<<<< HEAD
      <unit at="17,0,314,0" name="jetbrains.mps.lang.test.structure.StructureAspectDescriptor" />
=======
      <unit at="13,0,222,0" name="jetbrains.mps.lang.test.structure.StructureAspectDescriptor" />
>>>>>>> b86f435b
    </file>
  </root>
</debug-info>
<|MERGE_RESOLUTION|>--- conflicted
+++ resolved
@@ -2,11 +2,7 @@
 <debug-info>
   <root>
     <file name="StructureAspectDescriptor.java">
-<<<<<<< HEAD
-      <unit at="17,0,314,0" name="jetbrains.mps.lang.test.structure.StructureAspectDescriptor" />
-=======
       <unit at="13,0,222,0" name="jetbrains.mps.lang.test.structure.StructureAspectDescriptor" />
->>>>>>> b86f435b
     </file>
   </root>
 </debug-info>
