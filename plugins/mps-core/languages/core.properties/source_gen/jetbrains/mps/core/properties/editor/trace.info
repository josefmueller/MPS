--- conflicted
+++ resolved
@@ -96,7 +96,6 @@
   </root>
   <root nodeRef="r:8fd8fae7-66c6-40bf-9e0f-dc410b5e2e9c(jetbrains.mps.core.properties.editor)/3961775458390522564">
     <file name="PropertiesFile_Editor.java">
-<<<<<<< HEAD
       <node id="3961775458390522564" at="11,79,12,80" concept="6" />
       <node id="3961775458390522564" at="11,0,14,0" concept="4" trace="createEditorCell#(Ljetbrains/mps/openapi/editor/EditorContext;Lorg/jetbrains/mps/openapi/model/SNode;)Ljetbrains/mps/openapi/editor/cells/EditorCell;" />
       <scope id="3961775458390522564" at="11,79,12,80" />
@@ -128,323 +127,145 @@
       <node id="3961775458390522576" at="67,63,68,42" concept="1" />
       <node id="3961775458390522576" at="68,42,69,73" concept="1" />
       <node id="3961775458390522576" at="69,73,70,57" concept="5" />
-      <node id="3961775458390522576" at="70,57,71,59" concept="5" />
-      <node id="3961775458390522576" at="72,35,73,87" concept="5" />
-      <node id="3961775458390522576" at="73,87,74,94" concept="6" />
-      <node id="3961775458390522576" at="75,10,76,22" concept="6" />
-      <node id="3961775458390522578" at="78,48,79,104" concept="5" />
-      <node id="3961775458390522578" at="79,104,80,46" concept="1" />
-      <node id="3961775458390522578" at="80,46,81,34" concept="5" />
-      <node id="3961775458390522578" at="81,34,82,106" concept="1" />
-      <node id="3961775458390522578" at="82,106,83,60" concept="1" />
-      <node id="3961775458390522578" at="83,60,84,54" concept="1" />
-      <node id="3961775458390522578" at="84,54,85,40" concept="1" />
-      <node id="3961775458390522578" at="85,40,86,34" concept="1" />
-      <node id="3961775458390522578" at="86,34,87,22" concept="6" />
-      <node id="3961775458390522582" at="89,48,90,93" concept="5" />
-      <node id="3961775458390522582" at="90,93,91,46" concept="1" />
-      <node id="3961775458390522582" at="91,46,92,34" concept="5" />
-      <node id="3961775458390522582" at="92,34,93,60" concept="1" />
-      <node id="3961775458390522582" at="93,60,94,40" concept="1" />
-      <node id="3961775458390522582" at="94,40,95,34" concept="1" />
-      <node id="3961775458390522582" at="95,34,96,22" concept="6" />
-      <node id="3961775458390522564" at="98,51,99,136" concept="5" />
-      <node id="3961775458390522564" at="99,136,100,91" concept="5" />
-      <node id="3961775458390522564" at="100,91,101,46" concept="1" />
-      <node id="3961775458390522564" at="101,46,102,34" concept="5" />
-      <node id="3961775458390522564" at="102,34,103,68" concept="1" />
-      <node id="3961775458390522564" at="103,68,104,40" concept="1" />
-      <node id="3961775458390522564" at="104,40,105,49" concept="1" />
-      <node id="3961775458390522564" at="105,49,106,22" concept="6" />
-      <node id="3961775458390522564" at="109,96,110,50" concept="8" />
-      <node id="3961775458390522564" at="112,66,113,93" concept="6" />
-      <node id="3961775458390522564" at="115,57,116,65" concept="5" />
-      <node id="3961775458390522564" at="116,65,117,58" concept="1" />
-      <node id="3961775458390522564" at="117,58,118,25" concept="6" />
-      <node id="3961775458390522564" at="120,41,121,34" concept="5" />
-      <node id="3961775458390522564" at="121,34,122,45" concept="1" />
-      <node id="3961775458390522564" at="122,45,123,49" concept="1" />
-      <node id="3961775458390522564" at="123,49,124,23" concept="6" />
-      <node id="3961775458390522564" at="127,96,128,134" concept="1" />
-      <node id="3961775458390522564" at="129,34,130,142" concept="1" />
-      <node id="3961775458390522564" at="130,142,131,146" concept="1" />
-      <node id="3961775458390522564" at="133,122,134,394" concept="1" />
-      <node id="6896005762093430595" at="138,51,139,95" concept="5" />
-      <node id="6896005762093430595" at="139,95,140,49" concept="1" />
-      <node id="6896005762093430595" at="140,49,141,48" concept="1" />
-      <node id="6896005762093430595" at="141,48,142,24" concept="6" />
+      <node id="3961775458390522576" at="71,35,72,87" concept="5" />
+      <node id="3961775458390522576" at="72,87,73,112" concept="6" />
+      <node id="3961775458390522576" at="74,10,75,22" concept="6" />
+      <node id="3961775458390522578" at="77,48,78,104" concept="5" />
+      <node id="3961775458390522578" at="78,104,79,46" concept="1" />
+      <node id="3961775458390522578" at="79,46,80,34" concept="5" />
+      <node id="3961775458390522578" at="80,34,81,106" concept="1" />
+      <node id="3961775458390522578" at="81,106,82,60" concept="1" />
+      <node id="3961775458390522578" at="82,60,83,54" concept="1" />
+      <node id="3961775458390522578" at="83,54,84,40" concept="1" />
+      <node id="3961775458390522578" at="84,40,85,34" concept="1" />
+      <node id="3961775458390522578" at="85,34,86,22" concept="6" />
+      <node id="3961775458390522582" at="88,48,89,93" concept="5" />
+      <node id="3961775458390522582" at="89,93,90,46" concept="1" />
+      <node id="3961775458390522582" at="90,46,91,34" concept="5" />
+      <node id="3961775458390522582" at="91,34,92,60" concept="1" />
+      <node id="3961775458390522582" at="92,60,93,40" concept="1" />
+      <node id="3961775458390522582" at="93,40,94,34" concept="1" />
+      <node id="3961775458390522582" at="94,34,95,22" concept="6" />
+      <node id="3961775458390522564" at="97,51,98,136" concept="5" />
+      <node id="3961775458390522564" at="98,136,99,91" concept="5" />
+      <node id="3961775458390522564" at="99,91,100,46" concept="1" />
+      <node id="3961775458390522564" at="100,46,101,34" concept="5" />
+      <node id="3961775458390522564" at="101,34,102,68" concept="1" />
+      <node id="3961775458390522564" at="102,68,103,40" concept="1" />
+      <node id="3961775458390522564" at="103,40,104,49" concept="1" />
+      <node id="3961775458390522564" at="104,49,105,22" concept="6" />
+      <node id="3961775458390522564" at="108,96,109,50" concept="8" />
+      <node id="3961775458390522564" at="111,66,112,93" concept="6" />
+      <node id="3961775458390522564" at="114,57,115,65" concept="5" />
+      <node id="3961775458390522564" at="115,65,116,58" concept="1" />
+      <node id="3961775458390522564" at="116,58,117,25" concept="6" />
+      <node id="3961775458390522564" at="119,41,120,34" concept="5" />
+      <node id="3961775458390522564" at="120,34,121,45" concept="1" />
+      <node id="3961775458390522564" at="121,45,122,49" concept="1" />
+      <node id="3961775458390522564" at="122,49,123,23" concept="6" />
+      <node id="3961775458390522564" at="126,96,127,134" concept="1" />
+      <node id="3961775458390522564" at="128,34,129,142" concept="1" />
+      <node id="3961775458390522564" at="129,142,130,146" concept="1" />
+      <node id="3961775458390522564" at="132,122,133,394" concept="1" />
+      <node id="6896005762093430595" at="137,51,138,95" concept="5" />
+      <node id="6896005762093430595" at="138,95,139,49" concept="1" />
+      <node id="6896005762093430595" at="139,49,140,48" concept="1" />
+      <node id="6896005762093430595" at="140,48,141,24" concept="6" />
       <node id="3961775458390522564" at="33,0,35,0" concept="2" trace="myNode" />
       <node id="3961775458390522564" at="47,0,50,0" concept="4" trace="createCell#()Ljetbrains/mps/openapi/editor/cells/EditorCell;" />
-      <node id="3961775458390522564" at="109,0,112,0" concept="0" trace="linesListHandler_3d3qm_d0#(Lorg/jetbrains/mps/openapi/model/SNode;Ljava/lang/String;Ljetbrains/mps/openapi/editor/EditorContext;)V" />
-      <node id="3961775458390522564" at="112,0,115,0" concept="4" trace="createNodeToInsert#(Ljetbrains/mps/openapi/editor/EditorContext;)Lorg/jetbrains/mps/openapi/model/SNode;" />
-      <node id="3961775458390522564" at="132,9,135,9" concept="3" />
+      <node id="3961775458390522564" at="108,0,111,0" concept="0" trace="linesListHandler_3d3qm_d0#(Lorg/jetbrains/mps/openapi/model/SNode;Ljava/lang/String;Ljetbrains/mps/openapi/editor/EditorContext;)V" />
+      <node id="3961775458390522564" at="111,0,114,0" concept="4" trace="createNodeToInsert#(Ljetbrains/mps/openapi/editor/EditorContext;)Lorg/jetbrains/mps/openapi/model/SNode;" />
+      <node id="3961775458390522564" at="131,9,134,9" concept="3" />
       <node id="3961775458390522564" at="36,0,40,0" concept="0" trace="PropertiesFile_EditorBuilder_a#(Ljetbrains/mps/openapi/editor/EditorContext;Lorg/jetbrains/mps/openapi/model/SNode;)V" />
-      <node id="3961775458390522564" at="128,134,132,9" concept="3" />
+      <node id="3961775458390522564" at="127,134,131,9" concept="3" />
       <node id="3961775458390522564" at="41,0,46,0" concept="4" trace="getNode#()Lorg/jetbrains/mps/openapi/model/SNode;" />
-      <node id="3961775458390522576" at="71,59,76,22" concept="3" />
-      <node id="3961775458390522564" at="115,0,120,0" concept="4" trace="createNodeCell#(Lorg/jetbrains/mps/openapi/model/SNode;)Ljetbrains/mps/openapi/editor/cells/EditorCell;" />
-      <node id="3961775458390522564" at="120,0,126,0" concept="4" trace="createEmptyCell#()Ljetbrains/mps/openapi/editor/cells/EditorCell;" />
-      <node id="6896005762093430595" at="138,0,144,0" concept="4" trace="createConstant_3d3qm_a3a#()Ljetbrains/mps/openapi/editor/cells/EditorCell;" />
-      <node id="3961775458390522582" at="89,0,98,0" concept="4" trace="createConstant_3d3qm_c0#()Ljetbrains/mps/openapi/editor/cells/EditorCell;" />
-      <node id="3961775458390522564" at="98,0,108,0" concept="4" trace="createRefNodeList_3d3qm_d0#()Ljetbrains/mps/openapi/editor/cells/EditorCell;" />
-      <node id="3961775458390522564" at="126,86,136,7" concept="3" />
+      <node id="3961775458390522576" at="70,57,75,22" concept="3" />
+      <node id="3961775458390522564" at="114,0,119,0" concept="4" trace="createNodeCell#(Lorg/jetbrains/mps/openapi/model/SNode;)Ljetbrains/mps/openapi/editor/cells/EditorCell;" />
+      <node id="3961775458390522564" at="119,0,125,0" concept="4" trace="createEmptyCell#()Ljetbrains/mps/openapi/editor/cells/EditorCell;" />
+      <node id="6896005762093430595" at="137,0,143,0" concept="4" trace="createConstant_3d3qm_a3a#()Ljetbrains/mps/openapi/editor/cells/EditorCell;" />
+      <node id="3961775458390522582" at="88,0,97,0" concept="4" trace="createConstant_3d3qm_c0#()Ljetbrains/mps/openapi/editor/cells/EditorCell;" />
+      <node id="3961775458390522564" at="97,0,107,0" concept="4" trace="createRefNodeList_3d3qm_d0#()Ljetbrains/mps/openapi/editor/cells/EditorCell;" />
+      <node id="3961775458390522564" at="125,86,135,7" concept="3" />
       <node id="3961775458390522564" at="51,0,62,0" concept="4" trace="createCollection_3d3qm_a#()Ljetbrains/mps/openapi/editor/cells/EditorCell;" />
-      <node id="3961775458390522578" at="78,0,89,0" concept="4" trace="createConstant_3d3qm_b0#()Ljetbrains/mps/openapi/editor/cells/EditorCell;" />
-      <node id="3961775458390522564" at="126,0,138,0" concept="4" trace="installElementCellActions#(Lorg/jetbrains/mps/openapi/model/SNode;Ljetbrains/mps/openapi/editor/cells/EditorCell;)V" />
-      <node id="3961775458390522576" at="62,0,78,0" concept="4" trace="createProperty_3d3qm_a0#()Ljetbrains/mps/openapi/editor/cells/EditorCell;" />
+      <node id="3961775458390522578" at="77,0,88,0" concept="4" trace="createConstant_3d3qm_b0#()Ljetbrains/mps/openapi/editor/cells/EditorCell;" />
+      <node id="3961775458390522564" at="125,0,137,0" concept="4" trace="installElementCellActions#(Lorg/jetbrains/mps/openapi/model/SNode;Ljetbrains/mps/openapi/editor/cells/EditorCell;)V" />
+      <node id="3961775458390522576" at="62,0,77,0" concept="4" trace="createProperty_3d3qm_a0#()Ljetbrains/mps/openapi/editor/cells/EditorCell;" />
       <scope id="3961775458390522564" at="43,26,44,18" />
       <scope id="3961775458390522564" at="47,39,48,38" />
-      <scope id="3961775458390522564" at="109,96,110,50" />
-      <scope id="3961775458390522564" at="112,66,113,93" />
-      <scope id="3961775458390522564" at="133,122,134,394" />
+      <scope id="3961775458390522564" at="108,96,109,50" />
+      <scope id="3961775458390522564" at="111,66,112,93" />
+      <scope id="3961775458390522564" at="132,122,133,394" />
       <scope id="3961775458390522564" at="36,94,38,18" />
-      <scope id="3961775458390522576" at="72,35,74,94">
+      <scope id="3961775458390522576" at="71,35,73,112">
         <var name="manager" id="3961775458390522576" />
       </scope>
-      <scope id="3961775458390522564" at="129,34,131,146" />
+      <scope id="3961775458390522564" at="128,34,130,146" />
       <scope id="3961775458390522564" at="47,0,50,0" />
-      <scope id="3961775458390522564" at="109,0,112,0">
-=======
-      <node id="3961775458390522564" at="32,79,33,62" concept="6" />
-      <node id="3961775458390522564" at="35,88,36,96" concept="5" />
-      <node id="3961775458390522564" at="36,96,37,47" concept="1" />
-      <node id="3961775458390522564" at="37,47,38,28" concept="1" />
-      <node id="3961775458390522564" at="38,28,39,80" concept="1" />
-      <node id="3961775458390522564" at="39,80,40,80" concept="1" />
-      <node id="3961775458390522564" at="40,80,41,80" concept="1" />
-      <node id="3961775458390522564" at="41,80,42,83" concept="1" />
-      <node id="3961775458390522564" at="42,83,43,22" concept="6" />
-      <node id="3961775458390522576" at="45,87,46,82" concept="5" />
-      <node id="3961775458390522576" at="46,82,47,29" concept="1" />
-      <node id="3961775458390522576" at="47,29,48,42" concept="1" />
-      <node id="3961775458390522576" at="48,42,49,26" concept="5" />
-      <node id="3961775458390522576" at="49,26,50,58" concept="1" />
-      <node id="3961775458390522576" at="50,58,51,42" concept="1" />
-      <node id="3961775458390522576" at="51,42,52,73" concept="1" />
-      <node id="3961775458390522576" at="52,73,53,57" concept="5" />
-      <node id="3961775458390522576" at="54,35,55,82" concept="5" />
-      <node id="3961775458390522576" at="55,82,56,112" concept="6" />
-      <node id="3961775458390522576" at="57,10,58,22" concept="6" />
-      <node id="3961775458390522578" at="60,87,61,97" concept="5" />
-      <node id="3961775458390522578" at="61,97,62,46" concept="1" />
-      <node id="3961775458390522578" at="62,46,63,34" concept="5" />
-      <node id="3961775458390522578" at="63,34,64,109" concept="1" />
-      <node id="3961775458390522578" at="64,109,65,63" concept="1" />
-      <node id="3961775458390522578" at="65,63,66,57" concept="1" />
-      <node id="3961775458390522578" at="66,57,67,40" concept="1" />
-      <node id="3961775458390522578" at="67,40,68,34" concept="1" />
-      <node id="3961775458390522578" at="68,34,69,22" concept="6" />
-      <node id="3961775458390522582" at="71,87,72,86" concept="5" />
-      <node id="3961775458390522582" at="72,86,73,46" concept="1" />
-      <node id="3961775458390522582" at="73,46,74,34" concept="5" />
-      <node id="3961775458390522582" at="74,34,75,63" concept="1" />
-      <node id="3961775458390522582" at="75,63,76,40" concept="1" />
-      <node id="3961775458390522582" at="76,40,77,34" concept="1" />
-      <node id="3961775458390522582" at="77,34,78,22" concept="6" />
-      <node id="3961775458390522564" at="80,90,81,120" concept="5" />
-      <node id="3961775458390522564" at="81,120,82,106" concept="5" />
-      <node id="3961775458390522564" at="82,106,83,46" concept="1" />
-      <node id="3961775458390522564" at="83,46,84,34" concept="5" />
-      <node id="3961775458390522564" at="84,34,85,71" concept="1" />
-      <node id="3961775458390522564" at="85,71,86,40" concept="1" />
-      <node id="3961775458390522564" at="86,40,87,49" concept="1" />
-      <node id="3961775458390522564" at="87,49,88,22" concept="6" />
-      <node id="3961775458390522564" at="91,96,92,50" concept="8" />
-      <node id="3961775458390522564" at="94,66,95,41" concept="5" />
-      <node id="3961775458390522564" at="95,41,96,93" concept="6" />
-      <node id="3961775458390522564" at="98,86,99,80" concept="5" />
-      <node id="3961775458390522564" at="99,80,100,95" concept="1" />
-      <node id="3961775458390522564" at="100,95,101,25" concept="6" />
-      <node id="3961775458390522564" at="103,68,104,34" concept="5" />
-      <node id="3961775458390522564" at="104,34,105,80" concept="1" />
-      <node id="3961775458390522564" at="105,80,106,87" concept="1" />
-      <node id="3961775458390522564" at="106,87,107,23" concept="6" />
-      <node id="3961775458390522564" at="109,89,110,64" concept="6" />
-      <node id="3961775458390522564" at="113,96,114,134" concept="1" />
-      <node id="3961775458390522564" at="115,34,116,142" concept="1" />
-      <node id="3961775458390522564" at="116,142,117,146" concept="1" />
-      <node id="3961775458390522564" at="119,122,120,392" concept="1" />
-      <node id="6896005762093430595" at="124,90,125,88" concept="5" />
-      <node id="6896005762093430595" at="125,88,126,49" concept="1" />
-      <node id="6896005762093430595" at="126,49,127,48" concept="1" />
-      <node id="6896005762093430595" at="127,48,128,24" concept="6" />
-      <node id="3961775458390522564" at="32,0,35,0" concept="4" trace="createEditorCell#(Ljetbrains/mps/openapi/editor/EditorContext;Lorg/jetbrains/mps/openapi/model/SNode;)Ljetbrains/mps/openapi/editor/cells/EditorCell;" />
-      <node id="3961775458390522564" at="91,0,94,0" concept="0" trace="linesListHandler_3d3qm_d0#(Lorg/jetbrains/mps/openapi/model/SNode;Ljava/lang/String;Ljetbrains/mps/openapi/editor/EditorContext;)V" />
-      <node id="3961775458390522564" at="109,0,112,0" concept="4" trace="createEmptyCell_internal#(Ljetbrains/mps/openapi/editor/EditorContext;Lorg/jetbrains/mps/openapi/model/SNode;)Ljetbrains/mps/openapi/editor/cells/EditorCell;" />
-      <node id="3961775458390522564" at="118,9,121,9" concept="3" />
-      <node id="3961775458390522564" at="94,0,98,0" concept="4" trace="createNodeToInsert#(Ljetbrains/mps/openapi/editor/EditorContext;)Lorg/jetbrains/mps/openapi/model/SNode;" />
-      <node id="3961775458390522564" at="114,134,118,9" concept="3" />
-      <node id="3961775458390522576" at="53,57,58,22" concept="3" />
-      <node id="3961775458390522564" at="98,0,103,0" concept="4" trace="createNodeCell#(Ljetbrains/mps/openapi/editor/EditorContext;Lorg/jetbrains/mps/openapi/model/SNode;)Ljetbrains/mps/openapi/editor/cells/EditorCell;" />
-      <node id="3961775458390522564" at="103,0,109,0" concept="4" trace="createEmptyCell#(Ljetbrains/mps/openapi/editor/EditorContext;)Ljetbrains/mps/openapi/editor/cells/EditorCell;" />
-      <node id="6896005762093430595" at="124,0,130,0" concept="4" trace="createConstant_3d3qm_a3a#(Ljetbrains/mps/openapi/editor/EditorContext;Lorg/jetbrains/mps/openapi/model/SNode;)Ljetbrains/mps/openapi/editor/cells/EditorCell;" />
-      <node id="3961775458390522582" at="71,0,80,0" concept="4" trace="createConstant_3d3qm_c0#(Ljetbrains/mps/openapi/editor/EditorContext;Lorg/jetbrains/mps/openapi/model/SNode;)Ljetbrains/mps/openapi/editor/cells/EditorCell;" />
-      <node id="3961775458390522564" at="35,0,45,0" concept="4" trace="createCollection_3d3qm_a#(Ljetbrains/mps/openapi/editor/EditorContext;Lorg/jetbrains/mps/openapi/model/SNode;)Ljetbrains/mps/openapi/editor/cells/EditorCell;" />
-      <node id="3961775458390522564" at="80,0,90,0" concept="4" trace="createRefNodeList_3d3qm_d0#(Ljetbrains/mps/openapi/editor/EditorContext;Lorg/jetbrains/mps/openapi/model/SNode;)Ljetbrains/mps/openapi/editor/cells/EditorCell;" />
-      <node id="3961775458390522564" at="112,132,122,7" concept="3" />
-      <node id="3961775458390522578" at="60,0,71,0" concept="4" trace="createConstant_3d3qm_b0#(Ljetbrains/mps/openapi/editor/EditorContext;Lorg/jetbrains/mps/openapi/model/SNode;)Ljetbrains/mps/openapi/editor/cells/EditorCell;" />
-      <node id="3961775458390522564" at="112,0,124,0" concept="4" trace="installElementCellActions#(Lorg/jetbrains/mps/openapi/model/SNode;Lorg/jetbrains/mps/openapi/model/SNode;Ljetbrains/mps/openapi/editor/cells/EditorCell;Ljetbrains/mps/openapi/editor/EditorContext;)V" />
-      <node id="3961775458390522576" at="45,0,60,0" concept="4" trace="createProperty_3d3qm_a0#(Ljetbrains/mps/openapi/editor/EditorContext;Lorg/jetbrains/mps/openapi/model/SNode;)Ljetbrains/mps/openapi/editor/cells/EditorCell;" />
-      <scope id="3961775458390522564" at="32,79,33,62" />
-      <scope id="3961775458390522564" at="91,96,92,50" />
-      <scope id="3961775458390522564" at="109,89,110,64" />
-      <scope id="3961775458390522564" at="119,122,120,392" />
-      <scope id="3961775458390522576" at="54,35,56,112">
-        <var name="manager" id="3961775458390522576" />
-      </scope>
-      <scope id="3961775458390522564" at="94,66,96,93">
-        <var name="listOwner" id="3961775458390522564" />
-      </scope>
-      <scope id="3961775458390522564" at="115,34,117,146" />
-      <scope id="3961775458390522564" at="32,0,35,0">
-        <var name="editorContext" id="3961775458390522564" />
-        <var name="node" id="3961775458390522564" />
-      </scope>
-      <scope id="3961775458390522564" at="91,0,94,0">
->>>>>>> bd830ede
+      <scope id="3961775458390522564" at="108,0,111,0">
         <var name="childRole" id="3961775458390522564" />
         <var name="context" id="3961775458390522564" />
         <var name="ownerNode" id="3961775458390522564" />
       </scope>
-<<<<<<< HEAD
-      <scope id="3961775458390522564" at="112,0,115,0">
+      <scope id="3961775458390522564" at="111,0,114,0">
         <var name="editorContext" id="3961775458390522564" />
       </scope>
-      <scope id="3961775458390522564" at="115,57,118,25">
+      <scope id="3961775458390522564" at="114,57,117,25">
         <var name="elementCell" id="3961775458390522564" />
       </scope>
       <scope id="3961775458390522564" at="36,0,40,0">
         <var name="context" id="3961775458390522564" />
         <var name="node" id="3961775458390522564" />
       </scope>
-      <scope id="3961775458390522564" at="120,41,124,23">
+      <scope id="3961775458390522564" at="119,41,123,23">
         <var name="emptyCell" id="3961775458390522564" />
       </scope>
-      <scope id="6896005762093430595" at="138,51,142,24">
+      <scope id="6896005762093430595" at="137,51,141,24">
         <var name="editorCell" id="6896005762093430595" />
       </scope>
       <scope id="3961775458390522564" at="41,0,46,0" />
-      <scope id="3961775458390522564" at="115,0,120,0">
+      <scope id="3961775458390522564" at="114,0,119,0">
         <var name="elementNode" id="3961775458390522564" />
       </scope>
-      <scope id="3961775458390522564" at="120,0,126,0" />
-      <scope id="6896005762093430595" at="138,0,144,0" />
-      <scope id="3961775458390522582" at="89,48,96,22">
+      <scope id="3961775458390522564" at="119,0,125,0" />
+      <scope id="6896005762093430595" at="137,0,143,0" />
+      <scope id="3961775458390522582" at="88,48,95,22">
         <var name="editorCell" id="3961775458390522582" />
         <var name="style" id="3961775458390522582" />
       </scope>
-      <scope id="3961775458390522564" at="98,51,106,22">
-=======
-      <scope id="3961775458390522564" at="98,86,101,25">
-        <var name="elementCell" id="3961775458390522564" />
-      </scope>
-      <scope id="3961775458390522564" at="109,0,112,0">
-        <var name="editorContext" id="3961775458390522564" />
-        <var name="node" id="3961775458390522564" />
-      </scope>
-      <scope id="3961775458390522564" at="94,0,98,0">
-        <var name="editorContext" id="3961775458390522564" />
-      </scope>
-      <scope id="3961775458390522564" at="103,68,107,23">
-        <var name="emptyCell" id="3961775458390522564" />
-      </scope>
-      <scope id="6896005762093430595" at="124,90,128,24">
-        <var name="editorCell" id="6896005762093430595" />
-      </scope>
-      <scope id="3961775458390522564" at="98,0,103,0">
-        <var name="editorContext" id="3961775458390522564" />
-        <var name="elementNode" id="3961775458390522564" />
-      </scope>
-      <scope id="3961775458390522564" at="103,0,109,0">
-        <var name="editorContext" id="3961775458390522564" />
-      </scope>
-      <scope id="6896005762093430595" at="124,0,130,0">
-        <var name="editorContext" id="6896005762093430595" />
-        <var name="node" id="6896005762093430595" />
-      </scope>
-      <scope id="3961775458390522582" at="71,87,78,22">
-        <var name="editorCell" id="3961775458390522582" />
-        <var name="style" id="3961775458390522582" />
-      </scope>
-      <scope id="3961775458390522564" at="35,88,43,22">
-        <var name="editorCell" id="3961775458390522564" />
-      </scope>
-      <scope id="3961775458390522564" at="80,90,88,22">
->>>>>>> bd830ede
+      <scope id="3961775458390522564" at="97,51,105,22">
         <var name="editorCell" id="3961775458390522564" />
         <var name="handler" id="3961775458390522564" />
         <var name="style" id="3961775458390522564" />
       </scope>
-<<<<<<< HEAD
-      <scope id="3961775458390522564" at="127,96,135,9" />
+      <scope id="3961775458390522564" at="126,96,134,9" />
       <scope id="3961775458390522564" at="51,49,60,22">
         <var name="editorCell" id="3961775458390522564" />
       </scope>
-      <scope id="3961775458390522578" at="78,48,87,22">
+      <scope id="3961775458390522578" at="77,48,86,22">
         <var name="editorCell" id="3961775458390522578" />
         <var name="style" id="3961775458390522578" />
       </scope>
-      <scope id="3961775458390522582" at="89,0,98,0" />
-      <scope id="3961775458390522564" at="98,0,108,0" />
-      <scope id="3961775458390522564" at="126,86,136,7" />
+      <scope id="3961775458390522582" at="88,0,97,0" />
+      <scope id="3961775458390522564" at="97,0,107,0" />
+      <scope id="3961775458390522564" at="125,86,135,7" />
       <scope id="3961775458390522564" at="51,0,62,0" />
-      <scope id="3961775458390522578" at="78,0,89,0" />
-      <scope id="3961775458390522564" at="126,0,138,0">
-=======
-      <scope id="3961775458390522564" at="113,96,121,9" />
-      <scope id="3961775458390522578" at="60,87,69,22">
-        <var name="editorCell" id="3961775458390522578" />
-        <var name="style" id="3961775458390522578" />
-      </scope>
-      <scope id="3961775458390522582" at="71,0,80,0">
-        <var name="editorContext" id="3961775458390522582" />
-        <var name="node" id="3961775458390522582" />
-      </scope>
-      <scope id="3961775458390522564" at="35,0,45,0">
-        <var name="editorContext" id="3961775458390522564" />
-        <var name="node" id="3961775458390522564" />
-      </scope>
-      <scope id="3961775458390522564" at="80,0,90,0">
-        <var name="editorContext" id="3961775458390522564" />
-        <var name="node" id="3961775458390522564" />
-      </scope>
-      <scope id="3961775458390522564" at="112,132,122,7" />
-      <scope id="3961775458390522578" at="60,0,71,0">
-        <var name="editorContext" id="3961775458390522578" />
-        <var name="node" id="3961775458390522578" />
-      </scope>
-      <scope id="3961775458390522564" at="112,0,124,0">
-        <var name="editorContext" id="3961775458390522564" />
->>>>>>> bd830ede
+      <scope id="3961775458390522578" at="77,0,88,0" />
+      <scope id="3961775458390522564" at="125,0,137,0">
         <var name="elementCell" id="3961775458390522564" />
         <var name="elementNode" id="3961775458390522564" />
       </scope>
-<<<<<<< HEAD
-      <scope id="3961775458390522576" at="62,48,76,22">
-=======
-      <scope id="3961775458390522576" at="45,87,58,22">
->>>>>>> bd830ede
+      <scope id="3961775458390522576" at="62,48,75,22">
         <var name="attributeConcept" id="3961775458390522576" />
         <var name="editorCell" id="3961775458390522576" />
         <var name="provider" id="3961775458390522576" />
       </scope>
-<<<<<<< HEAD
-      <scope id="3961775458390522576" at="62,0,78,0" />
-      <unit id="3961775458390522564" at="108,0,145,0" name="jetbrains.mps.core.properties.editor.PropertiesFile_EditorBuilder_a$linesListHandler_3d3qm_d0" />
-      <unit id="3961775458390522564" at="32,0,146,0" name="jetbrains.mps.core.properties.editor.PropertiesFile_EditorBuilder_a" />
-=======
-      <scope id="3961775458390522576" at="45,0,60,0">
-        <var name="editorContext" id="3961775458390522576" />
-        <var name="node" id="3961775458390522576" />
-      </scope>
-      <unit id="3961775458390522564" at="90,0,131,0" name="jetbrains.mps.core.properties.editor.PropertiesFile_Editor$linesListHandler_3d3qm_d0" />
-      <unit id="3961775458390522564" at="31,0,132,0" name="jetbrains.mps.core.properties.editor.PropertiesFile_Editor" />
->>>>>>> bd830ede
+      <scope id="3961775458390522576" at="62,0,77,0" />
+      <unit id="3961775458390522564" at="107,0,144,0" name="jetbrains.mps.core.properties.editor.PropertiesFile_EditorBuilder_a$linesListHandler_3d3qm_d0" />
+      <unit id="3961775458390522564" at="32,0,145,0" name="jetbrains.mps.core.properties.editor.PropertiesFile_EditorBuilder_a" />
     </file>
   </root>
   <root nodeRef="r:8fd8fae7-66c6-40bf-9e0f-dc410b5e2e9c(jetbrains.mps.core.properties.editor)/3961775458390522587">
     <file name="PropertiesComment_Editor.java">
-<<<<<<< HEAD
       <node id="3961775458390522587" at="11,79,12,83" concept="6" />
       <node id="3961775458390522587" at="11,0,14,0" concept="4" trace="createEditorCell#(Ljetbrains/mps/openapi/editor/EditorContext;Lorg/jetbrains/mps/openapi/model/SNode;)Ljetbrains/mps/openapi/editor/cells/EditorCell;" />
       <scope id="3961775458390522587" at="11,79,12,83" />
@@ -485,60 +306,21 @@
       <node id="3961775458390522594" at="65,82,66,40" concept="1" />
       <node id="3961775458390522594" at="66,40,67,73" concept="1" />
       <node id="3961775458390522594" at="67,73,68,57" concept="5" />
-      <node id="3961775458390522594" at="68,57,69,59" concept="5" />
-      <node id="3961775458390522594" at="70,35,71,87" concept="5" />
-      <node id="3961775458390522594" at="71,87,72,94" concept="6" />
-      <node id="3961775458390522594" at="73,10,74,22" concept="6" />
+      <node id="3961775458390522594" at="69,35,70,87" concept="5" />
+      <node id="3961775458390522594" at="70,87,71,112" concept="6" />
+      <node id="3961775458390522594" at="72,10,73,22" concept="6" />
       <node id="3961775458390522587" at="20,0,22,0" concept="2" trace="myNode" />
       <node id="3961775458390522587" at="34,0,37,0" concept="4" trace="createCell#()Ljetbrains/mps/openapi/editor/cells/EditorCell;" />
       <node id="3961775458390522587" at="23,0,27,0" concept="0" trace="PropertiesComment_EditorBuilder_a#(Ljetbrains/mps/openapi/editor/EditorContext;Lorg/jetbrains/mps/openapi/model/SNode;)V" />
       <node id="3961775458390522587" at="28,0,33,0" concept="4" trace="getNode#()Lorg/jetbrains/mps/openapi/model/SNode;" />
-      <node id="3961775458390522594" at="69,59,74,22" concept="3" />
+      <node id="3961775458390522594" at="68,57,73,22" concept="3" />
       <node id="3961775458390522587" at="38,0,47,0" concept="4" trace="createCollection_kzexu8_a#()Ljetbrains/mps/openapi/editor/cells/EditorCell;" />
       <node id="3961775458390522592" at="47,0,56,0" concept="4" trace="createConstant_kzexu8_a0#()Ljetbrains/mps/openapi/editor/cells/EditorCell;" />
-      <node id="3961775458390522594" at="56,0,76,0" concept="4" trace="createProperty_kzexu8_b0#()Ljetbrains/mps/openapi/editor/cells/EditorCell;" />
+      <node id="3961775458390522594" at="56,0,75,0" concept="4" trace="createProperty_kzexu8_b0#()Ljetbrains/mps/openapi/editor/cells/EditorCell;" />
       <scope id="3961775458390522587" at="30,26,31,18" />
       <scope id="3961775458390522587" at="34,39,35,39" />
       <scope id="3961775458390522587" at="23,97,25,18" />
-      <scope id="3961775458390522594" at="70,35,72,94">
-=======
-      <node id="3961775458390522587" at="18,79,19,63" concept="6" />
-      <node id="3961775458390522587" at="21,89,22,96" concept="5" />
-      <node id="3961775458390522587" at="22,96,23,48" concept="1" />
-      <node id="3961775458390522587" at="23,48,24,28" concept="1" />
-      <node id="3961775458390522587" at="24,28,25,81" concept="1" />
-      <node id="3961775458390522587" at="25,81,26,81" concept="1" />
-      <node id="3961775458390522587" at="26,81,27,22" concept="6" />
-      <node id="3961775458390522592" at="29,88,30,87" concept="5" />
-      <node id="3961775458390522592" at="30,87,31,47" concept="1" />
-      <node id="3961775458390522592" at="31,47,32,34" concept="5" />
-      <node id="3961775458390522592" at="32,34,33,60" concept="1" />
-      <node id="3961775458390522592" at="33,60,34,40" concept="1" />
-      <node id="3961775458390522592" at="34,40,35,34" concept="1" />
-      <node id="3961775458390522592" at="35,34,36,22" concept="6" />
-      <node id="3961775458390522594" at="38,88,39,82" concept="5" />
-      <node id="3961775458390522594" at="39,82,40,29" concept="1" />
-      <node id="3961775458390522594" at="40,29,41,33" concept="1" />
-      <node id="3961775458390522594" at="41,33,42,40" concept="1" />
-      <node id="3961775458390522594" at="42,40,43,26" concept="5" />
-      <node id="3961775458390522594" at="43,26,44,58" concept="1" />
-      <node id="3961775458390522594" at="44,58,45,42" concept="1" />
-      <node id="3961775458390522594" at="45,42,46,34" concept="5" />
-      <node id="3961775458390522594" at="46,34,47,60" concept="1" />
-      <node id="3961775458390522594" at="47,60,48,40" concept="1" />
-      <node id="3961775458390522594" at="48,40,49,73" concept="1" />
-      <node id="3961775458390522594" at="49,73,50,57" concept="5" />
-      <node id="3961775458390522594" at="51,35,52,82" concept="5" />
-      <node id="3961775458390522594" at="52,82,53,112" concept="6" />
-      <node id="3961775458390522594" at="54,10,55,22" concept="6" />
-      <node id="3961775458390522587" at="18,0,21,0" concept="4" trace="createEditorCell#(Ljetbrains/mps/openapi/editor/EditorContext;Lorg/jetbrains/mps/openapi/model/SNode;)Ljetbrains/mps/openapi/editor/cells/EditorCell;" />
-      <node id="3961775458390522594" at="50,57,55,22" concept="3" />
-      <node id="3961775458390522587" at="21,0,29,0" concept="4" trace="createCollection_kzexu8_a#(Ljetbrains/mps/openapi/editor/EditorContext;Lorg/jetbrains/mps/openapi/model/SNode;)Ljetbrains/mps/openapi/editor/cells/EditorCell;" />
-      <node id="3961775458390522592" at="29,0,38,0" concept="4" trace="createConstant_kzexu8_a0#(Ljetbrains/mps/openapi/editor/EditorContext;Lorg/jetbrains/mps/openapi/model/SNode;)Ljetbrains/mps/openapi/editor/cells/EditorCell;" />
-      <node id="3961775458390522594" at="38,0,57,0" concept="4" trace="createProperty_kzexu8_b0#(Ljetbrains/mps/openapi/editor/EditorContext;Lorg/jetbrains/mps/openapi/model/SNode;)Ljetbrains/mps/openapi/editor/cells/EditorCell;" />
-      <scope id="3961775458390522587" at="18,79,19,63" />
-      <scope id="3961775458390522594" at="51,35,53,112">
->>>>>>> bd830ede
+      <scope id="3961775458390522594" at="69,35,71,112">
         <var name="manager" id="3961775458390522594" />
       </scope>
       <scope id="3961775458390522587" at="34,0,37,0" />
@@ -554,41 +336,20 @@
         <var name="editorCell" id="3961775458390522592" />
         <var name="style" id="3961775458390522592" />
       </scope>
-<<<<<<< HEAD
       <scope id="3961775458390522587" at="38,0,47,0" />
       <scope id="3961775458390522592" at="47,0,56,0" />
-      <scope id="3961775458390522594" at="56,49,74,22">
-=======
-      <scope id="3961775458390522587" at="21,0,29,0">
-        <var name="editorContext" id="3961775458390522587" />
-        <var name="node" id="3961775458390522587" />
-      </scope>
-      <scope id="3961775458390522592" at="29,0,38,0">
-        <var name="editorContext" id="3961775458390522592" />
-        <var name="node" id="3961775458390522592" />
-      </scope>
-      <scope id="3961775458390522594" at="38,88,55,22">
->>>>>>> bd830ede
+      <scope id="3961775458390522594" at="56,49,73,22">
         <var name="attributeConcept" id="3961775458390522594" />
         <var name="editorCell" id="3961775458390522594" />
         <var name="provider" id="3961775458390522594" />
         <var name="style" id="3961775458390522594" />
       </scope>
-<<<<<<< HEAD
-      <scope id="3961775458390522594" at="56,0,76,0" />
-      <unit id="3961775458390522587" at="19,0,77,0" name="jetbrains.mps.core.properties.editor.PropertiesComment_EditorBuilder_a" />
-=======
-      <scope id="3961775458390522594" at="38,0,57,0">
-        <var name="editorContext" id="3961775458390522594" />
-        <var name="node" id="3961775458390522594" />
-      </scope>
-      <unit id="3961775458390522587" at="17,0,58,0" name="jetbrains.mps.core.properties.editor.PropertiesComment_Editor" />
->>>>>>> bd830ede
+      <scope id="3961775458390522594" at="56,0,75,0" />
+      <unit id="3961775458390522587" at="19,0,76,0" name="jetbrains.mps.core.properties.editor.PropertiesComment_EditorBuilder_a" />
     </file>
   </root>
   <root nodeRef="r:8fd8fae7-66c6-40bf-9e0f-dc410b5e2e9c(jetbrains.mps.core.properties.editor)/3961775458390522597">
     <file name="PropertiesDeclaration_Editor.java">
-<<<<<<< HEAD
       <node id="3961775458390522597" at="11,79,12,87" concept="6" />
       <node id="3961775458390522597" at="14,82,15,90" concept="6" />
       <node id="3961775458390522597" at="11,0,14,0" concept="4" trace="createEditorCell#(Ljetbrains/mps/openapi/editor/EditorContext;Lorg/jetbrains/mps/openapi/model/SNode;)Ljetbrains/mps/openapi/editor/cells/EditorCell;" />
@@ -596,136 +357,6 @@
       <scope id="3961775458390522597" at="11,79,12,87" />
       <scope id="3961775458390522597" at="14,82,15,90" />
       <scope id="3961775458390522597" at="11,0,14,0">
-=======
-      <node id="3961775458390522597" at="30,79,31,63" concept="6" />
-      <node id="3961775458390522597" at="33,82,34,65" concept="6" />
-      <node id="3961775458390522597" at="36,89,37,96" concept="5" />
-      <node id="3961775458390522597" at="37,96,38,48" concept="1" />
-      <node id="3961775458390522597" at="38,48,39,28" concept="1" />
-      <node id="3961775458390522597" at="39,28,40,81" concept="1" />
-      <node id="3961775458390522597" at="40,81,41,81" concept="1" />
-      <node id="3961775458390522597" at="41,81,42,81" concept="1" />
-      <node id="3961775458390522597" at="42,81,43,22" concept="6" />
-      <node id="3961775458390522602" at="45,88,46,82" concept="5" />
-      <node id="3961775458390522602" at="46,82,47,29" concept="1" />
-      <node id="3961775458390522602" at="47,29,48,42" concept="1" />
-      <node id="3961775458390522602" at="48,42,49,26" concept="5" />
-      <node id="3961775458390522602" at="49,26,50,58" concept="1" />
-      <node id="3961775458390522602" at="50,58,51,42" concept="1" />
-      <node id="3961775458390522602" at="51,42,52,34" concept="5" />
-      <node id="3961775458390522602" at="52,34,53,56" concept="1" />
-      <node id="3961775458390522602" at="53,56,54,40" concept="1" />
-      <node id="3961775458390522602" at="54,40,55,73" concept="1" />
-      <node id="3961775458390522602" at="55,73,56,57" concept="5" />
-      <node id="3961775458390522602" at="57,35,58,82" concept="5" />
-      <node id="3961775458390522602" at="58,82,59,112" concept="6" />
-      <node id="3961775458390522602" at="60,10,61,22" concept="6" />
-      <node id="3961775458390522604" at="63,88,64,87" concept="5" />
-      <node id="3961775458390522604" at="64,87,65,47" concept="1" />
-      <node id="3961775458390522604" at="65,47,66,34" concept="5" />
-      <node id="3961775458390522604" at="66,34,67,62" concept="1" />
-      <node id="3961775458390522604" at="67,62,68,57" concept="1" />
-      <node id="3961775458390522604" at="68,57,69,58" concept="1" />
-      <node id="3961775458390522604" at="69,58,70,40" concept="1" />
-      <node id="3961775458390522604" at="70,40,71,34" concept="1" />
-      <node id="3961775458390522604" at="71,34,72,22" concept="6" />
-      <node id="3961775458390522609" at="74,88,75,82" concept="5" />
-      <node id="3961775458390522609" at="75,82,76,30" concept="1" />
-      <node id="3961775458390522609" at="76,30,77,33" concept="1" />
-      <node id="3961775458390522609" at="77,33,78,40" concept="1" />
-      <node id="3961775458390522609" at="78,40,79,26" concept="5" />
-      <node id="3961775458390522609" at="79,26,80,58" concept="1" />
-      <node id="3961775458390522609" at="80,58,81,43" concept="1" />
-      <node id="3961775458390522609" at="81,43,82,34" concept="5" />
-      <node id="3961775458390522609" at="82,34,83,58" concept="1" />
-      <node id="3961775458390522609" at="83,58,84,40" concept="1" />
-      <node id="3961775458390522609" at="84,40,85,73" concept="1" />
-      <node id="3961775458390522609" at="85,73,86,57" concept="5" />
-      <node id="3961775458390522609" at="87,35,88,82" concept="5" />
-      <node id="3961775458390522609" at="88,82,89,112" concept="6" />
-      <node id="3961775458390522609" at="90,10,91,22" concept="6" />
-      <node id="3961775458390522597" at="93,91,94,96" concept="5" />
-      <node id="3961775458390522597" at="94,96,95,50" concept="1" />
-      <node id="3961775458390522597" at="95,50,96,28" concept="1" />
-      <node id="3961775458390522597" at="96,28,97,81" concept="1" />
-      <node id="3961775458390522597" at="97,81,98,94" concept="1" />
-      <node id="3961775458390522597" at="98,94,99,81" concept="1" />
-      <node id="3961775458390522597" at="99,81,100,94" concept="1" />
-      <node id="3961775458390522597" at="100,94,101,22" concept="6" />
-      <node id="6896005762093561663" at="103,88,104,90" concept="5" />
-      <node id="6896005762093561663" at="104,90,105,47" concept="1" />
-      <node id="6896005762093561663" at="105,47,106,34" concept="5" />
-      <node id="6896005762093561663" at="106,34,107,61" concept="1" />
-      <node id="6896005762093561663" at="107,61,108,109" concept="1" />
-      <node id="6896005762093561663" at="108,109,109,40" concept="1" />
-      <node id="6896005762093561663" at="109,40,110,34" concept="1" />
-      <node id="6896005762093561663" at="110,34,111,22" concept="6" />
-      <node id="6896005762093561674" at="115,31,116,191" concept="6" />
-      <node id="6896005762093561670" at="120,44,121,46" concept="6" />
-      <node id="6896005762093561670" at="123,13,124,79" concept="1" />
-      <node id="6896005762093561670" at="124,79,125,82" concept="1" />
-      <node id="6896005762093561670" at="125,82,126,60" concept="1" />
-      <node id="6896005762093561670" at="126,60,127,34" concept="5" />
-      <node id="6896005762093561670" at="127,34,128,63" concept="1" />
-      <node id="6896005762093561670" at="128,63,129,40" concept="1" />
-      <node id="6896005762093561670" at="129,40,130,22" concept="6" />
-      <node id="6896005762093561692" at="132,88,133,92" concept="5" />
-      <node id="6896005762093561692" at="133,92,134,47" concept="1" />
-      <node id="6896005762093561692" at="134,47,135,34" concept="5" />
-      <node id="6896005762093561692" at="135,34,136,61" concept="1" />
-      <node id="6896005762093561692" at="136,61,137,109" concept="1" />
-      <node id="6896005762093561692" at="137,109,138,40" concept="1" />
-      <node id="6896005762093561692" at="138,40,139,34" concept="1" />
-      <node id="6896005762093561692" at="139,34,140,22" concept="6" />
-      <node id="6896005762093561698" at="144,31,145,204" concept="6" />
-      <node id="6896005762093561694" at="149,44,150,46" concept="6" />
-      <node id="6896005762093561694" at="152,13,153,79" concept="1" />
-      <node id="6896005762093561694" at="153,79,154,82" concept="1" />
-      <node id="6896005762093561694" at="154,82,155,60" concept="1" />
-      <node id="6896005762093561694" at="155,60,156,22" concept="6" />
-      <node id="6896005762093561670" at="118,0,120,0" concept="4" trace="setText#(Ljava/lang/String;)V" />
-      <node id="6896005762093561694" at="147,0,149,0" concept="4" trace="setText#(Ljava/lang/String;)V" />
-      <node id="3961775458390522597" at="30,0,33,0" concept="4" trace="createEditorCell#(Ljetbrains/mps/openapi/editor/EditorContext;Lorg/jetbrains/mps/openapi/model/SNode;)Ljetbrains/mps/openapi/editor/cells/EditorCell;" />
-      <node id="3961775458390522597" at="33,0,36,0" concept="4" trace="createInspectedCell#(Ljetbrains/mps/openapi/editor/EditorContext;Lorg/jetbrains/mps/openapi/model/SNode;)Ljetbrains/mps/openapi/editor/cells/EditorCell;" />
-      <node id="6896005762093561670" at="115,0,118,0" concept="4" trace="getText#()Ljava/lang/String;" />
-      <node id="6896005762093561670" at="120,0,123,0" concept="4" trace="isValidText#(Ljava/lang/String;)Z" />
-      <node id="6896005762093561694" at="144,0,147,0" concept="4" trace="getText#()Ljava/lang/String;" />
-      <node id="6896005762093561694" at="149,0,152,0" concept="4" trace="isValidText#(Ljava/lang/String;)Z" />
-      <node id="3961775458390522602" at="56,57,61,22" concept="3" />
-      <node id="3961775458390522609" at="86,57,91,22" concept="3" />
-      <node id="3961775458390522597" at="36,0,45,0" concept="4" trace="createCollection_cuzp02_a#(Ljetbrains/mps/openapi/editor/EditorContext;Lorg/jetbrains/mps/openapi/model/SNode;)Ljetbrains/mps/openapi/editor/cells/EditorCell;" />
-      <node id="3961775458390522597" at="93,0,103,0" concept="4" trace="createCollection_cuzp02_a_0#(Ljetbrains/mps/openapi/editor/EditorContext;Lorg/jetbrains/mps/openapi/model/SNode;)Ljetbrains/mps/openapi/editor/cells/EditorCell;" />
-      <node id="6896005762093561663" at="103,0,113,0" concept="4" trace="createConstant_cuzp02_a0#(Ljetbrains/mps/openapi/editor/EditorContext;Lorg/jetbrains/mps/openapi/model/SNode;)Ljetbrains/mps/openapi/editor/cells/EditorCell;" />
-      <node id="6896005762093561670" at="113,113,123,13" concept="5" />
-      <node id="6896005762093561692" at="132,0,142,0" concept="4" trace="createConstant_cuzp02_c0#(Ljetbrains/mps/openapi/editor/EditorContext;Lorg/jetbrains/mps/openapi/model/SNode;)Ljetbrains/mps/openapi/editor/cells/EditorCell;" />
-      <node id="6896005762093561694" at="142,113,152,13" concept="5" />
-      <node id="3961775458390522604" at="63,0,74,0" concept="4" trace="createConstant_cuzp02_b0#(Ljetbrains/mps/openapi/editor/EditorContext;Lorg/jetbrains/mps/openapi/model/SNode;)Ljetbrains/mps/openapi/editor/cells/EditorCell;" />
-      <node id="6896005762093561694" at="142,0,158,0" concept="4" trace="createReadOnlyModelAccessor_cuzp02_d0#(Ljetbrains/mps/openapi/editor/EditorContext;Lorg/jetbrains/mps/openapi/model/SNode;)Ljetbrains/mps/openapi/editor/cells/EditorCell;" />
-      <node id="3961775458390522602" at="45,0,63,0" concept="4" trace="createProperty_cuzp02_a0#(Ljetbrains/mps/openapi/editor/EditorContext;Lorg/jetbrains/mps/openapi/model/SNode;)Ljetbrains/mps/openapi/editor/cells/EditorCell;" />
-      <node id="3961775458390522609" at="74,0,93,0" concept="4" trace="createProperty_cuzp02_c0#(Ljetbrains/mps/openapi/editor/EditorContext;Lorg/jetbrains/mps/openapi/model/SNode;)Ljetbrains/mps/openapi/editor/cells/EditorCell;" />
-      <node id="6896005762093561670" at="113,0,132,0" concept="4" trace="createReadOnlyModelAccessor_cuzp02_b0#(Ljetbrains/mps/openapi/editor/EditorContext;Lorg/jetbrains/mps/openapi/model/SNode;)Ljetbrains/mps/openapi/editor/cells/EditorCell;" />
-      <scope id="6896005762093561670" at="118,37,118,37" />
-      <scope id="6896005762093561694" at="147,37,147,37" />
-      <scope id="3961775458390522597" at="30,79,31,63" />
-      <scope id="3961775458390522597" at="33,82,34,65" />
-      <scope id="6896005762093561673" at="115,31,116,191" />
-      <scope id="6896005762093561670" at="120,44,121,46" />
-      <scope id="6896005762093561697" at="144,31,145,204" />
-      <scope id="6896005762093561694" at="149,44,150,46" />
-      <scope id="3961775458390522602" at="57,35,59,112">
-        <var name="manager" id="3961775458390522602" />
-      </scope>
-      <scope id="3961775458390522609" at="87,35,89,112">
-        <var name="manager" id="3961775458390522609" />
-      </scope>
-      <scope id="6896005762093561670" at="118,0,120,0">
-        <var name="s" id="6896005762093561670" />
-      </scope>
-      <scope id="6896005762093561694" at="147,0,149,0">
-        <var name="s" id="6896005762093561694" />
-      </scope>
-      <scope id="3961775458390522597" at="30,0,33,0">
->>>>>>> bd830ede
         <var name="editorContext" id="3961775458390522597" />
         <var name="node" id="3961775458390522597" />
       </scope>
@@ -733,7 +364,6 @@
         <var name="editorContext" id="3961775458390522597" />
         <var name="node" id="3961775458390522597" />
       </scope>
-<<<<<<< HEAD
       <unit id="3961775458390522597" at="10,0,18,0" name="jetbrains.mps.core.properties.editor.PropertiesDeclaration_Editor" />
     </file>
     <file name="PropertiesDeclaration_EditorBuilder_a.java">
@@ -760,144 +390,82 @@
       <node id="3961775458390522602" at="59,78,60,40" concept="1" />
       <node id="3961775458390522602" at="60,40,61,73" concept="1" />
       <node id="3961775458390522602" at="61,73,62,57" concept="5" />
-      <node id="3961775458390522602" at="62,57,63,59" concept="5" />
-      <node id="3961775458390522602" at="64,35,65,87" concept="5" />
-      <node id="3961775458390522602" at="65,87,66,94" concept="6" />
-      <node id="3961775458390522602" at="67,10,68,22" concept="6" />
-      <node id="3961775458390522604" at="70,49,71,94" concept="5" />
-      <node id="3961775458390522604" at="71,94,72,47" concept="1" />
-      <node id="3961775458390522604" at="72,47,73,34" concept="5" />
-      <node id="3961775458390522604" at="73,34,74,84" concept="1" />
-      <node id="3961775458390522604" at="74,84,75,54" concept="1" />
-      <node id="3961775458390522604" at="75,54,76,55" concept="1" />
-      <node id="3961775458390522604" at="76,55,77,40" concept="1" />
-      <node id="3961775458390522604" at="77,40,78,34" concept="1" />
-      <node id="3961775458390522604" at="78,34,79,22" concept="6" />
-      <node id="3961775458390522609" at="81,49,82,89" concept="5" />
-      <node id="3961775458390522609" at="82,89,83,30" concept="1" />
-      <node id="3961775458390522609" at="83,30,84,33" concept="1" />
-      <node id="3961775458390522609" at="84,33,85,40" concept="1" />
-      <node id="3961775458390522609" at="85,40,86,26" concept="5" />
-      <node id="3961775458390522609" at="86,26,87,63" concept="1" />
-      <node id="3961775458390522609" at="87,63,88,43" concept="1" />
-      <node id="3961775458390522609" at="88,43,89,34" concept="5" />
-      <node id="3961775458390522609" at="89,34,90,80" concept="1" />
-      <node id="3961775458390522609" at="90,80,91,40" concept="1" />
-      <node id="3961775458390522609" at="91,40,92,73" concept="1" />
-      <node id="3961775458390522609" at="92,73,93,57" concept="5" />
-      <node id="3961775458390522609" at="93,57,94,59" concept="5" />
-      <node id="3961775458390522609" at="95,35,96,87" concept="5" />
-      <node id="3961775458390522609" at="96,87,97,94" concept="6" />
-      <node id="3961775458390522609" at="98,10,99,22" concept="6" />
+      <node id="3961775458390522602" at="63,35,64,87" concept="5" />
+      <node id="3961775458390522602" at="64,87,65,112" concept="6" />
+      <node id="3961775458390522602" at="66,10,67,22" concept="6" />
+      <node id="3961775458390522604" at="69,49,70,94" concept="5" />
+      <node id="3961775458390522604" at="70,94,71,47" concept="1" />
+      <node id="3961775458390522604" at="71,47,72,34" concept="5" />
+      <node id="3961775458390522604" at="72,34,73,84" concept="1" />
+      <node id="3961775458390522604" at="73,84,74,54" concept="1" />
+      <node id="3961775458390522604" at="74,54,75,55" concept="1" />
+      <node id="3961775458390522604" at="75,55,76,40" concept="1" />
+      <node id="3961775458390522604" at="76,40,77,34" concept="1" />
+      <node id="3961775458390522604" at="77,34,78,22" concept="6" />
+      <node id="3961775458390522609" at="80,49,81,89" concept="5" />
+      <node id="3961775458390522609" at="81,89,82,30" concept="1" />
+      <node id="3961775458390522609" at="82,30,83,33" concept="1" />
+      <node id="3961775458390522609" at="83,33,84,40" concept="1" />
+      <node id="3961775458390522609" at="84,40,85,26" concept="5" />
+      <node id="3961775458390522609" at="85,26,86,63" concept="1" />
+      <node id="3961775458390522609" at="86,63,87,43" concept="1" />
+      <node id="3961775458390522609" at="87,43,88,34" concept="5" />
+      <node id="3961775458390522609" at="88,34,89,80" concept="1" />
+      <node id="3961775458390522609" at="89,80,90,40" concept="1" />
+      <node id="3961775458390522609" at="90,40,91,73" concept="1" />
+      <node id="3961775458390522609" at="91,73,92,57" concept="5" />
+      <node id="3961775458390522609" at="93,35,94,87" concept="5" />
+      <node id="3961775458390522609" at="94,87,95,112" concept="6" />
+      <node id="3961775458390522609" at="96,10,97,22" concept="6" />
       <node id="3961775458390522597" at="23,0,25,0" concept="2" trace="myNode" />
       <node id="3961775458390522597" at="37,0,40,0" concept="4" trace="createCell#()Ljetbrains/mps/openapi/editor/cells/EditorCell;" />
       <node id="3961775458390522597" at="26,0,30,0" concept="0" trace="PropertiesDeclaration_EditorBuilder_a#(Ljetbrains/mps/openapi/editor/EditorContext;Lorg/jetbrains/mps/openapi/model/SNode;)V" />
       <node id="3961775458390522597" at="31,0,36,0" concept="4" trace="getNode#()Lorg/jetbrains/mps/openapi/model/SNode;" />
-      <node id="3961775458390522602" at="63,59,68,22" concept="3" />
-      <node id="3961775458390522609" at="94,59,99,22" concept="3" />
+      <node id="3961775458390522602" at="62,57,67,22" concept="3" />
+      <node id="3961775458390522609" at="92,57,97,22" concept="3" />
       <node id="3961775458390522597" at="41,0,51,0" concept="4" trace="createCollection_cuzp02_a#()Ljetbrains/mps/openapi/editor/cells/EditorCell;" />
-      <node id="3961775458390522604" at="70,0,81,0" concept="4" trace="createConstant_cuzp02_b0#()Ljetbrains/mps/openapi/editor/cells/EditorCell;" />
-      <node id="3961775458390522602" at="51,0,70,0" concept="4" trace="createProperty_cuzp02_a0#()Ljetbrains/mps/openapi/editor/cells/EditorCell;" />
-      <node id="3961775458390522609" at="81,0,101,0" concept="4" trace="createProperty_cuzp02_c0#()Ljetbrains/mps/openapi/editor/cells/EditorCell;" />
+      <node id="3961775458390522604" at="69,0,80,0" concept="4" trace="createConstant_cuzp02_b0#()Ljetbrains/mps/openapi/editor/cells/EditorCell;" />
+      <node id="3961775458390522602" at="51,0,69,0" concept="4" trace="createProperty_cuzp02_a0#()Ljetbrains/mps/openapi/editor/cells/EditorCell;" />
+      <node id="3961775458390522609" at="80,0,99,0" concept="4" trace="createProperty_cuzp02_c0#()Ljetbrains/mps/openapi/editor/cells/EditorCell;" />
       <scope id="3961775458390522597" at="33,26,34,18" />
       <scope id="3961775458390522597" at="37,39,38,39" />
       <scope id="3961775458390522597" at="26,101,28,18" />
-      <scope id="3961775458390522602" at="64,35,66,94">
+      <scope id="3961775458390522602" at="63,35,65,112">
         <var name="manager" id="3961775458390522602" />
       </scope>
-      <scope id="3961775458390522609" at="95,35,97,94">
+      <scope id="3961775458390522609" at="93,35,95,112">
         <var name="manager" id="3961775458390522609" />
-=======
-      <scope id="6896005762093561670" at="115,0,118,0" />
-      <scope id="6896005762093561670" at="120,0,123,0">
-        <var name="s" id="6896005762093561670" />
-      </scope>
-      <scope id="6896005762093561694" at="144,0,147,0" />
-      <scope id="6896005762093561694" at="149,0,152,0">
-        <var name="s" id="6896005762093561694" />
->>>>>>> bd830ede
       </scope>
       <scope id="3961775458390522597" at="37,0,40,0" />
       <scope id="3961775458390522597" at="26,0,30,0">
         <var name="context" id="3961775458390522597" />
         <var name="node" id="3961775458390522597" />
       </scope>
-<<<<<<< HEAD
       <scope id="3961775458390522597" at="31,0,36,0" />
       <scope id="3961775458390522597" at="41,50,49,22">
         <var name="editorCell" id="3961775458390522597" />
       </scope>
-      <scope id="3961775458390522604" at="70,49,79,22">
+      <scope id="3961775458390522604" at="69,49,78,22">
         <var name="editorCell" id="3961775458390522604" />
         <var name="style" id="3961775458390522604" />
       </scope>
       <scope id="3961775458390522597" at="41,0,51,0" />
-      <scope id="3961775458390522604" at="70,0,81,0" />
-      <scope id="3961775458390522602" at="51,49,68,22">
-=======
-      <scope id="3961775458390522597" at="93,91,101,22">
-        <var name="editorCell" id="3961775458390522597" />
-      </scope>
-      <scope id="6896005762093561663" at="103,88,111,22">
-        <var name="editorCell" id="6896005762093561663" />
-        <var name="style" id="6896005762093561663" />
-      </scope>
-      <scope id="6896005762093561692" at="132,88,140,22">
-        <var name="editorCell" id="6896005762093561692" />
-        <var name="style" id="6896005762093561692" />
-      </scope>
-      <scope id="3961775458390522597" at="36,0,45,0">
-        <var name="editorContext" id="3961775458390522597" />
-        <var name="node" id="3961775458390522597" />
-      </scope>
-      <scope id="3961775458390522604" at="63,88,72,22">
-        <var name="editorCell" id="3961775458390522604" />
-        <var name="style" id="3961775458390522604" />
-      </scope>
-      <scope id="3961775458390522597" at="93,0,103,0">
-        <var name="editorContext" id="3961775458390522597" />
-        <var name="node" id="3961775458390522597" />
-      </scope>
-      <scope id="6896005762093561663" at="103,0,113,0">
-        <var name="editorContext" id="6896005762093561663" />
-        <var name="node" id="6896005762093561663" />
-      </scope>
-      <scope id="6896005762093561692" at="132,0,142,0">
-        <var name="editorContext" id="6896005762093561692" />
-        <var name="node" id="6896005762093561692" />
-      </scope>
-      <scope id="3961775458390522604" at="63,0,74,0">
-        <var name="editorContext" id="3961775458390522604" />
-        <var name="node" id="3961775458390522604" />
-      </scope>
-      <scope id="6896005762093561694" at="142,113,156,22">
-        <var name="editorCell" id="6896005762093561694" />
-      </scope>
-      <scope id="3961775458390522602" at="45,88,61,22">
->>>>>>> bd830ede
+      <scope id="3961775458390522604" at="69,0,80,0" />
+      <scope id="3961775458390522602" at="51,49,67,22">
         <var name="attributeConcept" id="3961775458390522602" />
         <var name="editorCell" id="3961775458390522602" />
         <var name="provider" id="3961775458390522602" />
         <var name="style" id="3961775458390522602" />
       </scope>
-<<<<<<< HEAD
-      <scope id="3961775458390522609" at="81,49,99,22">
-=======
-      <scope id="6896005762093561694" at="142,0,158,0">
-        <var name="editorContext" id="6896005762093561694" />
-        <var name="node" id="6896005762093561694" />
-      </scope>
-      <scope id="3961775458390522609" at="74,88,91,22">
->>>>>>> bd830ede
+      <scope id="3961775458390522609" at="80,49,97,22">
         <var name="attributeConcept" id="3961775458390522609" />
         <var name="editorCell" id="3961775458390522609" />
         <var name="provider" id="3961775458390522609" />
         <var name="style" id="3961775458390522609" />
       </scope>
-<<<<<<< HEAD
-      <scope id="3961775458390522602" at="51,0,70,0" />
-      <scope id="3961775458390522609" at="81,0,101,0" />
-      <unit id="3961775458390522597" at="22,0,102,0" name="jetbrains.mps.core.properties.editor.PropertiesDeclaration_EditorBuilder_a" />
+      <scope id="3961775458390522602" at="51,0,69,0" />
+      <scope id="3961775458390522609" at="80,0,99,0" />
+      <unit id="3961775458390522597" at="22,0,100,0" name="jetbrains.mps.core.properties.editor.PropertiesDeclaration_EditorBuilder_a" />
     </file>
     <file name="PropertiesDeclaration_InspectorBuilder_a.java">
       <node id="3961775458390522597" at="31,104,32,19" concept="8" />
@@ -1016,27 +584,6 @@
       <unit id="6896005762093561670" at="68,88,77,5" name="jetbrains.mps.core.properties.editor.PropertiesDeclaration_InspectorBuilder_a$1" />
       <unit id="6896005762093561694" at="97,88,106,5" name="jetbrains.mps.core.properties.editor.PropertiesDeclaration_InspectorBuilder_a$2" />
       <unit id="3961775458390522597" at="27,0,113,0" name="jetbrains.mps.core.properties.editor.PropertiesDeclaration_InspectorBuilder_a" />
-=======
-      <scope id="6896005762093561670" at="113,113,130,22">
-        <var name="editorCell" id="6896005762093561670" />
-        <var name="style" id="6896005762093561670" />
-      </scope>
-      <scope id="3961775458390522602" at="45,0,63,0">
-        <var name="editorContext" id="3961775458390522602" />
-        <var name="node" id="3961775458390522602" />
-      </scope>
-      <scope id="3961775458390522609" at="74,0,93,0">
-        <var name="editorContext" id="3961775458390522609" />
-        <var name="node" id="3961775458390522609" />
-      </scope>
-      <scope id="6896005762093561670" at="113,0,132,0">
-        <var name="editorContext" id="6896005762093561670" />
-        <var name="node" id="6896005762093561670" />
-      </scope>
-      <unit id="6896005762093561670" at="114,83,123,5" name="jetbrains.mps.core.properties.editor.PropertiesDeclaration_Editor$1" />
-      <unit id="6896005762093561694" at="143,83,152,5" name="jetbrains.mps.core.properties.editor.PropertiesDeclaration_Editor$2" />
-      <unit id="3961775458390522597" at="29,0,159,0" name="jetbrains.mps.core.properties.editor.PropertiesDeclaration_Editor" />
->>>>>>> bd830ede
     </file>
   </root>
   <root nodeRef="r:8fd8fae7-66c6-40bf-9e0f-dc410b5e2e9c(jetbrains.mps.core.properties.editor)/6896005762093480914">
