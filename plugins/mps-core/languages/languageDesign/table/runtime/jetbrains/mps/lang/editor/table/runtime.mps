<?xml version="1.0" encoding="UTF-8"?>
<model ref="r:b60215f1-3d3e-41cc-8321-723ef8eb59dd(jetbrains.mps.lang.editor.table.runtime)">
  <persistence version="9" />
  <languages>
    <use id="fd392034-7849-419d-9071-12563d152375" name="jetbrains.mps.baseLanguage.closures" version="-1" />
    <use id="83888646-71ce-4f1c-9c53-c54016f6ad4f" name="jetbrains.mps.baseLanguage.collections" version="-1" />
    <use id="aee9cad2-acd4-4608-aef2-0004f6a1cdbd" name="jetbrains.mps.lang.actions" version="4" />
    <use id="7866978e-a0f0-4cc7-81bc-4d213d9375e1" name="jetbrains.mps.lang.smodel" version="8" />
    <use id="f3061a53-9226-4cc5-a443-f952ceaf5816" name="jetbrains.mps.baseLanguage" version="5" />
    <use id="f2801650-65d5-424e-bb1b-463a8781b786" name="jetbrains.mps.baseLanguage.javadoc" version="2" />
  </languages>
  <imports>
    <import index="7a0s" ref="r:2af017c2-293f-4ebb-99f3-81e353b3d6e6(jetbrains.mps.editor.runtime)" />
    <import index="tpce" ref="r:00000000-0000-4000-0000-011c89590292(jetbrains.mps.lang.structure.structure)" />
    <import index="dp1x" ref="r:84719e1a-99f6-4297-90ba-8ad2a947fa4a(jetbrains.mps.ide.datatransfer)" />
    <import index="g51k" ref="1ed103c3-3aa6-49b7-9c21-6765ee11f224/java:jetbrains.mps.nodeEditor.cells(MPS.Editor/)" />
    <import index="exr9" ref="1ed103c3-3aa6-49b7-9c21-6765ee11f224/java:jetbrains.mps.nodeEditor(MPS.Editor/)" />
    <import index="b8lf" ref="1ed103c3-3aa6-49b7-9c21-6765ee11f224/java:jetbrains.mps.nodeEditor.selection(MPS.Editor/)" />
    <import index="kcid" ref="1ed103c3-3aa6-49b7-9c21-6765ee11f224/java:jetbrains.mps.nodeEditor.cellLayout(MPS.Editor/)" />
    <import index="ddhc" ref="498d89d2-c2e9-11e2-ad49-6cf049e62fe5/java:com.intellij.ide(MPS.IDEA/)" />
    <import index="cj4x" ref="1ed103c3-3aa6-49b7-9c21-6765ee11f224/java:jetbrains.mps.openapi.editor(MPS.Editor/)" />
    <import index="mhfm" ref="3f233e7f-b8a6-46d2-a57f-795d56775243/java:org.jetbrains.annotations(Annotations/)" />
    <import index="f4zo" ref="1ed103c3-3aa6-49b7-9c21-6765ee11f224/java:jetbrains.mps.openapi.editor.cells(MPS.Editor/)" />
    <import index="5ueo" ref="1ed103c3-3aa6-49b7-9c21-6765ee11f224/java:jetbrains.mps.editor.runtime.style(MPS.Editor/)" />
    <import index="mhbf" ref="8865b7a8-5271-43d3-884c-6fd1d9cfdd34/java:org.jetbrains.mps.openapi.model(MPS.OpenAPI/)" />
    <import index="3ahc" ref="1ed103c3-3aa6-49b7-9c21-6765ee11f224/java:jetbrains.mps.editor.runtime.cells(MPS.Editor/)" />
    <import index="q4oi" ref="1ed103c3-3aa6-49b7-9c21-6765ee11f224/java:jetbrains.mps.nodeEditor.cellActions(MPS.Editor/)" />
    <import index="lwvz" ref="1ed103c3-3aa6-49b7-9c21-6765ee11f224/java:jetbrains.mps.openapi.editor.selection(MPS.Editor/)" />
    <import index="wyt6" ref="6354ebe7-c22a-4a0f-ac54-50b52ab9b065/java:java.lang(JDK/)" />
    <import index="33ny" ref="6354ebe7-c22a-4a0f-ac54-50b52ab9b065/java:java.util(JDK/)" />
    <import index="z60i" ref="6354ebe7-c22a-4a0f-ac54-50b52ab9b065/java:java.awt(JDK/)" />
    <import index="c17a" ref="8865b7a8-5271-43d3-884c-6fd1d9cfdd34/java:org.jetbrains.mps.openapi.language(MPS.OpenAPI/)" />
    <import index="pjrh" ref="6ed54515-acc8-4d1e-a16c-9fd6cfe951ea/java:jetbrains.mps.smodel.adapter(MPS.Core/)" />
    <import index="hhnx" ref="1ed103c3-3aa6-49b7-9c21-6765ee11f224/java:jetbrains.mps.editor.runtime(MPS.Editor/)" />
    <import index="18ew" ref="6ed54515-acc8-4d1e-a16c-9fd6cfe951ea/java:jetbrains.mps.util(MPS.Core/)" />
<<<<<<< HEAD
    <import index="ncw5" ref="6ed54515-acc8-4d1e-a16c-9fd6cfe951ea/java:jetbrains.mps.util.annotation(MPS.Core/)" />
=======
    <import index="zce0" ref="1ed103c3-3aa6-49b7-9c21-6765ee11f224/java:jetbrains.mps.smodel.action(MPS.Editor/)" />
    <import index="6lvu" ref="1ed103c3-3aa6-49b7-9c21-6765ee11f224/java:jetbrains.mps.nodeEditor.cellMenu(MPS.Editor/)" />
>>>>>>> 7524ef88
    <import index="hox0" ref="1ed103c3-3aa6-49b7-9c21-6765ee11f224/java:jetbrains.mps.openapi.editor.style(MPS.Editor/)" implicit="true" />
    <import index="22ra" ref="1ed103c3-3aa6-49b7-9c21-6765ee11f224/java:jetbrains.mps.openapi.editor.update(MPS.Editor/)" implicit="true" />
  </imports>
  <registry>
    <language id="f3061a53-9226-4cc5-a443-f952ceaf5816" name="jetbrains.mps.baseLanguage">
      <concept id="1080223426719" name="jetbrains.mps.baseLanguage.structure.OrExpression" flags="nn" index="22lmx$" />
      <concept id="1082485599095" name="jetbrains.mps.baseLanguage.structure.BlockStatement" flags="nn" index="9aQIb">
        <child id="1082485599096" name="statements" index="9aQI4" />
      </concept>
      <concept id="1215693861676" name="jetbrains.mps.baseLanguage.structure.BaseAssignmentExpression" flags="nn" index="d038R">
        <child id="1068498886297" name="rValue" index="37vLTx" />
        <child id="1068498886295" name="lValue" index="37vLTJ" />
      </concept>
      <concept id="1153417849900" name="jetbrains.mps.baseLanguage.structure.GreaterThanOrEqualsExpression" flags="nn" index="2d3UOw" />
      <concept id="1153422305557" name="jetbrains.mps.baseLanguage.structure.LessThanOrEqualsExpression" flags="nn" index="2dkUwp" />
      <concept id="1202948039474" name="jetbrains.mps.baseLanguage.structure.InstanceMethodCallOperation" flags="nn" index="liA8E" />
      <concept id="1465982738277781862" name="jetbrains.mps.baseLanguage.structure.PlaceholderMember" flags="ng" index="2tJIrI" />
      <concept id="1076505808687" name="jetbrains.mps.baseLanguage.structure.WhileStatement" flags="nn" index="2$JKZl">
        <child id="1076505808688" name="condition" index="2$JKZa" />
      </concept>
      <concept id="1239714755177" name="jetbrains.mps.baseLanguage.structure.AbstractUnaryNumberOperation" flags="nn" index="2$Kvd9">
        <child id="1239714902950" name="expression" index="2$L3a6" />
      </concept>
      <concept id="1188207840427" name="jetbrains.mps.baseLanguage.structure.AnnotationInstance" flags="nn" index="2AHcQZ">
        <reference id="1188208074048" name="annotation" index="2AI5Lk" />
        <child id="1188214630783" name="value" index="2B76xF" />
      </concept>
      <concept id="1188208481402" name="jetbrains.mps.baseLanguage.structure.HasAnnotation" flags="ng" index="2AJDlI">
        <child id="1188208488637" name="annotation" index="2AJF6D" />
      </concept>
      <concept id="1188214545140" name="jetbrains.mps.baseLanguage.structure.AnnotationInstanceValue" flags="ng" index="2B6LJw">
        <reference id="1188214555875" name="key" index="2B6OnR" />
        <child id="1188214607812" name="value" index="2B70Vg" />
      </concept>
      <concept id="1095950406618" name="jetbrains.mps.baseLanguage.structure.DivExpression" flags="nn" index="FJ1c_" />
      <concept id="1224848483129" name="jetbrains.mps.baseLanguage.structure.IBLDeprecatable" flags="ng" index="IEa8$">
        <property id="1224848525476" name="isDeprecated" index="IEkAT" />
      </concept>
      <concept id="1154032098014" name="jetbrains.mps.baseLanguage.structure.AbstractLoopStatement" flags="nn" index="2LF5Ji">
        <child id="1154032183016" name="body" index="2LFqv$" />
      </concept>
      <concept id="1197027756228" name="jetbrains.mps.baseLanguage.structure.DotExpression" flags="nn" index="2OqwBi">
        <child id="1197027771414" name="operand" index="2Oq$k0" />
        <child id="1197027833540" name="operation" index="2OqNvi" />
      </concept>
      <concept id="1197029447546" name="jetbrains.mps.baseLanguage.structure.FieldReferenceOperation" flags="nn" index="2OwXpG">
        <reference id="1197029500499" name="fieldDeclaration" index="2Oxat5" />
      </concept>
      <concept id="1083260308424" name="jetbrains.mps.baseLanguage.structure.EnumConstantReference" flags="nn" index="Rm8GO">
        <reference id="1083260308426" name="enumConstantDeclaration" index="Rm8GQ" />
        <reference id="1144432896254" name="enumClass" index="1Px2BO" />
      </concept>
      <concept id="1164879751025" name="jetbrains.mps.baseLanguage.structure.TryCatchStatement" flags="nn" index="SfApY">
        <child id="1164879758292" name="body" index="SfCbr" />
        <child id="1164903496223" name="catchClause" index="TEbGg" />
      </concept>
      <concept id="1145552977093" name="jetbrains.mps.baseLanguage.structure.GenericNewExpression" flags="nn" index="2ShNRf">
        <child id="1145553007750" name="creator" index="2ShVmc" />
      </concept>
      <concept id="1164903280175" name="jetbrains.mps.baseLanguage.structure.CatchClause" flags="nn" index="TDmWw">
        <child id="1164903359218" name="catchBody" index="TDEfX" />
        <child id="1164903359217" name="throwable" index="TDEfY" />
      </concept>
      <concept id="1070462154015" name="jetbrains.mps.baseLanguage.structure.StaticFieldDeclaration" flags="ig" index="Wx3nA" />
      <concept id="1070475354124" name="jetbrains.mps.baseLanguage.structure.ThisExpression" flags="nn" index="Xjq3P">
        <reference id="1182955020723" name="classConcept" index="1HBi2w" />
      </concept>
      <concept id="1070475587102" name="jetbrains.mps.baseLanguage.structure.SuperConstructorInvocation" flags="nn" index="XkiVB" />
      <concept id="1070475926800" name="jetbrains.mps.baseLanguage.structure.StringLiteral" flags="nn" index="Xl_RD">
        <property id="1070475926801" name="value" index="Xl_RC" />
      </concept>
      <concept id="1182160077978" name="jetbrains.mps.baseLanguage.structure.AnonymousClassCreator" flags="nn" index="YeOm9">
        <child id="1182160096073" name="cls" index="YeSDq" />
      </concept>
      <concept id="1081236700938" name="jetbrains.mps.baseLanguage.structure.StaticMethodDeclaration" flags="ig" index="2YIFZL" />
      <concept id="1081236700937" name="jetbrains.mps.baseLanguage.structure.StaticMethodCall" flags="nn" index="2YIFZM">
        <reference id="1144433194310" name="classConcept" index="1Pybhc" />
      </concept>
      <concept id="1164991038168" name="jetbrains.mps.baseLanguage.structure.ThrowStatement" flags="nn" index="YS8fn">
        <child id="1164991057263" name="throwable" index="YScLw" />
      </concept>
      <concept id="1081256982272" name="jetbrains.mps.baseLanguage.structure.InstanceOfExpression" flags="nn" index="2ZW3vV">
        <child id="1081256993305" name="classType" index="2ZW6by" />
        <child id="1081256993304" name="leftExpression" index="2ZW6bz" />
      </concept>
      <concept id="1070533707846" name="jetbrains.mps.baseLanguage.structure.StaticFieldReference" flags="nn" index="10M0yZ">
        <reference id="1144433057691" name="classifier" index="1PxDUh" />
      </concept>
      <concept id="1070534058343" name="jetbrains.mps.baseLanguage.structure.NullLiteral" flags="nn" index="10Nm6u" />
      <concept id="1070534370425" name="jetbrains.mps.baseLanguage.structure.IntegerType" flags="in" index="10Oyi0" />
      <concept id="1070534644030" name="jetbrains.mps.baseLanguage.structure.BooleanType" flags="in" index="10P_77" />
      <concept id="1070534934090" name="jetbrains.mps.baseLanguage.structure.CastExpression" flags="nn" index="10QFUN">
        <child id="1070534934091" name="type" index="10QFUM" />
        <child id="1070534934092" name="expression" index="10QFUP" />
      </concept>
      <concept id="1068390468200" name="jetbrains.mps.baseLanguage.structure.FieldDeclaration" flags="ig" index="312cEg">
        <property id="8606350594693632173" name="isTransient" index="eg7rD" />
        <property id="1240249534625" name="isVolatile" index="34CwA1" />
      </concept>
      <concept id="1068390468198" name="jetbrains.mps.baseLanguage.structure.ClassConcept" flags="ig" index="312cEu">
        <property id="1075300953594" name="abstractClass" index="1sVAO0" />
        <child id="1095933932569" name="implementedInterface" index="EKbjA" />
        <child id="1165602531693" name="superclass" index="1zkMxy" />
      </concept>
      <concept id="1068431474542" name="jetbrains.mps.baseLanguage.structure.VariableDeclaration" flags="ng" index="33uBYm">
        <property id="1176718929932" name="isFinal" index="3TUv4t" />
        <child id="1068431790190" name="initializer" index="33vP2m" />
      </concept>
      <concept id="1092119917967" name="jetbrains.mps.baseLanguage.structure.MulExpression" flags="nn" index="17qRlL" />
      <concept id="1068498886296" name="jetbrains.mps.baseLanguage.structure.VariableReference" flags="nn" index="37vLTw">
        <reference id="1068581517664" name="variableDeclaration" index="3cqZAo" />
      </concept>
      <concept id="1068498886292" name="jetbrains.mps.baseLanguage.structure.ParameterDeclaration" flags="ir" index="37vLTG" />
      <concept id="1068498886294" name="jetbrains.mps.baseLanguage.structure.AssignmentExpression" flags="nn" index="37vLTI" />
      <concept id="1225271177708" name="jetbrains.mps.baseLanguage.structure.StringType" flags="in" index="17QB3L" />
      <concept id="4972933694980447171" name="jetbrains.mps.baseLanguage.structure.BaseVariableDeclaration" flags="ng" index="19Szcq">
        <child id="5680397130376446158" name="type" index="1tU5fm" />
      </concept>
      <concept id="1111509017652" name="jetbrains.mps.baseLanguage.structure.FloatingPointConstant" flags="nn" index="3b6qkQ">
        <property id="1113006610751" name="value" index="$nhwW" />
      </concept>
      <concept id="1068580123132" name="jetbrains.mps.baseLanguage.structure.BaseMethodDeclaration" flags="ng" index="3clF44">
        <property id="4276006055363816570" name="isSynchronized" index="od$2w" />
        <property id="1181808852946" name="isFinal" index="DiZV1" />
        <child id="1164879685961" name="throwsItem" index="Sfmx6" />
        <child id="1068580123133" name="returnType" index="3clF45" />
        <child id="1068580123134" name="parameter" index="3clF46" />
        <child id="1068580123135" name="body" index="3clF47" />
      </concept>
      <concept id="1068580123165" name="jetbrains.mps.baseLanguage.structure.InstanceMethodDeclaration" flags="ig" index="3clFb_">
        <property id="1178608670077" name="isAbstract" index="1EzhhJ" />
      </concept>
      <concept id="1068580123152" name="jetbrains.mps.baseLanguage.structure.EqualsExpression" flags="nn" index="3clFbC" />
      <concept id="1068580123155" name="jetbrains.mps.baseLanguage.structure.ExpressionStatement" flags="nn" index="3clFbF">
        <child id="1068580123156" name="expression" index="3clFbG" />
      </concept>
      <concept id="1068580123157" name="jetbrains.mps.baseLanguage.structure.Statement" flags="nn" index="3clFbH" />
      <concept id="1068580123159" name="jetbrains.mps.baseLanguage.structure.IfStatement" flags="nn" index="3clFbJ">
        <child id="1082485599094" name="ifFalseStatement" index="9aQIa" />
        <child id="1068580123160" name="condition" index="3clFbw" />
        <child id="1068580123161" name="ifTrue" index="3clFbx" />
        <child id="1206060520071" name="elsifClauses" index="3eNLev" />
      </concept>
      <concept id="1068580123136" name="jetbrains.mps.baseLanguage.structure.StatementList" flags="sn" stub="5293379017992965193" index="3clFbS">
        <child id="1068581517665" name="statement" index="3cqZAp" />
      </concept>
      <concept id="1068580123137" name="jetbrains.mps.baseLanguage.structure.BooleanConstant" flags="nn" index="3clFbT">
        <property id="1068580123138" name="value" index="3clFbU" />
      </concept>
      <concept id="1068580123140" name="jetbrains.mps.baseLanguage.structure.ConstructorDeclaration" flags="ig" index="3clFbW" />
      <concept id="1068580320020" name="jetbrains.mps.baseLanguage.structure.IntegerConstant" flags="nn" index="3cmrfG">
        <property id="1068580320021" name="value" index="3cmrfH" />
      </concept>
      <concept id="1068581242875" name="jetbrains.mps.baseLanguage.structure.PlusExpression" flags="nn" index="3cpWs3" />
      <concept id="1068581242878" name="jetbrains.mps.baseLanguage.structure.ReturnStatement" flags="nn" index="3cpWs6">
        <child id="1068581517676" name="expression" index="3cqZAk" />
      </concept>
      <concept id="1068581242864" name="jetbrains.mps.baseLanguage.structure.LocalVariableDeclarationStatement" flags="nn" index="3cpWs8">
        <child id="1068581242865" name="localVariableDeclaration" index="3cpWs9" />
      </concept>
      <concept id="1068581242869" name="jetbrains.mps.baseLanguage.structure.MinusExpression" flags="nn" index="3cpWsd" />
      <concept id="1068581242863" name="jetbrains.mps.baseLanguage.structure.LocalVariableDeclaration" flags="nr" index="3cpWsn" />
      <concept id="1068581517677" name="jetbrains.mps.baseLanguage.structure.VoidType" flags="in" index="3cqZAl" />
      <concept id="1206060495898" name="jetbrains.mps.baseLanguage.structure.ElsifClause" flags="ng" index="3eNFk2">
        <child id="1206060619838" name="condition" index="3eO9$A" />
        <child id="1206060644605" name="statementList" index="3eOfB_" />
      </concept>
      <concept id="1079359253375" name="jetbrains.mps.baseLanguage.structure.ParenthesizedExpression" flags="nn" index="1eOMI4">
        <child id="1079359253376" name="expression" index="1eOMHV" />
      </concept>
      <concept id="1081506762703" name="jetbrains.mps.baseLanguage.structure.GreaterThanExpression" flags="nn" index="3eOSWO" />
      <concept id="1081506773034" name="jetbrains.mps.baseLanguage.structure.LessThanExpression" flags="nn" index="3eOVzh" />
      <concept id="1081516740877" name="jetbrains.mps.baseLanguage.structure.NotExpression" flags="nn" index="3fqX7Q">
        <child id="1081516765348" name="expression" index="3fr31v" />
      </concept>
      <concept id="1160998861373" name="jetbrains.mps.baseLanguage.structure.AssertStatement" flags="nn" index="1gVbGN">
        <child id="1160998896846" name="condition" index="1gVkn0" />
        <child id="1160998916832" name="message" index="1gVpfI" />
      </concept>
      <concept id="1204053956946" name="jetbrains.mps.baseLanguage.structure.IMethodCall" flags="ng" index="1ndlxa">
        <reference id="1068499141037" name="baseMethodDeclaration" index="37wK5l" />
        <child id="1068499141038" name="actualArgument" index="37wK5m" />
        <child id="4972241301747169160" name="typeArgument" index="3PaCim" />
      </concept>
      <concept id="1073063089578" name="jetbrains.mps.baseLanguage.structure.SuperMethodCall" flags="nn" index="3nyPlj" />
      <concept id="1212685548494" name="jetbrains.mps.baseLanguage.structure.ClassCreator" flags="nn" index="1pGfFk" />
      <concept id="1107461130800" name="jetbrains.mps.baseLanguage.structure.Classifier" flags="ng" index="3pOWGL">
        <property id="521412098689998745" name="nonStatic" index="2bfB8j" />
        <child id="5375687026011219971" name="member" index="jymVt" unordered="true" />
      </concept>
      <concept id="7812454656619025416" name="jetbrains.mps.baseLanguage.structure.MethodDeclaration" flags="ng" index="1rXfSm">
        <property id="8355037393041754995" name="isNative" index="2aFKle" />
      </concept>
      <concept id="7812454656619025412" name="jetbrains.mps.baseLanguage.structure.LocalMethodCall" flags="nn" index="1rXfSq" />
      <concept id="1107535904670" name="jetbrains.mps.baseLanguage.structure.ClassifierType" flags="in" index="3uibUv">
        <reference id="1107535924139" name="classifier" index="3uigEE" />
        <child id="1109201940907" name="parameter" index="11_B2D" />
      </concept>
      <concept id="1081773326031" name="jetbrains.mps.baseLanguage.structure.BinaryOperation" flags="nn" index="3uHJSO">
        <child id="1081773367579" name="rightExpression" index="3uHU7w" />
        <child id="1081773367580" name="leftExpression" index="3uHU7B" />
      </concept>
      <concept id="1214918800624" name="jetbrains.mps.baseLanguage.structure.PostfixIncrementExpression" flags="nn" index="3uNrnE" />
      <concept id="1073239437375" name="jetbrains.mps.baseLanguage.structure.NotEqualsExpression" flags="nn" index="3y3z36" />
      <concept id="1178549954367" name="jetbrains.mps.baseLanguage.structure.IVisible" flags="ng" index="1B3ioH">
        <child id="1178549979242" name="visibility" index="1B3o_S" />
      </concept>
      <concept id="1144226303539" name="jetbrains.mps.baseLanguage.structure.ForeachStatement" flags="nn" index="1DcWWT">
        <child id="1144226360166" name="iterable" index="1DdaDG" />
      </concept>
      <concept id="1144230876926" name="jetbrains.mps.baseLanguage.structure.AbstractForStatement" flags="nn" index="1DupvO">
        <child id="1144230900587" name="variable" index="1Duv9x" />
      </concept>
      <concept id="1144231330558" name="jetbrains.mps.baseLanguage.structure.ForStatement" flags="nn" index="1Dw8fO">
        <child id="1144231399730" name="condition" index="1Dwp0S" />
        <child id="1144231408325" name="iteration" index="1Dwrff" />
      </concept>
      <concept id="1107796713796" name="jetbrains.mps.baseLanguage.structure.Interface" flags="ig" index="3HP615" />
      <concept id="1163668896201" name="jetbrains.mps.baseLanguage.structure.TernaryOperatorExpression" flags="nn" index="3K4zz7">
        <child id="1163668914799" name="condition" index="3K4Cdx" />
        <child id="1163668922816" name="ifTrue" index="3K4E3e" />
        <child id="1163668934364" name="ifFalse" index="3K4GZi" />
      </concept>
      <concept id="1082113931046" name="jetbrains.mps.baseLanguage.structure.ContinueStatement" flags="nn" index="3N13vt" />
      <concept id="6329021646629104957" name="jetbrains.mps.baseLanguage.structure.TextCommentPart" flags="nn" index="3SKdUq">
        <property id="6329021646629104958" name="text" index="3SKdUp" />
      </concept>
      <concept id="6329021646629104954" name="jetbrains.mps.baseLanguage.structure.SingleLineComment" flags="nn" index="3SKdUt">
        <child id="6329021646629175155" name="commentPart" index="3SKWNk" />
      </concept>
      <concept id="1146644602865" name="jetbrains.mps.baseLanguage.structure.PublicVisibility" flags="nn" index="3Tm1VV" />
      <concept id="1146644623116" name="jetbrains.mps.baseLanguage.structure.PrivateVisibility" flags="nn" index="3Tm6S6" />
      <concept id="1146644641414" name="jetbrains.mps.baseLanguage.structure.ProtectedVisibility" flags="nn" index="3Tmbuc" />
      <concept id="1178893518978" name="jetbrains.mps.baseLanguage.structure.ThisConstructorInvocation" flags="nn" index="1VxSAg" />
      <concept id="1080120340718" name="jetbrains.mps.baseLanguage.structure.AndExpression" flags="nn" index="1Wc70l" />
      <concept id="1170345865475" name="jetbrains.mps.baseLanguage.structure.AnonymousClass" flags="ig" index="1Y3b0j">
        <reference id="1170346070688" name="classifier" index="1Y3XeK" />
      </concept>
    </language>
    <language id="fd392034-7849-419d-9071-12563d152375" name="jetbrains.mps.baseLanguage.closures">
      <concept id="1199542442495" name="jetbrains.mps.baseLanguage.closures.structure.FunctionType" flags="in" index="1ajhzC">
        <child id="1199542457201" name="resultType" index="1ajl9A" />
      </concept>
      <concept id="1199569711397" name="jetbrains.mps.baseLanguage.closures.structure.ClosureLiteral" flags="nn" index="1bVj0M">
        <child id="1199569916463" name="body" index="1bW5cS" />
      </concept>
      <concept id="1225797177491" name="jetbrains.mps.baseLanguage.closures.structure.InvokeFunctionOperation" flags="nn" index="1Bd96e" />
    </language>
    <language id="f2801650-65d5-424e-bb1b-463a8781b786" name="jetbrains.mps.baseLanguage.javadoc">
      <concept id="5349172909345501395" name="jetbrains.mps.baseLanguage.javadoc.structure.BaseDocComment" flags="ng" index="P$AiS">
        <child id="5383422241790532083" name="tags" index="3nqlJM" />
      </concept>
      <concept id="5349172909345532724" name="jetbrains.mps.baseLanguage.javadoc.structure.MethodDocComment" flags="ng" index="P$JXv" />
      <concept id="8465538089690331500" name="jetbrains.mps.baseLanguage.javadoc.structure.CommentLine" flags="ng" index="TZ5HA" />
      <concept id="8465538089690331492" name="jetbrains.mps.baseLanguage.javadoc.structure.DeprecatedBlockDocTag" flags="ng" index="TZ5HI">
        <child id="2667874559098216723" name="text" index="3HnX3l" />
      </concept>
    </language>
    <language id="aee9cad2-acd4-4608-aef2-0004f6a1cdbd" name="jetbrains.mps.lang.actions">
      <concept id="7776141288922801652" name="jetbrains.mps.lang.actions.structure.NF_Concept_NewInstance" flags="nn" index="q_SaT" />
    </language>
    <language id="7866978e-a0f0-4cc7-81bc-4d213d9375e1" name="jetbrains.mps.lang.smodel">
      <concept id="427659576753752243" name="jetbrains.mps.lang.smodel.structure.ModulePointer" flags="ng" index="20RdaH">
        <property id="427659576753753627" name="moduleId" index="20Rdg5" />
        <property id="427659576753753625" name="moduleName" index="20Rdg7" />
      </concept>
      <concept id="1204834851141" name="jetbrains.mps.lang.smodel.structure.PoundExpression" flags="ng" index="25Kdxt">
        <child id="1204834868751" name="expression" index="25KhWn" />
      </concept>
      <concept id="1138411891628" name="jetbrains.mps.lang.smodel.structure.SNodeOperation" flags="nn" index="eCIE_">
        <child id="1144104376918" name="parameter" index="1xVPHs" />
      </concept>
      <concept id="7453996997717780434" name="jetbrains.mps.lang.smodel.structure.Node_GetSConceptOperation" flags="nn" index="2yIwOk" />
      <concept id="1143224127713" name="jetbrains.mps.lang.smodel.structure.Node_InsertPrevSiblingOperation" flags="nn" index="HtX7F">
        <child id="1143224127716" name="insertedNode" index="HtX7I" />
      </concept>
      <concept id="1145383075378" name="jetbrains.mps.lang.smodel.structure.SNodeListType" flags="in" index="2I9FWS" />
      <concept id="1145404486709" name="jetbrains.mps.lang.smodel.structure.SemanticDowncastExpression" flags="nn" index="2JrnkZ">
        <child id="1145404616321" name="leftExpression" index="2JrQYb" />
      </concept>
      <concept id="1171500988903" name="jetbrains.mps.lang.smodel.structure.Node_GetChildrenOperation" flags="nn" index="32TBzR" />
      <concept id="1678062499342629858" name="jetbrains.mps.lang.smodel.structure.ModuleRefExpression" flags="ng" index="37shsh">
        <child id="1678062499342629861" name="moduleId" index="37shsm" />
      </concept>
      <concept id="5168775467716640652" name="jetbrains.mps.lang.smodel.structure.OperationParm_LinkQualifier" flags="ng" index="1aIX9F">
        <child id="5168775467716640653" name="linkQualifier" index="1aIX9E" />
      </concept>
      <concept id="6677504323281689838" name="jetbrains.mps.lang.smodel.structure.SConceptType" flags="in" index="3bZ5Sz" />
      <concept id="1138055754698" name="jetbrains.mps.lang.smodel.structure.SNodeType" flags="in" index="3Tqbb2">
        <reference id="1138405853777" name="concept" index="ehGHo" />
      </concept>
    </language>
    <language id="ceab5195-25ea-4f22-9b92-103b95ca8c0c" name="jetbrains.mps.lang.core">
      <concept id="1133920641626" name="jetbrains.mps.lang.core.structure.BaseConcept" flags="ng" index="2VYdi">
        <child id="5169995583184591170" name="smodelAttribute" index="lGtFl" />
      </concept>
      <concept id="1169194658468" name="jetbrains.mps.lang.core.structure.INamedConcept" flags="ng" index="TrEIO">
        <property id="1169194664001" name="name" index="TrG5h" />
      </concept>
    </language>
    <language id="83888646-71ce-4f1c-9c53-c54016f6ad4f" name="jetbrains.mps.baseLanguage.collections">
      <concept id="540871147943773365" name="jetbrains.mps.baseLanguage.collections.structure.SingleArgumentSequenceOperation" flags="nn" index="25WWJ4">
        <child id="540871147943773366" name="argument" index="25WWJ7" />
      </concept>
      <concept id="1237467705688" name="jetbrains.mps.baseLanguage.collections.structure.IteratorType" flags="in" index="uOF1S">
        <child id="1237467730343" name="elementType" index="uOL27" />
      </concept>
      <concept id="1237470895604" name="jetbrains.mps.baseLanguage.collections.structure.HasNextOperation" flags="nn" index="v0PNk" />
      <concept id="1237471031357" name="jetbrains.mps.baseLanguage.collections.structure.GetNextOperation" flags="nn" index="v1n4t" />
      <concept id="1151688443754" name="jetbrains.mps.baseLanguage.collections.structure.ListType" flags="in" index="_YKpA">
        <child id="1151688676805" name="elementType" index="_ZDj9" />
      </concept>
      <concept id="1153943597977" name="jetbrains.mps.baseLanguage.collections.structure.ForEachStatement" flags="nn" index="2Gpval">
        <child id="1153944400369" name="variable" index="2Gsz3X" />
        <child id="1153944424730" name="inputSequence" index="2GsD0m" />
      </concept>
      <concept id="1153944193378" name="jetbrains.mps.baseLanguage.collections.structure.ForEachVariable" flags="nr" index="2GrKxI" />
      <concept id="1153944233411" name="jetbrains.mps.baseLanguage.collections.structure.ForEachVariableReference" flags="nn" index="2GrUjf">
        <reference id="1153944258490" name="variable" index="2Gs0qQ" />
      </concept>
      <concept id="1237721394592" name="jetbrains.mps.baseLanguage.collections.structure.AbstractContainerCreator" flags="nn" index="HWqM0">
        <child id="1237721435807" name="elementType" index="HW$YZ" />
      </concept>
      <concept id="1227022196108" name="jetbrains.mps.baseLanguage.collections.structure.RemoveAtElementOperation" flags="nn" index="2KedMh">
        <child id="1227022274197" name="index" index="2KewY8" />
      </concept>
      <concept id="1201306600024" name="jetbrains.mps.baseLanguage.collections.structure.ContainsKeyOperation" flags="nn" index="2Nt0df">
        <child id="1201654602639" name="key" index="38cxEo" />
      </concept>
      <concept id="1160600644654" name="jetbrains.mps.baseLanguage.collections.structure.ListCreatorWithInit" flags="nn" index="Tc6Ow" />
      <concept id="1160612413312" name="jetbrains.mps.baseLanguage.collections.structure.AddElementOperation" flags="nn" index="TSZUe" />
      <concept id="1162935959151" name="jetbrains.mps.baseLanguage.collections.structure.GetSizeOperation" flags="nn" index="34oBXx" />
      <concept id="1197683403723" name="jetbrains.mps.baseLanguage.collections.structure.MapType" flags="in" index="3rvAFt">
        <child id="1197683466920" name="keyType" index="3rvQeY" />
        <child id="1197683475734" name="valueType" index="3rvSg0" />
      </concept>
      <concept id="1197686869805" name="jetbrains.mps.baseLanguage.collections.structure.HashMapCreator" flags="nn" index="3rGOSV">
        <child id="1197687026896" name="keyType" index="3rHrn6" />
        <child id="1197687035757" name="valueType" index="3rHtpV" />
      </concept>
      <concept id="1225645868993" name="jetbrains.mps.baseLanguage.collections.structure.SetElementOperation" flags="nn" index="1ubWrs">
        <child id="1225645893896" name="index" index="1uc2wl" />
        <child id="1225645893898" name="element" index="1uc2wn" />
      </concept>
      <concept id="1165525191778" name="jetbrains.mps.baseLanguage.collections.structure.GetFirstOperation" flags="nn" index="1uHKPH" />
      <concept id="1165530316231" name="jetbrains.mps.baseLanguage.collections.structure.IsEmptyOperation" flags="nn" index="1v1jN8" />
      <concept id="1225711141656" name="jetbrains.mps.baseLanguage.collections.structure.ListElementAccessExpression" flags="nn" index="1y4W85">
        <child id="1225711182005" name="list" index="1y566C" />
        <child id="1225711191269" name="index" index="1y58nS" />
      </concept>
      <concept id="1165595910856" name="jetbrains.mps.baseLanguage.collections.structure.GetLastOperation" flags="nn" index="1yVyf7" />
      <concept id="1197932370469" name="jetbrains.mps.baseLanguage.collections.structure.MapElement" flags="nn" index="3EllGN">
        <child id="1197932505799" name="map" index="3ElQJh" />
        <child id="1197932525128" name="key" index="3ElVtu" />
      </concept>
    </language>
  </registry>
  <node concept="3HP615" id="3ThmjU3UlMw">
    <property role="TrG5h" value="TableModel" />
    <node concept="3clFb_" id="3ThmjU3Uu17" role="jymVt">
      <property role="1EzhhJ" value="true" />
      <property role="TrG5h" value="getColumnCount" />
      <node concept="3Tm1VV" id="3ThmjU3Uu19" role="1B3o_S" />
      <node concept="10Oyi0" id="3ThmjU3Uu1b" role="3clF45" />
      <node concept="3clFbS" id="3ThmjU3Uu1a" role="3clF47" />
    </node>
    <node concept="3clFb_" id="3ThmjU3Uu1c" role="jymVt">
      <property role="1EzhhJ" value="true" />
      <property role="TrG5h" value="getRowCount" />
      <node concept="10Oyi0" id="3ThmjU3Uu1g" role="3clF45" />
      <node concept="3clFbS" id="3ThmjU3Uu1f" role="3clF47" />
      <node concept="3Tm1VV" id="3ThmjU3Uu1e" role="1B3o_S" />
    </node>
    <node concept="3clFb_" id="3UwejP35owX" role="jymVt">
      <property role="1EzhhJ" value="true" />
      <property role="TrG5h" value="deleteRow" />
      <node concept="3clFbS" id="3UwejP35ox0" role="3clF47" />
      <node concept="37vLTG" id="3UwejP35ox1" role="3clF46">
        <property role="TrG5h" value="rowNumber" />
        <node concept="10Oyi0" id="3UwejP35ox2" role="1tU5fm" />
      </node>
      <node concept="3Tm1VV" id="3UwejP35owZ" role="1B3o_S" />
      <node concept="3cqZAl" id="3UwejP35owY" role="3clF45" />
    </node>
    <node concept="3clFb_" id="3ThmjU3Uu1h" role="jymVt">
      <property role="1EzhhJ" value="true" />
      <property role="TrG5h" value="getValueAt" />
      <node concept="3Tm1VV" id="3ThmjU3Uu1j" role="1B3o_S" />
      <node concept="3clFbS" id="3ThmjU3Uu1k" role="3clF47" />
      <node concept="3Tqbb2" id="3ThmjU3Uu1l" role="3clF45" />
      <node concept="37vLTG" id="3ThmjU3Uu1m" role="3clF46">
        <property role="TrG5h" value="row" />
        <node concept="10Oyi0" id="3ThmjU3Uu1n" role="1tU5fm" />
      </node>
      <node concept="37vLTG" id="3ThmjU3Uu1o" role="3clF46">
        <property role="TrG5h" value="column" />
        <node concept="10Oyi0" id="3ThmjU3Uu1q" role="1tU5fm" />
      </node>
    </node>
    <node concept="3clFb_" id="C$5wo1fOYp" role="jymVt">
      <property role="1EzhhJ" value="true" />
      <property role="TrG5h" value="createElement" />
      <node concept="37vLTG" id="C$5wo1fOYt" role="3clF46">
        <property role="TrG5h" value="row" />
        <node concept="10Oyi0" id="C$5wo1fOYu" role="1tU5fm" />
      </node>
      <node concept="3clFbS" id="C$5wo1fOYs" role="3clF47" />
      <node concept="3Tm1VV" id="C$5wo1fOYr" role="1B3o_S" />
      <node concept="3cqZAl" id="C$5wo1fOYq" role="3clF45" />
      <node concept="37vLTG" id="C$5wo1fOYv" role="3clF46">
        <property role="TrG5h" value="column" />
        <node concept="10Oyi0" id="C$5wo1fOYx" role="1tU5fm" />
      </node>
    </node>
    <node concept="3clFb_" id="6H8Ye5D8roO" role="jymVt">
      <property role="1EzhhJ" value="true" />
      <property role="TrG5h" value="getSubstituteInfo" />
      <node concept="3uibUv" id="6UhBBUSJFiL" role="3clF45">
        <ref role="3uigEE" to="f4zo:~SubstituteInfo" resolve="SubstituteInfo" />
      </node>
      <node concept="37vLTG" id="6H8Ye5D8roT" role="3clF46">
        <property role="TrG5h" value="row" />
        <node concept="10Oyi0" id="6H8Ye5D8roV" role="1tU5fm" />
      </node>
      <node concept="3Tm1VV" id="6H8Ye5D8roQ" role="1B3o_S" />
      <node concept="3clFbS" id="6H8Ye5D8roR" role="3clF47" />
      <node concept="37vLTG" id="6H8Ye5D8roW" role="3clF46">
        <property role="TrG5h" value="column" />
        <node concept="10Oyi0" id="6H8Ye5D8roY" role="1tU5fm" />
      </node>
    </node>
    <node concept="3clFb_" id="1ECxnmDmUGQ" role="jymVt">
      <property role="1EzhhJ" value="true" />
      <property role="TrG5h" value="insertRow" />
      <node concept="37vLTG" id="1ECxnmDmZGZ" role="3clF46">
        <property role="TrG5h" value="rowNumber" />
        <node concept="10Oyi0" id="1ECxnmDmZH0" role="1tU5fm" />
      </node>
      <node concept="3cqZAl" id="1ECxnmDmUGR" role="3clF45" />
      <node concept="3clFbS" id="1ECxnmDmUGT" role="3clF47" />
      <node concept="3Tm1VV" id="1ECxnmDmUGS" role="1B3o_S" />
    </node>
    <node concept="3clFb_" id="13gSnpTAw04" role="jymVt">
      <property role="1EzhhJ" value="true" />
      <property role="TrG5h" value="deleteColumn" />
      <node concept="37vLTG" id="13gSnpTAwee" role="3clF46">
        <property role="TrG5h" value="columnNumber" />
        <node concept="10Oyi0" id="13gSnpTAwef" role="1tU5fm" />
      </node>
      <node concept="3cqZAl" id="13gSnpTAw05" role="3clF45" />
      <node concept="3clFbS" id="13gSnpTAw07" role="3clF47" />
      <node concept="3Tm1VV" id="13gSnpTAw06" role="1B3o_S" />
    </node>
    <node concept="3clFb_" id="13gSnpTAw08" role="jymVt">
      <property role="1EzhhJ" value="true" />
      <property role="TrG5h" value="insertColumn" />
      <node concept="37vLTG" id="13gSnpTAweg" role="3clF46">
        <property role="TrG5h" value="columnNumber" />
        <node concept="10Oyi0" id="13gSnpTAweh" role="1tU5fm" />
      </node>
      <node concept="3cqZAl" id="13gSnpTAw09" role="3clF45" />
      <node concept="3clFbS" id="13gSnpTAw0b" role="3clF47" />
      <node concept="3Tm1VV" id="13gSnpTAw0a" role="1B3o_S" />
    </node>
    <node concept="3clFb_" id="3W_zVC89HBy" role="jymVt">
      <property role="1EzhhJ" value="true" />
      <property role="TrG5h" value="getMaxColumnWidth" />
      <node concept="37vLTG" id="3W_zVC89HBB" role="3clF46">
        <property role="TrG5h" value="columnNumber" />
        <node concept="10Oyi0" id="3W_zVC89HBC" role="1tU5fm" />
      </node>
      <node concept="10Oyi0" id="3W_zVC89HBA" role="3clF45" />
      <node concept="3clFbS" id="3W_zVC89HB_" role="3clF47" />
      <node concept="3Tm1VV" id="3W_zVC89HB$" role="1B3o_S" />
    </node>
    <node concept="3Tm1VV" id="3ThmjU3UlMx" role="1B3o_S" />
  </node>
  <node concept="312cEu" id="2ChO0gBxVPx">
    <property role="TrG5h" value="EditorCell_Table" />
    <node concept="3uibUv" id="20m38kqiIkm" role="1zkMxy">
      <ref role="3uigEE" to="g51k:~EditorCell_Collection" resolve="EditorCell_Collection" />
    </node>
    <node concept="312cEg" id="7oCDJDn_QjY" role="jymVt">
      <property role="TrG5h" value="myModel" />
      <node concept="3Tm6S6" id="7oCDJDn_QjZ" role="1B3o_S" />
      <node concept="3uibUv" id="7oCDJDn_Qk1" role="1tU5fm">
        <ref role="3uigEE" node="3ThmjU3UlMw" resolve="TableModel" />
      </node>
    </node>
    <node concept="312cEg" id="2M$ZULqJZG7" role="jymVt">
      <property role="TrG5h" value="myUniquePrefix" />
      <node concept="3Tm6S6" id="2M$ZULqJZG8" role="1B3o_S" />
      <node concept="17QB3L" id="2M$ZULqJZGa" role="1tU5fm" />
    </node>
    <node concept="312cEg" id="5IVz0td0L5g" role="jymVt">
      <property role="TrG5h" value="myEmpty" />
      <node concept="10P_77" id="5IVz0td0L5j" role="1tU5fm" />
      <node concept="3Tm6S6" id="5IVz0td0L5h" role="1B3o_S" />
    </node>
    <node concept="3clFbW" id="2ChO0gByyS6" role="jymVt">
      <node concept="3cqZAl" id="2ChO0gByyS7" role="3clF45" />
      <node concept="37vLTG" id="2ChO0gByySc" role="3clF46">
        <property role="TrG5h" value="editorContext" />
        <node concept="3uibUv" id="1$LG$Uq1Wau" role="1tU5fm">
          <ref role="3uigEE" to="cj4x:~EditorContext" resolve="EditorContext" />
        </node>
      </node>
      <node concept="3Tm1VV" id="2ChO0gByyS8" role="1B3o_S" />
      <node concept="3clFbS" id="2ChO0gByySa" role="3clF47">
        <node concept="XkiVB" id="2ChO0gByySb" role="3cqZAp">
          <ref role="37wK5l" to="g51k:~EditorCell_Collection.&lt;init&gt;(jetbrains.mps.openapi.editor.EditorContext,org.jetbrains.mps.openapi.model.SNode,jetbrains.mps.nodeEditor.cellLayout.CellLayout,jetbrains.mps.nodeEditor.cellProviders.AbstractCellListHandler)" resolve="EditorCell_Collection" />
          <node concept="37vLTw" id="2BHiRxgm9y5" role="37wK5m">
            <ref role="3cqZAo" node="2ChO0gByySc" resolve="editorContext" />
          </node>
          <node concept="37vLTw" id="2BHiRxgm6Pd" role="37wK5m">
            <ref role="3cqZAo" node="2ChO0gByySg" resolve="node" />
          </node>
          <node concept="2ShNRf" id="2VEVLtjrmn0" role="37wK5m">
            <node concept="1pGfFk" id="2VEVLtjrmn1" role="2ShVmc">
              <ref role="37wK5l" to="kcid:~CellLayout_Vertical.&lt;init&gt;()" resolve="CellLayout_Vertical" />
            </node>
          </node>
          <node concept="10Nm6u" id="7oCDJDn_PQ8" role="37wK5m" />
        </node>
        <node concept="3clFbF" id="2VEVLtjrmn3" role="3cqZAp">
          <node concept="1rXfSq" id="4hiugqyz8uV" role="3clFbG">
            <ref role="37wK5l" to="g51k:~EditorCell_Collection.setGridLayout(boolean):void" resolve="setGridLayout" />
            <node concept="3clFbT" id="2VEVLtjrmn5" role="37wK5m">
              <property role="3clFbU" value="true" />
            </node>
          </node>
        </node>
        <node concept="3clFbF" id="7oCDJDn_Qkb" role="3cqZAp">
          <node concept="37vLTI" id="7oCDJDn_Qkd" role="3clFbG">
            <node concept="37vLTw" id="2BHiRxglyHi" role="37vLTx">
              <ref role="3cqZAo" node="2ChO0gByySo" resolve="model" />
            </node>
            <node concept="37vLTw" id="2BHiRxeukFx" role="37vLTJ">
              <ref role="3cqZAo" node="7oCDJDn_QjY" resolve="myModel" />
            </node>
          </node>
        </node>
        <node concept="3clFbF" id="2M$ZULqJZGc" role="3cqZAp">
          <node concept="37vLTI" id="2M$ZULqJZGe" role="3clFbG">
            <node concept="37vLTw" id="2BHiRxeuPIa" role="37vLTJ">
              <ref role="3cqZAo" node="2M$ZULqJZG7" resolve="myUniquePrefix" />
            </node>
            <node concept="37vLTw" id="2BHiRxgmv2j" role="37vLTx">
              <ref role="3cqZAo" node="2M$ZULqJZG4" resolve="uniquePrefix" />
            </node>
          </node>
        </node>
        <node concept="3clFbF" id="7oCDJDn_QkJ" role="3cqZAp">
          <node concept="2OqwBi" id="7oCDJDn_QkK" role="3clFbG">
            <node concept="liA8E" id="7oCDJDn_QkM" role="2OqNvi">
              <ref role="37wK5l" to="g51k:~EditorCell_Basic.setSelectable(boolean):void" resolve="setSelectable" />
              <node concept="3clFbT" id="7oCDJDn_QkN" role="37wK5m">
                <property role="3clFbU" value="false" />
              </node>
            </node>
            <node concept="Xjq3P" id="7oCDJDn_QkX" role="2Oq$k0" />
          </node>
        </node>
        <node concept="3clFbF" id="7oCDJDn_QkO" role="3cqZAp">
          <node concept="2OqwBi" id="7oCDJDn_QkP" role="3clFbG">
            <node concept="2OqwBi" id="7oCDJDn_QkQ" role="2Oq$k0">
              <node concept="Xjq3P" id="7oCDJDn_QkY" role="2Oq$k0" />
              <node concept="liA8E" id="7oCDJDn_QkS" role="2OqNvi">
                <ref role="37wK5l" to="g51k:~EditorCell_Basic.getStyle():jetbrains.mps.openapi.editor.style.Style" resolve="getStyle" />
              </node>
            </node>
            <node concept="liA8E" id="7oCDJDn_QkT" role="2OqNvi">
              <ref role="37wK5l" to="hox0:~Style.set(jetbrains.mps.openapi.editor.style.StyleAttribute,java.lang.Object):void" resolve="set" />
              <node concept="10M0yZ" id="7oCDJDn_QkU" role="37wK5m">
                <ref role="1PxDUh" to="5ueo:~StyleAttributes" resolve="StyleAttributes" />
                <ref role="3cqZAo" to="5ueo:~StyleAttributes.TABLE_COMPONENT" resolve="TABLE_COMPONENT" />
              </node>
              <node concept="Rm8GO" id="2Qa9MYM_KXg" role="37wK5m">
                <ref role="Rm8GQ" to="5ueo:~TableComponent.VERTICAL_COLLECTION" resolve="VERTICAL_COLLECTION" />
                <ref role="1Px2BO" to="5ueo:~TableComponent" resolve="TableComponent" />
              </node>
            </node>
          </node>
        </node>
        <node concept="3clFbF" id="7oCDJDn_Qjv" role="3cqZAp">
          <node concept="1rXfSq" id="4hiugqyz8Sw" role="3clFbG">
            <ref role="37wK5l" node="7oCDJDn_Qjr" resolve="createChildrenCells" />
          </node>
        </node>
      </node>
      <node concept="37vLTG" id="2ChO0gByySg" role="3clF46">
        <property role="TrG5h" value="node" />
        <node concept="3uibUv" id="2ChO0gByySi" role="1tU5fm">
          <ref role="3uigEE" to="mhbf:~SNode" resolve="SNode" />
        </node>
      </node>
      <node concept="37vLTG" id="2ChO0gByySk" role="3clF46">
        <property role="TrG5h" value="cellLayout" />
        <node concept="3uibUv" id="2ChO0gByySm" role="1tU5fm">
          <ref role="3uigEE" to="kcid:~CellLayout" resolve="CellLayout" />
        </node>
      </node>
      <node concept="37vLTG" id="2ChO0gByySo" role="3clF46">
        <property role="TrG5h" value="model" />
        <node concept="3uibUv" id="7oCDJDn_PQ9" role="1tU5fm">
          <ref role="3uigEE" node="3ThmjU3UlMw" resolve="TableModel" />
        </node>
      </node>
      <node concept="37vLTG" id="2M$ZULqJZG4" role="3clF46">
        <property role="TrG5h" value="uniquePrefix" />
        <node concept="17QB3L" id="2M$ZULqJZG6" role="1tU5fm" />
      </node>
    </node>
    <node concept="3clFb_" id="7oCDJDn_Qjr" role="jymVt">
      <property role="TrG5h" value="createChildrenCells" />
      <node concept="3Tm1VV" id="7oCDJDn_Qjt" role="1B3o_S" />
      <node concept="3cqZAl" id="7oCDJDn_Qjs" role="3clF45" />
      <node concept="3clFbS" id="7oCDJDn_Qju" role="3clF47">
        <node concept="3clFbJ" id="5IVz0td0D9N" role="3cqZAp">
          <node concept="3clFbS" id="5IVz0td0D9O" role="3clFbx">
            <node concept="3clFbF" id="5IVz0td0L5l" role="3cqZAp">
              <node concept="37vLTI" id="5IVz0td0L5n" role="3clFbG">
                <node concept="3clFbT" id="5IVz0td0L5q" role="37vLTx">
                  <property role="3clFbU" value="true" />
                </node>
                <node concept="37vLTw" id="2BHiRxeuO41" role="37vLTJ">
                  <ref role="3cqZAo" node="5IVz0td0L5g" resolve="myEmpty" />
                </node>
              </node>
            </node>
            <node concept="3cpWs8" id="5IVz0td0ON0" role="3cqZAp">
              <node concept="3cpWsn" id="5IVz0td0ON1" role="3cpWs9">
                <property role="TrG5h" value="emptyCell" />
                <node concept="1rXfSq" id="4hiugqyz8r5" role="33vP2m">
                  <ref role="37wK5l" node="5IVz0td0OMB" resolve="createEmptyTabeCell" />
                </node>
                <node concept="3uibUv" id="5IVz0td0ON2" role="1tU5fm">
                  <ref role="3uigEE" to="f4zo:~EditorCell" resolve="EditorCell" />
                </node>
              </node>
            </node>
            <node concept="3clFbF" id="5IVz0td0OMt" role="3cqZAp">
              <node concept="1rXfSq" id="4hiugqyyYbk" role="3clFbG">
                <ref role="37wK5l" node="5IVz0td0OMl" resolve="installEmptyTableCellActions" />
                <node concept="37vLTw" id="3GM_nagTunq" role="37wK5m">
                  <ref role="3cqZAo" node="5IVz0td0ON1" resolve="emptyCell" />
                </node>
              </node>
            </node>
            <node concept="3clFbF" id="7dFK47doMs6" role="3cqZAp">
              <node concept="2OqwBi" id="7dFK47doMs7" role="3clFbG">
                <node concept="37vLTw" id="3GM_nagT$L9" role="2Oq$k0">
                  <ref role="3cqZAo" node="5IVz0td0ON1" resolve="emptyCell" />
                </node>
                <node concept="liA8E" id="7dFK47doMs9" role="2OqNvi">
                  <ref role="37wK5l" to="f4zo:~EditorCell.setLeftGap(int):void" resolve="setLeftGap" />
                  <node concept="3cmrfG" id="7dFK47doMsa" role="37wK5m">
                    <property role="3cmrfH" value="4" />
                  </node>
                </node>
              </node>
            </node>
            <node concept="3clFbF" id="7dFK47doMsb" role="3cqZAp">
              <node concept="2OqwBi" id="7dFK47doMsc" role="3clFbG">
                <node concept="liA8E" id="7dFK47doMse" role="2OqNvi">
                  <ref role="37wK5l" to="f4zo:~EditorCell.setRightGap(int):void" resolve="setRightGap" />
                  <node concept="3cmrfG" id="7dFK47doMsf" role="37wK5m">
                    <property role="3cmrfH" value="4" />
                  </node>
                </node>
                <node concept="37vLTw" id="3GM_nagTvSB" role="2Oq$k0">
                  <ref role="3cqZAo" node="5IVz0td0ON1" resolve="emptyCell" />
                </node>
              </node>
            </node>
            <node concept="3clFbF" id="7kjGP5W94fy" role="3cqZAp">
              <node concept="2OqwBi" id="7kjGP5W94f$" role="3clFbG">
                <node concept="37vLTw" id="3GM_nagTsVw" role="2Oq$k0">
                  <ref role="3cqZAo" node="5IVz0td0ON1" resolve="emptyCell" />
                </node>
                <node concept="liA8E" id="7kjGP5W94fC" role="2OqNvi">
                  <ref role="37wK5l" to="f4zo:~EditorCell.setCellId(java.lang.String):void" resolve="setCellId" />
                  <node concept="3cpWs3" id="7kjGP5W94fE" role="37wK5m">
                    <node concept="Xl_RD" id="7kjGP5W94fD" role="3uHU7w">
                      <property role="Xl_RC" value="_emptyTable" />
                    </node>
                    <node concept="37vLTw" id="2BHiRxeuNYc" role="3uHU7B">
                      <ref role="3cqZAo" node="2M$ZULqJZG7" resolve="myUniquePrefix" />
                    </node>
                  </node>
                </node>
              </node>
            </node>
            <node concept="3clFbH" id="7dFK47doMsg" role="3cqZAp" />
            <node concept="3clFbF" id="5IVz0td0OMx" role="3cqZAp">
              <node concept="1rXfSq" id="4hiugqyzhKW" role="3clFbG">
                <ref role="37wK5l" to="g51k:~EditorCell_Collection.addEditorCell(jetbrains.mps.openapi.editor.cells.EditorCell):void" resolve="addEditorCell" />
                <node concept="37vLTw" id="3GM_nagTtQE" role="37wK5m">
                  <ref role="3cqZAo" node="5IVz0td0ON1" resolve="emptyCell" />
                </node>
              </node>
            </node>
            <node concept="3cpWs6" id="5IVz0td0DaS" role="3cqZAp" />
          </node>
          <node concept="3clFbC" id="5IVz0td0D9X" role="3clFbw">
            <node concept="3cmrfG" id="5IVz0td0Da0" role="3uHU7w">
              <property role="3cmrfH" value="0" />
            </node>
            <node concept="2OqwBi" id="5IVz0td0D9S" role="3uHU7B">
              <node concept="37vLTw" id="2BHiRxeul$O" role="2Oq$k0">
                <ref role="3cqZAo" node="7oCDJDn_QjY" resolve="myModel" />
              </node>
              <node concept="liA8E" id="5IVz0td0D9W" role="2OqNvi">
                <ref role="37wK5l" node="3ThmjU3Uu1c" resolve="getRowCount" />
              </node>
            </node>
          </node>
        </node>
        <node concept="1Dw8fO" id="7oCDJDn_RbY" role="3cqZAp">
          <node concept="3eOVzh" id="7oCDJDn_Reh" role="1Dwp0S">
            <node concept="2OqwBi" id="7oCDJDn_Rei" role="3uHU7w">
              <node concept="liA8E" id="7oCDJDn_Rek" role="2OqNvi">
                <ref role="37wK5l" node="3ThmjU3Uu1c" resolve="getRowCount" />
              </node>
              <node concept="37vLTw" id="2BHiRxeumXw" role="2Oq$k0">
                <ref role="3cqZAo" node="7oCDJDn_QjY" resolve="myModel" />
              </node>
            </node>
            <node concept="37vLTw" id="3GM_nagT_S5" role="3uHU7B">
              <ref role="3cqZAo" node="7oCDJDn_Ree" resolve="row" />
            </node>
          </node>
          <node concept="3uNrnE" id="7oCDJDn_Rem" role="1Dwrff">
            <node concept="37vLTw" id="3GM_nagT$eq" role="2$L3a6">
              <ref role="3cqZAo" node="7oCDJDn_Ree" resolve="row" />
            </node>
          </node>
          <node concept="3cpWsn" id="7oCDJDn_Ree" role="1Duv9x">
            <property role="TrG5h" value="row" />
            <node concept="3cmrfG" id="7oCDJDn_Reg" role="33vP2m">
              <property role="3cmrfH" value="0" />
            </node>
            <node concept="10Oyi0" id="7oCDJDn_Ref" role="1tU5fm" />
          </node>
          <node concept="3clFbS" id="7oCDJDn_RbZ" role="2LFqv$">
            <node concept="3cpWs8" id="7oCDJDn_Rc0" role="3cqZAp">
              <node concept="3cpWsn" id="7oCDJDn_Rc1" role="3cpWs9">
                <property role="TrG5h" value="rowCell" />
                <property role="3TUv4t" value="true" />
                <node concept="3uibUv" id="7oCDJDn_Rc2" role="1tU5fm">
                  <ref role="3uigEE" to="f4zo:~EditorCell_Collection" resolve="EditorCell_Collection" />
                </node>
                <node concept="2OqwBi" id="7oCDJDn_Rc3" role="33vP2m">
                  <node concept="Xjq3P" id="7oCDJDn_Rep" role="2Oq$k0" />
                  <node concept="liA8E" id="7oCDJDn_Rc5" role="2OqNvi">
                    <ref role="37wK5l" node="7oCDJDn_QkZ" resolve="createRowCell" />
                    <node concept="37vLTw" id="3GM_nagTvuU" role="37wK5m">
                      <ref role="3cqZAo" node="7oCDJDn_Ree" resolve="row" />
                    </node>
                  </node>
                </node>
              </node>
            </node>
            <node concept="3cpWs8" id="2M$ZULqJZIb" role="3cqZAp">
              <node concept="3cpWsn" id="2M$ZULqJZIc" role="3cpWs9">
                <property role="TrG5h" value="rowId" />
                <node concept="17QB3L" id="2M$ZULqJZId" role="1tU5fm" />
                <node concept="3cpWs3" id="2M$ZULqJZIf" role="33vP2m">
                  <node concept="3cpWs3" id="2M$ZULqJZIh" role="3uHU7B">
                    <node concept="Xl_RD" id="2M$ZULqJZIj" role="3uHU7w">
                      <property role="Xl_RC" value="_row_" />
                    </node>
                    <node concept="37vLTw" id="2BHiRxeuHnC" role="3uHU7B">
                      <ref role="3cqZAo" node="2M$ZULqJZG7" resolve="myUniquePrefix" />
                    </node>
                  </node>
                  <node concept="37vLTw" id="3GM_nagTxBH" role="3uHU7w">
                    <ref role="3cqZAo" node="7oCDJDn_Ree" resolve="row" />
                  </node>
                </node>
              </node>
            </node>
            <node concept="3clFbF" id="2M$ZULqJZGj" role="3cqZAp">
              <node concept="2OqwBi" id="2M$ZULqJZGl" role="3clFbG">
                <node concept="liA8E" id="2M$ZULqJZHU" role="2OqNvi">
                  <ref role="37wK5l" to="f4zo:~EditorCell.setCellId(java.lang.String):void" resolve="setCellId" />
                  <node concept="37vLTw" id="3GM_nagTyh0" role="37wK5m">
                    <ref role="3cqZAo" node="2M$ZULqJZIc" resolve="rowId" />
                  </node>
                </node>
                <node concept="37vLTw" id="3GM_nagT$HW" role="2Oq$k0">
                  <ref role="3cqZAo" node="7oCDJDn_Rc1" resolve="rowCell" />
                </node>
              </node>
            </node>
            <node concept="3clFbH" id="6yB5Tq7Ui0O" role="3cqZAp" />
            <node concept="3cpWs8" id="6yB5Tq7UfH6" role="3cqZAp">
              <node concept="3cpWsn" id="6yB5Tq7UfH7" role="3cpWs9">
                <property role="TrG5h" value="selectRowAction" />
                <node concept="3uibUv" id="5OMo51zGioZ" role="1tU5fm">
                  <ref role="3uigEE" to="f4zo:~CellAction" resolve="CellAction" />
                </node>
                <node concept="2ShNRf" id="6yB5Tq7UfH9" role="33vP2m">
                  <node concept="YeOm9" id="6yB5Tq7UfHa" role="2ShVmc">
                    <node concept="1Y3b0j" id="6yB5Tq7UfHb" role="YeSDq">
                      <property role="2bfB8j" value="true" />
                      <ref role="1Y3XeK" to="3ahc:~AbstractCellAction" resolve="AbstractCellAction" />
                      <ref role="37wK5l" to="3ahc:~AbstractCellAction.&lt;init&gt;()" resolve="AbstractCellAction" />
                      <node concept="3clFb_" id="6yB5Tq7UfHd" role="jymVt">
                        <property role="IEkAT" value="false" />
                        <property role="1EzhhJ" value="false" />
                        <property role="TrG5h" value="execute" />
                        <property role="DiZV1" value="false" />
                        <node concept="3cqZAl" id="6yB5Tq7UfHf" role="3clF45" />
                        <node concept="3Tm1VV" id="6yB5Tq7UfHe" role="1B3o_S" />
                        <node concept="3clFbS" id="6yB5Tq7UfHi" role="3clF47">
                          <node concept="1gVbGN" id="6yB5Tq7UfHj" role="3cqZAp">
                            <node concept="3fqX7Q" id="6yB5Tq7UfHk" role="1gVkn0">
                              <node concept="37vLTw" id="2BHiRxeuwA7" role="3fr31v">
                                <ref role="3cqZAo" node="5IVz0td0L5g" resolve="myEmpty" />
                              </node>
                            </node>
                          </node>
                          <node concept="3cpWs8" id="6yB5Tq7UfHm" role="3cqZAp">
                            <node concept="3cpWsn" id="6yB5Tq7UfHn" role="3cpWs9">
                              <property role="TrG5h" value="editorComponent" />
                              <node concept="3uibUv" id="2TtwAs8YYIH" role="1tU5fm">
                                <ref role="3uigEE" to="cj4x:~EditorComponent" resolve="EditorComponent" />
                              </node>
                              <node concept="1rXfSq" id="1$LG$Uq1ZVI" role="33vP2m">
                                <ref role="37wK5l" to="g51k:~EditorCell_Basic.getEditorComponent():jetbrains.mps.openapi.editor.EditorComponent" resolve="getEditorComponent" />
                              </node>
                            </node>
                          </node>
                          <node concept="3clFbF" id="6yB5Tq7UfHt" role="3cqZAp">
                            <node concept="2OqwBi" id="6yB5Tq7UfHu" role="3clFbG">
                              <node concept="liA8E" id="6yB5Tq7UhSS" role="2OqNvi">
                                <ref role="37wK5l" to="lwvz:~SelectionManager.pushSelection(jetbrains.mps.openapi.editor.selection.Selection):void" resolve="pushSelection" />
                                <node concept="2OqwBi" id="6yB5Tq7Ui0k" role="37wK5m">
                                  <node concept="liA8E" id="6yB5Tq7Ui0o" role="2OqNvi">
                                    <ref role="37wK5l" to="lwvz:~SelectionManager.createSelection(jetbrains.mps.openapi.editor.cells.EditorCell):jetbrains.mps.openapi.editor.selection.Selection" resolve="createSelection" />
                                    <node concept="37vLTw" id="3GM_nagT$g5" role="37wK5m">
                                      <ref role="3cqZAo" node="7oCDJDn_Rc1" resolve="rowCell" />
                                    </node>
                                  </node>
                                  <node concept="2OqwBi" id="6yB5Tq7Ui0l" role="2Oq$k0">
                                    <node concept="37vLTw" id="3GM_nagTrwg" role="2Oq$k0">
                                      <ref role="3cqZAo" node="6yB5Tq7UfHn" resolve="editorComponent" />
                                    </node>
                                    <node concept="liA8E" id="6yB5Tq7Ui0n" role="2OqNvi">
                                      <ref role="37wK5l" to="cj4x:~EditorComponent.getSelectionManager():jetbrains.mps.openapi.editor.selection.SelectionManager" resolve="getSelectionManager" />
                                    </node>
                                  </node>
                                </node>
                              </node>
                              <node concept="2OqwBi" id="6yB5Tq7Ui0q" role="2Oq$k0">
                                <node concept="37vLTw" id="3GM_nagTBHs" role="2Oq$k0">
                                  <ref role="3cqZAo" node="6yB5Tq7UfHn" resolve="editorComponent" />
                                </node>
                                <node concept="liA8E" id="6yB5Tq7Ui0u" role="2OqNvi">
                                  <ref role="37wK5l" to="cj4x:~EditorComponent.getSelectionManager():jetbrains.mps.openapi.editor.selection.SelectionManager" resolve="getSelectionManager" />
                                </node>
                              </node>
                            </node>
                          </node>
                        </node>
                        <node concept="37vLTG" id="6yB5Tq7UfHg" role="3clF46">
                          <property role="TrG5h" value="editorContext" />
                          <node concept="3uibUv" id="yfjzwdo1o5" role="1tU5fm">
                            <ref role="3uigEE" to="cj4x:~EditorContext" resolve="EditorContext" />
                          </node>
                        </node>
                        <node concept="2AHcQZ" id="3tYsUK_t6Lo" role="2AJF6D">
                          <ref role="2AI5Lk" to="wyt6:~Override" resolve="Override" />
                        </node>
                      </node>
                      <node concept="3Tm1VV" id="6yB5Tq7UfHc" role="1B3o_S" />
                    </node>
                  </node>
                </node>
              </node>
            </node>
            <node concept="3clFbF" id="6yB5Tq7Ui0w" role="3cqZAp">
              <node concept="2OqwBi" id="6yB5Tq7Ui0y" role="3clFbG">
                <node concept="liA8E" id="6yB5Tq7Ui0A" role="2OqNvi">
                  <ref role="37wK5l" to="f4zo:~EditorCell.setAction(jetbrains.mps.openapi.editor.cells.CellActionType,jetbrains.mps.openapi.editor.cells.CellAction):void" resolve="setAction" />
                  <node concept="Rm8GO" id="5OMo51zFPRm" role="37wK5m">
                    <ref role="Rm8GQ" to="f4zo:~CellActionType.SELECT_LEFT" resolve="SELECT_LEFT" />
                    <ref role="1Px2BO" to="f4zo:~CellActionType" resolve="CellActionType" />
                  </node>
                  <node concept="37vLTw" id="3GM_nagT_qL" role="37wK5m">
                    <ref role="3cqZAo" node="6yB5Tq7UfH7" resolve="selectRowAction" />
                  </node>
                </node>
                <node concept="37vLTw" id="3GM_nagTA1q" role="2Oq$k0">
                  <ref role="3cqZAo" node="7oCDJDn_Rc1" resolve="rowCell" />
                </node>
              </node>
            </node>
            <node concept="3clFbF" id="6yB5Tq7Ui0F" role="3cqZAp">
              <node concept="2OqwBi" id="6yB5Tq7Ui0G" role="3clFbG">
                <node concept="liA8E" id="6yB5Tq7Ui0I" role="2OqNvi">
                  <ref role="37wK5l" to="f4zo:~EditorCell.setAction(jetbrains.mps.openapi.editor.cells.CellActionType,jetbrains.mps.openapi.editor.cells.CellAction):void" resolve="setAction" />
                  <node concept="Rm8GO" id="5OMo51zFQ_S" role="37wK5m">
                    <ref role="Rm8GQ" to="f4zo:~CellActionType.SELECT_RIGHT" resolve="SELECT_RIGHT" />
                    <ref role="1Px2BO" to="f4zo:~CellActionType" resolve="CellActionType" />
                  </node>
                  <node concept="37vLTw" id="3GM_nagTssc" role="37wK5m">
                    <ref role="3cqZAo" node="6yB5Tq7UfH7" resolve="selectRowAction" />
                  </node>
                </node>
                <node concept="37vLTw" id="3GM_nagTsrJ" role="2Oq$k0">
                  <ref role="3cqZAo" node="7oCDJDn_Rc1" resolve="rowCell" />
                </node>
              </node>
            </node>
            <node concept="3clFbH" id="6yB5Tq7Ui0N" role="3cqZAp" />
            <node concept="3clFbF" id="2cBWZ8O4t3u" role="3cqZAp">
              <node concept="2OqwBi" id="2cBWZ8O4t3v" role="3clFbG">
                <node concept="37vLTw" id="3GM_nagT$3l" role="2Oq$k0">
                  <ref role="3cqZAo" node="7oCDJDn_Rc1" resolve="rowCell" />
                </node>
                <node concept="liA8E" id="2cBWZ8O4t3x" role="2OqNvi">
                  <ref role="37wK5l" to="f4zo:~EditorCell_Collection.addEditorCell(jetbrains.mps.openapi.editor.cells.EditorCell):void" resolve="addEditorCell" />
                  <node concept="1rXfSq" id="4hiugqyyZ8r" role="37wK5m">
                    <ref role="37wK5l" node="4X0XnVPrLxq" resolve="createRowOutermostCell" />
                    <node concept="37vLTw" id="3GM_nagTsC$" role="37wK5m">
                      <ref role="3cqZAo" node="7oCDJDn_Ree" resolve="row" />
                    </node>
                    <node concept="37vLTw" id="3GM_nagT$z9" role="37wK5m">
                      <ref role="3cqZAo" node="2M$ZULqJZIc" resolve="rowId" />
                    </node>
                    <node concept="3clFbT" id="7X6Fu5g4DVM" role="37wK5m">
                      <property role="3clFbU" value="true" />
                    </node>
                  </node>
                </node>
              </node>
            </node>
            <node concept="3cpWs8" id="7oCDJDn_Rc7" role="3cqZAp">
              <node concept="3cpWsn" id="7oCDJDn_Rc8" role="3cpWs9">
                <property role="TrG5h" value="finalRow" />
                <property role="3TUv4t" value="true" />
                <node concept="37vLTw" id="3GM_nagT$Tr" role="33vP2m">
                  <ref role="3cqZAo" node="7oCDJDn_Ree" resolve="row" />
                </node>
                <node concept="10Oyi0" id="7oCDJDn_Rc9" role="1tU5fm" />
              </node>
            </node>
            <node concept="3cpWs8" id="2c9ZTAh$SKY" role="3cqZAp">
              <node concept="3cpWsn" id="2c9ZTAh$SKZ" role="3cpWs9">
                <property role="TrG5h" value="columnCount" />
                <node concept="2OqwBi" id="2c9ZTAh$SL1" role="33vP2m">
                  <node concept="liA8E" id="2c9ZTAh$SL3" role="2OqNvi">
                    <ref role="37wK5l" node="3ThmjU3Uu17" resolve="getColumnCount" />
                  </node>
                  <node concept="37vLTw" id="2BHiRxeuT_G" role="2Oq$k0">
                    <ref role="3cqZAo" node="7oCDJDn_QjY" resolve="myModel" />
                  </node>
                </node>
                <node concept="10Oyi0" id="2c9ZTAh$SL0" role="1tU5fm" />
              </node>
            </node>
            <node concept="3clFbJ" id="LVbolC7pEN" role="3cqZAp">
              <node concept="9aQIb" id="LVbolC7pF4" role="9aQIa">
                <node concept="3clFbS" id="LVbolC7pF5" role="9aQI4">
                  <node concept="3cpWs8" id="2c9ZTAh$T_2" role="3cqZAp">
                    <node concept="3cpWsn" id="2c9ZTAh$T_3" role="3cpWs9">
                      <property role="TrG5h" value="averageColumnWidth" />
                      <node concept="10Oyi0" id="2c9ZTAh$T_4" role="1tU5fm" />
                      <node concept="1rXfSq" id="4hiugqyyUJx" role="33vP2m">
                        <ref role="37wK5l" node="2c9ZTAh$Tzc" resolve="getAverageColumnWidth" />
                        <node concept="37vLTw" id="3GM_nagTyJ1" role="37wK5m">
                          <ref role="3cqZAo" node="2c9ZTAh$SKZ" resolve="columnCount" />
                        </node>
                      </node>
                    </node>
                  </node>
                  <node concept="1Dw8fO" id="7oCDJDn_Rcb" role="3cqZAp">
                    <node concept="3clFbS" id="7oCDJDn_Rcc" role="2LFqv$">
                      <node concept="3cpWs8" id="7oCDJDn_Rcd" role="3cqZAp">
                        <node concept="3cpWsn" id="7oCDJDn_Rce" role="3cpWs9">
                          <property role="TrG5h" value="finalColumn" />
                          <property role="3TUv4t" value="true" />
                          <node concept="37vLTw" id="3GM_nagTB5A" role="33vP2m">
                            <ref role="3cqZAo" node="7oCDJDn_Rdr" resolve="column" />
                          </node>
                          <node concept="10Oyi0" id="7oCDJDn_Rcf" role="1tU5fm" />
                        </node>
                      </node>
                      <node concept="3cpWs8" id="7oCDJDn_Rch" role="3cqZAp">
                        <node concept="3cpWsn" id="7oCDJDn_Rci" role="3cpWs9">
                          <property role="TrG5h" value="value" />
                          <node concept="3Tqbb2" id="7oCDJDn_Rcj" role="1tU5fm" />
                          <node concept="2OqwBi" id="7oCDJDn_Rck" role="33vP2m">
                            <node concept="37vLTw" id="2BHiRxeuGAm" role="2Oq$k0">
                              <ref role="3cqZAo" node="7oCDJDn_QjY" resolve="myModel" />
                            </node>
                            <node concept="liA8E" id="7oCDJDn_Rcm" role="2OqNvi">
                              <ref role="37wK5l" node="3ThmjU3Uu1h" resolve="getValueAt" />
                              <node concept="37vLTw" id="3GM_nagTtJu" role="37wK5m">
                                <ref role="3cqZAo" node="7oCDJDn_Ree" resolve="row" />
                              </node>
                              <node concept="37vLTw" id="3GM_nagTA2v" role="37wK5m">
                                <ref role="3cqZAo" node="7oCDJDn_Rdr" resolve="column" />
                              </node>
                            </node>
                          </node>
                        </node>
                      </node>
                      <node concept="3cpWs8" id="7oCDJDn_Rcp" role="3cqZAp">
                        <node concept="3cpWsn" id="7oCDJDn_Rcq" role="3cpWs9">
                          <property role="TrG5h" value="editorCell" />
                          <node concept="3uibUv" id="7oCDJDn_Rcr" role="1tU5fm">
                            <ref role="3uigEE" to="f4zo:~EditorCell" resolve="EditorCell" />
                          </node>
                        </node>
                      </node>
                      <node concept="3clFbJ" id="7oCDJDn_Rcs" role="3cqZAp">
                        <node concept="3y3z36" id="7oCDJDn_RcO" role="3clFbw">
                          <node concept="10Nm6u" id="7oCDJDn_RcP" role="3uHU7w" />
                          <node concept="37vLTw" id="3GM_nagTAN$" role="3uHU7B">
                            <ref role="3cqZAo" node="7oCDJDn_Rci" resolve="value" />
                          </node>
                        </node>
                        <node concept="9aQIb" id="7oCDJDn_RcR" role="9aQIa">
                          <node concept="3clFbS" id="7oCDJDn_RcS" role="9aQI4">
                            <node concept="3clFbF" id="7oCDJDn_RcT" role="3cqZAp">
                              <node concept="37vLTI" id="7oCDJDn_RcU" role="3clFbG">
                                <node concept="2ShNRf" id="7oCDJDn_RcV" role="37vLTx">
                                  <node concept="1pGfFk" id="7oCDJDn_RcW" role="2ShVmc">
                                    <ref role="37wK5l" to="g51k:~EditorCell_Constant.&lt;init&gt;(jetbrains.mps.openapi.editor.EditorContext,org.jetbrains.mps.openapi.model.SNode,java.lang.String,boolean)" resolve="EditorCell_Constant" />
                                    <node concept="1rXfSq" id="4hiugqyz9R4" role="37wK5m">
                                      <ref role="37wK5l" to="g51k:~EditorCell_Basic.getContext():jetbrains.mps.openapi.editor.EditorContext" resolve="getContext" />
                                    </node>
                                    <node concept="1rXfSq" id="4hiugqyyZ5f" role="37wK5m">
                                      <ref role="37wK5l" to="g51k:~EditorCell_Basic.getSNode():org.jetbrains.mps.openapi.model.SNode" resolve="getSNode" />
                                    </node>
                                    <node concept="Xl_RD" id="7oCDJDn_RcZ" role="37wK5m">
                                      <property role="Xl_RC" value="" />
                                    </node>
                                    <node concept="3clFbT" id="54RX0OOoSdF" role="37wK5m">
                                      <property role="3clFbU" value="true" />
                                    </node>
                                  </node>
                                </node>
                                <node concept="37vLTw" id="3GM_nagTAxG" role="37vLTJ">
                                  <ref role="3cqZAo" node="7oCDJDn_Rcq" resolve="editorCell" />
                                </node>
                              </node>
                            </node>
                            <node concept="3clFbF" id="7oCDJDn_Rd1" role="3cqZAp">
                              <node concept="2OqwBi" id="7oCDJDn_Rd2" role="3clFbG">
                                <node concept="liA8E" id="7oCDJDn_Rd4" role="2OqNvi">
                                  <ref role="37wK5l" to="f4zo:~EditorCell.setAction(jetbrains.mps.openapi.editor.cells.CellActionType,jetbrains.mps.openapi.editor.cells.CellAction):void" resolve="setAction" />
                                  <node concept="Rm8GO" id="5OMo51zFTzL" role="37wK5m">
                                    <ref role="Rm8GQ" to="f4zo:~CellActionType.INSERT" resolve="INSERT" />
                                    <ref role="1Px2BO" to="f4zo:~CellActionType" resolve="CellActionType" />
                                  </node>
                                  <node concept="2ShNRf" id="7oCDJDn_Rd6" role="37wK5m">
                                    <node concept="YeOm9" id="7oCDJDn_Rd7" role="2ShVmc">
                                      <node concept="1Y3b0j" id="7oCDJDn_Rd8" role="YeSDq">
                                        <property role="2bfB8j" value="true" />
                                        <ref role="1Y3XeK" to="3ahc:~AbstractCellAction" resolve="AbstractCellAction" />
                                        <ref role="37wK5l" to="3ahc:~AbstractCellAction.&lt;init&gt;()" resolve="AbstractCellAction" />
                                        <node concept="3clFb_" id="7oCDJDn_Rda" role="jymVt">
                                          <property role="1EzhhJ" value="false" />
                                          <property role="TrG5h" value="execute" />
                                          <node concept="3clFbS" id="7oCDJDn_Rdf" role="3clF47">
                                            <node concept="3clFbF" id="7oCDJDn_Rdg" role="3cqZAp">
                                              <node concept="2OqwBi" id="7oCDJDn_Rdh" role="3clFbG">
                                                <node concept="37vLTw" id="2BHiRxeuL1v" role="2Oq$k0">
                                                  <ref role="3cqZAo" node="7oCDJDn_QjY" resolve="myModel" />
                                                </node>
                                                <node concept="liA8E" id="7oCDJDn_Rdj" role="2OqNvi">
                                                  <ref role="37wK5l" node="C$5wo1fOYp" resolve="createElement" />
                                                  <node concept="37vLTw" id="3GM_nagTxTS" role="37wK5m">
                                                    <ref role="3cqZAo" node="7oCDJDn_Rc8" resolve="finalRow" />
                                                  </node>
                                                  <node concept="37vLTw" id="3GM_nagTvmo" role="37wK5m">
                                                    <ref role="3cqZAo" node="7oCDJDn_Rce" resolve="finalColumn" />
                                                  </node>
                                                </node>
                                              </node>
                                            </node>
                                          </node>
                                          <node concept="3cqZAl" id="7oCDJDn_Rdc" role="3clF45" />
                                          <node concept="37vLTG" id="7oCDJDn_Rdd" role="3clF46">
                                            <property role="TrG5h" value="editorContext" />
                                            <node concept="3uibUv" id="yfjzwdo1wN" role="1tU5fm">
                                              <ref role="3uigEE" to="cj4x:~EditorContext" resolve="EditorContext" />
                                            </node>
                                          </node>
                                          <node concept="3Tm1VV" id="7oCDJDn_Rdb" role="1B3o_S" />
                                          <node concept="2AHcQZ" id="3tYsUK_t5RE" role="2AJF6D">
                                            <ref role="2AI5Lk" to="wyt6:~Override" resolve="Override" />
                                          </node>
                                        </node>
                                        <node concept="3Tm1VV" id="7oCDJDn_Rd9" role="1B3o_S" />
                                      </node>
                                    </node>
                                  </node>
                                </node>
                                <node concept="37vLTw" id="3GM_nagTv8Z" role="2Oq$k0">
                                  <ref role="3cqZAo" node="7oCDJDn_Rcq" resolve="editorCell" />
                                </node>
                              </node>
                            </node>
                          </node>
                        </node>
                        <node concept="3clFbS" id="7oCDJDn_Rct" role="3clFbx">
                          <node concept="3clFbF" id="7oCDJDn_Rcu" role="3cqZAp">
                            <node concept="37vLTI" id="7oCDJDn_Rcv" role="3clFbG">
                              <node concept="2OqwBi" id="7oCDJDn_Rcx" role="37vLTx">
                                <node concept="2OqwBi" id="nJ7v7_woP7" role="2Oq$k0">
                                  <node concept="2OqwBi" id="nJ7v7_woBY" role="2Oq$k0">
                                    <node concept="2OqwBi" id="nJ7v7_wosN" role="2Oq$k0">
                                      <node concept="1rXfSq" id="4hiugqyyZ84" role="2Oq$k0">
                                        <ref role="37wK5l" to="g51k:~EditorCell_Basic.getContext():jetbrains.mps.openapi.editor.EditorContext" resolve="getContext" />
                                      </node>
                                      <node concept="liA8E" id="nJ7v7_wo_8" role="2OqNvi">
                                        <ref role="37wK5l" to="cj4x:~EditorContext.getEditorComponent():jetbrains.mps.openapi.editor.EditorComponent" resolve="getEditorComponent" />
                                      </node>
                                    </node>
                                    <node concept="liA8E" id="nJ7v7_woLZ" role="2OqNvi">
                                      <ref role="37wK5l" to="cj4x:~EditorComponent.getUpdater():jetbrains.mps.openapi.editor.update.Updater" resolve="getUpdater" />
                                    </node>
                                  </node>
                                  <node concept="liA8E" id="nJ7v7_wpmn" role="2OqNvi">
                                    <ref role="37wK5l" to="22ra:~Updater.getCurrentUpdateSession():jetbrains.mps.openapi.editor.update.UpdateSession" resolve="getCurrentUpdateSession" />
                                  </node>
                                </node>
                                <node concept="liA8E" id="7oCDJDn_Rcz" role="2OqNvi">
                                  <ref role="37wK5l" to="22ra:~UpdateSession.updateChildNodeCell(org.jetbrains.mps.openapi.model.SNode):jetbrains.mps.openapi.editor.cells.EditorCell" resolve="updateChildNodeCell" />
                                  <node concept="37vLTw" id="3GM_nagTuiY" role="37wK5m">
                                    <ref role="3cqZAo" node="7oCDJDn_Rci" resolve="value" />
                                  </node>
                                </node>
                              </node>
                              <node concept="37vLTw" id="3GM_nagTBZr" role="37vLTJ">
                                <ref role="3cqZAo" node="7oCDJDn_Rcq" resolve="editorCell" />
                              </node>
                            </node>
                          </node>
                          <node concept="3clFbF" id="FYOSwhQ2u1" role="3cqZAp">
                            <node concept="2OqwBi" id="FYOSwhQ2u3" role="3clFbG">
                              <node concept="liA8E" id="FYOSwhQ2u4" role="2OqNvi">
                                <ref role="37wK5l" to="f4zo:~EditorCell.setAction(jetbrains.mps.openapi.editor.cells.CellActionType,jetbrains.mps.openapi.editor.cells.CellAction):void" resolve="setAction" />
                                <node concept="Rm8GO" id="FYOSwhQ2u5" role="37wK5m">
                                  <ref role="1Px2BO" to="f4zo:~CellActionType" resolve="CellActionType" />
                                  <ref role="Rm8GQ" to="f4zo:~CellActionType.DELETE" resolve="DELETE" />
                                </node>
                                <node concept="2ShNRf" id="FYOSwhQ2u6" role="37wK5m">
                                  <node concept="YeOm9" id="FYOSwhQ2u7" role="2ShVmc">
                                    <node concept="1Y3b0j" id="FYOSwhQ2u8" role="YeSDq">
                                      <property role="2bfB8j" value="true" />
                                      <ref role="37wK5l" to="3ahc:~AbstractCellAction.&lt;init&gt;()" resolve="AbstractCellAction" />
                                      <ref role="1Y3XeK" to="3ahc:~AbstractCellAction" resolve="AbstractCellAction" />
                                      <node concept="3Tm1VV" id="FYOSwhQ2u9" role="1B3o_S" />
                                      <node concept="3clFb_" id="FYOSwhQ2ua" role="jymVt">
                                        <property role="1EzhhJ" value="false" />
                                        <property role="TrG5h" value="execute" />
                                        <node concept="37vLTG" id="FYOSwhQ2ub" role="3clF46">
                                          <property role="TrG5h" value="editorContext" />
                                          <node concept="3uibUv" id="FYOSwhQ2uc" role="1tU5fm">
                                            <ref role="3uigEE" to="cj4x:~EditorContext" resolve="EditorContext" />
                                          </node>
                                        </node>
                                        <node concept="3cqZAl" id="FYOSwhQ2ud" role="3clF45" />
                                        <node concept="3clFbS" id="FYOSwhQ2ue" role="3clF47">
                                          <node concept="3clFbF" id="FYOSwhQ2uf" role="3cqZAp">
                                            <node concept="2OqwBi" id="FYOSwhQ2ug" role="3clFbG">
                                              <node concept="37vLTw" id="FYOSwhQ2uh" role="2Oq$k0">
                                                <ref role="3cqZAo" node="7oCDJDn_QjY" resolve="myModel" />
                                              </node>
                                              <node concept="liA8E" id="FYOSwhQ2ui" role="2OqNvi">
                                                <ref role="37wK5l" node="13gSnpTAw04" resolve="deleteColumn" />
                                                <node concept="37vLTw" id="FYOSwhQ2uj" role="37wK5m">
                                                  <ref role="3cqZAo" node="7oCDJDn_Rce" resolve="finalColumn" />
                                                </node>
                                              </node>
                                            </node>
                                          </node>
                                        </node>
                                        <node concept="3Tm1VV" id="FYOSwhQ2uk" role="1B3o_S" />
                                        <node concept="2AHcQZ" id="FYOSwhQ2ul" role="2AJF6D">
                                          <ref role="2AI5Lk" to="wyt6:~Override" resolve="Override" />
                                        </node>
                                      </node>
                                    </node>
                                  </node>
                                </node>
                              </node>
                              <node concept="37vLTw" id="FYOSwhQ2um" role="2Oq$k0">
                                <ref role="3cqZAo" node="7oCDJDn_Rcq" resolve="editorCell" />
                              </node>
                            </node>
                          </node>
                          <node concept="3clFbF" id="FYOSwhQ64c" role="3cqZAp">
                            <node concept="2OqwBi" id="7oCDJDn_RcA" role="3clFbG">
                              <node concept="liA8E" id="7oCDJDn_RcC" role="2OqNvi">
                                <ref role="37wK5l" to="f4zo:~EditorCell.setAction(jetbrains.mps.openapi.editor.cells.CellActionType,jetbrains.mps.openapi.editor.cells.CellAction):void" resolve="setAction" />
                                <node concept="Rm8GO" id="FYOSwhQ8cu" role="37wK5m">
                                  <ref role="Rm8GQ" to="f4zo:~CellActionType.BACKSPACE" resolve="BACKSPACE" />
                                  <ref role="1Px2BO" to="f4zo:~CellActionType" resolve="CellActionType" />
                                </node>
                                <node concept="2ShNRf" id="7oCDJDn_RcE" role="37wK5m">
                                  <node concept="YeOm9" id="7oCDJDn_RcF" role="2ShVmc">
                                    <node concept="1Y3b0j" id="7oCDJDn_RcG" role="YeSDq">
                                      <property role="2bfB8j" value="true" />
                                      <ref role="37wK5l" to="3ahc:~AbstractCellAction.&lt;init&gt;()" resolve="AbstractCellAction" />
                                      <ref role="1Y3XeK" to="3ahc:~AbstractCellAction" resolve="AbstractCellAction" />
                                      <node concept="3Tm1VV" id="7oCDJDn_RcH" role="1B3o_S" />
                                      <node concept="3clFb_" id="7oCDJDn_RcI" role="jymVt">
                                        <property role="1EzhhJ" value="false" />
                                        <property role="TrG5h" value="execute" />
                                        <node concept="37vLTG" id="7oCDJDn_RcL" role="3clF46">
                                          <property role="TrG5h" value="editorContext" />
                                          <node concept="3uibUv" id="yfjzwdo1vC" role="1tU5fm">
                                            <ref role="3uigEE" to="cj4x:~EditorContext" resolve="EditorContext" />
                                          </node>
                                        </node>
                                        <node concept="3cqZAl" id="7oCDJDn_RcK" role="3clF45" />
                                        <node concept="3clFbS" id="7oCDJDn_RcN" role="3clF47">
                                          <node concept="3clFbF" id="tFcJUqxmrH" role="3cqZAp">
                                            <node concept="2OqwBi" id="tFcJUqxmrJ" role="3clFbG">
                                              <node concept="37vLTw" id="2BHiRxeujYw" role="2Oq$k0">
                                                <ref role="3cqZAo" node="7oCDJDn_QjY" resolve="myModel" />
                                              </node>
                                              <node concept="liA8E" id="tFcJUqxmrN" role="2OqNvi">
                                                <ref role="37wK5l" node="13gSnpTAw04" resolve="deleteColumn" />
                                                <node concept="37vLTw" id="3GM_nagTxmM" role="37wK5m">
                                                  <ref role="3cqZAo" node="7oCDJDn_Rce" resolve="finalColumn" />
                                                </node>
                                              </node>
                                            </node>
                                          </node>
                                        </node>
                                        <node concept="3Tm1VV" id="7oCDJDn_RcJ" role="1B3o_S" />
                                        <node concept="2AHcQZ" id="3tYsUK_t6KC" role="2AJF6D">
                                          <ref role="2AI5Lk" to="wyt6:~Override" resolve="Override" />
                                        </node>
                                      </node>
                                    </node>
                                  </node>
                                </node>
                              </node>
                              <node concept="37vLTw" id="3GM_nagTBw2" role="2Oq$k0">
                                <ref role="3cqZAo" node="7oCDJDn_Rcq" resolve="editorCell" />
                              </node>
                            </node>
                          </node>
                          <node concept="3clFbF" id="281_jbEnRym" role="3cqZAp">
                            <node concept="2OqwBi" id="281_jbEnRyo" role="3clFbG">
                              <node concept="37vLTw" id="3GM_nagTu32" role="2Oq$k0">
                                <ref role="3cqZAo" node="7oCDJDn_Rcq" resolve="editorCell" />
                              </node>
                              <node concept="liA8E" id="281_jbEnRys" role="2OqNvi">
                                <ref role="37wK5l" to="f4zo:~EditorCell.setAction(jetbrains.mps.openapi.editor.cells.CellActionType,jetbrains.mps.openapi.editor.cells.CellAction):void" resolve="setAction" />
                                <node concept="Rm8GO" id="5OMo51zFS4i" role="37wK5m">
                                  <ref role="Rm8GQ" to="f4zo:~CellActionType.INSERT" resolve="INSERT" />
                                  <ref role="1Px2BO" to="f4zo:~CellActionType" resolve="CellActionType" />
                                </node>
                                <node concept="2ShNRf" id="281_jbEnRyy" role="37wK5m">
                                  <node concept="YeOm9" id="281_jbEnZgc" role="2ShVmc">
                                    <node concept="1Y3b0j" id="281_jbEnZgd" role="YeSDq">
                                      <property role="2bfB8j" value="true" />
                                      <ref role="1Y3XeK" to="3ahc:~AbstractCellAction" resolve="AbstractCellAction" />
                                      <ref role="37wK5l" to="3ahc:~AbstractCellAction.&lt;init&gt;()" resolve="AbstractCellAction" />
                                      <node concept="3clFb_" id="281_jbEnZgf" role="jymVt">
                                        <property role="1EzhhJ" value="false" />
                                        <property role="TrG5h" value="execute" />
                                        <node concept="37vLTG" id="281_jbEnZgi" role="3clF46">
                                          <property role="TrG5h" value="editorContext" />
                                          <node concept="3uibUv" id="yfjzwdo1wc" role="1tU5fm">
                                            <ref role="3uigEE" to="cj4x:~EditorContext" resolve="EditorContext" />
                                          </node>
                                        </node>
                                        <node concept="3Tm1VV" id="281_jbEnZgg" role="1B3o_S" />
                                        <node concept="3cqZAl" id="281_jbEnZgh" role="3clF45" />
                                        <node concept="3clFbS" id="281_jbEnZgk" role="3clF47">
                                          <node concept="3clFbF" id="tFcJUqxmrQ" role="3cqZAp">
                                            <node concept="2OqwBi" id="tFcJUqxmrS" role="3clFbG">
                                              <node concept="liA8E" id="tFcJUqxmrW" role="2OqNvi">
                                                <ref role="37wK5l" node="13gSnpTAw08" resolve="insertColumn" />
                                                <node concept="3cpWs3" id="tFcJUqxmrY" role="37wK5m">
                                                  <node concept="3cmrfG" id="tFcJUqxms1" role="3uHU7w">
                                                    <property role="3cmrfH" value="1" />
                                                  </node>
                                                  <node concept="37vLTw" id="3GM_nagT_GL" role="3uHU7B">
                                                    <ref role="3cqZAo" node="7oCDJDn_Rce" resolve="finalColumn" />
                                                  </node>
                                                </node>
                                              </node>
                                              <node concept="37vLTw" id="2BHiRxeuxnw" role="2Oq$k0">
                                                <ref role="3cqZAo" node="7oCDJDn_QjY" resolve="myModel" />
                                              </node>
                                            </node>
                                          </node>
                                        </node>
                                        <node concept="2AHcQZ" id="3tYsUK_t5jo" role="2AJF6D">
                                          <ref role="2AI5Lk" to="wyt6:~Override" resolve="Override" />
                                        </node>
                                      </node>
                                      <node concept="3Tm1VV" id="281_jbEnZge" role="1B3o_S" />
                                    </node>
                                  </node>
                                </node>
                              </node>
                            </node>
                          </node>
                          <node concept="3clFbF" id="7TjHaOKZwDQ" role="3cqZAp">
                            <node concept="2OqwBi" id="7TjHaOKZwDS" role="3clFbG">
                              <node concept="liA8E" id="7TjHaOKZwDW" role="2OqNvi">
                                <ref role="37wK5l" to="f4zo:~EditorCell.setAction(jetbrains.mps.openapi.editor.cells.CellActionType,jetbrains.mps.openapi.editor.cells.CellAction):void" resolve="setAction" />
                                <node concept="Rm8GO" id="5OMo51zFSNL" role="37wK5m">
                                  <ref role="Rm8GQ" to="f4zo:~CellActionType.INSERT_BEFORE" resolve="INSERT_BEFORE" />
                                  <ref role="1Px2BO" to="f4zo:~CellActionType" resolve="CellActionType" />
                                </node>
                                <node concept="2ShNRf" id="7TjHaOKZwE0" role="37wK5m">
                                  <node concept="YeOm9" id="7TjHaOKZwE2" role="2ShVmc">
                                    <node concept="1Y3b0j" id="7TjHaOKZwE3" role="YeSDq">
                                      <property role="2bfB8j" value="true" />
                                      <ref role="1Y3XeK" to="3ahc:~AbstractCellAction" resolve="AbstractCellAction" />
                                      <ref role="37wK5l" to="3ahc:~AbstractCellAction.&lt;init&gt;()" resolve="AbstractCellAction" />
                                      <node concept="3Tm1VV" id="7TjHaOKZwE4" role="1B3o_S" />
                                      <node concept="3clFb_" id="7TjHaOKZwE5" role="jymVt">
                                        <property role="1EzhhJ" value="false" />
                                        <property role="TrG5h" value="execute" />
                                        <node concept="3Tm1VV" id="7TjHaOKZwE6" role="1B3o_S" />
                                        <node concept="3cqZAl" id="7TjHaOKZwE7" role="3clF45" />
                                        <node concept="3clFbS" id="7TjHaOKZwEa" role="3clF47">
                                          <node concept="3clFbF" id="tFcJUqxms2" role="3cqZAp">
                                            <node concept="2OqwBi" id="tFcJUqxms4" role="3clFbG">
                                              <node concept="37vLTw" id="2BHiRxeuMBa" role="2Oq$k0">
                                                <ref role="3cqZAo" node="7oCDJDn_QjY" resolve="myModel" />
                                              </node>
                                              <node concept="liA8E" id="tFcJUqxms8" role="2OqNvi">
                                                <ref role="37wK5l" node="13gSnpTAw08" resolve="insertColumn" />
                                                <node concept="37vLTw" id="3GM_nagTA4Z" role="37wK5m">
                                                  <ref role="3cqZAo" node="7oCDJDn_Rce" resolve="finalColumn" />
                                                </node>
                                              </node>
                                            </node>
                                          </node>
                                        </node>
                                        <node concept="37vLTG" id="7TjHaOKZwE8" role="3clF46">
                                          <property role="TrG5h" value="editorContext" />
                                          <node concept="3uibUv" id="yfjzwdo1wf" role="1tU5fm">
                                            <ref role="3uigEE" to="cj4x:~EditorContext" resolve="EditorContext" />
                                          </node>
                                        </node>
                                        <node concept="2AHcQZ" id="3tYsUK_t3WO" role="2AJF6D">
                                          <ref role="2AI5Lk" to="wyt6:~Override" resolve="Override" />
                                        </node>
                                      </node>
                                    </node>
                                  </node>
                                </node>
                              </node>
                              <node concept="37vLTw" id="3GM_nagT$gm" role="2Oq$k0">
                                <ref role="3cqZAo" node="7oCDJDn_Rcq" resolve="editorCell" />
                              </node>
                            </node>
                          </node>
                        </node>
                      </node>
                      <node concept="3clFbF" id="UHCqFUDstB" role="3cqZAp">
                        <node concept="2OqwBi" id="UHCqFUDstC" role="3clFbG">
                          <node concept="37vLTw" id="3GM_nagTst7" role="2Oq$k0">
                            <ref role="3cqZAo" node="7oCDJDn_Rcq" resolve="editorCell" />
                          </node>
                          <node concept="liA8E" id="UHCqFUDstE" role="2OqNvi">
                            <ref role="37wK5l" to="f4zo:~EditorCell.setAction(jetbrains.mps.openapi.editor.cells.CellActionType,jetbrains.mps.openapi.editor.cells.CellAction):void" resolve="setAction" />
                            <node concept="Rm8GO" id="5OMo51zFUm6" role="37wK5m">
                              <ref role="Rm8GQ" to="f4zo:~CellActionType.SELECT_PREVIOUS" resolve="SELECT_PREVIOUS" />
                              <ref role="1Px2BO" to="f4zo:~CellActionType" resolve="CellActionType" />
                            </node>
                            <node concept="2ShNRf" id="7VWmpwG$A0o" role="37wK5m">
                              <node concept="1pGfFk" id="7VWmpwG$KuU" role="2ShVmc">
                                <ref role="37wK5l" node="7VWmpwG$A3C" resolve="EditorCell_Table.SelectColumnAction" />
                                <node concept="37vLTw" id="3GM_nagTrBy" role="37wK5m">
                                  <ref role="3cqZAo" node="7oCDJDn_Rce" resolve="finalColumn" />
                                </node>
                                <node concept="2OqwBi" id="7VWmpwG$KuX" role="37wK5m">
                                  <node concept="37vLTw" id="3GM_nagTuv2" role="2Oq$k0">
                                    <ref role="3cqZAo" node="7oCDJDn_Rcq" resolve="editorCell" />
                                  </node>
                                  <node concept="liA8E" id="7VWmpwG$KuZ" role="2OqNvi">
                                    <ref role="37wK5l" to="f4zo:~EditorCell.getAction(jetbrains.mps.openapi.editor.cells.CellActionType):jetbrains.mps.openapi.editor.cells.CellAction" resolve="getAction" />
                                    <node concept="Rm8GO" id="5OMo51zFV_w" role="37wK5m">
                                      <ref role="Rm8GQ" to="f4zo:~CellActionType.SELECT_PREVIOUS" resolve="SELECT_PREVIOUS" />
                                      <ref role="1Px2BO" to="f4zo:~CellActionType" resolve="CellActionType" />
                                    </node>
                                  </node>
                                </node>
                              </node>
                            </node>
                          </node>
                        </node>
                      </node>
                      <node concept="3clFbF" id="7VWmpwG$Kv2" role="3cqZAp">
                        <node concept="2OqwBi" id="7VWmpwG$Kv3" role="3clFbG">
                          <node concept="liA8E" id="7VWmpwG$Kv5" role="2OqNvi">
                            <ref role="37wK5l" to="f4zo:~EditorCell.setAction(jetbrains.mps.openapi.editor.cells.CellActionType,jetbrains.mps.openapi.editor.cells.CellAction):void" resolve="setAction" />
                            <node concept="Rm8GO" id="5OMo51zFWwG" role="37wK5m">
                              <ref role="Rm8GQ" to="f4zo:~CellActionType.SELECT_NEXT" resolve="SELECT_NEXT" />
                              <ref role="1Px2BO" to="f4zo:~CellActionType" resolve="CellActionType" />
                            </node>
                            <node concept="2ShNRf" id="7VWmpwG$Kv7" role="37wK5m">
                              <node concept="1pGfFk" id="7VWmpwG$Kv8" role="2ShVmc">
                                <ref role="37wK5l" node="7VWmpwG$A3C" resolve="EditorCell_Table.SelectColumnAction" />
                                <node concept="37vLTw" id="3GM_nagTumj" role="37wK5m">
                                  <ref role="3cqZAo" node="7oCDJDn_Rce" resolve="finalColumn" />
                                </node>
                                <node concept="2OqwBi" id="7VWmpwG$Kva" role="37wK5m">
                                  <node concept="liA8E" id="7VWmpwG$Kvc" role="2OqNvi">
                                    <ref role="37wK5l" to="f4zo:~EditorCell.getAction(jetbrains.mps.openapi.editor.cells.CellActionType):jetbrains.mps.openapi.editor.cells.CellAction" resolve="getAction" />
                                    <node concept="Rm8GO" id="5OMo51zFXKu" role="37wK5m">
                                      <ref role="Rm8GQ" to="f4zo:~CellActionType.SELECT_NEXT" resolve="SELECT_NEXT" />
                                      <ref role="1Px2BO" to="f4zo:~CellActionType" resolve="CellActionType" />
                                    </node>
                                  </node>
                                  <node concept="37vLTw" id="3GM_nagTsxL" role="2Oq$k0">
                                    <ref role="3cqZAo" node="7oCDJDn_Rcq" resolve="editorCell" />
                                  </node>
                                </node>
                              </node>
                            </node>
                          </node>
                          <node concept="37vLTw" id="3GM_nagTwC5" role="2Oq$k0">
                            <ref role="3cqZAo" node="7oCDJDn_Rcq" resolve="editorCell" />
                          </node>
                        </node>
                      </node>
                      <node concept="3clFbF" id="6H8Ye5D8H1L" role="3cqZAp">
                        <node concept="2OqwBi" id="6H8Ye5D8H1N" role="3clFbG">
                          <node concept="liA8E" id="6H8Ye5D8H1R" role="2OqNvi">
                            <ref role="37wK5l" to="f4zo:~EditorCell.setSubstituteInfo(jetbrains.mps.openapi.editor.cells.SubstituteInfo):void" resolve="setSubstituteInfo" />
                            <node concept="2OqwBi" id="6H8Ye5D8H1T" role="37wK5m">
                              <node concept="liA8E" id="6H8Ye5D8H1X" role="2OqNvi">
                                <ref role="37wK5l" node="6H8Ye5D8roO" resolve="getSubstituteInfo" />
                                <node concept="37vLTw" id="3GM_nagTu5O" role="37wK5m">
                                  <ref role="3cqZAo" node="7oCDJDn_Ree" resolve="row" />
                                </node>
                                <node concept="37vLTw" id="3GM_nagTrGD" role="37wK5m">
                                  <ref role="3cqZAo" node="7oCDJDn_Rdr" resolve="column" />
                                </node>
                              </node>
                              <node concept="37vLTw" id="2BHiRxeuFhD" role="2Oq$k0">
                                <ref role="3cqZAo" node="7oCDJDn_QjY" resolve="myModel" />
                              </node>
                            </node>
                          </node>
                          <node concept="37vLTw" id="3GM_nagTt33" role="2Oq$k0">
                            <ref role="3cqZAo" node="7oCDJDn_Rcq" resolve="editorCell" />
                          </node>
                        </node>
                      </node>
                      <node concept="3clFbJ" id="2M$ZULqJZIn" role="3cqZAp">
                        <node concept="3clFbS" id="2M$ZULqJZIo" role="3clFbx">
                          <node concept="3clFbF" id="2M$ZULqK0kv" role="3cqZAp">
                            <node concept="2OqwBi" id="2M$ZULqK0kx" role="3clFbG">
                              <node concept="liA8E" id="2M$ZULqK0k_" role="2OqNvi">
                                <ref role="37wK5l" to="f4zo:~EditorCell.setCellId(java.lang.String):void" resolve="setCellId" />
                                <node concept="3cpWs3" id="2M$ZULqK0kG" role="37wK5m">
                                  <node concept="37vLTw" id="3GM_nagT$2F" role="3uHU7w">
                                    <ref role="3cqZAo" node="7oCDJDn_Rdr" resolve="column" />
                                  </node>
                                  <node concept="3cpWs3" id="2M$ZULqK0kC" role="3uHU7B">
                                    <node concept="37vLTw" id="3GM_nagTv7H" role="3uHU7B">
                                      <ref role="3cqZAo" node="2M$ZULqJZIc" resolve="rowId" />
                                    </node>
                                    <node concept="Xl_RD" id="2M$ZULqK0kF" role="3uHU7w">
                                      <property role="Xl_RC" value="_column_" />
                                    </node>
                                  </node>
                                </node>
                              </node>
                              <node concept="37vLTw" id="3GM_nagTuHE" role="2Oq$k0">
                                <ref role="3cqZAo" node="7oCDJDn_Rcq" resolve="editorCell" />
                              </node>
                            </node>
                          </node>
                        </node>
                        <node concept="3clFbC" id="2M$ZULqK0kr" role="3clFbw">
                          <node concept="2OqwBi" id="2M$ZULqJZIs" role="3uHU7B">
                            <node concept="37vLTw" id="3GM_nagTuTa" role="2Oq$k0">
                              <ref role="3cqZAo" node="7oCDJDn_Rcq" resolve="editorCell" />
                            </node>
                            <node concept="liA8E" id="2M$ZULqK0kq" role="2OqNvi">
                              <ref role="37wK5l" to="f4zo:~EditorCell.getCellId():java.lang.String" resolve="getCellId" />
                            </node>
                          </node>
                          <node concept="10Nm6u" id="2M$ZULqK0ku" role="3uHU7w" />
                        </node>
                      </node>
                      <node concept="3clFbF" id="i9JWIQVRgc" role="3cqZAp">
                        <node concept="2OqwBi" id="i9JWIQVRge" role="3clFbG">
                          <node concept="liA8E" id="i9JWIQVRhN" role="2OqNvi">
                            <ref role="37wK5l" to="f4zo:~EditorCell.setLeftGap(int):void" resolve="setLeftGap" />
                            <node concept="3cmrfG" id="i9JWIQVRhO" role="37wK5m">
                              <property role="3cmrfH" value="4" />
                            </node>
                          </node>
                          <node concept="37vLTw" id="3GM_nagTADM" role="2Oq$k0">
                            <ref role="3cqZAo" node="7oCDJDn_Rcq" resolve="editorCell" />
                          </node>
                        </node>
                      </node>
                      <node concept="3clFbF" id="i9JWIQVRhQ" role="3cqZAp">
                        <node concept="2OqwBi" id="i9JWIQVRhS" role="3clFbG">
                          <node concept="liA8E" id="i9JWIQVRhW" role="2OqNvi">
                            <ref role="37wK5l" to="f4zo:~EditorCell.setRightGap(int):void" resolve="setRightGap" />
                            <node concept="3cmrfG" id="i9JWIQVRhX" role="37wK5m">
                              <property role="3cmrfH" value="4" />
                            </node>
                          </node>
                          <node concept="37vLTw" id="3GM_nagT_UR" role="2Oq$k0">
                            <ref role="3cqZAo" node="7oCDJDn_Rcq" resolve="editorCell" />
                          </node>
                        </node>
                      </node>
                      <node concept="3clFbJ" id="2c9ZTAh$TBu" role="3cqZAp">
                        <node concept="3fqX7Q" id="1RYKAEA4UZs" role="3clFbw">
                          <node concept="2OqwBi" id="1RYKAEA4UZu" role="3fr31v">
                            <node concept="liA8E" id="1RYKAEA4UZv" role="2OqNvi">
                              <ref role="37wK5l" to="hox0:~Style.isSpecified(jetbrains.mps.openapi.editor.style.StyleAttribute):boolean" resolve="isSpecified" />
                              <node concept="10M0yZ" id="1RYKAEA4UZw" role="37wK5m">
                                <ref role="3cqZAo" to="5ueo:~StyleAttributes.MAX_WIDTH" resolve="MAX_WIDTH" />
                                <ref role="1PxDUh" to="5ueo:~StyleAttributes" resolve="StyleAttributes" />
                              </node>
                            </node>
                            <node concept="2OqwBi" id="1RYKAEA4UZx" role="2Oq$k0">
                              <node concept="37vLTw" id="3GM_nagTrOX" role="2Oq$k0">
                                <ref role="3cqZAo" node="7oCDJDn_Rcq" resolve="editorCell" />
                              </node>
                              <node concept="liA8E" id="1RYKAEA4UZz" role="2OqNvi">
                                <ref role="37wK5l" to="f4zo:~EditorCell.getStyle():jetbrains.mps.openapi.editor.style.Style" resolve="getStyle" />
                              </node>
                            </node>
                          </node>
                        </node>
                        <node concept="3clFbS" id="2c9ZTAh$TBv" role="3clFbx">
                          <node concept="3cpWs8" id="3W_zVC89LL6" role="3cqZAp">
                            <node concept="3cpWsn" id="3W_zVC89LL7" role="3cpWs9">
                              <property role="TrG5h" value="maxColumnWidth" />
                              <node concept="2OqwBi" id="3W_zVC89LL9" role="33vP2m">
                                <node concept="liA8E" id="3W_zVC89LLb" role="2OqNvi">
                                  <ref role="37wK5l" node="3W_zVC89HBy" resolve="getMaxColumnWidth" />
                                  <node concept="37vLTw" id="3GM_nagTyGD" role="37wK5m">
                                    <ref role="3cqZAo" node="7oCDJDn_Rdr" resolve="column" />
                                  </node>
                                </node>
                                <node concept="37vLTw" id="2BHiRxeuneN" role="2Oq$k0">
                                  <ref role="3cqZAo" node="7oCDJDn_QjY" resolve="myModel" />
                                </node>
                              </node>
                              <node concept="10Oyi0" id="3W_zVC89LL8" role="1tU5fm" />
                            </node>
                          </node>
                          <node concept="3clFbF" id="2c9ZTAh$TPS" role="3cqZAp">
                            <node concept="2OqwBi" id="2c9ZTAh$TQ_" role="3clFbG">
                              <node concept="liA8E" id="2c9ZTAh$TQE" role="2OqNvi">
                                <ref role="37wK5l" to="hox0:~Style.set(jetbrains.mps.openapi.editor.style.StyleAttribute,java.lang.Object):void" resolve="set" />
                                <node concept="10M0yZ" id="2c9ZTAh$TQF" role="37wK5m">
                                  <ref role="3cqZAo" to="5ueo:~StyleAttributes.MAX_WIDTH" resolve="MAX_WIDTH" />
                                  <ref role="1PxDUh" to="5ueo:~StyleAttributes" resolve="StyleAttributes" />
                                </node>
                                <node concept="3K4zz7" id="3W_zVC89LP8" role="37wK5m">
                                  <node concept="3eOVzh" id="3W_zVC89LNA" role="3K4Cdx">
                                    <node concept="37vLTw" id="3GM_nagT_Yt" role="3uHU7B">
                                      <ref role="3cqZAo" node="3W_zVC89LL7" resolve="maxColumnWidth" />
                                    </node>
                                    <node concept="3cmrfG" id="3W_zVC89LOD" role="3uHU7w">
                                      <property role="3cmrfH" value="0" />
                                    </node>
                                  </node>
                                  <node concept="37vLTw" id="3GM_nagTvoG" role="3K4GZi">
                                    <ref role="3cqZAo" node="3W_zVC89LL7" resolve="maxColumnWidth" />
                                  </node>
                                  <node concept="37vLTw" id="3GM_nagTwpk" role="3K4E3e">
                                    <ref role="3cqZAo" node="2c9ZTAh$T_3" resolve="averageColumnWidth" />
                                  </node>
                                </node>
                              </node>
                              <node concept="2OqwBi" id="2c9ZTAh$TQc" role="2Oq$k0">
                                <node concept="37vLTw" id="3GM_nagTxnH" role="2Oq$k0">
                                  <ref role="3cqZAo" node="7oCDJDn_Rcq" resolve="editorCell" />
                                </node>
                                <node concept="liA8E" id="2c9ZTAh$TQi" role="2OqNvi">
                                  <ref role="37wK5l" to="f4zo:~EditorCell.getStyle():jetbrains.mps.openapi.editor.style.Style" resolve="getStyle" />
                                </node>
                              </node>
                            </node>
                          </node>
                        </node>
                      </node>
                      <node concept="3clFbH" id="6r8v2at9_Rw" role="3cqZAp" />
                      <node concept="3clFbF" id="7oCDJDn_Rdm" role="3cqZAp">
                        <node concept="2OqwBi" id="7oCDJDn_Rdn" role="3clFbG">
                          <node concept="liA8E" id="7oCDJDn_Rdp" role="2OqNvi">
                            <ref role="37wK5l" to="f4zo:~EditorCell_Collection.addEditorCell(jetbrains.mps.openapi.editor.cells.EditorCell):void" resolve="addEditorCell" />
                            <node concept="37vLTw" id="3GM_nagT$jL" role="37wK5m">
                              <ref role="3cqZAo" node="7oCDJDn_Rcq" resolve="editorCell" />
                            </node>
                          </node>
                          <node concept="37vLTw" id="3GM_nagTtYI" role="2Oq$k0">
                            <ref role="3cqZAo" node="7oCDJDn_Rc1" resolve="rowCell" />
                          </node>
                        </node>
                      </node>
                    </node>
                    <node concept="3uNrnE" id="7oCDJDn_Rdz" role="1Dwrff">
                      <node concept="37vLTw" id="3GM_nagTwJA" role="2$L3a6">
                        <ref role="3cqZAo" node="7oCDJDn_Rdr" resolve="column" />
                      </node>
                    </node>
                    <node concept="3eOVzh" id="7oCDJDn_Rdu" role="1Dwp0S">
                      <node concept="37vLTw" id="3GM_nagT_hF" role="3uHU7B">
                        <ref role="3cqZAo" node="7oCDJDn_Rdr" resolve="column" />
                      </node>
                      <node concept="37vLTw" id="3GM_nagTvR6" role="3uHU7w">
                        <ref role="3cqZAo" node="2c9ZTAh$SKZ" resolve="columnCount" />
                      </node>
                    </node>
                    <node concept="3cpWsn" id="7oCDJDn_Rdr" role="1Duv9x">
                      <property role="TrG5h" value="column" />
                      <node concept="3cmrfG" id="7oCDJDn_Rdt" role="33vP2m">
                        <property role="3cmrfH" value="0" />
                      </node>
                      <node concept="10Oyi0" id="7oCDJDn_Rds" role="1tU5fm" />
                    </node>
                  </node>
                </node>
              </node>
              <node concept="3clFbC" id="LVbolC7pEX" role="3clFbw">
                <node concept="3cmrfG" id="LVbolC7pF1" role="3uHU7w">
                  <property role="3cmrfH" value="0" />
                </node>
                <node concept="37vLTw" id="3GM_nagTw_8" role="3uHU7B">
                  <ref role="3cqZAo" node="2c9ZTAh$SKZ" resolve="columnCount" />
                </node>
              </node>
              <node concept="3clFbS" id="LVbolC7pEO" role="3clFbx">
                <node concept="3cpWs8" id="LVbolC7pFx" role="3cqZAp">
                  <node concept="3cpWsn" id="LVbolC7pFy" role="3cpWs9">
                    <property role="TrG5h" value="emptyCell" />
                    <node concept="1rXfSq" id="4hiugqyzhsN" role="33vP2m">
                      <ref role="37wK5l" node="LVbolC7pF6" resolve="createEmptyRowCell" />
                    </node>
                    <node concept="3uibUv" id="LVbolC7pFz" role="1tU5fm">
                      <ref role="3uigEE" to="f4zo:~EditorCell" resolve="EditorCell" />
                    </node>
                  </node>
                </node>
                <node concept="3clFbF" id="LVbolC7pF_" role="3cqZAp">
                  <node concept="1rXfSq" id="4hiugqyzk89" role="3clFbG">
                    <ref role="37wK5l" node="LVbolC7pFZ" resolve="installEmptyRowCellActions" />
                    <node concept="37vLTw" id="3GM_nagTrMJ" role="37wK5m">
                      <ref role="3cqZAo" node="LVbolC7pFy" resolve="emptyCell" />
                    </node>
                    <node concept="37vLTw" id="3GM_nagTtAQ" role="37wK5m">
                      <ref role="3cqZAo" node="7oCDJDn_Ree" resolve="row" />
                    </node>
                  </node>
                </node>
                <node concept="3clFbF" id="LVbolC7pFG" role="3cqZAp">
                  <node concept="2OqwBi" id="LVbolC7pFH" role="3clFbG">
                    <node concept="liA8E" id="LVbolC7pFJ" role="2OqNvi">
                      <ref role="37wK5l" to="f4zo:~EditorCell.setLeftGap(int):void" resolve="setLeftGap" />
                      <node concept="3cmrfG" id="LVbolC7pFK" role="37wK5m">
                        <property role="3cmrfH" value="4" />
                      </node>
                    </node>
                    <node concept="37vLTw" id="3GM_nagT$IQ" role="2Oq$k0">
                      <ref role="3cqZAo" node="LVbolC7pFy" resolve="emptyCell" />
                    </node>
                  </node>
                </node>
                <node concept="3clFbF" id="LVbolC7pFL" role="3cqZAp">
                  <node concept="2OqwBi" id="LVbolC7pFM" role="3clFbG">
                    <node concept="37vLTw" id="3GM_nagTsFW" role="2Oq$k0">
                      <ref role="3cqZAo" node="LVbolC7pFy" resolve="emptyCell" />
                    </node>
                    <node concept="liA8E" id="LVbolC7pFO" role="2OqNvi">
                      <ref role="37wK5l" to="f4zo:~EditorCell.setRightGap(int):void" resolve="setRightGap" />
                      <node concept="3cmrfG" id="LVbolC7pFP" role="37wK5m">
                        <property role="3cmrfH" value="4" />
                      </node>
                    </node>
                  </node>
                </node>
                <node concept="3clFbF" id="7kjGP5W94dS" role="3cqZAp">
                  <node concept="2OqwBi" id="7kjGP5W94dU" role="3clFbG">
                    <node concept="liA8E" id="7kjGP5W94fv" role="2OqNvi">
                      <ref role="37wK5l" to="f4zo:~EditorCell.setCellId(java.lang.String):void" resolve="setCellId" />
                      <node concept="3cpWs3" id="7kjGP5W94fI" role="37wK5m">
                        <node concept="37vLTw" id="3GM_nagTtXE" role="3uHU7B">
                          <ref role="3cqZAo" node="2M$ZULqJZIc" resolve="rowId" />
                        </node>
                        <node concept="Xl_RD" id="7kjGP5W94fw" role="3uHU7w">
                          <property role="Xl_RC" value="_empty" />
                        </node>
                      </node>
                    </node>
                    <node concept="37vLTw" id="3GM_nagTs1U" role="2Oq$k0">
                      <ref role="3cqZAo" node="LVbolC7pFy" resolve="emptyCell" />
                    </node>
                  </node>
                </node>
                <node concept="3clFbH" id="LVbolC7pFQ" role="3cqZAp" />
                <node concept="3clFbF" id="LVbolC7pFR" role="3cqZAp">
                  <node concept="2OqwBi" id="LVbolC7pFS" role="3clFbG">
                    <node concept="37vLTw" id="3GM_nagTAIi" role="2Oq$k0">
                      <ref role="3cqZAo" node="7oCDJDn_Rc1" resolve="rowCell" />
                    </node>
                    <node concept="liA8E" id="LVbolC7pFU" role="2OqNvi">
                      <ref role="37wK5l" to="f4zo:~EditorCell_Collection.addEditorCell(jetbrains.mps.openapi.editor.cells.EditorCell):void" resolve="addEditorCell" />
                      <node concept="37vLTw" id="3GM_nagTyQ2" role="37wK5m">
                        <ref role="3cqZAo" node="LVbolC7pFy" resolve="emptyCell" />
                      </node>
                    </node>
                  </node>
                </node>
              </node>
            </node>
            <node concept="3clFbF" id="7TjHaOKZwCb" role="3cqZAp">
              <node concept="2OqwBi" id="7TjHaOKZwCe" role="3clFbG">
                <node concept="liA8E" id="7TjHaOKZwDN" role="2OqNvi">
                  <ref role="37wK5l" to="f4zo:~EditorCell_Collection.addEditorCell(jetbrains.mps.openapi.editor.cells.EditorCell):void" resolve="addEditorCell" />
                  <node concept="1rXfSq" id="4hiugqyz01O" role="37wK5m">
                    <ref role="37wK5l" node="4X0XnVPrLxq" resolve="createRowOutermostCell" />
                    <node concept="37vLTw" id="3GM_nagT$Fm" role="37wK5m">
                      <ref role="3cqZAo" node="7oCDJDn_Ree" resolve="row" />
                    </node>
                    <node concept="37vLTw" id="3GM_nagTyMo" role="37wK5m">
                      <ref role="3cqZAo" node="2M$ZULqJZIc" resolve="rowId" />
                    </node>
                    <node concept="3clFbT" id="7X6Fu5g4DVS" role="37wK5m">
                      <property role="3clFbU" value="false" />
                    </node>
                  </node>
                </node>
                <node concept="37vLTw" id="3GM_nagTrG$" role="2Oq$k0">
                  <ref role="3cqZAo" node="7oCDJDn_Rc1" resolve="rowCell" />
                </node>
              </node>
            </node>
            <node concept="3clFbF" id="7oCDJDn_Re9" role="3cqZAp">
              <node concept="2OqwBi" id="7oCDJDn_Rea" role="3clFbG">
                <node concept="Xjq3P" id="7oCDJDn_Rez" role="2Oq$k0" />
                <node concept="liA8E" id="7oCDJDn_Rec" role="2OqNvi">
                  <ref role="37wK5l" to="g51k:~EditorCell_Collection.addEditorCell(jetbrains.mps.openapi.editor.cells.EditorCell):void" resolve="addEditorCell" />
                  <node concept="37vLTw" id="3GM_nagTwrv" role="37wK5m">
                    <ref role="3cqZAo" node="7oCDJDn_Rc1" resolve="rowCell" />
                  </node>
                </node>
              </node>
            </node>
          </node>
        </node>
      </node>
    </node>
    <node concept="3clFb_" id="4l842MKJ_LG" role="jymVt">
      <property role="TrG5h" value="getBottomInset" />
      <node concept="2AHcQZ" id="4l842MKJ_LK" role="2AJF6D">
        <ref role="2AI5Lk" to="wyt6:~Override" resolve="Override" />
      </node>
      <node concept="3clFbS" id="4l842MKJ_LJ" role="3clF47">
        <node concept="3SKdUt" id="4l842MKJ_LT" role="3cqZAp">
          <node concept="3SKdUq" id="4l842MKJ_LU" role="3SKWNk">
            <property role="3SKdUp" value="Necesary for properly painting bottom table line" />
          </node>
        </node>
        <node concept="3cpWs6" id="4l842MKJ_LO" role="3cqZAp">
          <node concept="3cmrfG" id="4l842MKJ_LR" role="3cqZAk">
            <property role="3cmrfH" value="1" />
          </node>
        </node>
      </node>
      <node concept="10Oyi0" id="4l842MKJ_LI" role="3clF45" />
      <node concept="3Tm1VV" id="4l842MKJ_LH" role="1B3o_S" />
    </node>
    <node concept="2tJIrI" id="5DFOuUnwqW5" role="jymVt" />
    <node concept="3clFb_" id="5DFOuUnwyxz" role="jymVt">
      <property role="1EzhhJ" value="false" />
      <property role="TrG5h" value="paintCell" />
      <property role="DiZV1" value="false" />
      <property role="IEkAT" value="false" />
      <node concept="3Tm1VV" id="5DFOuUnwyx$" role="1B3o_S" />
      <node concept="3cqZAl" id="5DFOuUnwyxA" role="3clF45" />
      <node concept="37vLTG" id="5DFOuUnwyxB" role="3clF46">
        <property role="TrG5h" value="graphics" />
        <node concept="3uibUv" id="5DFOuUnwyxC" role="1tU5fm">
          <ref role="3uigEE" to="z60i:~Graphics" resolve="Graphics" />
        </node>
      </node>
      <node concept="37vLTG" id="5DFOuUnwyxD" role="3clF46">
        <property role="TrG5h" value="settings" />
        <node concept="3uibUv" id="5DFOuUnwyxE" role="1tU5fm">
          <ref role="3uigEE" to="g51k:~ParentSettings" resolve="ParentSettings" />
        </node>
      </node>
      <node concept="3clFbS" id="5DFOuUnwyxF" role="3clF47">
        <node concept="3clFbF" id="5DFOuUnwyxK" role="3cqZAp">
          <node concept="3nyPlj" id="5DFOuUnwyxJ" role="3clFbG">
            <ref role="37wK5l" to="g51k:~EditorCell_Collection.paintCell(java.awt.Graphics,jetbrains.mps.nodeEditor.cells.ParentSettings):void" resolve="paintCell" />
            <node concept="37vLTw" id="5DFOuUnwyxH" role="37wK5m">
              <ref role="3cqZAo" node="5DFOuUnwyxB" resolve="graphics" />
            </node>
            <node concept="37vLTw" id="5DFOuUnwyxI" role="37wK5m">
              <ref role="3cqZAo" node="5DFOuUnwyxD" resolve="settings" />
            </node>
          </node>
        </node>
        <node concept="3clFbJ" id="5DFOuUnwEoN" role="3cqZAp">
          <node concept="3clFbS" id="5DFOuUnwEoO" role="3clFbx">
            <node concept="3cpWs6" id="5DFOuUnwEoP" role="3cqZAp" />
          </node>
          <node concept="37vLTw" id="5DFOuUnwEoQ" role="3clFbw">
            <ref role="3cqZAo" node="5IVz0td0L5g" resolve="myEmpty" />
          </node>
        </node>
        <node concept="3clFbF" id="5DFOuUnwEoR" role="3cqZAp">
          <node concept="2OqwBi" id="5DFOuUnwEoS" role="3clFbG">
            <node concept="37vLTw" id="5DFOuUnwEoT" role="2Oq$k0">
              <ref role="3cqZAo" node="5DFOuUnwyxB" resolve="graphics" />
            </node>
            <node concept="liA8E" id="5DFOuUnwEoU" role="2OqNvi">
              <ref role="37wK5l" to="z60i:~Graphics.setColor(java.awt.Color):void" resolve="setColor" />
              <node concept="10M0yZ" id="5DFOuUnwEoV" role="37wK5m">
                <ref role="3cqZAo" to="z60i:~Color.GRAY" resolve="GRAY" />
                <ref role="1PxDUh" to="z60i:~Color" resolve="Color" />
              </node>
            </node>
          </node>
        </node>
        <node concept="3cpWs8" id="5DFOuUnwEpb" role="3cqZAp">
          <node concept="3cpWsn" id="5DFOuUnwEpc" role="3cpWs9">
            <property role="TrG5h" value="positionsX" />
            <node concept="2ShNRf" id="5DFOuUnwEpd" role="33vP2m">
              <node concept="Tc6Ow" id="5DFOuUnwEpe" role="2ShVmc">
                <node concept="10Oyi0" id="5DFOuUnwEpf" role="HW$YZ" />
              </node>
            </node>
            <node concept="_YKpA" id="5DFOuUnwEpg" role="1tU5fm">
              <node concept="10Oyi0" id="5DFOuUnwEph" role="_ZDj9" />
            </node>
          </node>
        </node>
        <node concept="3cpWs8" id="5DFOuUnwEpi" role="3cqZAp">
          <node concept="3cpWsn" id="5DFOuUnwEpj" role="3cpWs9">
            <property role="TrG5h" value="positionsY" />
            <node concept="2ShNRf" id="5DFOuUnwEpk" role="33vP2m">
              <node concept="Tc6Ow" id="5DFOuUnwEpl" role="2ShVmc">
                <node concept="10Oyi0" id="5DFOuUnwEpm" role="HW$YZ" />
              </node>
            </node>
            <node concept="_YKpA" id="5DFOuUnwEpn" role="1tU5fm">
              <node concept="10Oyi0" id="5DFOuUnwEpo" role="_ZDj9" />
            </node>
          </node>
        </node>
        <node concept="3clFbH" id="5DFOuUnwEpp" role="3cqZAp" />
        <node concept="1Dw8fO" id="5DFOuUnwEpq" role="3cqZAp">
          <node concept="2OqwBi" id="5DFOuUnwEpr" role="1Dwp0S">
            <node concept="liA8E" id="5DFOuUnwEps" role="2OqNvi">
              <ref role="37wK5l" to="33ny:~Iterator.hasNext():boolean" resolve="hasNext" />
            </node>
            <node concept="37vLTw" id="5DFOuUnwEpt" role="2Oq$k0">
              <ref role="3cqZAo" node="5DFOuUnwEpu" resolve="rowsIterator" />
            </node>
          </node>
          <node concept="3cpWsn" id="5DFOuUnwEpu" role="1Duv9x">
            <property role="TrG5h" value="rowsIterator" />
            <node concept="1rXfSq" id="5DFOuUnwEpv" role="33vP2m">
              <ref role="37wK5l" to="g51k:~EditorCell_Collection.iterator():java.util.Iterator" resolve="iterator" />
            </node>
            <node concept="3uibUv" id="5DFOuUnwEpw" role="1tU5fm">
              <ref role="3uigEE" to="33ny:~Iterator" resolve="Iterator" />
              <node concept="3uibUv" id="5DFOuUnwEpx" role="11_B2D">
                <ref role="3uigEE" to="f4zo:~EditorCell" resolve="EditorCell" />
              </node>
            </node>
          </node>
          <node concept="3clFbS" id="5DFOuUnwEpy" role="2LFqv$">
            <node concept="3cpWs8" id="5DFOuUnwEpz" role="3cqZAp">
              <node concept="3cpWsn" id="5DFOuUnwEp$" role="3cpWs9">
                <property role="TrG5h" value="nextRow" />
                <node concept="3uibUv" id="5DFOuUnwEp_" role="1tU5fm">
                  <ref role="3uigEE" to="f4zo:~EditorCell" resolve="EditorCell" />
                </node>
                <node concept="2OqwBi" id="5DFOuUnwEpA" role="33vP2m">
                  <node concept="liA8E" id="5DFOuUnwEpB" role="2OqNvi">
                    <ref role="37wK5l" to="33ny:~Iterator.next():java.lang.Object" resolve="next" />
                  </node>
                  <node concept="37vLTw" id="5DFOuUnwEpC" role="2Oq$k0">
                    <ref role="3cqZAo" node="5DFOuUnwEpu" resolve="rowsIterator" />
                  </node>
                </node>
              </node>
            </node>
            <node concept="1gVbGN" id="5DFOuUnwEpD" role="3cqZAp">
              <node concept="2ZW3vV" id="5DFOuUnwEpE" role="1gVkn0">
                <node concept="37vLTw" id="5DFOuUnwEpF" role="2ZW6bz">
                  <ref role="3cqZAo" node="5DFOuUnwEp$" resolve="nextRow" />
                </node>
                <node concept="3uibUv" id="5DFOuUnwEpG" role="2ZW6by">
                  <ref role="3uigEE" to="f4zo:~EditorCell_Collection" resolve="EditorCell_Collection" />
                </node>
              </node>
            </node>
            <node concept="3clFbF" id="5DFOuUnwEpH" role="3cqZAp">
              <node concept="2OqwBi" id="5DFOuUnwEpI" role="3clFbG">
                <node concept="TSZUe" id="5DFOuUnwEpJ" role="2OqNvi">
                  <node concept="2OqwBi" id="5DFOuUnwEpK" role="25WWJ7">
                    <node concept="37vLTw" id="5DFOuUnwEpL" role="2Oq$k0">
                      <ref role="3cqZAo" node="5DFOuUnwEp$" resolve="nextRow" />
                    </node>
                    <node concept="liA8E" id="5DFOuUnwEpM" role="2OqNvi">
                      <ref role="37wK5l" to="f4zo:~EditorCell.getY():int" resolve="getY" />
                    </node>
                  </node>
                </node>
                <node concept="37vLTw" id="5DFOuUnwEpN" role="2Oq$k0">
                  <ref role="3cqZAo" node="5DFOuUnwEpj" resolve="positionsY" />
                </node>
              </node>
            </node>
            <node concept="3clFbJ" id="5DFOuUnwEpO" role="3cqZAp">
              <node concept="3clFbS" id="5DFOuUnwEpP" role="3clFbx">
                <node concept="3SKdUt" id="5DFOuUnwEpQ" role="3cqZAp">
                  <node concept="3SKdUq" id="5DFOuUnwEpR" role="3SKWNk">
                    <property role="3SKdUp" value="adding last row bottom coordinates" />
                  </node>
                </node>
                <node concept="3clFbF" id="5DFOuUnwEpS" role="3cqZAp">
                  <node concept="2OqwBi" id="5DFOuUnwEpT" role="3clFbG">
                    <node concept="TSZUe" id="5DFOuUnwEpU" role="2OqNvi">
                      <node concept="3cpWs3" id="5DFOuUnwEpV" role="25WWJ7">
                        <node concept="2OqwBi" id="5DFOuUnwEpW" role="3uHU7B">
                          <node concept="liA8E" id="5DFOuUnwEpX" role="2OqNvi">
                            <ref role="37wK5l" to="f4zo:~EditorCell.getY():int" resolve="getY" />
                          </node>
                          <node concept="37vLTw" id="5DFOuUnwEpY" role="2Oq$k0">
                            <ref role="3cqZAo" node="5DFOuUnwEp$" resolve="nextRow" />
                          </node>
                        </node>
                        <node concept="2OqwBi" id="5DFOuUnwEpZ" role="3uHU7w">
                          <node concept="liA8E" id="5DFOuUnwEq0" role="2OqNvi">
                            <ref role="37wK5l" to="f4zo:~EditorCell.getHeight():int" resolve="getHeight" />
                          </node>
                          <node concept="37vLTw" id="5DFOuUnwEq1" role="2Oq$k0">
                            <ref role="3cqZAo" node="5DFOuUnwEp$" resolve="nextRow" />
                          </node>
                        </node>
                      </node>
                    </node>
                    <node concept="37vLTw" id="5DFOuUnwEq2" role="2Oq$k0">
                      <ref role="3cqZAo" node="5DFOuUnwEpj" resolve="positionsY" />
                    </node>
                  </node>
                </node>
              </node>
              <node concept="3fqX7Q" id="5DFOuUnwEq3" role="3clFbw">
                <node concept="2OqwBi" id="5DFOuUnwEq4" role="3fr31v">
                  <node concept="37vLTw" id="5DFOuUnwEq5" role="2Oq$k0">
                    <ref role="3cqZAo" node="5DFOuUnwEpu" resolve="rowsIterator" />
                  </node>
                  <node concept="liA8E" id="5DFOuUnwEq6" role="2OqNvi">
                    <ref role="37wK5l" to="33ny:~Iterator.hasNext():boolean" resolve="hasNext" />
                  </node>
                </node>
              </node>
            </node>
            <node concept="3cpWs8" id="5DFOuUnwEq7" role="3cqZAp">
              <node concept="3cpWsn" id="5DFOuUnwEq8" role="3cpWs9">
                <property role="TrG5h" value="index" />
                <node concept="10Oyi0" id="5DFOuUnwEq9" role="1tU5fm" />
                <node concept="3cmrfG" id="5DFOuUnwEqa" role="33vP2m">
                  <property role="3cmrfH" value="-1" />
                </node>
              </node>
            </node>
            <node concept="1Dw8fO" id="5DFOuUnwEqb" role="3cqZAp">
              <node concept="3cpWsn" id="5DFOuUnwEqc" role="1Duv9x">
                <property role="TrG5h" value="cellIterator" />
                <node concept="3uibUv" id="5DFOuUnwEqd" role="1tU5fm">
                  <ref role="3uigEE" to="33ny:~Iterator" resolve="Iterator" />
                  <node concept="3uibUv" id="5DFOuUnwEqe" role="11_B2D">
                    <ref role="3uigEE" to="f4zo:~EditorCell" resolve="EditorCell" />
                  </node>
                </node>
                <node concept="2OqwBi" id="5DFOuUnwEqf" role="33vP2m">
                  <node concept="1eOMI4" id="5DFOuUnwEqg" role="2Oq$k0">
                    <node concept="10QFUN" id="5DFOuUnwEqh" role="1eOMHV">
                      <node concept="37vLTw" id="5DFOuUnwEqi" role="10QFUP">
                        <ref role="3cqZAo" node="5DFOuUnwEp$" resolve="nextRow" />
                      </node>
                      <node concept="3uibUv" id="5DFOuUnwEqj" role="10QFUM">
                        <ref role="3uigEE" to="f4zo:~EditorCell_Collection" resolve="EditorCell_Collection" />
                      </node>
                    </node>
                  </node>
                  <node concept="liA8E" id="5DFOuUnwEqk" role="2OqNvi">
                    <ref role="37wK5l" to="wyt6:~Iterable.iterator():java.util.Iterator" resolve="iterator" />
                  </node>
                </node>
              </node>
              <node concept="3clFbS" id="5DFOuUnwEql" role="2LFqv$">
                <node concept="3cpWs8" id="5DFOuUnwEqm" role="3cqZAp">
                  <node concept="3cpWsn" id="5DFOuUnwEqn" role="3cpWs9">
                    <property role="TrG5h" value="nextCell" />
                    <node concept="3uibUv" id="5DFOuUnwEqo" role="1tU5fm">
                      <ref role="3uigEE" to="f4zo:~EditorCell" resolve="EditorCell" />
                    </node>
                    <node concept="2OqwBi" id="5DFOuUnwEqp" role="33vP2m">
                      <node concept="37vLTw" id="5DFOuUnwEqq" role="2Oq$k0">
                        <ref role="3cqZAo" node="5DFOuUnwEqc" resolve="cellIterator" />
                      </node>
                      <node concept="liA8E" id="5DFOuUnwEqr" role="2OqNvi">
                        <ref role="37wK5l" to="33ny:~Iterator.next():java.lang.Object" resolve="next" />
                      </node>
                    </node>
                  </node>
                </node>
                <node concept="3clFbJ" id="5DFOuUnwEqs" role="3cqZAp">
                  <node concept="3eOVzh" id="5DFOuUnwEqt" role="3clFbw">
                    <node concept="37vLTw" id="5DFOuUnwEqu" role="3uHU7B">
                      <ref role="3cqZAo" node="5DFOuUnwEq8" resolve="index" />
                    </node>
                    <node concept="3cmrfG" id="5DFOuUnwEqv" role="3uHU7w">
                      <property role="3cmrfH" value="0" />
                    </node>
                  </node>
                  <node concept="3clFbS" id="5DFOuUnwEqw" role="3clFbx">
                    <node concept="3SKdUt" id="5DFOuUnwEqx" role="3cqZAp">
                      <node concept="3SKdUq" id="5DFOuUnwEqy" role="3SKWNk">
                        <property role="3SKdUp" value=" skipping first cell" />
                      </node>
                    </node>
                    <node concept="3N13vt" id="5DFOuUnwEqz" role="3cqZAp" />
                  </node>
                </node>
                <node concept="3cpWs8" id="5DFOuUnwEq$" role="3cqZAp">
                  <node concept="3cpWsn" id="5DFOuUnwEq_" role="3cpWs9">
                    <property role="TrG5h" value="x" />
                    <node concept="10Oyi0" id="5DFOuUnwEqA" role="1tU5fm" />
                    <node concept="2OqwBi" id="5DFOuUnwEqB" role="33vP2m">
                      <node concept="liA8E" id="5DFOuUnwEqC" role="2OqNvi">
                        <ref role="37wK5l" to="f4zo:~EditorCell.getX():int" resolve="getX" />
                      </node>
                      <node concept="37vLTw" id="5DFOuUnwEqD" role="2Oq$k0">
                        <ref role="3cqZAo" node="5DFOuUnwEqn" resolve="nextCell" />
                      </node>
                    </node>
                  </node>
                </node>
                <node concept="3clFbJ" id="5DFOuUnwEqE" role="3cqZAp">
                  <node concept="3clFbS" id="5DFOuUnwEqF" role="3clFbx">
                    <node concept="3clFbF" id="5DFOuUnwEqG" role="3cqZAp">
                      <node concept="2OqwBi" id="5DFOuUnwEqH" role="3clFbG">
                        <node concept="37vLTw" id="5DFOuUnwEqI" role="2Oq$k0">
                          <ref role="3cqZAo" node="5DFOuUnwEpc" resolve="positionsX" />
                        </node>
                        <node concept="TSZUe" id="5DFOuUnwEqJ" role="2OqNvi">
                          <node concept="37vLTw" id="5DFOuUnwEqK" role="25WWJ7">
                            <ref role="3cqZAo" node="5DFOuUnwEq_" resolve="x" />
                          </node>
                        </node>
                      </node>
                    </node>
                  </node>
                  <node concept="2d3UOw" id="5DFOuUnwEqL" role="3clFbw">
                    <node concept="37vLTw" id="5DFOuUnwEqM" role="3uHU7B">
                      <ref role="3cqZAo" node="5DFOuUnwEq8" resolve="index" />
                    </node>
                    <node concept="2OqwBi" id="5DFOuUnwEqN" role="3uHU7w">
                      <node concept="37vLTw" id="5DFOuUnwEqO" role="2Oq$k0">
                        <ref role="3cqZAo" node="5DFOuUnwEpc" resolve="positionsX" />
                      </node>
                      <node concept="34oBXx" id="5DFOuUnwEqP" role="2OqNvi" />
                    </node>
                  </node>
                  <node concept="9aQIb" id="5DFOuUnwEqQ" role="9aQIa">
                    <node concept="3clFbS" id="5DFOuUnwEqR" role="9aQI4">
                      <node concept="3clFbF" id="5DFOuUnwEqS" role="3cqZAp">
                        <node concept="37vLTI" id="5DFOuUnwEqT" role="3clFbG">
                          <node concept="2YIFZM" id="5DFOuUnwEqU" role="37vLTx">
                            <ref role="1Pybhc" to="wyt6:~Math" resolve="Math" />
                            <ref role="37wK5l" to="wyt6:~Math.min(int,int):int" resolve="min" />
                            <node concept="37vLTw" id="5DFOuUnwEqV" role="37wK5m">
                              <ref role="3cqZAo" node="5DFOuUnwEq_" resolve="x" />
                            </node>
                            <node concept="1y4W85" id="5DFOuUnwEqW" role="37wK5m">
                              <node concept="37vLTw" id="5DFOuUnwEqX" role="1y58nS">
                                <ref role="3cqZAo" node="5DFOuUnwEq8" resolve="index" />
                              </node>
                              <node concept="37vLTw" id="5DFOuUnwEqY" role="1y566C">
                                <ref role="3cqZAo" node="5DFOuUnwEpc" resolve="positionsX" />
                              </node>
                            </node>
                          </node>
                          <node concept="1y4W85" id="5DFOuUnwEqZ" role="37vLTJ">
                            <node concept="37vLTw" id="5DFOuUnwEr0" role="1y566C">
                              <ref role="3cqZAo" node="5DFOuUnwEpc" resolve="positionsX" />
                            </node>
                            <node concept="37vLTw" id="5DFOuUnwEr1" role="1y58nS">
                              <ref role="3cqZAo" node="5DFOuUnwEq8" resolve="index" />
                            </node>
                          </node>
                        </node>
                      </node>
                    </node>
                  </node>
                </node>
              </node>
              <node concept="3uNrnE" id="5DFOuUnwEr2" role="1Dwrff">
                <node concept="37vLTw" id="5DFOuUnwEr3" role="2$L3a6">
                  <ref role="3cqZAo" node="5DFOuUnwEq8" resolve="index" />
                </node>
              </node>
              <node concept="2OqwBi" id="5DFOuUnwEr4" role="1Dwp0S">
                <node concept="37vLTw" id="5DFOuUnwEr5" role="2Oq$k0">
                  <ref role="3cqZAo" node="5DFOuUnwEqc" resolve="cellIterator" />
                </node>
                <node concept="liA8E" id="5DFOuUnwEr6" role="2OqNvi">
                  <ref role="37wK5l" to="33ny:~Iterator.hasNext():boolean" resolve="hasNext" />
                </node>
              </node>
            </node>
            <node concept="1gVbGN" id="5DFOuUnwEr7" role="3cqZAp">
              <node concept="3eOSWO" id="5DFOuUnwEr8" role="1gVkn0">
                <node concept="37vLTw" id="5DFOuUnwEr9" role="3uHU7B">
                  <ref role="3cqZAo" node="5DFOuUnwEq8" resolve="index" />
                </node>
                <node concept="3cmrfG" id="5DFOuUnwEra" role="3uHU7w">
                  <property role="3cmrfH" value="0" />
                </node>
              </node>
            </node>
          </node>
        </node>
        <node concept="1gVbGN" id="5DFOuUnwErb" role="3cqZAp">
          <node concept="3eOSWO" id="5DFOuUnwErc" role="1gVkn0">
            <node concept="3cmrfG" id="5DFOuUnwErd" role="3uHU7w">
              <property role="3cmrfH" value="1" />
            </node>
            <node concept="2OqwBi" id="5DFOuUnwEre" role="3uHU7B">
              <node concept="34oBXx" id="5DFOuUnwErf" role="2OqNvi" />
              <node concept="37vLTw" id="5DFOuUnwErg" role="2Oq$k0">
                <ref role="3cqZAo" node="5DFOuUnwEpc" resolve="positionsX" />
              </node>
            </node>
          </node>
        </node>
        <node concept="3cpWs8" id="5DFOuUnwErh" role="3cqZAp">
          <node concept="3cpWsn" id="5DFOuUnwEri" role="3cpWs9">
            <property role="TrG5h" value="firstX" />
            <node concept="10Oyi0" id="5DFOuUnwErj" role="1tU5fm" />
            <node concept="2OqwBi" id="5DFOuUnwErk" role="33vP2m">
              <node concept="1uHKPH" id="5DFOuUnwErl" role="2OqNvi" />
              <node concept="37vLTw" id="5DFOuUnwErm" role="2Oq$k0">
                <ref role="3cqZAo" node="5DFOuUnwEpc" resolve="positionsX" />
              </node>
            </node>
          </node>
        </node>
        <node concept="3cpWs8" id="5DFOuUnwErn" role="3cqZAp">
          <node concept="3cpWsn" id="5DFOuUnwEro" role="3cpWs9">
            <property role="TrG5h" value="lastX" />
            <node concept="10Oyi0" id="5DFOuUnwErp" role="1tU5fm" />
            <node concept="2OqwBi" id="5DFOuUnwErq" role="33vP2m">
              <node concept="1yVyf7" id="5DFOuUnwErr" role="2OqNvi" />
              <node concept="37vLTw" id="5DFOuUnwErs" role="2Oq$k0">
                <ref role="3cqZAo" node="5DFOuUnwEpc" resolve="positionsX" />
              </node>
            </node>
          </node>
        </node>
        <node concept="2Gpval" id="5DFOuUnwErt" role="3cqZAp">
          <node concept="37vLTw" id="5DFOuUnwEru" role="2GsD0m">
            <ref role="3cqZAo" node="5DFOuUnwEpj" resolve="positionsY" />
          </node>
          <node concept="2GrKxI" id="5DFOuUnwErv" role="2Gsz3X">
            <property role="TrG5h" value="y" />
          </node>
          <node concept="3clFbS" id="5DFOuUnwErw" role="2LFqv$">
            <node concept="3clFbF" id="5DFOuUnwErx" role="3cqZAp">
              <node concept="2OqwBi" id="5DFOuUnwEry" role="3clFbG">
                <node concept="37vLTw" id="5DFOuUnwErz" role="2Oq$k0">
                  <ref role="3cqZAo" node="5DFOuUnwyxB" resolve="graphics" />
                </node>
                <node concept="liA8E" id="5DFOuUnwEr$" role="2OqNvi">
                  <ref role="37wK5l" to="z60i:~Graphics.drawLine(int,int,int,int):void" resolve="drawLine" />
                  <node concept="37vLTw" id="5DFOuUnwEr_" role="37wK5m">
                    <ref role="3cqZAo" node="5DFOuUnwEri" resolve="firstX" />
                  </node>
                  <node concept="2GrUjf" id="5DFOuUnwErA" role="37wK5m">
                    <ref role="2Gs0qQ" node="5DFOuUnwErv" resolve="y" />
                  </node>
                  <node concept="37vLTw" id="5DFOuUnwErB" role="37wK5m">
                    <ref role="3cqZAo" node="5DFOuUnwEro" resolve="lastX" />
                  </node>
                  <node concept="2GrUjf" id="5DFOuUnwErC" role="37wK5m">
                    <ref role="2Gs0qQ" node="5DFOuUnwErv" resolve="y" />
                  </node>
                </node>
              </node>
            </node>
          </node>
        </node>
        <node concept="3clFbH" id="5DFOuUnwErD" role="3cqZAp" />
        <node concept="1gVbGN" id="5DFOuUnwErE" role="3cqZAp">
          <node concept="3eOSWO" id="5DFOuUnwErF" role="1gVkn0">
            <node concept="3cmrfG" id="5DFOuUnwErG" role="3uHU7w">
              <property role="3cmrfH" value="1" />
            </node>
            <node concept="2OqwBi" id="5DFOuUnwErH" role="3uHU7B">
              <node concept="34oBXx" id="5DFOuUnwErI" role="2OqNvi" />
              <node concept="37vLTw" id="5DFOuUnwErJ" role="2Oq$k0">
                <ref role="3cqZAo" node="5DFOuUnwEpj" resolve="positionsY" />
              </node>
            </node>
          </node>
        </node>
        <node concept="3cpWs8" id="5DFOuUnwErK" role="3cqZAp">
          <node concept="3cpWsn" id="5DFOuUnwErL" role="3cpWs9">
            <property role="TrG5h" value="firstY" />
            <node concept="10Oyi0" id="5DFOuUnwErM" role="1tU5fm" />
            <node concept="2OqwBi" id="5DFOuUnwErN" role="33vP2m">
              <node concept="37vLTw" id="5DFOuUnwErO" role="2Oq$k0">
                <ref role="3cqZAo" node="5DFOuUnwEpj" resolve="positionsY" />
              </node>
              <node concept="1uHKPH" id="5DFOuUnwErP" role="2OqNvi" />
            </node>
          </node>
        </node>
        <node concept="3cpWs8" id="5DFOuUnwErQ" role="3cqZAp">
          <node concept="3cpWsn" id="5DFOuUnwErR" role="3cpWs9">
            <property role="TrG5h" value="lastY" />
            <node concept="10Oyi0" id="5DFOuUnwErS" role="1tU5fm" />
            <node concept="2OqwBi" id="5DFOuUnwErT" role="33vP2m">
              <node concept="1yVyf7" id="5DFOuUnwErU" role="2OqNvi" />
              <node concept="37vLTw" id="5DFOuUnwErV" role="2Oq$k0">
                <ref role="3cqZAo" node="5DFOuUnwEpj" resolve="positionsY" />
              </node>
            </node>
          </node>
        </node>
        <node concept="2Gpval" id="5DFOuUnwErW" role="3cqZAp">
          <node concept="2GrKxI" id="5DFOuUnwErX" role="2Gsz3X">
            <property role="TrG5h" value="x" />
          </node>
          <node concept="37vLTw" id="5DFOuUnwErY" role="2GsD0m">
            <ref role="3cqZAo" node="5DFOuUnwEpc" resolve="positionsX" />
          </node>
          <node concept="3clFbS" id="5DFOuUnwErZ" role="2LFqv$">
            <node concept="3clFbF" id="5DFOuUnwEs0" role="3cqZAp">
              <node concept="2OqwBi" id="5DFOuUnwEs1" role="3clFbG">
                <node concept="37vLTw" id="5DFOuUnwEs2" role="2Oq$k0">
                  <ref role="3cqZAo" node="5DFOuUnwyxB" resolve="graphics" />
                </node>
                <node concept="liA8E" id="5DFOuUnwEs3" role="2OqNvi">
                  <ref role="37wK5l" to="z60i:~Graphics.drawLine(int,int,int,int):void" resolve="drawLine" />
                  <node concept="2GrUjf" id="5DFOuUnwEs4" role="37wK5m">
                    <ref role="2Gs0qQ" node="5DFOuUnwErX" resolve="x" />
                  </node>
                  <node concept="37vLTw" id="5DFOuUnwEs5" role="37wK5m">
                    <ref role="3cqZAo" node="5DFOuUnwErL" resolve="firstY" />
                  </node>
                  <node concept="2GrUjf" id="5DFOuUnwEs6" role="37wK5m">
                    <ref role="2Gs0qQ" node="5DFOuUnwErX" resolve="x" />
                  </node>
                  <node concept="37vLTw" id="5DFOuUnwEs7" role="37wK5m">
                    <ref role="3cqZAo" node="5DFOuUnwErR" resolve="lastY" />
                  </node>
                </node>
              </node>
            </node>
          </node>
        </node>
      </node>
      <node concept="2AHcQZ" id="5DFOuUnwyxG" role="2AJF6D">
        <ref role="2AI5Lk" to="wyt6:~Override" resolve="Override" />
      </node>
    </node>
    <node concept="2tJIrI" id="5DFOuUnwreQ" role="jymVt" />
    <node concept="3clFb_" id="24Hp4kBjSkD" role="jymVt">
      <property role="TrG5h" value="getColumnCount" />
      <node concept="3clFbS" id="24Hp4kBjSkG" role="3clF47">
        <node concept="3cpWs6" id="24Hp4kBjSkK" role="3cqZAp">
          <node concept="2OqwBi" id="24Hp4kBjSkN" role="3cqZAk">
            <node concept="liA8E" id="24Hp4kBjSkR" role="2OqNvi">
              <ref role="37wK5l" node="3ThmjU3Uu17" resolve="getColumnCount" />
            </node>
            <node concept="37vLTw" id="2BHiRxeusvj" role="2Oq$k0">
              <ref role="3cqZAo" node="7oCDJDn_QjY" resolve="myModel" />
            </node>
          </node>
        </node>
      </node>
      <node concept="3Tm1VV" id="24Hp4kBjSkF" role="1B3o_S" />
      <node concept="10Oyi0" id="24Hp4kBjSkS" role="3clF45" />
    </node>
    <node concept="3clFb_" id="24Hp4kBjNEt" role="jymVt">
      <property role="TrG5h" value="getColumnCells" />
      <node concept="3uibUv" id="6XSzU5vHGFz" role="Sfmx6">
        <ref role="3uigEE" node="6XSzU5vH9q_" resolve="ColumnNotFoundException" />
      </node>
      <node concept="3Tm1VV" id="24Hp4kBjNEv" role="1B3o_S" />
      <node concept="3clFbS" id="24Hp4kBjNEw" role="3clF47">
        <node concept="1gVbGN" id="24Hp4kBjNEF" role="3cqZAp">
          <node concept="3fqX7Q" id="24Hp4kBjNEH" role="1gVkn0">
            <node concept="37vLTw" id="2BHiRxeuMy0" role="3fr31v">
              <ref role="3cqZAo" node="5IVz0td0L5g" resolve="myEmpty" />
            </node>
          </node>
        </node>
        <node concept="1gVbGN" id="24Hp4kBjNES" role="3cqZAp">
          <node concept="1Wc70l" id="24Hp4kBjNEZ" role="1gVkn0">
            <node concept="2d3UOw" id="24Hp4kBjNEV" role="3uHU7B">
              <node concept="37vLTw" id="2BHiRxgm6lu" role="3uHU7B">
                <ref role="3cqZAo" node="24Hp4kBjNE$" resolve="columnIntex" />
              </node>
              <node concept="3cmrfG" id="24Hp4kBjNEY" role="3uHU7w">
                <property role="3cmrfH" value="0" />
              </node>
            </node>
            <node concept="3eOVzh" id="24Hp4kBjNF3" role="3uHU7w">
              <node concept="2OqwBi" id="24Hp4kBjNF7" role="3uHU7w">
                <node concept="37vLTw" id="2BHiRxeukrH" role="2Oq$k0">
                  <ref role="3cqZAo" node="7oCDJDn_QjY" resolve="myModel" />
                </node>
                <node concept="liA8E" id="24Hp4kBjNFb" role="2OqNvi">
                  <ref role="37wK5l" node="3ThmjU3Uu17" resolve="getColumnCount" />
                </node>
              </node>
              <node concept="37vLTw" id="2BHiRxghg8c" role="3uHU7B">
                <ref role="3cqZAo" node="24Hp4kBjNE$" resolve="columnIntex" />
              </node>
            </node>
          </node>
        </node>
        <node concept="3cpWs8" id="24Hp4kBjSjP" role="3cqZAp">
          <node concept="3cpWsn" id="24Hp4kBjSjQ" role="3cpWs9">
            <property role="TrG5h" value="result" />
            <node concept="_YKpA" id="24Hp4kBjSjR" role="1tU5fm">
              <node concept="3uibUv" id="24Hp4kBjSjT" role="_ZDj9">
                <ref role="3uigEE" to="f4zo:~EditorCell" resolve="EditorCell" />
              </node>
            </node>
            <node concept="2ShNRf" id="24Hp4kBjSjV" role="33vP2m">
              <node concept="Tc6Ow" id="24Hp4kBjSjW" role="2ShVmc">
                <node concept="3uibUv" id="24Hp4kBjSjX" role="HW$YZ">
                  <ref role="3uigEE" to="f4zo:~EditorCell" resolve="EditorCell" />
                </node>
              </node>
            </node>
          </node>
        </node>
        <node concept="1Dw8fO" id="24Hp4kBjNGP" role="3cqZAp">
          <node concept="3cpWsn" id="24Hp4kBjNGS" role="1Duv9x">
            <property role="TrG5h" value="rowsIterator" />
            <node concept="uOF1S" id="24Hp4kBjNGW" role="1tU5fm">
              <node concept="3uibUv" id="21Zb45KgLPc" role="uOL27">
                <ref role="3uigEE" to="f4zo:~EditorCell" resolve="EditorCell" />
              </node>
            </node>
            <node concept="1rXfSq" id="4hiugqyzbWO" role="33vP2m">
              <ref role="37wK5l" to="g51k:~EditorCell_Collection.iterator():java.util.Iterator" resolve="iterator" />
            </node>
          </node>
          <node concept="3clFbS" id="24Hp4kBjNGQ" role="2LFqv$">
            <node concept="3cpWs8" id="24Hp4kBjSje" role="3cqZAp">
              <node concept="3cpWsn" id="24Hp4kBjSjf" role="3cpWs9">
                <property role="TrG5h" value="nextRow" />
                <node concept="3uibUv" id="21Zb45KgS2e" role="1tU5fm">
                  <ref role="3uigEE" to="f4zo:~EditorCell" resolve="EditorCell" />
                </node>
                <node concept="2OqwBi" id="24Hp4kBjSjj" role="33vP2m">
                  <node concept="37vLTw" id="3GM_nagTxaA" role="2Oq$k0">
                    <ref role="3cqZAo" node="24Hp4kBjNGS" resolve="rowsIterator" />
                  </node>
                  <node concept="v1n4t" id="24Hp4kBjSjn" role="2OqNvi" />
                </node>
              </node>
            </node>
            <node concept="1gVbGN" id="24Hp4kBjSjp" role="3cqZAp">
              <node concept="2ZW3vV" id="24Hp4kBjSjt" role="1gVkn0">
                <node concept="3uibUv" id="20m38kpVwvu" role="2ZW6by">
                  <ref role="3uigEE" to="f4zo:~EditorCell_Collection" resolve="EditorCell_Collection" />
                </node>
                <node concept="37vLTw" id="3GM_nagTwLA" role="2ZW6bz">
                  <ref role="3cqZAo" node="24Hp4kBjSjf" resolve="nextRow" />
                </node>
              </node>
            </node>
            <node concept="3cpWs8" id="6XSzU5vGVhY" role="3cqZAp">
              <node concept="3cpWsn" id="6XSzU5vGVhZ" role="3cpWs9">
                <property role="TrG5h" value="columnCell" />
                <node concept="3uibUv" id="6XSzU5vGVhU" role="1tU5fm">
                  <ref role="3uigEE" to="f4zo:~EditorCell" resolve="EditorCell" />
                </node>
                <node concept="2YIFZM" id="3nMoDN$ZHYq" role="33vP2m">
                  <ref role="1Pybhc" to="18ew:~IterableUtil" resolve="IterableUtil" />
                  <ref role="37wK5l" to="18ew:~IterableUtil.get(java.lang.Iterable,int):java.lang.Object" resolve="get" />
                  <node concept="10QFUN" id="3nMoDN$ZIMu" role="37wK5m">
                    <node concept="3uibUv" id="3nMoDN$ZIMv" role="10QFUM">
                      <ref role="3uigEE" to="f4zo:~EditorCell_Collection" resolve="EditorCell_Collection" />
                    </node>
                    <node concept="37vLTw" id="3nMoDN$ZIMw" role="10QFUP">
                      <ref role="3cqZAo" node="24Hp4kBjSjf" resolve="nextRow" />
                    </node>
                  </node>
                  <node concept="3cpWs3" id="3nMoDN$ZIt5" role="37wK5m">
                    <node concept="37vLTw" id="3nMoDN$ZIt6" role="3uHU7B">
                      <ref role="3cqZAo" node="24Hp4kBjNE$" resolve="columnIntex" />
                    </node>
                    <node concept="3cmrfG" id="3nMoDN$ZIt7" role="3uHU7w">
                      <property role="3cmrfH" value="1" />
                    </node>
                  </node>
                </node>
              </node>
            </node>
            <node concept="3clFbJ" id="6XSzU5vH5sP" role="3cqZAp">
              <node concept="3clFbS" id="6XSzU5vH5sR" role="3clFbx">
                <node concept="YS8fn" id="6XSzU5vHfDq" role="3cqZAp">
                  <node concept="2ShNRf" id="6XSzU5vHfFP" role="YScLw">
                    <node concept="1pGfFk" id="6XSzU5vHMj$" role="2ShVmc">
                      <ref role="37wK5l" node="6XSzU5vHKI9" resolve="ColumnNotFoundException" />
                      <node concept="37vLTw" id="6XSzU5vHMFo" role="37wK5m">
                        <ref role="3cqZAo" node="24Hp4kBjNE$" resolve="columnIntex" />
                      </node>
                    </node>
                  </node>
                </node>
              </node>
              <node concept="3clFbC" id="6XSzU5vH679" role="3clFbw">
                <node concept="10Nm6u" id="6XSzU5vH69B" role="3uHU7w" />
                <node concept="37vLTw" id="6XSzU5vH5K4" role="3uHU7B">
                  <ref role="3cqZAo" node="6XSzU5vGVhZ" resolve="columnCell" />
                </node>
              </node>
            </node>
            <node concept="3clFbF" id="24Hp4kBjSjY" role="3cqZAp">
              <node concept="2OqwBi" id="24Hp4kBjSk0" role="3clFbG">
                <node concept="37vLTw" id="3GM_nagT_l3" role="2Oq$k0">
                  <ref role="3cqZAo" node="24Hp4kBjSjQ" resolve="result" />
                </node>
                <node concept="TSZUe" id="24Hp4kBjSk4" role="2OqNvi">
                  <node concept="37vLTw" id="6XSzU5vGVi9" role="25WWJ7">
                    <ref role="3cqZAo" node="6XSzU5vGVhZ" resolve="columnCell" />
                  </node>
                </node>
              </node>
            </node>
          </node>
          <node concept="2OqwBi" id="24Hp4kBjNH2" role="1Dwp0S">
            <node concept="v0PNk" id="24Hp4kBjNH6" role="2OqNvi" />
            <node concept="37vLTw" id="3GM_nagTvHv" role="2Oq$k0">
              <ref role="3cqZAo" node="24Hp4kBjNGS" resolve="rowsIterator" />
            </node>
          </node>
        </node>
        <node concept="3cpWs6" id="24Hp4kBjSkq" role="3cqZAp">
          <node concept="37vLTw" id="3GM_nagTtM3" role="3cqZAk">
            <ref role="3cqZAo" node="24Hp4kBjSjQ" resolve="result" />
          </node>
        </node>
      </node>
      <node concept="_YKpA" id="24Hp4kBjNEx" role="3clF45">
        <node concept="3uibUv" id="24Hp4kBjNEz" role="_ZDj9">
          <ref role="3uigEE" to="f4zo:~EditorCell" resolve="EditorCell" />
        </node>
      </node>
      <node concept="37vLTG" id="24Hp4kBjNE$" role="3clF46">
        <property role="TrG5h" value="columnIntex" />
        <node concept="10Oyi0" id="24Hp4kBjNE_" role="1tU5fm" />
      </node>
    </node>
    <node concept="3clFb_" id="7oCDJDn_QkZ" role="jymVt">
      <property role="TrG5h" value="createRowCell" />
      <property role="DiZV1" value="false" />
      <node concept="3clFbS" id="20ECN$uP5Sk" role="3clF47">
        <node concept="3cpWs8" id="20ECN$uP5Sl" role="3cqZAp">
          <node concept="3cpWsn" id="20ECN$uP5S8" role="3cpWs9">
            <property role="TrG5h" value="rowCell" />
            <node concept="3uibUv" id="20ECN$uP5Sm" role="1tU5fm">
              <ref role="3uigEE" to="f4zo:~EditorCell_Collection" resolve="EditorCell_Collection" />
            </node>
            <node concept="2YIFZM" id="20ECN$uP5Sn" role="33vP2m">
              <ref role="1Pybhc" to="g51k:~EditorCell_Collection" resolve="EditorCell_Collection" />
              <ref role="37wK5l" to="g51k:~EditorCell_Collection.create(jetbrains.mps.openapi.editor.EditorContext,org.jetbrains.mps.openapi.model.SNode,jetbrains.mps.nodeEditor.cellLayout.CellLayout,jetbrains.mps.nodeEditor.cellProviders.AbstractCellListHandler):jetbrains.mps.nodeEditor.cells.EditorCell_Collection" resolve="create" />
              <node concept="1rXfSq" id="4hiugqyz9CI" role="37wK5m">
                <ref role="37wK5l" to="g51k:~EditorCell_Basic.getContext():jetbrains.mps.openapi.editor.EditorContext" resolve="getContext" />
              </node>
              <node concept="1rXfSq" id="4hiugqyzjX9" role="37wK5m">
                <ref role="37wK5l" to="g51k:~EditorCell_Basic.getSNode():org.jetbrains.mps.openapi.model.SNode" resolve="getSNode" />
              </node>
              <node concept="2ShNRf" id="20ECN$uP5Sq" role="37wK5m">
                <node concept="1pGfFk" id="20ECN$uP5Sr" role="2ShVmc">
                  <ref role="37wK5l" to="kcid:~CellLayout_Horizontal.&lt;init&gt;()" resolve="CellLayout_Horizontal" />
                </node>
              </node>
              <node concept="10Nm6u" id="20ECN$uP5Ss" role="37wK5m" />
            </node>
          </node>
        </node>
        <node concept="3clFbF" id="20ECN$uP5St" role="3cqZAp">
          <node concept="2OqwBi" id="20ECN$uP5Su" role="3clFbG">
            <node concept="liA8E" id="20ECN$uP5Sy" role="2OqNvi">
              <ref role="37wK5l" to="hox0:~Style.set(jetbrains.mps.openapi.editor.style.StyleAttribute,java.lang.Object):void" resolve="set" />
              <node concept="10M0yZ" id="20ECN$uP5Sz" role="37wK5m">
                <ref role="1PxDUh" to="5ueo:~StyleAttributes" resolve="StyleAttributes" />
                <ref role="3cqZAo" to="5ueo:~StyleAttributes.TABLE_COMPONENT" resolve="TABLE_COMPONENT" />
              </node>
              <node concept="Rm8GO" id="2Qa9MYMA5tX" role="37wK5m">
                <ref role="Rm8GQ" to="5ueo:~TableComponent.HORIZONTAL_COLLECTION" resolve="HORIZONTAL_COLLECTION" />
                <ref role="1Px2BO" to="5ueo:~TableComponent" resolve="TableComponent" />
              </node>
            </node>
            <node concept="2OqwBi" id="20ECN$uP5Sv" role="2Oq$k0">
              <node concept="liA8E" id="20ECN$uP5Sx" role="2OqNvi">
                <ref role="37wK5l" to="f4zo:~EditorCell.getStyle():jetbrains.mps.openapi.editor.style.Style" resolve="getStyle" />
              </node>
              <node concept="37vLTw" id="3GM_nagT$iE" role="2Oq$k0">
                <ref role="3cqZAo" node="20ECN$uP5S8" resolve="rowCell" />
              </node>
            </node>
          </node>
        </node>
        <node concept="3clFbF" id="20ECN$uP5S_" role="3cqZAp">
          <node concept="2OqwBi" id="20ECN$uP5SA" role="3clFbG">
            <node concept="37vLTw" id="3GM_nagTtEQ" role="2Oq$k0">
              <ref role="3cqZAo" node="20ECN$uP5S8" resolve="rowCell" />
            </node>
            <node concept="liA8E" id="20ECN$uP5SC" role="2OqNvi">
              <ref role="37wK5l" to="f4zo:~EditorCell.setAction(jetbrains.mps.openapi.editor.cells.CellActionType,jetbrains.mps.openapi.editor.cells.CellAction):void" resolve="setAction" />
              <node concept="Rm8GO" id="5OMo51zFXUC" role="37wK5m">
                <ref role="Rm8GQ" to="f4zo:~CellActionType.DELETE" resolve="DELETE" />
                <ref role="1Px2BO" to="f4zo:~CellActionType" resolve="CellActionType" />
              </node>
              <node concept="2ShNRf" id="20ECN$uP5SE" role="37wK5m">
                <node concept="YeOm9" id="20ECN$uP5SF" role="2ShVmc">
                  <node concept="1Y3b0j" id="20ECN$uP5SG" role="YeSDq">
                    <property role="2bfB8j" value="true" />
                    <ref role="1Y3XeK" to="3ahc:~AbstractCellAction" resolve="AbstractCellAction" />
                    <ref role="37wK5l" to="3ahc:~AbstractCellAction.&lt;init&gt;()" resolve="AbstractCellAction" />
                    <node concept="3Tm1VV" id="20ECN$uP5SH" role="1B3o_S" />
                    <node concept="3clFb_" id="20ECN$uP5SI" role="jymVt">
                      <property role="1EzhhJ" value="false" />
                      <property role="TrG5h" value="execute" />
                      <node concept="3cqZAl" id="20ECN$uP5SK" role="3clF45" />
                      <node concept="37vLTG" id="20ECN$uP5SL" role="3clF46">
                        <property role="TrG5h" value="p0" />
                        <node concept="3uibUv" id="yfjzwdo1wQ" role="1tU5fm">
                          <ref role="3uigEE" to="cj4x:~EditorContext" resolve="EditorContext" />
                        </node>
                      </node>
                      <node concept="3clFbS" id="20ECN$uP5SN" role="3clF47">
                        <node concept="3clFbF" id="20ECN$uP5SO" role="3cqZAp">
                          <node concept="2OqwBi" id="20ECN$uP5SP" role="3clFbG">
                            <node concept="37vLTw" id="2BHiRxeuhw1" role="2Oq$k0">
                              <ref role="3cqZAo" node="7oCDJDn_QjY" resolve="myModel" />
                            </node>
                            <node concept="liA8E" id="20ECN$uP5SR" role="2OqNvi">
                              <ref role="37wK5l" node="3UwejP35owX" resolve="deleteRow" />
                              <node concept="37vLTw" id="2BHiRxgmv5J" role="37wK5m">
                                <ref role="3cqZAo" node="20ECN$uP5Sc" resolve="row" />
                              </node>
                            </node>
                          </node>
                        </node>
                      </node>
                      <node concept="3Tm1VV" id="20ECN$uP5SJ" role="1B3o_S" />
                      <node concept="2AHcQZ" id="3tYsUK_t4bx" role="2AJF6D">
                        <ref role="2AI5Lk" to="wyt6:~Override" resolve="Override" />
                      </node>
                    </node>
                  </node>
                </node>
              </node>
            </node>
          </node>
        </node>
        <node concept="3clFbF" id="FYOSwhQubk" role="3cqZAp">
          <node concept="2OqwBi" id="FYOSwhQubl" role="3clFbG">
            <node concept="37vLTw" id="FYOSwhQubm" role="2Oq$k0">
              <ref role="3cqZAo" node="20ECN$uP5S8" resolve="rowCell" />
            </node>
            <node concept="liA8E" id="FYOSwhQubn" role="2OqNvi">
              <ref role="37wK5l" to="f4zo:~EditorCell.setAction(jetbrains.mps.openapi.editor.cells.CellActionType,jetbrains.mps.openapi.editor.cells.CellAction):void" resolve="setAction" />
              <node concept="Rm8GO" id="FYOSwhQ$mq" role="37wK5m">
                <ref role="Rm8GQ" to="f4zo:~CellActionType.BACKSPACE" resolve="BACKSPACE" />
                <ref role="1Px2BO" to="f4zo:~CellActionType" resolve="CellActionType" />
              </node>
              <node concept="2ShNRf" id="FYOSwhQubp" role="37wK5m">
                <node concept="YeOm9" id="FYOSwhQubq" role="2ShVmc">
                  <node concept="1Y3b0j" id="FYOSwhQubr" role="YeSDq">
                    <property role="2bfB8j" value="true" />
                    <ref role="1Y3XeK" to="3ahc:~AbstractCellAction" resolve="AbstractCellAction" />
                    <ref role="37wK5l" to="3ahc:~AbstractCellAction.&lt;init&gt;()" resolve="AbstractCellAction" />
                    <node concept="3Tm1VV" id="FYOSwhQubs" role="1B3o_S" />
                    <node concept="3clFb_" id="FYOSwhQubt" role="jymVt">
                      <property role="1EzhhJ" value="false" />
                      <property role="TrG5h" value="execute" />
                      <node concept="3cqZAl" id="FYOSwhQubu" role="3clF45" />
                      <node concept="37vLTG" id="FYOSwhQubv" role="3clF46">
                        <property role="TrG5h" value="p0" />
                        <node concept="3uibUv" id="FYOSwhQubw" role="1tU5fm">
                          <ref role="3uigEE" to="cj4x:~EditorContext" resolve="EditorContext" />
                        </node>
                      </node>
                      <node concept="3clFbS" id="FYOSwhQubx" role="3clF47">
                        <node concept="3clFbF" id="FYOSwhQuby" role="3cqZAp">
                          <node concept="2OqwBi" id="FYOSwhQubz" role="3clFbG">
                            <node concept="37vLTw" id="FYOSwhQub$" role="2Oq$k0">
                              <ref role="3cqZAo" node="7oCDJDn_QjY" resolve="myModel" />
                            </node>
                            <node concept="liA8E" id="FYOSwhQub_" role="2OqNvi">
                              <ref role="37wK5l" node="3UwejP35owX" resolve="deleteRow" />
                              <node concept="37vLTw" id="FYOSwhQubA" role="37wK5m">
                                <ref role="3cqZAo" node="20ECN$uP5Sc" resolve="row" />
                              </node>
                            </node>
                          </node>
                        </node>
                      </node>
                      <node concept="3Tm1VV" id="FYOSwhQubB" role="1B3o_S" />
                      <node concept="2AHcQZ" id="FYOSwhQubC" role="2AJF6D">
                        <ref role="2AI5Lk" to="wyt6:~Override" resolve="Override" />
                      </node>
                    </node>
                  </node>
                </node>
              </node>
            </node>
          </node>
        </node>
        <node concept="3cpWs6" id="20ECN$uP5ST" role="3cqZAp">
          <node concept="37vLTw" id="3GM_nagTtLE" role="3cqZAk">
            <ref role="3cqZAo" node="20ECN$uP5S8" resolve="rowCell" />
          </node>
        </node>
      </node>
      <node concept="3uibUv" id="20ECN$uP5Sf" role="3clF45">
        <ref role="3uigEE" to="f4zo:~EditorCell_Collection" resolve="EditorCell_Collection" />
      </node>
      <node concept="3Tm6S6" id="20ECN$uP5Se" role="1B3o_S" />
      <node concept="37vLTG" id="20ECN$uP5Sc" role="3clF46">
        <property role="TrG5h" value="row" />
        <property role="3TUv4t" value="true" />
        <node concept="10Oyi0" id="20ECN$uP5Si" role="1tU5fm" />
      </node>
    </node>
    <node concept="3clFb_" id="4X0XnVPrLxq" role="jymVt">
      <property role="TrG5h" value="createRowOutermostCell" />
      <node concept="3Tm6S6" id="4X0XnVPrLxu" role="1B3o_S" />
      <node concept="3uibUv" id="4X0XnVPrLxv" role="3clF45">
        <ref role="3uigEE" to="f4zo:~EditorCell" resolve="EditorCell" />
      </node>
      <node concept="3clFbS" id="4X0XnVPrLxt" role="3clF47">
        <node concept="3cpWs8" id="4X0XnVPrLxx" role="3cqZAp">
          <node concept="3cpWsn" id="4X0XnVPrLxy" role="3cpWs9">
            <property role="TrG5h" value="emptyCell" />
            <node concept="3uibUv" id="4X0XnVPrLxz" role="1tU5fm">
              <ref role="3uigEE" to="f4zo:~EditorCell" resolve="EditorCell" />
            </node>
            <node concept="2ShNRf" id="4X0XnVPrLx$" role="33vP2m">
              <node concept="1pGfFk" id="4X0XnVPrLx_" role="2ShVmc">
                <ref role="37wK5l" to="7a0s:7dwhomQPrAJ" resolve="EditorCell_Empty" />
                <node concept="1rXfSq" id="4hiugqyyKJX" role="37wK5m">
                  <ref role="37wK5l" to="g51k:~EditorCell_Basic.getContext():jetbrains.mps.openapi.editor.EditorContext" resolve="getContext" />
                </node>
                <node concept="1rXfSq" id="4hiugqyySTN" role="37wK5m">
                  <ref role="37wK5l" to="g51k:~EditorCell_Basic.getSNode():org.jetbrains.mps.openapi.model.SNode" resolve="getSNode" />
                </node>
              </node>
            </node>
          </node>
        </node>
        <node concept="3clFbF" id="3BgDQ5UGbz5" role="3cqZAp">
          <node concept="2OqwBi" id="3BgDQ5UGgjn" role="3clFbG">
            <node concept="liA8E" id="3BgDQ5UGlil" role="2OqNvi">
              <ref role="37wK5l" to="f4zo:~EditorCell.setAction(jetbrains.mps.openapi.editor.cells.CellActionType,jetbrains.mps.openapi.editor.cells.CellAction):void" resolve="setAction" />
              <node concept="Rm8GO" id="3BgDQ5UGvRt" role="37wK5m">
                <ref role="Rm8GQ" to="f4zo:~CellActionType.DELETE" resolve="DELETE" />
                <ref role="1Px2BO" to="f4zo:~CellActionType" resolve="CellActionType" />
              </node>
              <node concept="2ShNRf" id="3BgDQ5UGD50" role="37wK5m">
                <node concept="1pGfFk" id="3BgDQ5UGW1W" role="2ShVmc">
                  <ref role="37wK5l" to="q4oi:~CellAction_DeleteNode.&lt;init&gt;(org.jetbrains.mps.openapi.model.SNode,jetbrains.mps.nodeEditor.cellActions.CellAction_DeleteNode$DeleteDirection)" resolve="CellAction_DeleteNode" />
                  <node concept="1rXfSq" id="3BgDQ5UH0F2" role="37wK5m">
                    <ref role="37wK5l" to="g51k:~EditorCell_Basic.getSNode():org.jetbrains.mps.openapi.model.SNode" resolve="getSNode" />
                  </node>
                  <node concept="Rm8GO" id="1VSb7QEZ2Tf" role="37wK5m">
                    <ref role="Rm8GQ" to="q4oi:~CellAction_DeleteNode$DeleteDirection.FORWARD" resolve="FORWARD" />
                    <ref role="1Px2BO" to="q4oi:~CellAction_DeleteNode$DeleteDirection" resolve="CellAction_DeleteNode.DeleteDirection" />
                  </node>
                </node>
              </node>
            </node>
            <node concept="37vLTw" id="3BgDQ5UGbz4" role="2Oq$k0">
              <ref role="3cqZAo" node="4X0XnVPrLxy" resolve="emptyCell" />
            </node>
          </node>
        </node>
        <node concept="3clFbF" id="FYOSwhQcM0" role="3cqZAp">
          <node concept="2OqwBi" id="FYOSwhQcM1" role="3clFbG">
            <node concept="liA8E" id="FYOSwhQcM2" role="2OqNvi">
              <ref role="37wK5l" to="f4zo:~EditorCell.setAction(jetbrains.mps.openapi.editor.cells.CellActionType,jetbrains.mps.openapi.editor.cells.CellAction):void" resolve="setAction" />
              <node concept="Rm8GO" id="FYOSwhQj1O" role="37wK5m">
                <ref role="Rm8GQ" to="f4zo:~CellActionType.BACKSPACE" resolve="BACKSPACE" />
                <ref role="1Px2BO" to="f4zo:~CellActionType" resolve="CellActionType" />
              </node>
              <node concept="2ShNRf" id="FYOSwhQcM4" role="37wK5m">
                <node concept="1pGfFk" id="FYOSwhQcM5" role="2ShVmc">
                  <ref role="37wK5l" to="q4oi:~CellAction_DeleteNode.&lt;init&gt;(org.jetbrains.mps.openapi.model.SNode,jetbrains.mps.nodeEditor.cellActions.CellAction_DeleteNode$DeleteDirection)" resolve="CellAction_DeleteNode" />
                  <node concept="1rXfSq" id="FYOSwhQcM6" role="37wK5m">
                    <ref role="37wK5l" to="g51k:~EditorCell_Basic.getSNode():org.jetbrains.mps.openapi.model.SNode" resolve="getSNode" />
                  </node>
                  <node concept="Rm8GO" id="1VSb7QEZ3aB" role="37wK5m">
                    <ref role="Rm8GQ" to="q4oi:~CellAction_DeleteNode$DeleteDirection.BACKWARD" resolve="BACKWARD" />
                    <ref role="1Px2BO" to="q4oi:~CellAction_DeleteNode$DeleteDirection" resolve="CellAction_DeleteNode.DeleteDirection" />
                  </node>
                </node>
              </node>
            </node>
            <node concept="37vLTw" id="FYOSwhQcM7" role="2Oq$k0">
              <ref role="3cqZAo" node="4X0XnVPrLxy" resolve="emptyCell" />
            </node>
          </node>
        </node>
        <node concept="3clFbJ" id="4V7ztH0RQg8" role="3cqZAp">
          <node concept="9aQIb" id="4V7ztH0RTC1" role="9aQIa">
            <node concept="3clFbS" id="4V7ztH0RTC2" role="9aQI4">
              <node concept="3clFbF" id="4X0XnVPrLxC" role="3cqZAp">
                <node concept="2OqwBi" id="4X0XnVPrLxD" role="3clFbG">
                  <node concept="liA8E" id="4X0XnVPrLxF" role="2OqNvi">
                    <ref role="37wK5l" to="f4zo:~EditorCell.setAction(jetbrains.mps.openapi.editor.cells.CellActionType,jetbrains.mps.openapi.editor.cells.CellAction):void" resolve="setAction" />
                    <node concept="Rm8GO" id="5OMo51zFYFP" role="37wK5m">
                      <ref role="Rm8GQ" to="f4zo:~CellActionType.INSERT" resolve="INSERT" />
                      <ref role="1Px2BO" to="f4zo:~CellActionType" resolve="CellActionType" />
                    </node>
                    <node concept="2ShNRf" id="4X0XnVPrLxH" role="37wK5m">
                      <node concept="YeOm9" id="4X0XnVPrLxI" role="2ShVmc">
                        <node concept="1Y3b0j" id="4X0XnVPrLxJ" role="YeSDq">
                          <property role="2bfB8j" value="true" />
                          <ref role="1Y3XeK" to="3ahc:~AbstractCellAction" resolve="AbstractCellAction" />
                          <ref role="37wK5l" to="3ahc:~AbstractCellAction.&lt;init&gt;()" resolve="AbstractCellAction" />
                          <node concept="3Tm1VV" id="4X0XnVPrLxK" role="1B3o_S" />
                          <node concept="3clFb_" id="4X0XnVPrLxL" role="jymVt">
                            <property role="1EzhhJ" value="false" />
                            <property role="TrG5h" value="execute" />
                            <node concept="3Tm1VV" id="4X0XnVPrLxM" role="1B3o_S" />
                            <node concept="3cqZAl" id="4X0XnVPrLxN" role="3clF45" />
                            <node concept="37vLTG" id="4X0XnVPrLxO" role="3clF46">
                              <property role="TrG5h" value="editorContext" />
                              <node concept="3uibUv" id="yfjzwdo1wT" role="1tU5fm">
                                <ref role="3uigEE" to="cj4x:~EditorContext" resolve="EditorContext" />
                              </node>
                            </node>
                            <node concept="3clFbS" id="4X0XnVPrLxQ" role="3clF47">
                              <node concept="3clFbF" id="4X0XnVPrL$a" role="3cqZAp">
                                <node concept="2OqwBi" id="4X0XnVPrL$c" role="3clFbG">
                                  <node concept="37vLTw" id="2BHiRxeuL6y" role="2Oq$k0">
                                    <ref role="3cqZAo" node="7oCDJDn_QjY" resolve="myModel" />
                                  </node>
                                  <node concept="liA8E" id="4X0XnVPrL$g" role="2OqNvi">
                                    <ref role="37wK5l" node="1ECxnmDmUGQ" resolve="insertRow" />
                                    <node concept="3cpWs3" id="4V7ztH0RTC5" role="37wK5m">
                                      <node concept="37vLTw" id="2BHiRxgmIgW" role="3uHU7B">
                                        <ref role="3cqZAo" node="4X0XnVPrLzG" resolve="rowNumber" />
                                      </node>
                                      <node concept="3cmrfG" id="4V7ztH0RTC8" role="3uHU7w">
                                        <property role="3cmrfH" value="1" />
                                      </node>
                                    </node>
                                  </node>
                                </node>
                              </node>
                            </node>
                            <node concept="2AHcQZ" id="3tYsUK_t5Py" role="2AJF6D">
                              <ref role="2AI5Lk" to="wyt6:~Override" resolve="Override" />
                            </node>
                          </node>
                        </node>
                      </node>
                    </node>
                  </node>
                  <node concept="37vLTw" id="3GM_nagTyYi" role="2Oq$k0">
                    <ref role="3cqZAo" node="4X0XnVPrLxy" resolve="emptyCell" />
                  </node>
                </node>
              </node>
            </node>
          </node>
          <node concept="3clFbS" id="4V7ztH0RQg9" role="3clFbx">
            <node concept="3clFbF" id="4V7ztH0RQgd" role="3cqZAp">
              <node concept="2OqwBi" id="4V7ztH0RQgp" role="3clFbG">
                <node concept="liA8E" id="4V7ztH0RQgt" role="2OqNvi">
                  <ref role="37wK5l" to="hox0:~Style.set(jetbrains.mps.openapi.editor.style.StyleAttribute,java.lang.Object):void" resolve="set" />
                  <node concept="10M0yZ" id="4V7ztH0RTBY" role="37wK5m">
                    <ref role="3cqZAo" to="5ueo:~StyleAttributes.LAST_POSITION_ALLOWED" resolve="LAST_POSITION_ALLOWED" />
                    <ref role="1PxDUh" to="5ueo:~StyleAttributes" resolve="StyleAttributes" />
                  </node>
                  <node concept="3clFbT" id="4V7ztH0RTC0" role="37wK5m">
                    <property role="3clFbU" value="false" />
                  </node>
                </node>
                <node concept="2OqwBi" id="4V7ztH0RQgf" role="2Oq$k0">
                  <node concept="liA8E" id="4V7ztH0RQgj" role="2OqNvi">
                    <ref role="37wK5l" to="f4zo:~EditorCell.getStyle():jetbrains.mps.openapi.editor.style.Style" resolve="getStyle" />
                  </node>
                  <node concept="37vLTw" id="3GM_nagTBR_" role="2Oq$k0">
                    <ref role="3cqZAo" node="4X0XnVPrLxy" resolve="emptyCell" />
                  </node>
                </node>
              </node>
            </node>
          </node>
          <node concept="37vLTw" id="2BHiRxgm80M" role="3clFbw">
            <ref role="3cqZAo" node="7X6Fu5g4DVN" resolve="beggining" />
          </node>
        </node>
        <node concept="3clFbF" id="2aJi2xfh1bp" role="3cqZAp">
          <node concept="2OqwBi" id="2aJi2xfh1br" role="3clFbG">
            <node concept="37vLTw" id="3GM_nagTARk" role="2Oq$k0">
              <ref role="3cqZAo" node="4X0XnVPrLxy" resolve="emptyCell" />
            </node>
            <node concept="liA8E" id="2aJi2xfh1d0" role="2OqNvi">
              <ref role="37wK5l" to="f4zo:~EditorCell.setAction(jetbrains.mps.openapi.editor.cells.CellActionType,jetbrains.mps.openapi.editor.cells.CellAction):void" resolve="setAction" />
              <node concept="Rm8GO" id="5OMo51zFZs6" role="37wK5m">
                <ref role="Rm8GQ" to="f4zo:~CellActionType.INSERT_BEFORE" resolve="INSERT_BEFORE" />
                <ref role="1Px2BO" to="f4zo:~CellActionType" resolve="CellActionType" />
              </node>
              <node concept="2ShNRf" id="2aJi2xfh1d4" role="37wK5m">
                <node concept="YeOm9" id="2aJi2xfh1d6" role="2ShVmc">
                  <node concept="1Y3b0j" id="2aJi2xfh1d7" role="YeSDq">
                    <property role="2bfB8j" value="true" />
                    <ref role="1Y3XeK" to="3ahc:~AbstractCellAction" resolve="AbstractCellAction" />
                    <ref role="37wK5l" to="3ahc:~AbstractCellAction.&lt;init&gt;()" resolve="AbstractCellAction" />
                    <node concept="3Tm1VV" id="2aJi2xfh1d8" role="1B3o_S" />
                    <node concept="3clFb_" id="2aJi2xfh1d9" role="jymVt">
                      <property role="1EzhhJ" value="false" />
                      <property role="TrG5h" value="execute" />
                      <node concept="3Tm1VV" id="2aJi2xfh1da" role="1B3o_S" />
                      <node concept="3cqZAl" id="2aJi2xfh1db" role="3clF45" />
                      <node concept="3clFbS" id="2aJi2xfh1de" role="3clF47">
                        <node concept="3clFbF" id="2aJi2xfh1df" role="3cqZAp">
                          <node concept="2OqwBi" id="2aJi2xfh1dh" role="3clFbG">
                            <node concept="37vLTw" id="2BHiRxeu_BI" role="2Oq$k0">
                              <ref role="3cqZAo" node="7oCDJDn_QjY" resolve="myModel" />
                            </node>
                            <node concept="liA8E" id="2aJi2xfh1dl" role="2OqNvi">
                              <ref role="37wK5l" node="1ECxnmDmUGQ" resolve="insertRow" />
                              <node concept="37vLTw" id="2BHiRxglpPj" role="37wK5m">
                                <ref role="3cqZAo" node="4X0XnVPrLzG" resolve="rowNumber" />
                              </node>
                            </node>
                          </node>
                        </node>
                      </node>
                      <node concept="37vLTG" id="2aJi2xfh1dc" role="3clF46">
                        <property role="TrG5h" value="editorContext" />
                        <node concept="3uibUv" id="yfjzwdo1wW" role="1tU5fm">
                          <ref role="3uigEE" to="cj4x:~EditorContext" resolve="EditorContext" />
                        </node>
                      </node>
                      <node concept="2AHcQZ" id="3tYsUK_t6fW" role="2AJF6D">
                        <ref role="2AI5Lk" to="wyt6:~Override" resolve="Override" />
                      </node>
                    </node>
                  </node>
                </node>
              </node>
            </node>
          </node>
        </node>
        <node concept="3clFbF" id="4X0XnVPrLxZ" role="3cqZAp">
          <node concept="2OqwBi" id="4X0XnVPrLy1" role="3clFbG">
            <node concept="37vLTw" id="3GM_nagTtuH" role="2Oq$k0">
              <ref role="3cqZAo" node="4X0XnVPrLxy" resolve="emptyCell" />
            </node>
            <node concept="liA8E" id="4X0XnVPrLzA" role="2OqNvi">
              <ref role="37wK5l" to="f4zo:~EditorCell.setCellId(java.lang.String):void" resolve="setCellId" />
              <node concept="3cpWs3" id="7X6Fu5g4DVT" role="37wK5m">
                <node concept="37vLTw" id="2BHiRxgm9nD" role="3uHU7B">
                  <ref role="3cqZAo" node="4X0XnVPrLxW" resolve="cellId" />
                </node>
                <node concept="1eOMI4" id="7X6Fu5g4DVW" role="3uHU7w">
                  <node concept="3K4zz7" id="7X6Fu5g4DVZ" role="1eOMHV">
                    <node concept="37vLTw" id="2BHiRxgm8KB" role="3K4Cdx">
                      <ref role="3cqZAo" node="7X6Fu5g4DVN" resolve="beggining" />
                    </node>
                    <node concept="Xl_RD" id="7X6Fu5g4DW4" role="3K4GZi">
                      <property role="Xl_RC" value="_lastCell" />
                    </node>
                    <node concept="Xl_RD" id="7X6Fu5g4DW3" role="3K4E3e">
                      <property role="Xl_RC" value="_firstCell" />
                    </node>
                  </node>
                </node>
              </node>
            </node>
          </node>
        </node>
        <node concept="3cpWs6" id="4X0XnVPrLzD" role="3cqZAp">
          <node concept="37vLTw" id="3GM_nagTsmN" role="3cqZAk">
            <ref role="3cqZAo" node="4X0XnVPrLxy" resolve="emptyCell" />
          </node>
        </node>
      </node>
      <node concept="37vLTG" id="4X0XnVPrLzG" role="3clF46">
        <property role="TrG5h" value="rowNumber" />
        <property role="3TUv4t" value="true" />
        <node concept="10Oyi0" id="4X0XnVPrLzI" role="1tU5fm" />
      </node>
      <node concept="37vLTG" id="4X0XnVPrLxW" role="3clF46">
        <property role="TrG5h" value="cellId" />
        <node concept="17QB3L" id="4X0XnVPrLxX" role="1tU5fm" />
      </node>
      <node concept="37vLTG" id="7X6Fu5g4DVN" role="3clF46">
        <property role="TrG5h" value="beggining" />
        <property role="3TUv4t" value="false" />
        <node concept="10P_77" id="7X6Fu5g4DVP" role="1tU5fm" />
      </node>
    </node>
    <node concept="3clFb_" id="LVbolC7pF6" role="jymVt">
      <property role="TrG5h" value="createEmptyRowCell" />
      <node concept="3uibUv" id="LVbolC7pFb" role="3clF45">
        <ref role="3uigEE" to="f4zo:~EditorCell" resolve="EditorCell" />
      </node>
      <node concept="3Tm6S6" id="LVbolC7pFa" role="1B3o_S" />
      <node concept="3clFbS" id="LVbolC7pF9" role="3clF47">
        <node concept="3cpWs8" id="LVbolC7pFd" role="3cqZAp">
          <node concept="3cpWsn" id="LVbolC7pFe" role="3cpWs9">
            <property role="TrG5h" value="emptyCell" />
            <node concept="3uibUv" id="LVbolC7pFf" role="1tU5fm">
              <ref role="3uigEE" to="g51k:~EditorCell_Constant" resolve="EditorCell_Constant" />
            </node>
            <node concept="2ShNRf" id="LVbolC7pFg" role="33vP2m">
              <node concept="1pGfFk" id="LVbolC7pFh" role="2ShVmc">
                <ref role="37wK5l" to="g51k:~EditorCell_Constant.&lt;init&gt;(jetbrains.mps.openapi.editor.EditorContext,org.jetbrains.mps.openapi.model.SNode,java.lang.String)" resolve="EditorCell_Constant" />
                <node concept="1rXfSq" id="4hiugqyzkhq" role="37wK5m">
                  <ref role="37wK5l" to="g51k:~EditorCell_Basic.getContext():jetbrains.mps.openapi.editor.EditorContext" resolve="getContext" />
                </node>
                <node concept="1rXfSq" id="4hiugqyz80x" role="37wK5m">
                  <ref role="37wK5l" to="g51k:~EditorCell_Basic.getSNode():org.jetbrains.mps.openapi.model.SNode" resolve="getSNode" />
                </node>
                <node concept="10Nm6u" id="77eshSc36CX" role="37wK5m" />
              </node>
            </node>
          </node>
        </node>
        <node concept="3clFbF" id="77eshSc36Bi" role="3cqZAp">
          <node concept="2OqwBi" id="77eshSc36Bk" role="3clFbG">
            <node concept="liA8E" id="77eshSc36CT" role="2OqNvi">
              <ref role="37wK5l" to="g51k:~EditorCell_Label.setDefaultText(java.lang.String):void" resolve="setDefaultText" />
              <node concept="Xl_RD" id="77eshSc36CU" role="37wK5m">
                <property role="Xl_RC" value="&lt;&lt;emptyRow&gt;&gt;" />
              </node>
            </node>
            <node concept="37vLTw" id="3GM_nagTsgd" role="2Oq$k0">
              <ref role="3cqZAo" node="LVbolC7pFe" resolve="emptyCell" />
            </node>
          </node>
        </node>
        <node concept="3cpWs6" id="LVbolC7pFu" role="3cqZAp">
          <node concept="37vLTw" id="3GM_nagT_U7" role="3cqZAk">
            <ref role="3cqZAo" node="LVbolC7pFe" resolve="emptyCell" />
          </node>
        </node>
      </node>
    </node>
    <node concept="3clFb_" id="LVbolC7pFZ" role="jymVt">
      <property role="TrG5h" value="installEmptyRowCellActions" />
      <node concept="3cqZAl" id="LVbolC7pG0" role="3clF45" />
      <node concept="3clFbS" id="LVbolC7pG2" role="3clF47">
        <node concept="3cpWs8" id="LVbolC7pG8" role="3cqZAp">
          <node concept="3cpWsn" id="LVbolC7pG9" role="3cpWs9">
            <property role="TrG5h" value="createFirstCellAction" />
            <node concept="3uibUv" id="5OMo51zGuiC" role="1tU5fm">
              <ref role="3uigEE" to="f4zo:~CellAction" resolve="CellAction" />
            </node>
            <node concept="2ShNRf" id="LVbolC7pGb" role="33vP2m">
              <node concept="YeOm9" id="LVbolC7pGc" role="2ShVmc">
                <node concept="1Y3b0j" id="LVbolC7pGd" role="YeSDq">
                  <property role="2bfB8j" value="true" />
                  <ref role="1Y3XeK" to="3ahc:~AbstractCellAction" resolve="AbstractCellAction" />
                  <ref role="37wK5l" to="3ahc:~AbstractCellAction.&lt;init&gt;()" resolve="AbstractCellAction" />
                  <node concept="3Tm1VV" id="LVbolC7pGe" role="1B3o_S" />
                  <node concept="3clFb_" id="LVbolC7pGf" role="jymVt">
                    <property role="1EzhhJ" value="false" />
                    <property role="TrG5h" value="execute" />
                    <node concept="3cqZAl" id="LVbolC7pGh" role="3clF45" />
                    <node concept="3Tm1VV" id="LVbolC7pGg" role="1B3o_S" />
                    <node concept="37vLTG" id="LVbolC7pGi" role="3clF46">
                      <property role="TrG5h" value="editorContext" />
                      <node concept="3uibUv" id="yfjzwdo1wZ" role="1tU5fm">
                        <ref role="3uigEE" to="cj4x:~EditorContext" resolve="EditorContext" />
                      </node>
                    </node>
                    <node concept="3clFbS" id="LVbolC7pGk" role="3clF47">
                      <node concept="3clFbF" id="LVbolC7pGl" role="3cqZAp">
                        <node concept="2OqwBi" id="LVbolC7pGP" role="3clFbG">
                          <node concept="37vLTw" id="2BHiRxeuksV" role="2Oq$k0">
                            <ref role="3cqZAo" node="7oCDJDn_QjY" resolve="myModel" />
                          </node>
                          <node concept="liA8E" id="LVbolC7pGT" role="2OqNvi">
                            <ref role="37wK5l" node="13gSnpTAw08" resolve="insertColumn" />
                            <node concept="37vLTw" id="2BHiRxgmKI5" role="37wK5m">
                              <ref role="3cqZAo" node="LVbolC7pGA" resolve="rowNumber" />
                            </node>
                          </node>
                        </node>
                      </node>
                    </node>
                    <node concept="2AHcQZ" id="3tYsUK_t6B2" role="2AJF6D">
                      <ref role="2AI5Lk" to="wyt6:~Override" resolve="Override" />
                    </node>
                  </node>
                </node>
              </node>
            </node>
          </node>
        </node>
        <node concept="3clFbF" id="LVbolC7pGq" role="3cqZAp">
          <node concept="2OqwBi" id="LVbolC7pGr" role="3clFbG">
            <node concept="liA8E" id="LVbolC7pGt" role="2OqNvi">
              <ref role="37wK5l" to="f4zo:~EditorCell.setAction(jetbrains.mps.openapi.editor.cells.CellActionType,jetbrains.mps.openapi.editor.cells.CellAction):void" resolve="setAction" />
              <node concept="Rm8GO" id="5OMo51zG0jZ" role="37wK5m">
                <ref role="Rm8GQ" to="f4zo:~CellActionType.INSERT" resolve="INSERT" />
                <ref role="1Px2BO" to="f4zo:~CellActionType" resolve="CellActionType" />
              </node>
              <node concept="37vLTw" id="3GM_nagTr4H" role="37wK5m">
                <ref role="3cqZAo" node="LVbolC7pG9" resolve="createFirstCellAction" />
              </node>
            </node>
            <node concept="37vLTw" id="2BHiRxgm9DR" role="2Oq$k0">
              <ref role="3cqZAo" node="LVbolC7pG3" resolve="emptyCell" />
            </node>
          </node>
        </node>
        <node concept="3clFbF" id="LVbolC7pGw" role="3cqZAp">
          <node concept="2OqwBi" id="LVbolC7pGx" role="3clFbG">
            <node concept="37vLTw" id="2BHiRxgmaEa" role="2Oq$k0">
              <ref role="3cqZAo" node="LVbolC7pG3" resolve="emptyCell" />
            </node>
            <node concept="liA8E" id="LVbolC7pGz" role="2OqNvi">
              <ref role="37wK5l" to="f4zo:~EditorCell.setAction(jetbrains.mps.openapi.editor.cells.CellActionType,jetbrains.mps.openapi.editor.cells.CellAction):void" resolve="setAction" />
              <node concept="Rm8GO" id="5OMo51zG0Wb" role="37wK5m">
                <ref role="Rm8GQ" to="f4zo:~CellActionType.INSERT_BEFORE" resolve="INSERT_BEFORE" />
                <ref role="1Px2BO" to="f4zo:~CellActionType" resolve="CellActionType" />
              </node>
              <node concept="37vLTw" id="3GM_nagTws9" role="37wK5m">
                <ref role="3cqZAo" node="LVbolC7pG9" resolve="createFirstCellAction" />
              </node>
            </node>
          </node>
        </node>
      </node>
      <node concept="37vLTG" id="LVbolC7pG3" role="3clF46">
        <property role="TrG5h" value="emptyCell" />
        <node concept="3uibUv" id="LVbolC7pG6" role="1tU5fm">
          <ref role="3uigEE" to="f4zo:~EditorCell" resolve="EditorCell" />
        </node>
      </node>
      <node concept="3Tm6S6" id="LVbolC7pG5" role="1B3o_S" />
      <node concept="37vLTG" id="LVbolC7pGA" role="3clF46">
        <property role="TrG5h" value="rowNumber" />
        <property role="3TUv4t" value="true" />
        <node concept="10Oyi0" id="LVbolC7pGM" role="1tU5fm" />
      </node>
    </node>
    <node concept="3clFb_" id="5IVz0td0OMB" role="jymVt">
      <property role="TrG5h" value="createEmptyTabeCell" />
      <node concept="3uibUv" id="21Zb45KhyMP" role="3clF45">
        <ref role="3uigEE" to="f4zo:~EditorCell" resolve="EditorCell" />
      </node>
      <node concept="3Tm6S6" id="5IVz0td0OMF" role="1B3o_S" />
      <node concept="3clFbS" id="5IVz0td0OME" role="3clF47">
        <node concept="3cpWs8" id="5IVz0td0ON6" role="3cqZAp">
          <node concept="3cpWsn" id="5IVz0td0ON7" role="3cpWs9">
            <property role="TrG5h" value="emptyCell" />
            <node concept="2ShNRf" id="5IVz0td0ON9" role="33vP2m">
              <node concept="1pGfFk" id="5IVz0td0ONa" role="2ShVmc">
                <ref role="37wK5l" to="g51k:~EditorCell_Constant.&lt;init&gt;(jetbrains.mps.openapi.editor.EditorContext,org.jetbrains.mps.openapi.model.SNode,java.lang.String)" resolve="EditorCell_Constant" />
                <node concept="1rXfSq" id="4hiugqyzeEI" role="37wK5m">
                  <ref role="37wK5l" to="g51k:~EditorCell_Basic.getContext():jetbrains.mps.openapi.editor.EditorContext" resolve="getContext" />
                </node>
                <node concept="1rXfSq" id="4hiugqyzkzg" role="37wK5m">
                  <ref role="37wK5l" to="g51k:~EditorCell_Basic.getSNode():org.jetbrains.mps.openapi.model.SNode" resolve="getSNode" />
                </node>
                <node concept="10Nm6u" id="77eshSc36D8" role="37wK5m" />
              </node>
            </node>
            <node concept="3uibUv" id="5IVz0td0ON8" role="1tU5fm">
              <ref role="3uigEE" to="g51k:~EditorCell_Constant" resolve="EditorCell_Constant" />
            </node>
          </node>
        </node>
        <node concept="3clFbF" id="77eshSc36CZ" role="3cqZAp">
          <node concept="2OqwBi" id="77eshSc36D1" role="3clFbG">
            <node concept="liA8E" id="77eshSc36D5" role="2OqNvi">
              <ref role="37wK5l" to="g51k:~EditorCell_Label.setDefaultText(java.lang.String):void" resolve="setDefaultText" />
              <node concept="Xl_RD" id="77eshSc36D6" role="37wK5m">
                <property role="Xl_RC" value="&lt;&lt;emptyTable&gt;&gt;" />
              </node>
            </node>
            <node concept="37vLTw" id="3GM_nagTvGz" role="2Oq$k0">
              <ref role="3cqZAo" node="5IVz0td0ON7" resolve="emptyCell" />
            </node>
          </node>
        </node>
        <node concept="3clFbH" id="77eshSc36ft" role="3cqZAp" />
        <node concept="3clFbF" id="5IVz0td0ONt" role="3cqZAp">
          <node concept="2OqwBi" id="5IVz0td0ON$" role="3clFbG">
            <node concept="liA8E" id="5IVz0td0ONC" role="2OqNvi">
              <ref role="37wK5l" to="hox0:~Style.set(jetbrains.mps.openapi.editor.style.StyleAttribute,java.lang.Object):void" resolve="set" />
              <node concept="10M0yZ" id="5IVz0td0Tq0" role="37wK5m">
                <ref role="3cqZAo" to="5ueo:~StyleAttributes.DRAW_BORDER" resolve="DRAW_BORDER" />
                <ref role="1PxDUh" to="5ueo:~StyleAttributes" resolve="StyleAttributes" />
              </node>
              <node concept="3clFbT" id="5IVz0td0Tq1" role="37wK5m">
                <property role="3clFbU" value="true" />
              </node>
            </node>
            <node concept="2OqwBi" id="5IVz0td0ONv" role="2Oq$k0">
              <node concept="liA8E" id="5IVz0td0ONz" role="2OqNvi">
                <ref role="37wK5l" to="g51k:~EditorCell_Basic.getStyle():jetbrains.mps.openapi.editor.style.Style" resolve="getStyle" />
              </node>
              <node concept="37vLTw" id="3GM_nagTzE_" role="2Oq$k0">
                <ref role="3cqZAo" node="5IVz0td0ON7" resolve="emptyCell" />
              </node>
            </node>
          </node>
        </node>
        <node concept="3cpWs6" id="5IVz0td0ONg" role="3cqZAp">
          <node concept="37vLTw" id="3GM_nagT$Di" role="3cqZAk">
            <ref role="3cqZAo" node="5IVz0td0ON7" resolve="emptyCell" />
          </node>
        </node>
      </node>
    </node>
    <node concept="3clFb_" id="5IVz0td0OMl" role="jymVt">
      <property role="TrG5h" value="installEmptyTableCellActions" />
      <node concept="3clFbS" id="5IVz0td0OMo" role="3clF47">
        <node concept="3cpWs8" id="5IVz0td0TqF" role="3cqZAp">
          <node concept="3cpWsn" id="5IVz0td0TqG" role="3cpWs9">
            <property role="TrG5h" value="createFirstRowAction" />
            <node concept="3uibUv" id="5OMo51zGxth" role="1tU5fm">
              <ref role="3uigEE" to="f4zo:~CellAction" resolve="CellAction" />
            </node>
            <node concept="2ShNRf" id="5IVz0td0TqI" role="33vP2m">
              <node concept="YeOm9" id="5IVz0td0TqJ" role="2ShVmc">
                <node concept="1Y3b0j" id="5IVz0td0TqK" role="YeSDq">
                  <property role="2bfB8j" value="true" />
                  <ref role="1Y3XeK" to="3ahc:~AbstractCellAction" resolve="AbstractCellAction" />
                  <ref role="37wK5l" to="3ahc:~AbstractCellAction.&lt;init&gt;()" resolve="AbstractCellAction" />
                  <node concept="3clFb_" id="5IVz0td0TqM" role="jymVt">
                    <property role="1EzhhJ" value="false" />
                    <property role="TrG5h" value="execute" />
                    <node concept="3clFbS" id="5IVz0td0TqR" role="3clF47">
                      <node concept="3clFbF" id="5IVz0td0TqS" role="3cqZAp">
                        <node concept="2OqwBi" id="5IVz0td0TqT" role="3clFbG">
                          <node concept="liA8E" id="5IVz0td0TqV" role="2OqNvi">
                            <ref role="37wK5l" node="1ECxnmDmUGQ" resolve="insertRow" />
                            <node concept="3cmrfG" id="5IVz0td0TqW" role="37wK5m">
                              <property role="3cmrfH" value="0" />
                            </node>
                          </node>
                          <node concept="37vLTw" id="2BHiRxeulwt" role="2Oq$k0">
                            <ref role="3cqZAo" node="7oCDJDn_QjY" resolve="myModel" />
                          </node>
                        </node>
                      </node>
                    </node>
                    <node concept="37vLTG" id="5IVz0td0TqP" role="3clF46">
                      <property role="TrG5h" value="editorContext" />
                      <node concept="3uibUv" id="yfjzwdo1x2" role="1tU5fm">
                        <ref role="3uigEE" to="cj4x:~EditorContext" resolve="EditorContext" />
                      </node>
                    </node>
                    <node concept="3cqZAl" id="5IVz0td0TqO" role="3clF45" />
                    <node concept="3Tm1VV" id="5IVz0td0TqN" role="1B3o_S" />
                    <node concept="2AHcQZ" id="3tYsUK_t6jp" role="2AJF6D">
                      <ref role="2AI5Lk" to="wyt6:~Override" resolve="Override" />
                    </node>
                  </node>
                  <node concept="3Tm1VV" id="5IVz0td0TqL" role="1B3o_S" />
                </node>
              </node>
            </node>
          </node>
        </node>
        <node concept="3clFbF" id="5IVz0td0Tq3" role="3cqZAp">
          <node concept="2OqwBi" id="5IVz0td0Tq5" role="3clFbG">
            <node concept="37vLTw" id="2BHiRxgmqgF" role="2Oq$k0">
              <ref role="3cqZAo" node="5IVz0td0OMq" resolve="emptyCell" />
            </node>
            <node concept="liA8E" id="5IVz0td0Tq9" role="2OqNvi">
              <ref role="37wK5l" to="f4zo:~EditorCell.setAction(jetbrains.mps.openapi.editor.cells.CellActionType,jetbrains.mps.openapi.editor.cells.CellAction):void" resolve="setAction" />
              <node concept="Rm8GO" id="5OMo51zG1MM" role="37wK5m">
                <ref role="Rm8GQ" to="f4zo:~CellActionType.INSERT" resolve="INSERT" />
                <ref role="1Px2BO" to="f4zo:~CellActionType" resolve="CellActionType" />
              </node>
              <node concept="37vLTw" id="3GM_nagT_iS" role="37wK5m">
                <ref role="3cqZAo" node="5IVz0td0TqG" resolve="createFirstRowAction" />
              </node>
            </node>
          </node>
        </node>
        <node concept="3clFbF" id="5IVz0td0TqZ" role="3cqZAp">
          <node concept="2OqwBi" id="5IVz0td0Tr1" role="3clFbG">
            <node concept="37vLTw" id="2BHiRxgl6tC" role="2Oq$k0">
              <ref role="3cqZAo" node="5IVz0td0OMq" resolve="emptyCell" />
            </node>
            <node concept="liA8E" id="5IVz0td0Tr5" role="2OqNvi">
              <ref role="37wK5l" to="f4zo:~EditorCell.setAction(jetbrains.mps.openapi.editor.cells.CellActionType,jetbrains.mps.openapi.editor.cells.CellAction):void" resolve="setAction" />
              <node concept="Rm8GO" id="5OMo51zG2rB" role="37wK5m">
                <ref role="Rm8GQ" to="f4zo:~CellActionType.INSERT_BEFORE" resolve="INSERT_BEFORE" />
                <ref role="1Px2BO" to="f4zo:~CellActionType" resolve="CellActionType" />
              </node>
              <node concept="37vLTw" id="3GM_nagTzFL" role="37wK5m">
                <ref role="3cqZAo" node="5IVz0td0TqG" resolve="createFirstRowAction" />
              </node>
            </node>
          </node>
        </node>
      </node>
      <node concept="3Tm6S6" id="5IVz0td0OMp" role="1B3o_S" />
      <node concept="37vLTG" id="5IVz0td0OMq" role="3clF46">
        <property role="TrG5h" value="emptyCell" />
        <node concept="3uibUv" id="5IVz0td0OMs" role="1tU5fm">
          <ref role="3uigEE" to="f4zo:~EditorCell" resolve="EditorCell" />
        </node>
      </node>
      <node concept="3cqZAl" id="5IVz0td0OMm" role="3clF45" />
    </node>
    <node concept="3clFb_" id="2c9ZTAh$Tzc" role="jymVt">
      <property role="TrG5h" value="getAverageColumnWidth" />
      <node concept="3Tm6S6" id="2c9ZTAh$TzE" role="1B3o_S" />
      <node concept="3clFbS" id="2c9ZTAh$Tzf" role="3clF47">
        <node concept="3cpWs6" id="2c9ZTAh$TB5" role="3cqZAp">
          <node concept="FJ1c_" id="2c9ZTAh$TBp" role="3cqZAk">
            <node concept="2OqwBi" id="2c9ZTAh$T$Y" role="3uHU7B">
              <node concept="2YIFZM" id="2c9ZTAh$T$Z" role="2Oq$k0">
                <ref role="37wK5l" to="exr9:~EditorSettings.getInstance():jetbrains.mps.nodeEditor.EditorSettings" resolve="getInstance" />
                <ref role="1Pybhc" to="exr9:~EditorSettings" resolve="EditorSettings" />
              </node>
              <node concept="liA8E" id="2c9ZTAh$T_0" role="2OqNvi">
                <ref role="37wK5l" to="exr9:~EditorSettings.getVerticalBoundWidth():int" resolve="getVerticalBoundWidth" />
              </node>
            </node>
            <node concept="37vLTw" id="2BHiRxgmpd3" role="3uHU7w">
              <ref role="3cqZAo" node="2c9ZTAh$T$w" resolve="columnCount" />
            </node>
          </node>
        </node>
      </node>
      <node concept="37vLTG" id="2c9ZTAh$T$w" role="3clF46">
        <property role="TrG5h" value="columnCount" />
        <node concept="10Oyi0" id="2c9ZTAh$T$W" role="1tU5fm" />
      </node>
      <node concept="10Oyi0" id="2c9ZTAh$T$5" role="3clF45" />
    </node>
    <node concept="2YIFZL" id="3xeYLPvCxNs" role="jymVt">
      <property role="TrG5h" value="createTable" />
      <node concept="3uibUv" id="20m38ksDTyO" role="3clF45">
        <ref role="3uigEE" to="g51k:~EditorCell_Collection" resolve="EditorCell_Collection" />
      </node>
      <node concept="37vLTG" id="3xeYLPvCIWB" role="3clF46">
        <property role="TrG5h" value="editorContext" />
        <node concept="3uibUv" id="42Cv_c9rHE9" role="1tU5fm">
          <ref role="3uigEE" to="cj4x:~EditorContext" resolve="EditorContext" />
        </node>
      </node>
      <node concept="37vLTG" id="3xeYLPvCIWD" role="3clF46">
        <property role="TrG5h" value="node" />
        <node concept="3Tqbb2" id="3xeYLPvCIWH" role="1tU5fm" />
      </node>
      <node concept="3clFbS" id="3xeYLPvCxNv" role="3clF47">
        <node concept="3SKdUt" id="20m38ksEznp" role="3cqZAp">
          <node concept="3SKdUq" id="20m38ksEzp5" role="3SKWNk">
            <property role="3SKdUp" value="using EditorCell_Collection class as a return value just for compatibility reasons." />
          </node>
        </node>
        <node concept="3SKdUt" id="20m38ksEzWO" role="3cqZAp">
          <node concept="3SKdUq" id="20m38ksEzX2" role="3SKWNk">
            <property role="3SKdUp" value=" it should be replaced with interface after MPS 3.0" />
          </node>
        </node>
        <node concept="3cpWs6" id="3xeYLPvCxOV" role="3cqZAp">
          <node concept="2ShNRf" id="7oCDJDn_Re$" role="3cqZAk">
            <node concept="1pGfFk" id="7oCDJDn_Re_" role="2ShVmc">
              <ref role="37wK5l" node="2ChO0gByyS6" resolve="EditorCell_Table" />
              <node concept="37vLTw" id="2BHiRxgm6$U" role="37wK5m">
                <ref role="3cqZAo" node="3xeYLPvCIWB" resolve="editorContext" />
              </node>
              <node concept="37vLTw" id="2BHiRxgm9Vd" role="37wK5m">
                <ref role="3cqZAo" node="3xeYLPvCIWD" resolve="node" />
              </node>
              <node concept="2ShNRf" id="7oCDJDn_ReC" role="37wK5m">
                <node concept="1pGfFk" id="7oCDJDn_ReD" role="2ShVmc">
                  <ref role="37wK5l" to="kcid:~CellLayout_Table.&lt;init&gt;()" resolve="CellLayout_Table" />
                </node>
              </node>
              <node concept="37vLTw" id="2BHiRxgmysf" role="37wK5m">
                <ref role="3cqZAo" node="3xeYLPvCIWL" resolve="model" />
              </node>
              <node concept="37vLTw" id="2BHiRxgkWAx" role="37wK5m">
                <ref role="3cqZAo" node="2M$ZULqJYZ6" resolve="uniquePrefix" />
              </node>
            </node>
          </node>
        </node>
      </node>
      <node concept="3Tm1VV" id="3xeYLPvCxNu" role="1B3o_S" />
      <node concept="37vLTG" id="3xeYLPvCIWL" role="3clF46">
        <property role="TrG5h" value="model" />
        <property role="3TUv4t" value="true" />
        <node concept="3uibUv" id="3xeYLPvCIWN" role="1tU5fm">
          <ref role="3uigEE" node="3ThmjU3UlMw" resolve="TableModel" />
        </node>
      </node>
      <node concept="37vLTG" id="2M$ZULqJYZ6" role="3clF46">
        <property role="TrG5h" value="uniquePrefix" />
        <node concept="17QB3L" id="2M$ZULqJYZ8" role="1tU5fm" />
      </node>
    </node>
    <node concept="312cEu" id="7VWmpwG$A3A" role="jymVt">
      <property role="TrG5h" value="SelectColumnAction" />
      <property role="2bfB8j" value="true" />
      <node concept="3uibUv" id="5OMo51zGxPU" role="1zkMxy">
        <ref role="3uigEE" to="3ahc:~AbstractCellAction" resolve="AbstractCellAction" />
      </node>
      <node concept="3Tm1VV" id="7VWmpwG$A3B" role="1B3o_S" />
      <node concept="312cEg" id="7VWmpwG$A4d" role="jymVt">
        <property role="TrG5h" value="myColumnNumber" />
        <node concept="3Tm6S6" id="7VWmpwG$A4e" role="1B3o_S" />
        <node concept="10Oyi0" id="7VWmpwG$A4g" role="1tU5fm" />
      </node>
      <node concept="312cEg" id="7VWmpwG$A4t" role="jymVt">
        <property role="TrG5h" value="myExistingAction" />
        <node concept="3uibUv" id="5OMo51zGzeI" role="1tU5fm">
          <ref role="3uigEE" to="f4zo:~CellAction" resolve="CellAction" />
        </node>
        <node concept="3Tm6S6" id="7VWmpwG$A4u" role="1B3o_S" />
      </node>
      <node concept="3clFbW" id="7VWmpwG$A3C" role="jymVt">
        <node concept="3cqZAl" id="7VWmpwG$A3D" role="3clF45" />
        <node concept="3Tm1VV" id="7VWmpwG$A3E" role="1B3o_S" />
        <node concept="3clFbS" id="7VWmpwG$A3F" role="3clF47">
          <node concept="3clFbF" id="7VWmpwG$A4h" role="3cqZAp">
            <node concept="37vLTI" id="7VWmpwG$A4j" role="3clFbG">
              <node concept="37vLTw" id="2BHiRxeuNml" role="37vLTJ">
                <ref role="3cqZAo" node="7VWmpwG$A4d" resolve="myColumnNumber" />
              </node>
              <node concept="37vLTw" id="2BHiRxglKXU" role="37vLTx">
                <ref role="3cqZAo" node="7VWmpwG$A4b" resolve="columnNumber" />
              </node>
            </node>
          </node>
          <node concept="3clFbF" id="7VWmpwG$A4x" role="3cqZAp">
            <node concept="37vLTI" id="7VWmpwG$A4z" role="3clFbG">
              <node concept="37vLTw" id="2BHiRxeujSD" role="37vLTJ">
                <ref role="3cqZAo" node="7VWmpwG$A4t" resolve="myExistingAction" />
              </node>
              <node concept="37vLTw" id="2BHiRxgm9ZB" role="37vLTx">
                <ref role="3cqZAo" node="7VWmpwG$A4p" resolve="existingAction" />
              </node>
            </node>
          </node>
        </node>
        <node concept="37vLTG" id="7VWmpwG$A4b" role="3clF46">
          <property role="TrG5h" value="columnNumber" />
          <node concept="10Oyi0" id="7VWmpwG$A4c" role="1tU5fm" />
        </node>
        <node concept="37vLTG" id="7VWmpwG$A4p" role="3clF46">
          <property role="TrG5h" value="existingAction" />
          <node concept="3uibUv" id="5OMo51zG$0U" role="1tU5fm">
            <ref role="3uigEE" to="f4zo:~CellAction" resolve="CellAction" />
          </node>
        </node>
      </node>
      <node concept="3clFb_" id="7VWmpwG$A3H" role="jymVt">
        <property role="IEkAT" value="false" />
        <property role="1EzhhJ" value="false" />
        <property role="TrG5h" value="execute" />
        <property role="DiZV1" value="false" />
        <node concept="37vLTG" id="7VWmpwG$A3K" role="3clF46">
          <property role="TrG5h" value="context" />
          <node concept="3uibUv" id="4p2Jlccj2AP" role="1tU5fm">
            <ref role="3uigEE" to="cj4x:~EditorContext" resolve="EditorContext" />
          </node>
        </node>
        <node concept="3clFbS" id="7VWmpwG$A3M" role="3clF47">
          <node concept="3clFbJ" id="7VWmpwG$A4D" role="3cqZAp">
            <node concept="3clFbS" id="7VWmpwG$A4E" role="3clFbx">
              <node concept="3clFbF" id="7VWmpwG$A4O" role="3cqZAp">
                <node concept="2OqwBi" id="7VWmpwG$A4Y" role="3clFbG">
                  <node concept="37vLTw" id="2BHiRxeuk2b" role="2Oq$k0">
                    <ref role="3cqZAo" node="7VWmpwG$A4t" resolve="myExistingAction" />
                  </node>
                  <node concept="liA8E" id="7VWmpwG$A52" role="2OqNvi">
                    <ref role="37wK5l" to="f4zo:~CellAction.execute(jetbrains.mps.openapi.editor.EditorContext):void" resolve="execute" />
                    <node concept="37vLTw" id="2BHiRxgma7Y" role="37wK5m">
                      <ref role="3cqZAo" node="7VWmpwG$A3K" resolve="context" />
                    </node>
                  </node>
                </node>
              </node>
              <node concept="3cpWs6" id="7VWmpwG$A55" role="3cqZAp" />
            </node>
            <node concept="1Wc70l" id="7VWmpwG$A4Q" role="3clFbw">
              <node concept="2OqwBi" id="7VWmpwG$A4I" role="3uHU7w">
                <node concept="37vLTw" id="2BHiRxeuW0T" role="2Oq$k0">
                  <ref role="3cqZAo" node="7VWmpwG$A4t" resolve="myExistingAction" />
                </node>
                <node concept="liA8E" id="7VWmpwG$A4M" role="2OqNvi">
                  <ref role="37wK5l" to="f4zo:~CellAction.canExecute(jetbrains.mps.openapi.editor.EditorContext):boolean" resolve="canExecute" />
                  <node concept="37vLTw" id="2BHiRxgmvMl" role="37wK5m">
                    <ref role="3cqZAo" node="7VWmpwG$A3K" resolve="context" />
                  </node>
                </node>
              </node>
              <node concept="3y3z36" id="7VWmpwG$A4U" role="3uHU7B">
                <node concept="37vLTw" id="2BHiRxeuOPp" role="3uHU7B">
                  <ref role="3cqZAo" node="7VWmpwG$A4t" resolve="myExistingAction" />
                </node>
                <node concept="10Nm6u" id="7VWmpwG$A4X" role="3uHU7w" />
              </node>
            </node>
          </node>
          <node concept="3cpWs8" id="7VWmpwG$A3P" role="3cqZAp">
            <node concept="3cpWsn" id="7VWmpwG$A3Q" role="3cpWs9">
              <property role="TrG5h" value="editorComponent" />
              <node concept="3uibUv" id="7VWmpwG$A3R" role="1tU5fm">
                <ref role="3uigEE" to="exr9:~EditorComponent" resolve="EditorComponent" />
              </node>
              <node concept="1eOMI4" id="4p2Jlccj2Cn" role="33vP2m">
                <node concept="10QFUN" id="4p2Jlccj2Co" role="1eOMHV">
                  <node concept="2OqwBi" id="yfjzwdo15t" role="10QFUP">
                    <node concept="37vLTw" id="2BHiRxglQjo" role="2Oq$k0">
                      <ref role="3cqZAo" node="7VWmpwG$A3K" resolve="context" />
                    </node>
                    <node concept="liA8E" id="yfjzwdo15C" role="2OqNvi">
                      <ref role="37wK5l" to="cj4x:~EditorContext.getEditorComponent():jetbrains.mps.openapi.editor.EditorComponent" resolve="getEditorComponent" />
                    </node>
                  </node>
                  <node concept="3uibUv" id="4p2Jlccj2Cw" role="10QFUM">
                    <ref role="3uigEE" to="exr9:~EditorComponent" resolve="EditorComponent" />
                  </node>
                </node>
              </node>
            </node>
          </node>
          <node concept="3cpWs8" id="7VWmpwG$A3V" role="3cqZAp">
            <node concept="3cpWsn" id="7VWmpwG$A3W" role="3cpWs9">
              <property role="TrG5h" value="selection" />
              <node concept="3uibUv" id="7VWmpwG$A3X" role="1tU5fm">
                <ref role="3uigEE" node="25NdfgmUnqi" resolve="TableColumnSelection" />
              </node>
              <node concept="2ShNRf" id="7VWmpwG$A3Y" role="33vP2m">
                <node concept="1pGfFk" id="7VWmpwG$A3Z" role="2ShVmc">
                  <ref role="37wK5l" node="25NdfgmUnqk" resolve="TableColumnSelection" />
                  <node concept="37vLTw" id="3GM_nagTAC1" role="37wK5m">
                    <ref role="3cqZAo" node="7VWmpwG$A3Q" resolve="editorComponent" />
                  </node>
                  <node concept="Xjq3P" id="7VWmpwG$A41" role="37wK5m">
                    <ref role="1HBi2w" node="2ChO0gBxVPx" resolve="EditorCell_Table" />
                  </node>
                  <node concept="37vLTw" id="2BHiRxeuwJ_" role="37wK5m">
                    <ref role="3cqZAo" node="7VWmpwG$A4d" resolve="myColumnNumber" />
                  </node>
                </node>
              </node>
            </node>
          </node>
          <node concept="3clFbF" id="7VWmpwG$A43" role="3cqZAp">
            <node concept="2OqwBi" id="7VWmpwG$A44" role="3clFbG">
              <node concept="2OqwBi" id="7VWmpwG$A45" role="2Oq$k0">
                <node concept="liA8E" id="7VWmpwG$A47" role="2OqNvi">
                  <ref role="37wK5l" to="exr9:~EditorComponent.getSelectionManager():jetbrains.mps.openapi.editor.selection.SelectionManager" resolve="getSelectionManager" />
                </node>
                <node concept="37vLTw" id="3GM_nagT$kU" role="2Oq$k0">
                  <ref role="3cqZAo" node="7VWmpwG$A3Q" resolve="editorComponent" />
                </node>
              </node>
              <node concept="liA8E" id="7VWmpwG$A48" role="2OqNvi">
                <ref role="37wK5l" to="lwvz:~SelectionManager.pushSelection(jetbrains.mps.openapi.editor.selection.Selection):void" resolve="pushSelection" />
                <node concept="37vLTw" id="3GM_nagTyQZ" role="37wK5m">
                  <ref role="3cqZAo" node="7VWmpwG$A3W" resolve="selection" />
                </node>
              </node>
            </node>
          </node>
        </node>
        <node concept="3Tm1VV" id="7VWmpwG$A3I" role="1B3o_S" />
        <node concept="3cqZAl" id="7VWmpwG$A3J" role="3clF45" />
        <node concept="2AHcQZ" id="3tYsUK_t4Rf" role="2AJF6D">
          <ref role="2AI5Lk" to="wyt6:~Override" resolve="Override" />
        </node>
      </node>
    </node>
    <node concept="3Tm1VV" id="2ChO0gBxVPy" role="1B3o_S" />
  </node>
  <node concept="3HP615" id="7ripfiz4rp5">
    <property role="TrG5h" value="TableModelCreator" />
    <node concept="3clFb_" id="7ripfiz4rp7" role="jymVt">
      <property role="1EzhhJ" value="true" />
      <property role="TrG5h" value="getTable" />
      <node concept="3uibUv" id="7ripfiz4znq" role="3clF45">
        <ref role="3uigEE" node="3ThmjU3UlMw" resolve="TableModel" />
      </node>
      <node concept="3Tm1VV" id="7ripfiz4rp9" role="1B3o_S" />
      <node concept="3clFbS" id="7ripfiz4rpa" role="3clF47" />
      <node concept="37vLTG" id="7ripfiz4rpb" role="3clF46">
        <property role="TrG5h" value="node" />
        <node concept="3Tqbb2" id="7ripfiz4rpd" role="1tU5fm" />
      </node>
      <node concept="37vLTG" id="7ripfiz4rpe" role="3clF46">
        <property role="TrG5h" value="editorContext" />
        <node concept="3uibUv" id="7ripfiz4uBL" role="1tU5fm">
          <ref role="3uigEE" to="exr9:~EditorContext" resolve="EditorContext" />
        </node>
      </node>
    </node>
    <node concept="2AHcQZ" id="42Cv_c9rHD5" role="2AJF6D">
      <ref role="2AI5Lk" to="wyt6:~Deprecated" resolve="Deprecated" />
    </node>
    <node concept="3Tm1VV" id="7ripfiz4rp6" role="1B3o_S" />
  </node>
  <node concept="312cEu" id="C$5wo1fOXD">
    <property role="TrG5h" value="AbstractTableModel" />
    <property role="1sVAO0" value="true" />
    <node concept="3clFbW" id="C$5wo1fOXF" role="jymVt">
      <node concept="3clFbS" id="C$5wo1fOXI" role="3clF47" />
      <node concept="3Tm1VV" id="C$5wo1fOXH" role="1B3o_S" />
      <node concept="3cqZAl" id="C$5wo1fOXG" role="3clF45" />
    </node>
    <node concept="3clFb_" id="C$5wo1fOYf" role="jymVt">
      <property role="1EzhhJ" value="false" />
      <property role="TrG5h" value="deleteRow" />
      <node concept="3Tm1VV" id="C$5wo1fOYh" role="1B3o_S" />
      <node concept="3cqZAl" id="C$5wo1fOYg" role="3clF45" />
      <node concept="37vLTG" id="C$5wo1fOYj" role="3clF46">
        <property role="TrG5h" value="rowNumber" />
        <node concept="10Oyi0" id="C$5wo1fOYk" role="1tU5fm" />
      </node>
      <node concept="3clFbS" id="C$5wo1fOYi" role="3clF47" />
      <node concept="2AHcQZ" id="3tYsUK_t4kI" role="2AJF6D">
        <ref role="2AI5Lk" to="wyt6:~Override" resolve="Override" />
      </node>
    </node>
    <node concept="3clFb_" id="C$5wo1fOYy" role="jymVt">
      <property role="1EzhhJ" value="false" />
      <property role="TrG5h" value="createElement" />
      <node concept="37vLTG" id="C$5wo1fOYA" role="3clF46">
        <property role="TrG5h" value="row" />
        <node concept="10Oyi0" id="C$5wo1fOYB" role="1tU5fm" />
      </node>
      <node concept="3Tm1VV" id="C$5wo1fOY$" role="1B3o_S" />
      <node concept="3clFbS" id="C$5wo1fOY_" role="3clF47" />
      <node concept="3cqZAl" id="C$5wo1fOYz" role="3clF45" />
      <node concept="37vLTG" id="C$5wo1fOYC" role="3clF46">
        <property role="TrG5h" value="column" />
        <node concept="10Oyi0" id="C$5wo1fOYD" role="1tU5fm" />
      </node>
      <node concept="2AHcQZ" id="3tYsUK_t4kt" role="2AJF6D">
        <ref role="2AI5Lk" to="wyt6:~Override" resolve="Override" />
      </node>
    </node>
    <node concept="3clFb_" id="1ECxnmDmZZz" role="jymVt">
      <property role="1EzhhJ" value="false" />
      <property role="TrG5h" value="insertRow" />
      <node concept="3clFbS" id="1ECxnmDmZZA" role="3clF47" />
      <node concept="37vLTG" id="1ECxnmDmZZB" role="3clF46">
        <property role="TrG5h" value="rowNumber" />
        <node concept="10Oyi0" id="1ECxnmDmZZC" role="1tU5fm" />
      </node>
      <node concept="3cqZAl" id="1ECxnmDmZZ$" role="3clF45" />
      <node concept="3Tm1VV" id="1ECxnmDmZZ_" role="1B3o_S" />
      <node concept="2AHcQZ" id="3tYsUK_t4kG" role="2AJF6D">
        <ref role="2AI5Lk" to="wyt6:~Override" resolve="Override" />
      </node>
    </node>
    <node concept="3clFb_" id="6H8Ye5D8roZ" role="jymVt">
      <property role="TrG5h" value="getSubstituteInfo" />
      <node concept="3uibUv" id="6UhBBUSK3pe" role="3clF45">
        <ref role="3uigEE" to="f4zo:~SubstituteInfo" resolve="SubstituteInfo" />
      </node>
      <node concept="3Tm1VV" id="6H8Ye5D8rp5" role="1B3o_S" />
      <node concept="3clFbS" id="6H8Ye5D8rp6" role="3clF47">
        <node concept="3clFbF" id="6H8Ye5D8rp7" role="3cqZAp">
          <node concept="10Nm6u" id="6H8Ye5D8rp8" role="3clFbG" />
        </node>
      </node>
      <node concept="37vLTG" id="6H8Ye5D8rp0" role="3clF46">
        <property role="TrG5h" value="row" />
        <node concept="10Oyi0" id="6H8Ye5D8rp1" role="1tU5fm" />
      </node>
      <node concept="37vLTG" id="6H8Ye5D8rp2" role="3clF46">
        <property role="TrG5h" value="column" />
        <node concept="10Oyi0" id="6H8Ye5D8rp3" role="1tU5fm" />
      </node>
      <node concept="2AHcQZ" id="3tYsUK_t4kA" role="2AJF6D">
        <ref role="2AI5Lk" to="wyt6:~Override" resolve="Override" />
      </node>
    </node>
    <node concept="3clFb_" id="13gSnpTAwem" role="jymVt">
      <property role="TrG5h" value="deleteColumn" />
      <node concept="3clFbS" id="13gSnpTAwer" role="3clF47" />
      <node concept="37vLTG" id="13gSnpTAwep" role="3clF46">
        <property role="TrG5h" value="columnNumber" />
        <node concept="10Oyi0" id="13gSnpTAweq" role="1tU5fm" />
      </node>
      <node concept="3Tm1VV" id="13gSnpTAweo" role="1B3o_S" />
      <node concept="3cqZAl" id="13gSnpTAwen" role="3clF45" />
      <node concept="2AHcQZ" id="3tYsUK_t4ky" role="2AJF6D">
        <ref role="2AI5Lk" to="wyt6:~Override" resolve="Override" />
      </node>
    </node>
    <node concept="3clFb_" id="13gSnpTAwes" role="jymVt">
      <property role="TrG5h" value="insertColumn" />
      <node concept="37vLTG" id="13gSnpTAwev" role="3clF46">
        <property role="TrG5h" value="columnNumber" />
        <node concept="10Oyi0" id="13gSnpTAwew" role="1tU5fm" />
      </node>
      <node concept="3Tm1VV" id="13gSnpTAweu" role="1B3o_S" />
      <node concept="3cqZAl" id="13gSnpTAwet" role="3clF45" />
      <node concept="3clFbS" id="13gSnpTAwex" role="3clF47" />
      <node concept="2AHcQZ" id="3tYsUK_t4ko" role="2AJF6D">
        <ref role="2AI5Lk" to="wyt6:~Override" resolve="Override" />
      </node>
    </node>
    <node concept="3clFb_" id="3W_zVC89KM8" role="jymVt">
      <property role="1EzhhJ" value="false" />
      <property role="TrG5h" value="getMaxColumnWidth" />
      <node concept="37vLTG" id="3W_zVC89KMb" role="3clF46">
        <property role="TrG5h" value="columnNumber" />
        <node concept="10Oyi0" id="3W_zVC89KMc" role="1tU5fm" />
      </node>
      <node concept="3Tm1VV" id="3W_zVC89KMa" role="1B3o_S" />
      <node concept="10Oyi0" id="3W_zVC89KM9" role="3clF45" />
      <node concept="3clFbS" id="3W_zVC89KMd" role="3clF47">
        <node concept="3cpWs6" id="3W_zVC89KMe" role="3cqZAp">
          <node concept="3cmrfG" id="3W_zVC89KMg" role="3cqZAk">
            <property role="3cmrfH" value="-1" />
          </node>
        </node>
      </node>
      <node concept="2AHcQZ" id="3tYsUK_t4ki" role="2AJF6D">
        <ref role="2AI5Lk" to="wyt6:~Override" resolve="Override" />
      </node>
    </node>
    <node concept="3Tm1VV" id="C$5wo1fOXE" role="1B3o_S" />
    <node concept="3uibUv" id="C$5wo1fOYe" role="EKbjA">
      <ref role="3uigEE" node="3ThmjU3UlMw" resolve="TableModel" />
    </node>
  </node>
  <node concept="312cEu" id="5vyEOJLRceX">
    <property role="TrG5h" value="HierarchycalTableModel" />
    <node concept="312cEg" id="5vyEOJLRcf7" role="jymVt">
      <property role="TrG5h" value="myTableNode" />
      <node concept="3Tqbb2" id="5vyEOJLRcfa" role="1tU5fm" />
      <node concept="3Tm6S6" id="5vyEOJLRcf8" role="1B3o_S" />
    </node>
    <node concept="312cEg" id="5vyEOJLRdJn" role="jymVt">
      <property role="TrG5h" value="myRowsLinkDeclaration" />
      <node concept="3uibUv" id="_dGddVRs7J" role="1tU5fm">
        <ref role="3uigEE" to="c17a:~SContainmentLink" resolve="SContainmentLink" />
      </node>
      <node concept="3Tm6S6" id="5vyEOJLRdJo" role="1B3o_S" />
    </node>
    <node concept="312cEg" id="5vyEOJLRdJr" role="jymVt">
      <property role="TrG5h" value="myColumnsLinkDeclaration" />
      <node concept="3uibUv" id="_dGddVRspK" role="1tU5fm">
        <ref role="3uigEE" to="c17a:~SContainmentLink" resolve="SContainmentLink" />
      </node>
      <node concept="3Tm6S6" id="5vyEOJLRdJs" role="1B3o_S" />
    </node>
    <node concept="312cEg" id="Ifhvz7eDNe" role="jymVt">
      <property role="TrG5h" value="myColumnCount" />
      <node concept="3Tm6S6" id="Ifhvz7eDNf" role="1B3o_S" />
      <node concept="10Oyi0" id="Ifhvz7eDNj" role="1tU5fm" />
    </node>
    <node concept="312cEg" id="78041ZCSzwz" role="jymVt">
      <property role="TrG5h" value="myRowCount" />
      <node concept="10Oyi0" id="78041ZCSzQ4" role="1tU5fm" />
      <node concept="3Tm6S6" id="78041ZCSzw$" role="1B3o_S" />
    </node>
    <node concept="3clFbW" id="5vyEOJLRceZ" role="jymVt">
      <node concept="3clFbS" id="5vyEOJLRcf2" role="3clF47">
        <node concept="1VxSAg" id="4jf2BbguIf9" role="3cqZAp">
          <ref role="37wK5l" node="4jf2BbgoQYg" resolve="HierarchycalTableModel" />
          <node concept="37vLTw" id="4jf2BbguJ9H" role="37wK5m">
            <ref role="3cqZAo" node="5vyEOJLRcf5" resolve="tableNode" />
          </node>
          <node concept="2YIFZM" id="_dGddVRNeL" role="37wK5m">
            <ref role="37wK5l" to="pjrh:~MetaAdapterByDeclaration.getContainmentLink(org.jetbrains.mps.openapi.model.SNode):org.jetbrains.mps.openapi.language.SContainmentLink" resolve="getContainmentLink" />
            <ref role="1Pybhc" to="pjrh:~MetaAdapterByDeclaration" resolve="MetaAdapterByDeclaration" />
            <node concept="37vLTw" id="4jf2BbguLd_" role="37wK5m">
              <ref role="3cqZAo" node="5vyEOJLRdJv" resolve="rowsLinkDeclaration" />
            </node>
          </node>
          <node concept="2YIFZM" id="4jf2BbguLSz" role="37wK5m">
            <ref role="37wK5l" to="pjrh:~MetaAdapterByDeclaration.getContainmentLink(org.jetbrains.mps.openapi.model.SNode):org.jetbrains.mps.openapi.language.SContainmentLink" resolve="getContainmentLink" />
            <ref role="1Pybhc" to="pjrh:~MetaAdapterByDeclaration" resolve="MetaAdapterByDeclaration" />
            <node concept="37vLTw" id="4jf2BbguMD6" role="37wK5m">
              <ref role="3cqZAo" node="5vyEOJLRdJD" resolve="cellsLinkDeclaration" />
            </node>
          </node>
        </node>
      </node>
      <node concept="3Tm1VV" id="5vyEOJLRcf1" role="1B3o_S" />
      <node concept="3cqZAl" id="5vyEOJLRcf0" role="3clF45" />
      <node concept="37vLTG" id="5vyEOJLRcf5" role="3clF46">
        <property role="TrG5h" value="tableNode" />
        <node concept="3Tqbb2" id="5vyEOJLRcf6" role="1tU5fm" />
        <node concept="2AHcQZ" id="5vyEOJLRdJN" role="2AJF6D">
          <ref role="2AI5Lk" to="mhfm:~NotNull" resolve="NotNull" />
        </node>
      </node>
      <node concept="37vLTG" id="5vyEOJLRdJv" role="3clF46">
        <property role="TrG5h" value="rowsLinkDeclaration" />
        <node concept="2AHcQZ" id="5vyEOJLRdJO" role="2AJF6D">
          <ref role="2AI5Lk" to="mhfm:~NotNull" resolve="NotNull" />
        </node>
        <node concept="3Tqbb2" id="5vyEOJLRdJx" role="1tU5fm">
          <ref role="ehGHo" to="tpce:f_TJgxE" resolve="LinkDeclaration" />
        </node>
      </node>
      <node concept="37vLTG" id="5vyEOJLRdJD" role="3clF46">
        <property role="TrG5h" value="cellsLinkDeclaration" />
        <node concept="2AHcQZ" id="5vyEOJLRdJP" role="2AJF6D">
          <ref role="2AI5Lk" to="mhfm:~NotNull" resolve="NotNull" />
        </node>
        <node concept="3Tqbb2" id="5vyEOJLRdJF" role="1tU5fm">
          <ref role="ehGHo" to="tpce:f_TJgxE" resolve="LinkDeclaration" />
        </node>
      </node>
      <node concept="P$JXv" id="4jf2BbgoSGX" role="lGtFl">
        <node concept="TZ5HI" id="4jf2BbgoSGY" role="3nqlJM">
          <node concept="TZ5HA" id="4jf2BbgoSGZ" role="3HnX3l" />
        </node>
      </node>
      <node concept="2AHcQZ" id="4jf2BbgoSH0" role="2AJF6D">
        <ref role="2AI5Lk" to="wyt6:~Deprecated" resolve="Deprecated" />
      </node>
      <node concept="2AHcQZ" id="4jf2BbgoTxD" role="2AJF6D">
        <ref role="2AI5Lk" to="ncw5:~ToRemove" resolve="ToRemove" />
        <node concept="2B6LJw" id="4jf2BbgoVfG" role="2B76xF">
          <ref role="2B6OnR" to="ncw5:~ToRemove.version()" resolve="version" />
          <node concept="3b6qkQ" id="4jf2BbgoVkY" role="2B70Vg">
            <property role="$nhwW" value="3.5" />
          </node>
        </node>
      </node>
    </node>
    <node concept="3clFbW" id="4jf2BbgoQYg" role="jymVt">
      <node concept="3clFbS" id="4jf2BbgoQYh" role="3clF47">
        <node concept="3clFbF" id="4jf2BbgoQYi" role="3cqZAp">
          <node concept="37vLTI" id="4jf2BbgoQYj" role="3clFbG">
            <node concept="37vLTw" id="4jf2BbgoQYk" role="37vLTJ">
              <ref role="3cqZAo" node="5vyEOJLRcf7" resolve="myTableNode" />
            </node>
            <node concept="37vLTw" id="4jf2BbgoQYl" role="37vLTx">
              <ref role="3cqZAo" node="4jf2BbgoQZf" resolve="tableNode" />
            </node>
          </node>
        </node>
        <node concept="3clFbF" id="4jf2BbgoQYm" role="3cqZAp">
          <node concept="37vLTI" id="4jf2BbgoQYn" role="3clFbG">
            <node concept="37vLTw" id="4jf2BbgoQYq" role="37vLTJ">
              <ref role="3cqZAo" node="5vyEOJLRdJn" resolve="myRowsLinkDeclaration" />
            </node>
            <node concept="37vLTw" id="4jf2BbgoQYp" role="37vLTx">
              <ref role="3cqZAo" node="4jf2BbgoQZi" resolve="rowsLink" />
            </node>
          </node>
        </node>
        <node concept="1gVbGN" id="4jf2BbgoQYr" role="3cqZAp">
          <node concept="2OqwBi" id="4jf2BbgoQYs" role="1gVkn0">
            <node concept="liA8E" id="4jf2BbgoQYt" role="2OqNvi">
              <ref role="37wK5l" to="33ny:~Collection.contains(java.lang.Object):boolean" resolve="contains" />
              <node concept="37vLTw" id="4jf2BbgoQYu" role="37wK5m">
                <ref role="3cqZAo" node="5vyEOJLRdJn" resolve="myRowsLinkDeclaration" />
              </node>
            </node>
            <node concept="2OqwBi" id="4jf2BbgoQYv" role="2Oq$k0">
              <node concept="liA8E" id="4jf2BbgoQYw" role="2OqNvi">
                <ref role="37wK5l" to="c17a:~SAbstractConcept.getContainmentLinks():java.util.Collection" resolve="getContainmentLinks" />
              </node>
              <node concept="2OqwBi" id="4jf2BbgoQYx" role="2Oq$k0">
                <node concept="37vLTw" id="4jf2BbgoQYy" role="2Oq$k0">
                  <ref role="3cqZAo" node="5vyEOJLRcf7" resolve="myTableNode" />
                </node>
                <node concept="2yIwOk" id="4jf2BbgoQYz" role="2OqNvi" />
              </node>
            </node>
          </node>
        </node>
        <node concept="3clFbF" id="4jf2BbgoQY$" role="3cqZAp">
          <node concept="37vLTI" id="4jf2BbgoQY_" role="3clFbG">
            <node concept="37vLTw" id="4jf2BbgoQYC" role="37vLTJ">
              <ref role="3cqZAo" node="5vyEOJLRdJr" resolve="myColumnsLinkDeclaration" />
            </node>
            <node concept="37vLTw" id="4jf2BbgoQYB" role="37vLTx">
              <ref role="3cqZAo" node="4jf2BbgoQZl" resolve="cellsLink" />
            </node>
          </node>
        </node>
        <node concept="1gVbGN" id="4jf2BbgoQYD" role="3cqZAp">
          <node concept="2OqwBi" id="4jf2BbgoQYE" role="1gVkn0">
            <node concept="2OqwBi" id="4jf2BbgoQYF" role="2Oq$k0">
              <node concept="liA8E" id="4jf2BbgoQYG" role="2OqNvi">
                <ref role="37wK5l" to="c17a:~SAbstractConcept.getContainmentLinks():java.util.Collection" resolve="getContainmentLinks" />
              </node>
              <node concept="2OqwBi" id="4jf2BbgoQYH" role="2Oq$k0">
                <node concept="liA8E" id="4jf2BbgoQYI" role="2OqNvi">
                  <ref role="37wK5l" to="c17a:~SAbstractLink.getTargetConcept():org.jetbrains.mps.openapi.language.SAbstractConcept" resolve="getTargetConcept" />
                </node>
                <node concept="37vLTw" id="4jf2BbgoQYJ" role="2Oq$k0">
                  <ref role="3cqZAo" node="5vyEOJLRdJn" resolve="myRowsLinkDeclaration" />
                </node>
              </node>
            </node>
            <node concept="liA8E" id="4jf2BbgoQYK" role="2OqNvi">
              <ref role="37wK5l" to="33ny:~Collection.contains(java.lang.Object):boolean" resolve="contains" />
              <node concept="37vLTw" id="4jf2BbgoQYL" role="37wK5m">
                <ref role="3cqZAo" node="5vyEOJLRdJr" resolve="myColumnsLinkDeclaration" />
              </node>
            </node>
          </node>
        </node>
        <node concept="3clFbH" id="4jf2BbgoQYM" role="3cqZAp" />
        <node concept="3clFbF" id="4jf2BbgoQYN" role="3cqZAp">
          <node concept="37vLTI" id="4jf2BbgoQYO" role="3clFbG">
            <node concept="2OqwBi" id="4jf2BbgoQYP" role="37vLTx">
              <node concept="1rXfSq" id="4jf2BbgoQYQ" role="2Oq$k0">
                <ref role="37wK5l" node="Ifhvz7ewlJ" resolve="getRows" />
              </node>
              <node concept="34oBXx" id="4jf2BbgoQYR" role="2OqNvi" />
            </node>
            <node concept="37vLTw" id="4jf2BbgoQYS" role="37vLTJ">
              <ref role="3cqZAo" node="78041ZCSzwz" resolve="myRowCount" />
            </node>
          </node>
        </node>
        <node concept="3clFbF" id="4jf2BbgoQYT" role="3cqZAp">
          <node concept="37vLTI" id="4jf2BbgoQYU" role="3clFbG">
            <node concept="2OqwBi" id="4jf2BbgoQYV" role="37vLTx">
              <node concept="1rXfSq" id="4jf2BbgoQYW" role="2Oq$k0">
                <ref role="37wK5l" node="Ifhvz7ewm7" resolve="getColumns" />
                <node concept="2OqwBi" id="4jf2BbgoQYX" role="37wK5m">
                  <node concept="1rXfSq" id="4jf2BbgoQYY" role="2Oq$k0">
                    <ref role="37wK5l" node="Ifhvz7ewlJ" resolve="getRows" />
                  </node>
                  <node concept="1uHKPH" id="4jf2BbgoQYZ" role="2OqNvi" />
                </node>
              </node>
              <node concept="34oBXx" id="4jf2BbgoQZ0" role="2OqNvi" />
            </node>
            <node concept="37vLTw" id="4jf2BbgoQZ1" role="37vLTJ">
              <ref role="3cqZAo" node="Ifhvz7eDNe" resolve="myColumnCount" />
            </node>
          </node>
        </node>
        <node concept="2Gpval" id="4jf2BbgoQZ2" role="3cqZAp">
          <node concept="1rXfSq" id="4jf2BbgoQZ3" role="2GsD0m">
            <ref role="37wK5l" node="Ifhvz7ewlJ" resolve="getRows" />
          </node>
          <node concept="2GrKxI" id="4jf2BbgoQZ4" role="2Gsz3X">
            <property role="TrG5h" value="row" />
          </node>
          <node concept="3clFbS" id="4jf2BbgoQZ5" role="2LFqv$">
            <node concept="1gVbGN" id="4jf2BbgoQZ6" role="3cqZAp">
              <node concept="3clFbC" id="4jf2BbgoQZ7" role="1gVkn0">
                <node concept="2OqwBi" id="4jf2BbgoQZ8" role="3uHU7w">
                  <node concept="34oBXx" id="4jf2BbgoQZ9" role="2OqNvi" />
                  <node concept="1rXfSq" id="4jf2BbgoQZa" role="2Oq$k0">
                    <ref role="37wK5l" node="Ifhvz7ewm7" resolve="getColumns" />
                    <node concept="2GrUjf" id="4jf2BbgoQZb" role="37wK5m">
                      <ref role="2Gs0qQ" node="4jf2BbgoQZ4" resolve="row" />
                    </node>
                  </node>
                </node>
                <node concept="37vLTw" id="4jf2BbgoQZc" role="3uHU7B">
                  <ref role="3cqZAo" node="Ifhvz7eDNe" resolve="myColumnCount" />
                </node>
              </node>
            </node>
          </node>
        </node>
      </node>
      <node concept="3Tm1VV" id="4jf2BbgoQZd" role="1B3o_S" />
      <node concept="3cqZAl" id="4jf2BbgoQZe" role="3clF45" />
      <node concept="37vLTG" id="4jf2BbgoQZf" role="3clF46">
        <property role="TrG5h" value="tableNode" />
        <node concept="3Tqbb2" id="4jf2BbgoQZg" role="1tU5fm" />
        <node concept="2AHcQZ" id="4jf2BbgoQZh" role="2AJF6D">
          <ref role="2AI5Lk" to="mhfm:~NotNull" resolve="NotNull" />
        </node>
      </node>
      <node concept="37vLTG" id="4jf2BbgoQZi" role="3clF46">
        <property role="TrG5h" value="rowsLink" />
        <node concept="2AHcQZ" id="4jf2BbgoQZj" role="2AJF6D">
          <ref role="2AI5Lk" to="mhfm:~NotNull" resolve="NotNull" />
        </node>
        <node concept="3uibUv" id="4jf2BbgoVte" role="1tU5fm">
          <ref role="3uigEE" to="c17a:~SContainmentLink" resolve="SContainmentLink" />
        </node>
      </node>
      <node concept="37vLTG" id="4jf2BbgoQZl" role="3clF46">
        <property role="TrG5h" value="cellsLink" />
        <node concept="2AHcQZ" id="4jf2BbgoQZm" role="2AJF6D">
          <ref role="2AI5Lk" to="mhfm:~NotNull" resolve="NotNull" />
        </node>
        <node concept="3uibUv" id="4jf2BbgoW0a" role="1tU5fm">
          <ref role="3uigEE" to="c17a:~SContainmentLink" resolve="SContainmentLink" />
        </node>
      </node>
    </node>
    <node concept="3clFb_" id="5vyEOJLRcfi" role="jymVt">
      <property role="TrG5h" value="getValueAt" />
      <node concept="3Tqbb2" id="5vyEOJLRcfj" role="3clF45" />
      <node concept="3Tm1VV" id="5vyEOJLRcfk" role="1B3o_S" />
      <node concept="37vLTG" id="5vyEOJLRcfl" role="3clF46">
        <property role="TrG5h" value="row" />
        <node concept="10Oyi0" id="5vyEOJLRcfm" role="1tU5fm" />
      </node>
      <node concept="37vLTG" id="5vyEOJLRcfn" role="3clF46">
        <property role="TrG5h" value="column" />
        <node concept="10Oyi0" id="5vyEOJLRcfo" role="1tU5fm" />
      </node>
      <node concept="3clFbS" id="5vyEOJLRcfp" role="3clF47">
        <node concept="1gVbGN" id="5vyEOJLRf9Z" role="3cqZAp">
          <node concept="2d3UOw" id="5vyEOJLRfa2" role="1gVkn0">
            <node concept="3cmrfG" id="5vyEOJLRfa5" role="3uHU7w">
              <property role="3cmrfH" value="0" />
            </node>
            <node concept="37vLTw" id="2BHiRxgllhN" role="3uHU7B">
              <ref role="3cqZAo" node="5vyEOJLRcfl" resolve="row" />
            </node>
          </node>
        </node>
        <node concept="1gVbGN" id="5vyEOJLRfa7" role="3cqZAp">
          <node concept="2d3UOw" id="5vyEOJLRfaa" role="1gVkn0">
            <node concept="37vLTw" id="1Q3FCVPIlzy" role="3uHU7B">
              <ref role="3cqZAo" node="5vyEOJLRcfn" resolve="column" />
            </node>
            <node concept="3cmrfG" id="5vyEOJLRfad" role="3uHU7w">
              <property role="3cmrfH" value="0" />
            </node>
          </node>
        </node>
        <node concept="3clFbF" id="Ifhvz7ewmH" role="3cqZAp">
          <node concept="1y4W85" id="Ifhvz7ewmM" role="3clFbG">
            <node concept="1rXfSq" id="4hiugqyyZxJ" role="1y566C">
              <ref role="37wK5l" node="Ifhvz7ewm7" resolve="getColumns" />
              <node concept="1y4W85" id="Ifhvz7ewmJ" role="37wK5m">
                <node concept="1rXfSq" id="4hiugqyAR4A" role="1y566C">
                  <ref role="37wK5l" node="Ifhvz7ewlJ" resolve="getRows" />
                </node>
                <node concept="37vLTw" id="2BHiRxghg7$" role="1y58nS">
                  <ref role="3cqZAo" node="5vyEOJLRcfl" resolve="row" />
                </node>
              </node>
            </node>
            <node concept="37vLTw" id="2BHiRxghf5Y" role="1y58nS">
              <ref role="3cqZAo" node="5vyEOJLRcfn" resolve="column" />
            </node>
          </node>
        </node>
      </node>
      <node concept="2AHcQZ" id="3tYsUK_t53b" role="2AJF6D">
        <ref role="2AI5Lk" to="wyt6:~Override" resolve="Override" />
      </node>
    </node>
    <node concept="3clFb_" id="5vyEOJLRcfq" role="jymVt">
      <property role="TrG5h" value="getRowCount" />
      <node concept="10Oyi0" id="5vyEOJLRcfr" role="3clF45" />
      <node concept="3Tm1VV" id="5vyEOJLRcfs" role="1B3o_S" />
      <node concept="3clFbS" id="5vyEOJLRcft" role="3clF47">
        <node concept="3clFbF" id="48nPIG$J5lT" role="3cqZAp">
          <node concept="37vLTw" id="2BHiRxeujRj" role="3clFbG">
            <ref role="3cqZAo" node="78041ZCSzwz" resolve="myRowCount" />
          </node>
        </node>
      </node>
      <node concept="2AHcQZ" id="3tYsUK_t53g" role="2AJF6D">
        <ref role="2AI5Lk" to="wyt6:~Override" resolve="Override" />
      </node>
    </node>
    <node concept="3clFb_" id="5vyEOJLRcfu" role="jymVt">
      <property role="TrG5h" value="getColumnCount" />
      <node concept="3clFbS" id="5vyEOJLRcfx" role="3clF47">
        <node concept="3clFbF" id="Ifhvz7ewmR" role="3cqZAp">
          <node concept="37vLTw" id="2BHiRxeuxSw" role="3clFbG">
            <ref role="3cqZAo" node="Ifhvz7eDNe" resolve="myColumnCount" />
          </node>
        </node>
      </node>
      <node concept="3Tm1VV" id="5vyEOJLRcfw" role="1B3o_S" />
      <node concept="10Oyi0" id="5vyEOJLRcfv" role="3clF45" />
      <node concept="2AHcQZ" id="3tYsUK_t53k" role="2AJF6D">
        <ref role="2AI5Lk" to="wyt6:~Override" resolve="Override" />
      </node>
    </node>
    <node concept="3clFb_" id="Ifhvz7eeLJ" role="jymVt">
      <property role="TrG5h" value="deleteRow" />
      <node concept="2AHcQZ" id="Ifhvz7eeLT" role="2AJF6D">
        <ref role="2AI5Lk" to="wyt6:~Override" resolve="Override" />
      </node>
      <node concept="3Tm1VV" id="Ifhvz7eeLL" role="1B3o_S" />
      <node concept="3cqZAl" id="Ifhvz7eeLK" role="3clF45" />
      <node concept="37vLTG" id="Ifhvz7eeLM" role="3clF46">
        <property role="TrG5h" value="rowNumber" />
        <node concept="10Oyi0" id="Ifhvz7eeLN" role="1tU5fm" />
      </node>
      <node concept="3clFbS" id="Ifhvz7eeLO" role="3clF47">
        <node concept="3clFbF" id="78041ZCSC2A" role="3cqZAp">
          <node concept="1rXfSq" id="4hiugqyzcNL" role="3clFbG">
            <ref role="37wK5l" node="78041ZCSC1Z" resolve="deleteElementAt" />
            <node concept="1rXfSq" id="4hiugqyAR2E" role="37wK5m">
              <ref role="37wK5l" node="Ifhvz7ewlJ" resolve="getRows" />
            </node>
            <node concept="37vLTw" id="2BHiRxgm6bQ" role="37wK5m">
              <ref role="3cqZAo" node="Ifhvz7eeLM" resolve="rowNumber" />
            </node>
          </node>
        </node>
      </node>
    </node>
    <node concept="3clFb_" id="Ifhvz7eeLD" role="jymVt">
      <property role="TrG5h" value="insertRow" />
      <node concept="3cqZAl" id="Ifhvz7eeLE" role="3clF45" />
      <node concept="3Tm1VV" id="Ifhvz7eeLF" role="1B3o_S" />
      <node concept="37vLTG" id="Ifhvz7eeLG" role="3clF46">
        <property role="TrG5h" value="rowNumber" />
        <node concept="10Oyi0" id="Ifhvz7eeLH" role="1tU5fm" />
      </node>
      <node concept="3clFbS" id="Ifhvz7eeLI" role="3clF47">
        <node concept="3cpWs8" id="_dGddVRIgY" role="3cqZAp">
          <node concept="3cpWsn" id="_dGddVRIgZ" role="3cpWs9">
            <property role="TrG5h" value="crow" />
            <node concept="3bZ5Sz" id="_dGddVRI_u" role="1tU5fm" />
            <node concept="2OqwBi" id="_dGddVRIh0" role="33vP2m">
              <node concept="37vLTw" id="_dGddVRIh1" role="2Oq$k0">
                <ref role="3cqZAo" node="5vyEOJLRdJn" resolve="myRowsLinkDeclaration" />
              </node>
              <node concept="liA8E" id="_dGddVRIh2" role="2OqNvi">
                <ref role="37wK5l" to="c17a:~SAbstractLink.getTargetConcept():org.jetbrains.mps.openapi.language.SAbstractConcept" resolve="getTargetConcept" />
              </node>
            </node>
          </node>
        </node>
        <node concept="3cpWs8" id="Ifhvz7ewn_" role="3cqZAp">
          <node concept="3cpWsn" id="Ifhvz7ewnA" role="3cpWs9">
            <property role="TrG5h" value="newRow" />
            <node concept="3Tqbb2" id="Ifhvz7ewnB" role="1tU5fm" />
            <node concept="2OqwBi" id="Ifhvz7eCkr" role="33vP2m">
              <node concept="37vLTw" id="_dGddVRIh3" role="2Oq$k0">
                <ref role="3cqZAo" node="_dGddVRIgZ" resolve="crow" />
              </node>
              <node concept="q_SaT" id="29JiOxGLmA$" role="2OqNvi" />
            </node>
          </node>
        </node>
        <node concept="1Dw8fO" id="Ifhvz7eCkA" role="3cqZAp">
          <node concept="3eOVzh" id="Ifhvz7eDN_" role="1Dwp0S">
            <node concept="37vLTw" id="3GM_nagTBw9" role="3uHU7B">
              <ref role="3cqZAo" node="Ifhvz7eCkD" resolve="i" />
            </node>
            <node concept="1rXfSq" id="4hiugqyzf9G" role="3uHU7w">
              <ref role="37wK5l" node="5vyEOJLRcfu" resolve="getColumnCount" />
            </node>
          </node>
          <node concept="3uNrnE" id="Ifhvz7eDNE" role="1Dwrff">
            <node concept="37vLTw" id="3GM_nagTw7S" role="2$L3a6">
              <ref role="3cqZAo" node="Ifhvz7eCkD" resolve="i" />
            </node>
          </node>
          <node concept="3cpWsn" id="Ifhvz7eCkD" role="1Duv9x">
            <property role="TrG5h" value="i" />
            <node concept="3cmrfG" id="Ifhvz7eDN$" role="33vP2m">
              <property role="3cmrfH" value="0" />
            </node>
            <node concept="10Oyi0" id="Ifhvz7eCkE" role="1tU5fm" />
          </node>
          <node concept="3clFbS" id="Ifhvz7eCkB" role="2LFqv$">
            <node concept="3cpWs8" id="_dGddVRH5b" role="3cqZAp">
              <node concept="3cpWsn" id="_dGddVRH5c" role="3cpWs9">
                <property role="TrG5h" value="cCol" />
                <node concept="3bZ5Sz" id="_dGddVRHds" role="1tU5fm" />
                <node concept="2OqwBi" id="_dGddVRH5d" role="33vP2m">
                  <node concept="37vLTw" id="_dGddVRH5e" role="2Oq$k0">
                    <ref role="3cqZAo" node="5vyEOJLRdJr" resolve="myColumnsLinkDeclaration" />
                  </node>
                  <node concept="liA8E" id="_dGddVRH5f" role="2OqNvi">
                    <ref role="37wK5l" to="c17a:~SAbstractLink.getTargetConcept():org.jetbrains.mps.openapi.language.SAbstractConcept" resolve="getTargetConcept" />
                  </node>
                </node>
              </node>
            </node>
            <node concept="3clFbF" id="Ifhvz7eCkU" role="3cqZAp">
              <node concept="2OqwBi" id="Ifhvz7eCl9" role="3clFbG">
                <node concept="liA8E" id="Ifhvz7eDMI" role="2OqNvi">
                  <ref role="37wK5l" to="mhbf:~SNode.addChild(org.jetbrains.mps.openapi.language.SContainmentLink,org.jetbrains.mps.openapi.model.SNode):void" resolve="addChild" />
                  <node concept="37vLTw" id="2BHiRxeuw$a" role="37wK5m">
                    <ref role="3cqZAo" node="5vyEOJLRdJr" resolve="myColumnsLinkDeclaration" />
                  </node>
                  <node concept="2OqwBi" id="Ifhvz7eDMS" role="37wK5m">
                    <node concept="37vLTw" id="_dGddVRH5g" role="2Oq$k0">
                      <ref role="3cqZAo" node="_dGddVRH5c" resolve="cCol" />
                    </node>
                    <node concept="q_SaT" id="29JiOxGLmAC" role="2OqNvi" />
                  </node>
                </node>
                <node concept="2JrnkZ" id="Ifhvz7eCl7" role="2Oq$k0">
                  <node concept="37vLTw" id="3GM_nagTrxk" role="2JrQYb">
                    <ref role="3cqZAo" node="Ifhvz7ewnA" resolve="newRow" />
                  </node>
                </node>
              </node>
            </node>
          </node>
        </node>
        <node concept="3clFbF" id="Xqb$4sF4LD" role="3cqZAp">
          <node concept="2YIFZM" id="Xqb$4sF4LF" role="3clFbG">
            <ref role="37wK5l" node="Xqb$4sF4GY" resolve="insertElementAt" />
            <ref role="1Pybhc" node="Xqb$4sF4GQ" resolve="Utils" />
            <node concept="1rXfSq" id="4hiugqyyHYf" role="37wK5m">
              <ref role="37wK5l" node="Ifhvz7ewlJ" resolve="getRows" />
            </node>
            <node concept="37vLTw" id="3GM_nagTzCV" role="37wK5m">
              <ref role="3cqZAo" node="Ifhvz7ewnA" resolve="newRow" />
            </node>
            <node concept="37vLTw" id="2BHiRxghiWm" role="37wK5m">
              <ref role="3cqZAo" node="Ifhvz7eeLG" resolve="rowNumber" />
            </node>
          </node>
        </node>
      </node>
      <node concept="2AHcQZ" id="Ifhvz7eeLP" role="2AJF6D">
        <ref role="2AI5Lk" to="wyt6:~Override" resolve="Override" />
      </node>
    </node>
    <node concept="3clFb_" id="13gSnpTAxzt" role="jymVt">
      <property role="TrG5h" value="deleteColumn" />
      <node concept="3cqZAl" id="13gSnpTAxzu" role="3clF45" />
      <node concept="3Tm1VV" id="13gSnpTAxzv" role="1B3o_S" />
      <node concept="2AHcQZ" id="13gSnpTAxzz" role="2AJF6D">
        <ref role="2AI5Lk" to="wyt6:~Override" resolve="Override" />
      </node>
      <node concept="3clFbS" id="13gSnpTAxzy" role="3clF47">
        <node concept="2Gpval" id="13gSnpTAxzZ" role="3cqZAp">
          <node concept="3clFbS" id="13gSnpTAx$2" role="2LFqv$">
            <node concept="3clFbF" id="78041ZCSC2H" role="3cqZAp">
              <node concept="1rXfSq" id="4hiugqyyZBr" role="3clFbG">
                <ref role="37wK5l" node="78041ZCSC1Z" resolve="deleteElementAt" />
                <node concept="1rXfSq" id="4hiugqyAR1Y" role="37wK5m">
                  <ref role="37wK5l" node="Ifhvz7ewm7" resolve="getColumns" />
                  <node concept="2GrUjf" id="78041ZCSC2K" role="37wK5m">
                    <ref role="2Gs0qQ" node="13gSnpTAx$0" resolve="row" />
                  </node>
                </node>
                <node concept="37vLTw" id="2BHiRxglJUH" role="37wK5m">
                  <ref role="3cqZAo" node="13gSnpTAxzw" resolve="columnNumber" />
                </node>
              </node>
            </node>
          </node>
          <node concept="1rXfSq" id="4hiugqyyI8d" role="2GsD0m">
            <ref role="37wK5l" node="Ifhvz7ewlJ" resolve="getRows" />
          </node>
          <node concept="2GrKxI" id="13gSnpTAx$0" role="2Gsz3X">
            <property role="TrG5h" value="row" />
          </node>
        </node>
      </node>
      <node concept="37vLTG" id="13gSnpTAxzw" role="3clF46">
        <property role="TrG5h" value="columnNumber" />
        <node concept="10Oyi0" id="13gSnpTAxzx" role="1tU5fm" />
      </node>
    </node>
    <node concept="3clFb_" id="13gSnpTAxzD" role="jymVt">
      <property role="TrG5h" value="insertColumn" />
      <node concept="2AHcQZ" id="13gSnpTAxzJ" role="2AJF6D">
        <ref role="2AI5Lk" to="wyt6:~Override" resolve="Override" />
      </node>
      <node concept="3clFbS" id="13gSnpTAxzI" role="3clF47">
        <node concept="2Gpval" id="13gSnpTAxB7" role="3cqZAp">
          <node concept="1rXfSq" id="4hiugqyyZcl" role="2GsD0m">
            <ref role="37wK5l" node="Ifhvz7ewlJ" resolve="getRows" />
          </node>
          <node concept="3clFbS" id="13gSnpTAxBa" role="2LFqv$">
            <node concept="3cpWs8" id="_dGddVRHKO" role="3cqZAp">
              <node concept="3cpWsn" id="_dGddVRHKP" role="3cpWs9">
                <property role="TrG5h" value="concept" />
                <node concept="3bZ5Sz" id="_dGddVRHYs" role="1tU5fm" />
                <node concept="2OqwBi" id="_dGddVRHKQ" role="33vP2m">
                  <node concept="liA8E" id="_dGddVRHKR" role="2OqNvi">
                    <ref role="37wK5l" to="c17a:~SAbstractLink.getTargetConcept():org.jetbrains.mps.openapi.language.SAbstractConcept" resolve="getTargetConcept" />
                  </node>
                  <node concept="37vLTw" id="_dGddVRHKS" role="2Oq$k0">
                    <ref role="3cqZAo" node="5vyEOJLRdJr" resolve="myColumnsLinkDeclaration" />
                  </node>
                </node>
              </node>
            </node>
            <node concept="3cpWs8" id="13gSnpTAxBe" role="3cqZAp">
              <node concept="3cpWsn" id="13gSnpTAxBf" role="3cpWs9">
                <property role="TrG5h" value="newColumn" />
                <node concept="3Tqbb2" id="13gSnpTAxBg" role="1tU5fm" />
                <node concept="2OqwBi" id="13gSnpTAxBw" role="33vP2m">
                  <node concept="37vLTw" id="_dGddVRHKT" role="2Oq$k0">
                    <ref role="3cqZAo" node="_dGddVRHKP" resolve="concept" />
                  </node>
                  <node concept="q_SaT" id="29JiOxGLmAF" role="2OqNvi" />
                </node>
              </node>
            </node>
            <node concept="3clFbF" id="Xqb$4sF4LK" role="3cqZAp">
              <node concept="2YIFZM" id="Xqb$4sF4LM" role="3clFbG">
                <ref role="37wK5l" node="Xqb$4sF4GY" resolve="insertElementAt" />
                <ref role="1Pybhc" node="Xqb$4sF4GQ" resolve="Utils" />
                <node concept="1rXfSq" id="4hiugqyz9h2" role="37wK5m">
                  <ref role="37wK5l" node="Ifhvz7ewm7" resolve="getColumns" />
                  <node concept="2GrUjf" id="Xqb$4sF4LO" role="37wK5m">
                    <ref role="2Gs0qQ" node="13gSnpTAxB8" resolve="row" />
                  </node>
                </node>
                <node concept="37vLTw" id="3GM_nagTzf6" role="37wK5m">
                  <ref role="3cqZAo" node="13gSnpTAxBf" resolve="newColumn" />
                </node>
                <node concept="37vLTw" id="2BHiRxghiEj" role="37wK5m">
                  <ref role="3cqZAo" node="13gSnpTAxzG" resolve="columnNumber" />
                </node>
              </node>
            </node>
          </node>
          <node concept="2GrKxI" id="13gSnpTAxB8" role="2Gsz3X">
            <property role="TrG5h" value="row" />
          </node>
        </node>
      </node>
      <node concept="37vLTG" id="13gSnpTAxzG" role="3clF46">
        <property role="TrG5h" value="columnNumber" />
        <node concept="10Oyi0" id="13gSnpTAxzH" role="1tU5fm" />
      </node>
      <node concept="3Tm1VV" id="13gSnpTAxzF" role="1B3o_S" />
      <node concept="3cqZAl" id="13gSnpTAxzE" role="3clF45" />
    </node>
    <node concept="3clFb_" id="48nPIG$J5kF" role="jymVt">
      <property role="TrG5h" value="getTableNode" />
      <node concept="3clFbS" id="48nPIG$J5kI" role="3clF47">
        <node concept="3clFbF" id="48nPIG$J5kN" role="3cqZAp">
          <node concept="37vLTw" id="2BHiRxeut33" role="3clFbG">
            <ref role="3cqZAo" node="5vyEOJLRcf7" resolve="myTableNode" />
          </node>
        </node>
      </node>
      <node concept="3Tmbuc" id="48nPIG$J5kL" role="1B3o_S" />
      <node concept="3Tqbb2" id="48nPIG$J5kM" role="3clF45" />
    </node>
    <node concept="3clFb_" id="78041ZCSC1Z" role="jymVt">
      <property role="TrG5h" value="deleteElementAt" />
      <node concept="3cqZAl" id="78041ZCSC20" role="3clF45" />
      <node concept="3clFbS" id="78041ZCSC22" role="3clF47">
        <node concept="1gVbGN" id="78041ZCSC2c" role="3cqZAp">
          <node concept="1Wc70l" id="78041ZCSC2d" role="1gVkn0">
            <node concept="2d3UOw" id="78041ZCSC2h" role="3uHU7B">
              <node concept="37vLTw" id="2BHiRxghfCY" role="3uHU7B">
                <ref role="3cqZAo" node="78041ZCSC29" resolve="index" />
              </node>
              <node concept="3cmrfG" id="78041ZCSC2j" role="3uHU7w">
                <property role="3cmrfH" value="0" />
              </node>
            </node>
            <node concept="3eOVzh" id="78041ZCSC2e" role="3uHU7w">
              <node concept="37vLTw" id="2BHiRxghfHL" role="3uHU7B">
                <ref role="3cqZAo" node="78041ZCSC29" resolve="index" />
              </node>
              <node concept="2OqwBi" id="78041ZCSC2t" role="3uHU7w">
                <node concept="34oBXx" id="78041ZCSC2x" role="2OqNvi" />
                <node concept="37vLTw" id="2BHiRxgm78J" role="2Oq$k0">
                  <ref role="3cqZAo" node="78041ZCSC26" resolve="list" />
                </node>
              </node>
            </node>
          </node>
        </node>
        <node concept="3clFbF" id="78041ZCSC2k" role="3cqZAp">
          <node concept="2OqwBi" id="78041ZCSC2l" role="3clFbG">
            <node concept="37vLTw" id="2BHiRxglBAJ" role="2Oq$k0">
              <ref role="3cqZAo" node="78041ZCSC26" resolve="list" />
            </node>
            <node concept="2KedMh" id="78041ZCSC2n" role="2OqNvi">
              <node concept="37vLTw" id="2BHiRxgmyzo" role="2KewY8">
                <ref role="3cqZAo" node="78041ZCSC29" resolve="index" />
              </node>
            </node>
          </node>
        </node>
      </node>
      <node concept="3Tmbuc" id="78041ZCSC25" role="1B3o_S" />
      <node concept="37vLTG" id="78041ZCSC26" role="3clF46">
        <property role="TrG5h" value="list" />
        <node concept="2I9FWS" id="78041ZCSC28" role="1tU5fm" />
      </node>
      <node concept="37vLTG" id="78041ZCSC29" role="3clF46">
        <property role="TrG5h" value="index" />
        <node concept="10Oyi0" id="78041ZCSC2b" role="1tU5fm" />
      </node>
    </node>
    <node concept="3clFb_" id="Ifhvz7ewlJ" role="jymVt">
      <property role="TrG5h" value="getRows" />
      <node concept="2I9FWS" id="Ifhvz7ewm0" role="3clF45" />
      <node concept="3Tm6S6" id="Ifhvz7ewlO" role="1B3o_S" />
      <node concept="3clFbS" id="Ifhvz7ewlM" role="3clF47">
        <node concept="3clFbF" id="Ifhvz7ewlQ" role="3cqZAp">
          <node concept="2OqwBi" id="Ifhvz7ewlR" role="3clFbG">
            <node concept="32TBzR" id="Ifhvz7ewlT" role="2OqNvi">
              <node concept="1aIX9F" id="Ifhvz7ewlU" role="1xVPHs">
                <node concept="25Kdxt" id="Ifhvz7ewlV" role="1aIX9E">
                  <node concept="37vLTw" id="2BHiRxeuyTK" role="25KhWn">
                    <ref role="3cqZAo" node="5vyEOJLRdJn" resolve="myRowsLinkDeclaration" />
                  </node>
                </node>
              </node>
            </node>
            <node concept="37vLTw" id="2BHiRxeun6c" role="2Oq$k0">
              <ref role="3cqZAo" node="5vyEOJLRcf7" resolve="myTableNode" />
            </node>
          </node>
        </node>
      </node>
    </node>
    <node concept="3clFb_" id="Ifhvz7ewm7" role="jymVt">
      <property role="TrG5h" value="getColumns" />
      <node concept="3clFbS" id="Ifhvz7ewma" role="3clF47">
        <node concept="3clFbF" id="Ifhvz7ewmf" role="3cqZAp">
          <node concept="2OqwBi" id="Ifhvz7ewmh" role="3clFbG">
            <node concept="37vLTw" id="2BHiRxgm8Z2" role="2Oq$k0">
              <ref role="3cqZAo" node="Ifhvz7ewmd" resolve="row" />
            </node>
            <node concept="32TBzR" id="Ifhvz7ewml" role="2OqNvi">
              <node concept="1aIX9F" id="Ifhvz7ewmm" role="1xVPHs">
                <node concept="25Kdxt" id="Ifhvz7ewmn" role="1aIX9E">
                  <node concept="37vLTw" id="2BHiRxeuvxZ" role="25KhWn">
                    <ref role="3cqZAo" node="5vyEOJLRdJr" resolve="myColumnsLinkDeclaration" />
                  </node>
                </node>
              </node>
            </node>
          </node>
        </node>
      </node>
      <node concept="37vLTG" id="Ifhvz7ewmd" role="3clF46">
        <property role="TrG5h" value="row" />
        <node concept="3Tqbb2" id="Ifhvz7ewme" role="1tU5fm" />
      </node>
      <node concept="2I9FWS" id="Ifhvz7ewmc" role="3clF45" />
      <node concept="3Tm6S6" id="Ifhvz7ewmp" role="1B3o_S" />
    </node>
    <node concept="3Tm1VV" id="5vyEOJLRceY" role="1B3o_S" />
    <node concept="3uibUv" id="5vyEOJLRcf3" role="1zkMxy">
      <ref role="3uigEE" node="C$5wo1fOXD" resolve="AbstractTableModel" />
    </node>
  </node>
  <node concept="312cEu" id="5vyEOJLRfym">
    <property role="TrG5h" value="HierarchycalTableModelWithHeader" />
    <node concept="312cEg" id="5vyEOJLRfyF" role="jymVt">
      <property role="TrG5h" value="myHeaderColumnsLinkDeclaration" />
      <node concept="3uibUv" id="_dGddVRMWu" role="1tU5fm">
        <ref role="3uigEE" to="c17a:~SContainmentLink" resolve="SContainmentLink" />
      </node>
      <node concept="3Tm6S6" id="5vyEOJLRfyG" role="1B3o_S" />
    </node>
    <node concept="3clFbW" id="5vyEOJLRfyo" role="jymVt">
      <node concept="3clFbS" id="5vyEOJLRfyr" role="3clF47">
        <node concept="1VxSAg" id="4jf2BbguCkO" role="3cqZAp">
          <ref role="37wK5l" node="4jf2BbgoKwn" resolve="HierarchycalTableModelWithHeader" />
          <node concept="37vLTw" id="4jf2BbguD4N" role="37wK5m">
            <ref role="3cqZAo" node="5vyEOJLRfyt" resolve="tableNode" />
          </node>
          <node concept="2YIFZM" id="4jf2BbguDDr" role="37wK5m">
            <ref role="37wK5l" to="pjrh:~MetaAdapterByDeclaration.getContainmentLink(org.jetbrains.mps.openapi.model.SNode):org.jetbrains.mps.openapi.language.SContainmentLink" resolve="getContainmentLink" />
            <ref role="1Pybhc" to="pjrh:~MetaAdapterByDeclaration" resolve="MetaAdapterByDeclaration" />
            <node concept="37vLTw" id="4jf2BbguEe6" role="37wK5m">
              <ref role="3cqZAo" node="5vyEOJLRfyw" resolve="rowsLinkDeclaration" />
            </node>
          </node>
          <node concept="2YIFZM" id="4jf2BbguEHP" role="37wK5m">
            <ref role="37wK5l" to="pjrh:~MetaAdapterByDeclaration.getContainmentLink(org.jetbrains.mps.openapi.model.SNode):org.jetbrains.mps.openapi.language.SContainmentLink" resolve="getContainmentLink" />
            <ref role="1Pybhc" to="pjrh:~MetaAdapterByDeclaration" resolve="MetaAdapterByDeclaration" />
            <node concept="37vLTw" id="4jf2BbguFL6" role="37wK5m">
              <ref role="3cqZAo" node="5vyEOJLRfyz" resolve="cellsLinkDeclaration" />
            </node>
          </node>
          <node concept="2YIFZM" id="4jf2BbguFdR" role="37wK5m">
            <ref role="37wK5l" to="pjrh:~MetaAdapterByDeclaration.getContainmentLink(org.jetbrains.mps.openapi.model.SNode):org.jetbrains.mps.openapi.language.SContainmentLink" resolve="getContainmentLink" />
            <ref role="1Pybhc" to="pjrh:~MetaAdapterByDeclaration" resolve="MetaAdapterByDeclaration" />
            <node concept="37vLTw" id="4jf2BbguGm7" role="37wK5m">
              <ref role="3cqZAo" node="5vyEOJLRfyA" resolve="headerCellsLinkDeclaration" />
            </node>
          </node>
        </node>
      </node>
      <node concept="3Tm1VV" id="5vyEOJLRfyq" role="1B3o_S" />
      <node concept="3cqZAl" id="5vyEOJLRfyp" role="3clF45" />
      <node concept="37vLTG" id="5vyEOJLRfyt" role="3clF46">
        <property role="TrG5h" value="tableNode" />
        <node concept="2AHcQZ" id="5vyEOJLRfyv" role="2AJF6D">
          <ref role="2AI5Lk" to="mhfm:~NotNull" resolve="NotNull" />
        </node>
        <node concept="3Tqbb2" id="5vyEOJLRfyu" role="1tU5fm" />
      </node>
      <node concept="37vLTG" id="5vyEOJLRfyw" role="3clF46">
        <property role="TrG5h" value="rowsLinkDeclaration" />
        <node concept="3Tqbb2" id="5vyEOJLRfyx" role="1tU5fm">
          <ref role="ehGHo" to="tpce:f_TJgxE" resolve="LinkDeclaration" />
        </node>
        <node concept="2AHcQZ" id="5vyEOJLRfyy" role="2AJF6D">
          <ref role="2AI5Lk" to="mhfm:~NotNull" resolve="NotNull" />
        </node>
      </node>
      <node concept="37vLTG" id="5vyEOJLRfyz" role="3clF46">
        <property role="TrG5h" value="cellsLinkDeclaration" />
        <node concept="3Tqbb2" id="5vyEOJLRfy$" role="1tU5fm">
          <ref role="ehGHo" to="tpce:f_TJgxE" resolve="LinkDeclaration" />
        </node>
        <node concept="2AHcQZ" id="5vyEOJLRfy_" role="2AJF6D">
          <ref role="2AI5Lk" to="mhfm:~NotNull" resolve="NotNull" />
        </node>
      </node>
      <node concept="37vLTG" id="5vyEOJLRfyA" role="3clF46">
        <property role="TrG5h" value="headerCellsLinkDeclaration" />
        <node concept="3Tqbb2" id="5vyEOJLRfyB" role="1tU5fm">
          <ref role="ehGHo" to="tpce:f_TJgxE" resolve="LinkDeclaration" />
        </node>
        <node concept="2AHcQZ" id="5vyEOJLRfyC" role="2AJF6D">
          <ref role="2AI5Lk" to="mhfm:~NotNull" resolve="NotNull" />
        </node>
      </node>
      <node concept="2AHcQZ" id="4jf2BbgoLMs" role="2AJF6D">
        <ref role="2AI5Lk" to="wyt6:~Deprecated" resolve="Deprecated" />
      </node>
      <node concept="2AHcQZ" id="4jf2BbgoXIn" role="2AJF6D">
        <ref role="2AI5Lk" to="ncw5:~ToRemove" resolve="ToRemove" />
        <node concept="2B6LJw" id="4jf2BbgoZ8o" role="2B76xF">
          <ref role="2B6OnR" to="ncw5:~ToRemove.version()" resolve="version" />
          <node concept="3b6qkQ" id="4jf2BbgoZd$" role="2B70Vg">
            <property role="$nhwW" value="3.5" />
          </node>
        </node>
      </node>
    </node>
    <node concept="3clFbW" id="4jf2BbgoKwn" role="jymVt">
      <node concept="3clFbS" id="4jf2BbgoKwo" role="3clF47">
        <node concept="XkiVB" id="4jf2BbgoKwp" role="3cqZAp">
          <ref role="37wK5l" node="4jf2BbgoQYg" resolve="HierarchycalTableModel" />
          <node concept="37vLTw" id="4jf2BbgoKwq" role="37wK5m">
            <ref role="3cqZAo" node="4jf2BbgoKwN" resolve="tableNode" />
          </node>
          <node concept="37vLTw" id="4jf2BbgoKwr" role="37wK5m">
            <ref role="3cqZAo" node="4jf2BbgoKwQ" resolve="rowsLinkDeclaration" />
          </node>
          <node concept="37vLTw" id="4jf2BbgoKws" role="37wK5m">
            <ref role="3cqZAo" node="4jf2BbgoKwT" resolve="cellsLinkDeclaration" />
          </node>
        </node>
        <node concept="3clFbF" id="4jf2BbgoKwt" role="3cqZAp">
          <node concept="37vLTI" id="4jf2BbgoKwu" role="3clFbG">
            <node concept="37vLTw" id="4jf2BbgoKwx" role="37vLTJ">
              <ref role="3cqZAo" node="5vyEOJLRfyF" resolve="myHeaderColumnsLinkDeclaration" />
            </node>
            <node concept="37vLTw" id="4jf2BbgoKww" role="37vLTx">
              <ref role="3cqZAo" node="4jf2BbgoKwW" resolve="headerCellsLinkDeclaration" />
            </node>
          </node>
        </node>
        <node concept="1gVbGN" id="4jf2BbgoKwy" role="3cqZAp">
          <node concept="2OqwBi" id="4jf2BbgoKwz" role="1gVkn0">
            <node concept="liA8E" id="4jf2BbgoKw$" role="2OqNvi">
              <ref role="37wK5l" to="33ny:~Collection.contains(java.lang.Object):boolean" resolve="contains" />
              <node concept="37vLTw" id="4jf2BbgoKw_" role="37wK5m">
                <ref role="3cqZAo" node="5vyEOJLRfyF" resolve="myHeaderColumnsLinkDeclaration" />
              </node>
            </node>
            <node concept="2OqwBi" id="4jf2BbgoKwA" role="2Oq$k0">
              <node concept="liA8E" id="4jf2BbgoKwB" role="2OqNvi">
                <ref role="37wK5l" to="c17a:~SAbstractConcept.getContainmentLinks():java.util.Collection" resolve="getContainmentLinks" />
              </node>
              <node concept="2OqwBi" id="4jf2BbgoKwC" role="2Oq$k0">
                <node concept="1rXfSq" id="4jf2BbgoKwD" role="2Oq$k0">
                  <ref role="37wK5l" node="48nPIG$J5kF" resolve="getTableNode" />
                </node>
                <node concept="2yIwOk" id="4jf2BbgoKwE" role="2OqNvi" />
              </node>
            </node>
          </node>
        </node>
        <node concept="1gVbGN" id="4jf2BbgoKwF" role="3cqZAp">
          <node concept="3clFbC" id="4jf2BbgoKwG" role="1gVkn0">
            <node concept="1rXfSq" id="4jf2BbgoKwH" role="3uHU7w">
              <ref role="37wK5l" node="5vyEOJLRcfu" resolve="getColumnCount" />
            </node>
            <node concept="2OqwBi" id="4jf2BbgoKwI" role="3uHU7B">
              <node concept="34oBXx" id="4jf2BbgoKwJ" role="2OqNvi" />
              <node concept="1rXfSq" id="4jf2BbgoKwK" role="2Oq$k0">
                <ref role="37wK5l" node="Ifhvz7ewn3" resolve="getHeaderColumns" />
              </node>
            </node>
          </node>
        </node>
      </node>
      <node concept="3Tm1VV" id="4jf2BbgoKwL" role="1B3o_S" />
      <node concept="3cqZAl" id="4jf2BbgoKwM" role="3clF45" />
      <node concept="37vLTG" id="4jf2BbgoKwN" role="3clF46">
        <property role="TrG5h" value="tableNode" />
        <node concept="2AHcQZ" id="4jf2BbgoKwO" role="2AJF6D">
          <ref role="2AI5Lk" to="mhfm:~NotNull" resolve="NotNull" />
        </node>
        <node concept="3Tqbb2" id="4jf2BbgoKwP" role="1tU5fm" />
      </node>
      <node concept="37vLTG" id="4jf2BbgoKwQ" role="3clF46">
        <property role="TrG5h" value="rowsLinkDeclaration" />
        <node concept="3uibUv" id="4jf2BbgoN04" role="1tU5fm">
          <ref role="3uigEE" to="c17a:~SContainmentLink" resolve="SContainmentLink" />
        </node>
        <node concept="2AHcQZ" id="4jf2BbgoKwS" role="2AJF6D">
          <ref role="2AI5Lk" to="mhfm:~NotNull" resolve="NotNull" />
        </node>
      </node>
      <node concept="37vLTG" id="4jf2BbgoKwT" role="3clF46">
        <property role="TrG5h" value="cellsLinkDeclaration" />
        <node concept="3uibUv" id="4jf2BbgoOab" role="1tU5fm">
          <ref role="3uigEE" to="c17a:~SContainmentLink" resolve="SContainmentLink" />
        </node>
        <node concept="2AHcQZ" id="4jf2BbgoKwV" role="2AJF6D">
          <ref role="2AI5Lk" to="mhfm:~NotNull" resolve="NotNull" />
        </node>
      </node>
      <node concept="37vLTG" id="4jf2BbgoKwW" role="3clF46">
        <property role="TrG5h" value="headerCellsLinkDeclaration" />
        <node concept="3uibUv" id="4jf2BbgoPvM" role="1tU5fm">
          <ref role="3uigEE" to="c17a:~SContainmentLink" resolve="SContainmentLink" />
        </node>
        <node concept="2AHcQZ" id="4jf2BbgoKwY" role="2AJF6D">
          <ref role="2AI5Lk" to="mhfm:~NotNull" resolve="NotNull" />
        </node>
      </node>
    </node>
    <node concept="3clFb_" id="48nPIG$J5kR" role="jymVt">
      <property role="TrG5h" value="getValueAt" />
      <node concept="3Tqbb2" id="48nPIG$J5kS" role="3clF45" />
      <node concept="3Tm1VV" id="48nPIG$J5kT" role="1B3o_S" />
      <node concept="37vLTG" id="48nPIG$J5kU" role="3clF46">
        <property role="TrG5h" value="row" />
        <node concept="10Oyi0" id="48nPIG$J5kV" role="1tU5fm" />
      </node>
      <node concept="3clFbS" id="48nPIG$J5kY" role="3clF47">
        <node concept="1gVbGN" id="48nPIG$J5l7" role="3cqZAp">
          <node concept="2d3UOw" id="48nPIG$J5l8" role="1gVkn0">
            <node concept="37vLTw" id="2BHiRxghfTd" role="3uHU7B">
              <ref role="3cqZAo" node="48nPIG$J5kU" resolve="row" />
            </node>
            <node concept="3cmrfG" id="48nPIG$J5l9" role="3uHU7w">
              <property role="3cmrfH" value="0" />
            </node>
          </node>
        </node>
        <node concept="1gVbGN" id="48nPIG$J5lb" role="3cqZAp">
          <node concept="2d3UOw" id="48nPIG$J5lc" role="1gVkn0">
            <node concept="37vLTw" id="2BHiRxgmP8q" role="3uHU7B">
              <ref role="3cqZAo" node="48nPIG$J5kW" resolve="column" />
            </node>
            <node concept="3cmrfG" id="48nPIG$J5ld" role="3uHU7w">
              <property role="3cmrfH" value="0" />
            </node>
          </node>
        </node>
        <node concept="3clFbJ" id="48nPIG$J5lj" role="3cqZAp">
          <node concept="3clFbC" id="48nPIG$J5lu" role="3clFbw">
            <node concept="37vLTw" id="2BHiRxgmOdu" role="3uHU7B">
              <ref role="3cqZAo" node="48nPIG$J5kU" resolve="row" />
            </node>
            <node concept="3cmrfG" id="48nPIG$J5lv" role="3uHU7w">
              <property role="3cmrfH" value="0" />
            </node>
          </node>
          <node concept="3clFbS" id="48nPIG$J5lk" role="3clFbx">
            <node concept="3cpWs6" id="48nPIG$J5ll" role="3cqZAp">
              <node concept="1y4W85" id="48nPIG$J5lm" role="3cqZAk">
                <node concept="1rXfSq" id="4hiugqyzg7K" role="1y566C">
                  <ref role="37wK5l" node="Ifhvz7ewn3" resolve="getHeaderColumns" />
                </node>
                <node concept="37vLTw" id="2BHiRxgl6vb" role="1y58nS">
                  <ref role="3cqZAo" node="48nPIG$J5kW" resolve="column" />
                </node>
              </node>
            </node>
          </node>
        </node>
        <node concept="3clFbF" id="48nPIG$J5l0" role="3cqZAp">
          <node concept="3nyPlj" id="48nPIG$J5l1" role="3clFbG">
            <ref role="37wK5l" node="5vyEOJLRcfi" resolve="getValueAt" />
            <node concept="3cpWsd" id="48nPIG$J5l_" role="37wK5m">
              <node concept="3cmrfG" id="48nPIG$J5lC" role="3uHU7w">
                <property role="3cmrfH" value="1" />
              </node>
              <node concept="37vLTw" id="2BHiRxgma_P" role="3uHU7B">
                <ref role="3cqZAo" node="48nPIG$J5kU" resolve="row" />
              </node>
            </node>
            <node concept="37vLTw" id="2BHiRxgmNGm" role="37wK5m">
              <ref role="3cqZAo" node="48nPIG$J5kW" resolve="column" />
            </node>
          </node>
        </node>
      </node>
      <node concept="2AHcQZ" id="48nPIG$J5kZ" role="2AJF6D">
        <ref role="2AI5Lk" to="wyt6:~Override" resolve="Override" />
      </node>
      <node concept="37vLTG" id="48nPIG$J5kW" role="3clF46">
        <property role="TrG5h" value="column" />
        <node concept="10Oyi0" id="48nPIG$J5kX" role="1tU5fm" />
      </node>
    </node>
    <node concept="3clFb_" id="48nPIG$J5lE" role="jymVt">
      <property role="TrG5h" value="getRowCount" />
      <node concept="3clFbS" id="48nPIG$J5lH" role="3clF47">
        <node concept="3clFbF" id="48nPIG$J5lJ" role="3cqZAp">
          <node concept="3cpWs3" id="48nPIG$J5lM" role="3clFbG">
            <node concept="3cmrfG" id="48nPIG$J5lP" role="3uHU7w">
              <property role="3cmrfH" value="1" />
            </node>
            <node concept="3nyPlj" id="48nPIG$J5lK" role="3uHU7B">
              <ref role="37wK5l" node="5vyEOJLRcfq" resolve="getRowCount" />
            </node>
          </node>
        </node>
      </node>
      <node concept="3Tm1VV" id="48nPIG$J5lG" role="1B3o_S" />
      <node concept="2AHcQZ" id="48nPIG$J5lI" role="2AJF6D">
        <ref role="2AI5Lk" to="wyt6:~Override" resolve="Override" />
      </node>
      <node concept="10Oyi0" id="48nPIG$J5lF" role="3clF45" />
    </node>
    <node concept="3clFb_" id="Ifhvz7eI1U" role="jymVt">
      <property role="TrG5h" value="deleteRow" />
      <node concept="3cqZAl" id="Ifhvz7eI1V" role="3clF45" />
      <node concept="2AHcQZ" id="Ifhvz7eI1Z" role="2AJF6D">
        <ref role="2AI5Lk" to="wyt6:~Override" resolve="Override" />
      </node>
      <node concept="37vLTG" id="Ifhvz7eI1X" role="3clF46">
        <property role="TrG5h" value="rowNumber" />
        <node concept="10Oyi0" id="Ifhvz7eI1Y" role="1tU5fm" />
      </node>
      <node concept="3Tm1VV" id="Ifhvz7eI1W" role="1B3o_S" />
      <node concept="3clFbS" id="Ifhvz7eI20" role="3clF47">
        <node concept="3clFbJ" id="spnJFh2vjS" role="3cqZAp">
          <node concept="3clFbC" id="spnJFh2vjZ" role="3clFbw">
            <node concept="37vLTw" id="2BHiRxgm9YP" role="3uHU7B">
              <ref role="3cqZAo" node="Ifhvz7eI1X" resolve="rowNumber" />
            </node>
            <node concept="3cmrfG" id="spnJFh2vkg" role="3uHU7w">
              <property role="3cmrfH" value="0" />
            </node>
          </node>
          <node concept="3clFbS" id="spnJFh2vjT" role="3clFbx">
            <node concept="3SKdUt" id="spnJFh2vkc" role="3cqZAp">
              <node concept="3SKdUq" id="spnJFh2vke" role="3SKWNk">
                <property role="3SKdUp" value="it's not possible to delete header row" />
              </node>
            </node>
            <node concept="3cpWs6" id="spnJFh2vk4" role="3cqZAp" />
          </node>
        </node>
        <node concept="3clFbF" id="Ifhvz7eI24" role="3cqZAp">
          <node concept="3nyPlj" id="Ifhvz7eI25" role="3clFbG">
            <ref role="37wK5l" node="Ifhvz7eeLJ" resolve="deleteRow" />
            <node concept="3cpWsd" id="38N_YxbKBR$" role="37wK5m">
              <node concept="3cmrfG" id="38N_YxbKBRB" role="3uHU7w">
                <property role="3cmrfH" value="1" />
              </node>
              <node concept="37vLTw" id="2BHiRxghfAg" role="3uHU7B">
                <ref role="3cqZAo" node="Ifhvz7eI1X" resolve="rowNumber" />
              </node>
            </node>
          </node>
        </node>
      </node>
    </node>
    <node concept="3clFb_" id="Ifhvz7eI1N" role="jymVt">
      <property role="TrG5h" value="insertRow" />
      <node concept="37vLTG" id="Ifhvz7eI1Q" role="3clF46">
        <property role="TrG5h" value="rowNumber" />
        <node concept="10Oyi0" id="Ifhvz7eI1R" role="1tU5fm" />
      </node>
      <node concept="3Tm1VV" id="Ifhvz7eI1P" role="1B3o_S" />
      <node concept="3cqZAl" id="Ifhvz7eI1O" role="3clF45" />
      <node concept="3clFbS" id="Ifhvz7eI1T" role="3clF47">
        <node concept="3clFbJ" id="spnJFh2vkk" role="3cqZAp">
          <node concept="3clFbC" id="spnJFh2vkr" role="3clFbw">
            <node concept="37vLTw" id="2BHiRxgm5FW" role="3uHU7B">
              <ref role="3cqZAo" node="Ifhvz7eI1Q" resolve="rowNumber" />
            </node>
            <node concept="3cmrfG" id="spnJFh2vku" role="3uHU7w">
              <property role="3cmrfH" value="0" />
            </node>
          </node>
          <node concept="3clFbS" id="spnJFh2vkl" role="3clFbx">
            <node concept="3SKdUt" id="spnJFh2vkG" role="3cqZAp">
              <node concept="3SKdUq" id="spnJFh2vkI" role="3SKWNk">
                <property role="3SKdUp" value="it's not possible to insert row before header" />
              </node>
            </node>
            <node concept="3clFbF" id="spnJFh2vkw" role="3cqZAp">
              <node concept="37vLTI" id="spnJFh2vkz" role="3clFbG">
                <node concept="37vLTw" id="2BHiRxgm5Ux" role="37vLTJ">
                  <ref role="3cqZAo" node="Ifhvz7eI1Q" resolve="rowNumber" />
                </node>
                <node concept="3cmrfG" id="spnJFh2vkB" role="37vLTx">
                  <property role="3cmrfH" value="1" />
                </node>
              </node>
            </node>
          </node>
        </node>
        <node concept="3clFbF" id="Ifhvz7eI21" role="3cqZAp">
          <node concept="3nyPlj" id="Ifhvz7eI22" role="3clFbG">
            <ref role="37wK5l" node="Ifhvz7eeLD" resolve="insertRow" />
            <node concept="3cpWsd" id="38N_YxbKBRD" role="37wK5m">
              <node concept="3cmrfG" id="38N_YxbKBRG" role="3uHU7w">
                <property role="3cmrfH" value="1" />
              </node>
              <node concept="37vLTw" id="2BHiRxghfkX" role="3uHU7B">
                <ref role="3cqZAo" node="Ifhvz7eI1Q" resolve="rowNumber" />
              </node>
            </node>
          </node>
        </node>
      </node>
      <node concept="2AHcQZ" id="Ifhvz7eI1S" role="2AJF6D">
        <ref role="2AI5Lk" to="wyt6:~Override" resolve="Override" />
      </node>
    </node>
    <node concept="3clFb_" id="78041ZCSBZ8" role="jymVt">
      <property role="TrG5h" value="deleteColumn" />
      <node concept="2AHcQZ" id="78041ZCSBZd" role="2AJF6D">
        <ref role="2AI5Lk" to="wyt6:~Override" resolve="Override" />
      </node>
      <node concept="3clFbS" id="78041ZCSBZe" role="3clF47">
        <node concept="3clFbF" id="78041ZCSC2U" role="3cqZAp">
          <node concept="1rXfSq" id="4hiugqyz8VI" role="3clFbG">
            <ref role="37wK5l" node="78041ZCSC1Z" resolve="deleteElementAt" />
            <node concept="1rXfSq" id="4hiugqyAQZI" role="37wK5m">
              <ref role="37wK5l" node="Ifhvz7ewn3" resolve="getHeaderColumns" />
            </node>
            <node concept="37vLTw" id="2BHiRxgm9o4" role="37wK5m">
              <ref role="3cqZAo" node="78041ZCSBZb" resolve="columnNumber" />
            </node>
          </node>
        </node>
        <node concept="3clFbF" id="78041ZCSBZf" role="3cqZAp">
          <node concept="3nyPlj" id="78041ZCSBZg" role="3clFbG">
            <ref role="37wK5l" node="13gSnpTAxzt" resolve="deleteColumn" />
            <node concept="37vLTw" id="2BHiRxgm$9t" role="37wK5m">
              <ref role="3cqZAo" node="78041ZCSBZb" resolve="columnNumber" />
            </node>
          </node>
        </node>
      </node>
      <node concept="3cqZAl" id="78041ZCSBZ9" role="3clF45" />
      <node concept="37vLTG" id="78041ZCSBZb" role="3clF46">
        <property role="TrG5h" value="columnNumber" />
        <node concept="10Oyi0" id="78041ZCSBZc" role="1tU5fm" />
      </node>
      <node concept="3Tm1VV" id="78041ZCSBZa" role="1B3o_S" />
    </node>
    <node concept="3clFb_" id="78041ZCSBZk" role="jymVt">
      <property role="TrG5h" value="insertColumn" />
      <node concept="2AHcQZ" id="78041ZCSBZp" role="2AJF6D">
        <ref role="2AI5Lk" to="wyt6:~Override" resolve="Override" />
      </node>
      <node concept="3clFbS" id="78041ZCSBZq" role="3clF47">
        <node concept="3cpWs8" id="_dGddVRPL5" role="3cqZAp">
          <node concept="3cpWsn" id="_dGddVRPL6" role="3cpWs9">
            <property role="TrG5h" value="concept" />
            <node concept="3bZ5Sz" id="_dGddVRPZ9" role="1tU5fm" />
            <node concept="2OqwBi" id="_dGddVRPL7" role="33vP2m">
              <node concept="liA8E" id="_dGddVRPL8" role="2OqNvi">
                <ref role="37wK5l" to="c17a:~SAbstractLink.getTargetConcept():org.jetbrains.mps.openapi.language.SAbstractConcept" resolve="getTargetConcept" />
              </node>
              <node concept="37vLTw" id="_dGddVRPL9" role="2Oq$k0">
                <ref role="3cqZAo" node="5vyEOJLRfyF" resolve="myHeaderColumnsLinkDeclaration" />
              </node>
            </node>
          </node>
        </node>
        <node concept="3clFbF" id="Xqb$4sF4LW" role="3cqZAp">
          <node concept="2YIFZM" id="Xqb$4sF4LZ" role="3clFbG">
            <ref role="37wK5l" node="Xqb$4sF4GY" resolve="insertElementAt" />
            <ref role="1Pybhc" node="Xqb$4sF4GQ" resolve="Utils" />
            <node concept="1rXfSq" id="4hiugqyzg7u" role="37wK5m">
              <ref role="37wK5l" node="Ifhvz7ewn3" resolve="getHeaderColumns" />
            </node>
            <node concept="2OqwBi" id="Xqb$4sF4M2" role="37wK5m">
              <node concept="37vLTw" id="_dGddVRPLa" role="2Oq$k0">
                <ref role="3cqZAo" node="_dGddVRPL6" resolve="concept" />
              </node>
              <node concept="q_SaT" id="29JiOxGLmAK" role="2OqNvi" />
            </node>
            <node concept="37vLTw" id="2BHiRxgm2rJ" role="37wK5m">
              <ref role="3cqZAo" node="78041ZCSBZn" resolve="columnNumber" />
            </node>
          </node>
        </node>
        <node concept="3clFbF" id="78041ZCSBZr" role="3cqZAp">
          <node concept="3nyPlj" id="78041ZCSBZs" role="3clFbG">
            <ref role="37wK5l" node="13gSnpTAxzD" resolve="insertColumn" />
            <node concept="37vLTw" id="2BHiRxgm7FK" role="37wK5m">
              <ref role="3cqZAo" node="78041ZCSBZn" resolve="columnNumber" />
            </node>
          </node>
        </node>
      </node>
      <node concept="3cqZAl" id="78041ZCSBZl" role="3clF45" />
      <node concept="3Tm1VV" id="78041ZCSBZm" role="1B3o_S" />
      <node concept="37vLTG" id="78041ZCSBZn" role="3clF46">
        <property role="TrG5h" value="columnNumber" />
        <node concept="10Oyi0" id="78041ZCSBZo" role="1tU5fm" />
      </node>
    </node>
    <node concept="3clFb_" id="Ifhvz7ewn3" role="jymVt">
      <property role="TrG5h" value="getHeaderColumns" />
      <node concept="3Tm6S6" id="Ifhvz7ewn8" role="1B3o_S" />
      <node concept="2I9FWS" id="Ifhvz7ewna" role="3clF45" />
      <node concept="3clFbS" id="Ifhvz7ewn6" role="3clF47">
        <node concept="3clFbF" id="Ifhvz7ewnd" role="3cqZAp">
          <node concept="2OqwBi" id="Ifhvz7ewne" role="3clFbG">
            <node concept="1rXfSq" id="4hiugqyyIjY" role="2Oq$k0">
              <ref role="37wK5l" node="48nPIG$J5kF" resolve="getTableNode" />
            </node>
            <node concept="32TBzR" id="Ifhvz7ewng" role="2OqNvi">
              <node concept="1aIX9F" id="Ifhvz7ewnh" role="1xVPHs">
                <node concept="25Kdxt" id="Ifhvz7ewni" role="1aIX9E">
                  <node concept="37vLTw" id="2BHiRxeuyPb" role="25KhWn">
                    <ref role="3cqZAo" node="5vyEOJLRfyF" resolve="myHeaderColumnsLinkDeclaration" />
                  </node>
                </node>
              </node>
            </node>
          </node>
        </node>
      </node>
    </node>
    <node concept="3Tm1VV" id="5vyEOJLRfyn" role="1B3o_S" />
    <node concept="3uibUv" id="5vyEOJLRfys" role="1zkMxy">
      <ref role="3uigEE" node="5vyEOJLRceX" resolve="HierarchycalTableModel" />
    </node>
  </node>
  <node concept="312cEu" id="Oi8IO9sN2p">
    <property role="TrG5h" value="XYCTableModel" />
    <node concept="312cEg" id="Oi8IO9sN2q" role="jymVt">
      <property role="TrG5h" value="node" />
      <node concept="3Tqbb2" id="Oi8IO9sN2s" role="1tU5fm" />
      <node concept="3Tm6S6" id="Oi8IO9sN2r" role="1B3o_S" />
    </node>
    <node concept="312cEg" id="Oi8IO9sN2t" role="jymVt">
      <property role="TrG5h" value="xlink" />
      <node concept="3uibUv" id="_dGddVS7hk" role="1tU5fm">
        <ref role="3uigEE" to="c17a:~SContainmentLink" resolve="SContainmentLink" />
      </node>
      <node concept="3Tm6S6" id="Oi8IO9sN2u" role="1B3o_S" />
    </node>
    <node concept="312cEg" id="Oi8IO9sN2w" role="jymVt">
      <property role="TrG5h" value="ylink" />
      <node concept="3uibUv" id="_dGddVS7U8" role="1tU5fm">
        <ref role="3uigEE" to="c17a:~SContainmentLink" resolve="SContainmentLink" />
      </node>
      <node concept="3Tm6S6" id="Oi8IO9sN2x" role="1B3o_S" />
    </node>
    <node concept="312cEg" id="Oi8IO9sN2z" role="jymVt">
      <property role="TrG5h" value="clink" />
      <node concept="3uibUv" id="_dGddVS8yY" role="1tU5fm">
        <ref role="3uigEE" to="c17a:~SContainmentLink" resolve="SContainmentLink" />
      </node>
      <node concept="3Tm6S6" id="Oi8IO9sN2$" role="1B3o_S" />
    </node>
    <node concept="312cEg" id="Oi8IO9sN2A" role="jymVt">
      <property role="TrG5h" value="editorCtx" />
      <node concept="3Tm6S6" id="Oi8IO9sN2B" role="1B3o_S" />
      <node concept="3uibUv" id="2Lb$XtiGdbD" role="1tU5fm">
        <ref role="3uigEE" to="cj4x:~EditorContext" resolve="EditorContext" />
      </node>
    </node>
    <node concept="3clFbW" id="Oi8IO9sN2E" role="jymVt">
      <node concept="3Tm1VV" id="Oi8IO9sN2G" role="1B3o_S" />
      <node concept="3clFbS" id="Oi8IO9sN2H" role="3clF47">
        <node concept="1VxSAg" id="4jf2Bbgu_Ne" role="3cqZAp">
          <ref role="37wK5l" node="4jf2BbgpZDu" resolve="XYCTableModel" />
          <node concept="37vLTw" id="4jf2BbguA73" role="37wK5m">
            <ref role="3cqZAo" node="Oi8IO9sN3c" resolve="node" />
          </node>
          <node concept="2YIFZM" id="_dGddVS9dU" role="37wK5m">
            <ref role="37wK5l" to="pjrh:~MetaAdapterByDeclaration.getContainmentLink(org.jetbrains.mps.openapi.model.SNode):org.jetbrains.mps.openapi.language.SContainmentLink" resolve="getContainmentLink" />
            <ref role="1Pybhc" to="pjrh:~MetaAdapterByDeclaration" resolve="MetaAdapterByDeclaration" />
            <node concept="37vLTw" id="_dGddVS9eK" role="37wK5m">
              <ref role="3cqZAo" node="Oi8IO9sN3e" resolve="xlink" />
            </node>
          </node>
          <node concept="2YIFZM" id="_dGddVS9fR" role="37wK5m">
            <ref role="1Pybhc" to="pjrh:~MetaAdapterByDeclaration" resolve="MetaAdapterByDeclaration" />
            <ref role="37wK5l" to="pjrh:~MetaAdapterByDeclaration.getContainmentLink(org.jetbrains.mps.openapi.model.SNode):org.jetbrains.mps.openapi.language.SContainmentLink" resolve="getContainmentLink" />
            <node concept="37vLTw" id="_dGddVS9ij" role="37wK5m">
              <ref role="3cqZAo" node="Oi8IO9sN3g" resolve="ylink" />
            </node>
          </node>
          <node concept="2YIFZM" id="_dGddVS9js" role="37wK5m">
            <ref role="1Pybhc" to="pjrh:~MetaAdapterByDeclaration" resolve="MetaAdapterByDeclaration" />
            <ref role="37wK5l" to="pjrh:~MetaAdapterByDeclaration.getContainmentLink(org.jetbrains.mps.openapi.model.SNode):org.jetbrains.mps.openapi.language.SContainmentLink" resolve="getContainmentLink" />
            <node concept="37vLTw" id="_dGddVS9lS" role="37wK5m">
              <ref role="3cqZAo" node="Oi8IO9sN3i" resolve="clink" />
            </node>
          </node>
          <node concept="37vLTw" id="4jf2BbguAPT" role="37wK5m">
            <ref role="3cqZAo" node="Oi8IO9sN3k" resolve="editorContext" />
          </node>
        </node>
      </node>
      <node concept="3cqZAl" id="Oi8IO9sN2F" role="3clF45" />
      <node concept="37vLTG" id="Oi8IO9sN3c" role="3clF46">
        <property role="TrG5h" value="node" />
        <node concept="3Tqbb2" id="Oi8IO9sN3d" role="1tU5fm" />
      </node>
      <node concept="37vLTG" id="Oi8IO9sN3e" role="3clF46">
        <property role="TrG5h" value="xlink" />
        <node concept="3Tqbb2" id="Oi8IO9sN3f" role="1tU5fm">
          <ref role="ehGHo" to="tpce:f_TJgxE" resolve="LinkDeclaration" />
        </node>
      </node>
      <node concept="37vLTG" id="Oi8IO9sN3g" role="3clF46">
        <property role="TrG5h" value="ylink" />
        <node concept="3Tqbb2" id="Oi8IO9sN3h" role="1tU5fm">
          <ref role="ehGHo" to="tpce:f_TJgxE" resolve="LinkDeclaration" />
        </node>
      </node>
      <node concept="37vLTG" id="Oi8IO9sN3i" role="3clF46">
        <property role="TrG5h" value="clink" />
        <node concept="3Tqbb2" id="Oi8IO9sN3j" role="1tU5fm">
          <ref role="ehGHo" to="tpce:f_TJgxE" resolve="LinkDeclaration" />
        </node>
      </node>
      <node concept="37vLTG" id="Oi8IO9sN3k" role="3clF46">
        <property role="TrG5h" value="editorContext" />
        <node concept="3uibUv" id="2Lb$XtiGdbx" role="1tU5fm">
          <ref role="3uigEE" to="cj4x:~EditorContext" resolve="EditorContext" />
        </node>
      </node>
      <node concept="2AHcQZ" id="4jf2Bbgq0TB" role="2AJF6D">
        <ref role="2AI5Lk" to="wyt6:~Deprecated" resolve="Deprecated" />
      </node>
      <node concept="2AHcQZ" id="4jf2Bbgq1rP" role="2AJF6D">
        <ref role="2AI5Lk" to="ncw5:~ToRemove" resolve="ToRemove" />
        <node concept="2B6LJw" id="4jf2Bbgq22e" role="2B76xF">
          <ref role="2B6OnR" to="ncw5:~ToRemove.version()" resolve="version" />
          <node concept="3b6qkQ" id="4jf2Bbgq26Q" role="2B70Vg">
            <property role="$nhwW" value="3.5" />
          </node>
        </node>
      </node>
    </node>
    <node concept="3clFbW" id="4jf2BbgpZDu" role="jymVt">
      <node concept="3Tm1VV" id="4jf2BbgpZDv" role="1B3o_S" />
      <node concept="3clFbS" id="4jf2BbgpZDw" role="3clF47">
        <node concept="3clFbF" id="4jf2BbgpZDx" role="3cqZAp">
          <node concept="37vLTI" id="4jf2BbgpZDy" role="3clFbG">
            <node concept="2OqwBi" id="4jf2BbgpZDz" role="37vLTJ">
              <node concept="2OwXpG" id="4jf2BbgpZD$" role="2OqNvi">
                <ref role="2Oxat5" node="Oi8IO9sN2q" resolve="node" />
              </node>
              <node concept="Xjq3P" id="4jf2BbgpZD_" role="2Oq$k0" />
            </node>
            <node concept="37vLTw" id="4jf2BbgpZDA" role="37vLTx">
              <ref role="3cqZAo" node="4jf2BbgpZE3" resolve="node" />
            </node>
          </node>
        </node>
        <node concept="3clFbF" id="4jf2BbgpZDB" role="3cqZAp">
          <node concept="37vLTI" id="4jf2BbgpZDC" role="3clFbG">
            <node concept="37vLTw" id="4jf2Bbgq2xK" role="37vLTx">
              <ref role="3cqZAo" node="4jf2BbgpZE5" resolve="xlink" />
            </node>
            <node concept="2OqwBi" id="4jf2BbgpZDF" role="37vLTJ">
              <node concept="2OwXpG" id="4jf2BbgpZDG" role="2OqNvi">
                <ref role="2Oxat5" node="Oi8IO9sN2t" resolve="xlink" />
              </node>
              <node concept="Xjq3P" id="4jf2BbgpZDH" role="2Oq$k0" />
            </node>
          </node>
        </node>
        <node concept="3clFbF" id="4jf2BbgpZDI" role="3cqZAp">
          <node concept="37vLTI" id="4jf2BbgpZDJ" role="3clFbG">
            <node concept="37vLTw" id="4jf2Bbgq2JQ" role="37vLTx">
              <ref role="3cqZAo" node="4jf2BbgpZE7" resolve="ylink" />
            </node>
            <node concept="2OqwBi" id="4jf2BbgpZDM" role="37vLTJ">
              <node concept="2OwXpG" id="4jf2BbgpZDN" role="2OqNvi">
                <ref role="2Oxat5" node="Oi8IO9sN2w" resolve="ylink" />
              </node>
              <node concept="Xjq3P" id="4jf2BbgpZDO" role="2Oq$k0" />
            </node>
          </node>
        </node>
        <node concept="3clFbF" id="4jf2BbgpZDP" role="3cqZAp">
          <node concept="37vLTI" id="4jf2BbgpZDQ" role="3clFbG">
            <node concept="37vLTw" id="4jf2Bbgq2U_" role="37vLTx">
              <ref role="3cqZAo" node="4jf2BbgpZE9" resolve="clink" />
            </node>
            <node concept="2OqwBi" id="4jf2BbgpZDT" role="37vLTJ">
              <node concept="Xjq3P" id="4jf2BbgpZDU" role="2Oq$k0" />
              <node concept="2OwXpG" id="4jf2BbgpZDV" role="2OqNvi">
                <ref role="2Oxat5" node="Oi8IO9sN2z" resolve="clink" />
              </node>
            </node>
          </node>
        </node>
        <node concept="3clFbF" id="4jf2BbgpZDW" role="3cqZAp">
          <node concept="37vLTI" id="4jf2BbgpZDX" role="3clFbG">
            <node concept="37vLTw" id="4jf2BbgpZDY" role="37vLTx">
              <ref role="3cqZAo" node="4jf2BbgpZEb" resolve="editorContext" />
            </node>
            <node concept="2OqwBi" id="4jf2BbgpZDZ" role="37vLTJ">
              <node concept="Xjq3P" id="4jf2BbgpZE0" role="2Oq$k0" />
              <node concept="2OwXpG" id="4jf2BbgpZE1" role="2OqNvi">
                <ref role="2Oxat5" node="Oi8IO9sN2A" resolve="editorCtx" />
              </node>
            </node>
          </node>
        </node>
      </node>
      <node concept="3cqZAl" id="4jf2BbgpZE2" role="3clF45" />
      <node concept="37vLTG" id="4jf2BbgpZE3" role="3clF46">
        <property role="TrG5h" value="node" />
        <node concept="3Tqbb2" id="4jf2BbgpZE4" role="1tU5fm" />
      </node>
      <node concept="37vLTG" id="4jf2BbgpZE5" role="3clF46">
        <property role="TrG5h" value="xlink" />
        <node concept="3uibUv" id="4jf2Bbgq2dn" role="1tU5fm">
          <ref role="3uigEE" to="c17a:~SContainmentLink" resolve="SContainmentLink" />
        </node>
      </node>
      <node concept="37vLTG" id="4jf2BbgpZE7" role="3clF46">
        <property role="TrG5h" value="ylink" />
        <node concept="3uibUv" id="4jf2Bbgq2hM" role="1tU5fm">
          <ref role="3uigEE" to="c17a:~SContainmentLink" resolve="SContainmentLink" />
        </node>
      </node>
      <node concept="37vLTG" id="4jf2BbgpZE9" role="3clF46">
        <property role="TrG5h" value="clink" />
        <node concept="3uibUv" id="4jf2Bbgq2mb" role="1tU5fm">
          <ref role="3uigEE" to="c17a:~SContainmentLink" resolve="SContainmentLink" />
        </node>
      </node>
      <node concept="37vLTG" id="4jf2BbgpZEb" role="3clF46">
        <property role="TrG5h" value="editorContext" />
        <node concept="3uibUv" id="4jf2BbgpZEc" role="1tU5fm">
          <ref role="3uigEE" to="cj4x:~EditorContext" resolve="EditorContext" />
        </node>
      </node>
    </node>
    <node concept="3clFb_" id="Oi8IO9sN3n" role="jymVt">
      <property role="TrG5h" value="x" />
      <node concept="2I9FWS" id="Oi8IO9sN3x" role="3clF45" />
      <node concept="3clFbS" id="Oi8IO9sN3p" role="3clF47">
        <node concept="3clFbF" id="Oi8IO9sN3q" role="3cqZAp">
          <node concept="2OqwBi" id="Oi8IO9sN3r" role="3clFbG">
            <node concept="32TBzR" id="Oi8IO9sN3t" role="2OqNvi">
              <node concept="1aIX9F" id="Oi8IO9sN3u" role="1xVPHs">
                <node concept="25Kdxt" id="Oi8IO9sN3v" role="1aIX9E">
                  <node concept="37vLTw" id="2BHiRxeuuYc" role="25KhWn">
                    <ref role="3cqZAo" node="Oi8IO9sN2t" resolve="xlink" />
                  </node>
                </node>
              </node>
            </node>
            <node concept="37vLTw" id="2BHiRxeudFw" role="2Oq$k0">
              <ref role="3cqZAo" node="Oi8IO9sN2q" resolve="node" />
            </node>
          </node>
        </node>
      </node>
      <node concept="3Tm1VV" id="Oi8IO9sN3o" role="1B3o_S" />
    </node>
    <node concept="3clFb_" id="Oi8IO9sN3y" role="jymVt">
      <property role="TrG5h" value="y" />
      <node concept="2I9FWS" id="Oi8IO9sN3G" role="3clF45" />
      <node concept="3Tm1VV" id="Oi8IO9sN3z" role="1B3o_S" />
      <node concept="3clFbS" id="Oi8IO9sN3$" role="3clF47">
        <node concept="3clFbF" id="Oi8IO9sN3_" role="3cqZAp">
          <node concept="2OqwBi" id="Oi8IO9sN3A" role="3clFbG">
            <node concept="32TBzR" id="Oi8IO9sN3C" role="2OqNvi">
              <node concept="1aIX9F" id="Oi8IO9sN3D" role="1xVPHs">
                <node concept="25Kdxt" id="Oi8IO9sN3E" role="1aIX9E">
                  <node concept="37vLTw" id="2BHiRxeuIyz" role="25KhWn">
                    <ref role="3cqZAo" node="Oi8IO9sN2w" resolve="ylink" />
                  </node>
                </node>
              </node>
            </node>
            <node concept="37vLTw" id="2BHiRxeuE08" role="2Oq$k0">
              <ref role="3cqZAo" node="Oi8IO9sN2q" resolve="node" />
            </node>
          </node>
        </node>
      </node>
    </node>
    <node concept="3clFb_" id="3W_zVC89LFZ" role="jymVt">
      <property role="1EzhhJ" value="false" />
      <property role="TrG5h" value="getMaxColumnWidth" />
      <node concept="3clFbS" id="3W_zVC89LG4" role="3clF47">
        <node concept="3cpWs6" id="3W_zVC89LGc" role="3cqZAp">
          <node concept="3cmrfG" id="3W_zVC89LGl" role="3cqZAk">
            <property role="3cmrfH" value="-1" />
          </node>
        </node>
      </node>
      <node concept="3Tm1VV" id="3W_zVC89LG1" role="1B3o_S" />
      <node concept="10Oyi0" id="3W_zVC89LG0" role="3clF45" />
      <node concept="37vLTG" id="3W_zVC89LG2" role="3clF46">
        <property role="TrG5h" value="columnNumber" />
        <node concept="10Oyi0" id="3W_zVC89LG3" role="1tU5fm" />
      </node>
      <node concept="2AHcQZ" id="3tYsUK_t5U3" role="2AJF6D">
        <ref role="2AI5Lk" to="wyt6:~Override" resolve="Override" />
      </node>
    </node>
    <node concept="3clFb_" id="Oi8IO9sN3H" role="jymVt">
      <property role="TrG5h" value="c" />
      <node concept="3Tm1VV" id="Oi8IO9sN3I" role="1B3o_S" />
      <node concept="3clFbS" id="Oi8IO9sN3J" role="3clF47">
        <node concept="3clFbF" id="Oi8IO9sN3K" role="3cqZAp">
          <node concept="2OqwBi" id="Oi8IO9sN3L" role="3clFbG">
            <node concept="32TBzR" id="Oi8IO9sN3N" role="2OqNvi">
              <node concept="1aIX9F" id="Oi8IO9sN3O" role="1xVPHs">
                <node concept="25Kdxt" id="Oi8IO9sN3P" role="1aIX9E">
                  <node concept="37vLTw" id="2BHiRxeuoPo" role="25KhWn">
                    <ref role="3cqZAo" node="Oi8IO9sN2z" resolve="clink" />
                  </node>
                </node>
              </node>
            </node>
            <node concept="37vLTw" id="2BHiRxeuFHZ" role="2Oq$k0">
              <ref role="3cqZAo" node="Oi8IO9sN2q" resolve="node" />
            </node>
          </node>
        </node>
      </node>
      <node concept="2I9FWS" id="Oi8IO9sN3R" role="3clF45" />
    </node>
    <node concept="3clFb_" id="Oi8IO9sN3S" role="jymVt">
      <property role="TrG5h" value="getRowCount" />
      <node concept="10Oyi0" id="Oi8IO9sN3T" role="3clF45" />
      <node concept="3clFbS" id="Oi8IO9sN3V" role="3clF47">
        <node concept="3clFbF" id="Oi8IO9sN3W" role="3cqZAp">
          <node concept="3cpWs3" id="Oi8IO9sN3X" role="3clFbG">
            <node concept="2OqwBi" id="Oi8IO9sN3Z" role="3uHU7B">
              <node concept="34oBXx" id="Oi8IO9sN41" role="2OqNvi" />
              <node concept="1rXfSq" id="4hiugqyz9dv" role="2Oq$k0">
                <ref role="37wK5l" node="Oi8IO9sN3y" resolve="y" />
              </node>
            </node>
            <node concept="3cmrfG" id="Oi8IO9sN3Y" role="3uHU7w">
              <property role="3cmrfH" value="1" />
            </node>
          </node>
        </node>
      </node>
      <node concept="3Tm1VV" id="Oi8IO9sN3U" role="1B3o_S" />
      <node concept="2AHcQZ" id="3tYsUK_t5TY" role="2AJF6D">
        <ref role="2AI5Lk" to="wyt6:~Override" resolve="Override" />
      </node>
    </node>
    <node concept="3clFb_" id="Oi8IO9sN42" role="jymVt">
      <property role="TrG5h" value="getColumnCount" />
      <node concept="3clFbS" id="Oi8IO9sN45" role="3clF47">
        <node concept="3clFbF" id="Oi8IO9sN46" role="3cqZAp">
          <node concept="3cpWs3" id="Oi8IO9sN47" role="3clFbG">
            <node concept="2OqwBi" id="Oi8IO9sN49" role="3uHU7B">
              <node concept="34oBXx" id="Oi8IO9sN4b" role="2OqNvi" />
              <node concept="1rXfSq" id="4hiugqyzhtH" role="2Oq$k0">
                <ref role="37wK5l" node="Oi8IO9sN3n" resolve="x" />
              </node>
            </node>
            <node concept="3cmrfG" id="Oi8IO9sN48" role="3uHU7w">
              <property role="3cmrfH" value="1" />
            </node>
          </node>
        </node>
      </node>
      <node concept="3Tm1VV" id="Oi8IO9sN44" role="1B3o_S" />
      <node concept="10Oyi0" id="Oi8IO9sN43" role="3clF45" />
      <node concept="2AHcQZ" id="3tYsUK_t5U5" role="2AJF6D">
        <ref role="2AI5Lk" to="wyt6:~Override" resolve="Override" />
      </node>
    </node>
    <node concept="3clFb_" id="Oi8IO9sN4c" role="jymVt">
      <property role="TrG5h" value="dataidx" />
      <node concept="10Oyi0" id="Oi8IO9sN4y" role="3clF45" />
      <node concept="37vLTG" id="Oi8IO9sN4u" role="3clF46">
        <property role="TrG5h" value="row" />
        <node concept="10Oyi0" id="Oi8IO9sN4v" role="1tU5fm" />
      </node>
      <node concept="37vLTG" id="Oi8IO9sN4w" role="3clF46">
        <property role="TrG5h" value="col" />
        <node concept="10Oyi0" id="Oi8IO9sN4x" role="1tU5fm" />
      </node>
      <node concept="3Tm1VV" id="Oi8IO9sN4d" role="1B3o_S" />
      <node concept="3clFbS" id="Oi8IO9sN4e" role="3clF47">
        <node concept="3cpWs6" id="Oi8IO9sN4f" role="3cqZAp">
          <node concept="3cpWs3" id="Oi8IO9sN4g" role="3cqZAk">
            <node concept="17qRlL" id="Oi8IO9sN4h" role="3uHU7B">
              <node concept="1eOMI4" id="Oi8IO9sN4m" role="3uHU7w">
                <node concept="3cpWsd" id="Oi8IO9sN4n" role="1eOMHV">
                  <node concept="3cmrfG" id="Oi8IO9sN4o" role="3uHU7w">
                    <property role="3cmrfH" value="1" />
                  </node>
                  <node concept="1rXfSq" id="4hiugqyzhrE" role="3uHU7B">
                    <ref role="37wK5l" node="Oi8IO9sN42" resolve="getColumnCount" />
                  </node>
                </node>
              </node>
              <node concept="1eOMI4" id="Oi8IO9sN4i" role="3uHU7B">
                <node concept="3cpWsd" id="Oi8IO9sN4j" role="1eOMHV">
                  <node concept="3cmrfG" id="Oi8IO9sN4k" role="3uHU7w">
                    <property role="3cmrfH" value="1" />
                  </node>
                  <node concept="37vLTw" id="2BHiRxghftK" role="3uHU7B">
                    <ref role="3cqZAo" node="Oi8IO9sN4u" resolve="row" />
                  </node>
                </node>
              </node>
            </node>
            <node concept="1eOMI4" id="Oi8IO9sN4q" role="3uHU7w">
              <node concept="3cpWsd" id="Oi8IO9sN4r" role="1eOMHV">
                <node concept="3cmrfG" id="Oi8IO9sN4s" role="3uHU7w">
                  <property role="3cmrfH" value="1" />
                </node>
                <node concept="37vLTw" id="2BHiRxgmaj2" role="3uHU7B">
                  <ref role="3cqZAo" node="Oi8IO9sN4w" resolve="col" />
                </node>
              </node>
            </node>
          </node>
        </node>
      </node>
    </node>
    <node concept="3clFb_" id="Oi8IO9sN4z" role="jymVt">
      <property role="TrG5h" value="insertColumn" />
      <node concept="37vLTG" id="Oi8IO9sN4A" role="3clF46">
        <property role="TrG5h" value="columnNumber" />
        <node concept="10Oyi0" id="Oi8IO9sN4B" role="1tU5fm" />
      </node>
      <node concept="3Tm1VV" id="Oi8IO9sN4_" role="1B3o_S" />
      <node concept="3cqZAl" id="Oi8IO9sN4$" role="3clF45" />
      <node concept="3clFbS" id="Oi8IO9sN4C" role="3clF47">
        <node concept="3cpWs8" id="_dGddVSa7L" role="3cqZAp">
          <node concept="3cpWsn" id="_dGddVSa7M" role="3cpWs9">
            <property role="TrG5h" value="c1" />
            <node concept="3bZ5Sz" id="_dGddVSaqx" role="1tU5fm" />
            <node concept="2OqwBi" id="_dGddVSa7N" role="33vP2m">
              <node concept="37vLTw" id="_dGddVSa7O" role="2Oq$k0">
                <ref role="3cqZAo" node="Oi8IO9sN2t" resolve="xlink" />
              </node>
              <node concept="liA8E" id="_dGddVSa7P" role="2OqNvi">
                <ref role="37wK5l" to="c17a:~SAbstractLink.getTargetConcept():org.jetbrains.mps.openapi.language.SAbstractConcept" resolve="getTargetConcept" />
              </node>
            </node>
          </node>
        </node>
        <node concept="3clFbF" id="Xqb$4sF4MV" role="3cqZAp">
          <node concept="2YIFZM" id="Xqb$4sF4N7" role="3clFbG">
            <ref role="37wK5l" node="Xqb$4sF4GY" resolve="insertElementAt" />
            <ref role="1Pybhc" node="Xqb$4sF4GQ" resolve="Utils" />
            <node concept="1rXfSq" id="4hiugqyz8Ta" role="37wK5m">
              <ref role="37wK5l" node="Oi8IO9sN3n" resolve="x" />
            </node>
            <node concept="2OqwBi" id="29JiOxGLjaK" role="37wK5m">
              <node concept="37vLTw" id="_dGddVSa7Q" role="2Oq$k0">
                <ref role="3cqZAo" node="_dGddVSa7M" resolve="c1" />
              </node>
              <node concept="q_SaT" id="29JiOxGLjaW" role="2OqNvi" />
            </node>
            <node concept="3cpWsd" id="Xqb$4sF4Nx" role="37wK5m">
              <node concept="37vLTw" id="2BHiRxgmJfC" role="3uHU7B">
                <ref role="3cqZAo" node="Oi8IO9sN4A" resolve="columnNumber" />
              </node>
              <node concept="3cmrfG" id="Xqb$4sF4Ny" role="3uHU7w">
                <property role="3cmrfH" value="1" />
              </node>
            </node>
          </node>
        </node>
        <node concept="1Dw8fO" id="Oi8IO9sN4O" role="3cqZAp">
          <node concept="3clFbS" id="Oi8IO9sN4P" role="2LFqv$">
            <node concept="3cpWs8" id="Oi8IO9sN4Q" role="3cqZAp">
              <node concept="3cpWsn" id="Oi8IO9sN4R" role="3cpWs9">
                <property role="TrG5h" value="idx" />
                <node concept="10Oyi0" id="Oi8IO9sN4S" role="1tU5fm" />
                <node concept="1rXfSq" id="4hiugqyzg6o" role="33vP2m">
                  <ref role="37wK5l" node="Oi8IO9sN4c" resolve="dataidx" />
                  <node concept="3cpWs3" id="Oi8IO9sN4U" role="37wK5m">
                    <node concept="37vLTw" id="3GM_nagTzMW" role="3uHU7B">
                      <ref role="3cqZAo" node="Oi8IO9sN57" resolve="i" />
                    </node>
                    <node concept="3cmrfG" id="Oi8IO9sN4V" role="3uHU7w">
                      <property role="3cmrfH" value="1" />
                    </node>
                  </node>
                  <node concept="37vLTw" id="2BHiRxgllnY" role="37wK5m">
                    <ref role="3cqZAo" node="Oi8IO9sN4A" resolve="columnNumber" />
                  </node>
                </node>
              </node>
            </node>
            <node concept="3cpWs8" id="_dGddVS9QF" role="3cqZAp">
              <node concept="3cpWsn" id="_dGddVS9QG" role="3cpWs9">
                <property role="TrG5h" value="c2" />
                <node concept="3bZ5Sz" id="_dGddVSa5X" role="1tU5fm" />
                <node concept="2OqwBi" id="_dGddVS9QH" role="33vP2m">
                  <node concept="37vLTw" id="_dGddVS9QI" role="2Oq$k0">
                    <ref role="3cqZAo" node="Oi8IO9sN2z" resolve="clink" />
                  </node>
                  <node concept="liA8E" id="_dGddVS9QJ" role="2OqNvi">
                    <ref role="37wK5l" to="c17a:~SAbstractLink.getTargetConcept():org.jetbrains.mps.openapi.language.SAbstractConcept" resolve="getTargetConcept" />
                  </node>
                </node>
              </node>
            </node>
            <node concept="3clFbF" id="Xqb$4sF4O3" role="3cqZAp">
              <node concept="2YIFZM" id="Xqb$4sF4Of" role="3clFbG">
                <ref role="37wK5l" node="Xqb$4sF4GY" resolve="insertElementAt" />
                <ref role="1Pybhc" node="Xqb$4sF4GQ" resolve="Utils" />
                <node concept="1rXfSq" id="4hiugqyzfkE" role="37wK5m">
                  <ref role="37wK5l" node="Oi8IO9sN3H" resolve="c" />
                </node>
                <node concept="2OqwBi" id="Xqb$4sF4O$" role="37wK5m">
                  <node concept="37vLTw" id="_dGddVS9QK" role="2Oq$k0">
                    <ref role="3cqZAo" node="_dGddVS9QG" resolve="c2" />
                  </node>
                  <node concept="q_SaT" id="29JiOxGLjb4" role="2OqNvi" />
                </node>
                <node concept="37vLTw" id="3GM_nagT_qT" role="37wK5m">
                  <ref role="3cqZAo" node="Oi8IO9sN4R" resolve="idx" />
                </node>
              </node>
            </node>
          </node>
          <node concept="3cpWsn" id="Oi8IO9sN57" role="1Duv9x">
            <property role="TrG5h" value="i" />
            <node concept="3cmrfG" id="Oi8IO9sN59" role="33vP2m">
              <property role="3cmrfH" value="0" />
            </node>
            <node concept="10Oyi0" id="Oi8IO9sN58" role="1tU5fm" />
          </node>
          <node concept="3eOVzh" id="Oi8IO9sN5a" role="1Dwp0S">
            <node concept="3cpWsd" id="Oi8IO9sN5b" role="3uHU7w">
              <node concept="1rXfSq" id="4hiugqyz3_J" role="3uHU7B">
                <ref role="37wK5l" node="Oi8IO9sN3S" resolve="getRowCount" />
              </node>
              <node concept="3cmrfG" id="Oi8IO9sN5c" role="3uHU7w">
                <property role="3cmrfH" value="1" />
              </node>
            </node>
            <node concept="37vLTw" id="3GM_nagT_YI" role="3uHU7B">
              <ref role="3cqZAo" node="Oi8IO9sN57" resolve="i" />
            </node>
          </node>
          <node concept="3uNrnE" id="Oi8IO9sN5f" role="1Dwrff">
            <node concept="37vLTw" id="3GM_nagTrGC" role="2$L3a6">
              <ref role="3cqZAo" node="Oi8IO9sN57" resolve="i" />
            </node>
          </node>
        </node>
      </node>
      <node concept="2AHcQZ" id="3tYsUK_t5TZ" role="2AJF6D">
        <ref role="2AI5Lk" to="wyt6:~Override" resolve="Override" />
      </node>
    </node>
    <node concept="3clFb_" id="Oi8IO9sN60" role="jymVt">
      <property role="TrG5h" value="deleteColumn" />
      <node concept="3clFbS" id="Oi8IO9sN65" role="3clF47" />
      <node concept="3cqZAl" id="Oi8IO9sN61" role="3clF45" />
      <node concept="3Tm1VV" id="Oi8IO9sN62" role="1B3o_S" />
      <node concept="37vLTG" id="Oi8IO9sN63" role="3clF46">
        <property role="TrG5h" value="columnNumber" />
        <node concept="10Oyi0" id="Oi8IO9sN64" role="1tU5fm" />
      </node>
      <node concept="2AHcQZ" id="3tYsUK_t5U7" role="2AJF6D">
        <ref role="2AI5Lk" to="wyt6:~Override" resolve="Override" />
      </node>
    </node>
    <node concept="3clFb_" id="Oi8IO9sN66" role="jymVt">
      <property role="TrG5h" value="insertRow" />
      <node concept="3Tm1VV" id="Oi8IO9sN68" role="1B3o_S" />
      <node concept="37vLTG" id="Oi8IO9sN69" role="3clF46">
        <property role="TrG5h" value="rowNumber" />
        <node concept="10Oyi0" id="Oi8IO9sN6a" role="1tU5fm" />
      </node>
      <node concept="3clFbS" id="Oi8IO9sN6b" role="3clF47">
        <node concept="3clFbJ" id="4M4IR5A88AY" role="3cqZAp">
          <node concept="3clFbC" id="4M4IR5A88Bz" role="3clFbw">
            <node concept="3cmrfG" id="4M4IR5A88BH" role="3uHU7w">
              <property role="3cmrfH" value="0" />
            </node>
            <node concept="37vLTw" id="2BHiRxgmGz3" role="3uHU7B">
              <ref role="3cqZAo" node="Oi8IO9sN69" resolve="rowNumber" />
            </node>
          </node>
          <node concept="3clFbS" id="4M4IR5A88AZ" role="3clFbx">
            <node concept="3clFbF" id="4M4IR5A88BP" role="3cqZAp">
              <node concept="37vLTI" id="4M4IR5A88Cg" role="3clFbG">
                <node concept="37vLTw" id="2BHiRxgm8sr" role="37vLTJ">
                  <ref role="3cqZAo" node="Oi8IO9sN69" resolve="rowNumber" />
                </node>
                <node concept="3cmrfG" id="4M4IR5A88Cq" role="37vLTx">
                  <property role="3cmrfH" value="1" />
                </node>
              </node>
            </node>
          </node>
        </node>
        <node concept="3cpWs8" id="_dGddVSaJr" role="3cqZAp">
          <node concept="3cpWsn" id="_dGddVSaJs" role="3cpWs9">
            <property role="TrG5h" value="c1" />
            <node concept="3bZ5Sz" id="_dGddVSb1Z" role="1tU5fm" />
            <node concept="2OqwBi" id="_dGddVSaJt" role="33vP2m">
              <node concept="37vLTw" id="_dGddVSaJu" role="2Oq$k0">
                <ref role="3cqZAo" node="Oi8IO9sN2w" resolve="ylink" />
              </node>
              <node concept="liA8E" id="_dGddVSaJv" role="2OqNvi">
                <ref role="37wK5l" to="c17a:~SAbstractLink.getTargetConcept():org.jetbrains.mps.openapi.language.SAbstractConcept" resolve="getTargetConcept" />
              </node>
            </node>
          </node>
        </node>
        <node concept="3clFbF" id="Xqb$4sF4P9" role="3cqZAp">
          <node concept="2YIFZM" id="Xqb$4sF4Pl" role="3clFbG">
            <ref role="37wK5l" node="Xqb$4sF4GY" resolve="insertElementAt" />
            <ref role="1Pybhc" node="Xqb$4sF4GQ" resolve="Utils" />
            <node concept="1rXfSq" id="4hiugqyyK73" role="37wK5m">
              <ref role="37wK5l" node="Oi8IO9sN3y" resolve="y" />
            </node>
            <node concept="2OqwBi" id="Xqb$4sF4PE" role="37wK5m">
              <node concept="37vLTw" id="_dGddVSaJw" role="2Oq$k0">
                <ref role="3cqZAo" node="_dGddVSaJs" resolve="c1" />
              </node>
              <node concept="q_SaT" id="29JiOxGLjbc" role="2OqNvi" />
            </node>
            <node concept="3cpWsd" id="Xqb$4sF4PJ" role="37wK5m">
              <node concept="37vLTw" id="2BHiRxgmkjc" role="3uHU7B">
                <ref role="3cqZAo" node="Oi8IO9sN69" resolve="rowNumber" />
              </node>
              <node concept="3cmrfG" id="Xqb$4sF4PK" role="3uHU7w">
                <property role="3cmrfH" value="1" />
              </node>
            </node>
          </node>
        </node>
        <node concept="1Dw8fO" id="Oi8IO9sN6n" role="3cqZAp">
          <node concept="3uNrnE" id="Oi8IO9sN6M" role="1Dwrff">
            <node concept="37vLTw" id="3GM_nagTvVd" role="2$L3a6">
              <ref role="3cqZAo" node="Oi8IO9sN6E" resolve="i" />
            </node>
          </node>
          <node concept="3eOVzh" id="Oi8IO9sN6H" role="1Dwp0S">
            <node concept="37vLTw" id="3GM_nagTAdg" role="3uHU7B">
              <ref role="3cqZAo" node="Oi8IO9sN6E" resolve="i" />
            </node>
            <node concept="3cpWsd" id="Oi8IO9sN6I" role="3uHU7w">
              <node concept="1rXfSq" id="4hiugqyyZSg" role="3uHU7B">
                <ref role="37wK5l" node="Oi8IO9sN42" resolve="getColumnCount" />
              </node>
              <node concept="3cmrfG" id="Oi8IO9sN6J" role="3uHU7w">
                <property role="3cmrfH" value="1" />
              </node>
            </node>
          </node>
          <node concept="3cpWsn" id="Oi8IO9sN6E" role="1Duv9x">
            <property role="TrG5h" value="i" />
            <node concept="3cmrfG" id="Oi8IO9sN6G" role="33vP2m">
              <property role="3cmrfH" value="0" />
            </node>
            <node concept="10Oyi0" id="Oi8IO9sN6F" role="1tU5fm" />
          </node>
          <node concept="3clFbS" id="Oi8IO9sN6o" role="2LFqv$">
            <node concept="3cpWs8" id="Oi8IO9sN6p" role="3cqZAp">
              <node concept="3cpWsn" id="Oi8IO9sN6q" role="3cpWs9">
                <property role="TrG5h" value="idx" />
                <node concept="1rXfSq" id="4hiugqyz5LS" role="33vP2m">
                  <ref role="37wK5l" node="Oi8IO9sN4c" resolve="dataidx" />
                  <node concept="37vLTw" id="2BHiRxgm6Ti" role="37wK5m">
                    <ref role="3cqZAo" node="Oi8IO9sN69" resolve="rowNumber" />
                  </node>
                  <node concept="3cpWs3" id="Oi8IO9sN6u" role="37wK5m">
                    <node concept="37vLTw" id="3GM_nagTzo5" role="3uHU7B">
                      <ref role="3cqZAo" node="Oi8IO9sN6E" resolve="i" />
                    </node>
                    <node concept="3cmrfG" id="Oi8IO9sN6v" role="3uHU7w">
                      <property role="3cmrfH" value="1" />
                    </node>
                  </node>
                </node>
                <node concept="10Oyi0" id="Oi8IO9sN6r" role="1tU5fm" />
              </node>
            </node>
            <node concept="3cpWs8" id="_dGddVSb58" role="3cqZAp">
              <node concept="3cpWsn" id="_dGddVSb59" role="3cpWs9">
                <property role="TrG5h" value="c2" />
                <node concept="3bZ5Sz" id="_dGddVSbkf" role="1tU5fm" />
                <node concept="2OqwBi" id="_dGddVSb5a" role="33vP2m">
                  <node concept="37vLTw" id="_dGddVSb5b" role="2Oq$k0">
                    <ref role="3cqZAo" node="Oi8IO9sN2z" resolve="clink" />
                  </node>
                  <node concept="liA8E" id="_dGddVSb5c" role="2OqNvi">
                    <ref role="37wK5l" to="c17a:~SAbstractLink.getTargetConcept():org.jetbrains.mps.openapi.language.SAbstractConcept" resolve="getTargetConcept" />
                  </node>
                </node>
              </node>
            </node>
            <node concept="3clFbF" id="Xqb$4sF4Qh" role="3cqZAp">
              <node concept="2YIFZM" id="Xqb$4sF4Qt" role="3clFbG">
                <ref role="37wK5l" node="Xqb$4sF4GY" resolve="insertElementAt" />
                <ref role="1Pybhc" node="Xqb$4sF4GQ" resolve="Utils" />
                <node concept="1rXfSq" id="4hiugqyyHYx" role="37wK5m">
                  <ref role="37wK5l" node="Oi8IO9sN3H" resolve="c" />
                </node>
                <node concept="2OqwBi" id="Xqb$4sF4QM" role="37wK5m">
                  <node concept="37vLTw" id="_dGddVSb5d" role="2Oq$k0">
                    <ref role="3cqZAo" node="_dGddVSb59" resolve="c2" />
                  </node>
                  <node concept="q_SaT" id="29JiOxGLjbk" role="2OqNvi" />
                </node>
                <node concept="37vLTw" id="3GM_nagTurM" role="37wK5m">
                  <ref role="3cqZAo" node="Oi8IO9sN6q" resolve="idx" />
                </node>
              </node>
            </node>
          </node>
        </node>
      </node>
      <node concept="3cqZAl" id="Oi8IO9sN67" role="3clF45" />
      <node concept="2AHcQZ" id="3tYsUK_t5U6" role="2AJF6D">
        <ref role="2AI5Lk" to="wyt6:~Override" resolve="Override" />
      </node>
    </node>
    <node concept="3clFb_" id="Oi8IO9sN6O" role="jymVt">
      <property role="TrG5h" value="getSubstituteInfo" />
      <node concept="3uibUv" id="6UhBBUSKbKq" role="3clF45">
        <ref role="3uigEE" to="f4zo:~SubstituteInfo" resolve="SubstituteInfo" />
      </node>
      <node concept="3clFbS" id="Oi8IO9sN6V" role="3clF47">
        <node concept="3clFbJ" id="Oi8IO9sN6W" role="3cqZAp">
          <node concept="3clFbS" id="Oi8IO9sN6X" role="3clFbx">
            <node concept="3cpWs6" id="Oi8IO9sN6Y" role="3cqZAp">
              <node concept="10Nm6u" id="Oi8IO9sN6Z" role="3cqZAk" />
            </node>
          </node>
          <node concept="1Wc70l" id="Oi8IO9sN70" role="3clFbw">
            <node concept="3clFbC" id="Oi8IO9sN71" role="3uHU7w">
              <node concept="3cmrfG" id="Oi8IO9sN72" role="3uHU7w">
                <property role="3cmrfH" value="0" />
              </node>
              <node concept="37vLTw" id="2BHiRxgmNHw" role="3uHU7B">
                <ref role="3cqZAo" node="Oi8IO9sN6R" resolve="column" />
              </node>
            </node>
            <node concept="3clFbC" id="Oi8IO9sN74" role="3uHU7B">
              <node concept="37vLTw" id="2BHiRxglxPB" role="3uHU7B">
                <ref role="3cqZAo" node="Oi8IO9sN6P" resolve="row" />
              </node>
              <node concept="3cmrfG" id="Oi8IO9sN76" role="3uHU7w">
                <property role="3cmrfH" value="0" />
              </node>
            </node>
          </node>
        </node>
        <node concept="3cpWs8" id="6UM37LJlUqU" role="3cqZAp">
          <node concept="3cpWsn" id="6UM37LJlUqV" role="3cpWs9">
            <property role="TrG5h" value="link" />
            <property role="3TUv4t" value="true" />
            <node concept="3uibUv" id="6UM37LJlUqW" role="1tU5fm">
              <ref role="3uigEE" to="c17a:~SContainmentLink" resolve="SContainmentLink" />
            </node>
          </node>
        </node>
        <node concept="3clFbJ" id="Oi8IO9sN77" role="3cqZAp">
          <node concept="1Wc70l" id="7jK8rs6Cg_m" role="3clFbw">
            <node concept="3clFbC" id="7jK8rs6Cg_n" role="3uHU7B">
              <node concept="3cmrfG" id="7jK8rs6Cg_p" role="3uHU7w">
                <property role="3cmrfH" value="0" />
              </node>
              <node concept="37vLTw" id="2BHiRxgmaER" role="3uHU7B">
                <ref role="3cqZAo" node="Oi8IO9sN6P" resolve="row" />
              </node>
            </node>
            <node concept="3eOSWO" id="7jK8rs6Cg_q" role="3uHU7w">
              <node concept="3cmrfG" id="7jK8rs6Cg_s" role="3uHU7w">
                <property role="3cmrfH" value="0" />
              </node>
              <node concept="37vLTw" id="2BHiRxgm9SM" role="3uHU7B">
                <ref role="3cqZAo" node="Oi8IO9sN6R" resolve="column" />
              </node>
            </node>
          </node>
          <node concept="3clFbS" id="Oi8IO9sN7f" role="3clFbx">
            <node concept="3clFbF" id="6UM37LJlX1i" role="3cqZAp">
              <node concept="37vLTI" id="6UM37LJm1im" role="3clFbG">
                <node concept="37vLTw" id="6UM37LJlX1g" role="37vLTJ">
                  <ref role="3cqZAo" node="6UM37LJlUqV" resolve="link" />
                </node>
                <node concept="37vLTw" id="6UM37LJm4k7" role="37vLTx">
                  <ref role="3cqZAo" node="Oi8IO9sN2t" resolve="xlink" />
                </node>
              </node>
            </node>
          </node>
          <node concept="3eNFk2" id="6UM37LJm4Gu" role="3eNLev">
            <node concept="3clFbS" id="6UM37LJm4Gw" role="3eOfB_">
              <node concept="3clFbF" id="6UM37LJm6Kp" role="3cqZAp">
                <node concept="37vLTI" id="6UM37LJm6Zr" role="3clFbG">
                  <node concept="37vLTw" id="6UM37LJm6Ko" role="37vLTJ">
                    <ref role="3cqZAo" node="6UM37LJlUqV" resolve="link" />
                  </node>
                  <node concept="37vLTw" id="6UM37LJm8zh" role="37vLTx">
                    <ref role="3cqZAo" node="Oi8IO9sN2w" resolve="ylink" />
                  </node>
                </node>
              </node>
            </node>
            <node concept="1Wc70l" id="6UM37LJm6pT" role="3eO9$A">
              <node concept="3clFbC" id="6UM37LJm6pU" role="3uHU7w">
                <node concept="3cmrfG" id="6UM37LJm6pV" role="3uHU7w">
                  <property role="3cmrfH" value="0" />
                </node>
                <node concept="37vLTw" id="6UM37LJm6pW" role="3uHU7B">
                  <ref role="3cqZAo" node="Oi8IO9sN6R" resolve="column" />
                </node>
              </node>
              <node concept="3eOSWO" id="6UM37LJm6pX" role="3uHU7B">
                <node concept="3cmrfG" id="6UM37LJm6pY" role="3uHU7w">
                  <property role="3cmrfH" value="0" />
                </node>
                <node concept="37vLTw" id="6UM37LJm6pZ" role="3uHU7B">
                  <ref role="3cqZAo" node="Oi8IO9sN6P" resolve="row" />
                </node>
              </node>
            </node>
          </node>
          <node concept="9aQIb" id="6UM37LJm9XL" role="9aQIa">
            <node concept="3clFbS" id="6UM37LJm9XM" role="9aQI4">
              <node concept="3clFbF" id="6UM37LJmb8U" role="3cqZAp">
                <node concept="37vLTI" id="6UM37LJmbnU" role="3clFbG">
                  <node concept="37vLTw" id="6UM37LJmb8T" role="37vLTJ">
                    <ref role="3cqZAo" node="6UM37LJlUqV" resolve="link" />
                  </node>
                  <node concept="37vLTw" id="6UM37LJmdAK" role="37vLTx">
                    <ref role="3cqZAo" node="Oi8IO9sN2z" resolve="clink" />
                  </node>
                </node>
              </node>
            </node>
          </node>
        </node>
        <node concept="3cpWs6" id="6UM37LJlz0q" role="3cqZAp">
          <node concept="2ShNRf" id="6UM37LJl$6Y" role="3cqZAk">
            <node concept="YeOm9" id="6UM37LJl_MW" role="2ShVmc">
              <node concept="1Y3b0j" id="6UM37LJl_MZ" role="YeSDq">
                <property role="2bfB8j" value="true" />
                <ref role="1Y3XeK" to="6lvu:~AbstractNodeSubstituteInfo" resolve="AbstractNodeSubstituteInfo" />
                <ref role="37wK5l" to="6lvu:~AbstractNodeSubstituteInfo.&lt;init&gt;(jetbrains.mps.openapi.editor.EditorContext)" resolve="AbstractNodeSubstituteInfo" />
                <node concept="3Tm1VV" id="6UM37LJl_N0" role="1B3o_S" />
                <node concept="3clFb_" id="6UM37LJl_N6" role="jymVt">
                  <property role="1EzhhJ" value="false" />
                  <property role="TrG5h" value="createActions" />
                  <property role="DiZV1" value="false" />
                  <property role="od$2w" value="false" />
                  <node concept="3Tmbuc" id="6UM37LJl_N7" role="1B3o_S" />
                  <node concept="3uibUv" id="6UM37LJl_N9" role="3clF45">
                    <ref role="3uigEE" to="33ny:~List" resolve="List" />
                    <node concept="3uibUv" id="6UM37LJl_Na" role="11_B2D">
                      <ref role="3uigEE" to="f4zo:~SubstituteAction" resolve="SubstituteAction" />
                    </node>
                  </node>
                  <node concept="3clFbS" id="6UM37LJl_Nb" role="3clF47">
                    <node concept="3clFbF" id="6UM37LJlCpt" role="3cqZAp">
                      <node concept="2YIFZM" id="4HFXRfJXviK" role="3clFbG">
                        <ref role="1Pybhc" to="zce0:~ModelActions" resolve="ModelActions" />
                        <ref role="37wK5l" to="zce0:~ModelActions.createChildNodeSubstituteActions(org.jetbrains.mps.openapi.model.SNode,org.jetbrains.mps.openapi.model.SNode,org.jetbrains.mps.openapi.language.SContainmentLink,org.jetbrains.mps.openapi.language.SAbstractConcept,jetbrains.mps.smodel.action.IChildNodeSetter,jetbrains.mps.openapi.editor.EditorContext):java.util.List" resolve="createChildNodeSubstituteActions" />
                        <node concept="37vLTw" id="4HFXRfJXviM" role="37wK5m">
                          <ref role="3cqZAo" node="Oi8IO9sN2q" resolve="node" />
                        </node>
                        <node concept="1rXfSq" id="4HFXRfJXviN" role="37wK5m">
                          <ref role="37wK5l" node="Oi8IO9sN95" resolve="getValueAt" />
                          <node concept="37vLTw" id="4HFXRfJXviO" role="37wK5m">
                            <ref role="3cqZAo" node="Oi8IO9sN6P" resolve="row" />
                          </node>
                          <node concept="37vLTw" id="4HFXRfJXviP" role="37wK5m">
                            <ref role="3cqZAo" node="Oi8IO9sN6R" resolve="column" />
                          </node>
                        </node>
                        <node concept="37vLTw" id="4HFXRfJXviQ" role="37wK5m">
                          <ref role="3cqZAo" node="6UM37LJlUqV" resolve="link" />
                        </node>
                        <node concept="10Nm6u" id="4HFXRfJXviR" role="37wK5m" />
                        <node concept="2ShNRf" id="4HFXRfJXviS" role="37wK5m">
                          <node concept="1pGfFk" id="4HFXRfJXviT" role="2ShVmc">
                            <ref role="37wK5l" to="zce0:~DefaultSChildSetter.&lt;init&gt;(org.jetbrains.mps.openapi.language.SContainmentLink)" resolve="DefaultSChildSetter" />
                            <node concept="37vLTw" id="4HFXRfJXviU" role="37wK5m">
                              <ref role="3cqZAo" node="6UM37LJlUqV" resolve="link" />
                            </node>
                          </node>
                        </node>
                        <node concept="37vLTw" id="4HFXRfJXviL" role="37wK5m">
                          <ref role="3cqZAo" node="Oi8IO9sN2A" resolve="editorCtx" />
                        </node>
                      </node>
                    </node>
                  </node>
                </node>
                <node concept="37vLTw" id="6UM37LJlB59" role="37wK5m">
                  <ref role="3cqZAo" node="Oi8IO9sN2A" resolve="editorCtx" />
                </node>
              </node>
            </node>
          </node>
        </node>
      </node>
      <node concept="3Tm1VV" id="Oi8IO9sN6U" role="1B3o_S" />
      <node concept="37vLTG" id="Oi8IO9sN6P" role="3clF46">
        <property role="TrG5h" value="row" />
        <property role="3TUv4t" value="true" />
        <node concept="10Oyi0" id="Oi8IO9sN6Q" role="1tU5fm" />
      </node>
      <node concept="37vLTG" id="Oi8IO9sN6R" role="3clF46">
        <property role="TrG5h" value="column" />
        <property role="3TUv4t" value="true" />
        <node concept="10Oyi0" id="Oi8IO9sN6S" role="1tU5fm" />
      </node>
      <node concept="2AHcQZ" id="3tYsUK_t5U4" role="2AJF6D">
        <ref role="2AI5Lk" to="wyt6:~Override" resolve="Override" />
      </node>
    </node>
    <node concept="3clFb_" id="Oi8IO9sN7U" role="jymVt">
      <property role="TrG5h" value="createElement" />
      <node concept="3cqZAl" id="Oi8IO9sN7V" role="3clF45" />
      <node concept="37vLTG" id="Oi8IO9sN7X" role="3clF46">
        <property role="TrG5h" value="row" />
        <node concept="10Oyi0" id="Oi8IO9sN7Y" role="1tU5fm" />
      </node>
      <node concept="37vLTG" id="Oi8IO9sN7Z" role="3clF46">
        <property role="TrG5h" value="column" />
        <node concept="10Oyi0" id="Oi8IO9sN80" role="1tU5fm" />
      </node>
      <node concept="3Tm1VV" id="Oi8IO9sN7W" role="1B3o_S" />
      <node concept="3clFbS" id="Oi8IO9sN81" role="3clF47">
        <node concept="3clFbJ" id="Oi8IO9sN82" role="3cqZAp">
          <node concept="1Wc70l" id="Oi8IO9sN83" role="3clFbw">
            <node concept="3clFbC" id="Oi8IO9sN87" role="3uHU7B">
              <node concept="3cmrfG" id="Oi8IO9sN89" role="3uHU7w">
                <property role="3cmrfH" value="0" />
              </node>
              <node concept="37vLTw" id="2BHiRxgmaAv" role="3uHU7B">
                <ref role="3cqZAo" node="Oi8IO9sN7X" resolve="row" />
              </node>
            </node>
            <node concept="3clFbC" id="Oi8IO9sN84" role="3uHU7w">
              <node concept="37vLTw" id="2BHiRxghiMq" role="3uHU7B">
                <ref role="3cqZAo" node="Oi8IO9sN7Z" resolve="column" />
              </node>
              <node concept="3cmrfG" id="Oi8IO9sN85" role="3uHU7w">
                <property role="3cmrfH" value="0" />
              </node>
            </node>
          </node>
          <node concept="3clFbS" id="Oi8IO9sN8a" role="3clFbx">
            <node concept="3cpWs6" id="Oi8IO9sN8b" role="3cqZAp" />
          </node>
        </node>
        <node concept="3clFbJ" id="Oi8IO9sN8c" role="3cqZAp">
          <node concept="3clFbC" id="Oi8IO9sN8d" role="3clFbw">
            <node concept="37vLTw" id="2BHiRxglPjX" role="3uHU7B">
              <ref role="3cqZAo" node="Oi8IO9sN7X" resolve="row" />
            </node>
            <node concept="3cmrfG" id="Oi8IO9sN8e" role="3uHU7w">
              <property role="3cmrfH" value="0" />
            </node>
          </node>
          <node concept="3clFbS" id="Oi8IO9sN8g" role="3clFbx">
            <node concept="3cpWs8" id="_dGddVSbUi" role="3cqZAp">
              <node concept="3cpWsn" id="_dGddVSbUj" role="3cpWs9">
                <property role="TrG5h" value="concept" />
                <node concept="3bZ5Sz" id="_dGddVSc5R" role="1tU5fm" />
                <node concept="2OqwBi" id="_dGddVSbUk" role="33vP2m">
                  <node concept="37vLTw" id="_dGddVSbUl" role="2Oq$k0">
                    <ref role="3cqZAo" node="Oi8IO9sN2t" resolve="xlink" />
                  </node>
                  <node concept="liA8E" id="_dGddVSbUm" role="2OqNvi">
                    <ref role="37wK5l" to="c17a:~SAbstractLink.getTargetConcept():org.jetbrains.mps.openapi.language.SAbstractConcept" resolve="getTargetConcept" />
                  </node>
                </node>
              </node>
            </node>
            <node concept="3clFbF" id="Oi8IO9sN8h" role="3cqZAp">
              <node concept="2OqwBi" id="Oi8IO9sN8i" role="3clFbG">
                <node concept="1rXfSq" id="4hiugqyzhIU" role="2Oq$k0">
                  <ref role="37wK5l" node="Oi8IO9sN3n" resolve="x" />
                </node>
                <node concept="liA8E" id="Oi8IO9sN8k" role="2OqNvi">
                  <ref role="37wK5l" to="33ny:~List.set(int,java.lang.Object):java.lang.Object" resolve="set" />
                  <node concept="3cpWsd" id="Oi8IO9sN8l" role="37wK5m">
                    <node concept="3cmrfG" id="Oi8IO9sN8m" role="3uHU7w">
                      <property role="3cmrfH" value="1" />
                    </node>
                    <node concept="37vLTw" id="2BHiRxglDbj" role="3uHU7B">
                      <ref role="3cqZAo" node="Oi8IO9sN7Z" resolve="column" />
                    </node>
                  </node>
                  <node concept="2OqwBi" id="Oi8IO9sN8o" role="37wK5m">
                    <node concept="37vLTw" id="_dGddVSbUn" role="2Oq$k0">
                      <ref role="3cqZAo" node="_dGddVSbUj" resolve="concept" />
                    </node>
                    <node concept="q_SaT" id="29JiOxGLjbs" role="2OqNvi" />
                  </node>
                </node>
              </node>
            </node>
          </node>
        </node>
        <node concept="3clFbJ" id="Oi8IO9sN8t" role="3cqZAp">
          <node concept="3clFbS" id="Oi8IO9sN8u" role="3clFbx">
            <node concept="3cpWs8" id="_dGddVSbBX" role="3cqZAp">
              <node concept="3cpWsn" id="_dGddVSbBY" role="3cpWs9">
                <property role="TrG5h" value="concept" />
                <node concept="3bZ5Sz" id="_dGddVSbQr" role="1tU5fm" />
                <node concept="2OqwBi" id="_dGddVSbBZ" role="33vP2m">
                  <node concept="37vLTw" id="_dGddVSbC0" role="2Oq$k0">
                    <ref role="3cqZAo" node="Oi8IO9sN2w" resolve="ylink" />
                  </node>
                  <node concept="liA8E" id="_dGddVSbC1" role="2OqNvi">
                    <ref role="37wK5l" to="c17a:~SAbstractLink.getTargetConcept():org.jetbrains.mps.openapi.language.SAbstractConcept" resolve="getTargetConcept" />
                  </node>
                </node>
              </node>
            </node>
            <node concept="3clFbF" id="Oi8IO9sN8v" role="3cqZAp">
              <node concept="2OqwBi" id="Oi8IO9sN8w" role="3clFbG">
                <node concept="1rXfSq" id="4hiugqyz5FX" role="2Oq$k0">
                  <ref role="37wK5l" node="Oi8IO9sN3y" resolve="y" />
                </node>
                <node concept="liA8E" id="Oi8IO9sN8y" role="2OqNvi">
                  <ref role="37wK5l" to="33ny:~List.set(int,java.lang.Object):java.lang.Object" resolve="set" />
                  <node concept="3cpWsd" id="Oi8IO9sN8z" role="37wK5m">
                    <node concept="37vLTw" id="2BHiRxgmjlu" role="3uHU7B">
                      <ref role="3cqZAo" node="Oi8IO9sN7X" resolve="row" />
                    </node>
                    <node concept="3cmrfG" id="Oi8IO9sN8$" role="3uHU7w">
                      <property role="3cmrfH" value="1" />
                    </node>
                  </node>
                  <node concept="2OqwBi" id="Oi8IO9sN8A" role="37wK5m">
                    <node concept="37vLTw" id="_dGddVSbC2" role="2Oq$k0">
                      <ref role="3cqZAo" node="_dGddVSbBY" resolve="concept" />
                    </node>
                    <node concept="q_SaT" id="29JiOxGLjb$" role="2OqNvi" />
                  </node>
                </node>
              </node>
            </node>
          </node>
          <node concept="3clFbC" id="Oi8IO9sN8F" role="3clFbw">
            <node concept="37vLTw" id="2BHiRxgheo3" role="3uHU7B">
              <ref role="3cqZAo" node="Oi8IO9sN7Z" resolve="column" />
            </node>
            <node concept="3cmrfG" id="Oi8IO9sN8G" role="3uHU7w">
              <property role="3cmrfH" value="0" />
            </node>
          </node>
        </node>
        <node concept="3cpWs8" id="Oi8IO9sN8I" role="3cqZAp">
          <node concept="3cpWsn" id="Oi8IO9sN8J" role="3cpWs9">
            <property role="TrG5h" value="idx" />
            <node concept="10Oyi0" id="Oi8IO9sN8K" role="1tU5fm" />
            <node concept="1rXfSq" id="4hiugqyz9Kc" role="33vP2m">
              <ref role="37wK5l" node="Oi8IO9sN4c" resolve="dataidx" />
              <node concept="37vLTw" id="2BHiRxglf51" role="37wK5m">
                <ref role="3cqZAo" node="Oi8IO9sN7X" resolve="row" />
              </node>
              <node concept="37vLTw" id="2BHiRxgm9Nm" role="37wK5m">
                <ref role="3cqZAo" node="Oi8IO9sN7Z" resolve="column" />
              </node>
            </node>
          </node>
        </node>
        <node concept="3clFbJ" id="Oi8IO9sN8O" role="3cqZAp">
          <node concept="3clFbS" id="Oi8IO9sN8P" role="3clFbx">
            <node concept="3cpWs8" id="_dGddVSbt0" role="3cqZAp">
              <node concept="3cpWsn" id="_dGddVSbt1" role="3cpWs9">
                <property role="TrG5h" value="concept" />
                <node concept="3bZ5Sz" id="_dGddVSb_D" role="1tU5fm" />
                <node concept="2OqwBi" id="_dGddVSbt2" role="33vP2m">
                  <node concept="37vLTw" id="_dGddVSbt3" role="2Oq$k0">
                    <ref role="3cqZAo" node="Oi8IO9sN2z" resolve="clink" />
                  </node>
                  <node concept="liA8E" id="_dGddVSbt4" role="2OqNvi">
                    <ref role="37wK5l" to="c17a:~SAbstractLink.getTargetConcept():org.jetbrains.mps.openapi.language.SAbstractConcept" resolve="getTargetConcept" />
                  </node>
                </node>
              </node>
            </node>
            <node concept="3clFbF" id="Oi8IO9sN8Q" role="3cqZAp">
              <node concept="2OqwBi" id="Oi8IO9sN8R" role="3clFbG">
                <node concept="1rXfSq" id="4hiugqyzk1F" role="2Oq$k0">
                  <ref role="37wK5l" node="Oi8IO9sN3H" resolve="c" />
                </node>
                <node concept="1ubWrs" id="Oi8IO9sN8T" role="2OqNvi">
                  <node concept="37vLTw" id="3GM_nagTxCB" role="1uc2wl">
                    <ref role="3cqZAo" node="Oi8IO9sN8J" resolve="idx" />
                  </node>
                  <node concept="2OqwBi" id="Oi8IO9sN8V" role="1uc2wn">
                    <node concept="37vLTw" id="_dGddVSbt5" role="2Oq$k0">
                      <ref role="3cqZAo" node="_dGddVSbt1" resolve="concept" />
                    </node>
                    <node concept="q_SaT" id="29JiOxGLjbG" role="2OqNvi" />
                  </node>
                </node>
              </node>
            </node>
          </node>
          <node concept="3eOVzh" id="Oi8IO9sN90" role="3clFbw">
            <node concept="37vLTw" id="3GM_nagTw1g" role="3uHU7B">
              <ref role="3cqZAo" node="Oi8IO9sN8J" resolve="idx" />
            </node>
            <node concept="2OqwBi" id="Oi8IO9sN91" role="3uHU7w">
              <node concept="34oBXx" id="Oi8IO9sN93" role="2OqNvi" />
              <node concept="1rXfSq" id="4hiugqyzhiF" role="2Oq$k0">
                <ref role="37wK5l" node="Oi8IO9sN3H" resolve="c" />
              </node>
            </node>
          </node>
        </node>
      </node>
      <node concept="2AHcQZ" id="3tYsUK_t5U1" role="2AJF6D">
        <ref role="2AI5Lk" to="wyt6:~Override" resolve="Override" />
      </node>
    </node>
    <node concept="3clFb_" id="Oi8IO9sN95" role="jymVt">
      <property role="TrG5h" value="getValueAt" />
      <node concept="3Tm1VV" id="Oi8IO9sN97" role="1B3o_S" />
      <node concept="3Tqbb2" id="Oi8IO9sN96" role="3clF45" />
      <node concept="3clFbS" id="Oi8IO9sN9c" role="3clF47">
        <node concept="3clFbJ" id="Oi8IO9sN9d" role="3cqZAp">
          <node concept="1Wc70l" id="Oi8IO9sN9e" role="3clFbw">
            <node concept="3clFbC" id="Oi8IO9sN9f" role="3uHU7w">
              <node concept="3cmrfG" id="Oi8IO9sN9g" role="3uHU7w">
                <property role="3cmrfH" value="0" />
              </node>
              <node concept="37vLTw" id="2BHiRxgm$Fu" role="3uHU7B">
                <ref role="3cqZAo" node="Oi8IO9sN9a" resolve="column" />
              </node>
            </node>
            <node concept="3clFbC" id="Oi8IO9sN9i" role="3uHU7B">
              <node concept="3cmrfG" id="Oi8IO9sN9k" role="3uHU7w">
                <property role="3cmrfH" value="0" />
              </node>
              <node concept="37vLTw" id="2BHiRxgm_zX" role="3uHU7B">
                <ref role="3cqZAo" node="Oi8IO9sN98" resolve="row" />
              </node>
            </node>
          </node>
          <node concept="3clFbS" id="Oi8IO9sN9l" role="3clFbx">
            <node concept="3cpWs6" id="Oi8IO9sN9m" role="3cqZAp">
              <node concept="10Nm6u" id="Oi8IO9sN9n" role="3cqZAk" />
            </node>
          </node>
        </node>
        <node concept="3clFbJ" id="Oi8IO9sN9o" role="3cqZAp">
          <node concept="3clFbS" id="Oi8IO9sN9s" role="3clFbx">
            <node concept="3cpWs6" id="Oi8IO9sN9t" role="3cqZAp">
              <node concept="2OqwBi" id="Oi8IO9sN9u" role="3cqZAk">
                <node concept="1rXfSq" id="4hiugqyyXMx" role="2Oq$k0">
                  <ref role="37wK5l" node="Oi8IO9sN3n" resolve="x" />
                </node>
                <node concept="liA8E" id="Oi8IO9sN9w" role="2OqNvi">
                  <ref role="37wK5l" to="33ny:~List.get(int):java.lang.Object" resolve="get" />
                  <node concept="3cpWsd" id="Oi8IO9sN9x" role="37wK5m">
                    <node concept="37vLTw" id="2BHiRxgmE74" role="3uHU7B">
                      <ref role="3cqZAo" node="Oi8IO9sN9a" resolve="column" />
                    </node>
                    <node concept="3cmrfG" id="Oi8IO9sN9y" role="3uHU7w">
                      <property role="3cmrfH" value="1" />
                    </node>
                  </node>
                </node>
              </node>
            </node>
          </node>
          <node concept="3clFbC" id="Oi8IO9sN9p" role="3clFbw">
            <node concept="3cmrfG" id="Oi8IO9sN9q" role="3uHU7w">
              <property role="3cmrfH" value="0" />
            </node>
            <node concept="37vLTw" id="2BHiRxgmaXU" role="3uHU7B">
              <ref role="3cqZAo" node="Oi8IO9sN98" resolve="row" />
            </node>
          </node>
        </node>
        <node concept="3clFbJ" id="Oi8IO9sN9$" role="3cqZAp">
          <node concept="3clFbS" id="Oi8IO9sN9_" role="3clFbx">
            <node concept="3cpWs6" id="Oi8IO9sN9A" role="3cqZAp">
              <node concept="2OqwBi" id="Oi8IO9sN9B" role="3cqZAk">
                <node concept="liA8E" id="Oi8IO9sN9D" role="2OqNvi">
                  <ref role="37wK5l" to="33ny:~List.get(int):java.lang.Object" resolve="get" />
                  <node concept="3cpWsd" id="Oi8IO9sN9E" role="37wK5m">
                    <node concept="37vLTw" id="2BHiRxgmcrg" role="3uHU7B">
                      <ref role="3cqZAo" node="Oi8IO9sN98" resolve="row" />
                    </node>
                    <node concept="3cmrfG" id="Oi8IO9sN9F" role="3uHU7w">
                      <property role="3cmrfH" value="1" />
                    </node>
                  </node>
                </node>
                <node concept="1rXfSq" id="4hiugqyz5LM" role="2Oq$k0">
                  <ref role="37wK5l" node="Oi8IO9sN3y" resolve="y" />
                </node>
              </node>
            </node>
          </node>
          <node concept="3clFbC" id="Oi8IO9sN9H" role="3clFbw">
            <node concept="37vLTw" id="2BHiRxgm6Rd" role="3uHU7B">
              <ref role="3cqZAo" node="Oi8IO9sN9a" resolve="column" />
            </node>
            <node concept="3cmrfG" id="Oi8IO9sN9I" role="3uHU7w">
              <property role="3cmrfH" value="0" />
            </node>
          </node>
        </node>
        <node concept="3cpWs8" id="Oi8IO9sN9K" role="3cqZAp">
          <node concept="3cpWsn" id="Oi8IO9sN9L" role="3cpWs9">
            <property role="TrG5h" value="idx" />
            <node concept="10Oyi0" id="Oi8IO9sN9M" role="1tU5fm" />
            <node concept="1rXfSq" id="4hiugqyzhzR" role="33vP2m">
              <ref role="37wK5l" node="Oi8IO9sN4c" resolve="dataidx" />
              <node concept="37vLTw" id="2BHiRxghggu" role="37wK5m">
                <ref role="3cqZAo" node="Oi8IO9sN98" resolve="row" />
              </node>
              <node concept="37vLTw" id="2BHiRxgmGU$" role="37wK5m">
                <ref role="3cqZAo" node="Oi8IO9sN9a" resolve="column" />
              </node>
            </node>
          </node>
        </node>
        <node concept="3clFbJ" id="Oi8IO9sN9Q" role="3cqZAp">
          <node concept="3clFbS" id="Oi8IO9sN9R" role="3clFbx">
            <node concept="3cpWs6" id="Oi8IO9sN9S" role="3cqZAp">
              <node concept="10Nm6u" id="Oi8IO9sN9T" role="3cqZAk" />
            </node>
          </node>
          <node concept="2d3UOw" id="Oi8IO9sN9U" role="3clFbw">
            <node concept="37vLTw" id="3GM_nagTwY9" role="3uHU7B">
              <ref role="3cqZAo" node="Oi8IO9sN9L" resolve="idx" />
            </node>
            <node concept="2OqwBi" id="Oi8IO9sN9V" role="3uHU7w">
              <node concept="1rXfSq" id="4hiugqyyXcb" role="2Oq$k0">
                <ref role="37wK5l" node="Oi8IO9sN3H" resolve="c" />
              </node>
              <node concept="34oBXx" id="Oi8IO9sN9X" role="2OqNvi" />
            </node>
          </node>
        </node>
        <node concept="3cpWs6" id="Oi8IO9sN9Z" role="3cqZAp">
          <node concept="2OqwBi" id="Oi8IO9sNa0" role="3cqZAk">
            <node concept="liA8E" id="Oi8IO9sNa2" role="2OqNvi">
              <ref role="37wK5l" to="33ny:~List.get(int):java.lang.Object" resolve="get" />
              <node concept="37vLTw" id="3GM_nagTBXu" role="37wK5m">
                <ref role="3cqZAo" node="Oi8IO9sN9L" resolve="idx" />
              </node>
            </node>
            <node concept="1rXfSq" id="4hiugqyz3_L" role="2Oq$k0">
              <ref role="37wK5l" node="Oi8IO9sN3H" resolve="c" />
            </node>
          </node>
        </node>
      </node>
      <node concept="37vLTG" id="Oi8IO9sN98" role="3clF46">
        <property role="TrG5h" value="row" />
        <node concept="10Oyi0" id="Oi8IO9sN99" role="1tU5fm" />
      </node>
      <node concept="37vLTG" id="Oi8IO9sN9a" role="3clF46">
        <property role="TrG5h" value="column" />
        <node concept="10Oyi0" id="Oi8IO9sN9b" role="1tU5fm" />
      </node>
      <node concept="2AHcQZ" id="3tYsUK_t5U0" role="2AJF6D">
        <ref role="2AI5Lk" to="wyt6:~Override" resolve="Override" />
      </node>
    </node>
    <node concept="3clFb_" id="Oi8IO9sNa4" role="jymVt">
      <property role="TrG5h" value="deleteRow" />
      <node concept="3clFbS" id="Oi8IO9sNa9" role="3clF47">
        <node concept="3clFbF" id="Oi8IO9sNaa" role="3cqZAp">
          <node concept="2OqwBi" id="Oi8IO9sNab" role="3clFbG">
            <node concept="1rXfSq" id="4hiugqyzcMg" role="2Oq$k0">
              <ref role="37wK5l" node="Oi8IO9sN3y" resolve="y" />
            </node>
            <node concept="2KedMh" id="Oi8IO9sNad" role="2OqNvi">
              <node concept="3cpWsd" id="Oi8IO9sNae" role="2KewY8">
                <node concept="3cmrfG" id="Oi8IO9sNaf" role="3uHU7w">
                  <property role="3cmrfH" value="1" />
                </node>
                <node concept="37vLTw" id="2BHiRxgm626" role="3uHU7B">
                  <ref role="3cqZAo" node="Oi8IO9sNa7" resolve="rowNumber" />
                </node>
              </node>
            </node>
          </node>
        </node>
        <node concept="1Dw8fO" id="Oi8IO9sNah" role="3cqZAp">
          <node concept="3clFbS" id="Oi8IO9sNai" role="2LFqv$">
            <node concept="3cpWs8" id="5KmrJ_XSWxL" role="3cqZAp">
              <node concept="3cpWsn" id="5KmrJ_XSWxM" role="3cpWs9">
                <property role="TrG5h" value="idx" />
                <node concept="1rXfSq" id="4hiugqyzidl" role="33vP2m">
                  <ref role="37wK5l" node="Oi8IO9sN4c" resolve="dataidx" />
                  <node concept="37vLTw" id="2BHiRxgmjkr" role="37wK5m">
                    <ref role="3cqZAo" node="Oi8IO9sNa7" resolve="rowNumber" />
                  </node>
                  <node concept="3cmrfG" id="5KmrJ_XSWzc" role="37wK5m">
                    <property role="3cmrfH" value="1" />
                  </node>
                </node>
                <node concept="10Oyi0" id="5KmrJ_XSWxN" role="1tU5fm" />
              </node>
            </node>
            <node concept="3clFbF" id="Oi8IO9sNaj" role="3cqZAp">
              <node concept="2OqwBi" id="Oi8IO9sNak" role="3clFbG">
                <node concept="2KedMh" id="Oi8IO9sNam" role="2OqNvi">
                  <node concept="17qRlL" id="Oi8IO9sNan" role="2KewY8">
                    <node concept="1eOMI4" id="Oi8IO9sNao" role="3uHU7B">
                      <node concept="3cpWsd" id="Oi8IO9sNap" role="1eOMHV">
                        <node concept="37vLTw" id="2BHiRxglB33" role="3uHU7B">
                          <ref role="3cqZAo" node="Oi8IO9sNa7" resolve="rowNumber" />
                        </node>
                        <node concept="3cmrfG" id="Oi8IO9sNaq" role="3uHU7w">
                          <property role="3cmrfH" value="1" />
                        </node>
                      </node>
                    </node>
                    <node concept="1eOMI4" id="Oi8IO9sNas" role="3uHU7w">
                      <node concept="3cpWsd" id="Oi8IO9sNat" role="1eOMHV">
                        <node concept="1rXfSq" id="4hiugqyz4Y9" role="3uHU7B">
                          <ref role="37wK5l" node="Oi8IO9sN42" resolve="getColumnCount" />
                        </node>
                        <node concept="3cmrfG" id="Oi8IO9sNau" role="3uHU7w">
                          <property role="3cmrfH" value="1" />
                        </node>
                      </node>
                    </node>
                  </node>
                </node>
                <node concept="1rXfSq" id="4hiugqyyYtR" role="2Oq$k0">
                  <ref role="37wK5l" node="Oi8IO9sN3H" resolve="c" />
                </node>
              </node>
            </node>
          </node>
          <node concept="3uNrnE" id="Oi8IO9sNaC" role="1Dwrff">
            <node concept="37vLTw" id="3GM_nagTzTC" role="2$L3a6">
              <ref role="3cqZAo" node="Oi8IO9sNaw" resolve="i" />
            </node>
          </node>
          <node concept="3cpWsn" id="Oi8IO9sNaw" role="1Duv9x">
            <property role="TrG5h" value="i" />
            <node concept="10Oyi0" id="Oi8IO9sNax" role="1tU5fm" />
            <node concept="3cmrfG" id="Oi8IO9sNay" role="33vP2m">
              <property role="3cmrfH" value="0" />
            </node>
          </node>
          <node concept="3eOVzh" id="Oi8IO9sNaz" role="1Dwp0S">
            <node concept="3cpWsd" id="Oi8IO9sNa$" role="3uHU7w">
              <node concept="3cmrfG" id="Oi8IO9sNa_" role="3uHU7w">
                <property role="3cmrfH" value="1" />
              </node>
              <node concept="1rXfSq" id="4hiugqyzbUD" role="3uHU7B">
                <ref role="37wK5l" node="Oi8IO9sN42" resolve="getColumnCount" />
              </node>
            </node>
            <node concept="37vLTw" id="3GM_nagTBRb" role="3uHU7B">
              <ref role="3cqZAo" node="Oi8IO9sNaw" resolve="i" />
            </node>
          </node>
        </node>
      </node>
      <node concept="3Tm1VV" id="Oi8IO9sNa6" role="1B3o_S" />
      <node concept="37vLTG" id="Oi8IO9sNa7" role="3clF46">
        <property role="TrG5h" value="rowNumber" />
        <node concept="10Oyi0" id="Oi8IO9sNa8" role="1tU5fm" />
      </node>
      <node concept="3cqZAl" id="Oi8IO9sNa5" role="3clF45" />
      <node concept="2AHcQZ" id="3tYsUK_t5U2" role="2AJF6D">
        <ref role="2AI5Lk" to="wyt6:~Override" resolve="Override" />
      </node>
    </node>
    <node concept="3Tm1VV" id="Oi8IO9sN2D" role="1B3o_S" />
    <node concept="3uibUv" id="Oi8IO9sNXc" role="EKbjA">
      <ref role="3uigEE" node="3ThmjU3UlMw" resolve="TableModel" />
    </node>
  </node>
  <node concept="312cEu" id="Xqb$4sF4GQ">
    <property role="TrG5h" value="Utils" />
    <node concept="3clFbW" id="Xqb$4sF4GS" role="jymVt">
      <node concept="3clFbS" id="Xqb$4sF4GV" role="3clF47" />
      <node concept="3Tm1VV" id="Xqb$4sF4GU" role="1B3o_S" />
      <node concept="3cqZAl" id="Xqb$4sF4GT" role="3clF45" />
    </node>
    <node concept="2YIFZL" id="Xqb$4sF4GY" role="jymVt">
      <property role="TrG5h" value="insertElementAt" />
      <node concept="37vLTG" id="Xqb$4sF4H6" role="3clF46">
        <property role="TrG5h" value="list" />
        <node concept="2I9FWS" id="Xqb$4sF4H7" role="1tU5fm" />
      </node>
      <node concept="3Tm1VV" id="Xqb$4sF4H0" role="1B3o_S" />
      <node concept="3clFbS" id="Xqb$4sF4H1" role="3clF47">
        <node concept="1gVbGN" id="Xqb$4sF4He" role="3cqZAp">
          <node concept="1Wc70l" id="Xqb$4sF4Hf" role="1gVkn0">
            <node concept="2d3UOw" id="Xqb$4sF4Hl" role="3uHU7B">
              <node concept="3cmrfG" id="Xqb$4sF4Hn" role="3uHU7w">
                <property role="3cmrfH" value="0" />
              </node>
              <node concept="37vLTw" id="2BHiRxghePR" role="3uHU7B">
                <ref role="3cqZAo" node="Xqb$4sF4Ha" resolve="index" />
              </node>
            </node>
            <node concept="2dkUwp" id="Xqb$4sF4Hg" role="3uHU7w">
              <node concept="37vLTw" id="2BHiRxgmoFY" role="3uHU7B">
                <ref role="3cqZAo" node="Xqb$4sF4Ha" resolve="index" />
              </node>
              <node concept="2OqwBi" id="Xqb$4sF4Hi" role="3uHU7w">
                <node concept="34oBXx" id="Xqb$4sF4Hk" role="2OqNvi" />
                <node concept="37vLTw" id="2BHiRxgmJeD" role="2Oq$k0">
                  <ref role="3cqZAo" node="Xqb$4sF4H6" resolve="list" />
                </node>
              </node>
            </node>
          </node>
        </node>
        <node concept="3clFbJ" id="Xqb$4sF4Ho" role="3cqZAp">
          <node concept="9aQIb" id="Xqb$4sF4HE" role="9aQIa">
            <node concept="3clFbS" id="Xqb$4sF4HF" role="9aQI4">
              <node concept="3clFbF" id="Xqb$4sF4HG" role="3cqZAp">
                <node concept="2OqwBi" id="Xqb$4sF4HH" role="3clFbG">
                  <node concept="1y4W85" id="Xqb$4sF4HI" role="2Oq$k0">
                    <node concept="37vLTw" id="2BHiRxgllfq" role="1y58nS">
                      <ref role="3cqZAo" node="Xqb$4sF4Ha" resolve="index" />
                    </node>
                    <node concept="37vLTw" id="2BHiRxgmqhW" role="1y566C">
                      <ref role="3cqZAo" node="Xqb$4sF4H6" resolve="list" />
                    </node>
                  </node>
                  <node concept="HtX7F" id="Xqb$4sF4HL" role="2OqNvi">
                    <node concept="37vLTw" id="2BHiRxgmGTS" role="HtX7I">
                      <ref role="3cqZAo" node="Xqb$4sF4H8" resolve="newElement" />
                    </node>
                  </node>
                </node>
              </node>
            </node>
          </node>
          <node concept="22lmx$" id="Xqb$4sF4Hv" role="3clFbw">
            <node concept="2OqwBi" id="5eo3iW6uLhX" role="3uHU7B">
              <node concept="37vLTw" id="2BHiRxgmb0g" role="2Oq$k0">
                <ref role="3cqZAo" node="Xqb$4sF4H6" resolve="list" />
              </node>
              <node concept="1v1jN8" id="5eo3iW6uLhY" role="2OqNvi" />
            </node>
            <node concept="3clFbC" id="Xqb$4sF4Hw" role="3uHU7w">
              <node concept="37vLTw" id="2BHiRxgkWrY" role="3uHU7B">
                <ref role="3cqZAo" node="Xqb$4sF4Ha" resolve="index" />
              </node>
              <node concept="2OqwBi" id="Xqb$4sF4Hx" role="3uHU7w">
                <node concept="37vLTw" id="2BHiRxghfA0" role="2Oq$k0">
                  <ref role="3cqZAo" node="Xqb$4sF4H6" resolve="list" />
                </node>
                <node concept="34oBXx" id="Xqb$4sF4Hz" role="2OqNvi" />
              </node>
            </node>
          </node>
          <node concept="3clFbS" id="Xqb$4sF4Hp" role="3clFbx">
            <node concept="3clFbF" id="Xqb$4sF4Hq" role="3cqZAp">
              <node concept="2OqwBi" id="Xqb$4sF4Hr" role="3clFbG">
                <node concept="TSZUe" id="Xqb$4sF4Ht" role="2OqNvi">
                  <node concept="37vLTw" id="2BHiRxgli4f" role="25WWJ7">
                    <ref role="3cqZAo" node="Xqb$4sF4H8" resolve="newElement" />
                  </node>
                </node>
                <node concept="37vLTw" id="2BHiRxglvU2" role="2Oq$k0">
                  <ref role="3cqZAo" node="Xqb$4sF4H6" resolve="list" />
                </node>
              </node>
            </node>
          </node>
        </node>
      </node>
      <node concept="3cqZAl" id="Xqb$4sF4GZ" role="3clF45" />
      <node concept="37vLTG" id="Xqb$4sF4H8" role="3clF46">
        <property role="TrG5h" value="newElement" />
        <node concept="3Tqbb2" id="Xqb$4sF4H9" role="1tU5fm" />
      </node>
      <node concept="37vLTG" id="Xqb$4sF4Ha" role="3clF46">
        <property role="TrG5h" value="index" />
        <node concept="10Oyi0" id="Xqb$4sF4Hb" role="1tU5fm" />
      </node>
    </node>
    <node concept="3Tm1VV" id="Xqb$4sF4GR" role="1B3o_S" />
  </node>
  <node concept="312cEu" id="25NdfgmUnqi">
    <property role="TrG5h" value="TableColumnSelection" />
    <node concept="Wx3nA" id="6asZ_IpeqZn" role="jymVt">
      <property role="TrG5h" value="COLUMN_NUMBER_PROPERTY" />
      <property role="3TUv4t" value="true" />
      <node concept="Xl_RD" id="6asZ_IpeqZs" role="33vP2m">
        <property role="Xl_RC" value="columnNumber" />
      </node>
      <node concept="3Tm6S6" id="6asZ_IpeqZo" role="1B3o_S" />
      <node concept="17QB3L" id="6asZ_IpeqZq" role="1tU5fm" />
    </node>
    <node concept="312cEg" id="21VbeaslmJo" role="jymVt">
      <property role="TrG5h" value="myColumnNumber" />
      <node concept="10Oyi0" id="21VbeaslmJr" role="1tU5fm" />
      <node concept="3Tm6S6" id="21VbeaslmJp" role="1B3o_S" />
    </node>
    <node concept="312cEg" id="21VbeaslD8j" role="jymVt">
      <property role="TrG5h" value="myTableCell" />
      <node concept="3Tm6S6" id="21VbeaslD8k" role="1B3o_S" />
      <node concept="3uibUv" id="21VbeaslD8m" role="1tU5fm">
        <ref role="3uigEE" node="2ChO0gBxVPx" resolve="EditorCell_Table" />
      </node>
    </node>
    <node concept="Wx3nA" id="71s2rUXbLAd" role="jymVt">
      <property role="TrG5h" value="actionMap" />
      <property role="3TUv4t" value="false" />
      <node concept="2ShNRf" id="71s2rUXbN_N" role="33vP2m">
        <node concept="3rGOSV" id="71s2rUXbN_B" role="2ShVmc">
          <node concept="3uibUv" id="71s2rUXbN_C" role="3rHrn6">
            <ref role="3uigEE" to="f4zo:~CellActionType" resolve="CellActionType" />
          </node>
          <node concept="1ajhzC" id="71s2rUXbN_D" role="3rHtpV">
            <node concept="3cqZAl" id="71s2rUXbN_E" role="1ajl9A" />
          </node>
        </node>
      </node>
      <node concept="3Tm6S6" id="71s2rUXbCd$" role="1B3o_S" />
      <node concept="3rvAFt" id="71s2rUXbHYI" role="1tU5fm">
        <node concept="1ajhzC" id="71s2rUXbJGt" role="3rvSg0">
          <node concept="3cqZAl" id="71s2rUXbJGz" role="1ajl9A" />
        </node>
        <node concept="3uibUv" id="71s2rUXbJEe" role="3rvQeY">
          <ref role="3uigEE" to="f4zo:~CellActionType" resolve="CellActionType" />
        </node>
      </node>
    </node>
    <node concept="3clFbW" id="24Hp4kBjUNX" role="jymVt">
      <node concept="3cqZAl" id="24Hp4kBjUNY" role="3clF45" />
      <node concept="3Tm1VV" id="24Hp4kBjUNZ" role="1B3o_S" />
      <node concept="37vLTG" id="24Hp4kBjUO3" role="3clF46">
        <property role="TrG5h" value="editorComponent" />
        <node concept="3uibUv" id="2TtwAs90YRm" role="1tU5fm">
          <ref role="3uigEE" to="cj4x:~EditorComponent" resolve="EditorComponent" />
        </node>
        <node concept="2AHcQZ" id="24Hp4kBjUO5" role="2AJF6D">
          <ref role="2AI5Lk" to="mhfm:~NotNull" resolve="NotNull" />
        </node>
      </node>
      <node concept="3clFbS" id="24Hp4kBjUO0" role="3clF47">
        <node concept="XkiVB" id="24Hp4kBjUOe" role="3cqZAp">
          <ref role="37wK5l" to="b8lf:~AbstractMultipleSelection.&lt;init&gt;(jetbrains.mps.openapi.editor.EditorComponent)" resolve="AbstractMultipleSelection" />
          <node concept="37vLTw" id="2BHiRxglISG" role="37wK5m">
            <ref role="3cqZAo" node="24Hp4kBjUO3" resolve="editorComponent" />
          </node>
        </node>
        <node concept="3clFbJ" id="6asZ_Ipevuf" role="3cqZAp">
          <node concept="3clFbC" id="6asZ_Ipevuk" role="3clFbw">
            <node concept="10Nm6u" id="6asZ_Ipevun" role="3uHU7w" />
            <node concept="37vLTw" id="2BHiRxgha5a" role="3uHU7B">
              <ref role="3cqZAo" node="24Hp4kBjUOb" resolve="cellInfo" />
            </node>
          </node>
          <node concept="3clFbS" id="6asZ_Ipevug" role="3clFbx">
            <node concept="YS8fn" id="6asZ_Ipevuo" role="3cqZAp">
              <node concept="2ShNRf" id="6asZ_Ipevuq" role="YScLw">
                <node concept="1pGfFk" id="6asZ_Ipevus" role="2ShVmc">
                  <ref role="37wK5l" to="lwvz:~SelectionStoreException.&lt;init&gt;(java.lang.String)" resolve="SelectionStoreException" />
                  <node concept="Xl_RD" id="6asZ_Ipevut" role="37wK5m">
                    <property role="Xl_RC" value="Requred CellInfo parameter is null" />
                  </node>
                </node>
              </node>
            </node>
          </node>
        </node>
        <node concept="3cpWs8" id="6asZ_IpevtH" role="3cqZAp">
          <node concept="3cpWsn" id="6asZ_IpevtI" role="3cpWs9">
            <property role="TrG5h" value="editorCell" />
            <node concept="2OqwBi" id="6asZ_IpevtK" role="33vP2m">
              <node concept="liA8E" id="6asZ_IpevtM" role="2OqNvi">
                <ref role="37wK5l" to="f4zo:~CellInfo.findCell(jetbrains.mps.openapi.editor.EditorComponent):jetbrains.mps.openapi.editor.cells.EditorCell" resolve="findCell" />
                <node concept="10QFUN" id="2TtwAs917nz" role="37wK5m">
                  <node concept="3uibUv" id="2TtwAs91bli" role="10QFUM">
                    <ref role="3uigEE" to="exr9:~EditorComponent" resolve="EditorComponent" />
                  </node>
                  <node concept="37vLTw" id="2BHiRxghiB7" role="10QFUP">
                    <ref role="3cqZAo" node="24Hp4kBjUO3" resolve="editorComponent" />
                  </node>
                </node>
              </node>
              <node concept="37vLTw" id="2BHiRxghfTP" role="2Oq$k0">
                <ref role="3cqZAo" node="24Hp4kBjUOb" resolve="cellInfo" />
              </node>
            </node>
            <node concept="3uibUv" id="6asZ_IpevtJ" role="1tU5fm">
              <ref role="3uigEE" to="f4zo:~EditorCell" resolve="EditorCell" />
            </node>
          </node>
        </node>
        <node concept="3clFbJ" id="6asZ_IpevtQ" role="3cqZAp">
          <node concept="9aQIb" id="6asZ_Ipevu8" role="9aQIa">
            <node concept="3clFbS" id="6asZ_Ipevu9" role="9aQI4">
              <node concept="YS8fn" id="6asZ_Ipevua" role="3cqZAp">
                <node concept="2ShNRf" id="6asZ_Ipevuc" role="YScLw">
                  <node concept="1pGfFk" id="1tYCy_FFKaC" role="2ShVmc">
                    <ref role="37wK5l" to="b8lf:~SelectionRestoreException.&lt;init&gt;()" resolve="SelectionRestoreException" />
                  </node>
                </node>
              </node>
            </node>
          </node>
          <node concept="2ZW3vV" id="6asZ_IpevtV" role="3clFbw">
            <node concept="37vLTw" id="3GM_nagTwJ3" role="2ZW6bz">
              <ref role="3cqZAo" node="6asZ_IpevtI" resolve="editorCell" />
            </node>
            <node concept="3uibUv" id="6asZ_IpevtY" role="2ZW6by">
              <ref role="3uigEE" node="2ChO0gBxVPx" resolve="EditorCell_Table" />
            </node>
          </node>
          <node concept="3clFbS" id="6asZ_IpevtR" role="3clFbx">
            <node concept="3clFbF" id="6asZ_IpevtZ" role="3cqZAp">
              <node concept="37vLTI" id="6asZ_Ipevu1" role="3clFbG">
                <node concept="10QFUN" id="6asZ_Ipevu4" role="37vLTx">
                  <node concept="3uibUv" id="6asZ_Ipevu5" role="10QFUM">
                    <ref role="3uigEE" node="2ChO0gBxVPx" resolve="EditorCell_Table" />
                  </node>
                  <node concept="37vLTw" id="3GM_nagTwb$" role="10QFUP">
                    <ref role="3cqZAo" node="6asZ_IpevtI" resolve="editorCell" />
                  </node>
                </node>
                <node concept="37vLTw" id="2BHiRxeun7B" role="37vLTJ">
                  <ref role="3cqZAo" node="21VbeaslD8j" resolve="myTableCell" />
                </node>
              </node>
            </node>
          </node>
        </node>
        <node concept="3clFbF" id="GliiQ0Vtym" role="3cqZAp">
          <node concept="37vLTI" id="6asZ_Ipevtv" role="3clFbG">
            <node concept="2YIFZM" id="6asZ_IpeqZk" role="37vLTx">
              <ref role="1Pybhc" to="b8lf:~SelectionInfoImpl$Util" resolve="SelectionInfoImpl.Util" />
              <ref role="37wK5l" to="b8lf:~SelectionInfoImpl$Util.getIntProperty(java.util.Map,java.lang.String):int" resolve="getIntProperty" />
              <node concept="37vLTw" id="2BHiRxgmqi9" role="37wK5m">
                <ref role="3cqZAo" node="24Hp4kBjUO1" resolve="properties" />
              </node>
              <node concept="37vLTw" id="2BHiRxeodje" role="37wK5m">
                <ref role="3cqZAo" node="6asZ_IpeqZn" resolve="COLUMN_NUMBER_PROPERTY" />
              </node>
            </node>
            <node concept="37vLTw" id="2BHiRxeunnk" role="37vLTJ">
              <ref role="3cqZAo" node="21VbeaslmJo" resolve="myColumnNumber" />
            </node>
          </node>
        </node>
        <node concept="3clFbJ" id="1tYCy_FFNQ7" role="3cqZAp">
          <node concept="3eOVzh" id="1tYCy_FFNQc" role="3clFbw">
            <node concept="3cmrfG" id="1tYCy_FFNQf" role="3uHU7w">
              <property role="3cmrfH" value="0" />
            </node>
            <node concept="37vLTw" id="2BHiRxeucTv" role="3uHU7B">
              <ref role="3cqZAo" node="21VbeaslmJo" resolve="myColumnNumber" />
            </node>
          </node>
          <node concept="3clFbS" id="1tYCy_FFNQ8" role="3clFbx">
            <node concept="YS8fn" id="1tYCy_FFNQg" role="3cqZAp">
              <node concept="2ShNRf" id="1tYCy_FFNQi" role="YScLw">
                <node concept="1pGfFk" id="1tYCy_FFNQk" role="2ShVmc">
                  <ref role="37wK5l" to="lwvz:~SelectionStoreException.&lt;init&gt;(java.lang.String)" resolve="SelectionStoreException" />
                  <node concept="3cpWs3" id="1tYCy_FFNQm" role="37wK5m">
                    <node concept="37vLTw" id="2BHiRxeuoKi" role="3uHU7w">
                      <ref role="3cqZAo" node="21VbeaslmJo" resolve="myColumnNumber" />
                    </node>
                    <node concept="Xl_RD" id="1tYCy_FFNQl" role="3uHU7B">
                      <property role="Xl_RC" value="Only positive column numbers are supported: " />
                    </node>
                  </node>
                </node>
              </node>
            </node>
          </node>
        </node>
        <node concept="3clFbJ" id="1tYCy_FFNQr" role="3cqZAp">
          <node concept="2d3UOw" id="1tYCy_FFNQQ" role="3clFbw">
            <node concept="2OqwBi" id="1tYCy_FFNQS" role="3uHU7w">
              <node concept="37vLTw" id="2BHiRxeuoXx" role="2Oq$k0">
                <ref role="3cqZAo" node="21VbeaslD8j" resolve="myTableCell" />
              </node>
              <node concept="liA8E" id="1tYCy_FFNQU" role="2OqNvi">
                <ref role="37wK5l" node="24Hp4kBjSkD" resolve="getColumnCount" />
              </node>
            </node>
            <node concept="37vLTw" id="2BHiRxeuFLb" role="3uHU7B">
              <ref role="3cqZAo" node="21VbeaslmJo" resolve="myColumnNumber" />
            </node>
          </node>
          <node concept="3clFbS" id="1tYCy_FFNQs" role="3clFbx">
            <node concept="YS8fn" id="1tYCy_FFNQI" role="3cqZAp">
              <node concept="2ShNRf" id="1tYCy_FFNQK" role="YScLw">
                <node concept="1pGfFk" id="1tYCy_FFNQM" role="2ShVmc">
                  <ref role="37wK5l" to="b8lf:~SelectionRestoreException.&lt;init&gt;()" resolve="SelectionRestoreException" />
                </node>
              </node>
            </node>
          </node>
        </node>
        <node concept="SfApY" id="6XSzU5vHTh5" role="3cqZAp">
          <node concept="3clFbS" id="6XSzU5vHTh6" role="SfCbr">
            <node concept="3clFbF" id="1tYCy_FFNQO" role="3cqZAp">
              <node concept="1rXfSq" id="4hiugqyziXE" role="3clFbG">
                <ref role="37wK5l" node="24Hp4kBjMbn" resolve="initSelectedCells" />
              </node>
            </node>
          </node>
          <node concept="TDmWw" id="6XSzU5vHTh1" role="TEbGg">
            <node concept="3clFbS" id="6XSzU5vHTh2" role="TDEfX">
              <node concept="YS8fn" id="6XSzU5vHUjR" role="3cqZAp">
                <node concept="2ShNRf" id="6XSzU5vHUkw" role="YScLw">
                  <node concept="1pGfFk" id="6XSzU5vHUKa" role="2ShVmc">
                    <ref role="37wK5l" to="b8lf:~SelectionRestoreException.&lt;init&gt;()" resolve="SelectionRestoreException" />
                  </node>
                </node>
              </node>
            </node>
            <node concept="3cpWsn" id="6XSzU5vHTh3" role="TDEfY">
              <property role="TrG5h" value="e" />
              <node concept="3uibUv" id="6XSzU5vHTh4" role="1tU5fm">
                <ref role="3uigEE" node="6XSzU5vH9q_" resolve="ColumnNotFoundException" />
              </node>
            </node>
          </node>
        </node>
        <node concept="3clFbF" id="71s2rUXg_P0" role="3cqZAp">
          <node concept="1rXfSq" id="71s2rUXg_OZ" role="3clFbG">
            <ref role="37wK5l" node="71s2rUXcP_m" resolve="initActionMap" />
          </node>
        </node>
      </node>
      <node concept="3uibUv" id="24Hp4kBjUO_" role="Sfmx6">
        <ref role="3uigEE" to="lwvz:~SelectionStoreException" resolve="SelectionStoreException" />
      </node>
      <node concept="37vLTG" id="24Hp4kBjUO1" role="3clF46">
        <property role="TrG5h" value="properties" />
        <node concept="3rvAFt" id="24Hp4kBjUO6" role="1tU5fm">
          <node concept="17QB3L" id="24Hp4kBjUOa" role="3rvSg0" />
          <node concept="17QB3L" id="24Hp4kBjUO9" role="3rvQeY" />
        </node>
      </node>
      <node concept="37vLTG" id="24Hp4kBjUOb" role="3clF46">
        <property role="TrG5h" value="cellInfo" />
        <node concept="3uibUv" id="7dEFbfDrWHF" role="1tU5fm">
          <ref role="3uigEE" to="f4zo:~CellInfo" resolve="CellInfo" />
        </node>
      </node>
      <node concept="3uibUv" id="1tYCy_FFKaD" role="Sfmx6">
        <ref role="3uigEE" to="b8lf:~SelectionRestoreException" resolve="SelectionRestoreException" />
      </node>
    </node>
    <node concept="3clFbW" id="25NdfgmUnqk" role="jymVt">
      <node concept="3cqZAl" id="25NdfgmUnql" role="3clF45" />
      <node concept="3Tm1VV" id="25NdfgmUnqm" role="1B3o_S" />
      <node concept="3clFbS" id="25NdfgmUnqn" role="3clF47">
        <node concept="XkiVB" id="5xlXjxzlFrD" role="3cqZAp">
          <ref role="37wK5l" to="b8lf:~AbstractMultipleSelection.&lt;init&gt;(jetbrains.mps.openapi.editor.EditorComponent)" resolve="AbstractMultipleSelection" />
          <node concept="37vLTw" id="2BHiRxgmx2s" role="37wK5m">
            <ref role="3cqZAo" node="5xlXjxzlzt$" resolve="editorComponent" />
          </node>
        </node>
        <node concept="3clFbF" id="21VbeaslD8o" role="3cqZAp">
          <node concept="37vLTI" id="21VbeaslD8q" role="3clFbG">
            <node concept="37vLTw" id="2BHiRxgmaKj" role="37vLTx">
              <ref role="3cqZAo" node="21Vbeasllm4" resolve="tableCell" />
            </node>
            <node concept="37vLTw" id="2BHiRxeuw_z" role="37vLTJ">
              <ref role="3cqZAo" node="21VbeaslD8j" resolve="myTableCell" />
            </node>
          </node>
        </node>
        <node concept="3clFbF" id="21VbeaslmJs" role="3cqZAp">
          <node concept="37vLTI" id="21VbeaslD8f" role="3clFbG">
            <node concept="37vLTw" id="2BHiRxeuL52" role="37vLTJ">
              <ref role="3cqZAo" node="21VbeaslmJo" resolve="myColumnNumber" />
            </node>
            <node concept="37vLTw" id="2BHiRxghiZY" role="37vLTx">
              <ref role="3cqZAo" node="21Vbeasllm6" resolve="columnNumber" />
            </node>
          </node>
        </node>
        <node concept="1gVbGN" id="21VbeaslD8v" role="3cqZAp">
          <node concept="2d3UOw" id="21VbeaslD8y" role="1gVkn0">
            <node concept="37vLTw" id="2BHiRxeuh$8" role="3uHU7B">
              <ref role="3cqZAo" node="21VbeaslmJo" resolve="myColumnNumber" />
            </node>
            <node concept="3cmrfG" id="21VbeaslD8_" role="3uHU7w">
              <property role="3cmrfH" value="0" />
            </node>
          </node>
        </node>
        <node concept="1gVbGN" id="24Hp4kBjSkU" role="3cqZAp">
          <node concept="3eOVzh" id="24Hp4kBjSkX" role="1gVkn0">
            <node concept="37vLTw" id="2BHiRxeufC$" role="3uHU7B">
              <ref role="3cqZAo" node="21VbeaslmJo" resolve="myColumnNumber" />
            </node>
            <node concept="2OqwBi" id="24Hp4kBjSl1" role="3uHU7w">
              <node concept="37vLTw" id="2BHiRxeuTpJ" role="2Oq$k0">
                <ref role="3cqZAo" node="21VbeaslD8j" resolve="myTableCell" />
              </node>
              <node concept="liA8E" id="24Hp4kBjSl5" role="2OqNvi">
                <ref role="37wK5l" node="24Hp4kBjSkD" resolve="getColumnCount" />
              </node>
            </node>
          </node>
        </node>
        <node concept="SfApY" id="6XSzU5vHV_R" role="3cqZAp">
          <node concept="3clFbS" id="6XSzU5vHV_S" role="SfCbr">
            <node concept="3clFbF" id="24Hp4kBjSl7" role="3cqZAp">
              <node concept="1rXfSq" id="4hiugqyz93q" role="3clFbG">
                <ref role="37wK5l" node="24Hp4kBjMbn" resolve="initSelectedCells" />
              </node>
            </node>
          </node>
          <node concept="TDmWw" id="6XSzU5vHV_N" role="TEbGg">
            <node concept="3clFbS" id="6XSzU5vHV_O" role="TDEfX">
              <node concept="1gVbGN" id="6XSzU5vHVH_" role="3cqZAp">
                <node concept="3clFbT" id="6XSzU5vHVHR" role="1gVkn0" />
                <node concept="3cpWs3" id="6XSzU5vHWuG" role="1gVpfI">
                  <node concept="Xl_RD" id="6XSzU5vHWuR" role="3uHU7w">
                    <property role="Xl_RC" value=" was not found in one of table rows" />
                  </node>
                  <node concept="3cpWs3" id="6XSzU5vHVV6" role="3uHU7B">
                    <node concept="Xl_RD" id="6XSzU5vHVPw" role="3uHU7B">
                      <property role="Xl_RC" value="Column " />
                    </node>
                    <node concept="2OqwBi" id="6XSzU5vHVZa" role="3uHU7w">
                      <node concept="37vLTw" id="6XSzU5vHVVO" role="2Oq$k0">
                        <ref role="3cqZAo" node="6XSzU5vHV_P" resolve="e" />
                      </node>
                      <node concept="liA8E" id="6XSzU5vHW6M" role="2OqNvi">
                        <ref role="37wK5l" node="6XSzU5vHPGi" resolve="getIndex" />
                      </node>
                    </node>
                  </node>
                </node>
              </node>
            </node>
            <node concept="3cpWsn" id="6XSzU5vHV_P" role="TDEfY">
              <property role="TrG5h" value="e" />
              <node concept="3uibUv" id="6XSzU5vHV_Q" role="1tU5fm">
                <ref role="3uigEE" node="6XSzU5vH9q_" resolve="ColumnNotFoundException" />
              </node>
            </node>
          </node>
        </node>
        <node concept="3clFbF" id="71s2rUXgERg" role="3cqZAp">
          <node concept="1rXfSq" id="71s2rUXgERf" role="3clFbG">
            <ref role="37wK5l" node="71s2rUXcP_m" resolve="initActionMap" />
          </node>
        </node>
      </node>
      <node concept="37vLTG" id="5xlXjxzlzt$" role="3clF46">
        <property role="TrG5h" value="editorComponent" />
        <node concept="3uibUv" id="2TtwAs91ENL" role="1tU5fm">
          <ref role="3uigEE" to="cj4x:~EditorComponent" resolve="EditorComponent" />
        </node>
        <node concept="2AHcQZ" id="5xlXjxzlFr_" role="2AJF6D">
          <ref role="2AI5Lk" to="mhfm:~NotNull" resolve="NotNull" />
        </node>
      </node>
      <node concept="37vLTG" id="21Vbeasllm4" role="3clF46">
        <property role="TrG5h" value="tableCell" />
        <node concept="2AHcQZ" id="21Vbeasllwn" role="2AJF6D">
          <ref role="2AI5Lk" to="mhfm:~NotNull" resolve="NotNull" />
        </node>
        <node concept="3uibUv" id="21Vbeasllm5" role="1tU5fm">
          <ref role="3uigEE" node="2ChO0gBxVPx" resolve="EditorCell_Table" />
        </node>
      </node>
      <node concept="37vLTG" id="21Vbeasllm6" role="3clF46">
        <property role="TrG5h" value="columnNumber" />
        <node concept="10Oyi0" id="21Vbeasllwm" role="1tU5fm" />
      </node>
    </node>
    <node concept="3clFb_" id="24Hp4kBjMbn" role="jymVt">
      <property role="TrG5h" value="initSelectedCells" />
      <node concept="3uibUv" id="6XSzU5vHRuE" role="Sfmx6">
        <ref role="3uigEE" node="6XSzU5vH9q_" resolve="ColumnNotFoundException" />
      </node>
      <node concept="3cqZAl" id="24Hp4kBjMbo" role="3clF45" />
      <node concept="3clFbS" id="24Hp4kBjMbq" role="3clF47">
        <node concept="3clFbF" id="24Hp4kBjMbB" role="3cqZAp">
          <node concept="1rXfSq" id="4hiugqyyHXJ" role="3clFbG">
            <ref role="37wK5l" to="b8lf:~AbstractMultipleSelection.setSelectedCells(java.util.List):void" resolve="setSelectedCells" />
            <node concept="2OqwBi" id="24Hp4kBjSkz" role="37wK5m">
              <node concept="liA8E" id="24Hp4kBjSkB" role="2OqNvi">
                <ref role="37wK5l" node="24Hp4kBjNEt" resolve="getColumnCells" />
                <node concept="37vLTw" id="2BHiRxeuE2e" role="37wK5m">
                  <ref role="3cqZAo" node="21VbeaslmJo" resolve="myColumnNumber" />
                </node>
              </node>
              <node concept="37vLTw" id="2BHiRxeuROG" role="2Oq$k0">
                <ref role="3cqZAo" node="21VbeaslD8j" resolve="myTableCell" />
              </node>
            </node>
          </node>
        </node>
      </node>
      <node concept="3Tm6S6" id="24Hp4kBjMbr" role="1B3o_S" />
    </node>
    <node concept="3clFb_" id="71s2rUXcP_m" role="jymVt">
      <property role="1EzhhJ" value="false" />
      <property role="TrG5h" value="initActionMap" />
      <property role="od$2w" value="false" />
      <property role="DiZV1" value="false" />
      <node concept="3Tm6S6" id="71s2rUXcIl7" role="1B3o_S" />
      <node concept="3cqZAl" id="71s2rUXcKc8" role="3clF45" />
      <node concept="3clFbS" id="71s2rUXcRt8" role="3clF47">
        <node concept="3clFbF" id="71s2rUXcRt6" role="3cqZAp">
          <node concept="37vLTI" id="71s2rUXd0TG" role="3clFbG">
            <node concept="1bVj0M" id="71s2rUXd2wU" role="37vLTx">
              <node concept="3clFbS" id="71s2rUXd2wW" role="1bW5cS">
                <node concept="3clFbF" id="71s2rUXd458" role="3cqZAp">
                  <node concept="1rXfSq" id="71s2rUXd457" role="3clFbG">
                    <ref role="37wK5l" node="4oqZqZuGiK$" resolve="selectUp" />
                  </node>
                </node>
              </node>
            </node>
            <node concept="3EllGN" id="71s2rUXcU9c" role="37vLTJ">
              <node concept="Rm8GO" id="71s2rUXcXlK" role="3ElVtu">
                <ref role="Rm8GQ" to="f4zo:~CellActionType.SELECT_UP" resolve="SELECT_UP" />
                <ref role="1Px2BO" to="f4zo:~CellActionType" resolve="CellActionType" />
              </node>
              <node concept="37vLTw" id="71s2rUXcRt5" role="3ElQJh">
                <ref role="3cqZAo" node="71s2rUXbLAd" resolve="actionMap" />
              </node>
            </node>
          </node>
        </node>
        <node concept="3clFbF" id="71s2rUXd7iY" role="3cqZAp">
          <node concept="37vLTI" id="71s2rUXdgD7" role="3clFbG">
            <node concept="10Nm6u" id="71s2rUXdiea" role="37vLTx" />
            <node concept="3EllGN" id="71s2rUXd9NV" role="37vLTJ">
              <node concept="Rm8GO" id="71s2rUXdd5N" role="3ElVtu">
                <ref role="Rm8GQ" to="f4zo:~CellActionType.CUT" resolve="CUT" />
                <ref role="1Px2BO" to="f4zo:~CellActionType" resolve="CellActionType" />
              </node>
              <node concept="37vLTw" id="71s2rUXd7iX" role="3ElQJh">
                <ref role="3cqZAo" node="71s2rUXbLAd" resolve="actionMap" />
              </node>
            </node>
          </node>
        </node>
        <node concept="3clFbF" id="71s2rUXdk2p" role="3cqZAp">
          <node concept="37vLTI" id="71s2rUXdk2q" role="3clFbG">
            <node concept="3EllGN" id="71s2rUXdk2s" role="37vLTJ">
              <node concept="Rm8GO" id="71s2rUXdnEf" role="3ElVtu">
                <ref role="Rm8GQ" to="f4zo:~CellActionType.COPY" resolve="COPY" />
                <ref role="1Px2BO" to="f4zo:~CellActionType" resolve="CellActionType" />
              </node>
              <node concept="37vLTw" id="71s2rUXdk2u" role="3ElQJh">
                <ref role="3cqZAo" node="71s2rUXbLAd" resolve="actionMap" />
              </node>
            </node>
            <node concept="1bVj0M" id="71s2rUXduHU" role="37vLTx">
              <node concept="3clFbS" id="71s2rUXduHV" role="1bW5cS">
                <node concept="3clFbF" id="71s2rUXdwld" role="3cqZAp">
                  <node concept="1rXfSq" id="71s2rUXdwlc" role="3clFbG">
                    <ref role="37wK5l" node="5nYecgbwTJK" resolve="copyNodes" />
                  </node>
                </node>
              </node>
            </node>
          </node>
        </node>
        <node concept="3clFbF" id="71s2rUXdlHG" role="3cqZAp">
          <node concept="37vLTI" id="71s2rUXdlHH" role="3clFbG">
            <node concept="10Nm6u" id="71s2rUXjKkX" role="37vLTx" />
            <node concept="3EllGN" id="71s2rUXdlHJ" role="37vLTJ">
              <node concept="Rm8GO" id="71s2rUXdyHw" role="3ElVtu">
                <ref role="Rm8GQ" to="f4zo:~CellActionType.PASTE" resolve="PASTE" />
                <ref role="1Px2BO" to="f4zo:~CellActionType" resolve="CellActionType" />
              </node>
              <node concept="37vLTw" id="71s2rUXdlHL" role="3ElQJh">
                <ref role="3cqZAo" node="71s2rUXbLAd" resolve="actionMap" />
              </node>
            </node>
          </node>
        </node>
      </node>
    </node>
    <node concept="3clFb_" id="5xlXjxzlztj" role="jymVt">
      <property role="IEkAT" value="false" />
      <property role="1EzhhJ" value="false" />
      <property role="TrG5h" value="isSame" />
      <property role="DiZV1" value="false" />
      <node concept="37vLTG" id="5xlXjxzlztm" role="3clF46">
        <property role="TrG5h" value="another" />
        <node concept="3uibUv" id="5xlXjxzlztn" role="1tU5fm">
          <ref role="3uigEE" to="lwvz:~Selection" resolve="Selection" />
        </node>
      </node>
      <node concept="3Tm1VV" id="5xlXjxzlztk" role="1B3o_S" />
      <node concept="10P_77" id="5xlXjxzlztl" role="3clF45" />
      <node concept="3clFbS" id="5xlXjxzlzto" role="3clF47">
        <node concept="3clFbJ" id="6mKznQTjdZR" role="3cqZAp">
          <node concept="3clFbS" id="6mKznQTjdZS" role="3clFbx">
            <node concept="3cpWs6" id="6mKznQTje00" role="3cqZAp">
              <node concept="3clFbT" id="6mKznQTje02" role="3cqZAk">
                <property role="3clFbU" value="true" />
              </node>
            </node>
          </node>
          <node concept="3clFbC" id="6mKznQTjdZW" role="3clFbw">
            <node concept="Xjq3P" id="6mKznQTjdZV" role="3uHU7B" />
            <node concept="37vLTw" id="2BHiRxgmznZ" role="3uHU7w">
              <ref role="3cqZAo" node="5xlXjxzlztm" resolve="another" />
            </node>
          </node>
        </node>
        <node concept="3clFbJ" id="6mKznQTje04" role="3cqZAp">
          <node concept="3clFbS" id="6mKznQTje05" role="3clFbx">
            <node concept="3cpWs6" id="6mKznQTje0q" role="3cqZAp">
              <node concept="3clFbT" id="6mKznQTje0s" role="3cqZAk">
                <property role="3clFbU" value="false" />
              </node>
            </node>
          </node>
          <node concept="22lmx$" id="6mKznQTje0d" role="3clFbw">
            <node concept="3clFbC" id="6mKznQTje09" role="3uHU7B">
              <node concept="37vLTw" id="2BHiRxgmai0" role="3uHU7B">
                <ref role="3cqZAo" node="5xlXjxzlztm" resolve="another" />
              </node>
              <node concept="10Nm6u" id="6mKznQTje0c" role="3uHU7w" />
            </node>
            <node concept="3y3z36" id="6mKznQTje0h" role="3uHU7w">
              <node concept="1rXfSq" id="4hiugqyz91k" role="3uHU7B">
                <ref role="37wK5l" to="wyt6:~Object.getClass():java.lang.Class" resolve="getClass" />
              </node>
              <node concept="2OqwBi" id="6mKznQTje0l" role="3uHU7w">
                <node concept="37vLTw" id="2BHiRxgkX_q" role="2Oq$k0">
                  <ref role="3cqZAo" node="5xlXjxzlztm" resolve="another" />
                </node>
                <node concept="liA8E" id="6mKznQTje0p" role="2OqNvi">
                  <ref role="37wK5l" to="wyt6:~Object.getClass():java.lang.Class" resolve="getClass" />
                </node>
              </node>
            </node>
          </node>
        </node>
        <node concept="3cpWs8" id="6mKznQTje0w" role="3cqZAp">
          <node concept="3cpWsn" id="6mKznQTje0x" role="3cpWs9">
            <property role="TrG5h" value="that" />
            <node concept="3uibUv" id="6mKznQTje0y" role="1tU5fm">
              <ref role="3uigEE" node="25NdfgmUnqi" resolve="TableColumnSelection" />
            </node>
            <node concept="10QFUN" id="6mKznQTje0$" role="33vP2m">
              <node concept="3uibUv" id="6mKznQTje0_" role="10QFUM">
                <ref role="3uigEE" node="25NdfgmUnqi" resolve="TableColumnSelection" />
              </node>
              <node concept="37vLTw" id="2BHiRxgmpLB" role="10QFUP">
                <ref role="3cqZAo" node="5xlXjxzlztm" resolve="another" />
              </node>
            </node>
          </node>
        </node>
        <node concept="3clFbJ" id="6mKznQTje0D" role="3cqZAp">
          <node concept="3fqX7Q" id="ggLDz2dOhb" role="3clFbw">
            <node concept="2OqwBi" id="ggLDz2dOhd" role="3fr31v">
              <node concept="37vLTw" id="2BHiRxeuOOL" role="2Oq$k0">
                <ref role="3cqZAo" node="21VbeaslD8j" resolve="myTableCell" />
              </node>
              <node concept="liA8E" id="ggLDz2dOhf" role="2OqNvi">
                <ref role="37wK5l" to="wyt6:~Object.equals(java.lang.Object):boolean" resolve="equals" />
                <node concept="2OqwBi" id="ggLDz2dOhg" role="37wK5m">
                  <node concept="37vLTw" id="3GM_nagTBIM" role="2Oq$k0">
                    <ref role="3cqZAo" node="6mKznQTje0x" resolve="that" />
                  </node>
                  <node concept="2OwXpG" id="ggLDz2dOhi" role="2OqNvi">
                    <ref role="2Oxat5" node="21VbeaslD8j" resolve="myTableCell" />
                  </node>
                </node>
              </node>
            </node>
          </node>
          <node concept="3clFbS" id="6mKznQTje0E" role="3clFbx">
            <node concept="3cpWs6" id="6mKznQTje0T" role="3cqZAp">
              <node concept="3clFbT" id="6mKznQTje0V" role="3cqZAk">
                <property role="3clFbU" value="false" />
              </node>
            </node>
          </node>
        </node>
        <node concept="3cpWs6" id="6mKznQTje0Y" role="3cqZAp">
          <node concept="3clFbC" id="6mKznQTje11" role="3cqZAk">
            <node concept="2OqwBi" id="6mKznQTje15" role="3uHU7w">
              <node concept="37vLTw" id="3GM_nagT$BI" role="2Oq$k0">
                <ref role="3cqZAo" node="6mKznQTje0x" resolve="that" />
              </node>
              <node concept="2OwXpG" id="6mKznQTje19" role="2OqNvi">
                <ref role="2Oxat5" node="21VbeaslmJo" resolve="myColumnNumber" />
              </node>
            </node>
            <node concept="37vLTw" id="2BHiRxeuoeH" role="3uHU7B">
              <ref role="3cqZAo" node="21VbeaslmJo" resolve="myColumnNumber" />
            </node>
          </node>
        </node>
      </node>
      <node concept="2AHcQZ" id="3tYsUK_t6Kj" role="2AJF6D">
        <ref role="2AI5Lk" to="wyt6:~Override" resolve="Override" />
      </node>
    </node>
    <node concept="3clFb_" id="5xlXjxzlztp" role="jymVt">
      <property role="IEkAT" value="false" />
      <property role="1EzhhJ" value="false" />
      <property role="TrG5h" value="getSelectionInfo" />
      <property role="DiZV1" value="false" />
      <node concept="3uibUv" id="5xlXjxzlzts" role="Sfmx6">
        <ref role="3uigEE" to="lwvz:~SelectionStoreException" resolve="SelectionStoreException" />
      </node>
      <node concept="3clFbS" id="5xlXjxzlztt" role="3clF47">
        <node concept="3cpWs8" id="1tYCy_FFNQY" role="3cqZAp">
          <node concept="3cpWsn" id="1tYCy_FFNQZ" role="3cpWs9">
            <property role="TrG5h" value="selectionInto" />
            <node concept="3uibUv" id="2TtwAs905nn" role="1tU5fm">
              <ref role="3uigEE" to="b8lf:~SelectionInfoImpl" resolve="SelectionInfoImpl" />
            </node>
            <node concept="2ShNRf" id="1tYCy_FFNR2" role="33vP2m">
              <node concept="1pGfFk" id="1tYCy_FFNR4" role="2ShVmc">
                <ref role="37wK5l" to="b8lf:~SelectionInfoImpl.&lt;init&gt;(java.lang.String,org.jetbrains.mps.openapi.module.SModuleReference)" resolve="SelectionInfoImpl" />
                <node concept="2OqwBi" id="1tYCy_FFOeX" role="37wK5m">
                  <node concept="2OqwBi" id="1tYCy_FFNR6" role="2Oq$k0">
                    <node concept="liA8E" id="1tYCy_FFNRa" role="2OqNvi">
                      <ref role="37wK5l" to="wyt6:~Object.getClass():java.lang.Class" resolve="getClass" />
                    </node>
                    <node concept="Xjq3P" id="1tYCy_FFNR5" role="2Oq$k0" />
                  </node>
                  <node concept="liA8E" id="1tYCy_FFOf1" role="2OqNvi">
                    <ref role="37wK5l" to="wyt6:~Class.getName():java.lang.String" resolve="getName" />
                  </node>
                </node>
                <node concept="37shsh" id="7I1aJvxvTvL" role="37wK5m">
                  <node concept="20RdaH" id="7I1aJvxvTHw" role="37shsm">
                    <property role="20Rdg5" value="258bd2f6-0d02-411d-86b2-5a5ea083e6d2" />
                    <property role="20Rdg7" value="jetbrains.mps.lang.editor.table.runtime" />
                  </node>
                </node>
              </node>
            </node>
          </node>
        </node>
        <node concept="3clFbF" id="33TPYtUwK3R" role="3cqZAp">
          <node concept="2OqwBi" id="33TPYtUwK3T" role="3clFbG">
            <node concept="37vLTw" id="3GM_nagT_Q_" role="2Oq$k0">
              <ref role="3cqZAo" node="1tYCy_FFNQZ" resolve="selectionInto" />
            </node>
            <node concept="liA8E" id="6mKznQTjdXP" role="2OqNvi">
              <ref role="37wK5l" to="b8lf:~SelectionInfoImpl.setCellInfo(jetbrains.mps.openapi.editor.cells.CellInfo):void" resolve="setCellInfo" />
              <node concept="2OqwBi" id="6mKznQTjdXR" role="37wK5m">
                <node concept="liA8E" id="6mKznQTjdZz" role="2OqNvi">
                  <ref role="37wK5l" to="g51k:~EditorCell_Basic.getCellInfo():jetbrains.mps.openapi.editor.cells.CellInfo" resolve="getCellInfo" />
                </node>
                <node concept="37vLTw" id="2BHiRxeuvN9" role="2Oq$k0">
                  <ref role="3cqZAo" node="21VbeaslD8j" resolve="myTableCell" />
                </node>
              </node>
            </node>
          </node>
        </node>
        <node concept="3clFbF" id="6mKznQTjdZ_" role="3cqZAp">
          <node concept="2OqwBi" id="6mKznQTjdZG" role="3clFbG">
            <node concept="2OqwBi" id="6mKznQTjdZB" role="2Oq$k0">
              <node concept="37vLTw" id="3GM_nagTBs8" role="2Oq$k0">
                <ref role="3cqZAo" node="1tYCy_FFNQZ" resolve="selectionInto" />
              </node>
              <node concept="liA8E" id="6mKznQTjdZF" role="2OqNvi">
                <ref role="37wK5l" to="b8lf:~SelectionInfoImpl.getPropertiesMap():java.util.Map" resolve="getPropertiesMap" />
              </node>
            </node>
            <node concept="liA8E" id="6mKznQTjdZK" role="2OqNvi">
              <ref role="37wK5l" to="33ny:~Map.put(java.lang.Object,java.lang.Object):java.lang.Object" resolve="put" />
              <node concept="37vLTw" id="2BHiRxeokvD" role="37wK5m">
                <ref role="3cqZAo" node="6asZ_IpeqZn" resolve="COLUMN_NUMBER_PROPERTY" />
              </node>
              <node concept="2YIFZM" id="6mKznQTjdZO" role="37wK5m">
                <ref role="1Pybhc" to="wyt6:~Integer" resolve="Integer" />
                <ref role="37wK5l" to="wyt6:~Integer.toString(int):java.lang.String" resolve="toString" />
                <node concept="37vLTw" id="2BHiRxeundO" role="37wK5m">
                  <ref role="3cqZAo" node="21VbeaslmJo" resolve="myColumnNumber" />
                </node>
              </node>
            </node>
          </node>
        </node>
        <node concept="3clFbF" id="5xlXjxzlztw" role="3cqZAp">
          <node concept="37vLTw" id="3GM_nagTs_j" role="3clFbG">
            <ref role="3cqZAo" node="1tYCy_FFNQZ" resolve="selectionInto" />
          </node>
        </node>
      </node>
      <node concept="3Tm1VV" id="5xlXjxzlztq" role="1B3o_S" />
      <node concept="3uibUv" id="5xlXjxzlztr" role="3clF45">
        <ref role="3uigEE" to="lwvz:~SelectionInfo" resolve="SelectionInfo" />
      </node>
      <node concept="2AHcQZ" id="3tYsUK_t6Ki" role="2AJF6D">
        <ref role="2AI5Lk" to="wyt6:~Override" resolve="Override" />
      </node>
    </node>
    <node concept="3clFb_" id="71s2rUXfr$8" role="jymVt">
      <property role="IEkAT" value="false" />
      <property role="1EzhhJ" value="false" />
      <property role="TrG5h" value="canExecuteAction" />
      <property role="DiZV1" value="false" />
      <node concept="3Tm1VV" id="71s2rUXfr$9" role="1B3o_S" />
      <node concept="10P_77" id="71s2rUXfr$b" role="3clF45" />
      <node concept="37vLTG" id="71s2rUXfr$c" role="3clF46">
        <property role="TrG5h" value="type" />
        <node concept="3uibUv" id="71s2rUXfr$d" role="1tU5fm">
          <ref role="3uigEE" to="f4zo:~CellActionType" resolve="CellActionType" />
        </node>
      </node>
      <node concept="3clFbS" id="71s2rUXfr$e" role="3clF47">
        <node concept="3clFbF" id="71s2rUXfr$i" role="3cqZAp">
          <node concept="22lmx$" id="71s2rUXgl9B" role="3clFbG">
            <node concept="3nyPlj" id="71s2rUXfr$h" role="3uHU7w">
              <ref role="37wK5l" to="b8lf:~AbstractMultipleSelection.canExecuteAction(jetbrains.mps.openapi.editor.cells.CellActionType):boolean" resolve="canExecuteAction" />
              <node concept="37vLTw" id="2BHiRxghelQ" role="37wK5m">
                <ref role="3cqZAo" node="71s2rUXfr$c" resolve="type" />
              </node>
            </node>
            <node concept="2OqwBi" id="71s2rUXfJDU" role="3uHU7B">
              <node concept="37vLTw" id="71s2rUXgmQA" role="2Oq$k0">
                <ref role="3cqZAo" node="71s2rUXbLAd" resolve="actionMap" />
              </node>
              <node concept="2Nt0df" id="71s2rUXfOEP" role="2OqNvi">
                <node concept="37vLTw" id="71s2rUXfQj0" role="38cxEo">
                  <ref role="3cqZAo" node="71s2rUXfr$c" resolve="type" />
                </node>
              </node>
            </node>
          </node>
        </node>
      </node>
      <node concept="2AHcQZ" id="71s2rUXfr$f" role="2AJF6D">
        <ref role="2AI5Lk" to="wyt6:~Override" resolve="Override" />
      </node>
    </node>
    <node concept="3clFb_" id="4oqZqZuGhyF" role="jymVt">
      <property role="IEkAT" value="false" />
      <property role="1EzhhJ" value="false" />
      <property role="TrG5h" value="executeAction" />
      <property role="DiZV1" value="false" />
      <node concept="37vLTG" id="4oqZqZuGhyI" role="3clF46">
        <property role="TrG5h" value="type" />
        <node concept="3uibUv" id="5OMo51zGEGf" role="1tU5fm">
          <ref role="3uigEE" to="f4zo:~CellActionType" resolve="CellActionType" />
        </node>
      </node>
      <node concept="3cqZAl" id="4oqZqZuGhyH" role="3clF45" />
      <node concept="3Tm1VV" id="4oqZqZuGhyG" role="1B3o_S" />
      <node concept="3clFbS" id="4oqZqZuGhyK" role="3clF47">
        <node concept="3clFbJ" id="71s2rUXeYJo" role="3cqZAp">
          <node concept="2OqwBi" id="71s2rUXfZep" role="3clFbw">
            <node concept="2Nt0df" id="71s2rUXg4cX" role="2OqNvi">
              <node concept="37vLTw" id="71s2rUXg5PR" role="38cxEo">
                <ref role="3cqZAo" node="4oqZqZuGhyI" resolve="type" />
              </node>
            </node>
            <node concept="37vLTw" id="71s2rUXf2lW" role="2Oq$k0">
              <ref role="3cqZAo" node="71s2rUXbLAd" resolve="actionMap" />
            </node>
          </node>
          <node concept="3clFbS" id="71s2rUXeYJq" role="3clFbx">
            <node concept="3clFbJ" id="71s2rUXg9gH" role="3cqZAp">
              <node concept="3y3z36" id="71s2rUXgqYH" role="3clFbw">
                <node concept="10Nm6u" id="71s2rUXgsG3" role="3uHU7w" />
                <node concept="3EllGN" id="71s2rUXgd_e" role="3uHU7B">
                  <node concept="37vLTw" id="71s2rUXgfiC" role="3ElVtu">
                    <ref role="3cqZAo" node="4oqZqZuGhyI" resolve="type" />
                  </node>
                  <node concept="37vLTw" id="71s2rUXgaTT" role="3ElQJh">
                    <ref role="3cqZAo" node="71s2rUXbLAd" resolve="actionMap" />
                  </node>
                </node>
              </node>
              <node concept="3clFbS" id="71s2rUXg9gJ" role="3clFbx">
                <node concept="3clFbF" id="71s2rUXf9Gq" role="3cqZAp">
                  <node concept="2OqwBi" id="71s2rUXe9nk" role="3clFbG">
                    <node concept="1Bd96e" id="71s2rUXebIz" role="2OqNvi" />
                    <node concept="3EllGN" id="71s2rUXe5FB" role="2Oq$k0">
                      <node concept="37vLTw" id="71s2rUXf9Gt" role="3ElQJh">
                        <ref role="3cqZAo" node="71s2rUXbLAd" resolve="actionMap" />
                      </node>
                      <node concept="37vLTw" id="71s2rUXe7nX" role="3ElVtu">
                        <ref role="3cqZAo" node="4oqZqZuGhyI" resolve="type" />
                      </node>
                    </node>
                  </node>
                </node>
              </node>
            </node>
          </node>
          <node concept="9aQIb" id="71s2rUXfkpA" role="9aQIa">
            <node concept="3clFbS" id="71s2rUXfkpB" role="9aQI4">
              <node concept="3clFbF" id="71s2rUXfm3L" role="3cqZAp">
                <node concept="3nyPlj" id="71s2rUXfm3N" role="3clFbG">
                  <ref role="37wK5l" to="b8lf:~AbstractMultipleSelection.executeAction(jetbrains.mps.openapi.editor.cells.CellActionType):void" resolve="executeAction" />
                  <node concept="37vLTw" id="71s2rUXfm3O" role="37wK5m">
                    <ref role="3cqZAo" node="4oqZqZuGhyI" resolve="type" />
                  </node>
                </node>
              </node>
            </node>
          </node>
        </node>
      </node>
      <node concept="2AHcQZ" id="4oqZqZuGhyL" role="2AJF6D">
        <ref role="2AI5Lk" to="wyt6:~Override" resolve="Override" />
      </node>
    </node>
    <node concept="3clFb_" id="5nYecgbwTJK" role="jymVt">
      <property role="TrG5h" value="copyNodes" />
      <node concept="3Tm6S6" id="5nYecgbwTJO" role="1B3o_S" />
      <node concept="3cqZAl" id="5nYecgbwTJL" role="3clF45" />
      <node concept="3clFbS" id="5nYecgbwTJN" role="3clF47">
        <node concept="3clFbF" id="5nYecgbwUG0" role="3cqZAp">
          <node concept="2OqwBi" id="5nYecgbwUUJ" role="3clFbG">
            <node concept="2YIFZM" id="5nYecgbwUUI" role="2Oq$k0">
              <ref role="1Pybhc" to="ddhc:~CopyPasteManagerEx" resolve="CopyPasteManagerEx" />
              <ref role="37wK5l" to="ddhc:~CopyPasteManagerEx.getInstanceEx():com.intellij.ide.CopyPasteManagerEx" resolve="getInstanceEx" />
            </node>
            <node concept="liA8E" id="5nYecgbwUUN" role="2OqNvi">
              <ref role="37wK5l" to="ddhc:~CopyPasteManagerEx.setContents(java.awt.datatransfer.Transferable):void" resolve="setContents" />
              <node concept="2ShNRf" id="5nYecgbwUUO" role="37wK5m">
                <node concept="1pGfFk" id="5nYecgbwUUR" role="2ShVmc">
                  <ref role="37wK5l" to="dp1x:5tGs5KqKj3N" resolve="SNodeTransferable" />
                  <node concept="2YIFZM" id="5nYecgbwVIJ" role="37wK5m">
                    <ref role="37wK5l" to="33ny:~Collections.emptyList():java.util.List" resolve="emptyList" />
                    <ref role="1Pybhc" to="33ny:~Collections" resolve="Collections" />
                    <node concept="3uibUv" id="5nYecgbwVR5" role="3PaCim">
                      <ref role="3uigEE" to="mhbf:~SNode" resolve="SNode" />
                    </node>
                  </node>
                  <node concept="2OqwBi" id="o$_79lP1k7" role="37wK5m">
                    <node concept="liA8E" id="o$_79lP1kb" role="2OqNvi">
                      <ref role="37wK5l" to="cj4x:~TextBuilder.getText():java.lang.String" resolve="getText" />
                    </node>
                    <node concept="1rXfSq" id="4hiugqyz9p9" role="2Oq$k0">
                      <ref role="37wK5l" node="o$_79lOWYE" resolve="renderText" />
                    </node>
                  </node>
                </node>
              </node>
            </node>
          </node>
        </node>
      </node>
    </node>
    <node concept="3clFb_" id="o$_79lOWYE" role="jymVt">
      <property role="TrG5h" value="renderText" />
      <node concept="3uibUv" id="Q643wMutBU" role="3clF45">
        <ref role="3uigEE" to="cj4x:~TextBuilder" resolve="TextBuilder" />
      </node>
      <node concept="3Tm6S6" id="1AamtalnkPQ" role="1B3o_S" />
      <node concept="3clFbS" id="o$_79lOWYH" role="3clF47">
        <node concept="3cpWs8" id="o$_79lOX7k" role="3cqZAp">
          <node concept="3cpWsn" id="o$_79lOX7l" role="3cpWs9">
            <property role="TrG5h" value="result" />
            <node concept="3uibUv" id="Q643wMuvM4" role="1tU5fm">
              <ref role="3uigEE" to="cj4x:~TextBuilder" resolve="TextBuilder" />
            </node>
            <node concept="2ShNRf" id="4RxguYEVhnC" role="33vP2m">
              <node concept="1pGfFk" id="4RxguYEVkvF" role="2ShVmc">
                <ref role="37wK5l" to="hhnx:~TextBuilderImpl.&lt;init&gt;()" resolve="TextBuilderImpl" />
              </node>
            </node>
          </node>
        </node>
        <node concept="1DcWWT" id="o$_79lP1j_" role="3cqZAp">
          <node concept="3clFbS" id="o$_79lP1jA" role="2LFqv$">
            <node concept="3clFbF" id="1AamtalniH2" role="3cqZAp">
              <node concept="37vLTI" id="1AamtalniH4" role="3clFbG">
                <node concept="37vLTw" id="3GM_nagT$Ek" role="37vLTJ">
                  <ref role="3cqZAo" node="o$_79lOX7l" resolve="result" />
                </node>
                <node concept="2OqwBi" id="1AamtalniH7" role="37vLTx">
                  <node concept="liA8E" id="1AamtalniH9" role="2OqNvi">
                    <ref role="37wK5l" to="cj4x:~TextBuilder.appendToTheBottom(jetbrains.mps.openapi.editor.TextBuilder):jetbrains.mps.openapi.editor.TextBuilder" resolve="appendToTheBottom" />
                    <node concept="2OqwBi" id="1AamtalniHa" role="37wK5m">
                      <node concept="37vLTw" id="3GM_nagTxmD" role="2Oq$k0">
                        <ref role="3cqZAo" node="o$_79lP1jC" resolve="cell" />
                      </node>
                      <node concept="liA8E" id="1AamtalniHc" role="2OqNvi">
                        <ref role="37wK5l" to="f4zo:~EditorCell.renderText():jetbrains.mps.openapi.editor.TextBuilder" resolve="renderText" />
                      </node>
                    </node>
                  </node>
                  <node concept="37vLTw" id="3GM_nagTwfY" role="2Oq$k0">
                    <ref role="3cqZAo" node="o$_79lOX7l" resolve="result" />
                  </node>
                </node>
              </node>
            </node>
          </node>
          <node concept="3cpWsn" id="o$_79lP1jC" role="1Duv9x">
            <property role="TrG5h" value="cell" />
            <node concept="3uibUv" id="o$_79lP1jF" role="1tU5fm">
              <ref role="3uigEE" to="f4zo:~EditorCell" resolve="EditorCell" />
            </node>
          </node>
          <node concept="1rXfSq" id="4hiugqyz9$P" role="1DdaDG">
            <ref role="37wK5l" to="b8lf:~AbstractMultipleSelection.getSelectedCells():java.util.List" resolve="getSelectedCells" />
          </node>
        </node>
        <node concept="3cpWs6" id="o$_79lOXs1" role="3cqZAp">
          <node concept="37vLTw" id="3GM_nagTrfy" role="3cqZAk">
            <ref role="3cqZAo" node="o$_79lOX7l" resolve="result" />
          </node>
        </node>
      </node>
    </node>
    <node concept="3clFb_" id="4oqZqZuGiK$" role="jymVt">
      <property role="TrG5h" value="selectUp" />
      <node concept="3Tm6S6" id="4oqZqZuGiKC" role="1B3o_S" />
      <node concept="3cqZAl" id="4oqZqZuGiK_" role="3clF45" />
      <node concept="3clFbS" id="4oqZqZuGiKB" role="3clF47">
        <node concept="3cpWs8" id="4oqZqZuGiMy" role="3cqZAp">
          <node concept="3cpWsn" id="4oqZqZuGiMz" role="3cpWs9">
            <property role="TrG5h" value="cell" />
            <node concept="3uibUv" id="4oqZqZuGiM$" role="1tU5fm">
              <ref role="3uigEE" to="f4zo:~EditorCell" resolve="EditorCell" />
            </node>
            <node concept="1rXfSq" id="4hiugqyzfxK" role="33vP2m">
              <ref role="37wK5l" node="4oqZqZuGiLE" resolve="getCellToSelectUp" />
            </node>
          </node>
        </node>
        <node concept="3clFbJ" id="4oqZqZuGiMB" role="3cqZAp">
          <node concept="3clFbS" id="4oqZqZuGiMC" role="3clFbx">
            <node concept="3cpWs6" id="4oqZqZuGiMK" role="3cqZAp" />
          </node>
          <node concept="3clFbC" id="4oqZqZuGiMG" role="3clFbw">
            <node concept="37vLTw" id="3GM_nagTwKz" role="3uHU7B">
              <ref role="3cqZAo" node="4oqZqZuGiMz" resolve="cell" />
            </node>
            <node concept="10Nm6u" id="4oqZqZuGiMJ" role="3uHU7w" />
          </node>
        </node>
        <node concept="3cpWs8" id="4oqZqZuGiKO" role="3cqZAp">
          <node concept="3cpWsn" id="4oqZqZuGiKP" role="3cpWs9">
            <property role="TrG5h" value="selectionManager" />
            <node concept="3uibUv" id="4oqZqZuGiKQ" role="1tU5fm">
              <ref role="3uigEE" to="lwvz:~SelectionManager" resolve="SelectionManager" />
            </node>
            <node concept="2OqwBi" id="4oqZqZuGiKR" role="33vP2m">
              <node concept="1rXfSq" id="4hiugqyz96y" role="2Oq$k0">
                <ref role="37wK5l" to="b8lf:~AbstractSelection.getEditorComponent():jetbrains.mps.openapi.editor.EditorComponent" resolve="getEditorComponent" />
              </node>
              <node concept="liA8E" id="4oqZqZuGiKT" role="2OqNvi">
                <ref role="37wK5l" to="cj4x:~EditorComponent.getSelectionManager():jetbrains.mps.openapi.editor.selection.SelectionManager" resolve="getSelectionManager" />
              </node>
            </node>
          </node>
        </node>
        <node concept="3clFbF" id="4oqZqZuGiMM" role="3cqZAp">
          <node concept="2OqwBi" id="4oqZqZuGiMO" role="3clFbG">
            <node concept="37vLTw" id="3GM_nagTvQ8" role="2Oq$k0">
              <ref role="3cqZAo" node="4oqZqZuGiKP" resolve="selectionManager" />
            </node>
            <node concept="liA8E" id="4oqZqZuGiMS" role="2OqNvi">
              <ref role="37wK5l" to="lwvz:~SelectionManager.pushSelection(jetbrains.mps.openapi.editor.selection.Selection):void" resolve="pushSelection" />
              <node concept="2OqwBi" id="4oqZqZuGiMU" role="37wK5m">
                <node concept="37vLTw" id="3GM_nagTvXt" role="2Oq$k0">
                  <ref role="3cqZAo" node="4oqZqZuGiKP" resolve="selectionManager" />
                </node>
                <node concept="liA8E" id="4oqZqZuGiMY" role="2OqNvi">
                  <ref role="37wK5l" to="lwvz:~SelectionManager.createSelection(jetbrains.mps.openapi.editor.cells.EditorCell):jetbrains.mps.openapi.editor.selection.Selection" resolve="createSelection" />
                  <node concept="37vLTw" id="3GM_nagT$w4" role="37wK5m">
                    <ref role="3cqZAo" node="4oqZqZuGiMz" resolve="cell" />
                  </node>
                </node>
              </node>
            </node>
          </node>
        </node>
      </node>
    </node>
    <node concept="3clFb_" id="4oqZqZuGiLE" role="jymVt">
      <property role="TrG5h" value="getCellToSelectUp" />
      <node concept="3Tm6S6" id="5nYecgbwTJJ" role="1B3o_S" />
      <node concept="3uibUv" id="4oqZqZuGiMr" role="3clF45">
        <ref role="3uigEE" to="f4zo:~EditorCell" resolve="EditorCell" />
      </node>
      <node concept="3clFbS" id="4oqZqZuGiLH" role="3clF47">
        <node concept="1Dw8fO" id="4oqZqZuGiLI" role="3cqZAp">
          <node concept="3y3z36" id="4oqZqZuGiMj" role="1Dwp0S">
            <node concept="37vLTw" id="3GM_nagTrej" role="3uHU7B">
              <ref role="3cqZAo" node="4oqZqZuGiMg" resolve="cell" />
            </node>
            <node concept="10Nm6u" id="4oqZqZuGiMk" role="3uHU7w" />
          </node>
          <node concept="3cpWsn" id="4oqZqZuGiMg" role="1Duv9x">
            <property role="TrG5h" value="cell" />
            <node concept="37vLTw" id="2BHiRxeufUF" role="33vP2m">
              <ref role="3cqZAo" node="21VbeaslD8j" resolve="myTableCell" />
            </node>
            <node concept="3uibUv" id="4oqZqZuGiMh" role="1tU5fm">
              <ref role="3uigEE" to="f4zo:~EditorCell_Collection" resolve="EditorCell_Collection" />
            </node>
          </node>
          <node concept="37vLTI" id="4oqZqZuGiMm" role="1Dwrff">
            <node concept="2OqwBi" id="4oqZqZuGiMn" role="37vLTx">
              <node concept="liA8E" id="4oqZqZuGiMp" role="2OqNvi">
                <ref role="37wK5l" to="f4zo:~EditorCell.getParent():jetbrains.mps.openapi.editor.cells.EditorCell_Collection" resolve="getParent" />
              </node>
              <node concept="37vLTw" id="3GM_nagTxtg" role="2Oq$k0">
                <ref role="3cqZAo" node="4oqZqZuGiMg" resolve="cell" />
              </node>
            </node>
            <node concept="37vLTw" id="3GM_nagTABW" role="37vLTJ">
              <ref role="3cqZAo" node="4oqZqZuGiMg" resolve="cell" />
            </node>
          </node>
          <node concept="3clFbS" id="4oqZqZuGiLJ" role="2LFqv$">
            <node concept="3clFbJ" id="4oqZqZuGiLK" role="3cqZAp">
              <node concept="2OqwBi" id="4oqZqZuGiMd" role="3clFbw">
                <node concept="37vLTw" id="3GM_nagTtHc" role="2Oq$k0">
                  <ref role="3cqZAo" node="4oqZqZuGiMg" resolve="cell" />
                </node>
                <node concept="liA8E" id="4oqZqZuGiMf" role="2OqNvi">
                  <ref role="37wK5l" to="f4zo:~EditorCell.isSelectable():boolean" resolve="isSelectable" />
                </node>
              </node>
              <node concept="3clFbS" id="4oqZqZuGiLL" role="3clFbx">
                <node concept="2$JKZl" id="4oqZqZuGiLM" role="3cqZAp">
                  <node concept="1Wc70l" id="4oqZqZuGiLU" role="2$JKZa">
                    <node concept="1Wc70l" id="4oqZqZuGiM0" role="3uHU7B">
                      <node concept="3y3z36" id="4oqZqZuGiM1" role="3uHU7B">
                        <node concept="2OqwBi" id="4oqZqZuGiM2" role="3uHU7B">
                          <node concept="37vLTw" id="3GM_nagT$F_" role="2Oq$k0">
                            <ref role="3cqZAo" node="4oqZqZuGiMg" resolve="cell" />
                          </node>
                          <node concept="liA8E" id="4oqZqZuGiM4" role="2OqNvi">
                            <ref role="37wK5l" to="f4zo:~EditorCell.getParent():jetbrains.mps.openapi.editor.cells.EditorCell_Collection" resolve="getParent" />
                          </node>
                        </node>
                        <node concept="10Nm6u" id="4oqZqZuGiM5" role="3uHU7w" />
                      </node>
                      <node concept="2OqwBi" id="4oqZqZuGiM6" role="3uHU7w">
                        <node concept="2OqwBi" id="4oqZqZuGiM7" role="2Oq$k0">
                          <node concept="37vLTw" id="3GM_nagTwkH" role="2Oq$k0">
                            <ref role="3cqZAo" node="4oqZqZuGiMg" resolve="cell" />
                          </node>
                          <node concept="liA8E" id="4oqZqZuGiM9" role="2OqNvi">
                            <ref role="37wK5l" to="f4zo:~EditorCell.getParent():jetbrains.mps.openapi.editor.cells.EditorCell_Collection" resolve="getParent" />
                          </node>
                        </node>
                        <node concept="liA8E" id="4oqZqZuGiMa" role="2OqNvi">
                          <ref role="37wK5l" to="f4zo:~EditorCell_Collection.isTransparentCollection():boolean" resolve="isTransparentCollection" />
                        </node>
                      </node>
                    </node>
                    <node concept="2OqwBi" id="4oqZqZuGiLV" role="3uHU7w">
                      <node concept="2OqwBi" id="4oqZqZuGiLW" role="2Oq$k0">
                        <node concept="37vLTw" id="3GM_nagTrxH" role="2Oq$k0">
                          <ref role="3cqZAo" node="4oqZqZuGiMg" resolve="cell" />
                        </node>
                        <node concept="liA8E" id="4oqZqZuGiLY" role="2OqNvi">
                          <ref role="37wK5l" to="f4zo:~EditorCell.getParent():jetbrains.mps.openapi.editor.cells.EditorCell_Collection" resolve="getParent" />
                        </node>
                      </node>
                      <node concept="liA8E" id="4oqZqZuGiLZ" role="2OqNvi">
                        <ref role="37wK5l" to="f4zo:~EditorCell.isSelectable():boolean" resolve="isSelectable" />
                      </node>
                    </node>
                  </node>
                  <node concept="3clFbS" id="4oqZqZuGiLN" role="2LFqv$">
                    <node concept="3clFbF" id="4oqZqZuGiLO" role="3cqZAp">
                      <node concept="37vLTI" id="4oqZqZuGiLP" role="3clFbG">
                        <node concept="37vLTw" id="3GM_nagTvmK" role="37vLTJ">
                          <ref role="3cqZAo" node="4oqZqZuGiMg" resolve="cell" />
                        </node>
                        <node concept="2OqwBi" id="4oqZqZuGiLR" role="37vLTx">
                          <node concept="37vLTw" id="3GM_nagTAOE" role="2Oq$k0">
                            <ref role="3cqZAo" node="4oqZqZuGiMg" resolve="cell" />
                          </node>
                          <node concept="liA8E" id="4oqZqZuGiLT" role="2OqNvi">
                            <ref role="37wK5l" to="f4zo:~EditorCell.getParent():jetbrains.mps.openapi.editor.cells.EditorCell_Collection" resolve="getParent" />
                          </node>
                        </node>
                      </node>
                    </node>
                  </node>
                </node>
                <node concept="3cpWs6" id="4oqZqZuGiMb" role="3cqZAp">
                  <node concept="37vLTw" id="3GM_nagTtoF" role="3cqZAk">
                    <ref role="3cqZAo" node="4oqZqZuGiMg" resolve="cell" />
                  </node>
                </node>
              </node>
            </node>
          </node>
        </node>
        <node concept="3cpWs6" id="4oqZqZuGiMt" role="3cqZAp">
          <node concept="10Nm6u" id="4oqZqZuGiMv" role="3cqZAk" />
        </node>
      </node>
    </node>
    <node concept="3Tm1VV" id="25NdfgmUnqj" role="1B3o_S" />
    <node concept="3uibUv" id="21Vbeasllm3" role="1zkMxy">
      <ref role="3uigEE" to="b8lf:~AbstractMultipleSelection" resolve="AbstractMultipleSelection" />
    </node>
  </node>
  <node concept="312cEu" id="6XSzU5vH9q_">
    <property role="TrG5h" value="ColumnNotFoundException" />
    <node concept="312cEg" id="6XSzU5vHOlN" role="jymVt">
      <property role="34CwA1" value="false" />
      <property role="eg7rD" value="false" />
      <property role="TrG5h" value="myIndex" />
      <property role="3TUv4t" value="false" />
      <node concept="3Tm6S6" id="6XSzU5vHOlA" role="1B3o_S" />
      <node concept="10Oyi0" id="6XSzU5vHOlL" role="1tU5fm" />
    </node>
    <node concept="2tJIrI" id="6XSzU5vHPDb" role="jymVt" />
    <node concept="3clFbW" id="6XSzU5vHKI9" role="jymVt">
      <node concept="3cqZAl" id="6XSzU5vHKIb" role="3clF45" />
      <node concept="3clFbS" id="6XSzU5vHKIc" role="3clF47">
        <node concept="3clFbF" id="6XSzU5vHOmf" role="3cqZAp">
          <node concept="37vLTI" id="6XSzU5vHOGg" role="3clFbG">
            <node concept="37vLTw" id="6XSzU5vHOHI" role="37vLTx">
              <ref role="3cqZAo" node="6XSzU5vHNwK" resolve="index" />
            </node>
            <node concept="37vLTw" id="6XSzU5vHOme" role="37vLTJ">
              <ref role="3cqZAo" node="6XSzU5vHOlN" resolve="myIndex" />
            </node>
          </node>
        </node>
      </node>
      <node concept="37vLTG" id="6XSzU5vHNwK" role="3clF46">
        <property role="TrG5h" value="index" />
        <node concept="10Oyi0" id="6XSzU5vHNwJ" role="1tU5fm" />
      </node>
    </node>
    <node concept="2tJIrI" id="6XSzU5vHPzE" role="jymVt" />
    <node concept="3clFb_" id="6XSzU5vHPGi" role="jymVt">
      <property role="1EzhhJ" value="false" />
      <property role="TrG5h" value="getIndex" />
      <property role="od$2w" value="false" />
      <property role="DiZV1" value="false" />
      <property role="2aFKle" value="false" />
      <node concept="3clFbS" id="6XSzU5vHPGl" role="3clF47">
        <node concept="3cpWs6" id="6XSzU5vHPI0" role="3cqZAp">
          <node concept="37vLTw" id="6XSzU5vHPIq" role="3cqZAk">
            <ref role="3cqZAo" node="6XSzU5vHOlN" resolve="myIndex" />
          </node>
        </node>
      </node>
      <node concept="3Tm1VV" id="6XSzU5vHPEG" role="1B3o_S" />
      <node concept="10Oyi0" id="6XSzU5vHPGg" role="3clF45" />
    </node>
    <node concept="3uibUv" id="6XSzU5vHbGO" role="1zkMxy">
      <ref role="3uigEE" to="wyt6:~Exception" resolve="Exception" />
    </node>
  </node>
  <node concept="312cEu" id="6E2BWlD7mOx">
    <property role="TrG5h" value="TableModelFactory" />
    <property role="1sVAO0" value="true" />
    <node concept="3clFb_" id="6E2BWlD7mQd" role="jymVt">
      <property role="1EzhhJ" value="false" />
      <property role="TrG5h" value="createTableModel" />
      <node concept="37vLTG" id="6E2BWlD7mQe" role="3clF46">
        <property role="TrG5h" value="node" />
        <node concept="3Tqbb2" id="6E2BWlD7mQf" role="1tU5fm" />
      </node>
      <node concept="37vLTG" id="6E2BWlD7mQg" role="3clF46">
        <property role="TrG5h" value="editorContext" />
        <node concept="3uibUv" id="6E2BWlD7mQh" role="1tU5fm">
          <ref role="3uigEE" to="cj4x:~EditorContext" resolve="EditorContext" />
        </node>
      </node>
      <node concept="3uibUv" id="6E2BWlD7mQi" role="3clF45">
        <ref role="3uigEE" node="3ThmjU3UlMw" resolve="TableModel" />
      </node>
      <node concept="3Tm1VV" id="6E2BWlD7mQj" role="1B3o_S" />
      <node concept="3clFbS" id="6E2BWlD7mQk" role="3clF47">
        <node concept="3SKdUt" id="6E2BWlD7oT3" role="3cqZAp">
          <node concept="3SKdUq" id="6E2BWlD7oT5" role="3SKWNk">
            <property role="3SKdUp" value="TODO: not used anymore, remove after MPS 3.5 release" />
          </node>
        </node>
        <node concept="3cpWs6" id="6E2BWlD7oNE" role="3cqZAp">
          <node concept="10Nm6u" id="6E2BWlD7oPw" role="3cqZAk" />
        </node>
      </node>
      <node concept="2AHcQZ" id="6E2BWlD7oQr" role="2AJF6D">
        <ref role="2AI5Lk" to="wyt6:~Deprecated" resolve="Deprecated" />
      </node>
    </node>
    <node concept="2tJIrI" id="6E2BWlD7pth" role="jymVt" />
    <node concept="3clFb_" id="6E2BWlD7pur" role="jymVt">
      <property role="1EzhhJ" value="false" />
      <property role="TrG5h" value="createTableModel" />
      <node concept="3uibUv" id="6E2BWlD7puw" role="3clF45">
        <ref role="3uigEE" node="3ThmjU3UlMw" resolve="TableModel" />
      </node>
      <node concept="3Tm1VV" id="6E2BWlD7pux" role="1B3o_S" />
      <node concept="3clFbS" id="6E2BWlD7puy" role="3clF47">
        <node concept="3SKdUt" id="6E2BWlD7puz" role="3cqZAp">
          <node concept="3SKdUq" id="6E2BWlD7pu$" role="3SKWNk">
            <property role="3SKdUp" value="TODO: make abstract after MPS 3.5 release" />
          </node>
        </node>
        <node concept="3cpWs6" id="6E2BWlD7pu_" role="3cqZAp">
          <node concept="10Nm6u" id="6E2BWlD7puA" role="3cqZAk" />
        </node>
      </node>
    </node>
    <node concept="3Tm1VV" id="6E2BWlD7mOy" role="1B3o_S" />
  </node>
</model>
<|MERGE_RESOLUTION|>--- conflicted
+++ resolved
@@ -2,8 +2,8 @@
 <model ref="r:b60215f1-3d3e-41cc-8321-723ef8eb59dd(jetbrains.mps.lang.editor.table.runtime)">
   <persistence version="9" />
   <languages>
-    <use id="fd392034-7849-419d-9071-12563d152375" name="jetbrains.mps.baseLanguage.closures" version="-1" />
-    <use id="83888646-71ce-4f1c-9c53-c54016f6ad4f" name="jetbrains.mps.baseLanguage.collections" version="-1" />
+    <use id="fd392034-7849-419d-9071-12563d152375" name="jetbrains.mps.baseLanguage.closures" version="0" />
+    <use id="83888646-71ce-4f1c-9c53-c54016f6ad4f" name="jetbrains.mps.baseLanguage.collections" version="0" />
     <use id="aee9cad2-acd4-4608-aef2-0004f6a1cdbd" name="jetbrains.mps.lang.actions" version="4" />
     <use id="7866978e-a0f0-4cc7-81bc-4d213d9375e1" name="jetbrains.mps.lang.smodel" version="8" />
     <use id="f3061a53-9226-4cc5-a443-f952ceaf5816" name="jetbrains.mps.baseLanguage" version="5" />
@@ -17,6 +17,7 @@
     <import index="exr9" ref="1ed103c3-3aa6-49b7-9c21-6765ee11f224/java:jetbrains.mps.nodeEditor(MPS.Editor/)" />
     <import index="b8lf" ref="1ed103c3-3aa6-49b7-9c21-6765ee11f224/java:jetbrains.mps.nodeEditor.selection(MPS.Editor/)" />
     <import index="kcid" ref="1ed103c3-3aa6-49b7-9c21-6765ee11f224/java:jetbrains.mps.nodeEditor.cellLayout(MPS.Editor/)" />
+    <import index="6lvu" ref="1ed103c3-3aa6-49b7-9c21-6765ee11f224/java:jetbrains.mps.nodeEditor.cellMenu(MPS.Editor/)" />
     <import index="ddhc" ref="498d89d2-c2e9-11e2-ad49-6cf049e62fe5/java:com.intellij.ide(MPS.IDEA/)" />
     <import index="cj4x" ref="1ed103c3-3aa6-49b7-9c21-6765ee11f224/java:jetbrains.mps.openapi.editor(MPS.Editor/)" />
     <import index="mhfm" ref="3f233e7f-b8a6-46d2-a57f-795d56775243/java:org.jetbrains.annotations(Annotations/)" />
@@ -33,12 +34,8 @@
     <import index="pjrh" ref="6ed54515-acc8-4d1e-a16c-9fd6cfe951ea/java:jetbrains.mps.smodel.adapter(MPS.Core/)" />
     <import index="hhnx" ref="1ed103c3-3aa6-49b7-9c21-6765ee11f224/java:jetbrains.mps.editor.runtime(MPS.Editor/)" />
     <import index="18ew" ref="6ed54515-acc8-4d1e-a16c-9fd6cfe951ea/java:jetbrains.mps.util(MPS.Core/)" />
-<<<<<<< HEAD
     <import index="ncw5" ref="6ed54515-acc8-4d1e-a16c-9fd6cfe951ea/java:jetbrains.mps.util.annotation(MPS.Core/)" />
-=======
     <import index="zce0" ref="1ed103c3-3aa6-49b7-9c21-6765ee11f224/java:jetbrains.mps.smodel.action(MPS.Editor/)" />
-    <import index="6lvu" ref="1ed103c3-3aa6-49b7-9c21-6765ee11f224/java:jetbrains.mps.nodeEditor.cellMenu(MPS.Editor/)" />
->>>>>>> 7524ef88
     <import index="hox0" ref="1ed103c3-3aa6-49b7-9c21-6765ee11f224/java:jetbrains.mps.openapi.editor.style(MPS.Editor/)" implicit="true" />
     <import index="22ra" ref="1ed103c3-3aa6-49b7-9c21-6765ee11f224/java:jetbrains.mps.openapi.editor.update(MPS.Editor/)" implicit="true" />
   </imports>
@@ -3736,6 +3733,23 @@
       <node concept="3Tm6S6" id="78041ZCSzw$" role="1B3o_S" />
     </node>
     <node concept="3clFbW" id="5vyEOJLRceZ" role="jymVt">
+      <node concept="2AHcQZ" id="4jf2BbgoSH0" role="2AJF6D">
+        <ref role="2AI5Lk" to="wyt6:~Deprecated" resolve="Deprecated" />
+      </node>
+      <node concept="2AHcQZ" id="4jf2BbgoTxD" role="2AJF6D">
+        <ref role="2AI5Lk" to="ncw5:~ToRemove" resolve="ToRemove" />
+        <node concept="2B6LJw" id="4jf2BbgoVfG" role="2B76xF">
+          <ref role="2B6OnR" to="ncw5:~ToRemove.version()" resolve="version" />
+          <node concept="3b6qkQ" id="4jf2BbgoVkY" role="2B70Vg">
+            <property role="$nhwW" value="3.5" />
+          </node>
+        </node>
+      </node>
+      <node concept="P$JXv" id="4jf2BbgoSGX" role="lGtFl">
+        <node concept="TZ5HI" id="4jf2BbgoSGY" role="3nqlJM">
+          <node concept="TZ5HA" id="4jf2BbgoSGZ" role="3HnX3l" />
+        </node>
+      </node>
       <node concept="3clFbS" id="5vyEOJLRcf2" role="3clF47">
         <node concept="1VxSAg" id="4jf2BbguIf9" role="3cqZAp">
           <ref role="37wK5l" node="4jf2BbgoQYg" resolve="HierarchycalTableModel" />
@@ -3783,23 +3797,6 @@
         </node>
         <node concept="3Tqbb2" id="5vyEOJLRdJF" role="1tU5fm">
           <ref role="ehGHo" to="tpce:f_TJgxE" resolve="LinkDeclaration" />
-        </node>
-      </node>
-      <node concept="P$JXv" id="4jf2BbgoSGX" role="lGtFl">
-        <node concept="TZ5HI" id="4jf2BbgoSGY" role="3nqlJM">
-          <node concept="TZ5HA" id="4jf2BbgoSGZ" role="3HnX3l" />
-        </node>
-      </node>
-      <node concept="2AHcQZ" id="4jf2BbgoSH0" role="2AJF6D">
-        <ref role="2AI5Lk" to="wyt6:~Deprecated" resolve="Deprecated" />
-      </node>
-      <node concept="2AHcQZ" id="4jf2BbgoTxD" role="2AJF6D">
-        <ref role="2AI5Lk" to="ncw5:~ToRemove" resolve="ToRemove" />
-        <node concept="2B6LJw" id="4jf2BbgoVfG" role="2B76xF">
-          <ref role="2B6OnR" to="ncw5:~ToRemove.version()" resolve="version" />
-          <node concept="3b6qkQ" id="4jf2BbgoVkY" role="2B70Vg">
-            <property role="$nhwW" value="3.5" />
-          </node>
         </node>
       </node>
     </node>
@@ -4425,6 +4422,18 @@
       <node concept="3Tm6S6" id="5vyEOJLRfyG" role="1B3o_S" />
     </node>
     <node concept="3clFbW" id="5vyEOJLRfyo" role="jymVt">
+      <node concept="2AHcQZ" id="4jf2BbgoLMs" role="2AJF6D">
+        <ref role="2AI5Lk" to="wyt6:~Deprecated" resolve="Deprecated" />
+      </node>
+      <node concept="2AHcQZ" id="4jf2BbgoXIn" role="2AJF6D">
+        <ref role="2AI5Lk" to="ncw5:~ToRemove" resolve="ToRemove" />
+        <node concept="2B6LJw" id="4jf2BbgoZ8o" role="2B76xF">
+          <ref role="2B6OnR" to="ncw5:~ToRemove.version()" resolve="version" />
+          <node concept="3b6qkQ" id="4jf2BbgoZd$" role="2B70Vg">
+            <property role="$nhwW" value="3.5" />
+          </node>
+        </node>
+      </node>
       <node concept="3clFbS" id="5vyEOJLRfyr" role="3clF47">
         <node concept="1VxSAg" id="4jf2BbguCkO" role="3cqZAp">
           <ref role="37wK5l" node="4jf2BbgoKwn" resolve="HierarchycalTableModelWithHeader" />
@@ -4488,18 +4497,6 @@
         </node>
         <node concept="2AHcQZ" id="5vyEOJLRfyC" role="2AJF6D">
           <ref role="2AI5Lk" to="mhfm:~NotNull" resolve="NotNull" />
-        </node>
-      </node>
-      <node concept="2AHcQZ" id="4jf2BbgoLMs" role="2AJF6D">
-        <ref role="2AI5Lk" to="wyt6:~Deprecated" resolve="Deprecated" />
-      </node>
-      <node concept="2AHcQZ" id="4jf2BbgoXIn" role="2AJF6D">
-        <ref role="2AI5Lk" to="ncw5:~ToRemove" resolve="ToRemove" />
-        <node concept="2B6LJw" id="4jf2BbgoZ8o" role="2B76xF">
-          <ref role="2B6OnR" to="ncw5:~ToRemove.version()" resolve="version" />
-          <node concept="3b6qkQ" id="4jf2BbgoZd$" role="2B70Vg">
-            <property role="$nhwW" value="3.5" />
-          </node>
         </node>
       </node>
     </node>
@@ -4945,6 +4942,18 @@
       </node>
     </node>
     <node concept="3clFbW" id="Oi8IO9sN2E" role="jymVt">
+      <node concept="2AHcQZ" id="4jf2Bbgq0TB" role="2AJF6D">
+        <ref role="2AI5Lk" to="wyt6:~Deprecated" resolve="Deprecated" />
+      </node>
+      <node concept="2AHcQZ" id="4jf2Bbgq1rP" role="2AJF6D">
+        <ref role="2AI5Lk" to="ncw5:~ToRemove" resolve="ToRemove" />
+        <node concept="2B6LJw" id="4jf2Bbgq22e" role="2B76xF">
+          <ref role="2B6OnR" to="ncw5:~ToRemove.version()" resolve="version" />
+          <node concept="3b6qkQ" id="4jf2Bbgq26Q" role="2B70Vg">
+            <property role="$nhwW" value="3.5" />
+          </node>
+        </node>
+      </node>
       <node concept="3Tm1VV" id="Oi8IO9sN2G" role="1B3o_S" />
       <node concept="3clFbS" id="Oi8IO9sN2H" role="3clF47">
         <node concept="1VxSAg" id="4jf2Bbgu_Ne" role="3cqZAp">
@@ -5005,18 +5014,6 @@
         <property role="TrG5h" value="editorContext" />
         <node concept="3uibUv" id="2Lb$XtiGdbx" role="1tU5fm">
           <ref role="3uigEE" to="cj4x:~EditorContext" resolve="EditorContext" />
-        </node>
-      </node>
-      <node concept="2AHcQZ" id="4jf2Bbgq0TB" role="2AJF6D">
-        <ref role="2AI5Lk" to="wyt6:~Deprecated" resolve="Deprecated" />
-      </node>
-      <node concept="2AHcQZ" id="4jf2Bbgq1rP" role="2AJF6D">
-        <ref role="2AI5Lk" to="ncw5:~ToRemove" resolve="ToRemove" />
-        <node concept="2B6LJw" id="4jf2Bbgq22e" role="2B76xF">
-          <ref role="2B6OnR" to="ncw5:~ToRemove.version()" resolve="version" />
-          <node concept="3b6qkQ" id="4jf2Bbgq26Q" role="2B70Vg">
-            <property role="$nhwW" value="3.5" />
-          </node>
         </node>
       </node>
     </node>
@@ -5645,32 +5642,16 @@
           </node>
         </node>
         <node concept="3clFbJ" id="Oi8IO9sN77" role="3cqZAp">
-          <node concept="1Wc70l" id="7jK8rs6Cg_m" role="3clFbw">
-            <node concept="3clFbC" id="7jK8rs6Cg_n" role="3uHU7B">
-              <node concept="3cmrfG" id="7jK8rs6Cg_p" role="3uHU7w">
-                <property role="3cmrfH" value="0" />
-              </node>
-              <node concept="37vLTw" id="2BHiRxgmaER" role="3uHU7B">
-                <ref role="3cqZAo" node="Oi8IO9sN6P" resolve="row" />
-              </node>
-            </node>
-            <node concept="3eOSWO" id="7jK8rs6Cg_q" role="3uHU7w">
-              <node concept="3cmrfG" id="7jK8rs6Cg_s" role="3uHU7w">
-                <property role="3cmrfH" value="0" />
-              </node>
-              <node concept="37vLTw" id="2BHiRxgm9SM" role="3uHU7B">
-                <ref role="3cqZAo" node="Oi8IO9sN6R" resolve="column" />
-              </node>
-            </node>
-          </node>
-          <node concept="3clFbS" id="Oi8IO9sN7f" role="3clFbx">
-            <node concept="3clFbF" id="6UM37LJlX1i" role="3cqZAp">
-              <node concept="37vLTI" id="6UM37LJm1im" role="3clFbG">
-                <node concept="37vLTw" id="6UM37LJlX1g" role="37vLTJ">
-                  <ref role="3cqZAo" node="6UM37LJlUqV" resolve="link" />
-                </node>
-                <node concept="37vLTw" id="6UM37LJm4k7" role="37vLTx">
-                  <ref role="3cqZAo" node="Oi8IO9sN2t" resolve="xlink" />
+          <node concept="9aQIb" id="6UM37LJm9XL" role="9aQIa">
+            <node concept="3clFbS" id="6UM37LJm9XM" role="9aQI4">
+              <node concept="3clFbF" id="6UM37LJmb8U" role="3cqZAp">
+                <node concept="37vLTI" id="6UM37LJmbnU" role="3clFbG">
+                  <node concept="37vLTw" id="6UM37LJmb8T" role="37vLTJ">
+                    <ref role="3cqZAo" node="6UM37LJlUqV" resolve="link" />
+                  </node>
+                  <node concept="37vLTw" id="6UM37LJmdAK" role="37vLTx">
+                    <ref role="3cqZAo" node="Oi8IO9sN2z" resolve="clink" />
+                  </node>
                 </node>
               </node>
             </node>
@@ -5707,16 +5688,32 @@
               </node>
             </node>
           </node>
-          <node concept="9aQIb" id="6UM37LJm9XL" role="9aQIa">
-            <node concept="3clFbS" id="6UM37LJm9XM" role="9aQI4">
-              <node concept="3clFbF" id="6UM37LJmb8U" role="3cqZAp">
-                <node concept="37vLTI" id="6UM37LJmbnU" role="3clFbG">
-                  <node concept="37vLTw" id="6UM37LJmb8T" role="37vLTJ">
-                    <ref role="3cqZAo" node="6UM37LJlUqV" resolve="link" />
-                  </node>
-                  <node concept="37vLTw" id="6UM37LJmdAK" role="37vLTx">
-                    <ref role="3cqZAo" node="Oi8IO9sN2z" resolve="clink" />
-                  </node>
+          <node concept="1Wc70l" id="7jK8rs6Cg_m" role="3clFbw">
+            <node concept="3clFbC" id="7jK8rs6Cg_n" role="3uHU7B">
+              <node concept="3cmrfG" id="7jK8rs6Cg_p" role="3uHU7w">
+                <property role="3cmrfH" value="0" />
+              </node>
+              <node concept="37vLTw" id="2BHiRxgmaER" role="3uHU7B">
+                <ref role="3cqZAo" node="Oi8IO9sN6P" resolve="row" />
+              </node>
+            </node>
+            <node concept="3eOSWO" id="7jK8rs6Cg_q" role="3uHU7w">
+              <node concept="3cmrfG" id="7jK8rs6Cg_s" role="3uHU7w">
+                <property role="3cmrfH" value="0" />
+              </node>
+              <node concept="37vLTw" id="2BHiRxgm9SM" role="3uHU7B">
+                <ref role="3cqZAo" node="Oi8IO9sN6R" resolve="column" />
+              </node>
+            </node>
+          </node>
+          <node concept="3clFbS" id="Oi8IO9sN7f" role="3clFbx">
+            <node concept="3clFbF" id="6UM37LJlX1i" role="3cqZAp">
+              <node concept="37vLTI" id="6UM37LJm1im" role="3clFbG">
+                <node concept="37vLTw" id="6UM37LJlX1g" role="37vLTJ">
+                  <ref role="3cqZAo" node="6UM37LJlUqV" resolve="link" />
+                </node>
+                <node concept="37vLTw" id="6UM37LJm4k7" role="37vLTx">
+                  <ref role="3cqZAo" node="Oi8IO9sN2t" resolve="xlink" />
                 </node>
               </node>
             </node>
