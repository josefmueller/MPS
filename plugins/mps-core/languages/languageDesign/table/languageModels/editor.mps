--- conflicted
+++ resolved
@@ -31,11 +31,7 @@
       </node>
       <node role="childCellModel" roleId="tpc2.1073389446424" type="tpc2.CellModel_Constant" typeId="tpc2.1073389577006" id="3152052307426710945" nodeInfo="nn">
         <property name="text" nameId="tpc2.1073389577007" value="Table cell:" />
-<<<<<<< HEAD
-        <link role="parentStyleClass" roleId="tpc2.1186406756722" targetNodeId="tpc5.1214478266312" resolveInfo="header" />
-=======
         <link role="parentStyleClass" roleId="tpc2.1381004262292426837" targetNodeId="tpc5.1214478266312" resolveInfo="header" />
->>>>>>> f41488bc
       </node>
       <node role="childCellModel" roleId="tpc2.1073389446424" type="tpc2.CellModel_Collection" typeId="tpc2.1073389446423" id="3152052307426710946" nodeInfo="nn">
         <property name="vertical" nameId="tpc2.1073389446425" value="true" />
@@ -44,11 +40,7 @@
           <property name="vertical" nameId="tpc2.1073389446425" value="false" />
           <node role="childCellModel" roleId="tpc2.1073389446424" type="tpc2.CellModel_Constant" typeId="tpc2.1073389577006" id="3152052307426710948" nodeInfo="nn">
             <property name="text" nameId="tpc2.1073389577007" value="model" />
-<<<<<<< HEAD
-            <link role="parentStyleClass" roleId="tpc2.1186406756722" targetNodeId="tpc5.1214480913160" resolveInfo="property" />
-=======
             <link role="parentStyleClass" roleId="tpc2.1381004262292426837" targetNodeId="tpc5.1214480913160" resolveInfo="property" />
->>>>>>> f41488bc
           </node>
           <node role="childCellModel" roleId="tpc2.1073389446424" type="tpc2.CellModel_RefNode" typeId="tpc2.1073389882823" id="3152052307426710974" nodeInfo="ng">
             <link role="relationDeclaration" roleId="tpc2.1140103550593" targetNodeId="ohyq.4490468428501048483" />
@@ -80,32 +72,20 @@
     <node role="cellModel" roleId="tpc2.1080736633877" type="tpc2.CellModel_Collection" typeId="tpc2.1073389446423" id="2253133157537011867" nodeInfo="nn">
       <node role="cellLayout" roleId="tpc2.1106270802874" type="tpc2.CellLayout_VerticalGrid" typeId="tpc2.1239814640496" id="2253133157537011869" nodeInfo="nn" />
       <node role="childCellModel" roleId="tpc2.1073389446424" type="tpc2.CellModel_Collection" typeId="tpc2.1073389446423" id="2253133157537011871" nodeInfo="nn">
-<<<<<<< HEAD
-        <link role="parentStyleClass" roleId="tpc2.1186406756722" targetNodeId="tpc5.1233829988599" resolveInfo="borderedCollection" />
-=======
         <link role="parentStyleClass" roleId="tpc2.1381004262292426837" targetNodeId="tpc5.1233829988599" resolveInfo="borderedCollection" />
->>>>>>> f41488bc
         <node role="cellLayout" roleId="tpc2.1106270802874" type="tpc2.CellLayout_Horizontal" typeId="tpc2.1106270549637" id="2253133157537011872" nodeInfo="nn" />
         <node role="styleItem" roleId="tpc2.1219418656006" type="tpc2.SelectableStyleSheetItem" typeId="tpc2.1186414928363" id="2253133157537011873" nodeInfo="nn">
           <property name="flag" nameId="tpc2.1186414551515" value="false" />
         </node>
         <node role="childCellModel" roleId="tpc2.1073389446424" type="tpc2.CellModel_Constant" typeId="tpc2.1073389577006" id="2253133157537011882" nodeInfo="nn" />
         <node role="childCellModel" roleId="tpc2.1073389446424" type="tpc2.CellModel_Collection" typeId="tpc2.1073389446423" id="6216065619544954186" nodeInfo="nn">
-<<<<<<< HEAD
-          <link role="parentStyleClass" roleId="tpc2.1186406756722" targetNodeId="tpc5.1233829988599" resolveInfo="borderedCollection" />
-=======
           <link role="parentStyleClass" roleId="tpc2.1381004262292426837" targetNodeId="tpc5.1233829988599" resolveInfo="borderedCollection" />
->>>>>>> f41488bc
           <node role="styleItem" roleId="tpc2.1219418656006" type="tpc2.SelectableStyleSheetItem" typeId="tpc2.1186414928363" id="6216065619544954187" nodeInfo="nn">
             <property name="flag" nameId="tpc2.1186414551515" value="false" />
           </node>
           <node role="childCellModel" roleId="tpc2.1073389446424" type="tpc2.CellModel_Constant" typeId="tpc2.1073389577006" id="6216065619544954194" nodeInfo="nn">
             <property name="text" nameId="tpc2.1073389577007" value="%" />
-<<<<<<< HEAD
-            <link role="parentStyleClass" roleId="tpc2.1186406756722" targetNodeId="tpc5.1233754996980" resolveInfo="bordered" />
-=======
             <link role="parentStyleClass" roleId="tpc2.1381004262292426837" targetNodeId="tpc5.1233754996980" resolveInfo="bordered" />
->>>>>>> f41488bc
           </node>
           <node role="childCellModel" roleId="tpc2.1073389446424" type="tpc2.CellModel_RefCell" typeId="tpc2.1088013125922" id="6216065619544954190" nodeInfo="ng">
             <link role="relationDeclaration" roleId="tpc2.1140103550593" targetNodeId="ohyq.6216065619544939793" />
@@ -119,34 +99,20 @@
           <node role="cellLayout" roleId="tpc2.1106270802874" type="tpc2.CellLayout_Horizontal" typeId="tpc2.1106270549637" id="6216065619544954189" nodeInfo="nn" />
           <node role="childCellModel" roleId="tpc2.1073389446424" type="tpc2.CellModel_Constant" typeId="tpc2.1073389577006" id="6216065619544954196" nodeInfo="nn">
             <property name="text" nameId="tpc2.1073389577007" value="%" />
-<<<<<<< HEAD
-            <link role="parentStyleClass" roleId="tpc2.1186406756722" targetNodeId="tpc5.1233754996980" resolveInfo="bordered" />
-=======
             <link role="parentStyleClass" roleId="tpc2.1381004262292426837" targetNodeId="tpc5.1233754996980" resolveInfo="bordered" />
->>>>>>> f41488bc
           </node>
         </node>
       </node>
       <node role="childCellModel" roleId="tpc2.1073389446424" type="tpc2.CellModel_Collection" typeId="tpc2.1073389446423" id="2253133157537011876" nodeInfo="nn">
-<<<<<<< HEAD
-        <link role="parentStyleClass" roleId="tpc2.1186406756722" targetNodeId="tpc5.1233829988599" resolveInfo="borderedCollection" />
-        <node role="childCellModel" roleId="tpc2.1073389446424" type="tpc2.CellModel_Collection" typeId="tpc2.1073389446423" id="6216065619544954200" nodeInfo="nn">
-          <link role="parentStyleClass" roleId="tpc2.1186406756722" targetNodeId="tpc5.1233829988599" resolveInfo="borderedCollection" />
-=======
         <link role="parentStyleClass" roleId="tpc2.1381004262292426837" targetNodeId="tpc5.1233829988599" resolveInfo="borderedCollection" />
         <node role="childCellModel" roleId="tpc2.1073389446424" type="tpc2.CellModel_Collection" typeId="tpc2.1073389446423" id="6216065619544954200" nodeInfo="nn">
           <link role="parentStyleClass" roleId="tpc2.1381004262292426837" targetNodeId="tpc5.1233829988599" resolveInfo="borderedCollection" />
->>>>>>> f41488bc
           <node role="styleItem" roleId="tpc2.1219418656006" type="tpc2.SelectableStyleSheetItem" typeId="tpc2.1186414928363" id="6216065619544954201" nodeInfo="nn">
             <property name="flag" nameId="tpc2.1186414551515" value="false" />
           </node>
           <node role="childCellModel" roleId="tpc2.1073389446424" type="tpc2.CellModel_Constant" typeId="tpc2.1073389577006" id="6216065619544954208" nodeInfo="nn">
             <property name="text" nameId="tpc2.1073389577007" value="%" />
-<<<<<<< HEAD
-            <link role="parentStyleClass" roleId="tpc2.1186406756722" targetNodeId="tpc5.1233754996980" resolveInfo="bordered" />
-=======
             <link role="parentStyleClass" roleId="tpc2.1381004262292426837" targetNodeId="tpc5.1233754996980" resolveInfo="bordered" />
->>>>>>> f41488bc
           </node>
           <node role="childCellModel" roleId="tpc2.1073389446424" type="tpc2.CellModel_RefCell" typeId="tpc2.1088013125922" id="6216065619544954204" nodeInfo="ng">
             <link role="relationDeclaration" roleId="tpc2.1140103550593" targetNodeId="ohyq.6216065619544939794" />
@@ -160,16 +126,6 @@
           <node role="cellLayout" roleId="tpc2.1106270802874" type="tpc2.CellLayout_Horizontal" typeId="tpc2.1106270549637" id="6216065619544954203" nodeInfo="nn" />
           <node role="childCellModel" roleId="tpc2.1073389446424" type="tpc2.CellModel_Constant" typeId="tpc2.1073389577006" id="6216065619544954210" nodeInfo="nn">
             <property name="text" nameId="tpc2.1073389577007" value="%" />
-<<<<<<< HEAD
-            <link role="parentStyleClass" roleId="tpc2.1186406756722" targetNodeId="tpc5.1233754996980" resolveInfo="bordered" />
-          </node>
-        </node>
-        <node role="childCellModel" roleId="tpc2.1073389446424" type="tpc2.CellModel_Collection" typeId="tpc2.1073389446423" id="6216065619544954212" nodeInfo="nn">
-          <link role="parentStyleClass" roleId="tpc2.1186406756722" targetNodeId="tpc5.1233829988599" resolveInfo="borderedCollection" />
-          <node role="childCellModel" roleId="tpc2.1073389446424" type="tpc2.CellModel_Constant" typeId="tpc2.1073389577006" id="6216065619544954220" nodeInfo="nn">
-            <property name="text" nameId="tpc2.1073389577007" value="%" />
-            <link role="parentStyleClass" roleId="tpc2.1186406756722" targetNodeId="tpc5.1233754996980" resolveInfo="bordered" />
-=======
             <link role="parentStyleClass" roleId="tpc2.1381004262292426837" targetNodeId="tpc5.1233754996980" resolveInfo="bordered" />
           </node>
         </node>
@@ -178,7 +134,6 @@
           <node role="childCellModel" roleId="tpc2.1073389446424" type="tpc2.CellModel_Constant" typeId="tpc2.1073389577006" id="6216065619544954220" nodeInfo="nn">
             <property name="text" nameId="tpc2.1073389577007" value="%" />
             <link role="parentStyleClass" roleId="tpc2.1381004262292426837" targetNodeId="tpc5.1233754996980" resolveInfo="bordered" />
->>>>>>> f41488bc
           </node>
           <node role="styleItem" roleId="tpc2.1219418656006" type="tpc2.SelectableStyleSheetItem" typeId="tpc2.1186414928363" id="6216065619544954213" nodeInfo="nn">
             <property name="flag" nameId="tpc2.1186414551515" value="false" />
@@ -194,11 +149,7 @@
           </node>
           <node role="childCellModel" roleId="tpc2.1073389446424" type="tpc2.CellModel_Constant" typeId="tpc2.1073389577006" id="6216065619544954222" nodeInfo="nn">
             <property name="text" nameId="tpc2.1073389577007" value="%" />
-<<<<<<< HEAD
-            <link role="parentStyleClass" roleId="tpc2.1186406756722" targetNodeId="tpc5.1233754996980" resolveInfo="bordered" />
-=======
             <link role="parentStyleClass" roleId="tpc2.1381004262292426837" targetNodeId="tpc5.1233754996980" resolveInfo="bordered" />
->>>>>>> f41488bc
           </node>
           <node role="cellLayout" roleId="tpc2.1106270802874" type="tpc2.CellLayout_Horizontal" typeId="tpc2.1106270549637" id="6216065619544954215" nodeInfo="nn" />
         </node>
