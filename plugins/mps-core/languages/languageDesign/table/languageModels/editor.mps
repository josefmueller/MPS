--- conflicted
+++ resolved
@@ -2,13 +2,8 @@
 <model ref="r:8cb98139-dde9-48c6-8624-a531b84be2cd(jetbrains.mps.lang.editor.table.editor)">
   <persistence version="9" />
   <languages>
-<<<<<<< HEAD
-    <use id="7866978e-a0f0-4cc7-81bc-4d213d9375e1" name="jetbrains.mps.lang.smodel" version="3" />
+    <use id="7866978e-a0f0-4cc7-81bc-4d213d9375e1" name="jetbrains.mps.lang.smodel" version="2" />
     <use id="18bc6592-03a6-4e29-a83a-7ff23bde13ba" name="jetbrains.mps.lang.editor" version="2" />
-=======
-    <use id="7866978e-a0f0-4cc7-81bc-4d213d9375e1" name="jetbrains.mps.lang.smodel" version="2" />
-    <use id="18bc6592-03a6-4e29-a83a-7ff23bde13ba" name="jetbrains.mps.lang.editor" version="3" />
->>>>>>> 8605555f
     <devkit ref="fbc25dd2-5da4-483a-8b19-70928e1b62d7(jetbrains.mps.devkit.general-purpose)" />
   </languages>
   <imports>
@@ -28,7 +23,7 @@
         <child id="1080736633877" name="cellModel" index="2wV5jI" />
       </concept>
       <concept id="1239814640496" name="jetbrains.mps.lang.editor.structure.CellLayout_VerticalGrid" flags="nn" index="2EHx9g" />
-      <concept id="1078939183254" name="jetbrains.mps.lang.editor.structure.CellModel_Component" flags="sg" stub="3162947552742194261" index="PMmxH">
+      <concept id="1078939183254" name="jetbrains.mps.lang.editor.structure.CellModel_Component" flags="sg" index="PMmxH">
         <reference id="1078939183255" name="editorComponent" index="PMmxG" />
       </concept>
       <concept id="1186403751766" name="jetbrains.mps.lang.editor.structure.FontStyleStyleClassItem" flags="ln" index="Vb9p2">
@@ -39,7 +34,7 @@
       </concept>
       <concept id="1186414928363" name="jetbrains.mps.lang.editor.structure.SelectableStyleSheetItem" flags="ln" index="VPM3Z" />
       <concept id="1186414976055" name="jetbrains.mps.lang.editor.structure.DrawBorderStyleClassItem" flags="ln" index="VPXOz" />
-      <concept id="1088013125922" name="jetbrains.mps.lang.editor.structure.CellModel_RefCell" flags="sg" stub="730538219795941030" index="1iCGBv">
+      <concept id="1088013125922" name="jetbrains.mps.lang.editor.structure.CellModel_RefCell" flags="sg" index="1iCGBv">
         <child id="1088186146602" name="editorComponent" index="1sWHZn" />
       </concept>
       <concept id="1381004262292414836" name="jetbrains.mps.lang.editor.structure.ICellStyle" flags="ng" index="1k5N5V">
@@ -50,20 +45,20 @@
         <property id="1140017977771" name="readOnly" index="1Intyy" />
         <reference id="1140103550593" name="relationDeclaration" index="1NtTu8" />
       </concept>
-      <concept id="1073389446423" name="jetbrains.mps.lang.editor.structure.CellModel_Collection" flags="sn" stub="3013115976261988961" index="3EZMnI">
+      <concept id="1073389446423" name="jetbrains.mps.lang.editor.structure.CellModel_Collection" flags="sn" index="3EZMnI">
         <property id="1073389446425" name="vertical" index="3EZMnw" />
         <property id="1073389446426" name="gridLayout" index="3EZMnz" />
         <child id="1106270802874" name="cellLayout" index="2iSdaV" />
         <child id="1073389446424" name="childCellModel" index="3EZMnx" />
       </concept>
-      <concept id="1073389577006" name="jetbrains.mps.lang.editor.structure.CellModel_Constant" flags="sn" stub="3610246225209162225" index="3F0ifn">
+      <concept id="1073389577006" name="jetbrains.mps.lang.editor.structure.CellModel_Constant" flags="sn" index="3F0ifn">
         <property id="1073389577007" name="text" index="3F0ifm" />
       </concept>
-      <concept id="1073389658414" name="jetbrains.mps.lang.editor.structure.CellModel_Property" flags="sg" stub="730538219796134133" index="3F0A7n" />
+      <concept id="1073389658414" name="jetbrains.mps.lang.editor.structure.CellModel_Property" flags="sg" index="3F0A7n" />
       <concept id="1219418625346" name="jetbrains.mps.lang.editor.structure.IStyleContainer" flags="ng" index="3F0Thp">
         <child id="1219418656006" name="styleItem" index="3F10Kt" />
       </concept>
-      <concept id="1073389882823" name="jetbrains.mps.lang.editor.structure.CellModel_RefNode" flags="sg" stub="730538219795960754" index="3F1sOY" />
+      <concept id="1073389882823" name="jetbrains.mps.lang.editor.structure.CellModel_RefNode" flags="sg" index="3F1sOY" />
       <concept id="1166049232041" name="jetbrains.mps.lang.editor.structure.AbstractComponent" flags="ng" index="1XWOmA">
         <reference id="1166049300910" name="conceptDeclaration" index="1XX52x" />
       </concept>
