<?xml version="1.0" encoding="UTF-8"?>
<debug-info>
  <concept fqn="jetbrains.mps.baseLanguage.structure.AssertStatement" />
  <concept fqn="jetbrains.mps.baseLanguage.structure.BlockStatement" />
  <concept fqn="jetbrains.mps.baseLanguage.structure.BreakStatement" />
  <concept fqn="jetbrains.mps.baseLanguage.structure.ConstructorDeclaration" />
  <concept fqn="jetbrains.mps.baseLanguage.structure.ContinueStatement" />
  <concept fqn="jetbrains.mps.baseLanguage.structure.ExpressionStatement" />
  <concept fqn="jetbrains.mps.baseLanguage.structure.FieldDeclaration" />
  <concept fqn="jetbrains.mps.baseLanguage.structure.ForeachStatement" />
  <concept fqn="jetbrains.mps.baseLanguage.structure.IfStatement" />
  <concept fqn="jetbrains.mps.baseLanguage.structure.InstanceMethodDeclaration" />
  <concept fqn="jetbrains.mps.baseLanguage.structure.LocalVariableDeclarationStatement" />
  <concept fqn="jetbrains.mps.baseLanguage.structure.ReturnStatement" />
  <concept fqn="jetbrains.mps.baseLanguage.structure.SingleLineComment" />
  <concept fqn="jetbrains.mps.baseLanguage.structure.Statement" />
  <concept fqn="jetbrains.mps.baseLanguage.structure.StaticFieldDeclaration" />
  <concept fqn="jetbrains.mps.baseLanguage.structure.StaticMethodDeclaration" />
  <concept fqn="jetbrains.mps.baseLanguage.structure.SuperConstructorInvocation" />
  <concept fqn="jetbrains.mps.baseLanguage.structure.TryCatchStatement" />
  <concept fqn="jetbrains.mps.baseLanguage.structure.WhileStatement" />
  <root nodeRef="r:90fa2771-55a5-4174-b12a-f5413c5a876c(jetbrains.mps.ide.devkit.actions)/1206195573853570544">
    <file name="ShowStructure_Action.java">
      <node id="1206195573853570544" at="20,0,21,0" concept="14" trace="ICON" />
      <node id="1206195573853570544" at="21,33,22,38" concept="16" />
      <node id="1206195573853570544" at="22,38,23,35" concept="5" />
      <node id="1206195573853570544" at="23,35,24,40" concept="5" />
      <node id="1206195573853570544" at="27,32,28,16" concept="11" />
      <node id="1206195573853570544" at="32,53,33,19" concept="11" />
      <node id="1206195573853570544" at="35,5,36,56" concept="10" />
      <node id="1206195573853570544" at="37,22,38,21" concept="11" />
      <node id="1206195573853570544" at="41,5,42,65" concept="10" />
      <node id="1206195573853570544" at="43,22,44,21" concept="11" />
      <node id="1206195573853570544" at="47,5,48,65" concept="10" />
      <node id="1206195573853570544" at="49,22,50,21" concept="11" />
      <node id="1206195573853570544" at="52,5,53,16" concept="11" />
      <node id="1206195573853570553" at="56,96,57,124" concept="10" />
      <node id="1206195573853570566" at="58,39,59,13" concept="11" />
      <node id="1206195573853570567" at="60,5,61,0" concept="13" />
      <node id="1206195573853570568" at="61,0,62,159" concept="10" />
      <node id="3225473836814533370" at="62,159,63,144" concept="10" />
      <node id="1862644671852713899" at="64,61,65,113" concept="12" />
      <node id="1206195573853570607" at="65,113,66,75" concept="5" />
      <node id="1206195573853570616" at="67,5,68,17" concept="5" />
      <node id="1206195573853570544" at="31,95,34,5" concept="8" />
      <node id="1206195573853570544" at="36,56,39,7" concept="8" />
      <node id="1206195573853570544" at="42,65,45,7" concept="8" />
      <node id="1206195573853570544" at="48,65,51,7" concept="8" />
      <node id="1206195573853570561" at="57,124,60,5" concept="8" />
      <node id="1206195573853570544" at="26,0,30,0" concept="9" trace="isDumbAware#()Z" />
      <node id="1206195573853570600" at="63,144,67,5" concept="8" />
      <node id="1206195573853570544" at="21,0,26,0" concept="3" trace="ShowStructure_Action#()V" />
      <node id="1206195573853570544" at="34,5,40,5" concept="1" />
      <node id="1206195573853570544" at="40,5,46,5" concept="1" />
      <node id="1206195573853570544" at="46,5,52,5" concept="1" />
      <node id="1206195573853570544" at="55,0,70,0" concept="9" trace="doExecute#(Lcom/intellij/openapi/actionSystem/AnActionEvent;Ljava/util/Map;)V" />
      <node id="1206195573853570544" at="30,0,55,0" concept="9" trace="collectActionData#(Lcom/intellij/openapi/actionSystem/AnActionEvent;Ljava/util/Map;)Z" />
      <scope id="1206195573853570544" at="27,32,28,16" />
      <scope id="1206195573853570544" at="32,53,33,19" />
      <scope id="1206195573853570544" at="37,22,38,21" />
      <scope id="1206195573853570544" at="43,22,44,21" />
      <scope id="1206195573853570544" at="49,22,50,21" />
      <scope id="1206195573853570565" at="58,39,59,13" />
      <scope id="1206195573853570606" at="64,61,66,75" />
      <scope id="1206195573853570544" at="21,33,24,40" />
      <scope id="1206195573853570544" at="26,0,30,0" />
      <scope id="1206195573853570544" at="35,5,39,7">
        <var name="p" id="1206195573853570544" />
      </scope>
      <scope id="1206195573853570544" at="41,5,45,7">
        <var name="p" id="1206195573853570544" />
      </scope>
      <scope id="1206195573853570544" at="47,5,51,7">
        <var name="p" id="1206195573853570544" />
      </scope>
      <scope id="1206195573853570544" at="21,0,26,0" />
      <scope id="1206195573853570544" at="56,96,68,17">
        <var name="popup" id="3225473836814533371" />
        <var name="structureView" id="1206195573853570569" />
        <var name="structureViewBuilder" id="1206195573853570554" />
      </scope>
      <scope id="1206195573853570544" at="55,0,70,0">
        <var name="_params" id="1206195573853570544" />
        <var name="event" id="1206195573853570544" />
      </scope>
      <scope id="1206195573853570544" at="31,95,53,16" />
      <scope id="1206195573853570544" at="30,0,55,0">
        <var name="_params" id="1206195573853570544" />
        <var name="event" id="1206195573853570544" />
      </scope>
      <unit id="1206195573853570544" at="19,0,71,0" name="jetbrains.mps.ide.devkit.actions.ShowStructure_Action" />
    </file>
  </root>
  <root nodeRef="r:90fa2771-55a5-4174-b12a-f5413c5a876c(jetbrains.mps.ide.devkit.actions)/1206195573853570620">
    <file name="StructureAdditions_ActionGroup.java">
      <node id="1206195573853570620" at="10,0,11,0" concept="14" trace="LOG" />
      <node id="1206195573853570620" at="11,0,12,0" concept="14" trace="ID" />
      <node id="1206195573853570620" at="12,43,13,36" concept="16" />
      <node id="1206195573853570620" at="13,36,14,30" concept="5" />
      <node id="1206195573853570620" at="14,30,15,25" concept="5" />
      <node id="1206195573853570622" at="16,9,17,109" concept="5" />
      <node id="1206195573853570620" at="18,27,19,39" concept="5" />
      <node id="1206195573853570620" at="15,25,20,5" concept="17" />
      <node id="1206195573853570620" at="12,0,22,0" concept="3" trace="StructureAdditions_ActionGroup#()V" />
      <scope id="1206195573853570620" at="16,9,17,109" />
      <scope id="1206195573853570620" at="18,0,19,39">
        <var name="t" id="1206195573853570620" />
      </scope>
      <scope id="1206195573853570620" at="18,27,19,39" />
      <scope id="1206195573853570620" at="12,43,20,5" />
      <scope id="1206195573853570620" at="12,0,22,0" />
      <unit id="1206195573853570620" at="9,0,23,0" name="jetbrains.mps.ide.devkit.actions.StructureAdditions_ActionGroup" />
    </file>
  </root>
  <root nodeRef="r:90fa2771-55a5-4174-b12a-f5413c5a876c(jetbrains.mps.ide.devkit.actions)/1234869968490316273">
    <file name="ShowGenerationTrace_Action.java">
      <node id="1234869968490316273" at="20,0,21,0" concept="14" trace="ICON" />
      <node id="1234869968490316273" at="21,39,22,45" concept="16" />
      <node id="1234869968490316273" at="22,45,23,35" concept="5" />
      <node id="1234869968490316273" at="23,35,24,41" concept="5" />
      <node id="1234869968490316273" at="27,32,28,16" concept="11" />
      <node id="6212780581440844602" at="31,89,32,119" concept="10" />
      <node id="6830537871213461153" at="33,74,34,39" concept="5" />
      <node id="6830537871213514461" at="35,5,36,149" concept="5" />
      <node id="1234869968490316273" at="40,53,41,19" concept="11" />
      <node id="1234869968490316273" at="43,5,44,56" concept="10" />
      <node id="1234869968490316273" at="45,22,46,21" concept="11" />
      <node id="1234869968490316273" at="49,5,50,57" concept="10" />
      <node id="1234869968490316273" at="51,25,52,21" concept="11" />
      <node id="1234869968490316273" at="55,5,56,55" concept="10" />
      <node id="1234869968490316273" at="57,22,58,21" concept="11" />
      <node id="1234869968490316273" at="60,5,61,16" concept="11" />
      <node id="6212780581440854415" at="64,96,65,119" concept="10" />
      <node id="1234869968490316289" at="66,76,67,105" concept="5" />
      <node id="1234869968490316321" at="32,119,35,5" concept="8" />
      <node id="1234869968490316273" at="39,95,42,5" concept="8" />
      <node id="1234869968490316273" at="44,56,47,7" concept="8" />
      <node id="1234869968490316273" at="50,57,53,7" concept="8" />
      <node id="1234869968490316273" at="56,55,59,7" concept="8" />
      <node id="1234869968490316287" at="65,119,68,5" concept="8" />
      <node id="1234869968490316273" at="26,0,30,0" concept="9" trace="isDumbAware#()Z" />
      <node id="1234869968490316273" at="21,0,26,0" concept="3" trace="ShowGenerationTrace_Action#()V" />
      <node id="1234869968490316273" at="42,5,48,5" concept="1" />
      <node id="1234869968490316273" at="48,5,54,5" concept="1" />
      <node id="1234869968490316273" at="54,5,60,5" concept="1" />
      <node id="1234869968490316273" at="63,0,70,0" concept="9" trace="doExecute#(Lcom/intellij/openapi/actionSystem/AnActionEvent;Ljava/util/Map;)V" />
      <node id="1234869968490316273" at="30,0,38,0" concept="9" trace="doUpdate#(Lcom/intellij/openapi/actionSystem/AnActionEvent;Ljava/util/Map;)V" />
      <node id="1234869968490316273" at="38,0,63,0" concept="9" trace="collectActionData#(Lcom/intellij/openapi/actionSystem/AnActionEvent;Ljava/util/Map;)Z" />
      <scope id="1234869968490316273" at="27,32,28,16" />
      <scope id="1234869968490316322" at="33,74,34,39" />
      <scope id="1234869968490316273" at="40,53,41,19" />
      <scope id="1234869968490316273" at="45,22,46,21" />
      <scope id="1234869968490316273" at="51,25,52,21" />
      <scope id="1234869968490316273" at="57,22,58,21" />
      <scope id="1234869968490316288" at="66,76,67,105" />
      <scope id="1234869968490316273" at="21,39,24,41" />
      <scope id="1234869968490316273" at="26,0,30,0" />
      <scope id="1234869968490316273" at="43,5,47,7">
        <var name="p" id="1234869968490316273" />
      </scope>
      <scope id="1234869968490316273" at="49,5,53,7">
        <var name="node" id="1234869968490316273" />
      </scope>
      <scope id="1234869968490316273" at="55,5,59,7">
        <var name="p" id="1234869968490316273" />
      </scope>
      <scope id="1234869968490316273" at="64,96,68,5">
        <var name="tool" id="6212780581440854416" />
      </scope>
      <scope id="1234869968490316273" at="21,0,26,0" />
      <scope id="1234869968490316273" at="31,89,36,149" />
      <scope id="1234869968490316305" at="31,89,36,149">
        <var name="tool" id="6212780581440844603" />
      </scope>
      <scope id="1234869968490316273" at="63,0,70,0">
        <var name="_params" id="1234869968490316273" />
        <var name="event" id="1234869968490316273" />
      </scope>
      <scope id="1234869968490316273" at="30,0,38,0">
        <var name="_params" id="1234869968490316273" />
        <var name="event" id="1234869968490316273" />
      </scope>
      <scope id="1234869968490316273" at="39,95,61,16" />
      <scope id="1234869968490316273" at="38,0,63,0">
        <var name="_params" id="1234869968490316273" />
        <var name="event" id="1234869968490316273" />
      </scope>
      <unit id="1234869968490316273" at="19,0,71,0" name="jetbrains.mps.ide.devkit.actions.ShowGenerationTrace_Action" />
    </file>
  </root>
  <root nodeRef="r:90fa2771-55a5-4174-b12a-f5413c5a876c(jetbrains.mps.ide.devkit.actions)/1234869968490316371">
    <file name="ShowGenerationTraceback_Action.java">
      <node id="1234869968490316371" at="20,0,21,0" concept="14" trace="ICON" />
      <node id="1234869968490316371" at="21,43,22,49" concept="16" />
      <node id="1234869968490316371" at="22,49,23,35" concept="5" />
      <node id="1234869968490316371" at="23,35,24,41" concept="5" />
      <node id="1234869968490316371" at="27,32,28,16" concept="11" />
      <node id="6212780581440813754" at="31,89,32,119" concept="10" />
      <node id="7201967929020863779" at="33,74,34,39" concept="5" />
      <node id="6830537871213529469" at="35,5,36,148" concept="5" />
      <node id="1234869968490316371" at="40,53,41,19" concept="11" />
      <node id="1234869968490316371" at="43,5,44,56" concept="10" />
      <node id="1234869968490316371" at="45,22,46,21" concept="11" />
      <node id="1234869968490316371" at="49,5,50,57" concept="10" />
      <node id="1234869968490316371" at="51,25,52,21" concept="11" />
      <node id="1234869968490316371" at="55,5,56,55" concept="10" />
      <node id="1234869968490316371" at="57,22,58,21" concept="11" />
      <node id="1234869968490316371" at="60,5,61,16" concept="11" />
      <node id="6212780581440831809" at="64,96,65,119" concept="10" />
      <node id="1234869968490316385" at="66,75,67,105" concept="5" />
      <node id="1234869968490316400" at="32,119,35,5" concept="8" />
      <node id="1234869968490316371" at="39,95,42,5" concept="8" />
      <node id="1234869968490316371" at="44,56,47,7" concept="8" />
      <node id="1234869968490316371" at="50,57,53,7" concept="8" />
      <node id="1234869968490316371" at="56,55,59,7" concept="8" />
      <node id="1234869968490316383" at="65,119,68,5" concept="8" />
      <node id="1234869968490316371" at="26,0,30,0" concept="9" trace="isDumbAware#()Z" />
      <node id="1234869968490316371" at="21,0,26,0" concept="3" trace="ShowGenerationTraceback_Action#()V" />
      <node id="1234869968490316371" at="42,5,48,5" concept="1" />
      <node id="1234869968490316371" at="48,5,54,5" concept="1" />
      <node id="1234869968490316371" at="54,5,60,5" concept="1" />
      <node id="1234869968490316371" at="63,0,70,0" concept="9" trace="doExecute#(Lcom/intellij/openapi/actionSystem/AnActionEvent;Ljava/util/Map;)V" />
      <node id="1234869968490316371" at="30,0,38,0" concept="9" trace="doUpdate#(Lcom/intellij/openapi/actionSystem/AnActionEvent;Ljava/util/Map;)V" />
      <node id="1234869968490316371" at="38,0,63,0" concept="9" trace="collectActionData#(Lcom/intellij/openapi/actionSystem/AnActionEvent;Ljava/util/Map;)Z" />
      <scope id="1234869968490316371" at="27,32,28,16" />
      <scope id="1234869968490316408" at="33,74,34,39" />
      <scope id="1234869968490316371" at="40,53,41,19" />
      <scope id="1234869968490316371" at="45,22,46,21" />
      <scope id="1234869968490316371" at="51,25,52,21" />
      <scope id="1234869968490316371" at="57,22,58,21" />
      <scope id="1234869968490316384" at="66,75,67,105" />
      <scope id="1234869968490316371" at="21,43,24,41" />
      <scope id="1234869968490316371" at="26,0,30,0" />
      <scope id="1234869968490316371" at="43,5,47,7">
        <var name="p" id="1234869968490316371" />
      </scope>
      <scope id="1234869968490316371" at="49,5,53,7">
        <var name="node" id="1234869968490316371" />
      </scope>
      <scope id="1234869968490316371" at="55,5,59,7">
        <var name="p" id="1234869968490316371" />
      </scope>
      <scope id="1234869968490316371" at="64,96,68,5">
        <var name="tool" id="6212780581440831810" />
      </scope>
      <scope id="1234869968490316371" at="21,0,26,0" />
      <scope id="1234869968490316371" at="31,89,36,148" />
      <scope id="1234869968490316399" at="31,89,36,148">
        <var name="tool" id="6212780581440813755" />
      </scope>
      <scope id="1234869968490316371" at="63,0,70,0">
        <var name="_params" id="1234869968490316371" />
        <var name="event" id="1234869968490316371" />
      </scope>
      <scope id="1234869968490316371" at="30,0,38,0">
        <var name="_params" id="1234869968490316371" />
        <var name="event" id="1234869968490316371" />
      </scope>
      <scope id="1234869968490316371" at="39,95,61,16" />
      <scope id="1234869968490316371" at="38,0,63,0">
        <var name="_params" id="1234869968490316371" />
        <var name="event" id="1234869968490316371" />
      </scope>
      <unit id="1234869968490316371" at="19,0,71,0" name="jetbrains.mps.ide.devkit.actions.ShowGenerationTraceback_Action" />
    </file>
  </root>
  <root nodeRef="r:90fa2771-55a5-4174-b12a-f5413c5a876c(jetbrains.mps.ide.devkit.actions)/1234869968490316459">
    <file name="GenerationTraceActions_ActionGroup.java">
      <node id="1234869968490316459" at="10,0,11,0" concept="14" trace="LOG" />
      <node id="1234869968490316459" at="11,0,12,0" concept="14" trace="ID" />
      <node id="1234869968490316459" at="12,47,13,40" concept="16" />
      <node id="1234869968490316459" at="13,40,14,30" concept="5" />
      <node id="1234869968490316459" at="14,30,15,25" concept="5" />
      <node id="6830537871214210177" at="16,9,17,114" concept="5" />
      <node id="1234869968490316461" at="17,114,18,119" concept="5" />
      <node id="1234869968490316462" at="18,119,19,123" concept="5" />
      <node id="1234869968490316459" at="20,27,21,39" concept="5" />
      <node id="1234869968490316459" at="15,25,22,5" concept="17" />
      <node id="1234869968490316459" at="12,0,24,0" concept="3" trace="GenerationTraceActions_ActionGroup#()V" />
      <scope id="1234869968490316459" at="20,0,21,39">
        <var name="t" id="1234869968490316459" />
      </scope>
      <scope id="1234869968490316459" at="20,27,21,39" />
      <scope id="1234869968490316459" at="16,9,19,123" />
      <scope id="1234869968490316459" at="12,47,22,5" />
      <scope id="1234869968490316459" at="12,0,24,0" />
      <unit id="1234869968490316459" at="9,0,25,0" name="jetbrains.mps.ide.devkit.actions.GenerationTraceActions_ActionGroup" />
    </file>
  </root>
  <root nodeRef="r:90fa2771-55a5-4174-b12a-f5413c5a876c(jetbrains.mps.ide.devkit.actions)/1366781238034273697">
    <file name="LanguageNewGenerator_ActionGroup.java">
      <node id="1366781238034273697" at="10,0,11,0" concept="14" trace="LOG" />
      <node id="1366781238034273697" at="11,0,12,0" concept="14" trace="ID" />
      <node id="1366781238034273697" at="12,45,13,38" concept="16" />
      <node id="1366781238034273697" at="13,38,14,30" concept="5" />
      <node id="1366781238034273697" at="14,30,15,25" concept="5" />
      <node id="1366781238034273700" at="16,9,17,110" concept="5" />
      <node id="1366781238034273697" at="18,27,19,39" concept="5" />
      <node id="1366781238034273697" at="15,25,20,5" concept="17" />
      <node id="1366781238034273697" at="12,0,22,0" concept="3" trace="LanguageNewGenerator_ActionGroup#()V" />
      <scope id="1366781238034273697" at="16,9,17,110" />
      <scope id="1366781238034273697" at="18,0,19,39">
        <var name="t" id="1366781238034273697" />
      </scope>
      <scope id="1366781238034273697" at="18,27,19,39" />
      <scope id="1366781238034273697" at="12,45,20,5" />
      <scope id="1366781238034273697" at="12,0,22,0" />
      <unit id="1366781238034273697" at="9,0,23,0" name="jetbrains.mps.ide.devkit.actions.LanguageNewGenerator_ActionGroup" />
    </file>
  </root>
  <root nodeRef="r:90fa2771-55a5-4174-b12a-f5413c5a876c(jetbrains.mps.ide.devkit.actions)/1366781238034273705">
    <file name="LanguageNewActionsEx_ActionGroup.java">
      <node id="1366781238034273705" at="10,0,11,0" concept="14" trace="LOG" />
      <node id="1366781238034273705" at="11,0,12,0" concept="14" trace="ID" />
      <node id="1366781238034273705" at="12,45,13,38" concept="16" />
      <node id="1366781238034273705" at="13,38,14,30" concept="5" />
      <node id="1366781238034273705" at="14,30,15,25" concept="5" />
      <node id="1366781238034273708" at="16,9,17,115" concept="5" />
      <node id="1366781238034273705" at="18,27,19,39" concept="5" />
      <node id="1366781238034273705" at="15,25,20,5" concept="17" />
      <node id="1366781238034273705" at="12,0,22,0" concept="3" trace="LanguageNewActionsEx_ActionGroup#()V" />
      <scope id="1366781238034273705" at="16,9,17,115" />
      <scope id="1366781238034273705" at="18,0,19,39">
        <var name="t" id="1366781238034273705" />
      </scope>
      <scope id="1366781238034273705" at="18,27,19,39" />
      <scope id="1366781238034273705" at="12,45,20,5" />
      <scope id="1366781238034273705" at="12,0,22,0" />
      <unit id="1366781238034273705" at="9,0,23,0" name="jetbrains.mps.ide.devkit.actions.LanguageNewActionsEx_ActionGroup" />
    </file>
  </root>
  <root nodeRef="r:90fa2771-55a5-4174-b12a-f5413c5a876c(jetbrains.mps.ide.devkit.actions)/1596727503333709178">
    <file name="BehaviourPopup_ActionGroup.java">
      <node id="1596727503333709178" at="10,0,11,0" concept="14" trace="LOG" />
      <node id="1596727503333709178" at="11,0,12,0" concept="14" trace="ID" />
      <node id="1596727503333709178" at="12,39,13,32" concept="16" />
      <node id="1596727503333709178" at="13,32,14,30" concept="5" />
      <node id="1596727503333709178" at="14,30,15,25" concept="5" />
      <node id="1596727503333709180" at="16,9,17,120" concept="5" />
      <node id="1596727503333709178" at="18,27,19,39" concept="5" />
      <node id="1596727503333709178" at="15,25,20,5" concept="17" />
      <node id="1596727503333709178" at="12,0,22,0" concept="3" trace="BehaviourPopup_ActionGroup#()V" />
      <scope id="1596727503333709178" at="16,9,17,120" />
      <scope id="1596727503333709178" at="18,0,19,39">
        <var name="t" id="1596727503333709178" />
      </scope>
      <scope id="1596727503333709178" at="18,27,19,39" />
      <scope id="1596727503333709178" at="12,39,20,5" />
      <scope id="1596727503333709178" at="12,0,22,0" />
      <unit id="1596727503333709178" at="9,0,23,0" name="jetbrains.mps.ide.devkit.actions.BehaviourPopup_ActionGroup" />
    </file>
  </root>
  <root nodeRef="r:90fa2771-55a5-4174-b12a-f5413c5a876c(jetbrains.mps.ide.devkit.actions)/1596727503333709182">
    <file name="GoToOverridingBehaviorMethod_Action.java">
      <node id="1596727503333709182" at="24,0,25,0" concept="14" trace="ICON" />
      <node id="1596727503333709182" at="25,48,26,48" concept="16" />
      <node id="1596727503333709182" at="26,48,27,35" concept="5" />
      <node id="1596727503333709182" at="27,35,28,40" concept="5" />
      <node id="1596727503333709182" at="31,32,32,16" concept="11" />
      <node id="1596727503333709215" at="35,87,36,144" concept="11" />
      <node id="1596727503333709182" at="39,89,40,85" concept="5" />
      <node id="1596727503333709182" at="44,53,45,19" concept="11" />
      <node id="1596727503333709182" at="47,5,48,57" concept="10" />
      <node id="1596727503333709182" at="49,216,50,20" concept="5" />
      <node id="1596727503333709182" at="52,25,53,21" concept="11" />
      <node id="1596727503333709182" at="56,5,57,66" concept="10" />
      <node id="1596727503333709182" at="58,22,59,21" concept="11" />
      <node id="1596727503333709182" at="62,5,63,56" concept="10" />
      <node id="1596727503333709182" at="64,22,65,21" concept="11" />
      <node id="1596727503333709182" at="67,5,68,16" concept="11" />
      <node id="3986659821983689632" at="71,96,72,90" concept="5" />
      <node id="1616056205645073017" at="72,90,73,75" concept="10" />
      <node id="1616056205645073021" at="73,75,74,50" concept="10" />
      <node id="1616056205645073028" at="74,50,75,235" concept="5" />
      <node id="1596727503333709186" at="77,59,78,77" concept="11" />
      <node id="1596727503333709182" at="43,95,46,5" concept="8" />
      <node id="1596727503333709182" at="48,57,51,7" concept="8" />
      <node id="1596727503333709182" at="51,7,54,7" concept="8" />
      <node id="1596727503333709182" at="57,66,60,7" concept="8" />
      <node id="1596727503333709182" at="63,56,66,7" concept="8" />
      <node id="1596727503333709183" at="77,0,80,0" concept="9" trace="getFinderName#(Lcom/intellij/openapi/actionSystem/AnActionEvent;)Ljava/lang/String;" />
      <node id="1596727503333709182" at="30,0,34,0" concept="9" trace="isDumbAware#()Z" />
      <node id="1596727503333709182" at="34,0,38,0" concept="9" trace="isApplicable#(Lcom/intellij/openapi/actionSystem/AnActionEvent;Ljava/util/Map;)Z" />
      <node id="1596727503333709182" at="38,0,42,0" concept="9" trace="doUpdate#(Lcom/intellij/openapi/actionSystem/AnActionEvent;Ljava/util/Map;)V" />
      <node id="1596727503333709182" at="25,0,30,0" concept="3" trace="GoToOverridingBehaviorMethod_Action#()V" />
      <node id="1596727503333709182" at="55,5,61,5" concept="1" />
      <node id="1596727503333709182" at="61,5,67,5" concept="1" />
      <node id="1596727503333709182" at="70,0,77,0" concept="9" trace="doExecute#(Lcom/intellij/openapi/actionSystem/AnActionEvent;Ljava/util/Map;)V" />
      <node id="1596727503333709182" at="46,5,55,5" concept="1" />
      <node id="1596727503333709182" at="42,0,70,0" concept="9" trace="collectActionData#(Lcom/intellij/openapi/actionSystem/AnActionEvent;Ljava/util/Map;)Z" />
      <scope id="1596727503333709182" at="31,32,32,16" />
      <scope id="1596727503333709214" at="35,87,36,144" />
      <scope id="1596727503333709182" at="39,89,40,85" />
      <scope id="1596727503333709182" at="44,53,45,19" />
      <scope id="1596727503333709182" at="49,216,50,20" />
      <scope id="1596727503333709182" at="52,25,53,21" />
      <scope id="1596727503333709182" at="58,22,59,21" />
      <scope id="1596727503333709182" at="64,22,65,21" />
      <scope id="1596727503333709185" at="77,59,78,77" />
      <scope id="1596727503333709182" at="25,48,28,40" />
      <scope id="1596727503333709183" at="77,0,80,0">
        <var name="event" id="1596727503333709183" />
      </scope>
      <scope id="1596727503333709182" at="30,0,34,0" />
      <scope id="1596727503333709182" at="34,0,38,0">
        <var name="_params" id="1596727503333709182" />
        <var name="event" id="1596727503333709182" />
      </scope>
      <scope id="1596727503333709182" at="38,0,42,0">
        <var name="_params" id="1596727503333709182" />
        <var name="event" id="1596727503333709182" />
      </scope>
      <scope id="1596727503333709182" at="56,5,60,7">
        <var name="p" id="1596727503333709182" />
      </scope>
      <scope id="1596727503333709182" at="62,5,66,7">
        <var name="p" id="1596727503333709182" />
      </scope>
      <scope id="1596727503333709182" at="71,96,75,235">
        <var name="inputEvent" id="1616056205645073019" />
        <var name="selectedCell" id="1616056205645073015" />
      </scope>
      <scope id="1596727503333709182" at="25,0,30,0" />
      <scope id="1596727503333709182" at="47,5,54,7">
        <var name="node" id="1596727503333709182" />
      </scope>
      <scope id="1596727503333709182" at="70,0,77,0">
        <var name="_params" id="1596727503333709182" />
        <var name="event" id="1596727503333709182" />
      </scope>
      <scope id="1596727503333709182" at="43,95,68,16" />
      <scope id="1596727503333709182" at="42,0,70,0">
        <var name="_params" id="1596727503333709182" />
        <var name="event" id="1596727503333709182" />
      </scope>
      <unit id="1596727503333709182" at="23,0,81,0" name="jetbrains.mps.ide.devkit.actions.GoToOverridingBehaviorMethod_Action" />
    </file>
  </root>
  <root nodeRef="r:90fa2771-55a5-4174-b12a-f5413c5a876c(jetbrains.mps.ide.devkit.actions)/1596727503333822320">
    <file name="BehaviorCodeOverrideImplementMenuGroup_ActionGroup.java">
      <node id="1596727503333822320" at="10,0,11,0" concept="14" trace="LOG" />
      <node id="1596727503333822320" at="11,0,12,0" concept="14" trace="ID" />
      <node id="1596727503333822320" at="12,63,13,56" concept="16" />
      <node id="1596727503333822320" at="13,56,14,30" concept="5" />
      <node id="1596727503333822320" at="14,30,15,25" concept="5" />
      <node id="1596727503333822323" at="16,9,17,138" concept="5" />
      <node id="1596727503333822324" at="17,138,18,139" concept="5" />
      <node id="1596727503333822320" at="19,27,20,39" concept="5" />
      <node id="1596727503333822320" at="15,25,21,5" concept="17" />
      <node id="1596727503333822320" at="12,0,23,0" concept="3" trace="BehaviorCodeOverrideImplementMenuGroup_ActionGroup#()V" />
      <scope id="1596727503333822320" at="19,0,20,39">
        <var name="t" id="1596727503333822320" />
      </scope>
      <scope id="1596727503333822320" at="19,27,20,39" />
      <scope id="1596727503333822320" at="16,9,18,139" />
      <scope id="1596727503333822320" at="12,63,21,5" />
      <scope id="1596727503333822320" at="12,0,23,0" />
      <unit id="1596727503333822320" at="9,0,24,0" name="jetbrains.mps.ide.devkit.actions.BehaviorCodeOverrideImplementMenuGroup_ActionGroup" />
    </file>
  </root>
  <root nodeRef="r:90fa2771-55a5-4174-b12a-f5413c5a876c(jetbrains.mps.ide.devkit.actions)/1596727503333822325">
    <file name="ImplementBehaviorMethod_Action.java">
      <node id="1596727503333822325" at="21,0,22,0" concept="14" trace="ICON" />
      <node id="1596727503333822325" at="22,43,23,52" concept="16" />
      <node id="1596727503333822325" at="23,52,24,35" concept="5" />
      <node id="1596727503333822325" at="24,35,25,40" concept="5" />
      <node id="1596727503333822325" at="25,40,26,36" concept="5" />
      <node id="1596727503333822325" at="29,32,30,16" concept="11" />
      <node id="1596727503333822359" at="33,87,34,319" concept="11" />
      <node id="1596727503333822325" at="37,89,38,85" concept="5" />
      <node id="1596727503333822325" at="42,53,43,19" concept="11" />
      <node id="1596727503333822325" at="45,5,46,57" concept="10" />
      <node id="1596727503333822325" at="47,25,48,21" concept="11" />
      <node id="1596727503333822325" at="51,5,52,72" concept="10" />
      <node id="1596727503333822325" at="53,22,54,21" concept="11" />
      <node id="1596727503333822325" at="57,5,58,66" concept="10" />
      <node id="1596727503333822325" at="59,22,60,21" concept="11" />
      <node id="1596727503333822325" at="62,5,63,16" concept="11" />
      <node id="5624975557544099745" at="66,96,67,96" concept="5" />
      <node id="1596727503333822344" at="67,96,68,184" concept="5" />
      <node id="1596727503333822325" at="41,95,44,5" concept="8" />
      <node id="1596727503333822325" at="46,57,49,7" concept="8" />
      <node id="1596727503333822325" at="52,72,55,7" concept="8" />
      <node id="1596727503333822325" at="58,66,61,7" concept="8" />
      <node id="1596727503333822325" at="28,0,32,0" concept="9" trace="isDumbAware#()Z" />
      <node id="1596727503333822325" at="32,0,36,0" concept="9" trace="isApplicable#(Lcom/intellij/openapi/actionSystem/AnActionEvent;Ljava/util/Map;)Z" />
      <node id="1596727503333822325" at="36,0,40,0" concept="9" trace="doUpdate#(Lcom/intellij/openapi/actionSystem/AnActionEvent;Ljava/util/Map;)V" />
      <node id="1596727503333822325" at="65,0,70,0" concept="9" trace="doExecute#(Lcom/intellij/openapi/actionSystem/AnActionEvent;Ljava/util/Map;)V" />
      <node id="1596727503333822325" at="22,0,28,0" concept="3" trace="ImplementBehaviorMethod_Action#()V" />
      <node id="1596727503333822325" at="44,5,50,5" concept="1" />
      <node id="1596727503333822325" at="50,5,56,5" concept="1" />
      <node id="1596727503333822325" at="56,5,62,5" concept="1" />
      <node id="1596727503333822325" at="40,0,65,0" concept="9" trace="collectActionData#(Lcom/intellij/openapi/actionSystem/AnActionEvent;Ljava/util/Map;)Z" />
      <scope id="1596727503333822325" at="29,32,30,16" />
      <scope id="1596727503333822358" at="33,87,34,319" />
      <scope id="1596727503333822325" at="37,89,38,85" />
      <scope id="1596727503333822325" at="42,53,43,19" />
      <scope id="1596727503333822325" at="47,25,48,21" />
      <scope id="1596727503333822325" at="53,22,54,21" />
      <scope id="1596727503333822325" at="59,22,60,21" />
      <scope id="1596727503333822325" at="66,96,68,184" />
      <scope id="1596727503333822325" at="22,43,26,36" />
      <scope id="1596727503333822325" at="28,0,32,0" />
      <scope id="1596727503333822325" at="32,0,36,0">
        <var name="_params" id="1596727503333822325" />
        <var name="event" id="1596727503333822325" />
      </scope>
      <scope id="1596727503333822325" at="36,0,40,0">
        <var name="_params" id="1596727503333822325" />
        <var name="event" id="1596727503333822325" />
      </scope>
      <scope id="1596727503333822325" at="45,5,49,7">
        <var name="node" id="1596727503333822325" />
      </scope>
      <scope id="1596727503333822325" at="51,5,55,7">
        <var name="p" id="1596727503333822325" />
      </scope>
      <scope id="1596727503333822325" at="57,5,61,7">
        <var name="p" id="1596727503333822325" />
      </scope>
      <scope id="1596727503333822325" at="65,0,70,0">
        <var name="_params" id="1596727503333822325" />
        <var name="event" id="1596727503333822325" />
      </scope>
      <scope id="1596727503333822325" at="22,0,28,0" />
      <scope id="1596727503333822325" at="41,95,63,16" />
      <scope id="1596727503333822325" at="40,0,65,0">
        <var name="_params" id="1596727503333822325" />
        <var name="event" id="1596727503333822325" />
      </scope>
      <unit id="1596727503333822325" at="20,0,71,0" name="jetbrains.mps.ide.devkit.actions.ImplementBehaviorMethod_Action" />
    </file>
  </root>
  <root nodeRef="r:90fa2771-55a5-4174-b12a-f5413c5a876c(jetbrains.mps.ide.devkit.actions)/1596727503333822377">
    <file name="OverrideBehaviorMethod_Action.java">
      <node id="1596727503333822377" at="21,0,22,0" concept="14" trace="ICON" />
      <node id="1596727503333822377" at="22,42,23,51" concept="16" />
      <node id="1596727503333822377" at="23,51,24,35" concept="5" />
      <node id="1596727503333822377" at="24,35,25,40" concept="5" />
      <node id="1596727503333822377" at="25,40,26,36" concept="5" />
      <node id="1596727503333822377" at="29,32,30,16" concept="11" />
      <node id="1596727503333822411" at="33,87,34,251" concept="11" />
      <node id="1596727503333822377" at="37,89,38,85" concept="5" />
      <node id="1596727503333822377" at="42,53,43,19" concept="11" />
      <node id="1596727503333822377" at="45,5,46,57" concept="10" />
      <node id="1596727503333822377" at="47,25,48,21" concept="11" />
      <node id="1596727503333822377" at="51,5,52,72" concept="10" />
      <node id="1596727503333822377" at="53,22,54,21" concept="11" />
      <node id="1596727503333822377" at="57,5,58,66" concept="10" />
      <node id="1596727503333822377" at="59,22,60,21" concept="11" />
      <node id="1596727503333822377" at="62,5,63,16" concept="11" />
      <node id="5624975557544099739" at="66,96,67,95" concept="5" />
      <node id="1596727503333822396" at="67,95,68,183" concept="5" />
      <node id="1596727503333822377" at="41,95,44,5" concept="8" />
      <node id="1596727503333822377" at="46,57,49,7" concept="8" />
      <node id="1596727503333822377" at="52,72,55,7" concept="8" />
      <node id="1596727503333822377" at="58,66,61,7" concept="8" />
      <node id="1596727503333822377" at="28,0,32,0" concept="9" trace="isDumbAware#()Z" />
      <node id="1596727503333822377" at="32,0,36,0" concept="9" trace="isApplicable#(Lcom/intellij/openapi/actionSystem/AnActionEvent;Ljava/util/Map;)Z" />
      <node id="1596727503333822377" at="36,0,40,0" concept="9" trace="doUpdate#(Lcom/intellij/openapi/actionSystem/AnActionEvent;Ljava/util/Map;)V" />
      <node id="1596727503333822377" at="65,0,70,0" concept="9" trace="doExecute#(Lcom/intellij/openapi/actionSystem/AnActionEvent;Ljava/util/Map;)V" />
      <node id="1596727503333822377" at="22,0,28,0" concept="3" trace="OverrideBehaviorMethod_Action#()V" />
      <node id="1596727503333822377" at="44,5,50,5" concept="1" />
      <node id="1596727503333822377" at="50,5,56,5" concept="1" />
      <node id="1596727503333822377" at="56,5,62,5" concept="1" />
      <node id="1596727503333822377" at="40,0,65,0" concept="9" trace="collectActionData#(Lcom/intellij/openapi/actionSystem/AnActionEvent;Ljava/util/Map;)Z" />
      <scope id="1596727503333822377" at="29,32,30,16" />
      <scope id="1596727503333822410" at="33,87,34,251" />
      <scope id="1596727503333822377" at="37,89,38,85" />
      <scope id="1596727503333822377" at="42,53,43,19" />
      <scope id="1596727503333822377" at="47,25,48,21" />
      <scope id="1596727503333822377" at="53,22,54,21" />
      <scope id="1596727503333822377" at="59,22,60,21" />
      <scope id="1596727503333822377" at="66,96,68,183" />
      <scope id="1596727503333822377" at="22,42,26,36" />
      <scope id="1596727503333822377" at="28,0,32,0" />
      <scope id="1596727503333822377" at="32,0,36,0">
        <var name="_params" id="1596727503333822377" />
        <var name="event" id="1596727503333822377" />
      </scope>
      <scope id="1596727503333822377" at="36,0,40,0">
        <var name="_params" id="1596727503333822377" />
        <var name="event" id="1596727503333822377" />
      </scope>
      <scope id="1596727503333822377" at="45,5,49,7">
        <var name="node" id="1596727503333822377" />
      </scope>
      <scope id="1596727503333822377" at="51,5,55,7">
        <var name="p" id="1596727503333822377" />
      </scope>
      <scope id="1596727503333822377" at="57,5,61,7">
        <var name="p" id="1596727503333822377" />
      </scope>
      <scope id="1596727503333822377" at="65,0,70,0">
        <var name="_params" id="1596727503333822377" />
        <var name="event" id="1596727503333822377" />
      </scope>
      <scope id="1596727503333822377" at="22,0,28,0" />
      <scope id="1596727503333822377" at="41,95,63,16" />
      <scope id="1596727503333822377" at="40,0,65,0">
        <var name="_params" id="1596727503333822377" />
        <var name="event" id="1596727503333822377" />
      </scope>
      <unit id="1596727503333822377" at="20,0,71,0" name="jetbrains.mps.ide.devkit.actions.OverrideBehaviorMethod_Action" />
    </file>
  </root>
  <root nodeRef="r:90fa2771-55a5-4174-b12a-f5413c5a876c(jetbrains.mps.ide.devkit.actions)/1683977858888862718">
    <file name="DeleteGenerator_Action.java">
      <node id="1683977858888862718" at="25,0,26,0" concept="14" trace="ICON" />
      <node id="1683977858888862718" at="26,35,27,43" concept="16" />
      <node id="1683977858888862718" at="27,43,28,35" concept="5" />
      <node id="1683977858888862718" at="28,35,29,40" concept="5" />
      <node id="1683977858888862718" at="32,32,33,16" concept="11" />
      <node id="1683977858888862807" at="36,87,37,87" concept="11" />
      <node id="1683977858888862718" at="40,89,41,85" concept="5" />
      <node id="1683977858888862718" at="45,53,46,19" concept="11" />
      <node id="1683977858888862718" at="48,5,49,66" concept="10" />
      <node id="1683977858888862718" at="49,66,50,53" concept="5" />
      <node id="1683977858888862718" at="51,22,52,21" concept="11" />
      <node id="1683977858888862718" at="55,5,56,58" concept="10" />
      <node id="1683977858888862718" at="56,58,57,52" concept="5" />
      <node id="1683977858888862718" at="58,22,59,21" concept="11" />
      <node id="1683977858888862718" at="61,5,62,16" concept="11" />
      <node id="9024276490549192759" at="65,96,66,101" concept="10" />
      <node id="9024276490549192767" at="66,101,67,104" concept="10" />
      <node id="9024276490549192840" at="67,104,68,0" concept="13" />
      <node id="1683977858888862721" at="68,0,69,229" concept="10" />
      <node id="1683977858888862739" at="69,229,70,18" concept="5" />
      <node id="1683977858888862745" at="71,27,72,13" concept="11" />
      <node id="944342063932888905" at="73,5,74,0" concept="13" />
      <node id="944342063932929581" at="74,0,75,106" concept="10" />
      <node id="574677402265560394" at="75,106,76,128" concept="10" />
      <node id="574677402265813432" at="76,128,77,78" concept="5" />
      <node id="1683977858888862753" at="79,25,80,99" concept="10" />
      <node id="574677402265830361" at="80,99,81,55" concept="10" />
      <node id="711809809630702634" at="82,23,83,93" concept="12" />
      <node id="711809809630692531" at="83,93,84,54" concept="5" />
      <node id="574677402265927401" at="84,54,85,36" concept="5" />
      <node id="574677402265863037" at="88,31,89,166" concept="5" />
      <node id="1683977858888862718" at="44,95,47,5" concept="8" />
      <node id="1683977858888862718" at="50,53,53,7" concept="8" />
      <node id="1683977858888862718" at="57,52,60,7" concept="8" />
      <node id="1683977858888862743" at="70,18,73,5" concept="8" />
      <node id="711809809630454443" at="88,0,91,0" concept="9" trace="run#()V" />
      <node id="1683977858888862718" at="31,0,35,0" concept="9" trace="isDumbAware#()Z" />
      <node id="1683977858888862718" at="35,0,39,0" concept="9" trace="isApplicable#(Lcom/intellij/openapi/actionSystem/AnActionEvent;Ljava/util/Map;)Z" />
      <node id="1683977858888862718" at="39,0,43,0" concept="9" trace="doUpdate#(Lcom/intellij/openapi/actionSystem/AnActionEvent;Ljava/util/Map;)V" />
      <node id="1683977858888862718" at="26,0,31,0" concept="3" trace="DeleteGenerator_Action#()V" />
      <node id="574677402265847103" at="86,16,91,13" concept="5" />
      <node id="711809809630689111" at="86,14,92,9" concept="1" />
      <node id="1683977858888862718" at="47,5,54,5" concept="1" />
      <node id="1683977858888862718" at="54,5,61,5" concept="1" />
      <node id="574677402265834404" at="81,55,92,9" concept="8" />
      <node id="944342063932931113" at="79,0,94,0" concept="9" trace="run#()V" />
      <node id="944342063932890854" at="77,78,94,7" concept="5" />
      <node id="1683977858888862718" at="43,0,64,0" concept="9" trace="collectActionData#(Lcom/intellij/openapi/actionSystem/AnActionEvent;Ljava/util/Map;)Z" />
      <node id="1683977858888862718" at="64,0,96,0" concept="9" trace="doExecute#(Lcom/intellij/openapi/actionSystem/AnActionEvent;Ljava/util/Map;)V" />
      <scope id="1683977858888862718" at="32,32,33,16" />
      <scope id="1683977858888862806" at="36,87,37,87" />
      <scope id="1683977858888862718" at="40,89,41,85" />
      <scope id="1683977858888862718" at="45,53,46,19" />
      <scope id="1683977858888862718" at="51,22,52,21" />
      <scope id="1683977858888862718" at="58,22,59,21" />
      <scope id="1683977858888862744" at="71,27,72,13" />
      <scope id="711809809630454452" at="88,31,89,166" />
      <scope id="1683977858888862718" at="26,35,29,40" />
      <scope id="711809809630344754" at="82,23,85,36" />
      <scope id="711809809630454443" at="88,0,91,0" />
      <scope id="1683977858888862718" at="31,0,35,0" />
      <scope id="1683977858888862718" at="35,0,39,0">
        <var name="_params" id="1683977858888862718" />
        <var name="event" id="1683977858888862718" />
      </scope>
      <scope id="1683977858888862718" at="39,0,43,0">
        <var name="_params" id="1683977858888862718" />
        <var name="event" id="1683977858888862718" />
      </scope>
      <scope id="1683977858888862718" at="26,0,31,0" />
      <scope id="1683977858888862718" at="48,5,53,7">
        <var name="p" id="1683977858888862718" />
      </scope>
      <scope id="1683977858888862718" at="55,5,60,7">
        <var name="p" id="1683977858888862718" />
      </scope>
      <scope id="711809809630689112" at="86,16,91,13" />
      <scope id="944342063932931114" at="79,25,92,9">
        <var name="generator" id="1683977858888862754" />
        <var name="s" id="574677402265830362" />
      </scope>
      <scope id="944342063932931113" at="79,0,94,0" />
      <scope id="1683977858888862718" at="44,95,62,16" />
      <scope id="1683977858888862718" at="43,0,64,0">
        <var name="_params" id="1683977858888862718" />
        <var name="event" id="1683977858888862718" />
      </scope>
      <scope id="1683977858888862718" at="65,96,94,7">
        <var name="butcher" id="574677402265560392" />
        <var name="dialog" id="1683977858888862722" />
        <var name="filesOption" id="9024276490549192768" />
        <var name="modelAccess" id="944342063932929582" />
        <var name="safeOption" id="9024276490549192760" />
      </scope>
      <scope id="1683977858888862718" at="64,0,96,0">
        <var name="_params" id="1683977858888862718" />
        <var name="event" id="1683977858888862718" />
      </scope>
      <unit id="711809809630454443" at="87,41,91,11" name="jetbrains.mps.ide.devkit.actions.DeleteGenerator_Action$2" />
      <unit id="944342063932931113" at="78,40,94,5" name="jetbrains.mps.ide.devkit.actions.DeleteGenerator_Action$1" />
      <unit id="1683977858888862718" at="24,0,97,0" name="jetbrains.mps.ide.devkit.actions.DeleteGenerator_Action" />
    </file>
  </root>
  <root nodeRef="r:90fa2771-55a5-4174-b12a-f5413c5a876c(jetbrains.mps.ide.devkit.actions)/1683977858888863192">
    <file name="GeneratorActions_Delete_ActionGroup.java">
      <node id="1683977858888863192" at="10,0,11,0" concept="14" trace="LOG" />
      <node id="1683977858888863192" at="11,0,12,0" concept="14" trace="ID" />
      <node id="1683977858888863192" at="12,48,13,41" concept="16" />
      <node id="1683977858888863192" at="13,41,14,30" concept="5" />
      <node id="1683977858888863192" at="14,30,15,25" concept="5" />
      <node id="1683977858888863196" at="16,9,17,116" concept="5" />
      <node id="1683977858888863192" at="18,27,19,39" concept="5" />
      <node id="1683977858888863192" at="15,25,20,5" concept="17" />
      <node id="1683977858888863192" at="12,0,22,0" concept="3" trace="GeneratorActions_Delete_ActionGroup#()V" />
      <scope id="1683977858888863192" at="16,9,17,116" />
      <scope id="1683977858888863192" at="18,0,19,39">
        <var name="t" id="1683977858888863192" />
      </scope>
      <scope id="1683977858888863192" at="18,27,19,39" />
      <scope id="1683977858888863192" at="12,48,20,5" />
      <scope id="1683977858888863192" at="12,0,22,0" />
      <unit id="1683977858888863192" at="9,0,23,0" name="jetbrains.mps.ide.devkit.actions.GeneratorActions_Delete_ActionGroup" />
    </file>
  </root>
  <root nodeRef="r:90fa2771-55a5-4174-b12a-f5413c5a876c(jetbrains.mps.ide.devkit.actions)/1744445256079578595">
    <file name="GoToEditorDeclaration_Action.java">
      <node id="1744445256079578595" at="28,0,29,0" concept="14" trace="ICON" />
      <node id="1744445256079578595" at="29,41,30,42" concept="16" />
      <node id="1744445256079578595" at="30,42,31,35" concept="5" />
      <node id="1744445256079578595" at="31,35,32,41" concept="5" />
      <node id="1744445256079578595" at="35,32,36,16" concept="11" />
      <node id="1744445256079578707" at="39,87,40,100" concept="11" />
      <node id="1744445256079578595" at="43,89,44,85" concept="5" />
      <node id="1744445256079578595" at="48,53,49,19" concept="11" />
      <node id="1744445256079578595" at="51,5,52,66" concept="10" />
      <node id="1744445256079578595" at="52,66,53,53" concept="5" />
      <node id="1744445256079578595" at="54,22,55,21" concept="11" />
      <node id="1744445256079578595" at="58,5,59,55" concept="10" />
      <node id="1744445256079578595" at="59,55,60,51" concept="5" />
      <node id="1744445256079578595" at="61,22,62,21" concept="11" />
      <node id="1744445256079578595" at="65,5,66,61" concept="10" />
      <node id="1744445256079578595" at="66,61,67,52" concept="5" />
      <node id="1744445256079578595" at="68,22,69,21" concept="11" />
      <node id="1744445256079578595" at="72,5,73,57" concept="10" />
      <node id="1744445256079578595" at="73,57,74,53" concept="5" />
      <node id="1744445256079578595" at="75,25,76,21" concept="11" />
      <node id="1744445256079578595" at="78,5,79,16" concept="11" />
      <node id="5624975557544115440" at="82,96,83,94" concept="5" />
      <node id="4974571531361223125" at="83,94,84,0" concept="13" />
      <node id="4974571531361209593" at="84,0,85,110" concept="10" />
      <node id="4974571531361217756" at="85,110,86,70" concept="10" />
      <node id="4974571531361219498" at="86,70,87,0" concept="13" />
      <node id="1744445256079578615" at="90,27,91,278" concept="5" />
      <node id="1744445256079578631" at="93,9,94,13" concept="11" />
      <node id="4974571531361223200" at="95,5,96,0" concept="13" />
      <node id="4974571531361230740" at="96,0,97,61" concept="10" />
      <node id="1744445256079578654" at="97,61,98,153" concept="10" />
      <node id="1744445256079578665" at="99,30,100,13" concept="11" />
      <node id="5996241366559694723" at="101,5,102,0" concept="13" />
      <node id="1744445256079578669" at="102,0,103,223" concept="10" />
      <node id="1744445256079578683" at="104,29,105,13" concept="11" />
      <node id="5996241366559683663" at="106,5,107,0" concept="13" />
      <node id="1071422968910417074" at="107,0,108,129" concept="5" />
      <node id="1071422968910417082" at="108,129,109,128" concept="5" />
      <node id="1744445256079578595" at="47,95,50,5" concept="8" />
      <node id="1744445256079578595" at="53,53,56,7" concept="8" />
      <node id="1744445256079578595" at="60,51,63,7" concept="8" />
      <node id="1744445256079578595" at="67,52,70,7" concept="8" />
      <node id="1744445256079578595" at="74,53,77,7" concept="8" />
      <node id="4974571531361224697" at="90,0,93,0" concept="9" trace="run#()V" />
      <node id="1744445256079578663" at="98,153,101,5" concept="8" />
      <node id="1744445256079578681" at="103,223,106,5" concept="8" />
      <node id="1744445256079578595" at="34,0,38,0" concept="9" trace="isDumbAware#()Z" />
      <node id="1744445256079578595" at="38,0,42,0" concept="9" trace="isApplicable#(Lcom/intellij/openapi/actionSystem/AnActionEvent;Ljava/util/Map;)Z" />
      <node id="1744445256079578595" at="42,0,46,0" concept="9" trace="doUpdate#(Lcom/intellij/openapi/actionSystem/AnActionEvent;Ljava/util/Map;)V" />
      <node id="1744445256079578595" at="29,0,34,0" concept="3" trace="GoToEditorDeclaration_Action#()V" />
      <node id="4974571531361221019" at="88,20,93,9" concept="5" />
      <node id="1744445256079578595" at="50,5,57,5" concept="1" />
      <node id="1744445256079578595" at="57,5,64,5" concept="1" />
      <node id="1744445256079578595" at="64,5,71,5" concept="1" />
      <node id="1744445256079578595" at="71,5,78,5" concept="1" />
      <node id="1744445256079578613" at="87,0,95,5" concept="8" />
      <node id="1744445256079578595" at="81,0,111,0" concept="9" trace="doExecute#(Lcom/intellij/openapi/actionSystem/AnActionEvent;Ljava/util/Map;)V" />
      <node id="1744445256079578595" at="46,0,81,0" concept="9" trace="collectActionData#(Lcom/intellij/openapi/actionSystem/AnActionEvent;Ljava/util/Map;)Z" />
      <scope id="1744445256079578595" at="35,32,36,16" />
      <scope id="1744445256079578706" at="39,87,40,100" />
      <scope id="1744445256079578595" at="43,89,44,85" />
      <scope id="1744445256079578595" at="48,53,49,19" />
      <scope id="1744445256079578595" at="54,22,55,21" />
      <scope id="1744445256079578595" at="61,22,62,21" />
      <scope id="1744445256079578595" at="68,22,69,21" />
      <scope id="1744445256079578595" at="75,25,76,21" />
      <scope id="4974571531361224698" at="90,27,91,278" />
      <scope id="1744445256079578664" at="99,30,100,13" />
      <scope id="1744445256079578682" at="104,29,105,13" />
      <scope id="1744445256079578595" at="29,41,32,41" />
      <scope id="4974571531361224697" at="90,0,93,0" />
      <scope id="1744445256079578595" at="34,0,38,0" />
      <scope id="1744445256079578595" at="38,0,42,0">
        <var name="_params" id="1744445256079578595" />
        <var name="event" id="1744445256079578595" />
      </scope>
      <scope id="1744445256079578595" at="42,0,46,0">
        <var name="_params" id="1744445256079578595" />
        <var name="event" id="1744445256079578595" />
      </scope>
      <scope id="1744445256079578595" at="29,0,34,0" />
      <scope id="1744445256079578595" at="51,5,56,7">
        <var name="p" id="1744445256079578595" />
      </scope>
      <scope id="1744445256079578595" at="58,5,63,7">
        <var name="p" id="1744445256079578595" />
      </scope>
      <scope id="1744445256079578595" at="65,5,70,7">
        <var name="p" id="1744445256079578595" />
      </scope>
      <scope id="1744445256079578595" at="72,5,77,7">
        <var name="node" id="1744445256079578595" />
      </scope>
      <scope id="1744445256079578614" at="88,20,94,13" />
      <scope id="1744445256079578595" at="82,96,109,128">
        <var name="concept" id="4974571531361209594" />
        <var name="conceptNode" id="4974571531361230741" />
        <var name="editorModel" id="1744445256079578655" />
        <var name="editorNode" id="1744445256079578670" />
        <var name="l" id="4974571531361217757" />
      </scope>
      <scope id="1744445256079578595" at="81,0,111,0">
        <var name="_params" id="1744445256079578595" />
        <var name="event" id="1744445256079578595" />
      </scope>
      <scope id="1744445256079578595" at="47,95,79,16" />
      <scope id="1744445256079578595" at="46,0,81,0">
        <var name="_params" id="1744445256079578595" />
        <var name="event" id="1744445256079578595" />
      </scope>
      <unit id="4974571531361224697" at="89,37,93,7" name="jetbrains.mps.ide.devkit.actions.GoToEditorDeclaration_Action$1" />
      <unit id="1744445256079578595" at="27,0,112,0" name="jetbrains.mps.ide.devkit.actions.GoToEditorDeclaration_Action" />
    </file>
  </root>
  <root nodeRef="r:90fa2771-55a5-4174-b12a-f5413c5a876c(jetbrains.mps.ide.devkit.actions)/1744445256079578766">
    <file name="GoToConceptDeclaration_Action.java">
      <node id="1744445256079578766" at="19,0,20,0" concept="14" trace="ICON" />
      <node id="1744445256079578766" at="20,42,21,43" concept="16" />
      <node id="1744445256079578766" at="21,43,22,34" concept="5" />
      <node id="1744445256079578766" at="22,34,23,41" concept="5" />
      <node id="1744445256079578766" at="26,32,27,16" concept="11" />
      <node id="5941876021112524083" at="30,87,31,106" concept="11" />
      <node id="1744445256079578766" at="34,89,35,85" concept="5" />
      <node id="1744445256079578766" at="39,53,40,19" concept="11" />
      <node id="1744445256079578766" at="42,5,43,57" concept="10" />
      <node id="1744445256079578766" at="44,25,45,21" concept="11" />
      <node id="1744445256079578766" at="48,5,49,66" concept="10" />
      <node id="1744445256079578766" at="50,22,51,21" concept="11" />
      <node id="1744445256079578766" at="53,5,54,16" concept="11" />
      <node id="1744445256079578769" at="57,96,58,84" concept="5" />
      <node id="1744445256079578774" at="58,84,59,117" concept="10" />
      <node id="1071422968910417025" at="59,117,60,112" concept="5" />
      <node id="1744445256079578766" at="38,95,41,5" concept="8" />
      <node id="1744445256079578766" at="43,57,46,7" concept="8" />
      <node id="1744445256079578766" at="49,66,52,7" concept="8" />
      <node id="1744445256079578766" at="25,0,29,0" concept="9" trace="isDumbAware#()Z" />
      <node id="1744445256079578766" at="29,0,33,0" concept="9" trace="isApplicable#(Lcom/intellij/openapi/actionSystem/AnActionEvent;Ljava/util/Map;)Z" />
      <node id="1744445256079578766" at="33,0,37,0" concept="9" trace="doUpdate#(Lcom/intellij/openapi/actionSystem/AnActionEvent;Ljava/util/Map;)V" />
      <node id="1744445256079578766" at="20,0,25,0" concept="3" trace="GoToConceptDeclaration_Action#()V" />
      <node id="1744445256079578766" at="41,5,47,5" concept="1" />
      <node id="1744445256079578766" at="47,5,53,5" concept="1" />
      <node id="1744445256079578766" at="56,0,62,0" concept="9" trace="doExecute#(Lcom/intellij/openapi/actionSystem/AnActionEvent;Ljava/util/Map;)V" />
      <node id="1744445256079578766" at="37,0,56,0" concept="9" trace="collectActionData#(Lcom/intellij/openapi/actionSystem/AnActionEvent;Ljava/util/Map;)Z" />
      <scope id="1744445256079578766" at="26,32,27,16" />
      <scope id="5941876021112524082" at="30,87,31,106" />
      <scope id="1744445256079578766" at="34,89,35,85" />
      <scope id="1744445256079578766" at="39,53,40,19" />
      <scope id="1744445256079578766" at="44,25,45,21" />
      <scope id="1744445256079578766" at="50,22,51,21" />
      <scope id="1744445256079578766" at="20,42,23,41" />
      <scope id="1744445256079578766" at="57,96,60,112">
        <var name="concept" id="1744445256079578775" />
      </scope>
      <scope id="1744445256079578766" at="25,0,29,0" />
      <scope id="1744445256079578766" at="29,0,33,0">
        <var name="_params" id="1744445256079578766" />
        <var name="event" id="1744445256079578766" />
      </scope>
      <scope id="1744445256079578766" at="33,0,37,0">
        <var name="_params" id="1744445256079578766" />
        <var name="event" id="1744445256079578766" />
      </scope>
      <scope id="1744445256079578766" at="42,5,46,7">
        <var name="node" id="1744445256079578766" />
      </scope>
      <scope id="1744445256079578766" at="48,5,52,7">
        <var name="p" id="1744445256079578766" />
      </scope>
      <scope id="1744445256079578766" at="20,0,25,0" />
      <scope id="1744445256079578766" at="56,0,62,0">
        <var name="_params" id="1744445256079578766" />
        <var name="event" id="1744445256079578766" />
      </scope>
      <scope id="1744445256079578766" at="38,95,54,16" />
      <scope id="1744445256079578766" at="37,0,56,0">
        <var name="_params" id="1744445256079578766" />
        <var name="event" id="1744445256079578766" />
      </scope>
      <unit id="1744445256079578766" at="18,0,63,0" name="jetbrains.mps.ide.devkit.actions.GoToConceptDeclaration_Action" />
    </file>
  </root>
  <root nodeRef="r:90fa2771-55a5-4174-b12a-f5413c5a876c(jetbrains.mps.ide.devkit.actions)/1744445256079578802">
    <file name="GoToRules_Action.java">
      <node id="1744445256079578802" at="21,0,22,0" concept="14" trace="ICON" />
      <node id="1744445256079578802" at="22,29,23,46" concept="16" />
      <node id="1744445256079578802" at="23,46,24,35" concept="5" />
      <node id="1744445256079578802" at="24,35,25,41" concept="5" />
      <node id="1744445256079578802" at="28,32,29,16" concept="11" />
      <node id="1744445256079578802" at="33,53,34,19" concept="11" />
      <node id="1744445256079578802" at="36,5,37,55" concept="10" />
      <node id="1744445256079578802" at="38,22,39,21" concept="11" />
      <node id="1744445256079578802" at="42,5,43,79" concept="10" />
      <node id="1744445256079578802" at="44,22,45,21" concept="11" />
      <node id="1744445256079578802" at="48,5,49,66" concept="10" />
      <node id="1744445256079578802" at="50,22,51,21" concept="11" />
      <node id="1744445256079578802" at="54,5,55,57" concept="10" />
      <node id="1744445256079578802" at="56,224,57,20" concept="5" />
      <node id="1744445256079578802" at="59,25,60,21" concept="11" />
      <node id="1744445256079578802" at="62,5,63,16" concept="11" />
      <node id="1744445256079578811" at="66,96,67,200" concept="5" />
      <node id="1744445256079578802" at="32,95,35,5" concept="8" />
      <node id="1744445256079578802" at="37,55,40,7" concept="8" />
      <node id="1744445256079578802" at="43,79,46,7" concept="8" />
      <node id="1744445256079578802" at="49,66,52,7" concept="8" />
      <node id="1744445256079578802" at="55,57,58,7" concept="8" />
      <node id="1744445256079578802" at="58,7,61,7" concept="8" />
      <node id="1744445256079578802" at="27,0,31,0" concept="9" trace="isDumbAware#()Z" />
      <node id="1744445256079578802" at="65,0,69,0" concept="9" trace="doExecute#(Lcom/intellij/openapi/actionSystem/AnActionEvent;Ljava/util/Map;)V" />
      <node id="1744445256079578802" at="22,0,27,0" concept="3" trace="GoToRules_Action#()V" />
      <node id="1744445256079578802" at="35,5,41,5" concept="1" />
      <node id="1744445256079578802" at="41,5,47,5" concept="1" />
      <node id="1744445256079578802" at="47,5,53,5" concept="1" />
      <node id="1744445256079578802" at="53,5,62,5" concept="1" />
      <node id="1744445256079578802" at="31,0,65,0" concept="9" trace="collectActionData#(Lcom/intellij/openapi/actionSystem/AnActionEvent;Ljava/util/Map;)Z" />
      <scope id="1744445256079578802" at="28,32,29,16" />
      <scope id="1744445256079578802" at="33,53,34,19" />
      <scope id="1744445256079578802" at="38,22,39,21" />
      <scope id="1744445256079578802" at="44,22,45,21" />
      <scope id="1744445256079578802" at="50,22,51,21" />
      <scope id="1744445256079578802" at="56,224,57,20" />
      <scope id="1744445256079578802" at="59,25,60,21" />
      <scope id="1744445256079578802" at="66,96,67,200" />
      <scope id="1744445256079578802" at="22,29,25,41" />
      <scope id="1744445256079578802" at="27,0,31,0" />
      <scope id="1744445256079578802" at="36,5,40,7">
        <var name="p" id="1744445256079578802" />
      </scope>
      <scope id="1744445256079578802" at="42,5,46,7">
        <var name="p" id="1744445256079578802" />
      </scope>
      <scope id="1744445256079578802" at="48,5,52,7">
        <var name="p" id="1744445256079578802" />
      </scope>
      <scope id="1744445256079578802" at="65,0,69,0">
        <var name="_params" id="1744445256079578802" />
        <var name="event" id="1744445256079578802" />
      </scope>
      <scope id="1744445256079578802" at="22,0,27,0" />
      <scope id="1744445256079578802" at="54,5,61,7">
        <var name="node" id="1744445256079578802" />
      </scope>
      <scope id="1744445256079578802" at="32,95,63,16" />
      <scope id="1744445256079578802" at="31,0,65,0">
        <var name="_params" id="1744445256079578802" />
        <var name="event" id="1744445256079578802" />
      </scope>
      <unit id="1744445256079578802" at="20,0,70,0" name="jetbrains.mps.ide.devkit.actions.GoToRules_Action" />
    </file>
  </root>
  <root nodeRef="r:90fa2771-55a5-4174-b12a-f5413c5a876c(jetbrains.mps.ide.devkit.actions)/1744445256079579876">
    <file name="GotoConceptAspect_ActionGroup.java">
      <node id="1744445256079579876" at="10,0,11,0" concept="14" trace="LOG" />
      <node id="1744445256079579876" at="11,0,12,0" concept="14" trace="ID" />
      <node id="1744445256079579876" at="12,42,13,35" concept="16" />
      <node id="1744445256079579876" at="13,35,14,30" concept="5" />
      <node id="1744445256079579876" at="14,30,15,25" concept="5" />
      <node id="1744445256079579882" at="16,9,17,117" concept="5" />
      <node id="1744445256079579883" at="17,117,18,116" concept="5" />
      <node id="1744445256079579876" at="19,27,20,39" concept="5" />
      <node id="1744445256079579876" at="15,25,21,5" concept="17" />
      <node id="1744445256079579876" at="12,0,23,0" concept="3" trace="GotoConceptAspect_ActionGroup#()V" />
      <scope id="1744445256079579876" at="19,0,20,39">
        <var name="t" id="1744445256079579876" />
      </scope>
      <scope id="1744445256079579876" at="19,27,20,39" />
      <scope id="1744445256079579876" at="16,9,18,116" />
      <scope id="1744445256079579876" at="12,42,21,5" />
      <scope id="1744445256079579876" at="12,0,23,0" />
      <unit id="1744445256079579876" at="9,0,24,0" name="jetbrains.mps.ide.devkit.actions.GotoConceptAspect_ActionGroup" />
    </file>
  </root>
  <root nodeRef="r:90fa2771-55a5-4174-b12a-f5413c5a876c(jetbrains.mps.ide.devkit.actions)/1936689137035744512">
    <file name="LanguageHierarchy_Action.java">
      <node id="1936689137035744512" at="22,0,23,0" concept="14" trace="ICON" />
      <node id="1936689137035744512" at="23,37,24,40" concept="16" />
      <node id="1936689137035744512" at="24,40,25,35" concept="5" />
      <node id="1936689137035744512" at="25,35,26,41" concept="5" />
      <node id="1936689137035744512" at="29,32,30,16" concept="11" />
      <node id="1936689137035744562" at="33,87,34,71" concept="11" />
      <node id="1936689137035744512" at="37,89,38,85" concept="5" />
      <node id="1936689137035744512" at="42,53,43,19" concept="11" />
      <node id="1936689137035744512" at="45,5,46,56" concept="10" />
      <node id="1936689137035744512" at="47,22,48,21" concept="11" />
      <node id="1936689137035744512" at="51,5,52,58" concept="10" />
      <node id="1936689137035744512" at="53,22,54,21" concept="11" />
      <node id="1936689137035744512" at="56,5,57,16" concept="11" />
      <node id="1936689137035744515" at="60,96,61,75" concept="10" />
      <node id="1936689137035744523" at="61,75,62,99" concept="10" />
      <node id="1936689137035744530" at="62,99,63,107" concept="10" />
      <node id="1936689137035744537" at="63,107,64,64" concept="10" />
      <node id="1936689137035744546" at="64,64,65,66" concept="10" />
      <node id="1936689137035744554" at="65,66,66,49" concept="5" />
      <node id="1936689137035744512" at="41,95,44,5" concept="8" />
      <node id="1936689137035744512" at="46,56,49,7" concept="8" />
      <node id="1936689137035744512" at="52,58,55,7" concept="8" />
      <node id="1936689137035744512" at="28,0,32,0" concept="9" trace="isDumbAware#()Z" />
      <node id="1936689137035744512" at="32,0,36,0" concept="9" trace="isApplicable#(Lcom/intellij/openapi/actionSystem/AnActionEvent;Ljava/util/Map;)Z" />
      <node id="1936689137035744512" at="36,0,40,0" concept="9" trace="doUpdate#(Lcom/intellij/openapi/actionSystem/AnActionEvent;Ljava/util/Map;)V" />
      <node id="1936689137035744512" at="23,0,28,0" concept="3" trace="LanguageHierarchy_Action#()V" />
      <node id="1936689137035744512" at="44,5,50,5" concept="1" />
      <node id="1936689137035744512" at="50,5,56,5" concept="1" />
      <node id="1936689137035744512" at="59,0,68,0" concept="9" trace="doExecute#(Lcom/intellij/openapi/actionSystem/AnActionEvent;Ljava/util/Map;)V" />
      <node id="1936689137035744512" at="40,0,59,0" concept="9" trace="collectActionData#(Lcom/intellij/openapi/actionSystem/AnActionEvent;Ljava/util/Map;)Z" />
      <scope id="1936689137035744512" at="29,32,30,16" />
      <scope id="1936689137035744561" at="33,87,34,71" />
      <scope id="1936689137035744512" at="37,89,38,85" />
      <scope id="1936689137035744512" at="42,53,43,19" />
      <scope id="1936689137035744512" at="47,22,48,21" />
      <scope id="1936689137035744512" at="53,22,54,21" />
      <scope id="1936689137035744512" at="23,37,26,41" />
      <scope id="1936689137035744512" at="28,0,32,0" />
      <scope id="1936689137035744512" at="32,0,36,0">
        <var name="_params" id="1936689137035744512" />
        <var name="event" id="1936689137035744512" />
      </scope>
      <scope id="1936689137035744512" at="36,0,40,0">
        <var name="_params" id="1936689137035744512" />
        <var name="event" id="1936689137035744512" />
      </scope>
      <scope id="1936689137035744512" at="45,5,49,7">
        <var name="p" id="1936689137035744512" />
      </scope>
      <scope id="1936689137035744512" at="51,5,55,7">
        <var name="p" id="1936689137035744512" />
      </scope>
      <scope id="1936689137035744512" at="23,0,28,0" />
      <scope id="1936689137035744512" at="60,96,66,49">
        <var name="editorManager" id="1936689137035744531" />
        <var name="file" id="1936689137035744524" />
        <var name="language" id="1936689137035744516" />
        <var name="languageEditor" id="1936689137035744547" />
        <var name="res" id="1936689137035744538" />
      </scope>
      <scope id="1936689137035744512" at="59,0,68,0">
        <var name="_params" id="1936689137035744512" />
        <var name="event" id="1936689137035744512" />
      </scope>
      <scope id="1936689137035744512" at="41,95,57,16" />
      <scope id="1936689137035744512" at="40,0,59,0">
        <var name="_params" id="1936689137035744512" />
        <var name="event" id="1936689137035744512" />
      </scope>
      <unit id="1936689137035744512" at="21,0,69,0" name="jetbrains.mps.ide.devkit.actions.LanguageHierarchy_Action" />
    </file>
  </root>
  <root nodeRef="r:90fa2771-55a5-4174-b12a-f5413c5a876c(jetbrains.mps.ide.devkit.actions)/1936689137035777973">
    <file name="LanguageActionsEx_ActionGroup.java">
      <node id="1936689137035777973" at="10,0,11,0" concept="14" trace="LOG" />
      <node id="1936689137035777973" at="11,0,12,0" concept="14" trace="ID" />
      <node id="1936689137035777973" at="12,42,13,35" concept="16" />
      <node id="1936689137035777973" at="13,35,14,30" concept="5" />
      <node id="1936689137035777973" at="14,30,15,25" concept="5" />
      <node id="1936689137035777977" at="16,9,17,112" concept="5" />
      <node id="1936689137035777973" at="18,27,19,39" concept="5" />
      <node id="1936689137035777973" at="15,25,20,5" concept="17" />
      <node id="1936689137035777973" at="12,0,22,0" concept="3" trace="LanguageActionsEx_ActionGroup#()V" />
      <scope id="1936689137035777973" at="16,9,17,112" />
      <scope id="1936689137035777973" at="18,0,19,39">
        <var name="t" id="1936689137035777973" />
      </scope>
      <scope id="1936689137035777973" at="18,27,19,39" />
      <scope id="1936689137035777973" at="12,42,20,5" />
      <scope id="1936689137035777973" at="12,0,22,0" />
      <unit id="1936689137035777973" at="9,0,23,0" name="jetbrains.mps.ide.devkit.actions.LanguageActionsEx_ActionGroup" />
    </file>
  </root>
  <root nodeRef="r:90fa2771-55a5-4174-b12a-f5413c5a876c(jetbrains.mps.ide.devkit.actions)/2165106376654272257">
    <file name="CreateDefaultEditor_Action.java">
      <node id="2165106376654272257" at="30,0,31,0" concept="14" trace="ICON" />
      <node id="2165106376654272257" at="31,39,32,65" concept="16" />
      <node id="2165106376654272257" at="32,65,33,35" concept="5" />
      <node id="2165106376654272257" at="33,35,34,41" concept="5" />
      <node id="2165106376654272257" at="37,32,38,16" concept="11" />
      <node id="2165106376654285616" at="41,87,42,259" concept="10" />
      <node id="2165106376654285636" at="43,389,44,19" concept="11" />
      <node id="2165106376654285672" at="45,5,46,0" concept="13" />
      <node id="6519915829969176674" at="46,0,47,76" concept="10" />
      <node id="6519915829969164102" at="47,76,48,72" concept="5" />
      <node id="6519915829969176728" at="49,59,50,72" concept="10" />
      <node id="6519915829969176786" at="50,72,51,276" concept="10" />
      <node id="6519915829969195390" at="53,40,54,201" concept="11" />
      <node id="6519915829969195406" at="56,11,57,21" concept="11" />
      <node id="6519915829969195408" at="58,7,59,225" concept="5" />
      <node id="6757025334847043169" at="60,5,61,16" concept="11" />
      <node id="2165106376654272257" at="64,89,65,85" concept="5" />
      <node id="2165106376654272257" at="69,53,70,19" concept="11" />
      <node id="2165106376654272257" at="72,5,73,57" concept="10" />
      <node id="2165106376654272257" at="73,57,74,61" concept="5" />
      <node id="2165106376654272257" at="75,25,76,21" concept="11" />
      <node id="2165106376654272257" at="79,5,80,72" concept="10" />
      <node id="2165106376654272257" at="80,72,81,59" concept="5" />
      <node id="2165106376654272257" at="82,22,83,21" concept="11" />
      <node id="2165106376654272257" at="86,5,87,79" concept="10" />
      <node id="2165106376654272257" at="87,79,88,62" concept="5" />
      <node id="2165106376654272257" at="89,22,90,21" concept="11" />
      <node id="2165106376654272257" at="92,5,93,16" concept="11" />
      <node id="2165106376654286524" at="96,96,97,259" concept="10" />
      <node id="1723009172163864505" at="97,259,98,471" concept="10" />
      <node id="8136592418783661322" at="98,471,99,179" concept="0" />
      <node id="8136592418783692083" at="99,179,100,208" concept="0" />
      <node id="1046216210062552876" at="101,192,102,348" concept="5" />
      <node id="2970389781192979519" at="103,5,104,204" concept="5" />
      <node id="2165106376654286550" at="104,204,105,102" concept="5" />
      <node id="8136592418783692084" at="107,62,108,46" concept="11" />
      <node id="2165106376654285625" at="42,259,45,5" concept="8" />
      <node id="6519915829969195375" at="53,0,56,0" concept="9" trace="accept#(Lorg/jetbrains/mps/openapi/model/SNode;)Z" />
      <node id="2165106376654272257" at="68,95,71,5" concept="8" />
      <node id="2165106376654272257" at="74,61,77,7" concept="8" />
      <node id="2165106376654272257" at="81,59,84,7" concept="8" />
      <node id="2165106376654272257" at="88,62,91,7" concept="8" />
      <node id="1046216210062552001" at="100,208,103,5" concept="8" />
      <node id="8136592418783692084" at="107,0,110,0" concept="15" trace="eq_e50aup_a0d0g#(Ljava/lang/Object;Ljava/lang/Object;)Z" />
      <node id="2165106376654272257" at="36,0,40,0" concept="9" trace="isDumbAware#()Z" />
      <node id="2165106376654272257" at="63,0,67,0" concept="9" trace="doUpdate#(Lcom/intellij/openapi/actionSystem/AnActionEvent;Ljava/util/Map;)V" />
      <node id="2165106376654272257" at="31,0,36,0" concept="3" trace="CreateDefaultEditor_Action#()V" />
      <node id="6519915829969195365" at="51,276,58,7" concept="8" />
      <node id="2165106376654272257" at="71,5,78,5" concept="1" />
      <node id="2165106376654272257" at="78,5,85,5" concept="1" />
      <node id="2165106376654272257" at="85,5,92,5" concept="1" />
      <node id="6519915829969176704" at="48,72,60,5" concept="18" />
      <node id="2165106376654272257" at="95,0,107,0" concept="9" trace="doExecute#(Lcom/intellij/openapi/actionSystem/AnActionEvent;Ljava/util/Map;)V" />
      <node id="2165106376654272257" at="40,0,63,0" concept="9" trace="isApplicable#(Lcom/intellij/openapi/actionSystem/AnActionEvent;Ljava/util/Map;)Z" />
      <node id="2165106376654272257" at="67,0,95,0" concept="9" trace="collectActionData#(Lcom/intellij/openapi/actionSystem/AnActionEvent;Ljava/util/Map;)Z" />
      <scope id="2165106376654272257" at="37,32,38,16" />
      <scope id="2165106376654285626" at="43,389,44,19" />
      <scope id="6519915829969195376" at="53,40,54,201" />
      <scope id="6519915829969195366" at="56,11,57,21" />
      <scope id="2165106376654272257" at="64,89,65,85" />
      <scope id="2165106376654272257" at="69,53,70,19" />
      <scope id="2165106376654272257" at="75,25,76,21" />
      <scope id="2165106376654272257" at="82,22,83,21" />
      <scope id="2165106376654272257" at="89,22,90,21" />
      <scope id="1046216210062552002" at="101,192,102,348" />
      <scope id="8136592418783692084" at="107,62,108,46" />
      <scope id="2165106376654272257" at="31,39,34,41" />
      <scope id="6519915829969195375" at="53,0,56,0">
        <var name="a" id="6519915829969195375" />
      </scope>
      <scope id="8136592418783692084" at="107,0,110,0">
        <var name="a" id="8136592418783692084" />
        <var name="b" id="8136592418783692084" />
      </scope>
      <scope id="2165106376654272257" at="36,0,40,0" />
      <scope id="2165106376654272257" at="63,0,67,0">
        <var name="_params" id="2165106376654272257" />
        <var name="event" id="2165106376654272257" />
      </scope>
      <scope id="2165106376654272257" at="31,0,36,0" />
      <scope id="2165106376654272257" at="72,5,77,7">
        <var name="node" id="2165106376654272257" />
      </scope>
      <scope id="2165106376654272257" at="79,5,84,7">
        <var name="p" id="2165106376654272257" />
      </scope>
      <scope id="2165106376654272257" at="86,5,91,7">
        <var name="p" id="2165106376654272257" />
      </scope>
      <scope id="2165106376654272257" at="96,96,105,102">
        <var name="conceptDeclaration" id="2165106376654286525" />
        <var name="editorDeclaration" id="1723009172163864506" />
      </scope>
      <scope id="6519915829969176706" at="49,59,59,225">
        <var name="acd" id="6519915829969176729" />
        <var name="aspects" id="6519915829969176787" />
      </scope>
      <scope id="2165106376654272257" at="95,0,107,0">
        <var name="_params" id="2165106376654272257" />
        <var name="event" id="2165106376654272257" />
      </scope>
      <scope id="2165106376654285640" at="41,87,61,16">
        <var name="conceptDeclaration" id="2165106376654285617" />
        <var name="toCheck" id="6519915829969176675" />
      </scope>
      <scope id="2165106376654272257" at="40,0,63,0">
        <var name="_params" id="2165106376654272257" />
        <var name="event" id="2165106376654272257" />
      </scope>
      <scope id="2165106376654272257" at="68,95,93,16" />
      <scope id="2165106376654272257" at="67,0,95,0">
        <var name="_params" id="2165106376654272257" />
        <var name="event" id="2165106376654272257" />
      </scope>
      <unit id="6519915829969195375" at="52,255,56,7" name="jetbrains.mps.ide.devkit.actions.CreateDefaultEditor_Action$1" />
      <unit id="2165106376654272257" at="29,0,111,0" name="jetbrains.mps.ide.devkit.actions.CreateDefaultEditor_Action" />
    </file>
  </root>
  <root nodeRef="r:90fa2771-55a5-4174-b12a-f5413c5a876c(jetbrains.mps.ide.devkit.actions)/2165106376654390214">
    <file name="IntentionsGroup_ActionGroup.java">
      <node id="2165106376654390214" at="10,0,11,0" concept="14" trace="LOG" />
      <node id="2165106376654390214" at="11,0,12,0" concept="14" trace="ID" />
      <node id="2165106376654390214" at="12,40,13,33" concept="16" />
      <node id="2165106376654390214" at="13,33,14,30" concept="5" />
      <node id="2165106376654390214" at="14,30,15,25" concept="5" />
      <node id="2970389781192937374" at="16,9,17,112" concept="5" />
      <node id="1596727503333827327" at="17,112,18,116" concept="5" />
      <node id="2165106376654390214" at="19,27,20,39" concept="5" />
      <node id="2165106376654390214" at="15,25,21,5" concept="17" />
      <node id="2165106376654390214" at="12,0,23,0" concept="3" trace="IntentionsGroup_ActionGroup#()V" />
      <scope id="2165106376654390214" at="19,0,20,39">
        <var name="t" id="2165106376654390214" />
      </scope>
      <scope id="2165106376654390214" at="19,27,20,39" />
      <scope id="2165106376654390214" at="16,9,18,116" />
      <scope id="2165106376654390214" at="12,40,21,5" />
      <scope id="2165106376654390214" at="12,0,23,0" />
      <unit id="2165106376654390214" at="9,0,24,0" name="jetbrains.mps.ide.devkit.actions.IntentionsGroup_ActionGroup" />
    </file>
  </root>
  <root nodeRef="r:90fa2771-55a5-4174-b12a-f5413c5a876c(jetbrains.mps.ide.devkit.actions)/2191995028863072547">
    <file name="DevKitTools_ActionGroup.java">
      <node id="2191995028863072547" at="10,0,11,0" concept="14" trace="LOG" />
      <node id="2191995028863072547" at="11,0,12,0" concept="14" trace="ID" />
      <node id="2191995028863072547" at="12,36,13,29" concept="16" />
      <node id="2191995028863072547" at="13,29,14,30" concept="5" />
      <node id="2191995028863072547" at="14,30,15,25" concept="5" />
      <node id="2191995028863072549" at="16,9,17,98" concept="5" />
      <node id="2191995028863072552" at="17,98,18,106" concept="5" />
      <node id="2191995028863072547" at="19,27,20,39" concept="5" />
      <node id="2191995028863072547" at="15,25,21,5" concept="17" />
      <node id="2191995028863072547" at="12,0,23,0" concept="3" trace="DevKitTools_ActionGroup#()V" />
      <scope id="2191995028863072547" at="19,0,20,39">
        <var name="t" id="2191995028863072547" />
      </scope>
      <scope id="2191995028863072547" at="19,27,20,39" />
      <scope id="2191995028863072547" at="16,9,18,106" />
      <scope id="2191995028863072547" at="12,36,21,5" />
      <scope id="2191995028863072547" at="12,0,23,0" />
      <unit id="2191995028863072547" at="9,0,24,0" name="jetbrains.mps.ide.devkit.actions.DevKitTools_ActionGroup" />
    </file>
  </root>
  <root nodeRef="r:90fa2771-55a5-4174-b12a-f5413c5a876c(jetbrains.mps.ide.devkit.actions)/2191995028863072555">
    <file name="ReloadAll_Action.java">
      <node id="2191995028863072555" at="22,0,23,0" concept="14" trace="ICON" />
      <node id="2191995028863072555" at="23,29,24,64" concept="16" />
      <node id="2191995028863072555" at="24,64,25,35" concept="5" />
      <node id="2191995028863072555" at="25,35,26,40" concept="5" />
      <node id="2191995028863072555" at="29,32,30,16" concept="11" />
      <node id="2191995028863072555" at="34,53,35,19" concept="11" />
      <node id="2191995028863072555" at="37,5,38,56" concept="10" />
      <node id="2191995028863072555" at="38,56,39,53" concept="5" />
      <node id="2191995028863072555" at="40,22,41,21" concept="11" />
      <node id="2191995028863072555" at="43,5,44,16" concept="11" />
      <node id="6776923917914031065" at="50,67,51,135" concept="10" />
      <node id="6776923917914037081" at="51,135,52,34" concept="0" />
      <node id="2034046503373004632" at="54,29,55,94" concept="5" />
      <node id="2191995028863072555" at="33,95,36,5" concept="8" />
      <node id="2191995028863072555" at="39,53,42,7" concept="8" />
      <node id="2034046503373004630" at="54,0,57,0" concept="9" trace="run#()V" />
      <node id="2191995028863072555" at="28,0,32,0" concept="9" trace="isDumbAware#()Z" />
      <node id="2191995028863072555" at="23,0,28,0" concept="3" trace="ReloadAll_Action#()V" />
      <node id="2034046503373004626" at="52,34,57,11" concept="5" />
      <node id="2191995028863072555" at="36,5,43,5" concept="1" />
      <node id="2191995028863072566" at="49,0,59,0" concept="9" trace="run#(Lcom/intellij/openapi/progress/ProgressIndicator;)V" />
      <node id="2191995028863072558" at="47,96,59,7" concept="5" />
      <node id="2191995028863072555" at="32,0,46,0" concept="9" trace="collectActionData#(Lcom/intellij/openapi/actionSystem/AnActionEvent;Ljava/util/Map;)Z" />
      <node id="2191995028863072555" at="46,0,61,0" concept="9" trace="doExecute#(Lcom/intellij/openapi/actionSystem/AnActionEvent;Ljava/util/Map;)V" />
      <scope id="2191995028863072555" at="29,32,30,16" />
      <scope id="2191995028863072555" at="34,53,35,19" />
      <scope id="2191995028863072555" at="40,22,41,21" />
      <scope id="2034046503373004631" at="54,29,55,94" />
      <scope id="2191995028863072555" at="23,29,26,40" />
      <scope id="2034046503373004630" at="54,0,57,0" />
      <scope id="2191995028863072555" at="28,0,32,0" />
      <scope id="2191995028863072555" at="23,0,28,0" />
      <scope id="2191995028863072555" at="37,5,42,7">
        <var name="p" id="2191995028863072555" />
      </scope>
      <scope id="2191995028863072572" at="50,67,57,11">
        <var name="mpsProject" id="6776923917914031066" />
      </scope>
      <scope id="2191995028863072566" at="49,0,59,0">
        <var name="indicator" id="2191995028863072569" />
      </scope>
      <scope id="2191995028863072555" at="33,95,44,16" />
      <scope id="2191995028863072555" at="47,96,59,7" />
      <scope id="2191995028863072555" at="32,0,46,0">
        <var name="_params" id="2191995028863072555" />
        <var name="event" id="2191995028863072555" />
      </scope>
      <scope id="2191995028863072555" at="46,0,61,0">
        <var name="_params" id="2191995028863072555" />
        <var name="event" id="2191995028863072555" />
      </scope>
      <unit id="2034046503373004630" at="53,55,57,9" name="jetbrains.mps.ide.devkit.actions.ReloadAll_Action$2" />
      <unit id="2191995028863072564" at="48,42,59,5" name="jetbrains.mps.ide.devkit.actions.ReloadAll_Action$1" />
      <unit id="2191995028863072555" at="21,0,62,0" name="jetbrains.mps.ide.devkit.actions.ReloadAll_Action" />
    </file>
  </root>
  <root nodeRef="r:90fa2771-55a5-4174-b12a-f5413c5a876c(jetbrains.mps.ide.devkit.actions)/2191995028863072592">
    <file name="InstallIDEAPlugin_Action.java">
      <node id="2191995028863072592" at="30,0,31,0" concept="14" trace="ICON" />
      <node id="2191995028863072592" at="31,37,32,52" concept="16" />
      <node id="2191995028863072592" at="32,52,33,35" concept="5" />
      <node id="2191995028863072592" at="33,35,34,40" concept="5" />
      <node id="2191995028863072592" at="37,32,38,16" concept="11" />
      <node id="2191995028863072592" at="42,53,43,19" concept="11" />
      <node id="2191995028863072592" at="45,5,46,55" concept="10" />
      <node id="2191995028863072592" at="47,22,48,21" concept="11" />
      <node id="2191995028863072592" at="50,5,51,16" concept="11" />
      <node id="2191995028863072841" at="54,96,55,95" concept="10" />
      <node id="2191995028863072851" at="55,95,56,71" concept="10" />
      <node id="2191995028863072859" at="57,28,58,13" concept="11" />
      <node id="2191995028863072865" at="60,32,61,25" concept="5" />
      <node id="2191995028863072875" at="63,9,64,54" concept="5" />
      <node id="2191995028863072879" at="64,54,65,141" concept="5" />
      <node id="2191995028863072889" at="66,29,67,160" concept="5" />
      <node id="2191995028863072596" at="70,56,71,93" concept="10" />
      <node id="2191995028863072604" at="72,39,73,18" concept="11" />
      <node id="2191995028863072611" at="75,27,76,34" concept="11" />
      <node id="2191995028863072614" at="77,5,78,81" concept="11" />
      <node id="2191995028863072627" at="80,67,81,37" concept="10" />
      <node id="2191995028863072631" at="81,37,82,54" concept="10" />
      <node id="2191995028863072636" at="82,54,83,132" concept="10" />
      <node id="2191995028863072651" at="83,132,84,91" concept="10" />
      <node id="1206102099919032787" at="84,91,85,88" concept="10" />
      <node id="2191995028863072663" at="85,88,86,96" concept="10" />
      <node id="2191995028863072676" at="89,61,90,71" concept="5" />
      <node id="2191995028863072696" at="94,63,95,172" concept="5" />
      <node id="2191995028863072704" at="95,172,96,18" concept="11" />
      <node id="2191995028863072718" at="97,73,98,89" concept="11" />
      <node id="2191995028863072723" at="99,5,100,0" concept="13" />
      <node id="2191995028863072747" at="104,46,105,23" concept="11" />
      <node id="2191995028863072753" at="106,9,107,104" concept="11" />
      <node id="2191995028863072768" at="109,6,110,69" concept="5" />
      <node id="2191995028863072773" at="110,69,111,40" concept="5" />
      <node id="2191995028863072778" at="111,40,112,0" concept="13" />
      <node id="2191995028863072779" at="112,0,113,102" concept="10" />
      <node id="2191995028863072786" at="113,102,114,99" concept="5" />
      <node id="2191995028863072794" at="114,99,115,140" concept="10" />
      <node id="2191995028863072804" at="115,140,116,62" concept="10" />
      <node id="2191995028863072813" at="116,62,117,94" concept="5" />
      <node id="2191995028863072819" at="117,94,118,29" concept="0" />
      <node id="2191995028863072825" at="118,29,119,74" concept="11" />
      <node id="5068214522080967978" at="121,0,122,0" concept="14" trace="REGEXP_gyxeh4_a0a4a6" />
      <node id="2089442845145561393" at="122,0,123,0" concept="14" trace="REGEXP_gyxeh4_a0a4a6_0" />
      <node id="2191995028863072592" at="41,95,44,5" concept="8" />
      <node id="2191995028863072592" at="46,55,49,7" concept="8" />
      <node id="2191995028863072857" at="56,71,59,5" concept="8" />
      <node id="2191995028863072863" at="59,5,62,5" concept="8" />
      <node id="2191995028863072602" at="71,93,74,5" concept="8" />
      <node id="2191995028863072609" at="74,5,77,5" concept="8" />
      <node id="1206102099919032770" at="88,32,91,9" concept="8" />
      <node id="2191995028863072745" at="103,65,106,9" concept="8" />
      <node id="2191995028863072592" at="36,0,40,0" concept="9" trace="isDumbAware#()Z" />
      <node id="2191995028863072592" at="31,0,36,0" concept="3" trace="InstallIDEAPlugin_Action#()V" />
      <node id="2191995028863072674" at="87,60,92,7" concept="8" />
      <node id="2191995028863072592" at="44,5,50,5" concept="1" />
      <node id="2191995028863072873" at="62,5,68,5" concept="17" />
      <node id="2191995028863072694" at="93,5,99,5" concept="8" />
      <node id="2191995028863072670" at="86,96,93,5" concept="7" />
      <node id="2191995028863072737" at="102,0,109,0" concept="9" trace="isFileVisible#(Lcom/intellij/openapi/vfs/VirtualFile;Z)Z" />
      <node id="2191995028863072724" at="100,0,109,6" concept="10" />
      <node id="2191995028863072593" at="70,0,80,0" concept="9" trace="getTargetDir#(Lcom/intellij/openapi/actionSystem/AnActionEvent;)Ljava/io/File;" />
      <node id="2191995028863072592" at="40,0,53,0" concept="9" trace="collectActionData#(Lcom/intellij/openapi/actionSystem/AnActionEvent;Ljava/util/Map;)Z" />
      <node id="2191995028863072592" at="53,0,70,0" concept="9" trace="doExecute#(Lcom/intellij/openapi/actionSystem/AnActionEvent;Ljava/util/Map;)V" />
      <node id="2191995028863072624" at="80,0,121,0" concept="9" trace="getTargetIdeaInstallDir#(Lcom/intellij/openapi/actionSystem/AnActionEvent;)Ljava/io/File;" />
      <scope id="2191995028863072592" at="37,32,38,16" />
      <scope id="2191995028863072592" at="42,53,43,19" />
      <scope id="2191995028863072592" at="47,22,48,21" />
      <scope id="2191995028863072858" at="57,28,58,13" />
      <scope id="2191995028863072864" at="60,32,61,25" />
      <scope id="2191995028863072885" at="66,0,67,160">
        <var name="e" id="2191995028863072886" />
      </scope>
      <scope id="2191995028863072888" at="66,29,67,160" />
      <scope id="2191995028863072603" at="72,39,73,18" />
      <scope id="2191995028863072610" at="75,27,76,34" />
      <scope id="1206102099919032771" at="89,61,90,71" />
      <scope id="2191995028863072717" at="97,73,98,89" />
      <scope id="2191995028863072746" at="104,46,105,23" />
      <scope id="2191995028863072874" at="63,9,65,141" />
      <scope id="2191995028863072695" at="94,63,96,18" />
      <scope id="2191995028863072592" at="31,37,34,40" />
      <scope id="2191995028863072675" at="88,32,91,9" />
      <scope id="2191995028863072592" at="36,0,40,0" />
      <scope id="2191995028863072592" at="45,5,49,7">
        <var name="p" id="2191995028863072592" />
      </scope>
      <scope id="2191995028863072744" at="103,65,107,104" />
      <scope id="2191995028863072592" at="31,0,36,0" />
      <scope id="2191995028863072673" at="87,60,92,7" />
      <scope id="2191995028863072670" at="86,96,93,5">
        <var name="child" id="2191995028863072671" />
      </scope>
      <scope id="2191995028863072737" at="102,0,109,0">
        <var name="b" id="2191995028863072742" />
        <var name="file" id="2191995028863072740" />
      </scope>
      <scope id="2191995028863072595" at="70,56,78,81">
        <var name="targetIdeaInstallDir" id="2191995028863072597" />
      </scope>
      <scope id="2191995028863072592" at="41,95,51,16" />
      <scope id="2191995028863072593" at="70,0,80,0">
        <var name="event" id="2191995028863072593" />
      </scope>
      <scope id="2191995028863072592" at="40,0,53,0">
        <var name="_params" id="2191995028863072592" />
        <var name="event" id="2191995028863072592" />
      </scope>
      <scope id="2191995028863072592" at="54,96,68,5">
        <var name="pluginFile" id="2191995028863072842" />
        <var name="targetDir" id="2191995028863072852" />
      </scope>
      <scope id="2191995028863072592" at="53,0,70,0">
        <var name="_params" id="2191995028863072592" />
        <var name="event" id="2191995028863072592" />
      </scope>
      <scope id="2191995028863072626" at="80,67,119,74">
        <var name="descriptor" id="2191995028863072725" />
        <var name="dialog" id="2191995028863072795" />
        <var name="existingIdeaConfigs" id="2191995028863072664" />
        <var name="files" id="2191995028863072805" />
        <var name="ideaConfigRoot" id="2191995028863072652" />
        <var name="ideaConfigRootPath" id="2191995028863072637" />
        <var name="isMac" id="2191995028863072628" />
        <var name="namePattern" id="1206102099919032788" />
        <var name="oldShowHiddenValue" id="2191995028863072780" />
        <var name="userHome" id="2191995028863072632" />
      </scope>
      <scope id="2191995028863072624" at="80,0,121,0">
        <var name="event" id="2191995028863072624" />
      </scope>
      <unit id="2191995028863072729" at="101,43,109,5" name="jetbrains.mps.ide.devkit.actions.InstallIDEAPlugin_Action$1" />
      <unit id="2191995028863072592" at="29,0,124,0" name="jetbrains.mps.ide.devkit.actions.InstallIDEAPlugin_Action" />
    </file>
  </root>
  <root nodeRef="r:90fa2771-55a5-4174-b12a-f5413c5a876c(jetbrains.mps.ide.devkit.actions)/2403997762364994115">
    <file name="GenerateEditorPopup_ActionGroup.java">
      <node id="2403997762364994115" at="10,0,11,0" concept="14" trace="LOG" />
      <node id="2403997762364994115" at="11,0,12,0" concept="14" trace="ID" />
      <node id="2403997762364994115" at="12,44,13,37" concept="16" />
      <node id="2403997762364994115" at="13,37,14,30" concept="5" />
      <node id="2403997762364994115" at="14,30,15,25" concept="5" />
      <node id="2403997762364994118" at="16,9,17,121" concept="5" />
      <node id="2403997762364994115" at="18,27,19,39" concept="5" />
      <node id="2403997762364994115" at="15,25,20,5" concept="17" />
      <node id="2403997762364994115" at="12,0,22,0" concept="3" trace="GenerateEditorPopup_ActionGroup#()V" />
      <scope id="2403997762364994115" at="16,9,17,121" />
      <scope id="2403997762364994115" at="18,0,19,39">
        <var name="t" id="2403997762364994115" />
      </scope>
      <scope id="2403997762364994115" at="18,27,19,39" />
      <scope id="2403997762364994115" at="12,44,20,5" />
      <scope id="2403997762364994115" at="12,0,22,0" />
      <unit id="2403997762364994115" at="9,0,23,0" name="jetbrains.mps.ide.devkit.actions.GenerateEditorPopup_ActionGroup" />
    </file>
  </root>
  <root nodeRef="r:90fa2771-55a5-4174-b12a-f5413c5a876c(jetbrains.mps.ide.devkit.actions)/2403997762364994119">
    <file name="GoToUsageInMappingConfig_Action.java">
      <node id="2403997762364994119" at="26,0,27,0" concept="14" trace="ICON" />
      <node id="2403997762364994119" at="27,44,28,44" concept="16" />
      <node id="2403997762364994119" at="28,44,29,35" concept="5" />
      <node id="2403997762364994119" at="29,35,30,41" concept="5" />
      <node id="2403997762364994119" at="33,32,34,16" concept="11" />
      <node id="2403997762364994167" at="38,112,39,19" concept="11" />
      <node id="2403997762364994171" at="41,93,42,19" concept="11" />
      <node id="2403997762364994182" at="44,264,45,19" concept="11" />
      <node id="2403997762364994194" at="47,82,48,19" concept="11" />
      <node id="2403997762364994202" at="49,5,50,16" concept="11" />
      <node id="2403997762364994119" at="53,89,54,85" concept="5" />
      <node id="2403997762364994119" at="58,53,59,19" concept="11" />
      <node id="2403997762364994119" at="61,5,62,56" concept="10" />
      <node id="2403997762364994119" at="63,22,64,21" concept="11" />
      <node id="2403997762364994119" at="67,5,68,66" concept="10" />
      <node id="2403997762364994119" at="69,22,70,21" concept="11" />
      <node id="2403997762364994119" at="73,5,74,57" concept="10" />
      <node id="2403997762364994119" at="75,25,76,21" concept="11" />
      <node id="2403997762364994119" at="78,5,79,16" concept="11" />
      <node id="2403997762364994122" at="82,96,83,194" concept="10" />
      <node id="5542552559868504243" at="83,194,84,113" concept="10" />
      <node id="5542552559868499530" at="84,113,85,129" concept="5" />
      <node id="2403997762364994158" at="37,87,40,5" concept="8" />
      <node id="2403997762364994169" at="40,5,43,5" concept="8" />
      <node id="2403997762364994180" at="43,5,46,5" concept="8" />
      <node id="2403997762364994192" at="46,5,49,5" concept="8" />
      <node id="2403997762364994119" at="57,95,60,5" concept="8" />
      <node id="2403997762364994119" at="62,56,65,7" concept="8" />
      <node id="2403997762364994119" at="68,66,71,7" concept="8" />
      <node id="2403997762364994119" at="74,57,77,7" concept="8" />
      <node id="2403997762364994119" at="32,0,36,0" concept="9" trace="isDumbAware#()Z" />
      <node id="2403997762364994119" at="52,0,56,0" concept="9" trace="doUpdate#(Lcom/intellij/openapi/actionSystem/AnActionEvent;Ljava/util/Map;)V" />
      <node id="2403997762364994119" at="27,0,32,0" concept="3" trace="GoToUsageInMappingConfig_Action#()V" />
      <node id="2403997762364994119" at="60,5,66,5" concept="1" />
      <node id="2403997762364994119" at="66,5,72,5" concept="1" />
      <node id="2403997762364994119" at="72,5,78,5" concept="1" />
      <node id="2403997762364994119" at="81,0,87,0" concept="9" trace="doExecute#(Lcom/intellij/openapi/actionSystem/AnActionEvent;Ljava/util/Map;)V" />
      <node id="2403997762364994119" at="36,0,52,0" concept="9" trace="isApplicable#(Lcom/intellij/openapi/actionSystem/AnActionEvent;Ljava/util/Map;)Z" />
      <node id="2403997762364994119" at="56,0,81,0" concept="9" trace="collectActionData#(Lcom/intellij/openapi/actionSystem/AnActionEvent;Ljava/util/Map;)Z" />
      <scope id="2403997762364994119" at="33,32,34,16" />
      <scope id="2403997762364994166" at="38,112,39,19" />
      <scope id="2403997762364994170" at="41,93,42,19" />
      <scope id="2403997762364994181" at="44,264,45,19" />
      <scope id="2403997762364994193" at="47,82,48,19" />
      <scope id="2403997762364994119" at="53,89,54,85" />
      <scope id="2403997762364994119" at="58,53,59,19" />
      <scope id="2403997762364994119" at="63,22,64,21" />
      <scope id="2403997762364994119" at="69,22,70,21" />
      <scope id="2403997762364994119" at="75,25,76,21" />
      <scope id="2403997762364994119" at="27,44,30,41" />
      <scope id="2403997762364994119" at="82,96,85,129">
        <var name="finder" id="2403997762364994123" />
        <var name="opt" id="5542552559868504244" />
      </scope>
      <scope id="2403997762364994119" at="32,0,36,0" />
      <scope id="2403997762364994119" at="52,0,56,0">
        <var name="_params" id="2403997762364994119" />
        <var name="event" id="2403997762364994119" />
      </scope>
      <scope id="2403997762364994119" at="61,5,65,7">
        <var name="p" id="2403997762364994119" />
      </scope>
      <scope id="2403997762364994119" at="67,5,71,7">
        <var name="p" id="2403997762364994119" />
      </scope>
      <scope id="2403997762364994119" at="73,5,77,7">
        <var name="node" id="2403997762364994119" />
      </scope>
      <scope id="2403997762364994119" at="27,0,32,0" />
      <scope id="2403997762364994119" at="81,0,87,0">
        <var name="_params" id="2403997762364994119" />
        <var name="event" id="2403997762364994119" />
      </scope>
      <scope id="2403997762364994157" at="37,87,50,16" />
      <scope id="2403997762364994119" at="36,0,52,0">
        <var name="_params" id="2403997762364994119" />
        <var name="event" id="2403997762364994119" />
      </scope>
      <scope id="2403997762364994119" at="57,95,79,16" />
      <scope id="2403997762364994119" at="56,0,81,0">
        <var name="_params" id="2403997762364994119" />
        <var name="event" id="2403997762364994119" />
      </scope>
      <unit id="2403997762364994119" at="25,0,88,0" name="jetbrains.mps.ide.devkit.actions.GoToUsageInMappingConfig_Action" />
    </file>
  </root>
  <root nodeRef="r:90fa2771-55a5-4174-b12a-f5413c5a876c(jetbrains.mps.ide.devkit.actions)/2565896126719552231">
    <file name="Behavior_Order.java">
      <node id="2565896126719552265" at="9,27,10,89" concept="16" />
      <node id="2565896126719552265" at="9,0,12,0" concept="3" trace="Behavior_Order#()V" />
      <scope id="2565896126719552265" at="9,27,10,89" />
      <scope id="2565896126719552265" at="9,0,12,0" />
      <unit id="2565896126719552265" at="8,0,13,0" name="jetbrains.mps.ide.devkit.actions.Behavior_Order" />
    </file>
    <file name="Behavior_TabDescriptor.java">
      <node id="2565896126719552231" at="19,0,20,0" concept="14" trace="ICON" />
      <node id="2565896126719552231" at="22,28,23,22" concept="11" />
      <node id="2565896126719552231" at="25,38,26,15" concept="11" />
      <node id="2565896126719552231" at="28,55,29,58" concept="11" />
      <node id="2565896126719552234" at="33,40,34,53" concept="11" />
      <node id="2565896126719552239" at="36,43,37,204" concept="11" />
      <node id="2565896126719552231" at="40,25,41,16" concept="11" />
      <node id="2565896126719552231" at="43,43,44,69" concept="10" />
      <node id="2565896126719552231" at="44,69,45,28" concept="10" />
      <node id="2565896126719552231" at="46,20,47,18" concept="11" />
      <node id="2565896126719552231" at="48,5,49,46" concept="5" />
      <node id="2565896126719552231" at="49,46,50,16" concept="11" />
      <node id="2565896126719552231" at="52,29,53,16" concept="11" />
      <node id="2565896126719552248" at="55,36,56,275" concept="10" />
      <node id="2565896126719552255" at="56,275,57,98" concept="11" />
      <node id="2565896126719552273" at="59,52,60,232" concept="11" />
      <node id="2565896126719552280" at="62,66,63,260" concept="11" />
      <node id="2565896126719552231" at="20,0,22,0" concept="3" trace="Behavior_TabDescriptor#()V" />
      <node id="2565896126719552231" at="31,0,33,0" concept="9" trace="startListening#()V" />
      <node id="2565896126719552231" at="22,0,25,0" concept="9" trace="getTitle#()Ljava/lang/String;" />
      <node id="2565896126719552231" at="25,0,28,0" concept="9" trace="getShortcutChar#()Ljava/lang/Character;" />
      <node id="2565896126719552231" at="28,0,31,0" concept="9" trace="compareTo#(Ljetbrains/mps/plugins/relations/RelationDescriptor;)I" />
      <node id="2565896126719552231" at="33,0,36,0" concept="9" trace="getBaseNode#(Lorg/jetbrains/mps/openapi/model/SNode;)Lorg/jetbrains/mps/openapi/model/SNode;" />
      <node id="2565896126719552231" at="36,0,39,0" concept="9" trace="isApplicable#(Lorg/jetbrains/mps/openapi/model/SNode;)Z" />
      <node id="2565896126719552231" at="45,28,48,5" concept="8" />
      <node id="2565896126719552231" at="52,0,55,0" concept="9" trace="isSingle#()Z" />
      <node id="2565896126719552231" at="59,0,62,0" concept="9" trace="getConcepts#(Lorg/jetbrains/mps/openapi/model/SNode;)Ljava/util/List;" />
      <node id="2565896126719552231" at="62,0,65,0" concept="9" trace="createNode#(Lorg/jetbrains/mps/openapi/model/SNode;Lorg/jetbrains/mps/openapi/model/SNode;)Lorg/jetbrains/mps/openapi/model/SNode;" />
      <node id="2565896126719552231" at="39,0,43,0" concept="9" trace="getIcon#()Ljavax/swing/Icon;" />
      <node id="2565896126719552231" at="55,0,59,0" concept="9" trace="getNode#(Lorg/jetbrains/mps/openapi/model/SNode;)Lorg/jetbrains/mps/openapi/model/SNode;" />
      <node id="2565896126719552231" at="43,0,52,0" concept="9" trace="getNodes#(Lorg/jetbrains/mps/openapi/model/SNode;)Ljava/util/List;" />
      <scope id="2565896126719552231" at="20,35,20,35" />
      <scope id="2565896126719552245" at="31,32,31,32" />
      <scope id="2565896126719552231" at="22,28,23,22" />
      <scope id="2565896126719552231" at="25,38,26,15" />
      <scope id="2565896126719552231" at="28,55,29,58" />
      <scope id="2565896126719552231" at="33,40,34,53" />
      <scope id="2565896126719552231" at="36,43,37,204" />
      <scope id="2565896126719552231" at="40,25,41,16" />
      <scope id="2565896126719552231" at="46,20,47,18" />
      <scope id="2565896126719552231" at="52,29,53,16" />
      <scope id="2565896126719552272" at="59,52,60,232" />
      <scope id="2565896126719552279" at="62,66,63,260" />
      <scope id="2565896126719552231" at="20,0,22,0" />
      <scope id="2565896126719552231" at="31,0,33,0" />
      <scope id="2565896126719552231" at="55,36,57,98">
        <var name="nodes" id="2565896126719552249" />
      </scope>
      <scope id="2565896126719552231" at="22,0,25,0" />
      <scope id="2565896126719552231" at="25,0,28,0" />
      <scope id="2565896126719552231" at="28,0,31,0">
        <var name="descriptor" id="2565896126719552231" />
      </scope>
      <scope id="2565896126719552231" at="33,0,36,0">
        <var name="node" id="2565896126719552231" />
      </scope>
      <scope id="2565896126719552231" at="36,0,39,0">
        <var name="node" id="2565896126719552231" />
      </scope>
      <scope id="2565896126719552231" at="52,0,55,0" />
      <scope id="2565896126719552231" at="59,0,62,0">
        <var name="node" id="2565896126719552231" />
      </scope>
      <scope id="2565896126719552231" at="62,0,65,0">
        <var name="concept" id="2565896126719552231" />
        <var name="node" id="2565896126719552231" />
      </scope>
      <scope id="2565896126719552231" at="39,0,43,0" />
      <scope id="2565896126719552231" at="55,0,59,0">
        <var name="node" id="2565896126719552231" />
      </scope>
      <scope id="2565896126719552231" at="43,43,50,16">
        <var name="list" id="2565896126719552231" />
        <var name="n" id="2565896126719552231" />
      </scope>
      <scope id="2565896126719552231" at="43,0,52,0">
        <var name="node" id="2565896126719552231" />
      </scope>
      <unit id="2565896126719552231" at="18,0,66,0" name="jetbrains.mps.ide.devkit.actions.Behavior_TabDescriptor" />
    </file>
  </root>
  <root nodeRef="r:90fa2771-55a5-4174-b12a-f5413c5a876c(jetbrains.mps.ide.devkit.actions)/2565896126719599486">
    <file name="Generator_Order.java">
      <node id="2565896126719599521" at="9,28,10,185" concept="16" />
      <node id="2565896126719599521" at="9,0,12,0" concept="3" trace="Generator_Order#()V" />
      <scope id="2565896126719599521" at="9,28,10,185" />
      <scope id="2565896126719599521" at="9,0,12,0" />
      <unit id="2565896126719599521" at="8,0,13,0" name="jetbrains.mps.ide.devkit.actions.Generator_Order" />
    </file>
    <file name="Generator_TabDescriptor.java">
      <node id="2565896126719599486" at="46,0,47,0" concept="14" trace="ICON" />
      <node id="2565896126719599486" at="49,28,50,23" concept="11" />
      <node id="2565896126719599486" at="52,38,53,15" concept="11" />
      <node id="2565896126719599486" at="55,55,56,59" concept="11" />
      <node id="2565896126719599489" at="60,40,61,53" concept="11" />
      <node id="2565896126719599494" at="63,43,64,204" concept="11" />
      <node id="2565896126719599486" at="67,25,68,16" concept="11" />
      <node id="2565896126719599503" at="70,43,71,65" concept="10" />
      <node id="2565896126719599510" at="71,65,72,290" concept="5" />
      <node id="2565896126719599517" at="72,290,73,55" concept="11" />
      <node id="2565896126719599486" at="75,29,76,17" concept="11" />
      <node id="2565896126719599537" at="78,52,79,271" concept="10" />
      <node id="2565896126719599546" at="79,271,80,228" concept="5" />
      <node id="2565896126719599551" at="80,228,81,244" concept="5" />
      <node id="2565896126719599556" at="81,244,82,536" concept="10" />
      <node id="2565896126719599569" at="82,536,83,220" concept="10" />
      <node id="2565896126719599578" at="84,34,85,40" concept="10" />
      <node id="2565896126719599586" at="87,264,88,37" concept="5" />
      <node id="2565896126719599590" at="88,37,89,16" concept="2" />
      <node id="2565896126719599612" at="93,107,94,52" concept="10" />
      <node id="2565896126719599621" at="95,48,96,21" concept="4" />
      <node id="4497478346159383311" at="97,11,98,130" concept="12" />
      <node id="4497478346159403165" at="98,130,99,134" concept="12" />
      <node id="2565896126719599625" at="99,134,100,86" concept="10" />
      <node id="2565896126719599635" at="101,273,102,51" concept="10" />
      <node id="2565896126719599644" at="103,176,104,69" concept="5" />
      <node id="2565896126719599663" at="109,5,110,18" concept="11" />
      <node id="2565896126719599486" at="112,36,113,17" concept="11" />
      <node id="2565896126719599667" at="115,66,116,98" concept="10" />
      <node id="2565896126719599676" at="116,98,117,69" concept="10" />
      <node id="6352952732713756915" at="117,69,118,84" concept="10" />
      <node id="6352952732713852480" at="118,84,119,71" concept="10" />
      <node id="2565896126719599683" at="119,71,120,0" concept="13" />
      <node id="2565896126719599684" at="120,0,121,71" concept="10" />
      <node id="2565896126719599690" at="123,25,124,63" concept="5" />
      <node id="2565896126719599695" at="124,63,125,81" concept="0" />
      <node id="2565896126719599702" at="127,7,128,0" concept="13" />
      <node id="2565896126719599703" at="128,0,129,128" concept="10" />
      <node id="2565896126719599712" at="130,51,131,86" concept="10" />
      <node id="2565896126719599719" at="131,86,132,20" concept="5" />
      <node id="2565896126719599723" at="132,20,133,54" concept="10" />
      <node id="2565896126719599734" at="134,37,135,20" concept="11" />
      <node id="2565896126719599736" at="136,7,137,66" concept="5" />
      <node id="2254732680176829843" at="142,61,143,23" concept="4" />
      <node id="2254732680176829844" at="144,13,145,19" concept="11" />
      <node id="2254732680176829845" at="146,11,147,69" concept="12" />
      <node id="2254732680176829847" at="147,69,148,70" concept="10" />
      <node id="2254732680176829853" at="148,70,149,231" concept="10" />
      <node id="2254732680176829876" at="149,231,150,41" concept="5" />
      <node id="2254732680176829880" at="150,41,151,32" concept="5" />
      <node id="6362460243896751234" at="154,5,155,0" concept="13" />
      <node id="2565896126719599745" at="155,0,156,56" concept="10" />
      <node id="8056901375583445888" at="160,62,161,308" concept="5" />
      <node id="2565896126719599772" at="165,7,166,0" concept="13" />
      <node id="2565896126719599775" at="167,52,168,85" concept="12" />
      <node id="2565896126719599780" at="170,27,171,30" concept="10" />
      <node id="2565896126719599796" at="173,61,174,23" concept="4" />
      <node id="2565896126719599797" at="175,13,176,60" concept="5" />
      <node id="6362460243896751184" at="177,11,178,74" concept="0" />
      <node id="2565896126719599819" at="178,74,179,0" concept="13" />
      <node id="2565896126719599820" at="179,0,180,242" concept="10" />
      <node id="2565896126719599826" at="180,242,181,162" concept="5" />
      <node id="2565896126719599832" at="181,162,182,102" concept="5" />
      <node id="2565896126719599837" at="182,102,183,59" concept="5" />
      <node id="2565896126719599845" at="186,5,187,0" concept="13" />
      <node id="2565896126719599846" at="187,0,188,64" concept="10" />
      <node id="2565896126719599859" at="189,54,190,89" concept="10" />
      <node id="2565896126719599866" at="190,89,191,33" concept="5" />
      <node id="2565896126719599870" at="191,33,192,54" concept="5" />
      <node id="2565896126719599852" at="193,12,194,62" concept="5" />
      <node id="2565896126719599881" at="195,5,196,63" concept="10" />
      <node id="2565896126719599887" at="198,25,199,63" concept="10" />
      <node id="2565896126719599899" at="200,245,201,98" concept="5" />
      <node id="2565896126719599906" at="201,98,202,202" concept="5" />
      <node id="2565896126719599922" at="203,478,204,397" concept="10" />
      <node id="2565896126719599930" at="204,397,205,187" concept="5" />
      <node id="2565896126719599937" at="205,187,206,364" concept="5" />
      <node id="2565896126719599947" at="207,16,208,318" concept="10" />
      <node id="2565896126719599953" at="208,318,209,192" concept="5" />
      <node id="2565896126719599960" at="209,192,210,269" concept="5" />
      <node id="2565896126719599968" at="210,269,211,484" concept="5" />
      <node id="2565896126719599978" at="211,484,212,110" concept="5" />
      <node id="2565896126719599983" at="212,110,213,202" concept="5" />
      <node id="2565896126719599988" at="216,7,217,24" concept="11" />
      <node id="2565896126719599486" at="47,0,49,0" concept="3" trace="Generator_TabDescriptor#()V" />
      <node id="2565896126719599486" at="58,0,60,0" concept="9" trace="startListening#()V" />
      <node id="2565896126719599850" at="193,10,195,5" concept="1" />
      <node id="2565896126719599486" at="49,0,52,0" concept="9" trace="getTitle#()Ljava/lang/String;" />
      <node id="2565896126719599486" at="52,0,55,0" concept="9" trace="getShortcutChar#()Ljava/lang/Character;" />
      <node id="2565896126719599486" at="55,0,58,0" concept="9" trace="compareTo#(Ljetbrains/mps/plugins/relations/RelationDescriptor;)I" />
      <node id="2565896126719599486" at="60,0,63,0" concept="9" trace="getBaseNode#(Lorg/jetbrains/mps/openapi/model/SNode;)Lorg/jetbrains/mps/openapi/model/SNode;" />
      <node id="2565896126719599486" at="63,0,66,0" concept="9" trace="isApplicable#(Lorg/jetbrains/mps/openapi/model/SNode;)Z" />
      <node id="2565896126719599486" at="75,0,78,0" concept="9" trace="isSingle#()Z" />
      <node id="2565896126719599619" at="94,52,97,11" concept="8" />
      <node id="2565896126719599642" at="102,51,105,13" concept="8" />
      <node id="2565896126719599486" at="112,0,115,0" concept="9" trace="commandOnCreate#()Z" />
      <node id="2565896126719599729" at="133,54,136,7" concept="8" />
      <node id="2254732680176829836" at="141,47,144,13" concept="8" />
      <node id="8056901375583389237" at="159,45,162,11" concept="7" />
      <node id="2565896126719599789" at="172,47,175,13" concept="8" />
      <node id="2565896126719599486" at="66,0,70,0" concept="9" trace="getIcon#()Ljavax/swing/Icon;" />
      <node id="2565896126719599584" at="86,256,90,9" concept="8" />
      <node id="6352952732713927187" at="123,0,127,0" concept="9" trace="run#()V" />
      <node id="2565896126719599486" at="70,0,75,0" concept="9" trace="getNodes#(Lorg/jetbrains/mps/openapi/model/SNode;)Ljava/util/List;" />
      <node id="2565896126719599754" at="158,25,163,9" concept="7" />
      <node id="2565896126719599582" at="85,40,91,7" concept="7" />
      <node id="2565896126719599633" at="100,86,106,11" concept="7" />
      <node id="6352952732713915771" at="121,71,127,7" concept="5" />
      <node id="2254732680176829831" at="140,27,146,11" concept="7" />
      <node id="2565896126719599784" at="171,30,177,11" concept="7" />
      <node id="6352952732714028181" at="158,0,165,0" concept="9" trace="run#()V" />
      <node id="2565896126719599849" at="188,64,195,5" concept="8" />
      <node id="2565896126719599945" at="207,14,214,9" concept="1" />
      <node id="6352952732714007410" at="156,56,165,7" concept="5" />
      <node id="6352952732713967728" at="140,0,153,0" concept="9" trace="run#()V" />
      <node id="2565896126719599604" at="92,31,107,9" concept="7" />
      <node id="6352952732713960997" at="138,12,153,9" concept="5" />
      <node id="6352952732714085367" at="170,0,185,0" concept="9" trace="run#()V" />
      <node id="2565896126719599893" at="199,63,214,9" concept="8" />
      <node id="6362460243896751289" at="138,10,154,5" concept="1" />
      <node id="2565896126719599602" at="91,7,108,7" concept="8" />
      <node id="6352952732714073850" at="168,85,185,9" concept="5" />
      <node id="6352952732714157768" at="198,0,216,0" concept="9" trace="run#()V" />
      <node id="2565896126719599773" at="166,0,186,5" concept="8" />
      <node id="6352952732714127076" at="196,63,216,7" concept="5" />
      <node id="2565896126719599710" at="129,128,154,5" concept="8" />
      <node id="2565896126719599576" at="83,220,109,5" concept="8" />
      <node id="2565896126719599486" at="78,0,112,0" concept="9" trace="getConcepts#(Lorg/jetbrains/mps/openapi/model/SNode;)Ljava/util/List;" />
      <node id="2565896126719599486" at="115,0,219,0" concept="9" trace="createNode#(Lorg/jetbrains/mps/openapi/model/SNode;Lorg/jetbrains/mps/openapi/model/SNode;)Lorg/jetbrains/mps/openapi/model/SNode;" />
      <scope id="2565896126719599486" at="47,36,47,36" />
      <scope id="2565896126719599500" at="58,32,58,32" />
      <scope id="2565896126719599486" at="49,28,50,23" />
      <scope id="2565896126719599486" at="52,38,53,15" />
      <scope id="2565896126719599486" at="55,55,56,59" />
      <scope id="2565896126719599486" at="60,40,61,53" />
      <scope id="2565896126719599486" at="63,43,64,204" />
      <scope id="2565896126719599486" at="67,25,68,16" />
      <scope id="2565896126719599486" at="75,29,76,17" />
      <scope id="2565896126719599620" at="95,48,96,21" />
      <scope id="2565896126719599643" at="103,176,104,69" />
      <scope id="2565896126719599486" at="112,36,113,17" />
      <scope id="2565896126719599733" at="134,37,135,20" />
      <scope id="2254732680176829842" at="142,61,143,23" />
      <scope id="8056901375583389240" at="160,62,161,308" />
      <scope id="2565896126719599795" at="173,61,174,23" />
      <scope id="2565896126719599851" at="193,12,194,62" />
      <scope id="2565896126719599486" at="47,0,49,0" />
      <scope id="2565896126719599486" at="58,0,60,0" />
      <scope id="2565896126719599585" at="87,264,89,16" />
      <scope id="6352952732713927188" at="123,25,125,81" />
      <scope id="2565896126719599898" at="200,245,202,202" />
      <scope id="2565896126719599486" at="49,0,52,0" />
      <scope id="2565896126719599486" at="52,0,55,0" />
      <scope id="2565896126719599486" at="55,0,58,0">
        <var name="descriptor" id="2565896126719599486" />
      </scope>
      <scope id="2565896126719599486" at="60,0,63,0">
        <var name="node" id="2565896126719599486" />
      </scope>
      <scope id="2565896126719599486" at="63,0,66,0">
        <var name="node" id="2565896126719599486" />
      </scope>
      <scope id="2565896126719599502" at="70,43,73,55">
        <var name="nodes" id="2565896126719599504" />
      </scope>
      <scope id="2565896126719599486" at="75,0,78,0" />
      <scope id="2565896126719599486" at="112,0,115,0" />
      <scope id="2565896126719599758" at="159,45,162,11" />
      <scope id="8056901375583389237" at="159,45,162,11">
        <var name="gm" id="8056901375583389243" />
      </scope>
      <scope id="2565896126719599858" at="189,54,192,54">
        <var name="configurationDialog" id="2565896126719599860" />
      </scope>
      <scope id="2565896126719599921" at="203,478,206,364">
        <var name="mappingRule" id="2565896126719599923" />
      </scope>
      <scope id="2565896126719599486" at="66,0,70,0" />
      <scope id="2565896126719599583" at="86,256,90,9" />
      <scope id="2565896126719599634" at="101,273,105,13">
        <var name="conceptToAdd" id="2565896126719599636" />
      </scope>
      <scope id="6352952732713927187" at="123,0,127,0" />
      <scope id="2254732680176829835" at="141,47,145,19" />
      <scope id="2565896126719599788" at="172,47,176,60" />
      <scope id="2565896126719599486" at="70,0,75,0">
        <var name="node" id="2565896126719599486" />
      </scope>
      <scope id="2565896126719599754" at="158,25,163,9">
        <var name="generator" id="2565896126719599756" />
      </scope>
      <scope id="6352952732714028182" at="158,25,163,9" />
      <scope id="2565896126719599582" at="85,40,91,7">
        <var name="genFragment" id="2565896126719599597" />
      </scope>
      <scope id="2565896126719599633" at="100,86,106,11">
        <var name="nodeToAdd" id="2565896126719599655" />
      </scope>
      <scope id="2254732680176829831" at="140,27,146,11">
        <var name="generator" id="2254732680176829833" />
      </scope>
      <scope id="2565896126719599784" at="171,30,177,11">
        <var name="generator" id="2565896126719599786" />
      </scope>
      <scope id="2565896126719599946" at="207,16,213,202">
        <var name="rootTemplateNode" id="2565896126719599948" />
      </scope>
      <scope id="2565896126719599711" at="130,51,137,66">
        <var name="createdGenerator" id="2565896126719599724" />
        <var name="dialog" id="2565896126719599713" />
      </scope>
      <scope id="6352952732714028181" at="158,0,165,0" />
      <scope id="6352952732713967729" at="140,27,151,32">
        <var name="firstGen" id="2254732680176829848" />
        <var name="templateModelDescriptor" id="2254732680176829854" />
      </scope>
      <scope id="2565896126719599611" at="93,107,106,11">
        <var name="language" id="2565896126719599613" />
        <var name="structureModel" id="2565896126719599626" />
      </scope>
      <scope id="6352952732713967728" at="140,0,153,0" />
      <scope id="6352952732714085368" at="170,27,183,59">
        <var name="model" id="2565896126719599781" />
        <var name="node" id="2565896126719599821" />
      </scope>
      <scope id="2565896126719599603" at="92,31,107,9" />
      <scope id="2565896126719599604" at="92,31,107,9">
        <var name="lang" id="2565896126719599657" />
      </scope>
      <scope id="6362460243896751290" at="138,12,153,9" />
      <scope id="6352952732714085367" at="170,0,185,0" />
      <scope id="6352952732714157769" at="198,25,214,9">
        <var name="model" id="2565896126719599888" />
      </scope>
      <scope id="2565896126719599774" at="167,52,185,9" />
      <scope id="6352952732714157768" at="198,0,216,0" />
      <scope id="2565896126719599577" at="84,34,108,7">
        <var name="isNeedRootTemplate" id="2565896126719599579" />
      </scope>
      <scope id="2565896126719599536" at="78,52,110,18">
        <var name="isInterface" id="2565896126719599570" />
        <var name="result" id="2565896126719599538" />
        <var name="rootable" id="2565896126719599557" />
      </scope>
      <scope id="2565896126719599486" at="78,0,112,0">
        <var name="node" id="2565896126719599486" />
      </scope>
      <scope id="2565896126719599666" at="115,66,217,24">
        <var name="frame" id="2565896126719599677" />
        <var name="genList" id="2565896126719599704" />
        <var name="ideaProject" id="2565896126719599668" />
        <var name="language" id="2565896126719599685" />
        <var name="mapping" id="2565896126719599847" />
        <var name="mappings" id="2565896126719599746" />
        <var name="modelAccess" id="6352952732713852481" />
        <var name="project" id="6352952732713756916" />
        <var name="result" id="2565896126719599882" />
      </scope>
      <scope id="2565896126719599486" at="115,0,219,0">
        <var name="concept" id="2565896126719599486" />
        <var name="node" id="2565896126719599486" />
      </scope>
      <unit id="6352952732713927187" at="122,34,127,5" name="jetbrains.mps.ide.devkit.actions.Generator_TabDescriptor$1" />
      <unit id="6352952732714028181" at="157,34,165,5" name="jetbrains.mps.ide.devkit.actions.Generator_TabDescriptor$3" />
      <unit id="6352952732713967728" at="139,37,153,7" name="jetbrains.mps.ide.devkit.actions.Generator_TabDescriptor$2" />
      <unit id="6352952732714085367" at="169,37,185,7" name="jetbrains.mps.ide.devkit.actions.Generator_TabDescriptor$4" />
      <unit id="6352952732714157768" at="197,35,216,5" name="jetbrains.mps.ide.devkit.actions.Generator_TabDescriptor$5" />
      <unit id="2565896126719599486" at="45,0,220,0" name="jetbrains.mps.ide.devkit.actions.Generator_TabDescriptor" />
    </file>
  </root>
  <root nodeRef="r:90fa2771-55a5-4174-b12a-f5413c5a876c(jetbrains.mps.ide.devkit.actions)/2565896126719631163">
    <file name="Editor_Order.java">
      <node id="2565896126719631207" at="9,25,10,62" concept="16" />
      <node id="2565896126719631207" at="9,0,12,0" concept="3" trace="Editor_Order#()V" />
      <scope id="2565896126719631207" at="9,25,10,62" />
      <scope id="2565896126719631207" at="9,0,12,0" />
      <unit id="2565896126719631207" at="8,0,13,0" name="jetbrains.mps.ide.devkit.actions.Editor_Order" />
    </file>
    <file name="Editor_TabDescriptor.java">
      <node id="2565896126719631163" at="19,0,20,0" concept="14" trace="ICON" />
      <node id="2565896126719631163" at="22,28,23,20" concept="11" />
      <node id="2565896126719631163" at="25,38,26,15" concept="11" />
      <node id="2565896126719631163" at="28,55,29,56" concept="11" />
      <node id="2565896126719631166" at="33,40,34,53" concept="11" />
      <node id="2565896126719631171" at="36,43,37,204" concept="11" />
      <node id="2565896126719631163" at="40,25,41,16" concept="11" />
      <node id="2565896126719631180" at="43,43,44,47" concept="10" />
      <node id="2565896126719631186" at="44,47,45,318" concept="5" />
      <node id="2565896126719631194" at="45,318,46,1089" concept="11" />
      <node id="2565896126719631163" at="48,29,49,17" concept="11" />
      <node id="2565896126719631213" at="51,52,52,87" concept="11" />
      <node id="2565896126719631219" at="54,66,55,100" concept="11" />
      <node id="2565896126719631163" at="20,0,22,0" concept="3" trace="Editor_TabDescriptor#()V" />
      <node id="2565896126719631163" at="31,0,33,0" concept="9" trace="startListening#()V" />
      <node id="2565896126719631163" at="22,0,25,0" concept="9" trace="getTitle#()Ljava/lang/String;" />
      <node id="2565896126719631163" at="25,0,28,0" concept="9" trace="getShortcutChar#()Ljava/lang/Character;" />
      <node id="2565896126719631163" at="28,0,31,0" concept="9" trace="compareTo#(Ljetbrains/mps/plugins/relations/RelationDescriptor;)I" />
      <node id="2565896126719631163" at="33,0,36,0" concept="9" trace="getBaseNode#(Lorg/jetbrains/mps/openapi/model/SNode;)Lorg/jetbrains/mps/openapi/model/SNode;" />
      <node id="2565896126719631163" at="36,0,39,0" concept="9" trace="isApplicable#(Lorg/jetbrains/mps/openapi/model/SNode;)Z" />
      <node id="2565896126719631163" at="48,0,51,0" concept="9" trace="isSingle#()Z" />
      <node id="2565896126719631163" at="51,0,54,0" concept="9" trace="getConcepts#(Lorg/jetbrains/mps/openapi/model/SNode;)Ljava/util/List;" />
      <node id="2565896126719631163" at="54,0,57,0" concept="9" trace="createNode#(Lorg/jetbrains/mps/openapi/model/SNode;Lorg/jetbrains/mps/openapi/model/SNode;)Lorg/jetbrains/mps/openapi/model/SNode;" />
      <node id="2565896126719631163" at="39,0,43,0" concept="9" trace="getIcon#()Ljavax/swing/Icon;" />
      <node id="2565896126719631163" at="43,0,48,0" concept="9" trace="getNodes#(Lorg/jetbrains/mps/openapi/model/SNode;)Ljava/util/List;" />
      <scope id="2565896126719631163" at="20,33,20,33" />
      <scope id="2565896126719631177" at="31,32,31,32" />
      <scope id="2565896126719631163" at="22,28,23,20" />
      <scope id="2565896126719631163" at="25,38,26,15" />
      <scope id="2565896126719631163" at="28,55,29,56" />
      <scope id="2565896126719631163" at="33,40,34,53" />
      <scope id="2565896126719631163" at="36,43,37,204" />
      <scope id="2565896126719631163" at="40,25,41,16" />
      <scope id="2565896126719631163" at="48,29,49,17" />
      <scope id="2565896126719631212" at="51,52,52,87" />
      <scope id="2565896126719631218" at="54,66,55,100" />
      <scope id="2565896126719631163" at="20,0,22,0" />
      <scope id="2565896126719631163" at="31,0,33,0" />
      <scope id="2565896126719631163" at="22,0,25,0" />
      <scope id="2565896126719631163" at="25,0,28,0" />
      <scope id="2565896126719631163" at="28,0,31,0">
        <var name="descriptor" id="2565896126719631163" />
      </scope>
      <scope id="2565896126719631163" at="33,0,36,0">
        <var name="node" id="2565896126719631163" />
      </scope>
      <scope id="2565896126719631163" at="36,0,39,0">
        <var name="node" id="2565896126719631163" />
      </scope>
      <scope id="2565896126719631179" at="43,43,46,1089">
        <var name="nodes" id="2565896126719631181" />
      </scope>
      <scope id="2565896126719631163" at="48,0,51,0" />
      <scope id="2565896126719631163" at="51,0,54,0">
        <var name="node" id="2565896126719631163" />
      </scope>
      <scope id="2565896126719631163" at="54,0,57,0">
        <var name="concept" id="2565896126719631163" />
        <var name="node" id="2565896126719631163" />
      </scope>
      <scope id="2565896126719631163" at="39,0,43,0" />
      <scope id="2565896126719631163" at="43,0,48,0">
        <var name="node" id="2565896126719631163" />
      </scope>
      <unit id="2565896126719631163" at="18,0,58,0" name="jetbrains.mps.ide.devkit.actions.Editor_TabDescriptor" />
    </file>
  </root>
  <root nodeRef="r:90fa2771-55a5-4174-b12a-f5413c5a876c(jetbrains.mps.ide.devkit.actions)/2565896126719631517">
    <file name="Constraints_Order.java">
      <node id="2565896126719631551" at="9,30,10,77" concept="16" />
      <node id="2565896126719631551" at="9,0,12,0" concept="3" trace="Constraints_Order#()V" />
      <scope id="2565896126719631551" at="9,30,10,77" />
      <scope id="2565896126719631551" at="9,0,12,0" />
      <unit id="2565896126719631551" at="8,0,13,0" name="jetbrains.mps.ide.devkit.actions.Constraints_Order" />
    </file>
    <file name="Constraints_TabDescriptor.java">
      <node id="2565896126719631517" at="19,0,20,0" concept="14" trace="ICON" />
      <node id="2565896126719631517" at="22,28,23,25" concept="11" />
      <node id="2565896126719631517" at="25,38,26,15" concept="11" />
      <node id="2565896126719631517" at="28,55,29,61" concept="11" />
      <node id="2565896126719631520" at="33,40,34,53" concept="11" />
      <node id="2565896126719631525" at="36,43,37,204" concept="11" />
      <node id="2565896126719631517" at="40,25,41,16" concept="11" />
      <node id="2565896126719631517" at="43,43,44,69" concept="10" />
      <node id="2565896126719631517" at="44,69,45,28" concept="10" />
      <node id="2565896126719631517" at="46,20,47,18" concept="11" />
      <node id="2565896126719631517" at="48,5,49,46" concept="5" />
      <node id="2565896126719631517" at="49,46,50,16" concept="11" />
      <node id="2565896126719631517" at="52,29,53,16" concept="11" />
      <node id="2565896126719631534" at="55,36,56,278" concept="10" />
      <node id="2565896126719631541" at="56,278,57,98" concept="11" />
      <node id="2565896126719631558" at="59,52,60,238" concept="11" />
      <node id="2565896126719631565" at="62,66,63,269" concept="11" />
      <node id="2565896126719631517" at="20,0,22,0" concept="3" trace="Constraints_TabDescriptor#()V" />
      <node id="2565896126719631517" at="31,0,33,0" concept="9" trace="startListening#()V" />
      <node id="2565896126719631517" at="22,0,25,0" concept="9" trace="getTitle#()Ljava/lang/String;" />
      <node id="2565896126719631517" at="25,0,28,0" concept="9" trace="getShortcutChar#()Ljava/lang/Character;" />
      <node id="2565896126719631517" at="28,0,31,0" concept="9" trace="compareTo#(Ljetbrains/mps/plugins/relations/RelationDescriptor;)I" />
      <node id="2565896126719631517" at="33,0,36,0" concept="9" trace="getBaseNode#(Lorg/jetbrains/mps/openapi/model/SNode;)Lorg/jetbrains/mps/openapi/model/SNode;" />
      <node id="2565896126719631517" at="36,0,39,0" concept="9" trace="isApplicable#(Lorg/jetbrains/mps/openapi/model/SNode;)Z" />
      <node id="2565896126719631517" at="45,28,48,5" concept="8" />
      <node id="2565896126719631517" at="52,0,55,0" concept="9" trace="isSingle#()Z" />
      <node id="2565896126719631517" at="59,0,62,0" concept="9" trace="getConcepts#(Lorg/jetbrains/mps/openapi/model/SNode;)Ljava/util/List;" />
      <node id="2565896126719631517" at="62,0,65,0" concept="9" trace="createNode#(Lorg/jetbrains/mps/openapi/model/SNode;Lorg/jetbrains/mps/openapi/model/SNode;)Lorg/jetbrains/mps/openapi/model/SNode;" />
      <node id="2565896126719631517" at="39,0,43,0" concept="9" trace="getIcon#()Ljavax/swing/Icon;" />
      <node id="2565896126719631517" at="55,0,59,0" concept="9" trace="getNode#(Lorg/jetbrains/mps/openapi/model/SNode;)Lorg/jetbrains/mps/openapi/model/SNode;" />
      <node id="2565896126719631517" at="43,0,52,0" concept="9" trace="getNodes#(Lorg/jetbrains/mps/openapi/model/SNode;)Ljava/util/List;" />
      <scope id="2565896126719631517" at="20,38,20,38" />
      <scope id="2565896126719631531" at="31,32,31,32" />
      <scope id="2565896126719631517" at="22,28,23,25" />
      <scope id="2565896126719631517" at="25,38,26,15" />
      <scope id="2565896126719631517" at="28,55,29,61" />
      <scope id="2565896126719631517" at="33,40,34,53" />
      <scope id="2565896126719631517" at="36,43,37,204" />
      <scope id="2565896126719631517" at="40,25,41,16" />
      <scope id="2565896126719631517" at="46,20,47,18" />
      <scope id="2565896126719631517" at="52,29,53,16" />
      <scope id="2565896126719631557" at="59,52,60,238" />
      <scope id="2565896126719631564" at="62,66,63,269" />
      <scope id="2565896126719631517" at="20,0,22,0" />
      <scope id="2565896126719631517" at="31,0,33,0" />
      <scope id="2565896126719631517" at="55,36,57,98">
        <var name="nodes" id="2565896126719631535" />
      </scope>
      <scope id="2565896126719631517" at="22,0,25,0" />
      <scope id="2565896126719631517" at="25,0,28,0" />
      <scope id="2565896126719631517" at="28,0,31,0">
        <var name="descriptor" id="2565896126719631517" />
      </scope>
      <scope id="2565896126719631517" at="33,0,36,0">
        <var name="node" id="2565896126719631517" />
      </scope>
      <scope id="2565896126719631517" at="36,0,39,0">
        <var name="node" id="2565896126719631517" />
      </scope>
      <scope id="2565896126719631517" at="52,0,55,0" />
      <scope id="2565896126719631517" at="59,0,62,0">
        <var name="node" id="2565896126719631517" />
      </scope>
      <scope id="2565896126719631517" at="62,0,65,0">
        <var name="concept" id="2565896126719631517" />
        <var name="node" id="2565896126719631517" />
      </scope>
      <scope id="2565896126719631517" at="39,0,43,0" />
      <scope id="2565896126719631517" at="55,0,59,0">
        <var name="node" id="2565896126719631517" />
      </scope>
      <scope id="2565896126719631517" at="43,43,50,16">
        <var name="list" id="2565896126719631517" />
        <var name="n" id="2565896126719631517" />
      </scope>
      <scope id="2565896126719631517" at="43,0,52,0">
        <var name="node" id="2565896126719631517" />
      </scope>
      <unit id="2565896126719631517" at="18,0,66,0" name="jetbrains.mps.ide.devkit.actions.Constraints_TabDescriptor" />
    </file>
  </root>
  <root nodeRef="r:90fa2771-55a5-4174-b12a-f5413c5a876c(jetbrains.mps.ide.devkit.actions)/2565896126719634090">
    <file name="DataFlow_Order.java">
      <node id="2565896126719634123" at="9,27,10,172" concept="16" />
      <node id="2565896126719634123" at="9,0,12,0" concept="3" trace="DataFlow_Order#()V" />
      <scope id="2565896126719634123" at="9,27,10,172" />
      <scope id="2565896126719634123" at="9,0,12,0" />
      <unit id="2565896126719634123" at="8,0,13,0" name="jetbrains.mps.ide.devkit.actions.DataFlow_Order" />
    </file>
    <file name="Data_Flow_TabDescriptor.java">
      <node id="2565896126719634090" at="19,0,20,0" concept="14" trace="ICON" />
      <node id="2565896126719634090" at="22,28,23,23" concept="11" />
      <node id="2565896126719634090" at="25,38,26,15" concept="11" />
      <node id="2565896126719634090" at="28,55,29,58" concept="11" />
      <node id="2565896126719634093" at="33,40,34,53" concept="11" />
      <node id="2565896126719634098" at="36,43,37,204" concept="11" />
      <node id="2565896126719634090" at="40,25,41,16" concept="11" />
      <node id="2565896126719634090" at="43,43,44,69" concept="10" />
      <node id="2565896126719634090" at="44,69,45,28" concept="10" />
      <node id="2565896126719634090" at="46,20,47,18" concept="11" />
      <node id="2565896126719634090" at="48,5,49,46" concept="5" />
      <node id="2565896126719634090" at="49,46,50,16" concept="11" />
      <node id="2565896126719634090" at="52,29,53,16" concept="11" />
      <node id="2565896126719634107" at="55,36,56,276" concept="10" />
      <node id="2565896126719634114" at="56,276,57,98" concept="11" />
      <node id="2565896126719634138" at="59,52,60,243" concept="11" />
      <node id="2565896126719634145" at="62,66,63,272" concept="11" />
      <node id="2565896126719634090" at="20,0,22,0" concept="3" trace="Data_Flow_TabDescriptor#()V" />
      <node id="2565896126719634090" at="31,0,33,0" concept="9" trace="startListening#()V" />
      <node id="2565896126719634090" at="22,0,25,0" concept="9" trace="getTitle#()Ljava/lang/String;" />
      <node id="2565896126719634090" at="25,0,28,0" concept="9" trace="getShortcutChar#()Ljava/lang/Character;" />
      <node id="2565896126719634090" at="28,0,31,0" concept="9" trace="compareTo#(Ljetbrains/mps/plugins/relations/RelationDescriptor;)I" />
      <node id="2565896126719634090" at="33,0,36,0" concept="9" trace="getBaseNode#(Lorg/jetbrains/mps/openapi/model/SNode;)Lorg/jetbrains/mps/openapi/model/SNode;" />
      <node id="2565896126719634090" at="36,0,39,0" concept="9" trace="isApplicable#(Lorg/jetbrains/mps/openapi/model/SNode;)Z" />
      <node id="2565896126719634090" at="45,28,48,5" concept="8" />
      <node id="2565896126719634090" at="52,0,55,0" concept="9" trace="isSingle#()Z" />
      <node id="2565896126719634090" at="59,0,62,0" concept="9" trace="getConcepts#(Lorg/jetbrains/mps/openapi/model/SNode;)Ljava/util/List;" />
      <node id="2565896126719634090" at="62,0,65,0" concept="9" trace="createNode#(Lorg/jetbrains/mps/openapi/model/SNode;Lorg/jetbrains/mps/openapi/model/SNode;)Lorg/jetbrains/mps/openapi/model/SNode;" />
      <node id="2565896126719634090" at="39,0,43,0" concept="9" trace="getIcon#()Ljavax/swing/Icon;" />
      <node id="2565896126719634090" at="55,0,59,0" concept="9" trace="getNode#(Lorg/jetbrains/mps/openapi/model/SNode;)Lorg/jetbrains/mps/openapi/model/SNode;" />
      <node id="2565896126719634090" at="43,0,52,0" concept="9" trace="getNodes#(Lorg/jetbrains/mps/openapi/model/SNode;)Ljava/util/List;" />
      <scope id="2565896126719634090" at="20,36,20,36" />
      <scope id="2565896126719634104" at="31,32,31,32" />
      <scope id="2565896126719634090" at="22,28,23,23" />
      <scope id="2565896126719634090" at="25,38,26,15" />
      <scope id="2565896126719634090" at="28,55,29,58" />
      <scope id="2565896126719634090" at="33,40,34,53" />
      <scope id="2565896126719634090" at="36,43,37,204" />
      <scope id="2565896126719634090" at="40,25,41,16" />
      <scope id="2565896126719634090" at="46,20,47,18" />
      <scope id="2565896126719634090" at="52,29,53,16" />
      <scope id="2565896126719634137" at="59,52,60,243" />
      <scope id="2565896126719634144" at="62,66,63,272" />
      <scope id="2565896126719634090" at="20,0,22,0" />
      <scope id="2565896126719634090" at="31,0,33,0" />
      <scope id="2565896126719634090" at="55,36,57,98">
        <var name="nodes" id="2565896126719634108" />
      </scope>
      <scope id="2565896126719634090" at="22,0,25,0" />
      <scope id="2565896126719634090" at="25,0,28,0" />
      <scope id="2565896126719634090" at="28,0,31,0">
        <var name="descriptor" id="2565896126719634090" />
      </scope>
      <scope id="2565896126719634090" at="33,0,36,0">
        <var name="node" id="2565896126719634090" />
      </scope>
      <scope id="2565896126719634090" at="36,0,39,0">
        <var name="node" id="2565896126719634090" />
      </scope>
      <scope id="2565896126719634090" at="52,0,55,0" />
      <scope id="2565896126719634090" at="59,0,62,0">
        <var name="node" id="2565896126719634090" />
      </scope>
      <scope id="2565896126719634090" at="62,0,65,0">
        <var name="concept" id="2565896126719634090" />
        <var name="node" id="2565896126719634090" />
      </scope>
      <scope id="2565896126719634090" at="39,0,43,0" />
      <scope id="2565896126719634090" at="55,0,59,0">
        <var name="node" id="2565896126719634090" />
      </scope>
      <scope id="2565896126719634090" at="43,43,50,16">
        <var name="list" id="2565896126719634090" />
        <var name="n" id="2565896126719634090" />
      </scope>
      <scope id="2565896126719634090" at="43,0,52,0">
        <var name="node" id="2565896126719634090" />
      </scope>
      <unit id="2565896126719634090" at="18,0,66,0" name="jetbrains.mps.ide.devkit.actions.Data_Flow_TabDescriptor" />
    </file>
  </root>
  <root nodeRef="r:90fa2771-55a5-4174-b12a-f5413c5a876c(jetbrains.mps.ide.devkit.actions)/2565896126719635409">
    <file name="FindUsages_Order.java">
      <node id="2565896126719635432" at="9,29,10,159" concept="16" />
      <node id="2565896126719635432" at="9,0,12,0" concept="3" trace="FindUsages_Order#()V" />
      <scope id="2565896126719635432" at="9,29,10,159" />
      <scope id="2565896126719635432" at="9,0,12,0" />
      <unit id="2565896126719635432" at="8,0,13,0" name="jetbrains.mps.ide.devkit.actions.FindUsages_Order" />
    </file>
    <file name="Find_Usages_TabDescriptor.java">
      <node id="2565896126719635409" at="17,0,18,0" concept="14" trace="ICON" />
      <node id="2565896126719635409" at="20,28,21,25" concept="11" />
      <node id="2565896126719635409" at="23,38,24,15" concept="11" />
      <node id="2565896126719635409" at="26,55,27,60" concept="11" />
      <node id="2565896126719635412" at="31,40,32,53" concept="11" />
      <node id="2565896126719635417" at="34,43,35,204" concept="11" />
      <node id="2565896126719635409" at="38,25,39,16" concept="11" />
      <node id="2565896126719635426" at="41,43,42,265" concept="11" />
      <node id="2565896126719635409" at="44,29,45,17" concept="11" />
      <node id="2565896126719635445" at="47,52,48,92" concept="11" />
      <node id="2565896126719635451" at="50,66,51,105" concept="11" />
      <node id="2565896126719635409" at="18,0,20,0" concept="3" trace="Find_Usages_TabDescriptor#()V" />
      <node id="2565896126719635409" at="29,0,31,0" concept="9" trace="startListening#()V" />
      <node id="2565896126719635409" at="20,0,23,0" concept="9" trace="getTitle#()Ljava/lang/String;" />
      <node id="2565896126719635409" at="23,0,26,0" concept="9" trace="getShortcutChar#()Ljava/lang/Character;" />
      <node id="2565896126719635409" at="26,0,29,0" concept="9" trace="compareTo#(Ljetbrains/mps/plugins/relations/RelationDescriptor;)I" />
      <node id="2565896126719635409" at="31,0,34,0" concept="9" trace="getBaseNode#(Lorg/jetbrains/mps/openapi/model/SNode;)Lorg/jetbrains/mps/openapi/model/SNode;" />
      <node id="2565896126719635409" at="34,0,37,0" concept="9" trace="isApplicable#(Lorg/jetbrains/mps/openapi/model/SNode;)Z" />
      <node id="2565896126719635409" at="41,0,44,0" concept="9" trace="getNodes#(Lorg/jetbrains/mps/openapi/model/SNode;)Ljava/util/List;" />
      <node id="2565896126719635409" at="44,0,47,0" concept="9" trace="isSingle#()Z" />
      <node id="2565896126719635409" at="47,0,50,0" concept="9" trace="getConcepts#(Lorg/jetbrains/mps/openapi/model/SNode;)Ljava/util/List;" />
      <node id="2565896126719635409" at="50,0,53,0" concept="9" trace="createNode#(Lorg/jetbrains/mps/openapi/model/SNode;Lorg/jetbrains/mps/openapi/model/SNode;)Lorg/jetbrains/mps/openapi/model/SNode;" />
      <node id="2565896126719635409" at="37,0,41,0" concept="9" trace="getIcon#()Ljavax/swing/Icon;" />
      <scope id="2565896126719635409" at="18,38,18,38" />
      <scope id="2565896126719635423" at="29,32,29,32" />
      <scope id="2565896126719635409" at="20,28,21,25" />
      <scope id="2565896126719635409" at="23,38,24,15" />
      <scope id="2565896126719635409" at="26,55,27,60" />
      <scope id="2565896126719635409" at="31,40,32,53" />
      <scope id="2565896126719635409" at="34,43,35,204" />
      <scope id="2565896126719635409" at="38,25,39,16" />
      <scope id="2565896126719635425" at="41,43,42,265" />
      <scope id="2565896126719635409" at="44,29,45,17" />
      <scope id="2565896126719635444" at="47,52,48,92" />
      <scope id="2565896126719635450" at="50,66,51,105" />
      <scope id="2565896126719635409" at="18,0,20,0" />
      <scope id="2565896126719635409" at="29,0,31,0" />
      <scope id="2565896126719635409" at="20,0,23,0" />
      <scope id="2565896126719635409" at="23,0,26,0" />
      <scope id="2565896126719635409" at="26,0,29,0">
        <var name="descriptor" id="2565896126719635409" />
      </scope>
      <scope id="2565896126719635409" at="31,0,34,0">
        <var name="node" id="2565896126719635409" />
      </scope>
      <scope id="2565896126719635409" at="34,0,37,0">
        <var name="node" id="2565896126719635409" />
      </scope>
      <scope id="2565896126719635409" at="41,0,44,0">
        <var name="node" id="2565896126719635409" />
      </scope>
      <scope id="2565896126719635409" at="44,0,47,0" />
      <scope id="2565896126719635409" at="47,0,50,0">
        <var name="node" id="2565896126719635409" />
      </scope>
      <scope id="2565896126719635409" at="50,0,53,0">
        <var name="concept" id="2565896126719635409" />
        <var name="node" id="2565896126719635409" />
      </scope>
      <scope id="2565896126719635409" at="37,0,41,0" />
      <unit id="2565896126719635409" at="16,0,54,0" name="jetbrains.mps.ide.devkit.actions.Find_Usages_TabDescriptor" />
    </file>
  </root>
  <root nodeRef="r:90fa2771-55a5-4174-b12a-f5413c5a876c(jetbrains.mps.ide.devkit.actions)/2565896126719641327">
    <file name="Intentions_Order.java">
      <node id="2565896126719641349" at="9,29,10,144" concept="16" />
      <node id="2565896126719641349" at="9,0,12,0" concept="3" trace="Intentions_Order#()V" />
      <scope id="2565896126719641349" at="9,29,10,144" />
      <scope id="2565896126719641349" at="9,0,12,0" />
      <unit id="2565896126719641349" at="8,0,13,0" name="jetbrains.mps.ide.devkit.actions.Intentions_Order" />
    </file>
    <file name="Intentions_TabDescriptor.java">
      <node id="2565896126719641327" at="17,0,18,0" concept="14" trace="ICON" />
      <node id="2565896126719641327" at="20,28,21,24" concept="11" />
      <node id="2565896126719641327" at="23,38,24,15" concept="11" />
      <node id="2565896126719641327" at="26,55,27,60" concept="11" />
      <node id="2565896126719641330" at="31,40,32,53" concept="11" />
      <node id="2565896126719641335" at="34,43,35,204" concept="11" />
      <node id="2565896126719641327" at="38,25,39,16" concept="11" />
      <node id="2565896126719641344" at="41,43,42,264" concept="11" />
      <node id="2565896126719641327" at="44,29,45,17" concept="11" />
      <node id="2565896126719641362" at="47,52,48,91" concept="11" />
      <node id="2565896126719641368" at="50,66,51,104" concept="11" />
      <node id="2565896126719641327" at="18,0,20,0" concept="3" trace="Intentions_TabDescriptor#()V" />
      <node id="2565896126719641327" at="29,0,31,0" concept="9" trace="startListening#()V" />
      <node id="2565896126719641327" at="20,0,23,0" concept="9" trace="getTitle#()Ljava/lang/String;" />
      <node id="2565896126719641327" at="23,0,26,0" concept="9" trace="getShortcutChar#()Ljava/lang/Character;" />
      <node id="2565896126719641327" at="26,0,29,0" concept="9" trace="compareTo#(Ljetbrains/mps/plugins/relations/RelationDescriptor;)I" />
      <node id="2565896126719641327" at="31,0,34,0" concept="9" trace="getBaseNode#(Lorg/jetbrains/mps/openapi/model/SNode;)Lorg/jetbrains/mps/openapi/model/SNode;" />
      <node id="2565896126719641327" at="34,0,37,0" concept="9" trace="isApplicable#(Lorg/jetbrains/mps/openapi/model/SNode;)Z" />
      <node id="2565896126719641327" at="41,0,44,0" concept="9" trace="getNodes#(Lorg/jetbrains/mps/openapi/model/SNode;)Ljava/util/List;" />
      <node id="2565896126719641327" at="44,0,47,0" concept="9" trace="isSingle#()Z" />
      <node id="2565896126719641327" at="47,0,50,0" concept="9" trace="getConcepts#(Lorg/jetbrains/mps/openapi/model/SNode;)Ljava/util/List;" />
      <node id="2565896126719641327" at="50,0,53,0" concept="9" trace="createNode#(Lorg/jetbrains/mps/openapi/model/SNode;Lorg/jetbrains/mps/openapi/model/SNode;)Lorg/jetbrains/mps/openapi/model/SNode;" />
      <node id="2565896126719641327" at="37,0,41,0" concept="9" trace="getIcon#()Ljavax/swing/Icon;" />
      <scope id="2565896126719641327" at="18,37,18,37" />
      <scope id="2565896126719641341" at="29,32,29,32" />
      <scope id="2565896126719641327" at="20,28,21,24" />
      <scope id="2565896126719641327" at="23,38,24,15" />
      <scope id="2565896126719641327" at="26,55,27,60" />
      <scope id="2565896126719641327" at="31,40,32,53" />
      <scope id="2565896126719641327" at="34,43,35,204" />
      <scope id="2565896126719641327" at="38,25,39,16" />
      <scope id="2565896126719641343" at="41,43,42,264" />
      <scope id="2565896126719641327" at="44,29,45,17" />
      <scope id="2565896126719641361" at="47,52,48,91" />
      <scope id="2565896126719641367" at="50,66,51,104" />
      <scope id="2565896126719641327" at="18,0,20,0" />
      <scope id="2565896126719641327" at="29,0,31,0" />
      <scope id="2565896126719641327" at="20,0,23,0" />
      <scope id="2565896126719641327" at="23,0,26,0" />
      <scope id="2565896126719641327" at="26,0,29,0">
        <var name="descriptor" id="2565896126719641327" />
      </scope>
      <scope id="2565896126719641327" at="31,0,34,0">
        <var name="node" id="2565896126719641327" />
      </scope>
      <scope id="2565896126719641327" at="34,0,37,0">
        <var name="node" id="2565896126719641327" />
      </scope>
      <scope id="2565896126719641327" at="41,0,44,0">
        <var name="node" id="2565896126719641327" />
      </scope>
      <scope id="2565896126719641327" at="44,0,47,0" />
      <scope id="2565896126719641327" at="47,0,50,0">
        <var name="node" id="2565896126719641327" />
      </scope>
      <scope id="2565896126719641327" at="50,0,53,0">
        <var name="concept" id="2565896126719641327" />
        <var name="node" id="2565896126719641327" />
      </scope>
      <scope id="2565896126719641327" at="37,0,41,0" />
      <unit id="2565896126719641327" at="16,0,54,0" name="jetbrains.mps.ide.devkit.actions.Intentions_TabDescriptor" />
    </file>
  </root>
  <root nodeRef="r:90fa2771-55a5-4174-b12a-f5413c5a876c(jetbrains.mps.ide.devkit.actions)/2662234144540708008">
    <file name="EditorInternalEx_ActionGroup.java">
      <node id="2662234144540708008" at="10,0,11,0" concept="14" trace="LOG" />
      <node id="2662234144540708008" at="11,0,12,0" concept="14" trace="ID" />
      <node id="2662234144540708008" at="12,41,13,34" concept="16" />
      <node id="2662234144540708008" at="13,34,14,30" concept="5" />
      <node id="2662234144540708008" at="14,30,15,25" concept="5" />
      <node id="2662234144540708068" at="16,9,17,108" concept="5" />
      <node id="2662234144540708059" at="17,108,18,112" concept="5" />
      <node id="2662234144540708075" at="18,112,19,105" concept="5" />
      <node id="2662234144540708074" at="19,105,20,119" concept="5" />
      <node id="2662234144540708008" at="21,27,22,39" concept="5" />
      <node id="2662234144540708008" at="15,25,23,5" concept="17" />
      <node id="2662234144540708008" at="12,0,25,0" concept="3" trace="EditorInternalEx_ActionGroup#()V" />
      <scope id="2662234144540708008" at="21,0,22,39">
        <var name="t" id="2662234144540708008" />
      </scope>
      <scope id="2662234144540708008" at="21,27,22,39" />
      <scope id="2662234144540708008" at="16,9,20,119" />
      <scope id="2662234144540708008" at="12,41,23,5" />
      <scope id="2662234144540708008" at="12,0,25,0" />
      <unit id="2662234144540708008" at="9,0,26,0" name="jetbrains.mps.ide.devkit.actions.EditorInternalEx_ActionGroup" />
    </file>
  </root>
  <root nodeRef="r:90fa2771-55a5-4174-b12a-f5413c5a876c(jetbrains.mps.ide.devkit.actions)/2662234144540708083">
    <file name="CellProperties_Action.java">
      <node id="2662234144540708083" at="18,0,19,0" concept="14" trace="ICON" />
      <node id="2662234144540708083" at="19,34,20,39" concept="16" />
      <node id="2662234144540708083" at="20,39,21,34" concept="5" />
      <node id="2662234144540708083" at="21,34,22,41" concept="5" />
      <node id="2662234144540708083" at="25,32,26,16" concept="11" />
      <node id="2662234144540708083" at="30,53,31,19" concept="11" />
      <node id="2662234144540708083" at="33,5,34,55" concept="10" />
      <node id="2662234144540708083" at="34,55,35,51" concept="5" />
      <node id="2662234144540708083" at="36,22,37,21" concept="11" />
      <node id="2662234144540708083" at="40,5,41,66" concept="10" />
      <node id="2662234144540708083" at="41,66,42,50" concept="5" />
      <node id="2662234144540708083" at="43,22,44,21" concept="11" />
      <node id="2662234144540708083" at="46,5,47,16" concept="11" />
      <node id="2662234144540708086" at="50,96,51,139" concept="5" />
      <node id="2662234144540708083" at="29,95,32,5" concept="8" />
      <node id="2662234144540708083" at="35,51,38,7" concept="8" />
      <node id="2662234144540708083" at="42,50,45,7" concept="8" />
      <node id="2662234144540708083" at="24,0,28,0" concept="9" trace="isDumbAware#()Z" />
      <node id="2662234144540708083" at="49,0,53,0" concept="9" trace="doExecute#(Lcom/intellij/openapi/actionSystem/AnActionEvent;Ljava/util/Map;)V" />
      <node id="2662234144540708083" at="19,0,24,0" concept="3" trace="CellProperties_Action#()V" />
      <node id="2662234144540708083" at="32,5,39,5" concept="1" />
      <node id="2662234144540708083" at="39,5,46,5" concept="1" />
      <node id="2662234144540708083" at="28,0,49,0" concept="9" trace="collectActionData#(Lcom/intellij/openapi/actionSystem/AnActionEvent;Ljava/util/Map;)Z" />
      <scope id="2662234144540708083" at="25,32,26,16" />
      <scope id="2662234144540708083" at="30,53,31,19" />
      <scope id="2662234144540708083" at="36,22,37,21" />
      <scope id="2662234144540708083" at="43,22,44,21" />
      <scope id="2662234144540708083" at="50,96,51,139" />
      <scope id="2662234144540708083" at="19,34,22,41" />
      <scope id="2662234144540708083" at="24,0,28,0" />
      <scope id="2662234144540708083" at="49,0,53,0">
        <var name="_params" id="2662234144540708083" />
        <var name="event" id="2662234144540708083" />
      </scope>
      <scope id="2662234144540708083" at="19,0,24,0" />
      <scope id="2662234144540708083" at="33,5,38,7">
        <var name="p" id="2662234144540708083" />
      </scope>
      <scope id="2662234144540708083" at="40,5,45,7">
        <var name="p" id="2662234144540708083" />
      </scope>
      <scope id="2662234144540708083" at="29,95,47,16" />
      <scope id="2662234144540708083" at="28,0,49,0">
        <var name="_params" id="2662234144540708083" />
        <var name="event" id="2662234144540708083" />
      </scope>
      <unit id="2662234144540708083" at="17,0,54,0" name="jetbrains.mps.ide.devkit.actions.CellProperties_Action" />
    </file>
  </root>
  <root nodeRef="r:90fa2771-55a5-4174-b12a-f5413c5a876c(jetbrains.mps.ide.devkit.actions)/2662234144540708417">
    <file name="HighlightCellDependencies_Action.java">
      <node id="2662234144540708417" at="25,0,26,0" concept="14" trace="ICON" />
      <node id="2662234144540708417" at="26,45,27,57" concept="16" />
      <node id="2662234144540708417" at="27,57,28,35" concept="5" />
      <node id="2662234144540708417" at="28,35,29,41" concept="5" />
      <node id="2662234144540708417" at="32,32,33,16" concept="11" />
      <node id="2662234144540708417" at="37,53,38,19" concept="11" />
      <node id="2662234144540708417" at="40,5,41,90" concept="10" />
      <node id="2662234144540708417" at="42,67,43,31" concept="5" />
      <node id="2662234144540708417" at="44,7,45,75" concept="5" />
      <node id="2662234144540708417" at="46,36,47,21" concept="11" />
      <node id="2662234144540708417" at="50,5,51,66" concept="10" />
      <node id="2662234144540708417" at="51,66,52,56" concept="5" />
      <node id="2662234144540708417" at="53,22,54,21" concept="11" />
      <node id="2662234144540708417" at="56,5,57,16" concept="11" />
      <node id="2662234144540708420" at="60,96,61,138" concept="10" />
      <node id="2662234144540708428" at="61,138,62,138" concept="10" />
      <node id="2662234144540708436" at="62,138,63,153" concept="5" />
      <node id="2662234144540708448" at="63,153,64,179" concept="10" />
      <node id="2662234144540708465" at="66,53,67,96" concept="5" />
      <node id="2662234144540708477" at="69,5,70,211" concept="10" />
      <node id="2662234144540708497" at="73,94,74,165" concept="5" />
      <node id="2662234144540708515" at="77,5,78,55" concept="5" />
      <node id="2662234144540708417" at="36,95,39,5" concept="8" />
      <node id="2662234144540708417" at="41,90,44,7" concept="8" />
      <node id="2662234144540708417" at="45,75,48,7" concept="8" />
      <node id="2662234144540708417" at="52,56,55,7" concept="8" />
      <node id="2662234144540708462" at="65,24,68,7" concept="7" />
      <node id="2662234144540708495" at="72,80,75,9" concept="8" />
      <node id="2662234144540708417" at="31,0,35,0" concept="9" trace="isDumbAware#()Z" />
      <node id="2662234144540708417" at="26,0,31,0" concept="3" trace="HighlightCellDependencies_Action#()V" />
      <node id="2662234144540708460" at="64,179,69,5" concept="8" />
      <node id="2662234144540708491" at="71,35,76,7" concept="7" />
      <node id="2662234144540708417" at="49,5,56,5" concept="1" />
      <node id="2662234144540708489" at="70,211,77,5" concept="8" />
      <node id="2662234144540708417" at="39,5,49,5" concept="1" />
      <node id="2662234144540708417" at="59,0,80,0" concept="9" trace="doExecute#(Lcom/intellij/openapi/actionSystem/AnActionEvent;Ljava/util/Map;)V" />
      <node id="2662234144540708417" at="35,0,59,0" concept="9" trace="collectActionData#(Lcom/intellij/openapi/actionSystem/AnActionEvent;Ljava/util/Map;)Z" />
      <scope id="2662234144540708417" at="32,32,33,16" />
      <scope id="2662234144540708417" at="37,53,38,19" />
      <scope id="2662234144540708417" at="42,67,43,31" />
      <scope id="2662234144540708417" at="46,36,47,21" />
      <scope id="2662234144540708417" at="53,22,54,21" />
      <scope id="2662234144540708464" at="66,53,67,96" />
      <scope id="2662234144540708496" at="73,94,74,165" />
      <scope id="2662234144540708417" at="26,45,29,41" />
      <scope id="2662234144540708461" at="65,24,68,7" />
      <scope id="2662234144540708462" at="65,24,68,7">
        <var name="node" id="2662234144540708463" />
      </scope>
      <scope id="2662234144540708494" at="72,80,75,9" />
      <scope id="2662234144540708417" at="31,0,35,0" />
      <scope id="2662234144540708417" at="26,0,31,0" />
      <scope id="2662234144540708417" at="50,5,55,7">
        <var name="p" id="2662234144540708417" />
      </scope>
      <scope id="2662234144540708490" at="71,35,76,7" />
      <scope id="2662234144540708491" at="71,35,76,7">
        <var name="nodePointer" id="2662234144540708492" />
      </scope>
      <scope id="2662234144540708417" at="40,5,48,7">
        <var name="editorComponent" id="2662234144540708417" />
      </scope>
      <scope id="2662234144540708417" at="60,96,78,55">
        <var name="copyOfRefTargets" id="2662234144540708478" />
        <var name="highlightManager" id="2662234144540708421" />
        <var name="messageOwner" id="2662234144540708429" />
        <var name="nodes" id="2662234144540708449" />
      </scope>
      <scope id="2662234144540708417" at="36,95,57,16" />
      <scope id="2662234144540708417" at="59,0,80,0">
        <var name="_params" id="2662234144540708417" />
        <var name="event" id="2662234144540708417" />
      </scope>
      <scope id="2662234144540708417" at="35,0,59,0">
        <var name="_params" id="2662234144540708417" />
        <var name="event" id="2662234144540708417" />
      </scope>
      <unit id="2662234144540708417" at="24,0,81,0" name="jetbrains.mps.ide.devkit.actions.HighlightCellDependencies_Action" />
    </file>
  </root>
  <root nodeRef="r:90fa2771-55a5-4174-b12a-f5413c5a876c(jetbrains.mps.ide.devkit.actions)/2662234144540708709">
    <file name="PrintNodeID_Action.java">
      <node id="2662234144540708709" at="14,0,15,0" concept="14" trace="ICON" />
      <node id="2662234144540708709" at="15,31,16,51" concept="16" />
      <node id="2662234144540708709" at="16,51,17,34" concept="5" />
      <node id="2662234144540708709" at="17,34,18,41" concept="5" />
      <node id="2662234144540708709" at="21,32,22,16" concept="11" />
      <node id="2662234144540708709" at="26,53,27,19" concept="11" />
      <node id="2662234144540708709" at="29,5,30,54" concept="10" />
      <node id="2662234144540708709" at="31,22,32,21" concept="11" />
      <node id="2662234144540708709" at="34,5,35,16" concept="11" />
      <node id="2662234144540708712" at="38,96,39,95" concept="5" />
      <node id="2662234144540708709" at="25,95,28,5" concept="8" />
      <node id="2662234144540708709" at="30,54,33,7" concept="8" />
      <node id="2662234144540708709" at="20,0,24,0" concept="9" trace="isDumbAware#()Z" />
      <node id="2662234144540708709" at="37,0,41,0" concept="9" trace="doExecute#(Lcom/intellij/openapi/actionSystem/AnActionEvent;Ljava/util/Map;)V" />
      <node id="2662234144540708709" at="15,0,20,0" concept="3" trace="PrintNodeID_Action#()V" />
      <node id="2662234144540708709" at="28,5,34,5" concept="1" />
      <node id="2662234144540708709" at="24,0,37,0" concept="9" trace="collectActionData#(Lcom/intellij/openapi/actionSystem/AnActionEvent;Ljava/util/Map;)Z" />
      <scope id="2662234144540708709" at="21,32,22,16" />
      <scope id="2662234144540708709" at="26,53,27,19" />
      <scope id="2662234144540708709" at="31,22,32,21" />
      <scope id="2662234144540708709" at="38,96,39,95" />
      <scope id="2662234144540708709" at="15,31,18,41" />
      <scope id="2662234144540708709" at="20,0,24,0" />
      <scope id="2662234144540708709" at="29,5,33,7">
        <var name="p" id="2662234144540708709" />
      </scope>
      <scope id="2662234144540708709" at="37,0,41,0">
        <var name="_params" id="2662234144540708709" />
        <var name="event" id="2662234144540708709" />
      </scope>
      <scope id="2662234144540708709" at="15,0,20,0" />
      <scope id="2662234144540708709" at="25,95,35,16" />
      <scope id="2662234144540708709" at="24,0,37,0">
        <var name="_params" id="2662234144540708709" />
        <var name="event" id="2662234144540708709" />
      </scope>
      <unit id="2662234144540708709" at="13,0,42,0" name="jetbrains.mps.ide.devkit.actions.PrintNodeID_Action" />
    </file>
  </root>
  <root nodeRef="r:90fa2771-55a5-4174-b12a-f5413c5a876c(jetbrains.mps.ide.devkit.actions)/2662234144540708724">
    <file name="ShowCellInExplorer_Action.java">
      <node id="2662234144540708724" at="18,0,19,0" concept="14" trace="ICON" />
      <node id="2662234144540708724" at="19,38,20,45" concept="16" />
      <node id="2662234144540708724" at="20,45,21,35" concept="5" />
      <node id="2662234144540708724" at="21,35,22,41" concept="5" />
      <node id="2662234144540708724" at="25,32,26,16" concept="11" />
      <node id="2662234144540708724" at="30,53,31,19" concept="11" />
      <node id="2662234144540708724" at="33,5,34,79" concept="10" />
      <node id="2662234144540708724" at="35,22,36,21" concept="11" />
      <node id="2662234144540708724" at="39,5,40,66" concept="10" />
      <node id="2662234144540708724" at="41,22,42,21" concept="11" />
      <node id="2662234144540708724" at="44,5,45,16" concept="11" />
      <node id="2662234144540708727" at="48,96,49,147" concept="5" />
      <node id="2662234144540708724" at="29,95,32,5" concept="8" />
      <node id="2662234144540708724" at="34,79,37,7" concept="8" />
      <node id="2662234144540708724" at="40,66,43,7" concept="8" />
      <node id="2662234144540708724" at="24,0,28,0" concept="9" trace="isDumbAware#()Z" />
      <node id="2662234144540708724" at="47,0,51,0" concept="9" trace="doExecute#(Lcom/intellij/openapi/actionSystem/AnActionEvent;Ljava/util/Map;)V" />
      <node id="2662234144540708724" at="19,0,24,0" concept="3" trace="ShowCellInExplorer_Action#()V" />
      <node id="2662234144540708724" at="32,5,38,5" concept="1" />
      <node id="2662234144540708724" at="38,5,44,5" concept="1" />
      <node id="2662234144540708724" at="28,0,47,0" concept="9" trace="collectActionData#(Lcom/intellij/openapi/actionSystem/AnActionEvent;Ljava/util/Map;)Z" />
      <scope id="2662234144540708724" at="25,32,26,16" />
      <scope id="2662234144540708724" at="30,53,31,19" />
      <scope id="2662234144540708724" at="35,22,36,21" />
      <scope id="2662234144540708724" at="41,22,42,21" />
      <scope id="2662234144540708724" at="48,96,49,147" />
      <scope id="2662234144540708724" at="19,38,22,41" />
      <scope id="2662234144540708724" at="24,0,28,0" />
      <scope id="2662234144540708724" at="33,5,37,7">
        <var name="p" id="2662234144540708724" />
      </scope>
      <scope id="2662234144540708724" at="39,5,43,7">
        <var name="p" id="2662234144540708724" />
      </scope>
      <scope id="2662234144540708724" at="47,0,51,0">
        <var name="_params" id="2662234144540708724" />
        <var name="event" id="2662234144540708724" />
      </scope>
      <scope id="2662234144540708724" at="19,0,24,0" />
      <scope id="2662234144540708724" at="29,95,45,16" />
      <scope id="2662234144540708724" at="28,0,47,0">
        <var name="_params" id="2662234144540708724" />
        <var name="event" id="2662234144540708724" />
      </scope>
      <unit id="2662234144540708724" at="17,0,52,0" name="jetbrains.mps.ide.devkit.actions.ShowCellInExplorer_Action" />
    </file>
  </root>
  <root nodeRef="r:90fa2771-55a5-4174-b12a-f5413c5a876c(jetbrains.mps.ide.devkit.actions)/2970389781193035564">
    <file name="ConceptEditorHelper.java">
      <node id="2970389781193035665" at="28,91,29,71" concept="10" />
      <node id="2970389781193035678" at="31,396,32,39" concept="10" />
      <node id="2970389781193035687" at="33,387,34,62" concept="5" />
      <node id="2970389781193035710" at="37,5,38,18" concept="11" />
      <node id="2970389781193035719" at="40,91,41,71" concept="10" />
      <node id="2970389781193035726" at="41,71,42,105" concept="10" />
      <node id="2970389781193035735" at="42,105,43,67" concept="10" />
      <node id="2970389781193035743" at="43,67,44,119" concept="5" />
      <node id="2970389781193035750" at="44,119,45,18" concept="11" />
      <node id="2970389781193035762" at="47,105,48,120" concept="10" />
      <node id="2970389781193035768" at="48,120,49,140" concept="5" />
      <node id="2970389781193035773" at="49,140,50,55" concept="5" />
      <node id="2970389781193035778" at="50,55,51,0" concept="13" />
      <node id="2970389781193035779" at="51,0,52,25" concept="11" />
      <node id="2970389781193035791" at="54,114,55,72" concept="10" />
      <node id="2970389781193035796" at="55,72,56,81" concept="0" />
      <node id="2970389781193035803" at="56,81,57,0" concept="13" />
      <node id="2970389781193035804" at="57,0,58,37" concept="10" />
      <node id="2970389781193035813" at="59,21,60,38" concept="5" />
      <node id="2970389781193035823" at="61,5,62,71" concept="11" />
      <node id="2970389781193035848" at="66,41,67,136" concept="10" />
      <node id="2970389781193035859" at="67,136,68,73" concept="11" />
      <node id="2970389781193035566" at="73,0,74,0" concept="6" trace="myLanguage" />
      <node id="2970389781193035569" at="74,0,75,0" concept="6" trace="myAspect" />
      <node id="2970389781193035597" at="75,69,76,33" concept="5" />
      <node id="2970389781193035603" at="76,33,77,29" concept="5" />
      <node id="2970389781193035578" at="80,48,81,134" concept="11" />
      <node id="2970389781193035616" at="85,0,86,0" concept="6" trace="myLanguage" />
      <node id="2970389781193035650" at="86,50,87,33" concept="5" />
      <node id="2970389781193035636" at="92,73,93,22" concept="11" />
      <node id="2970389781193035643" at="95,7,96,19" concept="11" />
      <node id="2970389781193035685" at="32,39,35,9" concept="8" />
      <node id="2970389781193035811" at="58,37,61,5" concept="8" />
      <node id="2970389781193035646" at="86,0,89,0" concept="3" trace="GeneratorCondition#(Ljetbrains/mps/smodel/Language;)V" />
      <node id="2970389781193035628" at="91,102,94,9" concept="8" />
      <node id="2970389781193035846" at="66,0,70,0" concept="9" trace="select#(Lorg/jetbrains/mps/openapi/model/SNode;)Ljava/lang/Integer;" />
      <node id="2970389781193035593" at="75,0,79,0" concept="3" trace="ModelCondition#(Ljetbrains/mps/smodel/Language;Ljetbrains/mps/smodel/LanguageAspect;)V" />
      <node id="2970389781193035572" at="79,0,83,0" concept="9" trace="met#(Lorg/jetbrains/mps/openapi/model/SModel;)Z" />
      <node id="2970389781193035625" at="90,48,95,7" concept="7" />
      <node id="2970389781193035676" at="30,212,36,7" concept="8" />
      <node id="2970389781193035841" at="64,95,70,30" concept="11" />
      <node id="2970389781193035716" at="40,0,47,0" concept="15" trace="getAvailableConceptAspects#(Ljetbrains/mps/smodel/LanguageAspect;Lorg/jetbrains/mps/openapi/model/SNode;)Ljava/util/List;" />
      <node id="2970389781193035758" at="47,0,54,0" concept="15" trace="createNewConceptAspectInstance#(Lorg/jetbrains/mps/openapi/model/SNode;Lorg/jetbrains/mps/openapi/model/SNode;Lorg/jetbrains/mps/openapi/model/SModel;)Lorg/jetbrains/mps/openapi/model/SNode;" />
      <node id="2970389781193035672" at="29,71,37,5" concept="7" />
      <node id="2970389781193035837" at="64,0,72,0" concept="15" trace="sortRootsByConcept#(Ljava/util/List;[Lorg/jetbrains/mps/openapi/model/SNode;)Ljava/util/List;" />
      <node id="2970389781193035619" at="89,0,98,0" concept="9" trace="met#(Lorg/jetbrains/mps/openapi/model/SModel;)Z" />
      <node id="2970389781193035787" at="54,0,64,0" concept="15" trace="createNewConceptAspectInstance#(Ljetbrains/mps/smodel/LanguageAspect;Lorg/jetbrains/mps/openapi/model/SNode;Lorg/jetbrains/mps/openapi/model/SNode;)Lorg/jetbrains/mps/openapi/model/SNode;" />
      <node id="2970389781193035660" at="28,0,40,0" concept="15" trace="getAvailableConceptAspects#(Lorg/jetbrains/mps/openapi/model/SModel;Lorg/jetbrains/mps/openapi/model/SNode;)Ljava/util/List;" />
      <scope id="2970389781193035686" at="33,387,34,62" />
      <scope id="2970389781193035812" at="59,21,60,38" />
      <scope id="2970389781193035577" at="80,48,81,134" />
      <scope id="2970389781193035649" at="86,50,87,33" />
      <scope id="2970389781193035635" at="92,73,93,22" />
      <scope id="2970389781193035847" at="66,41,68,73">
        <var name="conceptIndex" id="2970389781193035849" />
      </scope>
      <scope id="2970389781193035596" at="75,69,77,29" />
      <scope id="2970389781193035646" at="86,0,89,0">
        <var name="language" id="2970389781193035656" />
      </scope>
      <scope id="2970389781193035627" at="91,102,94,9" />
      <scope id="2970389781193035677" at="31,396,35,9">
        <var name="candidate" id="2970389781193035679" />
      </scope>
      <scope id="2970389781193035846" at="66,0,70,0">
        <var name="root" id="2970389781193035846" />
      </scope>
      <scope id="2970389781193035593" at="75,0,79,0">
        <var name="aspect" id="2970389781193035611" />
        <var name="language" id="2970389781193035609" />
      </scope>
      <scope id="2970389781193035572" at="79,0,83,0">
        <var name="modelDescriptor" id="2970389781193035575" />
      </scope>
      <scope id="2970389781193035718" at="40,91,45,18">
        <var name="language" id="2970389781193035727" />
        <var name="result" id="2970389781193035720" />
        <var name="structureModel" id="2970389781193035736" />
      </scope>
      <scope id="2970389781193035761" at="47,105,52,25">
        <var name="conceptAspect" id="2970389781193035763" />
      </scope>
      <scope id="2970389781193035625" at="90,48,95,7">
        <var name="generator" id="2970389781193035626" />
      </scope>
      <scope id="2970389781193035675" at="30,212,36,7" />
      <scope id="2970389781193035840" at="64,95,70,30" />
      <scope id="2970389781193035624" at="90,48,96,19" />
      <scope id="2970389781193035716" at="40,0,47,0">
        <var name="aspect" id="2970389781193035754" />
        <var name="node" id="2970389781193035756" />
      </scope>
      <scope id="2970389781193035758" at="47,0,54,0">
        <var name="applicableNode" id="2970389781193035781" />
        <var name="concept" id="2970389781193035783" />
        <var name="model" id="2970389781193035785" />
      </scope>
      <scope id="2970389781193035672" at="29,71,37,5">
        <var name="root" id="2970389781193035673" />
      </scope>
      <scope id="2970389781193035790" at="54,114,62,71">
        <var name="language" id="2970389781193035792" />
        <var name="md" id="2970389781193035805" />
      </scope>
      <scope id="2970389781193035837" at="64,0,72,0">
        <var name="conceptOrder" id="2970389781193035874" />
        <var name="roots" id="2970389781193035872" />
      </scope>
      <scope id="2970389781193035619" at="89,0,98,0">
        <var name="modelDescriptor" id="2970389781193035622" />
      </scope>
      <scope id="2970389781193035664" at="28,91,38,18">
        <var name="result" id="2970389781193035666" />
      </scope>
      <scope id="2970389781193035787" at="54,0,64,0">
        <var name="applicableNode" id="2970389781193035832" />
        <var name="aspect" id="2970389781193035830" />
        <var name="concept" id="2970389781193035834" />
      </scope>
      <scope id="2970389781193035660" at="28,0,40,0">
        <var name="node" id="2970389781193035714" />
        <var name="structureModel" id="2970389781193035712" />
      </scope>
      <unit id="2970389781193035846" at="65,49,70,5" name="jetbrains.mps.ide.devkit.actions.ConceptEditorHelper$1" />
      <unit id="2970389781193035565" at="72,0,84,0" name="jetbrains.mps.ide.devkit.actions.ConceptEditorHelper$ModelCondition" />
      <unit id="2970389781193035615" at="84,0,99,0" name="jetbrains.mps.ide.devkit.actions.ConceptEditorHelper$GeneratorCondition" />
      <unit id="2970389781193035564" at="27,0,100,0" name="jetbrains.mps.ide.devkit.actions.ConceptEditorHelper" />
    </file>
  </root>
  <root nodeRef="r:90fa2771-55a5-4174-b12a-f5413c5a876c(jetbrains.mps.ide.devkit.actions)/2970389781193170240">
    <file name="Actions_Order.java">
      <node id="2970389781193170262" at="9,26,10,114" concept="16" />
      <node id="2970389781193170262" at="9,0,12,0" concept="3" trace="Actions_Order#()V" />
      <scope id="2970389781193170262" at="9,26,10,114" />
      <scope id="2970389781193170262" at="9,0,12,0" />
      <unit id="2970389781193170262" at="8,0,13,0" name="jetbrains.mps.ide.devkit.actions.Actions_Order" />
    </file>
    <file name="Actions_TabDescriptor.java">
      <node id="2970389781193170240" at="17,0,18,0" concept="14" trace="ICON" />
      <node id="2970389781193170240" at="20,28,21,21" concept="11" />
      <node id="2970389781193170240" at="23,38,24,15" concept="11" />
      <node id="2970389781193170240" at="26,55,27,57" concept="11" />
      <node id="2970389781193170243" at="31,40,32,53" concept="11" />
      <node id="2970389781193170248" at="34,43,35,204" concept="11" />
      <node id="2970389781193170240" at="38,25,39,16" concept="11" />
      <node id="2970389781193170257" at="41,43,42,261" concept="11" />
      <node id="2970389781193170240" at="44,29,45,17" concept="11" />
      <node id="2970389781193170273" at="47,52,48,88" concept="11" />
      <node id="2970389781193170279" at="50,66,51,101" concept="11" />
      <node id="2970389781193170240" at="18,0,20,0" concept="3" trace="Actions_TabDescriptor#()V" />
      <node id="2970389781193170240" at="29,0,31,0" concept="9" trace="startListening#()V" />
      <node id="2970389781193170240" at="20,0,23,0" concept="9" trace="getTitle#()Ljava/lang/String;" />
      <node id="2970389781193170240" at="23,0,26,0" concept="9" trace="getShortcutChar#()Ljava/lang/Character;" />
      <node id="2970389781193170240" at="26,0,29,0" concept="9" trace="compareTo#(Ljetbrains/mps/plugins/relations/RelationDescriptor;)I" />
      <node id="2970389781193170240" at="31,0,34,0" concept="9" trace="getBaseNode#(Lorg/jetbrains/mps/openapi/model/SNode;)Lorg/jetbrains/mps/openapi/model/SNode;" />
      <node id="2970389781193170240" at="34,0,37,0" concept="9" trace="isApplicable#(Lorg/jetbrains/mps/openapi/model/SNode;)Z" />
      <node id="2970389781193170240" at="41,0,44,0" concept="9" trace="getNodes#(Lorg/jetbrains/mps/openapi/model/SNode;)Ljava/util/List;" />
      <node id="2970389781193170240" at="44,0,47,0" concept="9" trace="isSingle#()Z" />
      <node id="2970389781193170240" at="47,0,50,0" concept="9" trace="getConcepts#(Lorg/jetbrains/mps/openapi/model/SNode;)Ljava/util/List;" />
      <node id="2970389781193170240" at="50,0,53,0" concept="9" trace="createNode#(Lorg/jetbrains/mps/openapi/model/SNode;Lorg/jetbrains/mps/openapi/model/SNode;)Lorg/jetbrains/mps/openapi/model/SNode;" />
      <node id="2970389781193170240" at="37,0,41,0" concept="9" trace="getIcon#()Ljavax/swing/Icon;" />
      <scope id="2970389781193170240" at="18,34,18,34" />
      <scope id="2970389781193170254" at="29,32,29,32" />
      <scope id="2970389781193170240" at="20,28,21,21" />
      <scope id="2970389781193170240" at="23,38,24,15" />
      <scope id="2970389781193170240" at="26,55,27,57" />
      <scope id="2970389781193170240" at="31,40,32,53" />
      <scope id="2970389781193170240" at="34,43,35,204" />
      <scope id="2970389781193170240" at="38,25,39,16" />
      <scope id="2970389781193170256" at="41,43,42,261" />
      <scope id="2970389781193170240" at="44,29,45,17" />
      <scope id="2970389781193170272" at="47,52,48,88" />
      <scope id="2970389781193170278" at="50,66,51,101" />
      <scope id="2970389781193170240" at="18,0,20,0" />
      <scope id="2970389781193170240" at="29,0,31,0" />
      <scope id="2970389781193170240" at="20,0,23,0" />
      <scope id="2970389781193170240" at="23,0,26,0" />
      <scope id="2970389781193170240" at="26,0,29,0">
        <var name="descriptor" id="2970389781193170240" />
      </scope>
      <scope id="2970389781193170240" at="31,0,34,0">
        <var name="node" id="2970389781193170240" />
      </scope>
      <scope id="2970389781193170240" at="34,0,37,0">
        <var name="node" id="2970389781193170240" />
      </scope>
      <scope id="2970389781193170240" at="41,0,44,0">
        <var name="node" id="2970389781193170240" />
      </scope>
      <scope id="2970389781193170240" at="44,0,47,0" />
      <scope id="2970389781193170240" at="47,0,50,0">
        <var name="node" id="2970389781193170240" />
      </scope>
      <scope id="2970389781193170240" at="50,0,53,0">
        <var name="concept" id="2970389781193170240" />
        <var name="node" id="2970389781193170240" />
      </scope>
      <scope id="2970389781193170240" at="37,0,41,0" />
      <unit id="2970389781193170240" at="16,0,54,0" name="jetbrains.mps.ide.devkit.actions.Actions_TabDescriptor" />
    </file>
  </root>
  <root nodeRef="r:90fa2771-55a5-4174-b12a-f5413c5a876c(jetbrains.mps.ide.devkit.actions)/305616691112287268">
    <file name="NavigateToGeneratedQuery_Action.java">
      <node id="305616691112287268" at="19,0,20,0" concept="14" trace="ICON" />
      <node id="305616691112287268" at="20,44,21,73" concept="16" />
      <node id="305616691112287268" at="21,73,22,35" concept="5" />
      <node id="305616691112287268" at="22,35,23,41" concept="5" />
      <node id="305616691112287268" at="26,32,27,16" concept="11" />
      <node id="305616691112287345" at="30,87,31,37" concept="12" />
      <node id="3041321080580036817" at="31,37,32,68" concept="5" />
      <node id="3041321080580036816" at="32,68,33,0" concept="13" />
      <node id="305616691112287318" at="33,0,34,250" concept="11" />
      <node id="305616691112287268" at="37,89,38,85" concept="5" />
      <node id="305616691112287268" at="42,53,43,19" concept="11" />
      <node id="305616691112287268" at="45,5,46,72" concept="10" />
      <node id="305616691112287268" at="47,22,48,21" concept="11" />
      <node id="305616691112287268" at="51,5,52,57" concept="10" />
      <node id="305616691112287268" at="53,25,54,21" concept="11" />
      <node id="305616691112287268" at="56,5,57,16" concept="11" />
      <node id="1176304630480" at="60,96,61,245" concept="10" />
      <node id="1176304745877" at="61,245,62,119" concept="5" />
      <node id="305616691112287268" at="41,95,44,5" concept="8" />
      <node id="305616691112287268" at="46,72,49,7" concept="8" />
      <node id="305616691112287268" at="52,57,55,7" concept="8" />
      <node id="305616691112287268" at="25,0,29,0" concept="9" trace="isDumbAware#()Z" />
      <node id="305616691112287268" at="36,0,40,0" concept="9" trace="doUpdate#(Lcom/intellij/openapi/actionSystem/AnActionEvent;Ljava/util/Map;)V" />
      <node id="305616691112287268" at="20,0,25,0" concept="3" trace="NavigateToGeneratedQuery_Action#()V" />
      <node id="305616691112287268" at="59,0,64,0" concept="9" trace="doExecute#(Lcom/intellij/openapi/actionSystem/AnActionEvent;Ljava/util/Map;)V" />
      <node id="305616691112287268" at="44,5,50,5" concept="1" />
      <node id="305616691112287268" at="50,5,56,5" concept="1" />
      <node id="305616691112287268" at="29,0,36,0" concept="9" trace="isApplicable#(Lcom/intellij/openapi/actionSystem/AnActionEvent;Ljava/util/Map;)Z" />
      <node id="305616691112287268" at="40,0,59,0" concept="9" trace="collectActionData#(Lcom/intellij/openapi/actionSystem/AnActionEvent;Ljava/util/Map;)Z" />
      <scope id="305616691112287268" at="26,32,27,16" />
      <scope id="305616691112287268" at="37,89,38,85" />
      <scope id="305616691112287268" at="42,53,43,19" />
      <scope id="305616691112287268" at="47,22,48,21" />
      <scope id="305616691112287268" at="53,25,54,21" />
      <scope id="305616691112287268" at="60,96,62,119">
        <var name="fun" id="1176304630481" />
      </scope>
      <scope id="305616691112287268" at="20,44,23,41" />
      <scope id="305616691112287268" at="25,0,29,0" />
      <scope id="305616691112287317" at="30,87,34,250" />
      <scope id="305616691112287268" at="36,0,40,0">
        <var name="_params" id="305616691112287268" />
        <var name="event" id="305616691112287268" />
      </scope>
      <scope id="305616691112287268" at="45,5,49,7">
        <var name="p" id="305616691112287268" />
      </scope>
      <scope id="305616691112287268" at="51,5,55,7">
        <var name="node" id="305616691112287268" />
      </scope>
      <scope id="305616691112287268" at="20,0,25,0" />
      <scope id="305616691112287268" at="59,0,64,0">
        <var name="_params" id="305616691112287268" />
        <var name="event" id="305616691112287268" />
      </scope>
      <scope id="305616691112287268" at="29,0,36,0">
        <var name="_params" id="305616691112287268" />
        <var name="event" id="305616691112287268" />
      </scope>
      <scope id="305616691112287268" at="41,95,57,16" />
      <scope id="305616691112287268" at="40,0,59,0">
        <var name="_params" id="305616691112287268" />
        <var name="event" id="305616691112287268" />
      </scope>
      <unit id="305616691112287268" at="18,0,65,0" name="jetbrains.mps.ide.devkit.actions.NavigateToGeneratedQuery_Action" />
    </file>
  </root>
  <root nodeRef="r:90fa2771-55a5-4174-b12a-f5413c5a876c(jetbrains.mps.ide.devkit.actions)/3465865320786305481">
    <file name="AccessoriesGroupActions_ActionGroup.java">
      <node id="3465865320786305481" at="10,0,11,0" concept="14" trace="LOG" />
      <node id="3465865320786305481" at="11,0,12,0" concept="14" trace="ID" />
      <node id="3465865320786305481" at="12,48,13,41" concept="16" />
      <node id="3465865320786305481" at="13,41,14,30" concept="5" />
      <node id="3465865320786305481" at="14,30,15,25" concept="5" />
      <node id="3465865320786305483" at="16,9,17,118" concept="5" />
      <node id="3465865320786305484" at="17,118,18,118" concept="5" />
      <node id="3465865320786305481" at="19,27,20,39" concept="5" />
      <node id="3465865320786305481" at="15,25,21,5" concept="17" />
      <node id="3465865320786305481" at="12,0,23,0" concept="3" trace="AccessoriesGroupActions_ActionGroup#()V" />
      <scope id="3465865320786305481" at="19,0,20,39">
        <var name="t" id="3465865320786305481" />
      </scope>
      <scope id="3465865320786305481" at="19,27,20,39" />
      <scope id="3465865320786305481" at="16,9,18,118" />
      <scope id="3465865320786305481" at="12,48,21,5" />
      <scope id="3465865320786305481" at="12,0,23,0" />
      <unit id="3465865320786305481" at="9,0,24,0" name="jetbrains.mps.ide.devkit.actions.AccessoriesGroupActions_ActionGroup" />
    </file>
  </root>
  <root nodeRef="r:90fa2771-55a5-4174-b12a-f5413c5a876c(jetbrains.mps.ide.devkit.actions)/3465865320786305485">
    <file name="AddAccessoryModel_Action.java">
      <node id="3465865320786305485" at="35,0,36,0" concept="14" trace="ICON" />
      <node id="3465865320786305485" at="36,37,37,43" concept="16" />
      <node id="3465865320786305485" at="37,43,38,35" concept="5" />
      <node id="3465865320786305485" at="38,35,39,40" concept="5" />
      <node id="3465865320786305485" at="42,32,43,16" concept="11" />
      <node id="3465865320786305485" at="47,53,48,19" concept="11" />
      <node id="3465865320786305485" at="50,5,51,55" concept="10" />
      <node id="3465865320786305485" at="51,55,52,51" concept="5" />
      <node id="3465865320786305485" at="53,22,54,21" concept="11" />
      <node id="3465865320786305485" at="57,5,58,66" concept="10" />
      <node id="3465865320786305485" at="58,66,59,52" concept="5" />
      <node id="3465865320786305485" at="60,22,61,21" concept="11" />
      <node id="3465865320786305485" at="64,5,65,62" concept="10" />
      <node id="3465865320786305485" at="65,62,66,54" concept="5" />
      <node id="3465865320786305485" at="67,22,68,21" concept="11" />
      <node id="3465865320786305485" at="71,5,72,66" concept="10" />
      <node id="3465865320786305485" at="72,66,73,53" concept="5" />
      <node id="3465865320786305485" at="74,22,75,21" concept="11" />
      <node id="3465865320786305485" at="77,5,78,16" concept="11" />
      <node id="3465865320786305492" at="81,96,82,98" concept="10" />
      <node id="3465865320786305501" at="82,98,83,97" concept="10" />
      <node id="6352952732713647731" at="83,97,84,122" concept="10" />
      <node id="6352952732713655482" at="84,122,85,0" concept="13" />
      <node id="8889694110855480941" at="87,25,88,70" concept="12" />
      <node id="3465865320786305511" at="88,70,89,77" concept="10" />
      <node id="3465865320786305527" at="91,52,92,37" concept="11" />
      <node id="3465865320786305533" at="96,7,97,141" concept="10" />
      <node id="3465865320786305544" at="98,25,99,13" concept="11" />
      <node id="8889694110855174305" at="100,5,101,76" concept="10" />
      <node id="8889694110855177614" at="103,25,104,111" concept="10" />
      <node id="8889694110855176734" at="104,111,105,73" concept="5" />
      <node id="8889694110855188558" at="107,7,108,41" concept="10" />
      <node id="8889694110855187408" at="109,37,110,330" concept="10" />
      <node id="8889694110855191689" at="110,330,111,61" concept="5" />
      <node id="8889694110855194831" at="112,12,113,37" concept="5" />
      <node id="6352952732713582051" at="114,5,115,0" concept="13" />
      <node id="711809809631113643" at="117,25,118,25" concept="12" />
      <node id="711809809630939673" at="118,25,119,52" concept="5" />
      <node id="3465865320786305551" at="119,52,120,38" concept="10" />
      <node id="3465865320786305554" at="120,38,121,52" concept="5" />
      <node id="3465865320786305560" at="121,52,122,52" concept="5" />
      <node id="3465865320786305567" at="122,52,123,51" concept="5" />
      <node id="7733536405392643175" at="124,37,125,113" concept="10" />
      <node id="3465865320786305608" at="125,113,126,77" concept="5" />
      <node id="3465865320786305627" at="127,9,128,24" concept="5" />
      <node id="8889694110855192724" at="112,10,114,5" concept="1" />
      <node id="3465865320786305485" at="46,95,49,5" concept="8" />
      <node id="3465865320786305485" at="52,51,55,7" concept="8" />
      <node id="3465865320786305485" at="59,52,62,7" concept="8" />
      <node id="3465865320786305485" at="66,54,69,7" concept="8" />
      <node id="3465865320786305485" at="73,53,76,7" concept="8" />
      <node id="3465865320786305525" at="91,0,94,0" concept="9" trace="select#(Lorg/jetbrains/mps/openapi/model/SModel;)Lorg/jetbrains/mps/openapi/model/SModelReference;" />
      <node id="3465865320786305542" at="97,141,100,5" concept="8" />
      <node id="3465865320786305485" at="41,0,45,0" concept="9" trace="isDumbAware#()Z" />
      <node id="8889694110855176015" at="103,0,107,0" concept="9" trace="run#()V" />
      <node id="3465865320786305599" at="123,51,127,9" concept="8" />
      <node id="3465865320786305485" at="36,0,41,0" concept="3" trace="AddAccessoryModel_Action#()V" />
      <node id="3465865320786305518" at="89,77,94,12" concept="5" />
      <node id="8889694110855169383" at="101,76,107,7" concept="5" />
      <node id="8889694110855184360" at="108,41,114,5" concept="8" />
      <node id="3465865320786305485" at="49,5,56,5" concept="1" />
      <node id="3465865320786305485" at="56,5,63,5" concept="1" />
      <node id="3465865320786305485" at="63,5,70,5" concept="1" />
      <node id="3465865320786305485" at="70,5,77,5" concept="1" />
      <node id="6352952732713663012" at="87,0,96,0" concept="9" trace="run#()V" />
      <node id="6352952732713656456" at="85,0,96,7" concept="5" />
      <node id="6352952732713687279" at="117,0,130,0" concept="9" trace="run#()V" />
      <node id="6352952732713614659" at="115,0,130,7" concept="5" />
      <node id="3465865320786305485" at="45,0,80,0" concept="9" trace="collectActionData#(Lcom/intellij/openapi/actionSystem/AnActionEvent;Ljava/util/Map;)Z" />
      <node id="3465865320786305485" at="80,0,132,0" concept="9" trace="doExecute#(Lcom/intellij/openapi/actionSystem/AnActionEvent;Ljava/util/Map;)V" />
      <scope id="3465865320786305485" at="42,32,43,16" />
      <scope id="3465865320786305485" at="47,53,48,19" />
      <scope id="3465865320786305485" at="53,22,54,21" />
      <scope id="3465865320786305485" at="60,22,61,21" />
      <scope id="3465865320786305485" at="67,22,68,21" />
      <scope id="3465865320786305485" at="74,22,75,21" />
      <scope id="3465865320786305526" at="91,52,92,37" />
      <scope id="3465865320786305543" at="98,25,99,13" />
      <scope id="8889694110855192725" at="112,12,113,37" />
      <scope id="8889694110855176016" at="103,25,105,73">
        <var name="md" id="8889694110855177615" />
      </scope>
      <scope id="8889694110855184362" at="109,37,111,61">
        <var name="res" id="8889694110855187409" />
      </scope>
      <scope id="3465865320786305600" at="124,37,126,77">
        <var name="md" id="7733536405392643176" />
      </scope>
      <scope id="3465865320786305485" at="36,37,39,40" />
      <scope id="3465865320786305525" at="91,0,94,0">
        <var name="it" id="3465865320786305525" />
      </scope>
      <scope id="3465865320786305485" at="41,0,45,0" />
      <scope id="8889694110855176015" at="103,0,107,0" />
      <scope id="3465865320786305485" at="36,0,41,0" />
      <scope id="3465865320786305485" at="50,5,55,7">
        <var name="p" id="3465865320786305485" />
      </scope>
      <scope id="3465865320786305485" at="57,5,62,7">
        <var name="p" id="3465865320786305485" />
      </scope>
      <scope id="3465865320786305485" at="64,5,69,7">
        <var name="p" id="3465865320786305485" />
      </scope>
      <scope id="3465865320786305485" at="71,5,76,7">
        <var name="p" id="3465865320786305485" />
      </scope>
      <scope id="6352952732713663013" at="87,25,94,12">
        <var name="descriptors" id="3465865320786305512" />
      </scope>
      <scope id="6352952732713663012" at="87,0,96,0" />
      <scope id="6352952732713687280" at="117,25,128,24">
        <var name="descriptor" id="3465865320786305552" />
      </scope>
      <scope id="6352952732713687279" at="117,0,130,0" />
      <scope id="3465865320786305485" at="46,95,78,16" />
      <scope id="3465865320786305485" at="45,0,80,0">
        <var name="_params" id="3465865320786305485" />
        <var name="event" id="3465865320786305485" />
      </scope>
      <scope id="3465865320786305485" at="81,96,130,7">
        <var name="importModuleDependency" id="8889694110855188556" />
        <var name="language" id="3465865320786305493" />
        <var name="modelAccess" id="6352952732713647732" />
        <var name="models" id="3465865320786305502" />
        <var name="result" id="3465865320786305534" />
        <var name="visibleFromModule" id="8889694110855174308" />
      </scope>
      <scope id="3465865320786305485" at="80,0,132,0">
        <var name="_params" id="3465865320786305485" />
        <var name="event" id="3465865320786305485" />
      </scope>
      <unit id="3465865320786305525" at="90,96,94,9" name="jetbrains.mps.ide.devkit.actions.AddAccessoryModel_Action$2" />
      <unit id="8889694110855176015" at="102,34,107,5" name="jetbrains.mps.ide.devkit.actions.AddAccessoryModel_Action$2" />
      <unit id="6352952732713663012" at="86,34,96,5" name="jetbrains.mps.ide.devkit.actions.AddAccessoryModel_Action$1" />
      <unit id="6352952732713687279" at="116,35,130,5" name="jetbrains.mps.ide.devkit.actions.AddAccessoryModel_Action$3" />
      <unit id="3465865320786305485" at="34,0,133,0" name="jetbrains.mps.ide.devkit.actions.AddAccessoryModel_Action" />
    </file>
  </root>
  <root nodeRef="r:90fa2771-55a5-4174-b12a-f5413c5a876c(jetbrains.mps.ide.devkit.actions)/3465865320786305631">
    <file name="NewAccessoryModel_Action.java">
<<<<<<< HEAD
      <node id="3465865320786305631" at="30,0,31,0" concept="14" trace="ICON" />
      <node id="3465865320786305631" at="31,37,32,43" concept="16" />
      <node id="3465865320786305631" at="32,43,33,35" concept="5" />
      <node id="3465865320786305631" at="33,35,34,40" concept="5" />
      <node id="3465865320786305631" at="37,32,38,16" concept="11" />
      <node id="3465865320786305631" at="41,9,42,167" concept="1" />
      <node id="3465865320786305713" at="41,9,42,167" concept="5" />
      <node id="3465865320786305631" at="44,42,45,92" concept="5" />
      <node id="3465865320786305631" at="46,7,47,44" concept="5" />
      <node id="3465865320786305631" at="51,53,52,19" concept="11" />
      <node id="3465865320786305631" at="53,5,54,94" concept="5" />
      <node id="3465865320786305631" at="55,62,56,19" concept="11" />
      <node id="3465865320786305631" at="57,5,58,96" concept="5" />
      <node id="3465865320786305631" at="59,61,60,19" concept="11" />
      <node id="3465865320786305631" at="61,5,62,91" concept="5" />
      <node id="3465865320786305631" at="63,66,64,19" concept="11" />
      <node id="3465865320786305631" at="65,5,66,93" concept="5" />
      <node id="3465865320786305631" at="67,63,68,19" concept="11" />
      <node id="3465865320786305631" at="69,5,70,16" concept="11" />
      <node id="6618196938926011224" at="74,96,75,15" concept="11" />
      <node id="6618196938925985737" at="76,7,77,0" concept="13" />
      <node id="3465865320786305639" at="77,0,78,100" concept="10" />
      <node id="3465865320786305648" at="78,100,79,78" concept="10" />
      <node id="126958800891432345" at="81,27,82,229" concept="5" />
      <node id="3465865320786305666" at="84,9,85,21" concept="5" />
      <node id="3465865320786305670" at="85,21,86,48" concept="10" />
      <node id="3465865320786305676" at="86,48,87,0" concept="13" />
      <node id="3465865320786305679" at="88,27,89,15" concept="11" />
      <node id="5049109624535755103" at="90,7,91,0" concept="13" />
      <node id="3465865320786305686" at="93,27,94,73" concept="10" />
      <node id="3465865320786305692" at="94,73,95,69" concept="5" />
      <node id="3465865320786305707" at="95,69,96,26" concept="5" />
      <node id="3465865320786305631" at="100,42,101,91" concept="5" />
      <node id="3465865320786305631" at="105,0,106,0" concept="14" trace="LOG" />
      <node id="3465865320786305631" at="43,27,46,7" concept="1" />
      <node id="3465865320786305631" at="43,27,46,7" concept="8" />
      <node id="3465865320786305631" at="50,95,53,5" concept="8" />
      <node id="3465865320786305631" at="54,94,57,5" concept="8" />
      <node id="3465865320786305631" at="58,96,61,5" concept="8" />
      <node id="3465865320786305631" at="62,91,65,5" concept="8" />
      <node id="3465865320786305631" at="66,93,69,5" concept="8" />
      <node id="6618196938925986635" at="73,9,76,7" concept="8" />
      <node id="126958800891440589" at="81,0,84,0" concept="9" trace="run#()V" />
      <node id="3465865320786305677" at="87,0,90,7" concept="8" />
      <node id="3465865320786305631" at="99,27,102,7" concept="1" />
      <node id="3465865320786305631" at="99,27,102,7" concept="8" />
      <node id="3465865320786305631" at="36,0,40,0" concept="9" trace="isDumbAware#()Z" />
      <node id="3465865320786305631" at="53,5,57,5" concept="1" />
      <node id="3465865320786305631" at="57,5,61,5" concept="1" />
      <node id="3465865320786305631" at="61,5,65,5" concept="1" />
      <node id="3465865320786305631" at="65,5,69,5" concept="1" />
      <node id="3465865320786305631" at="31,0,36,0" concept="3" trace="NewAccessoryModel_Action#()V" />
      <node id="126958800891435518" at="79,78,84,9" concept="5" />
      <node id="5049109624535820698" at="93,0,98,0" concept="9" trace="run#()V" />
      <node id="5049109624535761060" at="91,0,98,9" concept="5" />
      <node id="3465865320786305631" at="40,89,48,5" concept="17" />
      <node id="3465865320786305631" at="40,0,50,0" concept="9" trace="doUpdate#(Lcom/intellij/openapi/actionSystem/AnActionEvent;Ljava/util/Map;)V" />
      <node id="3465865320786305631" at="50,0,72,0" concept="9" trace="collectActionData#(Lcom/intellij/openapi/actionSystem/AnActionEvent;Ljava/util/Map;)Z" />
      <node id="3465865320786305631" at="72,96,103,5" concept="17" />
      <node id="3465865320786305631" at="72,0,105,0" concept="9" trace="doExecute#(Lcom/intellij/openapi/actionSystem/AnActionEvent;Ljava/util/Map;)V" />
      <scope id="3465865320786305631" at="37,32,38,16" />
      <scope id="3465865320786305631" at="41,9,42,167" />
      <scope id="6618196938925967673" at="41,9,42,167" />
      <scope id="3465865320786305631" at="44,42,45,92" />
      <scope id="3465865320786305631" at="51,53,52,19" />
      <scope id="3465865320786305631" at="55,62,56,19" />
      <scope id="3465865320786305631" at="59,61,60,19" />
      <scope id="3465865320786305631" at="63,66,64,19" />
      <scope id="3465865320786305631" at="67,63,68,19" />
      <scope id="6618196938925986637" at="74,96,75,15" />
      <scope id="126958800891440590" at="81,27,82,229" />
      <scope id="3465865320786305678" at="88,27,89,15" />
      <scope id="3465865320786305631" at="100,42,101,91" />
      <scope id="3465865320786305631" at="31,37,34,40" />
      <scope id="3465865320786305631" at="43,27,46,7" />
      <scope id="126958800891440589" at="81,0,84,0" />
      <scope id="5049109624535820699" at="93,27,96,26">
        <var name="descriptor" id="3465865320786305687" />
      </scope>
      <scope id="3465865320786305631" at="99,0,102,7">
        <var name="t" id="3465865320786305631" />
      </scope>
      <scope id="3465865320786305631" at="99,27,102,7" />
      <scope id="3465865320786305631" at="36,0,40,0" />
      <scope id="3465865320786305631" at="43,0,47,44">
        <var name="t" id="3465865320786305631" />
      </scope>
      <scope id="3465865320786305631" at="43,27,47,44" />
      <scope id="3465865320786305631" at="53,5,57,5" />
      <scope id="3465865320786305631" at="57,5,61,5" />
      <scope id="3465865320786305631" at="61,5,65,5" />
      <scope id="3465865320786305631" at="65,5,69,5" />
      <scope id="3465865320786305631" at="31,0,36,0" />
      <scope id="5049109624535820698" at="93,0,98,0" />
      <scope id="3465865320786305631" at="40,89,48,5" />
      <scope id="3465865320786305631" at="40,0,50,0">
        <var name="_params" id="3465865320786305631" />
        <var name="event" id="3465865320786305631" />
      </scope>
      <scope id="3465865320786305631" at="50,95,70,16" />
      <scope id="3465865320786305631" at="50,0,72,0">
        <var name="_params" id="3465865320786305631" />
        <var name="event" id="3465865320786305631" />
      </scope>
      <scope id="3465865320786305631" at="73,9,98,9">
=======
      <node id="3465865320786305631" at="24,0,25,0" concept="14" trace="ICON" />
      <node id="3465865320786305631" at="25,37,26,43" concept="16" />
      <node id="3465865320786305631" at="26,43,27,35" concept="5" />
      <node id="3465865320786305631" at="27,35,28,40" concept="5" />
      <node id="3465865320786305631" at="31,32,32,16" concept="11" />
      <node id="3465865320786305713" at="35,89,36,150" concept="5" />
      <node id="3465865320786305631" at="40,53,41,19" concept="11" />
      <node id="3465865320786305631" at="43,5,44,66" concept="10" />
      <node id="3465865320786305631" at="45,22,46,21" concept="11" />
      <node id="3465865320786305631" at="49,5,50,66" concept="10" />
      <node id="3465865320786305631" at="51,22,52,21" concept="11" />
      <node id="3465865320786305631" at="55,5,56,62" concept="10" />
      <node id="3465865320786305631" at="57,22,58,21" concept="11" />
      <node id="3465865320786305631" at="60,5,61,16" concept="11" />
      <node id="6618196938926011224" at="65,87,66,13" concept="11" />
      <node id="6618196938925985737" at="67,5,68,0" concept="13" />
      <node id="3465865320786305639" at="68,0,69,91" concept="10" />
      <node id="3465865320786305648" at="69,91,70,211" concept="10" />
      <node id="3465865320786305666" at="70,211,71,13" concept="5" />
      <node id="3465865320786305670" at="71,13,72,40" concept="10" />
      <node id="3465865320786305676" at="72,40,73,0" concept="13" />
      <node id="3465865320786305679" at="74,25,75,13" concept="11" />
      <node id="5049109624535755103" at="76,5,77,0" concept="13" />
      <node id="3465865320786305686" at="79,25,80,71" concept="10" />
      <node id="3465865320786305692" at="80,71,81,67" concept="5" />
      <node id="3465865320786305707" at="81,67,82,24" concept="5" />
      <node id="3465865320786305631" at="39,95,42,5" concept="8" />
      <node id="3465865320786305631" at="44,66,47,7" concept="8" />
      <node id="3465865320786305631" at="50,66,53,7" concept="8" />
      <node id="3465865320786305631" at="56,62,59,7" concept="8" />
      <node id="6618196938925986635" at="64,96,67,5" concept="8" />
      <node id="3465865320786305677" at="73,0,76,5" concept="8" />
      <node id="3465865320786305631" at="30,0,34,0" concept="9" trace="isDumbAware#()Z" />
      <node id="3465865320786305631" at="34,0,38,0" concept="9" trace="doUpdate#(Lcom/intellij/openapi/actionSystem/AnActionEvent;Ljava/util/Map;)V" />
      <node id="3465865320786305631" at="25,0,30,0" concept="3" trace="NewAccessoryModel_Action#()V" />
      <node id="5049109624535820698" at="79,0,84,0" concept="9" trace="run#()V" />
      <node id="3465865320786305631" at="42,5,48,5" concept="1" />
      <node id="3465865320786305631" at="48,5,54,5" concept="1" />
      <node id="3465865320786305631" at="54,5,60,5" concept="1" />
      <node id="5049109624535761060" at="77,0,84,7" concept="5" />
      <node id="3465865320786305631" at="63,0,86,0" concept="9" trace="doExecute#(Lcom/intellij/openapi/actionSystem/AnActionEvent;Ljava/util/Map;)V" />
      <node id="3465865320786305631" at="38,0,63,0" concept="9" trace="collectActionData#(Lcom/intellij/openapi/actionSystem/AnActionEvent;Ljava/util/Map;)Z" />
      <scope id="3465865320786305631" at="31,32,32,16" />
      <scope id="3465865320786305631" at="35,89,36,150" />
      <scope id="6618196938925967673" at="35,89,36,150" />
      <scope id="3465865320786305631" at="40,53,41,19" />
      <scope id="3465865320786305631" at="45,22,46,21" />
      <scope id="3465865320786305631" at="51,22,52,21" />
      <scope id="3465865320786305631" at="57,22,58,21" />
      <scope id="6618196938925986637" at="65,87,66,13" />
      <scope id="3465865320786305678" at="74,25,75,13" />
      <scope id="3465865320786305631" at="25,37,28,40" />
      <scope id="5049109624535820699" at="79,25,82,24">
        <var name="descriptor" id="3465865320786305687" />
      </scope>
      <scope id="3465865320786305631" at="30,0,34,0" />
      <scope id="3465865320786305631" at="34,0,38,0">
        <var name="_params" id="3465865320786305631" />
        <var name="event" id="3465865320786305631" />
      </scope>
      <scope id="3465865320786305631" at="43,5,47,7">
        <var name="p" id="3465865320786305631" />
      </scope>
      <scope id="3465865320786305631" at="49,5,53,7">
        <var name="p" id="3465865320786305631" />
      </scope>
      <scope id="3465865320786305631" at="55,5,59,7">
        <var name="p" id="3465865320786305631" />
      </scope>
      <scope id="3465865320786305631" at="25,0,30,0" />
      <scope id="5049109624535820698" at="79,0,84,0" />
      <scope id="3465865320786305631" at="64,96,84,7">
>>>>>>> 63970703
        <var name="d" id="3465865320786305649" />
        <var name="language" id="3465865320786305640" />
        <var name="result" id="3465865320786305671" />
      </scope>
<<<<<<< HEAD
      <scope id="3465865320786305631" at="72,96,103,5" />
      <scope id="3465865320786305631" at="72,0,105,0">
        <var name="_params" id="3465865320786305631" />
        <var name="event" id="3465865320786305631" />
      </scope>
      <unit id="126958800891440589" at="80,100,84,7" name="jetbrains.mps.ide.devkit.actions.NewAccessoryModel_Action$1" />
      <unit id="5049109624535820698" at="92,117,98,7" name="jetbrains.mps.ide.devkit.actions.NewAccessoryModel_Action$2" />
      <unit id="3465865320786305631" at="29,0,107,0" name="jetbrains.mps.ide.devkit.actions.NewAccessoryModel_Action" />
=======
      <scope id="3465865320786305631" at="39,95,61,16" />
      <scope id="3465865320786305631" at="63,0,86,0">
        <var name="_params" id="3465865320786305631" />
        <var name="event" id="3465865320786305631" />
      </scope>
      <scope id="3465865320786305631" at="38,0,63,0">
        <var name="_params" id="3465865320786305631" />
        <var name="event" id="3465865320786305631" />
      </scope>
      <unit id="5049109624535820698" at="78,85,84,5" name="jetbrains.mps.ide.devkit.actions.NewAccessoryModel_Action$1" />
      <unit id="3465865320786305631" at="23,0,87,0" name="jetbrains.mps.ide.devkit.actions.NewAccessoryModel_Action" />
>>>>>>> 63970703
    </file>
  </root>
  <root nodeRef="r:90fa2771-55a5-4174-b12a-f5413c5a876c(jetbrains.mps.ide.devkit.actions)/3465865320786327838">
    <file name="NewAspectModel_Action.java">
      <node id="3465865320786327838" at="24,0,25,0" concept="14" trace="ICON" />
      <node id="3465865320786327941" at="25,0,26,0" concept="6" trace="aspect" />
      <node id="3465865320786327838" at="26,59,27,36" concept="16" />
      <node id="3465865320786327838" at="27,36,28,29" concept="5" />
      <node id="3465865320786327838" at="28,29,29,35" concept="5" />
      <node id="3465865320786327838" at="29,35,30,41" concept="5" />
      <node id="3465865320786327838" at="33,32,34,16" concept="11" />
      <node id="3465865320786327880" at="37,89,38,114" concept="5" />
      <node id="3465865320786327894" at="38,114,39,101" concept="5" />
      <node id="3465865320786327906" at="40,85,41,190" concept="5" />
      <node id="3465865320786327933" at="42,12,43,81" concept="5" />
      <node id="3465865320786327838" at="48,53,49,19" concept="11" />
      <node id="3465865320786327838" at="51,5,52,58" concept="10" />
      <node id="3465865320786327838" at="52,58,53,52" concept="5" />
      <node id="3465865320786327838" at="54,22,55,21" concept="11" />
      <node id="3465865320786327838" at="58,5,59,56" concept="10" />
      <node id="3465865320786327838" at="59,56,60,57" concept="5" />
      <node id="3465865320786327838" at="61,22,62,21" concept="11" />
      <node id="3465865320786327838" at="64,5,65,16" concept="11" />
      <node id="3465865320786327843" at="68,96,69,148" concept="10" />
      <node id="3465865320786327857" at="69,148,70,46" concept="12" />
      <node id="3465865320786327869" at="73,25,74,129" concept="5" />
      <node id="3465865320786327838" at="79,31,80,44" concept="10" />
      <node id="3465865320786327838" at="80,44,81,36" concept="5" />
      <node id="3465865320786327838" at="81,36,82,20" concept="5" />
      <node id="3465865320786327838" at="82,20,83,59" concept="5" />
      <node id="3465865320786327838" at="83,59,84,20" concept="5" />
      <node id="3465865320786327838" at="84,20,85,26" concept="11" />
      <node id="3465865320786327946" at="87,60,88,28" concept="11" />
      <node id="3465865320786327931" at="42,10,44,5" concept="1" />
      <node id="3465865320786327838" at="82,20,84,20" concept="1" />
      <node id="3465865320786327838" at="47,95,50,5" concept="8" />
      <node id="3465865320786327838" at="53,52,56,7" concept="8" />
      <node id="3465865320786327838" at="60,57,63,7" concept="8" />
      <node id="3465865320786327838" at="87,0,90,0" concept="15" trace="aspect_State#(Ljetbrains/mps/smodel/LanguageAspect;)Ljava/lang/String;" />
      <node id="3465865320786327838" at="32,0,36,0" concept="9" trace="isDumbAware#()Z" />
      <node id="3465865320786327865" at="72,0,76,0" concept="9" trace="run#()V" />
      <node id="3465865320786327904" at="39,101,44,5" concept="8" />
      <node id="3465865320786327838" at="26,0,32,0" concept="3" trace="NewAspectModel_Action#(Ljetbrains/mps/smodel/LanguageAspect;)V" />
      <node id="3465865320786327859" at="70,46,76,7" concept="5" />
      <node id="3465865320786327838" at="50,5,57,5" concept="1" />
      <node id="3465865320786327838" at="57,5,64,5" concept="1" />
      <node id="3465865320786327838" at="78,0,87,0" concept="9" trace="getActionId#()Ljava/lang/String;" />
      <node id="3465865320786327838" at="36,0,46,0" concept="9" trace="doUpdate#(Lcom/intellij/openapi/actionSystem/AnActionEvent;Ljava/util/Map;)V" />
      <node id="3465865320786327838" at="67,0,78,0" concept="9" trace="doExecute#(Lcom/intellij/openapi/actionSystem/AnActionEvent;Ljava/util/Map;)V" />
      <node id="3465865320786327838" at="46,0,67,0" concept="9" trace="collectActionData#(Lcom/intellij/openapi/actionSystem/AnActionEvent;Ljava/util/Map;)Z" />
      <scope id="3465865320786327838" at="33,32,34,16" />
      <scope id="3465865320786327905" at="40,85,41,190" />
      <scope id="3465865320786327932" at="42,12,43,81" />
      <scope id="3465865320786327838" at="48,53,49,19" />
      <scope id="3465865320786327838" at="54,22,55,21" />
      <scope id="3465865320786327838" at="61,22,62,21" />
      <scope id="3465865320786327868" at="73,25,74,129" />
      <scope id="3465865320786327945" at="87,60,88,28" />
      <scope id="3465865320786327838" at="82,20,84,20" />
      <scope id="3465865320786327838" at="87,0,90,0">
        <var name="object" id="3465865320786327838" />
      </scope>
      <scope id="3465865320786327838" at="26,59,30,41" />
      <scope id="3465865320786327838" at="32,0,36,0" />
      <scope id="3465865320786327865" at="72,0,76,0" />
      <scope id="3465865320786327838" at="51,5,56,7">
        <var name="p" id="3465865320786327838" />
      </scope>
      <scope id="3465865320786327838" at="58,5,63,7">
        <var name="p" id="3465865320786327838" />
      </scope>
      <scope id="3465865320786327838" at="26,0,32,0">
        <var name="aspect_par" id="3465865320786327838" />
      </scope>
      <scope id="3465865320786327838" at="79,31,85,26">
        <var name="res" id="3465865320786327838" />
      </scope>
      <scope id="3465865320786327838" at="37,89,44,5" />
      <scope id="3465865320786327879" at="37,89,44,5" />
      <scope id="3465865320786327838" at="68,96,76,7">
        <var name="modelDescriptor" id="3465865320786327844" />
      </scope>
      <scope id="3465865320786327838" at="78,0,87,0" />
      <scope id="3465865320786327838" at="36,0,46,0">
        <var name="_params" id="3465865320786327838" />
        <var name="event" id="3465865320786327838" />
      </scope>
      <scope id="3465865320786327838" at="67,0,78,0">
        <var name="_params" id="3465865320786327838" />
        <var name="event" id="3465865320786327838" />
      </scope>
      <scope id="3465865320786327838" at="47,95,65,16" />
      <scope id="3465865320786327838" at="46,0,67,0">
        <var name="_params" id="3465865320786327838" />
        <var name="event" id="3465865320786327838" />
      </scope>
      <unit id="3465865320786327863" at="71,35,76,5" name="jetbrains.mps.ide.devkit.actions.NewAspectModel_Action$1" />
      <unit id="3465865320786327838" at="23,0,91,0" name="jetbrains.mps.ide.devkit.actions.NewAspectModel_Action" />
    </file>
  </root>
  <root nodeRef="r:90fa2771-55a5-4174-b12a-f5413c5a876c(jetbrains.mps.ide.devkit.actions)/3465865320786327950">
    <file name="NewGenerator_Action.java">
      <node id="3465865320786327950" at="21,0,22,0" concept="14" trace="ICON" />
      <node id="3465865320786327950" at="22,32,23,33" concept="16" />
      <node id="3465865320786327950" at="23,33,24,35" concept="5" />
      <node id="3465865320786327950" at="24,35,25,40" concept="5" />
      <node id="3465865320786327950" at="28,32,29,16" concept="11" />
      <node id="3465865320786328015" at="32,87,33,249" concept="11" />
      <node id="3465865320786327950" at="36,89,37,85" concept="5" />
      <node id="3465865320786327950" at="41,53,42,19" concept="11" />
      <node id="3465865320786327950" at="44,5,45,66" concept="10" />
      <node id="3465865320786327950" at="45,66,46,56" concept="5" />
      <node id="3465865320786327950" at="47,22,48,21" concept="11" />
      <node id="3465865320786327950" at="51,5,52,58" concept="10" />
      <node id="3465865320786327950" at="52,58,53,52" concept="5" />
      <node id="3465865320786327950" at="54,22,55,21" concept="11" />
      <node id="3465865320786327950" at="57,5,58,16" concept="11" />
      <node id="3465865320786327959" at="61,96,62,66" concept="10" />
      <node id="2034046503361610159" at="64,25,65,188" concept="5" />
      <node id="3465865320786327985" at="67,7,68,21" concept="5" />
      <node id="3465865320786327991" at="68,21,69,45" concept="10" />
      <node id="3465865320786328001" at="70,25,71,121" concept="5" />
      <node id="3465865320786327950" at="40,95,43,5" concept="8" />
      <node id="3465865320786327950" at="46,56,49,7" concept="8" />
      <node id="3465865320786327950" at="53,52,56,7" concept="8" />
      <node id="2034046503361610157" at="64,0,67,0" concept="9" trace="run#()V" />
      <node id="3465865320786327999" at="69,45,72,5" concept="8" />
      <node id="3465865320786327950" at="27,0,31,0" concept="9" trace="isDumbAware#()Z" />
      <node id="3465865320786327950" at="31,0,35,0" concept="9" trace="isApplicable#(Lcom/intellij/openapi/actionSystem/AnActionEvent;Ljava/util/Map;)Z" />
      <node id="3465865320786327950" at="35,0,39,0" concept="9" trace="doUpdate#(Lcom/intellij/openapi/actionSystem/AnActionEvent;Ljava/util/Map;)V" />
      <node id="3465865320786327950" at="22,0,27,0" concept="3" trace="NewGenerator_Action#()V" />
      <node id="2034046503361610153" at="62,66,67,7" concept="5" />
      <node id="3465865320786327950" at="43,5,50,5" concept="1" />
      <node id="3465865320786327950" at="50,5,57,5" concept="1" />
      <node id="3465865320786327950" at="60,0,74,0" concept="9" trace="doExecute#(Lcom/intellij/openapi/actionSystem/AnActionEvent;Ljava/util/Map;)V" />
      <node id="3465865320786327950" at="39,0,60,0" concept="9" trace="collectActionData#(Lcom/intellij/openapi/actionSystem/AnActionEvent;Ljava/util/Map;)Z" />
      <scope id="3465865320786327950" at="28,32,29,16" />
      <scope id="3465865320786328014" at="32,87,33,249" />
      <scope id="3465865320786327950" at="36,89,37,85" />
      <scope id="3465865320786327950" at="41,53,42,19" />
      <scope id="3465865320786327950" at="47,22,48,21" />
      <scope id="3465865320786327950" at="54,22,55,21" />
      <scope id="2034046503361610158" at="64,25,65,188" />
      <scope id="3465865320786328000" at="70,25,71,121" />
      <scope id="3465865320786327950" at="22,32,25,40" />
      <scope id="2034046503361610157" at="64,0,67,0" />
      <scope id="3465865320786327950" at="27,0,31,0" />
      <scope id="3465865320786327950" at="31,0,35,0">
        <var name="_params" id="3465865320786327950" />
        <var name="event" id="3465865320786327950" />
      </scope>
      <scope id="3465865320786327950" at="35,0,39,0">
        <var name="_params" id="3465865320786327950" />
        <var name="event" id="3465865320786327950" />
      </scope>
      <scope id="3465865320786327950" at="22,0,27,0" />
      <scope id="3465865320786327950" at="44,5,49,7">
        <var name="p" id="3465865320786327950" />
      </scope>
      <scope id="3465865320786327950" at="51,5,56,7">
        <var name="p" id="3465865320786327950" />
      </scope>
      <scope id="3465865320786327950" at="61,96,72,5">
        <var name="dialog" id="3465865320786327960" />
        <var name="result" id="3465865320786327992" />
      </scope>
      <scope id="3465865320786327950" at="60,0,74,0">
        <var name="_params" id="3465865320786327950" />
        <var name="event" id="3465865320786327950" />
      </scope>
      <scope id="3465865320786327950" at="40,95,58,16" />
      <scope id="3465865320786327950" at="39,0,60,0">
        <var name="_params" id="3465865320786327950" />
        <var name="event" id="3465865320786327950" />
      </scope>
      <unit id="2034046503361610157" at="63,101,67,5" name="jetbrains.mps.ide.devkit.actions.NewGenerator_Action$1" />
      <unit id="3465865320786327950" at="20,0,75,0" name="jetbrains.mps.ide.devkit.actions.NewGenerator_Action" />
    </file>
  </root>
  <root nodeRef="r:90fa2771-55a5-4174-b12a-f5413c5a876c(jetbrains.mps.ide.devkit.actions)/3465865320786328040">
    <file name="LanguageNewCustomPartActions_ActionGroup.java">
      <node id="3465865320786328040" at="12,0,13,0" concept="14" trace="LOG" />
      <node id="3465865320786328040" at="13,0,14,0" concept="14" trace="ID" />
      <node id="3465865320786328040" at="14,53,15,46" concept="16" />
      <node id="3465865320786328040" at="15,46,16,30" concept="5" />
      <node id="3465865320786328040" at="16,30,17,25" concept="5" />
      <node id="3465865320786328046" at="19,61,20,167" concept="5" />
      <node id="3465865320786328040" at="22,27,23,39" concept="5" />
      <node id="3465865320786328043" at="18,9,21,7" concept="7" />
      <node id="3465865320786328040" at="17,25,24,5" concept="17" />
      <node id="3465865320786328040" at="14,0,26,0" concept="3" trace="LanguageNewCustomPartActions_ActionGroup#()V" />
      <scope id="3465865320786328044" at="19,61,20,167" />
      <scope id="3465865320786328040" at="22,0,23,39">
        <var name="t" id="3465865320786328040" />
      </scope>
      <scope id="3465865320786328040" at="22,27,23,39" />
      <scope id="3465865320786328040" at="18,9,21,7" />
      <scope id="3465865320786328043" at="18,9,21,7">
        <var name="aspect" id="3465865320786328049" />
      </scope>
      <scope id="3465865320786328040" at="14,53,24,5" />
      <scope id="3465865320786328040" at="14,0,26,0" />
      <unit id="3465865320786328040" at="11,0,27,0" name="jetbrains.mps.ide.devkit.actions.LanguageNewCustomPartActions_ActionGroup" />
    </file>
  </root>
  <root nodeRef="r:90fa2771-55a5-4174-b12a-f5413c5a876c(jetbrains.mps.ide.devkit.actions)/4032646381570777493">
    <file name="NamespaceNewActionsEx_ActionGroup.java">
      <node id="4032646381570777493" at="10,0,11,0" concept="14" trace="LOG" />
      <node id="4032646381570777493" at="11,0,12,0" concept="14" trace="ID" />
      <node id="4032646381570777493" at="12,46,13,39" concept="16" />
      <node id="4032646381570777493" at="13,39,14,30" concept="5" />
      <node id="4032646381570777493" at="14,30,15,25" concept="5" />
      <node id="4032646381570777499" at="16,9,17,110" concept="5" />
      <node id="1870126388449849603" at="17,110,18,108" concept="5" />
      <node id="4032646381570777493" at="19,27,20,39" concept="5" />
      <node id="4032646381570777493" at="15,25,21,5" concept="17" />
      <node id="4032646381570777493" at="12,0,23,0" concept="3" trace="NamespaceNewActionsEx_ActionGroup#()V" />
      <scope id="4032646381570777493" at="19,0,20,39">
        <var name="t" id="4032646381570777493" />
      </scope>
      <scope id="4032646381570777493" at="19,27,20,39" />
      <scope id="4032646381570777493" at="16,9,18,108" />
      <scope id="4032646381570777493" at="12,46,21,5" />
      <scope id="4032646381570777493" at="12,0,23,0" />
      <unit id="4032646381570777493" at="9,0,24,0" name="jetbrains.mps.ide.devkit.actions.NamespaceNewActionsEx_ActionGroup" />
    </file>
  </root>
  <root nodeRef="r:90fa2771-55a5-4174-b12a-f5413c5a876c(jetbrains.mps.ide.devkit.actions)/4403068512914877423">
    <file name="IntentionActionsProviderImpl.java">
      <node id="6783372269476760316" at="26,87,27,62" concept="10" />
      <node id="6783372269476757573" at="27,62,28,0" concept="13" />
      <node id="6783372269476651385" at="33,29,34,74" concept="10" />
      <node id="6783372269476417506" at="34,74,35,91" concept="10" />
      <node id="6783372269476417516" at="35,91,36,112" concept="10" />
      <node id="6783372269476417554" at="37,40,38,235" concept="5" />
      <node id="6783372269476417534" at="39,20,40,94" concept="5" />
      <node id="6783372269476417544" at="40,94,41,93" concept="5" />
      <node id="6783372269476682939" at="48,77,49,108" concept="5" />
      <node id="6783372269476386914" at="51,7,52,0" concept="13" />
      <node id="6783372269476174395" at="52,0,53,19" concept="11" />
      <node id="6783372269476417532" at="39,18,42,13" concept="1" />
      <node id="6783372269476676773" at="47,0,51,0" concept="9" trace="doExecute#(Lcom/intellij/openapi/actionSystem/AnActionEvent;Ljava/util/Map;)V" />
      <node id="6783372269476417528" at="36,112,42,13" concept="8" />
      <node id="6783372269476417504" at="33,0,44,0" concept="9" trace="run#()V" />
      <node id="6783372269476417500" at="31,83,44,11" concept="5" />
      <node id="6783372269476408388" at="30,0,46,0" concept="9" trace="doExecute#(Lcom/intellij/openapi/actionSystem/AnActionEvent;Ljava/util/Map;)V" />
      <node id="6783372269476173814" at="28,0,51,7" concept="10" />
      <node id="6783372269475797256" at="25,0,55,0" concept="9" trace="getIntentionActions#(Ljetbrains/mps/intentions/IntentionExecutable;)[Lcom/intellij/openapi/actionSystem/AnAction;" />
      <scope id="6783372269476417553" at="37,40,38,235" />
      <scope id="6783372269476676781" at="48,77,49,108" />
      <scope id="6783372269476417533" at="39,20,41,93" />
      <scope id="6783372269476676773" at="47,0,51,0">
        <var name="e" id="6783372269476676775" />
        <var name="params" id="6783372269476676777" />
      </scope>
      <scope id="6783372269476417505" at="33,29,42,13">
        <var name="intentionNode" id="6783372269476417517" />
        <var name="mpsProject" id="6783372269476651386" />
        <var name="nodeRef" id="6783372269476417507" />
      </scope>
      <scope id="6783372269476417504" at="33,0,44,0" />
      <scope id="6783372269476408396" at="31,83,44,11" />
      <scope id="6783372269476408388" at="30,0,46,0">
        <var name="e" id="6783372269476408390" />
        <var name="params" id="6783372269476408392" />
      </scope>
      <scope id="6783372269475797265" at="26,87,53,19">
        <var name="actions" id="6783372269476173815" />
        <var name="icon" id="6783372269476760315" />
      </scope>
      <scope id="6783372269475797256" at="25,0,55,0">
        <var name="intention" id="6783372269475797261" />
      </scope>
      <unit id="6783372269476676771" at="46,11,51,5" name="jetbrains.mps.ide.devkit.actions.IntentionActionsProviderImpl$2" />
      <unit id="6783372269476417504" at="32,49,44,9" name="jetbrains.mps.ide.devkit.actions.IntentionActionsProviderImpl$2" />
      <unit id="6783372269476408386" at="29,30,46,5" name="jetbrains.mps.ide.devkit.actions.IntentionActionsProviderImpl$1" />
      <unit id="4403068512914877423" at="24,0,56,0" name="jetbrains.mps.ide.devkit.actions.IntentionActionsProviderImpl" />
    </file>
  </root>
  <root nodeRef="r:90fa2771-55a5-4174-b12a-f5413c5a876c(jetbrains.mps.ide.devkit.actions)/5883033498657755836">
    <file name="ProjectNewActionsEx_ActionGroup.java">
      <node id="5883033498657755836" at="10,0,11,0" concept="14" trace="LOG" />
      <node id="5883033498657755836" at="11,0,12,0" concept="14" trace="ID" />
      <node id="5883033498657755836" at="12,44,13,21" concept="16" />
      <node id="5883033498657755836" at="13,21,14,30" concept="5" />
      <node id="5883033498657755836" at="14,30,15,25" concept="5" />
      <node id="5883033498657755841" at="16,9,17,108" concept="5" />
      <node id="5883033498657755844" at="17,108,18,106" concept="5" />
      <node id="5883033498657755836" at="19,27,20,39" concept="5" />
      <node id="5883033498657755836" at="15,25,21,5" concept="17" />
      <node id="5883033498657755836" at="12,0,23,0" concept="3" trace="ProjectNewActionsEx_ActionGroup#()V" />
      <scope id="5883033498657755836" at="19,0,20,39">
        <var name="t" id="5883033498657755836" />
      </scope>
      <scope id="5883033498657755836" at="19,27,20,39" />
      <scope id="5883033498657755836" at="16,9,18,106" />
      <scope id="5883033498657755836" at="12,44,21,5" />
      <scope id="5883033498657755836" at="12,0,23,0" />
      <unit id="5883033498657755836" at="9,0,24,0" name="jetbrains.mps.ide.devkit.actions.ProjectNewActionsEx_ActionGroup" />
    </file>
  </root>
  <root nodeRef="r:90fa2771-55a5-4174-b12a-f5413c5a876c(jetbrains.mps.ide.devkit.actions)/5883033498657845915">
    <file name="NewDevKit_Action.java">
      <node id="5883033498657845915" at="21,0,22,0" concept="14" trace="ICON" />
      <node id="5883033498657845915" at="22,29,23,30" concept="16" />
      <node id="5883033498657845915" at="23,30,24,35" concept="5" />
      <node id="5883033498657845915" at="24,35,25,40" concept="5" />
      <node id="5883033498657845915" at="28,32,29,16" concept="11" />
      <node id="5883033498657845915" at="33,53,34,19" concept="11" />
      <node id="5883033498657845915" at="36,5,37,66" concept="10" />
      <node id="5883033498657845915" at="37,66,38,53" concept="5" />
      <node id="5883033498657845915" at="39,22,40,21" concept="11" />
      <node id="5883033498657845915" at="43,5,44,54" concept="10" />
      <node id="5883033498657845915" at="44,54,45,55" concept="5" />
      <node id="5883033498657845915" at="46,5,47,16" concept="11" />
      <node id="5883033498657845918" at="50,96,51,122" concept="10" />
      <node id="5883033498657845933" at="51,122,52,18" concept="5" />
      <node id="5883033498657845937" at="52,18,53,45" concept="10" />
      <node id="5883033498657845945" at="54,25,55,13" concept="11" />
      <node id="2034046503373004530" at="58,25,59,245" concept="5" />
      <node id="5883033498657845949" at="61,7,62,114" concept="10" />
      <node id="5883033498657845956" at="62,114,63,30" concept="5" />
      <node id="5883033498657845960" at="63,30,64,44" concept="5" />
      <node id="5883033498657845915" at="32,95,35,5" concept="8" />
      <node id="5883033498657845915" at="38,53,41,7" concept="8" />
      <node id="5883033498657845943" at="53,45,56,5" concept="8" />
      <node id="2034046503373004528" at="58,0,61,0" concept="9" trace="run#()V" />
      <node id="5883033498657845915" at="27,0,31,0" concept="9" trace="isDumbAware#()Z" />
      <node id="5883033498657845915" at="42,5,46,5" concept="1" />
      <node id="5883033498657845915" at="22,0,27,0" concept="3" trace="NewDevKit_Action#()V" />
      <node id="2034046503373004524" at="56,5,61,7" concept="5" />
      <node id="5883033498657845915" at="35,5,42,5" concept="1" />
      <node id="5883033498657845915" at="49,0,66,0" concept="9" trace="doExecute#(Lcom/intellij/openapi/actionSystem/AnActionEvent;Ljava/util/Map;)V" />
      <node id="5883033498657845915" at="31,0,49,0" concept="9" trace="collectActionData#(Lcom/intellij/openapi/actionSystem/AnActionEvent;Ljava/util/Map;)Z" />
      <scope id="5883033498657845915" at="28,32,29,16" />
      <scope id="5883033498657845915" at="33,53,34,19" />
      <scope id="5883033498657845915" at="39,22,40,21" />
      <scope id="5883033498657845944" at="54,25,55,13" />
      <scope id="2034046503373004529" at="58,25,59,245" />
      <scope id="5883033498657845915" at="43,5,45,55">
        <var name="p" id="5883033498657845915" />
      </scope>
      <scope id="5883033498657845915" at="22,29,25,40" />
      <scope id="2034046503373004528" at="58,0,61,0" />
      <scope id="5883033498657845915" at="27,0,31,0" />
      <scope id="5883033498657845915" at="22,0,27,0" />
      <scope id="5883033498657845915" at="36,5,41,7">
        <var name="p" id="5883033498657845915" />
      </scope>
      <scope id="5883033498657845915" at="50,96,64,44">
        <var name="devkit" id="5883033498657845938" />
        <var name="dialog" id="5883033498657845919" />
        <var name="projectPane" id="5883033498657845950" />
      </scope>
      <scope id="5883033498657845915" at="32,95,47,16" />
      <scope id="5883033498657845915" at="49,0,66,0">
        <var name="_params" id="5883033498657845915" />
        <var name="event" id="5883033498657845915" />
      </scope>
      <scope id="5883033498657845915" at="31,0,49,0">
        <var name="_params" id="5883033498657845915" />
        <var name="event" id="5883033498657845915" />
      </scope>
      <unit id="2034046503373004528" at="57,99,61,5" name="jetbrains.mps.ide.devkit.actions.NewDevKit_Action$1" />
      <unit id="5883033498657845915" at="20,0,67,0" name="jetbrains.mps.ide.devkit.actions.NewDevKit_Action" />
    </file>
  </root>
  <root nodeRef="r:90fa2771-55a5-4174-b12a-f5413c5a876c(jetbrains.mps.ide.devkit.actions)/5883033498657845969">
    <file name="NewLanguage_Action.java">
      <node id="5883033498657845969" at="19,0,20,0" concept="14" trace="ICON" />
      <node id="5883033498657845969" at="20,31,21,32" concept="16" />
      <node id="5883033498657845969" at="21,32,22,35" concept="5" />
      <node id="5883033498657845969" at="22,35,23,40" concept="5" />
      <node id="5883033498657845969" at="26,32,27,16" concept="11" />
      <node id="5883033498657845969" at="31,53,32,19" concept="11" />
      <node id="5883033498657845969" at="34,5,35,66" concept="10" />
      <node id="5883033498657845969" at="36,22,37,21" concept="11" />
      <node id="5883033498657845969" at="40,5,41,54" concept="10" />
      <node id="5883033498657845969" at="42,5,43,16" concept="11" />
      <node id="4023191336101502327" at="46,96,47,137" concept="10" />
      <node id="4023191336101613737" at="47,137,48,18" concept="5" />
      <node id="3490812478722828411" at="48,18,49,0" concept="13" />
      <node id="5883033498657845991" at="49,0,50,38" concept="10" />
      <node id="5883033498657845999" at="51,20,52,13" concept="11" />
      <node id="5883033498657846013" at="53,5,54,100" concept="10" />
      <node id="5883033498657846020" at="54,100,55,30" concept="5" />
      <node id="5883033498657846024" at="55,30,56,39" concept="5" />
      <node id="5883033498657845969" at="30,95,33,5" concept="8" />
      <node id="5883033498657845969" at="35,66,38,7" concept="8" />
      <node id="5883033498657845969" at="39,5,42,5" concept="1" />
      <node id="5883033498657845997" at="50,38,53,5" concept="8" />
      <node id="5883033498657845969" at="25,0,29,0" concept="9" trace="isDumbAware#()Z" />
      <node id="5883033498657845969" at="20,0,25,0" concept="3" trace="NewLanguage_Action#()V" />
      <node id="5883033498657845969" at="33,5,39,5" concept="1" />
      <node id="5883033498657845969" at="45,0,58,0" concept="9" trace="doExecute#(Lcom/intellij/openapi/actionSystem/AnActionEvent;Ljava/util/Map;)V" />
      <node id="5883033498657845969" at="29,0,45,0" concept="9" trace="collectActionData#(Lcom/intellij/openapi/actionSystem/AnActionEvent;Ljava/util/Map;)Z" />
      <scope id="5883033498657845969" at="26,32,27,16" />
      <scope id="5883033498657845969" at="31,53,32,19" />
      <scope id="5883033498657845969" at="36,22,37,21" />
      <scope id="5883033498657845969" at="40,5,41,54">
        <var name="p" id="5883033498657845969" />
      </scope>
      <scope id="5883033498657845998" at="51,20,52,13" />
      <scope id="5883033498657845969" at="20,31,23,40" />
      <scope id="5883033498657845969" at="25,0,29,0" />
      <scope id="5883033498657845969" at="34,5,38,7">
        <var name="p" id="5883033498657845969" />
      </scope>
      <scope id="5883033498657845969" at="20,0,25,0" />
      <scope id="5883033498657845969" at="46,96,56,39">
        <var name="dialog" id="4023191336101502328" />
        <var name="l" id="5883033498657845992" />
        <var name="projectPane" id="5883033498657846014" />
      </scope>
      <scope id="5883033498657845969" at="30,95,43,16" />
      <scope id="5883033498657845969" at="45,0,58,0">
        <var name="_params" id="5883033498657845969" />
        <var name="event" id="5883033498657845969" />
      </scope>
      <scope id="5883033498657845969" at="29,0,45,0">
        <var name="_params" id="5883033498657845969" />
        <var name="event" id="5883033498657845969" />
      </scope>
      <unit id="5883033498657845969" at="18,0,59,0" name="jetbrains.mps.ide.devkit.actions.NewLanguage_Action" />
    </file>
  </root>
  <root nodeRef="r:90fa2771-55a5-4174-b12a-f5413c5a876c(jetbrains.mps.ide.devkit.actions)/6252705307027051861">
    <file name="FindLanguageUsages_ActionGroup.java">
      <node id="6252705307027051861" at="10,0,11,0" concept="14" trace="LOG" />
      <node id="6252705307027051861" at="11,0,12,0" concept="14" trace="ID" />
      <node id="6252705307027051861" at="12,43,13,36" concept="16" />
      <node id="6252705307027051861" at="13,36,14,30" concept="5" />
      <node id="6252705307027051861" at="14,30,15,25" concept="5" />
      <node id="6252705307027051864" at="16,9,17,114" concept="5" />
      <node id="6252705307027051865" at="17,114,18,122" concept="5" />
      <node id="6252705307027051861" at="19,27,20,39" concept="5" />
      <node id="6252705307027051861" at="15,25,21,5" concept="17" />
      <node id="6252705307027051861" at="12,0,23,0" concept="3" trace="FindLanguageUsages_ActionGroup#()V" />
      <scope id="6252705307027051861" at="19,0,20,39">
        <var name="t" id="6252705307027051861" />
      </scope>
      <scope id="6252705307027051861" at="19,27,20,39" />
      <scope id="6252705307027051861" at="16,9,18,122" />
      <scope id="6252705307027051861" at="12,43,21,5" />
      <scope id="6252705307027051861" at="12,0,23,0" />
      <unit id="6252705307027051861" at="9,0,24,0" name="jetbrains.mps.ide.devkit.actions.FindLanguageUsages_ActionGroup" />
    </file>
  </root>
  <root nodeRef="r:90fa2771-55a5-4174-b12a-f5413c5a876c(jetbrains.mps.ide.devkit.actions)/6252705307027051866">
    <file name="FindLanguageUsages_Action.java">
      <node id="6252705307027051866" at="25,0,26,0" concept="14" trace="ICON" />
      <node id="6252705307027051866" at="26,38,27,35" concept="16" />
      <node id="6252705307027051866" at="27,35,28,35" concept="5" />
      <node id="6252705307027051866" at="28,35,29,41" concept="5" />
      <node id="6252705307027051866" at="32,32,33,16" concept="11" />
      <node id="6252705307027051940" at="36,87,37,71" concept="11" />
      <node id="6252705307027051866" at="40,89,41,85" concept="5" />
      <node id="6252705307027051866" at="45,53,46,19" concept="11" />
      <node id="6252705307027051866" at="48,5,49,58" concept="10" />
      <node id="6252705307027051866" at="50,22,51,21" concept="11" />
      <node id="6252705307027051866" at="54,5,55,56" concept="10" />
      <node id="6252705307027051866" at="56,22,57,21" concept="11" />
      <node id="6252705307027051866" at="59,5,60,16" concept="11" />
      <node id="6252705307027051887" at="63,96,64,67" concept="10" />
      <node id="6252705307027051869" at="64,67,65,81" concept="10" />
      <node id="6252705307027051878" at="65,81,66,88" concept="10" />
      <node id="5542552559868115222" at="66,88,67,155" concept="10" />
      <node id="5542552559868331306" at="67,155,68,91" concept="5" />
      <node id="6252705307027051866" at="44,95,47,5" concept="8" />
      <node id="6252705307027051866" at="49,58,52,7" concept="8" />
      <node id="6252705307027051866" at="55,56,58,7" concept="8" />
      <node id="6252705307027051866" at="31,0,35,0" concept="9" trace="isDumbAware#()Z" />
      <node id="6252705307027051866" at="35,0,39,0" concept="9" trace="isApplicable#(Lcom/intellij/openapi/actionSystem/AnActionEvent;Ljava/util/Map;)Z" />
      <node id="6252705307027051866" at="39,0,43,0" concept="9" trace="doUpdate#(Lcom/intellij/openapi/actionSystem/AnActionEvent;Ljava/util/Map;)V" />
      <node id="6252705307027051866" at="26,0,31,0" concept="3" trace="FindLanguageUsages_Action#()V" />
      <node id="6252705307027051866" at="47,5,53,5" concept="1" />
      <node id="6252705307027051866" at="53,5,59,5" concept="1" />
      <node id="6252705307027051866" at="62,0,70,0" concept="9" trace="doExecute#(Lcom/intellij/openapi/actionSystem/AnActionEvent;Ljava/util/Map;)V" />
      <node id="6252705307027051866" at="43,0,62,0" concept="9" trace="collectActionData#(Lcom/intellij/openapi/actionSystem/AnActionEvent;Ljava/util/Map;)Z" />
      <scope id="6252705307027051866" at="32,32,33,16" />
      <scope id="6252705307027051939" at="36,87,37,71" />
      <scope id="6252705307027051866" at="40,89,41,85" />
      <scope id="6252705307027051866" at="45,53,46,19" />
      <scope id="6252705307027051866" at="50,22,51,21" />
      <scope id="6252705307027051866" at="56,22,57,21" />
      <scope id="6252705307027051866" at="26,38,29,41" />
      <scope id="6252705307027051866" at="31,0,35,0" />
      <scope id="6252705307027051866" at="35,0,39,0">
        <var name="_params" id="6252705307027051866" />
        <var name="event" id="6252705307027051866" />
      </scope>
      <scope id="6252705307027051866" at="39,0,43,0">
        <var name="_params" id="6252705307027051866" />
        <var name="event" id="6252705307027051866" />
      </scope>
      <scope id="6252705307027051866" at="48,5,52,7">
        <var name="p" id="6252705307027051866" />
      </scope>
      <scope id="6252705307027051866" at="54,5,58,7">
        <var name="p" id="6252705307027051866" />
      </scope>
      <scope id="6252705307027051866" at="26,0,31,0" />
      <scope id="6252705307027051866" at="63,96,68,91">
        <var name="module" id="6252705307027051888" />
        <var name="opt" id="5542552559868115223" />
        <var name="provider" id="6252705307027051879" />
        <var name="query" id="6252705307027051870" />
      </scope>
      <scope id="6252705307027051866" at="62,0,70,0">
        <var name="_params" id="6252705307027051866" />
        <var name="event" id="6252705307027051866" />
      </scope>
      <scope id="6252705307027051866" at="44,95,60,16" />
      <scope id="6252705307027051866" at="43,0,62,0">
        <var name="_params" id="6252705307027051866" />
        <var name="event" id="6252705307027051866" />
      </scope>
      <unit id="6252705307027051866" at="24,0,71,0" name="jetbrains.mps.ide.devkit.actions.FindLanguageUsages_Action" />
    </file>
  </root>
  <root nodeRef="r:90fa2771-55a5-4174-b12a-f5413c5a876c(jetbrains.mps.ide.devkit.actions)/6252705307027051953">
    <file name="FindLanguageConceptsUsages_Action.java">
      <node id="6252705307027051953" at="28,0,29,0" concept="14" trace="ICON" />
      <node id="6252705307027051953" at="29,46,30,44" concept="16" />
      <node id="6252705307027051953" at="30,44,31,35" concept="5" />
      <node id="6252705307027051953" at="31,35,32,41" concept="5" />
      <node id="6252705307027051953" at="35,32,36,16" concept="11" />
      <node id="6252705307027052029" at="40,73,41,19" concept="11" />
      <node id="6252705307027052037" at="42,5,43,75" concept="10" />
      <node id="6252705307027052045" at="43,75,44,77" concept="10" />
      <node id="6252705307027052053" at="45,43,46,19" concept="11" />
      <node id="6252705307027052060" at="48,89,49,19" concept="11" />
      <node id="6252705307027052069" at="50,5,51,16" concept="11" />
      <node id="6252705307027051953" at="54,89,55,85" concept="5" />
      <node id="6252705307027051953" at="59,53,60,19" concept="11" />
      <node id="6252705307027051953" at="62,5,63,58" concept="10" />
      <node id="6252705307027051953" at="64,22,65,21" concept="11" />
      <node id="6252705307027051953" at="68,5,69,56" concept="10" />
      <node id="6252705307027051953" at="70,22,71,21" concept="11" />
      <node id="6252705307027051953" at="73,5,74,16" concept="11" />
      <node id="6252705307027051980" at="77,96,78,50" concept="10" />
      <node id="6252705307027051956" at="78,50,79,94" concept="10" />
      <node id="6252705307027051965" at="79,94,80,96" concept="10" />
      <node id="5542552559868335941" at="80,96,81,175" concept="10" />
      <node id="5542552559868349657" at="81,175,82,91" concept="5" />
      <node id="6252705307027052027" at="39,87,42,5" concept="8" />
      <node id="6252705307027052051" at="44,77,47,5" concept="8" />
      <node id="6252705307027052058" at="47,5,50,5" concept="8" />
      <node id="6252705307027051953" at="58,95,61,5" concept="8" />
      <node id="6252705307027051953" at="63,58,66,7" concept="8" />
      <node id="6252705307027051953" at="69,56,72,7" concept="8" />
      <node id="6252705307027051953" at="34,0,38,0" concept="9" trace="isDumbAware#()Z" />
      <node id="6252705307027051953" at="53,0,57,0" concept="9" trace="doUpdate#(Lcom/intellij/openapi/actionSystem/AnActionEvent;Ljava/util/Map;)V" />
      <node id="6252705307027051953" at="29,0,34,0" concept="3" trace="FindLanguageConceptsUsages_Action#()V" />
      <node id="6252705307027051953" at="61,5,67,5" concept="1" />
      <node id="6252705307027051953" at="67,5,73,5" concept="1" />
      <node id="6252705307027051953" at="76,0,84,0" concept="9" trace="doExecute#(Lcom/intellij/openapi/actionSystem/AnActionEvent;Ljava/util/Map;)V" />
      <node id="6252705307027051953" at="38,0,53,0" concept="9" trace="isApplicable#(Lcom/intellij/openapi/actionSystem/AnActionEvent;Ljava/util/Map;)Z" />
      <node id="6252705307027051953" at="57,0,76,0" concept="9" trace="collectActionData#(Lcom/intellij/openapi/actionSystem/AnActionEvent;Ljava/util/Map;)Z" />
      <scope id="6252705307027051953" at="35,32,36,16" />
      <scope id="6252705307027052028" at="40,73,41,19" />
      <scope id="6252705307027052052" at="45,43,46,19" />
      <scope id="6252705307027052059" at="48,89,49,19" />
      <scope id="6252705307027051953" at="54,89,55,85" />
      <scope id="6252705307027051953" at="59,53,60,19" />
      <scope id="6252705307027051953" at="64,22,65,21" />
      <scope id="6252705307027051953" at="70,22,71,21" />
      <scope id="6252705307027051953" at="29,46,32,41" />
      <scope id="6252705307027051953" at="34,0,38,0" />
      <scope id="6252705307027051953" at="53,0,57,0">
        <var name="_params" id="6252705307027051953" />
        <var name="event" id="6252705307027051953" />
      </scope>
      <scope id="6252705307027051953" at="62,5,66,7">
        <var name="p" id="6252705307027051953" />
      </scope>
      <scope id="6252705307027051953" at="68,5,72,7">
        <var name="p" id="6252705307027051953" />
      </scope>
      <scope id="6252705307027051953" at="29,0,34,0" />
      <scope id="6252705307027051953" at="77,96,82,91">
        <var name="opt" id="5542552559868335942" />
        <var name="provider" id="6252705307027051966" />
        <var name="query" id="6252705307027051957" />
        <var name="scope" id="6252705307027051981" />
      </scope>
      <scope id="6252705307027051953" at="76,0,84,0">
        <var name="_params" id="6252705307027051953" />
        <var name="event" id="6252705307027051953" />
      </scope>
      <scope id="6252705307027052026" at="39,87,51,16">
        <var name="language" id="6252705307027052038" />
        <var name="structureModelDescriptor" id="6252705307027052046" />
      </scope>
      <scope id="6252705307027051953" at="38,0,53,0">
        <var name="_params" id="6252705307027051953" />
        <var name="event" id="6252705307027051953" />
      </scope>
      <scope id="6252705307027051953" at="58,95,74,16" />
      <scope id="6252705307027051953" at="57,0,76,0">
        <var name="_params" id="6252705307027051953" />
        <var name="event" id="6252705307027051953" />
      </scope>
      <unit id="6252705307027051953" at="27,0,85,0" name="jetbrains.mps.ide.devkit.actions.FindLanguageConceptsUsages_Action" />
    </file>
  </root>
  <root nodeRef="r:90fa2771-55a5-4174-b12a-f5413c5a876c(jetbrains.mps.ide.devkit.actions)/6830537871213907260">
    <file name="ShowOriginNode_Action.java">
      <node id="6830537871213907260" at="20,0,21,0" concept="14" trace="ICON" />
      <node id="6830537871213907260" at="21,34,22,116" concept="16" />
      <node id="6830537871213907260" at="22,116,23,35" concept="5" />
      <node id="6830537871213907260" at="23,35,24,40" concept="5" />
      <node id="6830537871213907260" at="27,32,28,16" concept="11" />
      <node id="6830537871214128829" at="32,178,33,177" concept="10" />
      <node id="6830537871214159768" at="33,177,34,139" concept="12" />
      <node id="6830537871214145685" at="34,139,35,47" concept="5" />
      <node id="6830537871214152429" at="35,47,36,57" concept="5" />
      <node id="6830537871214136811" at="37,12,38,39" concept="5" />
      <node id="6830537871213907260" at="43,53,44,19" concept="11" />
      <node id="6830537871213907260" at="46,5,47,66" concept="10" />
      <node id="6830537871213907260" at="47,66,48,56" concept="5" />
      <node id="6830537871213907260" at="49,22,50,21" concept="11" />
      <node id="6830537871213907260" at="53,5,54,57" concept="10" />
      <node id="6830537871213907260" at="54,57,55,53" concept="5" />
      <node id="6830537871213907260" at="56,25,57,21" concept="11" />
      <node id="6830537871213907260" at="59,5,60,16" concept="11" />
      <node id="6830537871214161791" at="65,25,66,179" concept="10" />
      <node id="6830537871214013620" at="67,29,68,134" concept="5" />
      <node id="6830537871214134284" at="37,10,39,5" concept="1" />
      <node id="6830537871213907260" at="42,95,45,5" concept="8" />
      <node id="6830537871213907260" at="48,56,51,7" concept="8" />
      <node id="6830537871213907260" at="55,53,58,7" concept="8" />
      <node id="6830537871214195442" at="66,179,69,9" concept="8" />
      <node id="6830537871213907260" at="26,0,30,0" concept="9" trace="isDumbAware#()Z" />
      <node id="6830537871213907260" at="21,0,26,0" concept="3" trace="ShowOriginNode_Action#()V" />
      <node id="6830537871214192706" at="65,0,71,0" concept="9" trace="run#()V" />
      <node id="6830537871213907260" at="45,5,52,5" concept="1" />
      <node id="6830537871213907260" at="52,5,59,5" concept="1" />
      <node id="6830537871214131151" at="31,89,39,5" concept="8" />
      <node id="6830537871214169453" at="63,96,71,7" concept="5" />
      <node id="6830537871213907260" at="30,0,41,0" concept="9" trace="doUpdate#(Lcom/intellij/openapi/actionSystem/AnActionEvent;Ljava/util/Map;)V" />
      <node id="6830537871213907260" at="62,0,73,0" concept="9" trace="doExecute#(Lcom/intellij/openapi/actionSystem/AnActionEvent;Ljava/util/Map;)V" />
      <node id="6830537871213907260" at="41,0,62,0" concept="9" trace="collectActionData#(Lcom/intellij/openapi/actionSystem/AnActionEvent;Ljava/util/Map;)Z" />
      <scope id="6830537871213907260" at="27,32,28,16" />
      <scope id="6830537871214134285" at="37,12,38,39" />
      <scope id="6830537871213907260" at="43,53,44,19" />
      <scope id="6830537871213907260" at="49,22,50,21" />
      <scope id="6830537871213907260" at="56,25,57,21" />
      <scope id="6830537871214195445" at="67,29,68,134" />
      <scope id="6830537871213907260" at="21,34,24,40" />
      <scope id="6830537871213907260" at="26,0,30,0" />
      <scope id="6830537871214131154" at="32,178,36,57">
        <var name="origin" id="6830537871214128830" />
      </scope>
      <scope id="6830537871214192710" at="65,25,69,9">
        <var name="origin" id="6830537871214161792" />
      </scope>
      <scope id="6830537871213907260" at="21,0,26,0" />
      <scope id="6830537871213907260" at="46,5,51,7">
        <var name="p" id="6830537871213907260" />
      </scope>
      <scope id="6830537871213907260" at="53,5,58,7">
        <var name="node" id="6830537871213907260" />
      </scope>
      <scope id="6830537871214192706" at="65,0,71,0" />
      <scope id="6830537871213907260" at="31,89,39,5" />
      <scope id="6830537871213993804" at="31,89,39,5" />
      <scope id="6830537871213907260" at="63,96,71,7" />
      <scope id="6830537871213907260" at="30,0,41,0">
        <var name="_params" id="6830537871213907260" />
        <var name="event" id="6830537871213907260" />
      </scope>
      <scope id="6830537871213907260" at="62,0,73,0">
        <var name="_params" id="6830537871213907260" />
        <var name="event" id="6830537871213907260" />
      </scope>
      <scope id="6830537871213907260" at="42,95,60,16" />
      <scope id="6830537871213907260" at="41,0,62,0">
        <var name="_params" id="6830537871213907260" />
        <var name="event" id="6830537871213907260" />
      </scope>
      <unit id="6830537871214192704" at="64,101,71,5" name="jetbrains.mps.ide.devkit.actions.ShowOriginNode_Action$1" />
      <unit id="6830537871213907260" at="19,0,74,0" name="jetbrains.mps.ide.devkit.actions.ShowOriginNode_Action" />
    </file>
  </root>
  <root nodeRef="r:90fa2771-55a5-4174-b12a-f5413c5a876c(jetbrains.mps.ide.devkit.actions)/7162597690968047817">
    <file name="Mpsdevkit_ApplicationPlugin.java">
      <node id="7162597690968047817" at="24,0,25,0" concept="6" trace="myId" />
      <node id="7162597690968047817" at="27,27,28,16" concept="11" />
      <node id="7162597690968047817" at="30,30,31,30" concept="12" />
      <node id="7162597690968047817" at="31,30,32,46" concept="5" />
      <node id="7162597690968047817" at="32,46,33,43" concept="5" />
      <node id="7162597690968047817" at="33,43,34,48" concept="5" />
      <node id="7162597690968047817" at="34,48,35,44" concept="5" />
      <node id="7162597690968047817" at="35,44,36,55" concept="5" />
      <node id="7162597690968047817" at="36,55,37,47" concept="5" />
      <node id="7162597690968047817" at="37,47,38,51" concept="5" />
      <node id="7162597690968047817" at="38,51,39,50" concept="5" />
      <node id="7162597690968047817" at="39,50,40,57" concept="5" />
      <node id="7162597690968047817" at="40,57,41,38" concept="5" />
      <node id="7162597690968047817" at="41,38,42,53" concept="5" />
      <node id="7162597690968047817" at="42,53,43,54" concept="5" />
      <node id="7162597690968047817" at="43,54,44,52" concept="5" />
      <node id="7162597690968047817" at="44,52,45,46" concept="5" />
      <node id="7162597690968047817" at="45,46,46,46" concept="5" />
      <node id="7162597690968047817" at="46,46,47,53" concept="5" />
      <node id="7162597690968047817" at="47,53,48,46" concept="5" />
      <node id="7162597690968047817" at="48,46,49,38" concept="5" />
      <node id="7162597690968047817" at="49,38,50,41" concept="5" />
      <node id="7162597690968047817" at="50,41,51,40" concept="5" />
      <node id="7162597690968047817" at="51,40,52,51" concept="5" />
      <node id="7162597690968047817" at="52,51,53,40" concept="5" />
      <node id="7162597690968047817" at="53,40,54,38" concept="5" />
      <node id="7162597690968047817" at="54,38,55,47" concept="5" />
      <node id="7162597690968047817" at="55,47,56,48" concept="5" />
      <node id="7162597690968047817" at="56,48,57,52" concept="5" />
      <node id="7162597690968047817" at="57,52,58,47" concept="5" />
      <node id="7162597690968047817" at="58,47,59,43" concept="5" />
      <node id="7162597690968047817" at="59,43,60,42" concept="5" />
      <node id="7162597690968047817" at="60,42,61,48" concept="5" />
      <node id="7162597690968047817" at="61,48,62,14" concept="12" />
      <node id="7162597690968047817" at="62,14,63,56" concept="5" />
      <node id="7162597690968047817" at="63,56,64,71" concept="5" />
      <node id="7162597690968047817" at="64,71,65,47" concept="5" />
      <node id="7162597690968047817" at="65,47,66,44" concept="5" />
      <node id="7162597690968047817" at="66,44,67,49" concept="5" />
      <node id="7162597690968047817" at="67,49,68,51" concept="5" />
      <node id="7162597690968047817" at="68,51,69,52" concept="5" />
      <node id="7162597690968047817" at="69,52,70,55" concept="5" />
      <node id="7162597690968047817" at="70,55,71,56" concept="5" />
      <node id="7162597690968047817" at="71,56,72,50" concept="5" />
      <node id="7162597690968047817" at="72,50,73,48" concept="5" />
      <node id="7162597690968047817" at="73,48,74,50" concept="5" />
      <node id="7162597690968047817" at="74,50,75,53" concept="5" />
      <node id="7162597690968047817" at="75,53,76,61" concept="5" />
      <node id="7162597690968047817" at="76,61,77,53" concept="5" />
      <node id="7162597690968047817" at="77,53,78,52" concept="5" />
      <node id="7162597690968047817" at="78,52,79,54" concept="5" />
      <node id="7162597690968047817" at="79,54,80,52" concept="5" />
      <node id="7162597690968047817" at="80,52,81,43" concept="5" />
      <node id="7162597690968047817" at="81,43,82,51" concept="5" />
      <node id="7162597690968047817" at="82,51,83,45" concept="5" />
      <node id="7162597690968047817" at="85,37,86,100" concept="5" />
      <node id="7162597690968047817" at="86,100,87,149" concept="5" />
      <node id="7162597690968047817" at="87,149,88,153" concept="5" />
      <node id="7162597690968047817" at="88,153,89,97" concept="5" />
      <node id="7162597690968047817" at="89,97,90,140" concept="5" />
      <node id="7162597690968047817" at="90,140,91,153" concept="5" />
      <node id="7162597690968047817" at="91,153,92,149" concept="5" />
      <node id="7162597690968047817" at="92,149,93,124" concept="5" />
      <node id="7162597690968047817" at="93,124,94,125" concept="5" />
      <node id="7162597690968047817" at="94,125,95,146" concept="5" />
      <node id="7162597690968047817" at="95,146,96,128" concept="5" />
      <node id="7162597690968047817" at="96,128,97,111" concept="5" />
      <node id="7162597690968047817" at="97,111,98,97" concept="5" />
      <node id="7162597690968047817" at="98,97,99,133" concept="5" />
      <node id="7162597690968047817" at="99,133,100,117" concept="5" />
      <node id="7162597690968047817" at="100,117,101,131" concept="5" />
      <node id="7162597690968047817" at="101,131,102,158" concept="5" />
      <node id="7162597690968047817" at="102,158,103,107" concept="5" />
      <node id="7162597690968047817" at="103,107,104,144" concept="5" />
      <node id="7162597690968047817" at="104,144,105,126" concept="5" />
      <node id="7162597690968047817" at="105,126,106,123" concept="5" />
      <node id="7162597690968047817" at="106,123,107,93" concept="5" />
      <node id="7162597690968047817" at="109,48,110,92" concept="10" />
      <node id="7162597690968047817" at="110,92,111,71" concept="5" />
      <node id="7162597690968047817" at="111,71,112,69" concept="5" />
      <node id="7162597690968047817" at="112,69,113,15" concept="11" />
      <node id="7162597690968047817" at="25,0,27,0" concept="3" trace="Mpsdevkit_ApplicationPlugin#()V" />
      <node id="7162597690968047817" at="27,0,30,0" concept="9" trace="getId#()Lcom/intellij/openapi/extensions/PluginId;" />
      <node id="7162597690968047817" at="109,0,115,0" concept="9" trace="initKeymaps#()Ljava/util/List;" />
      <node id="7162597690968047817" at="85,0,109,0" concept="9" trace="adjustRegularGroups#()V" />
      <node id="7162597690968047817" at="30,0,85,0" concept="9" trace="createGroups#()V" />
      <scope id="7162597690968047817" at="25,40,25,40" />
      <scope id="7162597690968047817" at="27,27,28,16" />
      <scope id="7162597690968047817" at="25,0,27,0" />
      <scope id="7162597690968047817" at="27,0,30,0" />
      <scope id="7162597690968047817" at="109,48,113,15">
        <var name="res" id="7162597690968047817" />
      </scope>
      <scope id="7162597690968047817" at="109,0,115,0" />
      <scope id="7162597690968047817" at="85,37,107,93" />
      <scope id="7162597690968047817" at="85,0,109,0" />
      <scope id="7162597690968047817" at="30,30,83,45" />
      <scope id="7162597690968047817" at="30,0,85,0" />
      <unit id="7162597690968047817" at="23,0,116,0" name="jetbrains.mps.ide.devkit.actions.Mpsdevkit_ApplicationPlugin" />
    </file>
    <file name="Mpsdevkit_ProjectPlugin.java">
      <node id="7162597690968047817" at="16,70,17,54" concept="10" />
      <node id="7162597690968047817" at="17,54,18,44" concept="5" />
      <node id="7162597690968047817" at="18,44,19,45" concept="5" />
      <node id="7162597690968047817" at="19,45,20,48" concept="5" />
      <node id="7162597690968047817" at="20,48,21,46" concept="5" />
      <node id="7162597690968047817" at="21,46,22,43" concept="5" />
      <node id="7162597690968047817" at="22,43,23,48" concept="5" />
      <node id="7162597690968047817" at="23,48,24,46" concept="5" />
      <node id="7162597690968047817" at="24,46,25,47" concept="5" />
      <node id="7162597690968047817" at="25,47,26,49" concept="5" />
      <node id="7162597690968047817" at="26,49,27,46" concept="5" />
      <node id="7162597690968047817" at="27,46,28,44" concept="5" />
      <node id="7162597690968047817" at="28,44,29,47" concept="5" />
      <node id="7162597690968047817" at="29,47,30,18" concept="11" />
      <node id="7162597690968047817" at="32,64,33,94" concept="10" />
      <node id="7162597690968047817" at="33,94,34,76" concept="5" />
      <node id="7162597690968047817" at="34,76,35,73" concept="5" />
      <node id="7162597690968047817" at="35,73,36,17" concept="11" />
      <node id="7162597690968047817" at="14,0,16,0" concept="3" trace="Mpsdevkit_ProjectPlugin#()V" />
      <node id="7162597690968047817" at="32,0,38,0" concept="9" trace="initAllTools#(Lcom/intellij/openapi/project/Project;)Ljava/util/List;" />
      <node id="7162597690968047817" at="16,0,32,0" concept="9" trace="initTabbedEditors#(Lcom/intellij/openapi/project/Project;)Ljava/util/List;" />
      <scope id="7162597690968047817" at="14,36,14,36" />
      <scope id="7162597690968047817" at="14,0,16,0" />
      <scope id="7162597690968047817" at="32,64,36,17">
        <var name="tools" id="7162597690968047817" />
      </scope>
      <scope id="7162597690968047817" at="32,0,38,0">
        <var name="project" id="7162597690968047817" />
      </scope>
      <scope id="7162597690968047817" at="16,70,30,18">
        <var name="result" id="7162597690968047817" />
      </scope>
      <scope id="7162597690968047817" at="16,0,32,0">
        <var name="project" id="7162597690968047817" />
      </scope>
      <unit id="7162597690968047817" at="13,0,39,0" name="jetbrains.mps.ide.devkit.actions.Mpsdevkit_ProjectPlugin" />
    </file>
  </root>
  <root nodeRef="r:90fa2771-55a5-4174-b12a-f5413c5a876c(jetbrains.mps.ide.devkit.actions)/8321617901826002785">
    <file name="GoToEditorDeclarationHelper.java">
      <node id="2575930471429087397" at="23,136,24,76" concept="10" />
      <node id="8321617901826002817" at="27,30,28,90" concept="11" />
      <node id="8321617901826002828" at="31,36,32,31" concept="11" />
      <node id="8321617901826002844" at="36,31,37,114" concept="11" />
      <node id="8321617901826002854" at="39,7,40,139" concept="10" />
      <node id="8321617901826002868" at="41,43,42,18" concept="11" />
      <node id="8321617901826002882" at="46,30,47,92" concept="11" />
      <node id="8321617901826002898" at="51,111,52,70" concept="10" />
      <node id="8321617901826002909" at="53,33,54,28" concept="11" />
      <node id="8321617901826002911" at="55,5,56,121" concept="10" />
      <node id="8321617901826002923" at="56,121,57,139" concept="10" />
      <node id="8321617901826002937" at="58,43,59,18" concept="11" />
      <node id="8321617901826002950" at="63,25,64,50" concept="5" />
      <node id="8321617901826002955" at="64,50,65,106" concept="5" />
      <node id="8321617901826002962" at="67,7,68,47" concept="11" />
      <node id="8321617901826002982" at="72,39,73,200" concept="11" />
      <node id="8321617901826003000" at="77,103,78,47" concept="10" />
      <node id="8321617901826003006" at="78,47,79,269" concept="10" />
      <node id="8321617901826003012" at="79,269,80,191" concept="5" />
      <node id="8321617901826003018" at="80,191,81,54" concept="5" />
      <node id="8321617901826003023" at="81,54,82,18" concept="11" />
      <node id="8321617901826002787" at="21,0,23,0" concept="3" trace="GoToEditorDeclarationHelper#()V" />
      <node id="8321617901826002823" at="30,7,33,5" concept="8" />
      <node id="8321617901826002863" at="40,139,43,5" concept="8" />
      <node id="8321617901826002904" at="52,70,55,5" concept="8" />
      <node id="8321617901826002932" at="57,139,60,5" concept="8" />
      <node id="8321617901826002980" at="72,0,75,0" concept="9" trace="accept#(Lorg/jetbrains/mps/openapi/model/SNode;)Z" />
      <node id="8321617901826002813" at="26,0,30,0" concept="9" trace="compute#()Lorg/jetbrains/mps/openapi/model/SNode;" />
      <node id="8321617901826002840" at="35,0,39,0" concept="9" trace="compute#()Ljava/lang/String;" />
      <node id="8321617901826002878" at="45,0,49,0" concept="9" trace="compute#()Lorg/jetbrains/mps/openapi/model/SNode;" />
      <node id="8321617901826002946" at="62,0,67,0" concept="9" trace="run#()V" />
      <node id="8321617901826002974" at="70,97,75,7" concept="11" />
      <node id="8321617901826002803" at="24,76,30,7" concept="10" />
      <node id="8321617901826002830" at="33,5,39,7" concept="10" />
      <node id="8321617901826002870" at="43,5,49,7" concept="11" />
      <node id="8321617901826002939" at="60,5,67,7" concept="5" />
      <node id="8321617901826002966" at="70,0,77,0" concept="15" trace="findEditorDeclaration#(Lorg/jetbrains/mps/openapi/model/SModel;Lorg/jetbrains/mps/openapi/model/SNode;)Lorg/jetbrains/mps/openapi/model/SNode;" />
      <node id="8321617901826002990" at="77,0,84,0" concept="15" trace="createEditorDeclaration#(Lorg/jetbrains/mps/openapi/model/SNode;Lorg/jetbrains/mps/openapi/model/SModel;)Lorg/jetbrains/mps/openapi/model/SNode;" />
      <node id="8321617901826002888" at="51,0,70,0" concept="15" trace="getOrCreateEditorAspect#(Ljetbrains/mps/project/Project;Ljetbrains/mps/smodel/Language;Lorg/jetbrains/mps/openapi/model/SNode;)Lorg/jetbrains/mps/openapi/model/SModel;" />
      <node id="8321617901826002791" at="23,0,51,0" concept="15" trace="getOrCreateEditorForConcept#(Ljetbrains/mps/project/Project;Lorg/jetbrains/mps/openapi/model/SModel;Lorg/jetbrains/mps/openapi/model/SNode;Lorg/jetbrains/mps/openapi/model/SNode;)Lorg/jetbrains/mps/openapi/model/SNode;" />
      <scope id="8321617901826002790" at="21,40,21,40" />
      <scope id="8321617901826002816" at="27,30,28,90" />
      <scope id="8321617901826002827" at="31,36,32,31" />
      <scope id="8321617901826002843" at="36,31,37,114" />
      <scope id="8321617901826002867" at="41,43,42,18" />
      <scope id="8321617901826002881" at="46,30,47,92" />
      <scope id="8321617901826002908" at="53,33,54,28" />
      <scope id="8321617901826002936" at="58,43,59,18" />
      <scope id="8321617901826002981" at="72,39,73,200" />
      <scope id="8321617901826002787" at="21,0,23,0" />
      <scope id="8321617901826002949" at="63,25,65,106" />
      <scope id="8321617901826002980" at="72,0,75,0">
        <var name="it" id="8321617901826002980" />
      </scope>
      <scope id="8321617901826002813" at="26,0,30,0" />
      <scope id="8321617901826002840" at="35,0,39,0" />
      <scope id="8321617901826002878" at="45,0,49,0" />
      <scope id="8321617901826002946" at="62,0,67,0" />
      <scope id="8321617901826002973" at="70,97,75,7" />
      <scope id="8321617901826002999" at="77,103,82,18">
        <var name="editorModel" id="8321617901826003001" />
        <var name="result" id="8321617901826003007" />
      </scope>
      <scope id="8321617901826002966" at="70,0,77,0">
        <var name="conceptDeclaration" id="8321617901826002971" />
        <var name="editorModel" id="8321617901826002969" />
      </scope>
      <scope id="8321617901826002990" at="77,0,84,0">
        <var name="conceptDeclaration" id="8321617901826002993" />
        <var name="editorModelDescriptor" id="8321617901826002995" />
      </scope>
      <scope id="8321617901826002897" at="51,111,68,47">
        <var name="languageEditor" id="8321617901826002899" />
        <var name="message" id="8321617901826002912" />
        <var name="option" id="8321617901826002924" />
      </scope>
      <scope id="8321617901826002888" at="51,0,70,0">
        <var name="concept" id="8321617901826002893" />
        <var name="language" id="8321617901826002891" />
        <var name="project" id="2575930471429066156" />
      </scope>
      <scope id="8321617901826002802" at="23,136,49,7">
        <var name="editorDeclaration" id="8321617901826002804" />
        <var name="mah" id="2575930471429087398" />
        <var name="message" id="8321617901826002831" />
        <var name="option" id="8321617901826002855" />
      </scope>
      <scope id="8321617901826002791" at="23,0,51,0">
        <var name="concept" id="8321617901826002796" />
        <var name="languageEditor" id="8321617901826002794" />
        <var name="node" id="8321617901826002798" />
        <var name="project" id="2575930471429081262" />
      </scope>
      <unit id="8321617901826002980" at="71,236,75,5" name="jetbrains.mps.ide.devkit.actions.GoToEditorDeclarationHelper$5" />
      <unit id="8321617901826002811" at="25,52,30,5" name="jetbrains.mps.ide.devkit.actions.GoToEditorDeclarationHelper$1" />
      <unit id="8321617901826002838" at="34,43,39,5" name="jetbrains.mps.ide.devkit.actions.GoToEditorDeclarationHelper$2" />
      <unit id="8321617901826002876" at="44,34,49,5" name="jetbrains.mps.ide.devkit.actions.GoToEditorDeclarationHelper$3" />
      <unit id="8321617901826002945" at="61,48,67,5" name="jetbrains.mps.ide.devkit.actions.GoToEditorDeclarationHelper$4" />
      <unit id="8321617901826002785" at="20,0,85,0" name="jetbrains.mps.ide.devkit.actions.GoToEditorDeclarationHelper" />
    </file>
  </root>
  <root nodeRef="r:90fa2771-55a5-4174-b12a-f5413c5a876c(jetbrains.mps.ide.devkit.actions)/8513716958726547010">
    <file name="Trace_KeymapChanges.java">
      <node id="8513716958726547010" at="11,32,12,14" concept="12" />
      <node id="8513716958726547010" at="12,14,13,114" concept="5" />
      <node id="8513716958726547010" at="13,114,14,28" concept="12" />
      <node id="8513716958726547010" at="14,28,15,15" concept="12" />
      <node id="8513716958726547010" at="17,29,18,22" concept="11" />
      <node id="8513716958726547010" at="20,53,21,70" concept="11" />
      <node id="8513716958726547010" at="17,0,20,0" concept="9" trace="getScheme#()Ljava/lang/String;" />
      <node id="8513716958726547010" at="20,0,23,0" concept="15" trace="getShortcut#(Ljava/lang/String;)Lcom/intellij/openapi/actionSystem/Shortcut;" />
      <node id="8513716958726547010" at="11,0,17,0" concept="3" trace="Trace_KeymapChanges#()V" />
      <scope id="8513716958726547010" at="17,29,18,22" />
      <scope id="8513716958726547010" at="20,53,21,70" />
      <scope id="8513716958726547010" at="17,0,20,0" />
      <scope id="8513716958726547010" at="20,0,23,0">
        <var name="stroke" id="8513716958726547010" />
      </scope>
      <scope id="8513716958726547010" at="11,32,15,15" />
      <scope id="8513716958726547010" at="11,0,17,0" />
      <unit id="8513716958726547010" at="10,0,24,0" name="jetbrains.mps.ide.devkit.actions.Trace_KeymapChanges" />
    </file>
  </root>
  <root nodeRef="r:90fa2771-55a5-4174-b12a-f5413c5a876c(jetbrains.mps.ide.devkit.actions)/8513716958726547050">
    <file name="TraceTool_Tool.java">
      <node id="8513716958726547050" at="22,0,23,0" concept="14" trace="ICON" />
      <node id="8513716958726547076" at="23,0,24,0" concept="6" trace="myPanel" />
      <node id="8513716958726547050" at="24,42,25,79" concept="16" />
      <node id="8513716958726547050" at="27,37,28,24" concept="5" />
      <node id="8513716958726547087" at="28,24,29,80" concept="5" />
      <node id="2537645168794100336" at="33,119,34,48" concept="5" />
      <node id="2537645168794098997" at="37,7,38,0" concept="13" />
      <node id="7812713049443707378" at="40,25,41,50" concept="5" />
      <node id="8513716958726547050" at="41,50,42,20" concept="5" />
      <node id="8513716958726547064" at="44,130,45,99" concept="5" />
      <node id="8513716958726547081" at="47,36,48,39" concept="11" />
      <node id="8513716958726547050" at="24,0,27,0" concept="3" trace="TraceTool_Tool#(Lcom/intellij/openapi/project/Project;)V" />
      <node id="2537645168794099568" at="32,61,35,9" concept="8" />
      <node id="8513716958726547051" at="44,0,47,0" concept="9" trace="buildTrace#(Ljetbrains/mps/smodel/IOperationContext;Lorg/jetbrains/mps/openapi/model/SNode;Ljetbrains/mps/nodeEditor/EditorComponent;Z)V" />
      <node id="8513716958726547050" at="47,0,50,0" concept="9" trace="getComponent#()Ljavax/swing/JComponent;" />
      <node id="8513716958726547050" at="40,0,44,0" concept="9" trace="dispose#()V" />
      <node id="2537645168794099562" at="31,0,37,0" concept="9" trace="propertyChange#(Ljava/beans/PropertyChangeEvent;)V" />
      <node id="2537645168794090821" at="29,80,37,7" concept="5" />
      <node id="8513716958726547050" at="27,0,40,0" concept="9" trace="init#(Lcom/intellij/openapi/project/Project;)V" />
      <scope id="8513716958726547050" at="24,42,25,79" />
      <scope id="2537645168794099570" at="33,119,34,48" />
      <scope id="8513716958726547063" at="44,130,45,99" />
      <scope id="8513716958726547080" at="47,36,48,39" />
      <scope id="8513716958726547050" at="40,25,42,20" />
      <scope id="8513716958726547050" at="24,0,27,0">
        <var name="project" id="8513716958726547050" />
      </scope>
      <scope id="2537645168794099567" at="32,61,35,9" />
      <scope id="8513716958726547051" at="44,0,47,0">
        <var name="editorComponent" id="8513716958726547058" />
        <var name="node" id="8513716958726547056" />
        <var name="operationContext" id="8513716958726547054" />
        <var name="rebuild" id="8513716958726547060" />
      </scope>
      <scope id="8513716958726547050" at="47,0,50,0" />
      <scope id="8513716958726547050" at="40,0,44,0" />
      <scope id="2537645168794099562" at="31,0,37,0">
        <var name="event" id="2537645168794099565" />
      </scope>
      <scope id="8513716958726547050" at="27,37,38,0" />
      <scope id="8513716958726547050" at="27,0,40,0">
        <var name="project" id="8513716958726547050" />
      </scope>
      <unit id="2537645168794099560" at="30,89,37,5" name="jetbrains.mps.ide.devkit.actions.TraceTool_Tool$1" />
      <unit id="8513716958726547050" at="21,0,51,0" name="jetbrains.mps.ide.devkit.actions.TraceTool_Tool" />
    </file>
  </root>
  <root nodeRef="r:90fa2771-55a5-4174-b12a-f5413c5a876c(jetbrains.mps.ide.devkit.actions)/8513716958726547154">
    <file name="ShowTypeSystemTrace_Action.java">
      <node id="8513716958726547154" at="20,0,21,0" concept="14" trace="ICON" />
      <node id="8513716958726547154" at="21,39,22,66" concept="16" />
      <node id="8513716958726547154" at="22,66,23,35" concept="5" />
      <node id="8513716958726547154" at="23,35,24,41" concept="5" />
      <node id="8513716958726547154" at="27,32,28,16" concept="11" />
      <node id="8513716958726547154" at="32,53,33,19" concept="11" />
      <node id="8513716958726547154" at="35,5,36,79" concept="10" />
      <node id="8513716958726547154" at="37,22,38,21" concept="11" />
      <node id="8513716958726547154" at="41,5,42,57" concept="10" />
      <node id="8513716958726547154" at="43,25,44,21" concept="11" />
      <node id="8513716958726547154" at="47,5,48,90" concept="10" />
      <node id="8513716958726547154" at="49,67,50,31" concept="5" />
      <node id="8513716958726547154" at="52,36,53,21" concept="11" />
      <node id="8513716958726547154" at="56,5,57,56" concept="10" />
      <node id="8513716958726547154" at="58,22,59,21" concept="11" />
      <node id="8513716958726547154" at="61,5,62,16" concept="11" />
      <node id="8513716958726547182" at="65,96,66,135" concept="10" />
      <node id="8513716958726547190" at="66,135,67,168" concept="5" />
      <node id="8513716958726547205" at="67,168,68,29" concept="5" />
      <node id="8513716958726547154" at="31,95,34,5" concept="8" />
      <node id="8513716958726547154" at="36,79,39,7" concept="8" />
      <node id="8513716958726547154" at="42,57,45,7" concept="8" />
      <node id="8513716958726547154" at="48,90,51,7" concept="8" />
      <node id="8513716958726547154" at="51,7,54,7" concept="8" />
      <node id="8513716958726547154" at="57,56,60,7" concept="8" />
      <node id="8513716958726547154" at="26,0,30,0" concept="9" trace="isDumbAware#()Z" />
      <node id="8513716958726547154" at="21,0,26,0" concept="3" trace="ShowTypeSystemTrace_Action#()V" />
      <node id="8513716958726547154" at="34,5,40,5" concept="1" />
      <node id="8513716958726547154" at="40,5,46,5" concept="1" />
      <node id="8513716958726547154" at="55,5,61,5" concept="1" />
      <node id="8513716958726547154" at="64,0,70,0" concept="9" trace="doExecute#(Lcom/intellij/openapi/actionSystem/AnActionEvent;Ljava/util/Map;)V" />
      <node id="8513716958726547154" at="46,5,55,5" concept="1" />
      <node id="8513716958726547154" at="30,0,64,0" concept="9" trace="collectActionData#(Lcom/intellij/openapi/actionSystem/AnActionEvent;Ljava/util/Map;)Z" />
      <scope id="8513716958726547154" at="27,32,28,16" />
      <scope id="8513716958726547154" at="32,53,33,19" />
      <scope id="8513716958726547154" at="37,22,38,21" />
      <scope id="8513716958726547154" at="43,25,44,21" />
      <scope id="8513716958726547154" at="49,67,50,31" />
      <scope id="8513716958726547154" at="52,36,53,21" />
      <scope id="8513716958726547154" at="58,22,59,21" />
      <scope id="8513716958726547154" at="21,39,24,41" />
      <scope id="8513716958726547154" at="65,96,68,29">
        <var name="tool" id="8513716958726547183" />
      </scope>
      <scope id="8513716958726547154" at="26,0,30,0" />
      <scope id="8513716958726547154" at="35,5,39,7">
        <var name="p" id="8513716958726547154" />
      </scope>
      <scope id="8513716958726547154" at="41,5,45,7">
        <var name="node" id="8513716958726547154" />
      </scope>
      <scope id="8513716958726547154" at="56,5,60,7">
        <var name="p" id="8513716958726547154" />
      </scope>
      <scope id="8513716958726547154" at="21,0,26,0" />
      <scope id="8513716958726547154" at="64,0,70,0">
        <var name="_params" id="8513716958726547154" />
        <var name="event" id="8513716958726547154" />
      </scope>
      <scope id="8513716958726547154" at="47,5,54,7">
        <var name="editorComponent" id="8513716958726547154" />
      </scope>
      <scope id="8513716958726547154" at="31,95,62,16" />
      <scope id="8513716958726547154" at="30,0,64,0">
        <var name="_params" id="8513716958726547154" />
        <var name="event" id="8513716958726547154" />
      </scope>
      <unit id="8513716958726547154" at="19,0,71,0" name="jetbrains.mps.ide.devkit.actions.ShowTypeSystemTrace_Action" />
    </file>
  </root>
  <root nodeRef="r:90fa2771-55a5-4174-b12a-f5413c5a876c(jetbrains.mps.ide.devkit.actions)/8513716958726604212">
    <file name="TraceActions_ActionGroup.java">
      <node id="8513716958726604212" at="10,0,11,0" concept="14" trace="LOG" />
      <node id="8513716958726604212" at="11,0,12,0" concept="14" trace="ID" />
      <node id="8513716958726604212" at="12,37,13,30" concept="16" />
      <node id="8513716958726604212" at="13,30,14,30" concept="5" />
      <node id="8513716958726604212" at="14,30,15,25" concept="5" />
      <node id="8513716958726604216" at="16,9,17,109" concept="5" />
      <node id="8513716958726604212" at="18,27,19,39" concept="5" />
      <node id="8513716958726604212" at="15,25,20,5" concept="17" />
      <node id="8513716958726604212" at="12,0,22,0" concept="3" trace="TraceActions_ActionGroup#()V" />
      <scope id="8513716958726604212" at="16,9,17,109" />
      <scope id="8513716958726604212" at="18,0,19,39">
        <var name="t" id="8513716958726604212" />
      </scope>
      <scope id="8513716958726604212" at="18,27,19,39" />
      <scope id="8513716958726604212" at="12,37,20,5" />
      <scope id="8513716958726604212" at="12,0,22,0" />
      <unit id="8513716958726604212" at="9,0,23,0" name="jetbrains.mps.ide.devkit.actions.TraceActions_ActionGroup" />
    </file>
  </root>
  <root nodeRef="r:90fa2771-55a5-4174-b12a-f5413c5a876c(jetbrains.mps.ide.devkit.actions)/8586967776370449208">
    <file name="LanguageRefactoring_ActionGroup.java">
      <node id="8586967776370449208" at="10,0,11,0" concept="14" trace="LOG" />
      <node id="8586967776370449208" at="11,0,12,0" concept="14" trace="ID" />
      <node id="8586967776370449208" at="12,44,13,29" concept="16" />
      <node id="8586967776370449208" at="13,29,14,30" concept="5" />
      <node id="8586967776370449208" at="14,30,15,25" concept="5" />
      <node id="8474866949349499454" at="16,9,17,104" concept="5" />
      <node id="8586967776370449208" at="18,27,19,39" concept="5" />
      <node id="8586967776370449208" at="15,25,20,5" concept="17" />
      <node id="8586967776370449208" at="12,0,22,0" concept="3" trace="LanguageRefactoring_ActionGroup#()V" />
      <scope id="8586967776370449208" at="16,9,17,104" />
      <scope id="8586967776370449208" at="18,0,19,39">
        <var name="t" id="8586967776370449208" />
      </scope>
      <scope id="8586967776370449208" at="18,27,19,39" />
      <scope id="8586967776370449208" at="12,44,20,5" />
      <scope id="8586967776370449208" at="12,0,22,0" />
      <unit id="8586967776370449208" at="9,0,23,0" name="jetbrains.mps.ide.devkit.actions.LanguageRefactoring_ActionGroup" />
    </file>
  </root>
  <root nodeRef="r:90fa2771-55a5-4174-b12a-f5413c5a876c(jetbrains.mps.ide.devkit.actions)/8586967776370449212">
    <file name="Default_KeymapChanges.java">
      <node id="8586967776370449212" at="11,34,12,14" concept="12" />
      <node id="8586967776370449212" at="12,14,13,105" concept="5" />
      <node id="8586967776370449212" at="13,105,14,115" concept="5" />
      <node id="8586967776370449212" at="14,115,15,107" concept="5" />
      <node id="8586967776370449212" at="15,107,16,117" concept="5" />
      <node id="8586967776370449212" at="16,117,17,115" concept="5" />
      <node id="8586967776370449212" at="17,115,18,121" concept="5" />
      <node id="8586967776370449212" at="18,121,19,108" concept="5" />
      <node id="8586967776370449212" at="19,108,20,125" concept="5" />
      <node id="8586967776370449212" at="20,125,21,112" concept="5" />
      <node id="8586967776370449212" at="21,112,22,123" concept="5" />
      <node id="8586967776370449212" at="22,123,23,111" concept="5" />
      <node id="8586967776370449212" at="23,111,24,108" concept="5" />
      <node id="8586967776370449212" at="24,108,25,104" concept="5" />
      <node id="8586967776370449212" at="25,104,26,28" concept="12" />
      <node id="8586967776370449212" at="26,28,27,15" concept="12" />
      <node id="8586967776370449212" at="29,29,30,22" concept="11" />
      <node id="8586967776370449212" at="32,53,33,70" concept="11" />
      <node id="8586967776370449212" at="29,0,32,0" concept="9" trace="getScheme#()Ljava/lang/String;" />
      <node id="8586967776370449212" at="32,0,35,0" concept="15" trace="getShortcut#(Ljava/lang/String;)Lcom/intellij/openapi/actionSystem/Shortcut;" />
      <node id="8586967776370449212" at="11,0,29,0" concept="3" trace="Default_KeymapChanges#()V" />
      <scope id="8586967776370449212" at="29,29,30,22" />
      <scope id="8586967776370449212" at="32,53,33,70" />
      <scope id="8586967776370449212" at="29,0,32,0" />
      <scope id="8586967776370449212" at="32,0,35,0">
        <var name="stroke" id="8586967776370449212" />
      </scope>
      <scope id="8586967776370449212" at="11,34,27,15" />
      <scope id="8586967776370449212" at="11,0,29,0" />
      <unit id="8586967776370449212" at="10,0,36,0" name="jetbrains.mps.ide.devkit.actions.Default_KeymapChanges" />
    </file>
  </root>
  <root nodeRef="r:90fa2771-55a5-4174-b12a-f5413c5a876c(jetbrains.mps.ide.devkit.actions)/8586967776370586377">
    <file name="Mpsdevkit_PluginInitializer.java">
      <node id="8586967776370586377" at="18,51,19,55" concept="11" />
      <node id="8586967776370586377" at="21,47,22,51" concept="11" />
      <node id="8586967776370586377" at="23,9,24,20" concept="11" />
      <node id="8586967776370586377" at="30,36,31,83" concept="12" />
      <node id="8586967776370586377" at="31,83,32,37" concept="11" />
      <node id="8586967776370586377" at="34,0,36,0" concept="9" trace="initComponent#()V" />
      <node id="8586967776370586377" at="36,0,38,0" concept="9" trace="disposeComponent#()V" />
      <node id="8586967776370586377" at="17,43,20,9" concept="8" />
      <node id="8586967776370586377" at="20,9,23,9" concept="8" />
      <node id="8586967776370586377" at="28,0,34,0" concept="9" trace="getComponentName#()Ljava/lang/String;" />
      <node id="8586967776370586377" at="16,0,26,0" concept="9" trace="create#(Ljava/lang/Class;)null" />
      <node id="8586967776370586377" at="14,40,26,7" concept="5" />
      <node id="8586967776370586377" at="14,0,28,0" concept="3" trace="Mpsdevkit_PluginInitializer#()V" />
      <scope id="8586967776370586377" at="34,31,34,31" />
      <scope id="8586967776370586377" at="36,34,36,34" />
      <scope id="8586967776370586377" at="18,51,19,55" />
      <scope id="8586967776370586377" at="21,47,22,51" />
      <scope id="8586967776370586377" at="30,36,32,37" />
      <scope id="8586967776370586377" at="34,0,36,0" />
      <scope id="8586967776370586377" at="36,0,38,0" />
      <scope id="8586967776370586377" at="28,0,34,0" />
      <scope id="8586967776370586377" at="17,43,24,20" />
      <scope id="8586967776370586377" at="16,0,26,0">
        <var name="klass" id="8586967776370586377" />
      </scope>
      <scope id="8586967776370586377" at="14,40,26,7" />
      <scope id="8586967776370586377" at="14,0,28,0" />
      <unit id="8586967776370586377" at="15,54,26,5" name="jetbrains.mps.ide.devkit.actions.Mpsdevkit_PluginInitializer$1" />
      <unit id="8586967776370586377" at="13,0,39,0" name="jetbrains.mps.ide.devkit.actions.Mpsdevkit_PluginInitializer" />
    </file>
    <file name="plugin.xml">
      <unit id="8586967776370586377" at="1,0,20,14" name="jetbrains.mps.ide.devkit.actions.plugin" />
    </file>
  </root>
  <root nodeRef="r:90fa2771-55a5-4174-b12a-f5413c5a876c(jetbrains.mps.ide.devkit.actions)/8970236339104100116">
    <file name="ShowNodeInExplorer_Action.java">
      <node id="8970236339104100116" at="17,0,18,0" concept="14" trace="ICON" />
      <node id="8970236339104100116" at="18,38,19,45" concept="16" />
      <node id="8970236339104100116" at="19,45,20,34" concept="5" />
      <node id="8970236339104100116" at="20,34,21,41" concept="5" />
      <node id="8970236339104100116" at="24,32,25,16" concept="11" />
      <node id="8970236339104100116" at="29,53,30,19" concept="11" />
      <node id="8970236339104100116" at="32,5,33,54" concept="10" />
      <node id="8970236339104100116" at="34,22,35,21" concept="11" />
      <node id="8970236339104100116" at="38,5,39,56" concept="10" />
      <node id="8970236339104100116" at="40,22,41,21" concept="11" />
      <node id="8970236339104100116" at="43,5,44,16" concept="11" />
      <node id="8970236339104100119" at="47,96,48,141" concept="10" />
      <node id="8970236339104100127" at="48,141,49,75" concept="5" />
      <node id="8970236339104100139" at="49,75,50,29" concept="5" />
      <node id="8970236339104100116" at="28,95,31,5" concept="8" />
      <node id="8970236339104100116" at="33,54,36,7" concept="8" />
      <node id="8970236339104100116" at="39,56,42,7" concept="8" />
      <node id="8970236339104100116" at="23,0,27,0" concept="9" trace="isDumbAware#()Z" />
      <node id="8970236339104100116" at="18,0,23,0" concept="3" trace="ShowNodeInExplorer_Action#()V" />
      <node id="8970236339104100116" at="31,5,37,5" concept="1" />
      <node id="8970236339104100116" at="37,5,43,5" concept="1" />
      <node id="8970236339104100116" at="46,0,52,0" concept="9" trace="doExecute#(Lcom/intellij/openapi/actionSystem/AnActionEvent;Ljava/util/Map;)V" />
      <node id="8970236339104100116" at="27,0,46,0" concept="9" trace="collectActionData#(Lcom/intellij/openapi/actionSystem/AnActionEvent;Ljava/util/Map;)Z" />
      <scope id="8970236339104100116" at="24,32,25,16" />
      <scope id="8970236339104100116" at="29,53,30,19" />
      <scope id="8970236339104100116" at="34,22,35,21" />
      <scope id="8970236339104100116" at="40,22,41,21" />
      <scope id="8970236339104100116" at="18,38,21,41" />
      <scope id="8970236339104100116" at="47,96,50,29">
        <var name="tool" id="8970236339104100120" />
      </scope>
      <scope id="8970236339104100116" at="23,0,27,0" />
      <scope id="8970236339104100116" at="32,5,36,7">
        <var name="p" id="8970236339104100116" />
      </scope>
      <scope id="8970236339104100116" at="38,5,42,7">
        <var name="p" id="8970236339104100116" />
      </scope>
      <scope id="8970236339104100116" at="18,0,23,0" />
      <scope id="8970236339104100116" at="46,0,52,0">
        <var name="_params" id="8970236339104100116" />
        <var name="event" id="8970236339104100116" />
      </scope>
      <scope id="8970236339104100116" at="28,95,44,16" />
      <scope id="8970236339104100116" at="27,0,46,0">
        <var name="_params" id="8970236339104100116" />
        <var name="event" id="8970236339104100116" />
      </scope>
      <unit id="8970236339104100116" at="16,0,53,0" name="jetbrains.mps.ide.devkit.actions.ShowNodeInExplorer_Action" />
    </file>
  </root>
  <root nodeRef="r:90fa2771-55a5-4174-b12a-f5413c5a876c(jetbrains.mps.ide.devkit.actions)/8970236339104100147">
    <file name="ShowNodeIn_ActionGroup.java">
      <node id="8970236339104100147" at="10,0,11,0" concept="14" trace="LOG" />
      <node id="8970236339104100147" at="11,0,12,0" concept="14" trace="ID" />
      <node id="8970236339104100147" at="12,35,13,28" concept="16" />
      <node id="8970236339104100147" at="13,28,14,30" concept="5" />
      <node id="8970236339104100147" at="14,30,15,25" concept="5" />
      <node id="8970236339104100149" at="16,9,17,106" concept="5" />
      <node id="8970236339104100147" at="18,27,19,39" concept="5" />
      <node id="8970236339104100147" at="15,25,20,5" concept="17" />
      <node id="8970236339104100147" at="12,0,22,0" concept="3" trace="ShowNodeIn_ActionGroup#()V" />
      <scope id="8970236339104100147" at="16,9,17,106" />
      <scope id="8970236339104100147" at="18,0,19,39">
        <var name="t" id="8970236339104100147" />
      </scope>
      <scope id="8970236339104100147" at="18,27,19,39" />
      <scope id="8970236339104100147" at="12,35,20,5" />
      <scope id="8970236339104100147" at="12,0,22,0" />
      <unit id="8970236339104100147" at="9,0,23,0" name="jetbrains.mps.ide.devkit.actions.ShowNodeIn_ActionGroup" />
    </file>
  </root>
  <root nodeRef="r:90fa2771-55a5-4174-b12a-f5413c5a876c(jetbrains.mps.ide.devkit.actions)/8970236339104100153">
    <file name="NodeExplorer_Tool.java">
      <node id="8970236339104100153" at="22,0,23,0" concept="14" trace="ICON" />
      <node id="8970236339104100160" at="23,0,24,0" concept="6" trace="myNodeExplorer" />
      <node id="8970236339104100163" at="24,0,25,0" concept="6" trace="myPanel" />
      <node id="8970236339104100153" at="25,45,26,78" concept="16" />
      <node id="8970236339104100153" at="28,37,29,24" concept="5" />
      <node id="7779150961553183892" at="29,24,30,72" concept="5" />
      <node id="7779150961553183899" at="30,72,31,68" concept="5" />
      <node id="7779150961553183908" at="31,68,32,114" concept="5" />
      <node id="7779150961553183920" at="32,114,33,56" concept="10" />
      <node id="4415621581132892321" at="36,56,37,37" concept="5" />
      <node id="7779150961553183947" at="37,37,38,54" concept="5" />
      <node id="7779150961553183955" at="40,7,41,124" concept="10" />
      <node id="7779150961553183966" at="41,124,42,67" concept="5" />
      <node id="6205303070091375769" at="44,25,45,69" concept="10" />
      <node id="6205303070091392175" at="46,28,47,55" concept="5" />
      <node id="6982149494251384272" at="48,5,49,42" concept="5" />
      <node id="6982149494251384281" at="49,42,50,50" concept="5" />
      <node id="6982149494251384291" at="50,50,51,49" concept="5" />
      <node id="8970236339104100153" at="51,49,52,20" concept="5" />
      <node id="8970236339104100169" at="54,50,55,49" concept="11" />
      <node id="8970236339104100156" at="57,36,58,42" concept="11" />
      <node id="8970236339104100153" at="25,0,28,0" concept="3" trace="NodeExplorer_Tool#(Lcom/intellij/openapi/project/Project;)V" />
      <node id="6205303070091392166" at="45,69,48,5" concept="8" />
      <node id="8970236339104100166" at="54,0,57,0" concept="9" trace="getNodeExplorer#()Ljetbrains/mps/ide/devkit/components/NodeExplorerComponent;" />
      <node id="8970236339104100153" at="57,0,60,0" concept="9" trace="getComponent#()Ljavax/swing/JComponent;" />
      <node id="4415621581132892314" at="35,0,40,0" concept="9" trace="actionPerformed#(Lcom/intellij/openapi/actionSystem/AnActionEvent;)V" />
      <node id="7779150961553183925" at="33,56,40,7" concept="5" />
      <node id="8970236339104100153" at="44,0,54,0" concept="9" trace="dispose#()V" />
      <node id="8970236339104100153" at="28,0,44,0" concept="9" trace="init#(Lcom/intellij/openapi/project/Project;)V" />
      <scope id="8970236339104100153" at="25,45,26,78" />
      <scope id="6205303070091392167" at="46,28,47,55" />
      <scope id="8970236339104100168" at="54,50,55,49" />
      <scope id="8970236339104100155" at="57,36,58,42" />
      <scope id="4415621581132892319" at="36,56,38,54" />
      <scope id="8970236339104100153" at="25,0,28,0">
        <var name="project" id="8970236339104100153" />
      </scope>
      <scope id="8970236339104100166" at="54,0,57,0" />
      <scope id="8970236339104100153" at="57,0,60,0" />
      <scope id="4415621581132892314" at="35,0,40,0">
        <var name="event" id="4415621581132892317" />
      </scope>
      <scope id="8970236339104100153" at="44,25,52,20">
        <var name="container" id="6205303070091375770" />
      </scope>
      <scope id="8970236339104100153" at="44,0,54,0" />
      <scope id="8970236339104100153" at="28,37,42,67">
        <var name="group" id="7779150961553183921" />
        <var name="toolbar" id="7779150961553183956" />
      </scope>
      <scope id="8970236339104100153" at="28,0,44,0">
        <var name="project" id="8970236339104100153" />
      </scope>
      <unit id="7779150961553183931" at="34,18,40,5" name="jetbrains.mps.ide.devkit.actions.NodeExplorer_Tool$1" />
      <unit id="8970236339104100153" at="21,0,61,0" name="jetbrains.mps.ide.devkit.actions.NodeExplorer_Tool" />
    </file>
  </root>
  <root nodeRef="r:90fa2771-55a5-4174-b12a-f5413c5a876c(jetbrains.mps.ide.devkit.actions)/9040118078822013541">
    <file name="Refactorings_Order.java">
      <node id="9040118078822013563" at="9,31,10,130" concept="16" />
      <node id="9040118078822013563" at="9,0,12,0" concept="3" trace="Refactorings_Order#()V" />
      <scope id="9040118078822013563" at="9,31,10,130" />
      <scope id="9040118078822013563" at="9,0,12,0" />
      <unit id="9040118078822013563" at="8,0,13,0" name="jetbrains.mps.ide.devkit.actions.Refactorings_Order" />
    </file>
    <file name="Refactorings_TabDescriptor.java">
      <node id="9040118078822013541" at="17,0,18,0" concept="14" trace="ICON" />
      <node id="9040118078822013541" at="20,28,21,26" concept="11" />
      <node id="9040118078822013541" at="23,38,24,15" concept="11" />
      <node id="9040118078822013541" at="26,55,27,62" concept="11" />
      <node id="9040118078822013544" at="31,40,32,53" concept="11" />
      <node id="9040118078822013549" at="34,43,35,204" concept="11" />
      <node id="9040118078822013541" at="38,25,39,16" concept="11" />
      <node id="9040118078822013558" at="41,43,42,266" concept="11" />
      <node id="9040118078822013541" at="44,29,45,17" concept="11" />
      <node id="9040118078822013575" at="47,52,48,93" concept="11" />
      <node id="9040118078822013581" at="50,66,51,106" concept="11" />
      <node id="9040118078822013541" at="18,0,20,0" concept="3" trace="Refactorings_TabDescriptor#()V" />
      <node id="9040118078822013541" at="29,0,31,0" concept="9" trace="startListening#()V" />
      <node id="9040118078822013541" at="20,0,23,0" concept="9" trace="getTitle#()Ljava/lang/String;" />
      <node id="9040118078822013541" at="23,0,26,0" concept="9" trace="getShortcutChar#()Ljava/lang/Character;" />
      <node id="9040118078822013541" at="26,0,29,0" concept="9" trace="compareTo#(Ljetbrains/mps/plugins/relations/RelationDescriptor;)I" />
      <node id="9040118078822013541" at="31,0,34,0" concept="9" trace="getBaseNode#(Lorg/jetbrains/mps/openapi/model/SNode;)Lorg/jetbrains/mps/openapi/model/SNode;" />
      <node id="9040118078822013541" at="34,0,37,0" concept="9" trace="isApplicable#(Lorg/jetbrains/mps/openapi/model/SNode;)Z" />
      <node id="9040118078822013541" at="41,0,44,0" concept="9" trace="getNodes#(Lorg/jetbrains/mps/openapi/model/SNode;)Ljava/util/List;" />
      <node id="9040118078822013541" at="44,0,47,0" concept="9" trace="isSingle#()Z" />
      <node id="9040118078822013541" at="47,0,50,0" concept="9" trace="getConcepts#(Lorg/jetbrains/mps/openapi/model/SNode;)Ljava/util/List;" />
      <node id="9040118078822013541" at="50,0,53,0" concept="9" trace="createNode#(Lorg/jetbrains/mps/openapi/model/SNode;Lorg/jetbrains/mps/openapi/model/SNode;)Lorg/jetbrains/mps/openapi/model/SNode;" />
      <node id="9040118078822013541" at="37,0,41,0" concept="9" trace="getIcon#()Ljavax/swing/Icon;" />
      <scope id="9040118078822013541" at="18,39,18,39" />
      <scope id="9040118078822013555" at="29,32,29,32" />
      <scope id="9040118078822013541" at="20,28,21,26" />
      <scope id="9040118078822013541" at="23,38,24,15" />
      <scope id="9040118078822013541" at="26,55,27,62" />
      <scope id="9040118078822013541" at="31,40,32,53" />
      <scope id="9040118078822013541" at="34,43,35,204" />
      <scope id="9040118078822013541" at="38,25,39,16" />
      <scope id="9040118078822013557" at="41,43,42,266" />
      <scope id="9040118078822013541" at="44,29,45,17" />
      <scope id="9040118078822013574" at="47,52,48,93" />
      <scope id="9040118078822013580" at="50,66,51,106" />
      <scope id="9040118078822013541" at="18,0,20,0" />
      <scope id="9040118078822013541" at="29,0,31,0" />
      <scope id="9040118078822013541" at="20,0,23,0" />
      <scope id="9040118078822013541" at="23,0,26,0" />
      <scope id="9040118078822013541" at="26,0,29,0">
        <var name="descriptor" id="9040118078822013541" />
      </scope>
      <scope id="9040118078822013541" at="31,0,34,0">
        <var name="node" id="9040118078822013541" />
      </scope>
      <scope id="9040118078822013541" at="34,0,37,0">
        <var name="node" id="9040118078822013541" />
      </scope>
      <scope id="9040118078822013541" at="41,0,44,0">
        <var name="node" id="9040118078822013541" />
      </scope>
      <scope id="9040118078822013541" at="44,0,47,0" />
      <scope id="9040118078822013541" at="47,0,50,0">
        <var name="node" id="9040118078822013541" />
      </scope>
      <scope id="9040118078822013541" at="50,0,53,0">
        <var name="concept" id="9040118078822013541" />
        <var name="node" id="9040118078822013541" />
      </scope>
      <scope id="9040118078822013541" at="37,0,41,0" />
      <unit id="9040118078822013541" at="16,0,54,0" name="jetbrains.mps.ide.devkit.actions.Refactorings_TabDescriptor" />
    </file>
  </root>
  <root nodeRef="r:90fa2771-55a5-4174-b12a-f5413c5a876c(jetbrains.mps.ide.devkit.actions)/9040118078822014208">
    <file name="Textgen_Order.java">
      <node id="9040118078822014241" at="9,26,10,196" concept="16" />
      <node id="9040118078822014241" at="9,0,12,0" concept="3" trace="Textgen_Order#()V" />
      <scope id="9040118078822014241" at="9,26,10,196" />
      <scope id="9040118078822014241" at="9,0,12,0" />
      <unit id="9040118078822014241" at="8,0,13,0" name="jetbrains.mps.ide.devkit.actions.Textgen_Order" />
    </file>
    <file name="Textgen_TabDescriptor.java">
      <node id="9040118078822014208" at="19,0,20,0" concept="14" trace="ICON" />
      <node id="9040118078822014208" at="22,28,23,21" concept="11" />
      <node id="9040118078822014208" at="25,55,26,57" concept="11" />
      <node id="9040118078822014211" at="30,40,31,53" concept="11" />
      <node id="9040118078822014216" at="33,43,34,204" concept="11" />
      <node id="9040118078822014208" at="37,25,38,16" concept="11" />
      <node id="9040118078822014208" at="40,43,41,69" concept="10" />
      <node id="9040118078822014208" at="41,69,42,28" concept="10" />
      <node id="9040118078822014208" at="43,20,44,18" concept="11" />
      <node id="9040118078822014208" at="45,5,46,46" concept="5" />
      <node id="9040118078822014208" at="46,46,47,16" concept="11" />
      <node id="9040118078822014208" at="49,29,50,16" concept="11" />
      <node id="9040118078822014225" at="52,36,53,275" concept="10" />
      <node id="9040118078822014232" at="53,275,54,98" concept="11" />
      <node id="9040118078822014258" at="56,52,57,241" concept="11" />
      <node id="9040118078822014265" at="59,66,60,269" concept="11" />
      <node id="9040118078822014208" at="20,0,22,0" concept="3" trace="Textgen_TabDescriptor#()V" />
      <node id="9040118078822014208" at="28,0,30,0" concept="9" trace="startListening#()V" />
      <node id="9040118078822014208" at="22,0,25,0" concept="9" trace="getTitle#()Ljava/lang/String;" />
      <node id="9040118078822014208" at="25,0,28,0" concept="9" trace="compareTo#(Ljetbrains/mps/plugins/relations/RelationDescriptor;)I" />
      <node id="9040118078822014208" at="30,0,33,0" concept="9" trace="getBaseNode#(Lorg/jetbrains/mps/openapi/model/SNode;)Lorg/jetbrains/mps/openapi/model/SNode;" />
      <node id="9040118078822014208" at="33,0,36,0" concept="9" trace="isApplicable#(Lorg/jetbrains/mps/openapi/model/SNode;)Z" />
      <node id="9040118078822014208" at="42,28,45,5" concept="8" />
      <node id="9040118078822014208" at="49,0,52,0" concept="9" trace="isSingle#()Z" />
      <node id="9040118078822014208" at="56,0,59,0" concept="9" trace="getConcepts#(Lorg/jetbrains/mps/openapi/model/SNode;)Ljava/util/List;" />
      <node id="9040118078822014208" at="59,0,62,0" concept="9" trace="createNode#(Lorg/jetbrains/mps/openapi/model/SNode;Lorg/jetbrains/mps/openapi/model/SNode;)Lorg/jetbrains/mps/openapi/model/SNode;" />
      <node id="9040118078822014208" at="36,0,40,0" concept="9" trace="getIcon#()Ljavax/swing/Icon;" />
      <node id="9040118078822014208" at="52,0,56,0" concept="9" trace="getNode#(Lorg/jetbrains/mps/openapi/model/SNode;)Lorg/jetbrains/mps/openapi/model/SNode;" />
      <node id="9040118078822014208" at="40,0,49,0" concept="9" trace="getNodes#(Lorg/jetbrains/mps/openapi/model/SNode;)Ljava/util/List;" />
      <scope id="9040118078822014208" at="20,34,20,34" />
      <scope id="9040118078822014222" at="28,32,28,32" />
      <scope id="9040118078822014208" at="22,28,23,21" />
      <scope id="9040118078822014208" at="25,55,26,57" />
      <scope id="9040118078822014208" at="30,40,31,53" />
      <scope id="9040118078822014208" at="33,43,34,204" />
      <scope id="9040118078822014208" at="37,25,38,16" />
      <scope id="9040118078822014208" at="43,20,44,18" />
      <scope id="9040118078822014208" at="49,29,50,16" />
      <scope id="9040118078822014257" at="56,52,57,241" />
      <scope id="9040118078822014264" at="59,66,60,269" />
      <scope id="9040118078822014208" at="20,0,22,0" />
      <scope id="9040118078822014208" at="28,0,30,0" />
      <scope id="9040118078822014208" at="52,36,54,98">
        <var name="nodes" id="9040118078822014226" />
      </scope>
      <scope id="9040118078822014208" at="22,0,25,0" />
      <scope id="9040118078822014208" at="25,0,28,0">
        <var name="descriptor" id="9040118078822014208" />
      </scope>
      <scope id="9040118078822014208" at="30,0,33,0">
        <var name="node" id="9040118078822014208" />
      </scope>
      <scope id="9040118078822014208" at="33,0,36,0">
        <var name="node" id="9040118078822014208" />
      </scope>
      <scope id="9040118078822014208" at="49,0,52,0" />
      <scope id="9040118078822014208" at="56,0,59,0">
        <var name="node" id="9040118078822014208" />
      </scope>
      <scope id="9040118078822014208" at="59,0,62,0">
        <var name="concept" id="9040118078822014208" />
        <var name="node" id="9040118078822014208" />
      </scope>
      <scope id="9040118078822014208" at="36,0,40,0" />
      <scope id="9040118078822014208" at="52,0,56,0">
        <var name="node" id="9040118078822014208" />
      </scope>
      <scope id="9040118078822014208" at="40,43,47,16">
        <var name="list" id="9040118078822014208" />
        <var name="n" id="9040118078822014208" />
      </scope>
      <scope id="9040118078822014208" at="40,0,49,0">
        <var name="node" id="9040118078822014208" />
      </scope>
      <unit id="9040118078822014208" at="18,0,63,0" name="jetbrains.mps.ide.devkit.actions.Textgen_TabDescriptor" />
    </file>
  </root>
  <root nodeRef="r:90fa2771-55a5-4174-b12a-f5413c5a876c(jetbrains.mps.ide.devkit.actions)/9040118078822014309">
    <file name="Typesystem_Order.java">
      <node id="9040118078822014431" at="9,29,10,103" concept="16" />
      <node id="9040118078822014431" at="9,0,12,0" concept="3" trace="Typesystem_Order#()V" />
      <scope id="9040118078822014431" at="9,29,10,103" />
      <scope id="9040118078822014431" at="9,0,12,0" />
      <unit id="9040118078822014431" at="8,0,13,0" name="jetbrains.mps.ide.devkit.actions.Typesystem_Order" />
    </file>
    <file name="Typesystem_TabDescriptor.java">
      <node id="9040118078822014309" at="21,0,22,0" concept="14" trace="ICON" />
      <node id="9040118078822014309" at="24,28,25,24" concept="11" />
      <node id="9040118078822014309" at="27,38,28,15" concept="11" />
      <node id="9040118078822014309" at="30,55,31,60" concept="11" />
      <node id="9040118078822014312" at="35,40,36,53" concept="11" />
      <node id="9040118078822014317" at="38,43,39,204" concept="11" />
      <node id="9040118078822014309" at="42,25,43,16" concept="11" />
      <node id="9040118078822014326" at="45,43,46,61" concept="10" />
      <node id="9040118078822014341" at="48,44,49,369" concept="10" />
      <node id="9040118078822014350" at="49,369,50,369" concept="10" />
      <node id="9040118078822014359" at="50,369,51,0" concept="13" />
      <node id="9040118078822014360" at="51,0,52,50" concept="12" />
      <node id="9040118078822014364" at="53,44,54,19" concept="11" />
      <node id="9040118078822014372" at="56,44,57,20" concept="11" />
      <node id="9040118078822014378" at="58,9,59,0" concept="13" />
      <node id="9040118078822014379" at="59,0,60,68" concept="12" />
      <node id="9040118078822014383" at="61,41,62,507" concept="10" />
      <node id="9040118078822014392" at="62,507,63,507" concept="10" />
      <node id="9040118078822014403" at="64,212,65,21" concept="11" />
      <node id="9040118078822014412" at="67,212,68,22" concept="11" />
      <node id="9040118078822014422" at="70,9,71,0" concept="13" />
      <node id="9040118078822014423" at="71,0,72,17" concept="11" />
      <node id="9040118078822014309" at="76,29,77,17" concept="11" />
      <node id="9040118078822014441" at="79,52,80,91" concept="11" />
      <node id="9040118078822014447" at="82,66,83,104" concept="11" />
      <node id="9040118078822014309" at="22,0,24,0" concept="3" trace="Typesystem_TabDescriptor#()V" />
      <node id="9040118078822014309" at="33,0,35,0" concept="9" trace="startListening#()V" />
      <node id="9040118078822014309" at="24,0,27,0" concept="9" trace="getTitle#()Ljava/lang/String;" />
      <node id="9040118078822014309" at="27,0,30,0" concept="9" trace="getShortcutChar#()Ljava/lang/Character;" />
      <node id="9040118078822014309" at="30,0,33,0" concept="9" trace="compareTo#(Ljetbrains/mps/plugins/relations/RelationDescriptor;)I" />
      <node id="9040118078822014309" at="35,0,38,0" concept="9" trace="getBaseNode#(Lorg/jetbrains/mps/openapi/model/SNode;)Lorg/jetbrains/mps/openapi/model/SNode;" />
      <node id="9040118078822014309" at="38,0,41,0" concept="9" trace="isApplicable#(Lorg/jetbrains/mps/openapi/model/SNode;)Z" />
      <node id="9040118078822014362" at="52,50,55,9" concept="8" />
      <node id="9040118078822014370" at="55,9,58,9" concept="8" />
      <node id="9040118078822014401" at="63,507,66,11" concept="8" />
      <node id="9040118078822014410" at="66,11,69,11" concept="8" />
      <node id="9040118078822014309" at="76,0,79,0" concept="9" trace="isSingle#()Z" />
      <node id="9040118078822014309" at="79,0,82,0" concept="9" trace="getConcepts#(Lorg/jetbrains/mps/openapi/model/SNode;)Ljava/util/List;" />
      <node id="9040118078822014309" at="82,0,85,0" concept="9" trace="createNode#(Lorg/jetbrains/mps/openapi/model/SNode;Lorg/jetbrains/mps/openapi/model/SNode;)Lorg/jetbrains/mps/openapi/model/SNode;" />
      <node id="9040118078822014309" at="41,0,45,0" concept="9" trace="getIcon#()Ljavax/swing/Icon;" />
      <node id="9040118078822014381" at="60,68,70,9" concept="8" />
      <node id="9040118078822014339" at="48,0,74,0" concept="9" trace="compare#(Lorg/jetbrains/mps/openapi/model/SNode;Lorg/jetbrains/mps/openapi/model/SNode;)I" />
      <node id="9040118078822014334" at="46,61,74,31" concept="11" />
      <node id="9040118078822014309" at="45,0,76,0" concept="9" trace="getNodes#(Lorg/jetbrains/mps/openapi/model/SNode;)Ljava/util/List;" />
      <scope id="9040118078822014309" at="22,37,22,37" />
      <scope id="9040118078822014323" at="33,32,33,32" />
      <scope id="9040118078822014309" at="24,28,25,24" />
      <scope id="9040118078822014309" at="27,38,28,15" />
      <scope id="9040118078822014309" at="30,55,31,60" />
      <scope id="9040118078822014309" at="35,40,36,53" />
      <scope id="9040118078822014309" at="38,43,39,204" />
      <scope id="9040118078822014309" at="42,25,43,16" />
      <scope id="9040118078822014363" at="53,44,54,19" />
      <scope id="9040118078822014371" at="56,44,57,20" />
      <scope id="9040118078822014402" at="64,212,65,21" />
      <scope id="9040118078822014411" at="67,212,68,22" />
      <scope id="9040118078822014309" at="76,29,77,17" />
      <scope id="9040118078822014440" at="79,52,80,91" />
      <scope id="9040118078822014446" at="82,66,83,104" />
      <scope id="9040118078822014309" at="22,0,24,0" />
      <scope id="9040118078822014309" at="33,0,35,0" />
      <scope id="9040118078822014309" at="24,0,27,0" />
      <scope id="9040118078822014309" at="27,0,30,0" />
      <scope id="9040118078822014309" at="30,0,33,0">
        <var name="descriptor" id="9040118078822014309" />
      </scope>
      <scope id="9040118078822014309" at="35,0,38,0">
        <var name="node" id="9040118078822014309" />
      </scope>
      <scope id="9040118078822014309" at="38,0,41,0">
        <var name="node" id="9040118078822014309" />
      </scope>
      <scope id="9040118078822014309" at="76,0,79,0" />
      <scope id="9040118078822014309" at="79,0,82,0">
        <var name="node" id="9040118078822014309" />
      </scope>
      <scope id="9040118078822014309" at="82,0,85,0">
        <var name="concept" id="9040118078822014309" />
        <var name="node" id="9040118078822014309" />
      </scope>
      <scope id="9040118078822014309" at="41,0,45,0" />
      <scope id="9040118078822014382" at="61,41,69,11">
        <var name="aConcept" id="9040118078822014384" />
        <var name="bConcept" id="9040118078822014393" />
      </scope>
      <scope id="9040118078822014340" at="48,44,72,17">
        <var name="aConceptRef" id="9040118078822014342" />
        <var name="bConceptRef" id="9040118078822014351" />
      </scope>
      <scope id="9040118078822014339" at="48,0,74,0">
        <var name="a" id="9040118078822014339" />
        <var name="b" id="9040118078822014339" />
      </scope>
      <scope id="9040118078822014325" at="45,43,74,31">
        <var name="rules" id="9040118078822014327" />
      </scope>
      <scope id="9040118078822014309" at="45,0,76,0">
        <var name="node" id="9040118078822014309" />
      </scope>
      <unit id="9040118078822014339" at="47,49,74,5" name="jetbrains.mps.ide.devkit.actions.Typesystem_TabDescriptor$1" />
      <unit id="9040118078822014309" at="20,0,86,0" name="jetbrains.mps.ide.devkit.actions.Typesystem_TabDescriptor" />
    </file>
  </root>
  <root nodeRef="r:90fa2771-55a5-4174-b12a-f5413c5a876c(jetbrains.mps.ide.devkit.actions)/9040118078822290408">
    <file name="ConceptEditorOpenHelper.java">
      <node id="9040118078822290414" at="20,47,21,26" concept="10" />
      <node id="9040118078822290420" at="22,203,23,18" concept="11" />
      <node id="9040118078822290428" at="25,205,26,339" concept="5" />
      <node id="9040118078822290441" at="28,27,29,36" concept="5" />
      <node id="9040118078822290451" at="31,27,32,18" concept="11" />
      <node id="9040118078822290456" at="33,5,34,78" concept="12" />
      <node id="9040118078822290458" at="34,78,35,98" concept="12" />
      <node id="9040118078822290460" at="35,98,36,68" concept="12" />
      <node id="9040118078822290462" at="36,68,37,69" concept="10" />
      <node id="9040118078822290471" at="37,69,38,64" concept="10" />
      <node id="9040118078822290482" at="39,38,40,18" concept="11" />
      <node id="9040118078822290487" at="41,5,42,58" concept="10" />
      <node id="9040118078822290493" at="42,58,43,57" concept="10" />
      <node id="9040118078822290501" at="44,42,45,64" concept="5" />
      <node id="9040118078822290515" at="47,35,48,18" concept="11" />
      <node id="9040118078822290525" at="50,31,51,18" concept="11" />
      <node id="9040118078822290527" at="52,5,53,20" concept="11" />
      <node id="9040118078822290541" at="56,23,57,18" concept="11" />
      <node id="9040118078822290543" at="58,5,59,48" concept="10" />
      <node id="9040118078822290575" at="60,223,61,18" concept="11" />
      <node id="9040118078822290577" at="62,5,63,20" concept="11" />
      <node id="9040118078822290587" at="66,206,67,19" concept="11" />
      <node id="9040118078822290596" at="69,236,70,19" concept="11" />
      <node id="9040118078822290605" at="72,74,73,19" concept="11" />
      <node id="9040118078822290616" at="74,5,75,16" concept="11" />
      <node id="9040118078822290624" at="77,57,78,26" concept="10" />
      <node id="9040118078822290639" at="79,234,80,182" concept="10" />
      <node id="9040118078822290644" at="80,182,81,256" concept="10" />
      <node id="9040118078822290662" at="82,216,83,189" concept="5" />
      <node id="9040118078822290673" at="86,29,87,18" concept="11" />
      <node id="9040118078822290675" at="88,5,89,76" concept="10" />
      <node id="9040118078822290686" at="89,76,90,68" concept="10" />
      <node id="9040118078822290702" at="91,42,92,64" concept="5" />
      <node id="9040118078822290716" at="94,39,95,18" concept="11" />
      <node id="9040118078822290718" at="96,5,97,20" concept="11" />
      <node id="9040118078822290418" at="21,26,24,5" concept="8" />
      <node id="9040118078822290426" at="24,5,27,5" concept="8" />
      <node id="9040118078822290439" at="27,5,30,5" concept="8" />
      <node id="9040118078822290449" at="30,5,33,5" concept="8" />
      <node id="9040118078822290480" at="38,64,41,5" concept="8" />
      <node id="9040118078822290499" at="43,57,46,5" concept="8" />
      <node id="9040118078822290513" at="46,5,49,5" concept="8" />
      <node id="9040118078822290520" at="49,5,52,5" concept="8" />
      <node id="9040118078822290536" at="55,49,58,5" concept="8" />
      <node id="9040118078822290548" at="59,48,62,5" concept="8" />
      <node id="9040118078822290585" at="65,46,68,5" concept="8" />
      <node id="9040118078822290594" at="68,5,71,5" concept="8" />
      <node id="9040118078822290603" at="71,5,74,5" concept="8" />
      <node id="9040118078822290651" at="81,256,84,7" concept="8" />
      <node id="9040118078822290668" at="85,5,88,5" concept="8" />
      <node id="9040118078822290697" at="90,68,93,5" concept="8" />
      <node id="9040118078822290711" at="93,5,96,5" concept="8" />
      <node id="9040118078822290628" at="78,26,85,5" concept="8" />
      <node id="9040118078822290531" at="55,0,65,0" concept="15" trace="getBaseNode2#(Lorg/jetbrains/mps/openapi/model/SNode;)Lorg/jetbrains/mps/openapi/model/SNode;" />
      <node id="9040118078822290580" at="65,0,77,0" concept="15" trace="canOpen#(Lorg/jetbrains/mps/openapi/model/SNode;)Z" />
      <node id="9040118078822290619" at="77,0,99,0" concept="15" trace="findBaseNodeMultiTab#(Lorg/jetbrains/mps/openapi/model/SNode;)Lorg/jetbrains/mps/openapi/model/SNode;" />
      <node id="9040118078822290410" at="20,0,55,0" concept="15" trace="getBaseNode#(Lorg/jetbrains/mps/openapi/model/SNode;)Lorg/jetbrains/mps/openapi/model/SNode;" />
      <scope id="9040118078822290419" at="22,203,23,18" />
      <scope id="9040118078822290427" at="25,205,26,339" />
      <scope id="9040118078822290440" at="28,27,29,36" />
      <scope id="9040118078822290450" at="31,27,32,18" />
      <scope id="9040118078822290481" at="39,38,40,18" />
      <scope id="9040118078822290500" at="44,42,45,64" />
      <scope id="9040118078822290514" at="47,35,48,18" />
      <scope id="9040118078822290524" at="50,31,51,18" />
      <scope id="9040118078822290540" at="56,23,57,18" />
      <scope id="9040118078822290574" at="60,223,61,18" />
      <scope id="9040118078822290586" at="66,206,67,19" />
      <scope id="9040118078822290595" at="69,236,70,19" />
      <scope id="9040118078822290604" at="72,74,73,19" />
      <scope id="9040118078822290661" at="82,216,83,189" />
      <scope id="9040118078822290672" at="86,29,87,18" />
      <scope id="9040118078822290701" at="91,42,92,64" />
      <scope id="9040118078822290715" at="94,39,95,18" />
      <scope id="9040118078822290638" at="79,234,84,7">
        <var name="annotation" id="9040118078822290645" />
        <var name="bc" id="9040118078822290640" />
      </scope>
      <scope id="9040118078822290535" at="55,49,63,20">
        <var name="baseNode" id="9040118078822290544" />
      </scope>
      <scope id="9040118078822290531" at="55,0,65,0">
        <var name="node" id="9040118078822290533" />
      </scope>
      <scope id="9040118078822290584" at="65,46,75,16" />
      <scope id="9040118078822290580" at="65,0,77,0">
        <var name="node" id="9040118078822290582" />
      </scope>
      <scope id="9040118078822290623" at="77,57,97,20">
        <var name="baseNode" id="9040118078822290625" />
        <var name="baseNodeModule" id="9040118078822290676" />
        <var name="nodeModule" id="9040118078822290687" />
      </scope>
      <scope id="9040118078822290619" at="77,0,99,0">
        <var name="node" id="9040118078822290621" />
      </scope>
      <scope id="9040118078822290413" at="20,47,53,20">
        <var name="baseModelDesIcriptor" id="9040118078822290463" />
        <var name="baseModule" id="9040118078822290488" />
        <var name="baseNode" id="9040118078822290415" />
        <var name="mainModelDescriptor" id="9040118078822290472" />
        <var name="mainModule" id="9040118078822290494" />
      </scope>
      <scope id="9040118078822290410" at="20,0,55,0">
        <var name="node" id="9040118078822290529" />
      </scope>
      <unit id="9040118078822290408" at="19,0,100,0" name="jetbrains.mps.ide.devkit.actions.ConceptEditorOpenHelper" />
    </file>
  </root>
  <root nodeRef="r:90fa2771-55a5-4174-b12a-f5413c5a876c(jetbrains.mps.ide.devkit.actions)/9040118078822290721">
    <file name="Structure_TabDescriptor.java">
      <node id="9040118078822290721" at="17,0,18,0" concept="14" trace="ICON" />
      <node id="9040118078822290721" at="20,28,21,23" concept="11" />
      <node id="9040118078822290721" at="23,38,24,15" concept="11" />
      <node id="9040118078822290724" at="28,40,29,53" concept="11" />
      <node id="9040118078822290729" at="31,43,32,204" concept="11" />
      <node id="9040118078822290721" at="35,25,36,16" concept="11" />
      <node id="9040118078822290721" at="38,43,39,69" concept="10" />
      <node id="9040118078822290721" at="39,69,40,28" concept="10" />
      <node id="9040118078822290721" at="41,20,42,18" concept="11" />
      <node id="9040118078822290721" at="43,5,44,46" concept="5" />
      <node id="9040118078822290721" at="44,46,45,16" concept="11" />
      <node id="9040118078822290721" at="47,29,48,16" concept="11" />
      <node id="9040118078822290738" at="50,36,51,16" concept="11" />
      <node id="9040118078822290721" at="18,0,20,0" concept="3" trace="Structure_TabDescriptor#()V" />
      <node id="9040118078822290721" at="26,0,28,0" concept="9" trace="startListening#()V" />
      <node id="9040118078822290721" at="20,0,23,0" concept="9" trace="getTitle#()Ljava/lang/String;" />
      <node id="9040118078822290721" at="23,0,26,0" concept="9" trace="getShortcutChar#()Ljava/lang/Character;" />
      <node id="9040118078822290721" at="28,0,31,0" concept="9" trace="getBaseNode#(Lorg/jetbrains/mps/openapi/model/SNode;)Lorg/jetbrains/mps/openapi/model/SNode;" />
      <node id="9040118078822290721" at="31,0,34,0" concept="9" trace="isApplicable#(Lorg/jetbrains/mps/openapi/model/SNode;)Z" />
      <node id="9040118078822290721" at="40,28,43,5" concept="8" />
      <node id="9040118078822290721" at="47,0,50,0" concept="9" trace="isSingle#()Z" />
      <node id="9040118078822290721" at="50,0,53,0" concept="9" trace="getNode#(Lorg/jetbrains/mps/openapi/model/SNode;)Lorg/jetbrains/mps/openapi/model/SNode;" />
      <node id="9040118078822290721" at="34,0,38,0" concept="9" trace="getIcon#()Ljavax/swing/Icon;" />
      <node id="9040118078822290721" at="38,0,47,0" concept="9" trace="getNodes#(Lorg/jetbrains/mps/openapi/model/SNode;)Ljava/util/List;" />
      <scope id="9040118078822290721" at="18,36,18,36" />
      <scope id="9040118078822290735" at="26,32,26,32" />
      <scope id="9040118078822290721" at="20,28,21,23" />
      <scope id="9040118078822290721" at="23,38,24,15" />
      <scope id="9040118078822290721" at="28,40,29,53" />
      <scope id="9040118078822290721" at="31,43,32,204" />
      <scope id="9040118078822290721" at="35,25,36,16" />
      <scope id="9040118078822290721" at="41,20,42,18" />
      <scope id="9040118078822290721" at="47,29,48,16" />
      <scope id="9040118078822290721" at="50,36,51,16" />
      <scope id="9040118078822290721" at="18,0,20,0" />
      <scope id="9040118078822290721" at="26,0,28,0" />
      <scope id="9040118078822290721" at="20,0,23,0" />
      <scope id="9040118078822290721" at="23,0,26,0" />
      <scope id="9040118078822290721" at="28,0,31,0">
        <var name="node" id="9040118078822290721" />
      </scope>
      <scope id="9040118078822290721" at="31,0,34,0">
        <var name="node" id="9040118078822290721" />
      </scope>
      <scope id="9040118078822290721" at="47,0,50,0" />
      <scope id="9040118078822290721" at="50,0,53,0">
        <var name="node" id="9040118078822290721" />
      </scope>
      <scope id="9040118078822290721" at="34,0,38,0" />
      <scope id="9040118078822290721" at="38,43,45,16">
        <var name="list" id="9040118078822290721" />
        <var name="n" id="9040118078822290721" />
      </scope>
      <scope id="9040118078822290721" at="38,0,47,0">
        <var name="node" id="9040118078822290721" />
      </scope>
      <unit id="9040118078822290721" at="16,0,54,0" name="jetbrains.mps.ide.devkit.actions.Structure_TabDescriptor" />
    </file>
  </root>
</debug-info>
<|MERGE_RESOLUTION|>--- conflicted
+++ resolved
@@ -3020,113 +3020,6 @@
   </root>
   <root nodeRef="r:90fa2771-55a5-4174-b12a-f5413c5a876c(jetbrains.mps.ide.devkit.actions)/3465865320786305631">
     <file name="NewAccessoryModel_Action.java">
-<<<<<<< HEAD
-      <node id="3465865320786305631" at="30,0,31,0" concept="14" trace="ICON" />
-      <node id="3465865320786305631" at="31,37,32,43" concept="16" />
-      <node id="3465865320786305631" at="32,43,33,35" concept="5" />
-      <node id="3465865320786305631" at="33,35,34,40" concept="5" />
-      <node id="3465865320786305631" at="37,32,38,16" concept="11" />
-      <node id="3465865320786305631" at="41,9,42,167" concept="1" />
-      <node id="3465865320786305713" at="41,9,42,167" concept="5" />
-      <node id="3465865320786305631" at="44,42,45,92" concept="5" />
-      <node id="3465865320786305631" at="46,7,47,44" concept="5" />
-      <node id="3465865320786305631" at="51,53,52,19" concept="11" />
-      <node id="3465865320786305631" at="53,5,54,94" concept="5" />
-      <node id="3465865320786305631" at="55,62,56,19" concept="11" />
-      <node id="3465865320786305631" at="57,5,58,96" concept="5" />
-      <node id="3465865320786305631" at="59,61,60,19" concept="11" />
-      <node id="3465865320786305631" at="61,5,62,91" concept="5" />
-      <node id="3465865320786305631" at="63,66,64,19" concept="11" />
-      <node id="3465865320786305631" at="65,5,66,93" concept="5" />
-      <node id="3465865320786305631" at="67,63,68,19" concept="11" />
-      <node id="3465865320786305631" at="69,5,70,16" concept="11" />
-      <node id="6618196938926011224" at="74,96,75,15" concept="11" />
-      <node id="6618196938925985737" at="76,7,77,0" concept="13" />
-      <node id="3465865320786305639" at="77,0,78,100" concept="10" />
-      <node id="3465865320786305648" at="78,100,79,78" concept="10" />
-      <node id="126958800891432345" at="81,27,82,229" concept="5" />
-      <node id="3465865320786305666" at="84,9,85,21" concept="5" />
-      <node id="3465865320786305670" at="85,21,86,48" concept="10" />
-      <node id="3465865320786305676" at="86,48,87,0" concept="13" />
-      <node id="3465865320786305679" at="88,27,89,15" concept="11" />
-      <node id="5049109624535755103" at="90,7,91,0" concept="13" />
-      <node id="3465865320786305686" at="93,27,94,73" concept="10" />
-      <node id="3465865320786305692" at="94,73,95,69" concept="5" />
-      <node id="3465865320786305707" at="95,69,96,26" concept="5" />
-      <node id="3465865320786305631" at="100,42,101,91" concept="5" />
-      <node id="3465865320786305631" at="105,0,106,0" concept="14" trace="LOG" />
-      <node id="3465865320786305631" at="43,27,46,7" concept="1" />
-      <node id="3465865320786305631" at="43,27,46,7" concept="8" />
-      <node id="3465865320786305631" at="50,95,53,5" concept="8" />
-      <node id="3465865320786305631" at="54,94,57,5" concept="8" />
-      <node id="3465865320786305631" at="58,96,61,5" concept="8" />
-      <node id="3465865320786305631" at="62,91,65,5" concept="8" />
-      <node id="3465865320786305631" at="66,93,69,5" concept="8" />
-      <node id="6618196938925986635" at="73,9,76,7" concept="8" />
-      <node id="126958800891440589" at="81,0,84,0" concept="9" trace="run#()V" />
-      <node id="3465865320786305677" at="87,0,90,7" concept="8" />
-      <node id="3465865320786305631" at="99,27,102,7" concept="1" />
-      <node id="3465865320786305631" at="99,27,102,7" concept="8" />
-      <node id="3465865320786305631" at="36,0,40,0" concept="9" trace="isDumbAware#()Z" />
-      <node id="3465865320786305631" at="53,5,57,5" concept="1" />
-      <node id="3465865320786305631" at="57,5,61,5" concept="1" />
-      <node id="3465865320786305631" at="61,5,65,5" concept="1" />
-      <node id="3465865320786305631" at="65,5,69,5" concept="1" />
-      <node id="3465865320786305631" at="31,0,36,0" concept="3" trace="NewAccessoryModel_Action#()V" />
-      <node id="126958800891435518" at="79,78,84,9" concept="5" />
-      <node id="5049109624535820698" at="93,0,98,0" concept="9" trace="run#()V" />
-      <node id="5049109624535761060" at="91,0,98,9" concept="5" />
-      <node id="3465865320786305631" at="40,89,48,5" concept="17" />
-      <node id="3465865320786305631" at="40,0,50,0" concept="9" trace="doUpdate#(Lcom/intellij/openapi/actionSystem/AnActionEvent;Ljava/util/Map;)V" />
-      <node id="3465865320786305631" at="50,0,72,0" concept="9" trace="collectActionData#(Lcom/intellij/openapi/actionSystem/AnActionEvent;Ljava/util/Map;)Z" />
-      <node id="3465865320786305631" at="72,96,103,5" concept="17" />
-      <node id="3465865320786305631" at="72,0,105,0" concept="9" trace="doExecute#(Lcom/intellij/openapi/actionSystem/AnActionEvent;Ljava/util/Map;)V" />
-      <scope id="3465865320786305631" at="37,32,38,16" />
-      <scope id="3465865320786305631" at="41,9,42,167" />
-      <scope id="6618196938925967673" at="41,9,42,167" />
-      <scope id="3465865320786305631" at="44,42,45,92" />
-      <scope id="3465865320786305631" at="51,53,52,19" />
-      <scope id="3465865320786305631" at="55,62,56,19" />
-      <scope id="3465865320786305631" at="59,61,60,19" />
-      <scope id="3465865320786305631" at="63,66,64,19" />
-      <scope id="3465865320786305631" at="67,63,68,19" />
-      <scope id="6618196938925986637" at="74,96,75,15" />
-      <scope id="126958800891440590" at="81,27,82,229" />
-      <scope id="3465865320786305678" at="88,27,89,15" />
-      <scope id="3465865320786305631" at="100,42,101,91" />
-      <scope id="3465865320786305631" at="31,37,34,40" />
-      <scope id="3465865320786305631" at="43,27,46,7" />
-      <scope id="126958800891440589" at="81,0,84,0" />
-      <scope id="5049109624535820699" at="93,27,96,26">
-        <var name="descriptor" id="3465865320786305687" />
-      </scope>
-      <scope id="3465865320786305631" at="99,0,102,7">
-        <var name="t" id="3465865320786305631" />
-      </scope>
-      <scope id="3465865320786305631" at="99,27,102,7" />
-      <scope id="3465865320786305631" at="36,0,40,0" />
-      <scope id="3465865320786305631" at="43,0,47,44">
-        <var name="t" id="3465865320786305631" />
-      </scope>
-      <scope id="3465865320786305631" at="43,27,47,44" />
-      <scope id="3465865320786305631" at="53,5,57,5" />
-      <scope id="3465865320786305631" at="57,5,61,5" />
-      <scope id="3465865320786305631" at="61,5,65,5" />
-      <scope id="3465865320786305631" at="65,5,69,5" />
-      <scope id="3465865320786305631" at="31,0,36,0" />
-      <scope id="5049109624535820698" at="93,0,98,0" />
-      <scope id="3465865320786305631" at="40,89,48,5" />
-      <scope id="3465865320786305631" at="40,0,50,0">
-        <var name="_params" id="3465865320786305631" />
-        <var name="event" id="3465865320786305631" />
-      </scope>
-      <scope id="3465865320786305631" at="50,95,70,16" />
-      <scope id="3465865320786305631" at="50,0,72,0">
-        <var name="_params" id="3465865320786305631" />
-        <var name="event" id="3465865320786305631" />
-      </scope>
-      <scope id="3465865320786305631" at="73,9,98,9">
-=======
       <node id="3465865320786305631" at="24,0,25,0" concept="14" trace="ICON" />
       <node id="3465865320786305631" at="25,37,26,43" concept="16" />
       <node id="3465865320786305631" at="26,43,27,35" concept="5" />
@@ -3199,21 +3092,10 @@
       <scope id="3465865320786305631" at="25,0,30,0" />
       <scope id="5049109624535820698" at="79,0,84,0" />
       <scope id="3465865320786305631" at="64,96,84,7">
->>>>>>> 63970703
         <var name="d" id="3465865320786305649" />
         <var name="language" id="3465865320786305640" />
         <var name="result" id="3465865320786305671" />
       </scope>
-<<<<<<< HEAD
-      <scope id="3465865320786305631" at="72,96,103,5" />
-      <scope id="3465865320786305631" at="72,0,105,0">
-        <var name="_params" id="3465865320786305631" />
-        <var name="event" id="3465865320786305631" />
-      </scope>
-      <unit id="126958800891440589" at="80,100,84,7" name="jetbrains.mps.ide.devkit.actions.NewAccessoryModel_Action$1" />
-      <unit id="5049109624535820698" at="92,117,98,7" name="jetbrains.mps.ide.devkit.actions.NewAccessoryModel_Action$2" />
-      <unit id="3465865320786305631" at="29,0,107,0" name="jetbrains.mps.ide.devkit.actions.NewAccessoryModel_Action" />
-=======
       <scope id="3465865320786305631" at="39,95,61,16" />
       <scope id="3465865320786305631" at="63,0,86,0">
         <var name="_params" id="3465865320786305631" />
@@ -3225,7 +3107,6 @@
       </scope>
       <unit id="5049109624535820698" at="78,85,84,5" name="jetbrains.mps.ide.devkit.actions.NewAccessoryModel_Action$1" />
       <unit id="3465865320786305631" at="23,0,87,0" name="jetbrains.mps.ide.devkit.actions.NewAccessoryModel_Action" />
->>>>>>> 63970703
     </file>
   </root>
   <root nodeRef="r:90fa2771-55a5-4174-b12a-f5413c5a876c(jetbrains.mps.ide.devkit.actions)/3465865320786327838">
