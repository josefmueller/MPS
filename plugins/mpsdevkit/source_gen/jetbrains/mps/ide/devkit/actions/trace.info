<?xml version="1.0" encoding="UTF-8"?>
<debug-info-v2>
  <concept fqn="c:f3061a53-9226-4cc5-a443-f952ceaf5816/1160998861373:jetbrains.mps.baseLanguage.structure.AssertStatement" />
  <concept fqn="c:f3061a53-9226-4cc5-a443-f952ceaf5816/1082485599095:jetbrains.mps.baseLanguage.structure.BlockStatement" />
  <concept fqn="c:f3061a53-9226-4cc5-a443-f952ceaf5816/1081855346303:jetbrains.mps.baseLanguage.structure.BreakStatement" />
  <concept fqn="c:f3061a53-9226-4cc5-a443-f952ceaf5816/1068580123140:jetbrains.mps.baseLanguage.structure.ConstructorDeclaration" />
  <concept fqn="c:f3061a53-9226-4cc5-a443-f952ceaf5816/1082113931046:jetbrains.mps.baseLanguage.structure.ContinueStatement" />
  <concept fqn="c:f3061a53-9226-4cc5-a443-f952ceaf5816/1068580123155:jetbrains.mps.baseLanguage.structure.ExpressionStatement" />
  <concept fqn="c:f3061a53-9226-4cc5-a443-f952ceaf5816/1068390468200:jetbrains.mps.baseLanguage.structure.FieldDeclaration" />
  <concept fqn="c:f3061a53-9226-4cc5-a443-f952ceaf5816/1144226303539:jetbrains.mps.baseLanguage.structure.ForeachStatement" />
  <concept fqn="c:f3061a53-9226-4cc5-a443-f952ceaf5816/1068580123159:jetbrains.mps.baseLanguage.structure.IfStatement" />
  <concept fqn="c:f3061a53-9226-4cc5-a443-f952ceaf5816/1068580123165:jetbrains.mps.baseLanguage.structure.InstanceMethodDeclaration" />
  <concept fqn="c:f3061a53-9226-4cc5-a443-f952ceaf5816/1068581242864:jetbrains.mps.baseLanguage.structure.LocalVariableDeclarationStatement" />
  <concept fqn="c:f3061a53-9226-4cc5-a443-f952ceaf5816/1068581242878:jetbrains.mps.baseLanguage.structure.ReturnStatement" />
  <concept fqn="c:f3061a53-9226-4cc5-a443-f952ceaf5816/6329021646629104954:jetbrains.mps.baseLanguage.structure.SingleLineComment" />
  <concept fqn="c:f3061a53-9226-4cc5-a443-f952ceaf5816/1068580123157:jetbrains.mps.baseLanguage.structure.Statement" />
  <concept fqn="c:f3061a53-9226-4cc5-a443-f952ceaf5816/1070462154015:jetbrains.mps.baseLanguage.structure.StaticFieldDeclaration" />
  <concept fqn="c:f3061a53-9226-4cc5-a443-f952ceaf5816/1081236700938:jetbrains.mps.baseLanguage.structure.StaticMethodDeclaration" />
  <concept fqn="c:f3061a53-9226-4cc5-a443-f952ceaf5816/1070475587102:jetbrains.mps.baseLanguage.structure.SuperConstructorInvocation" />
  <concept fqn="c:f3061a53-9226-4cc5-a443-f952ceaf5816/1164879751025:jetbrains.mps.baseLanguage.structure.TryCatchStatement" />
  <concept fqn="c:f3061a53-9226-4cc5-a443-f952ceaf5816/1076505808687:jetbrains.mps.baseLanguage.structure.WhileStatement" />
  <root nodeRef="r:90fa2771-55a5-4174-b12a-f5413c5a876c(jetbrains.mps.ide.devkit.actions)/1206195573853570544">
    <file name="ShowStructure_Action.java">
      <node id="1206195573853570544" at="20,0,21,0" concept="14" trace="ICON" />
      <node id="1206195573853570544" at="21,33,22,38" concept="16" />
      <node id="1206195573853570544" at="22,38,23,35" concept="5" />
      <node id="1206195573853570544" at="23,35,24,40" concept="5" />
      <node id="1206195573853570544" at="27,32,28,16" concept="11" />
      <node id="1206195573853570544" at="32,53,33,19" concept="11" />
      <node id="1206195573853570544" at="35,5,36,56" concept="10" />
      <node id="1206195573853570544" at="37,22,38,21" concept="11" />
      <node id="1206195573853570544" at="41,5,42,65" concept="10" />
      <node id="1206195573853570544" at="43,22,44,21" concept="11" />
      <node id="1206195573853570544" at="47,5,48,65" concept="10" />
      <node id="1206195573853570544" at="49,22,50,21" concept="11" />
      <node id="1206195573853570544" at="52,5,53,16" concept="11" />
      <node id="1206195573853570553" at="56,96,57,124" concept="10" />
      <node id="1206195573853570566" at="58,39,59,13" concept="11" />
      <node id="1206195573853570567" at="60,5,61,0" concept="13" />
      <node id="1206195573853570568" at="61,0,62,159" concept="10" />
      <node id="3225473836814533370" at="62,159,63,159" concept="10" />
      <node id="1862644671852713899" at="64,61,65,113" concept="12" />
      <node id="1206195573853570607" at="65,113,66,75" concept="5" />
      <node id="1206195573853570616" at="67,5,68,17" concept="5" />
      <node id="1206195573853570544" at="31,95,34,5" concept="8" />
      <node id="1206195573853570544" at="36,56,39,7" concept="8" />
      <node id="1206195573853570544" at="42,65,45,7" concept="8" />
      <node id="1206195573853570544" at="48,65,51,7" concept="8" />
      <node id="1206195573853570561" at="57,124,60,5" concept="8" />
      <node id="1206195573853570544" at="26,0,30,0" concept="9" trace="isDumbAware#()Z" />
      <node id="1206195573853570600" at="63,159,67,5" concept="8" />
      <node id="1206195573853570544" at="21,0,26,0" concept="3" trace="ShowStructure_Action#()V" />
      <node id="1206195573853570544" at="34,5,40,5" concept="1" />
      <node id="1206195573853570544" at="40,5,46,5" concept="1" />
      <node id="1206195573853570544" at="46,5,52,5" concept="1" />
      <node id="1206195573853570544" at="55,0,70,0" concept="9" trace="doExecute#(Lcom/intellij/openapi/actionSystem/AnActionEvent;Ljava/util/Map;)V" />
      <node id="1206195573853570544" at="30,0,55,0" concept="9" trace="collectActionData#(Lcom/intellij/openapi/actionSystem/AnActionEvent;Ljava/util/Map;)Z" />
      <scope id="1206195573853570544" at="27,32,28,16" />
      <scope id="1206195573853570544" at="32,53,33,19" />
      <scope id="1206195573853570544" at="37,22,38,21" />
      <scope id="1206195573853570544" at="43,22,44,21" />
      <scope id="1206195573853570544" at="49,22,50,21" />
      <scope id="1206195573853570565" at="58,39,59,13" />
      <scope id="1206195573853570606" at="64,61,66,75" />
      <scope id="1206195573853570544" at="21,33,24,40" />
      <scope id="1206195573853570544" at="26,0,30,0" />
      <scope id="1206195573853570544" at="35,5,39,7">
        <var name="p" id="1206195573853570544" />
      </scope>
      <scope id="1206195573853570544" at="41,5,45,7">
        <var name="p" id="1206195573853570544" />
      </scope>
      <scope id="1206195573853570544" at="47,5,51,7">
        <var name="p" id="1206195573853570544" />
      </scope>
      <scope id="1206195573853570544" at="21,0,26,0" />
      <scope id="1206195573853570544" at="56,96,68,17">
        <var name="popup" id="3225473836814533371" />
        <var name="structureView" id="1206195573853570569" />
        <var name="structureViewBuilder" id="1206195573853570554" />
      </scope>
      <scope id="1206195573853570544" at="55,0,70,0">
        <var name="_params" id="1206195573853570544" />
        <var name="event" id="1206195573853570544" />
      </scope>
      <scope id="1206195573853570544" at="31,95,53,16" />
      <scope id="1206195573853570544" at="30,0,55,0">
        <var name="_params" id="1206195573853570544" />
        <var name="event" id="1206195573853570544" />
      </scope>
      <unit id="1206195573853570544" at="19,0,71,0" name="jetbrains.mps.ide.devkit.actions.ShowStructure_Action" />
    </file>
  </root>
  <root nodeRef="r:90fa2771-55a5-4174-b12a-f5413c5a876c(jetbrains.mps.ide.devkit.actions)/1206195573853570620">
    <file name="StructureAdditions_ActionGroup.java">
      <node id="1206195573853570620" at="8,0,9,0" concept="14" trace="ID" />
      <node id="1206195573853570620" at="9,43,10,36" concept="16" />
      <node id="1206195573853570620" at="10,36,11,30" concept="5" />
      <node id="1206195573853570620" at="11,30,12,25" concept="5" />
      <node id="1206195573853570622" at="12,25,13,107" concept="5" />
      <node id="1206195573853570620" at="9,0,15,0" concept="3" trace="StructureAdditions_ActionGroup#()V" />
      <scope id="1206195573853570620" at="9,43,13,107" />
      <scope id="1206195573853570620" at="9,0,15,0" />
      <unit id="1206195573853570620" at="7,0,16,0" name="jetbrains.mps.ide.devkit.actions.StructureAdditions_ActionGroup" />
    </file>
  </root>
  <root nodeRef="r:90fa2771-55a5-4174-b12a-f5413c5a876c(jetbrains.mps.ide.devkit.actions)/1234869968490316273">
    <file name="ShowGenerationTrace_Action.java">
      <node id="1234869968490316273" at="20,0,21,0" concept="14" trace="ICON" />
      <node id="1234869968490316273" at="21,39,22,45" concept="16" />
      <node id="1234869968490316273" at="22,45,23,35" concept="5" />
      <node id="1234869968490316273" at="23,35,24,41" concept="5" />
      <node id="1234869968490316273" at="27,32,28,16" concept="11" />
      <node id="6212780581440844602" at="31,89,32,119" concept="10" />
      <node id="6830537871213461153" at="33,74,34,39" concept="5" />
      <node id="6830537871213514461" at="35,12,36,151" concept="5" />
      <node id="1234869968490316273" at="41,53,42,19" concept="11" />
      <node id="1234869968490316273" at="44,5,45,56" concept="10" />
      <node id="1234869968490316273" at="46,22,47,21" concept="11" />
      <node id="1234869968490316273" at="50,5,51,57" concept="10" />
      <node id="1234869968490316273" at="52,25,53,21" concept="11" />
      <node id="1234869968490316273" at="56,5,57,55" concept="10" />
      <node id="1234869968490316273" at="58,22,59,21" concept="11" />
      <node id="1234869968490316273" at="61,5,62,16" concept="11" />
      <node id="6212780581440854415" at="65,96,66,119" concept="10" />
      <node id="1234869968490316289" at="67,76,68,105" concept="5" />
      <node id="23770751830573390" at="35,10,37,5" concept="1" />
      <node id="1234869968490316273" at="40,95,43,5" concept="8" />
      <node id="1234869968490316273" at="45,56,48,7" concept="8" />
      <node id="1234869968490316273" at="51,57,54,7" concept="8" />
      <node id="1234869968490316273" at="57,55,60,7" concept="8" />
      <node id="1234869968490316287" at="66,119,69,5" concept="8" />
      <node id="1234869968490316273" at="26,0,30,0" concept="9" trace="isDumbAware#()Z" />
      <node id="1234869968490316273" at="21,0,26,0" concept="3" trace="ShowGenerationTrace_Action#()V" />
      <node id="1234869968490316321" at="32,119,37,5" concept="8" />
      <node id="1234869968490316273" at="43,5,49,5" concept="1" />
      <node id="1234869968490316273" at="49,5,55,5" concept="1" />
      <node id="1234869968490316273" at="55,5,61,5" concept="1" />
      <node id="1234869968490316273" at="64,0,71,0" concept="9" trace="doExecute#(Lcom/intellij/openapi/actionSystem/AnActionEvent;Ljava/util/Map;)V" />
      <node id="1234869968490316273" at="30,0,39,0" concept="9" trace="doUpdate#(Lcom/intellij/openapi/actionSystem/AnActionEvent;Ljava/util/Map;)V" />
      <node id="1234869968490316273" at="39,0,64,0" concept="9" trace="collectActionData#(Lcom/intellij/openapi/actionSystem/AnActionEvent;Ljava/util/Map;)Z" />
      <scope id="1234869968490316273" at="27,32,28,16" />
      <scope id="1234869968490316322" at="33,74,34,39" />
      <scope id="23770751830573391" at="35,12,36,151" />
      <scope id="1234869968490316273" at="41,53,42,19" />
      <scope id="1234869968490316273" at="46,22,47,21" />
      <scope id="1234869968490316273" at="52,25,53,21" />
      <scope id="1234869968490316273" at="58,22,59,21" />
      <scope id="1234869968490316288" at="67,76,68,105" />
      <scope id="1234869968490316273" at="21,39,24,41" />
      <scope id="1234869968490316273" at="26,0,30,0" />
      <scope id="1234869968490316273" at="44,5,48,7">
        <var name="p" id="1234869968490316273" />
      </scope>
      <scope id="1234869968490316273" at="50,5,54,7">
        <var name="node" id="1234869968490316273" />
      </scope>
      <scope id="1234869968490316273" at="56,5,60,7">
        <var name="p" id="1234869968490316273" />
      </scope>
      <scope id="1234869968490316273" at="65,96,69,5">
        <var name="tool" id="6212780581440854416" />
      </scope>
      <scope id="1234869968490316273" at="21,0,26,0" />
      <scope id="1234869968490316305" at="31,89,37,5">
        <var name="tool" id="6212780581440844603" />
      </scope>
      <scope id="1234869968490316273" at="64,0,71,0">
        <var name="_params" id="1234869968490316273" />
        <var name="event" id="1234869968490316273" />
      </scope>
      <scope id="1234869968490316273" at="30,0,39,0">
        <var name="_params" id="1234869968490316273" />
        <var name="event" id="1234869968490316273" />
      </scope>
      <scope id="1234869968490316273" at="40,95,62,16" />
      <scope id="1234869968490316273" at="39,0,64,0">
        <var name="_params" id="1234869968490316273" />
        <var name="event" id="1234869968490316273" />
      </scope>
      <unit id="1234869968490316273" at="19,0,72,0" name="jetbrains.mps.ide.devkit.actions.ShowGenerationTrace_Action" />
    </file>
  </root>
  <root nodeRef="r:90fa2771-55a5-4174-b12a-f5413c5a876c(jetbrains.mps.ide.devkit.actions)/1234869968490316371">
    <file name="ShowGenerationTraceback_Action.java">
      <node id="1234869968490316371" at="21,0,22,0" concept="14" trace="ICON" />
      <node id="1234869968490316371" at="22,43,23,49" concept="16" />
      <node id="1234869968490316371" at="23,49,24,35" concept="5" />
      <node id="1234869968490316371" at="24,35,25,41" concept="5" />
      <node id="1234869968490316371" at="28,32,29,16" concept="11" />
      <node id="6212780581440813754" at="32,89,33,119" concept="10" />
      <node id="288031599793305396" at="33,119,34,52" concept="10" />
      <node id="7201967929020863779" at="35,99,36,39" concept="5" />
      <node id="6830537871213529469" at="37,12,38,114" concept="5" />
      <node id="1234869968490316371" at="43,53,44,19" concept="11" />
      <node id="1234869968490316371" at="46,5,47,56" concept="10" />
      <node id="1234869968490316371" at="48,22,49,21" concept="11" />
      <node id="1234869968490316371" at="52,5,53,57" concept="10" />
      <node id="1234869968490316371" at="54,25,55,21" concept="11" />
      <node id="1234869968490316371" at="58,5,59,55" concept="10" />
      <node id="1234869968490316371" at="60,22,61,21" concept="11" />
      <node id="1234869968490316371" at="63,5,64,16" concept="11" />
      <node id="6212780581440831809" at="67,96,68,119" concept="10" />
      <node id="1234869968490316385" at="69,75,70,105" concept="5" />
      <node id="23770751830571545" at="37,10,39,5" concept="1" />
      <node id="1234869968490316371" at="42,95,45,5" concept="8" />
      <node id="1234869968490316371" at="47,56,50,7" concept="8" />
      <node id="1234869968490316371" at="53,57,56,7" concept="8" />
      <node id="1234869968490316371" at="59,55,62,7" concept="8" />
      <node id="1234869968490316383" at="68,119,71,5" concept="8" />
      <node id="1234869968490316371" at="27,0,31,0" concept="9" trace="isDumbAware#()Z" />
      <node id="1234869968490316371" at="22,0,27,0" concept="3" trace="ShowGenerationTraceback_Action#()V" />
      <node id="1234869968490316400" at="34,52,39,5" concept="8" />
      <node id="1234869968490316371" at="45,5,51,5" concept="1" />
      <node id="1234869968490316371" at="51,5,57,5" concept="1" />
      <node id="1234869968490316371" at="57,5,63,5" concept="1" />
      <node id="1234869968490316371" at="66,0,73,0" concept="9" trace="doExecute#(Lcom/intellij/openapi/actionSystem/AnActionEvent;Ljava/util/Map;)V" />
      <node id="1234869968490316371" at="31,0,41,0" concept="9" trace="doUpdate#(Lcom/intellij/openapi/actionSystem/AnActionEvent;Ljava/util/Map;)V" />
      <node id="1234869968490316371" at="41,0,66,0" concept="9" trace="collectActionData#(Lcom/intellij/openapi/actionSystem/AnActionEvent;Ljava/util/Map;)Z" />
      <scope id="1234869968490316371" at="28,32,29,16" />
      <scope id="1234869968490316408" at="35,99,36,39" />
      <scope id="23770751830571546" at="37,12,38,114" />
      <scope id="1234869968490316371" at="43,53,44,19" />
      <scope id="1234869968490316371" at="48,22,49,21" />
      <scope id="1234869968490316371" at="54,25,55,21" />
      <scope id="1234869968490316371" at="60,22,61,21" />
      <scope id="1234869968490316384" at="69,75,70,105" />
      <scope id="1234869968490316371" at="22,43,25,41" />
      <scope id="1234869968490316371" at="27,0,31,0" />
      <scope id="1234869968490316371" at="46,5,50,7">
        <var name="p" id="1234869968490316371" />
      </scope>
      <scope id="1234869968490316371" at="52,5,56,7">
        <var name="node" id="1234869968490316371" />
      </scope>
      <scope id="1234869968490316371" at="58,5,62,7">
        <var name="p" id="1234869968490316371" />
      </scope>
      <scope id="1234869968490316371" at="67,96,71,5">
        <var name="tool" id="6212780581440831810" />
      </scope>
      <scope id="1234869968490316371" at="22,0,27,0" />
      <scope id="1234869968490316399" at="32,89,39,5">
        <var name="n" id="288031599793305397" />
        <var name="tool" id="6212780581440813755" />
      </scope>
      <scope id="1234869968490316371" at="66,0,73,0">
        <var name="_params" id="1234869968490316371" />
        <var name="event" id="1234869968490316371" />
      </scope>
      <scope id="1234869968490316371" at="31,0,41,0">
        <var name="_params" id="1234869968490316371" />
        <var name="event" id="1234869968490316371" />
      </scope>
      <scope id="1234869968490316371" at="42,95,64,16" />
      <scope id="1234869968490316371" at="41,0,66,0">
        <var name="_params" id="1234869968490316371" />
        <var name="event" id="1234869968490316371" />
      </scope>
      <unit id="1234869968490316371" at="20,0,74,0" name="jetbrains.mps.ide.devkit.actions.ShowGenerationTraceback_Action" />
    </file>
  </root>
  <root nodeRef="r:90fa2771-55a5-4174-b12a-f5413c5a876c(jetbrains.mps.ide.devkit.actions)/1234869968490316459">
    <file name="GenerationTraceActions_ActionGroup.java">
      <node id="1234869968490316459" at="8,0,9,0" concept="14" trace="ID" />
      <node id="1234869968490316459" at="9,47,10,40" concept="16" />
      <node id="1234869968490316459" at="10,40,11,30" concept="5" />
      <node id="1234869968490316459" at="11,30,12,25" concept="5" />
      <node id="6830537871214210177" at="12,25,13,112" concept="5" />
      <node id="1234869968490316461" at="13,112,14,117" concept="5" />
      <node id="1234869968490316462" at="14,117,15,121" concept="5" />
      <node id="1234869968490316459" at="9,0,17,0" concept="3" trace="GenerationTraceActions_ActionGroup#()V" />
      <scope id="1234869968490316459" at="9,47,15,121" />
      <scope id="1234869968490316459" at="9,0,17,0" />
      <unit id="1234869968490316459" at="7,0,18,0" name="jetbrains.mps.ide.devkit.actions.GenerationTraceActions_ActionGroup" />
    </file>
  </root>
  <root nodeRef="r:90fa2771-55a5-4174-b12a-f5413c5a876c(jetbrains.mps.ide.devkit.actions)/1366781238034273697">
    <file name="LanguageNewGenerator_ActionGroup.java">
      <node id="1366781238034273697" at="8,0,9,0" concept="14" trace="ID" />
      <node id="1366781238034273697" at="9,45,10,38" concept="16" />
      <node id="1366781238034273697" at="10,38,11,30" concept="5" />
      <node id="1366781238034273697" at="11,30,12,25" concept="5" />
      <node id="1366781238034273700" at="12,25,13,108" concept="5" />
      <node id="1366781238034273697" at="9,0,15,0" concept="3" trace="LanguageNewGenerator_ActionGroup#()V" />
      <scope id="1366781238034273697" at="9,45,13,108" />
      <scope id="1366781238034273697" at="9,0,15,0" />
      <unit id="1366781238034273697" at="7,0,16,0" name="jetbrains.mps.ide.devkit.actions.LanguageNewGenerator_ActionGroup" />
    </file>
  </root>
  <root nodeRef="r:90fa2771-55a5-4174-b12a-f5413c5a876c(jetbrains.mps.ide.devkit.actions)/1366781238034273705">
    <file name="LanguageNewActionsEx_ActionGroup.java">
      <node id="1366781238034273705" at="8,0,9,0" concept="14" trace="ID" />
      <node id="1366781238034273705" at="9,45,10,38" concept="16" />
      <node id="1366781238034273705" at="10,38,11,30" concept="5" />
      <node id="1366781238034273705" at="11,30,12,25" concept="5" />
      <node id="1366781238034273708" at="12,25,13,113" concept="5" />
      <node id="1366781238034273705" at="9,0,15,0" concept="3" trace="LanguageNewActionsEx_ActionGroup#()V" />
      <scope id="1366781238034273705" at="9,45,13,113" />
      <scope id="1366781238034273705" at="9,0,15,0" />
      <unit id="1366781238034273705" at="7,0,16,0" name="jetbrains.mps.ide.devkit.actions.LanguageNewActionsEx_ActionGroup" />
    </file>
  </root>
  <root nodeRef="r:90fa2771-55a5-4174-b12a-f5413c5a876c(jetbrains.mps.ide.devkit.actions)/1596727503333709178">
    <file name="BehaviourPopup_ActionGroup.java">
      <node id="1596727503333709178" at="8,0,9,0" concept="14" trace="ID" />
      <node id="1596727503333709178" at="9,39,10,32" concept="16" />
      <node id="1596727503333709178" at="10,32,11,30" concept="5" />
      <node id="1596727503333709178" at="11,30,12,25" concept="5" />
      <node id="1596727503333709180" at="12,25,13,118" concept="5" />
      <node id="1596727503333709178" at="9,0,15,0" concept="3" trace="BehaviourPopup_ActionGroup#()V" />
      <scope id="1596727503333709178" at="9,39,13,118" />
      <scope id="1596727503333709178" at="9,0,15,0" />
      <unit id="1596727503333709178" at="7,0,16,0" name="jetbrains.mps.ide.devkit.actions.BehaviourPopup_ActionGroup" />
    </file>
  </root>
  <root nodeRef="r:90fa2771-55a5-4174-b12a-f5413c5a876c(jetbrains.mps.ide.devkit.actions)/1596727503333709182">
    <file name="GoToOverridingBehaviorMethod_Action.java">
      <node id="1596727503333709182" at="23,0,24,0" concept="14" trace="ICON" />
      <node id="1596727503333709182" at="24,48,25,48" concept="16" />
      <node id="1596727503333709182" at="25,48,26,35" concept="5" />
      <node id="1596727503333709182" at="26,35,27,40" concept="5" />
      <node id="1596727503333709182" at="30,32,31,16" concept="11" />
      <node id="1596727503333709215" at="34,87,35,144" concept="11" />
      <node id="1596727503333709182" at="38,89,39,85" concept="5" />
      <node id="1596727503333709182" at="43,53,44,19" concept="11" />
      <node id="1596727503333709182" at="46,5,47,57" concept="10" />
      <node id="1596727503333709182" at="48,216,49,20" concept="5" />
      <node id="1596727503333709182" at="51,25,52,21" concept="11" />
      <node id="1596727503333709182" at="55,5,56,66" concept="10" />
      <node id="1596727503333709182" at="57,22,58,21" concept="11" />
      <node id="1596727503333709182" at="61,5,62,66" concept="10" />
      <node id="1596727503333709182" at="63,22,64,21" concept="11" />
      <node id="1596727503333709182" at="66,5,67,16" concept="11" />
      <node id="3986659821983689632" at="70,96,71,90" concept="5" />
      <node id="1616056205645073017" at="71,90,72,75" concept="10" />
      <node id="1616056205645073021" at="72,75,73,50" concept="10" />
      <node id="1616056205645073028" at="73,50,74,242" concept="5" />
      <node id="1596727503333709186" at="76,59,77,77" concept="11" />
      <node id="1596727503333709182" at="42,95,45,5" concept="8" />
      <node id="1596727503333709182" at="47,57,50,7" concept="8" />
      <node id="1596727503333709182" at="50,7,53,7" concept="8" />
      <node id="1596727503333709182" at="56,66,59,7" concept="8" />
      <node id="1596727503333709182" at="62,66,65,7" concept="8" />
      <node id="1596727503333709183" at="76,0,79,0" concept="9" trace="getFinderName#(Lcom/intellij/openapi/actionSystem/AnActionEvent;)Ljava/lang/String;" />
      <node id="1596727503333709182" at="29,0,33,0" concept="9" trace="isDumbAware#()Z" />
      <node id="1596727503333709182" at="33,0,37,0" concept="9" trace="isApplicable#(Lcom/intellij/openapi/actionSystem/AnActionEvent;Ljava/util/Map;)Z" />
      <node id="1596727503333709182" at="37,0,41,0" concept="9" trace="doUpdate#(Lcom/intellij/openapi/actionSystem/AnActionEvent;Ljava/util/Map;)V" />
      <node id="1596727503333709182" at="24,0,29,0" concept="3" trace="GoToOverridingBehaviorMethod_Action#()V" />
      <node id="1596727503333709182" at="54,5,60,5" concept="1" />
      <node id="1596727503333709182" at="60,5,66,5" concept="1" />
      <node id="1596727503333709182" at="69,0,76,0" concept="9" trace="doExecute#(Lcom/intellij/openapi/actionSystem/AnActionEvent;Ljava/util/Map;)V" />
      <node id="1596727503333709182" at="45,5,54,5" concept="1" />
      <node id="1596727503333709182" at="41,0,69,0" concept="9" trace="collectActionData#(Lcom/intellij/openapi/actionSystem/AnActionEvent;Ljava/util/Map;)Z" />
      <scope id="1596727503333709182" at="30,32,31,16" />
      <scope id="1596727503333709214" at="34,87,35,144" />
      <scope id="1596727503333709182" at="38,89,39,85" />
      <scope id="1596727503333709182" at="43,53,44,19" />
      <scope id="1596727503333709182" at="48,216,49,20" />
      <scope id="1596727503333709182" at="51,25,52,21" />
      <scope id="1596727503333709182" at="57,22,58,21" />
      <scope id="1596727503333709182" at="63,22,64,21" />
      <scope id="1596727503333709185" at="76,59,77,77" />
      <scope id="1596727503333709182" at="24,48,27,40" />
      <scope id="1596727503333709183" at="76,0,79,0">
        <var name="event" id="1596727503333709183" />
      </scope>
      <scope id="1596727503333709182" at="29,0,33,0" />
      <scope id="1596727503333709182" at="33,0,37,0">
        <var name="_params" id="1596727503333709182" />
        <var name="event" id="1596727503333709182" />
      </scope>
      <scope id="1596727503333709182" at="37,0,41,0">
        <var name="_params" id="1596727503333709182" />
        <var name="event" id="1596727503333709182" />
      </scope>
      <scope id="1596727503333709182" at="55,5,59,7">
        <var name="p" id="1596727503333709182" />
      </scope>
      <scope id="1596727503333709182" at="61,5,65,7">
        <var name="p" id="1596727503333709182" />
      </scope>
      <scope id="1596727503333709182" at="70,96,74,242">
        <var name="inputEvent" id="1616056205645073019" />
        <var name="selectedCell" id="1616056205645073015" />
      </scope>
      <scope id="1596727503333709182" at="24,0,29,0" />
      <scope id="1596727503333709182" at="46,5,53,7">
        <var name="node" id="1596727503333709182" />
      </scope>
      <scope id="1596727503333709182" at="69,0,76,0">
        <var name="_params" id="1596727503333709182" />
        <var name="event" id="1596727503333709182" />
      </scope>
      <scope id="1596727503333709182" at="42,95,67,16" />
      <scope id="1596727503333709182" at="41,0,69,0">
        <var name="_params" id="1596727503333709182" />
        <var name="event" id="1596727503333709182" />
      </scope>
      <unit id="1596727503333709182" at="22,0,80,0" name="jetbrains.mps.ide.devkit.actions.GoToOverridingBehaviorMethod_Action" />
    </file>
  </root>
  <root nodeRef="r:90fa2771-55a5-4174-b12a-f5413c5a876c(jetbrains.mps.ide.devkit.actions)/1596727503333822320">
    <file name="BehaviorCodeOverrideImplementMenuGroup_ActionGroup.java">
      <node id="1596727503333822320" at="8,0,9,0" concept="14" trace="ID" />
      <node id="1596727503333822320" at="9,63,10,56" concept="16" />
      <node id="1596727503333822320" at="10,56,11,30" concept="5" />
      <node id="1596727503333822320" at="11,30,12,25" concept="5" />
      <node id="1596727503333822323" at="12,25,13,136" concept="5" />
      <node id="1596727503333822324" at="13,136,14,137" concept="5" />
      <node id="1596727503333822320" at="9,0,16,0" concept="3" trace="BehaviorCodeOverrideImplementMenuGroup_ActionGroup#()V" />
      <scope id="1596727503333822320" at="9,63,14,137" />
      <scope id="1596727503333822320" at="9,0,16,0" />
      <unit id="1596727503333822320" at="7,0,17,0" name="jetbrains.mps.ide.devkit.actions.BehaviorCodeOverrideImplementMenuGroup_ActionGroup" />
    </file>
  </root>
  <root nodeRef="r:90fa2771-55a5-4174-b12a-f5413c5a876c(jetbrains.mps.ide.devkit.actions)/1596727503333822325">
    <file name="ImplementBehaviorMethod_Action.java">
      <node id="1596727503333822325" at="21,0,22,0" concept="14" trace="ICON" />
      <node id="1596727503333822325" at="22,43,23,52" concept="16" />
      <node id="1596727503333822325" at="23,52,24,35" concept="5" />
      <node id="1596727503333822325" at="24,35,25,40" concept="5" />
      <node id="1596727503333822325" at="25,40,26,36" concept="5" />
      <node id="1596727503333822325" at="29,32,30,16" concept="11" />
      <node id="1596727503333822359" at="33,87,34,319" concept="11" />
      <node id="1596727503333822325" at="37,89,38,85" concept="5" />
      <node id="1596727503333822325" at="42,53,43,19" concept="11" />
      <node id="1596727503333822325" at="45,5,46,57" concept="10" />
      <node id="1596727503333822325" at="47,25,48,21" concept="11" />
      <node id="1596727503333822325" at="51,5,52,72" concept="10" />
      <node id="1596727503333822325" at="53,22,54,21" concept="11" />
      <node id="1596727503333822325" at="57,5,58,66" concept="10" />
      <node id="1596727503333822325" at="59,22,60,21" concept="11" />
      <node id="1596727503333822325" at="62,5,63,16" concept="11" />
      <node id="5624975557544099745" at="66,96,67,96" concept="5" />
      <node id="1596727503333822344" at="67,96,68,184" concept="5" />
      <node id="1596727503333822325" at="41,95,44,5" concept="8" />
      <node id="1596727503333822325" at="46,57,49,7" concept="8" />
      <node id="1596727503333822325" at="52,72,55,7" concept="8" />
      <node id="1596727503333822325" at="58,66,61,7" concept="8" />
      <node id="1596727503333822325" at="28,0,32,0" concept="9" trace="isDumbAware#()Z" />
      <node id="1596727503333822325" at="32,0,36,0" concept="9" trace="isApplicable#(Lcom/intellij/openapi/actionSystem/AnActionEvent;Ljava/util/Map;)Z" />
      <node id="1596727503333822325" at="36,0,40,0" concept="9" trace="doUpdate#(Lcom/intellij/openapi/actionSystem/AnActionEvent;Ljava/util/Map;)V" />
      <node id="1596727503333822325" at="65,0,70,0" concept="9" trace="doExecute#(Lcom/intellij/openapi/actionSystem/AnActionEvent;Ljava/util/Map;)V" />
      <node id="1596727503333822325" at="22,0,28,0" concept="3" trace="ImplementBehaviorMethod_Action#()V" />
      <node id="1596727503333822325" at="44,5,50,5" concept="1" />
      <node id="1596727503333822325" at="50,5,56,5" concept="1" />
      <node id="1596727503333822325" at="56,5,62,5" concept="1" />
      <node id="1596727503333822325" at="40,0,65,0" concept="9" trace="collectActionData#(Lcom/intellij/openapi/actionSystem/AnActionEvent;Ljava/util/Map;)Z" />
      <scope id="1596727503333822325" at="29,32,30,16" />
      <scope id="1596727503333822358" at="33,87,34,319" />
      <scope id="1596727503333822325" at="37,89,38,85" />
      <scope id="1596727503333822325" at="42,53,43,19" />
      <scope id="1596727503333822325" at="47,25,48,21" />
      <scope id="1596727503333822325" at="53,22,54,21" />
      <scope id="1596727503333822325" at="59,22,60,21" />
      <scope id="1596727503333822325" at="66,96,68,184" />
      <scope id="1596727503333822325" at="22,43,26,36" />
      <scope id="1596727503333822325" at="28,0,32,0" />
      <scope id="1596727503333822325" at="32,0,36,0">
        <var name="_params" id="1596727503333822325" />
        <var name="event" id="1596727503333822325" />
      </scope>
      <scope id="1596727503333822325" at="36,0,40,0">
        <var name="_params" id="1596727503333822325" />
        <var name="event" id="1596727503333822325" />
      </scope>
      <scope id="1596727503333822325" at="45,5,49,7">
        <var name="node" id="1596727503333822325" />
      </scope>
      <scope id="1596727503333822325" at="51,5,55,7">
        <var name="p" id="1596727503333822325" />
      </scope>
      <scope id="1596727503333822325" at="57,5,61,7">
        <var name="p" id="1596727503333822325" />
      </scope>
      <scope id="1596727503333822325" at="65,0,70,0">
        <var name="_params" id="1596727503333822325" />
        <var name="event" id="1596727503333822325" />
      </scope>
      <scope id="1596727503333822325" at="22,0,28,0" />
      <scope id="1596727503333822325" at="41,95,63,16" />
      <scope id="1596727503333822325" at="40,0,65,0">
        <var name="_params" id="1596727503333822325" />
        <var name="event" id="1596727503333822325" />
      </scope>
      <unit id="1596727503333822325" at="20,0,71,0" name="jetbrains.mps.ide.devkit.actions.ImplementBehaviorMethod_Action" />
    </file>
  </root>
  <root nodeRef="r:90fa2771-55a5-4174-b12a-f5413c5a876c(jetbrains.mps.ide.devkit.actions)/1596727503333822377">
    <file name="OverrideBehaviorMethod_Action.java">
      <node id="1596727503333822377" at="21,0,22,0" concept="14" trace="ICON" />
      <node id="1596727503333822377" at="22,42,23,51" concept="16" />
      <node id="1596727503333822377" at="23,51,24,35" concept="5" />
      <node id="1596727503333822377" at="24,35,25,40" concept="5" />
      <node id="1596727503333822377" at="25,40,26,36" concept="5" />
      <node id="1596727503333822377" at="29,32,30,16" concept="11" />
      <node id="1596727503333822411" at="33,87,34,251" concept="11" />
      <node id="1596727503333822377" at="37,89,38,85" concept="5" />
      <node id="1596727503333822377" at="42,53,43,19" concept="11" />
      <node id="1596727503333822377" at="45,5,46,57" concept="10" />
      <node id="1596727503333822377" at="47,25,48,21" concept="11" />
      <node id="1596727503333822377" at="51,5,52,72" concept="10" />
      <node id="1596727503333822377" at="53,22,54,21" concept="11" />
      <node id="1596727503333822377" at="57,5,58,66" concept="10" />
      <node id="1596727503333822377" at="59,22,60,21" concept="11" />
      <node id="1596727503333822377" at="62,5,63,16" concept="11" />
      <node id="5624975557544099739" at="66,96,67,95" concept="5" />
      <node id="1596727503333822396" at="67,95,68,183" concept="5" />
      <node id="1596727503333822377" at="41,95,44,5" concept="8" />
      <node id="1596727503333822377" at="46,57,49,7" concept="8" />
      <node id="1596727503333822377" at="52,72,55,7" concept="8" />
      <node id="1596727503333822377" at="58,66,61,7" concept="8" />
      <node id="1596727503333822377" at="28,0,32,0" concept="9" trace="isDumbAware#()Z" />
      <node id="1596727503333822377" at="32,0,36,0" concept="9" trace="isApplicable#(Lcom/intellij/openapi/actionSystem/AnActionEvent;Ljava/util/Map;)Z" />
      <node id="1596727503333822377" at="36,0,40,0" concept="9" trace="doUpdate#(Lcom/intellij/openapi/actionSystem/AnActionEvent;Ljava/util/Map;)V" />
      <node id="1596727503333822377" at="65,0,70,0" concept="9" trace="doExecute#(Lcom/intellij/openapi/actionSystem/AnActionEvent;Ljava/util/Map;)V" />
      <node id="1596727503333822377" at="22,0,28,0" concept="3" trace="OverrideBehaviorMethod_Action#()V" />
      <node id="1596727503333822377" at="44,5,50,5" concept="1" />
      <node id="1596727503333822377" at="50,5,56,5" concept="1" />
      <node id="1596727503333822377" at="56,5,62,5" concept="1" />
      <node id="1596727503333822377" at="40,0,65,0" concept="9" trace="collectActionData#(Lcom/intellij/openapi/actionSystem/AnActionEvent;Ljava/util/Map;)Z" />
      <scope id="1596727503333822377" at="29,32,30,16" />
      <scope id="1596727503333822410" at="33,87,34,251" />
      <scope id="1596727503333822377" at="37,89,38,85" />
      <scope id="1596727503333822377" at="42,53,43,19" />
      <scope id="1596727503333822377" at="47,25,48,21" />
      <scope id="1596727503333822377" at="53,22,54,21" />
      <scope id="1596727503333822377" at="59,22,60,21" />
      <scope id="1596727503333822377" at="66,96,68,183" />
      <scope id="1596727503333822377" at="22,42,26,36" />
      <scope id="1596727503333822377" at="28,0,32,0" />
      <scope id="1596727503333822377" at="32,0,36,0">
        <var name="_params" id="1596727503333822377" />
        <var name="event" id="1596727503333822377" />
      </scope>
      <scope id="1596727503333822377" at="36,0,40,0">
        <var name="_params" id="1596727503333822377" />
        <var name="event" id="1596727503333822377" />
      </scope>
      <scope id="1596727503333822377" at="45,5,49,7">
        <var name="node" id="1596727503333822377" />
      </scope>
      <scope id="1596727503333822377" at="51,5,55,7">
        <var name="p" id="1596727503333822377" />
      </scope>
      <scope id="1596727503333822377" at="57,5,61,7">
        <var name="p" id="1596727503333822377" />
      </scope>
      <scope id="1596727503333822377" at="65,0,70,0">
        <var name="_params" id="1596727503333822377" />
        <var name="event" id="1596727503333822377" />
      </scope>
      <scope id="1596727503333822377" at="22,0,28,0" />
      <scope id="1596727503333822377" at="41,95,63,16" />
      <scope id="1596727503333822377" at="40,0,65,0">
        <var name="_params" id="1596727503333822377" />
        <var name="event" id="1596727503333822377" />
      </scope>
      <unit id="1596727503333822377" at="20,0,71,0" name="jetbrains.mps.ide.devkit.actions.OverrideBehaviorMethod_Action" />
    </file>
  </root>
  <root nodeRef="r:90fa2771-55a5-4174-b12a-f5413c5a876c(jetbrains.mps.ide.devkit.actions)/1683977858888862718">
    <file name="DeleteGenerator_Action.java">
      <node id="1683977858888862718" at="24,0,25,0" concept="14" trace="ICON" />
      <node id="1683977858888862718" at="25,35,26,43" concept="16" />
      <node id="1683977858888862718" at="26,43,27,35" concept="5" />
      <node id="1683977858888862718" at="27,35,28,40" concept="5" />
      <node id="1683977858888862718" at="31,32,32,16" concept="11" />
      <node id="1683977858888862807" at="35,87,36,87" concept="11" />
      <node id="1683977858888862718" at="39,89,40,85" concept="5" />
      <node id="1683977858888862718" at="44,53,45,19" concept="11" />
      <node id="1683977858888862718" at="47,5,48,66" concept="10" />
      <node id="1683977858888862718" at="48,66,49,53" concept="5" />
      <node id="1683977858888862718" at="50,22,51,21" concept="11" />
      <node id="1683977858888862718" at="54,5,55,58" concept="10" />
      <node id="1683977858888862718" at="55,58,56,52" concept="5" />
      <node id="1683977858888862718" at="57,22,58,21" concept="11" />
      <node id="1683977858888862718" at="60,5,61,16" concept="11" />
      <node id="9024276490549192759" at="64,96,65,101" concept="10" />
      <node id="9024276490549192767" at="65,101,66,104" concept="10" />
      <node id="9024276490549192840" at="66,104,67,0" concept="13" />
      <node id="1683977858888862721" at="67,0,68,229" concept="10" />
      <node id="1683977858888862739" at="68,229,69,18" concept="5" />
      <node id="1683977858888862745" at="70,27,71,13" concept="11" />
      <node id="944342063932888905" at="72,5,73,0" concept="13" />
      <node id="944342063932929581" at="73,0,74,106" concept="10" />
      <node id="574677402265560394" at="74,106,75,128" concept="10" />
      <node id="574677402265813432" at="75,128,76,78" concept="5" />
      <node id="1683977858888862753" at="78,25,79,99" concept="10" />
      <node id="574677402265830361" at="79,99,80,55" concept="10" />
      <node id="711809809630702634" at="81,23,82,93" concept="12" />
      <node id="711809809630692531" at="82,93,83,95" concept="5" />
      <node id="574677402265927401" at="83,95,84,36" concept="5" />
      <node id="574677402265863037" at="87,31,88,166" concept="5" />
      <node id="1683977858888862718" at="43,95,46,5" concept="8" />
      <node id="1683977858888862718" at="49,53,52,7" concept="8" />
      <node id="1683977858888862718" at="56,52,59,7" concept="8" />
      <node id="1683977858888862743" at="69,18,72,5" concept="8" />
      <node id="711809809630454443" at="87,0,90,0" concept="9" trace="run#()V" />
      <node id="1683977858888862718" at="30,0,34,0" concept="9" trace="isDumbAware#()Z" />
      <node id="1683977858888862718" at="34,0,38,0" concept="9" trace="isApplicable#(Lcom/intellij/openapi/actionSystem/AnActionEvent;Ljava/util/Map;)Z" />
      <node id="1683977858888862718" at="38,0,42,0" concept="9" trace="doUpdate#(Lcom/intellij/openapi/actionSystem/AnActionEvent;Ljava/util/Map;)V" />
      <node id="1683977858888862718" at="25,0,30,0" concept="3" trace="DeleteGenerator_Action#()V" />
      <node id="574677402265847103" at="85,16,90,13" concept="5" />
      <node id="711809809630689111" at="85,14,91,9" concept="1" />
      <node id="1683977858888862718" at="46,5,53,5" concept="1" />
      <node id="1683977858888862718" at="53,5,60,5" concept="1" />
      <node id="574677402265834404" at="80,55,91,9" concept="8" />
      <node id="944342063932931113" at="78,0,93,0" concept="9" trace="run#()V" />
      <node id="944342063932890854" at="76,78,93,7" concept="5" />
      <node id="1683977858888862718" at="42,0,63,0" concept="9" trace="collectActionData#(Lcom/intellij/openapi/actionSystem/AnActionEvent;Ljava/util/Map;)Z" />
      <node id="1683977858888862718" at="63,0,95,0" concept="9" trace="doExecute#(Lcom/intellij/openapi/actionSystem/AnActionEvent;Ljava/util/Map;)V" />
      <scope id="1683977858888862718" at="31,32,32,16" />
      <scope id="1683977858888862806" at="35,87,36,87" />
      <scope id="1683977858888862718" at="39,89,40,85" />
      <scope id="1683977858888862718" at="44,53,45,19" />
      <scope id="1683977858888862718" at="50,22,51,21" />
      <scope id="1683977858888862718" at="57,22,58,21" />
      <scope id="1683977858888862744" at="70,27,71,13" />
      <scope id="711809809630454452" at="87,31,88,166" />
      <scope id="1683977858888862718" at="25,35,28,40" />
      <scope id="711809809630344754" at="81,23,84,36" />
      <scope id="711809809630454443" at="87,0,90,0" />
      <scope id="1683977858888862718" at="30,0,34,0" />
      <scope id="1683977858888862718" at="34,0,38,0">
        <var name="_params" id="1683977858888862718" />
        <var name="event" id="1683977858888862718" />
      </scope>
      <scope id="1683977858888862718" at="38,0,42,0">
        <var name="_params" id="1683977858888862718" />
        <var name="event" id="1683977858888862718" />
      </scope>
      <scope id="1683977858888862718" at="25,0,30,0" />
      <scope id="1683977858888862718" at="47,5,52,7">
        <var name="p" id="1683977858888862718" />
      </scope>
      <scope id="1683977858888862718" at="54,5,59,7">
        <var name="p" id="1683977858888862718" />
      </scope>
      <scope id="711809809630689112" at="85,16,90,13" />
      <scope id="944342063932931114" at="78,25,91,9">
        <var name="generator" id="1683977858888862754" />
        <var name="s" id="574677402265830362" />
      </scope>
      <scope id="944342063932931113" at="78,0,93,0" />
      <scope id="1683977858888862718" at="43,95,61,16" />
      <scope id="1683977858888862718" at="42,0,63,0">
        <var name="_params" id="1683977858888862718" />
        <var name="event" id="1683977858888862718" />
      </scope>
      <scope id="1683977858888862718" at="64,96,93,7">
        <var name="butcher" id="574677402265560392" />
        <var name="dialog" id="1683977858888862722" />
        <var name="filesOption" id="9024276490549192768" />
        <var name="modelAccess" id="944342063932929582" />
        <var name="safeOption" id="9024276490549192760" />
      </scope>
      <scope id="1683977858888862718" at="63,0,95,0">
        <var name="_params" id="1683977858888862718" />
        <var name="event" id="1683977858888862718" />
      </scope>
      <unit id="711809809630454443" at="86,41,90,11" name="jetbrains.mps.ide.devkit.actions.DeleteGenerator_Action$2" />
      <unit id="944342063932931113" at="77,40,93,5" name="jetbrains.mps.ide.devkit.actions.DeleteGenerator_Action$1" />
      <unit id="1683977858888862718" at="23,0,96,0" name="jetbrains.mps.ide.devkit.actions.DeleteGenerator_Action" />
    </file>
  </root>
  <root nodeRef="r:90fa2771-55a5-4174-b12a-f5413c5a876c(jetbrains.mps.ide.devkit.actions)/1683977858888863192">
    <file name="GeneratorActions_Delete_ActionGroup.java">
      <node id="1683977858888863192" at="8,0,9,0" concept="14" trace="ID" />
      <node id="1683977858888863192" at="9,48,10,41" concept="16" />
      <node id="1683977858888863192" at="10,41,11,30" concept="5" />
      <node id="1683977858888863192" at="11,30,12,25" concept="5" />
      <node id="1683977858888863196" at="12,25,13,114" concept="5" />
      <node id="1683977858888863192" at="9,0,15,0" concept="3" trace="GeneratorActions_Delete_ActionGroup#()V" />
      <scope id="1683977858888863192" at="9,48,13,114" />
      <scope id="1683977858888863192" at="9,0,15,0" />
      <unit id="1683977858888863192" at="7,0,16,0" name="jetbrains.mps.ide.devkit.actions.GeneratorActions_Delete_ActionGroup" />
    </file>
  </root>
  <root nodeRef="r:90fa2771-55a5-4174-b12a-f5413c5a876c(jetbrains.mps.ide.devkit.actions)/1744445256079578595">
    <file name="GoToEditorDeclaration_Action.java">
      <node id="1744445256079578595" at="28,0,29,0" concept="14" trace="ICON" />
      <node id="1744445256079578595" at="29,41,30,42" concept="16" />
      <node id="1744445256079578595" at="30,42,31,35" concept="5" />
      <node id="1744445256079578595" at="31,35,32,41" concept="5" />
      <node id="1744445256079578595" at="35,32,36,16" concept="11" />
      <node id="5428716245445883820" at="39,87,40,140" concept="11" />
      <node id="1744445256079578595" at="43,89,44,85" concept="5" />
      <node id="1744445256079578595" at="48,53,49,19" concept="11" />
      <node id="1744445256079578595" at="51,5,52,66" concept="10" />
      <node id="1744445256079578595" at="52,66,53,53" concept="5" />
      <node id="1744445256079578595" at="54,22,55,21" concept="11" />
      <node id="1744445256079578595" at="58,5,59,55" concept="10" />
      <node id="1744445256079578595" at="59,55,60,51" concept="5" />
      <node id="1744445256079578595" at="61,22,62,21" concept="11" />
      <node id="1744445256079578595" at="65,5,66,61" concept="10" />
      <node id="1744445256079578595" at="66,61,67,52" concept="5" />
      <node id="1744445256079578595" at="68,22,69,21" concept="11" />
      <node id="1744445256079578595" at="72,5,73,57" concept="10" />
      <node id="1744445256079578595" at="73,57,74,53" concept="5" />
      <node id="1744445256079578595" at="75,25,76,21" concept="11" />
      <node id="1744445256079578595" at="78,5,79,16" concept="11" />
      <node id="5624975557544115440" at="82,96,83,94" concept="5" />
      <node id="1744445256079578669" at="83,94,84,150" concept="10" />
      <node id="1071422968910417074" at="84,150,85,129" concept="5" />
      <node id="1071422968910417082" at="85,129,86,128" concept="5" />
      <node id="5428716245445709854" at="88,97,89,119" concept="10" />
      <node id="5428716245445727380" at="90,21,91,18" concept="11" />
      <node id="5428716245445730870" at="92,5,93,111" concept="10" />
      <node id="5428716245445754537" at="94,213,95,18" concept="11" />
      <node id="5428716245445814411" at="97,80,98,18" concept="11" />
      <node id="5428716245445854177" at="99,5,100,115" concept="10" />
      <node id="5428716245445873363" at="101,30,102,18" concept="11" />
      <node id="5428716245445918857" at="103,5,104,87" concept="11" />
      <node id="1744445256079578595" at="47,95,50,5" concept="8" />
      <node id="1744445256079578595" at="53,53,56,7" concept="8" />
      <node id="1744445256079578595" at="60,51,63,7" concept="8" />
      <node id="1744445256079578595" at="67,52,70,7" concept="8" />
      <node id="1744445256079578595" at="74,53,77,7" concept="8" />
      <node id="5428716245445717025" at="89,119,92,5" concept="8" />
      <node id="5428716245445738427" at="93,111,96,5" concept="8" />
      <node id="5428716245445792816" at="96,5,99,5" concept="8" />
      <node id="5428716245445820507" at="100,115,103,5" concept="8" />
      <node id="1744445256079578595" at="34,0,38,0" concept="9" trace="isDumbAware#()Z" />
      <node id="1744445256079578595" at="38,0,42,0" concept="9" trace="isApplicable#(Lcom/intellij/openapi/actionSystem/AnActionEvent;Ljava/util/Map;)Z" />
      <node id="1744445256079578595" at="42,0,46,0" concept="9" trace="doUpdate#(Lcom/intellij/openapi/actionSystem/AnActionEvent;Ljava/util/Map;)V" />
      <node id="1744445256079578595" at="29,0,34,0" concept="3" trace="GoToEditorDeclaration_Action#()V" />
      <node id="1744445256079578595" at="50,5,57,5" concept="1" />
      <node id="1744445256079578595" at="57,5,64,5" concept="1" />
      <node id="1744445256079578595" at="64,5,71,5" concept="1" />
      <node id="1744445256079578595" at="71,5,78,5" concept="1" />
      <node id="1744445256079578595" at="81,0,88,0" concept="9" trace="doExecute#(Lcom/intellij/openapi/actionSystem/AnActionEvent;Ljava/util/Map;)V" />
      <node id="5428716245445897264" at="88,0,106,0" concept="9" trace="findNodeEditorDeclaration#(Lorg/jetbrains/mps/openapi/model/SNode;Ljava/util/Map;)Lorg/jetbrains/mps/openapi/model/SNode;" />
      <node id="1744445256079578595" at="46,0,81,0" concept="9" trace="collectActionData#(Lcom/intellij/openapi/actionSystem/AnActionEvent;Ljava/util/Map;)Z" />
      <scope id="1744445256079578595" at="35,32,36,16" />
      <scope id="1744445256079578706" at="39,87,40,140" />
      <scope id="1744445256079578595" at="43,89,44,85" />
      <scope id="1744445256079578595" at="48,53,49,19" />
      <scope id="1744445256079578595" at="54,22,55,21" />
      <scope id="1744445256079578595" at="61,22,62,21" />
      <scope id="1744445256079578595" at="68,22,69,21" />
      <scope id="1744445256079578595" at="75,25,76,21" />
      <scope id="5428716245445717027" at="90,21,91,18" />
      <scope id="5428716245445738429" at="94,213,95,18" />
      <scope id="5428716245445792818" at="97,80,98,18" />
      <scope id="5428716245445820509" at="101,30,102,18" />
      <scope id="1744445256079578595" at="29,41,32,41" />
      <scope id="1744445256079578595" at="34,0,38,0" />
      <scope id="1744445256079578595" at="38,0,42,0">
        <var name="_params" id="1744445256079578595" />
        <var name="event" id="1744445256079578595" />
      </scope>
      <scope id="1744445256079578595" at="42,0,46,0">
        <var name="_params" id="1744445256079578595" />
        <var name="event" id="1744445256079578595" />
      </scope>
      <scope id="1744445256079578595" at="82,96,86,128">
        <var name="editorNode" id="1744445256079578670" />
      </scope>
      <scope id="1744445256079578595" at="29,0,34,0" />
      <scope id="1744445256079578595" at="51,5,56,7">
        <var name="p" id="1744445256079578595" />
      </scope>
      <scope id="1744445256079578595" at="58,5,63,7">
        <var name="p" id="1744445256079578595" />
      </scope>
      <scope id="1744445256079578595" at="65,5,70,7">
        <var name="p" id="1744445256079578595" />
      </scope>
      <scope id="1744445256079578595" at="72,5,77,7">
        <var name="node" id="1744445256079578595" />
      </scope>
      <scope id="1744445256079578595" at="81,0,88,0">
        <var name="_params" id="1744445256079578595" />
        <var name="event" id="1744445256079578595" />
      </scope>
      <scope id="5428716245445897266" at="88,97,104,87">
        <var name="conceptNode" id="5428716245445730871" />
        <var name="editorModel" id="5428716245445854178" />
        <var name="sn" id="5428716245445709855" />
      </scope>
      <scope id="5428716245445897264" at="88,0,106,0">
        <var name="_params" id="5428716245445897264" />
        <var name="forNode" id="5428716245445902868" />
      </scope>
      <scope id="1744445256079578595" at="47,95,79,16" />
      <scope id="1744445256079578595" at="46,0,81,0">
        <var name="_params" id="1744445256079578595" />
        <var name="event" id="1744445256079578595" />
      </scope>
      <unit id="1744445256079578595" at="27,0,107,0" name="jetbrains.mps.ide.devkit.actions.GoToEditorDeclaration_Action" />
    </file>
  </root>
  <root nodeRef="r:90fa2771-55a5-4174-b12a-f5413c5a876c(jetbrains.mps.ide.devkit.actions)/1744445256079578766">
    <file name="GoToConceptDeclaration_Action.java">
      <node id="1744445256079578766" at="20,0,21,0" concept="14" trace="ICON" />
      <node id="1744445256079578766" at="21,42,22,43" concept="16" />
      <node id="1744445256079578766" at="22,43,23,34" concept="5" />
      <node id="1744445256079578766" at="23,34,24,41" concept="5" />
      <node id="1744445256079578766" at="27,32,28,16" concept="11" />
      <node id="5428716245445688186" at="31,87,32,106" concept="10" />
      <node id="5941876021112524083" at="32,106,33,106" concept="11" />
      <node id="1744445256079578766" at="36,89,37,85" concept="5" />
      <node id="1744445256079578766" at="41,53,42,19" concept="11" />
      <node id="1744445256079578766" at="44,5,45,57" concept="10" />
      <node id="1744445256079578766" at="46,25,47,21" concept="11" />
      <node id="1744445256079578766" at="50,5,51,66" concept="10" />
      <node id="1744445256079578766" at="52,22,53,21" concept="11" />
      <node id="1744445256079578766" at="55,5,56,16" concept="11" />
      <node id="1744445256079578769" at="59,96,60,84" concept="5" />
      <node id="1071422968910417025" at="60,84,61,256" concept="5" />
      <node id="1744445256079578766" at="40,95,43,5" concept="8" />
      <node id="1744445256079578766" at="45,57,48,7" concept="8" />
      <node id="1744445256079578766" at="51,66,54,7" concept="8" />
      <node id="1744445256079578766" at="26,0,30,0" concept="9" trace="isDumbAware#()Z" />
      <node id="1744445256079578766" at="35,0,39,0" concept="9" trace="doUpdate#(Lcom/intellij/openapi/actionSystem/AnActionEvent;Ljava/util/Map;)V" />
      <node id="1744445256079578766" at="21,0,26,0" concept="3" trace="GoToConceptDeclaration_Action#()V" />
      <node id="1744445256079578766" at="30,0,35,0" concept="9" trace="isApplicable#(Lcom/intellij/openapi/actionSystem/AnActionEvent;Ljava/util/Map;)Z" />
      <node id="1744445256079578766" at="58,0,63,0" concept="9" trace="doExecute#(Lcom/intellij/openapi/actionSystem/AnActionEvent;Ljava/util/Map;)V" />
      <node id="1744445256079578766" at="43,5,49,5" concept="1" />
      <node id="1744445256079578766" at="49,5,55,5" concept="1" />
      <node id="1744445256079578766" at="39,0,58,0" concept="9" trace="collectActionData#(Lcom/intellij/openapi/actionSystem/AnActionEvent;Ljava/util/Map;)Z" />
      <scope id="1744445256079578766" at="27,32,28,16" />
      <scope id="1744445256079578766" at="36,89,37,85" />
      <scope id="1744445256079578766" at="41,53,42,19" />
      <scope id="1744445256079578766" at="46,25,47,21" />
      <scope id="1744445256079578766" at="52,22,53,21" />
      <scope id="5941876021112524082" at="31,87,33,106">
        <var name="sn" id="5428716245445688187" />
      </scope>
      <scope id="1744445256079578766" at="59,96,61,256" />
      <scope id="1744445256079578766" at="21,42,24,41" />
      <scope id="1744445256079578766" at="26,0,30,0" />
      <scope id="1744445256079578766" at="35,0,39,0">
        <var name="_params" id="1744445256079578766" />
        <var name="event" id="1744445256079578766" />
      </scope>
      <scope id="1744445256079578766" at="44,5,48,7">
        <var name="node" id="1744445256079578766" />
      </scope>
      <scope id="1744445256079578766" at="50,5,54,7">
        <var name="p" id="1744445256079578766" />
      </scope>
      <scope id="1744445256079578766" at="21,0,26,0" />
      <scope id="1744445256079578766" at="30,0,35,0">
        <var name="_params" id="1744445256079578766" />
        <var name="event" id="1744445256079578766" />
      </scope>
      <scope id="1744445256079578766" at="58,0,63,0">
        <var name="_params" id="1744445256079578766" />
        <var name="event" id="1744445256079578766" />
      </scope>
      <scope id="1744445256079578766" at="40,95,56,16" />
      <scope id="1744445256079578766" at="39,0,58,0">
        <var name="_params" id="1744445256079578766" />
        <var name="event" id="1744445256079578766" />
      </scope>
      <unit id="1744445256079578766" at="19,0,64,0" name="jetbrains.mps.ide.devkit.actions.GoToConceptDeclaration_Action" />
    </file>
  </root>
  <root nodeRef="r:90fa2771-55a5-4174-b12a-f5413c5a876c(jetbrains.mps.ide.devkit.actions)/1744445256079578802">
    <file name="GoToRules_Action.java">
      <node id="1744445256079578802" at="30,0,31,0" concept="14" trace="ICON" />
      <node id="1744445256079578802" at="31,29,32,46" concept="16" />
      <node id="1744445256079578802" at="32,46,33,35" concept="5" />
      <node id="1744445256079578802" at="33,35,34,41" concept="5" />
      <node id="1744445256079578802" at="37,32,38,16" concept="11" />
      <node id="1744445256079578802" at="42,53,43,19" concept="11" />
      <node id="1744445256079578802" at="45,5,46,55" concept="10" />
      <node id="1744445256079578802" at="47,22,48,21" concept="11" />
      <node id="1744445256079578802" at="51,5,52,66" concept="10" />
      <node id="1744445256079578802" at="53,22,54,21" concept="11" />
      <node id="1744445256079578802" at="57,5,58,57" concept="10" />
      <node id="1744445256079578802" at="59,224,60,20" concept="5" />
      <node id="1744445256079578802" at="62,25,63,21" concept="11" />
      <node id="1744445256079578802" at="66,5,67,66" concept="10" />
      <node id="1744445256079578802" at="68,22,69,21" concept="11" />
      <node id="1744445256079578802" at="71,5,72,16" concept="11" />
      <node id="1957937214731520028" at="75,96,76,157" concept="10" />
      <node id="1957937214731526513" at="77,28,78,13" concept="11" />
      <node id="1957937214731535536" at="80,30,81,124" concept="5" />
      <node id="1957937214731551806" at="81,124,82,13" concept="11" />
      <node id="1957937214731311126" at="83,5,84,36" concept="10" />
      <node id="1957937214731316690" at="84,36,85,33" concept="5" />
      <node id="1957937214731324095" at="85,33,86,99" concept="10" />
      <node id="1957937214731324109" at="86,99,87,50" concept="5" />
      <node id="1957937214731324119" at="87,50,88,42" concept="5" />
      <node id="1957937214731333326" at="88,42,89,17" concept="5" />
      <node id="1957937214731570870" at="90,65,91,42" concept="5" />
      <node id="1957937214731601801" at="92,5,93,157" concept="5" />
      <node id="1744445256079578802" at="41,95,44,5" concept="8" />
      <node id="1744445256079578802" at="46,55,49,7" concept="8" />
      <node id="1744445256079578802" at="52,66,55,7" concept="8" />
      <node id="1744445256079578802" at="58,57,61,7" concept="8" />
      <node id="1744445256079578802" at="61,7,64,7" concept="8" />
      <node id="1744445256079578802" at="67,66,70,7" concept="8" />
      <node id="1957937214731521452" at="76,157,79,5" concept="8" />
      <node id="1957937214731568693" at="89,17,92,5" concept="7" />
      <node id="1744445256079578802" at="36,0,40,0" concept="9" trace="isDumbAware#()Z" />
      <node id="1957937214731527131" at="79,5,83,5" concept="8" />
      <node id="1744445256079578802" at="31,0,36,0" concept="3" trace="GoToRules_Action#()V" />
      <node id="1744445256079578802" at="44,5,50,5" concept="1" />
      <node id="1744445256079578802" at="50,5,56,5" concept="1" />
      <node id="1744445256079578802" at="65,5,71,5" concept="1" />
      <node id="1744445256079578802" at="56,5,65,5" concept="1" />
      <node id="1744445256079578802" at="74,0,95,0" concept="9" trace="doExecute#(Lcom/intellij/openapi/actionSystem/AnActionEvent;Ljava/util/Map;)V" />
      <node id="1744445256079578802" at="40,0,74,0" concept="9" trace="collectActionData#(Lcom/intellij/openapi/actionSystem/AnActionEvent;Ljava/util/Map;)Z" />
      <scope id="1744445256079578802" at="37,32,38,16" />
      <scope id="1744445256079578802" at="42,53,43,19" />
      <scope id="1744445256079578802" at="47,22,48,21" />
      <scope id="1744445256079578802" at="53,22,54,21" />
      <scope id="1744445256079578802" at="59,224,60,20" />
      <scope id="1744445256079578802" at="62,25,63,21" />
      <scope id="1744445256079578802" at="68,22,69,21" />
      <scope id="1957937214731521454" at="77,28,78,13" />
      <scope id="1957937214731568697" at="90,65,91,42" />
      <scope id="1957937214731527133" at="80,30,82,13" />
      <scope id="1744445256079578802" at="31,29,34,41" />
      <scope id="1957937214731568693" at="89,17,92,5">
        <var name="a" id="1957937214731568695" />
      </scope>
      <scope id="1744445256079578802" at="36,0,40,0" />
      <scope id="1744445256079578802" at="45,5,49,7">
        <var name="p" id="1744445256079578802" />
      </scope>
      <scope id="1744445256079578802" at="51,5,55,7">
        <var name="p" id="1744445256079578802" />
      </scope>
      <scope id="1744445256079578802" at="66,5,70,7">
        <var name="p" id="1744445256079578802" />
      </scope>
      <scope id="1744445256079578802" at="31,0,36,0" />
      <scope id="1744445256079578802" at="57,5,64,7">
        <var name="node" id="1744445256079578802" />
      </scope>
      <scope id="1744445256079578802" at="75,96,93,157">
        <var name="actions" id="1957937214731520029" />
        <var name="label" id="1957937214731324096" />
        <var name="m" id="1957937214731311127" />
      </scope>
      <scope id="1744445256079578802" at="74,0,95,0">
        <var name="_params" id="1744445256079578802" />
        <var name="event" id="1744445256079578802" />
      </scope>
      <scope id="1744445256079578802" at="41,95,72,16" />
      <scope id="1744445256079578802" at="40,0,74,0">
        <var name="_params" id="1744445256079578802" />
        <var name="event" id="1744445256079578802" />
      </scope>
      <unit id="1744445256079578802" at="29,0,96,0" name="jetbrains.mps.ide.devkit.actions.GoToRules_Action" />
    </file>
  </root>
  <root nodeRef="r:90fa2771-55a5-4174-b12a-f5413c5a876c(jetbrains.mps.ide.devkit.actions)/1744445256079579876">
    <file name="GotoConceptAspect_ActionGroup.java">
      <node id="1744445256079579876" at="8,0,9,0" concept="14" trace="ID" />
      <node id="1744445256079579876" at="9,42,10,35" concept="16" />
      <node id="1744445256079579876" at="10,35,11,30" concept="5" />
      <node id="1744445256079579876" at="11,30,12,25" concept="5" />
      <node id="1744445256079579882" at="12,25,13,115" concept="5" />
      <node id="1744445256079579883" at="13,115,14,114" concept="5" />
      <node id="1744445256079579876" at="9,0,16,0" concept="3" trace="GotoConceptAspect_ActionGroup#()V" />
      <scope id="1744445256079579876" at="9,42,14,114" />
      <scope id="1744445256079579876" at="9,0,16,0" />
      <unit id="1744445256079579876" at="7,0,17,0" name="jetbrains.mps.ide.devkit.actions.GotoConceptAspect_ActionGroup" />
    </file>
  </root>
  <root nodeRef="r:90fa2771-55a5-4174-b12a-f5413c5a876c(jetbrains.mps.ide.devkit.actions)/1936689137035744512">
    <file name="LanguageHierarchy_Action.java">
      <node id="1936689137035744512" at="22,0,23,0" concept="14" trace="ICON" />
      <node id="1936689137035744512" at="23,37,24,40" concept="16" />
      <node id="1936689137035744512" at="24,40,25,35" concept="5" />
      <node id="1936689137035744512" at="25,35,26,41" concept="5" />
      <node id="1936689137035744512" at="29,32,30,16" concept="11" />
      <node id="1936689137035744562" at="33,87,34,71" concept="11" />
      <node id="1936689137035744512" at="37,89,38,85" concept="5" />
      <node id="1936689137035744512" at="42,53,43,19" concept="11" />
      <node id="1936689137035744512" at="45,5,46,56" concept="10" />
      <node id="1936689137035744512" at="47,22,48,21" concept="11" />
      <node id="1936689137035744512" at="51,5,52,58" concept="10" />
      <node id="1936689137035744512" at="53,22,54,21" concept="11" />
      <node id="1936689137035744512" at="56,5,57,16" concept="11" />
      <node id="1936689137035744515" at="60,96,61,75" concept="10" />
      <node id="1936689137035744523" at="61,75,62,99" concept="10" />
      <node id="1936689137035744530" at="62,99,63,107" concept="10" />
      <node id="1936689137035744537" at="63,107,64,64" concept="10" />
      <node id="1936689137035744546" at="64,64,65,66" concept="10" />
      <node id="1936689137035744554" at="65,66,66,49" concept="5" />
      <node id="1936689137035744512" at="41,95,44,5" concept="8" />
      <node id="1936689137035744512" at="46,56,49,7" concept="8" />
      <node id="1936689137035744512" at="52,58,55,7" concept="8" />
      <node id="1936689137035744512" at="28,0,32,0" concept="9" trace="isDumbAware#()Z" />
      <node id="1936689137035744512" at="32,0,36,0" concept="9" trace="isApplicable#(Lcom/intellij/openapi/actionSystem/AnActionEvent;Ljava/util/Map;)Z" />
      <node id="1936689137035744512" at="36,0,40,0" concept="9" trace="doUpdate#(Lcom/intellij/openapi/actionSystem/AnActionEvent;Ljava/util/Map;)V" />
      <node id="1936689137035744512" at="23,0,28,0" concept="3" trace="LanguageHierarchy_Action#()V" />
      <node id="1936689137035744512" at="44,5,50,5" concept="1" />
      <node id="1936689137035744512" at="50,5,56,5" concept="1" />
      <node id="1936689137035744512" at="59,0,68,0" concept="9" trace="doExecute#(Lcom/intellij/openapi/actionSystem/AnActionEvent;Ljava/util/Map;)V" />
      <node id="1936689137035744512" at="40,0,59,0" concept="9" trace="collectActionData#(Lcom/intellij/openapi/actionSystem/AnActionEvent;Ljava/util/Map;)Z" />
      <scope id="1936689137035744512" at="29,32,30,16" />
      <scope id="1936689137035744561" at="33,87,34,71" />
      <scope id="1936689137035744512" at="37,89,38,85" />
      <scope id="1936689137035744512" at="42,53,43,19" />
      <scope id="1936689137035744512" at="47,22,48,21" />
      <scope id="1936689137035744512" at="53,22,54,21" />
      <scope id="1936689137035744512" at="23,37,26,41" />
      <scope id="1936689137035744512" at="28,0,32,0" />
      <scope id="1936689137035744512" at="32,0,36,0">
        <var name="_params" id="1936689137035744512" />
        <var name="event" id="1936689137035744512" />
      </scope>
      <scope id="1936689137035744512" at="36,0,40,0">
        <var name="_params" id="1936689137035744512" />
        <var name="event" id="1936689137035744512" />
      </scope>
      <scope id="1936689137035744512" at="45,5,49,7">
        <var name="p" id="1936689137035744512" />
      </scope>
      <scope id="1936689137035744512" at="51,5,55,7">
        <var name="p" id="1936689137035744512" />
      </scope>
      <scope id="1936689137035744512" at="23,0,28,0" />
      <scope id="1936689137035744512" at="60,96,66,49">
        <var name="editorManager" id="1936689137035744531" />
        <var name="file" id="1936689137035744524" />
        <var name="language" id="1936689137035744516" />
        <var name="languageEditor" id="1936689137035744547" />
        <var name="res" id="1936689137035744538" />
      </scope>
      <scope id="1936689137035744512" at="59,0,68,0">
        <var name="_params" id="1936689137035744512" />
        <var name="event" id="1936689137035744512" />
      </scope>
      <scope id="1936689137035744512" at="41,95,57,16" />
      <scope id="1936689137035744512" at="40,0,59,0">
        <var name="_params" id="1936689137035744512" />
        <var name="event" id="1936689137035744512" />
      </scope>
      <unit id="1936689137035744512" at="21,0,69,0" name="jetbrains.mps.ide.devkit.actions.LanguageHierarchy_Action" />
    </file>
  </root>
  <root nodeRef="r:90fa2771-55a5-4174-b12a-f5413c5a876c(jetbrains.mps.ide.devkit.actions)/1936689137035777973">
    <file name="LanguageActionsEx_ActionGroup.java">
      <node id="1936689137035777973" at="8,0,9,0" concept="14" trace="ID" />
      <node id="1936689137035777973" at="9,42,10,35" concept="16" />
      <node id="1936689137035777973" at="10,35,11,30" concept="5" />
      <node id="1936689137035777973" at="11,30,12,25" concept="5" />
      <node id="1936689137035777977" at="12,25,13,110" concept="5" />
      <node id="1936689137035777973" at="9,0,15,0" concept="3" trace="LanguageActionsEx_ActionGroup#()V" />
      <scope id="1936689137035777973" at="9,42,13,110" />
      <scope id="1936689137035777973" at="9,0,15,0" />
      <unit id="1936689137035777973" at="7,0,16,0" name="jetbrains.mps.ide.devkit.actions.LanguageActionsEx_ActionGroup" />
    </file>
  </root>
  <root nodeRef="r:90fa2771-55a5-4174-b12a-f5413c5a876c(jetbrains.mps.ide.devkit.actions)/2165106376654272257">
    <file name="CreateDefaultEditor_Action.java">
      <node id="2165106376654272257" at="30,0,31,0" concept="14" trace="ICON" />
      <node id="2165106376654272257" at="31,39,32,65" concept="16" />
      <node id="2165106376654272257" at="32,65,33,35" concept="5" />
      <node id="2165106376654272257" at="33,35,34,41" concept="5" />
      <node id="2165106376654272257" at="37,32,38,16" concept="11" />
      <node id="2165106376654285616" at="41,87,42,259" concept="10" />
      <node id="2165106376654285636" at="43,389,44,19" concept="11" />
      <node id="2165106376654285672" at="45,5,46,0" concept="13" />
      <node id="6519915829969176674" at="46,0,47,76" concept="10" />
      <node id="6519915829969164102" at="47,76,48,72" concept="5" />
      <node id="6519915829969176728" at="49,59,50,72" concept="10" />
      <node id="6519915829969176786" at="50,72,51,321" concept="10" />
      <node id="6519915829969195390" at="53,40,54,201" concept="11" />
      <node id="6519915829969195406" at="56,11,57,21" concept="11" />
      <node id="6519915829969195408" at="58,7,59,187" concept="5" />
      <node id="6757025334847043169" at="60,5,61,16" concept="11" />
      <node id="2165106376654272257" at="64,89,65,85" concept="5" />
      <node id="2165106376654272257" at="69,53,70,19" concept="11" />
      <node id="2165106376654272257" at="72,5,73,57" concept="10" />
      <node id="2165106376654272257" at="73,57,74,61" concept="5" />
      <node id="2165106376654272257" at="75,25,76,21" concept="11" />
      <node id="2165106376654272257" at="79,5,80,72" concept="10" />
      <node id="2165106376654272257" at="80,72,81,59" concept="5" />
      <node id="2165106376654272257" at="82,22,83,21" concept="11" />
      <node id="2165106376654272257" at="85,5,86,16" concept="11" />
      <node id="2165106376654286524" at="89,96,90,259" concept="10" />
      <node id="1723009172163864505" at="90,259,91,450" concept="10" />
      <node id="8136592418783661322" at="91,450,92,139" concept="0" />
      <node id="8136592418783692083" at="92,139,93,168" concept="0" />
      <node id="1046216210062552876" at="94,192,95,348" concept="5" />
      <node id="2970389781192979519" at="96,5,97,277" concept="5" />
      <node id="2165106376654286550" at="97,277,98,102" concept="5" />
      <node id="8136592418783692084" at="100,62,101,46" concept="11" />
      <node id="2165106376654285625" at="42,259,45,5" concept="8" />
      <node id="6519915829969195375" at="53,0,56,0" concept="9" trace="accept#(Lorg/jetbrains/mps/openapi/model/SNode;)Z" />
      <node id="2165106376654272257" at="68,95,71,5" concept="8" />
      <node id="2165106376654272257" at="74,61,77,7" concept="8" />
      <node id="2165106376654272257" at="81,59,84,7" concept="8" />
      <node id="1046216210062552001" at="93,168,96,5" concept="8" />
      <node id="8136592418783692084" at="100,0,103,0" concept="15" trace="eq_e50aup_a0d0g#(Ljava/lang/Object;Ljava/lang/Object;)Z" />
      <node id="2165106376654272257" at="36,0,40,0" concept="9" trace="isDumbAware#()Z" />
      <node id="2165106376654272257" at="63,0,67,0" concept="9" trace="doUpdate#(Lcom/intellij/openapi/actionSystem/AnActionEvent;Ljava/util/Map;)V" />
      <node id="2165106376654272257" at="31,0,36,0" concept="3" trace="CreateDefaultEditor_Action#()V" />
      <node id="6519915829969195365" at="51,321,58,7" concept="8" />
      <node id="2165106376654272257" at="71,5,78,5" concept="1" />
      <node id="2165106376654272257" at="78,5,85,5" concept="1" />
      <node id="6519915829969176704" at="48,72,60,5" concept="18" />
      <node id="2165106376654272257" at="88,0,100,0" concept="9" trace="doExecute#(Lcom/intellij/openapi/actionSystem/AnActionEvent;Ljava/util/Map;)V" />
      <node id="2165106376654272257" at="67,0,88,0" concept="9" trace="collectActionData#(Lcom/intellij/openapi/actionSystem/AnActionEvent;Ljava/util/Map;)Z" />
      <node id="2165106376654272257" at="40,0,63,0" concept="9" trace="isApplicable#(Lcom/intellij/openapi/actionSystem/AnActionEvent;Ljava/util/Map;)Z" />
      <scope id="2165106376654272257" at="37,32,38,16" />
      <scope id="2165106376654285626" at="43,389,44,19" />
      <scope id="6519915829969195376" at="53,40,54,201" />
      <scope id="6519915829969195366" at="56,11,57,21" />
      <scope id="2165106376654272257" at="64,89,65,85" />
      <scope id="2165106376654272257" at="69,53,70,19" />
      <scope id="2165106376654272257" at="75,25,76,21" />
      <scope id="2165106376654272257" at="82,22,83,21" />
      <scope id="1046216210062552002" at="94,192,95,348" />
      <scope id="8136592418783692084" at="100,62,101,46" />
      <scope id="2165106376654272257" at="31,39,34,41" />
      <scope id="6519915829969195375" at="53,0,56,0">
        <var name="a" id="6519915829969195375" />
      </scope>
      <scope id="8136592418783692084" at="100,0,103,0">
        <var name="a" id="8136592418783692084" />
        <var name="b" id="8136592418783692084" />
      </scope>
      <scope id="2165106376654272257" at="36,0,40,0" />
      <scope id="2165106376654272257" at="63,0,67,0">
        <var name="_params" id="2165106376654272257" />
        <var name="event" id="2165106376654272257" />
      </scope>
      <scope id="2165106376654272257" at="31,0,36,0" />
      <scope id="2165106376654272257" at="72,5,77,7">
        <var name="node" id="2165106376654272257" />
      </scope>
      <scope id="2165106376654272257" at="79,5,84,7">
        <var name="p" id="2165106376654272257" />
      </scope>
      <scope id="2165106376654272257" at="89,96,98,102">
        <var name="conceptDeclaration" id="2165106376654286525" />
        <var name="editorDeclaration" id="1723009172163864506" />
      </scope>
      <scope id="6519915829969176706" at="49,59,59,187">
        <var name="acd" id="6519915829969176729" />
        <var name="aspects" id="6519915829969176787" />
      </scope>
      <scope id="2165106376654272257" at="88,0,100,0">
        <var name="_params" id="2165106376654272257" />
        <var name="event" id="2165106376654272257" />
      </scope>
      <scope id="2165106376654272257" at="68,95,86,16" />
      <scope id="2165106376654285640" at="41,87,61,16">
        <var name="conceptDeclaration" id="2165106376654285617" />
        <var name="toCheck" id="6519915829969176675" />
      </scope>
      <scope id="2165106376654272257" at="67,0,88,0">
        <var name="_params" id="2165106376654272257" />
        <var name="event" id="2165106376654272257" />
      </scope>
      <scope id="2165106376654272257" at="40,0,63,0">
        <var name="_params" id="2165106376654272257" />
        <var name="event" id="2165106376654272257" />
      </scope>
      <unit id="6519915829969195375" at="52,255,56,7" name="jetbrains.mps.ide.devkit.actions.CreateDefaultEditor_Action$1" />
      <unit id="2165106376654272257" at="29,0,104,0" name="jetbrains.mps.ide.devkit.actions.CreateDefaultEditor_Action" />
    </file>
  </root>
  <root nodeRef="r:90fa2771-55a5-4174-b12a-f5413c5a876c(jetbrains.mps.ide.devkit.actions)/2165106376654390214">
    <file name="IntentionsGroup_ActionGroup.java">
      <node id="2165106376654390214" at="8,0,9,0" concept="14" trace="ID" />
      <node id="2165106376654390214" at="9,40,10,33" concept="16" />
      <node id="2165106376654390214" at="10,33,11,30" concept="5" />
      <node id="2165106376654390214" at="11,30,12,25" concept="5" />
      <node id="2970389781192937374" at="12,25,13,110" concept="5" />
      <node id="1596727503333827327" at="13,110,14,114" concept="5" />
      <node id="2165106376654390214" at="9,0,16,0" concept="3" trace="IntentionsGroup_ActionGroup#()V" />
      <scope id="2165106376654390214" at="9,40,14,114" />
      <scope id="2165106376654390214" at="9,0,16,0" />
      <unit id="2165106376654390214" at="7,0,17,0" name="jetbrains.mps.ide.devkit.actions.IntentionsGroup_ActionGroup" />
    </file>
  </root>
  <root nodeRef="r:90fa2771-55a5-4174-b12a-f5413c5a876c(jetbrains.mps.ide.devkit.actions)/2191995028863072547">
    <file name="DevKitTools_ActionGroup.java">
      <node id="2191995028863072547" at="8,0,9,0" concept="14" trace="ID" />
      <node id="2191995028863072547" at="9,36,10,29" concept="16" />
      <node id="2191995028863072547" at="10,29,11,30" concept="5" />
      <node id="2191995028863072547" at="11,30,12,25" concept="5" />
      <node id="2191995028863072549" at="12,25,13,96" concept="5" />
      <node id="2191995028863072552" at="13,96,14,104" concept="5" />
      <node id="2191995028863072547" at="9,0,16,0" concept="3" trace="DevKitTools_ActionGroup#()V" />
      <scope id="2191995028863072547" at="9,36,14,104" />
      <scope id="2191995028863072547" at="9,0,16,0" />
      <unit id="2191995028863072547" at="7,0,17,0" name="jetbrains.mps.ide.devkit.actions.DevKitTools_ActionGroup" />
    </file>
  </root>
  <root nodeRef="r:90fa2771-55a5-4174-b12a-f5413c5a876c(jetbrains.mps.ide.devkit.actions)/2191995028863072555">
    <file name="ReloadAll_Action.java">
      <node id="2191995028863072555" at="22,0,23,0" concept="14" trace="ICON" />
      <node id="2191995028863072555" at="23,29,24,64" concept="16" />
      <node id="2191995028863072555" at="24,64,25,35" concept="5" />
      <node id="2191995028863072555" at="25,35,26,40" concept="5" />
      <node id="2191995028863072555" at="29,32,30,16" concept="11" />
      <node id="2191995028863072555" at="34,53,35,19" concept="11" />
      <node id="2191995028863072555" at="37,5,38,56" concept="10" />
      <node id="2191995028863072555" at="38,56,39,53" concept="5" />
      <node id="2191995028863072555" at="40,22,41,21" concept="11" />
      <node id="2191995028863072555" at="43,5,44,16" concept="11" />
      <node id="6776923917914031065" at="50,67,51,135" concept="10" />
      <node id="6776923917914037081" at="51,135,52,34" concept="0" />
      <node id="2034046503373004632" at="54,29,55,94" concept="5" />
      <node id="2191995028863072555" at="33,95,36,5" concept="8" />
      <node id="2191995028863072555" at="39,53,42,7" concept="8" />
      <node id="2034046503373004630" at="54,0,57,0" concept="9" trace="run#()V" />
      <node id="2191995028863072555" at="28,0,32,0" concept="9" trace="isDumbAware#()Z" />
      <node id="2191995028863072555" at="23,0,28,0" concept="3" trace="ReloadAll_Action#()V" />
      <node id="2034046503373004626" at="52,34,57,11" concept="5" />
      <node id="2191995028863072555" at="36,5,43,5" concept="1" />
      <node id="2191995028863072566" at="49,0,59,0" concept="9" trace="run#(Lcom/intellij/openapi/progress/ProgressIndicator;)V" />
      <node id="2191995028863072558" at="47,96,59,7" concept="5" />
      <node id="2191995028863072555" at="32,0,46,0" concept="9" trace="collectActionData#(Lcom/intellij/openapi/actionSystem/AnActionEvent;Ljava/util/Map;)Z" />
      <node id="2191995028863072555" at="46,0,61,0" concept="9" trace="doExecute#(Lcom/intellij/openapi/actionSystem/AnActionEvent;Ljava/util/Map;)V" />
      <scope id="2191995028863072555" at="29,32,30,16" />
      <scope id="2191995028863072555" at="34,53,35,19" />
      <scope id="2191995028863072555" at="40,22,41,21" />
      <scope id="2034046503373004631" at="54,29,55,94" />
      <scope id="2191995028863072555" at="23,29,26,40" />
      <scope id="2034046503373004630" at="54,0,57,0" />
      <scope id="2191995028863072555" at="28,0,32,0" />
      <scope id="2191995028863072555" at="23,0,28,0" />
      <scope id="2191995028863072555" at="37,5,42,7">
        <var name="p" id="2191995028863072555" />
      </scope>
      <scope id="2191995028863072572" at="50,67,57,11">
        <var name="mpsProject" id="6776923917914031066" />
      </scope>
      <scope id="2191995028863072566" at="49,0,59,0">
        <var name="indicator" id="2191995028863072569" />
      </scope>
      <scope id="2191995028863072555" at="33,95,44,16" />
      <scope id="2191995028863072555" at="47,96,59,7" />
      <scope id="2191995028863072555" at="32,0,46,0">
        <var name="_params" id="2191995028863072555" />
        <var name="event" id="2191995028863072555" />
      </scope>
      <scope id="2191995028863072555" at="46,0,61,0">
        <var name="_params" id="2191995028863072555" />
        <var name="event" id="2191995028863072555" />
      </scope>
      <unit id="2034046503373004630" at="53,55,57,9" name="jetbrains.mps.ide.devkit.actions.ReloadAll_Action$2" />
      <unit id="2191995028863072564" at="48,42,59,5" name="jetbrains.mps.ide.devkit.actions.ReloadAll_Action$1" />
      <unit id="2191995028863072555" at="21,0,62,0" name="jetbrains.mps.ide.devkit.actions.ReloadAll_Action" />
    </file>
  </root>
  <root nodeRef="r:90fa2771-55a5-4174-b12a-f5413c5a876c(jetbrains.mps.ide.devkit.actions)/2191995028863072592">
    <file name="InstallIDEAPlugin_Action.java">
      <node id="2191995028863072592" at="30,0,31,0" concept="14" trace="ICON" />
      <node id="2191995028863072592" at="31,37,32,52" concept="16" />
      <node id="2191995028863072592" at="32,52,33,35" concept="5" />
      <node id="2191995028863072592" at="33,35,34,40" concept="5" />
      <node id="2191995028863072592" at="37,32,38,16" concept="11" />
      <node id="2191995028863072592" at="42,53,43,19" concept="11" />
      <node id="2191995028863072592" at="45,5,46,55" concept="10" />
      <node id="2191995028863072592" at="47,22,48,21" concept="11" />
      <node id="2191995028863072592" at="50,5,51,16" concept="11" />
      <node id="2191995028863072841" at="54,96,55,95" concept="10" />
      <node id="2191995028863072851" at="55,95,56,71" concept="10" />
      <node id="2191995028863072859" at="57,28,58,13" concept="11" />
      <node id="2191995028863072865" at="60,32,61,25" concept="5" />
      <node id="2191995028863072875" at="63,9,64,54" concept="5" />
      <node id="2191995028863072879" at="64,54,65,141" concept="5" />
      <node id="2191995028863072889" at="66,29,67,160" concept="5" />
      <node id="2191995028863072596" at="70,56,71,93" concept="10" />
      <node id="2191995028863072604" at="72,39,73,18" concept="11" />
      <node id="2191995028863072611" at="75,27,76,34" concept="11" />
      <node id="2191995028863072614" at="77,5,78,81" concept="11" />
      <node id="2191995028863072627" at="80,67,81,37" concept="10" />
      <node id="2191995028863072631" at="81,37,82,54" concept="10" />
      <node id="2191995028863072636" at="82,54,83,132" concept="10" />
      <node id="2191995028863072651" at="83,132,84,91" concept="10" />
      <node id="1206102099919032787" at="84,91,85,88" concept="10" />
      <node id="2191995028863072663" at="85,88,86,96" concept="10" />
      <node id="2191995028863072676" at="89,61,90,71" concept="5" />
      <node id="2191995028863072696" at="94,63,95,172" concept="5" />
      <node id="2191995028863072704" at="95,172,96,18" concept="11" />
      <node id="2191995028863072718" at="97,73,98,89" concept="11" />
      <node id="2191995028863072723" at="99,5,100,0" concept="13" />
      <node id="2191995028863072747" at="104,46,105,23" concept="11" />
      <node id="2191995028863072753" at="106,9,107,104" concept="11" />
      <node id="2191995028863072768" at="109,6,110,69" concept="5" />
      <node id="2191995028863072773" at="110,69,111,40" concept="5" />
      <node id="2191995028863072778" at="111,40,112,0" concept="13" />
      <node id="2191995028863072779" at="112,0,113,102" concept="10" />
      <node id="2191995028863072786" at="113,102,114,99" concept="5" />
      <node id="2191995028863072794" at="114,99,115,140" concept="10" />
      <node id="2191995028863072804" at="115,140,116,62" concept="10" />
      <node id="2191995028863072813" at="116,62,117,94" concept="5" />
      <node id="2191995028863072819" at="117,94,118,29" concept="0" />
      <node id="2191995028863072825" at="118,29,119,74" concept="11" />
      <node id="5068214522080967978" at="121,0,122,0" concept="14" trace="REGEXP_gyxeh4_a0a4a6" />
      <node id="2089442845145561393" at="122,0,123,0" concept="14" trace="REGEXP_gyxeh4_a0a4a6_0" />
      <node id="2191995028863072592" at="41,95,44,5" concept="8" />
      <node id="2191995028863072592" at="46,55,49,7" concept="8" />
      <node id="2191995028863072857" at="56,71,59,5" concept="8" />
      <node id="2191995028863072863" at="59,5,62,5" concept="8" />
      <node id="2191995028863072602" at="71,93,74,5" concept="8" />
      <node id="2191995028863072609" at="74,5,77,5" concept="8" />
      <node id="1206102099919032770" at="88,32,91,9" concept="8" />
      <node id="2191995028863072745" at="103,65,106,9" concept="8" />
      <node id="2191995028863072592" at="36,0,40,0" concept="9" trace="isDumbAware#()Z" />
      <node id="2191995028863072592" at="31,0,36,0" concept="3" trace="InstallIDEAPlugin_Action#()V" />
      <node id="2191995028863072674" at="87,60,92,7" concept="8" />
      <node id="2191995028863072592" at="44,5,50,5" concept="1" />
      <node id="2191995028863072873" at="62,5,68,5" concept="17" />
      <node id="2191995028863072694" at="93,5,99,5" concept="8" />
      <node id="2191995028863072670" at="86,96,93,5" concept="7" />
      <node id="2191995028863072737" at="102,0,109,0" concept="9" trace="isFileVisible#(Lcom/intellij/openapi/vfs/VirtualFile;Z)Z" />
      <node id="2191995028863072724" at="100,0,109,6" concept="10" />
      <node id="2191995028863072593" at="70,0,80,0" concept="9" trace="getTargetDir#(Lcom/intellij/openapi/actionSystem/AnActionEvent;)Ljava/io/File;" />
      <node id="2191995028863072592" at="40,0,53,0" concept="9" trace="collectActionData#(Lcom/intellij/openapi/actionSystem/AnActionEvent;Ljava/util/Map;)Z" />
      <node id="2191995028863072592" at="53,0,70,0" concept="9" trace="doExecute#(Lcom/intellij/openapi/actionSystem/AnActionEvent;Ljava/util/Map;)V" />
      <node id="2191995028863072624" at="80,0,121,0" concept="9" trace="getTargetIdeaInstallDir#(Lcom/intellij/openapi/actionSystem/AnActionEvent;)Ljava/io/File;" />
      <scope id="2191995028863072592" at="37,32,38,16" />
      <scope id="2191995028863072592" at="42,53,43,19" />
      <scope id="2191995028863072592" at="47,22,48,21" />
      <scope id="2191995028863072858" at="57,28,58,13" />
      <scope id="2191995028863072864" at="60,32,61,25" />
      <scope id="2191995028863072885" at="66,0,67,160">
        <var name="e" id="2191995028863072886" />
      </scope>
      <scope id="2191995028863072888" at="66,29,67,160" />
      <scope id="2191995028863072603" at="72,39,73,18" />
      <scope id="2191995028863072610" at="75,27,76,34" />
      <scope id="1206102099919032771" at="89,61,90,71" />
      <scope id="2191995028863072717" at="97,73,98,89" />
      <scope id="2191995028863072746" at="104,46,105,23" />
      <scope id="2191995028863072874" at="63,9,65,141" />
      <scope id="2191995028863072695" at="94,63,96,18" />
      <scope id="2191995028863072592" at="31,37,34,40" />
      <scope id="2191995028863072675" at="88,32,91,9" />
      <scope id="2191995028863072592" at="36,0,40,0" />
      <scope id="2191995028863072592" at="45,5,49,7">
        <var name="p" id="2191995028863072592" />
      </scope>
      <scope id="2191995028863072744" at="103,65,107,104" />
      <scope id="2191995028863072592" at="31,0,36,0" />
      <scope id="2191995028863072673" at="87,60,92,7" />
      <scope id="2191995028863072670" at="86,96,93,5">
        <var name="child" id="2191995028863072671" />
      </scope>
      <scope id="2191995028863072737" at="102,0,109,0">
        <var name="b" id="2191995028863072742" />
        <var name="file" id="2191995028863072740" />
      </scope>
      <scope id="2191995028863072595" at="70,56,78,81">
        <var name="targetIdeaInstallDir" id="2191995028863072597" />
      </scope>
      <scope id="2191995028863072592" at="41,95,51,16" />
      <scope id="2191995028863072593" at="70,0,80,0">
        <var name="event" id="2191995028863072593" />
      </scope>
      <scope id="2191995028863072592" at="40,0,53,0">
        <var name="_params" id="2191995028863072592" />
        <var name="event" id="2191995028863072592" />
      </scope>
      <scope id="2191995028863072592" at="54,96,68,5">
        <var name="pluginFile" id="2191995028863072842" />
        <var name="targetDir" id="2191995028863072852" />
      </scope>
      <scope id="2191995028863072592" at="53,0,70,0">
        <var name="_params" id="2191995028863072592" />
        <var name="event" id="2191995028863072592" />
      </scope>
      <scope id="2191995028863072626" at="80,67,119,74">
        <var name="descriptor" id="2191995028863072725" />
        <var name="dialog" id="2191995028863072795" />
        <var name="existingIdeaConfigs" id="2191995028863072664" />
        <var name="files" id="2191995028863072805" />
        <var name="ideaConfigRoot" id="2191995028863072652" />
        <var name="ideaConfigRootPath" id="2191995028863072637" />
        <var name="isMac" id="2191995028863072628" />
        <var name="namePattern" id="1206102099919032788" />
        <var name="oldShowHiddenValue" id="2191995028863072780" />
        <var name="userHome" id="2191995028863072632" />
      </scope>
      <scope id="2191995028863072624" at="80,0,121,0">
        <var name="event" id="2191995028863072624" />
      </scope>
      <unit id="2191995028863072729" at="101,43,109,5" name="jetbrains.mps.ide.devkit.actions.InstallIDEAPlugin_Action$1" />
      <unit id="2191995028863072592" at="29,0,124,0" name="jetbrains.mps.ide.devkit.actions.InstallIDEAPlugin_Action" />
    </file>
  </root>
  <root nodeRef="r:90fa2771-55a5-4174-b12a-f5413c5a876c(jetbrains.mps.ide.devkit.actions)/2403997762364994115">
    <file name="GenerateEditorPopup_ActionGroup.java">
      <node id="2403997762364994115" at="8,0,9,0" concept="14" trace="ID" />
      <node id="2403997762364994115" at="9,44,10,37" concept="16" />
      <node id="2403997762364994115" at="10,37,11,30" concept="5" />
      <node id="2403997762364994115" at="11,30,12,25" concept="5" />
      <node id="2403997762364994118" at="12,25,13,119" concept="5" />
      <node id="2403997762364994115" at="9,0,15,0" concept="3" trace="GenerateEditorPopup_ActionGroup#()V" />
      <scope id="2403997762364994115" at="9,44,13,119" />
      <scope id="2403997762364994115" at="9,0,15,0" />
      <unit id="2403997762364994115" at="7,0,16,0" name="jetbrains.mps.ide.devkit.actions.GenerateEditorPopup_ActionGroup" />
    </file>
  </root>
  <root nodeRef="r:90fa2771-55a5-4174-b12a-f5413c5a876c(jetbrains.mps.ide.devkit.actions)/2403997762364994119">
    <file name="GoToUsageInMappingConfig_Action.java">
      <node id="2403997762364994119" at="26,0,27,0" concept="14" trace="ICON" />
      <node id="2403997762364994119" at="27,44,28,44" concept="16" />
      <node id="2403997762364994119" at="28,44,29,35" concept="5" />
      <node id="2403997762364994119" at="29,35,30,41" concept="5" />
      <node id="2403997762364994119" at="33,32,34,16" concept="11" />
      <node id="2403997762364994194" at="38,82,39,19" concept="11" />
      <node id="2403997762364994167" at="41,187,42,19" concept="11" />
      <node id="2403997762364994171" at="44,93,45,19" concept="11" />
      <node id="2403997762364994182" at="47,264,48,19" concept="11" />
      <node id="2403997762364994202" at="49,5,50,16" concept="11" />
      <node id="2403997762364994119" at="53,89,54,85" concept="5" />
      <node id="2403997762364994119" at="58,53,59,19" concept="11" />
      <node id="2403997762364994119" at="61,5,62,56" concept="10" />
      <node id="2403997762364994119" at="63,22,64,21" concept="11" />
      <node id="2403997762364994119" at="67,5,68,66" concept="10" />
      <node id="2403997762364994119" at="69,22,70,21" concept="11" />
      <node id="2403997762364994119" at="73,5,74,57" concept="10" />
      <node id="2403997762364994119" at="75,25,76,21" concept="11" />
      <node id="2403997762364994119" at="78,5,79,16" concept="11" />
      <node id="2403997762364994122" at="82,96,83,194" concept="10" />
      <node id="5542552559868504243" at="83,194,84,113" concept="10" />
      <node id="5542552559868499530" at="84,113,85,129" concept="5" />
      <node id="2403997762364994192" at="37,87,40,5" concept="8" />
      <node id="2403997762364994158" at="40,5,43,5" concept="8" />
      <node id="2403997762364994169" at="43,5,46,5" concept="8" />
      <node id="2403997762364994180" at="46,5,49,5" concept="8" />
      <node id="2403997762364994119" at="57,95,60,5" concept="8" />
      <node id="2403997762364994119" at="62,56,65,7" concept="8" />
      <node id="2403997762364994119" at="68,66,71,7" concept="8" />
      <node id="2403997762364994119" at="74,57,77,7" concept="8" />
      <node id="2403997762364994119" at="32,0,36,0" concept="9" trace="isDumbAware#()Z" />
      <node id="2403997762364994119" at="52,0,56,0" concept="9" trace="doUpdate#(Lcom/intellij/openapi/actionSystem/AnActionEvent;Ljava/util/Map;)V" />
      <node id="2403997762364994119" at="27,0,32,0" concept="3" trace="GoToUsageInMappingConfig_Action#()V" />
      <node id="2403997762364994119" at="60,5,66,5" concept="1" />
      <node id="2403997762364994119" at="66,5,72,5" concept="1" />
      <node id="2403997762364994119" at="72,5,78,5" concept="1" />
      <node id="2403997762364994119" at="81,0,87,0" concept="9" trace="doExecute#(Lcom/intellij/openapi/actionSystem/AnActionEvent;Ljava/util/Map;)V" />
      <node id="2403997762364994119" at="36,0,52,0" concept="9" trace="isApplicable#(Lcom/intellij/openapi/actionSystem/AnActionEvent;Ljava/util/Map;)Z" />
      <node id="2403997762364994119" at="56,0,81,0" concept="9" trace="collectActionData#(Lcom/intellij/openapi/actionSystem/AnActionEvent;Ljava/util/Map;)Z" />
      <scope id="2403997762364994119" at="33,32,34,16" />
      <scope id="2403997762364994193" at="38,82,39,19" />
      <scope id="2403997762364994166" at="41,187,42,19" />
      <scope id="2403997762364994170" at="44,93,45,19" />
      <scope id="2403997762364994181" at="47,264,48,19" />
      <scope id="2403997762364994119" at="53,89,54,85" />
      <scope id="2403997762364994119" at="58,53,59,19" />
      <scope id="2403997762364994119" at="63,22,64,21" />
      <scope id="2403997762364994119" at="69,22,70,21" />
      <scope id="2403997762364994119" at="75,25,76,21" />
      <scope id="2403997762364994119" at="27,44,30,41" />
      <scope id="2403997762364994119" at="82,96,85,129">
        <var name="finder" id="2403997762364994123" />
        <var name="opt" id="5542552559868504244" />
      </scope>
      <scope id="2403997762364994119" at="32,0,36,0" />
      <scope id="2403997762364994119" at="52,0,56,0">
        <var name="_params" id="2403997762364994119" />
        <var name="event" id="2403997762364994119" />
      </scope>
      <scope id="2403997762364994119" at="61,5,65,7">
        <var name="p" id="2403997762364994119" />
      </scope>
      <scope id="2403997762364994119" at="67,5,71,7">
        <var name="p" id="2403997762364994119" />
      </scope>
      <scope id="2403997762364994119" at="73,5,77,7">
        <var name="node" id="2403997762364994119" />
      </scope>
      <scope id="2403997762364994119" at="27,0,32,0" />
      <scope id="2403997762364994119" at="81,0,87,0">
        <var name="_params" id="2403997762364994119" />
        <var name="event" id="2403997762364994119" />
      </scope>
      <scope id="2403997762364994157" at="37,87,50,16" />
      <scope id="2403997762364994119" at="36,0,52,0">
        <var name="_params" id="2403997762364994119" />
        <var name="event" id="2403997762364994119" />
      </scope>
      <scope id="2403997762364994119" at="57,95,79,16" />
      <scope id="2403997762364994119" at="56,0,81,0">
        <var name="_params" id="2403997762364994119" />
        <var name="event" id="2403997762364994119" />
      </scope>
      <unit id="2403997762364994119" at="25,0,88,0" name="jetbrains.mps.ide.devkit.actions.GoToUsageInMappingConfig_Action" />
    </file>
  </root>
  <root nodeRef="r:90fa2771-55a5-4174-b12a-f5413c5a876c(jetbrains.mps.ide.devkit.actions)/2565896126719552231">
    <file name="Behavior_Order.java">
      <node id="2565896126719552265" at="9,27,10,89" concept="16" />
      <node id="2565896126719552265" at="9,0,12,0" concept="3" trace="Behavior_Order#()V" />
      <scope id="2565896126719552265" at="9,27,10,89" />
      <scope id="2565896126719552265" at="9,0,12,0" />
      <unit id="2565896126719552265" at="8,0,13,0" name="jetbrains.mps.ide.devkit.actions.Behavior_Order" />
    </file>
    <file name="Behavior_TabDescriptor.java">
      <node id="2565896126719552231" at="25,0,26,0" concept="14" trace="ICON" />
      <node id="2565896126719552231" at="28,28,29,22" concept="11" />
      <node id="2565896126719552231" at="31,38,32,15" concept="11" />
      <node id="2565896126719552231" at="34,55,35,58" concept="11" />
      <node id="2565896126719552234" at="39,40,40,53" concept="11" />
      <node id="2565896126719552239" at="42,43,43,204" concept="11" />
      <node id="2565896126719552231" at="46,25,47,16" concept="11" />
      <node id="2565896126719552231" at="49,43,50,69" concept="10" />
      <node id="2565896126719552231" at="50,69,51,28" concept="10" />
      <node id="2565896126719552231" at="52,20,53,18" concept="11" />
      <node id="2565896126719552231" at="54,5,55,46" concept="5" />
      <node id="2565896126719552231" at="55,46,56,16" concept="11" />
      <node id="2565896126719552231" at="58,29,59,16" concept="11" />
      <node id="8147861864219804759" at="61,36,62,64" concept="10" />
      <node id="8147861864219804770" at="63,42,64,18" concept="11" />
      <node id="8147861864219804779" at="65,5,66,0" concept="13" />
<<<<<<< HEAD
      <node id="8147861864219804780" at="66,0,67,74" concept="10" />
      <node id="8147861864219804792" at="68,30,69,18" concept="11" />
      <node id="8147861864219804799" at="70,5,71,0" concept="13" />
      <node id="8147861864219804800" at="71,0,72,321" concept="11" />
      <node id="2565896126719552273" at="74,65,75,214" concept="11" />
      <node id="2565896126719552280" at="77,71,78,239" concept="11" />
=======
      <node id="8147861864219804780" at="66,0,67,73" concept="10" />
      <node id="8147861864219804792" at="68,30,69,18" concept="11" />
      <node id="8147861864219804799" at="70,5,71,0" concept="13" />
      <node id="8147861864219804800" at="71,0,72,321" concept="11" />
      <node id="2565896126719552273" at="74,52,75,232" concept="11" />
      <node id="2565896126719552280" at="77,66,78,260" concept="11" />
>>>>>>> d968de6b
      <node id="2565896126719552231" at="26,0,28,0" concept="3" trace="Behavior_TabDescriptor#()V" />
      <node id="2565896126719552231" at="37,0,39,0" concept="9" trace="startListening#()V" />
      <node id="2565896126719552231" at="28,0,31,0" concept="9" trace="getTitle#()Ljava/lang/String;" />
      <node id="2565896126719552231" at="31,0,34,0" concept="9" trace="getShortcutChar#()Ljava/lang/Character;" />
      <node id="2565896126719552231" at="34,0,37,0" concept="9" trace="compareTo#(Ljetbrains/mps/plugins/relations/RelationDescriptor;)I" />
      <node id="2565896126719552231" at="39,0,42,0" concept="9" trace="getBaseNode#(Lorg/jetbrains/mps/openapi/model/SNode;)Lorg/jetbrains/mps/openapi/model/SNode;" />
      <node id="2565896126719552231" at="42,0,45,0" concept="9" trace="isApplicable#(Lorg/jetbrains/mps/openapi/model/SNode;)Z" />
      <node id="2565896126719552231" at="51,28,54,5" concept="8" />
      <node id="2565896126719552231" at="58,0,61,0" concept="9" trace="isSingle#()Z" />
      <node id="8147861864219804768" at="62,64,65,5" concept="8" />
<<<<<<< HEAD
      <node id="8147861864219804790" at="67,74,70,5" concept="8" />
      <node id="2565896126719552231" at="74,0,77,0" concept="9" trace="getAspectConcepts#(Lorg/jetbrains/mps/openapi/model/SNode;)Ljava/lang/Iterable;" />
      <node id="2565896126719552231" at="77,0,80,0" concept="9" trace="createAspect#(Lorg/jetbrains/mps/openapi/model/SNode;Lorg/jetbrains/mps/openapi/language/SConcept;)Lorg/jetbrains/mps/openapi/model/SNode;" />
=======
      <node id="8147861864219804790" at="67,73,70,5" concept="8" />
      <node id="2565896126719552231" at="74,0,77,0" concept="9" trace="getConcepts#(Lorg/jetbrains/mps/openapi/model/SNode;)Ljava/util/List;" />
      <node id="2565896126719552231" at="77,0,80,0" concept="9" trace="createNode#(Lorg/jetbrains/mps/openapi/model/SNode;Lorg/jetbrains/mps/openapi/model/SNode;)Lorg/jetbrains/mps/openapi/model/SNode;" />
>>>>>>> d968de6b
      <node id="2565896126719552231" at="45,0,49,0" concept="9" trace="getIcon#()Ljavax/swing/Icon;" />
      <node id="2565896126719552231" at="49,0,58,0" concept="9" trace="getNodes#(Lorg/jetbrains/mps/openapi/model/SNode;)Ljava/util/List;" />
      <node id="2565896126719552231" at="61,0,74,0" concept="9" trace="getNode#(Lorg/jetbrains/mps/openapi/model/SNode;)Lorg/jetbrains/mps/openapi/model/SNode;" />
      <scope id="2565896126719552231" at="26,35,26,35" />
      <scope id="2565896126719552245" at="37,32,37,32" />
      <scope id="2565896126719552231" at="28,28,29,22" />
      <scope id="2565896126719552231" at="31,38,32,15" />
      <scope id="2565896126719552231" at="34,55,35,58" />
      <scope id="2565896126719552231" at="39,40,40,53" />
      <scope id="2565896126719552231" at="42,43,43,204" />
      <scope id="2565896126719552231" at="46,25,47,16" />
      <scope id="2565896126719552231" at="52,20,53,18" />
      <scope id="2565896126719552231" at="58,29,59,16" />
      <scope id="8147861864219804769" at="63,42,64,18" />
      <scope id="8147861864219804791" at="68,30,69,18" />
<<<<<<< HEAD
      <scope id="7459370737648130554" at="74,65,75,214" />
      <scope id="7459370737648131747" at="77,71,78,239" />
=======
      <scope id="2565896126719552272" at="74,52,75,232" />
      <scope id="2565896126719552279" at="77,66,78,260" />
>>>>>>> d968de6b
      <scope id="2565896126719552231" at="26,0,28,0" />
      <scope id="2565896126719552231" at="37,0,39,0" />
      <scope id="2565896126719552231" at="28,0,31,0" />
      <scope id="2565896126719552231" at="31,0,34,0" />
      <scope id="2565896126719552231" at="34,0,37,0">
        <var name="descriptor" id="2565896126719552231" />
      </scope>
      <scope id="2565896126719552231" at="39,0,42,0">
        <var name="node" id="2565896126719552231" />
      </scope>
      <scope id="2565896126719552231" at="42,0,45,0">
        <var name="node" id="2565896126719552231" />
      </scope>
      <scope id="2565896126719552231" at="58,0,61,0" />
      <scope id="2565896126719552231" at="74,0,77,0">
        <var name="node" id="2565896126719552231" />
      </scope>
      <scope id="2565896126719552231" at="77,0,80,0">
        <var name="concept" id="2565896126719552231" />
        <var name="node" id="2565896126719552231" />
      </scope>
      <scope id="2565896126719552231" at="45,0,49,0" />
      <scope id="2565896126719552231" at="49,43,56,16">
        <var name="list" id="2565896126719552231" />
        <var name="n" id="2565896126719552231" />
      </scope>
      <scope id="2565896126719552231" at="49,0,58,0">
        <var name="node" id="2565896126719552231" />
      </scope>
      <scope id="2565896126719552231" at="61,36,72,321">
        <var name="aspectModel" id="8147861864219804781" />
        <var name="module" id="8147861864219804760" />
      </scope>
      <scope id="2565896126719552231" at="61,0,74,0">
        <var name="node" id="2565896126719552231" />
      </scope>
      <unit id="2565896126719552231" at="24,0,81,0" name="jetbrains.mps.ide.devkit.actions.Behavior_TabDescriptor" />
    </file>
  </root>
  <root nodeRef="r:90fa2771-55a5-4174-b12a-f5413c5a876c(jetbrains.mps.ide.devkit.actions)/2565896126719599486">
    <file name="Generator_Order.java">
      <node id="2565896126719599521" at="9,28,10,185" concept="16" />
      <node id="2565896126719599521" at="9,0,12,0" concept="3" trace="Generator_Order#()V" />
      <scope id="2565896126719599521" at="9,28,10,185" />
      <scope id="2565896126719599521" at="9,0,12,0" />
      <unit id="2565896126719599521" at="8,0,13,0" name="jetbrains.mps.ide.devkit.actions.Generator_Order" />
    </file>
    <file name="Generator_TabDescriptor.java">
      <node id="2565896126719599486" at="49,0,50,0" concept="14" trace="ICON" />
      <node id="2565896126719599486" at="52,28,53,23" concept="11" />
      <node id="2565896126719599486" at="55,38,56,15" concept="11" />
      <node id="2565896126719599486" at="58,55,59,59" concept="11" />
      <node id="2565896126719599489" at="63,40,64,53" concept="11" />
      <node id="2565896126719599494" at="66,43,67,204" concept="11" />
      <node id="2565896126719599486" at="70,25,71,16" concept="11" />
      <node id="2565896126719599503" at="73,43,74,65" concept="10" />
      <node id="2565896126719599510" at="74,65,75,333" concept="5" />
      <node id="2565896126719599517" at="75,333,76,55" concept="11" />
      <node id="2565896126719599486" at="78,29,79,17" concept="11" />
      <node id="2565896126719599537" at="81,65,82,209" concept="10" />
      <node id="2565896126719599546" at="82,209,83,207" concept="5" />
      <node id="2565896126719599551" at="83,207,84,223" concept="5" />
      <node id="2565896126719599556" at="84,223,85,536" concept="10" />
      <node id="2565896126719599569" at="85,536,86,220" concept="10" />
      <node id="2565896126719599578" at="87,34,88,40" concept="10" />
      <node id="2565896126719599586" at="90,264,91,37" concept="5" />
      <node id="2565896126719599590" at="91,37,92,16" concept="2" />
      <node id="7459370737647063466" at="98,47,99,23" concept="4" />
      <node id="7459370737647071232" at="101,59,102,23" concept="4" />
      <node id="2565896126719599644" at="104,60,105,85" concept="5" />
      <node id="2565896126719599663" at="110,5,111,18" concept="11" />
      <node id="2565896126719599486" at="113,36,114,17" concept="11" />
      <node id="2565896126719599667" at="116,71,117,98" concept="10" />
      <node id="2565896126719599676" at="117,98,118,69" concept="10" />
      <node id="6352952732713756915" at="118,69,119,84" concept="10" />
      <node id="6352952732713852480" at="119,84,120,71" concept="10" />
      <node id="2565896126719599683" at="120,71,121,0" concept="13" />
      <node id="2565896126719599684" at="121,0,122,71" concept="10" />
      <node id="2565896126719599690" at="124,25,125,63" concept="5" />
      <node id="2565896126719599695" at="125,63,126,81" concept="0" />
      <node id="2565896126719599702" at="128,7,129,0" concept="13" />
      <node id="2565896126719599703" at="129,0,130,128" concept="10" />
      <node id="2565896126719599712" at="131,51,132,86" concept="10" />
      <node id="2565896126719599719" at="132,86,133,20" concept="5" />
      <node id="2565896126719599723" at="133,20,134,54" concept="10" />
      <node id="2565896126719599734" at="135,37,136,20" concept="11" />
      <node id="2565896126719599736" at="137,7,138,66" concept="5" />
      <node id="2254732680176829843" at="143,61,144,23" concept="4" />
      <node id="2254732680176829844" at="145,13,146,19" concept="11" />
      <node id="2254732680176829845" at="147,11,148,69" concept="12" />
      <node id="2254732680176829847" at="148,69,149,70" concept="10" />
      <node id="2254732680176829853" at="149,70,150,231" concept="10" />
      <node id="2254732680176829876" at="150,231,151,41" concept="5" />
      <node id="2254732680176829880" at="151,41,152,32" concept="5" />
      <node id="6362460243896751234" at="155,5,156,0" concept="13" />
      <node id="2565896126719599745" at="156,0,157,56" concept="10" />
      <node id="8056901375583445888" at="161,62,162,308" concept="5" />
      <node id="2565896126719599772" at="166,7,167,0" concept="13" />
      <node id="2565896126719599775" at="168,52,169,85" concept="12" />
      <node id="2565896126719599780" at="171,27,172,30" concept="10" />
      <node id="2565896126719599796" at="174,61,175,23" concept="4" />
      <node id="2565896126719599797" at="176,13,177,60" concept="5" />
      <node id="6362460243896751184" at="178,11,179,74" concept="0" />
      <node id="2565896126719599819" at="179,74,180,0" concept="13" />
      <node id="2565896126719599820" at="180,0,181,242" concept="10" />
      <node id="2565896126719599826" at="181,242,182,162" concept="5" />
      <node id="2565896126719599832" at="182,162,183,102" concept="5" />
      <node id="2565896126719599837" at="183,102,184,59" concept="5" />
      <node id="2565896126719599845" at="187,5,188,0" concept="13" />
      <node id="2565896126719599846" at="188,0,189,64" concept="10" />
      <node id="2565896126719599859" at="190,54,191,89" concept="10" />
      <node id="2565896126719599866" at="191,89,192,33" concept="5" />
      <node id="2565896126719599870" at="192,33,193,54" concept="5" />
      <node id="2565896126719599852" at="194,12,195,62" concept="5" />
      <node id="2565896126719599881" at="196,5,197,63" concept="10" />
      <node id="2565896126719599887" at="199,25,200,63" concept="10" />
      <node id="2565896126719599899" at="201,245,202,98" concept="5" />
      <node id="2565896126719599906" at="202,98,203,263" concept="5" />
      <node id="2565896126719599922" at="204,478,205,397" concept="10" />
      <node id="2565896126719599930" at="205,397,206,187" concept="5" />
      <node id="2565896126719599937" at="206,187,207,364" concept="5" />
      <node id="2565896126719599947" at="208,16,209,318" concept="10" />
      <node id="2565896126719599953" at="209,318,210,192" concept="5" />
      <node id="2565896126719599960" at="210,192,211,269" concept="5" />
      <node id="2565896126719599968" at="211,269,212,484" concept="5" />
      <node id="2565896126719599978" at="212,484,213,110" concept="5" />
      <node id="2565896126719599983" at="213,110,214,263" concept="5" />
      <node id="2565896126719599988" at="217,7,218,24" concept="11" />
      <node id="2565896126719599486" at="50,0,52,0" concept="3" trace="Generator_TabDescriptor#()V" />
      <node id="2565896126719599486" at="61,0,63,0" concept="9" trace="startListening#()V" />
      <node id="2565896126719599850" at="194,10,196,5" concept="1" />
      <node id="2565896126719599486" at="52,0,55,0" concept="9" trace="getTitle#()Ljava/lang/String;" />
      <node id="2565896126719599486" at="55,0,58,0" concept="9" trace="getShortcutChar#()Ljava/lang/Character;" />
      <node id="2565896126719599486" at="58,0,61,0" concept="9" trace="compareTo#(Ljetbrains/mps/plugins/relations/RelationDescriptor;)I" />
      <node id="2565896126719599486" at="63,0,66,0" concept="9" trace="getBaseNode#(Lorg/jetbrains/mps/openapi/model/SNode;)Lorg/jetbrains/mps/openapi/model/SNode;" />
      <node id="2565896126719599486" at="66,0,69,0" concept="9" trace="isApplicable#(Lorg/jetbrains/mps/openapi/model/SNode;)Z" />
      <node id="2565896126719599486" at="78,0,81,0" concept="9" trace="isSingle#()Z" />
      <node id="7459370737647021531" at="97,71,100,13" concept="8" />
      <node id="7459370737647071230" at="100,13,103,13" concept="8" />
      <node id="2565896126719599642" at="103,13,106,13" concept="8" />
      <node id="2565896126719599486" at="113,0,116,0" concept="9" trace="commandOnCreate#()Z" />
      <node id="2565896126719599729" at="134,54,137,7" concept="8" />
      <node id="2254732680176829836" at="142,47,145,13" concept="8" />
      <node id="8056901375583389237" at="160,45,163,11" concept="7" />
      <node id="2565896126719599789" at="173,47,176,13" concept="8" />
      <node id="2565896126719599486" at="69,0,73,0" concept="9" trace="getIcon#()Ljavax/swing/Icon;" />
      <node id="2565896126719599584" at="89,299,93,9" concept="8" />
      <node id="6352952732713927187" at="124,0,128,0" concept="9" trace="run#()V" />
      <node id="2565896126719599486" at="73,0,78,0" concept="9" trace="getNodes#(Lorg/jetbrains/mps/openapi/model/SNode;)Ljava/util/List;" />
      <node id="2565896126719599754" at="159,25,164,9" concept="7" />
      <node id="2565896126719599582" at="88,40,94,7" concept="7" />
      <node id="6352952732713915771" at="122,71,128,7" concept="5" />
      <node id="2254732680176829831" at="141,27,147,11" concept="7" />
      <node id="2565896126719599784" at="172,30,178,11" concept="7" />
      <node id="6352952732714028181" at="159,0,166,0" concept="9" trace="run#()V" />
      <node id="2565896126719599849" at="189,64,196,5" concept="8" />
      <node id="2565896126719599945" at="208,14,215,9" concept="1" />
      <node id="6352952732714007410" at="157,56,166,7" concept="5" />
      <node id="2565896126719599633" at="96,103,107,11" concept="7" />
      <node id="2565896126719599604" at="95,31,108,9" concept="7" />
      <node id="6352952732713967728" at="141,0,154,0" concept="9" trace="run#()V" />
      <node id="2565896126719599602" at="94,7,109,7" concept="8" />
      <node id="6352952732713960997" at="139,12,154,9" concept="5" />
      <node id="6352952732714085367" at="171,0,186,0" concept="9" trace="run#()V" />
      <node id="2565896126719599893" at="200,63,215,9" concept="8" />
      <node id="6362460243896751289" at="139,10,155,5" concept="1" />
      <node id="6352952732714073850" at="169,85,186,9" concept="5" />
      <node id="6352952732714157768" at="199,0,217,0" concept="9" trace="run#()V" />
      <node id="2565896126719599773" at="167,0,187,5" concept="8" />
      <node id="6352952732714127076" at="197,63,217,7" concept="5" />
      <node id="2565896126719599576" at="86,220,110,5" concept="8" />
      <node id="2565896126719599710" at="130,128,155,5" concept="8" />
      <node id="2565896126719599486" at="81,0,113,0" concept="9" trace="getAspectConcepts#(Lorg/jetbrains/mps/openapi/model/SNode;)Ljava/lang/Iterable;" />
      <node id="2565896126719599486" at="116,0,220,0" concept="9" trace="createAspect#(Lorg/jetbrains/mps/openapi/model/SNode;Lorg/jetbrains/mps/openapi/language/SConcept;)Lorg/jetbrains/mps/openapi/model/SNode;" />
      <scope id="2565896126719599486" at="50,36,50,36" />
      <scope id="2565896126719599500" at="61,32,61,32" />
      <scope id="2565896126719599486" at="52,28,53,23" />
      <scope id="2565896126719599486" at="55,38,56,15" />
      <scope id="2565896126719599486" at="58,55,59,59" />
      <scope id="2565896126719599486" at="63,40,64,53" />
      <scope id="2565896126719599486" at="66,43,67,204" />
      <scope id="2565896126719599486" at="70,25,71,16" />
      <scope id="2565896126719599486" at="78,29,79,17" />
      <scope id="7459370737647021533" at="98,47,99,23" />
      <scope id="7459370737647071231" at="101,59,102,23" />
      <scope id="2565896126719599643" at="104,60,105,85" />
      <scope id="2565896126719599486" at="113,36,114,17" />
      <scope id="2565896126719599733" at="135,37,136,20" />
      <scope id="2254732680176829842" at="143,61,144,23" />
      <scope id="8056901375583389240" at="161,62,162,308" />
      <scope id="2565896126719599795" at="174,61,175,23" />
      <scope id="2565896126719599851" at="194,12,195,62" />
      <scope id="2565896126719599486" at="50,0,52,0" />
      <scope id="2565896126719599486" at="61,0,63,0" />
      <scope id="2565896126719599585" at="90,264,92,16" />
      <scope id="6352952732713927188" at="124,25,126,81" />
      <scope id="2565896126719599898" at="201,245,203,263" />
      <scope id="2565896126719599486" at="52,0,55,0" />
      <scope id="2565896126719599486" at="55,0,58,0" />
      <scope id="2565896126719599486" at="58,0,61,0">
        <var name="descriptor" id="2565896126719599486" />
      </scope>
      <scope id="2565896126719599486" at="63,0,66,0">
        <var name="node" id="2565896126719599486" />
      </scope>
      <scope id="2565896126719599486" at="66,0,69,0">
        <var name="node" id="2565896126719599486" />
      </scope>
      <scope id="2565896126719599502" at="73,43,76,55">
        <var name="nodes" id="2565896126719599504" />
      </scope>
      <scope id="2565896126719599486" at="78,0,81,0" />
      <scope id="2565896126719599486" at="113,0,116,0" />
      <scope id="2565896126719599758" at="160,45,163,11" />
      <scope id="8056901375583389237" at="160,45,163,11">
        <var name="gm" id="8056901375583389243" />
      </scope>
      <scope id="2565896126719599858" at="190,54,193,54">
        <var name="configurationDialog" id="2565896126719599860" />
      </scope>
      <scope id="2565896126719599921" at="204,478,207,364">
        <var name="mappingRule" id="2565896126719599923" />
      </scope>
      <scope id="2565896126719599486" at="69,0,73,0" />
      <scope id="2565896126719599583" at="89,299,93,9" />
      <scope id="6352952732713927187" at="124,0,128,0" />
      <scope id="2254732680176829835" at="142,47,146,19" />
      <scope id="2565896126719599788" at="173,47,177,60" />
      <scope id="2565896126719599486" at="73,0,78,0">
        <var name="node" id="2565896126719599486" />
      </scope>
      <scope id="2565896126719599754" at="159,25,164,9">
        <var name="generator" id="2565896126719599756" />
      </scope>
      <scope id="6352952732714028182" at="159,25,164,9" />
      <scope id="2565896126719599582" at="88,40,94,7">
        <var name="genFragment" id="2565896126719599597" />
      </scope>
      <scope id="2254732680176829831" at="141,27,147,11">
        <var name="generator" id="2254732680176829833" />
      </scope>
      <scope id="2565896126719599784" at="172,30,178,11">
        <var name="generator" id="2565896126719599786" />
      </scope>
      <scope id="2565896126719599946" at="208,16,214,263">
        <var name="rootTemplateNode" id="2565896126719599948" />
      </scope>
      <scope id="2565896126719599711" at="131,51,138,66">
        <var name="createdGenerator" id="2565896126719599724" />
        <var name="dialog" id="2565896126719599713" />
      </scope>
      <scope id="6352952732714028181" at="159,0,166,0" />
      <scope id="2565896126719599634" at="97,71,106,13" />
      <scope id="2565896126719599611" at="96,103,107,11" />
      <scope id="2565896126719599633" at="96,103,107,11">
        <var name="importedConcept" id="2565896126719599655" />
      </scope>
      <scope id="6352952732713967729" at="141,27,152,32">
        <var name="firstGen" id="2254732680176829848" />
        <var name="templateModelDescriptor" id="2254732680176829854" />
      </scope>
      <scope id="2565896126719599603" at="95,31,108,9" />
      <scope id="2565896126719599604" at="95,31,108,9">
        <var name="lang" id="2565896126719599657" />
      </scope>
      <scope id="6352952732713967728" at="141,0,154,0" />
      <scope id="6352952732714085368" at="171,27,184,59">
        <var name="model" id="2565896126719599781" />
        <var name="node" id="2565896126719599821" />
      </scope>
      <scope id="6362460243896751290" at="139,12,154,9" />
      <scope id="6352952732714085367" at="171,0,186,0" />
      <scope id="6352952732714157769" at="199,25,215,9">
        <var name="model" id="2565896126719599888" />
      </scope>
      <scope id="2565896126719599774" at="168,52,186,9" />
      <scope id="6352952732714157768" at="199,0,217,0" />
      <scope id="2565896126719599577" at="87,34,109,7">
        <var name="isNeedRootTemplate" id="2565896126719599579" />
      </scope>
      <scope id="7459370737648571770" at="81,65,111,18">
        <var name="isInterface" id="2565896126719599570" />
        <var name="result" id="2565896126719599538" />
        <var name="rootable" id="2565896126719599557" />
      </scope>
      <scope id="2565896126719599486" at="81,0,113,0">
        <var name="node" id="2565896126719599486" />
      </scope>
      <scope id="7459370737648527527" at="116,71,218,24">
        <var name="frame" id="2565896126719599677" />
        <var name="genList" id="2565896126719599704" />
        <var name="ideaProject" id="2565896126719599668" />
        <var name="language" id="2565896126719599685" />
        <var name="mapping" id="2565896126719599847" />
        <var name="mappings" id="2565896126719599746" />
        <var name="modelAccess" id="6352952732713852481" />
        <var name="project" id="6352952732713756916" />
        <var name="result" id="2565896126719599882" />
      </scope>
      <scope id="2565896126719599486" at="116,0,220,0">
        <var name="concept" id="2565896126719599486" />
        <var name="node" id="2565896126719599486" />
      </scope>
      <unit id="6352952732713927187" at="123,34,128,5" name="jetbrains.mps.ide.devkit.actions.Generator_TabDescriptor$1" />
      <unit id="6352952732714028181" at="158,34,166,5" name="jetbrains.mps.ide.devkit.actions.Generator_TabDescriptor$3" />
      <unit id="6352952732713967728" at="140,37,154,7" name="jetbrains.mps.ide.devkit.actions.Generator_TabDescriptor$2" />
      <unit id="6352952732714085367" at="170,37,186,7" name="jetbrains.mps.ide.devkit.actions.Generator_TabDescriptor$4" />
      <unit id="6352952732714157768" at="198,35,217,5" name="jetbrains.mps.ide.devkit.actions.Generator_TabDescriptor$5" />
      <unit id="2565896126719599486" at="48,0,221,0" name="jetbrains.mps.ide.devkit.actions.Generator_TabDescriptor" />
    </file>
  </root>
  <root nodeRef="r:90fa2771-55a5-4174-b12a-f5413c5a876c(jetbrains.mps.ide.devkit.actions)/2565896126719631163">
    <file name="Editor_Order.java">
      <node id="2565896126719631207" at="9,25,10,62" concept="16" />
      <node id="2565896126719631207" at="9,0,12,0" concept="3" trace="Editor_Order#()V" />
      <scope id="2565896126719631207" at="9,25,10,62" />
      <scope id="2565896126719631207" at="9,0,12,0" />
      <unit id="2565896126719631207" at="8,0,13,0" name="jetbrains.mps.ide.devkit.actions.Editor_Order" />
    </file>
    <file name="Editor_TabDescriptor.java">
      <node id="2565896126719631163" at="26,0,27,0" concept="14" trace="ICON" />
      <node id="2565896126719631163" at="29,28,30,20" concept="11" />
      <node id="2565896126719631163" at="32,38,33,15" concept="11" />
      <node id="2565896126719631163" at="35,55,36,56" concept="11" />
      <node id="2565896126719631166" at="40,40,41,53" concept="11" />
      <node id="2565896126719631171" at="43,43,44,204" concept="11" />
      <node id="2565896126719631163" at="47,25,48,16" concept="11" />
      <node id="2565896126719631180" at="50,43,51,47" concept="10" />
      <node id="8147861864219967338" at="51,47,52,64" concept="10" />
      <node id="8147861864219967349" at="53,42,54,19" concept="11" />
      <node id="8147861864219967358" at="55,5,56,0" concept="13" />
<<<<<<< HEAD
      <node id="8147861864219967359" at="56,0,57,72" concept="10" />
=======
      <node id="8147861864219967359" at="56,0,57,71" concept="10" />
>>>>>>> d968de6b
      <node id="8147861864219967371" at="58,30,59,19" concept="11" />
      <node id="8147861864219967378" at="60,5,61,0" concept="13" />
      <node id="2565896126719631186" at="61,0,62,348" concept="5" />
      <node id="2565896126719631194" at="62,348,63,974" concept="11" />
      <node id="2565896126719631163" at="65,29,66,17" concept="11" />
<<<<<<< HEAD
      <node id="7459370737648208050" at="68,65,69,87" concept="11" />
      <node id="2565896126719631219" at="71,71,72,100" concept="11" />
=======
      <node id="2565896126719631213" at="68,52,69,87" concept="11" />
      <node id="2565896126719631219" at="71,66,72,100" concept="11" />
>>>>>>> d968de6b
      <node id="2565896126719631163" at="27,0,29,0" concept="3" trace="Editor_TabDescriptor#()V" />
      <node id="2565896126719631163" at="38,0,40,0" concept="9" trace="startListening#()V" />
      <node id="2565896126719631163" at="29,0,32,0" concept="9" trace="getTitle#()Ljava/lang/String;" />
      <node id="2565896126719631163" at="32,0,35,0" concept="9" trace="getShortcutChar#()Ljava/lang/Character;" />
      <node id="2565896126719631163" at="35,0,38,0" concept="9" trace="compareTo#(Ljetbrains/mps/plugins/relations/RelationDescriptor;)I" />
      <node id="2565896126719631163" at="40,0,43,0" concept="9" trace="getBaseNode#(Lorg/jetbrains/mps/openapi/model/SNode;)Lorg/jetbrains/mps/openapi/model/SNode;" />
      <node id="2565896126719631163" at="43,0,46,0" concept="9" trace="isApplicable#(Lorg/jetbrains/mps/openapi/model/SNode;)Z" />
      <node id="8147861864219967347" at="52,64,55,5" concept="8" />
<<<<<<< HEAD
      <node id="8147861864219967369" at="57,72,60,5" concept="8" />
      <node id="2565896126719631163" at="65,0,68,0" concept="9" trace="isSingle#()Z" />
      <node id="2565896126719631163" at="68,0,71,0" concept="9" trace="getAspectConcepts#(Lorg/jetbrains/mps/openapi/model/SNode;)Ljava/lang/Iterable;" />
      <node id="2565896126719631163" at="71,0,74,0" concept="9" trace="createAspect#(Lorg/jetbrains/mps/openapi/model/SNode;Lorg/jetbrains/mps/openapi/language/SConcept;)Lorg/jetbrains/mps/openapi/model/SNode;" />
=======
      <node id="8147861864219967369" at="57,71,60,5" concept="8" />
      <node id="2565896126719631163" at="65,0,68,0" concept="9" trace="isSingle#()Z" />
      <node id="2565896126719631163" at="68,0,71,0" concept="9" trace="getConcepts#(Lorg/jetbrains/mps/openapi/model/SNode;)Ljava/util/List;" />
      <node id="2565896126719631163" at="71,0,74,0" concept="9" trace="createNode#(Lorg/jetbrains/mps/openapi/model/SNode;Lorg/jetbrains/mps/openapi/model/SNode;)Lorg/jetbrains/mps/openapi/model/SNode;" />
>>>>>>> d968de6b
      <node id="2565896126719631163" at="46,0,50,0" concept="9" trace="getIcon#()Ljavax/swing/Icon;" />
      <node id="2565896126719631163" at="50,0,65,0" concept="9" trace="getNodes#(Lorg/jetbrains/mps/openapi/model/SNode;)Ljava/util/List;" />
      <scope id="2565896126719631163" at="27,33,27,33" />
      <scope id="2565896126719631177" at="38,32,38,32" />
      <scope id="2565896126719631163" at="29,28,30,20" />
      <scope id="2565896126719631163" at="32,38,33,15" />
      <scope id="2565896126719631163" at="35,55,36,56" />
      <scope id="2565896126719631163" at="40,40,41,53" />
      <scope id="2565896126719631163" at="43,43,44,204" />
      <scope id="2565896126719631163" at="47,25,48,16" />
      <scope id="8147861864219967348" at="53,42,54,19" />
      <scope id="8147861864219967370" at="58,30,59,19" />
      <scope id="2565896126719631163" at="65,29,66,17" />
<<<<<<< HEAD
      <scope id="7459370737648200873" at="68,65,69,87" />
      <scope id="7459370737648221575" at="71,71,72,100" />
=======
      <scope id="2565896126719631212" at="68,52,69,87" />
      <scope id="2565896126719631218" at="71,66,72,100" />
>>>>>>> d968de6b
      <scope id="2565896126719631163" at="27,0,29,0" />
      <scope id="2565896126719631163" at="38,0,40,0" />
      <scope id="2565896126719631163" at="29,0,32,0" />
      <scope id="2565896126719631163" at="32,0,35,0" />
      <scope id="2565896126719631163" at="35,0,38,0">
        <var name="descriptor" id="2565896126719631163" />
      </scope>
      <scope id="2565896126719631163" at="40,0,43,0">
        <var name="node" id="2565896126719631163" />
      </scope>
      <scope id="2565896126719631163" at="43,0,46,0">
        <var name="node" id="2565896126719631163" />
      </scope>
      <scope id="2565896126719631163" at="65,0,68,0" />
      <scope id="2565896126719631163" at="68,0,71,0">
        <var name="node" id="2565896126719631163" />
      </scope>
      <scope id="2565896126719631163" at="71,0,74,0">
        <var name="concept" id="2565896126719631163" />
        <var name="node" id="2565896126719631163" />
      </scope>
      <scope id="2565896126719631163" at="46,0,50,0" />
      <scope id="2565896126719631179" at="50,43,63,974">
        <var name="aspectModel" id="8147861864219967360" />
        <var name="module" id="8147861864219967339" />
        <var name="nodes" id="2565896126719631181" />
      </scope>
      <scope id="2565896126719631163" at="50,0,65,0">
        <var name="node" id="2565896126719631163" />
      </scope>
      <unit id="2565896126719631163" at="25,0,75,0" name="jetbrains.mps.ide.devkit.actions.Editor_TabDescriptor" />
    </file>
  </root>
  <root nodeRef="r:90fa2771-55a5-4174-b12a-f5413c5a876c(jetbrains.mps.ide.devkit.actions)/2565896126719631517">
    <file name="Constraints_Order.java">
      <node id="2565896126719631551" at="9,30,10,77" concept="16" />
      <node id="2565896126719631551" at="9,0,12,0" concept="3" trace="Constraints_Order#()V" />
      <scope id="2565896126719631551" at="9,30,10,77" />
      <scope id="2565896126719631551" at="9,0,12,0" />
      <unit id="2565896126719631551" at="8,0,13,0" name="jetbrains.mps.ide.devkit.actions.Constraints_Order" />
    </file>
    <file name="Constraints_TabDescriptor.java">
      <node id="2565896126719631517" at="25,0,26,0" concept="14" trace="ICON" />
      <node id="2565896126719631517" at="28,28,29,25" concept="11" />
      <node id="2565896126719631517" at="31,38,32,15" concept="11" />
      <node id="2565896126719631517" at="34,55,35,61" concept="11" />
      <node id="2565896126719631520" at="39,40,40,53" concept="11" />
      <node id="2565896126719631525" at="42,43,43,204" concept="11" />
      <node id="2565896126719631517" at="46,25,47,16" concept="11" />
      <node id="2565896126719631517" at="49,43,50,69" concept="10" />
      <node id="2565896126719631517" at="50,69,51,28" concept="10" />
      <node id="2565896126719631517" at="52,20,53,18" concept="11" />
      <node id="2565896126719631517" at="54,5,55,46" concept="5" />
      <node id="2565896126719631517" at="55,46,56,16" concept="11" />
      <node id="2565896126719631517" at="58,29,59,16" concept="11" />
      <node id="8147861864219898596" at="61,36,62,64" concept="10" />
      <node id="8147861864219898607" at="63,42,64,18" concept="11" />
      <node id="8147861864219898616" at="65,5,66,0" concept="13" />
<<<<<<< HEAD
      <node id="8147861864219898617" at="66,0,67,77" concept="10" />
      <node id="8147861864219898629" at="68,30,69,18" concept="11" />
      <node id="8147861864219898636" at="70,5,71,0" concept="13" />
      <node id="8147861864219898637" at="71,0,72,321" concept="11" />
      <node id="2565896126719631558" at="74,65,75,220" concept="11" />
      <node id="2565896126719631565" at="77,71,78,248" concept="11" />
=======
      <node id="8147861864219898617" at="66,0,67,76" concept="10" />
      <node id="8147861864219898629" at="68,30,69,18" concept="11" />
      <node id="8147861864219898636" at="70,5,71,0" concept="13" />
      <node id="8147861864219898637" at="71,0,72,321" concept="11" />
      <node id="2565896126719631558" at="74,52,75,238" concept="11" />
      <node id="2565896126719631565" at="77,66,78,269" concept="11" />
>>>>>>> d968de6b
      <node id="2565896126719631517" at="26,0,28,0" concept="3" trace="Constraints_TabDescriptor#()V" />
      <node id="2565896126719631517" at="37,0,39,0" concept="9" trace="startListening#()V" />
      <node id="2565896126719631517" at="28,0,31,0" concept="9" trace="getTitle#()Ljava/lang/String;" />
      <node id="2565896126719631517" at="31,0,34,0" concept="9" trace="getShortcutChar#()Ljava/lang/Character;" />
      <node id="2565896126719631517" at="34,0,37,0" concept="9" trace="compareTo#(Ljetbrains/mps/plugins/relations/RelationDescriptor;)I" />
      <node id="2565896126719631517" at="39,0,42,0" concept="9" trace="getBaseNode#(Lorg/jetbrains/mps/openapi/model/SNode;)Lorg/jetbrains/mps/openapi/model/SNode;" />
      <node id="2565896126719631517" at="42,0,45,0" concept="9" trace="isApplicable#(Lorg/jetbrains/mps/openapi/model/SNode;)Z" />
      <node id="2565896126719631517" at="51,28,54,5" concept="8" />
      <node id="2565896126719631517" at="58,0,61,0" concept="9" trace="isSingle#()Z" />
      <node id="8147861864219898605" at="62,64,65,5" concept="8" />
<<<<<<< HEAD
      <node id="8147861864219898627" at="67,77,70,5" concept="8" />
      <node id="2565896126719631517" at="74,0,77,0" concept="9" trace="getAspectConcepts#(Lorg/jetbrains/mps/openapi/model/SNode;)Ljava/lang/Iterable;" />
      <node id="2565896126719631517" at="77,0,80,0" concept="9" trace="createAspect#(Lorg/jetbrains/mps/openapi/model/SNode;Lorg/jetbrains/mps/openapi/language/SConcept;)Lorg/jetbrains/mps/openapi/model/SNode;" />
=======
      <node id="8147861864219898627" at="67,76,70,5" concept="8" />
      <node id="2565896126719631517" at="74,0,77,0" concept="9" trace="getConcepts#(Lorg/jetbrains/mps/openapi/model/SNode;)Ljava/util/List;" />
      <node id="2565896126719631517" at="77,0,80,0" concept="9" trace="createNode#(Lorg/jetbrains/mps/openapi/model/SNode;Lorg/jetbrains/mps/openapi/model/SNode;)Lorg/jetbrains/mps/openapi/model/SNode;" />
>>>>>>> d968de6b
      <node id="2565896126719631517" at="45,0,49,0" concept="9" trace="getIcon#()Ljavax/swing/Icon;" />
      <node id="2565896126719631517" at="49,0,58,0" concept="9" trace="getNodes#(Lorg/jetbrains/mps/openapi/model/SNode;)Ljava/util/List;" />
      <node id="2565896126719631517" at="61,0,74,0" concept="9" trace="getNode#(Lorg/jetbrains/mps/openapi/model/SNode;)Lorg/jetbrains/mps/openapi/model/SNode;" />
      <scope id="2565896126719631517" at="26,38,26,38" />
      <scope id="2565896126719631531" at="37,32,37,32" />
      <scope id="2565896126719631517" at="28,28,29,25" />
      <scope id="2565896126719631517" at="31,38,32,15" />
      <scope id="2565896126719631517" at="34,55,35,61" />
      <scope id="2565896126719631517" at="39,40,40,53" />
      <scope id="2565896126719631517" at="42,43,43,204" />
      <scope id="2565896126719631517" at="46,25,47,16" />
      <scope id="2565896126719631517" at="52,20,53,18" />
      <scope id="2565896126719631517" at="58,29,59,16" />
      <scope id="8147861864219898606" at="63,42,64,18" />
      <scope id="8147861864219898628" at="68,30,69,18" />
<<<<<<< HEAD
      <scope id="7459370737648156619" at="74,65,75,220" />
      <scope id="7459370737648158233" at="77,71,78,248" />
=======
      <scope id="2565896126719631557" at="74,52,75,238" />
      <scope id="2565896126719631564" at="77,66,78,269" />
>>>>>>> d968de6b
      <scope id="2565896126719631517" at="26,0,28,0" />
      <scope id="2565896126719631517" at="37,0,39,0" />
      <scope id="2565896126719631517" at="28,0,31,0" />
      <scope id="2565896126719631517" at="31,0,34,0" />
      <scope id="2565896126719631517" at="34,0,37,0">
        <var name="descriptor" id="2565896126719631517" />
      </scope>
      <scope id="2565896126719631517" at="39,0,42,0">
        <var name="node" id="2565896126719631517" />
      </scope>
      <scope id="2565896126719631517" at="42,0,45,0">
        <var name="node" id="2565896126719631517" />
      </scope>
      <scope id="2565896126719631517" at="58,0,61,0" />
      <scope id="2565896126719631517" at="74,0,77,0">
        <var name="node" id="2565896126719631517" />
      </scope>
      <scope id="2565896126719631517" at="77,0,80,0">
        <var name="concept" id="2565896126719631517" />
        <var name="node" id="2565896126719631517" />
      </scope>
      <scope id="2565896126719631517" at="45,0,49,0" />
      <scope id="2565896126719631517" at="49,43,56,16">
        <var name="list" id="2565896126719631517" />
        <var name="n" id="2565896126719631517" />
      </scope>
      <scope id="2565896126719631517" at="49,0,58,0">
        <var name="node" id="2565896126719631517" />
      </scope>
      <scope id="2565896126719631517" at="61,36,72,321">
        <var name="aspectModel" id="8147861864219898618" />
        <var name="module" id="8147861864219898597" />
      </scope>
      <scope id="2565896126719631517" at="61,0,74,0">
        <var name="node" id="2565896126719631517" />
      </scope>
      <unit id="2565896126719631517" at="24,0,81,0" name="jetbrains.mps.ide.devkit.actions.Constraints_TabDescriptor" />
    </file>
  </root>
  <root nodeRef="r:90fa2771-55a5-4174-b12a-f5413c5a876c(jetbrains.mps.ide.devkit.actions)/2565896126719634090">
    <file name="DataFlow_Order.java">
      <node id="2565896126719634123" at="9,27,10,172" concept="16" />
      <node id="2565896126719634123" at="9,0,12,0" concept="3" trace="DataFlow_Order#()V" />
      <scope id="2565896126719634123" at="9,27,10,172" />
      <scope id="2565896126719634123" at="9,0,12,0" />
      <unit id="2565896126719634123" at="8,0,13,0" name="jetbrains.mps.ide.devkit.actions.DataFlow_Order" />
    </file>
    <file name="Data_Flow_TabDescriptor.java">
      <node id="2565896126719634090" at="25,0,26,0" concept="14" trace="ICON" />
      <node id="2565896126719634090" at="28,28,29,23" concept="11" />
      <node id="2565896126719634090" at="31,38,32,15" concept="11" />
      <node id="2565896126719634090" at="34,55,35,58" concept="11" />
      <node id="2565896126719634093" at="39,40,40,53" concept="11" />
      <node id="2565896126719634098" at="42,43,43,204" concept="11" />
      <node id="2565896126719634090" at="46,25,47,16" concept="11" />
      <node id="2565896126719634090" at="49,43,50,69" concept="10" />
      <node id="2565896126719634090" at="50,69,51,28" concept="10" />
      <node id="2565896126719634090" at="52,20,53,18" concept="11" />
      <node id="2565896126719634090" at="54,5,55,46" concept="5" />
      <node id="2565896126719634090" at="55,46,56,16" concept="11" />
      <node id="2565896126719634090" at="58,29,59,16" concept="11" />
      <node id="8147861864219908264" at="61,36,62,64" concept="10" />
      <node id="8147861864219908275" at="63,42,64,18" concept="11" />
      <node id="8147861864219908282" at="65,5,66,0" concept="13" />
<<<<<<< HEAD
      <node id="8147861864219908283" at="66,0,67,75" concept="10" />
      <node id="8147861864219908295" at="68,30,69,18" concept="11" />
      <node id="8147861864219908300" at="70,5,71,0" concept="13" />
      <node id="8147861864219908301" at="71,0,72,321" concept="11" />
      <node id="2565896126719634138" at="74,65,75,225" concept="11" />
      <node id="2565896126719634145" at="77,71,78,251" concept="11" />
=======
      <node id="8147861864219908283" at="66,0,67,73" concept="10" />
      <node id="8147861864219908295" at="68,30,69,18" concept="11" />
      <node id="8147861864219908300" at="70,5,71,0" concept="13" />
      <node id="8147861864219908301" at="71,0,72,321" concept="11" />
      <node id="2565896126719634138" at="74,52,75,243" concept="11" />
      <node id="2565896126719634145" at="77,66,78,272" concept="11" />
>>>>>>> d968de6b
      <node id="2565896126719634090" at="26,0,28,0" concept="3" trace="Data_Flow_TabDescriptor#()V" />
      <node id="2565896126719634090" at="37,0,39,0" concept="9" trace="startListening#()V" />
      <node id="2565896126719634090" at="28,0,31,0" concept="9" trace="getTitle#()Ljava/lang/String;" />
      <node id="2565896126719634090" at="31,0,34,0" concept="9" trace="getShortcutChar#()Ljava/lang/Character;" />
      <node id="2565896126719634090" at="34,0,37,0" concept="9" trace="compareTo#(Ljetbrains/mps/plugins/relations/RelationDescriptor;)I" />
      <node id="2565896126719634090" at="39,0,42,0" concept="9" trace="getBaseNode#(Lorg/jetbrains/mps/openapi/model/SNode;)Lorg/jetbrains/mps/openapi/model/SNode;" />
      <node id="2565896126719634090" at="42,0,45,0" concept="9" trace="isApplicable#(Lorg/jetbrains/mps/openapi/model/SNode;)Z" />
      <node id="2565896126719634090" at="51,28,54,5" concept="8" />
      <node id="2565896126719634090" at="58,0,61,0" concept="9" trace="isSingle#()Z" />
      <node id="8147861864219908273" at="62,64,65,5" concept="8" />
<<<<<<< HEAD
      <node id="8147861864219908293" at="67,75,70,5" concept="8" />
      <node id="2565896126719634090" at="74,0,77,0" concept="9" trace="getAspectConcepts#(Lorg/jetbrains/mps/openapi/model/SNode;)Ljava/lang/Iterable;" />
      <node id="2565896126719634090" at="77,0,80,0" concept="9" trace="createAspect#(Lorg/jetbrains/mps/openapi/model/SNode;Lorg/jetbrains/mps/openapi/language/SConcept;)Lorg/jetbrains/mps/openapi/model/SNode;" />
=======
      <node id="8147861864219908293" at="67,73,70,5" concept="8" />
      <node id="2565896126719634090" at="74,0,77,0" concept="9" trace="getConcepts#(Lorg/jetbrains/mps/openapi/model/SNode;)Ljava/util/List;" />
      <node id="2565896126719634090" at="77,0,80,0" concept="9" trace="createNode#(Lorg/jetbrains/mps/openapi/model/SNode;Lorg/jetbrains/mps/openapi/model/SNode;)Lorg/jetbrains/mps/openapi/model/SNode;" />
>>>>>>> d968de6b
      <node id="2565896126719634090" at="45,0,49,0" concept="9" trace="getIcon#()Ljavax/swing/Icon;" />
      <node id="2565896126719634090" at="49,0,58,0" concept="9" trace="getNodes#(Lorg/jetbrains/mps/openapi/model/SNode;)Ljava/util/List;" />
      <node id="2565896126719634090" at="61,0,74,0" concept="9" trace="getNode#(Lorg/jetbrains/mps/openapi/model/SNode;)Lorg/jetbrains/mps/openapi/model/SNode;" />
      <scope id="2565896126719634090" at="26,36,26,36" />
      <scope id="2565896126719634104" at="37,32,37,32" />
      <scope id="2565896126719634090" at="28,28,29,23" />
      <scope id="2565896126719634090" at="31,38,32,15" />
      <scope id="2565896126719634090" at="34,55,35,58" />
      <scope id="2565896126719634090" at="39,40,40,53" />
      <scope id="2565896126719634090" at="42,43,43,204" />
      <scope id="2565896126719634090" at="46,25,47,16" />
      <scope id="2565896126719634090" at="52,20,53,18" />
      <scope id="2565896126719634090" at="58,29,59,16" />
      <scope id="8147861864219908274" at="63,42,64,18" />
      <scope id="8147861864219908294" at="68,30,69,18" />
<<<<<<< HEAD
      <scope id="7459370737648177332" at="74,65,75,225" />
      <scope id="7459370737648178952" at="77,71,78,251" />
=======
      <scope id="2565896126719634137" at="74,52,75,243" />
      <scope id="2565896126719634144" at="77,66,78,272" />
>>>>>>> d968de6b
      <scope id="2565896126719634090" at="26,0,28,0" />
      <scope id="2565896126719634090" at="37,0,39,0" />
      <scope id="2565896126719634090" at="28,0,31,0" />
      <scope id="2565896126719634090" at="31,0,34,0" />
      <scope id="2565896126719634090" at="34,0,37,0">
        <var name="descriptor" id="2565896126719634090" />
      </scope>
      <scope id="2565896126719634090" at="39,0,42,0">
        <var name="node" id="2565896126719634090" />
      </scope>
      <scope id="2565896126719634090" at="42,0,45,0">
        <var name="node" id="2565896126719634090" />
      </scope>
      <scope id="2565896126719634090" at="58,0,61,0" />
      <scope id="2565896126719634090" at="74,0,77,0">
        <var name="node" id="2565896126719634090" />
      </scope>
      <scope id="2565896126719634090" at="77,0,80,0">
        <var name="concept" id="2565896126719634090" />
        <var name="node" id="2565896126719634090" />
      </scope>
      <scope id="2565896126719634090" at="45,0,49,0" />
      <scope id="2565896126719634090" at="49,43,56,16">
        <var name="list" id="2565896126719634090" />
        <var name="n" id="2565896126719634090" />
      </scope>
      <scope id="2565896126719634090" at="49,0,58,0">
        <var name="node" id="2565896126719634090" />
      </scope>
      <scope id="2565896126719634090" at="61,36,72,321">
        <var name="aspectModel" id="8147861864219908284" />
        <var name="module" id="8147861864219908265" />
      </scope>
      <scope id="2565896126719634090" at="61,0,74,0">
        <var name="node" id="2565896126719634090" />
      </scope>
      <unit id="2565896126719634090" at="24,0,81,0" name="jetbrains.mps.ide.devkit.actions.Data_Flow_TabDescriptor" />
    </file>
  </root>
  <root nodeRef="r:90fa2771-55a5-4174-b12a-f5413c5a876c(jetbrains.mps.ide.devkit.actions)/2565896126719635409">
    <file name="FindUsages_Order.java">
      <node id="2565896126719635432" at="9,29,10,159" concept="16" />
      <node id="2565896126719635432" at="9,0,12,0" concept="3" trace="FindUsages_Order#()V" />
      <scope id="2565896126719635432" at="9,29,10,159" />
      <scope id="2565896126719635432" at="9,0,12,0" />
      <unit id="2565896126719635432" at="8,0,13,0" name="jetbrains.mps.ide.devkit.actions.FindUsages_Order" />
    </file>
    <file name="Find_Usages_TabDescriptor.java">
      <node id="2565896126719635409" at="24,0,25,0" concept="14" trace="ICON" />
      <node id="2565896126719635409" at="27,28,28,25" concept="11" />
      <node id="2565896126719635409" at="30,38,31,15" concept="11" />
      <node id="2565896126719635409" at="33,55,34,60" concept="11" />
      <node id="2565896126719635412" at="38,40,39,53" concept="11" />
      <node id="2565896126719635417" at="41,43,42,204" concept="11" />
      <node id="2565896126719635409" at="45,25,46,16" concept="11" />
      <node id="8147861864219994548" at="48,43,49,64" concept="10" />
      <node id="8147861864219994559" at="50,42,51,36" concept="11" />
      <node id="8147861864219994568" at="52,5,53,0" concept="13" />
<<<<<<< HEAD
      <node id="8147861864219994569" at="53,0,54,77" concept="10" />
=======
      <node id="8147861864219994569" at="53,0,54,75" concept="10" />
>>>>>>> d968de6b
      <node id="8147861864219994581" at="55,30,56,36" concept="11" />
      <node id="8147861864219994588" at="57,5,58,0" concept="13" />
      <node id="8147861864219994589" at="58,0,59,330" concept="11" />
      <node id="2565896126719635409" at="61,29,62,17" concept="11" />
<<<<<<< HEAD
      <node id="7459370737648251708" at="64,65,65,92" concept="11" />
      <node id="2565896126719635451" at="67,71,68,105" concept="11" />
=======
      <node id="2565896126719635445" at="64,52,65,92" concept="11" />
      <node id="2565896126719635451" at="67,66,68,105" concept="11" />
>>>>>>> d968de6b
      <node id="2565896126719635409" at="25,0,27,0" concept="3" trace="Find_Usages_TabDescriptor#()V" />
      <node id="2565896126719635409" at="36,0,38,0" concept="9" trace="startListening#()V" />
      <node id="2565896126719635409" at="27,0,30,0" concept="9" trace="getTitle#()Ljava/lang/String;" />
      <node id="2565896126719635409" at="30,0,33,0" concept="9" trace="getShortcutChar#()Ljava/lang/Character;" />
      <node id="2565896126719635409" at="33,0,36,0" concept="9" trace="compareTo#(Ljetbrains/mps/plugins/relations/RelationDescriptor;)I" />
      <node id="2565896126719635409" at="38,0,41,0" concept="9" trace="getBaseNode#(Lorg/jetbrains/mps/openapi/model/SNode;)Lorg/jetbrains/mps/openapi/model/SNode;" />
      <node id="2565896126719635409" at="41,0,44,0" concept="9" trace="isApplicable#(Lorg/jetbrains/mps/openapi/model/SNode;)Z" />
      <node id="8147861864219994557" at="49,64,52,5" concept="8" />
<<<<<<< HEAD
      <node id="8147861864219994579" at="54,77,57,5" concept="8" />
      <node id="2565896126719635409" at="61,0,64,0" concept="9" trace="isSingle#()Z" />
      <node id="2565896126719635409" at="64,0,67,0" concept="9" trace="getAspectConcepts#(Lorg/jetbrains/mps/openapi/model/SNode;)Ljava/lang/Iterable;" />
      <node id="2565896126719635409" at="67,0,70,0" concept="9" trace="createAspect#(Lorg/jetbrains/mps/openapi/model/SNode;Lorg/jetbrains/mps/openapi/language/SConcept;)Lorg/jetbrains/mps/openapi/model/SNode;" />
=======
      <node id="8147861864219994579" at="54,75,57,5" concept="8" />
      <node id="2565896126719635409" at="61,0,64,0" concept="9" trace="isSingle#()Z" />
      <node id="2565896126719635409" at="64,0,67,0" concept="9" trace="getConcepts#(Lorg/jetbrains/mps/openapi/model/SNode;)Ljava/util/List;" />
      <node id="2565896126719635409" at="67,0,70,0" concept="9" trace="createNode#(Lorg/jetbrains/mps/openapi/model/SNode;Lorg/jetbrains/mps/openapi/model/SNode;)Lorg/jetbrains/mps/openapi/model/SNode;" />
>>>>>>> d968de6b
      <node id="2565896126719635409" at="44,0,48,0" concept="9" trace="getIcon#()Ljavax/swing/Icon;" />
      <node id="2565896126719635409" at="48,0,61,0" concept="9" trace="getNodes#(Lorg/jetbrains/mps/openapi/model/SNode;)Ljava/util/List;" />
      <scope id="2565896126719635409" at="25,38,25,38" />
      <scope id="2565896126719635423" at="36,32,36,32" />
      <scope id="2565896126719635409" at="27,28,28,25" />
      <scope id="2565896126719635409" at="30,38,31,15" />
      <scope id="2565896126719635409" at="33,55,34,60" />
      <scope id="2565896126719635409" at="38,40,39,53" />
      <scope id="2565896126719635409" at="41,43,42,204" />
      <scope id="2565896126719635409" at="45,25,46,16" />
      <scope id="8147861864219994558" at="50,42,51,36" />
      <scope id="8147861864219994580" at="55,30,56,36" />
      <scope id="2565896126719635409" at="61,29,62,17" />
<<<<<<< HEAD
      <scope id="7459370737648249134" at="64,65,65,92" />
      <scope id="7459370737648257114" at="67,71,68,105" />
=======
      <scope id="2565896126719635444" at="64,52,65,92" />
      <scope id="2565896126719635450" at="67,66,68,105" />
>>>>>>> d968de6b
      <scope id="2565896126719635409" at="25,0,27,0" />
      <scope id="2565896126719635409" at="36,0,38,0" />
      <scope id="2565896126719635409" at="27,0,30,0" />
      <scope id="2565896126719635409" at="30,0,33,0" />
      <scope id="2565896126719635409" at="33,0,36,0">
        <var name="descriptor" id="2565896126719635409" />
      </scope>
      <scope id="2565896126719635409" at="38,0,41,0">
        <var name="node" id="2565896126719635409" />
      </scope>
      <scope id="2565896126719635409" at="41,0,44,0">
        <var name="node" id="2565896126719635409" />
      </scope>
      <scope id="2565896126719635409" at="61,0,64,0" />
      <scope id="2565896126719635409" at="64,0,67,0">
        <var name="node" id="2565896126719635409" />
      </scope>
      <scope id="2565896126719635409" at="67,0,70,0">
        <var name="concept" id="2565896126719635409" />
        <var name="node" id="2565896126719635409" />
      </scope>
      <scope id="2565896126719635409" at="44,0,48,0" />
      <scope id="2565896126719635425" at="48,43,59,330">
        <var name="aspectModel" id="8147861864219994570" />
        <var name="module" id="8147861864219994549" />
      </scope>
      <scope id="2565896126719635409" at="48,0,61,0">
        <var name="node" id="2565896126719635409" />
      </scope>
      <unit id="2565896126719635409" at="23,0,71,0" name="jetbrains.mps.ide.devkit.actions.Find_Usages_TabDescriptor" />
    </file>
  </root>
  <root nodeRef="r:90fa2771-55a5-4174-b12a-f5413c5a876c(jetbrains.mps.ide.devkit.actions)/2565896126719641327">
    <file name="Intentions_Order.java">
      <node id="2565896126719641349" at="9,29,10,144" concept="16" />
      <node id="2565896126719641349" at="9,0,12,0" concept="3" trace="Intentions_Order#()V" />
      <scope id="2565896126719641349" at="9,29,10,144" />
      <scope id="2565896126719641349" at="9,0,12,0" />
      <unit id="2565896126719641349" at="8,0,13,0" name="jetbrains.mps.ide.devkit.actions.Intentions_Order" />
    </file>
    <file name="Intentions_TabDescriptor.java">
      <node id="2565896126719641327" at="24,0,25,0" concept="14" trace="ICON" />
      <node id="2565896126719641327" at="27,28,28,24" concept="11" />
      <node id="2565896126719641327" at="30,38,31,15" concept="11" />
      <node id="2565896126719641327" at="33,55,34,60" concept="11" />
      <node id="2565896126719641330" at="38,40,39,53" concept="11" />
      <node id="2565896126719641335" at="41,43,42,204" concept="11" />
      <node id="2565896126719641327" at="45,25,46,16" concept="11" />
      <node id="8147861864220000934" at="48,43,49,64" concept="10" />
      <node id="8147861864220000945" at="50,42,51,36" concept="11" />
      <node id="8147861864220000954" at="52,5,53,0" concept="13" />
<<<<<<< HEAD
      <node id="8147861864220000955" at="53,0,54,76" concept="10" />
=======
      <node id="8147861864220000955" at="53,0,54,75" concept="10" />
>>>>>>> d968de6b
      <node id="8147861864220000967" at="55,30,56,36" concept="11" />
      <node id="8147861864220000974" at="57,5,58,0" concept="13" />
      <node id="8147861864220000975" at="58,0,59,330" concept="11" />
      <node id="2565896126719641327" at="61,29,62,17" concept="11" />
<<<<<<< HEAD
      <node id="7459370737648276391" at="64,65,65,91" concept="11" />
      <node id="2565896126719641368" at="67,71,68,104" concept="11" />
=======
      <node id="2565896126719641362" at="64,52,65,91" concept="11" />
      <node id="2565896126719641368" at="67,66,68,104" concept="11" />
>>>>>>> d968de6b
      <node id="2565896126719641327" at="25,0,27,0" concept="3" trace="Intentions_TabDescriptor#()V" />
      <node id="2565896126719641327" at="36,0,38,0" concept="9" trace="startListening#()V" />
      <node id="2565896126719641327" at="27,0,30,0" concept="9" trace="getTitle#()Ljava/lang/String;" />
      <node id="2565896126719641327" at="30,0,33,0" concept="9" trace="getShortcutChar#()Ljava/lang/Character;" />
      <node id="2565896126719641327" at="33,0,36,0" concept="9" trace="compareTo#(Ljetbrains/mps/plugins/relations/RelationDescriptor;)I" />
      <node id="2565896126719641327" at="38,0,41,0" concept="9" trace="getBaseNode#(Lorg/jetbrains/mps/openapi/model/SNode;)Lorg/jetbrains/mps/openapi/model/SNode;" />
      <node id="2565896126719641327" at="41,0,44,0" concept="9" trace="isApplicable#(Lorg/jetbrains/mps/openapi/model/SNode;)Z" />
      <node id="8147861864220000943" at="49,64,52,5" concept="8" />
<<<<<<< HEAD
      <node id="8147861864220000965" at="54,76,57,5" concept="8" />
      <node id="2565896126719641327" at="61,0,64,0" concept="9" trace="isSingle#()Z" />
      <node id="2565896126719641327" at="64,0,67,0" concept="9" trace="getAspectConcepts#(Lorg/jetbrains/mps/openapi/model/SNode;)Ljava/lang/Iterable;" />
      <node id="2565896126719641327" at="67,0,70,0" concept="9" trace="createAspect#(Lorg/jetbrains/mps/openapi/model/SNode;Lorg/jetbrains/mps/openapi/language/SConcept;)Lorg/jetbrains/mps/openapi/model/SNode;" />
=======
      <node id="8147861864220000965" at="54,75,57,5" concept="8" />
      <node id="2565896126719641327" at="61,0,64,0" concept="9" trace="isSingle#()Z" />
      <node id="2565896126719641327" at="64,0,67,0" concept="9" trace="getConcepts#(Lorg/jetbrains/mps/openapi/model/SNode;)Ljava/util/List;" />
      <node id="2565896126719641327" at="67,0,70,0" concept="9" trace="createNode#(Lorg/jetbrains/mps/openapi/model/SNode;Lorg/jetbrains/mps/openapi/model/SNode;)Lorg/jetbrains/mps/openapi/model/SNode;" />
>>>>>>> d968de6b
      <node id="2565896126719641327" at="44,0,48,0" concept="9" trace="getIcon#()Ljavax/swing/Icon;" />
      <node id="2565896126719641327" at="48,0,61,0" concept="9" trace="getNodes#(Lorg/jetbrains/mps/openapi/model/SNode;)Ljava/util/List;" />
      <scope id="2565896126719641327" at="25,37,25,37" />
      <scope id="2565896126719641341" at="36,32,36,32" />
      <scope id="2565896126719641327" at="27,28,28,24" />
      <scope id="2565896126719641327" at="30,38,31,15" />
      <scope id="2565896126719641327" at="33,55,34,60" />
      <scope id="2565896126719641327" at="38,40,39,53" />
      <scope id="2565896126719641327" at="41,43,42,204" />
      <scope id="2565896126719641327" at="45,25,46,16" />
      <scope id="8147861864220000944" at="50,42,51,36" />
      <scope id="8147861864220000966" at="55,30,56,36" />
      <scope id="2565896126719641327" at="61,29,62,17" />
<<<<<<< HEAD
      <scope id="7459370737648273817" at="64,65,65,91" />
      <scope id="7459370737648281797" at="67,71,68,104" />
=======
      <scope id="2565896126719641361" at="64,52,65,91" />
      <scope id="2565896126719641367" at="67,66,68,104" />
>>>>>>> d968de6b
      <scope id="2565896126719641327" at="25,0,27,0" />
      <scope id="2565896126719641327" at="36,0,38,0" />
      <scope id="2565896126719641327" at="27,0,30,0" />
      <scope id="2565896126719641327" at="30,0,33,0" />
      <scope id="2565896126719641327" at="33,0,36,0">
        <var name="descriptor" id="2565896126719641327" />
      </scope>
      <scope id="2565896126719641327" at="38,0,41,0">
        <var name="node" id="2565896126719641327" />
      </scope>
      <scope id="2565896126719641327" at="41,0,44,0">
        <var name="node" id="2565896126719641327" />
      </scope>
      <scope id="2565896126719641327" at="61,0,64,0" />
      <scope id="2565896126719641327" at="64,0,67,0">
        <var name="node" id="2565896126719641327" />
      </scope>
      <scope id="2565896126719641327" at="67,0,70,0">
        <var name="concept" id="2565896126719641327" />
        <var name="node" id="2565896126719641327" />
      </scope>
      <scope id="2565896126719641327" at="44,0,48,0" />
      <scope id="2565896126719641343" at="48,43,59,330">
        <var name="aspectModel" id="8147861864220000956" />
        <var name="module" id="8147861864220000935" />
      </scope>
      <scope id="2565896126719641327" at="48,0,61,0">
        <var name="node" id="2565896126719641327" />
      </scope>
      <unit id="2565896126719641327" at="23,0,71,0" name="jetbrains.mps.ide.devkit.actions.Intentions_TabDescriptor" />
    </file>
  </root>
  <root nodeRef="r:90fa2771-55a5-4174-b12a-f5413c5a876c(jetbrains.mps.ide.devkit.actions)/2662234144540708008">
    <file name="EditorInternalEx_ActionGroup.java">
      <node id="2662234144540708008" at="8,0,9,0" concept="14" trace="ID" />
      <node id="2662234144540708008" at="9,41,10,34" concept="16" />
      <node id="2662234144540708008" at="10,34,11,30" concept="5" />
      <node id="2662234144540708008" at="11,30,12,25" concept="5" />
      <node id="2662234144540708068" at="12,25,13,106" concept="5" />
      <node id="2662234144540708059" at="13,106,14,110" concept="5" />
      <node id="2662234144540708075" at="14,110,15,103" concept="5" />
      <node id="2662234144540708074" at="15,103,16,117" concept="5" />
      <node id="2662234144540708008" at="9,0,18,0" concept="3" trace="EditorInternalEx_ActionGroup#()V" />
      <scope id="2662234144540708008" at="9,41,16,117" />
      <scope id="2662234144540708008" at="9,0,18,0" />
      <unit id="2662234144540708008" at="7,0,19,0" name="jetbrains.mps.ide.devkit.actions.EditorInternalEx_ActionGroup" />
    </file>
  </root>
  <root nodeRef="r:90fa2771-55a5-4174-b12a-f5413c5a876c(jetbrains.mps.ide.devkit.actions)/2662234144540708083">
    <file name="CellProperties_Action.java">
      <node id="2662234144540708083" at="18,0,19,0" concept="14" trace="ICON" />
      <node id="2662234144540708083" at="19,34,20,39" concept="16" />
      <node id="2662234144540708083" at="20,39,21,34" concept="5" />
      <node id="2662234144540708083" at="21,34,22,41" concept="5" />
      <node id="2662234144540708083" at="25,32,26,16" concept="11" />
      <node id="2662234144540708083" at="30,53,31,19" concept="11" />
      <node id="2662234144540708083" at="33,5,34,55" concept="10" />
      <node id="2662234144540708083" at="34,55,35,51" concept="5" />
      <node id="2662234144540708083" at="36,22,37,21" concept="11" />
      <node id="2662234144540708083" at="40,5,41,66" concept="10" />
      <node id="2662234144540708083" at="41,66,42,50" concept="5" />
      <node id="2662234144540708083" at="43,22,44,21" concept="11" />
      <node id="2662234144540708083" at="46,5,47,16" concept="11" />
      <node id="2662234144540708086" at="50,96,51,139" concept="5" />
      <node id="2662234144540708083" at="29,95,32,5" concept="8" />
      <node id="2662234144540708083" at="35,51,38,7" concept="8" />
      <node id="2662234144540708083" at="42,50,45,7" concept="8" />
      <node id="2662234144540708083" at="24,0,28,0" concept="9" trace="isDumbAware#()Z" />
      <node id="2662234144540708083" at="49,0,53,0" concept="9" trace="doExecute#(Lcom/intellij/openapi/actionSystem/AnActionEvent;Ljava/util/Map;)V" />
      <node id="2662234144540708083" at="19,0,24,0" concept="3" trace="CellProperties_Action#()V" />
      <node id="2662234144540708083" at="32,5,39,5" concept="1" />
      <node id="2662234144540708083" at="39,5,46,5" concept="1" />
      <node id="2662234144540708083" at="28,0,49,0" concept="9" trace="collectActionData#(Lcom/intellij/openapi/actionSystem/AnActionEvent;Ljava/util/Map;)Z" />
      <scope id="2662234144540708083" at="25,32,26,16" />
      <scope id="2662234144540708083" at="30,53,31,19" />
      <scope id="2662234144540708083" at="36,22,37,21" />
      <scope id="2662234144540708083" at="43,22,44,21" />
      <scope id="2662234144540708083" at="50,96,51,139" />
      <scope id="2662234144540708083" at="19,34,22,41" />
      <scope id="2662234144540708083" at="24,0,28,0" />
      <scope id="2662234144540708083" at="49,0,53,0">
        <var name="_params" id="2662234144540708083" />
        <var name="event" id="2662234144540708083" />
      </scope>
      <scope id="2662234144540708083" at="19,0,24,0" />
      <scope id="2662234144540708083" at="33,5,38,7">
        <var name="p" id="2662234144540708083" />
      </scope>
      <scope id="2662234144540708083" at="40,5,45,7">
        <var name="p" id="2662234144540708083" />
      </scope>
      <scope id="2662234144540708083" at="29,95,47,16" />
      <scope id="2662234144540708083" at="28,0,49,0">
        <var name="_params" id="2662234144540708083" />
        <var name="event" id="2662234144540708083" />
      </scope>
      <unit id="2662234144540708083" at="17,0,54,0" name="jetbrains.mps.ide.devkit.actions.CellProperties_Action" />
    </file>
  </root>
  <root nodeRef="r:90fa2771-55a5-4174-b12a-f5413c5a876c(jetbrains.mps.ide.devkit.actions)/2662234144540708417">
    <file name="HighlightCellDependencies_Action.java">
      <node id="2662234144540708417" at="23,0,24,0" concept="14" trace="ICON" />
      <node id="2662234144540708417" at="24,45,25,58" concept="16" />
      <node id="2662234144540708417" at="25,58,26,35" concept="5" />
      <node id="2662234144540708417" at="26,35,27,41" concept="5" />
      <node id="2662234144540708417" at="30,32,31,16" concept="11" />
      <node id="2662234144540708417" at="35,53,36,19" concept="11" />
      <node id="2662234144540708417" at="38,5,39,90" concept="10" />
      <node id="2662234144540708417" at="40,67,41,31" concept="5" />
      <node id="2662234144540708417" at="42,7,43,75" concept="5" />
      <node id="2662234144540708417" at="44,36,45,21" concept="11" />
      <node id="2662234144540708417" at="48,5,49,66" concept="10" />
      <node id="2662234144540708417" at="49,66,50,56" concept="5" />
      <node id="2662234144540708417" at="51,22,52,21" concept="11" />
      <node id="2662234144540708417" at="54,5,55,16" concept="11" />
      <node id="2662234144540708420" at="58,96,59,138" concept="10" />
      <node id="2662234144540708428" at="59,138,60,138" concept="10" />
      <node id="2662234144540708436" at="60,138,61,153" concept="5" />
      <node id="2662234144540708448" at="61,153,62,179" concept="10" />
      <node id="2662234144540708465" at="64,53,65,96" concept="5" />
      <node id="2662234144540708477" at="67,5,68,211" concept="10" />
      <node id="4047125026606470336" at="70,80,71,148" concept="10" />
      <node id="2662234144540708497" at="72,26,73,97" concept="5" />
      <node id="2662234144540708515" at="76,5,77,55" concept="5" />
      <node id="2662234144540708417" at="34,95,37,5" concept="8" />
      <node id="2662234144540708417" at="39,90,42,7" concept="8" />
      <node id="2662234144540708417" at="43,75,46,7" concept="8" />
      <node id="2662234144540708417" at="50,56,53,7" concept="8" />
      <node id="2662234144540708462" at="63,24,66,7" concept="7" />
      <node id="2662234144540708495" at="71,148,74,9" concept="8" />
      <node id="2662234144540708417" at="29,0,33,0" concept="9" trace="isDumbAware#()Z" />
      <node id="2662234144540708417" at="24,0,29,0" concept="3" trace="HighlightCellDependencies_Action#()V" />
      <node id="2662234144540708460" at="62,179,67,5" concept="8" />
      <node id="2662234144540708491" at="69,35,75,7" concept="7" />
      <node id="2662234144540708417" at="47,5,54,5" concept="1" />
      <node id="2662234144540708489" at="68,211,76,5" concept="8" />
      <node id="2662234144540708417" at="37,5,47,5" concept="1" />
      <node id="2662234144540708417" at="57,0,79,0" concept="9" trace="doExecute#(Lcom/intellij/openapi/actionSystem/AnActionEvent;Ljava/util/Map;)V" />
      <node id="2662234144540708417" at="33,0,57,0" concept="9" trace="collectActionData#(Lcom/intellij/openapi/actionSystem/AnActionEvent;Ljava/util/Map;)Z" />
      <scope id="2662234144540708417" at="30,32,31,16" />
      <scope id="2662234144540708417" at="35,53,36,19" />
      <scope id="2662234144540708417" at="40,67,41,31" />
      <scope id="2662234144540708417" at="44,36,45,21" />
      <scope id="2662234144540708417" at="51,22,52,21" />
      <scope id="2662234144540708464" at="64,53,65,96" />
      <scope id="2662234144540708496" at="72,26,73,97" />
      <scope id="2662234144540708417" at="24,45,27,41" />
      <scope id="2662234144540708461" at="63,24,66,7" />
      <scope id="2662234144540708462" at="63,24,66,7">
        <var name="node" id="2662234144540708463" />
      </scope>
      <scope id="2662234144540708417" at="29,0,33,0" />
      <scope id="2662234144540708494" at="70,80,74,9">
        <var name="tgt" id="4047125026606470337" />
      </scope>
      <scope id="2662234144540708417" at="24,0,29,0" />
      <scope id="2662234144540708417" at="48,5,53,7">
        <var name="p" id="2662234144540708417" />
      </scope>
      <scope id="2662234144540708490" at="69,35,75,7" />
      <scope id="2662234144540708491" at="69,35,75,7">
        <var name="nodePointer" id="2662234144540708492" />
      </scope>
      <scope id="2662234144540708417" at="38,5,46,7">
        <var name="editorComponent" id="2662234144540708417" />
      </scope>
      <scope id="2662234144540708417" at="58,96,77,55">
        <var name="copyOfRefTargets" id="2662234144540708478" />
        <var name="highlightManager" id="2662234144540708421" />
        <var name="messageOwner" id="2662234144540708429" />
        <var name="nodes" id="2662234144540708449" />
      </scope>
      <scope id="2662234144540708417" at="34,95,55,16" />
      <scope id="2662234144540708417" at="57,0,79,0">
        <var name="_params" id="2662234144540708417" />
        <var name="event" id="2662234144540708417" />
      </scope>
      <scope id="2662234144540708417" at="33,0,57,0">
        <var name="_params" id="2662234144540708417" />
        <var name="event" id="2662234144540708417" />
      </scope>
      <unit id="2662234144540708417" at="22,0,80,0" name="jetbrains.mps.ide.devkit.actions.HighlightCellDependencies_Action" />
    </file>
  </root>
  <root nodeRef="r:90fa2771-55a5-4174-b12a-f5413c5a876c(jetbrains.mps.ide.devkit.actions)/2662234144540708709">
    <file name="PrintNodeID_Action.java">
      <node id="2662234144540708709" at="14,0,15,0" concept="14" trace="ICON" />
      <node id="2662234144540708709" at="15,31,16,51" concept="16" />
      <node id="2662234144540708709" at="16,51,17,34" concept="5" />
      <node id="2662234144540708709" at="17,34,18,41" concept="5" />
      <node id="2662234144540708709" at="21,32,22,16" concept="11" />
      <node id="2662234144540708709" at="26,53,27,19" concept="11" />
      <node id="2662234144540708709" at="29,5,30,54" concept="10" />
      <node id="2662234144540708709" at="31,22,32,21" concept="11" />
      <node id="2662234144540708709" at="34,5,35,16" concept="11" />
      <node id="2662234144540708712" at="38,96,39,95" concept="5" />
      <node id="2662234144540708709" at="25,95,28,5" concept="8" />
      <node id="2662234144540708709" at="30,54,33,7" concept="8" />
      <node id="2662234144540708709" at="20,0,24,0" concept="9" trace="isDumbAware#()Z" />
      <node id="2662234144540708709" at="37,0,41,0" concept="9" trace="doExecute#(Lcom/intellij/openapi/actionSystem/AnActionEvent;Ljava/util/Map;)V" />
      <node id="2662234144540708709" at="15,0,20,0" concept="3" trace="PrintNodeID_Action#()V" />
      <node id="2662234144540708709" at="28,5,34,5" concept="1" />
      <node id="2662234144540708709" at="24,0,37,0" concept="9" trace="collectActionData#(Lcom/intellij/openapi/actionSystem/AnActionEvent;Ljava/util/Map;)Z" />
      <scope id="2662234144540708709" at="21,32,22,16" />
      <scope id="2662234144540708709" at="26,53,27,19" />
      <scope id="2662234144540708709" at="31,22,32,21" />
      <scope id="2662234144540708709" at="38,96,39,95" />
      <scope id="2662234144540708709" at="15,31,18,41" />
      <scope id="2662234144540708709" at="20,0,24,0" />
      <scope id="2662234144540708709" at="29,5,33,7">
        <var name="p" id="2662234144540708709" />
      </scope>
      <scope id="2662234144540708709" at="37,0,41,0">
        <var name="_params" id="2662234144540708709" />
        <var name="event" id="2662234144540708709" />
      </scope>
      <scope id="2662234144540708709" at="15,0,20,0" />
      <scope id="2662234144540708709" at="25,95,35,16" />
      <scope id="2662234144540708709" at="24,0,37,0">
        <var name="_params" id="2662234144540708709" />
        <var name="event" id="2662234144540708709" />
      </scope>
      <unit id="2662234144540708709" at="13,0,42,0" name="jetbrains.mps.ide.devkit.actions.PrintNodeID_Action" />
    </file>
  </root>
  <root nodeRef="r:90fa2771-55a5-4174-b12a-f5413c5a876c(jetbrains.mps.ide.devkit.actions)/2662234144540708724">
    <file name="ShowCellInExplorer_Action.java">
      <node id="2662234144540708724" at="24,0,25,0" concept="14" trace="ICON" />
      <node id="2662234144540708724" at="25,38,26,45" concept="16" />
      <node id="2662234144540708724" at="26,45,27,35" concept="5" />
      <node id="2662234144540708724" at="27,35,28,41" concept="5" />
      <node id="2662234144540708724" at="31,32,32,16" concept="11" />
      <node id="808357845565167901" at="35,87,36,169" concept="11" />
      <node id="2662234144540708724" at="39,89,40,85" concept="5" />
      <node id="2662234144540708724" at="44,53,45,19" concept="11" />
      <node id="2662234144540708724" at="47,5,48,66" concept="10" />
      <node id="2662234144540708724" at="49,22,50,21" concept="11" />
      <node id="2662234144540708724" at="53,5,54,65" concept="10" />
      <node id="2662234144540708724" at="56,5,57,65" concept="10" />
      <node id="2662234144540708724" at="59,5,60,54" concept="10" />
      <node id="2662234144540708724" at="61,22,62,21" concept="11" />
      <node id="2662234144540708724" at="65,5,66,66" concept="10" />
      <node id="2662234144540708724" at="67,22,68,21" concept="11" />
      <node id="2662234144540708724" at="70,5,71,16" concept="11" />
      <node id="808357845565174601" at="74,96,75,81" concept="10" />
      <node id="808357845565177235" at="76,27,77,13" concept="11" />
      <node id="9048362333266783228" at="78,5,79,110" concept="10" />
      <node id="808357845564988546" at="79,110,80,0" concept="13" />
      <node id="2662234144540708727" at="80,0,81,74" concept="5" />
      <node id="808357845565139723" at="83,66,84,78" concept="10" />
      <node id="808357845565145173" at="84,78,85,78" concept="10" />
      <node id="808357845565166122" at="85,78,86,0" concept="13" />
      <node id="808357845565162829" at="89,27,90,81" concept="5" />
      <node id="8803685389061494366" at="93,5,94,0" concept="13" />
      <node id="808357845565135413" at="97,27,98,155" concept="5" />
      <node id="808357845565165497" at="101,5,102,16" concept="11" />
      <node id="1910510777348974385" at="104,94,105,76" concept="5" />
      <node id="808357845565158716" at="107,87,108,42" concept="5" />
      <node id="2662234144540708724" at="43,95,46,5" concept="8" />
      <node id="2662234144540708724" at="48,66,51,7" concept="8" />
      <node id="2662234144540708724" at="52,5,55,5" concept="1" />
      <node id="2662234144540708724" at="55,5,58,5" concept="1" />
      <node id="2662234144540708724" at="60,54,63,7" concept="8" />
      <node id="2662234144540708724" at="66,66,69,7" concept="8" />
      <node id="808357845565176452" at="75,81,78,5" concept="8" />
      <node id="808357845565152294" at="89,0,92,0" concept="9" trace="run#()V" />
      <node id="808357845565131593" at="97,0,100,0" concept="9" trace="run#()V" />
      <node id="808357845565111495" at="104,0,107,0" concept="9" trace="activateByOpeningNode#(Ljetbrains/mps/project/Project;Lorg/jetbrains/mps/openapi/model/SNode;Lcom/intellij/openapi/actionSystem/AnActionEvent;)V" />
      <node id="808357845565155234" at="107,0,110,0" concept="9" trace="activateInToolWindow#(Lcom/intellij/openapi/wm/ToolWindow;Lcom/intellij/openapi/actionSystem/AnActionEvent;)V" />
      <node id="2662234144540708724" at="30,0,34,0" concept="9" trace="isDumbAware#()Z" />
      <node id="2662234144540708724" at="34,0,38,0" concept="9" trace="isApplicable#(Lcom/intellij/openapi/actionSystem/AnActionEvent;Ljava/util/Map;)Z" />
      <node id="2662234144540708724" at="38,0,42,0" concept="9" trace="doUpdate#(Lcom/intellij/openapi/actionSystem/AnActionEvent;Ljava/util/Map;)V" />
      <node id="2662234144540708724" at="25,0,30,0" concept="3" trace="ShowCellInExplorer_Action#()V" />
      <node id="808357845565146733" at="87,29,92,8" concept="11" />
      <node id="808357845565125287" at="95,29,100,8" concept="11" />
      <node id="2662234144540708724" at="46,5,52,5" concept="1" />
      <node id="2662234144540708724" at="58,5,64,5" concept="1" />
      <node id="2662234144540708724" at="64,5,70,5" concept="1" />
      <node id="8803685389061490158" at="86,0,93,5" concept="8" />
      <node id="808357845565108353" at="94,0,101,5" concept="8" />
      <node id="2662234144540708724" at="73,0,83,0" concept="9" trace="doExecute#(Lcom/intellij/openapi/actionSystem/AnActionEvent;Ljava/util/Map;)V" />
      <node id="808357845564989986" at="83,0,104,0" concept="9" trace="getEditorActivator#(Lcom/intellij/openapi/actionSystem/AnActionEvent;)Ljava/lang/Runnable;" />
      <node id="2662234144540708724" at="42,0,73,0" concept="9" trace="collectActionData#(Lcom/intellij/openapi/actionSystem/AnActionEvent;Ljava/util/Map;)Z" />
      <scope id="2662234144540708724" at="31,32,32,16" />
      <scope id="808357845565166617" at="35,87,36,169" />
      <scope id="2662234144540708724" at="39,89,40,85" />
      <scope id="2662234144540708724" at="44,53,45,19" />
      <scope id="2662234144540708724" at="49,22,50,21" />
      <scope id="2662234144540708724" at="53,5,54,65">
        <var name="p" id="2662234144540708724" />
      </scope>
      <scope id="2662234144540708724" at="56,5,57,65">
        <var name="p" id="2662234144540708724" />
      </scope>
      <scope id="2662234144540708724" at="61,22,62,21" />
      <scope id="2662234144540708724" at="67,22,68,21" />
      <scope id="808357845565176454" at="76,27,77,13" />
      <scope id="808357845565152298" at="89,27,90,81" />
      <scope id="808357845565131597" at="97,27,98,155" />
      <scope id="808357845565111497" at="104,94,105,76" />
      <scope id="808357845565155236" at="107,87,108,42" />
      <scope id="2662234144540708724" at="25,38,28,41" />
      <scope id="808357845565152294" at="89,0,92,0" />
      <scope id="808357845565131593" at="97,0,100,0" />
      <scope id="808357845565111495" at="104,0,107,0">
        <var name="event" id="808357845565111495" />
        <var name="node" id="808357845565114030" />
        <var name="project" id="1910510777348971844" />
      </scope>
      <scope id="808357845565155234" at="107,0,110,0">
        <var name="event" id="808357845565155234" />
        <var name="toolWindow" id="808357845565157131" />
      </scope>
      <scope id="2662234144540708724" at="30,0,34,0" />
      <scope id="2662234144540708724" at="34,0,38,0">
        <var name="_params" id="2662234144540708724" />
        <var name="event" id="2662234144540708724" />
      </scope>
      <scope id="2662234144540708724" at="38,0,42,0">
        <var name="_params" id="2662234144540708724" />
        <var name="event" id="2662234144540708724" />
      </scope>
      <scope id="2662234144540708724" at="47,5,51,7">
        <var name="p" id="2662234144540708724" />
      </scope>
      <scope id="2662234144540708724" at="59,5,63,7">
        <var name="p" id="2662234144540708724" />
      </scope>
      <scope id="2662234144540708724" at="65,5,69,7">
        <var name="p" id="2662234144540708724" />
      </scope>
      <scope id="2662234144540708724" at="25,0,30,0" />
      <scope id="8803685389061490160" at="87,29,92,8" />
      <scope id="808357845565108355" at="95,29,100,8" />
      <scope id="2662234144540708724" at="74,96,81,74">
        <var name="runnable" id="808357845565174602" />
        <var name="tool" id="9048362333266783229" />
      </scope>
      <scope id="2662234144540708724" at="73,0,83,0">
        <var name="_params" id="2662234144540708724" />
        <var name="event" id="2662234144540708724" />
      </scope>
      <scope id="808357845564989988" at="83,66,102,16">
        <var name="fileEditor" id="808357845565139724" />
        <var name="toolWindow" id="808357845565145174" />
      </scope>
      <scope id="808357845564989986" at="83,0,104,0">
        <var name="event" id="808357845564989986" />
      </scope>
      <scope id="2662234144540708724" at="43,95,71,16" />
      <scope id="2662234144540708724" at="42,0,73,0">
        <var name="_params" id="2662234144540708724" />
        <var name="event" id="2662234144540708724" />
      </scope>
      <unit id="808357845565152292" at="88,17,92,7" name="jetbrains.mps.ide.devkit.actions.ShowCellInExplorer_Action$1" />
      <unit id="808357845565131591" at="96,17,100,7" name="jetbrains.mps.ide.devkit.actions.ShowCellInExplorer_Action$2" />
      <unit id="2662234144540708724" at="23,0,111,0" name="jetbrains.mps.ide.devkit.actions.ShowCellInExplorer_Action" />
    </file>
  </root>
  <root nodeRef="r:90fa2771-55a5-4174-b12a-f5413c5a876c(jetbrains.mps.ide.devkit.actions)/2970389781193035564">
    <file name="ConceptEditorHelper.java">
      <node id="7459370737646613717" at="28,84,29,77" concept="10" />
      <node id="7459370737646682227" at="31,27,32,17" concept="4" />
      <node id="7459370737646682284" at="34,39,35,17" concept="4" />
      <node id="7459370737646698832" at="37,43,38,17" concept="4" />
      <node id="7459370737646710571" at="40,240,41,17" concept="4" />
      <node id="7459370737646686060" at="42,7,43,0" concept="13" />
      <node id="7459370737646724979" at="43,0,44,41" concept="12" />
      <node id="7459370737646613757" at="45,188,46,65" concept="5" />
      <node id="7459370737646613764" at="48,5,49,18" concept="11" />
      <node id="8459337780165325166" at="51,94,52,50" concept="12" />
      <node id="2970389781193035719" at="52,50,53,77" concept="10" />
      <node id="2970389781193035743" at="54,90,55,112" concept="5" />
      <node id="2970389781193035750" at="56,5,57,18" concept="11" />
      <node id="2970389781193035762" at="59,116,60,128" concept="10" />
      <node id="2970389781193035768" at="60,128,61,119" concept="5" />
      <node id="2970389781193035773" at="61,119,62,55" concept="5" />
      <node id="2970389781193035778" at="62,55,63,0" concept="13" />
      <node id="2970389781193035779" at="63,0,64,25" concept="11" />
      <node id="8459337780165325841" at="66,125,67,50" concept="12" />
      <node id="2970389781193035791" at="67,50,68,72" concept="10" />
      <node id="2970389781193035796" at="68,72,69,81" concept="0" />
      <node id="2970389781193035803" at="69,81,70,0" concept="13" />
      <node id="2970389781193035804" at="70,0,71,37" concept="10" />
      <node id="2970389781193035813" at="72,21,73,38" concept="5" />
      <node id="2970389781193035823" at="74,5,75,71" concept="11" />
      <node id="2970389781193035848" at="79,41,80,125" concept="10" />
      <node id="2970389781193035859" at="80,125,81,73" concept="11" />
      <node id="7459370737646672541" at="30,48,33,7" concept="8" />
      <node id="7459370737646682282" at="33,7,36,7" concept="8" />
      <node id="7459370737646688614" at="36,7,39,7" concept="8" />
      <node id="7459370737646703993" at="39,7,42,7" concept="8" />
      <node id="7459370737646613751" at="44,41,47,7" concept="8" />
      <node id="8569625917345430894" at="53,77,56,5" concept="7" />
      <node id="2970389781193035811" at="71,37,74,5" concept="8" />
      <node id="2970389781193035846" at="79,0,83,0" concept="9" trace="select#(Lorg/jetbrains/mps/openapi/model/SNode;)Ljava/lang/Integer;" />
      <node id="2970389781193035841" at="77,106,83,30" concept="11" />
      <node id="2970389781193035758" at="59,0,66,0" concept="15" trace="createNewConceptAspectInstance#(Lorg/jetbrains/mps/openapi/model/SNode;Lorg/jetbrains/mps/openapi/language/SAbstractConcept;Lorg/jetbrains/mps/openapi/model/SModel;)Lorg/jetbrains/mps/openapi/model/SNode;" />
      <node id="2970389781193035716" at="51,0,59,0" concept="15" trace="getAvailableConceptAspects#(Ljetbrains/mps/smodel/LanguageAspect;Lorg/jetbrains/mps/openapi/model/SNode;)Ljava/util/List;" />
      <node id="2970389781193035837" at="77,0,85,0" concept="15" trace="sortRootsByConcept#(Ljava/util/List;[Lorg/jetbrains/mps/openapi/language/SAbstractConcept;)Ljava/util/List;" />
      <node id="2970389781193035787" at="66,0,77,0" concept="15" trace="createNewConceptAspectInstance#(Ljetbrains/mps/smodel/LanguageAspect;Lorg/jetbrains/mps/openapi/model/SNode;Lorg/jetbrains/mps/openapi/language/SAbstractConcept;)Lorg/jetbrains/mps/openapi/model/SNode;" />
      <node id="7459370737646613724" at="29,77,48,5" concept="7" />
      <node id="7459370737646613712" at="28,0,51,0" concept="15" trace="getAvailableConceptAspects#(Lorg/jetbrains/mps/openapi/language/SLanguage;Lorg/jetbrains/mps/openapi/model/SNode;)Ljava/util/List;" />
      <scope id="7459370737646672543" at="31,27,32,17" />
      <scope id="7459370737646682283" at="34,39,35,17" />
      <scope id="7459370737646688616" at="37,43,38,17" />
      <scope id="7459370737646703995" at="40,240,41,17" />
      <scope id="7459370737646613756" at="45,188,46,65" />
      <scope id="8569625917345430898" at="54,90,55,112" />
      <scope id="2970389781193035812" at="72,21,73,38" />
      <scope id="2970389781193035847" at="79,41,81,73">
        <var name="conceptIndex" id="2970389781193035849" />
      </scope>
      <scope id="8569625917345430894" at="53,77,56,5">
        <var name="slang" id="8569625917345430896" />
      </scope>
      <scope id="2970389781193035846" at="79,0,83,0">
        <var name="root" id="2970389781193035846" />
      </scope>
      <scope id="2970389781193035761" at="59,116,64,25">
        <var name="conceptAspect" id="2970389781193035763" />
      </scope>
      <scope id="2970389781193035718" at="51,94,57,18">
        <var name="result" id="2970389781193035720" />
      </scope>
      <scope id="2970389781193035840" at="77,106,83,30" />
      <scope id="2970389781193035758" at="59,0,66,0">
        <var name="applicableNode" id="2970389781193035781" />
        <var name="concept" id="2970389781193035783" />
        <var name="model" id="2970389781193035785" />
      </scope>
      <scope id="2970389781193035716" at="51,0,59,0">
        <var name="aspect" id="2970389781193035754" />
        <var name="node" id="2970389781193035756" />
      </scope>
      <scope id="2970389781193035837" at="77,0,85,0">
        <var name="conceptOrder" id="2970389781193035874" />
        <var name="roots" id="2970389781193035872" />
      </scope>
      <scope id="2970389781193035790" at="66,125,75,71">
        <var name="language" id="2970389781193035792" />
        <var name="md" id="2970389781193035805" />
      </scope>
      <scope id="2970389781193035787" at="66,0,77,0">
        <var name="applicableNode" id="2970389781193035832" />
        <var name="aspect" id="2970389781193035830" />
        <var name="concept" id="2970389781193035834" />
      </scope>
      <scope id="7459370737646613728" at="30,48,47,7" />
      <scope id="7459370737646613724" at="29,77,48,5">
        <var name="c" id="7459370737646613762" />
      </scope>
      <scope id="7459370737646613716" at="28,84,49,18">
        <var name="result" id="7459370737646613718" />
      </scope>
      <scope id="7459370737646613712" at="28,0,51,0">
        <var name="l" id="7459370737646632797" />
        <var name="node" id="7459370737646613768" />
      </scope>
      <unit id="2970389781193035846" at="78,49,83,5" name="jetbrains.mps.ide.devkit.actions.ConceptEditorHelper$1" />
      <unit id="2970389781193035564" at="27,0,86,0" name="jetbrains.mps.ide.devkit.actions.ConceptEditorHelper" />
    </file>
  </root>
  <root nodeRef="r:90fa2771-55a5-4174-b12a-f5413c5a876c(jetbrains.mps.ide.devkit.actions)/2970389781193170240">
    <file name="Actions_Order.java">
      <node id="2970389781193170262" at="9,26,10,114" concept="16" />
      <node id="2970389781193170262" at="9,0,12,0" concept="3" trace="Actions_Order#()V" />
      <scope id="2970389781193170262" at="9,26,10,114" />
      <scope id="2970389781193170262" at="9,0,12,0" />
      <unit id="2970389781193170262" at="8,0,13,0" name="jetbrains.mps.ide.devkit.actions.Actions_Order" />
    </file>
    <file name="Actions_TabDescriptor.java">
      <node id="2970389781193170240" at="24,0,25,0" concept="14" trace="ICON" />
      <node id="2970389781193170240" at="27,28,28,21" concept="11" />
      <node id="2970389781193170240" at="30,38,31,15" concept="11" />
      <node id="2970389781193170240" at="33,55,34,57" concept="11" />
      <node id="2970389781193170243" at="38,40,39,53" concept="11" />
      <node id="2970389781193170248" at="41,43,42,204" concept="11" />
      <node id="2970389781193170240" at="45,25,46,16" concept="11" />
      <node id="5407088750805853849" at="48,43,49,64" concept="10" />
      <node id="5407088750805867063" at="50,42,51,36" concept="11" />
      <node id="5407088750805857139" at="52,5,53,0" concept="13" />
<<<<<<< HEAD
      <node id="5407088750806028761" at="53,0,54,73" concept="10" />
=======
      <node id="5407088750806028761" at="53,0,54,72" concept="10" />
>>>>>>> d968de6b
      <node id="5407088750806070869" at="55,30,56,36" concept="11" />
      <node id="5407088750806073222" at="57,5,58,0" concept="13" />
      <node id="5407088750806074453" at="58,0,59,330" concept="11" />
      <node id="2970389781193170240" at="61,29,62,17" concept="11" />
<<<<<<< HEAD
      <node id="2970389781193170273" at="64,65,65,88" concept="11" />
      <node id="2970389781193170279" at="67,71,68,101" concept="11" />
=======
      <node id="2970389781193170273" at="64,52,65,88" concept="11" />
      <node id="2970389781193170279" at="67,66,68,101" concept="11" />
>>>>>>> d968de6b
      <node id="2970389781193170240" at="25,0,27,0" concept="3" trace="Actions_TabDescriptor#()V" />
      <node id="2970389781193170240" at="36,0,38,0" concept="9" trace="startListening#()V" />
      <node id="2970389781193170240" at="27,0,30,0" concept="9" trace="getTitle#()Ljava/lang/String;" />
      <node id="2970389781193170240" at="30,0,33,0" concept="9" trace="getShortcutChar#()Ljava/lang/Character;" />
      <node id="2970389781193170240" at="33,0,36,0" concept="9" trace="compareTo#(Ljetbrains/mps/plugins/relations/RelationDescriptor;)I" />
      <node id="2970389781193170240" at="38,0,41,0" concept="9" trace="getBaseNode#(Lorg/jetbrains/mps/openapi/model/SNode;)Lorg/jetbrains/mps/openapi/model/SNode;" />
      <node id="2970389781193170240" at="41,0,44,0" concept="9" trace="isApplicable#(Lorg/jetbrains/mps/openapi/model/SNode;)Z" />
      <node id="5407088750805858866" at="49,64,52,5" concept="8" />
<<<<<<< HEAD
      <node id="5407088750806066640" at="54,73,57,5" concept="8" />
      <node id="2970389781193170240" at="61,0,64,0" concept="9" trace="isSingle#()Z" />
      <node id="2970389781193170240" at="64,0,67,0" concept="9" trace="getAspectConcepts#(Lorg/jetbrains/mps/openapi/model/SNode;)Ljava/lang/Iterable;" />
      <node id="2970389781193170240" at="67,0,70,0" concept="9" trace="createAspect#(Lorg/jetbrains/mps/openapi/model/SNode;Lorg/jetbrains/mps/openapi/language/SConcept;)Lorg/jetbrains/mps/openapi/model/SNode;" />
=======
      <node id="5407088750806066640" at="54,72,57,5" concept="8" />
      <node id="2970389781193170240" at="61,0,64,0" concept="9" trace="isSingle#()Z" />
      <node id="2970389781193170240" at="64,0,67,0" concept="9" trace="getConcepts#(Lorg/jetbrains/mps/openapi/model/SNode;)Ljava/util/List;" />
      <node id="2970389781193170240" at="67,0,70,0" concept="9" trace="createNode#(Lorg/jetbrains/mps/openapi/model/SNode;Lorg/jetbrains/mps/openapi/model/SNode;)Lorg/jetbrains/mps/openapi/model/SNode;" />
>>>>>>> d968de6b
      <node id="2970389781193170240" at="44,0,48,0" concept="9" trace="getIcon#()Ljavax/swing/Icon;" />
      <node id="2970389781193170240" at="48,0,61,0" concept="9" trace="getNodes#(Lorg/jetbrains/mps/openapi/model/SNode;)Ljava/util/List;" />
      <scope id="2970389781193170240" at="25,34,25,34" />
      <scope id="2970389781193170254" at="36,32,36,32" />
      <scope id="2970389781193170240" at="27,28,28,21" />
      <scope id="2970389781193170240" at="30,38,31,15" />
      <scope id="2970389781193170240" at="33,55,34,57" />
      <scope id="2970389781193170240" at="38,40,39,53" />
      <scope id="2970389781193170240" at="41,43,42,204" />
      <scope id="2970389781193170240" at="45,25,46,16" />
      <scope id="5407088750805858868" at="50,42,51,36" />
      <scope id="5407088750806066642" at="55,30,56,36" />
      <scope id="2970389781193170240" at="61,29,62,17" />
<<<<<<< HEAD
      <scope id="7459370737648060013" at="64,65,65,88" />
      <scope id="7459370737648082045" at="67,71,68,101" />
=======
      <scope id="2970389781193170272" at="64,52,65,88" />
      <scope id="2970389781193170278" at="67,66,68,101" />
>>>>>>> d968de6b
      <scope id="2970389781193170240" at="25,0,27,0" />
      <scope id="2970389781193170240" at="36,0,38,0" />
      <scope id="2970389781193170240" at="27,0,30,0" />
      <scope id="2970389781193170240" at="30,0,33,0" />
      <scope id="2970389781193170240" at="33,0,36,0">
        <var name="descriptor" id="2970389781193170240" />
      </scope>
      <scope id="2970389781193170240" at="38,0,41,0">
        <var name="node" id="2970389781193170240" />
      </scope>
      <scope id="2970389781193170240" at="41,0,44,0">
        <var name="node" id="2970389781193170240" />
      </scope>
      <scope id="2970389781193170240" at="61,0,64,0" />
      <scope id="2970389781193170240" at="64,0,67,0">
        <var name="node" id="2970389781193170240" />
      </scope>
      <scope id="2970389781193170240" at="67,0,70,0">
        <var name="concept" id="2970389781193170240" />
        <var name="node" id="2970389781193170240" />
      </scope>
      <scope id="2970389781193170240" at="44,0,48,0" />
      <scope id="2970389781193170256" at="48,43,59,330">
        <var name="aspectModel" id="5407088750806028762" />
        <var name="module" id="5407088750805853850" />
      </scope>
      <scope id="2970389781193170240" at="48,0,61,0">
        <var name="node" id="2970389781193170240" />
      </scope>
      <unit id="2970389781193170240" at="23,0,71,0" name="jetbrains.mps.ide.devkit.actions.Actions_TabDescriptor" />
    </file>
  </root>
  <root nodeRef="r:90fa2771-55a5-4174-b12a-f5413c5a876c(jetbrains.mps.ide.devkit.actions)/305616691112287268">
    <file name="NavigateToGeneratedQuery_Action.java">
      <node id="305616691112287268" at="18,0,19,0" concept="14" trace="ICON" />
      <node id="305616691112287268" at="19,44,20,73" concept="16" />
      <node id="305616691112287268" at="20,73,21,35" concept="5" />
      <node id="305616691112287268" at="21,35,22,41" concept="5" />
      <node id="305616691112287268" at="25,32,26,16" concept="11" />
      <node id="305616691112287345" at="29,87,30,37" concept="12" />
      <node id="3041321080580036817" at="30,37,31,68" concept="5" />
      <node id="3041321080580036816" at="31,68,32,0" concept="13" />
      <node id="305616691112287318" at="32,0,33,250" concept="11" />
      <node id="305616691112287268" at="36,89,37,85" concept="5" />
      <node id="305616691112287268" at="41,53,42,19" concept="11" />
      <node id="305616691112287268" at="44,5,45,57" concept="10" />
      <node id="305616691112287268" at="46,25,47,21" concept="11" />
      <node id="305616691112287268" at="50,5,51,66" concept="10" />
      <node id="305616691112287268" at="52,22,53,21" concept="11" />
      <node id="305616691112287268" at="55,5,56,16" concept="11" />
      <node id="1176304630480" at="59,96,60,245" concept="10" />
      <node id="1176304745877" at="60,245,61,94" concept="5" />
      <node id="305616691112287268" at="40,95,43,5" concept="8" />
      <node id="305616691112287268" at="45,57,48,7" concept="8" />
      <node id="305616691112287268" at="51,66,54,7" concept="8" />
      <node id="305616691112287268" at="24,0,28,0" concept="9" trace="isDumbAware#()Z" />
      <node id="305616691112287268" at="35,0,39,0" concept="9" trace="doUpdate#(Lcom/intellij/openapi/actionSystem/AnActionEvent;Ljava/util/Map;)V" />
      <node id="305616691112287268" at="19,0,24,0" concept="3" trace="NavigateToGeneratedQuery_Action#()V" />
      <node id="305616691112287268" at="58,0,63,0" concept="9" trace="doExecute#(Lcom/intellij/openapi/actionSystem/AnActionEvent;Ljava/util/Map;)V" />
      <node id="305616691112287268" at="43,5,49,5" concept="1" />
      <node id="305616691112287268" at="49,5,55,5" concept="1" />
      <node id="305616691112287268" at="28,0,35,0" concept="9" trace="isApplicable#(Lcom/intellij/openapi/actionSystem/AnActionEvent;Ljava/util/Map;)Z" />
      <node id="305616691112287268" at="39,0,58,0" concept="9" trace="collectActionData#(Lcom/intellij/openapi/actionSystem/AnActionEvent;Ljava/util/Map;)Z" />
      <scope id="305616691112287268" at="25,32,26,16" />
      <scope id="305616691112287268" at="36,89,37,85" />
      <scope id="305616691112287268" at="41,53,42,19" />
      <scope id="305616691112287268" at="46,25,47,21" />
      <scope id="305616691112287268" at="52,22,53,21" />
      <scope id="305616691112287268" at="59,96,61,94">
        <var name="fun" id="1176304630481" />
      </scope>
      <scope id="305616691112287268" at="19,44,22,41" />
      <scope id="305616691112287268" at="24,0,28,0" />
      <scope id="305616691112287317" at="29,87,33,250" />
      <scope id="305616691112287268" at="35,0,39,0">
        <var name="_params" id="305616691112287268" />
        <var name="event" id="305616691112287268" />
      </scope>
      <scope id="305616691112287268" at="44,5,48,7">
        <var name="node" id="305616691112287268" />
      </scope>
      <scope id="305616691112287268" at="50,5,54,7">
        <var name="p" id="305616691112287268" />
      </scope>
      <scope id="305616691112287268" at="19,0,24,0" />
      <scope id="305616691112287268" at="58,0,63,0">
        <var name="_params" id="305616691112287268" />
        <var name="event" id="305616691112287268" />
      </scope>
      <scope id="305616691112287268" at="28,0,35,0">
        <var name="_params" id="305616691112287268" />
        <var name="event" id="305616691112287268" />
      </scope>
      <scope id="305616691112287268" at="40,95,56,16" />
      <scope id="305616691112287268" at="39,0,58,0">
        <var name="_params" id="305616691112287268" />
        <var name="event" id="305616691112287268" />
      </scope>
      <unit id="305616691112287268" at="17,0,64,0" name="jetbrains.mps.ide.devkit.actions.NavigateToGeneratedQuery_Action" />
    </file>
  </root>
  <root nodeRef="r:90fa2771-55a5-4174-b12a-f5413c5a876c(jetbrains.mps.ide.devkit.actions)/3465865320786305481">
    <file name="AccessoriesGroupActions_ActionGroup.java">
      <node id="3465865320786305481" at="8,0,9,0" concept="14" trace="ID" />
      <node id="3465865320786305481" at="9,48,10,41" concept="16" />
      <node id="3465865320786305481" at="10,41,11,30" concept="5" />
      <node id="3465865320786305481" at="11,30,12,25" concept="5" />
      <node id="3465865320786305483" at="12,25,13,116" concept="5" />
      <node id="3465865320786305484" at="13,116,14,116" concept="5" />
      <node id="3465865320786305481" at="9,0,16,0" concept="3" trace="AccessoriesGroupActions_ActionGroup#()V" />
      <scope id="3465865320786305481" at="9,48,14,116" />
      <scope id="3465865320786305481" at="9,0,16,0" />
      <unit id="3465865320786305481" at="7,0,17,0" name="jetbrains.mps.ide.devkit.actions.AccessoriesGroupActions_ActionGroup" />
    </file>
  </root>
  <root nodeRef="r:90fa2771-55a5-4174-b12a-f5413c5a876c(jetbrains.mps.ide.devkit.actions)/3465865320786305485">
    <file name="AddAccessoryModel_Action.java">
      <node id="3465865320786305485" at="33,0,34,0" concept="14" trace="ICON" />
      <node id="3465865320786305485" at="34,37,35,43" concept="16" />
      <node id="3465865320786305485" at="35,43,36,35" concept="5" />
      <node id="3465865320786305485" at="36,35,37,40" concept="5" />
      <node id="3465865320786305485" at="40,32,41,16" concept="11" />
      <node id="3465865320786305485" at="45,53,46,19" concept="11" />
      <node id="3465865320786305485" at="48,5,49,55" concept="10" />
      <node id="3465865320786305485" at="49,55,50,51" concept="5" />
      <node id="3465865320786305485" at="51,22,52,21" concept="11" />
      <node id="3465865320786305485" at="55,5,56,66" concept="10" />
      <node id="3465865320786305485" at="56,66,57,52" concept="5" />
      <node id="3465865320786305485" at="58,22,59,21" concept="11" />
      <node id="3465865320786305485" at="62,5,63,66" concept="10" />
      <node id="3465865320786305485" at="63,66,64,53" concept="5" />
      <node id="3465865320786305485" at="65,22,66,21" concept="11" />
      <node id="3465865320786305485" at="68,5,69,16" concept="11" />
      <node id="3465865320786305492" at="72,96,73,98" concept="10" />
      <node id="3465865320786305501" at="73,98,74,97" concept="10" />
      <node id="7319727230213593211" at="74,97,75,110" concept="10" />
      <node id="6352952732713647731" at="75,110,76,58" concept="10" />
      <node id="6352952732713655482" at="76,58,77,0" concept="13" />
      <node id="8889694110855480941" at="79,25,80,70" concept="12" />
      <node id="3465865320786305511" at="80,70,81,77" concept="10" />
      <node id="3465865320786305527" at="83,52,84,37" concept="11" />
      <node id="3465865320786305533" at="88,7,89,141" concept="10" />
      <node id="3465865320786305544" at="90,25,91,13" concept="11" />
      <node id="8889694110855174305" at="92,5,93,76" concept="10" />
      <node id="8889694110855177614" at="95,25,96,47" concept="10" />
      <node id="8889694110855176734" at="96,47,97,73" concept="5" />
      <node id="8889694110855188558" at="99,7,100,41" concept="10" />
      <node id="8889694110855187408" at="101,37,102,289" concept="10" />
      <node id="8889694110855191689" at="102,289,103,61" concept="5" />
      <node id="8889694110855194831" at="104,12,105,37" concept="5" />
      <node id="6352952732713582051" at="106,5,107,0" concept="13" />
      <node id="711809809631113643" at="109,25,110,25" concept="12" />
      <node id="711809809630939673" at="110,25,111,29" concept="5" />
      <node id="3465865320786305551" at="111,29,112,38" concept="10" />
      <node id="3465865320786305554" at="112,38,113,52" concept="5" />
      <node id="3465865320786305560" at="113,52,114,52" concept="5" />
      <node id="3465865320786305567" at="114,52,115,49" concept="5" />
      <node id="7733536405392643175" at="116,37,117,49" concept="10" />
      <node id="3465865320786305608" at="117,49,118,77" concept="5" />
      <node id="3465865320786305627" at="119,9,120,24" concept="5" />
      <node id="8889694110855192724" at="104,10,106,5" concept="1" />
      <node id="3465865320786305485" at="44,95,47,5" concept="8" />
      <node id="3465865320786305485" at="50,51,53,7" concept="8" />
      <node id="3465865320786305485" at="57,52,60,7" concept="8" />
      <node id="3465865320786305485" at="64,53,67,7" concept="8" />
      <node id="3465865320786305525" at="83,0,86,0" concept="9" trace="select#(Lorg/jetbrains/mps/openapi/model/SModel;)Lorg/jetbrains/mps/openapi/model/SModelReference;" />
      <node id="3465865320786305542" at="89,141,92,5" concept="8" />
      <node id="3465865320786305485" at="39,0,43,0" concept="9" trace="isDumbAware#()Z" />
      <node id="8889694110855176015" at="95,0,99,0" concept="9" trace="run#()V" />
      <node id="3465865320786305599" at="115,49,119,9" concept="8" />
      <node id="3465865320786305485" at="34,0,39,0" concept="3" trace="AddAccessoryModel_Action#()V" />
      <node id="3465865320786305518" at="81,77,86,12" concept="5" />
      <node id="8889694110855169383" at="93,76,99,7" concept="5" />
      <node id="8889694110855184360" at="100,41,106,5" concept="8" />
      <node id="3465865320786305485" at="47,5,54,5" concept="1" />
      <node id="3465865320786305485" at="54,5,61,5" concept="1" />
      <node id="3465865320786305485" at="61,5,68,5" concept="1" />
      <node id="6352952732713663012" at="79,0,88,0" concept="9" trace="run#()V" />
      <node id="6352952732713656456" at="77,0,88,7" concept="5" />
      <node id="6352952732713687279" at="109,0,122,0" concept="9" trace="run#()V" />
      <node id="6352952732713614659" at="107,0,122,7" concept="5" />
      <node id="3465865320786305485" at="43,0,71,0" concept="9" trace="collectActionData#(Lcom/intellij/openapi/actionSystem/AnActionEvent;Ljava/util/Map;)Z" />
      <node id="3465865320786305485" at="71,0,124,0" concept="9" trace="doExecute#(Lcom/intellij/openapi/actionSystem/AnActionEvent;Ljava/util/Map;)V" />
      <scope id="3465865320786305485" at="40,32,41,16" />
      <scope id="3465865320786305485" at="45,53,46,19" />
      <scope id="3465865320786305485" at="51,22,52,21" />
      <scope id="3465865320786305485" at="58,22,59,21" />
      <scope id="3465865320786305485" at="65,22,66,21" />
      <scope id="3465865320786305526" at="83,52,84,37" />
      <scope id="3465865320786305543" at="90,25,91,13" />
      <scope id="8889694110855192725" at="104,12,105,37" />
      <scope id="8889694110855176016" at="95,25,97,73">
        <var name="md" id="8889694110855177615" />
      </scope>
      <scope id="8889694110855184362" at="101,37,103,61">
        <var name="res" id="8889694110855187409" />
      </scope>
      <scope id="3465865320786305600" at="116,37,118,77">
        <var name="md" id="7733536405392643176" />
      </scope>
      <scope id="3465865320786305485" at="34,37,37,40" />
      <scope id="3465865320786305525" at="83,0,86,0">
        <var name="it" id="3465865320786305525" />
      </scope>
      <scope id="3465865320786305485" at="39,0,43,0" />
      <scope id="8889694110855176015" at="95,0,99,0" />
      <scope id="3465865320786305485" at="34,0,39,0" />
      <scope id="3465865320786305485" at="48,5,53,7">
        <var name="p" id="3465865320786305485" />
      </scope>
      <scope id="3465865320786305485" at="55,5,60,7">
        <var name="p" id="3465865320786305485" />
      </scope>
      <scope id="3465865320786305485" at="62,5,67,7">
        <var name="p" id="3465865320786305485" />
      </scope>
      <scope id="6352952732713663013" at="79,25,86,12">
        <var name="descriptors" id="3465865320786305512" />
      </scope>
      <scope id="6352952732713663012" at="79,0,88,0" />
      <scope id="6352952732713687280" at="109,25,120,24">
        <var name="descriptor" id="3465865320786305552" />
      </scope>
      <scope id="6352952732713687279" at="109,0,122,0" />
      <scope id="3465865320786305485" at="44,95,69,16" />
      <scope id="3465865320786305485" at="43,0,71,0">
        <var name="_params" id="3465865320786305485" />
        <var name="event" id="3465865320786305485" />
      </scope>
      <scope id="3465865320786305485" at="72,96,122,7">
        <var name="importModuleDependency" id="8889694110855188556" />
        <var name="language" id="3465865320786305493" />
        <var name="modelAccess" id="6352952732713647732" />
        <var name="models" id="3465865320786305502" />
        <var name="repository" id="7319727230213593212" />
        <var name="result" id="3465865320786305534" />
        <var name="visibleFromModule" id="8889694110855174308" />
      </scope>
      <scope id="3465865320786305485" at="71,0,124,0">
        <var name="_params" id="3465865320786305485" />
        <var name="event" id="3465865320786305485" />
      </scope>
      <unit id="3465865320786305525" at="82,96,86,9" name="jetbrains.mps.ide.devkit.actions.AddAccessoryModel_Action$2" />
      <unit id="8889694110855176015" at="94,34,99,5" name="jetbrains.mps.ide.devkit.actions.AddAccessoryModel_Action$2" />
      <unit id="6352952732713663012" at="78,34,88,5" name="jetbrains.mps.ide.devkit.actions.AddAccessoryModel_Action$1" />
      <unit id="6352952732713687279" at="108,35,122,5" name="jetbrains.mps.ide.devkit.actions.AddAccessoryModel_Action$3" />
      <unit id="3465865320786305485" at="32,0,125,0" name="jetbrains.mps.ide.devkit.actions.AddAccessoryModel_Action" />
    </file>
  </root>
  <root nodeRef="r:90fa2771-55a5-4174-b12a-f5413c5a876c(jetbrains.mps.ide.devkit.actions)/3465865320786305631">
    <file name="NewAccessoryModel_Action.java">
      <node id="3465865320786305631" at="25,0,26,0" concept="14" trace="ICON" />
      <node id="3465865320786305631" at="26,37,27,43" concept="16" />
      <node id="3465865320786305631" at="27,43,28,35" concept="5" />
      <node id="3465865320786305631" at="28,35,29,40" concept="5" />
      <node id="3465865320786305631" at="32,32,33,16" concept="11" />
      <node id="3465865320786305713" at="36,89,37,150" concept="5" />
      <node id="3465865320786305631" at="41,53,42,19" concept="11" />
      <node id="3465865320786305631" at="44,5,45,66" concept="10" />
      <node id="3465865320786305631" at="46,22,47,21" concept="11" />
      <node id="3465865320786305631" at="50,5,51,66" concept="10" />
      <node id="3465865320786305631" at="52,22,53,21" concept="11" />
      <node id="3465865320786305631" at="56,5,57,62" concept="10" />
      <node id="3465865320786305631" at="58,22,59,21" concept="11" />
      <node id="3465865320786305631" at="61,5,62,16" concept="11" />
      <node id="6618196938926011224" at="66,87,67,13" concept="11" />
      <node id="6618196938925985737" at="68,5,69,0" concept="13" />
      <node id="3465865320786305639" at="69,0,70,91" concept="10" />
      <node id="3465865320786305648" at="70,91,71,76" concept="10" />
      <node id="126958800891432345" at="73,25,74,206" concept="5" />
      <node id="3465865320786305666" at="76,7,77,19" concept="5" />
      <node id="3465865320786305670" at="77,19,78,46" concept="10" />
      <node id="3465865320786305676" at="78,46,79,0" concept="13" />
      <node id="3465865320786305679" at="80,25,81,13" concept="11" />
      <node id="5049109624535755103" at="82,5,83,0" concept="13" />
      <node id="3465865320786305686" at="85,25,86,71" concept="10" />
      <node id="3465865320786305692" at="86,71,87,67" concept="5" />
      <node id="3465865320786305707" at="87,67,88,24" concept="5" />
      <node id="3465865320786305631" at="40,95,43,5" concept="8" />
      <node id="3465865320786305631" at="45,66,48,7" concept="8" />
      <node id="3465865320786305631" at="51,66,54,7" concept="8" />
      <node id="3465865320786305631" at="57,62,60,7" concept="8" />
      <node id="6618196938925986635" at="65,96,68,5" concept="8" />
      <node id="126958800891440589" at="73,0,76,0" concept="9" trace="run#()V" />
      <node id="3465865320786305677" at="79,0,82,5" concept="8" />
      <node id="3465865320786305631" at="31,0,35,0" concept="9" trace="isDumbAware#()Z" />
      <node id="3465865320786305631" at="35,0,39,0" concept="9" trace="doUpdate#(Lcom/intellij/openapi/actionSystem/AnActionEvent;Ljava/util/Map;)V" />
      <node id="3465865320786305631" at="26,0,31,0" concept="3" trace="NewAccessoryModel_Action#()V" />
      <node id="126958800891435518" at="71,76,76,7" concept="5" />
      <node id="5049109624535820698" at="85,0,90,0" concept="9" trace="run#()V" />
      <node id="3465865320786305631" at="43,5,49,5" concept="1" />
      <node id="3465865320786305631" at="49,5,55,5" concept="1" />
      <node id="3465865320786305631" at="55,5,61,5" concept="1" />
      <node id="5049109624535761060" at="83,0,90,7" concept="5" />
      <node id="3465865320786305631" at="39,0,64,0" concept="9" trace="collectActionData#(Lcom/intellij/openapi/actionSystem/AnActionEvent;Ljava/util/Map;)Z" />
      <node id="3465865320786305631" at="64,0,92,0" concept="9" trace="doExecute#(Lcom/intellij/openapi/actionSystem/AnActionEvent;Ljava/util/Map;)V" />
      <scope id="3465865320786305631" at="32,32,33,16" />
      <scope id="6618196938925967673" at="36,89,37,150" />
      <scope id="3465865320786305631" at="41,53,42,19" />
      <scope id="3465865320786305631" at="46,22,47,21" />
      <scope id="3465865320786305631" at="52,22,53,21" />
      <scope id="3465865320786305631" at="58,22,59,21" />
      <scope id="6618196938925986637" at="66,87,67,13" />
      <scope id="126958800891440590" at="73,25,74,206" />
      <scope id="3465865320786305678" at="80,25,81,13" />
      <scope id="3465865320786305631" at="26,37,29,40" />
      <scope id="126958800891440589" at="73,0,76,0" />
      <scope id="5049109624535820699" at="85,25,88,24">
        <var name="descriptor" id="3465865320786305687" />
      </scope>
      <scope id="3465865320786305631" at="31,0,35,0" />
      <scope id="3465865320786305631" at="35,0,39,0">
        <var name="_params" id="3465865320786305631" />
        <var name="event" id="3465865320786305631" />
      </scope>
      <scope id="3465865320786305631" at="44,5,48,7">
        <var name="p" id="3465865320786305631" />
      </scope>
      <scope id="3465865320786305631" at="50,5,54,7">
        <var name="p" id="3465865320786305631" />
      </scope>
      <scope id="3465865320786305631" at="56,5,60,7">
        <var name="p" id="3465865320786305631" />
      </scope>
      <scope id="3465865320786305631" at="26,0,31,0" />
      <scope id="5049109624535820698" at="85,0,90,0" />
      <scope id="3465865320786305631" at="40,95,62,16" />
      <scope id="3465865320786305631" at="39,0,64,0">
        <var name="_params" id="3465865320786305631" />
        <var name="event" id="3465865320786305631" />
      </scope>
      <scope id="3465865320786305631" at="65,96,90,7">
        <var name="d" id="3465865320786305649" />
        <var name="language" id="3465865320786305640" />
        <var name="result" id="3465865320786305671" />
      </scope>
      <scope id="3465865320786305631" at="64,0,92,0">
        <var name="_params" id="3465865320786305631" />
        <var name="event" id="3465865320786305631" />
      </scope>
      <unit id="126958800891440589" at="72,84,76,5" name="jetbrains.mps.ide.devkit.actions.NewAccessoryModel_Action$1" />
      <unit id="5049109624535820698" at="84,85,90,5" name="jetbrains.mps.ide.devkit.actions.NewAccessoryModel_Action$2" />
      <unit id="3465865320786305631" at="24,0,93,0" name="jetbrains.mps.ide.devkit.actions.NewAccessoryModel_Action" />
    </file>
  </root>
<<<<<<< HEAD
  <root nodeRef="r:90fa2771-55a5-4174-b12a-f5413c5a876c(jetbrains.mps.ide.devkit.actions)/3465865320786327838">
    <file name="NewAspectModel_Action.java">
      <node id="3465865320786327838" at="24,0,25,0" concept="14" trace="ICON" />
      <node id="3465865320786327941" at="25,0,26,0" concept="6" trace="aspect" />
      <node id="3465865320786327838" at="26,59,27,36" concept="16" />
      <node id="3465865320786327838" at="27,36,28,29" concept="5" />
      <node id="3465865320786327838" at="28,29,29,35" concept="5" />
      <node id="3465865320786327838" at="29,35,30,41" concept="5" />
      <node id="3465865320786327838" at="33,32,34,16" concept="11" />
      <node id="3465865320786327880" at="37,89,38,114" concept="5" />
      <node id="3465865320786327894" at="38,114,39,101" concept="5" />
      <node id="3465865320786327906" at="40,85,41,190" concept="5" />
      <node id="3465865320786327933" at="42,12,43,81" concept="5" />
      <node id="3465865320786327838" at="48,53,49,19" concept="11" />
      <node id="3465865320786327838" at="51,5,52,58" concept="10" />
      <node id="3465865320786327838" at="52,58,53,52" concept="5" />
      <node id="3465865320786327838" at="54,22,55,21" concept="11" />
      <node id="3465865320786327838" at="58,5,59,56" concept="10" />
      <node id="3465865320786327838" at="59,56,60,57" concept="5" />
      <node id="3465865320786327838" at="61,22,62,21" concept="11" />
      <node id="3465865320786327838" at="64,5,65,16" concept="11" />
      <node id="3465865320786327843" at="68,96,69,148" concept="10" />
      <node id="8911797107063555004" at="69,148,70,0" concept="13" />
      <node id="3465865320786327857" at="70,0,71,46" concept="12" />
      <node id="3465865320786327869" at="73,25,74,129" concept="5" />
      <node id="3465865320786327838" at="79,31,80,44" concept="10" />
      <node id="3465865320786327838" at="80,44,81,36" concept="5" />
      <node id="3465865320786327838" at="81,36,82,20" concept="5" />
      <node id="3465865320786327838" at="82,20,83,59" concept="5" />
      <node id="3465865320786327838" at="83,59,84,20" concept="5" />
      <node id="3465865320786327838" at="84,20,85,26" concept="11" />
      <node id="3465865320786327946" at="87,60,88,28" concept="11" />
      <node id="3465865320786327931" at="42,10,44,5" concept="1" />
      <node id="3465865320786327838" at="47,95,50,5" concept="8" />
      <node id="3465865320786327838" at="53,52,56,7" concept="8" />
      <node id="3465865320786327838" at="60,57,63,7" concept="8" />
      <node id="8911797107063554594" at="73,0,76,0" concept="9" trace="run#()V" />
      <node id="3465865320786327838" at="87,0,90,0" concept="15" trace="aspect_State#(Ljetbrains/mps/smodel/LanguageAspect;)Ljava/lang/String;" />
      <node id="3465865320786327838" at="32,0,36,0" concept="9" trace="isDumbAware#()Z" />
      <node id="3465865320786327904" at="39,101,44,5" concept="8" />
      <node id="3465865320786327859" at="71,46,76,7" concept="5" />
      <node id="3465865320786327838" at="26,0,32,0" concept="3" trace="NewAspectModel_Action#(Ljetbrains/mps/smodel/LanguageAspect;)V" />
      <node id="3465865320786327838" at="50,5,57,5" concept="1" />
      <node id="3465865320786327838" at="57,5,64,5" concept="1" />
      <node id="3465865320786327838" at="78,0,87,0" concept="9" trace="getActionId#()Ljava/lang/String;" />
      <node id="3465865320786327838" at="36,0,46,0" concept="9" trace="doUpdate#(Lcom/intellij/openapi/actionSystem/AnActionEvent;Ljava/util/Map;)V" />
      <node id="3465865320786327838" at="67,0,78,0" concept="9" trace="doExecute#(Lcom/intellij/openapi/actionSystem/AnActionEvent;Ljava/util/Map;)V" />
      <node id="3465865320786327838" at="46,0,67,0" concept="9" trace="collectActionData#(Lcom/intellij/openapi/actionSystem/AnActionEvent;Ljava/util/Map;)Z" />
      <scope id="3465865320786327838" at="33,32,34,16" />
      <scope id="3465865320786327905" at="40,85,41,190" />
      <scope id="3465865320786327932" at="42,12,43,81" />
      <scope id="3465865320786327838" at="48,53,49,19" />
      <scope id="3465865320786327838" at="54,22,55,21" />
      <scope id="3465865320786327838" at="61,22,62,21" />
      <scope id="8911797107063554604" at="73,25,74,129" />
      <scope id="3465865320786327945" at="87,60,88,28" />
      <scope id="8911797107063554594" at="73,0,76,0" />
      <scope id="3465865320786327838" at="87,0,90,0">
        <var name="object" id="3465865320786327838" />
      </scope>
      <scope id="3465865320786327838" at="26,59,30,41" />
      <scope id="3465865320786327838" at="32,0,36,0" />
      <scope id="3465865320786327838" at="51,5,56,7">
        <var name="p" id="3465865320786327838" />
      </scope>
      <scope id="3465865320786327838" at="58,5,63,7">
        <var name="p" id="3465865320786327838" />
      </scope>
      <scope id="3465865320786327838" at="26,0,32,0">
        <var name="aspect_par" id="3465865320786327838" />
      </scope>
      <scope id="3465865320786327838" at="79,31,85,26">
        <var name="res" id="3465865320786327838" />
      </scope>
      <scope id="3465865320786327879" at="37,89,44,5" />
      <scope id="3465865320786327838" at="68,96,76,7">
        <var name="modelDescriptor" id="3465865320786327844" />
      </scope>
      <scope id="3465865320786327838" at="78,0,87,0" />
      <scope id="3465865320786327838" at="36,0,46,0">
        <var name="_params" id="3465865320786327838" />
        <var name="event" id="3465865320786327838" />
      </scope>
      <scope id="3465865320786327838" at="67,0,78,0">
        <var name="_params" id="3465865320786327838" />
        <var name="event" id="3465865320786327838" />
      </scope>
      <scope id="3465865320786327838" at="47,95,65,16" />
      <scope id="3465865320786327838" at="46,0,67,0">
        <var name="_params" id="3465865320786327838" />
        <var name="event" id="3465865320786327838" />
      </scope>
      <unit id="8911797107063554594" at="72,35,76,5" name="jetbrains.mps.ide.devkit.actions.NewAspectModel_Action$1" />
      <unit id="3465865320786327838" at="23,0,91,0" name="jetbrains.mps.ide.devkit.actions.NewAspectModel_Action" />
    </file>
  </root>
=======
>>>>>>> d968de6b
  <root nodeRef="r:90fa2771-55a5-4174-b12a-f5413c5a876c(jetbrains.mps.ide.devkit.actions)/3465865320786327950">
    <file name="NewGenerator_Action.java">
      <node id="3465865320786327950" at="21,0,22,0" concept="14" trace="ICON" />
      <node id="3465865320786327950" at="22,32,23,33" concept="16" />
      <node id="3465865320786327950" at="23,33,24,35" concept="5" />
      <node id="3465865320786327950" at="24,35,25,40" concept="5" />
      <node id="3465865320786327950" at="28,32,29,16" concept="11" />
      <node id="3465865320786328015" at="32,87,33,249" concept="11" />
      <node id="3465865320786327950" at="36,89,37,85" concept="5" />
      <node id="3465865320786327950" at="41,53,42,19" concept="11" />
      <node id="3465865320786327950" at="44,5,45,66" concept="10" />
      <node id="3465865320786327950" at="45,66,46,56" concept="5" />
      <node id="3465865320786327950" at="47,22,48,21" concept="11" />
      <node id="3465865320786327950" at="51,5,52,58" concept="10" />
      <node id="3465865320786327950" at="52,58,53,52" concept="5" />
      <node id="3465865320786327950" at="54,22,55,21" concept="11" />
      <node id="3465865320786327950" at="57,5,58,16" concept="11" />
      <node id="3465865320786327959" at="61,96,62,66" concept="10" />
      <node id="2034046503361610159" at="64,25,65,188" concept="5" />
      <node id="3465865320786327985" at="67,7,68,21" concept="5" />
      <node id="3465865320786327991" at="68,21,69,45" concept="10" />
      <node id="3465865320786328001" at="70,25,71,121" concept="5" />
      <node id="3465865320786327950" at="40,95,43,5" concept="8" />
      <node id="3465865320786327950" at="46,56,49,7" concept="8" />
      <node id="3465865320786327950" at="53,52,56,7" concept="8" />
      <node id="2034046503361610157" at="64,0,67,0" concept="9" trace="run#()V" />
      <node id="3465865320786327999" at="69,45,72,5" concept="8" />
      <node id="3465865320786327950" at="27,0,31,0" concept="9" trace="isDumbAware#()Z" />
      <node id="3465865320786327950" at="31,0,35,0" concept="9" trace="isApplicable#(Lcom/intellij/openapi/actionSystem/AnActionEvent;Ljava/util/Map;)Z" />
      <node id="3465865320786327950" at="35,0,39,0" concept="9" trace="doUpdate#(Lcom/intellij/openapi/actionSystem/AnActionEvent;Ljava/util/Map;)V" />
      <node id="3465865320786327950" at="22,0,27,0" concept="3" trace="NewGenerator_Action#()V" />
      <node id="2034046503361610153" at="62,66,67,7" concept="5" />
      <node id="3465865320786327950" at="43,5,50,5" concept="1" />
      <node id="3465865320786327950" at="50,5,57,5" concept="1" />
      <node id="3465865320786327950" at="60,0,74,0" concept="9" trace="doExecute#(Lcom/intellij/openapi/actionSystem/AnActionEvent;Ljava/util/Map;)V" />
      <node id="3465865320786327950" at="39,0,60,0" concept="9" trace="collectActionData#(Lcom/intellij/openapi/actionSystem/AnActionEvent;Ljava/util/Map;)Z" />
      <scope id="3465865320786327950" at="28,32,29,16" />
      <scope id="3465865320786328014" at="32,87,33,249" />
      <scope id="3465865320786327950" at="36,89,37,85" />
      <scope id="3465865320786327950" at="41,53,42,19" />
      <scope id="3465865320786327950" at="47,22,48,21" />
      <scope id="3465865320786327950" at="54,22,55,21" />
      <scope id="2034046503361610158" at="64,25,65,188" />
      <scope id="3465865320786328000" at="70,25,71,121" />
      <scope id="3465865320786327950" at="22,32,25,40" />
      <scope id="2034046503361610157" at="64,0,67,0" />
      <scope id="3465865320786327950" at="27,0,31,0" />
      <scope id="3465865320786327950" at="31,0,35,0">
        <var name="_params" id="3465865320786327950" />
        <var name="event" id="3465865320786327950" />
      </scope>
      <scope id="3465865320786327950" at="35,0,39,0">
        <var name="_params" id="3465865320786327950" />
        <var name="event" id="3465865320786327950" />
      </scope>
      <scope id="3465865320786327950" at="22,0,27,0" />
      <scope id="3465865320786327950" at="44,5,49,7">
        <var name="p" id="3465865320786327950" />
      </scope>
      <scope id="3465865320786327950" at="51,5,56,7">
        <var name="p" id="3465865320786327950" />
      </scope>
      <scope id="3465865320786327950" at="61,96,72,5">
        <var name="dialog" id="3465865320786327960" />
        <var name="result" id="3465865320786327992" />
      </scope>
      <scope id="3465865320786327950" at="60,0,74,0">
        <var name="_params" id="3465865320786327950" />
        <var name="event" id="3465865320786327950" />
      </scope>
      <scope id="3465865320786327950" at="40,95,58,16" />
      <scope id="3465865320786327950" at="39,0,60,0">
        <var name="_params" id="3465865320786327950" />
        <var name="event" id="3465865320786327950" />
      </scope>
      <unit id="2034046503361610157" at="63,101,67,5" name="jetbrains.mps.ide.devkit.actions.NewGenerator_Action$1" />
      <unit id="3465865320786327950" at="20,0,75,0" name="jetbrains.mps.ide.devkit.actions.NewGenerator_Action" />
    </file>
  </root>
  <root nodeRef="r:90fa2771-55a5-4174-b12a-f5413c5a876c(jetbrains.mps.ide.devkit.actions)/3465865320786328040">
    <file name="LanguageNewCustomPartActions_ActionGroup.java">
      <node id="3465865320786328040" at="20,0,21,0" concept="14" trace="ID" />
      <node id="3465865320786328040" at="21,0,22,0" concept="6" trace="myPlaces" />
      <node id="3465865320786328040" at="22,53,23,46" concept="16" />
      <node id="3465865320786328040" at="23,46,24,30" concept="5" />
      <node id="3465865320786328040" at="24,30,25,25" concept="5" />
      <node id="8911797107063369110" at="27,45,28,84" concept="12" />
      <node id="8911797107063370508" at="28,84,29,58" concept="12" />
      <node id="8911797107063369842" at="29,58,30,0" concept="13" />
      <node id="8911797107063365724" at="30,0,31,62" concept="5" />
      <node id="8911797107063368453" at="31,62,32,0" concept="13" />
      <node id="8911797107063319386" at="33,80,34,249" concept="5" />
      <node id="3465865320786328040" at="36,70,37,39" concept="5" />
      <node id="3465865320786328040" at="40,81,41,109" concept="5" />
      <node id="3465865320786328040" at="43,29,44,17" concept="11" />
      <node id="8911797107063319383" at="32,0,35,5" concept="7" />
      <node id="3465865320786328040" at="35,5,38,5" concept="7" />
      <node id="3465865320786328040" at="40,0,43,0" concept="9" trace="addPlace#(Ljetbrains/mps/workbench/ActionPlace;Lorg/jetbrains/mps/util/Condition;)V" />
      <node id="3465865320786328040" at="43,0,46,0" concept="9" trace="isStrict#()Z" />
      <node id="3465865320786328040" at="22,0,27,0" concept="3" trace="LanguageNewCustomPartActions_ActionGroup#()V" />
      <node id="3465865320786328040" at="27,0,40,0" concept="9" trace="doUpdate#(Lcom/intellij/openapi/actionSystem/AnActionEvent;)V" />
      <scope id="8911797107063319384" at="33,80,34,249" />
      <scope id="3465865320786328040" at="36,70,37,39" />
      <scope id="3465865320786328040" at="40,81,41,109" />
      <scope id="3465865320786328040" at="43,29,44,17" />
      <scope id="3465865320786328040" at="22,53,25,25" />
      <scope id="8911797107063319383" at="32,0,35,5">
        <var name="ad" id="8911797107063319389" />
      </scope>
      <scope id="3465865320786328040" at="35,5,38,5">
        <var name="p" id="3465865320786328040" />
      </scope>
      <scope id="3465865320786328040" at="40,0,43,0">
        <var name="cond" id="3465865320786328040" />
        <var name="place" id="3465865320786328040" />
      </scope>
      <scope id="3465865320786328040" at="43,0,46,0" />
      <scope id="3465865320786328040" at="22,0,27,0" />
      <scope id="3465865320786328040" at="27,45,38,5" />
      <scope id="3465865320786328040" at="27,0,40,0">
        <var name="event" id="3465865320786328040" />
      </scope>
      <unit id="3465865320786328040" at="19,0,47,0" name="jetbrains.mps.ide.devkit.actions.LanguageNewCustomPartActions_ActionGroup" />
    </file>
  </root>
  <root nodeRef="r:90fa2771-55a5-4174-b12a-f5413c5a876c(jetbrains.mps.ide.devkit.actions)/4032646381570777493">
    <file name="NamespaceNewActionsEx_ActionGroup.java">
      <node id="4032646381570777493" at="8,0,9,0" concept="14" trace="ID" />
      <node id="4032646381570777493" at="9,46,10,39" concept="16" />
      <node id="4032646381570777493" at="10,39,11,30" concept="5" />
      <node id="4032646381570777493" at="11,30,12,25" concept="5" />
      <node id="4032646381570777499" at="12,25,13,108" concept="5" />
      <node id="1870126388449849603" at="13,108,14,106" concept="5" />
      <node id="4032646381570777493" at="9,0,16,0" concept="3" trace="NamespaceNewActionsEx_ActionGroup#()V" />
      <scope id="4032646381570777493" at="9,46,14,106" />
      <scope id="4032646381570777493" at="9,0,16,0" />
      <unit id="4032646381570777493" at="7,0,17,0" name="jetbrains.mps.ide.devkit.actions.NamespaceNewActionsEx_ActionGroup" />
    </file>
  </root>
  <root nodeRef="r:90fa2771-55a5-4174-b12a-f5413c5a876c(jetbrains.mps.ide.devkit.actions)/4403068512914877423">
    <file name="IntentionActionsProviderImpl.java">
      <node id="6783372269476760316" at="24,87,25,62" concept="10" />
      <node id="6783372269476757573" at="25,62,26,0" concept="13" />
      <node id="6783372269476651385" at="29,77,30,76" concept="10" />
      <node id="6783372269476417506" at="32,29,33,91" concept="10" />
      <node id="6783372269476417516" at="33,91,34,105" concept="10" />
      <node id="6783372269476417554" at="35,40,36,242" concept="5" />
      <node id="6783372269476417534" at="37,20,38,94" concept="5" />
      <node id="6783372269476417544" at="38,94,39,93" concept="5" />
      <node id="6783372269476682939" at="46,77,47,108" concept="5" />
      <node id="6783372269476386914" at="49,7,50,0" concept="13" />
      <node id="6783372269476174395" at="50,0,51,19" concept="11" />
      <node id="6783372269476417532" at="37,18,40,13" concept="1" />
      <node id="6783372269476676773" at="45,0,49,0" concept="9" trace="doExecute#(Lcom/intellij/openapi/actionSystem/AnActionEvent;Ljava/util/Map;)V" />
      <node id="6783372269476417528" at="34,105,40,13" concept="8" />
      <node id="6783372269476417504" at="32,0,42,0" concept="9" trace="run#()V" />
      <node id="6783372269476417500" at="30,76,42,11" concept="5" />
      <node id="6783372269476408388" at="28,0,44,0" concept="9" trace="doExecute#(Lcom/intellij/openapi/actionSystem/AnActionEvent;Ljava/util/Map;)V" />
      <node id="6783372269476173814" at="26,0,49,7" concept="10" />
      <node id="6783372269475797256" at="23,0,53,0" concept="9" trace="getIntentionActions#(Ljetbrains/mps/intentions/IntentionExecutable;)[Lcom/intellij/openapi/actionSystem/AnAction;" />
      <scope id="6783372269476417553" at="35,40,36,242" />
      <scope id="6783372269476676781" at="46,77,47,108" />
      <scope id="6783372269476417533" at="37,20,39,93" />
      <scope id="6783372269476676773" at="45,0,49,0">
        <var name="e" id="6783372269476676775" />
        <var name="params" id="6783372269476676777" />
      </scope>
      <scope id="6783372269476417505" at="32,29,40,13">
        <var name="intentionNode" id="6783372269476417517" />
        <var name="nodeRef" id="6783372269476417507" />
      </scope>
      <scope id="6783372269476417504" at="32,0,42,0" />
      <scope id="6783372269476408396" at="29,77,42,11">
        <var name="mpsProject" id="6783372269476651386" />
      </scope>
      <scope id="6783372269476408388" at="28,0,44,0">
        <var name="e" id="6783372269476408390" />
        <var name="params" id="6783372269476408392" />
      </scope>
      <scope id="6783372269475797265" at="24,87,51,19">
        <var name="actions" id="6783372269476173815" />
        <var name="icon" id="6783372269476760315" />
      </scope>
      <scope id="6783372269475797256" at="23,0,53,0">
        <var name="intention" id="6783372269475797261" />
      </scope>
      <unit id="6783372269476676771" at="44,11,49,5" name="jetbrains.mps.ide.devkit.actions.IntentionActionsProviderImpl$2" />
      <unit id="6783372269476417504" at="31,54,42,9" name="jetbrains.mps.ide.devkit.actions.IntentionActionsProviderImpl$2" />
      <unit id="6783372269476408386" at="27,30,44,5" name="jetbrains.mps.ide.devkit.actions.IntentionActionsProviderImpl$1" />
      <unit id="4403068512914877423" at="22,0,54,0" name="jetbrains.mps.ide.devkit.actions.IntentionActionsProviderImpl" />
    </file>
  </root>
  <root nodeRef="r:90fa2771-55a5-4174-b12a-f5413c5a876c(jetbrains.mps.ide.devkit.actions)/5883033498657755836">
    <file name="ProjectNewActionsEx_ActionGroup.java">
      <node id="5883033498657755836" at="8,0,9,0" concept="14" trace="ID" />
      <node id="5883033498657755836" at="9,44,10,21" concept="16" />
      <node id="5883033498657755836" at="10,21,11,30" concept="5" />
      <node id="5883033498657755836" at="11,30,12,25" concept="5" />
      <node id="5883033498657755841" at="12,25,13,106" concept="5" />
      <node id="5883033498657755844" at="13,106,14,104" concept="5" />
      <node id="5883033498657755836" at="9,0,16,0" concept="3" trace="ProjectNewActionsEx_ActionGroup#()V" />
      <scope id="5883033498657755836" at="9,44,14,104" />
      <scope id="5883033498657755836" at="9,0,16,0" />
      <unit id="5883033498657755836" at="7,0,17,0" name="jetbrains.mps.ide.devkit.actions.ProjectNewActionsEx_ActionGroup" />
    </file>
  </root>
  <root nodeRef="r:90fa2771-55a5-4174-b12a-f5413c5a876c(jetbrains.mps.ide.devkit.actions)/5883033498657845915">
    <file name="NewDevKit_Action.java">
      <node id="5883033498657845915" at="21,0,22,0" concept="14" trace="ICON" />
      <node id="5883033498657845915" at="22,29,23,30" concept="16" />
      <node id="5883033498657845915" at="23,30,24,35" concept="5" />
      <node id="5883033498657845915" at="24,35,25,40" concept="5" />
      <node id="5883033498657845915" at="28,32,29,16" concept="11" />
      <node id="5883033498657845915" at="33,53,34,19" concept="11" />
      <node id="5883033498657845915" at="36,5,37,66" concept="10" />
      <node id="5883033498657845915" at="37,66,38,53" concept="5" />
      <node id="5883033498657845915" at="39,22,40,21" concept="11" />
      <node id="5883033498657845915" at="43,5,44,54" concept="10" />
      <node id="5883033498657845915" at="44,54,45,55" concept="5" />
      <node id="5883033498657845915" at="46,5,47,16" concept="11" />
      <node id="5883033498657845918" at="50,96,51,122" concept="10" />
      <node id="5883033498657845933" at="51,122,52,18" concept="5" />
      <node id="5883033498657845937" at="52,18,53,45" concept="10" />
      <node id="5883033498657845945" at="54,25,55,13" concept="11" />
      <node id="2034046503373004530" at="58,25,59,245" concept="5" />
      <node id="5883033498657845949" at="61,7,62,114" concept="10" />
      <node id="5883033498657845956" at="62,114,63,30" concept="5" />
      <node id="5883033498657845960" at="63,30,64,44" concept="5" />
      <node id="5883033498657845915" at="32,95,35,5" concept="8" />
      <node id="5883033498657845915" at="38,53,41,7" concept="8" />
      <node id="5883033498657845943" at="53,45,56,5" concept="8" />
      <node id="2034046503373004528" at="58,0,61,0" concept="9" trace="run#()V" />
      <node id="5883033498657845915" at="27,0,31,0" concept="9" trace="isDumbAware#()Z" />
      <node id="5883033498657845915" at="42,5,46,5" concept="1" />
      <node id="5883033498657845915" at="22,0,27,0" concept="3" trace="NewDevKit_Action#()V" />
      <node id="2034046503373004524" at="56,5,61,7" concept="5" />
      <node id="5883033498657845915" at="35,5,42,5" concept="1" />
      <node id="5883033498657845915" at="49,0,66,0" concept="9" trace="doExecute#(Lcom/intellij/openapi/actionSystem/AnActionEvent;Ljava/util/Map;)V" />
      <node id="5883033498657845915" at="31,0,49,0" concept="9" trace="collectActionData#(Lcom/intellij/openapi/actionSystem/AnActionEvent;Ljava/util/Map;)Z" />
      <scope id="5883033498657845915" at="28,32,29,16" />
      <scope id="5883033498657845915" at="33,53,34,19" />
      <scope id="5883033498657845915" at="39,22,40,21" />
      <scope id="5883033498657845944" at="54,25,55,13" />
      <scope id="2034046503373004529" at="58,25,59,245" />
      <scope id="5883033498657845915" at="43,5,45,55">
        <var name="p" id="5883033498657845915" />
      </scope>
      <scope id="5883033498657845915" at="22,29,25,40" />
      <scope id="2034046503373004528" at="58,0,61,0" />
      <scope id="5883033498657845915" at="27,0,31,0" />
      <scope id="5883033498657845915" at="22,0,27,0" />
      <scope id="5883033498657845915" at="36,5,41,7">
        <var name="p" id="5883033498657845915" />
      </scope>
      <scope id="5883033498657845915" at="50,96,64,44">
        <var name="devkit" id="5883033498657845938" />
        <var name="dialog" id="5883033498657845919" />
        <var name="projectPane" id="5883033498657845950" />
      </scope>
      <scope id="5883033498657845915" at="32,95,47,16" />
      <scope id="5883033498657845915" at="49,0,66,0">
        <var name="_params" id="5883033498657845915" />
        <var name="event" id="5883033498657845915" />
      </scope>
      <scope id="5883033498657845915" at="31,0,49,0">
        <var name="_params" id="5883033498657845915" />
        <var name="event" id="5883033498657845915" />
      </scope>
      <unit id="2034046503373004528" at="57,99,61,5" name="jetbrains.mps.ide.devkit.actions.NewDevKit_Action$1" />
      <unit id="5883033498657845915" at="20,0,67,0" name="jetbrains.mps.ide.devkit.actions.NewDevKit_Action" />
    </file>
  </root>
  <root nodeRef="r:90fa2771-55a5-4174-b12a-f5413c5a876c(jetbrains.mps.ide.devkit.actions)/5883033498657845969">
    <file name="NewLanguage_Action.java">
      <node id="5883033498657845969" at="19,0,20,0" concept="14" trace="ICON" />
      <node id="5883033498657845969" at="20,31,21,32" concept="16" />
      <node id="5883033498657845969" at="21,32,22,35" concept="5" />
      <node id="5883033498657845969" at="22,35,23,40" concept="5" />
      <node id="5883033498657845969" at="26,32,27,16" concept="11" />
      <node id="5883033498657845969" at="31,53,32,19" concept="11" />
      <node id="5883033498657845969" at="34,5,35,66" concept="10" />
      <node id="5883033498657845969" at="36,22,37,21" concept="11" />
      <node id="5883033498657845969" at="40,5,41,54" concept="10" />
      <node id="5883033498657845969" at="42,5,43,16" concept="11" />
      <node id="4023191336101502327" at="46,96,47,137" concept="10" />
      <node id="4023191336101613737" at="47,137,48,18" concept="5" />
      <node id="3490812478722828411" at="48,18,49,0" concept="13" />
      <node id="5883033498657845991" at="49,0,50,38" concept="10" />
      <node id="5883033498657845999" at="51,20,52,13" concept="11" />
      <node id="5883033498657846013" at="53,5,54,100" concept="10" />
      <node id="5883033498657846020" at="54,100,55,30" concept="5" />
      <node id="5883033498657846024" at="55,30,56,39" concept="5" />
      <node id="5883033498657845969" at="30,95,33,5" concept="8" />
      <node id="5883033498657845969" at="35,66,38,7" concept="8" />
      <node id="5883033498657845969" at="39,5,42,5" concept="1" />
      <node id="5883033498657845997" at="50,38,53,5" concept="8" />
      <node id="5883033498657845969" at="25,0,29,0" concept="9" trace="isDumbAware#()Z" />
      <node id="5883033498657845969" at="20,0,25,0" concept="3" trace="NewLanguage_Action#()V" />
      <node id="5883033498657845969" at="33,5,39,5" concept="1" />
      <node id="5883033498657845969" at="45,0,58,0" concept="9" trace="doExecute#(Lcom/intellij/openapi/actionSystem/AnActionEvent;Ljava/util/Map;)V" />
      <node id="5883033498657845969" at="29,0,45,0" concept="9" trace="collectActionData#(Lcom/intellij/openapi/actionSystem/AnActionEvent;Ljava/util/Map;)Z" />
      <scope id="5883033498657845969" at="26,32,27,16" />
      <scope id="5883033498657845969" at="31,53,32,19" />
      <scope id="5883033498657845969" at="36,22,37,21" />
      <scope id="5883033498657845969" at="40,5,41,54">
        <var name="p" id="5883033498657845969" />
      </scope>
      <scope id="5883033498657845998" at="51,20,52,13" />
      <scope id="5883033498657845969" at="20,31,23,40" />
      <scope id="5883033498657845969" at="25,0,29,0" />
      <scope id="5883033498657845969" at="34,5,38,7">
        <var name="p" id="5883033498657845969" />
      </scope>
      <scope id="5883033498657845969" at="20,0,25,0" />
      <scope id="5883033498657845969" at="46,96,56,39">
        <var name="dialog" id="4023191336101502328" />
        <var name="l" id="5883033498657845992" />
        <var name="projectPane" id="5883033498657846014" />
      </scope>
      <scope id="5883033498657845969" at="30,95,43,16" />
      <scope id="5883033498657845969" at="45,0,58,0">
        <var name="_params" id="5883033498657845969" />
        <var name="event" id="5883033498657845969" />
      </scope>
      <scope id="5883033498657845969" at="29,0,45,0">
        <var name="_params" id="5883033498657845969" />
        <var name="event" id="5883033498657845969" />
      </scope>
      <unit id="5883033498657845969" at="18,0,59,0" name="jetbrains.mps.ide.devkit.actions.NewLanguage_Action" />
    </file>
  </root>
  <root nodeRef="r:90fa2771-55a5-4174-b12a-f5413c5a876c(jetbrains.mps.ide.devkit.actions)/6252705307027051861">
    <file name="FindLanguageUsages_ActionGroup.java">
      <node id="6252705307027051861" at="8,0,9,0" concept="14" trace="ID" />
      <node id="6252705307027051861" at="9,43,10,36" concept="16" />
      <node id="6252705307027051861" at="10,36,11,30" concept="5" />
      <node id="6252705307027051861" at="11,30,12,25" concept="5" />
      <node id="6252705307027051864" at="12,25,13,112" concept="5" />
      <node id="6252705307027051865" at="13,112,14,120" concept="5" />
      <node id="6252705307027051861" at="9,0,16,0" concept="3" trace="FindLanguageUsages_ActionGroup#()V" />
      <scope id="6252705307027051861" at="9,43,14,120" />
      <scope id="6252705307027051861" at="9,0,16,0" />
      <unit id="6252705307027051861" at="7,0,17,0" name="jetbrains.mps.ide.devkit.actions.FindLanguageUsages_ActionGroup" />
    </file>
  </root>
  <root nodeRef="r:90fa2771-55a5-4174-b12a-f5413c5a876c(jetbrains.mps.ide.devkit.actions)/6252705307027051866">
    <file name="FindLanguageUsages_Action.java">
      <node id="6252705307027051866" at="25,0,26,0" concept="14" trace="ICON" />
      <node id="6252705307027051866" at="26,38,27,35" concept="16" />
      <node id="6252705307027051866" at="27,35,28,35" concept="5" />
      <node id="6252705307027051866" at="28,35,29,41" concept="5" />
      <node id="6252705307027051866" at="32,32,33,16" concept="11" />
      <node id="6252705307027051940" at="36,87,37,71" concept="11" />
      <node id="6252705307027051866" at="40,89,41,85" concept="5" />
      <node id="6252705307027051866" at="45,53,46,19" concept="11" />
      <node id="6252705307027051866" at="48,5,49,58" concept="10" />
      <node id="6252705307027051866" at="50,22,51,21" concept="11" />
      <node id="6252705307027051866" at="54,5,55,56" concept="10" />
      <node id="6252705307027051866" at="56,22,57,21" concept="11" />
      <node id="6252705307027051866" at="59,5,60,16" concept="11" />
      <node id="6252705307027051887" at="63,96,64,67" concept="10" />
      <node id="6252705307027051869" at="64,67,65,81" concept="10" />
      <node id="6252705307027051878" at="65,81,66,88" concept="10" />
      <node id="5542552559868115222" at="66,88,67,155" concept="10" />
      <node id="5542552559868331306" at="67,155,68,91" concept="5" />
      <node id="6252705307027051866" at="44,95,47,5" concept="8" />
      <node id="6252705307027051866" at="49,58,52,7" concept="8" />
      <node id="6252705307027051866" at="55,56,58,7" concept="8" />
      <node id="6252705307027051866" at="31,0,35,0" concept="9" trace="isDumbAware#()Z" />
      <node id="6252705307027051866" at="35,0,39,0" concept="9" trace="isApplicable#(Lcom/intellij/openapi/actionSystem/AnActionEvent;Ljava/util/Map;)Z" />
      <node id="6252705307027051866" at="39,0,43,0" concept="9" trace="doUpdate#(Lcom/intellij/openapi/actionSystem/AnActionEvent;Ljava/util/Map;)V" />
      <node id="6252705307027051866" at="26,0,31,0" concept="3" trace="FindLanguageUsages_Action#()V" />
      <node id="6252705307027051866" at="47,5,53,5" concept="1" />
      <node id="6252705307027051866" at="53,5,59,5" concept="1" />
      <node id="6252705307027051866" at="62,0,70,0" concept="9" trace="doExecute#(Lcom/intellij/openapi/actionSystem/AnActionEvent;Ljava/util/Map;)V" />
      <node id="6252705307027051866" at="43,0,62,0" concept="9" trace="collectActionData#(Lcom/intellij/openapi/actionSystem/AnActionEvent;Ljava/util/Map;)Z" />
      <scope id="6252705307027051866" at="32,32,33,16" />
      <scope id="6252705307027051939" at="36,87,37,71" />
      <scope id="6252705307027051866" at="40,89,41,85" />
      <scope id="6252705307027051866" at="45,53,46,19" />
      <scope id="6252705307027051866" at="50,22,51,21" />
      <scope id="6252705307027051866" at="56,22,57,21" />
      <scope id="6252705307027051866" at="26,38,29,41" />
      <scope id="6252705307027051866" at="31,0,35,0" />
      <scope id="6252705307027051866" at="35,0,39,0">
        <var name="_params" id="6252705307027051866" />
        <var name="event" id="6252705307027051866" />
      </scope>
      <scope id="6252705307027051866" at="39,0,43,0">
        <var name="_params" id="6252705307027051866" />
        <var name="event" id="6252705307027051866" />
      </scope>
      <scope id="6252705307027051866" at="48,5,52,7">
        <var name="p" id="6252705307027051866" />
      </scope>
      <scope id="6252705307027051866" at="54,5,58,7">
        <var name="p" id="6252705307027051866" />
      </scope>
      <scope id="6252705307027051866" at="26,0,31,0" />
      <scope id="6252705307027051866" at="63,96,68,91">
        <var name="module" id="6252705307027051888" />
        <var name="opt" id="5542552559868115223" />
        <var name="provider" id="6252705307027051879" />
        <var name="query" id="6252705307027051870" />
      </scope>
      <scope id="6252705307027051866" at="62,0,70,0">
        <var name="_params" id="6252705307027051866" />
        <var name="event" id="6252705307027051866" />
      </scope>
      <scope id="6252705307027051866" at="44,95,60,16" />
      <scope id="6252705307027051866" at="43,0,62,0">
        <var name="_params" id="6252705307027051866" />
        <var name="event" id="6252705307027051866" />
      </scope>
      <unit id="6252705307027051866" at="24,0,71,0" name="jetbrains.mps.ide.devkit.actions.FindLanguageUsages_Action" />
    </file>
  </root>
  <root nodeRef="r:90fa2771-55a5-4174-b12a-f5413c5a876c(jetbrains.mps.ide.devkit.actions)/6252705307027051953">
    <file name="FindLanguageConceptsUsages_Action.java">
      <node id="6252705307027051953" at="28,0,29,0" concept="14" trace="ICON" />
      <node id="6252705307027051953" at="29,46,30,44" concept="16" />
      <node id="6252705307027051953" at="30,44,31,35" concept="5" />
      <node id="6252705307027051953" at="31,35,32,41" concept="5" />
      <node id="6252705307027051953" at="35,32,36,16" concept="11" />
      <node id="6252705307027052029" at="40,73,41,19" concept="11" />
      <node id="6252705307027052037" at="42,5,43,75" concept="10" />
      <node id="6252705307027052045" at="43,75,44,77" concept="10" />
      <node id="6252705307027052053" at="45,43,46,19" concept="11" />
      <node id="6252705307027052060" at="48,89,49,19" concept="11" />
      <node id="6252705307027052069" at="50,5,51,16" concept="11" />
      <node id="6252705307027051953" at="54,89,55,85" concept="5" />
      <node id="6252705307027051953" at="59,53,60,19" concept="11" />
      <node id="6252705307027051953" at="62,5,63,58" concept="10" />
      <node id="6252705307027051953" at="64,22,65,21" concept="11" />
      <node id="6252705307027051953" at="68,5,69,56" concept="10" />
      <node id="6252705307027051953" at="70,22,71,21" concept="11" />
      <node id="6252705307027051953" at="73,5,74,16" concept="11" />
      <node id="6252705307027051980" at="77,96,78,50" concept="10" />
      <node id="6252705307027051956" at="78,50,79,94" concept="10" />
      <node id="6252705307027051965" at="79,94,80,96" concept="10" />
      <node id="5542552559868335941" at="80,96,81,175" concept="10" />
      <node id="5542552559868349657" at="81,175,82,91" concept="5" />
      <node id="6252705307027052027" at="39,87,42,5" concept="8" />
      <node id="6252705307027052051" at="44,77,47,5" concept="8" />
      <node id="6252705307027052058" at="47,5,50,5" concept="8" />
      <node id="6252705307027051953" at="58,95,61,5" concept="8" />
      <node id="6252705307027051953" at="63,58,66,7" concept="8" />
      <node id="6252705307027051953" at="69,56,72,7" concept="8" />
      <node id="6252705307027051953" at="34,0,38,0" concept="9" trace="isDumbAware#()Z" />
      <node id="6252705307027051953" at="53,0,57,0" concept="9" trace="doUpdate#(Lcom/intellij/openapi/actionSystem/AnActionEvent;Ljava/util/Map;)V" />
      <node id="6252705307027051953" at="29,0,34,0" concept="3" trace="FindLanguageConceptsUsages_Action#()V" />
      <node id="6252705307027051953" at="61,5,67,5" concept="1" />
      <node id="6252705307027051953" at="67,5,73,5" concept="1" />
      <node id="6252705307027051953" at="76,0,84,0" concept="9" trace="doExecute#(Lcom/intellij/openapi/actionSystem/AnActionEvent;Ljava/util/Map;)V" />
      <node id="6252705307027051953" at="38,0,53,0" concept="9" trace="isApplicable#(Lcom/intellij/openapi/actionSystem/AnActionEvent;Ljava/util/Map;)Z" />
      <node id="6252705307027051953" at="57,0,76,0" concept="9" trace="collectActionData#(Lcom/intellij/openapi/actionSystem/AnActionEvent;Ljava/util/Map;)Z" />
      <scope id="6252705307027051953" at="35,32,36,16" />
      <scope id="6252705307027052028" at="40,73,41,19" />
      <scope id="6252705307027052052" at="45,43,46,19" />
      <scope id="6252705307027052059" at="48,89,49,19" />
      <scope id="6252705307027051953" at="54,89,55,85" />
      <scope id="6252705307027051953" at="59,53,60,19" />
      <scope id="6252705307027051953" at="64,22,65,21" />
      <scope id="6252705307027051953" at="70,22,71,21" />
      <scope id="6252705307027051953" at="29,46,32,41" />
      <scope id="6252705307027051953" at="34,0,38,0" />
      <scope id="6252705307027051953" at="53,0,57,0">
        <var name="_params" id="6252705307027051953" />
        <var name="event" id="6252705307027051953" />
      </scope>
      <scope id="6252705307027051953" at="62,5,66,7">
        <var name="p" id="6252705307027051953" />
      </scope>
      <scope id="6252705307027051953" at="68,5,72,7">
        <var name="p" id="6252705307027051953" />
      </scope>
      <scope id="6252705307027051953" at="29,0,34,0" />
      <scope id="6252705307027051953" at="77,96,82,91">
        <var name="opt" id="5542552559868335942" />
        <var name="provider" id="6252705307027051966" />
        <var name="query" id="6252705307027051957" />
        <var name="scope" id="6252705307027051981" />
      </scope>
      <scope id="6252705307027051953" at="76,0,84,0">
        <var name="_params" id="6252705307027051953" />
        <var name="event" id="6252705307027051953" />
      </scope>
      <scope id="6252705307027052026" at="39,87,51,16">
        <var name="language" id="6252705307027052038" />
        <var name="structureModelDescriptor" id="6252705307027052046" />
      </scope>
      <scope id="6252705307027051953" at="38,0,53,0">
        <var name="_params" id="6252705307027051953" />
        <var name="event" id="6252705307027051953" />
      </scope>
      <scope id="6252705307027051953" at="58,95,74,16" />
      <scope id="6252705307027051953" at="57,0,76,0">
        <var name="_params" id="6252705307027051953" />
        <var name="event" id="6252705307027051953" />
      </scope>
      <unit id="6252705307027051953" at="27,0,85,0" name="jetbrains.mps.ide.devkit.actions.FindLanguageConceptsUsages_Action" />
    </file>
  </root>
  <root nodeRef="r:90fa2771-55a5-4174-b12a-f5413c5a876c(jetbrains.mps.ide.devkit.actions)/6830537871213907260">
    <file name="ShowOriginNode_Action.java">
      <node id="6830537871213907260" at="20,0,21,0" concept="14" trace="ICON" />
      <node id="6830537871213907260" at="21,34,22,116" concept="16" />
      <node id="6830537871213907260" at="22,116,23,35" concept="5" />
      <node id="6830537871213907260" at="23,35,24,40" concept="5" />
      <node id="6830537871213907260" at="27,32,28,16" concept="11" />
      <node id="3084972867226272212" at="32,101,33,93" concept="10" />
      <node id="6830537871214128829" at="33,93,34,130" concept="10" />
      <node id="6830537871214159768" at="34,130,35,139" concept="12" />
      <node id="6830537871214145685" at="35,139,36,47" concept="5" />
      <node id="6830537871214152429" at="36,47,37,57" concept="5" />
      <node id="6830537871214136811" at="38,12,39,39" concept="5" />
      <node id="6830537871213907260" at="44,53,45,19" concept="11" />
      <node id="6830537871213907260" at="47,5,48,66" concept="10" />
      <node id="6830537871213907260" at="49,22,50,21" concept="11" />
      <node id="6830537871213907260" at="53,5,54,57" concept="10" />
      <node id="6830537871213907260" at="55,25,56,21" concept="11" />
      <node id="6830537871213907260" at="58,5,59,16" concept="11" />
      <node id="3084972867226113397" at="62,96,63,171" concept="5" />
      <node id="6830537871214134284" at="38,10,40,5" concept="1" />
      <node id="6830537871213907260" at="43,95,46,5" concept="8" />
      <node id="6830537871213907260" at="48,66,51,7" concept="8" />
      <node id="6830537871213907260" at="54,57,57,7" concept="8" />
      <node id="6830537871213907260" at="26,0,30,0" concept="9" trace="isDumbAware#()Z" />
      <node id="6830537871213907260" at="61,0,65,0" concept="9" trace="doExecute#(Lcom/intellij/openapi/actionSystem/AnActionEvent;Ljava/util/Map;)V" />
      <node id="6830537871213907260" at="21,0,26,0" concept="3" trace="ShowOriginNode_Action#()V" />
      <node id="6830537871213907260" at="46,5,52,5" concept="1" />
      <node id="6830537871213907260" at="52,5,58,5" concept="1" />
      <node id="6830537871214131151" at="31,89,40,5" concept="8" />
      <node id="6830537871213907260" at="30,0,42,0" concept="9" trace="doUpdate#(Lcom/intellij/openapi/actionSystem/AnActionEvent;Ljava/util/Map;)V" />
      <node id="6830537871213907260" at="42,0,61,0" concept="9" trace="collectActionData#(Lcom/intellij/openapi/actionSystem/AnActionEvent;Ljava/util/Map;)Z" />
      <scope id="6830537871213907260" at="27,32,28,16" />
      <scope id="6830537871214134285" at="38,12,39,39" />
      <scope id="6830537871213907260" at="44,53,45,19" />
      <scope id="6830537871213907260" at="49,22,50,21" />
      <scope id="6830537871213907260" at="55,25,56,21" />
      <scope id="6830537871213907260" at="62,96,63,171" />
      <scope id="6830537871213907260" at="21,34,24,40" />
      <scope id="6830537871213907260" at="26,0,30,0" />
      <scope id="6830537871213907260" at="47,5,51,7">
        <var name="p" id="6830537871213907260" />
      </scope>
      <scope id="6830537871213907260" at="53,5,57,7">
        <var name="node" id="6830537871213907260" />
      </scope>
      <scope id="6830537871213907260" at="61,0,65,0">
        <var name="_params" id="6830537871213907260" />
        <var name="event" id="6830537871213907260" />
      </scope>
      <scope id="6830537871213907260" at="21,0,26,0" />
      <scope id="6830537871214131154" at="32,101,37,57">
        <var name="origin" id="6830537871214128830" />
        <var name="originRef" id="3084972867226272213" />
      </scope>
      <scope id="6830537871213993804" at="31,89,40,5" />
      <scope id="6830537871213907260" at="30,0,42,0">
        <var name="_params" id="6830537871213907260" />
        <var name="event" id="6830537871213907260" />
      </scope>
      <scope id="6830537871213907260" at="43,95,59,16" />
      <scope id="6830537871213907260" at="42,0,61,0">
        <var name="_params" id="6830537871213907260" />
        <var name="event" id="6830537871213907260" />
      </scope>
      <unit id="6830537871213907260" at="19,0,66,0" name="jetbrains.mps.ide.devkit.actions.ShowOriginNode_Action" />
    </file>
  </root>
  <root nodeRef="r:90fa2771-55a5-4174-b12a-f5413c5a876c(jetbrains.mps.ide.devkit.actions)/7162597690968047817">
    <file name="Mpsdevkit_ApplicationPlugin.java">
      <node id="7162597690968047817" at="23,0,24,0" concept="6" trace="myId" />
      <node id="7162597690968047817" at="26,27,27,16" concept="11" />
      <node id="7162597690968047817" at="29,30,30,30" concept="12" />
      <node id="7162597690968047817" at="30,30,31,46" concept="5" />
      <node id="7162597690968047817" at="31,46,32,43" concept="5" />
      <node id="7162597690968047817" at="32,43,33,48" concept="5" />
      <node id="7162597690968047817" at="33,48,34,44" concept="5" />
      <node id="7162597690968047817" at="34,44,35,55" concept="5" />
      <node id="7162597690968047817" at="35,55,36,47" concept="5" />
      <node id="7162597690968047817" at="36,47,37,51" concept="5" />
      <node id="7162597690968047817" at="37,51,38,50" concept="5" />
      <node id="7162597690968047817" at="38,50,39,57" concept="5" />
      <node id="7162597690968047817" at="39,57,40,38" concept="5" />
      <node id="7162597690968047817" at="40,38,41,53" concept="5" />
      <node id="7162597690968047817" at="41,53,42,54" concept="5" />
      <node id="7162597690968047817" at="42,54,43,52" concept="5" />
      <node id="7162597690968047817" at="43,52,44,46" concept="5" />
      <node id="7162597690968047817" at="44,46,45,46" concept="5" />
      <node id="7162597690968047817" at="45,46,46,53" concept="5" />
      <node id="7162597690968047817" at="46,53,47,46" concept="5" />
      <node id="7162597690968047817" at="47,46,48,38" concept="5" />
      <node id="7162597690968047817" at="48,38,49,41" concept="5" />
      <node id="7162597690968047817" at="49,41,50,40" concept="5" />
      <node id="7162597690968047817" at="50,40,51,51" concept="5" />
      <node id="7162597690968047817" at="51,51,52,40" concept="5" />
      <node id="7162597690968047817" at="52,40,53,38" concept="5" />
      <node id="7162597690968047817" at="53,38,54,47" concept="5" />
      <node id="7162597690968047817" at="54,47,55,48" concept="5" />
      <node id="7162597690968047817" at="55,48,56,52" concept="5" />
      <node id="7162597690968047817" at="56,52,57,47" concept="5" />
      <node id="7162597690968047817" at="57,47,58,43" concept="5" />
      <node id="7162597690968047817" at="58,43,59,42" concept="5" />
      <node id="7162597690968047817" at="59,42,60,48" concept="5" />
      <node id="7162597690968047817" at="60,48,61,14" concept="12" />
      <node id="7162597690968047817" at="61,14,62,56" concept="5" />
      <node id="7162597690968047817" at="62,56,63,71" concept="5" />
      <node id="7162597690968047817" at="63,71,64,47" concept="5" />
      <node id="7162597690968047817" at="64,47,65,44" concept="5" />
      <node id="7162597690968047817" at="65,44,66,49" concept="5" />
      <node id="7162597690968047817" at="66,49,67,51" concept="5" />
      <node id="7162597690968047817" at="67,51,68,52" concept="5" />
      <node id="7162597690968047817" at="68,52,69,55" concept="5" />
      <node id="7162597690968047817" at="69,55,70,56" concept="5" />
      <node id="7162597690968047817" at="70,56,71,50" concept="5" />
      <node id="7162597690968047817" at="71,50,72,48" concept="5" />
      <node id="7162597690968047817" at="72,48,73,50" concept="5" />
      <node id="7162597690968047817" at="73,50,74,53" concept="5" />
      <node id="7162597690968047817" at="74,53,75,61" concept="5" />
      <node id="7162597690968047817" at="75,61,76,53" concept="5" />
      <node id="7162597690968047817" at="76,53,77,54" concept="5" />
      <node id="7162597690968047817" at="77,54,78,52" concept="5" />
      <node id="7162597690968047817" at="78,52,79,43" concept="5" />
      <node id="7162597690968047817" at="79,43,80,51" concept="5" />
      <node id="7162597690968047817" at="80,51,81,45" concept="5" />
      <node id="7162597690968047817" at="83,37,84,100" concept="5" />
      <node id="7162597690968047817" at="84,100,85,149" concept="5" />
      <node id="7162597690968047817" at="85,149,86,97" concept="5" />
      <node id="7162597690968047817" at="86,97,87,140" concept="5" />
      <node id="7162597690968047817" at="87,140,88,153" concept="5" />
      <node id="7162597690968047817" at="88,153,89,149" concept="5" />
      <node id="7162597690968047817" at="89,149,90,124" concept="5" />
      <node id="7162597690968047817" at="90,124,91,125" concept="5" />
      <node id="7162597690968047817" at="91,125,92,146" concept="5" />
      <node id="7162597690968047817" at="92,146,93,128" concept="5" />
      <node id="7162597690968047817" at="93,128,94,111" concept="5" />
      <node id="7162597690968047817" at="94,111,95,97" concept="5" />
      <node id="7162597690968047817" at="95,97,96,133" concept="5" />
      <node id="7162597690968047817" at="96,133,97,117" concept="5" />
      <node id="7162597690968047817" at="97,117,98,131" concept="5" />
      <node id="7162597690968047817" at="98,131,99,158" concept="5" />
      <node id="7162597690968047817" at="99,158,100,107" concept="5" />
      <node id="7162597690968047817" at="100,107,101,144" concept="5" />
      <node id="7162597690968047817" at="101,144,102,126" concept="5" />
      <node id="7162597690968047817" at="102,126,103,123" concept="5" />
      <node id="7162597690968047817" at="103,123,104,93" concept="5" />
      <node id="7162597690968047817" at="106,48,107,92" concept="10" />
      <node id="7162597690968047817" at="107,92,108,71" concept="5" />
      <node id="7162597690968047817" at="108,71,109,69" concept="5" />
      <node id="7162597690968047817" at="109,69,110,15" concept="11" />
      <node id="7162597690968047817" at="24,0,26,0" concept="3" trace="Mpsdevkit_ApplicationPlugin#()V" />
      <node id="7162597690968047817" at="26,0,29,0" concept="9" trace="getId#()Lcom/intellij/openapi/extensions/PluginId;" />
      <node id="7162597690968047817" at="106,0,112,0" concept="9" trace="initKeymaps#()Ljava/util/List;" />
      <node id="7162597690968047817" at="83,0,106,0" concept="9" trace="adjustRegularGroups#()V" />
      <node id="7162597690968047817" at="29,0,83,0" concept="9" trace="createGroups#()V" />
      <scope id="7162597690968047817" at="24,40,24,40" />
      <scope id="7162597690968047817" at="26,27,27,16" />
      <scope id="7162597690968047817" at="24,0,26,0" />
      <scope id="7162597690968047817" at="26,0,29,0" />
      <scope id="7162597690968047817" at="106,48,110,15">
        <var name="res" id="7162597690968047817" />
      </scope>
      <scope id="7162597690968047817" at="106,0,112,0" />
      <scope id="7162597690968047817" at="83,37,104,93" />
      <scope id="7162597690968047817" at="83,0,106,0" />
      <scope id="7162597690968047817" at="29,30,81,45" />
      <scope id="7162597690968047817" at="29,0,83,0" />
      <unit id="7162597690968047817" at="22,0,113,0" name="jetbrains.mps.ide.devkit.actions.Mpsdevkit_ApplicationPlugin" />
    </file>
    <file name="Mpsdevkit_ProjectPlugin.java">
      <node id="7162597690968047817" at="16,70,17,54" concept="10" />
      <node id="7162597690968047817" at="17,54,18,44" concept="5" />
      <node id="7162597690968047817" at="18,44,19,45" concept="5" />
      <node id="7162597690968047817" at="19,45,20,48" concept="5" />
      <node id="7162597690968047817" at="20,48,21,46" concept="5" />
      <node id="7162597690968047817" at="21,46,22,43" concept="5" />
      <node id="7162597690968047817" at="22,43,23,48" concept="5" />
      <node id="7162597690968047817" at="23,48,24,46" concept="5" />
      <node id="7162597690968047817" at="24,46,25,47" concept="5" />
      <node id="7162597690968047817" at="25,47,26,49" concept="5" />
      <node id="7162597690968047817" at="26,49,27,46" concept="5" />
      <node id="7162597690968047817" at="27,46,28,44" concept="5" />
      <node id="7162597690968047817" at="28,44,29,47" concept="5" />
      <node id="7162597690968047817" at="29,47,30,18" concept="11" />
      <node id="7162597690968047817" at="32,56,33,76" concept="10" />
      <node id="7162597690968047817" at="33,76,34,76" concept="5" />
      <node id="7162597690968047817" at="34,76,35,73" concept="5" />
      <node id="7162597690968047817" at="35,73,36,17" concept="11" />
      <node id="7162597690968047817" at="14,0,16,0" concept="3" trace="Mpsdevkit_ProjectPlugin#()V" />
      <node id="7162597690968047817" at="32,0,38,0" concept="9" trace="initAllTools1#(Lcom/intellij/openapi/project/Project;)Ljava/util/List;" />
      <node id="7162597690968047817" at="16,0,32,0" concept="9" trace="initTabbedEditors#(Lcom/intellij/openapi/project/Project;)Ljava/util/List;" />
      <scope id="7162597690968047817" at="14,36,14,36" />
      <scope id="7162597690968047817" at="14,0,16,0" />
      <scope id="7162597690968047817" at="32,56,36,17">
        <var name="tools" id="7162597690968047817" />
      </scope>
      <scope id="7162597690968047817" at="32,0,38,0">
        <var name="project" id="7162597690968047817" />
      </scope>
      <scope id="7162597690968047817" at="16,70,30,18">
        <var name="result" id="7162597690968047817" />
      </scope>
      <scope id="7162597690968047817" at="16,0,32,0">
        <var name="project" id="7162597690968047817" />
      </scope>
      <unit id="7162597690968047817" at="13,0,39,0" name="jetbrains.mps.ide.devkit.actions.Mpsdevkit_ProjectPlugin" />
    </file>
  </root>
  <root nodeRef="r:90fa2771-55a5-4174-b12a-f5413c5a876c(jetbrains.mps.ide.devkit.actions)/8321617901826002785">
    <file name="GoToEditorDeclarationHelper.java">
      <node id="2575930471429087397" at="24,136,25,76" concept="10" />
      <node id="8321617901826002817" at="28,30,29,90" concept="11" />
      <node id="8321617901826002828" at="32,36,33,31" concept="11" />
      <node id="8321617901826002844" at="37,31,38,114" concept="11" />
      <node id="8321617901826002854" at="40,7,41,139" concept="10" />
      <node id="8321617901826002868" at="42,43,43,18" concept="11" />
      <node id="8321617901826002882" at="47,30,48,92" concept="11" />
      <node id="8321617901826002898" at="52,111,53,82" concept="10" />
      <node id="8321617901826002909" at="54,33,55,28" concept="11" />
      <node id="8321617901826002911" at="56,5,57,121" concept="10" />
      <node id="8321617901826002923" at="57,121,58,139" concept="10" />
      <node id="8321617901826002937" at="59,43,60,18" concept="11" />
      <node id="8321617901826002950" at="64,25,65,50" concept="5" />
      <node id="8321617901826002955" at="65,50,66,118" concept="5" />
      <node id="8321617901826002962" at="68,7,69,59" concept="11" />
      <node id="8321617901826002982" at="73,39,74,200" concept="11" />
      <node id="8321617901826003000" at="78,103,79,47" concept="10" />
      <node id="8321617901826003006" at="79,47,80,269" concept="10" />
      <node id="8321617901826003012" at="80,269,81,191" concept="5" />
      <node id="8321617901826003018" at="81,191,82,54" concept="5" />
      <node id="8321617901826003023" at="82,54,83,18" concept="11" />
      <node id="8321617901826002787" at="22,0,24,0" concept="3" trace="GoToEditorDeclarationHelper#()V" />
      <node id="8321617901826002823" at="31,7,34,5" concept="8" />
      <node id="8321617901826002863" at="41,139,44,5" concept="8" />
      <node id="8321617901826002904" at="53,82,56,5" concept="8" />
      <node id="8321617901826002932" at="58,139,61,5" concept="8" />
      <node id="8321617901826002980" at="73,0,76,0" concept="9" trace="accept#(Lorg/jetbrains/mps/openapi/model/SNode;)Z" />
      <node id="8321617901826002813" at="27,0,31,0" concept="9" trace="compute#()Lorg/jetbrains/mps/openapi/model/SNode;" />
      <node id="8321617901826002840" at="36,0,40,0" concept="9" trace="compute#()Ljava/lang/String;" />
      <node id="8321617901826002878" at="46,0,50,0" concept="9" trace="compute#()Lorg/jetbrains/mps/openapi/model/SNode;" />
      <node id="8321617901826002946" at="63,0,68,0" concept="9" trace="run#()V" />
      <node id="8321617901826002974" at="71,97,76,7" concept="11" />
      <node id="8321617901826002803" at="25,76,31,7" concept="10" />
      <node id="8321617901826002830" at="34,5,40,7" concept="10" />
      <node id="8321617901826002870" at="44,5,50,7" concept="11" />
      <node id="8321617901826002939" at="61,5,68,7" concept="5" />
      <node id="8321617901826002966" at="71,0,78,0" concept="15" trace="findEditorDeclaration#(Lorg/jetbrains/mps/openapi/model/SModel;Lorg/jetbrains/mps/openapi/model/SNode;)Lorg/jetbrains/mps/openapi/model/SNode;" />
      <node id="8321617901826002990" at="78,0,85,0" concept="15" trace="createEditorDeclaration#(Lorg/jetbrains/mps/openapi/model/SNode;Lorg/jetbrains/mps/openapi/model/SModel;)Lorg/jetbrains/mps/openapi/model/SNode;" />
      <node id="8321617901826002888" at="52,0,71,0" concept="15" trace="getOrCreateEditorAspect#(Ljetbrains/mps/project/Project;Ljetbrains/mps/smodel/Language;Lorg/jetbrains/mps/openapi/model/SNode;)Lorg/jetbrains/mps/openapi/model/SModel;" />
      <node id="8321617901826002791" at="24,0,52,0" concept="15" trace="getOrCreateEditorForConcept#(Ljetbrains/mps/project/Project;Lorg/jetbrains/mps/openapi/model/SModel;Lorg/jetbrains/mps/openapi/model/SNode;Lorg/jetbrains/mps/openapi/model/SNode;)Lorg/jetbrains/mps/openapi/model/SNode;" />
      <scope id="8321617901826002790" at="22,40,22,40" />
      <scope id="8321617901826002816" at="28,30,29,90" />
      <scope id="8321617901826002827" at="32,36,33,31" />
      <scope id="8321617901826002843" at="37,31,38,114" />
      <scope id="8321617901826002867" at="42,43,43,18" />
      <scope id="8321617901826002881" at="47,30,48,92" />
      <scope id="8321617901826002908" at="54,33,55,28" />
      <scope id="8321617901826002936" at="59,43,60,18" />
      <scope id="8321617901826002981" at="73,39,74,200" />
      <scope id="8321617901826002787" at="22,0,24,0" />
      <scope id="8321617901826002949" at="64,25,66,118" />
      <scope id="8321617901826002980" at="73,0,76,0">
        <var name="it" id="8321617901826002980" />
      </scope>
      <scope id="8321617901826002813" at="27,0,31,0" />
      <scope id="8321617901826002840" at="36,0,40,0" />
      <scope id="8321617901826002878" at="46,0,50,0" />
      <scope id="8321617901826002946" at="63,0,68,0" />
      <scope id="8321617901826002973" at="71,97,76,7" />
      <scope id="8321617901826002999" at="78,103,83,18">
        <var name="editorModel" id="8321617901826003001" />
        <var name="result" id="8321617901826003007" />
      </scope>
      <scope id="8321617901826002966" at="71,0,78,0">
        <var name="conceptDeclaration" id="8321617901826002971" />
        <var name="editorModel" id="8321617901826002969" />
      </scope>
      <scope id="8321617901826002990" at="78,0,85,0">
        <var name="conceptDeclaration" id="8321617901826002993" />
        <var name="editorModelDescriptor" id="8321617901826002995" />
      </scope>
      <scope id="8321617901826002897" at="52,111,69,59">
        <var name="languageEditor" id="8321617901826002899" />
        <var name="message" id="8321617901826002912" />
        <var name="option" id="8321617901826002924" />
      </scope>
      <scope id="8321617901826002888" at="52,0,71,0">
        <var name="concept" id="8321617901826002893" />
        <var name="language" id="8321617901826002891" />
        <var name="project" id="2575930471429066156" />
      </scope>
      <scope id="8321617901826002802" at="24,136,50,7">
        <var name="editorDeclaration" id="8321617901826002804" />
        <var name="mah" id="2575930471429087398" />
        <var name="message" id="8321617901826002831" />
        <var name="option" id="8321617901826002855" />
      </scope>
      <scope id="8321617901826002791" at="24,0,52,0">
        <var name="concept" id="8321617901826002796" />
        <var name="languageEditor" id="8321617901826002794" />
        <var name="node" id="8321617901826002798" />
        <var name="project" id="2575930471429081262" />
      </scope>
      <unit id="8321617901826002980" at="72,236,76,5" name="jetbrains.mps.ide.devkit.actions.GoToEditorDeclarationHelper$5" />
      <unit id="8321617901826002811" at="26,52,31,5" name="jetbrains.mps.ide.devkit.actions.GoToEditorDeclarationHelper$1" />
      <unit id="8321617901826002838" at="35,43,40,5" name="jetbrains.mps.ide.devkit.actions.GoToEditorDeclarationHelper$2" />
      <unit id="8321617901826002876" at="45,34,50,5" name="jetbrains.mps.ide.devkit.actions.GoToEditorDeclarationHelper$3" />
      <unit id="8321617901826002945" at="62,48,68,5" name="jetbrains.mps.ide.devkit.actions.GoToEditorDeclarationHelper$4" />
      <unit id="8321617901826002785" at="21,0,86,0" name="jetbrains.mps.ide.devkit.actions.GoToEditorDeclarationHelper" />
    </file>
  </root>
  <root nodeRef="r:90fa2771-55a5-4174-b12a-f5413c5a876c(jetbrains.mps.ide.devkit.actions)/8513716958726547010">
    <file name="Trace_KeymapChanges.java">
      <node id="8513716958726547010" at="11,32,12,14" concept="12" />
      <node id="8513716958726547010" at="12,14,13,114" concept="5" />
      <node id="8513716958726547010" at="13,114,14,28" concept="12" />
      <node id="8513716958726547010" at="14,28,15,15" concept="12" />
      <node id="8513716958726547010" at="17,29,18,22" concept="11" />
      <node id="8513716958726547010" at="20,53,21,70" concept="11" />
      <node id="8513716958726547010" at="17,0,20,0" concept="9" trace="getScheme#()Ljava/lang/String;" />
      <node id="8513716958726547010" at="20,0,23,0" concept="15" trace="getShortcut#(Ljava/lang/String;)Lcom/intellij/openapi/actionSystem/Shortcut;" />
      <node id="8513716958726547010" at="11,0,17,0" concept="3" trace="Trace_KeymapChanges#()V" />
      <scope id="8513716958726547010" at="17,29,18,22" />
      <scope id="8513716958726547010" at="20,53,21,70" />
      <scope id="8513716958726547010" at="17,0,20,0" />
      <scope id="8513716958726547010" at="20,0,23,0">
        <var name="stroke" id="8513716958726547010" />
      </scope>
      <scope id="8513716958726547010" at="11,32,15,15" />
      <scope id="8513716958726547010" at="11,0,17,0" />
      <unit id="8513716958726547010" at="10,0,24,0" name="jetbrains.mps.ide.devkit.actions.Trace_KeymapChanges" />
    </file>
  </root>
  <root nodeRef="r:90fa2771-55a5-4174-b12a-f5413c5a876c(jetbrains.mps.ide.devkit.actions)/8513716958726547050">
    <file name="TraceTool_Tool.java">
      <node id="8513716958726547050" at="25,0,26,0" concept="14" trace="ICON" />
      <node id="8513716958726547076" at="26,0,27,0" concept="6" trace="myPanel" />
      <node id="7101531348286808721" at="27,0,28,0" concept="6" trace="myBusConnection" />
      <node id="7101531348286833449" at="28,0,29,0" concept="6" trace="myEditorComponent" />
      <node id="8513716958726547050" at="29,42,30,79" concept="16" />
      <node id="8513716958726547050" at="32,37,33,24" concept="5" />
      <node id="8513716958726547087" at="33,24,34,80" concept="5" />
      <node id="2537645168794100336" at="38,119,39,48" concept="5" />
      <node id="7101531348286819843" at="42,7,43,76" concept="5" />
      <node id="7101531348286867120" at="48,61,49,48" concept="5" />
      <node id="1909057804859669464" at="49,48,50,55" concept="5" />
      <node id="7812713049443707378" at="55,25,56,50" concept="5" />
      <node id="7101531348286826702" at="56,50,57,53" concept="5" />
      <node id="8513716958726547050" at="57,53,58,20" concept="5" />
      <node id="7101531348286849356" at="60,94,61,60" concept="5" />
      <node id="1651673317506003745" at="61,60,62,84" concept="5" />
      <node id="8513716958726547081" at="64,36,65,39" concept="11" />
      <node id="7101531348286858979" at="45,0,47,0" concept="9" trace="editorComponentCreated#(Ljetbrains/mps/nodeEditor/EditorComponent;)V" />
      <node id="8513716958726547050" at="29,0,32,0" concept="3" trace="TraceTool_Tool#(Lcom/intellij/openapi/project/Project;)V" />
      <node id="2537645168794099568" at="37,61,40,9" concept="8" />
      <node id="8513716958726547050" at="64,0,67,0" concept="9" trace="getComponent#()Ljavax/swing/JComponent;" />
      <node id="7101531348286860638" at="47,75,51,9" concept="8" />
      <node id="1651673317506003734" at="60,0,64,0" concept="9" trace="buildTrace#(Ljetbrains/mps/project/MPSProject;Lorg/jetbrains/mps/openapi/model/SNode;Ljetbrains/mps/nodeEditor/EditorComponent;)V" />
      <node id="8513716958726547050" at="55,0,60,0" concept="9" trace="dispose#()V" />
      <node id="2537645168794099562" at="36,0,42,0" concept="9" trace="propertyChange#(Ljava/beans/PropertyChangeEvent;)V" />
      <node id="7101531348286858986" at="47,0,53,0" concept="9" trace="editorComponentDisposed#(Ljetbrains/mps/nodeEditor/EditorComponent;)V" />
      <node id="2537645168794090821" at="34,80,42,7" concept="5" />
      <node id="7101531348286857530" at="43,76,53,7" concept="5" />
      <node id="8513716958726547050" at="32,0,55,0" concept="9" trace="init#(Lcom/intellij/openapi/project/Project;)V" />
      <scope id="7101531348286858985" at="45,74,45,74" />
      <scope id="8513716958726547050" at="29,42,30,79" />
      <scope id="2537645168794099570" at="38,119,39,48" />
      <scope id="8513716958726547080" at="64,36,65,39" />
      <scope id="7101531348286858979" at="45,0,47,0">
        <var name="ecomp" id="7101531348286858982" />
      </scope>
      <scope id="7101531348286860639" at="48,61,50,55" />
      <scope id="1651673317506003744" at="60,94,62,84" />
      <scope id="8513716958726547050" at="29,0,32,0">
        <var name="project" id="8513716958726547050" />
      </scope>
      <scope id="2537645168794099567" at="37,61,40,9" />
      <scope id="8513716958726547050" at="55,25,58,20" />
      <scope id="8513716958726547050" at="64,0,67,0" />
      <scope id="7101531348286858992" at="47,75,51,9" />
      <scope id="1651673317506003734" at="60,0,64,0">
        <var name="editorComponent" id="1651673317506003739" />
        <var name="mpsProject" id="1651673317506005089" />
        <var name="node" id="1651673317506003737" />
      </scope>
      <scope id="8513716958726547050" at="55,0,60,0" />
      <scope id="2537645168794099562" at="36,0,42,0">
        <var name="event" id="2537645168794099565" />
      </scope>
      <scope id="7101531348286858986" at="47,0,53,0">
        <var name="ecomp" id="7101531348286858989" />
      </scope>
      <scope id="8513716958726547050" at="32,37,53,7" />
      <scope id="8513716958726547050" at="32,0,55,0">
        <var name="project" id="8513716958726547050" />
      </scope>
      <unit id="2537645168794099560" at="35,89,42,5" name="jetbrains.mps.ide.devkit.actions.TraceTool_Tool$1" />
      <unit id="7101531348286858977" at="44,111,53,5" name="jetbrains.mps.ide.devkit.actions.TraceTool_Tool$2" />
      <unit id="8513716958726547050" at="24,0,68,0" name="jetbrains.mps.ide.devkit.actions.TraceTool_Tool" />
    </file>
  </root>
  <root nodeRef="r:90fa2771-55a5-4174-b12a-f5413c5a876c(jetbrains.mps.ide.devkit.actions)/8513716958726547154">
    <file name="ShowTypeSystemTrace_Action.java">
      <node id="8513716958726547154" at="20,0,21,0" concept="14" trace="ICON" />
      <node id="8513716958726547154" at="21,39,22,66" concept="16" />
      <node id="8513716958726547154" at="22,66,23,35" concept="5" />
      <node id="8513716958726547154" at="23,35,24,41" concept="5" />
      <node id="8513716958726547154" at="27,32,28,16" concept="11" />
      <node id="8513716958726547154" at="32,53,33,19" concept="11" />
      <node id="8513716958726547154" at="35,5,36,57" concept="10" />
      <node id="8513716958726547154" at="37,25,38,21" concept="11" />
      <node id="8513716958726547154" at="41,5,42,90" concept="10" />
      <node id="8513716958726547154" at="43,67,44,31" concept="5" />
      <node id="8513716958726547154" at="46,36,47,21" concept="11" />
      <node id="8513716958726547154" at="50,5,51,56" concept="10" />
      <node id="8513716958726547154" at="52,22,53,21" concept="11" />
      <node id="8513716958726547154" at="56,5,57,66" concept="10" />
      <node id="8513716958726547154" at="58,22,59,21" concept="11" />
      <node id="8513716958726547154" at="61,5,62,16" concept="11" />
      <node id="8513716958726547182" at="65,96,66,135" concept="10" />
      <node id="8513716958726547190" at="66,135,67,156" concept="5" />
      <node id="8513716958726547205" at="67,156,68,29" concept="5" />
      <node id="8513716958726547154" at="31,95,34,5" concept="8" />
      <node id="8513716958726547154" at="36,57,39,7" concept="8" />
      <node id="8513716958726547154" at="42,90,45,7" concept="8" />
      <node id="8513716958726547154" at="45,7,48,7" concept="8" />
      <node id="8513716958726547154" at="51,56,54,7" concept="8" />
      <node id="8513716958726547154" at="57,66,60,7" concept="8" />
      <node id="8513716958726547154" at="26,0,30,0" concept="9" trace="isDumbAware#()Z" />
      <node id="8513716958726547154" at="21,0,26,0" concept="3" trace="ShowTypeSystemTrace_Action#()V" />
      <node id="8513716958726547154" at="34,5,40,5" concept="1" />
      <node id="8513716958726547154" at="49,5,55,5" concept="1" />
      <node id="8513716958726547154" at="55,5,61,5" concept="1" />
      <node id="8513716958726547154" at="64,0,70,0" concept="9" trace="doExecute#(Lcom/intellij/openapi/actionSystem/AnActionEvent;Ljava/util/Map;)V" />
      <node id="8513716958726547154" at="40,5,49,5" concept="1" />
      <node id="8513716958726547154" at="30,0,64,0" concept="9" trace="collectActionData#(Lcom/intellij/openapi/actionSystem/AnActionEvent;Ljava/util/Map;)Z" />
      <scope id="8513716958726547154" at="27,32,28,16" />
      <scope id="8513716958726547154" at="32,53,33,19" />
      <scope id="8513716958726547154" at="37,25,38,21" />
      <scope id="8513716958726547154" at="43,67,44,31" />
      <scope id="8513716958726547154" at="46,36,47,21" />
      <scope id="8513716958726547154" at="52,22,53,21" />
      <scope id="8513716958726547154" at="58,22,59,21" />
      <scope id="8513716958726547154" at="21,39,24,41" />
      <scope id="8513716958726547154" at="65,96,68,29">
        <var name="tool" id="8513716958726547183" />
      </scope>
      <scope id="8513716958726547154" at="26,0,30,0" />
      <scope id="8513716958726547154" at="35,5,39,7">
        <var name="node" id="8513716958726547154" />
      </scope>
      <scope id="8513716958726547154" at="50,5,54,7">
        <var name="p" id="8513716958726547154" />
      </scope>
      <scope id="8513716958726547154" at="56,5,60,7">
        <var name="p" id="8513716958726547154" />
      </scope>
      <scope id="8513716958726547154" at="21,0,26,0" />
      <scope id="8513716958726547154" at="64,0,70,0">
        <var name="_params" id="8513716958726547154" />
        <var name="event" id="8513716958726547154" />
      </scope>
      <scope id="8513716958726547154" at="41,5,48,7">
        <var name="editorComponent" id="8513716958726547154" />
      </scope>
      <scope id="8513716958726547154" at="31,95,62,16" />
      <scope id="8513716958726547154" at="30,0,64,0">
        <var name="_params" id="8513716958726547154" />
        <var name="event" id="8513716958726547154" />
      </scope>
      <unit id="8513716958726547154" at="19,0,71,0" name="jetbrains.mps.ide.devkit.actions.ShowTypeSystemTrace_Action" />
    </file>
  </root>
  <root nodeRef="r:90fa2771-55a5-4174-b12a-f5413c5a876c(jetbrains.mps.ide.devkit.actions)/8513716958726604212">
    <file name="TraceActions_ActionGroup.java">
      <node id="8513716958726604212" at="8,0,9,0" concept="14" trace="ID" />
      <node id="8513716958726604212" at="9,37,10,30" concept="16" />
      <node id="8513716958726604212" at="10,30,11,30" concept="5" />
      <node id="8513716958726604212" at="11,30,12,25" concept="5" />
      <node id="8513716958726604216" at="12,25,13,107" concept="5" />
      <node id="8513716958726604212" at="9,0,15,0" concept="3" trace="TraceActions_ActionGroup#()V" />
      <scope id="8513716958726604212" at="9,37,13,107" />
      <scope id="8513716958726604212" at="9,0,15,0" />
      <unit id="8513716958726604212" at="7,0,16,0" name="jetbrains.mps.ide.devkit.actions.TraceActions_ActionGroup" />
    </file>
  </root>
  <root nodeRef="r:90fa2771-55a5-4174-b12a-f5413c5a876c(jetbrains.mps.ide.devkit.actions)/8586967776370449212">
    <file name="Default_KeymapChanges.java">
      <node id="8586967776370449212" at="11,34,12,14" concept="12" />
      <node id="8586967776370449212" at="12,14,13,105" concept="5" />
      <node id="8586967776370449212" at="13,105,14,115" concept="5" />
      <node id="8586967776370449212" at="14,115,15,107" concept="5" />
      <node id="8586967776370449212" at="15,107,16,117" concept="5" />
      <node id="8586967776370449212" at="16,117,17,115" concept="5" />
      <node id="8586967776370449212" at="17,115,18,121" concept="5" />
      <node id="8586967776370449212" at="18,121,19,108" concept="5" />
      <node id="8586967776370449212" at="19,108,20,125" concept="5" />
      <node id="8586967776370449212" at="20,125,21,112" concept="5" />
      <node id="8586967776370449212" at="21,112,22,123" concept="5" />
      <node id="8586967776370449212" at="22,123,23,111" concept="5" />
      <node id="8586967776370449212" at="23,111,24,108" concept="5" />
      <node id="8586967776370449212" at="24,108,25,104" concept="5" />
      <node id="8586967776370449212" at="25,104,26,28" concept="12" />
      <node id="8586967776370449212" at="26,28,27,15" concept="12" />
      <node id="8586967776370449212" at="29,29,30,22" concept="11" />
      <node id="8586967776370449212" at="32,53,33,70" concept="11" />
      <node id="8586967776370449212" at="29,0,32,0" concept="9" trace="getScheme#()Ljava/lang/String;" />
      <node id="8586967776370449212" at="32,0,35,0" concept="15" trace="getShortcut#(Ljava/lang/String;)Lcom/intellij/openapi/actionSystem/Shortcut;" />
      <node id="8586967776370449212" at="11,0,29,0" concept="3" trace="Default_KeymapChanges#()V" />
      <scope id="8586967776370449212" at="29,29,30,22" />
      <scope id="8586967776370449212" at="32,53,33,70" />
      <scope id="8586967776370449212" at="29,0,32,0" />
      <scope id="8586967776370449212" at="32,0,35,0">
        <var name="stroke" id="8586967776370449212" />
      </scope>
      <scope id="8586967776370449212" at="11,34,27,15" />
      <scope id="8586967776370449212" at="11,0,29,0" />
      <unit id="8586967776370449212" at="10,0,36,0" name="jetbrains.mps.ide.devkit.actions.Default_KeymapChanges" />
    </file>
  </root>
  <root nodeRef="r:90fa2771-55a5-4174-b12a-f5413c5a876c(jetbrains.mps.ide.devkit.actions)/8586967776370586377">
    <file name="Mpsdevkit_PluginInitializer.java">
      <node id="8586967776370586377" at="18,51,19,55" concept="11" />
      <node id="8586967776370586377" at="21,47,22,51" concept="11" />
      <node id="8586967776370586377" at="23,9,24,20" concept="11" />
      <node id="8586967776370586377" at="30,36,31,83" concept="12" />
      <node id="8586967776370586377" at="31,83,32,37" concept="11" />
      <node id="8586967776370586377" at="34,0,36,0" concept="9" trace="initComponent#()V" />
      <node id="8586967776370586377" at="36,0,38,0" concept="9" trace="disposeComponent#()V" />
      <node id="8586967776370586377" at="17,43,20,9" concept="8" />
      <node id="8586967776370586377" at="20,9,23,9" concept="8" />
      <node id="8586967776370586377" at="28,0,34,0" concept="9" trace="getComponentName#()Ljava/lang/String;" />
      <node id="8586967776370586377" at="16,0,26,0" concept="9" trace="create#(Ljava/lang/Class;)null" />
      <node id="8586967776370586377" at="14,40,26,7" concept="5" />
      <node id="8586967776370586377" at="14,0,28,0" concept="3" trace="Mpsdevkit_PluginInitializer#()V" />
      <scope id="8586967776370586377" at="34,31,34,31" />
      <scope id="8586967776370586377" at="36,34,36,34" />
      <scope id="8586967776370586377" at="18,51,19,55" />
      <scope id="8586967776370586377" at="21,47,22,51" />
      <scope id="8586967776370586377" at="30,36,32,37" />
      <scope id="8586967776370586377" at="34,0,36,0" />
      <scope id="8586967776370586377" at="36,0,38,0" />
      <scope id="8586967776370586377" at="28,0,34,0" />
      <scope id="8586967776370586377" at="17,43,24,20" />
      <scope id="8586967776370586377" at="16,0,26,0">
        <var name="klass" id="8586967776370586377" />
      </scope>
      <scope id="8586967776370586377" at="14,40,26,7" />
      <scope id="8586967776370586377" at="14,0,28,0" />
      <unit id="8586967776370586377" at="15,54,26,5" name="jetbrains.mps.ide.devkit.actions.Mpsdevkit_PluginInitializer$1" />
      <unit id="8586967776370586377" at="13,0,39,0" name="jetbrains.mps.ide.devkit.actions.Mpsdevkit_PluginInitializer" />
    </file>
    <file name="plugin.xml">
      <unit id="8586967776370586377" at="1,0,20,14" name="jetbrains.mps.ide.devkit.actions.plugin" />
    </file>
  </root>
  <root nodeRef="r:90fa2771-55a5-4174-b12a-f5413c5a876c(jetbrains.mps.ide.devkit.actions)/8911797107063339974">
    <file name="NewAspectModelByDescriptor_Action.java">
      <node id="8911797107063339974" at="24,0,25,0" concept="14" trace="ICON" />
      <node id="8911797107063340080" at="25,0,26,0" concept="6" trace="aspectId" />
      <node id="8911797107063339974" at="26,65,27,36" concept="16" />
      <node id="8911797107063339974" at="27,36,28,33" concept="5" />
      <node id="8911797107063339974" at="28,33,29,35" concept="5" />
      <node id="8911797107063339974" at="29,35,30,41" concept="5" />
      <node id="8911797107063339974" at="33,32,34,16" concept="11" />
      <node id="8911797107063497475" at="37,89,38,124" concept="10" />
      <node id="8911797107063504537" at="39,104,40,39" concept="5" />
      <node id="8911797107063507155" at="40,39,41,13" concept="11" />
      <node id="8911797107063513542" at="42,5,43,36" concept="5" />
      <node id="8911797107063512286" at="43,36,44,0" concept="13" />
      <node id="8911797107063340019" at="44,0,45,100" concept="5" />
      <node id="8911797107063340033" at="45,100,46,50" concept="5" />
      <node id="8911797107063520369" at="46,50,47,0" concept="13" />
      <node id="8911797107063340045" at="47,0,48,154" concept="5" />
      <node id="8911797107063339974" at="52,53,53,19" concept="11" />
      <node id="8911797107063339974" at="55,5,56,58" concept="10" />
      <node id="8911797107063339974" at="56,58,57,52" concept="5" />
      <node id="8911797107063339974" at="58,22,59,21" concept="11" />
      <node id="8911797107063339974" at="62,5,63,56" concept="10" />
      <node id="8911797107063339974" at="63,56,64,57" concept="5" />
      <node id="8911797107063339974" at="65,22,66,21" concept="11" />
      <node id="8911797107063339974" at="68,5,69,16" concept="11" />
      <node id="8911797107063524469" at="72,96,73,124" concept="10" />
      <node id="8911797107063525700" at="73,124,74,83" concept="5" />
      <node id="8911797107063526287" at="74,83,75,0" concept="13" />
      <node id="8911797107063339995" at="75,0,76,46" concept="12" />
      <node id="8911797107063528448" at="76,46,77,119" concept="10" />
      <node id="8911797107063340007" at="80,27,81,146" concept="5" />
      <node id="8911797107063339974" at="87,31,88,44" concept="10" />
      <node id="8911797107063339974" at="88,44,89,36" concept="5" />
      <node id="8911797107063339974" at="89,36,90,20" concept="5" />
      <node id="8911797107063339974" at="90,20,91,55" concept="5" />
      <node id="8911797107063339974" at="91,55,92,20" concept="5" />
      <node id="8911797107063339974" at="92,20,93,26" concept="11" />
      <node id="8911797107063491117" at="95,54,96,18" concept="11" />
      <node id="8911797107063339974" at="51,95,54,5" concept="8" />
      <node id="8911797107063339974" at="57,52,60,7" concept="8" />
      <node id="8911797107063339974" at="64,57,67,7" concept="8" />
      <node id="8911797107063526789" at="80,0,83,0" concept="9" trace="run#()V" />
      <node id="8911797107063339974" at="95,0,98,0" concept="15" trace="aspectId_State#(Ljava/lang/String;)Ljava/lang/String;" />
      <node id="8911797107063339974" at="32,0,36,0" concept="9" trace="isDumbAware#()Z" />
      <node id="8911797107063502327" at="38,124,42,5" concept="8" />
      <node id="8911797107063339997" at="78,35,83,9" concept="5" />
      <node id="8911797107063339974" at="26,0,32,0" concept="3" trace="NewAspectModelByDescriptor_Action#(Ljava/lang/String;)V" />
      <node id="8911797107063339974" at="54,5,61,5" concept="1" />
      <node id="8911797107063339974" at="61,5,68,5" concept="1" />
      <node id="8911797107063529662" at="77,119,84,5" concept="8" />
      <node id="8911797107063339974" at="86,0,95,0" concept="9" trace="getActionId#()Ljava/lang/String;" />
      <node id="8911797107063339974" at="36,0,50,0" concept="9" trace="doUpdate#(Lcom/intellij/openapi/actionSystem/AnActionEvent;Ljava/util/Map;)V" />
      <node id="8911797107063339974" at="71,0,86,0" concept="9" trace="doExecute#(Lcom/intellij/openapi/actionSystem/AnActionEvent;Ljava/util/Map;)V" />
      <node id="8911797107063339974" at="50,0,71,0" concept="9" trace="collectActionData#(Lcom/intellij/openapi/actionSystem/AnActionEvent;Ljava/util/Map;)Z" />
      <scope id="8911797107063339974" at="33,32,34,16" />
      <scope id="8911797107063339974" at="52,53,53,19" />
      <scope id="8911797107063339974" at="58,22,59,21" />
      <scope id="8911797107063339974" at="65,22,66,21" />
      <scope id="8911797107063526799" at="80,27,81,146" />
      <scope id="8911797107063340084" at="95,54,96,18" />
      <scope id="8911797107063502329" at="39,104,41,13" />
      <scope id="8911797107063526789" at="80,0,83,0" />
      <scope id="8911797107063339974" at="95,0,98,0">
        <var name="object" id="8911797107063339974" />
      </scope>
      <scope id="8911797107063339974" at="26,65,30,41" />
      <scope id="8911797107063339974" at="32,0,36,0" />
      <scope id="8911797107063339974" at="55,5,60,7">
        <var name="p" id="8911797107063339974" />
      </scope>
      <scope id="8911797107063339974" at="62,5,67,7">
        <var name="p" id="8911797107063339974" />
      </scope>
      <scope id="8911797107063529664" at="78,35,83,9" />
      <scope id="8911797107063339974" at="26,0,32,0">
        <var name="aspectId_par" id="8911797107063339974" />
      </scope>
      <scope id="8911797107063339974" at="87,31,93,26">
        <var name="res" id="8911797107063339974" />
      </scope>
      <scope id="8911797107063339974" at="86,0,95,0" />
      <scope id="8911797107063340018" at="37,89,48,154">
        <var name="ad" id="8911797107063497476" />
      </scope>
      <scope id="8911797107063339974" at="72,96,84,5">
        <var name="ad" id="8911797107063524470" />
        <var name="aspectModels" id="8911797107063528449" />
      </scope>
      <scope id="8911797107063339974" at="36,0,50,0">
        <var name="_params" id="8911797107063339974" />
        <var name="event" id="8911797107063339974" />
      </scope>
      <scope id="8911797107063339974" at="71,0,86,0">
        <var name="_params" id="8911797107063339974" />
        <var name="event" id="8911797107063339974" />
      </scope>
      <scope id="8911797107063339974" at="51,95,69,16" />
      <scope id="8911797107063339974" at="50,0,71,0">
        <var name="_params" id="8911797107063339974" />
        <var name="event" id="8911797107063339974" />
      </scope>
      <unit id="8911797107063526789" at="79,37,83,7" name="jetbrains.mps.ide.devkit.actions.NewAspectModelByDescriptor_Action$1" />
      <unit id="8911797107063339974" at="23,0,99,0" name="jetbrains.mps.ide.devkit.actions.NewAspectModelByDescriptor_Action" />
    </file>
  </root>
  <root nodeRef="r:90fa2771-55a5-4174-b12a-f5413c5a876c(jetbrains.mps.ide.devkit.actions)/8911797107063450124">
    <file name="NewAspectModelActionHelper.java">
      <node id="8911797107063452168" at="13,64,14,34" concept="11" />
      <node id="8911797107063469121" at="19,59,20,18" concept="11" />
      <node id="8911797107063455892" at="22,5,23,16" concept="11" />
      <node id="8911797107063468175" at="25,64,26,46" concept="11" />
      <node id="8911797107063450452" at="13,0,16,0" concept="15" trace="getAspectId#(Ljetbrains/mps/smodel/language/LanguageAspectDescriptor;)Ljava/lang/String;" />
      <node id="8911797107063463195" at="18,103,21,7" concept="8" />
      <node id="8911797107063468175" at="25,0,28,0" concept="15" trace="eq_u0fml6_a0a0a0c#(Ljava/lang/Object;Ljava/lang/Object;)Z" />
      <node id="8911797107063458512" at="17,67,22,5" concept="7" />
      <node id="8911797107063455888" at="17,0,25,0" concept="15" trace="getAspectById#(Ljava/lang/String;)Ljetbrains/mps/smodel/language/LanguageAspectDescriptor;" />
      <scope id="8911797107063450458" at="13,64,14,34" />
      <scope id="8911797107063463196" at="19,59,20,18" />
      <scope id="8911797107063468175" at="25,64,26,46" />
      <scope id="8911797107063450452" at="13,0,16,0">
        <var name="d" id="8911797107063451520" />
      </scope>
      <scope id="8911797107063458516" at="18,103,21,7" />
      <scope id="8911797107063468175" at="25,0,28,0">
        <var name="a" id="8911797107063468175" />
        <var name="b" id="8911797107063468175" />
      </scope>
      <scope id="8911797107063458512" at="17,67,22,5">
        <var name="ad" id="8911797107063458514" />
      </scope>
      <scope id="8911797107063455891" at="17,67,23,16" />
      <scope id="8911797107063455888" at="17,0,25,0">
        <var name="id" id="8911797107063455898" />
      </scope>
      <unit id="8911797107063450124" at="12,0,29,0" name="jetbrains.mps.ide.devkit.actions.NewAspectModelActionHelper" />
    </file>
  </root>
  <root nodeRef="r:90fa2771-55a5-4174-b12a-f5413c5a876c(jetbrains.mps.ide.devkit.actions)/8970236339104100116">
    <file name="ShowNodeInExplorer_Action.java">
      <node id="8970236339104100116" at="17,0,18,0" concept="14" trace="ICON" />
      <node id="8970236339104100116" at="18,38,19,45" concept="16" />
      <node id="8970236339104100116" at="19,45,20,34" concept="5" />
      <node id="8970236339104100116" at="20,34,21,41" concept="5" />
      <node id="8970236339104100116" at="24,32,25,16" concept="11" />
      <node id="8970236339104100116" at="29,53,30,19" concept="11" />
      <node id="8970236339104100116" at="32,5,33,54" concept="10" />
      <node id="8970236339104100116" at="34,22,35,21" concept="11" />
      <node id="8970236339104100116" at="38,5,39,56" concept="10" />
      <node id="8970236339104100116" at="40,22,41,21" concept="11" />
      <node id="8970236339104100116" at="43,5,44,16" concept="11" />
      <node id="8970236339104100119" at="47,96,48,141" concept="10" />
      <node id="8970236339104100127" at="48,141,49,75" concept="5" />
      <node id="8970236339104100139" at="49,75,50,29" concept="5" />
      <node id="8970236339104100116" at="28,95,31,5" concept="8" />
      <node id="8970236339104100116" at="33,54,36,7" concept="8" />
      <node id="8970236339104100116" at="39,56,42,7" concept="8" />
      <node id="8970236339104100116" at="23,0,27,0" concept="9" trace="isDumbAware#()Z" />
      <node id="8970236339104100116" at="18,0,23,0" concept="3" trace="ShowNodeInExplorer_Action#()V" />
      <node id="8970236339104100116" at="31,5,37,5" concept="1" />
      <node id="8970236339104100116" at="37,5,43,5" concept="1" />
      <node id="8970236339104100116" at="46,0,52,0" concept="9" trace="doExecute#(Lcom/intellij/openapi/actionSystem/AnActionEvent;Ljava/util/Map;)V" />
      <node id="8970236339104100116" at="27,0,46,0" concept="9" trace="collectActionData#(Lcom/intellij/openapi/actionSystem/AnActionEvent;Ljava/util/Map;)Z" />
      <scope id="8970236339104100116" at="24,32,25,16" />
      <scope id="8970236339104100116" at="29,53,30,19" />
      <scope id="8970236339104100116" at="34,22,35,21" />
      <scope id="8970236339104100116" at="40,22,41,21" />
      <scope id="8970236339104100116" at="18,38,21,41" />
      <scope id="8970236339104100116" at="47,96,50,29">
        <var name="tool" id="8970236339104100120" />
      </scope>
      <scope id="8970236339104100116" at="23,0,27,0" />
      <scope id="8970236339104100116" at="32,5,36,7">
        <var name="p" id="8970236339104100116" />
      </scope>
      <scope id="8970236339104100116" at="38,5,42,7">
        <var name="p" id="8970236339104100116" />
      </scope>
      <scope id="8970236339104100116" at="18,0,23,0" />
      <scope id="8970236339104100116" at="46,0,52,0">
        <var name="_params" id="8970236339104100116" />
        <var name="event" id="8970236339104100116" />
      </scope>
      <scope id="8970236339104100116" at="28,95,44,16" />
      <scope id="8970236339104100116" at="27,0,46,0">
        <var name="_params" id="8970236339104100116" />
        <var name="event" id="8970236339104100116" />
      </scope>
      <unit id="8970236339104100116" at="16,0,53,0" name="jetbrains.mps.ide.devkit.actions.ShowNodeInExplorer_Action" />
    </file>
  </root>
  <root nodeRef="r:90fa2771-55a5-4174-b12a-f5413c5a876c(jetbrains.mps.ide.devkit.actions)/8970236339104100147">
    <file name="ShowNodeIn_ActionGroup.java">
      <node id="8970236339104100147" at="8,0,9,0" concept="14" trace="ID" />
      <node id="8970236339104100147" at="9,35,10,28" concept="16" />
      <node id="8970236339104100147" at="10,28,11,30" concept="5" />
      <node id="8970236339104100147" at="11,30,12,25" concept="5" />
      <node id="8970236339104100149" at="12,25,13,104" concept="5" />
      <node id="8970236339104100147" at="9,0,15,0" concept="3" trace="ShowNodeIn_ActionGroup#()V" />
      <scope id="8970236339104100147" at="9,35,13,104" />
      <scope id="8970236339104100147" at="9,0,15,0" />
      <unit id="8970236339104100147" at="7,0,16,0" name="jetbrains.mps.ide.devkit.actions.ShowNodeIn_ActionGroup" />
    </file>
  </root>
  <root nodeRef="r:90fa2771-55a5-4174-b12a-f5413c5a876c(jetbrains.mps.ide.devkit.actions)/8970236339104100153">
    <file name="NodeExplorer_Tool.java">
      <node id="8970236339104100153" at="23,0,24,0" concept="14" trace="ICON" />
      <node id="8970236339104100160" at="24,0,25,0" concept="6" trace="myNodeExplorer" />
      <node id="8970236339104100163" at="25,0,26,0" concept="6" trace="myPanel" />
      <node id="8970236339104100153" at="26,45,27,78" concept="16" />
      <node id="8970236339104100153" at="29,37,30,24" concept="5" />
      <node id="7779150961553183892" at="30,24,31,110" concept="5" />
      <node id="7779150961553183899" at="31,110,32,68" concept="5" />
      <node id="7779150961553183908" at="32,68,33,114" concept="5" />
      <node id="7779150961553183920" at="33,114,34,56" concept="10" />
      <node id="4415621581132892321" at="37,56,38,37" concept="5" />
      <node id="7779150961553183947" at="38,37,39,54" concept="5" />
      <node id="7779150961553183955" at="41,7,42,124" concept="10" />
      <node id="7779150961553183966" at="42,124,43,67" concept="5" />
      <node id="6205303070091375769" at="45,25,46,69" concept="10" />
      <node id="6205303070091392175" at="47,28,48,55" concept="5" />
      <node id="6982149494251384272" at="49,5,50,42" concept="5" />
      <node id="6982149494251384281" at="50,42,51,50" concept="5" />
      <node id="6982149494251384291" at="51,50,52,49" concept="5" />
      <node id="8970236339104100153" at="52,49,53,20" concept="5" />
      <node id="8970236339104100169" at="55,50,56,49" concept="11" />
      <node id="8970236339104100156" at="58,36,59,42" concept="11" />
      <node id="8970236339104100153" at="26,0,29,0" concept="3" trace="NodeExplorer_Tool#(Lcom/intellij/openapi/project/Project;)V" />
      <node id="6205303070091392166" at="46,69,49,5" concept="8" />
      <node id="8970236339104100166" at="55,0,58,0" concept="9" trace="getNodeExplorer#()Ljetbrains/mps/ide/devkit/components/NodeExplorerComponent;" />
      <node id="8970236339104100153" at="58,0,61,0" concept="9" trace="getComponent#()Ljavax/swing/JComponent;" />
      <node id="4415621581132892314" at="36,0,41,0" concept="9" trace="actionPerformed#(Lcom/intellij/openapi/actionSystem/AnActionEvent;)V" />
      <node id="7779150961553183925" at="34,56,41,7" concept="5" />
      <node id="8970236339104100153" at="45,0,55,0" concept="9" trace="dispose#()V" />
      <node id="8970236339104100153" at="29,0,45,0" concept="9" trace="init#(Lcom/intellij/openapi/project/Project;)V" />
      <scope id="8970236339104100153" at="26,45,27,78" />
      <scope id="6205303070091392167" at="47,28,48,55" />
      <scope id="8970236339104100168" at="55,50,56,49" />
      <scope id="8970236339104100155" at="58,36,59,42" />
      <scope id="4415621581132892319" at="37,56,39,54" />
      <scope id="8970236339104100153" at="26,0,29,0">
        <var name="project" id="8970236339104100153" />
      </scope>
      <scope id="8970236339104100166" at="55,0,58,0" />
      <scope id="8970236339104100153" at="58,0,61,0" />
      <scope id="4415621581132892314" at="36,0,41,0">
        <var name="event" id="4415621581132892317" />
      </scope>
      <scope id="8970236339104100153" at="45,25,53,20">
        <var name="container" id="6205303070091375770" />
      </scope>
      <scope id="8970236339104100153" at="45,0,55,0" />
      <scope id="8970236339104100153" at="29,37,43,67">
        <var name="group" id="7779150961553183921" />
        <var name="toolbar" id="7779150961553183956" />
      </scope>
      <scope id="8970236339104100153" at="29,0,45,0">
        <var name="project" id="8970236339104100153" />
      </scope>
      <unit id="7779150961553183931" at="35,18,41,5" name="jetbrains.mps.ide.devkit.actions.NodeExplorer_Tool$1" />
      <unit id="8970236339104100153" at="22,0,62,0" name="jetbrains.mps.ide.devkit.actions.NodeExplorer_Tool" />
    </file>
  </root>
  <root nodeRef="r:90fa2771-55a5-4174-b12a-f5413c5a876c(jetbrains.mps.ide.devkit.actions)/9040118078822013541">
    <file name="Refactorings_Order.java">
      <node id="9040118078822013563" at="9,31,10,130" concept="16" />
      <node id="9040118078822013563" at="9,0,12,0" concept="3" trace="Refactorings_Order#()V" />
      <scope id="9040118078822013563" at="9,31,10,130" />
      <scope id="9040118078822013563" at="9,0,12,0" />
      <unit id="9040118078822013563" at="8,0,13,0" name="jetbrains.mps.ide.devkit.actions.Refactorings_Order" />
    </file>
    <file name="Refactorings_TabDescriptor.java">
      <node id="9040118078822013541" at="24,0,25,0" concept="14" trace="ICON" />
      <node id="9040118078822013541" at="27,28,28,26" concept="11" />
      <node id="9040118078822013541" at="30,38,31,15" concept="11" />
      <node id="9040118078822013541" at="33,55,34,62" concept="11" />
      <node id="9040118078822013544" at="38,40,39,53" concept="11" />
      <node id="9040118078822013549" at="41,43,42,204" concept="11" />
      <node id="9040118078822013541" at="45,25,46,16" concept="11" />
      <node id="8147861864220005608" at="48,43,49,64" concept="10" />
      <node id="8147861864220005619" at="50,42,51,36" concept="11" />
      <node id="8147861864220005628" at="52,5,53,0" concept="13" />
<<<<<<< HEAD
      <node id="8147861864220005629" at="53,0,54,78" concept="10" />
=======
      <node id="8147861864220005629" at="53,0,54,77" concept="10" />
>>>>>>> d968de6b
      <node id="8147861864220005641" at="55,30,56,36" concept="11" />
      <node id="8147861864220005648" at="57,5,58,0" concept="13" />
      <node id="8147861864220005649" at="58,0,59,330" concept="11" />
      <node id="9040118078822013541" at="61,29,62,17" concept="11" />
<<<<<<< HEAD
      <node id="7459370737648301073" at="64,65,65,93" concept="11" />
      <node id="9040118078822013581" at="67,71,68,106" concept="11" />
=======
      <node id="9040118078822013575" at="64,52,65,93" concept="11" />
      <node id="9040118078822013581" at="67,66,68,106" concept="11" />
>>>>>>> d968de6b
      <node id="9040118078822013541" at="25,0,27,0" concept="3" trace="Refactorings_TabDescriptor#()V" />
      <node id="9040118078822013541" at="36,0,38,0" concept="9" trace="startListening#()V" />
      <node id="9040118078822013541" at="27,0,30,0" concept="9" trace="getTitle#()Ljava/lang/String;" />
      <node id="9040118078822013541" at="30,0,33,0" concept="9" trace="getShortcutChar#()Ljava/lang/Character;" />
      <node id="9040118078822013541" at="33,0,36,0" concept="9" trace="compareTo#(Ljetbrains/mps/plugins/relations/RelationDescriptor;)I" />
      <node id="9040118078822013541" at="38,0,41,0" concept="9" trace="getBaseNode#(Lorg/jetbrains/mps/openapi/model/SNode;)Lorg/jetbrains/mps/openapi/model/SNode;" />
      <node id="9040118078822013541" at="41,0,44,0" concept="9" trace="isApplicable#(Lorg/jetbrains/mps/openapi/model/SNode;)Z" />
      <node id="8147861864220005617" at="49,64,52,5" concept="8" />
<<<<<<< HEAD
      <node id="8147861864220005639" at="54,78,57,5" concept="8" />
      <node id="9040118078822013541" at="61,0,64,0" concept="9" trace="isSingle#()Z" />
      <node id="9040118078822013541" at="64,0,67,0" concept="9" trace="getAspectConcepts#(Lorg/jetbrains/mps/openapi/model/SNode;)Ljava/lang/Iterable;" />
      <node id="9040118078822013541" at="67,0,70,0" concept="9" trace="createAspect#(Lorg/jetbrains/mps/openapi/model/SNode;Lorg/jetbrains/mps/openapi/language/SConcept;)Lorg/jetbrains/mps/openapi/model/SNode;" />
=======
      <node id="8147861864220005639" at="54,77,57,5" concept="8" />
      <node id="9040118078822013541" at="61,0,64,0" concept="9" trace="isSingle#()Z" />
      <node id="9040118078822013541" at="64,0,67,0" concept="9" trace="getConcepts#(Lorg/jetbrains/mps/openapi/model/SNode;)Ljava/util/List;" />
      <node id="9040118078822013541" at="67,0,70,0" concept="9" trace="createNode#(Lorg/jetbrains/mps/openapi/model/SNode;Lorg/jetbrains/mps/openapi/model/SNode;)Lorg/jetbrains/mps/openapi/model/SNode;" />
>>>>>>> d968de6b
      <node id="9040118078822013541" at="44,0,48,0" concept="9" trace="getIcon#()Ljavax/swing/Icon;" />
      <node id="9040118078822013541" at="48,0,61,0" concept="9" trace="getNodes#(Lorg/jetbrains/mps/openapi/model/SNode;)Ljava/util/List;" />
      <scope id="9040118078822013541" at="25,39,25,39" />
      <scope id="9040118078822013555" at="36,32,36,32" />
      <scope id="9040118078822013541" at="27,28,28,26" />
      <scope id="9040118078822013541" at="30,38,31,15" />
      <scope id="9040118078822013541" at="33,55,34,62" />
      <scope id="9040118078822013541" at="38,40,39,53" />
      <scope id="9040118078822013541" at="41,43,42,204" />
      <scope id="9040118078822013541" at="45,25,46,16" />
      <scope id="8147861864220005618" at="50,42,51,36" />
      <scope id="8147861864220005640" at="55,30,56,36" />
      <scope id="9040118078822013541" at="61,29,62,17" />
<<<<<<< HEAD
      <scope id="7459370737648298499" at="64,65,65,93" />
      <scope id="7459370737648306382" at="67,71,68,106" />
=======
      <scope id="9040118078822013574" at="64,52,65,93" />
      <scope id="9040118078822013580" at="67,66,68,106" />
>>>>>>> d968de6b
      <scope id="9040118078822013541" at="25,0,27,0" />
      <scope id="9040118078822013541" at="36,0,38,0" />
      <scope id="9040118078822013541" at="27,0,30,0" />
      <scope id="9040118078822013541" at="30,0,33,0" />
      <scope id="9040118078822013541" at="33,0,36,0">
        <var name="descriptor" id="9040118078822013541" />
      </scope>
      <scope id="9040118078822013541" at="38,0,41,0">
        <var name="node" id="9040118078822013541" />
      </scope>
      <scope id="9040118078822013541" at="41,0,44,0">
        <var name="node" id="9040118078822013541" />
      </scope>
      <scope id="9040118078822013541" at="61,0,64,0" />
      <scope id="9040118078822013541" at="64,0,67,0">
        <var name="node" id="9040118078822013541" />
      </scope>
      <scope id="9040118078822013541" at="67,0,70,0">
        <var name="concept" id="9040118078822013541" />
        <var name="node" id="9040118078822013541" />
      </scope>
      <scope id="9040118078822013541" at="44,0,48,0" />
      <scope id="9040118078822013557" at="48,43,59,330">
        <var name="aspectModel" id="8147861864220005630" />
        <var name="module" id="8147861864220005609" />
      </scope>
      <scope id="9040118078822013541" at="48,0,61,0">
        <var name="node" id="9040118078822013541" />
      </scope>
      <unit id="9040118078822013541" at="23,0,71,0" name="jetbrains.mps.ide.devkit.actions.Refactorings_TabDescriptor" />
    </file>
  </root>
  <root nodeRef="r:90fa2771-55a5-4174-b12a-f5413c5a876c(jetbrains.mps.ide.devkit.actions)/9040118078822014208">
    <file name="Textgen_Order.java">
      <node id="9040118078822014241" at="9,26,10,196" concept="16" />
      <node id="9040118078822014241" at="9,0,12,0" concept="3" trace="Textgen_Order#()V" />
      <scope id="9040118078822014241" at="9,26,10,196" />
      <scope id="9040118078822014241" at="9,0,12,0" />
      <unit id="9040118078822014241" at="8,0,13,0" name="jetbrains.mps.ide.devkit.actions.Textgen_Order" />
    </file>
    <file name="Textgen_TabDescriptor.java">
      <node id="9040118078822014208" at="25,0,26,0" concept="14" trace="ICON" />
      <node id="9040118078822014208" at="28,28,29,21" concept="11" />
      <node id="9040118078822014208" at="31,55,32,57" concept="11" />
      <node id="9040118078822014211" at="36,40,37,53" concept="11" />
      <node id="9040118078822014216" at="39,43,40,204" concept="11" />
      <node id="9040118078822014208" at="43,25,44,16" concept="11" />
      <node id="9040118078822014208" at="46,43,47,69" concept="10" />
      <node id="9040118078822014208" at="47,69,48,28" concept="10" />
      <node id="9040118078822014208" at="49,20,50,18" concept="11" />
      <node id="9040118078822014208" at="51,5,52,46" concept="5" />
      <node id="9040118078822014208" at="52,46,53,16" concept="11" />
      <node id="9040118078822014208" at="55,29,56,16" concept="11" />
      <node id="8147861864219953316" at="58,36,59,64" concept="10" />
      <node id="8147861864219953327" at="60,42,61,18" concept="11" />
      <node id="8147861864219953334" at="62,5,63,0" concept="13" />
<<<<<<< HEAD
      <node id="8147861864219953335" at="63,0,64,74" concept="10" />
      <node id="8147861864219953347" at="65,30,66,18" concept="11" />
      <node id="8147861864219953352" at="67,5,68,0" concept="13" />
      <node id="8147861864219953353" at="68,0,69,321" concept="11" />
      <node id="9040118078822014258" at="71,65,72,223" concept="11" />
      <node id="9040118078822014265" at="74,71,75,248" concept="11" />
=======
      <node id="8147861864219953335" at="63,0,64,72" concept="10" />
      <node id="8147861864219953347" at="65,30,66,18" concept="11" />
      <node id="8147861864219953352" at="67,5,68,0" concept="13" />
      <node id="8147861864219953353" at="68,0,69,321" concept="11" />
      <node id="9040118078822014258" at="71,52,72,241" concept="11" />
      <node id="9040118078822014265" at="74,66,75,269" concept="11" />
>>>>>>> d968de6b
      <node id="9040118078822014208" at="26,0,28,0" concept="3" trace="Textgen_TabDescriptor#()V" />
      <node id="9040118078822014208" at="34,0,36,0" concept="9" trace="startListening#()V" />
      <node id="9040118078822014208" at="28,0,31,0" concept="9" trace="getTitle#()Ljava/lang/String;" />
      <node id="9040118078822014208" at="31,0,34,0" concept="9" trace="compareTo#(Ljetbrains/mps/plugins/relations/RelationDescriptor;)I" />
      <node id="9040118078822014208" at="36,0,39,0" concept="9" trace="getBaseNode#(Lorg/jetbrains/mps/openapi/model/SNode;)Lorg/jetbrains/mps/openapi/model/SNode;" />
      <node id="9040118078822014208" at="39,0,42,0" concept="9" trace="isApplicable#(Lorg/jetbrains/mps/openapi/model/SNode;)Z" />
      <node id="9040118078822014208" at="48,28,51,5" concept="8" />
      <node id="9040118078822014208" at="55,0,58,0" concept="9" trace="isSingle#()Z" />
      <node id="8147861864219953325" at="59,64,62,5" concept="8" />
<<<<<<< HEAD
      <node id="8147861864219953345" at="64,74,67,5" concept="8" />
      <node id="9040118078822014208" at="71,0,74,0" concept="9" trace="getAspectConcepts#(Lorg/jetbrains/mps/openapi/model/SNode;)Ljava/lang/Iterable;" />
      <node id="9040118078822014208" at="74,0,77,0" concept="9" trace="createAspect#(Lorg/jetbrains/mps/openapi/model/SNode;Lorg/jetbrains/mps/openapi/language/SConcept;)Lorg/jetbrains/mps/openapi/model/SNode;" />
=======
      <node id="8147861864219953345" at="64,72,67,5" concept="8" />
      <node id="9040118078822014208" at="71,0,74,0" concept="9" trace="getConcepts#(Lorg/jetbrains/mps/openapi/model/SNode;)Ljava/util/List;" />
      <node id="9040118078822014208" at="74,0,77,0" concept="9" trace="createNode#(Lorg/jetbrains/mps/openapi/model/SNode;Lorg/jetbrains/mps/openapi/model/SNode;)Lorg/jetbrains/mps/openapi/model/SNode;" />
>>>>>>> d968de6b
      <node id="9040118078822014208" at="42,0,46,0" concept="9" trace="getIcon#()Ljavax/swing/Icon;" />
      <node id="9040118078822014208" at="46,0,55,0" concept="9" trace="getNodes#(Lorg/jetbrains/mps/openapi/model/SNode;)Ljava/util/List;" />
      <node id="9040118078822014208" at="58,0,71,0" concept="9" trace="getNode#(Lorg/jetbrains/mps/openapi/model/SNode;)Lorg/jetbrains/mps/openapi/model/SNode;" />
      <scope id="9040118078822014208" at="26,34,26,34" />
      <scope id="9040118078822014222" at="34,32,34,32" />
      <scope id="9040118078822014208" at="28,28,29,21" />
      <scope id="9040118078822014208" at="31,55,32,57" />
      <scope id="9040118078822014208" at="36,40,37,53" />
      <scope id="9040118078822014208" at="39,43,40,204" />
      <scope id="9040118078822014208" at="43,25,44,16" />
      <scope id="9040118078822014208" at="49,20,50,18" />
      <scope id="9040118078822014208" at="55,29,56,16" />
      <scope id="8147861864219953326" at="60,42,61,18" />
      <scope id="8147861864219953346" at="65,30,66,18" />
<<<<<<< HEAD
      <scope id="7459370737648323263" at="71,65,72,223" />
      <scope id="7459370737648327188" at="74,71,75,248" />
=======
      <scope id="9040118078822014257" at="71,52,72,241" />
      <scope id="9040118078822014264" at="74,66,75,269" />
>>>>>>> d968de6b
      <scope id="9040118078822014208" at="26,0,28,0" />
      <scope id="9040118078822014208" at="34,0,36,0" />
      <scope id="9040118078822014208" at="28,0,31,0" />
      <scope id="9040118078822014208" at="31,0,34,0">
        <var name="descriptor" id="9040118078822014208" />
      </scope>
      <scope id="9040118078822014208" at="36,0,39,0">
        <var name="node" id="9040118078822014208" />
      </scope>
      <scope id="9040118078822014208" at="39,0,42,0">
        <var name="node" id="9040118078822014208" />
      </scope>
      <scope id="9040118078822014208" at="55,0,58,0" />
      <scope id="9040118078822014208" at="71,0,74,0">
        <var name="node" id="9040118078822014208" />
      </scope>
      <scope id="9040118078822014208" at="74,0,77,0">
        <var name="concept" id="9040118078822014208" />
        <var name="node" id="9040118078822014208" />
      </scope>
      <scope id="9040118078822014208" at="42,0,46,0" />
      <scope id="9040118078822014208" at="46,43,53,16">
        <var name="list" id="9040118078822014208" />
        <var name="n" id="9040118078822014208" />
      </scope>
      <scope id="9040118078822014208" at="46,0,55,0">
        <var name="node" id="9040118078822014208" />
      </scope>
      <scope id="9040118078822014208" at="58,36,69,321">
        <var name="aspectModel" id="8147861864219953336" />
        <var name="module" id="8147861864219953317" />
      </scope>
      <scope id="9040118078822014208" at="58,0,71,0">
        <var name="node" id="9040118078822014208" />
      </scope>
      <unit id="9040118078822014208" at="24,0,78,0" name="jetbrains.mps.ide.devkit.actions.Textgen_TabDescriptor" />
    </file>
  </root>
  <root nodeRef="r:90fa2771-55a5-4174-b12a-f5413c5a876c(jetbrains.mps.ide.devkit.actions)/9040118078822014309">
    <file name="Typesystem_Order.java">
      <node id="9040118078822014431" at="9,29,10,103" concept="16" />
      <node id="9040118078822014431" at="9,0,12,0" concept="3" trace="Typesystem_Order#()V" />
      <scope id="9040118078822014431" at="9,29,10,103" />
      <scope id="9040118078822014431" at="9,0,12,0" />
      <unit id="9040118078822014431" at="8,0,13,0" name="jetbrains.mps.ide.devkit.actions.Typesystem_Order" />
    </file>
    <file name="Typesystem_TabDescriptor.java">
      <node id="9040118078822014309" at="23,0,24,0" concept="14" trace="ICON" />
      <node id="9040118078822014309" at="26,28,27,24" concept="11" />
      <node id="9040118078822014309" at="29,38,30,15" concept="11" />
      <node id="9040118078822014309" at="32,55,33,60" concept="11" />
      <node id="9040118078822014312" at="37,40,38,53" concept="11" />
      <node id="9040118078822014317" at="40,43,41,204" concept="11" />
      <node id="9040118078822014309" at="44,25,45,16" concept="11" />
      <node id="9040118078822014326" at="47,43,48,61" concept="10" />
      <node id="9040118078822014341" at="50,44,51,369" concept="10" />
      <node id="9040118078822014350" at="51,369,52,369" concept="10" />
      <node id="9040118078822014359" at="52,369,53,0" concept="13" />
      <node id="9040118078822014360" at="53,0,54,50" concept="12" />
      <node id="9040118078822014364" at="55,44,56,19" concept="11" />
      <node id="9040118078822014372" at="58,44,59,20" concept="11" />
      <node id="9040118078822014378" at="60,9,61,0" concept="13" />
      <node id="9040118078822014379" at="61,0,62,68" concept="12" />
      <node id="9040118078822014383" at="63,41,64,507" concept="10" />
      <node id="9040118078822014392" at="64,507,65,507" concept="10" />
      <node id="9040118078822014403" at="66,294,67,21" concept="11" />
      <node id="9040118078822014412" at="69,294,70,22" concept="11" />
      <node id="9040118078822014422" at="72,9,73,0" concept="13" />
      <node id="9040118078822014423" at="73,0,74,17" concept="11" />
      <node id="9040118078822014309" at="78,29,79,17" concept="11" />
      <node id="7459370737648345344" at="81,65,82,91" concept="11" />
      <node id="9040118078822014447" at="84,71,85,104" concept="11" />
      <node id="9040118078822014309" at="24,0,26,0" concept="3" trace="Typesystem_TabDescriptor#()V" />
      <node id="9040118078822014309" at="35,0,37,0" concept="9" trace="startListening#()V" />
      <node id="9040118078822014309" at="26,0,29,0" concept="9" trace="getTitle#()Ljava/lang/String;" />
      <node id="9040118078822014309" at="29,0,32,0" concept="9" trace="getShortcutChar#()Ljava/lang/Character;" />
      <node id="9040118078822014309" at="32,0,35,0" concept="9" trace="compareTo#(Ljetbrains/mps/plugins/relations/RelationDescriptor;)I" />
      <node id="9040118078822014309" at="37,0,40,0" concept="9" trace="getBaseNode#(Lorg/jetbrains/mps/openapi/model/SNode;)Lorg/jetbrains/mps/openapi/model/SNode;" />
      <node id="9040118078822014309" at="40,0,43,0" concept="9" trace="isApplicable#(Lorg/jetbrains/mps/openapi/model/SNode;)Z" />
      <node id="9040118078822014362" at="54,50,57,9" concept="8" />
      <node id="9040118078822014370" at="57,9,60,9" concept="8" />
      <node id="9040118078822014401" at="65,507,68,11" concept="8" />
      <node id="9040118078822014410" at="68,11,71,11" concept="8" />
      <node id="9040118078822014309" at="78,0,81,0" concept="9" trace="isSingle#()Z" />
      <node id="9040118078822014309" at="81,0,84,0" concept="9" trace="getAspectConcepts#(Lorg/jetbrains/mps/openapi/model/SNode;)Ljava/lang/Iterable;" />
      <node id="9040118078822014309" at="84,0,87,0" concept="9" trace="createAspect#(Lorg/jetbrains/mps/openapi/model/SNode;Lorg/jetbrains/mps/openapi/language/SConcept;)Lorg/jetbrains/mps/openapi/model/SNode;" />
      <node id="9040118078822014309" at="43,0,47,0" concept="9" trace="getIcon#()Ljavax/swing/Icon;" />
      <node id="9040118078822014381" at="62,68,72,9" concept="8" />
      <node id="9040118078822014339" at="50,0,76,0" concept="9" trace="compare#(Lorg/jetbrains/mps/openapi/model/SNode;Lorg/jetbrains/mps/openapi/model/SNode;)I" />
      <node id="9040118078822014334" at="48,61,76,31" concept="11" />
      <node id="9040118078822014309" at="47,0,78,0" concept="9" trace="getNodes#(Lorg/jetbrains/mps/openapi/model/SNode;)Ljava/util/List;" />
      <scope id="9040118078822014309" at="24,37,24,37" />
      <scope id="9040118078822014323" at="35,32,35,32" />
      <scope id="9040118078822014309" at="26,28,27,24" />
      <scope id="9040118078822014309" at="29,38,30,15" />
      <scope id="9040118078822014309" at="32,55,33,60" />
      <scope id="9040118078822014309" at="37,40,38,53" />
      <scope id="9040118078822014309" at="40,43,41,204" />
      <scope id="9040118078822014309" at="44,25,45,16" />
      <scope id="9040118078822014363" at="55,44,56,19" />
      <scope id="9040118078822014371" at="58,44,59,20" />
      <scope id="9040118078822014402" at="66,294,67,21" />
      <scope id="9040118078822014411" at="69,294,70,22" />
      <scope id="9040118078822014309" at="78,29,79,17" />
      <scope id="7459370737648344661" at="81,65,82,91" />
      <scope id="7459370737648336452" at="84,71,85,104" />
      <scope id="9040118078822014309" at="24,0,26,0" />
      <scope id="9040118078822014309" at="35,0,37,0" />
      <scope id="9040118078822014309" at="26,0,29,0" />
      <scope id="9040118078822014309" at="29,0,32,0" />
      <scope id="9040118078822014309" at="32,0,35,0">
        <var name="descriptor" id="9040118078822014309" />
      </scope>
      <scope id="9040118078822014309" at="37,0,40,0">
        <var name="node" id="9040118078822014309" />
      </scope>
      <scope id="9040118078822014309" at="40,0,43,0">
        <var name="node" id="9040118078822014309" />
      </scope>
      <scope id="9040118078822014309" at="78,0,81,0" />
      <scope id="9040118078822014309" at="81,0,84,0">
        <var name="node" id="9040118078822014309" />
      </scope>
      <scope id="9040118078822014309" at="84,0,87,0">
        <var name="concept" id="9040118078822014309" />
        <var name="node" id="9040118078822014309" />
      </scope>
      <scope id="9040118078822014309" at="43,0,47,0" />
      <scope id="9040118078822014382" at="63,41,71,11">
        <var name="aConcept" id="9040118078822014384" />
        <var name="bConcept" id="9040118078822014393" />
      </scope>
      <scope id="9040118078822014340" at="50,44,74,17">
        <var name="aConceptRef" id="9040118078822014342" />
        <var name="bConceptRef" id="9040118078822014351" />
      </scope>
      <scope id="9040118078822014339" at="50,0,76,0">
        <var name="a" id="9040118078822014339" />
        <var name="b" id="9040118078822014339" />
      </scope>
      <scope id="9040118078822014325" at="47,43,76,31">
        <var name="rules" id="9040118078822014327" />
      </scope>
      <scope id="9040118078822014309" at="47,0,78,0">
        <var name="node" id="9040118078822014309" />
      </scope>
      <unit id="9040118078822014339" at="49,49,76,5" name="jetbrains.mps.ide.devkit.actions.Typesystem_TabDescriptor$1" />
      <unit id="9040118078822014309" at="22,0,88,0" name="jetbrains.mps.ide.devkit.actions.Typesystem_TabDescriptor" />
    </file>
  </root>
  <root nodeRef="r:90fa2771-55a5-4174-b12a-f5413c5a876c(jetbrains.mps.ide.devkit.actions)/9040118078822290408">
    <file name="ConceptEditorOpenHelper.java">
      <node id="9040118078822290414" at="20,47,21,26" concept="10" />
      <node id="9040118078822290420" at="22,203,23,18" concept="11" />
      <node id="9040118078822290428" at="25,205,26,299" concept="5" />
      <node id="9040118078822290441" at="28,27,29,36" concept="5" />
      <node id="9040118078822290451" at="31,27,32,18" concept="11" />
      <node id="9040118078822290456" at="33,5,34,78" concept="12" />
      <node id="9040118078822290458" at="34,78,35,98" concept="12" />
      <node id="9040118078822290460" at="35,98,36,68" concept="12" />
      <node id="9040118078822290462" at="36,68,37,69" concept="10" />
      <node id="9040118078822290471" at="37,69,38,64" concept="10" />
      <node id="9040118078822290482" at="39,38,40,18" concept="11" />
      <node id="9040118078822290487" at="41,5,42,58" concept="10" />
      <node id="9040118078822290493" at="42,58,43,57" concept="10" />
      <node id="9040118078822290501" at="44,42,45,64" concept="5" />
      <node id="9040118078822290515" at="47,35,48,18" concept="11" />
      <node id="9040118078822290525" at="50,31,51,18" concept="11" />
      <node id="9040118078822290527" at="52,5,53,20" concept="11" />
      <node id="9040118078822290541" at="56,23,57,18" concept="11" />
      <node id="9040118078822290543" at="58,5,59,48" concept="10" />
      <node id="9040118078822290575" at="60,156,61,18" concept="11" />
      <node id="9040118078822290577" at="62,5,63,20" concept="11" />
      <node id="9040118078822290587" at="66,206,67,19" concept="11" />
      <node id="9040118078822290596" at="69,236,70,19" concept="11" />
      <node id="9040118078822290616" at="71,5,72,16" concept="11" />
      <node id="9040118078822290624" at="74,57,75,26" concept="10" />
      <node id="9040118078822290639" at="76,234,77,182" concept="10" />
      <node id="9040118078822290644" at="77,182,78,256" concept="10" />
      <node id="9040118078822290662" at="79,216,80,189" concept="5" />
      <node id="9040118078822290673" at="83,29,84,18" concept="11" />
      <node id="9040118078822290675" at="85,5,86,76" concept="10" />
      <node id="9040118078822290686" at="86,76,87,68" concept="10" />
      <node id="9040118078822290702" at="88,42,89,64" concept="5" />
      <node id="9040118078822290716" at="91,39,92,18" concept="11" />
      <node id="9040118078822290718" at="93,5,94,20" concept="11" />
      <node id="9040118078822290418" at="21,26,24,5" concept="8" />
      <node id="9040118078822290426" at="24,5,27,5" concept="8" />
      <node id="9040118078822290439" at="27,5,30,5" concept="8" />
      <node id="9040118078822290449" at="30,5,33,5" concept="8" />
      <node id="9040118078822290480" at="38,64,41,5" concept="8" />
      <node id="9040118078822290499" at="43,57,46,5" concept="8" />
      <node id="9040118078822290513" at="46,5,49,5" concept="8" />
      <node id="9040118078822290520" at="49,5,52,5" concept="8" />
      <node id="9040118078822290536" at="55,49,58,5" concept="8" />
      <node id="9040118078822290548" at="59,48,62,5" concept="8" />
      <node id="9040118078822290585" at="65,46,68,5" concept="8" />
      <node id="9040118078822290594" at="68,5,71,5" concept="8" />
      <node id="9040118078822290651" at="78,256,81,7" concept="8" />
      <node id="9040118078822290668" at="82,5,85,5" concept="8" />
      <node id="9040118078822290697" at="87,68,90,5" concept="8" />
      <node id="9040118078822290711" at="90,5,93,5" concept="8" />
      <node id="9040118078822290628" at="75,26,82,5" concept="8" />
      <node id="9040118078822290580" at="65,0,74,0" concept="15" trace="canOpen#(Lorg/jetbrains/mps/openapi/model/SNode;)Z" />
      <node id="9040118078822290531" at="55,0,65,0" concept="15" trace="getBaseNode2#(Lorg/jetbrains/mps/openapi/model/SNode;)Lorg/jetbrains/mps/openapi/model/SNode;" />
      <node id="9040118078822290619" at="74,0,96,0" concept="15" trace="findBaseNodeMultiTab#(Lorg/jetbrains/mps/openapi/model/SNode;)Lorg/jetbrains/mps/openapi/model/SNode;" />
      <node id="9040118078822290410" at="20,0,55,0" concept="15" trace="getBaseNode#(Lorg/jetbrains/mps/openapi/model/SNode;)Lorg/jetbrains/mps/openapi/model/SNode;" />
      <scope id="9040118078822290419" at="22,203,23,18" />
      <scope id="9040118078822290427" at="25,205,26,299" />
      <scope id="9040118078822290440" at="28,27,29,36" />
      <scope id="9040118078822290450" at="31,27,32,18" />
      <scope id="9040118078822290481" at="39,38,40,18" />
      <scope id="9040118078822290500" at="44,42,45,64" />
      <scope id="9040118078822290514" at="47,35,48,18" />
      <scope id="9040118078822290524" at="50,31,51,18" />
      <scope id="9040118078822290540" at="56,23,57,18" />
      <scope id="9040118078822290574" at="60,156,61,18" />
      <scope id="9040118078822290586" at="66,206,67,19" />
      <scope id="9040118078822290595" at="69,236,70,19" />
      <scope id="9040118078822290661" at="79,216,80,189" />
      <scope id="9040118078822290672" at="83,29,84,18" />
      <scope id="9040118078822290701" at="88,42,89,64" />
      <scope id="9040118078822290715" at="91,39,92,18" />
      <scope id="9040118078822290638" at="76,234,81,7">
        <var name="annotation" id="9040118078822290645" />
        <var name="bc" id="9040118078822290640" />
      </scope>
      <scope id="9040118078822290584" at="65,46,72,16" />
      <scope id="9040118078822290535" at="55,49,63,20">
        <var name="baseNode" id="9040118078822290544" />
      </scope>
      <scope id="9040118078822290580" at="65,0,74,0">
        <var name="node" id="9040118078822290582" />
      </scope>
      <scope id="9040118078822290531" at="55,0,65,0">
        <var name="node" id="9040118078822290533" />
      </scope>
      <scope id="9040118078822290623" at="74,57,94,20">
        <var name="baseNode" id="9040118078822290625" />
        <var name="baseNodeModule" id="9040118078822290676" />
        <var name="nodeModule" id="9040118078822290687" />
      </scope>
      <scope id="9040118078822290619" at="74,0,96,0">
        <var name="node" id="9040118078822290621" />
      </scope>
      <scope id="9040118078822290413" at="20,47,53,20">
        <var name="baseModelDesIcriptor" id="9040118078822290463" />
        <var name="baseModule" id="9040118078822290488" />
        <var name="baseNode" id="9040118078822290415" />
        <var name="mainModelDescriptor" id="9040118078822290472" />
        <var name="mainModule" id="9040118078822290494" />
      </scope>
      <scope id="9040118078822290410" at="20,0,55,0">
        <var name="node" id="9040118078822290529" />
      </scope>
      <unit id="9040118078822290408" at="19,0,97,0" name="jetbrains.mps.ide.devkit.actions.ConceptEditorOpenHelper" />
    </file>
  </root>
  <root nodeRef="r:90fa2771-55a5-4174-b12a-f5413c5a876c(jetbrains.mps.ide.devkit.actions)/9040118078822290721">
    <file name="Structure_TabDescriptor.java">
      <node id="9040118078822290721" at="17,0,18,0" concept="14" trace="ICON" />
      <node id="9040118078822290721" at="20,28,21,23" concept="11" />
      <node id="9040118078822290721" at="23,38,24,15" concept="11" />
      <node id="9040118078822290724" at="28,40,29,53" concept="11" />
      <node id="9040118078822290729" at="31,43,32,204" concept="11" />
      <node id="9040118078822290721" at="35,25,36,16" concept="11" />
      <node id="9040118078822290721" at="38,43,39,69" concept="10" />
      <node id="9040118078822290721" at="39,69,40,28" concept="10" />
      <node id="9040118078822290721" at="41,20,42,18" concept="11" />
      <node id="9040118078822290721" at="43,5,44,46" concept="5" />
      <node id="9040118078822290721" at="44,46,45,16" concept="11" />
      <node id="9040118078822290721" at="47,29,48,16" concept="11" />
      <node id="9040118078822290738" at="50,36,51,16" concept="11" />
      <node id="9040118078822290721" at="18,0,20,0" concept="3" trace="Structure_TabDescriptor#()V" />
      <node id="9040118078822290721" at="26,0,28,0" concept="9" trace="startListening#()V" />
      <node id="9040118078822290721" at="20,0,23,0" concept="9" trace="getTitle#()Ljava/lang/String;" />
      <node id="9040118078822290721" at="23,0,26,0" concept="9" trace="getShortcutChar#()Ljava/lang/Character;" />
      <node id="9040118078822290721" at="28,0,31,0" concept="9" trace="getBaseNode#(Lorg/jetbrains/mps/openapi/model/SNode;)Lorg/jetbrains/mps/openapi/model/SNode;" />
      <node id="9040118078822290721" at="31,0,34,0" concept="9" trace="isApplicable#(Lorg/jetbrains/mps/openapi/model/SNode;)Z" />
      <node id="9040118078822290721" at="40,28,43,5" concept="8" />
      <node id="9040118078822290721" at="47,0,50,0" concept="9" trace="isSingle#()Z" />
      <node id="9040118078822290721" at="50,0,53,0" concept="9" trace="getNode#(Lorg/jetbrains/mps/openapi/model/SNode;)Lorg/jetbrains/mps/openapi/model/SNode;" />
      <node id="9040118078822290721" at="34,0,38,0" concept="9" trace="getIcon#()Ljavax/swing/Icon;" />
      <node id="9040118078822290721" at="38,0,47,0" concept="9" trace="getNodes#(Lorg/jetbrains/mps/openapi/model/SNode;)Ljava/util/List;" />
      <scope id="9040118078822290721" at="18,36,18,36" />
      <scope id="9040118078822290735" at="26,32,26,32" />
      <scope id="9040118078822290721" at="20,28,21,23" />
      <scope id="9040118078822290721" at="23,38,24,15" />
      <scope id="9040118078822290721" at="28,40,29,53" />
      <scope id="9040118078822290721" at="31,43,32,204" />
      <scope id="9040118078822290721" at="35,25,36,16" />
      <scope id="9040118078822290721" at="41,20,42,18" />
      <scope id="9040118078822290721" at="47,29,48,16" />
      <scope id="9040118078822290721" at="50,36,51,16" />
      <scope id="9040118078822290721" at="18,0,20,0" />
      <scope id="9040118078822290721" at="26,0,28,0" />
      <scope id="9040118078822290721" at="20,0,23,0" />
      <scope id="9040118078822290721" at="23,0,26,0" />
      <scope id="9040118078822290721" at="28,0,31,0">
        <var name="node" id="9040118078822290721" />
      </scope>
      <scope id="9040118078822290721" at="31,0,34,0">
        <var name="node" id="9040118078822290721" />
      </scope>
      <scope id="9040118078822290721" at="47,0,50,0" />
      <scope id="9040118078822290721" at="50,0,53,0">
        <var name="node" id="9040118078822290721" />
      </scope>
      <scope id="9040118078822290721" at="34,0,38,0" />
      <scope id="9040118078822290721" at="38,43,45,16">
        <var name="list" id="9040118078822290721" />
        <var name="n" id="9040118078822290721" />
      </scope>
      <scope id="9040118078822290721" at="38,0,47,0">
        <var name="node" id="9040118078822290721" />
      </scope>
      <unit id="9040118078822290721" at="16,0,54,0" name="jetbrains.mps.ide.devkit.actions.Structure_TabDescriptor" />
    </file>
  </root>
</debug-info-v2>
<|MERGE_RESOLUTION|>--- conflicted
+++ resolved
@@ -1497,115 +1497,95 @@
       <unit id="2565896126719552265" at="8,0,13,0" name="jetbrains.mps.ide.devkit.actions.Behavior_Order" />
     </file>
     <file name="Behavior_TabDescriptor.java">
-      <node id="2565896126719552231" at="25,0,26,0" concept="14" trace="ICON" />
-      <node id="2565896126719552231" at="28,28,29,22" concept="11" />
-      <node id="2565896126719552231" at="31,38,32,15" concept="11" />
-      <node id="2565896126719552231" at="34,55,35,58" concept="11" />
-      <node id="2565896126719552234" at="39,40,40,53" concept="11" />
-      <node id="2565896126719552239" at="42,43,43,204" concept="11" />
-      <node id="2565896126719552231" at="46,25,47,16" concept="11" />
-      <node id="2565896126719552231" at="49,43,50,69" concept="10" />
-      <node id="2565896126719552231" at="50,69,51,28" concept="10" />
-      <node id="2565896126719552231" at="52,20,53,18" concept="11" />
-      <node id="2565896126719552231" at="54,5,55,46" concept="5" />
-      <node id="2565896126719552231" at="55,46,56,16" concept="11" />
-      <node id="2565896126719552231" at="58,29,59,16" concept="11" />
-      <node id="8147861864219804759" at="61,36,62,64" concept="10" />
-      <node id="8147861864219804770" at="63,42,64,18" concept="11" />
-      <node id="8147861864219804779" at="65,5,66,0" concept="13" />
-<<<<<<< HEAD
-      <node id="8147861864219804780" at="66,0,67,74" concept="10" />
-      <node id="8147861864219804792" at="68,30,69,18" concept="11" />
-      <node id="8147861864219804799" at="70,5,71,0" concept="13" />
-      <node id="8147861864219804800" at="71,0,72,321" concept="11" />
-      <node id="2565896126719552273" at="74,65,75,214" concept="11" />
-      <node id="2565896126719552280" at="77,71,78,239" concept="11" />
-=======
-      <node id="8147861864219804780" at="66,0,67,73" concept="10" />
-      <node id="8147861864219804792" at="68,30,69,18" concept="11" />
-      <node id="8147861864219804799" at="70,5,71,0" concept="13" />
-      <node id="8147861864219804800" at="71,0,72,321" concept="11" />
-      <node id="2565896126719552273" at="74,52,75,232" concept="11" />
-      <node id="2565896126719552280" at="77,66,78,260" concept="11" />
->>>>>>> d968de6b
-      <node id="2565896126719552231" at="26,0,28,0" concept="3" trace="Behavior_TabDescriptor#()V" />
-      <node id="2565896126719552231" at="37,0,39,0" concept="9" trace="startListening#()V" />
-      <node id="2565896126719552231" at="28,0,31,0" concept="9" trace="getTitle#()Ljava/lang/String;" />
-      <node id="2565896126719552231" at="31,0,34,0" concept="9" trace="getShortcutChar#()Ljava/lang/Character;" />
-      <node id="2565896126719552231" at="34,0,37,0" concept="9" trace="compareTo#(Ljetbrains/mps/plugins/relations/RelationDescriptor;)I" />
-      <node id="2565896126719552231" at="39,0,42,0" concept="9" trace="getBaseNode#(Lorg/jetbrains/mps/openapi/model/SNode;)Lorg/jetbrains/mps/openapi/model/SNode;" />
-      <node id="2565896126719552231" at="42,0,45,0" concept="9" trace="isApplicable#(Lorg/jetbrains/mps/openapi/model/SNode;)Z" />
-      <node id="2565896126719552231" at="51,28,54,5" concept="8" />
-      <node id="2565896126719552231" at="58,0,61,0" concept="9" trace="isSingle#()Z" />
-      <node id="8147861864219804768" at="62,64,65,5" concept="8" />
-<<<<<<< HEAD
-      <node id="8147861864219804790" at="67,74,70,5" concept="8" />
-      <node id="2565896126719552231" at="74,0,77,0" concept="9" trace="getAspectConcepts#(Lorg/jetbrains/mps/openapi/model/SNode;)Ljava/lang/Iterable;" />
-      <node id="2565896126719552231" at="77,0,80,0" concept="9" trace="createAspect#(Lorg/jetbrains/mps/openapi/model/SNode;Lorg/jetbrains/mps/openapi/language/SConcept;)Lorg/jetbrains/mps/openapi/model/SNode;" />
-=======
-      <node id="8147861864219804790" at="67,73,70,5" concept="8" />
-      <node id="2565896126719552231" at="74,0,77,0" concept="9" trace="getConcepts#(Lorg/jetbrains/mps/openapi/model/SNode;)Ljava/util/List;" />
-      <node id="2565896126719552231" at="77,0,80,0" concept="9" trace="createNode#(Lorg/jetbrains/mps/openapi/model/SNode;Lorg/jetbrains/mps/openapi/model/SNode;)Lorg/jetbrains/mps/openapi/model/SNode;" />
->>>>>>> d968de6b
-      <node id="2565896126719552231" at="45,0,49,0" concept="9" trace="getIcon#()Ljavax/swing/Icon;" />
-      <node id="2565896126719552231" at="49,0,58,0" concept="9" trace="getNodes#(Lorg/jetbrains/mps/openapi/model/SNode;)Ljava/util/List;" />
-      <node id="2565896126719552231" at="61,0,74,0" concept="9" trace="getNode#(Lorg/jetbrains/mps/openapi/model/SNode;)Lorg/jetbrains/mps/openapi/model/SNode;" />
-      <scope id="2565896126719552231" at="26,35,26,35" />
-      <scope id="2565896126719552245" at="37,32,37,32" />
-      <scope id="2565896126719552231" at="28,28,29,22" />
-      <scope id="2565896126719552231" at="31,38,32,15" />
-      <scope id="2565896126719552231" at="34,55,35,58" />
-      <scope id="2565896126719552231" at="39,40,40,53" />
-      <scope id="2565896126719552231" at="42,43,43,204" />
-      <scope id="2565896126719552231" at="46,25,47,16" />
-      <scope id="2565896126719552231" at="52,20,53,18" />
-      <scope id="2565896126719552231" at="58,29,59,16" />
-      <scope id="8147861864219804769" at="63,42,64,18" />
-      <scope id="8147861864219804791" at="68,30,69,18" />
-<<<<<<< HEAD
-      <scope id="7459370737648130554" at="74,65,75,214" />
-      <scope id="7459370737648131747" at="77,71,78,239" />
-=======
-      <scope id="2565896126719552272" at="74,52,75,232" />
-      <scope id="2565896126719552279" at="77,66,78,260" />
->>>>>>> d968de6b
-      <scope id="2565896126719552231" at="26,0,28,0" />
-      <scope id="2565896126719552231" at="37,0,39,0" />
-      <scope id="2565896126719552231" at="28,0,31,0" />
-      <scope id="2565896126719552231" at="31,0,34,0" />
-      <scope id="2565896126719552231" at="34,0,37,0">
+      <node id="2565896126719552231" at="26,0,27,0" concept="14" trace="ICON" />
+      <node id="2565896126719552231" at="29,28,30,22" concept="11" />
+      <node id="2565896126719552231" at="32,38,33,15" concept="11" />
+      <node id="2565896126719552231" at="35,55,36,58" concept="11" />
+      <node id="2565896126719552234" at="40,40,41,53" concept="11" />
+      <node id="2565896126719552239" at="43,43,44,204" concept="11" />
+      <node id="2565896126719552231" at="47,25,48,16" concept="11" />
+      <node id="2565896126719552231" at="50,43,51,69" concept="10" />
+      <node id="2565896126719552231" at="51,69,52,28" concept="10" />
+      <node id="2565896126719552231" at="53,20,54,18" concept="11" />
+      <node id="2565896126719552231" at="55,5,56,46" concept="5" />
+      <node id="2565896126719552231" at="56,46,57,16" concept="11" />
+      <node id="2565896126719552231" at="59,29,60,16" concept="11" />
+      <node id="8147861864219804759" at="62,36,63,64" concept="10" />
+      <node id="8147861864219804770" at="64,42,65,18" concept="11" />
+      <node id="8147861864219804779" at="66,5,67,0" concept="13" />
+      <node id="8147861864219804780" at="67,0,68,73" concept="10" />
+      <node id="8147861864219804792" at="69,30,70,18" concept="11" />
+      <node id="8147861864219804799" at="71,5,72,0" concept="13" />
+      <node id="8147861864219804800" at="72,0,73,321" concept="11" />
+      <node id="2565896126719552273" at="75,65,76,214" concept="11" />
+      <node id="2565896126719552280" at="78,71,79,239" concept="11" />
+      <node id="2565896126719552231" at="27,0,29,0" concept="3" trace="Behavior_TabDescriptor#()V" />
+      <node id="2565896126719552231" at="38,0,40,0" concept="9" trace="startListening#()V" />
+      <node id="2565896126719552231" at="29,0,32,0" concept="9" trace="getTitle#()Ljava/lang/String;" />
+      <node id="2565896126719552231" at="32,0,35,0" concept="9" trace="getShortcutChar#()Ljava/lang/Character;" />
+      <node id="2565896126719552231" at="35,0,38,0" concept="9" trace="compareTo#(Ljetbrains/mps/plugins/relations/RelationDescriptor;)I" />
+      <node id="2565896126719552231" at="40,0,43,0" concept="9" trace="getBaseNode#(Lorg/jetbrains/mps/openapi/model/SNode;)Lorg/jetbrains/mps/openapi/model/SNode;" />
+      <node id="2565896126719552231" at="43,0,46,0" concept="9" trace="isApplicable#(Lorg/jetbrains/mps/openapi/model/SNode;)Z" />
+      <node id="2565896126719552231" at="52,28,55,5" concept="8" />
+      <node id="2565896126719552231" at="59,0,62,0" concept="9" trace="isSingle#()Z" />
+      <node id="8147861864219804768" at="63,64,66,5" concept="8" />
+      <node id="8147861864219804790" at="68,73,71,5" concept="8" />
+      <node id="2565896126719552231" at="75,0,78,0" concept="9" trace="getAspectConcepts#(Lorg/jetbrains/mps/openapi/model/SNode;)Ljava/lang/Iterable;" />
+      <node id="2565896126719552231" at="78,0,81,0" concept="9" trace="createAspect#(Lorg/jetbrains/mps/openapi/model/SNode;Lorg/jetbrains/mps/openapi/language/SConcept;)Lorg/jetbrains/mps/openapi/model/SNode;" />
+      <node id="2565896126719552231" at="46,0,50,0" concept="9" trace="getIcon#()Ljavax/swing/Icon;" />
+      <node id="2565896126719552231" at="50,0,59,0" concept="9" trace="getNodes#(Lorg/jetbrains/mps/openapi/model/SNode;)Ljava/util/List;" />
+      <node id="2565896126719552231" at="62,0,75,0" concept="9" trace="getNode#(Lorg/jetbrains/mps/openapi/model/SNode;)Lorg/jetbrains/mps/openapi/model/SNode;" />
+      <scope id="2565896126719552231" at="27,35,27,35" />
+      <scope id="2565896126719552245" at="38,32,38,32" />
+      <scope id="2565896126719552231" at="29,28,30,22" />
+      <scope id="2565896126719552231" at="32,38,33,15" />
+      <scope id="2565896126719552231" at="35,55,36,58" />
+      <scope id="2565896126719552231" at="40,40,41,53" />
+      <scope id="2565896126719552231" at="43,43,44,204" />
+      <scope id="2565896126719552231" at="47,25,48,16" />
+      <scope id="2565896126719552231" at="53,20,54,18" />
+      <scope id="2565896126719552231" at="59,29,60,16" />
+      <scope id="8147861864219804769" at="64,42,65,18" />
+      <scope id="8147861864219804791" at="69,30,70,18" />
+      <scope id="7459370737648130554" at="75,65,76,214" />
+      <scope id="7459370737648131747" at="78,71,79,239" />
+      <scope id="2565896126719552231" at="27,0,29,0" />
+      <scope id="2565896126719552231" at="38,0,40,0" />
+      <scope id="2565896126719552231" at="29,0,32,0" />
+      <scope id="2565896126719552231" at="32,0,35,0" />
+      <scope id="2565896126719552231" at="35,0,38,0">
         <var name="descriptor" id="2565896126719552231" />
       </scope>
-      <scope id="2565896126719552231" at="39,0,42,0">
+      <scope id="2565896126719552231" at="40,0,43,0">
         <var name="node" id="2565896126719552231" />
       </scope>
-      <scope id="2565896126719552231" at="42,0,45,0">
+      <scope id="2565896126719552231" at="43,0,46,0">
         <var name="node" id="2565896126719552231" />
       </scope>
-      <scope id="2565896126719552231" at="58,0,61,0" />
-      <scope id="2565896126719552231" at="74,0,77,0">
+      <scope id="2565896126719552231" at="59,0,62,0" />
+      <scope id="2565896126719552231" at="75,0,78,0">
         <var name="node" id="2565896126719552231" />
       </scope>
-      <scope id="2565896126719552231" at="77,0,80,0">
+      <scope id="2565896126719552231" at="78,0,81,0">
         <var name="concept" id="2565896126719552231" />
         <var name="node" id="2565896126719552231" />
       </scope>
-      <scope id="2565896126719552231" at="45,0,49,0" />
-      <scope id="2565896126719552231" at="49,43,56,16">
+      <scope id="2565896126719552231" at="46,0,50,0" />
+      <scope id="2565896126719552231" at="50,43,57,16">
         <var name="list" id="2565896126719552231" />
         <var name="n" id="2565896126719552231" />
       </scope>
-      <scope id="2565896126719552231" at="49,0,58,0">
+      <scope id="2565896126719552231" at="50,0,59,0">
         <var name="node" id="2565896126719552231" />
       </scope>
-      <scope id="2565896126719552231" at="61,36,72,321">
+      <scope id="2565896126719552231" at="62,36,73,321">
         <var name="aspectModel" id="8147861864219804781" />
         <var name="module" id="8147861864219804760" />
       </scope>
-      <scope id="2565896126719552231" at="61,0,74,0">
+      <scope id="2565896126719552231" at="62,0,75,0">
         <var name="node" id="2565896126719552231" />
       </scope>
-      <unit id="2565896126719552231" at="24,0,81,0" name="jetbrains.mps.ide.devkit.actions.Behavior_TabDescriptor" />
+      <unit id="2565896126719552231" at="25,0,82,0" name="jetbrains.mps.ide.devkit.actions.Behavior_TabDescriptor" />
     </file>
   </root>
   <root nodeRef="r:90fa2771-55a5-4174-b12a-f5413c5a876c(jetbrains.mps.ide.devkit.actions)/2565896126719599486">
@@ -1889,104 +1869,83 @@
       <unit id="2565896126719631207" at="8,0,13,0" name="jetbrains.mps.ide.devkit.actions.Editor_Order" />
     </file>
     <file name="Editor_TabDescriptor.java">
-      <node id="2565896126719631163" at="26,0,27,0" concept="14" trace="ICON" />
-      <node id="2565896126719631163" at="29,28,30,20" concept="11" />
-      <node id="2565896126719631163" at="32,38,33,15" concept="11" />
-      <node id="2565896126719631163" at="35,55,36,56" concept="11" />
-      <node id="2565896126719631166" at="40,40,41,53" concept="11" />
-      <node id="2565896126719631171" at="43,43,44,204" concept="11" />
-      <node id="2565896126719631163" at="47,25,48,16" concept="11" />
-      <node id="2565896126719631180" at="50,43,51,47" concept="10" />
-      <node id="8147861864219967338" at="51,47,52,64" concept="10" />
-      <node id="8147861864219967349" at="53,42,54,19" concept="11" />
-      <node id="8147861864219967358" at="55,5,56,0" concept="13" />
-<<<<<<< HEAD
-      <node id="8147861864219967359" at="56,0,57,72" concept="10" />
-=======
-      <node id="8147861864219967359" at="56,0,57,71" concept="10" />
->>>>>>> d968de6b
-      <node id="8147861864219967371" at="58,30,59,19" concept="11" />
-      <node id="8147861864219967378" at="60,5,61,0" concept="13" />
-      <node id="2565896126719631186" at="61,0,62,348" concept="5" />
-      <node id="2565896126719631194" at="62,348,63,974" concept="11" />
-      <node id="2565896126719631163" at="65,29,66,17" concept="11" />
-<<<<<<< HEAD
-      <node id="7459370737648208050" at="68,65,69,87" concept="11" />
-      <node id="2565896126719631219" at="71,71,72,100" concept="11" />
-=======
-      <node id="2565896126719631213" at="68,52,69,87" concept="11" />
-      <node id="2565896126719631219" at="71,66,72,100" concept="11" />
->>>>>>> d968de6b
-      <node id="2565896126719631163" at="27,0,29,0" concept="3" trace="Editor_TabDescriptor#()V" />
-      <node id="2565896126719631163" at="38,0,40,0" concept="9" trace="startListening#()V" />
-      <node id="2565896126719631163" at="29,0,32,0" concept="9" trace="getTitle#()Ljava/lang/String;" />
-      <node id="2565896126719631163" at="32,0,35,0" concept="9" trace="getShortcutChar#()Ljava/lang/Character;" />
-      <node id="2565896126719631163" at="35,0,38,0" concept="9" trace="compareTo#(Ljetbrains/mps/plugins/relations/RelationDescriptor;)I" />
-      <node id="2565896126719631163" at="40,0,43,0" concept="9" trace="getBaseNode#(Lorg/jetbrains/mps/openapi/model/SNode;)Lorg/jetbrains/mps/openapi/model/SNode;" />
-      <node id="2565896126719631163" at="43,0,46,0" concept="9" trace="isApplicable#(Lorg/jetbrains/mps/openapi/model/SNode;)Z" />
-      <node id="8147861864219967347" at="52,64,55,5" concept="8" />
-<<<<<<< HEAD
-      <node id="8147861864219967369" at="57,72,60,5" concept="8" />
-      <node id="2565896126719631163" at="65,0,68,0" concept="9" trace="isSingle#()Z" />
-      <node id="2565896126719631163" at="68,0,71,0" concept="9" trace="getAspectConcepts#(Lorg/jetbrains/mps/openapi/model/SNode;)Ljava/lang/Iterable;" />
-      <node id="2565896126719631163" at="71,0,74,0" concept="9" trace="createAspect#(Lorg/jetbrains/mps/openapi/model/SNode;Lorg/jetbrains/mps/openapi/language/SConcept;)Lorg/jetbrains/mps/openapi/model/SNode;" />
-=======
-      <node id="8147861864219967369" at="57,71,60,5" concept="8" />
-      <node id="2565896126719631163" at="65,0,68,0" concept="9" trace="isSingle#()Z" />
-      <node id="2565896126719631163" at="68,0,71,0" concept="9" trace="getConcepts#(Lorg/jetbrains/mps/openapi/model/SNode;)Ljava/util/List;" />
-      <node id="2565896126719631163" at="71,0,74,0" concept="9" trace="createNode#(Lorg/jetbrains/mps/openapi/model/SNode;Lorg/jetbrains/mps/openapi/model/SNode;)Lorg/jetbrains/mps/openapi/model/SNode;" />
->>>>>>> d968de6b
-      <node id="2565896126719631163" at="46,0,50,0" concept="9" trace="getIcon#()Ljavax/swing/Icon;" />
-      <node id="2565896126719631163" at="50,0,65,0" concept="9" trace="getNodes#(Lorg/jetbrains/mps/openapi/model/SNode;)Ljava/util/List;" />
-      <scope id="2565896126719631163" at="27,33,27,33" />
-      <scope id="2565896126719631177" at="38,32,38,32" />
-      <scope id="2565896126719631163" at="29,28,30,20" />
-      <scope id="2565896126719631163" at="32,38,33,15" />
-      <scope id="2565896126719631163" at="35,55,36,56" />
-      <scope id="2565896126719631163" at="40,40,41,53" />
-      <scope id="2565896126719631163" at="43,43,44,204" />
-      <scope id="2565896126719631163" at="47,25,48,16" />
-      <scope id="8147861864219967348" at="53,42,54,19" />
-      <scope id="8147861864219967370" at="58,30,59,19" />
-      <scope id="2565896126719631163" at="65,29,66,17" />
-<<<<<<< HEAD
-      <scope id="7459370737648200873" at="68,65,69,87" />
-      <scope id="7459370737648221575" at="71,71,72,100" />
-=======
-      <scope id="2565896126719631212" at="68,52,69,87" />
-      <scope id="2565896126719631218" at="71,66,72,100" />
->>>>>>> d968de6b
-      <scope id="2565896126719631163" at="27,0,29,0" />
-      <scope id="2565896126719631163" at="38,0,40,0" />
-      <scope id="2565896126719631163" at="29,0,32,0" />
-      <scope id="2565896126719631163" at="32,0,35,0" />
-      <scope id="2565896126719631163" at="35,0,38,0">
+      <node id="2565896126719631163" at="27,0,28,0" concept="14" trace="ICON" />
+      <node id="2565896126719631163" at="30,28,31,20" concept="11" />
+      <node id="2565896126719631163" at="33,38,34,15" concept="11" />
+      <node id="2565896126719631163" at="36,55,37,56" concept="11" />
+      <node id="2565896126719631166" at="41,40,42,53" concept="11" />
+      <node id="2565896126719631171" at="44,43,45,204" concept="11" />
+      <node id="2565896126719631163" at="48,25,49,16" concept="11" />
+      <node id="2565896126719631180" at="51,43,52,47" concept="10" />
+      <node id="8147861864219967338" at="52,47,53,64" concept="10" />
+      <node id="8147861864219967349" at="54,42,55,19" concept="11" />
+      <node id="8147861864219967358" at="56,5,57,0" concept="13" />
+      <node id="8147861864219967359" at="57,0,58,71" concept="10" />
+      <node id="8147861864219967371" at="59,30,60,19" concept="11" />
+      <node id="8147861864219967378" at="61,5,62,0" concept="13" />
+      <node id="2565896126719631186" at="62,0,63,348" concept="5" />
+      <node id="2565896126719631194" at="63,348,64,974" concept="11" />
+      <node id="2565896126719631163" at="66,29,67,17" concept="11" />
+      <node id="7459370737648208050" at="69,65,70,87" concept="11" />
+      <node id="2565896126719631219" at="72,71,73,100" concept="11" />
+      <node id="2565896126719631163" at="28,0,30,0" concept="3" trace="Editor_TabDescriptor#()V" />
+      <node id="2565896126719631163" at="39,0,41,0" concept="9" trace="startListening#()V" />
+      <node id="2565896126719631163" at="30,0,33,0" concept="9" trace="getTitle#()Ljava/lang/String;" />
+      <node id="2565896126719631163" at="33,0,36,0" concept="9" trace="getShortcutChar#()Ljava/lang/Character;" />
+      <node id="2565896126719631163" at="36,0,39,0" concept="9" trace="compareTo#(Ljetbrains/mps/plugins/relations/RelationDescriptor;)I" />
+      <node id="2565896126719631163" at="41,0,44,0" concept="9" trace="getBaseNode#(Lorg/jetbrains/mps/openapi/model/SNode;)Lorg/jetbrains/mps/openapi/model/SNode;" />
+      <node id="2565896126719631163" at="44,0,47,0" concept="9" trace="isApplicable#(Lorg/jetbrains/mps/openapi/model/SNode;)Z" />
+      <node id="8147861864219967347" at="53,64,56,5" concept="8" />
+      <node id="8147861864219967369" at="58,71,61,5" concept="8" />
+      <node id="2565896126719631163" at="66,0,69,0" concept="9" trace="isSingle#()Z" />
+      <node id="2565896126719631163" at="69,0,72,0" concept="9" trace="getAspectConcepts#(Lorg/jetbrains/mps/openapi/model/SNode;)Ljava/lang/Iterable;" />
+      <node id="2565896126719631163" at="72,0,75,0" concept="9" trace="createAspect#(Lorg/jetbrains/mps/openapi/model/SNode;Lorg/jetbrains/mps/openapi/language/SConcept;)Lorg/jetbrains/mps/openapi/model/SNode;" />
+      <node id="2565896126719631163" at="47,0,51,0" concept="9" trace="getIcon#()Ljavax/swing/Icon;" />
+      <node id="2565896126719631163" at="51,0,66,0" concept="9" trace="getNodes#(Lorg/jetbrains/mps/openapi/model/SNode;)Ljava/util/List;" />
+      <scope id="2565896126719631163" at="28,33,28,33" />
+      <scope id="2565896126719631177" at="39,32,39,32" />
+      <scope id="2565896126719631163" at="30,28,31,20" />
+      <scope id="2565896126719631163" at="33,38,34,15" />
+      <scope id="2565896126719631163" at="36,55,37,56" />
+      <scope id="2565896126719631163" at="41,40,42,53" />
+      <scope id="2565896126719631163" at="44,43,45,204" />
+      <scope id="2565896126719631163" at="48,25,49,16" />
+      <scope id="8147861864219967348" at="54,42,55,19" />
+      <scope id="8147861864219967370" at="59,30,60,19" />
+      <scope id="2565896126719631163" at="66,29,67,17" />
+      <scope id="7459370737648200873" at="69,65,70,87" />
+      <scope id="7459370737648221575" at="72,71,73,100" />
+      <scope id="2565896126719631163" at="28,0,30,0" />
+      <scope id="2565896126719631163" at="39,0,41,0" />
+      <scope id="2565896126719631163" at="30,0,33,0" />
+      <scope id="2565896126719631163" at="33,0,36,0" />
+      <scope id="2565896126719631163" at="36,0,39,0">
         <var name="descriptor" id="2565896126719631163" />
       </scope>
-      <scope id="2565896126719631163" at="40,0,43,0">
+      <scope id="2565896126719631163" at="41,0,44,0">
         <var name="node" id="2565896126719631163" />
       </scope>
-      <scope id="2565896126719631163" at="43,0,46,0">
+      <scope id="2565896126719631163" at="44,0,47,0">
         <var name="node" id="2565896126719631163" />
       </scope>
-      <scope id="2565896126719631163" at="65,0,68,0" />
-      <scope id="2565896126719631163" at="68,0,71,0">
+      <scope id="2565896126719631163" at="66,0,69,0" />
+      <scope id="2565896126719631163" at="69,0,72,0">
         <var name="node" id="2565896126719631163" />
       </scope>
-      <scope id="2565896126719631163" at="71,0,74,0">
+      <scope id="2565896126719631163" at="72,0,75,0">
         <var name="concept" id="2565896126719631163" />
         <var name="node" id="2565896126719631163" />
       </scope>
-      <scope id="2565896126719631163" at="46,0,50,0" />
-      <scope id="2565896126719631179" at="50,43,63,974">
+      <scope id="2565896126719631163" at="47,0,51,0" />
+      <scope id="2565896126719631179" at="51,43,64,974">
         <var name="aspectModel" id="8147861864219967360" />
         <var name="module" id="8147861864219967339" />
         <var name="nodes" id="2565896126719631181" />
       </scope>
-      <scope id="2565896126719631163" at="50,0,65,0">
+      <scope id="2565896126719631163" at="51,0,66,0">
         <var name="node" id="2565896126719631163" />
       </scope>
-      <unit id="2565896126719631163" at="25,0,75,0" name="jetbrains.mps.ide.devkit.actions.Editor_TabDescriptor" />
+      <unit id="2565896126719631163" at="26,0,76,0" name="jetbrains.mps.ide.devkit.actions.Editor_TabDescriptor" />
     </file>
   </root>
   <root nodeRef="r:90fa2771-55a5-4174-b12a-f5413c5a876c(jetbrains.mps.ide.devkit.actions)/2565896126719631517">
@@ -1998,115 +1957,95 @@
       <unit id="2565896126719631551" at="8,0,13,0" name="jetbrains.mps.ide.devkit.actions.Constraints_Order" />
     </file>
     <file name="Constraints_TabDescriptor.java">
-      <node id="2565896126719631517" at="25,0,26,0" concept="14" trace="ICON" />
-      <node id="2565896126719631517" at="28,28,29,25" concept="11" />
-      <node id="2565896126719631517" at="31,38,32,15" concept="11" />
-      <node id="2565896126719631517" at="34,55,35,61" concept="11" />
-      <node id="2565896126719631520" at="39,40,40,53" concept="11" />
-      <node id="2565896126719631525" at="42,43,43,204" concept="11" />
-      <node id="2565896126719631517" at="46,25,47,16" concept="11" />
-      <node id="2565896126719631517" at="49,43,50,69" concept="10" />
-      <node id="2565896126719631517" at="50,69,51,28" concept="10" />
-      <node id="2565896126719631517" at="52,20,53,18" concept="11" />
-      <node id="2565896126719631517" at="54,5,55,46" concept="5" />
-      <node id="2565896126719631517" at="55,46,56,16" concept="11" />
-      <node id="2565896126719631517" at="58,29,59,16" concept="11" />
-      <node id="8147861864219898596" at="61,36,62,64" concept="10" />
-      <node id="8147861864219898607" at="63,42,64,18" concept="11" />
-      <node id="8147861864219898616" at="65,5,66,0" concept="13" />
-<<<<<<< HEAD
-      <node id="8147861864219898617" at="66,0,67,77" concept="10" />
-      <node id="8147861864219898629" at="68,30,69,18" concept="11" />
-      <node id="8147861864219898636" at="70,5,71,0" concept="13" />
-      <node id="8147861864219898637" at="71,0,72,321" concept="11" />
-      <node id="2565896126719631558" at="74,65,75,220" concept="11" />
-      <node id="2565896126719631565" at="77,71,78,248" concept="11" />
-=======
-      <node id="8147861864219898617" at="66,0,67,76" concept="10" />
-      <node id="8147861864219898629" at="68,30,69,18" concept="11" />
-      <node id="8147861864219898636" at="70,5,71,0" concept="13" />
-      <node id="8147861864219898637" at="71,0,72,321" concept="11" />
-      <node id="2565896126719631558" at="74,52,75,238" concept="11" />
-      <node id="2565896126719631565" at="77,66,78,269" concept="11" />
->>>>>>> d968de6b
-      <node id="2565896126719631517" at="26,0,28,0" concept="3" trace="Constraints_TabDescriptor#()V" />
-      <node id="2565896126719631517" at="37,0,39,0" concept="9" trace="startListening#()V" />
-      <node id="2565896126719631517" at="28,0,31,0" concept="9" trace="getTitle#()Ljava/lang/String;" />
-      <node id="2565896126719631517" at="31,0,34,0" concept="9" trace="getShortcutChar#()Ljava/lang/Character;" />
-      <node id="2565896126719631517" at="34,0,37,0" concept="9" trace="compareTo#(Ljetbrains/mps/plugins/relations/RelationDescriptor;)I" />
-      <node id="2565896126719631517" at="39,0,42,0" concept="9" trace="getBaseNode#(Lorg/jetbrains/mps/openapi/model/SNode;)Lorg/jetbrains/mps/openapi/model/SNode;" />
-      <node id="2565896126719631517" at="42,0,45,0" concept="9" trace="isApplicable#(Lorg/jetbrains/mps/openapi/model/SNode;)Z" />
-      <node id="2565896126719631517" at="51,28,54,5" concept="8" />
-      <node id="2565896126719631517" at="58,0,61,0" concept="9" trace="isSingle#()Z" />
-      <node id="8147861864219898605" at="62,64,65,5" concept="8" />
-<<<<<<< HEAD
-      <node id="8147861864219898627" at="67,77,70,5" concept="8" />
-      <node id="2565896126719631517" at="74,0,77,0" concept="9" trace="getAspectConcepts#(Lorg/jetbrains/mps/openapi/model/SNode;)Ljava/lang/Iterable;" />
-      <node id="2565896126719631517" at="77,0,80,0" concept="9" trace="createAspect#(Lorg/jetbrains/mps/openapi/model/SNode;Lorg/jetbrains/mps/openapi/language/SConcept;)Lorg/jetbrains/mps/openapi/model/SNode;" />
-=======
-      <node id="8147861864219898627" at="67,76,70,5" concept="8" />
-      <node id="2565896126719631517" at="74,0,77,0" concept="9" trace="getConcepts#(Lorg/jetbrains/mps/openapi/model/SNode;)Ljava/util/List;" />
-      <node id="2565896126719631517" at="77,0,80,0" concept="9" trace="createNode#(Lorg/jetbrains/mps/openapi/model/SNode;Lorg/jetbrains/mps/openapi/model/SNode;)Lorg/jetbrains/mps/openapi/model/SNode;" />
->>>>>>> d968de6b
-      <node id="2565896126719631517" at="45,0,49,0" concept="9" trace="getIcon#()Ljavax/swing/Icon;" />
-      <node id="2565896126719631517" at="49,0,58,0" concept="9" trace="getNodes#(Lorg/jetbrains/mps/openapi/model/SNode;)Ljava/util/List;" />
-      <node id="2565896126719631517" at="61,0,74,0" concept="9" trace="getNode#(Lorg/jetbrains/mps/openapi/model/SNode;)Lorg/jetbrains/mps/openapi/model/SNode;" />
-      <scope id="2565896126719631517" at="26,38,26,38" />
-      <scope id="2565896126719631531" at="37,32,37,32" />
-      <scope id="2565896126719631517" at="28,28,29,25" />
-      <scope id="2565896126719631517" at="31,38,32,15" />
-      <scope id="2565896126719631517" at="34,55,35,61" />
-      <scope id="2565896126719631517" at="39,40,40,53" />
-      <scope id="2565896126719631517" at="42,43,43,204" />
-      <scope id="2565896126719631517" at="46,25,47,16" />
-      <scope id="2565896126719631517" at="52,20,53,18" />
-      <scope id="2565896126719631517" at="58,29,59,16" />
-      <scope id="8147861864219898606" at="63,42,64,18" />
-      <scope id="8147861864219898628" at="68,30,69,18" />
-<<<<<<< HEAD
-      <scope id="7459370737648156619" at="74,65,75,220" />
-      <scope id="7459370737648158233" at="77,71,78,248" />
-=======
-      <scope id="2565896126719631557" at="74,52,75,238" />
-      <scope id="2565896126719631564" at="77,66,78,269" />
->>>>>>> d968de6b
-      <scope id="2565896126719631517" at="26,0,28,0" />
-      <scope id="2565896126719631517" at="37,0,39,0" />
-      <scope id="2565896126719631517" at="28,0,31,0" />
-      <scope id="2565896126719631517" at="31,0,34,0" />
-      <scope id="2565896126719631517" at="34,0,37,0">
+      <node id="2565896126719631517" at="26,0,27,0" concept="14" trace="ICON" />
+      <node id="2565896126719631517" at="29,28,30,25" concept="11" />
+      <node id="2565896126719631517" at="32,38,33,15" concept="11" />
+      <node id="2565896126719631517" at="35,55,36,61" concept="11" />
+      <node id="2565896126719631520" at="40,40,41,53" concept="11" />
+      <node id="2565896126719631525" at="43,43,44,204" concept="11" />
+      <node id="2565896126719631517" at="47,25,48,16" concept="11" />
+      <node id="2565896126719631517" at="50,43,51,69" concept="10" />
+      <node id="2565896126719631517" at="51,69,52,28" concept="10" />
+      <node id="2565896126719631517" at="53,20,54,18" concept="11" />
+      <node id="2565896126719631517" at="55,5,56,46" concept="5" />
+      <node id="2565896126719631517" at="56,46,57,16" concept="11" />
+      <node id="2565896126719631517" at="59,29,60,16" concept="11" />
+      <node id="8147861864219898596" at="62,36,63,64" concept="10" />
+      <node id="8147861864219898607" at="64,42,65,18" concept="11" />
+      <node id="8147861864219898616" at="66,5,67,0" concept="13" />
+      <node id="8147861864219898617" at="67,0,68,76" concept="10" />
+      <node id="8147861864219898629" at="69,30,70,18" concept="11" />
+      <node id="8147861864219898636" at="71,5,72,0" concept="13" />
+      <node id="8147861864219898637" at="72,0,73,321" concept="11" />
+      <node id="2565896126719631558" at="75,65,76,220" concept="11" />
+      <node id="2565896126719631565" at="78,71,79,248" concept="11" />
+      <node id="2565896126719631517" at="27,0,29,0" concept="3" trace="Constraints_TabDescriptor#()V" />
+      <node id="2565896126719631517" at="38,0,40,0" concept="9" trace="startListening#()V" />
+      <node id="2565896126719631517" at="29,0,32,0" concept="9" trace="getTitle#()Ljava/lang/String;" />
+      <node id="2565896126719631517" at="32,0,35,0" concept="9" trace="getShortcutChar#()Ljava/lang/Character;" />
+      <node id="2565896126719631517" at="35,0,38,0" concept="9" trace="compareTo#(Ljetbrains/mps/plugins/relations/RelationDescriptor;)I" />
+      <node id="2565896126719631517" at="40,0,43,0" concept="9" trace="getBaseNode#(Lorg/jetbrains/mps/openapi/model/SNode;)Lorg/jetbrains/mps/openapi/model/SNode;" />
+      <node id="2565896126719631517" at="43,0,46,0" concept="9" trace="isApplicable#(Lorg/jetbrains/mps/openapi/model/SNode;)Z" />
+      <node id="2565896126719631517" at="52,28,55,5" concept="8" />
+      <node id="2565896126719631517" at="59,0,62,0" concept="9" trace="isSingle#()Z" />
+      <node id="8147861864219898605" at="63,64,66,5" concept="8" />
+      <node id="8147861864219898627" at="68,76,71,5" concept="8" />
+      <node id="2565896126719631517" at="75,0,78,0" concept="9" trace="getAspectConcepts#(Lorg/jetbrains/mps/openapi/model/SNode;)Ljava/lang/Iterable;" />
+      <node id="2565896126719631517" at="78,0,81,0" concept="9" trace="createAspect#(Lorg/jetbrains/mps/openapi/model/SNode;Lorg/jetbrains/mps/openapi/language/SConcept;)Lorg/jetbrains/mps/openapi/model/SNode;" />
+      <node id="2565896126719631517" at="46,0,50,0" concept="9" trace="getIcon#()Ljavax/swing/Icon;" />
+      <node id="2565896126719631517" at="50,0,59,0" concept="9" trace="getNodes#(Lorg/jetbrains/mps/openapi/model/SNode;)Ljava/util/List;" />
+      <node id="2565896126719631517" at="62,0,75,0" concept="9" trace="getNode#(Lorg/jetbrains/mps/openapi/model/SNode;)Lorg/jetbrains/mps/openapi/model/SNode;" />
+      <scope id="2565896126719631517" at="27,38,27,38" />
+      <scope id="2565896126719631531" at="38,32,38,32" />
+      <scope id="2565896126719631517" at="29,28,30,25" />
+      <scope id="2565896126719631517" at="32,38,33,15" />
+      <scope id="2565896126719631517" at="35,55,36,61" />
+      <scope id="2565896126719631517" at="40,40,41,53" />
+      <scope id="2565896126719631517" at="43,43,44,204" />
+      <scope id="2565896126719631517" at="47,25,48,16" />
+      <scope id="2565896126719631517" at="53,20,54,18" />
+      <scope id="2565896126719631517" at="59,29,60,16" />
+      <scope id="8147861864219898606" at="64,42,65,18" />
+      <scope id="8147861864219898628" at="69,30,70,18" />
+      <scope id="7459370737648156619" at="75,65,76,220" />
+      <scope id="7459370737648158233" at="78,71,79,248" />
+      <scope id="2565896126719631517" at="27,0,29,0" />
+      <scope id="2565896126719631517" at="38,0,40,0" />
+      <scope id="2565896126719631517" at="29,0,32,0" />
+      <scope id="2565896126719631517" at="32,0,35,0" />
+      <scope id="2565896126719631517" at="35,0,38,0">
         <var name="descriptor" id="2565896126719631517" />
       </scope>
-      <scope id="2565896126719631517" at="39,0,42,0">
+      <scope id="2565896126719631517" at="40,0,43,0">
         <var name="node" id="2565896126719631517" />
       </scope>
-      <scope id="2565896126719631517" at="42,0,45,0">
+      <scope id="2565896126719631517" at="43,0,46,0">
         <var name="node" id="2565896126719631517" />
       </scope>
-      <scope id="2565896126719631517" at="58,0,61,0" />
-      <scope id="2565896126719631517" at="74,0,77,0">
+      <scope id="2565896126719631517" at="59,0,62,0" />
+      <scope id="2565896126719631517" at="75,0,78,0">
         <var name="node" id="2565896126719631517" />
       </scope>
-      <scope id="2565896126719631517" at="77,0,80,0">
+      <scope id="2565896126719631517" at="78,0,81,0">
         <var name="concept" id="2565896126719631517" />
         <var name="node" id="2565896126719631517" />
       </scope>
-      <scope id="2565896126719631517" at="45,0,49,0" />
-      <scope id="2565896126719631517" at="49,43,56,16">
+      <scope id="2565896126719631517" at="46,0,50,0" />
+      <scope id="2565896126719631517" at="50,43,57,16">
         <var name="list" id="2565896126719631517" />
         <var name="n" id="2565896126719631517" />
       </scope>
-      <scope id="2565896126719631517" at="49,0,58,0">
+      <scope id="2565896126719631517" at="50,0,59,0">
         <var name="node" id="2565896126719631517" />
       </scope>
-      <scope id="2565896126719631517" at="61,36,72,321">
+      <scope id="2565896126719631517" at="62,36,73,321">
         <var name="aspectModel" id="8147861864219898618" />
         <var name="module" id="8147861864219898597" />
       </scope>
-      <scope id="2565896126719631517" at="61,0,74,0">
+      <scope id="2565896126719631517" at="62,0,75,0">
         <var name="node" id="2565896126719631517" />
       </scope>
-      <unit id="2565896126719631517" at="24,0,81,0" name="jetbrains.mps.ide.devkit.actions.Constraints_TabDescriptor" />
+      <unit id="2565896126719631517" at="25,0,82,0" name="jetbrains.mps.ide.devkit.actions.Constraints_TabDescriptor" />
     </file>
   </root>
   <root nodeRef="r:90fa2771-55a5-4174-b12a-f5413c5a876c(jetbrains.mps.ide.devkit.actions)/2565896126719634090">
@@ -2118,115 +2057,95 @@
       <unit id="2565896126719634123" at="8,0,13,0" name="jetbrains.mps.ide.devkit.actions.DataFlow_Order" />
     </file>
     <file name="Data_Flow_TabDescriptor.java">
-      <node id="2565896126719634090" at="25,0,26,0" concept="14" trace="ICON" />
-      <node id="2565896126719634090" at="28,28,29,23" concept="11" />
-      <node id="2565896126719634090" at="31,38,32,15" concept="11" />
-      <node id="2565896126719634090" at="34,55,35,58" concept="11" />
-      <node id="2565896126719634093" at="39,40,40,53" concept="11" />
-      <node id="2565896126719634098" at="42,43,43,204" concept="11" />
-      <node id="2565896126719634090" at="46,25,47,16" concept="11" />
-      <node id="2565896126719634090" at="49,43,50,69" concept="10" />
-      <node id="2565896126719634090" at="50,69,51,28" concept="10" />
-      <node id="2565896126719634090" at="52,20,53,18" concept="11" />
-      <node id="2565896126719634090" at="54,5,55,46" concept="5" />
-      <node id="2565896126719634090" at="55,46,56,16" concept="11" />
-      <node id="2565896126719634090" at="58,29,59,16" concept="11" />
-      <node id="8147861864219908264" at="61,36,62,64" concept="10" />
-      <node id="8147861864219908275" at="63,42,64,18" concept="11" />
-      <node id="8147861864219908282" at="65,5,66,0" concept="13" />
-<<<<<<< HEAD
-      <node id="8147861864219908283" at="66,0,67,75" concept="10" />
-      <node id="8147861864219908295" at="68,30,69,18" concept="11" />
-      <node id="8147861864219908300" at="70,5,71,0" concept="13" />
-      <node id="8147861864219908301" at="71,0,72,321" concept="11" />
-      <node id="2565896126719634138" at="74,65,75,225" concept="11" />
-      <node id="2565896126719634145" at="77,71,78,251" concept="11" />
-=======
-      <node id="8147861864219908283" at="66,0,67,73" concept="10" />
-      <node id="8147861864219908295" at="68,30,69,18" concept="11" />
-      <node id="8147861864219908300" at="70,5,71,0" concept="13" />
-      <node id="8147861864219908301" at="71,0,72,321" concept="11" />
-      <node id="2565896126719634138" at="74,52,75,243" concept="11" />
-      <node id="2565896126719634145" at="77,66,78,272" concept="11" />
->>>>>>> d968de6b
-      <node id="2565896126719634090" at="26,0,28,0" concept="3" trace="Data_Flow_TabDescriptor#()V" />
-      <node id="2565896126719634090" at="37,0,39,0" concept="9" trace="startListening#()V" />
-      <node id="2565896126719634090" at="28,0,31,0" concept="9" trace="getTitle#()Ljava/lang/String;" />
-      <node id="2565896126719634090" at="31,0,34,0" concept="9" trace="getShortcutChar#()Ljava/lang/Character;" />
-      <node id="2565896126719634090" at="34,0,37,0" concept="9" trace="compareTo#(Ljetbrains/mps/plugins/relations/RelationDescriptor;)I" />
-      <node id="2565896126719634090" at="39,0,42,0" concept="9" trace="getBaseNode#(Lorg/jetbrains/mps/openapi/model/SNode;)Lorg/jetbrains/mps/openapi/model/SNode;" />
-      <node id="2565896126719634090" at="42,0,45,0" concept="9" trace="isApplicable#(Lorg/jetbrains/mps/openapi/model/SNode;)Z" />
-      <node id="2565896126719634090" at="51,28,54,5" concept="8" />
-      <node id="2565896126719634090" at="58,0,61,0" concept="9" trace="isSingle#()Z" />
-      <node id="8147861864219908273" at="62,64,65,5" concept="8" />
-<<<<<<< HEAD
-      <node id="8147861864219908293" at="67,75,70,5" concept="8" />
-      <node id="2565896126719634090" at="74,0,77,0" concept="9" trace="getAspectConcepts#(Lorg/jetbrains/mps/openapi/model/SNode;)Ljava/lang/Iterable;" />
-      <node id="2565896126719634090" at="77,0,80,0" concept="9" trace="createAspect#(Lorg/jetbrains/mps/openapi/model/SNode;Lorg/jetbrains/mps/openapi/language/SConcept;)Lorg/jetbrains/mps/openapi/model/SNode;" />
-=======
-      <node id="8147861864219908293" at="67,73,70,5" concept="8" />
-      <node id="2565896126719634090" at="74,0,77,0" concept="9" trace="getConcepts#(Lorg/jetbrains/mps/openapi/model/SNode;)Ljava/util/List;" />
-      <node id="2565896126719634090" at="77,0,80,0" concept="9" trace="createNode#(Lorg/jetbrains/mps/openapi/model/SNode;Lorg/jetbrains/mps/openapi/model/SNode;)Lorg/jetbrains/mps/openapi/model/SNode;" />
->>>>>>> d968de6b
-      <node id="2565896126719634090" at="45,0,49,0" concept="9" trace="getIcon#()Ljavax/swing/Icon;" />
-      <node id="2565896126719634090" at="49,0,58,0" concept="9" trace="getNodes#(Lorg/jetbrains/mps/openapi/model/SNode;)Ljava/util/List;" />
-      <node id="2565896126719634090" at="61,0,74,0" concept="9" trace="getNode#(Lorg/jetbrains/mps/openapi/model/SNode;)Lorg/jetbrains/mps/openapi/model/SNode;" />
-      <scope id="2565896126719634090" at="26,36,26,36" />
-      <scope id="2565896126719634104" at="37,32,37,32" />
-      <scope id="2565896126719634090" at="28,28,29,23" />
-      <scope id="2565896126719634090" at="31,38,32,15" />
-      <scope id="2565896126719634090" at="34,55,35,58" />
-      <scope id="2565896126719634090" at="39,40,40,53" />
-      <scope id="2565896126719634090" at="42,43,43,204" />
-      <scope id="2565896126719634090" at="46,25,47,16" />
-      <scope id="2565896126719634090" at="52,20,53,18" />
-      <scope id="2565896126719634090" at="58,29,59,16" />
-      <scope id="8147861864219908274" at="63,42,64,18" />
-      <scope id="8147861864219908294" at="68,30,69,18" />
-<<<<<<< HEAD
-      <scope id="7459370737648177332" at="74,65,75,225" />
-      <scope id="7459370737648178952" at="77,71,78,251" />
-=======
-      <scope id="2565896126719634137" at="74,52,75,243" />
-      <scope id="2565896126719634144" at="77,66,78,272" />
->>>>>>> d968de6b
-      <scope id="2565896126719634090" at="26,0,28,0" />
-      <scope id="2565896126719634090" at="37,0,39,0" />
-      <scope id="2565896126719634090" at="28,0,31,0" />
-      <scope id="2565896126719634090" at="31,0,34,0" />
-      <scope id="2565896126719634090" at="34,0,37,0">
+      <node id="2565896126719634090" at="26,0,27,0" concept="14" trace="ICON" />
+      <node id="2565896126719634090" at="29,28,30,23" concept="11" />
+      <node id="2565896126719634090" at="32,38,33,15" concept="11" />
+      <node id="2565896126719634090" at="35,55,36,58" concept="11" />
+      <node id="2565896126719634093" at="40,40,41,53" concept="11" />
+      <node id="2565896126719634098" at="43,43,44,204" concept="11" />
+      <node id="2565896126719634090" at="47,25,48,16" concept="11" />
+      <node id="2565896126719634090" at="50,43,51,69" concept="10" />
+      <node id="2565896126719634090" at="51,69,52,28" concept="10" />
+      <node id="2565896126719634090" at="53,20,54,18" concept="11" />
+      <node id="2565896126719634090" at="55,5,56,46" concept="5" />
+      <node id="2565896126719634090" at="56,46,57,16" concept="11" />
+      <node id="2565896126719634090" at="59,29,60,16" concept="11" />
+      <node id="8147861864219908264" at="62,36,63,64" concept="10" />
+      <node id="8147861864219908275" at="64,42,65,18" concept="11" />
+      <node id="8147861864219908282" at="66,5,67,0" concept="13" />
+      <node id="8147861864219908283" at="67,0,68,73" concept="10" />
+      <node id="8147861864219908295" at="69,30,70,18" concept="11" />
+      <node id="8147861864219908300" at="71,5,72,0" concept="13" />
+      <node id="8147861864219908301" at="72,0,73,321" concept="11" />
+      <node id="2565896126719634138" at="75,65,76,225" concept="11" />
+      <node id="2565896126719634145" at="78,71,79,251" concept="11" />
+      <node id="2565896126719634090" at="27,0,29,0" concept="3" trace="Data_Flow_TabDescriptor#()V" />
+      <node id="2565896126719634090" at="38,0,40,0" concept="9" trace="startListening#()V" />
+      <node id="2565896126719634090" at="29,0,32,0" concept="9" trace="getTitle#()Ljava/lang/String;" />
+      <node id="2565896126719634090" at="32,0,35,0" concept="9" trace="getShortcutChar#()Ljava/lang/Character;" />
+      <node id="2565896126719634090" at="35,0,38,0" concept="9" trace="compareTo#(Ljetbrains/mps/plugins/relations/RelationDescriptor;)I" />
+      <node id="2565896126719634090" at="40,0,43,0" concept="9" trace="getBaseNode#(Lorg/jetbrains/mps/openapi/model/SNode;)Lorg/jetbrains/mps/openapi/model/SNode;" />
+      <node id="2565896126719634090" at="43,0,46,0" concept="9" trace="isApplicable#(Lorg/jetbrains/mps/openapi/model/SNode;)Z" />
+      <node id="2565896126719634090" at="52,28,55,5" concept="8" />
+      <node id="2565896126719634090" at="59,0,62,0" concept="9" trace="isSingle#()Z" />
+      <node id="8147861864219908273" at="63,64,66,5" concept="8" />
+      <node id="8147861864219908293" at="68,73,71,5" concept="8" />
+      <node id="2565896126719634090" at="75,0,78,0" concept="9" trace="getAspectConcepts#(Lorg/jetbrains/mps/openapi/model/SNode;)Ljava/lang/Iterable;" />
+      <node id="2565896126719634090" at="78,0,81,0" concept="9" trace="createAspect#(Lorg/jetbrains/mps/openapi/model/SNode;Lorg/jetbrains/mps/openapi/language/SConcept;)Lorg/jetbrains/mps/openapi/model/SNode;" />
+      <node id="2565896126719634090" at="46,0,50,0" concept="9" trace="getIcon#()Ljavax/swing/Icon;" />
+      <node id="2565896126719634090" at="50,0,59,0" concept="9" trace="getNodes#(Lorg/jetbrains/mps/openapi/model/SNode;)Ljava/util/List;" />
+      <node id="2565896126719634090" at="62,0,75,0" concept="9" trace="getNode#(Lorg/jetbrains/mps/openapi/model/SNode;)Lorg/jetbrains/mps/openapi/model/SNode;" />
+      <scope id="2565896126719634090" at="27,36,27,36" />
+      <scope id="2565896126719634104" at="38,32,38,32" />
+      <scope id="2565896126719634090" at="29,28,30,23" />
+      <scope id="2565896126719634090" at="32,38,33,15" />
+      <scope id="2565896126719634090" at="35,55,36,58" />
+      <scope id="2565896126719634090" at="40,40,41,53" />
+      <scope id="2565896126719634090" at="43,43,44,204" />
+      <scope id="2565896126719634090" at="47,25,48,16" />
+      <scope id="2565896126719634090" at="53,20,54,18" />
+      <scope id="2565896126719634090" at="59,29,60,16" />
+      <scope id="8147861864219908274" at="64,42,65,18" />
+      <scope id="8147861864219908294" at="69,30,70,18" />
+      <scope id="7459370737648177332" at="75,65,76,225" />
+      <scope id="7459370737648178952" at="78,71,79,251" />
+      <scope id="2565896126719634090" at="27,0,29,0" />
+      <scope id="2565896126719634090" at="38,0,40,0" />
+      <scope id="2565896126719634090" at="29,0,32,0" />
+      <scope id="2565896126719634090" at="32,0,35,0" />
+      <scope id="2565896126719634090" at="35,0,38,0">
         <var name="descriptor" id="2565896126719634090" />
       </scope>
-      <scope id="2565896126719634090" at="39,0,42,0">
+      <scope id="2565896126719634090" at="40,0,43,0">
         <var name="node" id="2565896126719634090" />
       </scope>
-      <scope id="2565896126719634090" at="42,0,45,0">
+      <scope id="2565896126719634090" at="43,0,46,0">
         <var name="node" id="2565896126719634090" />
       </scope>
-      <scope id="2565896126719634090" at="58,0,61,0" />
-      <scope id="2565896126719634090" at="74,0,77,0">
+      <scope id="2565896126719634090" at="59,0,62,0" />
+      <scope id="2565896126719634090" at="75,0,78,0">
         <var name="node" id="2565896126719634090" />
       </scope>
-      <scope id="2565896126719634090" at="77,0,80,0">
+      <scope id="2565896126719634090" at="78,0,81,0">
         <var name="concept" id="2565896126719634090" />
         <var name="node" id="2565896126719634090" />
       </scope>
-      <scope id="2565896126719634090" at="45,0,49,0" />
-      <scope id="2565896126719634090" at="49,43,56,16">
+      <scope id="2565896126719634090" at="46,0,50,0" />
+      <scope id="2565896126719634090" at="50,43,57,16">
         <var name="list" id="2565896126719634090" />
         <var name="n" id="2565896126719634090" />
       </scope>
-      <scope id="2565896126719634090" at="49,0,58,0">
+      <scope id="2565896126719634090" at="50,0,59,0">
         <var name="node" id="2565896126719634090" />
       </scope>
-      <scope id="2565896126719634090" at="61,36,72,321">
+      <scope id="2565896126719634090" at="62,36,73,321">
         <var name="aspectModel" id="8147861864219908284" />
         <var name="module" id="8147861864219908265" />
       </scope>
-      <scope id="2565896126719634090" at="61,0,74,0">
+      <scope id="2565896126719634090" at="62,0,75,0">
         <var name="node" id="2565896126719634090" />
       </scope>
-      <unit id="2565896126719634090" at="24,0,81,0" name="jetbrains.mps.ide.devkit.actions.Data_Flow_TabDescriptor" />
+      <unit id="2565896126719634090" at="25,0,82,0" name="jetbrains.mps.ide.devkit.actions.Data_Flow_TabDescriptor" />
     </file>
   </root>
   <root nodeRef="r:90fa2771-55a5-4174-b12a-f5413c5a876c(jetbrains.mps.ide.devkit.actions)/2565896126719635409">
@@ -2238,101 +2157,80 @@
       <unit id="2565896126719635432" at="8,0,13,0" name="jetbrains.mps.ide.devkit.actions.FindUsages_Order" />
     </file>
     <file name="Find_Usages_TabDescriptor.java">
-      <node id="2565896126719635409" at="24,0,25,0" concept="14" trace="ICON" />
-      <node id="2565896126719635409" at="27,28,28,25" concept="11" />
-      <node id="2565896126719635409" at="30,38,31,15" concept="11" />
-      <node id="2565896126719635409" at="33,55,34,60" concept="11" />
-      <node id="2565896126719635412" at="38,40,39,53" concept="11" />
-      <node id="2565896126719635417" at="41,43,42,204" concept="11" />
-      <node id="2565896126719635409" at="45,25,46,16" concept="11" />
-      <node id="8147861864219994548" at="48,43,49,64" concept="10" />
-      <node id="8147861864219994559" at="50,42,51,36" concept="11" />
-      <node id="8147861864219994568" at="52,5,53,0" concept="13" />
-<<<<<<< HEAD
-      <node id="8147861864219994569" at="53,0,54,77" concept="10" />
-=======
-      <node id="8147861864219994569" at="53,0,54,75" concept="10" />
->>>>>>> d968de6b
-      <node id="8147861864219994581" at="55,30,56,36" concept="11" />
-      <node id="8147861864219994588" at="57,5,58,0" concept="13" />
-      <node id="8147861864219994589" at="58,0,59,330" concept="11" />
-      <node id="2565896126719635409" at="61,29,62,17" concept="11" />
-<<<<<<< HEAD
-      <node id="7459370737648251708" at="64,65,65,92" concept="11" />
-      <node id="2565896126719635451" at="67,71,68,105" concept="11" />
-=======
-      <node id="2565896126719635445" at="64,52,65,92" concept="11" />
-      <node id="2565896126719635451" at="67,66,68,105" concept="11" />
->>>>>>> d968de6b
-      <node id="2565896126719635409" at="25,0,27,0" concept="3" trace="Find_Usages_TabDescriptor#()V" />
-      <node id="2565896126719635409" at="36,0,38,0" concept="9" trace="startListening#()V" />
-      <node id="2565896126719635409" at="27,0,30,0" concept="9" trace="getTitle#()Ljava/lang/String;" />
-      <node id="2565896126719635409" at="30,0,33,0" concept="9" trace="getShortcutChar#()Ljava/lang/Character;" />
-      <node id="2565896126719635409" at="33,0,36,0" concept="9" trace="compareTo#(Ljetbrains/mps/plugins/relations/RelationDescriptor;)I" />
-      <node id="2565896126719635409" at="38,0,41,0" concept="9" trace="getBaseNode#(Lorg/jetbrains/mps/openapi/model/SNode;)Lorg/jetbrains/mps/openapi/model/SNode;" />
-      <node id="2565896126719635409" at="41,0,44,0" concept="9" trace="isApplicable#(Lorg/jetbrains/mps/openapi/model/SNode;)Z" />
-      <node id="8147861864219994557" at="49,64,52,5" concept="8" />
-<<<<<<< HEAD
-      <node id="8147861864219994579" at="54,77,57,5" concept="8" />
-      <node id="2565896126719635409" at="61,0,64,0" concept="9" trace="isSingle#()Z" />
-      <node id="2565896126719635409" at="64,0,67,0" concept="9" trace="getAspectConcepts#(Lorg/jetbrains/mps/openapi/model/SNode;)Ljava/lang/Iterable;" />
-      <node id="2565896126719635409" at="67,0,70,0" concept="9" trace="createAspect#(Lorg/jetbrains/mps/openapi/model/SNode;Lorg/jetbrains/mps/openapi/language/SConcept;)Lorg/jetbrains/mps/openapi/model/SNode;" />
-=======
-      <node id="8147861864219994579" at="54,75,57,5" concept="8" />
-      <node id="2565896126719635409" at="61,0,64,0" concept="9" trace="isSingle#()Z" />
-      <node id="2565896126719635409" at="64,0,67,0" concept="9" trace="getConcepts#(Lorg/jetbrains/mps/openapi/model/SNode;)Ljava/util/List;" />
-      <node id="2565896126719635409" at="67,0,70,0" concept="9" trace="createNode#(Lorg/jetbrains/mps/openapi/model/SNode;Lorg/jetbrains/mps/openapi/model/SNode;)Lorg/jetbrains/mps/openapi/model/SNode;" />
->>>>>>> d968de6b
-      <node id="2565896126719635409" at="44,0,48,0" concept="9" trace="getIcon#()Ljavax/swing/Icon;" />
-      <node id="2565896126719635409" at="48,0,61,0" concept="9" trace="getNodes#(Lorg/jetbrains/mps/openapi/model/SNode;)Ljava/util/List;" />
-      <scope id="2565896126719635409" at="25,38,25,38" />
-      <scope id="2565896126719635423" at="36,32,36,32" />
-      <scope id="2565896126719635409" at="27,28,28,25" />
-      <scope id="2565896126719635409" at="30,38,31,15" />
-      <scope id="2565896126719635409" at="33,55,34,60" />
-      <scope id="2565896126719635409" at="38,40,39,53" />
-      <scope id="2565896126719635409" at="41,43,42,204" />
-      <scope id="2565896126719635409" at="45,25,46,16" />
-      <scope id="8147861864219994558" at="50,42,51,36" />
-      <scope id="8147861864219994580" at="55,30,56,36" />
-      <scope id="2565896126719635409" at="61,29,62,17" />
-<<<<<<< HEAD
-      <scope id="7459370737648249134" at="64,65,65,92" />
-      <scope id="7459370737648257114" at="67,71,68,105" />
-=======
-      <scope id="2565896126719635444" at="64,52,65,92" />
-      <scope id="2565896126719635450" at="67,66,68,105" />
->>>>>>> d968de6b
-      <scope id="2565896126719635409" at="25,0,27,0" />
-      <scope id="2565896126719635409" at="36,0,38,0" />
-      <scope id="2565896126719635409" at="27,0,30,0" />
-      <scope id="2565896126719635409" at="30,0,33,0" />
-      <scope id="2565896126719635409" at="33,0,36,0">
+      <node id="2565896126719635409" at="25,0,26,0" concept="14" trace="ICON" />
+      <node id="2565896126719635409" at="28,28,29,25" concept="11" />
+      <node id="2565896126719635409" at="31,38,32,15" concept="11" />
+      <node id="2565896126719635409" at="34,55,35,60" concept="11" />
+      <node id="2565896126719635412" at="39,40,40,53" concept="11" />
+      <node id="2565896126719635417" at="42,43,43,204" concept="11" />
+      <node id="2565896126719635409" at="46,25,47,16" concept="11" />
+      <node id="8147861864219994548" at="49,43,50,64" concept="10" />
+      <node id="8147861864219994559" at="51,42,52,36" concept="11" />
+      <node id="8147861864219994568" at="53,5,54,0" concept="13" />
+      <node id="8147861864219994569" at="54,0,55,75" concept="10" />
+      <node id="8147861864219994581" at="56,30,57,36" concept="11" />
+      <node id="8147861864219994588" at="58,5,59,0" concept="13" />
+      <node id="8147861864219994589" at="59,0,60,330" concept="11" />
+      <node id="2565896126719635409" at="62,29,63,17" concept="11" />
+      <node id="7459370737648251708" at="65,65,66,92" concept="11" />
+      <node id="2565896126719635451" at="68,71,69,105" concept="11" />
+      <node id="2565896126719635409" at="26,0,28,0" concept="3" trace="Find_Usages_TabDescriptor#()V" />
+      <node id="2565896126719635409" at="37,0,39,0" concept="9" trace="startListening#()V" />
+      <node id="2565896126719635409" at="28,0,31,0" concept="9" trace="getTitle#()Ljava/lang/String;" />
+      <node id="2565896126719635409" at="31,0,34,0" concept="9" trace="getShortcutChar#()Ljava/lang/Character;" />
+      <node id="2565896126719635409" at="34,0,37,0" concept="9" trace="compareTo#(Ljetbrains/mps/plugins/relations/RelationDescriptor;)I" />
+      <node id="2565896126719635409" at="39,0,42,0" concept="9" trace="getBaseNode#(Lorg/jetbrains/mps/openapi/model/SNode;)Lorg/jetbrains/mps/openapi/model/SNode;" />
+      <node id="2565896126719635409" at="42,0,45,0" concept="9" trace="isApplicable#(Lorg/jetbrains/mps/openapi/model/SNode;)Z" />
+      <node id="8147861864219994557" at="50,64,53,5" concept="8" />
+      <node id="8147861864219994579" at="55,75,58,5" concept="8" />
+      <node id="2565896126719635409" at="62,0,65,0" concept="9" trace="isSingle#()Z" />
+      <node id="2565896126719635409" at="65,0,68,0" concept="9" trace="getAspectConcepts#(Lorg/jetbrains/mps/openapi/model/SNode;)Ljava/lang/Iterable;" />
+      <node id="2565896126719635409" at="68,0,71,0" concept="9" trace="createAspect#(Lorg/jetbrains/mps/openapi/model/SNode;Lorg/jetbrains/mps/openapi/language/SConcept;)Lorg/jetbrains/mps/openapi/model/SNode;" />
+      <node id="2565896126719635409" at="45,0,49,0" concept="9" trace="getIcon#()Ljavax/swing/Icon;" />
+      <node id="2565896126719635409" at="49,0,62,0" concept="9" trace="getNodes#(Lorg/jetbrains/mps/openapi/model/SNode;)Ljava/util/List;" />
+      <scope id="2565896126719635409" at="26,38,26,38" />
+      <scope id="2565896126719635423" at="37,32,37,32" />
+      <scope id="2565896126719635409" at="28,28,29,25" />
+      <scope id="2565896126719635409" at="31,38,32,15" />
+      <scope id="2565896126719635409" at="34,55,35,60" />
+      <scope id="2565896126719635409" at="39,40,40,53" />
+      <scope id="2565896126719635409" at="42,43,43,204" />
+      <scope id="2565896126719635409" at="46,25,47,16" />
+      <scope id="8147861864219994558" at="51,42,52,36" />
+      <scope id="8147861864219994580" at="56,30,57,36" />
+      <scope id="2565896126719635409" at="62,29,63,17" />
+      <scope id="7459370737648249134" at="65,65,66,92" />
+      <scope id="7459370737648257114" at="68,71,69,105" />
+      <scope id="2565896126719635409" at="26,0,28,0" />
+      <scope id="2565896126719635409" at="37,0,39,0" />
+      <scope id="2565896126719635409" at="28,0,31,0" />
+      <scope id="2565896126719635409" at="31,0,34,0" />
+      <scope id="2565896126719635409" at="34,0,37,0">
         <var name="descriptor" id="2565896126719635409" />
       </scope>
-      <scope id="2565896126719635409" at="38,0,41,0">
+      <scope id="2565896126719635409" at="39,0,42,0">
         <var name="node" id="2565896126719635409" />
       </scope>
-      <scope id="2565896126719635409" at="41,0,44,0">
+      <scope id="2565896126719635409" at="42,0,45,0">
         <var name="node" id="2565896126719635409" />
       </scope>
-      <scope id="2565896126719635409" at="61,0,64,0" />
-      <scope id="2565896126719635409" at="64,0,67,0">
+      <scope id="2565896126719635409" at="62,0,65,0" />
+      <scope id="2565896126719635409" at="65,0,68,0">
         <var name="node" id="2565896126719635409" />
       </scope>
-      <scope id="2565896126719635409" at="67,0,70,0">
+      <scope id="2565896126719635409" at="68,0,71,0">
         <var name="concept" id="2565896126719635409" />
         <var name="node" id="2565896126719635409" />
       </scope>
-      <scope id="2565896126719635409" at="44,0,48,0" />
-      <scope id="2565896126719635425" at="48,43,59,330">
+      <scope id="2565896126719635409" at="45,0,49,0" />
+      <scope id="2565896126719635425" at="49,43,60,330">
         <var name="aspectModel" id="8147861864219994570" />
         <var name="module" id="8147861864219994549" />
       </scope>
-      <scope id="2565896126719635409" at="48,0,61,0">
+      <scope id="2565896126719635409" at="49,0,62,0">
         <var name="node" id="2565896126719635409" />
       </scope>
-      <unit id="2565896126719635409" at="23,0,71,0" name="jetbrains.mps.ide.devkit.actions.Find_Usages_TabDescriptor" />
+      <unit id="2565896126719635409" at="24,0,72,0" name="jetbrains.mps.ide.devkit.actions.Find_Usages_TabDescriptor" />
     </file>
   </root>
   <root nodeRef="r:90fa2771-55a5-4174-b12a-f5413c5a876c(jetbrains.mps.ide.devkit.actions)/2565896126719641327">
@@ -2344,101 +2242,80 @@
       <unit id="2565896126719641349" at="8,0,13,0" name="jetbrains.mps.ide.devkit.actions.Intentions_Order" />
     </file>
     <file name="Intentions_TabDescriptor.java">
-      <node id="2565896126719641327" at="24,0,25,0" concept="14" trace="ICON" />
-      <node id="2565896126719641327" at="27,28,28,24" concept="11" />
-      <node id="2565896126719641327" at="30,38,31,15" concept="11" />
-      <node id="2565896126719641327" at="33,55,34,60" concept="11" />
-      <node id="2565896126719641330" at="38,40,39,53" concept="11" />
-      <node id="2565896126719641335" at="41,43,42,204" concept="11" />
-      <node id="2565896126719641327" at="45,25,46,16" concept="11" />
-      <node id="8147861864220000934" at="48,43,49,64" concept="10" />
-      <node id="8147861864220000945" at="50,42,51,36" concept="11" />
-      <node id="8147861864220000954" at="52,5,53,0" concept="13" />
-<<<<<<< HEAD
-      <node id="8147861864220000955" at="53,0,54,76" concept="10" />
-=======
-      <node id="8147861864220000955" at="53,0,54,75" concept="10" />
->>>>>>> d968de6b
-      <node id="8147861864220000967" at="55,30,56,36" concept="11" />
-      <node id="8147861864220000974" at="57,5,58,0" concept="13" />
-      <node id="8147861864220000975" at="58,0,59,330" concept="11" />
-      <node id="2565896126719641327" at="61,29,62,17" concept="11" />
-<<<<<<< HEAD
-      <node id="7459370737648276391" at="64,65,65,91" concept="11" />
-      <node id="2565896126719641368" at="67,71,68,104" concept="11" />
-=======
-      <node id="2565896126719641362" at="64,52,65,91" concept="11" />
-      <node id="2565896126719641368" at="67,66,68,104" concept="11" />
->>>>>>> d968de6b
-      <node id="2565896126719641327" at="25,0,27,0" concept="3" trace="Intentions_TabDescriptor#()V" />
-      <node id="2565896126719641327" at="36,0,38,0" concept="9" trace="startListening#()V" />
-      <node id="2565896126719641327" at="27,0,30,0" concept="9" trace="getTitle#()Ljava/lang/String;" />
-      <node id="2565896126719641327" at="30,0,33,0" concept="9" trace="getShortcutChar#()Ljava/lang/Character;" />
-      <node id="2565896126719641327" at="33,0,36,0" concept="9" trace="compareTo#(Ljetbrains/mps/plugins/relations/RelationDescriptor;)I" />
-      <node id="2565896126719641327" at="38,0,41,0" concept="9" trace="getBaseNode#(Lorg/jetbrains/mps/openapi/model/SNode;)Lorg/jetbrains/mps/openapi/model/SNode;" />
-      <node id="2565896126719641327" at="41,0,44,0" concept="9" trace="isApplicable#(Lorg/jetbrains/mps/openapi/model/SNode;)Z" />
-      <node id="8147861864220000943" at="49,64,52,5" concept="8" />
-<<<<<<< HEAD
-      <node id="8147861864220000965" at="54,76,57,5" concept="8" />
-      <node id="2565896126719641327" at="61,0,64,0" concept="9" trace="isSingle#()Z" />
-      <node id="2565896126719641327" at="64,0,67,0" concept="9" trace="getAspectConcepts#(Lorg/jetbrains/mps/openapi/model/SNode;)Ljava/lang/Iterable;" />
-      <node id="2565896126719641327" at="67,0,70,0" concept="9" trace="createAspect#(Lorg/jetbrains/mps/openapi/model/SNode;Lorg/jetbrains/mps/openapi/language/SConcept;)Lorg/jetbrains/mps/openapi/model/SNode;" />
-=======
-      <node id="8147861864220000965" at="54,75,57,5" concept="8" />
-      <node id="2565896126719641327" at="61,0,64,0" concept="9" trace="isSingle#()Z" />
-      <node id="2565896126719641327" at="64,0,67,0" concept="9" trace="getConcepts#(Lorg/jetbrains/mps/openapi/model/SNode;)Ljava/util/List;" />
-      <node id="2565896126719641327" at="67,0,70,0" concept="9" trace="createNode#(Lorg/jetbrains/mps/openapi/model/SNode;Lorg/jetbrains/mps/openapi/model/SNode;)Lorg/jetbrains/mps/openapi/model/SNode;" />
->>>>>>> d968de6b
-      <node id="2565896126719641327" at="44,0,48,0" concept="9" trace="getIcon#()Ljavax/swing/Icon;" />
-      <node id="2565896126719641327" at="48,0,61,0" concept="9" trace="getNodes#(Lorg/jetbrains/mps/openapi/model/SNode;)Ljava/util/List;" />
-      <scope id="2565896126719641327" at="25,37,25,37" />
-      <scope id="2565896126719641341" at="36,32,36,32" />
-      <scope id="2565896126719641327" at="27,28,28,24" />
-      <scope id="2565896126719641327" at="30,38,31,15" />
-      <scope id="2565896126719641327" at="33,55,34,60" />
-      <scope id="2565896126719641327" at="38,40,39,53" />
-      <scope id="2565896126719641327" at="41,43,42,204" />
-      <scope id="2565896126719641327" at="45,25,46,16" />
-      <scope id="8147861864220000944" at="50,42,51,36" />
-      <scope id="8147861864220000966" at="55,30,56,36" />
-      <scope id="2565896126719641327" at="61,29,62,17" />
-<<<<<<< HEAD
-      <scope id="7459370737648273817" at="64,65,65,91" />
-      <scope id="7459370737648281797" at="67,71,68,104" />
-=======
-      <scope id="2565896126719641361" at="64,52,65,91" />
-      <scope id="2565896126719641367" at="67,66,68,104" />
->>>>>>> d968de6b
-      <scope id="2565896126719641327" at="25,0,27,0" />
-      <scope id="2565896126719641327" at="36,0,38,0" />
-      <scope id="2565896126719641327" at="27,0,30,0" />
-      <scope id="2565896126719641327" at="30,0,33,0" />
-      <scope id="2565896126719641327" at="33,0,36,0">
+      <node id="2565896126719641327" at="25,0,26,0" concept="14" trace="ICON" />
+      <node id="2565896126719641327" at="28,28,29,24" concept="11" />
+      <node id="2565896126719641327" at="31,38,32,15" concept="11" />
+      <node id="2565896126719641327" at="34,55,35,60" concept="11" />
+      <node id="2565896126719641330" at="39,40,40,53" concept="11" />
+      <node id="2565896126719641335" at="42,43,43,204" concept="11" />
+      <node id="2565896126719641327" at="46,25,47,16" concept="11" />
+      <node id="8147861864220000934" at="49,43,50,64" concept="10" />
+      <node id="8147861864220000945" at="51,42,52,36" concept="11" />
+      <node id="8147861864220000954" at="53,5,54,0" concept="13" />
+      <node id="8147861864220000955" at="54,0,55,75" concept="10" />
+      <node id="8147861864220000967" at="56,30,57,36" concept="11" />
+      <node id="8147861864220000974" at="58,5,59,0" concept="13" />
+      <node id="8147861864220000975" at="59,0,60,330" concept="11" />
+      <node id="2565896126719641327" at="62,29,63,17" concept="11" />
+      <node id="7459370737648276391" at="65,65,66,91" concept="11" />
+      <node id="2565896126719641368" at="68,71,69,104" concept="11" />
+      <node id="2565896126719641327" at="26,0,28,0" concept="3" trace="Intentions_TabDescriptor#()V" />
+      <node id="2565896126719641327" at="37,0,39,0" concept="9" trace="startListening#()V" />
+      <node id="2565896126719641327" at="28,0,31,0" concept="9" trace="getTitle#()Ljava/lang/String;" />
+      <node id="2565896126719641327" at="31,0,34,0" concept="9" trace="getShortcutChar#()Ljava/lang/Character;" />
+      <node id="2565896126719641327" at="34,0,37,0" concept="9" trace="compareTo#(Ljetbrains/mps/plugins/relations/RelationDescriptor;)I" />
+      <node id="2565896126719641327" at="39,0,42,0" concept="9" trace="getBaseNode#(Lorg/jetbrains/mps/openapi/model/SNode;)Lorg/jetbrains/mps/openapi/model/SNode;" />
+      <node id="2565896126719641327" at="42,0,45,0" concept="9" trace="isApplicable#(Lorg/jetbrains/mps/openapi/model/SNode;)Z" />
+      <node id="8147861864220000943" at="50,64,53,5" concept="8" />
+      <node id="8147861864220000965" at="55,75,58,5" concept="8" />
+      <node id="2565896126719641327" at="62,0,65,0" concept="9" trace="isSingle#()Z" />
+      <node id="2565896126719641327" at="65,0,68,0" concept="9" trace="getAspectConcepts#(Lorg/jetbrains/mps/openapi/model/SNode;)Ljava/lang/Iterable;" />
+      <node id="2565896126719641327" at="68,0,71,0" concept="9" trace="createAspect#(Lorg/jetbrains/mps/openapi/model/SNode;Lorg/jetbrains/mps/openapi/language/SConcept;)Lorg/jetbrains/mps/openapi/model/SNode;" />
+      <node id="2565896126719641327" at="45,0,49,0" concept="9" trace="getIcon#()Ljavax/swing/Icon;" />
+      <node id="2565896126719641327" at="49,0,62,0" concept="9" trace="getNodes#(Lorg/jetbrains/mps/openapi/model/SNode;)Ljava/util/List;" />
+      <scope id="2565896126719641327" at="26,37,26,37" />
+      <scope id="2565896126719641341" at="37,32,37,32" />
+      <scope id="2565896126719641327" at="28,28,29,24" />
+      <scope id="2565896126719641327" at="31,38,32,15" />
+      <scope id="2565896126719641327" at="34,55,35,60" />
+      <scope id="2565896126719641327" at="39,40,40,53" />
+      <scope id="2565896126719641327" at="42,43,43,204" />
+      <scope id="2565896126719641327" at="46,25,47,16" />
+      <scope id="8147861864220000944" at="51,42,52,36" />
+      <scope id="8147861864220000966" at="56,30,57,36" />
+      <scope id="2565896126719641327" at="62,29,63,17" />
+      <scope id="7459370737648273817" at="65,65,66,91" />
+      <scope id="7459370737648281797" at="68,71,69,104" />
+      <scope id="2565896126719641327" at="26,0,28,0" />
+      <scope id="2565896126719641327" at="37,0,39,0" />
+      <scope id="2565896126719641327" at="28,0,31,0" />
+      <scope id="2565896126719641327" at="31,0,34,0" />
+      <scope id="2565896126719641327" at="34,0,37,0">
         <var name="descriptor" id="2565896126719641327" />
       </scope>
-      <scope id="2565896126719641327" at="38,0,41,0">
+      <scope id="2565896126719641327" at="39,0,42,0">
         <var name="node" id="2565896126719641327" />
       </scope>
-      <scope id="2565896126719641327" at="41,0,44,0">
+      <scope id="2565896126719641327" at="42,0,45,0">
         <var name="node" id="2565896126719641327" />
       </scope>
-      <scope id="2565896126719641327" at="61,0,64,0" />
-      <scope id="2565896126719641327" at="64,0,67,0">
+      <scope id="2565896126719641327" at="62,0,65,0" />
+      <scope id="2565896126719641327" at="65,0,68,0">
         <var name="node" id="2565896126719641327" />
       </scope>
-      <scope id="2565896126719641327" at="67,0,70,0">
+      <scope id="2565896126719641327" at="68,0,71,0">
         <var name="concept" id="2565896126719641327" />
         <var name="node" id="2565896126719641327" />
       </scope>
-      <scope id="2565896126719641327" at="44,0,48,0" />
-      <scope id="2565896126719641343" at="48,43,59,330">
+      <scope id="2565896126719641327" at="45,0,49,0" />
+      <scope id="2565896126719641343" at="49,43,60,330">
         <var name="aspectModel" id="8147861864220000956" />
         <var name="module" id="8147861864220000935" />
       </scope>
-      <scope id="2565896126719641327" at="48,0,61,0">
+      <scope id="2565896126719641327" at="49,0,62,0">
         <var name="node" id="2565896126719641327" />
       </scope>
-      <unit id="2565896126719641327" at="23,0,71,0" name="jetbrains.mps.ide.devkit.actions.Intentions_TabDescriptor" />
+      <unit id="2565896126719641327" at="24,0,72,0" name="jetbrains.mps.ide.devkit.actions.Intentions_TabDescriptor" />
     </file>
   </root>
   <root nodeRef="r:90fa2771-55a5-4174-b12a-f5413c5a876c(jetbrains.mps.ide.devkit.actions)/2662234144540708008">
@@ -2881,101 +2758,80 @@
       <unit id="2970389781193170262" at="8,0,13,0" name="jetbrains.mps.ide.devkit.actions.Actions_Order" />
     </file>
     <file name="Actions_TabDescriptor.java">
-      <node id="2970389781193170240" at="24,0,25,0" concept="14" trace="ICON" />
-      <node id="2970389781193170240" at="27,28,28,21" concept="11" />
-      <node id="2970389781193170240" at="30,38,31,15" concept="11" />
-      <node id="2970389781193170240" at="33,55,34,57" concept="11" />
-      <node id="2970389781193170243" at="38,40,39,53" concept="11" />
-      <node id="2970389781193170248" at="41,43,42,204" concept="11" />
-      <node id="2970389781193170240" at="45,25,46,16" concept="11" />
-      <node id="5407088750805853849" at="48,43,49,64" concept="10" />
-      <node id="5407088750805867063" at="50,42,51,36" concept="11" />
-      <node id="5407088750805857139" at="52,5,53,0" concept="13" />
-<<<<<<< HEAD
-      <node id="5407088750806028761" at="53,0,54,73" concept="10" />
-=======
-      <node id="5407088750806028761" at="53,0,54,72" concept="10" />
->>>>>>> d968de6b
-      <node id="5407088750806070869" at="55,30,56,36" concept="11" />
-      <node id="5407088750806073222" at="57,5,58,0" concept="13" />
-      <node id="5407088750806074453" at="58,0,59,330" concept="11" />
-      <node id="2970389781193170240" at="61,29,62,17" concept="11" />
-<<<<<<< HEAD
-      <node id="2970389781193170273" at="64,65,65,88" concept="11" />
-      <node id="2970389781193170279" at="67,71,68,101" concept="11" />
-=======
-      <node id="2970389781193170273" at="64,52,65,88" concept="11" />
-      <node id="2970389781193170279" at="67,66,68,101" concept="11" />
->>>>>>> d968de6b
-      <node id="2970389781193170240" at="25,0,27,0" concept="3" trace="Actions_TabDescriptor#()V" />
-      <node id="2970389781193170240" at="36,0,38,0" concept="9" trace="startListening#()V" />
-      <node id="2970389781193170240" at="27,0,30,0" concept="9" trace="getTitle#()Ljava/lang/String;" />
-      <node id="2970389781193170240" at="30,0,33,0" concept="9" trace="getShortcutChar#()Ljava/lang/Character;" />
-      <node id="2970389781193170240" at="33,0,36,0" concept="9" trace="compareTo#(Ljetbrains/mps/plugins/relations/RelationDescriptor;)I" />
-      <node id="2970389781193170240" at="38,0,41,0" concept="9" trace="getBaseNode#(Lorg/jetbrains/mps/openapi/model/SNode;)Lorg/jetbrains/mps/openapi/model/SNode;" />
-      <node id="2970389781193170240" at="41,0,44,0" concept="9" trace="isApplicable#(Lorg/jetbrains/mps/openapi/model/SNode;)Z" />
-      <node id="5407088750805858866" at="49,64,52,5" concept="8" />
-<<<<<<< HEAD
-      <node id="5407088750806066640" at="54,73,57,5" concept="8" />
-      <node id="2970389781193170240" at="61,0,64,0" concept="9" trace="isSingle#()Z" />
-      <node id="2970389781193170240" at="64,0,67,0" concept="9" trace="getAspectConcepts#(Lorg/jetbrains/mps/openapi/model/SNode;)Ljava/lang/Iterable;" />
-      <node id="2970389781193170240" at="67,0,70,0" concept="9" trace="createAspect#(Lorg/jetbrains/mps/openapi/model/SNode;Lorg/jetbrains/mps/openapi/language/SConcept;)Lorg/jetbrains/mps/openapi/model/SNode;" />
-=======
-      <node id="5407088750806066640" at="54,72,57,5" concept="8" />
-      <node id="2970389781193170240" at="61,0,64,0" concept="9" trace="isSingle#()Z" />
-      <node id="2970389781193170240" at="64,0,67,0" concept="9" trace="getConcepts#(Lorg/jetbrains/mps/openapi/model/SNode;)Ljava/util/List;" />
-      <node id="2970389781193170240" at="67,0,70,0" concept="9" trace="createNode#(Lorg/jetbrains/mps/openapi/model/SNode;Lorg/jetbrains/mps/openapi/model/SNode;)Lorg/jetbrains/mps/openapi/model/SNode;" />
->>>>>>> d968de6b
-      <node id="2970389781193170240" at="44,0,48,0" concept="9" trace="getIcon#()Ljavax/swing/Icon;" />
-      <node id="2970389781193170240" at="48,0,61,0" concept="9" trace="getNodes#(Lorg/jetbrains/mps/openapi/model/SNode;)Ljava/util/List;" />
-      <scope id="2970389781193170240" at="25,34,25,34" />
-      <scope id="2970389781193170254" at="36,32,36,32" />
-      <scope id="2970389781193170240" at="27,28,28,21" />
-      <scope id="2970389781193170240" at="30,38,31,15" />
-      <scope id="2970389781193170240" at="33,55,34,57" />
-      <scope id="2970389781193170240" at="38,40,39,53" />
-      <scope id="2970389781193170240" at="41,43,42,204" />
-      <scope id="2970389781193170240" at="45,25,46,16" />
-      <scope id="5407088750805858868" at="50,42,51,36" />
-      <scope id="5407088750806066642" at="55,30,56,36" />
-      <scope id="2970389781193170240" at="61,29,62,17" />
-<<<<<<< HEAD
-      <scope id="7459370737648060013" at="64,65,65,88" />
-      <scope id="7459370737648082045" at="67,71,68,101" />
-=======
-      <scope id="2970389781193170272" at="64,52,65,88" />
-      <scope id="2970389781193170278" at="67,66,68,101" />
->>>>>>> d968de6b
-      <scope id="2970389781193170240" at="25,0,27,0" />
-      <scope id="2970389781193170240" at="36,0,38,0" />
-      <scope id="2970389781193170240" at="27,0,30,0" />
-      <scope id="2970389781193170240" at="30,0,33,0" />
-      <scope id="2970389781193170240" at="33,0,36,0">
+      <node id="2970389781193170240" at="25,0,26,0" concept="14" trace="ICON" />
+      <node id="2970389781193170240" at="28,28,29,21" concept="11" />
+      <node id="2970389781193170240" at="31,38,32,15" concept="11" />
+      <node id="2970389781193170240" at="34,55,35,57" concept="11" />
+      <node id="2970389781193170243" at="39,40,40,53" concept="11" />
+      <node id="2970389781193170248" at="42,43,43,204" concept="11" />
+      <node id="2970389781193170240" at="46,25,47,16" concept="11" />
+      <node id="5407088750805853849" at="49,43,50,64" concept="10" />
+      <node id="5407088750805867063" at="51,42,52,36" concept="11" />
+      <node id="5407088750805857139" at="53,5,54,0" concept="13" />
+      <node id="5407088750806028761" at="54,0,55,72" concept="10" />
+      <node id="5407088750806070869" at="56,30,57,36" concept="11" />
+      <node id="5407088750806073222" at="58,5,59,0" concept="13" />
+      <node id="5407088750806074453" at="59,0,60,330" concept="11" />
+      <node id="2970389781193170240" at="62,29,63,17" concept="11" />
+      <node id="2970389781193170273" at="65,65,66,88" concept="11" />
+      <node id="2970389781193170279" at="68,71,69,101" concept="11" />
+      <node id="2970389781193170240" at="26,0,28,0" concept="3" trace="Actions_TabDescriptor#()V" />
+      <node id="2970389781193170240" at="37,0,39,0" concept="9" trace="startListening#()V" />
+      <node id="2970389781193170240" at="28,0,31,0" concept="9" trace="getTitle#()Ljava/lang/String;" />
+      <node id="2970389781193170240" at="31,0,34,0" concept="9" trace="getShortcutChar#()Ljava/lang/Character;" />
+      <node id="2970389781193170240" at="34,0,37,0" concept="9" trace="compareTo#(Ljetbrains/mps/plugins/relations/RelationDescriptor;)I" />
+      <node id="2970389781193170240" at="39,0,42,0" concept="9" trace="getBaseNode#(Lorg/jetbrains/mps/openapi/model/SNode;)Lorg/jetbrains/mps/openapi/model/SNode;" />
+      <node id="2970389781193170240" at="42,0,45,0" concept="9" trace="isApplicable#(Lorg/jetbrains/mps/openapi/model/SNode;)Z" />
+      <node id="5407088750805858866" at="50,64,53,5" concept="8" />
+      <node id="5407088750806066640" at="55,72,58,5" concept="8" />
+      <node id="2970389781193170240" at="62,0,65,0" concept="9" trace="isSingle#()Z" />
+      <node id="2970389781193170240" at="65,0,68,0" concept="9" trace="getAspectConcepts#(Lorg/jetbrains/mps/openapi/model/SNode;)Ljava/lang/Iterable;" />
+      <node id="2970389781193170240" at="68,0,71,0" concept="9" trace="createAspect#(Lorg/jetbrains/mps/openapi/model/SNode;Lorg/jetbrains/mps/openapi/language/SConcept;)Lorg/jetbrains/mps/openapi/model/SNode;" />
+      <node id="2970389781193170240" at="45,0,49,0" concept="9" trace="getIcon#()Ljavax/swing/Icon;" />
+      <node id="2970389781193170240" at="49,0,62,0" concept="9" trace="getNodes#(Lorg/jetbrains/mps/openapi/model/SNode;)Ljava/util/List;" />
+      <scope id="2970389781193170240" at="26,34,26,34" />
+      <scope id="2970389781193170254" at="37,32,37,32" />
+      <scope id="2970389781193170240" at="28,28,29,21" />
+      <scope id="2970389781193170240" at="31,38,32,15" />
+      <scope id="2970389781193170240" at="34,55,35,57" />
+      <scope id="2970389781193170240" at="39,40,40,53" />
+      <scope id="2970389781193170240" at="42,43,43,204" />
+      <scope id="2970389781193170240" at="46,25,47,16" />
+      <scope id="5407088750805858868" at="51,42,52,36" />
+      <scope id="5407088750806066642" at="56,30,57,36" />
+      <scope id="2970389781193170240" at="62,29,63,17" />
+      <scope id="7459370737648060013" at="65,65,66,88" />
+      <scope id="7459370737648082045" at="68,71,69,101" />
+      <scope id="2970389781193170240" at="26,0,28,0" />
+      <scope id="2970389781193170240" at="37,0,39,0" />
+      <scope id="2970389781193170240" at="28,0,31,0" />
+      <scope id="2970389781193170240" at="31,0,34,0" />
+      <scope id="2970389781193170240" at="34,0,37,0">
         <var name="descriptor" id="2970389781193170240" />
       </scope>
-      <scope id="2970389781193170240" at="38,0,41,0">
+      <scope id="2970389781193170240" at="39,0,42,0">
         <var name="node" id="2970389781193170240" />
       </scope>
-      <scope id="2970389781193170240" at="41,0,44,0">
+      <scope id="2970389781193170240" at="42,0,45,0">
         <var name="node" id="2970389781193170240" />
       </scope>
-      <scope id="2970389781193170240" at="61,0,64,0" />
-      <scope id="2970389781193170240" at="64,0,67,0">
+      <scope id="2970389781193170240" at="62,0,65,0" />
+      <scope id="2970389781193170240" at="65,0,68,0">
         <var name="node" id="2970389781193170240" />
       </scope>
-      <scope id="2970389781193170240" at="67,0,70,0">
+      <scope id="2970389781193170240" at="68,0,71,0">
         <var name="concept" id="2970389781193170240" />
         <var name="node" id="2970389781193170240" />
       </scope>
-      <scope id="2970389781193170240" at="44,0,48,0" />
-      <scope id="2970389781193170256" at="48,43,59,330">
+      <scope id="2970389781193170240" at="45,0,49,0" />
+      <scope id="2970389781193170256" at="49,43,60,330">
         <var name="aspectModel" id="5407088750806028762" />
         <var name="module" id="5407088750805853850" />
       </scope>
-      <scope id="2970389781193170240" at="48,0,61,0">
+      <scope id="2970389781193170240" at="49,0,62,0">
         <var name="node" id="2970389781193170240" />
       </scope>
-      <unit id="2970389781193170240" at="23,0,71,0" name="jetbrains.mps.ide.devkit.actions.Actions_TabDescriptor" />
+      <unit id="2970389781193170240" at="24,0,72,0" name="jetbrains.mps.ide.devkit.actions.Actions_TabDescriptor" />
     </file>
   </root>
   <root nodeRef="r:90fa2771-55a5-4174-b12a-f5413c5a876c(jetbrains.mps.ide.devkit.actions)/305616691112287268">
@@ -3291,105 +3147,6 @@
       <unit id="3465865320786305631" at="24,0,93,0" name="jetbrains.mps.ide.devkit.actions.NewAccessoryModel_Action" />
     </file>
   </root>
-<<<<<<< HEAD
-  <root nodeRef="r:90fa2771-55a5-4174-b12a-f5413c5a876c(jetbrains.mps.ide.devkit.actions)/3465865320786327838">
-    <file name="NewAspectModel_Action.java">
-      <node id="3465865320786327838" at="24,0,25,0" concept="14" trace="ICON" />
-      <node id="3465865320786327941" at="25,0,26,0" concept="6" trace="aspect" />
-      <node id="3465865320786327838" at="26,59,27,36" concept="16" />
-      <node id="3465865320786327838" at="27,36,28,29" concept="5" />
-      <node id="3465865320786327838" at="28,29,29,35" concept="5" />
-      <node id="3465865320786327838" at="29,35,30,41" concept="5" />
-      <node id="3465865320786327838" at="33,32,34,16" concept="11" />
-      <node id="3465865320786327880" at="37,89,38,114" concept="5" />
-      <node id="3465865320786327894" at="38,114,39,101" concept="5" />
-      <node id="3465865320786327906" at="40,85,41,190" concept="5" />
-      <node id="3465865320786327933" at="42,12,43,81" concept="5" />
-      <node id="3465865320786327838" at="48,53,49,19" concept="11" />
-      <node id="3465865320786327838" at="51,5,52,58" concept="10" />
-      <node id="3465865320786327838" at="52,58,53,52" concept="5" />
-      <node id="3465865320786327838" at="54,22,55,21" concept="11" />
-      <node id="3465865320786327838" at="58,5,59,56" concept="10" />
-      <node id="3465865320786327838" at="59,56,60,57" concept="5" />
-      <node id="3465865320786327838" at="61,22,62,21" concept="11" />
-      <node id="3465865320786327838" at="64,5,65,16" concept="11" />
-      <node id="3465865320786327843" at="68,96,69,148" concept="10" />
-      <node id="8911797107063555004" at="69,148,70,0" concept="13" />
-      <node id="3465865320786327857" at="70,0,71,46" concept="12" />
-      <node id="3465865320786327869" at="73,25,74,129" concept="5" />
-      <node id="3465865320786327838" at="79,31,80,44" concept="10" />
-      <node id="3465865320786327838" at="80,44,81,36" concept="5" />
-      <node id="3465865320786327838" at="81,36,82,20" concept="5" />
-      <node id="3465865320786327838" at="82,20,83,59" concept="5" />
-      <node id="3465865320786327838" at="83,59,84,20" concept="5" />
-      <node id="3465865320786327838" at="84,20,85,26" concept="11" />
-      <node id="3465865320786327946" at="87,60,88,28" concept="11" />
-      <node id="3465865320786327931" at="42,10,44,5" concept="1" />
-      <node id="3465865320786327838" at="47,95,50,5" concept="8" />
-      <node id="3465865320786327838" at="53,52,56,7" concept="8" />
-      <node id="3465865320786327838" at="60,57,63,7" concept="8" />
-      <node id="8911797107063554594" at="73,0,76,0" concept="9" trace="run#()V" />
-      <node id="3465865320786327838" at="87,0,90,0" concept="15" trace="aspect_State#(Ljetbrains/mps/smodel/LanguageAspect;)Ljava/lang/String;" />
-      <node id="3465865320786327838" at="32,0,36,0" concept="9" trace="isDumbAware#()Z" />
-      <node id="3465865320786327904" at="39,101,44,5" concept="8" />
-      <node id="3465865320786327859" at="71,46,76,7" concept="5" />
-      <node id="3465865320786327838" at="26,0,32,0" concept="3" trace="NewAspectModel_Action#(Ljetbrains/mps/smodel/LanguageAspect;)V" />
-      <node id="3465865320786327838" at="50,5,57,5" concept="1" />
-      <node id="3465865320786327838" at="57,5,64,5" concept="1" />
-      <node id="3465865320786327838" at="78,0,87,0" concept="9" trace="getActionId#()Ljava/lang/String;" />
-      <node id="3465865320786327838" at="36,0,46,0" concept="9" trace="doUpdate#(Lcom/intellij/openapi/actionSystem/AnActionEvent;Ljava/util/Map;)V" />
-      <node id="3465865320786327838" at="67,0,78,0" concept="9" trace="doExecute#(Lcom/intellij/openapi/actionSystem/AnActionEvent;Ljava/util/Map;)V" />
-      <node id="3465865320786327838" at="46,0,67,0" concept="9" trace="collectActionData#(Lcom/intellij/openapi/actionSystem/AnActionEvent;Ljava/util/Map;)Z" />
-      <scope id="3465865320786327838" at="33,32,34,16" />
-      <scope id="3465865320786327905" at="40,85,41,190" />
-      <scope id="3465865320786327932" at="42,12,43,81" />
-      <scope id="3465865320786327838" at="48,53,49,19" />
-      <scope id="3465865320786327838" at="54,22,55,21" />
-      <scope id="3465865320786327838" at="61,22,62,21" />
-      <scope id="8911797107063554604" at="73,25,74,129" />
-      <scope id="3465865320786327945" at="87,60,88,28" />
-      <scope id="8911797107063554594" at="73,0,76,0" />
-      <scope id="3465865320786327838" at="87,0,90,0">
-        <var name="object" id="3465865320786327838" />
-      </scope>
-      <scope id="3465865320786327838" at="26,59,30,41" />
-      <scope id="3465865320786327838" at="32,0,36,0" />
-      <scope id="3465865320786327838" at="51,5,56,7">
-        <var name="p" id="3465865320786327838" />
-      </scope>
-      <scope id="3465865320786327838" at="58,5,63,7">
-        <var name="p" id="3465865320786327838" />
-      </scope>
-      <scope id="3465865320786327838" at="26,0,32,0">
-        <var name="aspect_par" id="3465865320786327838" />
-      </scope>
-      <scope id="3465865320786327838" at="79,31,85,26">
-        <var name="res" id="3465865320786327838" />
-      </scope>
-      <scope id="3465865320786327879" at="37,89,44,5" />
-      <scope id="3465865320786327838" at="68,96,76,7">
-        <var name="modelDescriptor" id="3465865320786327844" />
-      </scope>
-      <scope id="3465865320786327838" at="78,0,87,0" />
-      <scope id="3465865320786327838" at="36,0,46,0">
-        <var name="_params" id="3465865320786327838" />
-        <var name="event" id="3465865320786327838" />
-      </scope>
-      <scope id="3465865320786327838" at="67,0,78,0">
-        <var name="_params" id="3465865320786327838" />
-        <var name="event" id="3465865320786327838" />
-      </scope>
-      <scope id="3465865320786327838" at="47,95,65,16" />
-      <scope id="3465865320786327838" at="46,0,67,0">
-        <var name="_params" id="3465865320786327838" />
-        <var name="event" id="3465865320786327838" />
-      </scope>
-      <unit id="8911797107063554594" at="72,35,76,5" name="jetbrains.mps.ide.devkit.actions.NewAspectModel_Action$1" />
-      <unit id="3465865320786327838" at="23,0,91,0" name="jetbrains.mps.ide.devkit.actions.NewAspectModel_Action" />
-    </file>
-  </root>
-=======
->>>>>>> d968de6b
   <root nodeRef="r:90fa2771-55a5-4174-b12a-f5413c5a876c(jetbrains.mps.ide.devkit.actions)/3465865320786327950">
     <file name="NewGenerator_Action.java">
       <node id="3465865320786327950" at="21,0,22,0" concept="14" trace="ICON" />
@@ -4720,101 +4477,80 @@
       <unit id="9040118078822013563" at="8,0,13,0" name="jetbrains.mps.ide.devkit.actions.Refactorings_Order" />
     </file>
     <file name="Refactorings_TabDescriptor.java">
-      <node id="9040118078822013541" at="24,0,25,0" concept="14" trace="ICON" />
-      <node id="9040118078822013541" at="27,28,28,26" concept="11" />
-      <node id="9040118078822013541" at="30,38,31,15" concept="11" />
-      <node id="9040118078822013541" at="33,55,34,62" concept="11" />
-      <node id="9040118078822013544" at="38,40,39,53" concept="11" />
-      <node id="9040118078822013549" at="41,43,42,204" concept="11" />
-      <node id="9040118078822013541" at="45,25,46,16" concept="11" />
-      <node id="8147861864220005608" at="48,43,49,64" concept="10" />
-      <node id="8147861864220005619" at="50,42,51,36" concept="11" />
-      <node id="8147861864220005628" at="52,5,53,0" concept="13" />
-<<<<<<< HEAD
-      <node id="8147861864220005629" at="53,0,54,78" concept="10" />
-=======
-      <node id="8147861864220005629" at="53,0,54,77" concept="10" />
->>>>>>> d968de6b
-      <node id="8147861864220005641" at="55,30,56,36" concept="11" />
-      <node id="8147861864220005648" at="57,5,58,0" concept="13" />
-      <node id="8147861864220005649" at="58,0,59,330" concept="11" />
-      <node id="9040118078822013541" at="61,29,62,17" concept="11" />
-<<<<<<< HEAD
-      <node id="7459370737648301073" at="64,65,65,93" concept="11" />
-      <node id="9040118078822013581" at="67,71,68,106" concept="11" />
-=======
-      <node id="9040118078822013575" at="64,52,65,93" concept="11" />
-      <node id="9040118078822013581" at="67,66,68,106" concept="11" />
->>>>>>> d968de6b
-      <node id="9040118078822013541" at="25,0,27,0" concept="3" trace="Refactorings_TabDescriptor#()V" />
-      <node id="9040118078822013541" at="36,0,38,0" concept="9" trace="startListening#()V" />
-      <node id="9040118078822013541" at="27,0,30,0" concept="9" trace="getTitle#()Ljava/lang/String;" />
-      <node id="9040118078822013541" at="30,0,33,0" concept="9" trace="getShortcutChar#()Ljava/lang/Character;" />
-      <node id="9040118078822013541" at="33,0,36,0" concept="9" trace="compareTo#(Ljetbrains/mps/plugins/relations/RelationDescriptor;)I" />
-      <node id="9040118078822013541" at="38,0,41,0" concept="9" trace="getBaseNode#(Lorg/jetbrains/mps/openapi/model/SNode;)Lorg/jetbrains/mps/openapi/model/SNode;" />
-      <node id="9040118078822013541" at="41,0,44,0" concept="9" trace="isApplicable#(Lorg/jetbrains/mps/openapi/model/SNode;)Z" />
-      <node id="8147861864220005617" at="49,64,52,5" concept="8" />
-<<<<<<< HEAD
-      <node id="8147861864220005639" at="54,78,57,5" concept="8" />
-      <node id="9040118078822013541" at="61,0,64,0" concept="9" trace="isSingle#()Z" />
-      <node id="9040118078822013541" at="64,0,67,0" concept="9" trace="getAspectConcepts#(Lorg/jetbrains/mps/openapi/model/SNode;)Ljava/lang/Iterable;" />
-      <node id="9040118078822013541" at="67,0,70,0" concept="9" trace="createAspect#(Lorg/jetbrains/mps/openapi/model/SNode;Lorg/jetbrains/mps/openapi/language/SConcept;)Lorg/jetbrains/mps/openapi/model/SNode;" />
-=======
-      <node id="8147861864220005639" at="54,77,57,5" concept="8" />
-      <node id="9040118078822013541" at="61,0,64,0" concept="9" trace="isSingle#()Z" />
-      <node id="9040118078822013541" at="64,0,67,0" concept="9" trace="getConcepts#(Lorg/jetbrains/mps/openapi/model/SNode;)Ljava/util/List;" />
-      <node id="9040118078822013541" at="67,0,70,0" concept="9" trace="createNode#(Lorg/jetbrains/mps/openapi/model/SNode;Lorg/jetbrains/mps/openapi/model/SNode;)Lorg/jetbrains/mps/openapi/model/SNode;" />
->>>>>>> d968de6b
-      <node id="9040118078822013541" at="44,0,48,0" concept="9" trace="getIcon#()Ljavax/swing/Icon;" />
-      <node id="9040118078822013541" at="48,0,61,0" concept="9" trace="getNodes#(Lorg/jetbrains/mps/openapi/model/SNode;)Ljava/util/List;" />
-      <scope id="9040118078822013541" at="25,39,25,39" />
-      <scope id="9040118078822013555" at="36,32,36,32" />
-      <scope id="9040118078822013541" at="27,28,28,26" />
-      <scope id="9040118078822013541" at="30,38,31,15" />
-      <scope id="9040118078822013541" at="33,55,34,62" />
-      <scope id="9040118078822013541" at="38,40,39,53" />
-      <scope id="9040118078822013541" at="41,43,42,204" />
-      <scope id="9040118078822013541" at="45,25,46,16" />
-      <scope id="8147861864220005618" at="50,42,51,36" />
-      <scope id="8147861864220005640" at="55,30,56,36" />
-      <scope id="9040118078822013541" at="61,29,62,17" />
-<<<<<<< HEAD
-      <scope id="7459370737648298499" at="64,65,65,93" />
-      <scope id="7459370737648306382" at="67,71,68,106" />
-=======
-      <scope id="9040118078822013574" at="64,52,65,93" />
-      <scope id="9040118078822013580" at="67,66,68,106" />
->>>>>>> d968de6b
-      <scope id="9040118078822013541" at="25,0,27,0" />
-      <scope id="9040118078822013541" at="36,0,38,0" />
-      <scope id="9040118078822013541" at="27,0,30,0" />
-      <scope id="9040118078822013541" at="30,0,33,0" />
-      <scope id="9040118078822013541" at="33,0,36,0">
+      <node id="9040118078822013541" at="25,0,26,0" concept="14" trace="ICON" />
+      <node id="9040118078822013541" at="28,28,29,26" concept="11" />
+      <node id="9040118078822013541" at="31,38,32,15" concept="11" />
+      <node id="9040118078822013541" at="34,55,35,62" concept="11" />
+      <node id="9040118078822013544" at="39,40,40,53" concept="11" />
+      <node id="9040118078822013549" at="42,43,43,204" concept="11" />
+      <node id="9040118078822013541" at="46,25,47,16" concept="11" />
+      <node id="8147861864220005608" at="49,43,50,64" concept="10" />
+      <node id="8147861864220005619" at="51,42,52,36" concept="11" />
+      <node id="8147861864220005628" at="53,5,54,0" concept="13" />
+      <node id="8147861864220005629" at="54,0,55,77" concept="10" />
+      <node id="8147861864220005641" at="56,30,57,36" concept="11" />
+      <node id="8147861864220005648" at="58,5,59,0" concept="13" />
+      <node id="8147861864220005649" at="59,0,60,330" concept="11" />
+      <node id="9040118078822013541" at="62,29,63,17" concept="11" />
+      <node id="7459370737648301073" at="65,65,66,93" concept="11" />
+      <node id="9040118078822013581" at="68,71,69,106" concept="11" />
+      <node id="9040118078822013541" at="26,0,28,0" concept="3" trace="Refactorings_TabDescriptor#()V" />
+      <node id="9040118078822013541" at="37,0,39,0" concept="9" trace="startListening#()V" />
+      <node id="9040118078822013541" at="28,0,31,0" concept="9" trace="getTitle#()Ljava/lang/String;" />
+      <node id="9040118078822013541" at="31,0,34,0" concept="9" trace="getShortcutChar#()Ljava/lang/Character;" />
+      <node id="9040118078822013541" at="34,0,37,0" concept="9" trace="compareTo#(Ljetbrains/mps/plugins/relations/RelationDescriptor;)I" />
+      <node id="9040118078822013541" at="39,0,42,0" concept="9" trace="getBaseNode#(Lorg/jetbrains/mps/openapi/model/SNode;)Lorg/jetbrains/mps/openapi/model/SNode;" />
+      <node id="9040118078822013541" at="42,0,45,0" concept="9" trace="isApplicable#(Lorg/jetbrains/mps/openapi/model/SNode;)Z" />
+      <node id="8147861864220005617" at="50,64,53,5" concept="8" />
+      <node id="8147861864220005639" at="55,77,58,5" concept="8" />
+      <node id="9040118078822013541" at="62,0,65,0" concept="9" trace="isSingle#()Z" />
+      <node id="9040118078822013541" at="65,0,68,0" concept="9" trace="getAspectConcepts#(Lorg/jetbrains/mps/openapi/model/SNode;)Ljava/lang/Iterable;" />
+      <node id="9040118078822013541" at="68,0,71,0" concept="9" trace="createAspect#(Lorg/jetbrains/mps/openapi/model/SNode;Lorg/jetbrains/mps/openapi/language/SConcept;)Lorg/jetbrains/mps/openapi/model/SNode;" />
+      <node id="9040118078822013541" at="45,0,49,0" concept="9" trace="getIcon#()Ljavax/swing/Icon;" />
+      <node id="9040118078822013541" at="49,0,62,0" concept="9" trace="getNodes#(Lorg/jetbrains/mps/openapi/model/SNode;)Ljava/util/List;" />
+      <scope id="9040118078822013541" at="26,39,26,39" />
+      <scope id="9040118078822013555" at="37,32,37,32" />
+      <scope id="9040118078822013541" at="28,28,29,26" />
+      <scope id="9040118078822013541" at="31,38,32,15" />
+      <scope id="9040118078822013541" at="34,55,35,62" />
+      <scope id="9040118078822013541" at="39,40,40,53" />
+      <scope id="9040118078822013541" at="42,43,43,204" />
+      <scope id="9040118078822013541" at="46,25,47,16" />
+      <scope id="8147861864220005618" at="51,42,52,36" />
+      <scope id="8147861864220005640" at="56,30,57,36" />
+      <scope id="9040118078822013541" at="62,29,63,17" />
+      <scope id="7459370737648298499" at="65,65,66,93" />
+      <scope id="7459370737648306382" at="68,71,69,106" />
+      <scope id="9040118078822013541" at="26,0,28,0" />
+      <scope id="9040118078822013541" at="37,0,39,0" />
+      <scope id="9040118078822013541" at="28,0,31,0" />
+      <scope id="9040118078822013541" at="31,0,34,0" />
+      <scope id="9040118078822013541" at="34,0,37,0">
         <var name="descriptor" id="9040118078822013541" />
       </scope>
-      <scope id="9040118078822013541" at="38,0,41,0">
+      <scope id="9040118078822013541" at="39,0,42,0">
         <var name="node" id="9040118078822013541" />
       </scope>
-      <scope id="9040118078822013541" at="41,0,44,0">
+      <scope id="9040118078822013541" at="42,0,45,0">
         <var name="node" id="9040118078822013541" />
       </scope>
-      <scope id="9040118078822013541" at="61,0,64,0" />
-      <scope id="9040118078822013541" at="64,0,67,0">
+      <scope id="9040118078822013541" at="62,0,65,0" />
+      <scope id="9040118078822013541" at="65,0,68,0">
         <var name="node" id="9040118078822013541" />
       </scope>
-      <scope id="9040118078822013541" at="67,0,70,0">
+      <scope id="9040118078822013541" at="68,0,71,0">
         <var name="concept" id="9040118078822013541" />
         <var name="node" id="9040118078822013541" />
       </scope>
-      <scope id="9040118078822013541" at="44,0,48,0" />
-      <scope id="9040118078822013557" at="48,43,59,330">
+      <scope id="9040118078822013541" at="45,0,49,0" />
+      <scope id="9040118078822013557" at="49,43,60,330">
         <var name="aspectModel" id="8147861864220005630" />
         <var name="module" id="8147861864220005609" />
       </scope>
-      <scope id="9040118078822013541" at="48,0,61,0">
+      <scope id="9040118078822013541" at="49,0,62,0">
         <var name="node" id="9040118078822013541" />
       </scope>
-      <unit id="9040118078822013541" at="23,0,71,0" name="jetbrains.mps.ide.devkit.actions.Refactorings_TabDescriptor" />
+      <unit id="9040118078822013541" at="24,0,72,0" name="jetbrains.mps.ide.devkit.actions.Refactorings_TabDescriptor" />
     </file>
   </root>
   <root nodeRef="r:90fa2771-55a5-4174-b12a-f5413c5a876c(jetbrains.mps.ide.devkit.actions)/9040118078822014208">
@@ -4826,111 +4562,91 @@
       <unit id="9040118078822014241" at="8,0,13,0" name="jetbrains.mps.ide.devkit.actions.Textgen_Order" />
     </file>
     <file name="Textgen_TabDescriptor.java">
-      <node id="9040118078822014208" at="25,0,26,0" concept="14" trace="ICON" />
-      <node id="9040118078822014208" at="28,28,29,21" concept="11" />
-      <node id="9040118078822014208" at="31,55,32,57" concept="11" />
-      <node id="9040118078822014211" at="36,40,37,53" concept="11" />
-      <node id="9040118078822014216" at="39,43,40,204" concept="11" />
-      <node id="9040118078822014208" at="43,25,44,16" concept="11" />
-      <node id="9040118078822014208" at="46,43,47,69" concept="10" />
-      <node id="9040118078822014208" at="47,69,48,28" concept="10" />
-      <node id="9040118078822014208" at="49,20,50,18" concept="11" />
-      <node id="9040118078822014208" at="51,5,52,46" concept="5" />
-      <node id="9040118078822014208" at="52,46,53,16" concept="11" />
-      <node id="9040118078822014208" at="55,29,56,16" concept="11" />
-      <node id="8147861864219953316" at="58,36,59,64" concept="10" />
-      <node id="8147861864219953327" at="60,42,61,18" concept="11" />
-      <node id="8147861864219953334" at="62,5,63,0" concept="13" />
-<<<<<<< HEAD
-      <node id="8147861864219953335" at="63,0,64,74" concept="10" />
-      <node id="8147861864219953347" at="65,30,66,18" concept="11" />
-      <node id="8147861864219953352" at="67,5,68,0" concept="13" />
-      <node id="8147861864219953353" at="68,0,69,321" concept="11" />
-      <node id="9040118078822014258" at="71,65,72,223" concept="11" />
-      <node id="9040118078822014265" at="74,71,75,248" concept="11" />
-=======
-      <node id="8147861864219953335" at="63,0,64,72" concept="10" />
-      <node id="8147861864219953347" at="65,30,66,18" concept="11" />
-      <node id="8147861864219953352" at="67,5,68,0" concept="13" />
-      <node id="8147861864219953353" at="68,0,69,321" concept="11" />
-      <node id="9040118078822014258" at="71,52,72,241" concept="11" />
-      <node id="9040118078822014265" at="74,66,75,269" concept="11" />
->>>>>>> d968de6b
-      <node id="9040118078822014208" at="26,0,28,0" concept="3" trace="Textgen_TabDescriptor#()V" />
-      <node id="9040118078822014208" at="34,0,36,0" concept="9" trace="startListening#()V" />
-      <node id="9040118078822014208" at="28,0,31,0" concept="9" trace="getTitle#()Ljava/lang/String;" />
-      <node id="9040118078822014208" at="31,0,34,0" concept="9" trace="compareTo#(Ljetbrains/mps/plugins/relations/RelationDescriptor;)I" />
-      <node id="9040118078822014208" at="36,0,39,0" concept="9" trace="getBaseNode#(Lorg/jetbrains/mps/openapi/model/SNode;)Lorg/jetbrains/mps/openapi/model/SNode;" />
-      <node id="9040118078822014208" at="39,0,42,0" concept="9" trace="isApplicable#(Lorg/jetbrains/mps/openapi/model/SNode;)Z" />
-      <node id="9040118078822014208" at="48,28,51,5" concept="8" />
-      <node id="9040118078822014208" at="55,0,58,0" concept="9" trace="isSingle#()Z" />
-      <node id="8147861864219953325" at="59,64,62,5" concept="8" />
-<<<<<<< HEAD
-      <node id="8147861864219953345" at="64,74,67,5" concept="8" />
-      <node id="9040118078822014208" at="71,0,74,0" concept="9" trace="getAspectConcepts#(Lorg/jetbrains/mps/openapi/model/SNode;)Ljava/lang/Iterable;" />
-      <node id="9040118078822014208" at="74,0,77,0" concept="9" trace="createAspect#(Lorg/jetbrains/mps/openapi/model/SNode;Lorg/jetbrains/mps/openapi/language/SConcept;)Lorg/jetbrains/mps/openapi/model/SNode;" />
-=======
-      <node id="8147861864219953345" at="64,72,67,5" concept="8" />
-      <node id="9040118078822014208" at="71,0,74,0" concept="9" trace="getConcepts#(Lorg/jetbrains/mps/openapi/model/SNode;)Ljava/util/List;" />
-      <node id="9040118078822014208" at="74,0,77,0" concept="9" trace="createNode#(Lorg/jetbrains/mps/openapi/model/SNode;Lorg/jetbrains/mps/openapi/model/SNode;)Lorg/jetbrains/mps/openapi/model/SNode;" />
->>>>>>> d968de6b
-      <node id="9040118078822014208" at="42,0,46,0" concept="9" trace="getIcon#()Ljavax/swing/Icon;" />
-      <node id="9040118078822014208" at="46,0,55,0" concept="9" trace="getNodes#(Lorg/jetbrains/mps/openapi/model/SNode;)Ljava/util/List;" />
-      <node id="9040118078822014208" at="58,0,71,0" concept="9" trace="getNode#(Lorg/jetbrains/mps/openapi/model/SNode;)Lorg/jetbrains/mps/openapi/model/SNode;" />
-      <scope id="9040118078822014208" at="26,34,26,34" />
-      <scope id="9040118078822014222" at="34,32,34,32" />
-      <scope id="9040118078822014208" at="28,28,29,21" />
-      <scope id="9040118078822014208" at="31,55,32,57" />
-      <scope id="9040118078822014208" at="36,40,37,53" />
-      <scope id="9040118078822014208" at="39,43,40,204" />
-      <scope id="9040118078822014208" at="43,25,44,16" />
-      <scope id="9040118078822014208" at="49,20,50,18" />
-      <scope id="9040118078822014208" at="55,29,56,16" />
-      <scope id="8147861864219953326" at="60,42,61,18" />
-      <scope id="8147861864219953346" at="65,30,66,18" />
-<<<<<<< HEAD
-      <scope id="7459370737648323263" at="71,65,72,223" />
-      <scope id="7459370737648327188" at="74,71,75,248" />
-=======
-      <scope id="9040118078822014257" at="71,52,72,241" />
-      <scope id="9040118078822014264" at="74,66,75,269" />
->>>>>>> d968de6b
-      <scope id="9040118078822014208" at="26,0,28,0" />
-      <scope id="9040118078822014208" at="34,0,36,0" />
-      <scope id="9040118078822014208" at="28,0,31,0" />
-      <scope id="9040118078822014208" at="31,0,34,0">
+      <node id="9040118078822014208" at="26,0,27,0" concept="14" trace="ICON" />
+      <node id="9040118078822014208" at="29,28,30,21" concept="11" />
+      <node id="9040118078822014208" at="32,55,33,57" concept="11" />
+      <node id="9040118078822014211" at="37,40,38,53" concept="11" />
+      <node id="9040118078822014216" at="40,43,41,204" concept="11" />
+      <node id="9040118078822014208" at="44,25,45,16" concept="11" />
+      <node id="9040118078822014208" at="47,43,48,69" concept="10" />
+      <node id="9040118078822014208" at="48,69,49,28" concept="10" />
+      <node id="9040118078822014208" at="50,20,51,18" concept="11" />
+      <node id="9040118078822014208" at="52,5,53,46" concept="5" />
+      <node id="9040118078822014208" at="53,46,54,16" concept="11" />
+      <node id="9040118078822014208" at="56,29,57,16" concept="11" />
+      <node id="8147861864219953316" at="59,36,60,64" concept="10" />
+      <node id="8147861864219953327" at="61,42,62,18" concept="11" />
+      <node id="8147861864219953334" at="63,5,64,0" concept="13" />
+      <node id="8147861864219953335" at="64,0,65,72" concept="10" />
+      <node id="8147861864219953347" at="66,30,67,18" concept="11" />
+      <node id="8147861864219953352" at="68,5,69,0" concept="13" />
+      <node id="8147861864219953353" at="69,0,70,321" concept="11" />
+      <node id="9040118078822014258" at="72,65,73,223" concept="11" />
+      <node id="9040118078822014265" at="75,71,76,248" concept="11" />
+      <node id="9040118078822014208" at="27,0,29,0" concept="3" trace="Textgen_TabDescriptor#()V" />
+      <node id="9040118078822014208" at="35,0,37,0" concept="9" trace="startListening#()V" />
+      <node id="9040118078822014208" at="29,0,32,0" concept="9" trace="getTitle#()Ljava/lang/String;" />
+      <node id="9040118078822014208" at="32,0,35,0" concept="9" trace="compareTo#(Ljetbrains/mps/plugins/relations/RelationDescriptor;)I" />
+      <node id="9040118078822014208" at="37,0,40,0" concept="9" trace="getBaseNode#(Lorg/jetbrains/mps/openapi/model/SNode;)Lorg/jetbrains/mps/openapi/model/SNode;" />
+      <node id="9040118078822014208" at="40,0,43,0" concept="9" trace="isApplicable#(Lorg/jetbrains/mps/openapi/model/SNode;)Z" />
+      <node id="9040118078822014208" at="49,28,52,5" concept="8" />
+      <node id="9040118078822014208" at="56,0,59,0" concept="9" trace="isSingle#()Z" />
+      <node id="8147861864219953325" at="60,64,63,5" concept="8" />
+      <node id="8147861864219953345" at="65,72,68,5" concept="8" />
+      <node id="9040118078822014208" at="72,0,75,0" concept="9" trace="getAspectConcepts#(Lorg/jetbrains/mps/openapi/model/SNode;)Ljava/lang/Iterable;" />
+      <node id="9040118078822014208" at="75,0,78,0" concept="9" trace="createAspect#(Lorg/jetbrains/mps/openapi/model/SNode;Lorg/jetbrains/mps/openapi/language/SConcept;)Lorg/jetbrains/mps/openapi/model/SNode;" />
+      <node id="9040118078822014208" at="43,0,47,0" concept="9" trace="getIcon#()Ljavax/swing/Icon;" />
+      <node id="9040118078822014208" at="47,0,56,0" concept="9" trace="getNodes#(Lorg/jetbrains/mps/openapi/model/SNode;)Ljava/util/List;" />
+      <node id="9040118078822014208" at="59,0,72,0" concept="9" trace="getNode#(Lorg/jetbrains/mps/openapi/model/SNode;)Lorg/jetbrains/mps/openapi/model/SNode;" />
+      <scope id="9040118078822014208" at="27,34,27,34" />
+      <scope id="9040118078822014222" at="35,32,35,32" />
+      <scope id="9040118078822014208" at="29,28,30,21" />
+      <scope id="9040118078822014208" at="32,55,33,57" />
+      <scope id="9040118078822014208" at="37,40,38,53" />
+      <scope id="9040118078822014208" at="40,43,41,204" />
+      <scope id="9040118078822014208" at="44,25,45,16" />
+      <scope id="9040118078822014208" at="50,20,51,18" />
+      <scope id="9040118078822014208" at="56,29,57,16" />
+      <scope id="8147861864219953326" at="61,42,62,18" />
+      <scope id="8147861864219953346" at="66,30,67,18" />
+      <scope id="7459370737648323263" at="72,65,73,223" />
+      <scope id="7459370737648327188" at="75,71,76,248" />
+      <scope id="9040118078822014208" at="27,0,29,0" />
+      <scope id="9040118078822014208" at="35,0,37,0" />
+      <scope id="9040118078822014208" at="29,0,32,0" />
+      <scope id="9040118078822014208" at="32,0,35,0">
         <var name="descriptor" id="9040118078822014208" />
       </scope>
-      <scope id="9040118078822014208" at="36,0,39,0">
+      <scope id="9040118078822014208" at="37,0,40,0">
         <var name="node" id="9040118078822014208" />
       </scope>
-      <scope id="9040118078822014208" at="39,0,42,0">
+      <scope id="9040118078822014208" at="40,0,43,0">
         <var name="node" id="9040118078822014208" />
       </scope>
-      <scope id="9040118078822014208" at="55,0,58,0" />
-      <scope id="9040118078822014208" at="71,0,74,0">
+      <scope id="9040118078822014208" at="56,0,59,0" />
+      <scope id="9040118078822014208" at="72,0,75,0">
         <var name="node" id="9040118078822014208" />
       </scope>
-      <scope id="9040118078822014208" at="74,0,77,0">
+      <scope id="9040118078822014208" at="75,0,78,0">
         <var name="concept" id="9040118078822014208" />
         <var name="node" id="9040118078822014208" />
       </scope>
-      <scope id="9040118078822014208" at="42,0,46,0" />
-      <scope id="9040118078822014208" at="46,43,53,16">
+      <scope id="9040118078822014208" at="43,0,47,0" />
+      <scope id="9040118078822014208" at="47,43,54,16">
         <var name="list" id="9040118078822014208" />
         <var name="n" id="9040118078822014208" />
       </scope>
-      <scope id="9040118078822014208" at="46,0,55,0">
+      <scope id="9040118078822014208" at="47,0,56,0">
         <var name="node" id="9040118078822014208" />
       </scope>
-      <scope id="9040118078822014208" at="58,36,69,321">
+      <scope id="9040118078822014208" at="59,36,70,321">
         <var name="aspectModel" id="8147861864219953336" />
         <var name="module" id="8147861864219953317" />
       </scope>
-      <scope id="9040118078822014208" at="58,0,71,0">
+      <scope id="9040118078822014208" at="59,0,72,0">
         <var name="node" id="9040118078822014208" />
       </scope>
-      <unit id="9040118078822014208" at="24,0,78,0" name="jetbrains.mps.ide.devkit.actions.Textgen_TabDescriptor" />
+      <unit id="9040118078822014208" at="25,0,79,0" name="jetbrains.mps.ide.devkit.actions.Textgen_TabDescriptor" />
     </file>
   </root>
   <root nodeRef="r:90fa2771-55a5-4174-b12a-f5413c5a876c(jetbrains.mps.ide.devkit.actions)/9040118078822014309">
