--- conflicted
+++ resolved
@@ -23,10 +23,7 @@
 import jetbrains.mps.ide.devkit.generator.TracerNode.Kind;
 import jetbrains.mps.ide.icons.IconManager;
 import jetbrains.mps.smodel.MPSModuleRepository;
-<<<<<<< HEAD
-=======
 import org.jetbrains.annotations.NotNull;
->>>>>>> f41488bc
 import org.jetbrains.annotations.Nullable;
 import org.jetbrains.mps.openapi.model.SNodeReference;
 import org.jetbrains.mps.openapi.model.SNode;
@@ -54,28 +51,14 @@
     return new CompositeIcon(mainIcon, kindIcon);
   }
 
-<<<<<<< HEAD
-  private static Icon getMainIcon(@Nullable SNodeReference nodePointer) {
-    if (nodePointer != null) {
-      SNode node = nodePointer.resolve(MPSModuleRepository.getInstance());
-      if (node != null) {
-        Icon icon = IconManager.getIconFor(node);
-        if (icon != null) {
-          return icon;
-        }
-      }
-=======
   public static Icon getIcon(@Nullable Kind kind, @NotNull SNode node) {
     Icon mainIcon = getNodeIcon(node);
     if (kind == null) {
       return mainIcon;
->>>>>>> f41488bc
     }
     return new CompositeIcon(mainIcon, getKindIcon(kind));
   }
 
-<<<<<<< HEAD
-=======
   private static Icon getMainIcon(@Nullable SNodeReference nodePointer) {
     SNode node = nodePointer == null ? null : nodePointer.resolve(MPSModuleRepository.getInstance());
     return getNodeIcon(node);
@@ -86,7 +69,6 @@
     return icon != null ? icon : jetbrains.mps.ide.projectPane.Icons.DEFAULT_ICON;
   }
 
->>>>>>> f41488bc
   private static Icon getKindIcon(Kind kind) {
     switch (kind) {
       case INPUT:
