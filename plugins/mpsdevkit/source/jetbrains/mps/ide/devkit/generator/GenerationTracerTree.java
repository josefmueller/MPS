/*
 * Copyright 2003-2014 JetBrains s.r.o.
 *
 * Licensed under the Apache License, Version 2.0 (the "License");
 * you may not use this file except in compliance with the License.
 * You may obtain a copy of the License at
 *
 * http://www.apache.org/licenses/LICENSE-2.0
 *
 * Unless required by applicable law or agreed to in writing, software
 * distributed under the License is distributed on an "AS IS" BASIS,
 * WITHOUT WARRANTIES OR CONDITIONS OF ANY KIND, either express or implied.
 * See the License for the specific language governing permissions and
 * limitations under the License.
 */
package jetbrains.mps.ide.devkit.generator;

import com.intellij.openapi.actionSystem.ActionGroup;
<<<<<<< HEAD
import com.intellij.openapi.project.Project;
import jetbrains.mps.ide.project.ProjectHelper;
import jetbrains.mps.ide.ui.tree.MPSTree;
import jetbrains.mps.ide.ui.tree.MPSTreeNode;
import jetbrains.mps.openapi.navigation.NavigationSupport;
=======
import jetbrains.mps.ide.ui.tree.MPSTree;
import jetbrains.mps.ide.ui.tree.MPSTreeNode;
import jetbrains.mps.openapi.navigation.NavigationSupport;
import jetbrains.mps.project.Project;
>>>>>>> f41488bc
import jetbrains.mps.project.ProjectOperationContext;
import jetbrains.mps.smodel.IOperationContext;
import jetbrains.mps.smodel.MPSModuleRepository;
import jetbrains.mps.smodel.ModelAccess;
import org.jetbrains.annotations.NotNull;
import org.jetbrains.mps.openapi.model.SNode;
import org.jetbrains.mps.openapi.model.SNodeReference;

final class GenerationTracerTree extends MPSTree {
  private final GenerationTracerView myView;
  private TraceNodeUI myRootTracerNode;
  private Project myProject;

  public GenerationTracerTree(@NotNull GenerationTracerView view, @NotNull TraceNodeUI root, @NotNull Project project) {
    myView = view;
    myRootTracerNode = root;
    myProject = project;
  }

  protected MPSTreeNode rebuild() {
    return create(myRootTracerNode);
  }

  private static MPSTreeNode create(TraceNodeUI n) {
    MPSTreeNode treeNode = new MPSTreeNode(null);
    treeNode.setUserObject(n);
    treeNode.setNodeIdentifier(n.getNodeIdentifier());
    treeNode.setText(n.getText());
    final SNodeReference target = n.getNavigateTarget();
    if (target != null && target.getModelReference() != null) {
      treeNode.setAdditionalText(target.getModelReference().getModelName());
    }
    treeNode.setIcon(n.getIcon());
    for (TraceNodeUI ch : n.getChildren()) {
      treeNode.add(create(ch));
    }
    treeNode.setToggleClickCount(-1);
    treeNode.setAutoExpandable(treeNode.getChildCount() == 1);
    return treeNode;
  }

  @Override
  protected ActionGroup createPopupActionGroup(final MPSTreeNode node) {
    final Object userObject = node.getUserObject();
    if (false == userObject instanceof TraceNodeUI) {
      return null;
    }
    return myView.getTraceActionGroup((TraceNodeUI) userObject);
  }

  // these actions runWriteInEDT even though they are purely read actions, is convention brought by MPS-15256 - NavigationSupport expects write lock

  @Override
  protected void autoscroll(@NotNull MPSTreeNode node) {
    TraceNodeUI traceNode = (TraceNodeUI) node.getUserObject();
<<<<<<< HEAD
    ModelAccess.instance().runWriteInEDT(new Navigate(ProjectHelper.toMPSProject(myProject), traceNode.getNavigateTarget()));
=======
    ModelAccess.instance().runWriteInEDT(new Navigate(myProject, traceNode.getNavigateTarget()));
>>>>>>> f41488bc
  }

  @Override
  protected void doubleClick(@NotNull MPSTreeNode node) {
    TraceNodeUI traceNode = (TraceNodeUI) node.getUserObject();
<<<<<<< HEAD
    ModelAccess.instance().runWriteInEDT(new Navigate(ProjectHelper.toMPSProject(myProject), traceNode.getNavigateTarget()));
  }

  private static final class Navigate implements Runnable {
    private final jetbrains.mps.project.Project myProject;
    private final SNodeReference myNode;

    public Navigate(jetbrains.mps.project.Project mpsProject, SNodeReference node) {
=======
    ModelAccess.instance().runWriteInEDT(new Navigate(myProject, traceNode.getNavigateTarget()));
  }

  private static final class Navigate implements Runnable {
    private final Project myProject;
    private final SNodeReference myNode;

    public Navigate(Project mpsProject, SNodeReference node) {
>>>>>>> f41488bc
      myProject = mpsProject;
      myNode = node;
    }

    @Override
    public void run() {
      if (myNode == null) {
        return;
      }
      SNode node = myNode.resolve(MPSModuleRepository.getInstance());
      if (node == null) {
        return;
      }
      IOperationContext context = new ProjectOperationContext(myProject);
      // do not select top-level nodes - don't know the reason, but this is the way it used to be
      NavigationSupport.getInstance().openNode(context, node, true, node.getModel() == null || node.getParent() != null);
    }
  }
}<|MERGE_RESOLUTION|>--- conflicted
+++ resolved
@@ -16,18 +16,10 @@
 package jetbrains.mps.ide.devkit.generator;
 
 import com.intellij.openapi.actionSystem.ActionGroup;
-<<<<<<< HEAD
-import com.intellij.openapi.project.Project;
-import jetbrains.mps.ide.project.ProjectHelper;
-import jetbrains.mps.ide.ui.tree.MPSTree;
-import jetbrains.mps.ide.ui.tree.MPSTreeNode;
-import jetbrains.mps.openapi.navigation.NavigationSupport;
-=======
 import jetbrains.mps.ide.ui.tree.MPSTree;
 import jetbrains.mps.ide.ui.tree.MPSTreeNode;
 import jetbrains.mps.openapi.navigation.NavigationSupport;
 import jetbrains.mps.project.Project;
->>>>>>> f41488bc
 import jetbrains.mps.project.ProjectOperationContext;
 import jetbrains.mps.smodel.IOperationContext;
 import jetbrains.mps.smodel.MPSModuleRepository;
@@ -83,26 +75,12 @@
   @Override
   protected void autoscroll(@NotNull MPSTreeNode node) {
     TraceNodeUI traceNode = (TraceNodeUI) node.getUserObject();
-<<<<<<< HEAD
-    ModelAccess.instance().runWriteInEDT(new Navigate(ProjectHelper.toMPSProject(myProject), traceNode.getNavigateTarget()));
-=======
     ModelAccess.instance().runWriteInEDT(new Navigate(myProject, traceNode.getNavigateTarget()));
->>>>>>> f41488bc
   }
 
   @Override
   protected void doubleClick(@NotNull MPSTreeNode node) {
     TraceNodeUI traceNode = (TraceNodeUI) node.getUserObject();
-<<<<<<< HEAD
-    ModelAccess.instance().runWriteInEDT(new Navigate(ProjectHelper.toMPSProject(myProject), traceNode.getNavigateTarget()));
-  }
-
-  private static final class Navigate implements Runnable {
-    private final jetbrains.mps.project.Project myProject;
-    private final SNodeReference myNode;
-
-    public Navigate(jetbrains.mps.project.Project mpsProject, SNodeReference node) {
-=======
     ModelAccess.instance().runWriteInEDT(new Navigate(myProject, traceNode.getNavigateTarget()));
   }
 
@@ -111,7 +89,6 @@
     private final SNodeReference myNode;
 
     public Navigate(Project mpsProject, SNodeReference node) {
->>>>>>> f41488bc
       myProject = mpsProject;
       myNode = node;
     }
