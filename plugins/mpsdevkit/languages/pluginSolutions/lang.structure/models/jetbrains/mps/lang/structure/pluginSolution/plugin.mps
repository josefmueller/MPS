--- conflicted
+++ resolved
@@ -5,30 +5,16 @@
     <use id="443f4c36-fcf5-4eb6-9500-8d06ed259e3e" name="jetbrains.mps.baseLanguage.classifiers" version="0" />
     <use id="fd392034-7849-419d-9071-12563d152375" name="jetbrains.mps.baseLanguage.closures" version="0" />
     <use id="83888646-71ce-4f1c-9c53-c54016f6ad4f" name="jetbrains.mps.baseLanguage.collections" version="0" />
-<<<<<<< HEAD
-=======
-    <use id="760a0a8c-eabb-4521-8bfd-65db761a9ba3" name="jetbrains.mps.baseLanguage.logging" version="0" />
-    <use id="18bc6592-03a6-4e29-a83a-7ff23bde13ba" name="jetbrains.mps.lang.editor" version="0" />
->>>>>>> db4ff9b3
     <use id="c0080a47-7e37-4558-bee9-9ae18e690549" name="jetbrains.mps.lang.extension" version="0" />
     <use id="28f9e497-3b42-4291-aeba-0a1039153ab1" name="jetbrains.mps.lang.plugin" version="0" />
     <use id="ef7bf5ac-d06c-4342-b11d-e42104eb9343" name="jetbrains.mps.lang.plugin.standalone" version="0" />
     <use id="3a13115c-633c-4c5c-bbcc-75c4219e9555" name="jetbrains.mps.lang.quotation" version="0" />
-<<<<<<< HEAD
     <use id="7866978e-a0f0-4cc7-81bc-4d213d9375e1" name="jetbrains.mps.lang.smodel" version="0" />
     <use id="f3061a53-9226-4cc5-a443-f952ceaf5816" name="jetbrains.mps.baseLanguage" version="1" />
     <use id="63650c59-16c8-498a-99c8-005c7ee9515d" name="jetbrains.mps.lang.access" version="0" />
     <use id="c7d5b9dd-a05f-4be2-bc73-f2e16994cc67" name="jetbrains.mps.lang.classLike" version="0" />
     <use id="f2801650-65d5-424e-bb1b-463a8781b786" name="jetbrains.mps.baseLanguage.javadoc" version="1" />
     <use id="774bf8a0-62e5-41e1-af63-f4812e60e48b" name="jetbrains.mps.baseLanguage.checkedDots" version="0" />
-=======
-    <use id="3ecd7c84-cde3-45de-886c-135ecc69b742" name="jetbrains.mps.lang.refactoring" version="0" />
-    <use id="7866978e-a0f0-4cc7-81bc-4d213d9375e1" name="jetbrains.mps.lang.smodel" version="0" />
-    <use id="f3061a53-9226-4cc5-a443-f952ceaf5816" name="jetbrains.mps.baseLanguage" version="1" />
-    <use id="63650c59-16c8-498a-99c8-005c7ee9515d" name="jetbrains.mps.lang.access" version="0" />
-    <use id="90746344-04fd-4286-97d5-b46ae6a81709" name="jetbrains.mps.lang.migration" version="0" />
-    <use id="c7d5b9dd-a05f-4be2-bc73-f2e16994cc67" name="jetbrains.mps.lang.classLike" version="0" />
->>>>>>> db4ff9b3
   </languages>
   <imports>
     <import index="ekwn" ref="r:9832fb5f-2578-4b58-8014-a5de79da988e(jetbrains.mps.ide.editor.actions)" />
@@ -63,11 +49,10 @@
     <import index="oubp" ref="c7d5b9dd-a05f-4be2-bc73-f2e16994cc67/r:7cc2086d-c7d0-49c7-811c-ebbaf40d9195(jetbrains.mps.lang.classLike/jetbrains.mps.lang.classLike.structure)" />
     <import index="tpee" ref="r:00000000-0000-4000-0000-011c895902ca(jetbrains.mps.baseLanguage.structure)" />
     <import index="qydz" ref="r:4f3f3d44-88a3-4a22-aa9e-fb5ea41e67af(jetbrains.mps.lang.migration.pluginSolution.util)" />
-<<<<<<< HEAD
     <import index="53vh" ref="r:53885008-7612-46ff-8b11-27f1d42c3adb(jetbrains.mps.lang.migration.structure)" />
+    <import index="g3cv" ref="6ed54515-acc8-4d1e-a16c-9fd6cfe951ea/f:java_stub#6ed54515-acc8-4d1e-a16c-9fd6cfe951ea#jetbrains.mps.smodel.adapter.structure.ref(MPS.Core/jetbrains.mps.smodel.adapter.structure.ref@java_stub)" />
     <import index="tp3t" ref="r:00000000-0000-4000-0000-011c89590345(jetbrains.mps.lang.pattern.structure)" />
-=======
->>>>>>> db4ff9b3
+    <import index="810" ref="f:java_stub#498d89d2-c2e9-11e2-ad49-6cf049e62fe5#com.intellij.openapi.ui(MPS.IDEA/com.intellij.openapi.ui@java_stub)" implicit="true" />
     <import index="tp2c" ref="r:00000000-0000-4000-0000-011c89590338(jetbrains.mps.baseLanguage.closures.structure)" implicit="true" />
     <import index="tprs" ref="r:00000000-0000-4000-0000-011c895904a4(jetbrains.mps.ide.actions)" implicit="true" />
     <import index="t3eg" ref="8865b7a8-5271-43d3-884c-6fd1d9cfdd34/f:java_stub#8865b7a8-5271-43d3-884c-6fd1d9cfdd34#org.jetbrains.mps.openapi.language(MPS.OpenAPI/org.jetbrains.mps.openapi.language@java_stub)" implicit="true" />
@@ -241,9 +226,6 @@
         <property id="1068580123138" name="value" index="3clFbU" />
       </concept>
       <concept id="1068580123140" name="jetbrains.mps.baseLanguage.structure.ConstructorDeclaration" flags="ig" index="3clFbW" />
-      <concept id="1068580320020" name="jetbrains.mps.baseLanguage.structure.IntegerConstant" flags="nn" index="3cmrfG">
-        <property id="1068580320021" name="value" index="3cmrfH" />
-      </concept>
       <concept id="1068581242875" name="jetbrains.mps.baseLanguage.structure.PlusExpression" flags="nn" index="3cpWs3" />
       <concept id="1068581242878" name="jetbrains.mps.baseLanguage.structure.ReturnStatement" flags="nn" index="3cpWs6">
         <child id="1068581517676" name="expression" index="3cqZAk" />
@@ -291,15 +273,12 @@
         <child id="1163668922816" name="ifTrue" index="3K4E3e" />
         <child id="1163668934364" name="ifFalse" index="3K4GZi" />
       </concept>
-<<<<<<< HEAD
       <concept id="6329021646629104957" name="jetbrains.mps.baseLanguage.structure.TextCommentPart" flags="nn" index="3SKdUq">
         <property id="6329021646629104958" name="text" index="3SKdUp" />
       </concept>
       <concept id="6329021646629104954" name="jetbrains.mps.baseLanguage.structure.SingleLineComment" flags="nn" index="3SKdUt">
         <child id="6329021646629175155" name="commentPart" index="3SKWNk" />
       </concept>
-=======
->>>>>>> db4ff9b3
       <concept id="1146644602865" name="jetbrains.mps.baseLanguage.structure.PublicVisibility" flags="nn" index="3Tm1VV" />
       <concept id="1146644623116" name="jetbrains.mps.baseLanguage.structure.PrivateVisibility" flags="nn" index="3Tm6S6" />
       <concept id="1080120340718" name="jetbrains.mps.baseLanguage.structure.AndExpression" flags="nn" index="1Wc70l" />
@@ -475,7 +454,6 @@
       <concept id="1138056282393" name="jetbrains.mps.lang.smodel.structure.SLinkListAccess" flags="nn" index="3Tsc0h">
         <reference id="1138056546658" name="link" index="3TtcxE" />
       </concept>
-      <concept id="1228341669568" name="jetbrains.mps.lang.smodel.structure.Node_DetachOperation" flags="nn" index="3YRAZt" />
     </language>
     <language id="ceab5195-25ea-4f22-9b92-103b95ca8c0c" name="jetbrains.mps.lang.core">
       <concept id="1133920641626" name="jetbrains.mps.lang.core.structure.BaseConcept" flags="ng" index="2VYdi">
@@ -524,21 +502,13 @@
         <reference id="1153944258490" name="variable" index="2Gs0qQ" />
       </concept>
       <concept id="1235566554328" name="jetbrains.mps.baseLanguage.collections.structure.AnyOperation" flags="nn" index="2HwmR7" />
-<<<<<<< HEAD
       <concept id="1235566831861" name="jetbrains.mps.baseLanguage.collections.structure.AllOperation" flags="nn" index="2HxqBE" />
       <concept id="1235573135402" name="jetbrains.mps.baseLanguage.collections.structure.SingletonSequenceCreator" flags="nn" index="2HTt$P">
         <child id="1235573175711" name="elementType" index="2HTBi0" />
         <child id="1235573187520" name="singletonValue" index="2HTEbv" />
       </concept>
       <concept id="1227022179634" name="jetbrains.mps.baseLanguage.collections.structure.AddLastElementOperation" flags="nn" index="2Ke9KJ" />
-=======
-      <concept id="1237721394592" name="jetbrains.mps.baseLanguage.collections.structure.AbstractContainerCreator" flags="nn" index="HWqM0">
-        <child id="1237721435807" name="elementType" index="HW$YZ" />
-        <child id="1562299158920737514" name="initSize" index="3lWHg$" />
-      </concept>
->>>>>>> db4ff9b3
       <concept id="1203518072036" name="jetbrains.mps.baseLanguage.collections.structure.SmartClosureParameterDeclaration" flags="ig" index="Rh6nW" />
-      <concept id="1160600644654" name="jetbrains.mps.baseLanguage.collections.structure.ListCreatorWithInit" flags="nn" index="Tc6Ow" />
       <concept id="1160612413312" name="jetbrains.mps.baseLanguage.collections.structure.AddElementOperation" flags="nn" index="TSZUe" />
       <concept id="1160666733551" name="jetbrains.mps.baseLanguage.collections.structure.AddAllElementsOperation" flags="nn" index="X8dFx" />
       <concept id="1162934736510" name="jetbrains.mps.baseLanguage.collections.structure.GetElementOperation" flags="nn" index="34jXtK" />
@@ -2232,7 +2202,7 @@
                             <node concept="3clFbF" id="3EqKdwuHdA8" role="3cqZAp">
                               <node concept="2OqwBi" id="7hNQXX6E5a2" role="3clFbG">
                                 <node concept="2JrnkZ" id="7hNQXX6E02C" role="2Oq$k0">
-                                  <node concept="37vLTw" id="7hNQXX6EgXK" role="2JrQYb">
+                                  <node concept="37vLTw" id="7zD5UQyLCJM" role="2JrQYb">
                                     <ref role="3cqZAo" node="3EqKdwuHd_R" resolve="node" />
                                   </node>
                                 </node>
@@ -2242,7 +2212,7 @@
                                     <node concept="2c44tb" id="7hNQXX6E9Jc" role="lGtFl">
                                       <property role="P3scX" value="7866978e-a0f0-4cc7-81bc-4d213d9375e1/2644386474302386080/2644386474302386081" />
                                       <property role="2qtEX8" value="conceptDeclaration" />
-                                      <node concept="37vLTw" id="7hNQXX6EeQ0" role="2c44t1">
+                                      <node concept="37vLTw" id="7zD5UQyLDoP" role="2c44t1">
                                         <ref role="3cqZAo" node="3EqKdwuHdzB" resolve="targetConcept" />
                                       </node>
                                     </node>
@@ -2506,31 +2476,14 @@
                     </node>
                   </node>
                   <node concept="3clFbF" id="3EqKdwuHdCN" role="3cqZAp">
-<<<<<<< HEAD
                     <node concept="2OqwBi" id="21rTJcz$XxK" role="3clFbG">
                       <node concept="2OqwBi" id="3EqKdwuHdCO" role="2Oq$k0">
                         <node concept="2OqwBi" id="3EqKdwuHdCP" role="2Oq$k0">
                           <node concept="2YIFZM" id="3EqKdwuHdCQ" role="2Oq$k0">
                             <ref role="1Pybhc" to="qydz:1E0uMqHvl2w" resolve="MigrationScriptBuilder" />
                             <ref role="37wK5l" to="qydz:2BXC8DkHECl" resolve="createMigrationScript" />
-                            <node concept="37vLTw" id="3EqKdwuHdCR" role="37wK5m">
-                              <ref role="3cqZAo" node="3EqKdwuHd$N" resolve="targetLanguage" />
-=======
-                    <node concept="2OqwBi" id="3EqKdwuHdCO" role="3clFbG">
-                      <node concept="2OqwBi" id="3EqKdwuHdCP" role="2Oq$k0">
-                        <node concept="2YIFZM" id="3EqKdwuHdCQ" role="2Oq$k0">
-                          <ref role="1Pybhc" to="qydz:1E0uMqHvl2w" resolve="MigrationScriptBuilder" />
-                          <ref role="37wK5l" to="qydz:2BXC8DkHECl" resolve="createMigrationScript" />
-                          <node concept="37vLTw" id="7hNQXX6L7Kn" role="37wK5m">
-                            <ref role="3cqZAo" node="3EqKdwuHd$N" resolve="sourceLanguage" />
-                          </node>
-                        </node>
-                        <node concept="liA8E" id="3EqKdwuHdCS" role="2OqNvi">
-                          <ref role="37wK5l" to="qydz:2BXC8DkHn7Y" resolve="setName" />
-                          <node concept="3cpWs3" id="3EqKdwuHdCT" role="37wK5m">
-                            <node concept="37vLTw" id="3EqKdwuHdCU" role="3uHU7w">
-                              <ref role="3cqZAo" node="3EqKdwuHd_s" resolve="propName" />
->>>>>>> db4ff9b3
+                            <node concept="37vLTw" id="7zD5UQyLEME" role="37wK5m">
+                              <ref role="3cqZAo" node="3EqKdwuHd$N" resolve="sourceLanguage" />
                             </node>
                           </node>
                           <node concept="liA8E" id="3EqKdwuHdCS" role="2OqNvi">
@@ -2547,7 +2500,7 @@
                         </node>
                         <node concept="liA8E" id="3EqKdwuHdCW" role="2OqNvi">
                           <ref role="37wK5l" to="qydz:3YBeIJ09MkR" resolve="setExecuteMethod" />
-                          <node concept="37vLTw" id="3EqKdwuHdCX" role="37wK5m">
+                          <node concept="37vLTw" id="7zD5UQyLFlh" role="37wK5m">
                             <ref role="3cqZAo" node="3EqKdwuHdBi" resolve="executeMethod" />
                           </node>
                         </node>
@@ -2557,7 +2510,6 @@
                       </node>
                     </node>
                   </node>
-                  <node concept="3clFbH" id="3YBeIJ0bY01" role="3cqZAp" />
                 </node>
               </node>
             </node>
@@ -3031,397 +2983,6 @@
     <property role="72QZ$" value="true" />
     <property role="3GE5qa" value="Actions" />
     <property role="2uzpH1" value="Move Link Up" />
-    <node concept="2S4$dB" id="4KDfkUwM9xn" role="1NuT2Z">
-      <property role="TrG5h" value="target" />
-      <node concept="3Tm6S6" id="4KDfkUwM9xo" role="1B3o_S" />
-      <node concept="3Tqbb2" id="4KDfkUwM9xp" role="1tU5fm">
-        <ref role="ehGHo" to="tpce:f_TJgxE" resolve="LinkDeclaration" />
-      </node>
-      <node concept="1oajcY" id="4KDfkUwM9xq" role="1oa70y" />
-    </node>
-    <node concept="1DS2jV" id="2BXC8DkFYqL" role="1NuT2Z">
-      <property role="TrG5h" value="project" />
-      <ref role="1DUlNI" to="5xh9:~MPSCommonDataKeys.MPS_PROJECT" resolve="MPS_PROJECT" />
-      <node concept="1oajcY" id="2BXC8DkFYqM" role="1oa70y" />
-    </node>
-    <node concept="tnohg" id="4KDfkUwM9xt" role="tncku">
-      <node concept="3clFbS" id="4KDfkUwM9xu" role="2VODD2">
-        <node concept="3cpWs8" id="68vJXgz9iej" role="3cqZAp">
-          <node concept="3cpWsn" id="68vJXgz9iek" role="3cpWs9">
-            <property role="TrG5h" value="targetConcept" />
-            <property role="3TUv4t" value="true" />
-            <node concept="3Tqbb2" id="68vJXgz9iel" role="1tU5fm">
-              <ref role="ehGHo" to="tpce:h0PkWnZ" resolve="AbstractConceptDeclaration" />
-            </node>
-            <node concept="2YIFZM" id="68vJXgz9iem" role="33vP2m">
-              <ref role="1Pybhc" to="o2jy:4rbk1n1vf4H" resolve="MoveUpDialog" />
-              <ref role="37wK5l" to="o2jy:4rbk1n1vfZJ" resolve="getConcept" />
-              <node concept="2OqwBi" id="68vJXgz9ien" role="37wK5m">
-                <node concept="2OqwBi" id="68vJXgz9ieo" role="2Oq$k0">
-                  <node concept="2WthIp" id="68vJXgz9iep" role="2Oq$k0" />
-                  <node concept="1DTwFV" id="2BXC8DkGdX6" role="2OqNvi">
-                    <ref role="2WH_rO" node="2BXC8DkFYqL" resolve="project" />
-                  </node>
-                </node>
-                <node concept="liA8E" id="68vJXgz9ier" role="2OqNvi">
-                  <ref role="37wK5l" to="jrbx:~MPSProject.getProject():com.intellij.openapi.project.Project" resolve="getProject" />
-                </node>
-              </node>
-              <node concept="2OqwBi" id="68vJXgz9ies" role="37wK5m">
-                <node concept="2WthIp" id="68vJXgz9iet" role="2Oq$k0" />
-                <node concept="3gHZIF" id="68vJXgz9ieu" role="2OqNvi">
-                  <ref role="2WH_rO" node="4KDfkUwM9xn" resolve="target" />
-                </node>
-              </node>
-              <node concept="Xl_RD" id="68vJXgz9iev" role="37wK5m">
-                <property role="Xl_RC" value="link" />
-              </node>
-            </node>
-          </node>
-        </node>
-        <node concept="3cpWs8" id="68vJXgz9iew" role="3cqZAp">
-          <node concept="3cpWsn" id="68vJXgz9iex" role="3cpWs9">
-            <property role="TrG5h" value="modelAccess" />
-            <node concept="2OqwBi" id="68vJXgz9iey" role="33vP2m">
-              <node concept="liA8E" id="68vJXgz9iez" role="2OqNvi">
-                <ref role="37wK5l" to="88zw:~SRepository.getModelAccess():org.jetbrains.mps.openapi.module.ModelAccess" resolve="getModelAccess" />
-              </node>
-              <node concept="2OqwBi" id="68vJXgz9ie$" role="2Oq$k0">
-                <node concept="liA8E" id="68vJXgz9ie_" role="2OqNvi">
-                  <ref role="37wK5l" to="vsqj:~Project.getRepository():org.jetbrains.mps.openapi.module.SRepository" resolve="getRepository" />
-                </node>
-                <node concept="2OqwBi" id="68vJXgz9ieA" role="2Oq$k0">
-                  <node concept="2WthIp" id="68vJXgz9ieB" role="2Oq$k0" />
-                  <node concept="1DTwFV" id="2BXC8DkGf91" role="2OqNvi">
-                    <ref role="2WH_rO" node="2BXC8DkFYqL" resolve="project" />
-                  </node>
-                </node>
-              </node>
-            </node>
-            <node concept="3uibUv" id="68vJXgz9ieD" role="1tU5fm">
-              <ref role="3uigEE" to="88zw:~ModelAccess" resolve="ModelAccess" />
-            </node>
-          </node>
-        </node>
-        <node concept="3clFbJ" id="68vJXgz9ieE" role="3cqZAp">
-          <node concept="3clFbS" id="68vJXgz9ieF" role="3clFbx">
-            <node concept="3cpWs6" id="68vJXgz9ieG" role="3cqZAp" />
-          </node>
-          <node concept="3clFbC" id="68vJXgz9ieH" role="3clFbw">
-            <node concept="10Nm6u" id="68vJXgz9ieI" role="3uHU7w" />
-            <node concept="37vLTw" id="68vJXgz9ieJ" role="3uHU7B">
-              <ref role="3cqZAo" node="68vJXgz9iek" resolve="targetConcept" />
-            </node>
-          </node>
-        </node>
-        <node concept="3clFbH" id="68vJXgz9ieN" role="3cqZAp" />
-        <node concept="3clFbF" id="68vJXgz9ifM" role="3cqZAp">
-          <node concept="2OqwBi" id="68vJXgz9ifN" role="3clFbG">
-            <node concept="37vLTw" id="68vJXgz9ifO" role="2Oq$k0">
-              <ref role="3cqZAo" node="68vJXgz9iex" resolve="modelAccess" />
-            </node>
-            <node concept="liA8E" id="68vJXgz9ifP" role="2OqNvi">
-              <ref role="37wK5l" to="88zw:~ModelAccess.executeCommandInEDT(java.lang.Runnable):void" resolve="executeCommandInEDT" />
-              <node concept="1bVj0M" id="68vJXgz9ifQ" role="37wK5m">
-                <node concept="3clFbS" id="68vJXgz9ifR" role="1bW5cS">
-                  <node concept="3cpWs8" id="2BXC8DkKi_V" role="3cqZAp">
-                    <node concept="3cpWsn" id="2BXC8DkKi_W" role="3cpWs9">
-                      <property role="TrG5h" value="currentConcept" />
-                      <property role="3TUv4t" value="true" />
-                      <node concept="3Tqbb2" id="2BXC8DkKi_X" role="1tU5fm">
-                        <ref role="ehGHo" to="tpce:h0PkWnZ" resolve="AbstractConceptDeclaration" />
-                      </node>
-                      <node concept="2OqwBi" id="2BXC8DkKCrZ" role="33vP2m">
-                        <node concept="2OqwBi" id="2BXC8DkK$Yh" role="2Oq$k0">
-                          <node concept="2WthIp" id="2BXC8DkKzM5" role="2Oq$k0" />
-                          <node concept="3gHZIF" id="2BXC8DkKALV" role="2OqNvi">
-                            <ref role="2WH_rO" node="4KDfkUwM9xn" resolve="target" />
-                          </node>
-                        </node>
-                        <node concept="2Xjw5R" id="2BXC8DkKDSh" role="2OqNvi">
-                          <node concept="1xMEDy" id="2BXC8DkKDSj" role="1xVPHs">
-                            <node concept="chp4Y" id="2BXC8DkKET7" role="ri$Ld">
-                              <ref role="cht4Q" to="tpce:h0PkWnZ" resolve="AbstractConceptDeclaration" />
-                            </node>
-                          </node>
-                        </node>
-                      </node>
-                    </node>
-                  </node>
-                  <node concept="3clFbJ" id="2BXC8DkKHwq" role="3cqZAp">
-                    <node concept="3clFbS" id="2BXC8DkKHwt" role="3clFbx">
-                      <node concept="3cpWs6" id="2BXC8DkKLkJ" role="3cqZAp" />
-                    </node>
-                    <node concept="3clFbC" id="2BXC8DkKK8h" role="3clFbw">
-                      <node concept="10Nm6u" id="2BXC8DkKLfJ" role="3uHU7w" />
-                      <node concept="37vLTw" id="2BXC8DkKIWG" role="3uHU7B">
-                        <ref role="3cqZAo" node="2BXC8DkKi_W" resolve="currentConcept" />
-                      </node>
-                    </node>
-                  </node>
-                  <node concept="3clFbJ" id="68vJXgz9ifS" role="3cqZAp">
-                    <node concept="3clFbS" id="68vJXgz9ifT" role="3clFbx">
-                      <node concept="3cpWs6" id="68vJXgz9ifU" role="3cqZAp" />
-                    </node>
-                    <node concept="3fqX7Q" id="68vJXgz9ifV" role="3clFbw">
-                      <node concept="2YIFZM" id="68vJXgz9ifW" role="3fr31v">
-                        <ref role="1Pybhc" to="ec5l:~SNodeUtil" resolve="SNodeUtil" />
-                        <ref role="37wK5l" to="ec5l:~SNodeUtil.isAccessible(org.jetbrains.mps.openapi.model.SNode,org.jetbrains.mps.openapi.module.SRepository):boolean" resolve="isAccessible" />
-                        <node concept="2OqwBi" id="68vJXgz9ifX" role="37wK5m">
-                          <node concept="2WthIp" id="68vJXgz9ifY" role="2Oq$k0" />
-                          <node concept="3gHZIF" id="68vJXgz9ifZ" role="2OqNvi">
-                            <ref role="2WH_rO" node="4KDfkUwM9xn" resolve="target" />
-                          </node>
-                        </node>
-                        <node concept="2OqwBi" id="2BXC8DkGlnu" role="37wK5m">
-                          <node concept="2OqwBi" id="2BXC8DkGkj6" role="2Oq$k0">
-                            <node concept="2WthIp" id="2BXC8DkGkj9" role="2Oq$k0" />
-                            <node concept="1DTwFV" id="2BXC8DkGkjb" role="2OqNvi">
-                              <ref role="2WH_rO" node="2BXC8DkFYqL" resolve="project" />
-                            </node>
-                          </node>
-                          <node concept="liA8E" id="2BXC8DkGmz4" role="2OqNvi">
-                            <ref role="37wK5l" to="vsqj:~Project.getRepository():org.jetbrains.mps.openapi.module.SRepository" resolve="getRepository" />
-                          </node>
-                        </node>
-                      </node>
-                    </node>
-                  </node>
-                  <node concept="3clFbJ" id="68vJXgz9ig1" role="3cqZAp">
-                    <node concept="3clFbS" id="68vJXgz9ig2" role="3clFbx">
-                      <node concept="3cpWs6" id="68vJXgz9ig3" role="3cqZAp" />
-                    </node>
-                    <node concept="3fqX7Q" id="68vJXgz9ig4" role="3clFbw">
-                      <node concept="2YIFZM" id="68vJXgz9ig5" role="3fr31v">
-                        <ref role="1Pybhc" to="ec5l:~SNodeUtil" resolve="SNodeUtil" />
-                        <ref role="37wK5l" to="ec5l:~SNodeUtil.isAccessible(org.jetbrains.mps.openapi.model.SNode,org.jetbrains.mps.openapi.module.SRepository):boolean" resolve="isAccessible" />
-                        <node concept="37vLTw" id="68vJXgz9ig6" role="37wK5m">
-                          <ref role="3cqZAo" node="68vJXgz9iek" resolve="targetConcept" />
-                        </node>
-                        <node concept="2OqwBi" id="2BXC8DkGn1_" role="37wK5m">
-                          <node concept="2OqwBi" id="2BXC8DkGn1A" role="2Oq$k0">
-                            <node concept="2WthIp" id="2BXC8DkGn1B" role="2Oq$k0" />
-                            <node concept="1DTwFV" id="2BXC8DkGn1C" role="2OqNvi">
-                              <ref role="2WH_rO" node="2BXC8DkFYqL" resolve="project" />
-                            </node>
-                          </node>
-                          <node concept="liA8E" id="2BXC8DkGn1D" role="2OqNvi">
-                            <ref role="37wK5l" to="vsqj:~Project.getRepository():org.jetbrains.mps.openapi.module.SRepository" resolve="getRepository" />
-                          </node>
-                        </node>
-                      </node>
-                    </node>
-                  </node>
-                  <node concept="3cpWs8" id="68vJXgz9ig8" role="3cqZAp">
-                    <node concept="3cpWsn" id="68vJXgz9ig9" role="3cpWs9">
-                      <property role="TrG5h" value="currentLanguage" />
-                      <node concept="3uibUv" id="68vJXgz9iga" role="1tU5fm">
-                        <ref role="3uigEE" to="cu2c:~Language" resolve="Language" />
-                      </node>
-                      <node concept="2YIFZM" id="68vJXgz9igb" role="33vP2m">
-                        <ref role="1Pybhc" to="cu2c:~Language" resolve="Language" />
-                        <ref role="37wK5l" to="cu2c:~Language.getLanguageFor(org.jetbrains.mps.openapi.model.SModel):jetbrains.mps.smodel.Language" resolve="getLanguageFor" />
-                        <node concept="2OqwBi" id="68vJXgz9igd" role="37wK5m">
-                          <node concept="37vLTw" id="7hNQXX6gP7Y" role="2Oq$k0">
-                            <ref role="3cqZAo" node="2BXC8DkKi_W" resolve="currentConcept" />
-                          </node>
-                          <node concept="I4A8Y" id="68vJXgz9igf" role="2OqNvi" />
-                        </node>
-                      </node>
-                    </node>
-                  </node>
-                  <node concept="3cpWs8" id="2BXC8DkLhWI" role="3cqZAp">
-                    <node concept="3cpWsn" id="2BXC8DkLhWJ" role="3cpWs9">
-                      <property role="TrG5h" value="newLink" />
-                      <node concept="3Tqbb2" id="2BXC8DkLhWE" role="1tU5fm">
-                        <ref role="ehGHo" to="tpce:f_TJgxE" resolve="LinkDeclaration" />
-                      </node>
-                      <node concept="2OqwBi" id="2BXC8DkLhWK" role="33vP2m">
-                        <node concept="2OqwBi" id="2BXC8DkLhWL" role="2Oq$k0">
-                          <node concept="2WthIp" id="2BXC8DkLhWM" role="2Oq$k0" />
-                          <node concept="3gHZIF" id="2BXC8DkLhWN" role="2OqNvi">
-                            <ref role="2WH_rO" node="4KDfkUwM9xn" resolve="target" />
-                          </node>
-                        </node>
-                        <node concept="1$rogu" id="2BXC8DkLhWO" role="2OqNvi" />
-                      </node>
-                    </node>
-                  </node>
-                  <node concept="3clFbF" id="68vJXgz9igr" role="3cqZAp">
-                    <node concept="2OqwBi" id="68vJXgz9igs" role="3clFbG">
-                      <node concept="2OqwBi" id="68vJXgz9igt" role="2Oq$k0">
-                        <node concept="37vLTw" id="68vJXgz9igu" role="2Oq$k0">
-                          <ref role="3cqZAo" node="68vJXgz9iek" resolve="targetConcept" />
-                        </node>
-                        <node concept="3Tsc0h" id="68vJXgz9igv" role="2OqNvi">
-                          <ref role="3TtcxE" to="tpce:f_TKVDF" />
-                        </node>
-                      </node>
-                      <node concept="TSZUe" id="68vJXgz9igw" role="2OqNvi">
-                        <node concept="37vLTw" id="2BXC8DkLhWP" role="25WWJ7">
-                          <ref role="3cqZAo" node="2BXC8DkLhWJ" resolve="newLink" />
-                        </node>
-                      </node>
-                    </node>
-                  </node>
-                  <node concept="3clFbF" id="68vJXgz9igg" role="3cqZAp">
-                    <node concept="37vLTI" id="68vJXgz9igh" role="3clFbG">
-                      <node concept="2OqwBi" id="68vJXgz9igl" role="37vLTJ">
-                        <node concept="2OqwBi" id="68vJXgz9igm" role="2Oq$k0">
-                          <node concept="2WthIp" id="68vJXgz9ign" role="2Oq$k0" />
-                          <node concept="3gHZIF" id="68vJXgz9igo" role="2OqNvi">
-                            <ref role="2WH_rO" node="4KDfkUwM9xn" resolve="target" />
-                          </node>
-                        </node>
-                        <node concept="3CFZ6_" id="68vJXgz9igp" role="2OqNvi">
-                          <node concept="3CFYIy" id="68vJXgz9igq" role="3CFYIz">
-                            <ref role="3CFYIx" to="tpce:hOasaTk" resolve="DeprecatedNodeAnnotation" />
-                          </node>
-                        </node>
-                      </node>
-                      <node concept="2pJPEk" id="2BXC8DkGzjB" role="37vLTx">
-                        <node concept="2pJPED" id="2BXC8DkGzCc" role="2pJPEn">
-                          <ref role="2pJxaS" to="tpce:hOasaTk" resolve="DeprecatedNodeAnnotation" />
-                          <node concept="2pJxcG" id="2BXC8DkG$gF" role="2pJxcM">
-                            <ref role="2pJxcJ" to="tpce:hOYLQ3C" resolve="comment" />
-                            <node concept="3cpWs3" id="2BXC8DkGWrO" role="2pJxcZ">
-                              <node concept="3cpWs3" id="2BXC8DkGW7B" role="3uHU7B">
-                                <node concept="Xl_RD" id="2BXC8DkGS7Y" role="3uHU7B">
-                                  <property role="Xl_RC" value="The link was moved to superconcept \&quot;" />
-                                </node>
-                                <node concept="2OqwBi" id="2BXC8DkGYnN" role="3uHU7w">
-                                  <node concept="37vLTw" id="2BXC8DkGXVy" role="2Oq$k0">
-                                    <ref role="3cqZAo" node="68vJXgz9iek" resolve="targetConcept" />
-                                  </node>
-                                  <node concept="2qgKlT" id="2BXC8DkGZ1Y" role="2OqNvi">
-                                    <ref role="37wK5l" to="tpcu:hEwIO9y" resolve="getFqName" />
-                                  </node>
-                                </node>
-                              </node>
-                              <node concept="Xl_RD" id="2BXC8DkGWYX" role="3uHU7w">
-                                <property role="Xl_RC" value="\&quot;" />
-                              </node>
-                            </node>
-                          </node>
-                        </node>
-                      </node>
-                    </node>
-                  </node>
-                  <node concept="3cpWs8" id="2BXC8DkHZm5" role="3cqZAp">
-                    <node concept="3cpWsn" id="2BXC8DkHZm6" role="3cpWs9">
-                      <property role="TrG5h" value="roleName" />
-                      <node concept="17QB3L" id="2BXC8DkHZm4" role="1tU5fm" />
-                      <node concept="2OqwBi" id="2BXC8DkHZm7" role="33vP2m">
-                        <node concept="2OqwBi" id="2BXC8DkHZm8" role="2Oq$k0">
-                          <node concept="2WthIp" id="2BXC8DkHZm9" role="2Oq$k0" />
-                          <node concept="3gHZIF" id="2BXC8DkHZma" role="2OqNvi">
-                            <ref role="2WH_rO" node="4KDfkUwM9xn" resolve="target" />
-                          </node>
-                        </node>
-                        <node concept="3TrcHB" id="2BXC8DkHZmb" role="2OqNvi">
-                          <ref role="3TsBF5" to="tpce:fA0kJcN" resolve="role" />
-                        </node>
-                      </node>
-                    </node>
-                  </node>
-                  <node concept="3clFbF" id="ITXNQocA3d" role="3cqZAp">
-                    <node concept="37vLTI" id="ITXNQocOP3" role="3clFbG">
-                      <node concept="2OqwBi" id="ITXNQocJjd" role="37vLTJ">
-                        <node concept="2OqwBi" id="ITXNQocHMw" role="2Oq$k0">
-                          <node concept="2WthIp" id="ITXNQocA3b" role="2Oq$k0" />
-                          <node concept="3gHZIF" id="ITXNQocJcd" role="2OqNvi">
-                            <ref role="2WH_rO" node="4KDfkUwM9xn" resolve="target" />
-                          </node>
-                        </node>
-                        <node concept="3TrcHB" id="ITXNQocO7Q" role="2OqNvi">
-                          <ref role="3TsBF5" to="tpce:fA0kJcN" resolve="role" />
-                        </node>
-                      </node>
-                      <node concept="3cpWs3" id="ITXNQocRsD" role="37vLTx">
-                        <node concept="Xl_RD" id="ITXNQocRAU" role="3uHU7w">
-                          <property role="Xl_RC" value="_old" />
-                        </node>
-                        <node concept="37vLTw" id="2BXC8DkI0y3" role="3uHU7B">
-                          <ref role="3cqZAo" node="2BXC8DkHZm6" resolve="roleName" />
-                        </node>
-                      </node>
-                    </node>
-                  </node>
-                  <node concept="3clFbH" id="2BXC8DkH6n5" role="3cqZAp" />
-                  <node concept="3cpWs8" id="3YBeIJ0ajEg" role="3cqZAp">
-                    <node concept="3cpWsn" id="3YBeIJ0ajEh" role="3cpWs9">
-                      <property role="TrG5h" value="builder" />
-                      <node concept="3uibUv" id="3YBeIJ0ajE9" role="1tU5fm">
-                        <ref role="3uigEE" to="qydz:1E0uMqHvl2w" resolve="MigrationScriptBuilder" />
-                      </node>
-                      <node concept="2YIFZM" id="3YBeIJ0ajEi" role="33vP2m">
-                        <ref role="1Pybhc" to="qydz:1E0uMqHvl2w" resolve="MigrationScriptBuilder" />
-                        <ref role="37wK5l" to="qydz:2BXC8DkHECl" resolve="createMigrationScript" />
-                        <node concept="37vLTw" id="3YBeIJ0ajEj" role="37wK5m">
-                          <ref role="3cqZAo" node="68vJXgz9ig9" resolve="targetLanguage" />
-                        </node>
-                      </node>
-                    </node>
-                  </node>
-                  <node concept="3clFbF" id="2BXC8DkH3Q3" role="3cqZAp">
-                    <node concept="2OqwBi" id="21rTJcz$AV6" role="3clFbG">
-                      <node concept="2OqwBi" id="3YBeIJ0cRU8" role="2Oq$k0">
-                        <node concept="2OqwBi" id="2BXC8DkHSX2" role="2Oq$k0">
-                          <node concept="37vLTw" id="3YBeIJ0ajEk" role="2Oq$k0">
-                            <ref role="3cqZAo" node="3YBeIJ0ajEh" resolve="builder" />
-                          </node>
-                          <node concept="liA8E" id="2BXC8DkHT$C" role="2OqNvi">
-                            <ref role="37wK5l" to="qydz:2BXC8DkHn7Y" resolve="setName" />
-                            <node concept="3cpWs3" id="2BXC8DkHWUs" role="37wK5m">
-                              <node concept="37vLTw" id="2BXC8DkI16I" role="3uHU7w">
-                                <ref role="3cqZAo" node="2BXC8DkHZm6" resolve="roleName" />
-                              </node>
-                              <node concept="Xl_RD" id="2BXC8DkHU0s" role="3uHU7B">
-                                <property role="Xl_RC" value="Move_link_" />
-                              </node>
-                            </node>
-                          </node>
-                        </node>
-                        <node concept="liA8E" id="3YBeIJ0awyq" role="2OqNvi">
-                          <ref role="37wK5l" to="qydz:2BXC8DkHvpq" resolve="appendExecuteStatements" />
-                          <node concept="2OqwBi" id="3YBeIJ09p1A" role="37wK5m">
-                            <node concept="2WthIp" id="3YBeIJ09p1D" role="2Oq$k0" />
-                            <node concept="2XshWL" id="3YBeIJ09p1F" role="2OqNvi">
-                              <ref role="2WH_rO" node="3YBeIJ08Lr3" resolve="moveLinkStatements" />
-                              <node concept="37vLTw" id="3YBeIJ09tcf" role="2XxRq1">
-                                <ref role="3cqZAo" node="2BXC8DkKi_W" resolve="currentConcept" />
-                              </node>
-                              <node concept="37vLTw" id="3YBeIJ09tf6" role="2XxRq1">
-                                <ref role="3cqZAo" node="68vJXgz9iek" resolve="targetConcept" />
-                              </node>
-                              <node concept="2OqwBi" id="3YBeIJ09qux" role="2XxRq1">
-                                <node concept="2WthIp" id="3YBeIJ09p5H" role="2Oq$k0" />
-                                <node concept="3gHZIF" id="3YBeIJ09rX4" role="2OqNvi">
-                                  <ref role="2WH_rO" node="4KDfkUwM9xn" resolve="target" />
-                                </node>
-                              </node>
-                              <node concept="37vLTw" id="3YBeIJ09t0U" role="2XxRq1">
-                                <ref role="3cqZAo" node="2BXC8DkLhWJ" resolve="newLink" />
-                              </node>
-                              <node concept="37vLTw" id="3YBeIJ0arjJ" role="2XxRq1">
-                                <ref role="3cqZAo" node="3YBeIJ0ajEh" resolve="builder" />
-                              </node>
-                            </node>
-                          </node>
-                        </node>
-                      </node>
-                      <node concept="liA8E" id="21rTJcz$UHf" role="2OqNvi">
-                        <ref role="37wK5l" to="qydz:21rTJcz$s1l" resolve="addMissingImports" />
-                      </node>
-                    </node>
-                  </node>
-                </node>
-              </node>
-            </node>
-          </node>
-        </node>
-      </node>
-    </node>
     <node concept="2XrIbr" id="3YBeIJ075S3" role="32lrUH">
       <property role="TrG5h" value="moveLinkClosure" />
       <node concept="3Tm6S6" id="3YBeIJ075S4" role="1B3o_S" />
@@ -3542,7 +3103,6 @@
                                 <node concept="37vLTw" id="3YBeIJ075Sa" role="2c44t1">
                                   <ref role="3cqZAo" node="3YBeIJ07owZ" resolve="newLink" />
                                 </node>
-<<<<<<< HEAD
                               </node>
                             </node>
                           </node>
@@ -3606,51 +3166,6 @@
                                 <property role="3hQQBS" value="SLinkListAccess" />
                                 <node concept="37vLTw" id="3YBeIJ075Sb" role="2c44t1">
                                   <ref role="3cqZAo" node="3YBeIJ07owZ" resolve="newLink" />
-=======
-                                <node concept="3clFbS" id="QpUtmQLwaI" role="1bW5cS">
-                                  <node concept="3clFbF" id="QpUtmQLwaJ" role="3cqZAp">
-                                    <node concept="37vLTI" id="QpUtmQLwaK" role="3clFbG">
-                                      <node concept="2OqwBi" id="7hNQXX6BSbq" role="37vLTx">
-                                        <node concept="2OqwBi" id="QpUtmQLwaQ" role="2Oq$k0">
-                                          <node concept="37vLTw" id="QpUtmQLwaR" role="2Oq$k0">
-                                            <ref role="3cqZAo" node="QpUtmQLwaG" resolve="node" />
-                                          </node>
-                                          <node concept="3TrEf2" id="QpUtmQLwaS" role="2OqNvi">
-                                            <ref role="3Tt5mk" to="tpee:h9B3oxE" />
-                                            <node concept="2c44tb" id="QpUtmQLwaT" role="lGtFl">
-                                              <property role="P3scX" value="7866978e-a0f0-4cc7-81bc-4d213d9375e1/1138056143562/1138056516764" />
-                                              <property role="2qtEX8" value="link" />
-                                              <property role="3hQQBS" value="SLinkAccess" />
-                                              <node concept="2OqwBi" id="QpUtmQLwaU" role="2c44t1">
-                                                <node concept="2WthIp" id="QpUtmQLwaV" role="2Oq$k0" />
-                                                <node concept="3gHZIF" id="QpUtmQLwaW" role="2OqNvi">
-                                                  <ref role="2WH_rO" node="4KDfkUwM9xn" resolve="target" />
-                                                </node>
-                                              </node>
-                                            </node>
-                                          </node>
-                                        </node>
-                                        <node concept="3YRAZt" id="7hNQXX6BU8B" role="2OqNvi" />
-                                      </node>
-                                      <node concept="2OqwBi" id="QpUtmQLwaL" role="37vLTJ">
-                                        <node concept="37vLTw" id="QpUtmQLwaM" role="2Oq$k0">
-                                          <ref role="3cqZAo" node="QpUtmQLwaG" resolve="node" />
-                                        </node>
-                                        <node concept="3TrEf2" id="QpUtmQLwaN" role="2OqNvi">
-                                          <ref role="3Tt5mk" to="tpee:h9B3oxE" />
-                                          <node concept="2c44tb" id="QpUtmQLwaO" role="lGtFl">
-                                            <property role="P3scX" value="7866978e-a0f0-4cc7-81bc-4d213d9375e1/1138056143562/1138056516764" />
-                                            <property role="2qtEX8" value="link" />
-                                            <property role="3hQQBS" value="SLinkAccess" />
-                                            <node concept="37vLTw" id="QpUtmQLwaP" role="2c44t1">
-                                              <ref role="3cqZAo" node="2BXC8DkLhWJ" resolve="newLink" />
-                                            </node>
-                                          </node>
-                                        </node>
-                                      </node>
-                                    </node>
-                                  </node>
->>>>>>> db4ff9b3
                                 </node>
                               </node>
                             </node>
@@ -3849,7 +3364,6 @@
                       </node>
                     </node>
                   </node>
-<<<<<<< HEAD
                 </node>
                 <node concept="3clFbH" id="3YBeIJ08L8R" role="3cqZAp" />
                 <node concept="3cpWs8" id="3YBeIJ08L8S" role="3cqZAp">
@@ -3858,146 +3372,6 @@
                     <node concept="A3Dl8" id="3YBeIJ08L8U" role="1tU5fm">
                       <node concept="3Tqbb2" id="3YBeIJ08L8V" role="A3Ik2">
                         <ref role="ehGHo" to="tpck:2ULFgo8_XDh" resolve="LinkAttribute" />
-=======
-                  <node concept="3cpWs8" id="7hNQXX6irxT" role="3cqZAp">
-                    <node concept="3cpWsn" id="7hNQXX6irxZ" role="3cpWs9">
-                      <property role="TrG5h" value="migrateAttributes" />
-                      <node concept="3Tqbb2" id="7hNQXX6itay" role="1tU5fm">
-                        <ref role="ehGHo" to="tpee:fzclF80" resolve="StatementList" />
-                      </node>
-                      <node concept="2c44tf" id="7hNQXX6i_zO" role="33vP2m">
-                        <node concept="3clFbS" id="7hNQXX6Cs8X" role="2c44tc">
-                          <node concept="3cpWs8" id="7yp37p9xTGF" role="3cqZAp">
-                            <node concept="3cpWsn" id="7yp37p9xTGG" role="3cpWs9">
-                              <property role="TrG5h" value="attributes" />
-                              <node concept="A3Dl8" id="7yp37p9xTGH" role="1tU5fm">
-                                <node concept="3Tqbb2" id="7yp37p9yOs2" role="A3Ik2">
-                                  <ref role="ehGHo" to="tpck:2ULFgo8_XDh" resolve="LinkAttribute" />
-                                </node>
-                              </node>
-                              <node concept="2OqwBi" id="7yp37p9xWOi" role="33vP2m">
-                                <node concept="2OqwBi" id="7yp37p9xTGL" role="2Oq$k0">
-                                  <node concept="37vLTw" id="7yp37p9xTGM" role="2Oq$k0">
-                                    <ref role="3cqZAo" node="2BXC8DkLCy5" resolve="models" />
-                                  </node>
-                                  <node concept="3goQfb" id="7yp37p9xTGN" role="2OqNvi">
-                                    <node concept="1bVj0M" id="7yp37p9xTGO" role="23t8la">
-                                      <node concept="3clFbS" id="7yp37p9xTGP" role="1bW5cS">
-                                        <node concept="3clFbF" id="7yp37p9xTGQ" role="3cqZAp">
-                                          <node concept="2OqwBi" id="7yp37p9xTGR" role="3clFbG">
-                                            <node concept="37vLTw" id="7yp37p9xTGS" role="2Oq$k0">
-                                              <ref role="3cqZAo" node="7yp37p9xTGW" resolve="model" />
-                                            </node>
-                                            <node concept="2SmgA7" id="7yp37p9xWbc" role="2OqNvi">
-                                              <ref role="2SmgA8" to="tpck:2ULFgo8_XDh" resolve="LinkAttribute" />
-                                            </node>
-                                          </node>
-                                        </node>
-                                      </node>
-                                      <node concept="Rh6nW" id="7yp37p9xTGW" role="1bW2Oz">
-                                        <property role="TrG5h" value="model" />
-                                        <node concept="2jxLKc" id="7yp37p9xTGX" role="1tU5fm" />
-                                      </node>
-                                    </node>
-                                  </node>
-                                </node>
-                                <node concept="3zZkjj" id="7yp37p9xYqy" role="2OqNvi">
-                                  <node concept="1bVj0M" id="7yp37p9xYq$" role="23t8la">
-                                    <node concept="3clFbS" id="7yp37p9xYq_" role="1bW5cS">
-                                      <node concept="3clFbF" id="7yp37p9y8f5" role="3cqZAp">
-                                        <node concept="17R0WA" id="7yp37p9yamt" role="3clFbG">
-                                          <node concept="2OqwBi" id="7yp37p9y8n4" role="3uHU7B">
-                                            <node concept="37vLTw" id="7yp37p9y8f4" role="2Oq$k0">
-                                              <ref role="3cqZAo" node="7yp37p9xYqA" resolve="it" />
-                                            </node>
-                                            <node concept="2qgKlT" id="7yp37p9y9tH" role="2OqNvi">
-                                              <ref role="37wK5l" to="tpcu:1avfQ4BEFo6" resolve="getLink" />
-                                            </node>
-                                          </node>
-                                          <node concept="359W_D" id="7yp37p9z1Kg" role="3uHU7w">
-                                            <node concept="2c44tb" id="7yp37p9z2$H" role="lGtFl">
-                                              <property role="P3scX" value="7866978e-a0f0-4cc7-81bc-4d213d9375e1/2644386474301421077/2644386474301421078" />
-                                              <property role="2qtEX8" value="conceptDeclaration" />
-                                              <node concept="37vLTw" id="7yp37p9z2Vo" role="2c44t1">
-                                                <ref role="3cqZAo" node="2BXC8DkKi_W" resolve="currentConcept" />
-                                              </node>
-                                            </node>
-                                            <node concept="2c44tb" id="7yp37p9z3dl" role="lGtFl">
-                                              <property role="P3scX" value="7866978e-a0f0-4cc7-81bc-4d213d9375e1/2644386474301421077/2644386474301421079" />
-                                              <property role="2qtEX8" value="linkDeclaration" />
-                                              <node concept="2OqwBi" id="7yp37p9z3x4" role="2c44t1">
-                                                <node concept="2WthIp" id="7yp37p9z3x7" role="2Oq$k0" />
-                                                <node concept="3gHZIF" id="7yp37p9z3x9" role="2OqNvi">
-                                                  <ref role="2WH_rO" node="4KDfkUwM9xn" resolve="target" />
-                                                </node>
-                                              </node>
-                                            </node>
-                                          </node>
-                                        </node>
-                                      </node>
-                                    </node>
-                                    <node concept="Rh6nW" id="7yp37p9xYqA" role="1bW2Oz">
-                                      <property role="TrG5h" value="it" />
-                                      <node concept="2jxLKc" id="7yp37p9xYqB" role="1tU5fm" />
-                                    </node>
-                                  </node>
-                                </node>
-                              </node>
-                            </node>
-                          </node>
-                          <node concept="3clFbF" id="7yp37p9yHdp" role="3cqZAp">
-                            <node concept="2OqwBi" id="7yp37p9yHOU" role="3clFbG">
-                              <node concept="37vLTw" id="7yp37p9yHdn" role="2Oq$k0">
-                                <ref role="3cqZAo" node="7yp37p9xTGG" resolve="attributes" />
-                              </node>
-                              <node concept="2es0OD" id="7yp37p9yJyB" role="2OqNvi">
-                                <node concept="1bVj0M" id="7yp37p9yJyD" role="23t8la">
-                                  <node concept="3clFbS" id="7yp37p9yJyE" role="1bW5cS">
-                                    <node concept="3clFbF" id="7yp37p9yJHc" role="3cqZAp">
-                                      <node concept="2OqwBi" id="7yp37p9yJTZ" role="3clFbG">
-                                        <node concept="37vLTw" id="7yp37p9yJHb" role="2Oq$k0">
-                                          <ref role="3cqZAo" node="7yp37p9yJyF" resolve="it" />
-                                        </node>
-                                        <node concept="2qgKlT" id="7yp37p9yPz5" role="2OqNvi">
-                                          <ref role="37wK5l" to="tpcu:6Gg5KlvuxxF" resolve="setLink" />
-                                          <node concept="359W_D" id="7yp37p9z1ju" role="37wK5m">
-                                            <node concept="2c44tb" id="7yp37p9z3QY" role="lGtFl">
-                                              <property role="P3scX" value="7866978e-a0f0-4cc7-81bc-4d213d9375e1/2644386474301421077/2644386474301421078" />
-                                              <property role="2qtEX8" value="conceptDeclaration" />
-                                              <node concept="37vLTw" id="7yp37p9z42s" role="2c44t1">
-                                                <ref role="3cqZAo" node="68vJXgz9iek" resolve="targetConcept" />
-                                              </node>
-                                            </node>
-                                            <node concept="2c44tb" id="7yp37p9z48O" role="lGtFl">
-                                              <property role="P3scX" value="7866978e-a0f0-4cc7-81bc-4d213d9375e1/2644386474301421077/2644386474301421079" />
-                                              <property role="2qtEX8" value="linkDeclaration" />
-                                              <node concept="37vLTw" id="7yp37p9z4pW" role="2c44t1">
-                                                <ref role="3cqZAo" node="2BXC8DkLhWJ" resolve="newLink" />
-                                              </node>
-                                            </node>
-                                          </node>
-                                        </node>
-                                      </node>
-                                    </node>
-                                  </node>
-                                  <node concept="Rh6nW" id="7yp37p9yJyF" role="1bW2Oz">
-                                    <property role="TrG5h" value="it" />
-                                    <node concept="2jxLKc" id="7yp37p9yJyG" role="1tU5fm" />
-                                  </node>
-                                </node>
-                              </node>
-                            </node>
-                          </node>
-                        </node>
-                      </node>
-                    </node>
-                  </node>
-                  <node concept="3cpWs8" id="2BXC8DkLCxY" role="3cqZAp">
-                    <node concept="3cpWsn" id="2BXC8DkLCxZ" role="3cpWs9">
-                      <property role="TrG5h" value="executeMethod" />
-                      <node concept="3Tqbb2" id="2BXC8DkLCx$" role="1tU5fm">
-                        <ref role="ehGHo" to="oubp:3geGFOI0X5k" resolve="ClassLikeMethod" />
->>>>>>> db4ff9b3
                       </node>
                     </node>
                     <node concept="2OqwBi" id="3YBeIJ08L8W" role="33vP2m">
@@ -4103,62 +3477,353 @@
                                 </node>
                               </node>
                             </node>
-<<<<<<< HEAD
-=======
-                            <node concept="3clFbH" id="7hNQXX6CLZP" role="3cqZAp" />
-                            <node concept="3clFbH" id="7hNQXX6CNyo" role="3cqZAp">
-                              <node concept="2c44t8" id="7hNQXX6CPWa" role="lGtFl">
-                                <node concept="3K4zz7" id="7hNQXX6iFQJ" role="2c44t1">
-                                  <node concept="2OqwBi" id="7hNQXX6iMiz" role="3K4Cdx">
-                                    <node concept="2OqwBi" id="7hNQXX6iMi$" role="2Oq$k0">
-                                      <node concept="2OqwBi" id="7hNQXX6iMi_" role="2Oq$k0">
-                                        <node concept="2WthIp" id="7hNQXX6iMiA" role="2Oq$k0" />
-                                        <node concept="3gHZIF" id="7hNQXX6iMiB" role="2OqNvi">
-                                          <ref role="2WH_rO" node="4KDfkUwM9xn" resolve="target" />
-                                        </node>
-                                      </node>
-                                      <node concept="3TrcHB" id="7hNQXX6iMiC" role="2OqNvi">
-                                        <ref role="3TsBF5" to="tpce:fA0lm$B" resolve="metaClass" />
-                                      </node>
-                                    </node>
-                                    <node concept="3t7uKx" id="7hNQXX6iMiD" role="2OqNvi">
-                                      <node concept="uoxfO" id="7hNQXX6iMiE" role="3t7uKA">
-                                        <ref role="uo_Cq" to="tpce:fLJjDmS" />
-                                      </node>
-                                    </node>
+                          </node>
+                        </node>
+                        <node concept="Rh6nW" id="3YBeIJ08L9C" role="1bW2Oz">
+                          <property role="TrG5h" value="it" />
+                          <node concept="2jxLKc" id="3YBeIJ08L9D" role="1tU5fm" />
+                        </node>
+                      </node>
+                    </node>
+                  </node>
+                </node>
+              </node>
+            </node>
+          </node>
+        </node>
+      </node>
+      <node concept="3Tqbb2" id="3YBeIJ0asIL" role="3clF45">
+        <ref role="ehGHo" to="tpee:fK9aQHR" resolve="BlockStatement" />
+      </node>
+    </node>
+    <node concept="2S4$dB" id="4KDfkUwM9xn" role="1NuT2Z">
+      <property role="TrG5h" value="target" />
+      <node concept="3Tm6S6" id="4KDfkUwM9xo" role="1B3o_S" />
+      <node concept="3Tqbb2" id="4KDfkUwM9xp" role="1tU5fm">
+        <ref role="ehGHo" to="tpce:f_TJgxE" resolve="LinkDeclaration" />
+      </node>
+      <node concept="1oajcY" id="4KDfkUwM9xq" role="1oa70y" />
+    </node>
+    <node concept="1DS2jV" id="2BXC8DkFYqL" role="1NuT2Z">
+      <property role="TrG5h" value="project" />
+      <ref role="1DUlNI" to="5xh9:~MPSCommonDataKeys.MPS_PROJECT" resolve="MPS_PROJECT" />
+      <node concept="1oajcY" id="2BXC8DkFYqM" role="1oa70y" />
+    </node>
+    <node concept="tnohg" id="4KDfkUwM9xt" role="tncku">
+      <node concept="3clFbS" id="4KDfkUwM9xu" role="2VODD2">
+        <node concept="3cpWs8" id="68vJXgz9iej" role="3cqZAp">
+          <node concept="3cpWsn" id="68vJXgz9iek" role="3cpWs9">
+            <property role="TrG5h" value="targetConcept" />
+            <property role="3TUv4t" value="true" />
+            <node concept="3Tqbb2" id="68vJXgz9iel" role="1tU5fm">
+              <ref role="ehGHo" to="tpce:h0PkWnZ" resolve="AbstractConceptDeclaration" />
+            </node>
+            <node concept="2YIFZM" id="68vJXgz9iem" role="33vP2m">
+              <ref role="1Pybhc" to="o2jy:4rbk1n1vf4H" resolve="MoveUpDialog" />
+              <ref role="37wK5l" to="o2jy:4rbk1n1vfZJ" resolve="getConcept" />
+              <node concept="2OqwBi" id="68vJXgz9ien" role="37wK5m">
+                <node concept="2OqwBi" id="68vJXgz9ieo" role="2Oq$k0">
+                  <node concept="2WthIp" id="68vJXgz9iep" role="2Oq$k0" />
+                  <node concept="1DTwFV" id="2BXC8DkGdX6" role="2OqNvi">
+                    <ref role="2WH_rO" node="2BXC8DkFYqL" resolve="project" />
+                  </node>
+                </node>
+                <node concept="liA8E" id="68vJXgz9ier" role="2OqNvi">
+                  <ref role="37wK5l" to="jrbx:~MPSProject.getProject():com.intellij.openapi.project.Project" resolve="getProject" />
+                </node>
+              </node>
+              <node concept="2OqwBi" id="68vJXgz9ies" role="37wK5m">
+                <node concept="2WthIp" id="68vJXgz9iet" role="2Oq$k0" />
+                <node concept="3gHZIF" id="68vJXgz9ieu" role="2OqNvi">
+                  <ref role="2WH_rO" node="4KDfkUwM9xn" resolve="target" />
+                </node>
+              </node>
+              <node concept="Xl_RD" id="68vJXgz9iev" role="37wK5m">
+                <property role="Xl_RC" value="link" />
+              </node>
+            </node>
+          </node>
+        </node>
+        <node concept="3cpWs8" id="68vJXgz9iew" role="3cqZAp">
+          <node concept="3cpWsn" id="68vJXgz9iex" role="3cpWs9">
+            <property role="TrG5h" value="modelAccess" />
+            <node concept="2OqwBi" id="68vJXgz9iey" role="33vP2m">
+              <node concept="liA8E" id="68vJXgz9iez" role="2OqNvi">
+                <ref role="37wK5l" to="88zw:~SRepository.getModelAccess():org.jetbrains.mps.openapi.module.ModelAccess" resolve="getModelAccess" />
+              </node>
+              <node concept="2OqwBi" id="68vJXgz9ie$" role="2Oq$k0">
+                <node concept="liA8E" id="68vJXgz9ie_" role="2OqNvi">
+                  <ref role="37wK5l" to="vsqj:~Project.getRepository():org.jetbrains.mps.openapi.module.SRepository" resolve="getRepository" />
+                </node>
+                <node concept="2OqwBi" id="68vJXgz9ieA" role="2Oq$k0">
+                  <node concept="2WthIp" id="68vJXgz9ieB" role="2Oq$k0" />
+                  <node concept="1DTwFV" id="2BXC8DkGf91" role="2OqNvi">
+                    <ref role="2WH_rO" node="2BXC8DkFYqL" resolve="project" />
+                  </node>
+                </node>
+              </node>
+            </node>
+            <node concept="3uibUv" id="68vJXgz9ieD" role="1tU5fm">
+              <ref role="3uigEE" to="88zw:~ModelAccess" resolve="ModelAccess" />
+            </node>
+          </node>
+        </node>
+        <node concept="3clFbJ" id="68vJXgz9ieE" role="3cqZAp">
+          <node concept="3clFbS" id="68vJXgz9ieF" role="3clFbx">
+            <node concept="3cpWs6" id="68vJXgz9ieG" role="3cqZAp" />
+          </node>
+          <node concept="3clFbC" id="68vJXgz9ieH" role="3clFbw">
+            <node concept="10Nm6u" id="68vJXgz9ieI" role="3uHU7w" />
+            <node concept="37vLTw" id="68vJXgz9ieJ" role="3uHU7B">
+              <ref role="3cqZAo" node="68vJXgz9iek" resolve="targetConcept" />
+            </node>
+          </node>
+        </node>
+        <node concept="3clFbH" id="68vJXgz9ieN" role="3cqZAp" />
+        <node concept="3clFbF" id="68vJXgz9ifM" role="3cqZAp">
+          <node concept="2OqwBi" id="68vJXgz9ifN" role="3clFbG">
+            <node concept="37vLTw" id="68vJXgz9ifO" role="2Oq$k0">
+              <ref role="3cqZAo" node="68vJXgz9iex" resolve="modelAccess" />
+            </node>
+            <node concept="liA8E" id="68vJXgz9ifP" role="2OqNvi">
+              <ref role="37wK5l" to="88zw:~ModelAccess.executeCommandInEDT(java.lang.Runnable):void" resolve="executeCommandInEDT" />
+              <node concept="1bVj0M" id="68vJXgz9ifQ" role="37wK5m">
+                <node concept="3clFbS" id="68vJXgz9ifR" role="1bW5cS">
+                  <node concept="3cpWs8" id="2BXC8DkKi_V" role="3cqZAp">
+                    <node concept="3cpWsn" id="2BXC8DkKi_W" role="3cpWs9">
+                      <property role="TrG5h" value="currentConcept" />
+                      <property role="3TUv4t" value="true" />
+                      <node concept="3Tqbb2" id="2BXC8DkKi_X" role="1tU5fm">
+                        <ref role="ehGHo" to="tpce:h0PkWnZ" resolve="AbstractConceptDeclaration" />
+                      </node>
+                      <node concept="2OqwBi" id="2BXC8DkKCrZ" role="33vP2m">
+                        <node concept="2OqwBi" id="2BXC8DkK$Yh" role="2Oq$k0">
+                          <node concept="2WthIp" id="2BXC8DkKzM5" role="2Oq$k0" />
+                          <node concept="3gHZIF" id="2BXC8DkKALV" role="2OqNvi">
+                            <ref role="2WH_rO" node="4KDfkUwM9xn" resolve="target" />
+                          </node>
+                        </node>
+                        <node concept="2Xjw5R" id="2BXC8DkKDSh" role="2OqNvi">
+                          <node concept="1xMEDy" id="2BXC8DkKDSj" role="1xVPHs">
+                            <node concept="chp4Y" id="2BXC8DkKET7" role="ri$Ld">
+                              <ref role="cht4Q" to="tpce:h0PkWnZ" resolve="AbstractConceptDeclaration" />
+                            </node>
+                          </node>
+                        </node>
+                      </node>
+                    </node>
+                  </node>
+                  <node concept="3clFbJ" id="2BXC8DkKHwq" role="3cqZAp">
+                    <node concept="3clFbS" id="2BXC8DkKHwt" role="3clFbx">
+                      <node concept="3cpWs6" id="2BXC8DkKLkJ" role="3cqZAp" />
+                    </node>
+                    <node concept="3clFbC" id="2BXC8DkKK8h" role="3clFbw">
+                      <node concept="10Nm6u" id="2BXC8DkKLfJ" role="3uHU7w" />
+                      <node concept="37vLTw" id="2BXC8DkKIWG" role="3uHU7B">
+                        <ref role="3cqZAo" node="2BXC8DkKi_W" resolve="currentConcept" />
+                      </node>
+                    </node>
+                  </node>
+                  <node concept="3clFbJ" id="68vJXgz9ifS" role="3cqZAp">
+                    <node concept="3clFbS" id="68vJXgz9ifT" role="3clFbx">
+                      <node concept="3cpWs6" id="68vJXgz9ifU" role="3cqZAp" />
+                    </node>
+                    <node concept="3fqX7Q" id="68vJXgz9ifV" role="3clFbw">
+                      <node concept="2YIFZM" id="68vJXgz9ifW" role="3fr31v">
+                        <ref role="1Pybhc" to="ec5l:~SNodeUtil" resolve="SNodeUtil" />
+                        <ref role="37wK5l" to="ec5l:~SNodeUtil.isAccessible(org.jetbrains.mps.openapi.model.SNode,org.jetbrains.mps.openapi.module.SRepository):boolean" resolve="isAccessible" />
+                        <node concept="2OqwBi" id="68vJXgz9ifX" role="37wK5m">
+                          <node concept="2WthIp" id="68vJXgz9ifY" role="2Oq$k0" />
+                          <node concept="3gHZIF" id="68vJXgz9ifZ" role="2OqNvi">
+                            <ref role="2WH_rO" node="4KDfkUwM9xn" resolve="target" />
+                          </node>
+                        </node>
+                        <node concept="2OqwBi" id="2BXC8DkGlnu" role="37wK5m">
+                          <node concept="2OqwBi" id="2BXC8DkGkj6" role="2Oq$k0">
+                            <node concept="2WthIp" id="2BXC8DkGkj9" role="2Oq$k0" />
+                            <node concept="1DTwFV" id="2BXC8DkGkjb" role="2OqNvi">
+                              <ref role="2WH_rO" node="2BXC8DkFYqL" resolve="project" />
+                            </node>
+                          </node>
+                          <node concept="liA8E" id="2BXC8DkGmz4" role="2OqNvi">
+                            <ref role="37wK5l" to="vsqj:~Project.getRepository():org.jetbrains.mps.openapi.module.SRepository" resolve="getRepository" />
+                          </node>
+                        </node>
+                      </node>
+                    </node>
+                  </node>
+                  <node concept="3clFbJ" id="68vJXgz9ig1" role="3cqZAp">
+                    <node concept="3clFbS" id="68vJXgz9ig2" role="3clFbx">
+                      <node concept="3cpWs6" id="68vJXgz9ig3" role="3cqZAp" />
+                    </node>
+                    <node concept="3fqX7Q" id="68vJXgz9ig4" role="3clFbw">
+                      <node concept="2YIFZM" id="68vJXgz9ig5" role="3fr31v">
+                        <ref role="1Pybhc" to="ec5l:~SNodeUtil" resolve="SNodeUtil" />
+                        <ref role="37wK5l" to="ec5l:~SNodeUtil.isAccessible(org.jetbrains.mps.openapi.model.SNode,org.jetbrains.mps.openapi.module.SRepository):boolean" resolve="isAccessible" />
+                        <node concept="37vLTw" id="68vJXgz9ig6" role="37wK5m">
+                          <ref role="3cqZAo" node="68vJXgz9iek" resolve="targetConcept" />
+                        </node>
+                        <node concept="2OqwBi" id="2BXC8DkGn1_" role="37wK5m">
+                          <node concept="2OqwBi" id="2BXC8DkGn1A" role="2Oq$k0">
+                            <node concept="2WthIp" id="2BXC8DkGn1B" role="2Oq$k0" />
+                            <node concept="1DTwFV" id="2BXC8DkGn1C" role="2OqNvi">
+                              <ref role="2WH_rO" node="2BXC8DkFYqL" resolve="project" />
+                            </node>
+                          </node>
+                          <node concept="liA8E" id="2BXC8DkGn1D" role="2OqNvi">
+                            <ref role="37wK5l" to="vsqj:~Project.getRepository():org.jetbrains.mps.openapi.module.SRepository" resolve="getRepository" />
+                          </node>
+                        </node>
+                      </node>
+                    </node>
+                  </node>
+                  <node concept="3cpWs8" id="68vJXgz9ig8" role="3cqZAp">
+                    <node concept="3cpWsn" id="68vJXgz9ig9" role="3cpWs9">
+                      <property role="TrG5h" value="currentLanguage" />
+                      <node concept="3uibUv" id="68vJXgz9iga" role="1tU5fm">
+                        <ref role="3uigEE" to="cu2c:~Language" resolve="Language" />
+                      </node>
+                      <node concept="2YIFZM" id="68vJXgz9igb" role="33vP2m">
+                        <ref role="1Pybhc" to="cu2c:~Language" resolve="Language" />
+                        <ref role="37wK5l" to="cu2c:~Language.getLanguageFor(org.jetbrains.mps.openapi.model.SModel):jetbrains.mps.smodel.Language" resolve="getLanguageFor" />
+                        <node concept="2OqwBi" id="68vJXgz9igd" role="37wK5m">
+                          <node concept="37vLTw" id="7hNQXX6gP7Y" role="2Oq$k0">
+                            <ref role="3cqZAo" node="2BXC8DkKi_W" resolve="currentConcept" />
+                          </node>
+                          <node concept="I4A8Y" id="68vJXgz9igf" role="2OqNvi" />
+                        </node>
+                      </node>
+                    </node>
+                  </node>
+                  <node concept="3cpWs8" id="2BXC8DkLhWI" role="3cqZAp">
+                    <node concept="3cpWsn" id="2BXC8DkLhWJ" role="3cpWs9">
+                      <property role="TrG5h" value="newLink" />
+                      <node concept="3Tqbb2" id="2BXC8DkLhWE" role="1tU5fm">
+                        <ref role="ehGHo" to="tpce:f_TJgxE" resolve="LinkDeclaration" />
+                      </node>
+                      <node concept="2OqwBi" id="2BXC8DkLhWK" role="33vP2m">
+                        <node concept="2OqwBi" id="2BXC8DkLhWL" role="2Oq$k0">
+                          <node concept="2WthIp" id="2BXC8DkLhWM" role="2Oq$k0" />
+                          <node concept="3gHZIF" id="2BXC8DkLhWN" role="2OqNvi">
+                            <ref role="2WH_rO" node="4KDfkUwM9xn" resolve="target" />
+                          </node>
+                        </node>
+                        <node concept="1$rogu" id="2BXC8DkLhWO" role="2OqNvi" />
+                      </node>
+                    </node>
+                  </node>
+                  <node concept="3clFbF" id="68vJXgz9igr" role="3cqZAp">
+                    <node concept="2OqwBi" id="68vJXgz9igs" role="3clFbG">
+                      <node concept="2OqwBi" id="68vJXgz9igt" role="2Oq$k0">
+                        <node concept="37vLTw" id="68vJXgz9igu" role="2Oq$k0">
+                          <ref role="3cqZAo" node="68vJXgz9iek" resolve="targetConcept" />
+                        </node>
+                        <node concept="3Tsc0h" id="68vJXgz9igv" role="2OqNvi">
+                          <ref role="3TtcxE" to="tpce:f_TKVDF" />
+                        </node>
+                      </node>
+                      <node concept="TSZUe" id="68vJXgz9igw" role="2OqNvi">
+                        <node concept="37vLTw" id="2BXC8DkLhWP" role="25WWJ7">
+                          <ref role="3cqZAo" node="2BXC8DkLhWJ" resolve="newLink" />
+                        </node>
+                      </node>
+                    </node>
+                  </node>
+                  <node concept="3clFbF" id="68vJXgz9igg" role="3cqZAp">
+                    <node concept="37vLTI" id="68vJXgz9igh" role="3clFbG">
+                      <node concept="2OqwBi" id="68vJXgz9igl" role="37vLTJ">
+                        <node concept="2OqwBi" id="68vJXgz9igm" role="2Oq$k0">
+                          <node concept="2WthIp" id="68vJXgz9ign" role="2Oq$k0" />
+                          <node concept="3gHZIF" id="68vJXgz9igo" role="2OqNvi">
+                            <ref role="2WH_rO" node="4KDfkUwM9xn" resolve="target" />
+                          </node>
+                        </node>
+                        <node concept="3CFZ6_" id="68vJXgz9igp" role="2OqNvi">
+                          <node concept="3CFYIy" id="68vJXgz9igq" role="3CFYIz">
+                            <ref role="3CFYIx" to="tpce:hOasaTk" resolve="DeprecatedNodeAnnotation" />
+                          </node>
+                        </node>
+                      </node>
+                      <node concept="2pJPEk" id="2BXC8DkGzjB" role="37vLTx">
+                        <node concept="2pJPED" id="2BXC8DkGzCc" role="2pJPEn">
+                          <ref role="2pJxaS" to="tpce:hOasaTk" resolve="DeprecatedNodeAnnotation" />
+                          <node concept="2pJxcG" id="2BXC8DkG$gF" role="2pJxcM">
+                            <ref role="2pJxcJ" to="tpce:hOYLQ3C" resolve="comment" />
+                            <node concept="3cpWs3" id="2BXC8DkGWrO" role="2pJxcZ">
+                              <node concept="3cpWs3" id="2BXC8DkGW7B" role="3uHU7B">
+                                <node concept="Xl_RD" id="2BXC8DkGS7Y" role="3uHU7B">
+                                  <property role="Xl_RC" value="The link was moved to superconcept \&quot;" />
+                                </node>
+                                <node concept="2OqwBi" id="2BXC8DkGYnN" role="3uHU7w">
+                                  <node concept="37vLTw" id="2BXC8DkGXVy" role="2Oq$k0">
+                                    <ref role="3cqZAo" node="68vJXgz9iek" resolve="targetConcept" />
                                   </node>
-                                  <node concept="2OqwBi" id="7hNQXX6CXl$" role="3K4E3e">
-                                    <node concept="37vLTw" id="7hNQXX6iMsJ" role="2Oq$k0">
-                                      <ref role="3cqZAo" node="7hNQXX6irxZ" resolve="migrateAttributes" />
-                                    </node>
-                                    <node concept="3Tsc0h" id="7hNQXX6CYcY" role="2OqNvi">
-                                      <ref role="3TtcxE" to="tpee:fzcqZ_x" />
-                                    </node>
-                                  </node>
-                                  <node concept="2ShNRf" id="7hNQXX6CTe4" role="3K4GZi">
-                                    <node concept="Tc6Ow" id="7hNQXX6D2$h" role="2ShVmc">
-                                      <node concept="3Tqbb2" id="7hNQXX6DhZ7" role="HW$YZ">
-                                        <ref role="ehGHo" to="tpee:fzclF8l" resolve="Statement" />
-                                      </node>
-                                      <node concept="3cmrfG" id="7hNQXX6DirW" role="3lWHg$">
-                                        <property role="3cmrfH" value="0" />
-                                      </node>
-                                    </node>
+                                  <node concept="2qgKlT" id="2BXC8DkGZ1Y" role="2OqNvi">
+                                    <ref role="37wK5l" to="tpcu:hEwIO9y" resolve="getFqName" />
                                   </node>
                                 </node>
                               </node>
-                            </node>
-                          </node>
-                          <node concept="37vLTG" id="2BXC8DkLCzq" role="3clF46">
-                            <property role="TrG5h" value="m" />
-                            <node concept="3uibUv" id="2BXC8DkLCzr" role="1tU5fm">
-                              <ref role="3uigEE" to="88zw:~SModule" resolve="SModule" />
-                            </node>
-                          </node>
-                          <node concept="q3mfm" id="2BXC8DkLCzs" role="3clF45">
-                            <ref role="q3mfh" to="slm6:4F5w8gPXEEe" />
-                            <ref role="1QQUv3" node="2BXC8DkLCy1" resolve="execute" />
-                          </node>
+                              <node concept="Xl_RD" id="2BXC8DkGWYX" role="3uHU7w">
+                                <property role="Xl_RC" value="\&quot;" />
+                              </node>
+                            </node>
+                          </node>
+                        </node>
+                      </node>
+                    </node>
+                  </node>
+                  <node concept="3cpWs8" id="2BXC8DkHZm5" role="3cqZAp">
+                    <node concept="3cpWsn" id="2BXC8DkHZm6" role="3cpWs9">
+                      <property role="TrG5h" value="roleName" />
+                      <node concept="17QB3L" id="2BXC8DkHZm4" role="1tU5fm" />
+                      <node concept="2OqwBi" id="2BXC8DkHZm7" role="33vP2m">
+                        <node concept="2OqwBi" id="2BXC8DkHZm8" role="2Oq$k0">
+                          <node concept="2WthIp" id="2BXC8DkHZm9" role="2Oq$k0" />
+                          <node concept="3gHZIF" id="2BXC8DkHZma" role="2OqNvi">
+                            <ref role="2WH_rO" node="4KDfkUwM9xn" resolve="target" />
+                          </node>
+                        </node>
+                        <node concept="3TrcHB" id="2BXC8DkHZmb" role="2OqNvi">
+                          <ref role="3TsBF5" to="tpce:fA0kJcN" resolve="role" />
+                        </node>
+                      </node>
+                    </node>
+                  </node>
+                  <node concept="3clFbF" id="ITXNQocA3d" role="3cqZAp">
+                    <node concept="37vLTI" id="ITXNQocOP3" role="3clFbG">
+                      <node concept="2OqwBi" id="ITXNQocJjd" role="37vLTJ">
+                        <node concept="2OqwBi" id="ITXNQocHMw" role="2Oq$k0">
+                          <node concept="2WthIp" id="ITXNQocA3b" role="2Oq$k0" />
+                          <node concept="3gHZIF" id="ITXNQocJcd" role="2OqNvi">
+                            <ref role="2WH_rO" node="4KDfkUwM9xn" resolve="target" />
+                          </node>
+                        </node>
+                        <node concept="3TrcHB" id="ITXNQocO7Q" role="2OqNvi">
+                          <ref role="3TsBF5" to="tpce:fA0kJcN" resolve="role" />
+                        </node>
+                      </node>
+                      <node concept="3cpWs3" id="ITXNQocRsD" role="37vLTx">
+                        <node concept="Xl_RD" id="ITXNQocRAU" role="3uHU7w">
+                          <property role="Xl_RC" value="_old" />
+                        </node>
+                        <node concept="37vLTw" id="2BXC8DkI0y3" role="3uHU7B">
+                          <ref role="3cqZAo" node="2BXC8DkHZm6" resolve="roleName" />
+                        </node>
+                      </node>
+                    </node>
+                  </node>
+                  <node concept="3clFbH" id="2BXC8DkH6n5" role="3cqZAp" />
+                  <node concept="3cpWs8" id="3YBeIJ0ajEg" role="3cqZAp">
+                    <node concept="3cpWsn" id="3YBeIJ0ajEh" role="3cpWs9">
+                      <property role="TrG5h" value="builder" />
+                      <node concept="3uibUv" id="3YBeIJ0ajE9" role="1tU5fm">
+                        <ref role="3uigEE" to="qydz:1E0uMqHvl2w" resolve="MigrationScriptBuilder" />
+                      </node>
+                      <node concept="2YIFZM" id="3YBeIJ0ajEi" role="33vP2m">
+                        <ref role="1Pybhc" to="qydz:1E0uMqHvl2w" resolve="MigrationScriptBuilder" />
+                        <ref role="37wK5l" to="qydz:2BXC8DkHECl" resolve="createMigrationScript" />
+                        <node concept="37vLTw" id="3YBeIJ0ajEj" role="37wK5m">
+                          <ref role="3cqZAo" node="68vJXgz9ig9" resolve="currentLanguage" />
                         </node>
                       </node>
                     </node>
@@ -4182,24 +3847,22 @@
                             <node concept="Xl_RD" id="2BXC8DkHU0s" role="3uHU7B">
                               <property role="Xl_RC" value="Move_link_" />
                             </node>
->>>>>>> db4ff9b3
-                          </node>
-                        </node>
-                        <node concept="Rh6nW" id="3YBeIJ08L9C" role="1bW2Oz">
-                          <property role="TrG5h" value="it" />
-                          <node concept="2jxLKc" id="3YBeIJ08L9D" role="1tU5fm" />
-                        </node>
-                      </node>
-                    </node>
-                  </node>
-                </node>
-              </node>
-            </node>
-          </node>
-        </node>
-      </node>
-      <node concept="3Tqbb2" id="3YBeIJ0asIL" role="3clF45">
-        <ref role="ehGHo" to="tpee:fK9aQHR" resolve="BlockStatement" />
+                          </node>
+                        </node>
+                      </node>
+                      <node concept="liA8E" id="2BXC8DkI5p$" role="2OqNvi">
+                        <ref role="37wK5l" to="qydz:2BXC8DkHvpq" resolve="appendExecuteStatements" />
+                        <node concept="37vLTw" id="2BXC8DkLCzt" role="37wK5m">
+                          <ref role="3cqZAo" node="2BXC8DkLCxZ" resolve="executeMethod" />
+                        </node>
+                      </node>
+                    </node>
+                  </node>
+                </node>
+              </node>
+            </node>
+          </node>
+        </node>
       </node>
     </node>
   </node>
