<?xml version="1.0" encoding="UTF-8"?>
<model ref="r:cf512d15-78eb-402a-a0bd-f5eea680b5a8(jetbrains.mps.lang.structure.pluginSolution.plugin)">
  <persistence version="9" />
  <languages>
    <use id="443f4c36-fcf5-4eb6-9500-8d06ed259e3e" name="jetbrains.mps.baseLanguage.classifiers" version="0" />
    <use id="fd392034-7849-419d-9071-12563d152375" name="jetbrains.mps.baseLanguage.closures" version="0" />
    <use id="83888646-71ce-4f1c-9c53-c54016f6ad4f" name="jetbrains.mps.baseLanguage.collections" version="0" />
    <use id="760a0a8c-eabb-4521-8bfd-65db761a9ba3" name="jetbrains.mps.baseLanguage.logging" version="0" />
    <use id="18bc6592-03a6-4e29-a83a-7ff23bde13ba" name="jetbrains.mps.lang.editor" version="0" />
    <use id="c0080a47-7e37-4558-bee9-9ae18e690549" name="jetbrains.mps.lang.extension" version="0" />
    <use id="28f9e497-3b42-4291-aeba-0a1039153ab1" name="jetbrains.mps.lang.plugin" version="0" />
    <use id="ef7bf5ac-d06c-4342-b11d-e42104eb9343" name="jetbrains.mps.lang.plugin.standalone" version="0" />
    <use id="3a13115c-633c-4c5c-bbcc-75c4219e9555" name="jetbrains.mps.lang.quotation" version="0" />
    <use id="3ecd7c84-cde3-45de-886c-135ecc69b742" name="jetbrains.mps.lang.refactoring" version="0" />
    <use id="7866978e-a0f0-4cc7-81bc-4d213d9375e1" name="jetbrains.mps.lang.smodel" version="0" />
    <use id="f3061a53-9226-4cc5-a443-f952ceaf5816" name="jetbrains.mps.baseLanguage" version="1" />
    <use id="63650c59-16c8-498a-99c8-005c7ee9515d" name="jetbrains.mps.lang.access" version="0" />
    <use id="90746344-04fd-4286-97d5-b46ae6a81709" name="jetbrains.mps.lang.migration" version="0" />
    <use id="c7d5b9dd-a05f-4be2-bc73-f2e16994cc67" name="jetbrains.mps.lang.classLike" version="0" />
    <use id="aee9cad2-acd4-4608-aef2-0004f6a1cdbd" name="jetbrains.mps.lang.actions" version="0" />
    <use id="d4615e3b-d671-4ba9-af01-2b78369b0ba7" name="jetbrains.mps.lang.pattern" version="0" />
    <use id="f2801650-65d5-424e-bb1b-463a8781b786" name="jetbrains.mps.baseLanguage.javadoc" version="1" />
    <use id="774bf8a0-62e5-41e1-af63-f4812e60e48b" name="jetbrains.mps.baseLanguage.checkedDots" version="0" />
  </languages>
  <imports>
    <import index="ekwn" ref="r:9832fb5f-2578-4b58-8014-a5de79da988e(jetbrains.mps.ide.editor.actions)" />
    <import index="msyo" ref="f:java_stub#6ed54515-acc8-4d1e-a16c-9fd6cfe951ea#jetbrains.mps.util(MPS.Core/jetbrains.mps.util@java_stub)" />
    <import index="vsqj" ref="f:java_stub#6ed54515-acc8-4d1e-a16c-9fd6cfe951ea#jetbrains.mps.project(MPS.Core/jetbrains.mps.project@java_stub)" />
    <import index="cu2c" ref="f:java_stub#6ed54515-acc8-4d1e-a16c-9fd6cfe951ea#jetbrains.mps.smodel(MPS.Core/jetbrains.mps.smodel@java_stub)" />
    <import index="tpcn" ref="r:00000000-0000-4000-0000-011c8959028b(jetbrains.mps.lang.structure.behavior)" />
    <import index="tpcd" ref="r:00000000-0000-4000-0000-011c89590291(jetbrains.mps.lang.structure.scripts)" />
    <import index="tpcc" ref="r:00000000-0000-4000-0000-011c89590290(jetbrains.mps.lang.structure.plugin)" />
    <import index="9oh" ref="r:de82dfab-9448-49ba-813e-2b0579f7fb15(jetbrains.mps.ide.platform.actions)" />
    <import index="u42p" ref="r:986938bb-bdb1-4307-b062-e4647a4db0f9(jetbrains.mps.ide.platform.refactoring)" />
    <import index="o2jy" ref="r:5a764b6f-e05f-4050-b22c-cbcad1577f1b(jetbrains.mps.ide.refactoring)" />
    <import index="tpcu" ref="r:00000000-0000-4000-0000-011c89590282(jetbrains.mps.lang.core.behavior)" />
    <import index="nx1" ref="f:java_stub#498d89d2-c2e9-11e2-ad49-6cf049e62fe5#com.intellij.openapi.actionSystem(MPS.IDEA/com.intellij.openapi.actionSystem@java_stub)" />
    <import index="jrbx" ref="f:java_stub#742f6602-5a2f-4313-aa6e-ae1cd4ffdc61#jetbrains.mps.project(MPS.Platform/jetbrains.mps.project@java_stub)" />
    <import index="5xh9" ref="f:java_stub#742f6602-5a2f-4313-aa6e-ae1cd4ffdc61#jetbrains.mps.ide.actions(MPS.Platform/jetbrains.mps.ide.actions@java_stub)" />
    <import index="4xk" ref="f:java_stub#498d89d2-c2e9-11e2-ad49-6cf049e62fe5#com.intellij.ide(MPS.IDEA/com.intellij.ide@java_stub)" />
    <import index="810" ref="f:java_stub#498d89d2-c2e9-11e2-ad49-6cf049e62fe5#com.intellij.openapi.ui(MPS.IDEA/com.intellij.openapi.ui@java_stub)" />
    <import index="pvwh" ref="f:java_stub#742f6602-5a2f-4313-aa6e-ae1cd4ffdc61#jetbrains.mps.workbench.action(MPS.Platform/jetbrains.mps.workbench.action@java_stub)" />
    <import index="xabr" ref="f:java_stub#498d89d2-c2e9-11e2-ad49-6cf049e62fe5#com.intellij.featureStatistics(MPS.IDEA/com.intellij.featureStatistics@java_stub)" />
    <import index="e2lb" ref="f:java_stub#6354ebe7-c22a-4a0f-ac54-50b52ab9b065#java.lang(JDK/java.lang@java_stub)" />
    <import index="srng" ref="f:java_stub#1ed103c3-3aa6-49b7-9c21-6765ee11f224#jetbrains.mps.openapi.editor(MPS.Editor/jetbrains.mps.openapi.editor@java_stub)" />
    <import index="ec5l" ref="f:java_stub#8865b7a8-5271-43d3-884c-6fd1d9cfdd34#org.jetbrains.mps.openapi.model(MPS.OpenAPI/org.jetbrains.mps.openapi.model@java_stub)" />
    <import index="tpck" ref="r:00000000-0000-4000-0000-011c89590288(jetbrains.mps.lang.core.structure)" />
    <import index="tpce" ref="r:00000000-0000-4000-0000-011c89590292(jetbrains.mps.lang.structure.structure)" />
    <import index="88zw" ref="f:java_stub#8865b7a8-5271-43d3-884c-6fd1d9cfdd34#org.jetbrains.mps.openapi.module(MPS.OpenAPI/org.jetbrains.mps.openapi.module@java_stub)" />
    <import index="a7z3" ref="6ed54515-acc8-4d1e-a16c-9fd6cfe951ea/f:java_stub#6ed54515-acc8-4d1e-a16c-9fd6cfe951ea#jetbrains.mps.smodel.adapter.ids(MPS.Core/jetbrains.mps.smodel.adapter.ids@java_stub)" />
    <import index="dbrf" ref="6354ebe7-c22a-4a0f-ac54-50b52ab9b065/f:java_stub#6354ebe7-c22a-4a0f-ac54-50b52ab9b065#javax.swing(JDK/javax.swing@java_stub)" />
    <import index="dd55" ref="6ed54515-acc8-4d1e-a16c-9fd6cfe951ea/f:java_stub#6ed54515-acc8-4d1e-a16c-9fd6cfe951ea#jetbrains.mps.generator.cache(MPS.Core/jetbrains.mps.generator.cache@java_stub)" />
    <import index="zoxq" ref="6ed54515-acc8-4d1e-a16c-9fd6cfe951ea/f:java_stub#6ed54515-acc8-4d1e-a16c-9fd6cfe951ea#jetbrains.mps.generator.impl.dependencies(MPS.Core/jetbrains.mps.generator.impl.dependencies@java_stub)" />
    <import index="unno" ref="r:61e3d524-8c49-4491-b5e3-f6d6e9364527(jetbrains.mps.util)" />
    <import index="k7g3" ref="6354ebe7-c22a-4a0f-ac54-50b52ab9b065/f:java_stub#6354ebe7-c22a-4a0f-ac54-50b52ab9b065#java.util(JDK/java.util@java_stub)" />
    <import index="l077" ref="6ed54515-acc8-4d1e-a16c-9fd6cfe951ea/f:java_stub#6ed54515-acc8-4d1e-a16c-9fd6cfe951ea#jetbrains.mps.extapi.module(MPS.Core/jetbrains.mps.extapi.module@java_stub)" />
    <import index="dibr" ref="498d89d2-c2e9-11e2-ad49-6cf049e62fe5/f:java_stub#498d89d2-c2e9-11e2-ad49-6cf049e62fe5#com.intellij.ide.actions(MPS.IDEA/com.intellij.ide.actions@java_stub)" />
    <import index="slm6" ref="90746344-04fd-4286-97d5-b46ae6a81709/r:52a3d974-bd4f-4651-ba6e-a2de5e336d95(jetbrains.mps.lang.migration/jetbrains.mps.lang.migration.methods)" />
    <import index="oubp" ref="c7d5b9dd-a05f-4be2-bc73-f2e16994cc67/r:7cc2086d-c7d0-49c7-811c-ebbaf40d9195(jetbrains.mps.lang.classLike/jetbrains.mps.lang.classLike.structure)" />
    <import index="tpee" ref="r:00000000-0000-4000-0000-011c895902ca(jetbrains.mps.baseLanguage.structure)" />
    <import index="qydz" ref="r:4f3f3d44-88a3-4a22-aa9e-fb5ea41e67af(jetbrains.mps.lang.migration.pluginSolution.util)" />
    <import index="53vh" ref="r:53885008-7612-46ff-8b11-27f1d42c3adb(jetbrains.mps.lang.migration.structure)" />
    <import index="g3cv" ref="6ed54515-acc8-4d1e-a16c-9fd6cfe951ea/f:java_stub#6ed54515-acc8-4d1e-a16c-9fd6cfe951ea#jetbrains.mps.smodel.adapter.structure.ref(MPS.Core/jetbrains.mps.smodel.adapter.structure.ref@java_stub)" />
    <import index="tp3t" ref="r:00000000-0000-4000-0000-011c89590345(jetbrains.mps.lang.pattern.structure)" />
    <import index="tprs" ref="r:00000000-0000-4000-0000-011c895904a4(jetbrains.mps.ide.actions)" implicit="true" />
    <import index="tp2c" ref="r:00000000-0000-4000-0000-011c89590338(jetbrains.mps.baseLanguage.closures.structure)" implicit="true" />
    <import index="t3eg" ref="8865b7a8-5271-43d3-884c-6fd1d9cfdd34/f:java_stub#8865b7a8-5271-43d3-884c-6fd1d9cfdd34#org.jetbrains.mps.openapi.language(MPS.OpenAPI/org.jetbrains.mps.openapi.language@java_stub)" implicit="true" />
  </imports>
  <registry>
    <language id="28f9e497-3b42-4291-aeba-0a1039153ab1" name="jetbrains.mps.lang.plugin">
      <concept id="1207145163717" name="jetbrains.mps.lang.plugin.structure.ElementListContents" flags="ng" index="ftmFs">
        <child id="1207145201301" name="reference" index="ftvYc" />
      </concept>
      <concept id="394857668357342104" name="jetbrains.mps.lang.plugin.structure.EverywhereActionPlace" flags="ng" index="mfpdH" />
      <concept id="1207318242772" name="jetbrains.mps.lang.plugin.structure.KeyMapKeystroke" flags="ng" index="pLAjd">
        <property id="1207318242773" name="modifiers" index="pLAjc" />
        <property id="1207318242774" name="keycode" index="pLAjf" />
      </concept>
      <concept id="1203071646776" name="jetbrains.mps.lang.plugin.structure.ActionDeclaration" flags="ng" index="sE7Ow">
        <property id="1211298967294" name="outsideCommandExecution" index="72QZ$" />
        <property id="1205250923097" name="caption" index="2uzpH1" />
        <property id="3984210554599197374" name="ID" index="3mtozt" />
        <child id="394857668356997869" name="places" index="med8o" />
        <child id="1203083196627" name="updateBlock" index="tmbBb" />
        <child id="1203083461638" name="executeFunction" index="tncku" />
        <child id="1217413222820" name="parameter" index="1NuT2Z" />
      </concept>
      <concept id="1203082695294" name="jetbrains.mps.lang.plugin.structure.DoUpdateBlock" flags="in" index="tkhdA" />
      <concept id="1203082903663" name="jetbrains.mps.lang.plugin.structure.ConceptFunctionParameter_AnActionEvent" flags="nn" index="tl45R" />
      <concept id="1203083511112" name="jetbrains.mps.lang.plugin.structure.ExecuteBlock" flags="in" index="tnohg" />
      <concept id="1203087890642" name="jetbrains.mps.lang.plugin.structure.ActionGroupDeclaration" flags="ng" index="tC5Ba">
        <child id="1204991552650" name="modifier" index="2f5YQi" />
        <child id="1207145245948" name="contents" index="ftER_" />
      </concept>
      <concept id="1203088046679" name="jetbrains.mps.lang.plugin.structure.ActionInstance" flags="ng" index="tCFHf">
        <reference id="1203088061055" name="action" index="tCJdB" />
      </concept>
      <concept id="1203092361741" name="jetbrains.mps.lang.plugin.structure.ModificationStatement" flags="lg" index="tT9cl">
        <reference id="1204992316090" name="point" index="2f8Tey" />
        <reference id="1203092736097" name="modifiedGroup" index="tU$_T" />
      </concept>
      <concept id="1205679047295" name="jetbrains.mps.lang.plugin.structure.ActionParameterDeclaration" flags="ig" index="2S4$dB" />
      <concept id="1205681243813" name="jetbrains.mps.lang.plugin.structure.IsApplicableBlock" flags="in" index="2ScWuX" />
      <concept id="1562714432501166198" name="jetbrains.mps.lang.plugin.structure.SimpleShortcutChange" flags="lg" index="Zd509">
        <child id="1562714432501166206" name="keystroke" index="Zd501" />
      </concept>
      <concept id="1562714432501166197" name="jetbrains.mps.lang.plugin.structure.KeymapChangesDeclaration" flags="ng" index="Zd50a">
        <property id="1562714432501166281" name="keymap" index="Zd52Q" />
        <child id="1562714432501166199" name="shortcutChange" index="Zd508" />
      </concept>
      <concept id="1203680534665" name="jetbrains.mps.lang.plugin.structure.GroupAnchor" flags="ng" index="10WQ6h" />
      <concept id="6193305307616715384" name="jetbrains.mps.lang.plugin.structure.ShortcutChange" flags="lg" index="1bYyw_">
        <reference id="6193305307616734326" name="action" index="1bYAoF" />
      </concept>
      <concept id="1206092561075" name="jetbrains.mps.lang.plugin.structure.ActionParameterReferenceOperation" flags="nn" index="3gHZIF" />
      <concept id="5538333046911348654" name="jetbrains.mps.lang.plugin.structure.RequiredCondition" flags="ng" index="1oajcY" />
      <concept id="1217252042208" name="jetbrains.mps.lang.plugin.structure.ActionDataParameterDeclaration" flags="ng" index="1DS2jV">
        <reference id="1217252646389" name="key" index="1DUlNI" />
      </concept>
      <concept id="1217252428768" name="jetbrains.mps.lang.plugin.structure.ActionDataParameterReferenceOperation" flags="nn" index="1DTwFV" />
      <concept id="1217413147516" name="jetbrains.mps.lang.plugin.structure.ActionParameter" flags="ng" index="1NuADB">
        <property id="1221669969834" name="isOptional" index="1Ld5UQ" />
        <child id="5538333046911298738" name="condition" index="1oa70y" />
      </concept>
    </language>
    <language id="ef7bf5ac-d06c-4342-b11d-e42104eb9343" name="jetbrains.mps.lang.plugin.standalone">
      <concept id="7520713872864775836" name="jetbrains.mps.lang.plugin.standalone.structure.StandalonePluginDescriptor" flags="ng" index="2DaZZR" />
    </language>
    <language id="f3061a53-9226-4cc5-a443-f952ceaf5816" name="jetbrains.mps.baseLanguage">
      <concept id="1080223426719" name="jetbrains.mps.baseLanguage.structure.OrExpression" flags="nn" index="22lmx$" />
      <concept id="1082485599095" name="jetbrains.mps.baseLanguage.structure.BlockStatement" flags="nn" index="9aQIb">
        <child id="1082485599096" name="statements" index="9aQI4" />
      </concept>
      <concept id="1215693861676" name="jetbrains.mps.baseLanguage.structure.BaseAssignmentExpression" flags="nn" index="d038R">
        <child id="1068498886297" name="rValue" index="37vLTx" />
        <child id="1068498886295" name="lValue" index="37vLTJ" />
      </concept>
      <concept id="4836112446988635817" name="jetbrains.mps.baseLanguage.structure.UndefinedType" flags="in" index="2jxLKc" />
      <concept id="1202948039474" name="jetbrains.mps.baseLanguage.structure.InstanceMethodCallOperation" flags="nn" index="liA8E" />
      <concept id="1465982738277781862" name="jetbrains.mps.baseLanguage.structure.PlaceholderMember" flags="ng" index="2tJIrI" />
<<<<<<< HEAD
      <concept id="1224848483129" name="jetbrains.mps.baseLanguage.structure.IBLDeprecatable" flags="ng" index="IEa8$">
        <property id="1224848525476" name="isDeprecated" index="IEkAT" />
      </concept>
      <concept id="1154032098014" name="jetbrains.mps.baseLanguage.structure.AbstractLoopStatement" flags="nn" index="2LF5Ji">
        <child id="1154032183016" name="body" index="2LFqv$" />
      </concept>
=======
>>>>>>> aba23669
      <concept id="1197027756228" name="jetbrains.mps.baseLanguage.structure.DotExpression" flags="nn" index="2OqwBi">
        <child id="1197027771414" name="operand" index="2Oq$k0" />
        <child id="1197027833540" name="operation" index="2OqNvi" />
      </concept>
      <concept id="1197029447546" name="jetbrains.mps.baseLanguage.structure.FieldReferenceOperation" flags="nn" index="2OwXpG">
        <reference id="1197029500499" name="fieldDeclaration" index="2Oxat5" />
      </concept>
      <concept id="1083245097125" name="jetbrains.mps.baseLanguage.structure.EnumClass" flags="ig" index="Qs71p">
        <child id="1083245396908" name="enumConstant" index="Qtgdg" />
      </concept>
      <concept id="1083245299891" name="jetbrains.mps.baseLanguage.structure.EnumConstantDeclaration" flags="ig" index="QsSxf" />
      <concept id="1083260308424" name="jetbrains.mps.baseLanguage.structure.EnumConstantReference" flags="nn" index="Rm8GO">
        <reference id="1083260308426" name="enumConstantDeclaration" index="Rm8GQ" />
        <reference id="1144432896254" name="enumClass" index="1Px2BO" />
      </concept>
      <concept id="1145552977093" name="jetbrains.mps.baseLanguage.structure.GenericNewExpression" flags="nn" index="2ShNRf">
        <child id="1145553007750" name="creator" index="2ShVmc" />
      </concept>
      <concept id="1137021947720" name="jetbrains.mps.baseLanguage.structure.ConceptFunction" flags="in" index="2VMwT0">
        <child id="1137022507850" name="body" index="2VODD2" />
      </concept>
      <concept id="1070475354124" name="jetbrains.mps.baseLanguage.structure.ThisExpression" flags="nn" index="Xjq3P" />
      <concept id="1070475926800" name="jetbrains.mps.baseLanguage.structure.StringLiteral" flags="nn" index="Xl_RD">
        <property id="1070475926801" name="value" index="Xl_RC" />
      </concept>
      <concept id="1081236700938" name="jetbrains.mps.baseLanguage.structure.StaticMethodDeclaration" flags="ig" index="2YIFZL" />
      <concept id="1081236700937" name="jetbrains.mps.baseLanguage.structure.StaticMethodCall" flags="nn" index="2YIFZM">
        <reference id="1144433194310" name="classConcept" index="1Pybhc" />
      </concept>
      <concept id="1081256982272" name="jetbrains.mps.baseLanguage.structure.InstanceOfExpression" flags="nn" index="2ZW3vV">
        <child id="1081256993305" name="classType" index="2ZW6by" />
        <child id="1081256993304" name="leftExpression" index="2ZW6bz" />
      </concept>
      <concept id="1070533707846" name="jetbrains.mps.baseLanguage.structure.StaticFieldReference" flags="nn" index="10M0yZ">
        <reference id="1144433057691" name="classifier" index="1PxDUh" />
      </concept>
      <concept id="1070534058343" name="jetbrains.mps.baseLanguage.structure.NullLiteral" flags="nn" index="10Nm6u" />
      <concept id="1070534644030" name="jetbrains.mps.baseLanguage.structure.BooleanType" flags="in" index="10P_77" />
      <concept id="1070534934090" name="jetbrains.mps.baseLanguage.structure.CastExpression" flags="nn" index="10QFUN">
        <child id="1070534934091" name="type" index="10QFUM" />
        <child id="1070534934092" name="expression" index="10QFUP" />
      </concept>
      <concept id="1068390468200" name="jetbrains.mps.baseLanguage.structure.FieldDeclaration" flags="ig" index="312cEg" />
      <concept id="1068390468198" name="jetbrains.mps.baseLanguage.structure.ClassConcept" flags="ig" index="312cEu" />
      <concept id="1068431474542" name="jetbrains.mps.baseLanguage.structure.VariableDeclaration" flags="ng" index="33uBYm">
        <property id="1176718929932" name="isFinal" index="3TUv4t" />
        <child id="1068431790190" name="initializer" index="33vP2m" />
      </concept>
      <concept id="1068498886296" name="jetbrains.mps.baseLanguage.structure.VariableReference" flags="nn" index="37vLTw">
        <reference id="1068581517664" name="variableDeclaration" index="3cqZAo" />
      </concept>
      <concept id="1068498886292" name="jetbrains.mps.baseLanguage.structure.ParameterDeclaration" flags="ir" index="37vLTG" />
      <concept id="1068498886294" name="jetbrains.mps.baseLanguage.structure.AssignmentExpression" flags="nn" index="37vLTI" />
      <concept id="1225271177708" name="jetbrains.mps.baseLanguage.structure.StringType" flags="in" index="17QB3L" />
      <concept id="1225271283259" name="jetbrains.mps.baseLanguage.structure.NPEEqualsExpression" flags="nn" index="17R0WA" />
      <concept id="1225271408483" name="jetbrains.mps.baseLanguage.structure.IsNotEmptyOperation" flags="nn" index="17RvpY" />
      <concept id="4972933694980447171" name="jetbrains.mps.baseLanguage.structure.BaseVariableDeclaration" flags="ng" index="19Szcq">
        <child id="5680397130376446158" name="type" index="1tU5fm" />
      </concept>
      <concept id="1068580123132" name="jetbrains.mps.baseLanguage.structure.BaseMethodDeclaration" flags="ng" index="3clF44">
        <property id="4276006055363816570" name="isSynchronized" index="od$2w" />
        <property id="1181808852946" name="isFinal" index="DiZV1" />
        <child id="1068580123133" name="returnType" index="3clF45" />
        <child id="1068580123134" name="parameter" index="3clF46" />
        <child id="1068580123135" name="body" index="3clF47" />
      </concept>
      <concept id="1068580123165" name="jetbrains.mps.baseLanguage.structure.InstanceMethodDeclaration" flags="ig" index="3clFb_" />
      <concept id="1068580123152" name="jetbrains.mps.baseLanguage.structure.EqualsExpression" flags="nn" index="3clFbC" />
      <concept id="1068580123155" name="jetbrains.mps.baseLanguage.structure.ExpressionStatement" flags="nn" index="3clFbF">
        <child id="1068580123156" name="expression" index="3clFbG" />
      </concept>
      <concept id="1068580123157" name="jetbrains.mps.baseLanguage.structure.Statement" flags="nn" index="3clFbH" />
      <concept id="1068580123159" name="jetbrains.mps.baseLanguage.structure.IfStatement" flags="nn" index="3clFbJ">
        <child id="1082485599094" name="ifFalseStatement" index="9aQIa" />
        <child id="1068580123160" name="condition" index="3clFbw" />
        <child id="1068580123161" name="ifTrue" index="3clFbx" />
        <child id="1206060520071" name="elsifClauses" index="3eNLev" />
      </concept>
      <concept id="1068580123136" name="jetbrains.mps.baseLanguage.structure.StatementList" flags="sn" stub="5293379017992965193" index="3clFbS">
        <child id="1068581517665" name="statement" index="3cqZAp" />
      </concept>
      <concept id="1068580123137" name="jetbrains.mps.baseLanguage.structure.BooleanConstant" flags="nn" index="3clFbT">
        <property id="1068580123138" name="value" index="3clFbU" />
      </concept>
      <concept id="1068580123140" name="jetbrains.mps.baseLanguage.structure.ConstructorDeclaration" flags="ig" index="3clFbW" />
      <concept id="1068581242875" name="jetbrains.mps.baseLanguage.structure.PlusExpression" flags="nn" index="3cpWs3" />
      <concept id="1068581242878" name="jetbrains.mps.baseLanguage.structure.ReturnStatement" flags="nn" index="3cpWs6">
        <child id="1068581517676" name="expression" index="3cqZAk" />
      </concept>
      <concept id="1068581242864" name="jetbrains.mps.baseLanguage.structure.LocalVariableDeclarationStatement" flags="nn" index="3cpWs8">
        <child id="1068581242865" name="localVariableDeclaration" index="3cpWs9" />
      </concept>
      <concept id="1068581242863" name="jetbrains.mps.baseLanguage.structure.LocalVariableDeclaration" flags="nr" index="3cpWsn" />
      <concept id="1068581517677" name="jetbrains.mps.baseLanguage.structure.VoidType" flags="in" index="3cqZAl" />
      <concept id="1206060495898" name="jetbrains.mps.baseLanguage.structure.ElsifClause" flags="ng" index="3eNFk2">
        <child id="1206060619838" name="condition" index="3eO9$A" />
        <child id="1206060644605" name="statementList" index="3eOfB_" />
      </concept>
      <concept id="1079359253375" name="jetbrains.mps.baseLanguage.structure.ParenthesizedExpression" flags="nn" index="1eOMI4">
        <child id="1079359253376" name="expression" index="1eOMHV" />
      </concept>
      <concept id="1081516740877" name="jetbrains.mps.baseLanguage.structure.NotExpression" flags="nn" index="3fqX7Q">
        <child id="1081516765348" name="expression" index="3fr31v" />
      </concept>
      <concept id="1204053956946" name="jetbrains.mps.baseLanguage.structure.IMethodCall" flags="ng" index="1ndlxa">
        <reference id="1068499141037" name="baseMethodDeclaration" index="37wK5l" />
        <child id="1068499141038" name="actualArgument" index="37wK5m" />
      </concept>
      <concept id="1212685548494" name="jetbrains.mps.baseLanguage.structure.ClassCreator" flags="nn" index="1pGfFk" />
      <concept id="1107461130800" name="jetbrains.mps.baseLanguage.structure.Classifier" flags="ng" index="3pOWGL">
        <child id="5375687026011219971" name="member" index="jymVt" unordered="true" />
      </concept>
      <concept id="7812454656619025416" name="jetbrains.mps.baseLanguage.structure.MethodDeclaration" flags="ng" index="1rXfSm">
        <property id="8355037393041754995" name="isNative" index="2aFKle" />
      </concept>
      <concept id="7812454656619025412" name="jetbrains.mps.baseLanguage.structure.LocalMethodCall" flags="nn" index="1rXfSq" />
      <concept id="1107535904670" name="jetbrains.mps.baseLanguage.structure.ClassifierType" flags="in" index="3uibUv">
        <reference id="1107535924139" name="classifier" index="3uigEE" />
      </concept>
      <concept id="1081773326031" name="jetbrains.mps.baseLanguage.structure.BinaryOperation" flags="nn" index="3uHJSO">
        <child id="1081773367579" name="rightExpression" index="3uHU7w" />
        <child id="1081773367580" name="leftExpression" index="3uHU7B" />
      </concept>
      <concept id="1073239437375" name="jetbrains.mps.baseLanguage.structure.NotEqualsExpression" flags="nn" index="3y3z36" />
      <concept id="1178549954367" name="jetbrains.mps.baseLanguage.structure.IVisible" flags="ng" index="1B3ioH">
        <child id="1178549979242" name="visibility" index="1B3o_S" />
      </concept>
      <concept id="1163668896201" name="jetbrains.mps.baseLanguage.structure.TernaryOperatorExpression" flags="nn" index="3K4zz7">
        <child id="1163668914799" name="condition" index="3K4Cdx" />
        <child id="1163668922816" name="ifTrue" index="3K4E3e" />
        <child id="1163668934364" name="ifFalse" index="3K4GZi" />
      </concept>
      <concept id="6329021646629104957" name="jetbrains.mps.baseLanguage.structure.TextCommentPart" flags="nn" index="3SKdUq">
        <property id="6329021646629104958" name="text" index="3SKdUp" />
      </concept>
      <concept id="6329021646629104954" name="jetbrains.mps.baseLanguage.structure.SingleLineComment" flags="nn" index="3SKdUt">
        <child id="6329021646629175155" name="commentPart" index="3SKWNk" />
      </concept>
      <concept id="1146644602865" name="jetbrains.mps.baseLanguage.structure.PublicVisibility" flags="nn" index="3Tm1VV" />
      <concept id="1146644623116" name="jetbrains.mps.baseLanguage.structure.PrivateVisibility" flags="nn" index="3Tm6S6" />
      <concept id="1080120340718" name="jetbrains.mps.baseLanguage.structure.AndExpression" flags="nn" index="1Wc70l" />
    </language>
    <language id="c0080a47-7e37-4558-bee9-9ae18e690549" name="jetbrains.mps.lang.extension">
      <concept id="8029776554053043557" name="jetbrains.mps.lang.extension.structure.ExtensionObjectGetter" flags="in" index="lufDu" />
      <concept id="3729007189729192404" name="jetbrains.mps.lang.extension.structure.ExtensionDeclaration" flags="ng" index="vrV6s">
        <reference id="3729007189729192405" name="extensionPoint" index="vrV6t" />
        <child id="8029776554053057811" name="objectGetter" index="luc8C" />
      </concept>
      <concept id="6626851894249711936" name="jetbrains.mps.lang.extension.structure.ExtensionPointExpression" flags="nn" index="2O5UvJ">
        <reference id="6626851894249712469" name="extensionPoint" index="2O5UnU" />
      </concept>
      <concept id="3175313036448560967" name="jetbrains.mps.lang.extension.structure.GetExtensionObjectsOperation" flags="nn" index="SfwO_" />
    </language>
    <language id="63650c59-16c8-498a-99c8-005c7ee9515d" name="jetbrains.mps.lang.access">
      <concept id="8974276187400348173" name="jetbrains.mps.lang.access.structure.CommandClosureLiteral" flags="nn" index="1QHqEC" />
      <concept id="8974276187400348170" name="jetbrains.mps.lang.access.structure.BaseExecuteCommandStatement" flags="nn" index="1QHqEJ">
        <child id="8974276187400348171" name="commandClosureLiteral" index="1QHqEI" />
      </concept>
      <concept id="8974276187400348177" name="jetbrains.mps.lang.access.structure.ExecuteCommandStatement" flags="nn" index="1QHqEO" />
    </language>
    <language id="774bf8a0-62e5-41e1-af63-f4812e60e48b" name="jetbrains.mps.baseLanguage.checkedDots">
      <concept id="4079382982702596667" name="jetbrains.mps.baseLanguage.checkedDots.structure.CheckedDotExpression" flags="nn" index="2EnYce" />
    </language>
    <language id="fd392034-7849-419d-9071-12563d152375" name="jetbrains.mps.baseLanguage.closures">
      <concept id="1235746970280" name="jetbrains.mps.baseLanguage.closures.structure.CompactInvokeFunctionExpression" flags="nn" index="2Sg_IR">
        <child id="1235746996653" name="function" index="2SgG2M" />
        <child id="1235747002942" name="parameter" index="2SgHGx" />
      </concept>
      <concept id="1199569711397" name="jetbrains.mps.baseLanguage.closures.structure.ClosureLiteral" flags="nn" index="1bVj0M">
        <property id="890797661671409019" name="forceMultiLine" index="3yWfEV" />
        <child id="1199569906740" name="parameter" index="1bW2Oz" />
        <child id="1199569916463" name="body" index="1bW5cS" />
      </concept>
    </language>
    <language id="f2801650-65d5-424e-bb1b-463a8781b786" name="jetbrains.mps.baseLanguage.javadoc">
      <concept id="6832197706140518104" name="jetbrains.mps.baseLanguage.javadoc.structure.DocMethodParameterReference" flags="ng" index="zr_55" />
      <concept id="6832197706140518103" name="jetbrains.mps.baseLanguage.javadoc.structure.BaseParameterReference" flags="ng" index="zr_5a">
        <reference id="6832197706140518108" name="param" index="zr_51" />
      </concept>
      <concept id="5349172909345532724" name="jetbrains.mps.baseLanguage.javadoc.structure.MethodDocComment" flags="ng" index="P$JXv">
        <child id="8465538089690917625" name="param" index="TUOzN" />
      </concept>
      <concept id="8465538089690881930" name="jetbrains.mps.baseLanguage.javadoc.structure.ParameterBlockDocTag" flags="ng" index="TUZQ0">
        <property id="8465538089690881934" name="text" index="TUZQ4" />
        <child id="6832197706140518123" name="parameter" index="zr_5Q" />
      </concept>
    </language>
    <language id="c7d5b9dd-a05f-4be2-bc73-f2e16994cc67" name="jetbrains.mps.lang.classLike">
      <concept id="3751132065236767083" name="jetbrains.mps.lang.classLike.structure.DependentTypeInstance" flags="ig" index="q3mfm">
        <reference id="3751132065236767084" name="decl" index="q3mfh" />
        <reference id="9097849371505568270" name="point" index="1QQUv3" />
      </concept>
      <concept id="3751132065236767060" name="jetbrains.mps.lang.classLike.structure.ClassLikeMethod" flags="ig" index="q3mfD">
        <reference id="19209059688387895" name="decl" index="2VtyIY" />
      </concept>
    </language>
    <language id="443f4c36-fcf5-4eb6-9500-8d06ed259e3e" name="jetbrains.mps.baseLanguage.classifiers">
      <concept id="1205752633985" name="jetbrains.mps.baseLanguage.classifiers.structure.ThisClassifierExpression" flags="nn" index="2WthIp" />
      <concept id="1205756064662" name="jetbrains.mps.baseLanguage.classifiers.structure.IMemberOperation" flags="ng" index="2WEnae">
        <reference id="1205756909548" name="member" index="2WH_rO" />
      </concept>
<<<<<<< HEAD
      <concept id="1205769003971" name="jetbrains.mps.baseLanguage.classifiers.structure.DefaultClassifierMethodDeclaration" flags="ng" index="2XrIbr" />
      <concept id="1205769149993" name="jetbrains.mps.baseLanguage.classifiers.structure.DefaultClassifierMethodCallOperation" flags="nn" index="2XshWL">
        <child id="1205770614681" name="actualArgument" index="2XxRq1" />
      </concept>
=======
>>>>>>> aba23669
    </language>
    <language id="3a13115c-633c-4c5c-bbcc-75c4219e9555" name="jetbrains.mps.lang.quotation">
      <concept id="1196350785110" name="jetbrains.mps.lang.quotation.structure.AbstractAntiquotation" flags="ng" index="2c44t0">
        <property id="6489343236075007666" name="label" index="3hQQBS" />
        <child id="1196350785111" name="expression" index="2c44t1" />
      </concept>
      <concept id="1196350785118" name="jetbrains.mps.lang.quotation.structure.ListAntiquotation" flags="ng" index="2c44t8" />
      <concept id="1196350785117" name="jetbrains.mps.lang.quotation.structure.ReferenceAntiquotation" flags="ng" index="2c44tb" />
      <concept id="1196350785112" name="jetbrains.mps.lang.quotation.structure.Antiquotation" flags="ng" index="2c44te" />
      <concept id="1196350785113" name="jetbrains.mps.lang.quotation.structure.Quotation" flags="nn" index="2c44tf">
        <child id="1196350785114" name="quotedNode" index="2c44tc" />
      </concept>
      <concept id="5455284157994012186" name="jetbrains.mps.lang.quotation.structure.NodeBuilderInitLink" flags="ng" index="2pIpSj">
        <reference id="5455284157994012188" name="link" index="2pIpSl" />
      </concept>
      <concept id="5455284157993911077" name="jetbrains.mps.lang.quotation.structure.NodeBuilderInitProperty" flags="ng" index="2pJxcG">
        <reference id="5455284157993911078" name="property" index="2pJxcJ" />
      </concept>
      <concept id="5455284157993911097" name="jetbrains.mps.lang.quotation.structure.NodeBuilderInitPart" flags="ng" index="2pJxcK">
        <child id="5455284157993911094" name="expression" index="2pJxcZ" />
      </concept>
      <concept id="5455284157993863837" name="jetbrains.mps.lang.quotation.structure.NodeBuilder" flags="nn" index="2pJPEk">
        <child id="5455284157993863838" name="quotedNode" index="2pJPEn" />
      </concept>
      <concept id="5455284157993863840" name="jetbrains.mps.lang.quotation.structure.NodeBuilderNode" flags="nn" index="2pJPED">
        <reference id="5455284157993910961" name="concept" index="2pJxaS" />
        <child id="5455284157993911099" name="values" index="2pJxcM" />
      </concept>
      <concept id="1196866233735" name="jetbrains.mps.lang.quotation.structure.PropertyAntiquotation" flags="ng" index="2EMmih" />
      <concept id="8182547171709752110" name="jetbrains.mps.lang.quotation.structure.NodeBuilderExpression" flags="nn" index="36biLy">
        <child id="8182547171709752112" name="expression" index="36biLW" />
      </concept>
    </language>
    <language id="7866978e-a0f0-4cc7-81bc-4d213d9375e1" name="jetbrains.mps.lang.smodel">
      <concept id="1179168000618" name="jetbrains.mps.lang.smodel.structure.Node_GetIndexInParentOperation" flags="nn" index="2bSWHS" />
      <concept id="1177026924588" name="jetbrains.mps.lang.smodel.structure.RefConcept_Reference" flags="nn" index="chp4Y">
        <reference id="1177026940964" name="conceptDeclaration" index="cht4Q" />
      </concept>
      <concept id="1138411891628" name="jetbrains.mps.lang.smodel.structure.SNodeOperation" flags="nn" index="eCIE_">
        <child id="1144104376918" name="parameter" index="1xVPHs" />
      </concept>
      <concept id="1179409122411" name="jetbrains.mps.lang.smodel.structure.Node_ConceptMethodCall" flags="nn" index="2qgKlT" />
      <concept id="1138676077309" name="jetbrains.mps.lang.smodel.structure.EnumMemberReference" flags="nn" index="uoxfO">
        <reference id="1138676095763" name="enumMember" index="uo_Cq" />
      </concept>
      <concept id="7453996997717780434" name="jetbrains.mps.lang.smodel.structure.Node_GetSConceptOperation" flags="nn" index="2yIwOk" />
      <concept id="1143226024141" name="jetbrains.mps.lang.smodel.structure.SModelType" flags="in" index="H_c77" />
      <concept id="1143234257716" name="jetbrains.mps.lang.smodel.structure.Node_GetModelOperation" flags="nn" index="I4A8Y" />
      <concept id="1145383075378" name="jetbrains.mps.lang.smodel.structure.SNodeListType" flags="in" index="2I9FWS">
        <reference id="1145383142433" name="elementConcept" index="2I9WkF" />
      </concept>
      <concept id="1145404486709" name="jetbrains.mps.lang.smodel.structure.SemanticDowncastExpression" flags="nn" index="2JrnkZ">
        <child id="1145404616321" name="leftExpression" index="2JrQYb" />
      </concept>
      <concept id="1171310072040" name="jetbrains.mps.lang.smodel.structure.Node_GetContainingRootOperation" flags="nn" index="2Rxl7S" />
      <concept id="1171315804604" name="jetbrains.mps.lang.smodel.structure.Model_RootsOperation" flags="nn" index="2RRcyG">
        <reference id="1171315804605" name="concept" index="2RRcyH" />
      </concept>
      <concept id="1171323947159" name="jetbrains.mps.lang.smodel.structure.Model_NodesOperation" flags="nn" index="2SmgA7">
        <reference id="1171323947160" name="concept" index="2SmgA8" />
      </concept>
      <concept id="1171407110247" name="jetbrains.mps.lang.smodel.structure.Node_GetAncestorOperation" flags="nn" index="2Xjw5R" />
      <concept id="2644386474302386080" name="jetbrains.mps.lang.smodel.structure.PropertyIdRefExpression" flags="nn" index="355D3s" />
      <concept id="2644386474301421077" name="jetbrains.mps.lang.smodel.structure.LinkIdRefExpression" flags="nn" index="359W_D" />
      <concept id="1139613262185" name="jetbrains.mps.lang.smodel.structure.Node_GetParentOperation" flags="nn" index="1mfA1w" />
      <concept id="1139621453865" name="jetbrains.mps.lang.smodel.structure.Node_IsInstanceOfOperation" flags="nn" index="1mIQ4w">
        <child id="1177027386292" name="conceptArgument" index="cj9EA" />
      </concept>
      <concept id="1146171026731" name="jetbrains.mps.lang.smodel.structure.Property_HasValue_Enum" flags="nn" index="3t7uKx">
        <child id="1146171026732" name="value" index="3t7uKA" />
      </concept>
      <concept id="1171999116870" name="jetbrains.mps.lang.smodel.structure.Node_IsNullOperation" flags="nn" index="3w_OXm" />
      <concept id="1144101972840" name="jetbrains.mps.lang.smodel.structure.OperationParm_Concept" flags="ng" index="1xMEDy">
        <child id="1207343664468" name="conceptArgument" index="ri$Ld" />
      </concept>
      <concept id="1180636770613" name="jetbrains.mps.lang.smodel.structure.SNodeCreator" flags="nn" index="3zrR0B">
        <child id="1180636770616" name="createdType" index="3zrR0E" />
      </concept>
      <concept id="1144146199828" name="jetbrains.mps.lang.smodel.structure.Node_CopyOperation" flags="nn" index="1$rogu" />
      <concept id="1206482823744" name="jetbrains.mps.lang.smodel.structure.Model_AddRootOperation" flags="nn" index="3BYIHo">
        <child id="1206482823746" name="nodeArgument" index="3BYIHq" />
      </concept>
      <concept id="6407023681583036853" name="jetbrains.mps.lang.smodel.structure.NodeAttributeQualifier" flags="ng" index="3CFYIy">
        <reference id="6407023681583036854" name="attributeConcept" index="3CFYIx" />
      </concept>
      <concept id="6407023681583031218" name="jetbrains.mps.lang.smodel.structure.AttributeAccess" flags="nn" index="3CFZ6_">
        <child id="6407023681583036852" name="qualifier" index="3CFYIz" />
      </concept>
      <concept id="1172323065820" name="jetbrains.mps.lang.smodel.structure.Node_GetConceptOperation" flags="nn" index="3NT_Vc" />
      <concept id="1172326502327" name="jetbrains.mps.lang.smodel.structure.Concept_IsExactlyOperation" flags="nn" index="3O6GUB">
        <child id="1206733650006" name="conceptArgument" index="3QVz_e" />
      </concept>
      <concept id="1140137987495" name="jetbrains.mps.lang.smodel.structure.SNodeTypeCastExpression" flags="nn" index="1PxgMI">
        <reference id="1140138128738" name="concept" index="1PxNhF" />
        <child id="1140138123956" name="leftExpression" index="1PxMeX" />
      </concept>
      <concept id="1138055754698" name="jetbrains.mps.lang.smodel.structure.SNodeType" flags="in" index="3Tqbb2">
        <reference id="1138405853777" name="concept" index="ehGHo" />
      </concept>
      <concept id="1138056022639" name="jetbrains.mps.lang.smodel.structure.SPropertyAccess" flags="nn" index="3TrcHB">
        <reference id="1138056395725" name="property" index="3TsBF5" />
      </concept>
      <concept id="1138056143562" name="jetbrains.mps.lang.smodel.structure.SLinkAccess" flags="nn" index="3TrEf2">
        <reference id="1138056516764" name="link" index="3Tt5mk" />
      </concept>
      <concept id="1138056282393" name="jetbrains.mps.lang.smodel.structure.SLinkListAccess" flags="nn" index="3Tsc0h">
        <reference id="1138056546658" name="link" index="3TtcxE" />
      </concept>
    </language>
    <language id="ceab5195-25ea-4f22-9b92-103b95ca8c0c" name="jetbrains.mps.lang.core">
      <concept id="1133920641626" name="jetbrains.mps.lang.core.structure.BaseConcept" flags="ng" index="2VYdi">
        <property id="1193676396447" name="virtualPackage" index="3GE5qa" />
        <child id="5169995583184591170" name="smodelAttribute" index="lGtFl" />
      </concept>
      <concept id="3364660638048049750" name="jetbrains.mps.lang.core.structure.PropertyAttribute" flags="ng" index="A9Btg">
        <property id="1757699476691236117" name="propertyName" index="2qtEX9" />
        <property id="1341860900487648621" name="propertyId" index="P4ACc" />
      </concept>
      <concept id="3364660638048049745" name="jetbrains.mps.lang.core.structure.LinkAttribute" flags="ng" index="A9Btn">
        <property id="1757699476691236116" name="linkRole" index="2qtEX8" />
        <property id="1341860900488019036" name="linkId" index="P3scX" />
      </concept>
      <concept id="1169194658468" name="jetbrains.mps.lang.core.structure.INamedConcept" flags="ng" index="TrEIO">
        <property id="1169194664001" name="name" index="TrG5h" />
      </concept>
    </language>
    <language id="83888646-71ce-4f1c-9c53-c54016f6ad4f" name="jetbrains.mps.baseLanguage.collections">
      <concept id="1204796164442" name="jetbrains.mps.baseLanguage.collections.structure.InternalSequenceOperation" flags="nn" index="23sCx2">
        <child id="1204796294226" name="closure" index="23t8la" />
      </concept>
      <concept id="1176906603202" name="jetbrains.mps.baseLanguage.collections.structure.BinaryOperation" flags="nn" index="56pJg">
        <child id="1176906787974" name="rightExpression" index="576Qk" />
      </concept>
      <concept id="540871147943773365" name="jetbrains.mps.baseLanguage.collections.structure.SingleArgumentSequenceOperation" flags="nn" index="25WWJ4">
        <child id="540871147943773366" name="argument" index="25WWJ7" />
      </concept>
      <concept id="1176921879268" name="jetbrains.mps.baseLanguage.collections.structure.IntersectOperation" flags="nn" index="60FfQ" />
      <concept id="1176923520476" name="jetbrains.mps.baseLanguage.collections.structure.ExcludeOperation" flags="nn" index="66VNe" />
      <concept id="1204980550705" name="jetbrains.mps.baseLanguage.collections.structure.VisitAllOperation" flags="nn" index="2es0OD" />
      <concept id="1151688443754" name="jetbrains.mps.baseLanguage.collections.structure.ListType" flags="in" index="_YKpA">
        <child id="1151688676805" name="elementType" index="_ZDj9" />
      </concept>
      <concept id="1151689724996" name="jetbrains.mps.baseLanguage.collections.structure.SequenceType" flags="in" index="A3Dl8">
        <child id="1151689745422" name="elementType" index="A3Ik2" />
      </concept>
      <concept id="1235566554328" name="jetbrains.mps.baseLanguage.collections.structure.AnyOperation" flags="nn" index="2HwmR7" />
<<<<<<< HEAD
      <concept id="1235566831861" name="jetbrains.mps.baseLanguage.collections.structure.AllOperation" flags="nn" index="2HxqBE" />
      <concept id="1235573135402" name="jetbrains.mps.baseLanguage.collections.structure.SingletonSequenceCreator" flags="nn" index="2HTt$P">
        <child id="1235573175711" name="elementType" index="2HTBi0" />
        <child id="1235573187520" name="singletonValue" index="2HTEbv" />
      </concept>
      <concept id="1227022179634" name="jetbrains.mps.baseLanguage.collections.structure.AddLastElementOperation" flags="nn" index="2Ke9KJ" />
=======
>>>>>>> aba23669
      <concept id="1203518072036" name="jetbrains.mps.baseLanguage.collections.structure.SmartClosureParameterDeclaration" flags="ig" index="Rh6nW" />
      <concept id="1160612413312" name="jetbrains.mps.baseLanguage.collections.structure.AddElementOperation" flags="nn" index="TSZUe" />
      <concept id="1160666733551" name="jetbrains.mps.baseLanguage.collections.structure.AddAllElementsOperation" flags="nn" index="X8dFx" />
      <concept id="1162934736510" name="jetbrains.mps.baseLanguage.collections.structure.GetElementOperation" flags="nn" index="34jXtK" />
      <concept id="1201792049884" name="jetbrains.mps.baseLanguage.collections.structure.TranslateOperation" flags="nn" index="3goQfb" />
<<<<<<< HEAD
      <concept id="1201872418428" name="jetbrains.mps.baseLanguage.collections.structure.GetKeysOperation" flags="nn" index="3lbrtF" />
      <concept id="1197683403723" name="jetbrains.mps.baseLanguage.collections.structure.MapType" flags="in" index="3rvAFt">
        <child id="1197683466920" name="keyType" index="3rvQeY" />
        <child id="1197683475734" name="valueType" index="3rvSg0" />
      </concept>
      <concept id="1197686869805" name="jetbrains.mps.baseLanguage.collections.structure.HashMapCreator" flags="nn" index="3rGOSV">
        <child id="1197687026896" name="keyType" index="3rHrn6" />
        <child id="1197687035757" name="valueType" index="3rHtpV" />
      </concept>
      <concept id="1165525191778" name="jetbrains.mps.baseLanguage.collections.structure.GetFirstOperation" flags="nn" index="1uHKPH" />
      <concept id="1165530316231" name="jetbrains.mps.baseLanguage.collections.structure.IsEmptyOperation" flags="nn" index="1v1jN8" />
      <concept id="1202120902084" name="jetbrains.mps.baseLanguage.collections.structure.WhereOperation" flags="nn" index="3zZkjj" />
      <concept id="1202128969694" name="jetbrains.mps.baseLanguage.collections.structure.SelectOperation" flags="nn" index="3$u5V9" />
      <concept id="1197932370469" name="jetbrains.mps.baseLanguage.collections.structure.MapElement" flags="nn" index="3EllGN">
        <child id="1197932505799" name="map" index="3ElQJh" />
        <child id="1197932525128" name="key" index="3ElVtu" />
      </concept>
      <concept id="1176501494711" name="jetbrains.mps.baseLanguage.collections.structure.IsNotEmptyOperation" flags="nn" index="3GX2aA" />
      <concept id="1178894719932" name="jetbrains.mps.baseLanguage.collections.structure.DistinctOperation" flags="nn" index="1VAtEI" />
=======
      <concept id="1202120902084" name="jetbrains.mps.baseLanguage.collections.structure.WhereOperation" flags="nn" index="3zZkjj" />
>>>>>>> aba23669
    </language>
  </registry>
  <node concept="tC5Ba" id="4KDfkUwM9cD">
    <property role="TrG5h" value="Structure" />
    <property role="3GE5qa" value="Actions" />
    <node concept="ftmFs" id="4KDfkUwM9cE" role="ftER_">
      <node concept="10WQ6h" id="4KDfkUwM9cF" role="ftvYc">
        <property role="TrG5h" value="showHelp" />
      </node>
    </node>
    <node concept="tT9cl" id="4KDfkUwM9cG" role="2f5YQi">
      <ref role="2f8Tey" to="ekwn:1xsN4xJX8VN" resolve="structure" />
      <ref role="tU$_T" to="ekwn:1xsN4xJX8VI" resolve="EditorPopup" />
    </node>
    <node concept="tT9cl" id="4KDfkUwM9cH" role="2f5YQi">
      <ref role="2f8Tey" to="tprs:hH65qsa" resolve="structure" />
      <ref role="tU$_T" to="tprs:hyf4Gvz" resolve="NodeActions" />
    </node>
  </node>
  <node concept="sE7Ow" id="4KDfkUwM9cI">
    <property role="TrG5h" value="ShowHelpForNode" />
    <property role="2uzpH1" value="Show Help for Node" />
    <property role="3GE5qa" value="Actions" />
    <node concept="tnohg" id="4KDfkUwM9cJ" role="tncku">
      <node concept="3clFbS" id="4KDfkUwM9cK" role="2VODD2">
        <node concept="3clFbF" id="4KDfkUwM9cL" role="3cqZAp">
          <node concept="2YIFZM" id="4KDfkUwM9cM" role="3clFbG">
            <ref role="37wK5l" node="4KDfkUwM9iB" resolve="showHelpForNode" />
            <ref role="1Pybhc" node="4KDfkUwM9es" resolve="HelpHelper" />
            <node concept="2OqwBi" id="4KDfkUwM9cN" role="37wK5m">
              <node concept="2WthIp" id="4KDfkUwM9cO" role="2Oq$k0" />
              <node concept="3gHZIF" id="4KDfkUwM9cP" role="2OqNvi">
                <ref role="2WH_rO" node="4KDfkUwM9cS" resolve="node" />
              </node>
            </node>
          </node>
        </node>
      </node>
    </node>
    <node concept="1DS2jV" id="4KDfkUwM9cQ" role="1NuT2Z">
      <property role="TrG5h" value="model" />
      <property role="1Ld5UQ" value="true" />
      <ref role="1DUlNI" to="5xh9:~MPSCommonDataKeys.CONTEXT_MODEL" resolve="CONTEXT_MODEL" />
    </node>
    <node concept="1DS2jV" id="4KDfkUwM9cR" role="1NuT2Z">
      <property role="TrG5h" value="module" />
      <property role="1Ld5UQ" value="true" />
      <ref role="1DUlNI" to="5xh9:~MPSCommonDataKeys.CONTEXT_MODULE" resolve="CONTEXT_MODULE" />
    </node>
    <node concept="2S4$dB" id="4KDfkUwM9cS" role="1NuT2Z">
      <property role="TrG5h" value="node" />
      <node concept="3Tm6S6" id="4KDfkUwM9cT" role="1B3o_S" />
      <node concept="3Tqbb2" id="4KDfkUwM9cU" role="1tU5fm" />
      <node concept="1oajcY" id="4KDfkUwM9cV" role="1oa70y" />
    </node>
    <node concept="2ScWuX" id="4KDfkUwM9cW" role="tmbBb">
      <node concept="3clFbS" id="4KDfkUwM9cX" role="2VODD2">
        <node concept="3clFbF" id="4KDfkUwM9cY" role="3cqZAp">
          <node concept="1Wc70l" id="4KDfkUwM9cZ" role="3clFbG">
            <node concept="3y3z36" id="4KDfkUwM9d0" role="3uHU7w">
              <node concept="2YIFZM" id="4KDfkUwM9d1" role="3uHU7B">
                <ref role="37wK5l" node="4KDfkUwM9eW" resolve="getDefaultHelpFor" />
                <ref role="1Pybhc" node="4KDfkUwM9es" resolve="HelpHelper" />
                <node concept="2OqwBi" id="4KDfkUwM9d2" role="37wK5m">
                  <node concept="2WthIp" id="4KDfkUwM9d3" role="2Oq$k0" />
                  <node concept="1DTwFV" id="4KDfkUwM9d4" role="2OqNvi">
                    <ref role="2WH_rO" node="4KDfkUwM9cR" resolve="module" />
                  </node>
                </node>
                <node concept="2OqwBi" id="4KDfkUwM9d5" role="37wK5m">
                  <node concept="2WthIp" id="4KDfkUwM9d6" role="2Oq$k0" />
                  <node concept="1DTwFV" id="4KDfkUwM9d7" role="2OqNvi">
                    <ref role="2WH_rO" node="4KDfkUwM9cQ" resolve="model" />
                  </node>
                </node>
                <node concept="2OqwBi" id="4KDfkUwM9d8" role="37wK5m">
                  <node concept="2WthIp" id="4KDfkUwM9d9" role="2Oq$k0" />
                  <node concept="3gHZIF" id="4KDfkUwM9da" role="2OqNvi">
                    <ref role="2WH_rO" node="4KDfkUwM9cS" resolve="node" />
                  </node>
                </node>
              </node>
              <node concept="Rm8GO" id="4KDfkUwM9db" role="3uHU7w">
                <ref role="Rm8GQ" node="4KDfkUwM9ex" resolve="NODE" />
                <ref role="1Px2BO" node="4KDfkUwM9et" resolve="HelpHelper.HelpType" />
              </node>
            </node>
            <node concept="2YIFZM" id="4KDfkUwM9dc" role="3uHU7B">
              <ref role="1Pybhc" node="4KDfkUwM9es" resolve="HelpHelper" />
              <ref role="37wK5l" node="4KDfkUwM9g5" resolve="helpForNodeIsAvailable" />
              <node concept="2OqwBi" id="4KDfkUwM9dd" role="37wK5m">
                <node concept="2WthIp" id="4KDfkUwM9de" role="2Oq$k0" />
                <node concept="3gHZIF" id="4KDfkUwM9df" role="2OqNvi">
                  <ref role="2WH_rO" node="4KDfkUwM9cS" resolve="node" />
                </node>
              </node>
            </node>
          </node>
        </node>
      </node>
    </node>
  </node>
  <node concept="sE7Ow" id="4KDfkUwM9dg">
    <property role="TrG5h" value="ShowDefaultHelp" />
    <property role="2uzpH1" value="Show Default Help" />
    <property role="3GE5qa" value="Actions" />
    <property role="3mtozt" value="ContextHelp" />
    <node concept="mfpdH" id="79ALBP9Jg68" role="med8o" />
    <node concept="1DS2jV" id="4KDfkUwM9dh" role="1NuT2Z">
      <property role="TrG5h" value="module" />
      <property role="1Ld5UQ" value="true" />
      <ref role="1DUlNI" to="5xh9:~MPSCommonDataKeys.CONTEXT_MODULE" resolve="CONTEXT_MODULE" />
    </node>
    <node concept="1DS2jV" id="4KDfkUwM9di" role="1NuT2Z">
      <property role="TrG5h" value="model" />
      <property role="1Ld5UQ" value="true" />
      <ref role="1DUlNI" to="5xh9:~MPSCommonDataKeys.CONTEXT_MODEL" resolve="CONTEXT_MODEL" />
    </node>
    <node concept="2S4$dB" id="4KDfkUwM9dj" role="1NuT2Z">
      <property role="TrG5h" value="node" />
      <property role="1Ld5UQ" value="true" />
      <node concept="3Tm6S6" id="4KDfkUwM9dk" role="1B3o_S" />
      <node concept="3Tqbb2" id="4KDfkUwM9dl" role="1tU5fm" />
    </node>
    <node concept="tnohg" id="4KDfkUwM9dm" role="tncku">
      <node concept="3clFbS" id="4KDfkUwM9dn" role="2VODD2">
        <node concept="3clFbJ" id="2deDxeE$_Rf" role="3cqZAp">
          <node concept="3clFbS" id="2deDxeE$_Ri" role="3clFbx">
            <node concept="3cpWs8" id="2deDxeE$Bvs" role="3cqZAp">
              <node concept="3cpWsn" id="2deDxeE$Bvt" role="3cpWs9">
                <property role="TrG5h" value="contextHelpAction" />
                <node concept="3uibUv" id="2deDxeE$Bvu" role="1tU5fm">
                  <ref role="3uigEE" to="dibr:~ContextHelpAction" resolve="ContextHelpAction" />
                </node>
                <node concept="2ShNRf" id="2deDxeE$Bvv" role="33vP2m">
                  <node concept="1pGfFk" id="2deDxeE$Bvw" role="2ShVmc">
                    <ref role="37wK5l" to="dibr:~ContextHelpAction.&lt;init&gt;()" resolve="ContextHelpAction" />
                  </node>
                </node>
              </node>
            </node>
            <node concept="3clFbF" id="2deDxeE$Bvx" role="3cqZAp">
              <node concept="2OqwBi" id="2deDxeE$Bvy" role="3clFbG">
                <node concept="37vLTw" id="2deDxeE$Bvz" role="2Oq$k0">
                  <ref role="3cqZAo" node="2deDxeE$Bvt" resolve="contextHelpAction" />
                </node>
                <node concept="liA8E" id="2deDxeE$Bv$" role="2OqNvi">
                  <ref role="37wK5l" to="dibr:~ContextHelpAction.update(com.intellij.openapi.actionSystem.AnActionEvent):void" resolve="update" />
                  <node concept="tl45R" id="2deDxeE$Bv_" role="37wK5m" />
                </node>
              </node>
            </node>
            <node concept="3clFbJ" id="2deDxeE$BAT" role="3cqZAp">
              <node concept="3clFbS" id="2deDxeE$BAW" role="3clFbx">
                <node concept="3clFbF" id="2deDxeE$EGy" role="3cqZAp">
                  <node concept="2OqwBi" id="2deDxeE$ELW" role="3clFbG">
                    <node concept="37vLTw" id="2deDxeE$EGx" role="2Oq$k0">
                      <ref role="3cqZAo" node="2deDxeE$Bvt" resolve="contextHelpAction" />
                    </node>
                    <node concept="liA8E" id="2deDxeE$FtQ" role="2OqNvi">
                      <ref role="37wK5l" to="dibr:~ContextHelpAction.actionPerformed(com.intellij.openapi.actionSystem.AnActionEvent):void" resolve="actionPerformed" />
                      <node concept="tl45R" id="2deDxeE$Fvl" role="37wK5m" />
                    </node>
                  </node>
                </node>
              </node>
              <node concept="2OqwBi" id="2deDxeE$E9n" role="3clFbw">
                <node concept="2OqwBi" id="2deDxeE$DD_" role="2Oq$k0">
                  <node concept="tl45R" id="2deDxeE$DgA" role="2Oq$k0" />
                  <node concept="liA8E" id="2deDxeE$E7x" role="2OqNvi">
                    <ref role="37wK5l" to="nx1:~AnActionEvent.getPresentation():com.intellij.openapi.actionSystem.Presentation" resolve="getPresentation" />
                  </node>
                </node>
                <node concept="liA8E" id="2deDxeE$Exo" role="2OqNvi">
                  <ref role="37wK5l" to="nx1:~Presentation.isEnabled():boolean" resolve="isEnabled" />
                </node>
              </node>
            </node>
            <node concept="3cpWs6" id="2deDxeE$Dwv" role="3cqZAp" />
          </node>
          <node concept="3clFbC" id="2deDxeE$Apj" role="3clFbw">
            <node concept="10Nm6u" id="2deDxeE$AD6" role="3uHU7w" />
            <node concept="2YIFZM" id="2deDxeE$A4J" role="3uHU7B">
              <ref role="37wK5l" node="4KDfkUwM9eW" resolve="getDefaultHelpFor" />
              <ref role="1Pybhc" node="4KDfkUwM9es" resolve="HelpHelper" />
              <node concept="2OqwBi" id="2deDxeE$A4K" role="37wK5m">
                <node concept="2WthIp" id="2deDxeE$A4L" role="2Oq$k0" />
                <node concept="1DTwFV" id="2deDxeE$A4M" role="2OqNvi">
                  <ref role="2WH_rO" node="4KDfkUwM9dh" resolve="module" />
                </node>
              </node>
              <node concept="2OqwBi" id="2deDxeE$A4N" role="37wK5m">
                <node concept="2WthIp" id="2deDxeE$A4O" role="2Oq$k0" />
                <node concept="1DTwFV" id="2deDxeE$A4P" role="2OqNvi">
                  <ref role="2WH_rO" node="4KDfkUwM9di" resolve="model" />
                </node>
              </node>
              <node concept="2OqwBi" id="2deDxeE$A4Q" role="37wK5m">
                <node concept="2WthIp" id="2deDxeE$A4R" role="2Oq$k0" />
                <node concept="3gHZIF" id="2deDxeE$A4S" role="2OqNvi">
                  <ref role="2WH_rO" node="4KDfkUwM9dj" resolve="node" />
                </node>
              </node>
            </node>
          </node>
        </node>
        <node concept="3clFbF" id="4KDfkUwM9do" role="3cqZAp">
          <node concept="2YIFZM" id="4KDfkUwM9dp" role="3clFbG">
            <ref role="37wK5l" node="4KDfkUwM9fr" resolve="showHelpFor" />
            <ref role="1Pybhc" node="4KDfkUwM9es" resolve="HelpHelper" />
            <node concept="2OqwBi" id="4KDfkUwM9dq" role="37wK5m">
              <node concept="2WthIp" id="4KDfkUwM9dr" role="2Oq$k0" />
              <node concept="1DTwFV" id="4KDfkUwM9ds" role="2OqNvi">
                <ref role="2WH_rO" node="4KDfkUwM9dh" resolve="module" />
              </node>
            </node>
            <node concept="2OqwBi" id="4KDfkUwM9dt" role="37wK5m">
              <node concept="2WthIp" id="4KDfkUwM9du" role="2Oq$k0" />
              <node concept="1DTwFV" id="4KDfkUwM9dv" role="2OqNvi">
                <ref role="2WH_rO" node="4KDfkUwM9di" resolve="model" />
              </node>
            </node>
            <node concept="2OqwBi" id="4KDfkUwM9dw" role="37wK5m">
              <node concept="2WthIp" id="4KDfkUwM9dx" role="2Oq$k0" />
              <node concept="3gHZIF" id="4KDfkUwM9dy" role="2OqNvi">
                <ref role="2WH_rO" node="4KDfkUwM9dj" resolve="node" />
              </node>
            </node>
          </node>
        </node>
      </node>
    </node>
    <node concept="tkhdA" id="4KDfkUwM9dz" role="tmbBb">
      <node concept="3clFbS" id="4KDfkUwM9d$" role="2VODD2">
        <node concept="3cpWs8" id="4KDfkUwM9d_" role="3cqZAp">
          <node concept="3cpWsn" id="4KDfkUwM9dA" role="3cpWs9">
            <property role="TrG5h" value="defaultHelp" />
            <node concept="3uibUv" id="4KDfkUwM9dB" role="1tU5fm">
              <ref role="3uigEE" node="4KDfkUwM9et" resolve="HelpHelper.HelpType" />
            </node>
            <node concept="2YIFZM" id="4KDfkUwM9dC" role="33vP2m">
              <ref role="37wK5l" node="4KDfkUwM9eW" resolve="getDefaultHelpFor" />
              <ref role="1Pybhc" node="4KDfkUwM9es" resolve="HelpHelper" />
              <node concept="2OqwBi" id="4KDfkUwM9dD" role="37wK5m">
                <node concept="2WthIp" id="4KDfkUwM9dE" role="2Oq$k0" />
                <node concept="1DTwFV" id="4KDfkUwM9dF" role="2OqNvi">
                  <ref role="2WH_rO" node="4KDfkUwM9dh" resolve="module" />
                </node>
              </node>
              <node concept="2OqwBi" id="4KDfkUwM9dG" role="37wK5m">
                <node concept="2WthIp" id="4KDfkUwM9dH" role="2Oq$k0" />
                <node concept="1DTwFV" id="4KDfkUwM9dI" role="2OqNvi">
                  <ref role="2WH_rO" node="4KDfkUwM9di" resolve="model" />
                </node>
              </node>
              <node concept="2OqwBi" id="4KDfkUwM9dJ" role="37wK5m">
                <node concept="2WthIp" id="4KDfkUwM9dK" role="2Oq$k0" />
                <node concept="3gHZIF" id="4KDfkUwM9dL" role="2OqNvi">
                  <ref role="2WH_rO" node="4KDfkUwM9dj" resolve="node" />
                </node>
              </node>
            </node>
          </node>
        </node>
        <node concept="3clFbJ" id="4KDfkUwM9dM" role="3cqZAp">
          <node concept="3clFbS" id="4KDfkUwM9dN" role="3clFbx">
            <node concept="3cpWs8" id="2deDxeEzvQ1" role="3cqZAp">
              <node concept="3cpWsn" id="2deDxeEzvQ2" role="3cpWs9">
                <property role="TrG5h" value="contextHelpAction" />
                <node concept="3uibUv" id="2deDxeEzvQ3" role="1tU5fm">
                  <ref role="3uigEE" to="dibr:~ContextHelpAction" resolve="ContextHelpAction" />
                </node>
                <node concept="2ShNRf" id="2deDxeEzvSP" role="33vP2m">
                  <node concept="1pGfFk" id="2deDxeE$xaZ" role="2ShVmc">
                    <ref role="37wK5l" to="dibr:~ContextHelpAction.&lt;init&gt;()" resolve="ContextHelpAction" />
                  </node>
                </node>
              </node>
            </node>
            <node concept="3clFbF" id="2deDxeE$xnd" role="3cqZAp">
              <node concept="2OqwBi" id="2deDxeE$yAx" role="3clFbG">
                <node concept="37vLTw" id="2deDxeE$xnb" role="2Oq$k0">
                  <ref role="3cqZAo" node="2deDxeEzvQ2" resolve="contextHelpAction" />
                </node>
                <node concept="liA8E" id="2deDxeE$zir" role="2OqNvi">
                  <ref role="37wK5l" to="dibr:~ContextHelpAction.update(com.intellij.openapi.actionSystem.AnActionEvent):void" resolve="update" />
                  <node concept="tl45R" id="2deDxeE$zjS" role="37wK5m" />
                </node>
              </node>
            </node>
            <node concept="3clFbJ" id="2deDxeE$zsd" role="3cqZAp">
              <node concept="3clFbS" id="2deDxeE$zsg" role="3clFbx">
                <node concept="3cpWs6" id="2deDxeE$$$9" role="3cqZAp" />
              </node>
              <node concept="2OqwBi" id="2deDxeE$$65" role="3clFbw">
                <node concept="2OqwBi" id="2deDxeE$zAj" role="2Oq$k0">
                  <node concept="tl45R" id="2deDxeE$zvL" role="2Oq$k0" />
                  <node concept="liA8E" id="2deDxeE$$4f" role="2OqNvi">
                    <ref role="37wK5l" to="nx1:~AnActionEvent.getPresentation():com.intellij.openapi.actionSystem.Presentation" resolve="getPresentation" />
                  </node>
                </node>
                <node concept="liA8E" id="2deDxeE$$u4" role="2OqNvi">
                  <ref role="37wK5l" to="nx1:~Presentation.isEnabled():boolean" resolve="isEnabled" />
                </node>
              </node>
            </node>
            <node concept="3clFbF" id="4KDfkUwM9dO" role="3cqZAp">
              <node concept="2OqwBi" id="4KDfkUwM9dP" role="3clFbG">
                <node concept="2WthIp" id="4KDfkUwM9dQ" role="2Oq$k0" />
                <node concept="liA8E" id="4KDfkUwM9dR" role="2OqNvi">
                  <ref role="37wK5l" to="pvwh:~BaseAction.setEnabledState(com.intellij.openapi.actionSystem.Presentation,boolean):void" resolve="setEnabledState" />
                  <node concept="2OqwBi" id="4KDfkUwM9dS" role="37wK5m">
                    <node concept="tl45R" id="4KDfkUwM9dT" role="2Oq$k0" />
                    <node concept="liA8E" id="4KDfkUwM9dU" role="2OqNvi">
                      <ref role="37wK5l" to="nx1:~AnActionEvent.getPresentation():com.intellij.openapi.actionSystem.Presentation" resolve="getPresentation" />
                    </node>
                  </node>
                  <node concept="3clFbT" id="4KDfkUwM9dV" role="37wK5m">
                    <property role="3clFbU" value="false" />
                  </node>
                </node>
              </node>
            </node>
            <node concept="3cpWs6" id="4KDfkUwM9dW" role="3cqZAp" />
          </node>
          <node concept="3clFbC" id="4KDfkUwM9dX" role="3clFbw">
            <node concept="37vLTw" id="3GM_nagTrCQ" role="3uHU7B">
              <ref role="3cqZAo" node="4KDfkUwM9dA" resolve="defaultHelp" />
            </node>
            <node concept="10Nm6u" id="4KDfkUwM9dZ" role="3uHU7w" />
          </node>
        </node>
        <node concept="3clFbF" id="4KDfkUwM9e0" role="3cqZAp">
          <node concept="2OqwBi" id="4KDfkUwM9e1" role="3clFbG">
            <node concept="2WthIp" id="4KDfkUwM9e2" role="2Oq$k0" />
            <node concept="liA8E" id="4KDfkUwM9e3" role="2OqNvi">
              <ref role="37wK5l" to="pvwh:~BaseAction.setEnabledState(com.intellij.openapi.actionSystem.Presentation,boolean):void" resolve="setEnabledState" />
              <node concept="2OqwBi" id="4KDfkUwM9e4" role="37wK5m">
                <node concept="tl45R" id="4KDfkUwM9e5" role="2Oq$k0" />
                <node concept="liA8E" id="4KDfkUwM9e6" role="2OqNvi">
                  <ref role="37wK5l" to="nx1:~AnActionEvent.getPresentation():com.intellij.openapi.actionSystem.Presentation" resolve="getPresentation" />
                </node>
              </node>
              <node concept="3clFbT" id="4KDfkUwM9e7" role="37wK5m">
                <property role="3clFbU" value="true" />
              </node>
            </node>
          </node>
        </node>
        <node concept="3clFbF" id="4KDfkUwM9e8" role="3cqZAp">
          <node concept="2OqwBi" id="4KDfkUwM9e9" role="3clFbG">
            <node concept="2OqwBi" id="4KDfkUwM9ea" role="2Oq$k0">
              <node concept="tl45R" id="4KDfkUwM9eb" role="2Oq$k0" />
              <node concept="liA8E" id="4KDfkUwM9ec" role="2OqNvi">
                <ref role="37wK5l" to="nx1:~AnActionEvent.getPresentation():com.intellij.openapi.actionSystem.Presentation" resolve="getPresentation" />
              </node>
            </node>
            <node concept="liA8E" id="4KDfkUwM9ed" role="2OqNvi">
              <ref role="37wK5l" to="nx1:~Presentation.setText(java.lang.String):void" resolve="setText" />
              <node concept="3cpWs3" id="4KDfkUwM9ee" role="37wK5m">
                <node concept="Xl_RD" id="4KDfkUwM9ef" role="3uHU7B">
                  <property role="Xl_RC" value="Show Help for " />
                </node>
                <node concept="2YIFZM" id="4KDfkUwM9eg" role="3uHU7w">
                  <ref role="37wK5l" to="msyo:~NameUtil.capitalize(java.lang.String):java.lang.String" resolve="capitalize" />
                  <ref role="1Pybhc" to="msyo:~NameUtil" resolve="NameUtil" />
                  <node concept="2OqwBi" id="4KDfkUwM9eh" role="37wK5m">
                    <node concept="37vLTw" id="3GM_nagTuc8" role="2Oq$k0">
                      <ref role="3cqZAo" node="4KDfkUwM9dA" resolve="defaultHelp" />
                    </node>
                    <node concept="liA8E" id="4KDfkUwM9ej" role="2OqNvi">
                      <ref role="37wK5l" node="4KDfkUwM9eO" resolve="getName" />
                    </node>
                  </node>
                </node>
              </node>
            </node>
          </node>
        </node>
      </node>
    </node>
  </node>
  <node concept="tC5Ba" id="4KDfkUwM9ek">
    <property role="TrG5h" value="ShowHelp" />
    <property role="3GE5qa" value="Actions" />
    <node concept="ftmFs" id="4KDfkUwM9el" role="ftER_">
      <node concept="tCFHf" id="4KDfkUwM9em" role="ftvYc">
        <ref role="tCJdB" node="4KDfkUwM9dg" resolve="ShowDefaultHelp" />
      </node>
      <node concept="tCFHf" id="4KDfkUwM9en" role="ftvYc">
        <ref role="tCJdB" node="4KDfkUwM9cI" resolve="ShowHelpForNode" />
      </node>
      <node concept="tCFHf" id="4KDfkUwM9eo" role="ftvYc">
        <ref role="tCJdB" node="4KDfkUwM9iO" resolve="ShowHelpForRoot" />
      </node>
      <node concept="tCFHf" id="4KDfkUwM9ep" role="ftvYc">
        <ref role="tCJdB" node="4KDfkUwM9jm" resolve="ShowHelpForAspect" />
      </node>
    </node>
    <node concept="tT9cl" id="4KDfkUwM9eq" role="2f5YQi">
      <ref role="tU$_T" node="4KDfkUwM9cD" resolve="Structure" />
      <ref role="2f8Tey" node="4KDfkUwM9cF" resolve="showHelp" />
    </node>
    <node concept="tT9cl" id="4KDfkUwM9er" role="2f5YQi">
      <ref role="tU$_T" to="tprs:hyf4Hgq" resolve="ModelActions" />
      <ref role="2f8Tey" to="tprs:2blMBvV$tE0" resolve="showHelp" />
    </node>
  </node>
  <node concept="312cEu" id="4KDfkUwM9es">
    <property role="TrG5h" value="HelpHelper" />
    <node concept="2YIFZL" id="4KDfkUwM9eW" role="jymVt">
      <property role="TrG5h" value="getDefaultHelpFor" />
      <node concept="37vLTG" id="4KDfkUwM9fl" role="3clF46">
        <property role="TrG5h" value="contextModule" />
        <node concept="3uibUv" id="4KDfkUwM9fm" role="1tU5fm">
          <ref role="3uigEE" to="88zw:~SModule" resolve="SModule" />
        </node>
      </node>
      <node concept="3clFbS" id="4KDfkUwM9eZ" role="3clF47">
        <node concept="3clFbJ" id="4KDfkUwM9f0" role="3cqZAp">
          <node concept="1rXfSq" id="4hiugqysfoa" role="3clFbw">
            <ref role="37wK5l" node="4KDfkUwM9g5" resolve="helpForNodeIsAvailable" />
            <node concept="37vLTw" id="2BHiRxglIT5" role="37wK5m">
              <ref role="3cqZAo" node="4KDfkUwM9fp" resolve="node" />
            </node>
          </node>
          <node concept="3clFbS" id="4KDfkUwM9f3" role="3clFbx">
            <node concept="3cpWs6" id="4KDfkUwM9f4" role="3cqZAp">
              <node concept="Rm8GO" id="4KDfkUwM9f5" role="3cqZAk">
                <ref role="Rm8GQ" node="4KDfkUwM9ex" resolve="NODE" />
                <ref role="1Px2BO" node="4KDfkUwM9et" resolve="HelpHelper.HelpType" />
              </node>
            </node>
          </node>
        </node>
        <node concept="3clFbJ" id="4KDfkUwM9f6" role="3cqZAp">
          <node concept="1rXfSq" id="4hiugqysiIk" role="3clFbw">
            <ref role="37wK5l" node="4KDfkUwM9gq" resolve="helpForRootIsAvailable" />
            <node concept="37vLTw" id="2BHiRxgkWzF" role="37wK5m">
              <ref role="3cqZAo" node="4KDfkUwM9fp" resolve="node" />
            </node>
          </node>
          <node concept="3clFbS" id="4KDfkUwM9f7" role="3clFbx">
            <node concept="3cpWs6" id="4KDfkUwM9f8" role="3cqZAp">
              <node concept="Rm8GO" id="4KDfkUwM9f9" role="3cqZAk">
                <ref role="Rm8GQ" node="4KDfkUwM9ez" resolve="ROOT_NODE" />
                <ref role="1Px2BO" node="4KDfkUwM9et" resolve="HelpHelper.HelpType" />
              </node>
            </node>
          </node>
        </node>
        <node concept="3clFbJ" id="4KDfkUwM9fc" role="3cqZAp">
          <node concept="1rXfSq" id="4hiugqysqOS" role="3clFbw">
            <ref role="37wK5l" node="4KDfkUwM9gL" resolve="helpForAspectIsAvailable" />
            <node concept="37vLTw" id="2BHiRxgmyfx" role="37wK5m">
              <ref role="3cqZAo" node="4KDfkUwM9fl" resolve="contextModule" />
            </node>
            <node concept="37vLTw" id="2BHiRxgmFn9" role="37wK5m">
              <ref role="3cqZAo" node="4KDfkUwM9fn" resolve="contextModel" />
            </node>
          </node>
          <node concept="3clFbS" id="4KDfkUwM9fd" role="3clFbx">
            <node concept="3cpWs6" id="4KDfkUwM9fe" role="3cqZAp">
              <node concept="Rm8GO" id="4KDfkUwM9ff" role="3cqZAk">
                <ref role="Rm8GQ" node="4KDfkUwM9e_" resolve="ASPECT" />
                <ref role="1Px2BO" node="4KDfkUwM9et" resolve="HelpHelper.HelpType" />
              </node>
            </node>
          </node>
        </node>
        <node concept="3cpWs6" id="4KDfkUwM9fj" role="3cqZAp">
          <node concept="10Nm6u" id="4KDfkUwM9fk" role="3cqZAk" />
        </node>
      </node>
      <node concept="3Tm1VV" id="4KDfkUwM9eY" role="1B3o_S" />
      <node concept="3uibUv" id="4KDfkUwM9eX" role="3clF45">
        <ref role="3uigEE" node="4KDfkUwM9et" resolve="HelpHelper.HelpType" />
      </node>
      <node concept="37vLTG" id="4KDfkUwM9fn" role="3clF46">
        <property role="TrG5h" value="contextModel" />
        <node concept="3uibUv" id="4KDfkUwM9fo" role="1tU5fm">
          <ref role="3uigEE" to="ec5l:~SModel" resolve="SModel" />
        </node>
      </node>
      <node concept="37vLTG" id="4KDfkUwM9fp" role="3clF46">
        <property role="TrG5h" value="node" />
        <node concept="3Tqbb2" id="4KDfkUwM9fq" role="1tU5fm" />
      </node>
    </node>
    <node concept="2YIFZL" id="4KDfkUwM9fr" role="jymVt">
      <property role="TrG5h" value="showHelpFor" />
      <node concept="37vLTG" id="4KDfkUwM9fs" role="3clF46">
        <property role="TrG5h" value="contextModule" />
        <node concept="3uibUv" id="4KDfkUwM9ft" role="1tU5fm">
          <ref role="3uigEE" to="88zw:~SModule" resolve="SModule" />
        </node>
      </node>
      <node concept="3clFbS" id="4KDfkUwM9f$" role="3clF47">
        <node concept="3cpWs8" id="4KDfkUwM9f_" role="3cqZAp">
          <node concept="3cpWsn" id="4KDfkUwM9fA" role="3cpWs9">
            <property role="TrG5h" value="defaultHelp" />
            <node concept="1rXfSq" id="4hiugqysiQi" role="33vP2m">
              <ref role="37wK5l" node="4KDfkUwM9eW" resolve="getDefaultHelpFor" />
              <node concept="37vLTw" id="2BHiRxghiq$" role="37wK5m">
                <ref role="3cqZAo" node="4KDfkUwM9fs" resolve="contextModule" />
              </node>
              <node concept="37vLTw" id="2BHiRxgmLrd" role="37wK5m">
                <ref role="3cqZAo" node="4KDfkUwM9fu" resolve="contextModel" />
              </node>
              <node concept="37vLTw" id="2BHiRxglI2o" role="37wK5m">
                <ref role="3cqZAo" node="4KDfkUwM9fw" resolve="node" />
              </node>
            </node>
            <node concept="3uibUv" id="4KDfkUwM9fB" role="1tU5fm">
              <ref role="3uigEE" node="4KDfkUwM9et" resolve="HelpHelper.HelpType" />
            </node>
          </node>
        </node>
        <node concept="3clFbJ" id="4KDfkUwM9fG" role="3cqZAp">
          <node concept="3eNFk2" id="4KDfkUwM9fO" role="3eNLev">
            <node concept="3clFbC" id="4KDfkUwM9fT" role="3eO9$A">
              <node concept="37vLTw" id="3GM_nagTBpZ" role="3uHU7B">
                <ref role="3cqZAo" node="4KDfkUwM9fA" resolve="defaultHelp" />
              </node>
              <node concept="Rm8GO" id="4KDfkUwM9fU" role="3uHU7w">
                <ref role="Rm8GQ" node="4KDfkUwM9ez" resolve="ROOT_NODE" />
                <ref role="1Px2BO" node="4KDfkUwM9et" resolve="HelpHelper.HelpType" />
              </node>
            </node>
            <node concept="3clFbS" id="4KDfkUwM9fP" role="3eOfB_">
              <node concept="3clFbF" id="4KDfkUwM9fQ" role="3cqZAp">
                <node concept="2YIFZM" id="4KDfkUwM9fR" role="3clFbG">
                  <ref role="1Pybhc" node="4KDfkUwM9es" resolve="HelpHelper" />
                  <ref role="37wK5l" node="4KDfkUwM9io" resolve="showHelpForRoot" />
                  <node concept="37vLTw" id="2BHiRxgml4R" role="37wK5m">
                    <ref role="3cqZAo" node="4KDfkUwM9fw" resolve="node" />
                  </node>
                </node>
              </node>
            </node>
          </node>
          <node concept="3eNFk2" id="4KDfkUwM9fW" role="3eNLev">
            <node concept="3clFbS" id="4KDfkUwM9fX" role="3eOfB_">
              <node concept="3clFbF" id="4KDfkUwM9fY" role="3cqZAp">
                <node concept="2YIFZM" id="4KDfkUwM9fZ" role="3clFbG">
                  <ref role="1Pybhc" node="4KDfkUwM9es" resolve="HelpHelper" />
                  <ref role="37wK5l" node="4KDfkUwM9hN" resolve="showHelpForAspect" />
                  <node concept="37vLTw" id="2BHiRxglxyC" role="37wK5m">
                    <ref role="3cqZAo" node="4KDfkUwM9fs" resolve="contextModule" />
                  </node>
                  <node concept="37vLTw" id="2BHiRxgm6QR" role="37wK5m">
                    <ref role="3cqZAo" node="4KDfkUwM9fu" resolve="contextModel" />
                  </node>
                </node>
              </node>
            </node>
            <node concept="3clFbC" id="4KDfkUwM9g2" role="3eO9$A">
              <node concept="37vLTw" id="3GM_nagTziq" role="3uHU7B">
                <ref role="3cqZAo" node="4KDfkUwM9fA" resolve="defaultHelp" />
              </node>
              <node concept="Rm8GO" id="4KDfkUwM9g3" role="3uHU7w">
                <ref role="Rm8GQ" node="4KDfkUwM9e_" resolve="ASPECT" />
                <ref role="1Px2BO" node="4KDfkUwM9et" resolve="HelpHelper.HelpType" />
              </node>
            </node>
          </node>
          <node concept="3clFbC" id="4KDfkUwM9fL" role="3clFbw">
            <node concept="37vLTw" id="3GM_nagT_x9" role="3uHU7B">
              <ref role="3cqZAo" node="4KDfkUwM9fA" resolve="defaultHelp" />
            </node>
            <node concept="Rm8GO" id="4KDfkUwM9fM" role="3uHU7w">
              <ref role="Rm8GQ" node="4KDfkUwM9ex" resolve="NODE" />
              <ref role="1Px2BO" node="4KDfkUwM9et" resolve="HelpHelper.HelpType" />
            </node>
          </node>
          <node concept="3clFbS" id="4KDfkUwM9fH" role="3clFbx">
            <node concept="3clFbF" id="4KDfkUwM9fI" role="3cqZAp">
              <node concept="2YIFZM" id="4KDfkUwM9fJ" role="3clFbG">
                <ref role="1Pybhc" node="4KDfkUwM9es" resolve="HelpHelper" />
                <ref role="37wK5l" node="4KDfkUwM9iB" resolve="showHelpForNode" />
                <node concept="37vLTw" id="2BHiRxglJRt" role="37wK5m">
                  <ref role="3cqZAo" node="4KDfkUwM9fw" resolve="node" />
                </node>
              </node>
            </node>
          </node>
        </node>
      </node>
      <node concept="3cqZAl" id="4KDfkUwM9fy" role="3clF45" />
      <node concept="3Tm1VV" id="4KDfkUwM9fz" role="1B3o_S" />
      <node concept="37vLTG" id="4KDfkUwM9fu" role="3clF46">
        <property role="TrG5h" value="contextModel" />
        <node concept="3uibUv" id="4KDfkUwM9fv" role="1tU5fm">
          <ref role="3uigEE" to="ec5l:~SModel" resolve="SModel" />
        </node>
      </node>
      <node concept="37vLTG" id="4KDfkUwM9fw" role="3clF46">
        <property role="TrG5h" value="node" />
        <node concept="3Tqbb2" id="4KDfkUwM9fx" role="1tU5fm" />
      </node>
    </node>
    <node concept="2YIFZL" id="4KDfkUwM9g5" role="jymVt">
      <property role="TrG5h" value="helpForNodeIsAvailable" />
      <node concept="3clFbS" id="4KDfkUwM9g8" role="3clF47">
        <node concept="3clFbJ" id="4KDfkUwM9g9" role="3cqZAp">
          <node concept="2OqwBi" id="4KDfkUwM9gd" role="3clFbw">
            <node concept="3w_OXm" id="4KDfkUwM9gf" role="2OqNvi" />
            <node concept="37vLTw" id="2BHiRxgm8A2" role="2Oq$k0">
              <ref role="3cqZAo" node="4KDfkUwM9go" resolve="node" />
            </node>
          </node>
          <node concept="3clFbS" id="4KDfkUwM9ga" role="3clFbx">
            <node concept="3cpWs6" id="4KDfkUwM9gb" role="3cqZAp">
              <node concept="3clFbT" id="4KDfkUwM9gc" role="3cqZAk">
                <property role="3clFbU" value="false" />
              </node>
            </node>
          </node>
        </node>
        <node concept="3clFbF" id="4KDfkUwM9gg" role="3cqZAp">
          <node concept="2OqwBi" id="4KDfkUwM9gh" role="3clFbG">
            <node concept="17RvpY" id="4KDfkUwM9gn" role="2OqNvi" />
            <node concept="2OqwBi" id="4KDfkUwM9gi" role="2Oq$k0">
              <node concept="3TrcHB" id="4KDfkUwM9gm" role="2OqNvi">
                <ref role="3TsBF5" to="tpce:28RKVM5GRls" resolve="helpURL" />
              </node>
              <node concept="2OqwBi" id="4KDfkUwM9gj" role="2Oq$k0">
                <node concept="37vLTw" id="2BHiRxgm824" role="2Oq$k0">
                  <ref role="3cqZAo" node="4KDfkUwM9go" resolve="node" />
                </node>
                <node concept="3NT_Vc" id="4KDfkUwM9gl" role="2OqNvi" />
              </node>
            </node>
          </node>
        </node>
      </node>
      <node concept="3Tm1VV" id="4KDfkUwM9g7" role="1B3o_S" />
      <node concept="10P_77" id="4KDfkUwM9g6" role="3clF45" />
      <node concept="37vLTG" id="4KDfkUwM9go" role="3clF46">
        <property role="TrG5h" value="node" />
        <node concept="3Tqbb2" id="4KDfkUwM9gp" role="1tU5fm" />
      </node>
    </node>
    <node concept="2YIFZL" id="4KDfkUwM9gq" role="jymVt">
      <property role="TrG5h" value="helpForRootIsAvailable" />
      <node concept="37vLTG" id="4KDfkUwM9gJ" role="3clF46">
        <property role="TrG5h" value="node" />
        <node concept="3Tqbb2" id="4KDfkUwM9gK" role="1tU5fm" />
      </node>
      <node concept="3Tm1VV" id="4KDfkUwM9gs" role="1B3o_S" />
      <node concept="3clFbS" id="4KDfkUwM9gt" role="3clF47">
        <node concept="3clFbJ" id="4KDfkUwM9gu" role="3cqZAp">
          <node concept="2OqwBi" id="4KDfkUwM9gy" role="3clFbw">
            <node concept="3w_OXm" id="4KDfkUwM9g$" role="2OqNvi" />
            <node concept="37vLTw" id="2BHiRxgm7kZ" role="2Oq$k0">
              <ref role="3cqZAo" node="4KDfkUwM9gJ" resolve="node" />
            </node>
          </node>
          <node concept="3clFbS" id="4KDfkUwM9gv" role="3clFbx">
            <node concept="3cpWs6" id="4KDfkUwM9gw" role="3cqZAp">
              <node concept="3clFbT" id="4KDfkUwM9gx" role="3cqZAk">
                <property role="3clFbU" value="false" />
              </node>
            </node>
          </node>
        </node>
        <node concept="3clFbF" id="4KDfkUwM9g_" role="3cqZAp">
          <node concept="2OqwBi" id="4KDfkUwM9gA" role="3clFbG">
            <node concept="17RvpY" id="4KDfkUwM9gI" role="2OqNvi" />
            <node concept="2OqwBi" id="4KDfkUwM9gB" role="2Oq$k0">
              <node concept="3TrcHB" id="4KDfkUwM9gH" role="2OqNvi">
                <ref role="3TsBF5" to="tpce:28RKVM5GRls" resolve="helpURL" />
              </node>
              <node concept="2OqwBi" id="4KDfkUwM9gC" role="2Oq$k0">
                <node concept="3NT_Vc" id="4KDfkUwM9gG" role="2OqNvi" />
                <node concept="2OqwBi" id="4KDfkUwM9gD" role="2Oq$k0">
                  <node concept="2Rxl7S" id="4KDfkUwM9gF" role="2OqNvi" />
                  <node concept="37vLTw" id="2BHiRxghiVf" role="2Oq$k0">
                    <ref role="3cqZAo" node="4KDfkUwM9gJ" resolve="node" />
                  </node>
                </node>
              </node>
            </node>
          </node>
        </node>
      </node>
      <node concept="10P_77" id="4KDfkUwM9gr" role="3clF45" />
    </node>
    <node concept="2YIFZL" id="4KDfkUwM9gL" role="jymVt">
      <property role="TrG5h" value="helpForAspectIsAvailable" />
      <node concept="3clFbS" id="4KDfkUwM9gO" role="3clF47">
        <node concept="3clFbJ" id="4KDfkUwM9gP" role="3cqZAp">
          <node concept="22lmx$" id="4KDfkUwM9gT" role="3clFbw">
            <node concept="3clFbC" id="4KDfkUwM9gX" role="3uHU7B">
              <node concept="37vLTw" id="2BHiRxgl3U6" role="3uHU7B">
                <ref role="3cqZAo" node="4KDfkUwM9hK" resolve="model" />
              </node>
              <node concept="10Nm6u" id="4KDfkUwM9gZ" role="3uHU7w" />
            </node>
            <node concept="3clFbC" id="4KDfkUwM9gU" role="3uHU7w">
              <node concept="37vLTw" id="2BHiRxgm6Ku" role="3uHU7B">
                <ref role="3cqZAo" node="4KDfkUwM9hI" resolve="module" />
              </node>
              <node concept="10Nm6u" id="4KDfkUwM9gV" role="3uHU7w" />
            </node>
          </node>
          <node concept="3clFbS" id="4KDfkUwM9gQ" role="3clFbx">
            <node concept="3cpWs6" id="4KDfkUwM9gR" role="3cqZAp">
              <node concept="3clFbT" id="4KDfkUwM9gS" role="3cqZAk">
                <property role="3clFbU" value="false" />
              </node>
            </node>
          </node>
        </node>
        <node concept="3clFbJ" id="4KDfkUwM9h0" role="3cqZAp">
          <node concept="9aQIb" id="4KDfkUwM9hC" role="9aQIa">
            <node concept="3clFbS" id="4KDfkUwM9hD" role="9aQI4">
              <node concept="3cpWs6" id="4KDfkUwM9hE" role="3cqZAp">
                <node concept="2ZW3vV" id="4KDfkUwM9hF" role="3cqZAk">
                  <node concept="37vLTw" id="2BHiRxghfmM" role="2ZW6bz">
                    <ref role="3cqZAo" node="4KDfkUwM9hI" resolve="module" />
                  </node>
                  <node concept="3uibUv" id="4KDfkUwM9hG" role="2ZW6by">
                    <ref role="3uigEE" to="cu2c:~Generator" resolve="Generator" />
                  </node>
                </node>
              </node>
            </node>
          </node>
          <node concept="2ZW3vV" id="4KDfkUwM9h1" role="3clFbw">
            <node concept="37vLTw" id="2BHiRxglcUA" role="2ZW6bz">
              <ref role="3cqZAo" node="4KDfkUwM9hI" resolve="module" />
            </node>
            <node concept="3uibUv" id="4KDfkUwM9h2" role="2ZW6by">
              <ref role="3uigEE" to="cu2c:~Language" resolve="Language" />
            </node>
          </node>
          <node concept="3clFbS" id="4KDfkUwM9h4" role="3clFbx">
            <node concept="3cpWs8" id="4KDfkUwM9h5" role="3cqZAp">
              <node concept="3cpWsn" id="4KDfkUwM9h6" role="3cpWs9">
                <property role="TrG5h" value="language" />
                <node concept="1eOMI4" id="4KDfkUwM9h8" role="33vP2m">
                  <node concept="10QFUN" id="4KDfkUwM9h9" role="1eOMHV">
                    <node concept="3uibUv" id="4KDfkUwM9hb" role="10QFUM">
                      <ref role="3uigEE" to="cu2c:~Language" resolve="Language" />
                    </node>
                    <node concept="37vLTw" id="2BHiRxghfAo" role="10QFUP">
                      <ref role="3cqZAo" node="4KDfkUwM9hI" resolve="module" />
                    </node>
                  </node>
                </node>
                <node concept="3uibUv" id="4KDfkUwM9h7" role="1tU5fm">
                  <ref role="3uigEE" to="cu2c:~Language" resolve="Language" />
                </node>
              </node>
            </node>
            <node concept="3cpWs8" id="4KDfkUwM9hc" role="3cqZAp">
              <node concept="3cpWsn" id="4KDfkUwM9hd" role="3cpWs9">
                <property role="TrG5h" value="aspect" />
                <node concept="2OqwBi" id="4KDfkUwM9hf" role="33vP2m">
                  <node concept="37vLTw" id="3GM_nagTyMK" role="2Oq$k0">
                    <ref role="3cqZAo" node="4KDfkUwM9h6" resolve="language" />
                  </node>
                  <node concept="liA8E" id="4KDfkUwM9hh" role="2OqNvi">
                    <ref role="37wK5l" to="cu2c:~Language.getAspectForModel(org.jetbrains.mps.openapi.model.SModel):jetbrains.mps.smodel.LanguageAspect" resolve="getAspectForModel" />
                    <node concept="37vLTw" id="2BHiRxgmyXA" role="37wK5m">
                      <ref role="3cqZAo" node="4KDfkUwM9hK" resolve="model" />
                    </node>
                  </node>
                </node>
                <node concept="3uibUv" id="4KDfkUwM9he" role="1tU5fm">
                  <ref role="3uigEE" to="cu2c:~LanguageAspect" resolve="LanguageAspect" />
                </node>
              </node>
            </node>
            <node concept="3clFbJ" id="4KDfkUwM9hj" role="3cqZAp">
              <node concept="3clFbC" id="4KDfkUwM9hn" role="3clFbw">
                <node concept="10Nm6u" id="4KDfkUwM9ho" role="3uHU7w" />
                <node concept="37vLTw" id="3GM_nagT$0L" role="3uHU7B">
                  <ref role="3cqZAo" node="4KDfkUwM9hd" resolve="aspect" />
                </node>
              </node>
              <node concept="3clFbS" id="4KDfkUwM9hk" role="3clFbx">
                <node concept="3cpWs6" id="4KDfkUwM9hl" role="3cqZAp">
                  <node concept="3clFbT" id="4KDfkUwM9hm" role="3cqZAk">
                    <property role="3clFbU" value="false" />
                  </node>
                </node>
              </node>
            </node>
            <node concept="3cpWs6" id="4KDfkUwM9hq" role="3cqZAp">
              <node concept="1Wc70l" id="4KDfkUwM9hr" role="3cqZAk">
                <node concept="3y3z36" id="4KDfkUwM9hz" role="3uHU7B">
                  <node concept="2OqwBi" id="4KDfkUwM9h$" role="3uHU7B">
                    <node concept="37vLTw" id="3GM_nagTywJ" role="2Oq$k0">
                      <ref role="3cqZAo" node="4KDfkUwM9hd" resolve="aspect" />
                    </node>
                    <node concept="liA8E" id="4KDfkUwM9hA" role="2OqNvi">
                      <ref role="37wK5l" to="cu2c:~LanguageAspect.getHelpURL():java.lang.String" resolve="getHelpURL" />
                    </node>
                  </node>
                  <node concept="10Nm6u" id="4KDfkUwM9hB" role="3uHU7w" />
                </node>
                <node concept="3fqX7Q" id="4KDfkUwM9hs" role="3uHU7w">
                  <node concept="2OqwBi" id="4KDfkUwM9ht" role="3fr31v">
                    <node concept="liA8E" id="4KDfkUwM9hx" role="2OqNvi">
                      <ref role="37wK5l" to="e2lb:~String.equals(java.lang.Object):boolean" resolve="equals" />
                      <node concept="Xl_RD" id="4KDfkUwM9hy" role="37wK5m">
                        <property role="Xl_RC" value="" />
                      </node>
                    </node>
                    <node concept="2OqwBi" id="4KDfkUwM9hu" role="2Oq$k0">
                      <node concept="liA8E" id="4KDfkUwM9hw" role="2OqNvi">
                        <ref role="37wK5l" to="cu2c:~LanguageAspect.getHelpURL():java.lang.String" resolve="getHelpURL" />
                      </node>
                      <node concept="37vLTw" id="3GM_nagTxtu" role="2Oq$k0">
                        <ref role="3cqZAo" node="4KDfkUwM9hd" resolve="aspect" />
                      </node>
                    </node>
                  </node>
                </node>
              </node>
            </node>
          </node>
        </node>
      </node>
      <node concept="10P_77" id="4KDfkUwM9gM" role="3clF45" />
      <node concept="3Tm1VV" id="4KDfkUwM9gN" role="1B3o_S" />
      <node concept="37vLTG" id="4KDfkUwM9hI" role="3clF46">
        <property role="TrG5h" value="module" />
        <node concept="3uibUv" id="4KDfkUwM9hJ" role="1tU5fm">
          <ref role="3uigEE" to="88zw:~SModule" resolve="SModule" />
        </node>
      </node>
      <node concept="37vLTG" id="4KDfkUwM9hK" role="3clF46">
        <property role="TrG5h" value="model" />
        <node concept="3uibUv" id="4KDfkUwM9hL" role="1tU5fm">
          <ref role="3uigEE" to="ec5l:~SModel" resolve="SModel" />
        </node>
      </node>
    </node>
    <node concept="2YIFZL" id="4KDfkUwM9hN" role="jymVt">
      <property role="TrG5h" value="showHelpForAspect" />
      <node concept="3clFbS" id="4KDfkUwM9hU" role="3clF47">
        <node concept="3clFbJ" id="4KDfkUwM9hV" role="3cqZAp">
          <node concept="3clFbS" id="4KDfkUwM9hW" role="3clFbx">
            <node concept="3cpWs8" id="4KDfkUwM9hX" role="3cqZAp">
              <node concept="3cpWsn" id="4KDfkUwM9hY" role="3cpWs9">
                <property role="TrG5h" value="language" />
                <node concept="3uibUv" id="4KDfkUwM9hZ" role="1tU5fm">
                  <ref role="3uigEE" to="cu2c:~Language" resolve="Language" />
                </node>
                <node concept="1eOMI4" id="4KDfkUwM9i0" role="33vP2m">
                  <node concept="10QFUN" id="4KDfkUwM9i1" role="1eOMHV">
                    <node concept="37vLTw" id="2BHiRxglQ_z" role="10QFUP">
                      <ref role="3cqZAo" node="4KDfkUwM9hQ" resolve="contextModule" />
                    </node>
                    <node concept="3uibUv" id="4KDfkUwM9i3" role="10QFUM">
                      <ref role="3uigEE" to="cu2c:~Language" resolve="Language" />
                    </node>
                  </node>
                </node>
              </node>
            </node>
            <node concept="3cpWs8" id="4KDfkUwM9i4" role="3cqZAp">
              <node concept="3cpWsn" id="4KDfkUwM9i5" role="3cpWs9">
                <property role="TrG5h" value="aspect" />
                <node concept="3uibUv" id="4KDfkUwM9i6" role="1tU5fm">
                  <ref role="3uigEE" to="cu2c:~LanguageAspect" resolve="LanguageAspect" />
                </node>
                <node concept="2OqwBi" id="4KDfkUwM9i7" role="33vP2m">
                  <node concept="37vLTw" id="3GM_nagTuki" role="2Oq$k0">
                    <ref role="3cqZAo" node="4KDfkUwM9hY" resolve="language" />
                  </node>
                  <node concept="liA8E" id="4KDfkUwM9i9" role="2OqNvi">
                    <ref role="37wK5l" to="cu2c:~Language.getAspectForModel(org.jetbrains.mps.openapi.model.SModel):jetbrains.mps.smodel.LanguageAspect" resolve="getAspectForModel" />
                    <node concept="37vLTw" id="2BHiRxglT2R" role="37wK5m">
                      <ref role="3cqZAo" node="4KDfkUwM9hS" resolve="contextModel" />
                    </node>
                  </node>
                </node>
              </node>
            </node>
            <node concept="3clFbF" id="4KDfkUwM9ib" role="3cqZAp">
              <node concept="2YIFZM" id="4KDfkUwM9ic" role="3clFbG">
                <ref role="1Pybhc" to="4xk:~BrowserUtil" resolve="BrowserUtil" />
                <ref role="37wK5l" to="4xk:~BrowserUtil.launchBrowser(java.lang.String):void" resolve="launchBrowser" />
                <node concept="2OqwBi" id="4KDfkUwM9id" role="37wK5m">
                  <node concept="37vLTw" id="3GM_nagTzDU" role="2Oq$k0">
                    <ref role="3cqZAo" node="4KDfkUwM9i5" resolve="aspect" />
                  </node>
                  <node concept="liA8E" id="4KDfkUwM9if" role="2OqNvi">
                    <ref role="37wK5l" to="cu2c:~LanguageAspect.getHelpURL():java.lang.String" resolve="getHelpURL" />
                  </node>
                </node>
              </node>
            </node>
          </node>
          <node concept="9aQIb" id="4KDfkUwM9ij" role="9aQIa">
            <node concept="3clFbS" id="4KDfkUwM9ik" role="9aQI4">
              <node concept="3clFbF" id="4KDfkUwM9il" role="3cqZAp">
                <node concept="2YIFZM" id="4KDfkUwM9im" role="3clFbG">
                  <ref role="1Pybhc" to="4xk:~BrowserUtil" resolve="BrowserUtil" />
                  <ref role="37wK5l" to="4xk:~BrowserUtil.launchBrowser(java.lang.String):void" resolve="launchBrowser" />
                  <node concept="3cpWs3" id="1O7ez6GlMC_" role="37wK5m">
                    <node concept="10M0yZ" id="1O7ez6GlMDF" role="3uHU7B">
                      <ref role="1PxDUh" to="cu2c:~LanguageAspect" resolve="LanguageAspect" />
                      <ref role="3cqZAo" to="cu2c:~LanguageAspect.CONFLUENCE_BASE" resolve="CONFLUENCE_BASE" />
                    </node>
                    <node concept="Xl_RD" id="4KDfkUwM9in" role="3uHU7w">
                      <property role="Xl_RC" value="Generator#Generator-aboutgenerator" />
                    </node>
                  </node>
                </node>
              </node>
            </node>
          </node>
          <node concept="2ZW3vV" id="4KDfkUwM9ig" role="3clFbw">
            <node concept="37vLTw" id="2BHiRxghfoj" role="2ZW6bz">
              <ref role="3cqZAo" node="4KDfkUwM9hQ" resolve="contextModule" />
            </node>
            <node concept="3uibUv" id="4KDfkUwM9ih" role="2ZW6by">
              <ref role="3uigEE" to="cu2c:~Language" resolve="Language" />
            </node>
          </node>
        </node>
      </node>
      <node concept="3Tm1VV" id="4KDfkUwM9hO" role="1B3o_S" />
      <node concept="3cqZAl" id="4KDfkUwM9hP" role="3clF45" />
      <node concept="37vLTG" id="4KDfkUwM9hQ" role="3clF46">
        <property role="TrG5h" value="contextModule" />
        <node concept="3uibUv" id="4KDfkUwM9hR" role="1tU5fm">
          <ref role="3uigEE" to="88zw:~SModule" resolve="SModule" />
        </node>
      </node>
      <node concept="37vLTG" id="4KDfkUwM9hS" role="3clF46">
        <property role="TrG5h" value="contextModel" />
        <node concept="3uibUv" id="4KDfkUwM9hT" role="1tU5fm">
          <ref role="3uigEE" to="ec5l:~SModel" resolve="SModel" />
        </node>
      </node>
    </node>
    <node concept="2YIFZL" id="4KDfkUwM9io" role="jymVt">
      <property role="TrG5h" value="showHelpForRoot" />
      <node concept="3clFbS" id="4KDfkUwM9it" role="3clF47">
        <node concept="3clFbF" id="4KDfkUwM9iu" role="3cqZAp">
          <node concept="2YIFZM" id="4KDfkUwM9iv" role="3clFbG">
            <ref role="1Pybhc" to="4xk:~BrowserUtil" resolve="BrowserUtil" />
            <ref role="37wK5l" to="4xk:~BrowserUtil.launchBrowser(java.lang.String):void" resolve="launchBrowser" />
            <node concept="2OqwBi" id="4KDfkUwM9iw" role="37wK5m">
              <node concept="3TrcHB" id="4KDfkUwM9iA" role="2OqNvi">
                <ref role="3TsBF5" to="tpce:28RKVM5GRls" resolve="helpURL" />
              </node>
              <node concept="2OqwBi" id="4KDfkUwM9ix" role="2Oq$k0">
                <node concept="3NT_Vc" id="4KDfkUwM9i_" role="2OqNvi" />
                <node concept="2OqwBi" id="4KDfkUwM9iy" role="2Oq$k0">
                  <node concept="2Rxl7S" id="4KDfkUwM9i$" role="2OqNvi" />
                  <node concept="37vLTw" id="2BHiRxgm9eZ" role="2Oq$k0">
                    <ref role="3cqZAo" node="4KDfkUwM9ir" resolve="node" />
                  </node>
                </node>
              </node>
            </node>
          </node>
        </node>
      </node>
      <node concept="37vLTG" id="4KDfkUwM9ir" role="3clF46">
        <property role="TrG5h" value="node" />
        <node concept="3Tqbb2" id="4KDfkUwM9is" role="1tU5fm" />
      </node>
      <node concept="3cqZAl" id="4KDfkUwM9iq" role="3clF45" />
      <node concept="3Tm1VV" id="4KDfkUwM9ip" role="1B3o_S" />
    </node>
    <node concept="2YIFZL" id="4KDfkUwM9iB" role="jymVt">
      <property role="TrG5h" value="showHelpForNode" />
      <node concept="3clFbS" id="4KDfkUwM9iG" role="3clF47">
        <node concept="3clFbF" id="4KDfkUwM9iH" role="3cqZAp">
          <node concept="2YIFZM" id="4KDfkUwM9iI" role="3clFbG">
            <ref role="37wK5l" to="4xk:~BrowserUtil.launchBrowser(java.lang.String):void" resolve="launchBrowser" />
            <ref role="1Pybhc" to="4xk:~BrowserUtil" resolve="BrowserUtil" />
            <node concept="2OqwBi" id="4KDfkUwM9iJ" role="37wK5m">
              <node concept="2OqwBi" id="4KDfkUwM9iK" role="2Oq$k0">
                <node concept="37vLTw" id="2BHiRxgl1zD" role="2Oq$k0">
                  <ref role="3cqZAo" node="4KDfkUwM9iE" resolve="node" />
                </node>
                <node concept="3NT_Vc" id="4KDfkUwM9iM" role="2OqNvi" />
              </node>
              <node concept="3TrcHB" id="4KDfkUwM9iN" role="2OqNvi">
                <ref role="3TsBF5" to="tpce:28RKVM5GRls" resolve="helpURL" />
              </node>
            </node>
          </node>
        </node>
      </node>
      <node concept="3Tm1VV" id="4KDfkUwM9iC" role="1B3o_S" />
      <node concept="3cqZAl" id="4KDfkUwM9iD" role="3clF45" />
      <node concept="37vLTG" id="4KDfkUwM9iE" role="3clF46">
        <property role="TrG5h" value="node" />
        <node concept="3Tqbb2" id="4KDfkUwM9iF" role="1tU5fm" />
      </node>
    </node>
    <node concept="Qs71p" id="4KDfkUwM9et" role="jymVt">
      <property role="TrG5h" value="HelpType" />
      <node concept="312cEg" id="4KDfkUwM9eu" role="jymVt">
        <property role="TrG5h" value="myName" />
        <node concept="3Tm6S6" id="4KDfkUwM9ev" role="1B3o_S" />
        <node concept="17QB3L" id="4KDfkUwM9ew" role="1tU5fm" />
      </node>
      <node concept="3Tm1VV" id="4KDfkUwM9eN" role="1B3o_S" />
      <node concept="QsSxf" id="4KDfkUwM9ex" role="Qtgdg">
        <property role="TrG5h" value="NODE" />
        <ref role="37wK5l" node="4KDfkUwM9eB" resolve="HelpHelper.HelpType" />
        <node concept="Xl_RD" id="4KDfkUwM9ey" role="37wK5m">
          <property role="Xl_RC" value="node" />
        </node>
      </node>
      <node concept="QsSxf" id="4KDfkUwM9ez" role="Qtgdg">
        <property role="TrG5h" value="ROOT_NODE" />
        <ref role="37wK5l" node="4KDfkUwM9eB" resolve="HelpHelper.HelpType" />
        <node concept="Xl_RD" id="4KDfkUwM9e$" role="37wK5m">
          <property role="Xl_RC" value="root" />
        </node>
      </node>
      <node concept="QsSxf" id="4KDfkUwM9e_" role="Qtgdg">
        <property role="TrG5h" value="ASPECT" />
        <ref role="37wK5l" node="4KDfkUwM9eB" resolve="HelpHelper.HelpType" />
        <node concept="Xl_RD" id="4KDfkUwM9eA" role="37wK5m">
          <property role="Xl_RC" value="aspect" />
        </node>
      </node>
      <node concept="3clFbW" id="4KDfkUwM9eB" role="jymVt">
        <node concept="37vLTG" id="4KDfkUwM9eL" role="3clF46">
          <property role="TrG5h" value="name" />
          <node concept="17QB3L" id="4KDfkUwM9eM" role="1tU5fm" />
        </node>
        <node concept="3clFbS" id="4KDfkUwM9eE" role="3clF47">
          <node concept="3clFbF" id="4KDfkUwM9eF" role="3cqZAp">
            <node concept="37vLTI" id="4KDfkUwM9eG" role="3clFbG">
              <node concept="2OqwBi" id="4KDfkUwM9eI" role="37vLTJ">
                <node concept="Xjq3P" id="4KDfkUwM9eK" role="2Oq$k0" />
                <node concept="2OwXpG" id="4KDfkUwM9eJ" role="2OqNvi">
                  <ref role="2Oxat5" node="4KDfkUwM9eu" resolve="myName" />
                </node>
              </node>
              <node concept="37vLTw" id="2BHiRxgmCHx" role="37vLTx">
                <ref role="3cqZAo" node="4KDfkUwM9eL" resolve="name" />
              </node>
            </node>
          </node>
        </node>
        <node concept="3cqZAl" id="4KDfkUwM9eC" role="3clF45" />
        <node concept="3Tm1VV" id="4KDfkUwM9eD" role="1B3o_S" />
      </node>
      <node concept="3clFb_" id="4KDfkUwM9eO" role="jymVt">
        <property role="TrG5h" value="getName" />
        <node concept="3clFbS" id="4KDfkUwM9eR" role="3clF47">
          <node concept="3cpWs6" id="4KDfkUwM9eS" role="3cqZAp">
            <node concept="2OqwBi" id="4KDfkUwM9eT" role="3cqZAk">
              <node concept="Xjq3P" id="4KDfkUwM9eV" role="2Oq$k0" />
              <node concept="2OwXpG" id="4KDfkUwM9eU" role="2OqNvi">
                <ref role="2Oxat5" node="4KDfkUwM9eu" resolve="myName" />
              </node>
            </node>
          </node>
        </node>
        <node concept="3Tm1VV" id="4KDfkUwM9eQ" role="1B3o_S" />
        <node concept="17QB3L" id="4KDfkUwM9eP" role="3clF45" />
      </node>
    </node>
    <node concept="3Tm1VV" id="4KDfkUwM9hM" role="1B3o_S" />
  </node>
  <node concept="sE7Ow" id="4KDfkUwM9iO">
    <property role="TrG5h" value="ShowHelpForRoot" />
    <property role="2uzpH1" value="Show Help for Root" />
    <property role="3GE5qa" value="Actions" />
    <node concept="tnohg" id="4KDfkUwM9iP" role="tncku">
      <node concept="3clFbS" id="4KDfkUwM9iQ" role="2VODD2">
        <node concept="3clFbF" id="4KDfkUwM9iR" role="3cqZAp">
          <node concept="2YIFZM" id="4KDfkUwM9iS" role="3clFbG">
            <ref role="37wK5l" node="4KDfkUwM9io" resolve="showHelpForRoot" />
            <ref role="1Pybhc" node="4KDfkUwM9es" resolve="HelpHelper" />
            <node concept="2OqwBi" id="4KDfkUwM9iT" role="37wK5m">
              <node concept="2WthIp" id="4KDfkUwM9iU" role="2Oq$k0" />
              <node concept="3gHZIF" id="4KDfkUwM9iV" role="2OqNvi">
                <ref role="2WH_rO" node="4KDfkUwM9iY" resolve="node" />
              </node>
            </node>
          </node>
        </node>
      </node>
    </node>
    <node concept="1DS2jV" id="4KDfkUwM9iW" role="1NuT2Z">
      <property role="TrG5h" value="model" />
      <property role="1Ld5UQ" value="true" />
      <ref role="1DUlNI" to="5xh9:~MPSCommonDataKeys.CONTEXT_MODEL" resolve="CONTEXT_MODEL" />
    </node>
    <node concept="1DS2jV" id="4KDfkUwM9iX" role="1NuT2Z">
      <property role="TrG5h" value="module" />
      <property role="1Ld5UQ" value="true" />
      <ref role="1DUlNI" to="5xh9:~MPSCommonDataKeys.CONTEXT_MODULE" resolve="CONTEXT_MODULE" />
    </node>
    <node concept="2S4$dB" id="4KDfkUwM9iY" role="1NuT2Z">
      <property role="TrG5h" value="node" />
      <node concept="3Tm6S6" id="4KDfkUwM9iZ" role="1B3o_S" />
      <node concept="3Tqbb2" id="4KDfkUwM9j0" role="1tU5fm" />
      <node concept="1oajcY" id="4KDfkUwM9j1" role="1oa70y" />
    </node>
    <node concept="2ScWuX" id="4KDfkUwM9j2" role="tmbBb">
      <node concept="3clFbS" id="4KDfkUwM9j3" role="2VODD2">
        <node concept="3clFbF" id="4KDfkUwM9j4" role="3cqZAp">
          <node concept="1Wc70l" id="4KDfkUwM9j5" role="3clFbG">
            <node concept="3y3z36" id="4KDfkUwM9j6" role="3uHU7w">
              <node concept="2YIFZM" id="4KDfkUwM9j7" role="3uHU7B">
                <ref role="37wK5l" node="4KDfkUwM9eW" resolve="getDefaultHelpFor" />
                <ref role="1Pybhc" node="4KDfkUwM9es" resolve="HelpHelper" />
                <node concept="2OqwBi" id="4KDfkUwM9j8" role="37wK5m">
                  <node concept="2WthIp" id="4KDfkUwM9j9" role="2Oq$k0" />
                  <node concept="1DTwFV" id="4KDfkUwM9ja" role="2OqNvi">
                    <ref role="2WH_rO" node="4KDfkUwM9iX" resolve="module" />
                  </node>
                </node>
                <node concept="2OqwBi" id="4KDfkUwM9jb" role="37wK5m">
                  <node concept="2WthIp" id="4KDfkUwM9jc" role="2Oq$k0" />
                  <node concept="1DTwFV" id="4KDfkUwM9jd" role="2OqNvi">
                    <ref role="2WH_rO" node="4KDfkUwM9iW" resolve="model" />
                  </node>
                </node>
                <node concept="2OqwBi" id="4KDfkUwM9je" role="37wK5m">
                  <node concept="2WthIp" id="4KDfkUwM9jf" role="2Oq$k0" />
                  <node concept="3gHZIF" id="4KDfkUwM9jg" role="2OqNvi">
                    <ref role="2WH_rO" node="4KDfkUwM9iY" resolve="node" />
                  </node>
                </node>
              </node>
              <node concept="Rm8GO" id="4KDfkUwM9jh" role="3uHU7w">
                <ref role="Rm8GQ" node="4KDfkUwM9ez" resolve="ROOT_NODE" />
                <ref role="1Px2BO" node="4KDfkUwM9et" resolve="HelpHelper.HelpType" />
              </node>
            </node>
            <node concept="2YIFZM" id="4KDfkUwM9ji" role="3uHU7B">
              <ref role="37wK5l" node="4KDfkUwM9gq" resolve="helpForRootIsAvailable" />
              <ref role="1Pybhc" node="4KDfkUwM9es" resolve="HelpHelper" />
              <node concept="2OqwBi" id="4KDfkUwM9jj" role="37wK5m">
                <node concept="2WthIp" id="4KDfkUwM9jk" role="2Oq$k0" />
                <node concept="3gHZIF" id="4KDfkUwM9jl" role="2OqNvi">
                  <ref role="2WH_rO" node="4KDfkUwM9iY" resolve="node" />
                </node>
              </node>
            </node>
          </node>
        </node>
      </node>
    </node>
  </node>
  <node concept="sE7Ow" id="4KDfkUwM9jm">
    <property role="TrG5h" value="ShowHelpForAspect" />
    <property role="2uzpH1" value="Show Help for Aspect" />
    <property role="3GE5qa" value="Actions" />
    <node concept="tnohg" id="4KDfkUwM9jn" role="tncku">
      <node concept="3clFbS" id="4KDfkUwM9jo" role="2VODD2">
        <node concept="3clFbF" id="4KDfkUwM9jp" role="3cqZAp">
          <node concept="2YIFZM" id="4KDfkUwM9jq" role="3clFbG">
            <ref role="37wK5l" node="4KDfkUwM9hN" resolve="showHelpForAspect" />
            <ref role="1Pybhc" node="4KDfkUwM9es" resolve="HelpHelper" />
            <node concept="2OqwBi" id="4KDfkUwM9jr" role="37wK5m">
              <node concept="2WthIp" id="4KDfkUwM9js" role="2Oq$k0" />
              <node concept="1DTwFV" id="4KDfkUwM9jt" role="2OqNvi">
                <ref role="2WH_rO" node="4KDfkUwM9jz" resolve="module" />
              </node>
            </node>
            <node concept="2OqwBi" id="4KDfkUwM9ju" role="37wK5m">
              <node concept="2WthIp" id="4KDfkUwM9jv" role="2Oq$k0" />
              <node concept="1DTwFV" id="4KDfkUwM9jw" role="2OqNvi">
                <ref role="2WH_rO" node="4KDfkUwM9jx" resolve="model" />
              </node>
            </node>
          </node>
        </node>
      </node>
    </node>
    <node concept="1DS2jV" id="4KDfkUwM9jx" role="1NuT2Z">
      <property role="TrG5h" value="model" />
      <property role="1Ld5UQ" value="false" />
      <ref role="1DUlNI" to="5xh9:~MPSCommonDataKeys.CONTEXT_MODEL" resolve="CONTEXT_MODEL" />
      <node concept="1oajcY" id="4KDfkUwM9jy" role="1oa70y" />
    </node>
    <node concept="1DS2jV" id="4KDfkUwM9jz" role="1NuT2Z">
      <property role="TrG5h" value="module" />
      <property role="1Ld5UQ" value="false" />
      <ref role="1DUlNI" to="5xh9:~MPSCommonDataKeys.CONTEXT_MODULE" resolve="CONTEXT_MODULE" />
      <node concept="1oajcY" id="4KDfkUwM9j$" role="1oa70y" />
    </node>
    <node concept="2S4$dB" id="4KDfkUwM9j_" role="1NuT2Z">
      <property role="TrG5h" value="node" />
      <property role="1Ld5UQ" value="true" />
      <node concept="3Tm6S6" id="4KDfkUwM9jA" role="1B3o_S" />
      <node concept="3Tqbb2" id="4KDfkUwM9jB" role="1tU5fm" />
    </node>
    <node concept="2ScWuX" id="4KDfkUwM9jC" role="tmbBb">
      <node concept="3clFbS" id="4KDfkUwM9jD" role="2VODD2">
        <node concept="3clFbF" id="4KDfkUwM9jE" role="3cqZAp">
          <node concept="1Wc70l" id="4KDfkUwM9jF" role="3clFbG">
            <node concept="3y3z36" id="4KDfkUwM9jG" role="3uHU7w">
              <node concept="2YIFZM" id="4KDfkUwM9jH" role="3uHU7B">
                <ref role="37wK5l" node="4KDfkUwM9eW" resolve="getDefaultHelpFor" />
                <ref role="1Pybhc" node="4KDfkUwM9es" resolve="HelpHelper" />
                <node concept="2OqwBi" id="4KDfkUwM9jI" role="37wK5m">
                  <node concept="2WthIp" id="4KDfkUwM9jJ" role="2Oq$k0" />
                  <node concept="1DTwFV" id="4KDfkUwM9jK" role="2OqNvi">
                    <ref role="2WH_rO" node="4KDfkUwM9jz" resolve="module" />
                  </node>
                </node>
                <node concept="2OqwBi" id="4KDfkUwM9jL" role="37wK5m">
                  <node concept="2WthIp" id="4KDfkUwM9jM" role="2Oq$k0" />
                  <node concept="1DTwFV" id="4KDfkUwM9jN" role="2OqNvi">
                    <ref role="2WH_rO" node="4KDfkUwM9jx" resolve="model" />
                  </node>
                </node>
                <node concept="2OqwBi" id="4KDfkUwM9jO" role="37wK5m">
                  <node concept="2WthIp" id="4KDfkUwM9jP" role="2Oq$k0" />
                  <node concept="3gHZIF" id="4KDfkUwM9jQ" role="2OqNvi">
                    <ref role="2WH_rO" node="4KDfkUwM9j_" resolve="node" />
                  </node>
                </node>
              </node>
              <node concept="Rm8GO" id="4KDfkUwM9jR" role="3uHU7w">
                <ref role="Rm8GQ" node="4KDfkUwM9e_" resolve="ASPECT" />
                <ref role="1Px2BO" node="4KDfkUwM9et" resolve="HelpHelper.HelpType" />
              </node>
            </node>
            <node concept="2YIFZM" id="4KDfkUwM9jS" role="3uHU7B">
              <ref role="37wK5l" node="4KDfkUwM9gL" resolve="helpForAspectIsAvailable" />
              <ref role="1Pybhc" node="4KDfkUwM9es" resolve="HelpHelper" />
              <node concept="2OqwBi" id="4KDfkUwM9jT" role="37wK5m">
                <node concept="2WthIp" id="4KDfkUwM9jU" role="2Oq$k0" />
                <node concept="1DTwFV" id="4KDfkUwM9jV" role="2OqNvi">
                  <ref role="2WH_rO" node="4KDfkUwM9jz" resolve="module" />
                </node>
              </node>
              <node concept="2OqwBi" id="4KDfkUwM9jW" role="37wK5m">
                <node concept="2WthIp" id="4KDfkUwM9jX" role="2Oq$k0" />
                <node concept="1DTwFV" id="4KDfkUwM9jY" role="2OqNvi">
                  <ref role="2WH_rO" node="4KDfkUwM9jx" resolve="model" />
                </node>
              </node>
            </node>
          </node>
        </node>
      </node>
    </node>
  </node>
  <node concept="Zd50a" id="4KDfkUwM9jZ">
    <property role="Zd52Q" value="$default" />
    <property role="TrG5h" value="Default" />
    <node concept="Zd509" id="4KDfkUwM9k0" role="Zd508">
      <ref role="1bYAoF" node="4KDfkUwM9dg" resolve="ShowDefaultHelp" />
      <node concept="pLAjd" id="4KDfkUwM9k1" role="Zd501">
        <property role="pLAjf" value="VK_F1" />
      </node>
    </node>
    <node concept="Zd509" id="4KDfkUwM9k2" role="Zd508">
      <ref role="1bYAoF" node="4KDfkUwM9v_" resolve="RenameConcept" />
      <node concept="pLAjd" id="4KDfkUwM9k3" role="Zd501">
        <property role="pLAjf" value="VK_F6" />
        <property role="pLAjc" value="shift" />
      </node>
    </node>
    <node concept="Zd509" id="4KDfkUwM9k4" role="Zd508">
      <ref role="1bYAoF" node="4KDfkUwM9yZ" resolve="RenameLink" />
      <node concept="pLAjd" id="4KDfkUwM9k5" role="Zd501">
        <property role="pLAjf" value="VK_F6" />
        <property role="pLAjc" value="shift" />
      </node>
    </node>
    <node concept="Zd509" id="4KDfkUwM9k6" role="Zd508">
      <ref role="1bYAoF" node="4KDfkUwM9wD" resolve="RenameProperty" />
      <node concept="pLAjd" id="4KDfkUwM9k7" role="Zd501">
        <property role="pLAjf" value="VK_F6" />
        <property role="pLAjc" value="shift" />
      </node>
    </node>
    <node concept="Zd509" id="4KDfkUwM9kc" role="Zd508">
      <ref role="1bYAoF" node="4KDfkUwM9xm" resolve="MoveLinkUp" />
      <node concept="pLAjd" id="4KDfkUwM9kd" role="Zd501">
        <property role="pLAjf" value="VK_F6" />
      </node>
    </node>
    <node concept="Zd509" id="4KDfkUwM9ke" role="Zd508">
      <ref role="1bYAoF" node="4KDfkUwM9$3" resolve="MoveConcepts" />
      <node concept="pLAjd" id="4KDfkUwM9kf" role="Zd501">
        <property role="pLAjf" value="VK_F6" />
      </node>
    </node>
    <node concept="Zd509" id="4KDfkUwM9kg" role="Zd508">
      <ref role="1bYAoF" node="4KDfkUwM9uo" resolve="MovePropertyUp" />
      <node concept="pLAjd" id="4KDfkUwM9kh" role="Zd501">
        <property role="pLAjf" value="VK_F6" />
      </node>
    </node>
  </node>
  <node concept="sE7Ow" id="4KDfkUwM9uo">
    <property role="TrG5h" value="MovePropertyUp" />
    <property role="72QZ$" value="true" />
    <property role="3GE5qa" value="Actions" />
    <property role="2uzpH1" value="Move Property Up" />
    <node concept="tnohg" id="4KDfkUwM9up" role="tncku">
      <node concept="3clFbS" id="4KDfkUwM9uq" role="2VODD2">
        <node concept="3cpWs8" id="3EqKdwuHdzA" role="3cqZAp">
          <node concept="3cpWsn" id="3EqKdwuHdzB" role="3cpWs9">
            <property role="TrG5h" value="targetConcept" />
            <property role="3TUv4t" value="true" />
            <node concept="3Tqbb2" id="3EqKdwuHdzC" role="1tU5fm">
              <ref role="ehGHo" to="tpce:h0PkWnZ" resolve="AbstractConceptDeclaration" />
            </node>
            <node concept="2YIFZM" id="3EqKdwuHdzD" role="33vP2m">
              <ref role="1Pybhc" to="o2jy:4rbk1n1vf4H" resolve="MoveUpDialog" />
              <ref role="37wK5l" to="o2jy:4rbk1n1vfZJ" resolve="getConcept" />
              <node concept="2OqwBi" id="3EqKdwuHdzE" role="37wK5m">
                <node concept="2OqwBi" id="3EqKdwuHdzF" role="2Oq$k0">
                  <node concept="2WthIp" id="3EqKdwuHdzG" role="2Oq$k0" />
                  <node concept="1DTwFV" id="3EqKdwuHdzH" role="2OqNvi">
                    <ref role="2WH_rO" node="3EqKdwuHb9d" resolve="project" />
                  </node>
                </node>
                <node concept="liA8E" id="3EqKdwuHdzI" role="2OqNvi">
                  <ref role="37wK5l" to="jrbx:~MPSProject.getProject():com.intellij.openapi.project.Project" resolve="getProject" />
                </node>
              </node>
              <node concept="2OqwBi" id="3EqKdwuHdzJ" role="37wK5m">
                <node concept="2WthIp" id="3EqKdwuHdzK" role="2Oq$k0" />
                <node concept="3gHZIF" id="3EqKdwuHdzL" role="2OqNvi">
                  <ref role="2WH_rO" node="4KDfkUwM9vd" resolve="target" />
                </node>
              </node>
              <node concept="Xl_RD" id="3EqKdwuHdzM" role="37wK5m">
                <property role="Xl_RC" value="property" />
              </node>
            </node>
          </node>
        </node>
        <node concept="3cpWs8" id="3EqKdwuHdzN" role="3cqZAp">
          <node concept="3cpWsn" id="3EqKdwuHdzO" role="3cpWs9">
            <property role="TrG5h" value="modelAccess" />
            <node concept="2OqwBi" id="3EqKdwuHdzP" role="33vP2m">
              <node concept="liA8E" id="3EqKdwuHdzQ" role="2OqNvi">
                <ref role="37wK5l" to="88zw:~SRepository.getModelAccess():org.jetbrains.mps.openapi.module.ModelAccess" resolve="getModelAccess" />
              </node>
              <node concept="2OqwBi" id="3EqKdwuHdzR" role="2Oq$k0">
                <node concept="liA8E" id="3EqKdwuHdzS" role="2OqNvi">
                  <ref role="37wK5l" to="vsqj:~Project.getRepository():org.jetbrains.mps.openapi.module.SRepository" resolve="getRepository" />
                </node>
                <node concept="2OqwBi" id="3EqKdwuHdzT" role="2Oq$k0">
                  <node concept="2WthIp" id="3EqKdwuHdzU" role="2Oq$k0" />
                  <node concept="1DTwFV" id="3EqKdwuHdzV" role="2OqNvi">
                    <ref role="2WH_rO" node="3EqKdwuHb9d" resolve="project" />
                  </node>
                </node>
              </node>
            </node>
            <node concept="3uibUv" id="3EqKdwuHdzW" role="1tU5fm">
              <ref role="3uigEE" to="88zw:~ModelAccess" resolve="ModelAccess" />
            </node>
          </node>
        </node>
        <node concept="3clFbJ" id="3EqKdwuHdzX" role="3cqZAp">
          <node concept="3clFbS" id="3EqKdwuHdzY" role="3clFbx">
            <node concept="3cpWs6" id="3EqKdwuHdzZ" role="3cqZAp" />
          </node>
          <node concept="3clFbC" id="3EqKdwuHd$0" role="3clFbw">
            <node concept="10Nm6u" id="3EqKdwuHd$1" role="3uHU7w" />
            <node concept="37vLTw" id="3EqKdwuHd$2" role="3uHU7B">
              <ref role="3cqZAo" node="3EqKdwuHdzB" resolve="targetConcept" />
            </node>
          </node>
        </node>
        <node concept="3clFbH" id="3EqKdwuHd$3" role="3cqZAp" />
        <node concept="3clFbF" id="3EqKdwuHd$4" role="3cqZAp">
          <node concept="2OqwBi" id="3EqKdwuHd$5" role="3clFbG">
            <node concept="37vLTw" id="3EqKdwuHd$6" role="2Oq$k0">
              <ref role="3cqZAo" node="3EqKdwuHdzO" resolve="modelAccess" />
            </node>
            <node concept="liA8E" id="3EqKdwuHd$7" role="2OqNvi">
              <ref role="37wK5l" to="88zw:~ModelAccess.executeCommandInEDT(java.lang.Runnable):void" resolve="executeCommandInEDT" />
              <node concept="1bVj0M" id="3EqKdwuHd$8" role="37wK5m">
                <node concept="3clFbS" id="3EqKdwuHd$9" role="1bW5cS">
                  <node concept="3cpWs8" id="3EqKdwuHd$a" role="3cqZAp">
                    <node concept="3cpWsn" id="3EqKdwuHd$b" role="3cpWs9">
                      <property role="TrG5h" value="currentConcept" />
                      <property role="3TUv4t" value="true" />
                      <node concept="3Tqbb2" id="3EqKdwuHd$c" role="1tU5fm">
                        <ref role="ehGHo" to="tpce:h0PkWnZ" resolve="AbstractConceptDeclaration" />
                      </node>
                      <node concept="2OqwBi" id="3EqKdwuHd$d" role="33vP2m">
                        <node concept="2OqwBi" id="3EqKdwuHd$e" role="2Oq$k0">
                          <node concept="2WthIp" id="3EqKdwuHd$f" role="2Oq$k0" />
                          <node concept="3gHZIF" id="3EqKdwuHd$g" role="2OqNvi">
                            <ref role="2WH_rO" node="4KDfkUwM9vd" resolve="target" />
                          </node>
                        </node>
                        <node concept="2Xjw5R" id="3EqKdwuHd$h" role="2OqNvi">
                          <node concept="1xMEDy" id="3EqKdwuHd$i" role="1xVPHs">
                            <node concept="chp4Y" id="3EqKdwuHd$j" role="ri$Ld">
                              <ref role="cht4Q" to="tpce:h0PkWnZ" resolve="AbstractConceptDeclaration" />
                            </node>
                          </node>
                        </node>
                      </node>
                    </node>
                  </node>
                  <node concept="3clFbJ" id="3EqKdwuHd$k" role="3cqZAp">
                    <node concept="3clFbS" id="3EqKdwuHd$l" role="3clFbx">
                      <node concept="3cpWs6" id="3EqKdwuHd$m" role="3cqZAp" />
                    </node>
                    <node concept="3clFbC" id="3EqKdwuHd$n" role="3clFbw">
                      <node concept="10Nm6u" id="3EqKdwuHd$o" role="3uHU7w" />
                      <node concept="37vLTw" id="3EqKdwuHd$p" role="3uHU7B">
                        <ref role="3cqZAo" node="3EqKdwuHd$b" resolve="currentConcept" />
                      </node>
                    </node>
                  </node>
                  <node concept="3clFbJ" id="3EqKdwuHd$q" role="3cqZAp">
                    <node concept="3clFbS" id="3EqKdwuHd$r" role="3clFbx">
                      <node concept="3cpWs6" id="3EqKdwuHd$s" role="3cqZAp" />
                    </node>
                    <node concept="3fqX7Q" id="3EqKdwuHd$t" role="3clFbw">
                      <node concept="2YIFZM" id="3EqKdwuHd$u" role="3fr31v">
                        <ref role="37wK5l" to="ec5l:~SNodeUtil.isAccessible(org.jetbrains.mps.openapi.model.SNode,org.jetbrains.mps.openapi.module.SRepository):boolean" resolve="isAccessible" />
                        <ref role="1Pybhc" to="ec5l:~SNodeUtil" resolve="SNodeUtil" />
                        <node concept="2OqwBi" id="3EqKdwuHd$v" role="37wK5m">
                          <node concept="2WthIp" id="3EqKdwuHd$w" role="2Oq$k0" />
                          <node concept="3gHZIF" id="3EqKdwuHd$x" role="2OqNvi">
                            <ref role="2WH_rO" node="4KDfkUwM9vd" resolve="target" />
                          </node>
                        </node>
                        <node concept="2OqwBi" id="3EqKdwuHd$y" role="37wK5m">
                          <node concept="2OqwBi" id="3EqKdwuHd$z" role="2Oq$k0">
                            <node concept="2WthIp" id="3EqKdwuHd$$" role="2Oq$k0" />
                            <node concept="1DTwFV" id="3EqKdwuHd$_" role="2OqNvi">
                              <ref role="2WH_rO" node="3EqKdwuHb9d" resolve="project" />
                            </node>
                          </node>
                          <node concept="liA8E" id="3EqKdwuHd$A" role="2OqNvi">
                            <ref role="37wK5l" to="vsqj:~Project.getRepository():org.jetbrains.mps.openapi.module.SRepository" resolve="getRepository" />
                          </node>
                        </node>
                      </node>
                    </node>
                  </node>
                  <node concept="3clFbJ" id="3EqKdwuHd$B" role="3cqZAp">
                    <node concept="3clFbS" id="3EqKdwuHd$C" role="3clFbx">
                      <node concept="3cpWs6" id="3EqKdwuHd$D" role="3cqZAp" />
                    </node>
                    <node concept="3fqX7Q" id="3EqKdwuHd$E" role="3clFbw">
                      <node concept="2YIFZM" id="3EqKdwuHd$F" role="3fr31v">
                        <ref role="37wK5l" to="ec5l:~SNodeUtil.isAccessible(org.jetbrains.mps.openapi.model.SNode,org.jetbrains.mps.openapi.module.SRepository):boolean" resolve="isAccessible" />
                        <ref role="1Pybhc" to="ec5l:~SNodeUtil" resolve="SNodeUtil" />
                        <node concept="37vLTw" id="3EqKdwuHd$G" role="37wK5m">
                          <ref role="3cqZAo" node="3EqKdwuHdzB" resolve="targetConcept" />
                        </node>
                        <node concept="2OqwBi" id="3EqKdwuHd$H" role="37wK5m">
                          <node concept="2OqwBi" id="3EqKdwuHd$I" role="2Oq$k0">
                            <node concept="2WthIp" id="3EqKdwuHd$J" role="2Oq$k0" />
                            <node concept="1DTwFV" id="3EqKdwuHd$K" role="2OqNvi">
                              <ref role="2WH_rO" node="3EqKdwuHb9d" resolve="project" />
                            </node>
                          </node>
                          <node concept="liA8E" id="3EqKdwuHd$L" role="2OqNvi">
                            <ref role="37wK5l" to="vsqj:~Project.getRepository():org.jetbrains.mps.openapi.module.SRepository" resolve="getRepository" />
                          </node>
                        </node>
                      </node>
                    </node>
                  </node>
                  <node concept="3cpWs8" id="3EqKdwuHd$M" role="3cqZAp">
                    <node concept="3cpWsn" id="3EqKdwuHd$N" role="3cpWs9">
                      <property role="TrG5h" value="targetLanguage" />
                      <node concept="3uibUv" id="3EqKdwuHd$O" role="1tU5fm">
                        <ref role="3uigEE" to="cu2c:~Language" resolve="Language" />
                      </node>
                      <node concept="2YIFZM" id="3EqKdwuHd$P" role="33vP2m">
                        <ref role="37wK5l" to="cu2c:~Language.getLanguageFor(org.jetbrains.mps.openapi.model.SModel):jetbrains.mps.smodel.Language" resolve="getLanguageFor" />
                        <ref role="1Pybhc" to="cu2c:~Language" resolve="Language" />
                        <node concept="2JrnkZ" id="3EqKdwuHd$Q" role="37wK5m">
                          <node concept="2OqwBi" id="3EqKdwuHd$R" role="2JrQYb">
                            <node concept="37vLTw" id="3EqKdwuHd$S" role="2Oq$k0">
                              <ref role="3cqZAo" node="3EqKdwuHdzB" resolve="targetConcept" />
                            </node>
                            <node concept="I4A8Y" id="3EqKdwuHd$T" role="2OqNvi" />
                          </node>
                        </node>
                      </node>
                    </node>
                  </node>
                  <node concept="3cpWs8" id="3EqKdwuHd$U" role="3cqZAp">
                    <node concept="3cpWsn" id="3EqKdwuHd$V" role="3cpWs9">
                      <property role="TrG5h" value="newProperty" />
                      <node concept="3Tqbb2" id="3EqKdwuHd$W" role="1tU5fm">
                        <ref role="ehGHo" to="tpce:f_TJgxF" resolve="PropertyDeclaration" />
                      </node>
                      <node concept="2OqwBi" id="3EqKdwuHd$X" role="33vP2m">
                        <node concept="2OqwBi" id="3EqKdwuHd$Y" role="2Oq$k0">
                          <node concept="2WthIp" id="3EqKdwuHd$Z" role="2Oq$k0" />
                          <node concept="3gHZIF" id="3EqKdwuHd_0" role="2OqNvi">
                            <ref role="2WH_rO" node="4KDfkUwM9vd" resolve="target" />
                          </node>
                        </node>
                        <node concept="1$rogu" id="3EqKdwuHd_1" role="2OqNvi" />
                      </node>
                    </node>
                  </node>
                  <node concept="3clFbF" id="3EqKdwuHd_2" role="3cqZAp">
                    <node concept="2OqwBi" id="3EqKdwuHd_3" role="3clFbG">
                      <node concept="2OqwBi" id="3EqKdwuHd_4" role="2Oq$k0">
                        <node concept="37vLTw" id="3EqKdwuHd_5" role="2Oq$k0">
                          <ref role="3cqZAo" node="3EqKdwuHdzB" resolve="targetConcept" />
                        </node>
                        <node concept="3Tsc0h" id="3EqKdwuHyZa" role="2OqNvi">
                          <ref role="3TtcxE" to="tpce:f_TKVDG" />
                        </node>
                      </node>
                      <node concept="TSZUe" id="3EqKdwuHd_7" role="2OqNvi">
                        <node concept="37vLTw" id="3EqKdwuHd_8" role="25WWJ7">
                          <ref role="3cqZAo" node="3EqKdwuHd$V" resolve="newProperty" />
                        </node>
                      </node>
                    </node>
                  </node>
                  <node concept="3clFbF" id="3EqKdwuHd_9" role="3cqZAp">
                    <node concept="37vLTI" id="3EqKdwuHd_a" role="3clFbG">
                      <node concept="2OqwBi" id="3EqKdwuHd_b" role="37vLTJ">
                        <node concept="2OqwBi" id="3EqKdwuHd_c" role="2Oq$k0">
                          <node concept="2WthIp" id="3EqKdwuHd_d" role="2Oq$k0" />
                          <node concept="3gHZIF" id="3EqKdwuHd_e" role="2OqNvi">
                            <ref role="2WH_rO" node="4KDfkUwM9vd" resolve="target" />
                          </node>
                        </node>
                        <node concept="3CFZ6_" id="3EqKdwuHd_f" role="2OqNvi">
                          <node concept="3CFYIy" id="3EqKdwuHd_g" role="3CFYIz">
                            <ref role="3CFYIx" to="tpce:hOasaTk" resolve="DeprecatedNodeAnnotation" />
                          </node>
                        </node>
                      </node>
                      <node concept="2pJPEk" id="3EqKdwuHd_h" role="37vLTx">
                        <node concept="2pJPED" id="3EqKdwuHd_i" role="2pJPEn">
                          <ref role="2pJxaS" to="tpce:hOasaTk" resolve="DeprecatedNodeAnnotation" />
                          <node concept="2pJxcG" id="3EqKdwuHd_j" role="2pJxcM">
                            <ref role="2pJxcJ" to="tpce:hOYLQ3C" resolve="comment" />
                            <node concept="3cpWs3" id="3EqKdwuHd_k" role="2pJxcZ">
                              <node concept="3cpWs3" id="3EqKdwuHd_l" role="3uHU7B">
                                <node concept="Xl_RD" id="3EqKdwuHd_m" role="3uHU7B">
                                  <property role="Xl_RC" value="The property was moved to superconcept \&quot;" />
                                </node>
                                <node concept="2OqwBi" id="3EqKdwuHd_n" role="3uHU7w">
                                  <node concept="37vLTw" id="3EqKdwuHd_o" role="2Oq$k0">
                                    <ref role="3cqZAo" node="3EqKdwuHdzB" resolve="targetConcept" />
                                  </node>
                                  <node concept="2qgKlT" id="3EqKdwuHd_p" role="2OqNvi">
                                    <ref role="37wK5l" to="tpcu:hEwIO9y" resolve="getFqName" />
                                  </node>
                                </node>
                              </node>
                              <node concept="Xl_RD" id="3EqKdwuHd_q" role="3uHU7w">
                                <property role="Xl_RC" value="\&quot;" />
                              </node>
                            </node>
                          </node>
                        </node>
                      </node>
                    </node>
                  </node>
                  <node concept="3cpWs8" id="3EqKdwuHd_r" role="3cqZAp">
                    <node concept="3cpWsn" id="3EqKdwuHd_s" role="3cpWs9">
                      <property role="TrG5h" value="propName" />
                      <node concept="17QB3L" id="3EqKdwuHd_t" role="1tU5fm" />
                      <node concept="2OqwBi" id="3EqKdwuHd_u" role="33vP2m">
                        <node concept="2OqwBi" id="3EqKdwuHd_v" role="2Oq$k0">
                          <node concept="2WthIp" id="3EqKdwuHd_w" role="2Oq$k0" />
                          <node concept="3gHZIF" id="3EqKdwuHd_x" role="2OqNvi">
                            <ref role="2WH_rO" node="4KDfkUwM9vd" resolve="target" />
                          </node>
                        </node>
                        <node concept="3TrcHB" id="3EqKdwuHYzq" role="2OqNvi">
                          <ref role="3TsBF5" to="tpck:h0TrG11" resolve="name" />
                        </node>
                      </node>
                    </node>
                  </node>
                  <node concept="3clFbF" id="3EqKdwuHd_z" role="3cqZAp">
                    <node concept="37vLTI" id="3EqKdwuHd_$" role="3clFbG">
                      <node concept="2OqwBi" id="3EqKdwuHd__" role="37vLTJ">
                        <node concept="2OqwBi" id="3EqKdwuHd_A" role="2Oq$k0">
                          <node concept="2WthIp" id="3EqKdwuHd_B" role="2Oq$k0" />
                          <node concept="3gHZIF" id="3EqKdwuHd_C" role="2OqNvi">
                            <ref role="2WH_rO" node="4KDfkUwM9vd" resolve="target" />
                          </node>
                        </node>
                        <node concept="3TrcHB" id="3EqKdwuHZXm" role="2OqNvi">
                          <ref role="3TsBF5" to="tpck:h0TrG11" resolve="name" />
                        </node>
                      </node>
                      <node concept="3cpWs3" id="3EqKdwuHd_E" role="37vLTx">
                        <node concept="Xl_RD" id="3EqKdwuHd_F" role="3uHU7w">
                          <property role="Xl_RC" value="_old" />
                        </node>
                        <node concept="37vLTw" id="3EqKdwuHd_G" role="3uHU7B">
                          <ref role="3cqZAo" node="3EqKdwuHd_s" resolve="propName" />
                        </node>
                      </node>
                    </node>
                  </node>
                  <node concept="3clFbH" id="3EqKdwuHd_H" role="3cqZAp" />
                  <node concept="3cpWs8" id="3EqKdwuHd_I" role="3cqZAp">
                    <node concept="3cpWsn" id="3EqKdwuHd_J" role="3cpWs9">
                      <property role="TrG5h" value="refactorInstances" />
                      <node concept="3Tqbb2" id="3EqKdwuHd_K" role="1tU5fm">
                        <ref role="ehGHo" to="tp2c:htbVj4_" resolve="ClosureLiteral" />
                      </node>
                    </node>
                  </node>
                  <node concept="3clFbF" id="3EqKdwuHd_N" role="3cqZAp">
                    <node concept="37vLTI" id="3EqKdwuHd_O" role="3clFbG">
                      <node concept="2c44tf" id="3EqKdwuHd_P" role="37vLTx">
                        <node concept="1bVj0M" id="3EqKdwuHd_Q" role="2c44tc">
                          <node concept="Rh6nW" id="3EqKdwuHd_R" role="1bW2Oz">
                            <property role="TrG5h" value="node" />
                            <node concept="2jxLKc" id="3EqKdwuHd_S" role="1tU5fm" />
                          </node>
                          <node concept="3clFbS" id="3EqKdwuHd_T" role="1bW5cS">
                            <node concept="3clFbF" id="3EqKdwuI8wd" role="3cqZAp">
                              <node concept="37vLTI" id="3EqKdwuI8we" role="3clFbG">
                                <node concept="2OqwBi" id="3EqKdwuI8wf" role="37vLTJ">
                                  <node concept="37vLTw" id="3EqKdwuIk0_" role="2Oq$k0">
                                    <ref role="3cqZAo" node="3EqKdwuHd_R" resolve="node" />
                                  </node>
                                  <node concept="3TrcHB" id="3EqKdwuIi7k" role="2OqNvi">
                                    <ref role="3TsBF5" to="tpck:gOOYy9I" resolve="alias" />
                                    <node concept="2c44tb" id="3EqKdwuIq0v" role="lGtFl">
                                      <property role="P3scX" value="7866978e-a0f0-4cc7-81bc-4d213d9375e1/1138056022639/1138056395725" />
                                      <property role="2qtEX8" value="property" />
                                      <property role="3hQQBS" value="SPropertyAccess" />
                                      <node concept="37vLTw" id="3EqKdwuIqW$" role="2c44t1">
                                        <ref role="3cqZAo" node="3EqKdwuHd$V" resolve="newProperty" />
                                      </node>
                                    </node>
                                  </node>
                                </node>
                                <node concept="2OqwBi" id="3EqKdwuIrR$" role="37vLTx">
                                  <node concept="37vLTw" id="3EqKdwuIrR_" role="2Oq$k0">
                                    <ref role="3cqZAo" node="3EqKdwuHd_R" resolve="node" />
                                  </node>
                                  <node concept="3TrcHB" id="3EqKdwuIrRA" role="2OqNvi">
                                    <ref role="3TsBF5" to="tpck:gOOYy9I" resolve="alias" />
                                    <node concept="2c44tb" id="3EqKdwuIrRB" role="lGtFl">
                                      <property role="P3scX" value="7866978e-a0f0-4cc7-81bc-4d213d9375e1/1138056022639/1138056395725" />
                                      <property role="2qtEX8" value="property" />
                                      <property role="3hQQBS" value="SPropertyAccess" />
                                      <node concept="2OqwBi" id="3EqKdwuIsJv" role="2c44t1">
                                        <node concept="2WthIp" id="3EqKdwuIsJy" role="2Oq$k0" />
                                        <node concept="3gHZIF" id="3EqKdwuIsJ$" role="2OqNvi">
                                          <ref role="2WH_rO" node="4KDfkUwM9vd" resolve="target" />
                                        </node>
                                      </node>
                                    </node>
                                  </node>
                                </node>
                              </node>
                            </node>
                            <node concept="3clFbF" id="3EqKdwuHdA8" role="3cqZAp">
                              <node concept="37vLTI" id="3EqKdwuHdA9" role="3clFbG">
                                <node concept="10Nm6u" id="3EqKdwuHdAa" role="37vLTx" />
                                <node concept="2OqwBi" id="3EqKdwuItF7" role="37vLTJ">
                                  <node concept="37vLTw" id="3EqKdwuItF8" role="2Oq$k0">
                                    <ref role="3cqZAo" node="3EqKdwuHd_R" resolve="node" />
                                  </node>
                                  <node concept="3TrcHB" id="3EqKdwuItF9" role="2OqNvi">
                                    <ref role="3TsBF5" to="tpck:gOOYy9I" resolve="alias" />
                                    <node concept="2c44tb" id="3EqKdwuItFa" role="lGtFl">
                                      <property role="P3scX" value="7866978e-a0f0-4cc7-81bc-4d213d9375e1/1138056022639/1138056395725" />
                                      <property role="2qtEX8" value="property" />
                                      <property role="3hQQBS" value="SPropertyAccess" />
                                      <node concept="2OqwBi" id="3EqKdwuItFb" role="2c44t1">
                                        <node concept="2WthIp" id="3EqKdwuItFc" role="2Oq$k0" />
                                        <node concept="3gHZIF" id="3EqKdwuItFd" role="2OqNvi">
                                          <ref role="2WH_rO" node="4KDfkUwM9vd" resolve="target" />
                                        </node>
                                      </node>
                                    </node>
                                  </node>
                                </node>
                              </node>
                            </node>
                          </node>
                        </node>
                      </node>
                      <node concept="37vLTw" id="3EqKdwuHdAi" role="37vLTJ">
                        <ref role="3cqZAo" node="3EqKdwuHd_J" resolve="refactorInstances" />
                      </node>
                    </node>
                  </node>
                  <node concept="3cpWs8" id="3EqKdwuHdBh" role="3cqZAp">
                    <node concept="3cpWsn" id="3EqKdwuHdBi" role="3cpWs9">
                      <property role="TrG5h" value="executeMethod" />
                      <node concept="3Tqbb2" id="3EqKdwuHdBj" role="1tU5fm">
                        <ref role="ehGHo" to="oubp:3geGFOI0X5k" resolve="ClassLikeMethod" />
                      </node>
                      <node concept="2c44tf" id="3EqKdwuHdBk" role="33vP2m">
                        <node concept="q3mfD" id="3EqKdwuHdBl" role="2c44tc">
                          <property role="TrG5h" value="execute" />
                          <ref role="2VtyIY" to="slm6:4ubqdNOF9cA" resolve="execute" />
                          <node concept="3Tm1VV" id="3EqKdwuHdBm" role="1B3o_S" />
                          <node concept="3clFbS" id="3EqKdwuHdBn" role="3clF47">
                            <node concept="3cpWs8" id="3EqKdwuHdBo" role="3cqZAp">
                              <node concept="3cpWsn" id="3EqKdwuHdBp" role="3cpWs9">
                                <property role="TrG5h" value="models" />
                                <node concept="A3Dl8" id="3EqKdwuHdBq" role="1tU5fm">
                                  <node concept="H_c77" id="3EqKdwuHdBr" role="A3Ik2" />
                                </node>
                                <node concept="10QFUN" id="3EqKdwuHdBs" role="33vP2m">
                                  <node concept="A3Dl8" id="3EqKdwuHdBt" role="10QFUM">
                                    <node concept="H_c77" id="3EqKdwuHdBu" role="A3Ik2" />
                                  </node>
                                  <node concept="2OqwBi" id="3EqKdwuHdBv" role="10QFUP">
                                    <node concept="37vLTw" id="3EqKdwuHdBw" role="2Oq$k0">
                                      <ref role="3cqZAo" node="3EqKdwuHdCK" resolve="m" />
                                    </node>
                                    <node concept="liA8E" id="3EqKdwuHdBx" role="2OqNvi">
                                      <ref role="37wK5l" to="88zw:~SModule.getModels():java.lang.Iterable" resolve="getModels" />
                                    </node>
                                  </node>
                                </node>
                              </node>
                            </node>
                            <node concept="3cpWs8" id="3EqKdwuHdBy" role="3cqZAp">
                              <node concept="3cpWsn" id="3EqKdwuHdBz" role="3cpWs9">
                                <property role="TrG5h" value="nodes" />
                                <node concept="A3Dl8" id="3EqKdwuHdB$" role="1tU5fm">
                                  <node concept="3Tqbb2" id="3EqKdwuHdB_" role="A3Ik2">
                                    <ref role="ehGHo" to="tpee:fz12cDA" resolve="ClassConcept" />
                                    <node concept="2c44tb" id="3EqKdwuHdBA" role="lGtFl">
                                      <property role="P3scX" value="7866978e-a0f0-4cc7-81bc-4d213d9375e1/1138055754698/1138405853777" />
                                      <property role="2qtEX8" value="concept" />
                                      <node concept="37vLTw" id="3EqKdwuHdBB" role="2c44t1">
                                        <ref role="3cqZAo" node="3EqKdwuHd$b" resolve="currentConcept" />
                                      </node>
                                    </node>
                                  </node>
                                </node>
                                <node concept="2OqwBi" id="3EqKdwuHdBC" role="33vP2m">
                                  <node concept="37vLTw" id="3EqKdwuHdBD" role="2Oq$k0">
                                    <ref role="3cqZAo" node="3EqKdwuHdBp" resolve="models" />
                                  </node>
                                  <node concept="3goQfb" id="3EqKdwuHdBE" role="2OqNvi">
                                    <node concept="1bVj0M" id="3EqKdwuHdBF" role="23t8la">
                                      <node concept="3clFbS" id="3EqKdwuHdBG" role="1bW5cS">
                                        <node concept="3clFbF" id="3EqKdwuHdBH" role="3cqZAp">
                                          <node concept="2OqwBi" id="3EqKdwuHdBI" role="3clFbG">
                                            <node concept="37vLTw" id="3EqKdwuHdBJ" role="2Oq$k0">
                                              <ref role="3cqZAo" node="3EqKdwuHdBN" resolve="model" />
                                            </node>
                                            <node concept="2SmgA7" id="3EqKdwuHdBK" role="2OqNvi">
                                              <ref role="2SmgA8" to="tpck:2ULFgo8_XDm" resolve="PropertyAttribute" />
                                              <node concept="2c44tb" id="3EqKdwuHdBL" role="lGtFl">
                                                <property role="P3scX" value="7866978e-a0f0-4cc7-81bc-4d213d9375e1/1171323947159/1171323947160" />
                                                <property role="2qtEX8" value="concept" />
                                                <node concept="37vLTw" id="3EqKdwuHdBM" role="2c44t1">
                                                  <ref role="3cqZAo" node="3EqKdwuHd$b" resolve="currentConcept" />
                                                </node>
                                              </node>
                                            </node>
                                          </node>
                                        </node>
                                      </node>
                                      <node concept="Rh6nW" id="3EqKdwuHdBN" role="1bW2Oz">
                                        <property role="TrG5h" value="model" />
                                        <node concept="2jxLKc" id="3EqKdwuHdBO" role="1tU5fm" />
                                      </node>
                                    </node>
                                  </node>
                                </node>
                              </node>
                            </node>
                            <node concept="3clFbF" id="3EqKdwuHdBP" role="3cqZAp">
                              <node concept="2OqwBi" id="3EqKdwuHdBQ" role="3clFbG">
                                <node concept="37vLTw" id="3EqKdwuHdBR" role="2Oq$k0">
                                  <ref role="3cqZAo" node="3EqKdwuHdBz" resolve="nodes" />
                                </node>
                                <node concept="2es0OD" id="3EqKdwuHdBS" role="2OqNvi">
                                  <node concept="1bVj0M" id="3EqKdwuHdBT" role="23t8la">
                                    <node concept="3clFbS" id="3EqKdwuHdBU" role="1bW5cS" />
                                    <node concept="2c44te" id="3EqKdwuHdBV" role="lGtFl">
                                      <node concept="37vLTw" id="3EqKdwuHdBW" role="2c44t1">
                                        <ref role="3cqZAo" node="3EqKdwuHd_J" resolve="refactorInstances" />
                                      </node>
                                    </node>
                                  </node>
                                </node>
                              </node>
                            </node>
                            <node concept="3clFbH" id="3EqKdwuHdBX" role="3cqZAp" />
                            <node concept="3cpWs8" id="3EqKdwuHdBY" role="3cqZAp">
                              <node concept="3cpWsn" id="3EqKdwuHdBZ" role="3cpWs9">
                                <property role="TrG5h" value="attributes" />
                                <node concept="A3Dl8" id="3EqKdwuHdC0" role="1tU5fm">
                                  <node concept="3Tqbb2" id="3EqKdwuHdC1" role="A3Ik2">
                                    <ref role="ehGHo" to="tpck:2ULFgo8_XDm" resolve="PropertyAttribute" />
                                  </node>
                                </node>
                                <node concept="2OqwBi" id="3EqKdwuHdC2" role="33vP2m">
                                  <node concept="2OqwBi" id="3EqKdwuHdC3" role="2Oq$k0">
                                    <node concept="37vLTw" id="3EqKdwuHdC4" role="2Oq$k0">
                                      <ref role="3cqZAo" node="3EqKdwuHdBp" resolve="models" />
                                    </node>
                                    <node concept="3goQfb" id="3EqKdwuHdC5" role="2OqNvi">
                                      <node concept="1bVj0M" id="3EqKdwuHdC6" role="23t8la">
                                        <node concept="3clFbS" id="3EqKdwuHdC7" role="1bW5cS">
                                          <node concept="3clFbF" id="3EqKdwuHdC8" role="3cqZAp">
                                            <node concept="2OqwBi" id="3EqKdwuHdC9" role="3clFbG">
                                              <node concept="37vLTw" id="3EqKdwuHdCa" role="2Oq$k0">
                                                <ref role="3cqZAo" node="3EqKdwuHdCc" resolve="model" />
                                              </node>
                                              <node concept="2SmgA7" id="3EqKdwuHdCb" role="2OqNvi">
                                                <ref role="2SmgA8" to="tpck:2ULFgo8_XDm" resolve="PropertyAttribute" />
                                              </node>
                                            </node>
                                          </node>
                                        </node>
                                        <node concept="Rh6nW" id="3EqKdwuHdCc" role="1bW2Oz">
                                          <property role="TrG5h" value="model" />
                                          <node concept="2jxLKc" id="3EqKdwuHdCd" role="1tU5fm" />
                                        </node>
                                      </node>
                                    </node>
                                  </node>
                                  <node concept="3zZkjj" id="3EqKdwuHdCe" role="2OqNvi">
                                    <node concept="1bVj0M" id="3EqKdwuHdCf" role="23t8la">
                                      <node concept="3clFbS" id="3EqKdwuHdCg" role="1bW5cS">
                                        <node concept="3clFbF" id="3EqKdwuHdCh" role="3cqZAp">
                                          <node concept="17R0WA" id="3EqKdwuHdCi" role="3clFbG">
                                            <node concept="2OqwBi" id="3EqKdwuHdCj" role="3uHU7B">
                                              <node concept="37vLTw" id="3EqKdwuHdCk" role="2Oq$k0">
                                                <ref role="3cqZAo" node="3EqKdwuHdCt" resolve="it" />
                                              </node>
                                              <node concept="2qgKlT" id="3EqKdwuI$wl" role="2OqNvi">
                                                <ref role="37wK5l" to="tpcu:1avfQ4BBzOo" resolve="getProperty" />
                                              </node>
                                            </node>
                                            <node concept="355D3s" id="3EqKdwuI_7k" role="3uHU7w">
                                              <node concept="2c44tb" id="3EqKdwuI_re" role="lGtFl">
                                                <property role="P3scX" value="7866978e-a0f0-4cc7-81bc-4d213d9375e1/2644386474302386080/2644386474302386081" />
                                                <property role="2qtEX8" value="conceptDeclaration" />
                                                <node concept="37vLTw" id="3EqKdwuI_IH" role="2c44t1">
                                                  <ref role="3cqZAo" node="3EqKdwuHdzB" resolve="targetConcept" />
                                                </node>
                                              </node>
                                              <node concept="2c44tb" id="3EqKdwuIA1Z" role="lGtFl">
                                                <property role="P3scX" value="7866978e-a0f0-4cc7-81bc-4d213d9375e1/2644386474302386080/2644386474302386082" />
                                                <property role="2qtEX8" value="propertyDeclaration" />
                                                <node concept="2OqwBi" id="3EqKdwuIALx" role="2c44t1">
                                                  <node concept="2WthIp" id="3EqKdwuIAL$" role="2Oq$k0" />
                                                  <node concept="3gHZIF" id="3EqKdwuIALA" role="2OqNvi">
                                                    <ref role="2WH_rO" node="4KDfkUwM9vd" resolve="target" />
                                                  </node>
                                                </node>
                                              </node>
                                            </node>
                                          </node>
                                        </node>
                                      </node>
                                      <node concept="Rh6nW" id="3EqKdwuHdCt" role="1bW2Oz">
                                        <property role="TrG5h" value="it" />
                                        <node concept="2jxLKc" id="3EqKdwuHdCu" role="1tU5fm" />
                                      </node>
                                    </node>
                                  </node>
                                </node>
                              </node>
                            </node>
                            <node concept="3clFbF" id="3EqKdwuHdCv" role="3cqZAp">
                              <node concept="2OqwBi" id="3EqKdwuHdCw" role="3clFbG">
                                <node concept="37vLTw" id="3EqKdwuHdCx" role="2Oq$k0">
                                  <ref role="3cqZAo" node="3EqKdwuHdBZ" resolve="attributes" />
                                </node>
                                <node concept="2es0OD" id="3EqKdwuHdCy" role="2OqNvi">
                                  <node concept="1bVj0M" id="3EqKdwuHdCz" role="23t8la">
                                    <node concept="3clFbS" id="3EqKdwuHdC$" role="1bW5cS">
                                      <node concept="3clFbF" id="3EqKdwuHdC_" role="3cqZAp">
                                        <node concept="2OqwBi" id="3EqKdwuHdCA" role="3clFbG">
                                          <node concept="37vLTw" id="3EqKdwuHdCB" role="2Oq$k0">
                                            <ref role="3cqZAo" node="3EqKdwuHdCI" resolve="it" />
                                          </node>
                                          <node concept="2qgKlT" id="3EqKdwuHdCC" role="2OqNvi">
                                            <ref role="37wK5l" to="tpcu:6Gg5Klvu8CV" resolve="setProperty" />
                                            <node concept="355D3s" id="3EqKdwuIBr_" role="37wK5m">
                                              <node concept="2c44tb" id="3EqKdwuIBrA" role="lGtFl">
                                                <property role="P3scX" value="7866978e-a0f0-4cc7-81bc-4d213d9375e1/2644386474302386080/2644386474302386081" />
                                                <property role="2qtEX8" value="conceptDeclaration" />
                                                <node concept="37vLTw" id="3EqKdwuIBrB" role="2c44t1">
                                                  <ref role="3cqZAo" node="3EqKdwuHdzB" resolve="targetConcept" />
                                                </node>
                                              </node>
                                              <node concept="2c44tb" id="3EqKdwuIBrC" role="lGtFl">
                                                <property role="P3scX" value="7866978e-a0f0-4cc7-81bc-4d213d9375e1/2644386474302386080/2644386474302386082" />
                                                <property role="2qtEX8" value="propertyDeclaration" />
                                                <node concept="37vLTw" id="3EqKdwuIBHP" role="2c44t1">
                                                  <ref role="3cqZAo" node="3EqKdwuHd$V" resolve="newProperty" />
                                                </node>
                                              </node>
                                            </node>
                                          </node>
                                        </node>
                                      </node>
                                    </node>
                                    <node concept="Rh6nW" id="3EqKdwuHdCI" role="1bW2Oz">
                                      <property role="TrG5h" value="it" />
                                      <node concept="2jxLKc" id="3EqKdwuHdCJ" role="1tU5fm" />
                                    </node>
                                  </node>
                                </node>
                              </node>
                            </node>
                          </node>
                          <node concept="37vLTG" id="3EqKdwuHdCK" role="3clF46">
                            <property role="TrG5h" value="m" />
                            <node concept="3uibUv" id="3EqKdwuHdCL" role="1tU5fm">
                              <ref role="3uigEE" to="88zw:~SModule" resolve="SModule" />
                            </node>
                          </node>
                          <node concept="q3mfm" id="3EqKdwuHdCM" role="3clF45">
                            <ref role="q3mfh" to="slm6:4F5w8gPXEEe" />
                            <ref role="1QQUv3" node="3EqKdwuHdBl" resolve="execute" />
                          </node>
                        </node>
                      </node>
                    </node>
                  </node>
                  <node concept="3clFbF" id="3EqKdwuHdCN" role="3cqZAp">
                    <node concept="2OqwBi" id="21rTJcz$XxK" role="3clFbG">
                      <node concept="2OqwBi" id="3EqKdwuHdCO" role="2Oq$k0">
                        <node concept="2OqwBi" id="3EqKdwuHdCP" role="2Oq$k0">
                          <node concept="2YIFZM" id="3EqKdwuHdCQ" role="2Oq$k0">
                            <ref role="1Pybhc" to="qydz:1E0uMqHvl2w" resolve="MigrationScriptBuilder" />
                            <ref role="37wK5l" to="qydz:2BXC8DkHECl" resolve="createMigrationScript" />
                            <node concept="37vLTw" id="3EqKdwuHdCR" role="37wK5m">
                              <ref role="3cqZAo" node="3EqKdwuHd$N" resolve="targetLanguage" />
                            </node>
                          </node>
                          <node concept="liA8E" id="3EqKdwuHdCS" role="2OqNvi">
                            <ref role="37wK5l" to="qydz:2BXC8DkHn7Y" resolve="setName" />
                            <node concept="3cpWs3" id="3EqKdwuHdCT" role="37wK5m">
                              <node concept="37vLTw" id="3EqKdwuHdCU" role="3uHU7w">
                                <ref role="3cqZAo" node="3EqKdwuHd_s" resolve="propName" />
                              </node>
                              <node concept="Xl_RD" id="3EqKdwuHdCV" role="3uHU7B">
                                <property role="Xl_RC" value="Move_property_" />
                              </node>
                            </node>
                          </node>
                        </node>
                        <node concept="liA8E" id="3EqKdwuHdCW" role="2OqNvi">
                          <ref role="37wK5l" to="qydz:3YBeIJ09MkR" resolve="setExecuteMethod" />
                          <node concept="37vLTw" id="3EqKdwuHdCX" role="37wK5m">
                            <ref role="3cqZAo" node="3EqKdwuHdBi" resolve="executeMethod" />
                          </node>
                        </node>
                      </node>
                      <node concept="liA8E" id="21rTJcz_Jzu" role="2OqNvi">
                        <ref role="37wK5l" to="qydz:21rTJcz$s1l" resolve="addMissingImports" />
                      </node>
                    </node>
                  </node>
                  <node concept="3clFbH" id="3YBeIJ0bY01" role="3cqZAp" />
                </node>
              </node>
            </node>
          </node>
        </node>
      </node>
    </node>
    <node concept="2S4$dB" id="4KDfkUwM9vd" role="1NuT2Z">
      <property role="TrG5h" value="target" />
      <node concept="3Tm6S6" id="4KDfkUwM9ve" role="1B3o_S" />
      <node concept="3Tqbb2" id="4KDfkUwM9vf" role="1tU5fm">
        <ref role="ehGHo" to="tpce:f_TJgxF" resolve="PropertyDeclaration" />
      </node>
      <node concept="1oajcY" id="4KDfkUwM9vg" role="1oa70y" />
    </node>
    <node concept="1DS2jV" id="3EqKdwuHb9d" role="1NuT2Z">
      <property role="TrG5h" value="project" />
      <ref role="1DUlNI" to="5xh9:~MPSCommonDataKeys.MPS_PROJECT" resolve="MPS_PROJECT" />
      <node concept="1oajcY" id="3EqKdwuHb9e" role="1oa70y" />
    </node>
  </node>
  <node concept="tC5Ba" id="4KDfkUwM9vq">
    <property role="TrG5h" value="RefactoringAdditions" />
    <property role="3GE5qa" value="Actions" />
    <node concept="tT9cl" id="4KDfkUwM9vr" role="2f5YQi">
      <ref role="tU$_T" to="9oh:5OJQJ_HXTB6" resolve="NodeRefactoring" />
    </node>
    <node concept="ftmFs" id="4KDfkUwM9vs" role="ftER_">
      <node concept="tCFHf" id="4KDfkUwM9vt" role="ftvYc">
        <ref role="tCJdB" node="4KDfkUwM9v_" resolve="RenameConcept" />
      </node>
      <node concept="tCFHf" id="4KDfkUwM9vu" role="ftvYc">
        <ref role="tCJdB" node="4KDfkUwM9yZ" resolve="RenameLink" />
      </node>
      <node concept="tCFHf" id="4KDfkUwM9vv" role="ftvYc">
        <ref role="tCJdB" node="4KDfkUwM9wD" resolve="RenameProperty" />
      </node>
      <node concept="tCFHf" id="4KDfkUwM9vy" role="ftvYc">
        <ref role="tCJdB" node="4KDfkUwM9xm" resolve="MoveLinkUp" />
      </node>
      <node concept="tCFHf" id="4KDfkUwM9vz" role="ftvYc">
        <ref role="tCJdB" node="4KDfkUwM9uo" resolve="MovePropertyUp" />
      </node>
      <node concept="tCFHf" id="4KDfkUwM9v$" role="ftvYc">
        <ref role="tCJdB" node="4KDfkUwM9$3" resolve="MoveConcepts" />
      </node>
    </node>
  </node>
  <node concept="sE7Ow" id="4KDfkUwM9v_">
    <property role="TrG5h" value="RenameConcept" />
    <property role="72QZ$" value="true" />
    <property role="3GE5qa" value="Actions" />
    <property role="2uzpH1" value="Rename Concept" />
    <node concept="2S4$dB" id="4KDfkUwM9vA" role="1NuT2Z">
      <property role="TrG5h" value="target" />
      <node concept="3Tm6S6" id="4KDfkUwM9vB" role="1B3o_S" />
      <node concept="3Tqbb2" id="4KDfkUwM9vC" role="1tU5fm">
        <ref role="ehGHo" to="tpce:h0PkWnZ" resolve="AbstractConceptDeclaration" />
      </node>
      <node concept="1oajcY" id="4KDfkUwM9vD" role="1oa70y" />
    </node>
    <node concept="1DS2jV" id="4KDfkUwM9vE" role="1NuT2Z">
      <property role="TrG5h" value="project" />
      <ref role="1DUlNI" to="5xh9:~MPSCommonDataKeys.MPS_PROJECT" resolve="MPS_PROJECT" />
      <node concept="1oajcY" id="4KDfkUwM9vF" role="1oa70y" />
    </node>
    <node concept="tnohg" id="4KDfkUwM9vG" role="tncku">
      <node concept="3clFbS" id="4KDfkUwM9vH" role="2VODD2">
        <node concept="3cpWs8" id="2ez9PrOHPwz" role="3cqZAp">
          <node concept="3cpWsn" id="2ez9PrOHPw$" role="3cpWs9">
            <property role="TrG5h" value="oldName" />
            <node concept="17QB3L" id="2ez9PrOHPw_" role="1tU5fm" />
          </node>
        </node>
        <node concept="3cpWs8" id="2A0XzjClTP" role="3cqZAp">
          <node concept="3cpWsn" id="2A0XzjClTQ" role="3cpWs9">
            <property role="TrG5h" value="modelAccess" />
            <node concept="2OqwBi" id="2A0XzjCrgG" role="33vP2m">
              <node concept="liA8E" id="2A0XzjCspq" role="2OqNvi">
                <ref role="37wK5l" to="88zw:~SRepository.getModelAccess():org.jetbrains.mps.openapi.module.ModelAccess" resolve="getModelAccess" />
              </node>
              <node concept="2OqwBi" id="2A0XzjCoG_" role="2Oq$k0">
                <node concept="liA8E" id="2A0XzjCqRx" role="2OqNvi">
                  <ref role="37wK5l" to="vsqj:~Project.getRepository():org.jetbrains.mps.openapi.module.SRepository" resolve="getRepository" />
                </node>
                <node concept="2OqwBi" id="2A0XzjCmdF" role="2Oq$k0">
                  <node concept="2WthIp" id="2A0XzjCmdI" role="2Oq$k0" />
                  <node concept="1DTwFV" id="2A0XzjCmdK" role="2OqNvi">
                    <ref role="2WH_rO" node="4KDfkUwM9vE" resolve="project" />
                  </node>
                </node>
              </node>
            </node>
            <node concept="3uibUv" id="2A0XzjClTR" role="1tU5fm">
              <ref role="3uigEE" to="88zw:~ModelAccess" resolve="ModelAccess" />
            </node>
          </node>
        </node>
        <node concept="3clFbH" id="5ICDC4JLsPR" role="3cqZAp" />
        <node concept="3clFbF" id="2A0XzjCtj5" role="3cqZAp">
          <node concept="2OqwBi" id="2A0XzjCtoK" role="3clFbG">
            <node concept="liA8E" id="2A0XzjCujC" role="2OqNvi">
              <ref role="37wK5l" to="88zw:~ModelAccess.runReadAction(java.lang.Runnable):void" resolve="runReadAction" />
              <node concept="1bVj0M" id="2A0XzjCujY" role="37wK5m">
                <node concept="3clFbS" id="2A0XzjCujZ" role="1bW5cS">
                  <node concept="3clFbF" id="2ez9PrOHPwF" role="3cqZAp">
                    <node concept="37vLTI" id="2ez9PrOHPwJ" role="3clFbG">
                      <node concept="37vLTw" id="5ICDC4JLFx1" role="37vLTJ">
                        <ref role="3cqZAo" node="2ez9PrOHPw$" resolve="oldName" />
                      </node>
                      <node concept="2OqwBi" id="2ez9PrOHPwM" role="37vLTx">
                        <node concept="2OqwBi" id="2ez9PrOHPwN" role="2Oq$k0">
                          <node concept="2WthIp" id="2ez9PrOHPwO" role="2Oq$k0" />
                          <node concept="3gHZIF" id="2ez9PrOHPwP" role="2OqNvi">
                            <ref role="2WH_rO" node="4KDfkUwM9vA" resolve="target" />
                          </node>
                        </node>
                        <node concept="3TrcHB" id="2ez9PrOHPwQ" role="2OqNvi">
                          <ref role="3TsBF5" to="tpck:h0TrG11" resolve="name" />
                        </node>
                      </node>
                    </node>
                  </node>
                </node>
              </node>
            </node>
            <node concept="37vLTw" id="2A0XzjCtj4" role="2Oq$k0">
              <ref role="3cqZAo" node="2A0XzjClTQ" resolve="modelAccess" />
            </node>
          </node>
        </node>
        <node concept="3cpWs8" id="4KDfkUwM9vI" role="3cqZAp">
          <node concept="3cpWsn" id="4KDfkUwM9vJ" role="3cpWs9">
            <property role="TrG5h" value="newName" />
            <property role="3TUv4t" value="true" />
            <node concept="17QB3L" id="4KDfkUwM9vK" role="1tU5fm" />
            <node concept="2YIFZM" id="4KDfkUwM9vL" role="33vP2m">
              <ref role="1Pybhc" to="u42p:1t_LRy89_0M" resolve="RenameDialog" />
              <ref role="37wK5l" to="u42p:1t_LRy89_0Z" resolve="getNewName" />
              <node concept="2OqwBi" id="4KDfkUwM9vM" role="37wK5m">
                <node concept="2OqwBi" id="4KDfkUwM9vN" role="2Oq$k0">
                  <node concept="2WthIp" id="4KDfkUwM9vO" role="2Oq$k0" />
                  <node concept="1DTwFV" id="4KDfkUwM9vP" role="2OqNvi">
                    <ref role="2WH_rO" node="4KDfkUwM9vE" resolve="project" />
                  </node>
                </node>
                <node concept="liA8E" id="4KDfkUwM9vQ" role="2OqNvi">
                  <ref role="37wK5l" to="jrbx:~MPSProject.getProject():com.intellij.openapi.project.Project" resolve="getProject" />
                </node>
              </node>
              <node concept="37vLTw" id="5ICDC4JLFIN" role="37wK5m">
                <ref role="3cqZAo" node="2ez9PrOHPw$" resolve="oldName" />
              </node>
              <node concept="Xl_RD" id="4KDfkUwM9vW" role="37wK5m">
                <property role="Xl_RC" value="concept" />
              </node>
            </node>
          </node>
        </node>
        <node concept="3clFbJ" id="4KDfkUwM9vX" role="3cqZAp">
          <node concept="3clFbS" id="4KDfkUwM9vY" role="3clFbx">
            <node concept="3cpWs6" id="4KDfkUwM9vZ" role="3cqZAp" />
          </node>
          <node concept="3clFbC" id="4KDfkUwM9w0" role="3clFbw">
            <node concept="10Nm6u" id="4KDfkUwM9w1" role="3uHU7w" />
            <node concept="37vLTw" id="3GM_nagTw8X" role="3uHU7B">
              <ref role="3cqZAo" node="4KDfkUwM9vJ" resolve="newName" />
            </node>
          </node>
        </node>
        <node concept="3clFbH" id="6yzhH6lEymm" role="3cqZAp" />
        <node concept="3clFbF" id="5ICDC4JLozt" role="3cqZAp">
          <node concept="2OqwBi" id="5ICDC4JLozu" role="3clFbG">
            <node concept="37vLTw" id="5ICDC4JLFUJ" role="2Oq$k0">
              <ref role="3cqZAo" node="2A0XzjClTQ" resolve="modelAccess" />
            </node>
            <node concept="liA8E" id="5ICDC4JLozw" role="2OqNvi">
              <ref role="37wK5l" to="88zw:~ModelAccess.executeCommand(java.lang.Runnable):void" resolve="executeCommand" />
              <node concept="1bVj0M" id="5ICDC4JLozx" role="37wK5m">
                <node concept="3clFbS" id="5ICDC4JLozy" role="1bW5cS">
                  <node concept="3clFbJ" id="3XUewot810z" role="3cqZAp">
                    <node concept="3clFbS" id="3XUewot810$" role="3clFbx">
                      <node concept="3clFbF" id="5ICDC4JLozz" role="3cqZAp">
                        <node concept="37vLTI" id="5ICDC4JLoz$" role="3clFbG">
                          <node concept="37vLTw" id="5ICDC4JLG5l" role="37vLTx">
                            <ref role="3cqZAo" node="4KDfkUwM9vJ" resolve="newName" />
                          </node>
                          <node concept="2OqwBi" id="5ICDC4JLozA" role="37vLTJ">
                            <node concept="2OqwBi" id="5ICDC4JLozB" role="2Oq$k0">
                              <node concept="2WthIp" id="5ICDC4JLozC" role="2Oq$k0" />
                              <node concept="3gHZIF" id="5ICDC4JLozD" role="2OqNvi">
                                <ref role="2WH_rO" node="4KDfkUwM9vA" resolve="target" />
                              </node>
                            </node>
                            <node concept="3TrcHB" id="5ICDC4JLozE" role="2OqNvi">
                              <ref role="3TsBF5" to="tpck:h0TrG11" resolve="name" />
                            </node>
                          </node>
                        </node>
                      </node>
                    </node>
                    <node concept="3fqX7Q" id="3XUewot810N" role="3clFbw">
                      <node concept="2OqwBi" id="3XUewot810O" role="3fr31v">
                        <node concept="2OqwBi" id="3XUewot810P" role="2Oq$k0">
                          <node concept="2O5UvJ" id="3XUewot810Q" role="2Oq$k0">
                            <ref role="2O5UnU" to="tpcc:6UyJMA9FNHS" resolve="NodeRenamer" />
                          </node>
                          <node concept="SfwO_" id="3XUewot810R" role="2OqNvi" />
                        </node>
                        <node concept="2HwmR7" id="3XUewot810S" role="2OqNvi">
                          <node concept="1bVj0M" id="3XUewot810T" role="23t8la">
                            <node concept="3clFbS" id="3XUewot810U" role="1bW5cS">
                              <node concept="3clFbF" id="3XUewot810V" role="3cqZAp">
                                <node concept="2Sg_IR" id="3XUewot810W" role="3clFbG">
                                  <node concept="37vLTw" id="3XUewot810X" role="2SgG2M">
                                    <ref role="3cqZAo" node="3XUewot8118" resolve="it" />
                                  </node>
                                  <node concept="10Nm6u" id="3XUewot810Y" role="2SgHGx" />
                                  <node concept="2OqwBi" id="3XUewot810Z" role="2SgHGx">
                                    <node concept="2WthIp" id="3XUewot8110" role="2Oq$k0" />
                                    <node concept="3gHZIF" id="3XUewot8111" role="2OqNvi">
                                      <ref role="2WH_rO" node="4KDfkUwM9vA" resolve="target" />
                                    </node>
                                  </node>
                                  <node concept="2OqwBi" id="3XUewot8112" role="2SgHGx">
                                    <node concept="2OqwBi" id="3XUewot8113" role="2Oq$k0">
                                      <node concept="2WthIp" id="3XUewot8114" role="2Oq$k0" />
                                      <node concept="3gHZIF" id="3XUewot8115" role="2OqNvi">
                                        <ref role="2WH_rO" node="4KDfkUwM9vA" resolve="target" />
                                      </node>
                                    </node>
                                    <node concept="3TrcHB" id="3XUewot8116" role="2OqNvi">
                                      <ref role="3TsBF5" to="tpck:h0TrG11" resolve="name" />
                                    </node>
                                  </node>
                                  <node concept="37vLTw" id="3XUewot8117" role="2SgHGx">
                                    <ref role="3cqZAo" node="4KDfkUwM9vJ" resolve="newName" />
                                  </node>
                                </node>
                              </node>
                            </node>
                            <node concept="Rh6nW" id="3XUewot8118" role="1bW2Oz">
                              <property role="TrG5h" value="it" />
                              <node concept="2jxLKc" id="3XUewot8119" role="1tU5fm" />
                            </node>
                          </node>
                        </node>
                      </node>
                    </node>
                  </node>
                </node>
              </node>
            </node>
          </node>
        </node>
      </node>
    </node>
  </node>
  <node concept="sE7Ow" id="4KDfkUwM9wD">
    <property role="TrG5h" value="RenameProperty" />
    <property role="72QZ$" value="true" />
    <property role="3GE5qa" value="Actions" />
    <property role="2uzpH1" value="Rename Property" />
    <node concept="2S4$dB" id="4KDfkUwM9wE" role="1NuT2Z">
      <property role="TrG5h" value="target" />
      <node concept="3Tm6S6" id="4KDfkUwM9wF" role="1B3o_S" />
      <node concept="3Tqbb2" id="4KDfkUwM9wG" role="1tU5fm">
        <ref role="ehGHo" to="tpce:f_TJgxF" resolve="PropertyDeclaration" />
      </node>
      <node concept="1oajcY" id="4KDfkUwM9wH" role="1oa70y" />
    </node>
    <node concept="1DS2jV" id="4KDfkUwM9wI" role="1NuT2Z">
      <property role="TrG5h" value="project" />
      <ref role="1DUlNI" to="5xh9:~MPSCommonDataKeys.MPS_PROJECT" resolve="MPS_PROJECT" />
      <node concept="1oajcY" id="4KDfkUwM9wJ" role="1oa70y" />
    </node>
    <node concept="tnohg" id="4KDfkUwM9wK" role="tncku">
      <node concept="3clFbS" id="4KDfkUwM9wL" role="2VODD2">
        <node concept="3cpWs8" id="10ucugRFVEl" role="3cqZAp">
          <node concept="3cpWsn" id="10ucugRFVEm" role="3cpWs9">
            <property role="TrG5h" value="oldName" />
            <node concept="17QB3L" id="10ucugRFVEn" role="1tU5fm" />
          </node>
        </node>
        <node concept="3cpWs8" id="2A0XzjCLxP" role="3cqZAp">
          <node concept="3cpWsn" id="2A0XzjCLxQ" role="3cpWs9">
            <property role="TrG5h" value="modelAccess" />
            <node concept="2OqwBi" id="2A0XzjCQal" role="33vP2m">
              <node concept="liA8E" id="2A0XzjCR8l" role="2OqNvi">
                <ref role="37wK5l" to="88zw:~SRepository.getModelAccess():org.jetbrains.mps.openapi.module.ModelAccess" resolve="getModelAccess" />
              </node>
              <node concept="2OqwBi" id="2A0XzjCO3v" role="2Oq$k0">
                <node concept="liA8E" id="2A0XzjCQ4n" role="2OqNvi">
                  <ref role="37wK5l" to="vsqj:~Project.getRepository():org.jetbrains.mps.openapi.module.SRepository" resolve="getRepository" />
                </node>
                <node concept="2OqwBi" id="2A0XzjCLFK" role="2Oq$k0">
                  <node concept="2WthIp" id="2A0XzjCLFN" role="2Oq$k0" />
                  <node concept="1DTwFV" id="2A0XzjCLFP" role="2OqNvi">
                    <ref role="2WH_rO" node="4KDfkUwM9wI" resolve="project" />
                  </node>
                </node>
              </node>
            </node>
            <node concept="3uibUv" id="2A0XzjCLxR" role="1tU5fm">
              <ref role="3uigEE" to="88zw:~ModelAccess" resolve="ModelAccess" />
            </node>
          </node>
        </node>
        <node concept="3clFbH" id="2A0XzjCRqU" role="3cqZAp" />
        <node concept="3clFbF" id="2A0XzjCRzh" role="3cqZAp">
          <node concept="2OqwBi" id="2A0XzjCRCR" role="3clFbG">
            <node concept="liA8E" id="2A0XzjCSGD" role="2OqNvi">
              <ref role="37wK5l" to="88zw:~ModelAccess.runReadAction(java.lang.Runnable):void" resolve="runReadAction" />
              <node concept="1bVj0M" id="2A0XzjCSGZ" role="37wK5m">
                <node concept="3clFbS" id="2A0XzjCSH0" role="1bW5cS">
                  <node concept="3clFbF" id="10ucugRFVEp" role="3cqZAp">
                    <node concept="37vLTI" id="10ucugRFVEH" role="3clFbG">
                      <node concept="2OqwBi" id="10ucugRFVFw" role="37vLTx">
                        <node concept="2OqwBi" id="10ucugRFVEK" role="2Oq$k0">
                          <node concept="2WthIp" id="10ucugRFVEL" role="2Oq$k0" />
                          <node concept="3gHZIF" id="10ucugRFVEM" role="2OqNvi">
                            <ref role="2WH_rO" node="4KDfkUwM9wE" resolve="target" />
                          </node>
                        </node>
                        <node concept="3TrcHB" id="10ucugRFVF_" role="2OqNvi">
                          <ref role="3TsBF5" to="tpck:h0TrG11" resolve="name" />
                        </node>
                      </node>
                      <node concept="37vLTw" id="3GM_nagTzZ8" role="37vLTJ">
                        <ref role="3cqZAo" node="10ucugRFVEm" resolve="oldName" />
                      </node>
                    </node>
                  </node>
                </node>
              </node>
            </node>
            <node concept="37vLTw" id="2A0XzjCRzg" role="2Oq$k0">
              <ref role="3cqZAo" node="2A0XzjCLxQ" resolve="modelAccess" />
            </node>
          </node>
        </node>
        <node concept="3cpWs8" id="10ucugRFVFP" role="3cqZAp">
          <node concept="3cpWsn" id="10ucugRFVFQ" role="3cpWs9">
            <property role="TrG5h" value="newName" />
            <property role="3TUv4t" value="true" />
            <node concept="17QB3L" id="10ucugRFVFR" role="1tU5fm" />
            <node concept="2YIFZM" id="10ucugRFVFS" role="33vP2m">
              <ref role="1Pybhc" to="u42p:1t_LRy89_0M" resolve="RenameDialog" />
              <ref role="37wK5l" to="u42p:1t_LRy89_0Z" resolve="getNewName" />
              <node concept="2OqwBi" id="10ucugRFVFT" role="37wK5m">
                <node concept="2OqwBi" id="10ucugRFVFU" role="2Oq$k0">
                  <node concept="2WthIp" id="10ucugRFVFV" role="2Oq$k0" />
                  <node concept="1DTwFV" id="10ucugRFVFW" role="2OqNvi">
                    <ref role="2WH_rO" node="4KDfkUwM9wI" resolve="project" />
                  </node>
                </node>
                <node concept="liA8E" id="10ucugRFVFX" role="2OqNvi">
                  <ref role="37wK5l" to="jrbx:~MPSProject.getProject():com.intellij.openapi.project.Project" resolve="getProject" />
                </node>
              </node>
              <node concept="37vLTw" id="3GM_nagTANZ" role="37wK5m">
                <ref role="3cqZAo" node="10ucugRFVEm" resolve="oldName" />
              </node>
              <node concept="Xl_RD" id="10ucugRFVG3" role="37wK5m">
                <property role="Xl_RC" value="property" />
              </node>
            </node>
          </node>
        </node>
        <node concept="3clFbJ" id="4KDfkUwM9x1" role="3cqZAp">
          <node concept="3clFbS" id="4KDfkUwM9x2" role="3clFbx">
            <node concept="3cpWs6" id="4KDfkUwM9x3" role="3cqZAp" />
          </node>
          <node concept="3clFbC" id="4KDfkUwM9x4" role="3clFbw">
            <node concept="10Nm6u" id="4KDfkUwM9x5" role="3uHU7w" />
            <node concept="37vLTw" id="3GM_nagTtkl" role="3uHU7B">
              <ref role="3cqZAo" node="10ucugRFVFQ" resolve="newName" />
            </node>
          </node>
        </node>
        <node concept="3clFbH" id="2A0XzjCTcq" role="3cqZAp" />
        <node concept="3clFbF" id="3XUewot8pyR" role="3cqZAp">
          <node concept="2OqwBi" id="3XUewot8pyS" role="3clFbG">
            <node concept="37vLTw" id="3XUewot8pyT" role="2Oq$k0">
              <ref role="3cqZAo" node="2A0XzjCLxQ" resolve="modelAccess" />
            </node>
            <node concept="liA8E" id="3XUewot8pyU" role="2OqNvi">
              <ref role="37wK5l" to="88zw:~ModelAccess.executeCommand(java.lang.Runnable):void" resolve="executeCommand" />
              <node concept="1bVj0M" id="3XUewot8pyV" role="37wK5m">
                <node concept="3clFbS" id="3XUewot8pyW" role="1bW5cS">
                  <node concept="3clFbJ" id="3XUewot8pyX" role="3cqZAp">
                    <node concept="3clFbS" id="3XUewot8pyY" role="3clFbx">
                      <node concept="3clFbF" id="3XUewot8pyZ" role="3cqZAp">
                        <node concept="37vLTI" id="3XUewot8pz0" role="3clFbG">
                          <node concept="37vLTw" id="3XUewot8pz1" role="37vLTx">
                            <ref role="3cqZAo" node="10ucugRFVFQ" resolve="newName" />
                          </node>
                          <node concept="2OqwBi" id="3XUewot8pz2" role="37vLTJ">
                            <node concept="2OqwBi" id="3XUewot8pz3" role="2Oq$k0">
                              <node concept="2WthIp" id="3XUewot8pz4" role="2Oq$k0" />
                              <node concept="3gHZIF" id="3XUewot8pz5" role="2OqNvi">
                                <ref role="2WH_rO" node="4KDfkUwM9wE" resolve="target" />
                              </node>
                            </node>
                            <node concept="3TrcHB" id="3XUewot8pz6" role="2OqNvi">
                              <ref role="3TsBF5" to="tpck:h0TrG11" resolve="name" />
                            </node>
                          </node>
                        </node>
                      </node>
                    </node>
                    <node concept="3fqX7Q" id="3XUewot8pz7" role="3clFbw">
                      <node concept="2OqwBi" id="3XUewot8pz8" role="3fr31v">
                        <node concept="2OqwBi" id="3XUewot8pz9" role="2Oq$k0">
                          <node concept="2O5UvJ" id="3XUewot8pza" role="2Oq$k0">
                            <ref role="2O5UnU" to="tpcc:6UyJMA9FNHS" resolve="NodeRenamer" />
                          </node>
                          <node concept="SfwO_" id="3XUewot8pzb" role="2OqNvi" />
                        </node>
                        <node concept="2HwmR7" id="3XUewot8pzc" role="2OqNvi">
                          <node concept="1bVj0M" id="3XUewot8pzd" role="23t8la">
                            <node concept="3clFbS" id="3XUewot8pze" role="1bW5cS">
                              <node concept="3clFbF" id="3XUewot8pzf" role="3cqZAp">
                                <node concept="2Sg_IR" id="3XUewot8pzg" role="3clFbG">
                                  <node concept="37vLTw" id="3XUewot8pzh" role="2SgG2M">
                                    <ref role="3cqZAo" node="3XUewot8pzs" resolve="it" />
                                  </node>
                                  <node concept="10Nm6u" id="3XUewot8pzi" role="2SgHGx" />
                                  <node concept="2OqwBi" id="3XUewot8pzj" role="2SgHGx">
                                    <node concept="2WthIp" id="3XUewot8pzk" role="2Oq$k0" />
                                    <node concept="3gHZIF" id="3XUewot8pzl" role="2OqNvi">
                                      <ref role="2WH_rO" node="4KDfkUwM9wE" resolve="target" />
                                    </node>
                                  </node>
                                  <node concept="2OqwBi" id="3XUewot8pzm" role="2SgHGx">
                                    <node concept="2OqwBi" id="3XUewot8pzn" role="2Oq$k0">
                                      <node concept="2WthIp" id="3XUewot8pzo" role="2Oq$k0" />
                                      <node concept="3gHZIF" id="3XUewot8pzp" role="2OqNvi">
                                        <ref role="2WH_rO" node="4KDfkUwM9wE" resolve="target" />
                                      </node>
                                    </node>
                                    <node concept="3TrcHB" id="3XUewot8pzq" role="2OqNvi">
                                      <ref role="3TsBF5" to="tpck:h0TrG11" resolve="name" />
                                    </node>
                                  </node>
                                  <node concept="37vLTw" id="3XUewot8pzr" role="2SgHGx">
                                    <ref role="3cqZAo" node="10ucugRFVFQ" resolve="newName" />
                                  </node>
                                </node>
                              </node>
                            </node>
                            <node concept="Rh6nW" id="3XUewot8pzs" role="1bW2Oz">
                              <property role="TrG5h" value="it" />
                              <node concept="2jxLKc" id="3XUewot8pzt" role="1tU5fm" />
                            </node>
                          </node>
                        </node>
                      </node>
                    </node>
                  </node>
                </node>
              </node>
            </node>
          </node>
        </node>
      </node>
    </node>
  </node>
  <node concept="sE7Ow" id="4KDfkUwM9xm">
    <property role="TrG5h" value="MoveLinkUp" />
    <property role="72QZ$" value="true" />
    <property role="3GE5qa" value="Actions" />
    <property role="2uzpH1" value="Move Link Up" />
    <node concept="2S4$dB" id="4KDfkUwM9xn" role="1NuT2Z">
      <property role="TrG5h" value="target" />
      <node concept="3Tm6S6" id="4KDfkUwM9xo" role="1B3o_S" />
      <node concept="3Tqbb2" id="4KDfkUwM9xp" role="1tU5fm">
        <ref role="ehGHo" to="tpce:f_TJgxE" resolve="LinkDeclaration" />
      </node>
      <node concept="1oajcY" id="4KDfkUwM9xq" role="1oa70y" />
    </node>
    <node concept="1DS2jV" id="2BXC8DkFYqL" role="1NuT2Z">
      <property role="TrG5h" value="project" />
      <ref role="1DUlNI" to="5xh9:~MPSCommonDataKeys.MPS_PROJECT" resolve="MPS_PROJECT" />
      <node concept="1oajcY" id="2BXC8DkFYqM" role="1oa70y" />
    </node>
    <node concept="tnohg" id="4KDfkUwM9xt" role="tncku">
      <node concept="3clFbS" id="4KDfkUwM9xu" role="2VODD2">
        <node concept="3cpWs8" id="68vJXgz9iej" role="3cqZAp">
          <node concept="3cpWsn" id="68vJXgz9iek" role="3cpWs9">
            <property role="TrG5h" value="targetConcept" />
            <property role="3TUv4t" value="true" />
            <node concept="3Tqbb2" id="68vJXgz9iel" role="1tU5fm">
              <ref role="ehGHo" to="tpce:h0PkWnZ" resolve="AbstractConceptDeclaration" />
            </node>
            <node concept="2YIFZM" id="68vJXgz9iem" role="33vP2m">
              <ref role="1Pybhc" to="o2jy:4rbk1n1vf4H" resolve="MoveUpDialog" />
              <ref role="37wK5l" to="o2jy:4rbk1n1vfZJ" resolve="getConcept" />
              <node concept="2OqwBi" id="68vJXgz9ien" role="37wK5m">
                <node concept="2OqwBi" id="68vJXgz9ieo" role="2Oq$k0">
                  <node concept="2WthIp" id="68vJXgz9iep" role="2Oq$k0" />
                  <node concept="1DTwFV" id="2BXC8DkGdX6" role="2OqNvi">
                    <ref role="2WH_rO" node="2BXC8DkFYqL" resolve="project" />
                  </node>
                </node>
                <node concept="liA8E" id="68vJXgz9ier" role="2OqNvi">
                  <ref role="37wK5l" to="jrbx:~MPSProject.getProject():com.intellij.openapi.project.Project" resolve="getProject" />
                </node>
              </node>
              <node concept="2OqwBi" id="68vJXgz9ies" role="37wK5m">
                <node concept="2WthIp" id="68vJXgz9iet" role="2Oq$k0" />
                <node concept="3gHZIF" id="68vJXgz9ieu" role="2OqNvi">
                  <ref role="2WH_rO" node="4KDfkUwM9xn" resolve="target" />
                </node>
              </node>
              <node concept="Xl_RD" id="68vJXgz9iev" role="37wK5m">
                <property role="Xl_RC" value="link" />
              </node>
            </node>
          </node>
        </node>
        <node concept="3cpWs8" id="68vJXgz9iew" role="3cqZAp">
          <node concept="3cpWsn" id="68vJXgz9iex" role="3cpWs9">
            <property role="TrG5h" value="modelAccess" />
            <node concept="2OqwBi" id="68vJXgz9iey" role="33vP2m">
              <node concept="liA8E" id="68vJXgz9iez" role="2OqNvi">
                <ref role="37wK5l" to="88zw:~SRepository.getModelAccess():org.jetbrains.mps.openapi.module.ModelAccess" resolve="getModelAccess" />
              </node>
              <node concept="2OqwBi" id="68vJXgz9ie$" role="2Oq$k0">
                <node concept="liA8E" id="68vJXgz9ie_" role="2OqNvi">
                  <ref role="37wK5l" to="vsqj:~Project.getRepository():org.jetbrains.mps.openapi.module.SRepository" resolve="getRepository" />
                </node>
                <node concept="2OqwBi" id="68vJXgz9ieA" role="2Oq$k0">
                  <node concept="2WthIp" id="68vJXgz9ieB" role="2Oq$k0" />
                  <node concept="1DTwFV" id="2BXC8DkGf91" role="2OqNvi">
                    <ref role="2WH_rO" node="2BXC8DkFYqL" resolve="project" />
                  </node>
                </node>
              </node>
            </node>
            <node concept="3uibUv" id="68vJXgz9ieD" role="1tU5fm">
              <ref role="3uigEE" to="88zw:~ModelAccess" resolve="ModelAccess" />
            </node>
          </node>
        </node>
        <node concept="3clFbJ" id="68vJXgz9ieE" role="3cqZAp">
          <node concept="3clFbS" id="68vJXgz9ieF" role="3clFbx">
            <node concept="3cpWs6" id="68vJXgz9ieG" role="3cqZAp" />
          </node>
          <node concept="3clFbC" id="68vJXgz9ieH" role="3clFbw">
            <node concept="10Nm6u" id="68vJXgz9ieI" role="3uHU7w" />
            <node concept="37vLTw" id="68vJXgz9ieJ" role="3uHU7B">
              <ref role="3cqZAo" node="68vJXgz9iek" resolve="targetConcept" />
            </node>
          </node>
        </node>
        <node concept="3clFbH" id="68vJXgz9ieN" role="3cqZAp" />
        <node concept="3clFbF" id="68vJXgz9ifM" role="3cqZAp">
          <node concept="2OqwBi" id="68vJXgz9ifN" role="3clFbG">
            <node concept="37vLTw" id="68vJXgz9ifO" role="2Oq$k0">
              <ref role="3cqZAo" node="68vJXgz9iex" resolve="modelAccess" />
            </node>
            <node concept="liA8E" id="68vJXgz9ifP" role="2OqNvi">
              <ref role="37wK5l" to="88zw:~ModelAccess.executeCommandInEDT(java.lang.Runnable):void" resolve="executeCommandInEDT" />
              <node concept="1bVj0M" id="68vJXgz9ifQ" role="37wK5m">
                <node concept="3clFbS" id="68vJXgz9ifR" role="1bW5cS">
                  <node concept="3cpWs8" id="2BXC8DkKi_V" role="3cqZAp">
                    <node concept="3cpWsn" id="2BXC8DkKi_W" role="3cpWs9">
                      <property role="TrG5h" value="currentConcept" />
                      <property role="3TUv4t" value="true" />
                      <node concept="3Tqbb2" id="2BXC8DkKi_X" role="1tU5fm">
                        <ref role="ehGHo" to="tpce:h0PkWnZ" resolve="AbstractConceptDeclaration" />
                      </node>
                      <node concept="2OqwBi" id="2BXC8DkKCrZ" role="33vP2m">
                        <node concept="2OqwBi" id="2BXC8DkK$Yh" role="2Oq$k0">
                          <node concept="2WthIp" id="2BXC8DkKzM5" role="2Oq$k0" />
                          <node concept="3gHZIF" id="2BXC8DkKALV" role="2OqNvi">
                            <ref role="2WH_rO" node="4KDfkUwM9xn" resolve="target" />
                          </node>
                        </node>
                        <node concept="2Xjw5R" id="2BXC8DkKDSh" role="2OqNvi">
                          <node concept="1xMEDy" id="2BXC8DkKDSj" role="1xVPHs">
                            <node concept="chp4Y" id="2BXC8DkKET7" role="ri$Ld">
                              <ref role="cht4Q" to="tpce:h0PkWnZ" resolve="AbstractConceptDeclaration" />
                            </node>
                          </node>
                        </node>
                      </node>
                    </node>
                  </node>
                  <node concept="3clFbJ" id="2BXC8DkKHwq" role="3cqZAp">
                    <node concept="3clFbS" id="2BXC8DkKHwt" role="3clFbx">
                      <node concept="3cpWs6" id="2BXC8DkKLkJ" role="3cqZAp" />
                    </node>
                    <node concept="3clFbC" id="2BXC8DkKK8h" role="3clFbw">
                      <node concept="10Nm6u" id="2BXC8DkKLfJ" role="3uHU7w" />
                      <node concept="37vLTw" id="2BXC8DkKIWG" role="3uHU7B">
                        <ref role="3cqZAo" node="2BXC8DkKi_W" resolve="currentConcept" />
                      </node>
                    </node>
                  </node>
                  <node concept="3clFbJ" id="68vJXgz9ifS" role="3cqZAp">
                    <node concept="3clFbS" id="68vJXgz9ifT" role="3clFbx">
                      <node concept="3cpWs6" id="68vJXgz9ifU" role="3cqZAp" />
                    </node>
                    <node concept="3fqX7Q" id="68vJXgz9ifV" role="3clFbw">
                      <node concept="2YIFZM" id="68vJXgz9ifW" role="3fr31v">
                        <ref role="1Pybhc" to="ec5l:~SNodeUtil" resolve="SNodeUtil" />
                        <ref role="37wK5l" to="ec5l:~SNodeUtil.isAccessible(org.jetbrains.mps.openapi.model.SNode,org.jetbrains.mps.openapi.module.SRepository):boolean" resolve="isAccessible" />
                        <node concept="2OqwBi" id="68vJXgz9ifX" role="37wK5m">
                          <node concept="2WthIp" id="68vJXgz9ifY" role="2Oq$k0" />
                          <node concept="3gHZIF" id="68vJXgz9ifZ" role="2OqNvi">
                            <ref role="2WH_rO" node="4KDfkUwM9xn" resolve="target" />
                          </node>
                        </node>
                        <node concept="2OqwBi" id="2BXC8DkGlnu" role="37wK5m">
                          <node concept="2OqwBi" id="2BXC8DkGkj6" role="2Oq$k0">
                            <node concept="2WthIp" id="2BXC8DkGkj9" role="2Oq$k0" />
                            <node concept="1DTwFV" id="2BXC8DkGkjb" role="2OqNvi">
                              <ref role="2WH_rO" node="2BXC8DkFYqL" resolve="project" />
                            </node>
                          </node>
                          <node concept="liA8E" id="2BXC8DkGmz4" role="2OqNvi">
                            <ref role="37wK5l" to="vsqj:~Project.getRepository():org.jetbrains.mps.openapi.module.SRepository" resolve="getRepository" />
                          </node>
                        </node>
                      </node>
                    </node>
                  </node>
                  <node concept="3clFbJ" id="68vJXgz9ig1" role="3cqZAp">
                    <node concept="3clFbS" id="68vJXgz9ig2" role="3clFbx">
                      <node concept="3cpWs6" id="68vJXgz9ig3" role="3cqZAp" />
                    </node>
                    <node concept="3fqX7Q" id="68vJXgz9ig4" role="3clFbw">
                      <node concept="2YIFZM" id="68vJXgz9ig5" role="3fr31v">
                        <ref role="1Pybhc" to="ec5l:~SNodeUtil" resolve="SNodeUtil" />
                        <ref role="37wK5l" to="ec5l:~SNodeUtil.isAccessible(org.jetbrains.mps.openapi.model.SNode,org.jetbrains.mps.openapi.module.SRepository):boolean" resolve="isAccessible" />
                        <node concept="37vLTw" id="68vJXgz9ig6" role="37wK5m">
                          <ref role="3cqZAo" node="68vJXgz9iek" resolve="targetConcept" />
                        </node>
                        <node concept="2OqwBi" id="2BXC8DkGn1_" role="37wK5m">
                          <node concept="2OqwBi" id="2BXC8DkGn1A" role="2Oq$k0">
                            <node concept="2WthIp" id="2BXC8DkGn1B" role="2Oq$k0" />
                            <node concept="1DTwFV" id="2BXC8DkGn1C" role="2OqNvi">
                              <ref role="2WH_rO" node="2BXC8DkFYqL" resolve="project" />
                            </node>
                          </node>
                          <node concept="liA8E" id="2BXC8DkGn1D" role="2OqNvi">
                            <ref role="37wK5l" to="vsqj:~Project.getRepository():org.jetbrains.mps.openapi.module.SRepository" resolve="getRepository" />
                          </node>
                        </node>
                      </node>
                    </node>
                  </node>
                  <node concept="3cpWs8" id="68vJXgz9ig8" role="3cqZAp">
                    <node concept="3cpWsn" id="68vJXgz9ig9" role="3cpWs9">
                      <property role="TrG5h" value="targetLanguage" />
                      <node concept="3uibUv" id="68vJXgz9iga" role="1tU5fm">
                        <ref role="3uigEE" to="cu2c:~Language" resolve="Language" />
                      </node>
                      <node concept="2YIFZM" id="68vJXgz9igb" role="33vP2m">
                        <ref role="1Pybhc" to="cu2c:~Language" resolve="Language" />
                        <ref role="37wK5l" to="cu2c:~Language.getLanguageFor(org.jetbrains.mps.openapi.model.SModel):jetbrains.mps.smodel.Language" resolve="getLanguageFor" />
                        <node concept="2JrnkZ" id="68vJXgz9igc" role="37wK5m">
                          <node concept="2OqwBi" id="68vJXgz9igd" role="2JrQYb">
                            <node concept="37vLTw" id="68vJXgz9ige" role="2Oq$k0">
                              <ref role="3cqZAo" node="68vJXgz9iek" resolve="targetConcept" />
                            </node>
                            <node concept="I4A8Y" id="68vJXgz9igf" role="2OqNvi" />
                          </node>
                        </node>
                      </node>
                    </node>
                  </node>
                  <node concept="3cpWs8" id="2BXC8DkLhWI" role="3cqZAp">
                    <node concept="3cpWsn" id="2BXC8DkLhWJ" role="3cpWs9">
                      <property role="TrG5h" value="newLink" />
                      <node concept="3Tqbb2" id="2BXC8DkLhWE" role="1tU5fm">
                        <ref role="ehGHo" to="tpce:f_TJgxE" resolve="LinkDeclaration" />
                      </node>
                      <node concept="2OqwBi" id="2BXC8DkLhWK" role="33vP2m">
                        <node concept="2OqwBi" id="2BXC8DkLhWL" role="2Oq$k0">
                          <node concept="2WthIp" id="2BXC8DkLhWM" role="2Oq$k0" />
                          <node concept="3gHZIF" id="2BXC8DkLhWN" role="2OqNvi">
                            <ref role="2WH_rO" node="4KDfkUwM9xn" resolve="target" />
                          </node>
                        </node>
                        <node concept="1$rogu" id="2BXC8DkLhWO" role="2OqNvi" />
                      </node>
                    </node>
                  </node>
                  <node concept="3clFbF" id="68vJXgz9igr" role="3cqZAp">
                    <node concept="2OqwBi" id="68vJXgz9igs" role="3clFbG">
                      <node concept="2OqwBi" id="68vJXgz9igt" role="2Oq$k0">
                        <node concept="37vLTw" id="68vJXgz9igu" role="2Oq$k0">
                          <ref role="3cqZAo" node="68vJXgz9iek" resolve="targetConcept" />
                        </node>
                        <node concept="3Tsc0h" id="68vJXgz9igv" role="2OqNvi">
                          <ref role="3TtcxE" to="tpce:f_TKVDF" />
                        </node>
                      </node>
                      <node concept="TSZUe" id="68vJXgz9igw" role="2OqNvi">
                        <node concept="37vLTw" id="2BXC8DkLhWP" role="25WWJ7">
                          <ref role="3cqZAo" node="2BXC8DkLhWJ" resolve="newLink" />
                        </node>
                      </node>
                    </node>
                  </node>
                  <node concept="3clFbF" id="68vJXgz9igg" role="3cqZAp">
                    <node concept="37vLTI" id="68vJXgz9igh" role="3clFbG">
                      <node concept="2OqwBi" id="68vJXgz9igl" role="37vLTJ">
                        <node concept="2OqwBi" id="68vJXgz9igm" role="2Oq$k0">
                          <node concept="2WthIp" id="68vJXgz9ign" role="2Oq$k0" />
                          <node concept="3gHZIF" id="68vJXgz9igo" role="2OqNvi">
                            <ref role="2WH_rO" node="4KDfkUwM9xn" resolve="target" />
                          </node>
                        </node>
                        <node concept="3CFZ6_" id="68vJXgz9igp" role="2OqNvi">
                          <node concept="3CFYIy" id="68vJXgz9igq" role="3CFYIz">
                            <ref role="3CFYIx" to="tpce:hOasaTk" resolve="DeprecatedNodeAnnotation" />
                          </node>
                        </node>
                      </node>
                      <node concept="2pJPEk" id="2BXC8DkGzjB" role="37vLTx">
                        <node concept="2pJPED" id="2BXC8DkGzCc" role="2pJPEn">
                          <ref role="2pJxaS" to="tpce:hOasaTk" resolve="DeprecatedNodeAnnotation" />
                          <node concept="2pJxcG" id="2BXC8DkG$gF" role="2pJxcM">
                            <ref role="2pJxcJ" to="tpce:hOYLQ3C" resolve="comment" />
                            <node concept="3cpWs3" id="2BXC8DkGWrO" role="2pJxcZ">
                              <node concept="3cpWs3" id="2BXC8DkGW7B" role="3uHU7B">
                                <node concept="Xl_RD" id="2BXC8DkGS7Y" role="3uHU7B">
                                  <property role="Xl_RC" value="The link was moved to superconcept \&quot;" />
                                </node>
                                <node concept="2OqwBi" id="2BXC8DkGYnN" role="3uHU7w">
                                  <node concept="37vLTw" id="2BXC8DkGXVy" role="2Oq$k0">
                                    <ref role="3cqZAo" node="68vJXgz9iek" resolve="targetConcept" />
                                  </node>
                                  <node concept="2qgKlT" id="2BXC8DkGZ1Y" role="2OqNvi">
                                    <ref role="37wK5l" to="tpcu:hEwIO9y" resolve="getFqName" />
                                  </node>
                                </node>
                              </node>
                              <node concept="Xl_RD" id="2BXC8DkGWYX" role="3uHU7w">
                                <property role="Xl_RC" value="\&quot;" />
                              </node>
                            </node>
                          </node>
                        </node>
                      </node>
                    </node>
                  </node>
                  <node concept="3cpWs8" id="2BXC8DkHZm5" role="3cqZAp">
                    <node concept="3cpWsn" id="2BXC8DkHZm6" role="3cpWs9">
                      <property role="TrG5h" value="roleName" />
                      <node concept="17QB3L" id="2BXC8DkHZm4" role="1tU5fm" />
                      <node concept="2OqwBi" id="2BXC8DkHZm7" role="33vP2m">
                        <node concept="2OqwBi" id="2BXC8DkHZm8" role="2Oq$k0">
                          <node concept="2WthIp" id="2BXC8DkHZm9" role="2Oq$k0" />
                          <node concept="3gHZIF" id="2BXC8DkHZma" role="2OqNvi">
                            <ref role="2WH_rO" node="4KDfkUwM9xn" resolve="target" />
                          </node>
                        </node>
                        <node concept="3TrcHB" id="2BXC8DkHZmb" role="2OqNvi">
                          <ref role="3TsBF5" to="tpce:fA0kJcN" resolve="role" />
                        </node>
                      </node>
                    </node>
                  </node>
                  <node concept="3clFbF" id="ITXNQocA3d" role="3cqZAp">
                    <node concept="37vLTI" id="ITXNQocOP3" role="3clFbG">
                      <node concept="2OqwBi" id="ITXNQocJjd" role="37vLTJ">
                        <node concept="2OqwBi" id="ITXNQocHMw" role="2Oq$k0">
                          <node concept="2WthIp" id="ITXNQocA3b" role="2Oq$k0" />
                          <node concept="3gHZIF" id="ITXNQocJcd" role="2OqNvi">
                            <ref role="2WH_rO" node="4KDfkUwM9xn" resolve="target" />
                          </node>
                        </node>
                        <node concept="3TrcHB" id="ITXNQocO7Q" role="2OqNvi">
                          <ref role="3TsBF5" to="tpce:fA0kJcN" resolve="role" />
                        </node>
                      </node>
                      <node concept="3cpWs3" id="ITXNQocRsD" role="37vLTx">
                        <node concept="Xl_RD" id="ITXNQocRAU" role="3uHU7w">
                          <property role="Xl_RC" value="_old" />
                        </node>
                        <node concept="37vLTw" id="2BXC8DkI0y3" role="3uHU7B">
                          <ref role="3cqZAo" node="2BXC8DkHZm6" resolve="roleName" />
                        </node>
                      </node>
                    </node>
                  </node>
                  <node concept="3clFbH" id="2BXC8DkH6n5" role="3cqZAp" />
                  <node concept="3cpWs8" id="3YBeIJ0ajEg" role="3cqZAp">
                    <node concept="3cpWsn" id="3YBeIJ0ajEh" role="3cpWs9">
                      <property role="TrG5h" value="builder" />
                      <node concept="3uibUv" id="3YBeIJ0ajE9" role="1tU5fm">
                        <ref role="3uigEE" to="qydz:1E0uMqHvl2w" resolve="MigrationScriptBuilder" />
                      </node>
                      <node concept="2YIFZM" id="3YBeIJ0ajEi" role="33vP2m">
                        <ref role="1Pybhc" to="qydz:1E0uMqHvl2w" resolve="MigrationScriptBuilder" />
                        <ref role="37wK5l" to="qydz:2BXC8DkHECl" resolve="createMigrationScript" />
                        <node concept="37vLTw" id="3YBeIJ0ajEj" role="37wK5m">
                          <ref role="3cqZAo" node="68vJXgz9ig9" resolve="targetLanguage" />
                        </node>
                      </node>
                    </node>
                  </node>
                  <node concept="3clFbF" id="2BXC8DkH3Q3" role="3cqZAp">
                    <node concept="2OqwBi" id="21rTJcz$AV6" role="3clFbG">
                      <node concept="2OqwBi" id="3YBeIJ0cRU8" role="2Oq$k0">
                        <node concept="2OqwBi" id="2BXC8DkHSX2" role="2Oq$k0">
                          <node concept="37vLTw" id="3YBeIJ0ajEk" role="2Oq$k0">
                            <ref role="3cqZAo" node="3YBeIJ0ajEh" resolve="builder" />
                          </node>
                          <node concept="liA8E" id="2BXC8DkHT$C" role="2OqNvi">
                            <ref role="37wK5l" to="qydz:2BXC8DkHn7Y" resolve="setName" />
                            <node concept="3cpWs3" id="2BXC8DkHWUs" role="37wK5m">
                              <node concept="37vLTw" id="2BXC8DkI16I" role="3uHU7w">
                                <ref role="3cqZAo" node="2BXC8DkHZm6" resolve="roleName" />
                              </node>
                              <node concept="Xl_RD" id="2BXC8DkHU0s" role="3uHU7B">
                                <property role="Xl_RC" value="Move_link_" />
                              </node>
                            </node>
                          </node>
                        </node>
                        <node concept="liA8E" id="3YBeIJ0awyq" role="2OqNvi">
                          <ref role="37wK5l" to="qydz:2BXC8DkHvpq" resolve="appendExecuteStatements" />
                          <node concept="2OqwBi" id="3YBeIJ09p1A" role="37wK5m">
                            <node concept="2WthIp" id="3YBeIJ09p1D" role="2Oq$k0" />
                            <node concept="2XshWL" id="3YBeIJ09p1F" role="2OqNvi">
                              <ref role="2WH_rO" node="3YBeIJ08Lr3" resolve="moveLinkStatements" />
                              <node concept="37vLTw" id="3YBeIJ09tcf" role="2XxRq1">
                                <ref role="3cqZAo" node="2BXC8DkKi_W" resolve="currentConcept" />
                              </node>
                              <node concept="37vLTw" id="3YBeIJ09tf6" role="2XxRq1">
                                <ref role="3cqZAo" node="68vJXgz9iek" resolve="targetConcept" />
                              </node>
                              <node concept="2OqwBi" id="3YBeIJ09qux" role="2XxRq1">
                                <node concept="2WthIp" id="3YBeIJ09p5H" role="2Oq$k0" />
                                <node concept="3gHZIF" id="3YBeIJ09rX4" role="2OqNvi">
                                  <ref role="2WH_rO" node="4KDfkUwM9xn" resolve="target" />
                                </node>
                              </node>
                              <node concept="37vLTw" id="3YBeIJ09t0U" role="2XxRq1">
                                <ref role="3cqZAo" node="2BXC8DkLhWJ" resolve="newLink" />
                              </node>
                              <node concept="37vLTw" id="3YBeIJ0arjJ" role="2XxRq1">
                                <ref role="3cqZAo" node="3YBeIJ0ajEh" resolve="builder" />
                              </node>
                            </node>
                          </node>
                        </node>
                      </node>
                      <node concept="liA8E" id="21rTJcz$UHf" role="2OqNvi">
                        <ref role="37wK5l" to="qydz:21rTJcz$s1l" resolve="addMissingImports" />
                      </node>
                    </node>
                  </node>
                </node>
              </node>
            </node>
          </node>
        </node>
      </node>
    </node>
    <node concept="2XrIbr" id="3YBeIJ075S3" role="32lrUH">
      <property role="TrG5h" value="moveLinkClosure" />
      <node concept="3Tm6S6" id="3YBeIJ075S4" role="1B3o_S" />
      <node concept="3clFbS" id="3YBeIJ075Qt" role="3clF47">
        <node concept="3clFbJ" id="3YBeIJ075Qx" role="3cqZAp">
          <node concept="3clFbS" id="3YBeIJ075Qy" role="3clFbx">
            <node concept="3cpWs6" id="3YBeIJ07bWp" role="3cqZAp">
              <node concept="2c44tf" id="3YBeIJ075Q_" role="3cqZAk">
                <node concept="1bVj0M" id="3YBeIJ075QA" role="2c44tc">
                  <node concept="Rh6nW" id="3YBeIJ08$mQ" role="1bW2Oz">
                    <property role="TrG5h" value="node" />
                    <node concept="2jxLKc" id="3YBeIJ08$mR" role="1tU5fm" />
                  </node>
                  <node concept="3clFbS" id="3YBeIJ075QD" role="1bW5cS">
                    <node concept="3clFbF" id="3YBeIJ075QE" role="3cqZAp">
                      <node concept="37vLTI" id="3YBeIJ075QF" role="3clFbG">
                        <node concept="2OqwBi" id="3YBeIJ075QG" role="37vLTJ">
                          <node concept="37vLTw" id="3YBeIJ075QH" role="2Oq$k0">
                            <ref role="3cqZAo" node="3YBeIJ08$mQ" resolve="node" />
                          </node>
                          <node concept="3TrEf2" id="3YBeIJ075QI" role="2OqNvi">
                            <ref role="3Tt5mk" to="tpee:h9B3oxE" />
                            <node concept="2c44tb" id="3YBeIJ075QJ" role="lGtFl">
                              <property role="P3scX" value="7866978e-a0f0-4cc7-81bc-4d213d9375e1/1138056143562/1138056516764" />
                              <property role="2qtEX8" value="link" />
                              <property role="3hQQBS" value="SLinkAccess" />
                              <node concept="37vLTw" id="3YBeIJ075S9" role="2c44t1">
                                <ref role="3cqZAo" node="3YBeIJ07owZ" resolve="newLink" />
                              </node>
                            </node>
                          </node>
                        </node>
                        <node concept="2OqwBi" id="3YBeIJ075QL" role="37vLTx">
                          <node concept="37vLTw" id="3YBeIJ075QM" role="2Oq$k0">
                            <ref role="3cqZAo" node="3YBeIJ08$mQ" resolve="node" />
                          </node>
                          <node concept="3TrEf2" id="3YBeIJ075QN" role="2OqNvi">
                            <ref role="3Tt5mk" to="tpee:h9B3oxE" />
                            <node concept="2c44tb" id="3YBeIJ075QO" role="lGtFl">
                              <property role="P3scX" value="7866978e-a0f0-4cc7-81bc-4d213d9375e1/1138056143562/1138056516764" />
                              <property role="2qtEX8" value="link" />
                              <property role="3hQQBS" value="SLinkAccess" />
                              <node concept="37vLTw" id="3YBeIJ07tOm" role="2c44t1">
                                <ref role="3cqZAo" node="3YBeIJ07nJ2" resolve="oldLink" />
                              </node>
                            </node>
                          </node>
                        </node>
                      </node>
                    </node>
                    <node concept="3clFbF" id="3YBeIJ075QS" role="3cqZAp">
                      <node concept="37vLTI" id="3YBeIJ075QT" role="3clFbG">
                        <node concept="10Nm6u" id="3YBeIJ075QU" role="37vLTx" />
                        <node concept="2OqwBi" id="3YBeIJ075QV" role="37vLTJ">
                          <node concept="37vLTw" id="3YBeIJ075QW" role="2Oq$k0">
                            <ref role="3cqZAo" node="3YBeIJ08$mQ" resolve="node" />
                          </node>
                          <node concept="3TrEf2" id="3YBeIJ075QX" role="2OqNvi">
                            <ref role="3Tt5mk" to="tpee:h9B3oxE" />
                            <node concept="2c44tb" id="3YBeIJ075QY" role="lGtFl">
                              <property role="P3scX" value="7866978e-a0f0-4cc7-81bc-4d213d9375e1/1138056143562/1138056516764" />
                              <property role="2qtEX8" value="link" />
                              <property role="3hQQBS" value="SLinkAccess" />
                              <node concept="37vLTw" id="3YBeIJ07wmI" role="2c44t1">
                                <ref role="3cqZAo" node="3YBeIJ07nJ2" resolve="oldLink" />
                              </node>
                            </node>
                          </node>
                        </node>
                      </node>
                    </node>
                  </node>
                </node>
              </node>
            </node>
          </node>
          <node concept="2OqwBi" id="3YBeIJ075R3" role="3clFbw">
            <node concept="2OqwBi" id="3YBeIJ075R4" role="2Oq$k0">
              <node concept="2OqwBi" id="3YBeIJ075R5" role="2Oq$k0">
                <node concept="2WthIp" id="3YBeIJ075R6" role="2Oq$k0" />
                <node concept="3gHZIF" id="3YBeIJ075R7" role="2OqNvi">
                  <ref role="2WH_rO" node="4KDfkUwM9xn" resolve="target" />
                </node>
              </node>
              <node concept="3TrcHB" id="3YBeIJ075R8" role="2OqNvi">
                <ref role="3TsBF5" to="tpce:fA0lm$B" resolve="metaClass" />
              </node>
            </node>
            <node concept="3t7uKx" id="3YBeIJ075R9" role="2OqNvi">
              <node concept="uoxfO" id="3YBeIJ075Ra" role="3t7uKA">
                <ref role="uo_Cq" to="tpce:fLJjDmS" />
              </node>
            </node>
          </node>
          <node concept="3eNFk2" id="3YBeIJ075Rb" role="3eNLev">
            <node concept="3clFbS" id="3YBeIJ075Rc" role="3eOfB_">
              <node concept="3cpWs6" id="3YBeIJ07i5S" role="3cqZAp">
                <node concept="2c44tf" id="3YBeIJ075Rf" role="3cqZAk">
                  <node concept="1bVj0M" id="3YBeIJ075Rg" role="2c44tc">
                    <property role="3yWfEV" value="true" />
                    <node concept="Rh6nW" id="3YBeIJ075Rh" role="1bW2Oz">
                      <property role="TrG5h" value="node" />
                      <node concept="2jxLKc" id="3YBeIJ075Ri" role="1tU5fm" />
                    </node>
                    <node concept="3clFbS" id="3YBeIJ075Rj" role="1bW5cS">
                      <node concept="3clFbF" id="3YBeIJ075Rk" role="3cqZAp">
                        <node concept="37vLTI" id="3YBeIJ075Rl" role="3clFbG">
                          <node concept="2OqwBi" id="3YBeIJ075Rm" role="37vLTJ">
                            <node concept="37vLTw" id="3YBeIJ075Rn" role="2Oq$k0">
                              <ref role="3cqZAo" node="3YBeIJ075Rh" resolve="node" />
                            </node>
                            <node concept="3TrEf2" id="3YBeIJ075Ro" role="2OqNvi">
                              <ref role="3Tt5mk" to="tpee:h9B3oxE" />
                              <node concept="2c44tb" id="3YBeIJ075Rp" role="lGtFl">
                                <property role="P3scX" value="7866978e-a0f0-4cc7-81bc-4d213d9375e1/1138056143562/1138056516764" />
                                <property role="2qtEX8" value="link" />
                                <property role="3hQQBS" value="SLinkAccess" />
                                <node concept="37vLTw" id="3YBeIJ075Sa" role="2c44t1">
                                  <ref role="3cqZAo" node="3YBeIJ07owZ" resolve="newLink" />
                                </node>
                              </node>
                            </node>
                          </node>
                          <node concept="2OqwBi" id="3YBeIJ075Rr" role="37vLTx">
                            <node concept="37vLTw" id="3YBeIJ075Rs" role="2Oq$k0">
                              <ref role="3cqZAo" node="3YBeIJ075Rh" resolve="node" />
                            </node>
                            <node concept="3TrEf2" id="3YBeIJ075Rt" role="2OqNvi">
                              <ref role="3Tt5mk" to="tpee:h9B3oxE" />
                              <node concept="2c44tb" id="3YBeIJ075Ru" role="lGtFl">
                                <property role="P3scX" value="7866978e-a0f0-4cc7-81bc-4d213d9375e1/1138056143562/1138056516764" />
                                <property role="2qtEX8" value="link" />
                                <property role="3hQQBS" value="SLinkAccess" />
                                <node concept="37vLTw" id="3YBeIJ07zpH" role="2c44t1">
                                  <ref role="3cqZAo" node="3YBeIJ07nJ2" resolve="oldLink" />
                                </node>
                              </node>
                            </node>
                          </node>
                        </node>
                      </node>
                    </node>
                  </node>
                </node>
              </node>
            </node>
            <node concept="2OqwBi" id="3YBeIJ075Rz" role="3eO9$A">
              <node concept="2OqwBi" id="3YBeIJ075R$" role="2Oq$k0">
                <node concept="2WthIp" id="3YBeIJ075R_" role="2Oq$k0" />
                <node concept="3gHZIF" id="3YBeIJ075RA" role="2OqNvi">
                  <ref role="2WH_rO" node="4KDfkUwM9xn" resolve="target" />
                </node>
              </node>
              <node concept="2qgKlT" id="3YBeIJ075RB" role="2OqNvi">
                <ref role="37wK5l" to="tpcn:hEwIfAt" resolve="isSingular" />
              </node>
            </node>
          </node>
          <node concept="9aQIb" id="3YBeIJ075RC" role="9aQIa">
            <node concept="3clFbS" id="3YBeIJ075RD" role="9aQI4">
              <node concept="3cpWs6" id="3YBeIJ07laM" role="3cqZAp">
                <node concept="2c44tf" id="3YBeIJ075RG" role="3cqZAk">
                  <node concept="1bVj0M" id="3YBeIJ075RH" role="2c44tc">
                    <property role="3yWfEV" value="true" />
                    <node concept="Rh6nW" id="3YBeIJ075RI" role="1bW2Oz">
                      <property role="TrG5h" value="node" />
                      <node concept="2jxLKc" id="3YBeIJ075RJ" role="1tU5fm" />
                    </node>
                    <node concept="3clFbS" id="3YBeIJ075RK" role="1bW5cS">
                      <node concept="3clFbF" id="3YBeIJ075RL" role="3cqZAp">
                        <node concept="2OqwBi" id="3YBeIJ075RM" role="3clFbG">
                          <node concept="2OqwBi" id="3YBeIJ075RN" role="2Oq$k0">
                            <node concept="37vLTw" id="3YBeIJ075RO" role="2Oq$k0">
                              <ref role="3cqZAo" node="3YBeIJ075RI" resolve="node" />
                            </node>
                            <node concept="3Tsc0h" id="3YBeIJ075RP" role="2OqNvi">
                              <ref role="3TtcxE" to="tpck:4uZwTti3__2" />
                              <node concept="2c44tb" id="3YBeIJ075RQ" role="lGtFl">
                                <property role="P3scX" value="7866978e-a0f0-4cc7-81bc-4d213d9375e1/1138056282393/1138056546658" />
                                <property role="2qtEX8" value="link" />
                                <property role="3hQQBS" value="SLinkListAccess" />
                                <node concept="37vLTw" id="3YBeIJ075Sb" role="2c44t1">
                                  <ref role="3cqZAo" node="3YBeIJ07owZ" resolve="newLink" />
                                </node>
                              </node>
                            </node>
                          </node>
                          <node concept="X8dFx" id="3YBeIJ075RS" role="2OqNvi">
                            <node concept="2OqwBi" id="3YBeIJ075RT" role="25WWJ7">
                              <node concept="37vLTw" id="3YBeIJ075RU" role="2Oq$k0">
                                <ref role="3cqZAo" node="3YBeIJ075RI" resolve="node" />
                              </node>
                              <node concept="3Tsc0h" id="3YBeIJ075RV" role="2OqNvi">
                                <ref role="3TtcxE" to="tpck:4uZwTti3__2" />
                                <node concept="2c44tb" id="3YBeIJ075RW" role="lGtFl">
                                  <property role="P3scX" value="7866978e-a0f0-4cc7-81bc-4d213d9375e1/1138056282393/1138056546658" />
                                  <property role="2qtEX8" value="link" />
                                  <property role="3hQQBS" value="SLinkListAccess" />
                                  <node concept="37vLTw" id="3YBeIJ07_Ek" role="2c44t1">
                                    <ref role="3cqZAo" node="3YBeIJ07nJ2" resolve="oldLink" />
                                  </node>
                                </node>
                              </node>
                            </node>
                          </node>
                        </node>
                      </node>
                    </node>
                  </node>
                </node>
              </node>
            </node>
          </node>
        </node>
      </node>
      <node concept="3Tqbb2" id="3YBeIJ079bq" role="3clF45">
        <ref role="ehGHo" to="tp2c:htbVj4_" resolve="ClosureLiteral" />
      </node>
      <node concept="37vLTG" id="3YBeIJ07nJ2" role="3clF46">
        <property role="TrG5h" value="oldLink" />
        <node concept="3Tqbb2" id="3YBeIJ07nJ1" role="1tU5fm">
          <ref role="ehGHo" to="tpce:f_TJgxE" resolve="LinkDeclaration" />
        </node>
      </node>
      <node concept="37vLTG" id="3YBeIJ07owZ" role="3clF46">
        <property role="TrG5h" value="newLink" />
        <node concept="3Tqbb2" id="3YBeIJ07q95" role="1tU5fm">
          <ref role="ehGHo" to="tpce:f_TJgxE" resolve="LinkDeclaration" />
        </node>
      </node>
    </node>
    <node concept="2XrIbr" id="3YBeIJ08Lr3" role="32lrUH">
      <property role="TrG5h" value="moveLinkStatements" />
      <node concept="3Tm6S6" id="3YBeIJ08Lr4" role="1B3o_S" />
      <node concept="37vLTG" id="3YBeIJ08Pc0" role="3clF46">
        <property role="TrG5h" value="currentConcept" />
        <property role="3TUv4t" value="true" />
        <node concept="3Tqbb2" id="3YBeIJ08PR9" role="1tU5fm">
          <ref role="ehGHo" to="tpce:h0PkWnZ" resolve="AbstractConceptDeclaration" />
        </node>
      </node>
      <node concept="37vLTG" id="3YBeIJ08L9H" role="3clF46">
        <property role="TrG5h" value="targetConcept" />
        <property role="3TUv4t" value="true" />
        <node concept="3Tqbb2" id="3YBeIJ08L9I" role="1tU5fm">
          <ref role="ehGHo" to="tpce:h0PkWnZ" resolve="AbstractConceptDeclaration" />
        </node>
      </node>
      <node concept="37vLTG" id="3YBeIJ08W6q" role="3clF46">
        <property role="TrG5h" value="oldLink" />
        <property role="3TUv4t" value="true" />
        <node concept="3Tqbb2" id="3YBeIJ08W6r" role="1tU5fm">
          <ref role="ehGHo" to="tpce:f_TJgxE" resolve="LinkDeclaration" />
        </node>
      </node>
      <node concept="37vLTG" id="3YBeIJ08W6s" role="3clF46">
        <property role="TrG5h" value="newLink" />
        <property role="3TUv4t" value="true" />
        <node concept="3Tqbb2" id="3YBeIJ08W6t" role="1tU5fm">
          <ref role="ehGHo" to="tpce:f_TJgxE" resolve="LinkDeclaration" />
        </node>
      </node>
      <node concept="37vLTG" id="3YBeIJ09ISQ" role="3clF46">
        <property role="TrG5h" value="builder" />
        <node concept="3uibUv" id="3YBeIJ09JCu" role="1tU5fm">
          <ref role="3uigEE" to="qydz:1E0uMqHvl2w" resolve="MigrationScriptBuilder" />
        </node>
      </node>
      <node concept="3clFbS" id="3YBeIJ08KQO" role="3clF47">
        <node concept="3cpWs6" id="3YBeIJ08L87" role="3cqZAp">
          <node concept="2c44tf" id="3YBeIJ08L88" role="3cqZAk">
            <node concept="9aQIb" id="3YBeIJ0at_2" role="2c44tc">
              <node concept="3clFbS" id="3YBeIJ0at_4" role="9aQI4">
                <node concept="3cpWs8" id="3YBeIJ08L8c" role="3cqZAp">
                  <node concept="3cpWsn" id="3YBeIJ08L8d" role="3cpWs9">
                    <property role="TrG5h" value="models" />
                    <node concept="A3Dl8" id="3YBeIJ08L8e" role="1tU5fm">
                      <node concept="H_c77" id="3YBeIJ08L8f" role="A3Ik2" />
                    </node>
                    <node concept="10QFUN" id="3YBeIJ08L8g" role="33vP2m">
                      <node concept="A3Dl8" id="3YBeIJ08L8h" role="10QFUM">
                        <node concept="H_c77" id="3YBeIJ08L8i" role="A3Ik2" />
                      </node>
                      <node concept="2OqwBi" id="3YBeIJ08L8j" role="10QFUP">
                        <node concept="37vLTw" id="3YBeIJ09L2W" role="2Oq$k0">
                          <ref role="3cqZAo" node="3YBeIJ08L8d" resolve="models" />
                          <node concept="2c44tb" id="3YBeIJ09Ljc" role="lGtFl">
                            <property role="P3scX" value="f3061a53-9226-4cc5-a443-f952ceaf5816/1068498886296/1068581517664" />
                            <property role="2qtEX8" value="variableDeclaration" />
                            <property role="3hQQBS" value="VariableReference" />
                            <node concept="2OqwBi" id="3YBeIJ09L$1" role="2c44t1">
                              <node concept="37vLTw" id="3YBeIJ09Lzj" role="2Oq$k0">
                                <ref role="3cqZAo" node="3YBeIJ09ISQ" resolve="builder" />
                              </node>
                              <node concept="liA8E" id="3YBeIJ09LLa" role="2OqNvi">
                                <ref role="37wK5l" to="qydz:3YBeIJ09Q$M" resolve="getExecuteMethodModuleParameter" />
                              </node>
                            </node>
                          </node>
                        </node>
                        <node concept="liA8E" id="3YBeIJ08L8l" role="2OqNvi">
                          <ref role="37wK5l" to="88zw:~SModule.getModels():java.lang.Iterable" resolve="getModels" />
                        </node>
                      </node>
                    </node>
                  </node>
                </node>
                <node concept="3cpWs8" id="3YBeIJ08L8m" role="3cqZAp">
                  <node concept="3cpWsn" id="3YBeIJ08L8n" role="3cpWs9">
                    <property role="TrG5h" value="nodes" />
                    <node concept="A3Dl8" id="3YBeIJ08L8o" role="1tU5fm">
                      <node concept="3Tqbb2" id="3YBeIJ08L8p" role="A3Ik2">
                        <ref role="ehGHo" to="tpee:fz12cDA" resolve="ClassConcept" />
                        <node concept="2c44tb" id="3YBeIJ08L8q" role="lGtFl">
                          <property role="P3scX" value="7866978e-a0f0-4cc7-81bc-4d213d9375e1/1138055754698/1138405853777" />
                          <property role="2qtEX8" value="concept" />
                          <node concept="37vLTw" id="3YBeIJ08Lr9" role="2c44t1">
                            <ref role="3cqZAo" node="3YBeIJ08Pc0" resolve="currentConcept" />
                          </node>
                        </node>
                      </node>
                    </node>
                    <node concept="2OqwBi" id="3YBeIJ08L8s" role="33vP2m">
                      <node concept="37vLTw" id="3YBeIJ08L8t" role="2Oq$k0">
                        <ref role="3cqZAo" node="3YBeIJ08L8d" resolve="models" />
                      </node>
                      <node concept="3goQfb" id="3YBeIJ08L8u" role="2OqNvi">
                        <node concept="1bVj0M" id="3YBeIJ08L8v" role="23t8la">
                          <node concept="3clFbS" id="3YBeIJ08L8w" role="1bW5cS">
                            <node concept="3clFbF" id="3YBeIJ08L8x" role="3cqZAp">
                              <node concept="2OqwBi" id="3YBeIJ08L8y" role="3clFbG">
                                <node concept="37vLTw" id="3YBeIJ08L8z" role="2Oq$k0">
                                  <ref role="3cqZAo" node="3YBeIJ08L8B" resolve="model" />
                                </node>
                                <node concept="2SmgA7" id="3YBeIJ08L8$" role="2OqNvi">
                                  <ref role="2SmgA8" to="tpck:2ULFgo8_XDm" resolve="PropertyAttribute" />
                                  <node concept="2c44tb" id="3YBeIJ08L8_" role="lGtFl">
                                    <property role="P3scX" value="7866978e-a0f0-4cc7-81bc-4d213d9375e1/1171323947159/1171323947160" />
                                    <property role="2qtEX8" value="concept" />
                                    <node concept="37vLTw" id="3YBeIJ08Lra" role="2c44t1">
                                      <ref role="3cqZAo" node="3YBeIJ08Pc0" resolve="currentConcept" />
                                    </node>
                                  </node>
                                </node>
                              </node>
                            </node>
                          </node>
                          <node concept="Rh6nW" id="3YBeIJ08L8B" role="1bW2Oz">
                            <property role="TrG5h" value="model" />
                            <node concept="2jxLKc" id="3YBeIJ08L8C" role="1tU5fm" />
                          </node>
                        </node>
                      </node>
                    </node>
                  </node>
                </node>
                <node concept="3clFbF" id="3YBeIJ08L8D" role="3cqZAp">
                  <node concept="2OqwBi" id="3YBeIJ08L8E" role="3clFbG">
                    <node concept="37vLTw" id="3YBeIJ08L8F" role="2Oq$k0">
                      <ref role="3cqZAo" node="3YBeIJ08L8n" resolve="nodes" />
                    </node>
                    <node concept="2es0OD" id="3YBeIJ08L8G" role="2OqNvi">
                      <node concept="1bVj0M" id="3YBeIJ08L8H" role="23t8la">
                        <node concept="3clFbS" id="3YBeIJ08L8I" role="1bW5cS" />
                        <node concept="2c44te" id="3YBeIJ08L8J" role="lGtFl">
                          <node concept="2OqwBi" id="3YBeIJ08L8K" role="2c44t1">
                            <node concept="2WthIp" id="3YBeIJ08L8L" role="2Oq$k0" />
                            <node concept="2XshWL" id="3YBeIJ08L8M" role="2OqNvi">
                              <ref role="2WH_rO" node="3YBeIJ075S3" resolve="moveLinkClosure" />
                              <node concept="37vLTw" id="3YBeIJ08Xlf" role="2XxRq1">
                                <ref role="3cqZAo" node="3YBeIJ08W6q" resolve="oldLink" />
                              </node>
                              <node concept="37vLTw" id="3YBeIJ08Lrf" role="2XxRq1">
                                <ref role="3cqZAo" node="3YBeIJ08W6s" resolve="newLink" />
                              </node>
                            </node>
                          </node>
                        </node>
                      </node>
                    </node>
                  </node>
                </node>
                <node concept="3clFbH" id="3YBeIJ08L8R" role="3cqZAp" />
                <node concept="3cpWs8" id="3YBeIJ08L8S" role="3cqZAp">
                  <node concept="3cpWsn" id="3YBeIJ08L8T" role="3cpWs9">
                    <property role="TrG5h" value="attributes" />
                    <node concept="A3Dl8" id="3YBeIJ08L8U" role="1tU5fm">
                      <node concept="3Tqbb2" id="3YBeIJ08L8V" role="A3Ik2">
                        <ref role="ehGHo" to="tpck:2ULFgo8_XDh" resolve="LinkAttribute" />
                      </node>
                    </node>
                    <node concept="2OqwBi" id="3YBeIJ08L8W" role="33vP2m">
                      <node concept="2OqwBi" id="3YBeIJ08L8X" role="2Oq$k0">
                        <node concept="37vLTw" id="3YBeIJ08L8Y" role="2Oq$k0">
                          <ref role="3cqZAo" node="3YBeIJ08L8d" resolve="models" />
                        </node>
                        <node concept="3goQfb" id="3YBeIJ08L8Z" role="2OqNvi">
                          <node concept="1bVj0M" id="3YBeIJ08L90" role="23t8la">
                            <node concept="3clFbS" id="3YBeIJ08L91" role="1bW5cS">
                              <node concept="3clFbF" id="3YBeIJ08L92" role="3cqZAp">
                                <node concept="2OqwBi" id="3YBeIJ08L93" role="3clFbG">
                                  <node concept="37vLTw" id="3YBeIJ08L94" role="2Oq$k0">
                                    <ref role="3cqZAo" node="3YBeIJ08L96" resolve="model" />
                                  </node>
                                  <node concept="2SmgA7" id="3YBeIJ08L95" role="2OqNvi">
                                    <ref role="2SmgA8" to="tpck:2ULFgo8_XDh" resolve="LinkAttribute" />
                                  </node>
                                </node>
                              </node>
                            </node>
                            <node concept="Rh6nW" id="3YBeIJ08L96" role="1bW2Oz">
                              <property role="TrG5h" value="model" />
                              <node concept="2jxLKc" id="3YBeIJ08L97" role="1tU5fm" />
                            </node>
                          </node>
                        </node>
                      </node>
                      <node concept="3zZkjj" id="3YBeIJ08L98" role="2OqNvi">
                        <node concept="1bVj0M" id="3YBeIJ08L99" role="23t8la">
                          <node concept="3clFbS" id="3YBeIJ08L9a" role="1bW5cS">
                            <node concept="3clFbF" id="3YBeIJ08L9b" role="3cqZAp">
                              <node concept="17R0WA" id="3YBeIJ08L9c" role="3clFbG">
                                <node concept="2OqwBi" id="3YBeIJ08L9d" role="3uHU7B">
                                  <node concept="37vLTw" id="3YBeIJ08L9e" role="2Oq$k0">
                                    <ref role="3cqZAo" node="3YBeIJ08L9n" resolve="it" />
                                  </node>
                                  <node concept="2qgKlT" id="3YBeIJ08L9f" role="2OqNvi">
                                    <ref role="37wK5l" to="tpcu:1avfQ4BEFo6" resolve="getLink" />
                                  </node>
                                </node>
                                <node concept="359W_D" id="3YBeIJ08L9g" role="3uHU7w">
                                  <node concept="2c44tb" id="3YBeIJ08L9h" role="lGtFl">
                                    <property role="P3scX" value="7866978e-a0f0-4cc7-81bc-4d213d9375e1/2644386474301421077/2644386474301421078" />
                                    <property role="2qtEX8" value="conceptDeclaration" />
                                    <node concept="37vLTw" id="3YBeIJ08Lrb" role="2c44t1">
                                      <ref role="3cqZAo" node="3YBeIJ08Pc0" resolve="currentConcept" />
                                    </node>
                                  </node>
                                  <node concept="2c44tb" id="3YBeIJ08L9j" role="lGtFl">
                                    <property role="P3scX" value="7866978e-a0f0-4cc7-81bc-4d213d9375e1/2644386474301421077/2644386474301421079" />
                                    <property role="2qtEX8" value="linkDeclaration" />
                                    <node concept="2OqwBi" id="3YBeIJ08L9k" role="2c44t1">
                                      <node concept="2WthIp" id="3YBeIJ08L9l" role="2Oq$k0" />
                                      <node concept="3gHZIF" id="3YBeIJ08L9m" role="2OqNvi">
                                        <ref role="2WH_rO" node="4KDfkUwM9xn" resolve="target" />
                                      </node>
                                    </node>
                                  </node>
                                </node>
                              </node>
                            </node>
                          </node>
                          <node concept="Rh6nW" id="3YBeIJ08L9n" role="1bW2Oz">
                            <property role="TrG5h" value="it" />
                            <node concept="2jxLKc" id="3YBeIJ08L9o" role="1tU5fm" />
                          </node>
                        </node>
                      </node>
                    </node>
                  </node>
                </node>
                <node concept="3clFbF" id="3YBeIJ08L9p" role="3cqZAp">
                  <node concept="2OqwBi" id="3YBeIJ08L9q" role="3clFbG">
                    <node concept="37vLTw" id="3YBeIJ08L9r" role="2Oq$k0">
                      <ref role="3cqZAo" node="3YBeIJ08L8T" resolve="attributes" />
                    </node>
                    <node concept="2es0OD" id="3YBeIJ08L9s" role="2OqNvi">
                      <node concept="1bVj0M" id="3YBeIJ08L9t" role="23t8la">
                        <node concept="3clFbS" id="3YBeIJ08L9u" role="1bW5cS">
                          <node concept="3clFbF" id="3YBeIJ08L9v" role="3cqZAp">
                            <node concept="2OqwBi" id="3YBeIJ08L9w" role="3clFbG">
                              <node concept="37vLTw" id="3YBeIJ08L9x" role="2Oq$k0">
                                <ref role="3cqZAo" node="3YBeIJ08L9C" resolve="it" />
                              </node>
                              <node concept="2qgKlT" id="3YBeIJ08L9y" role="2OqNvi">
                                <ref role="37wK5l" to="tpcu:6Gg5KlvuxxF" resolve="setLink" />
                                <node concept="359W_D" id="3YBeIJ08L9z" role="37wK5m">
                                  <node concept="2c44tb" id="3YBeIJ08L9$" role="lGtFl">
                                    <property role="P3scX" value="7866978e-a0f0-4cc7-81bc-4d213d9375e1/2644386474301421077/2644386474301421078" />
                                    <property role="2qtEX8" value="conceptDeclaration" />
                                    <node concept="37vLTw" id="3YBeIJ08L9J" role="2c44t1">
                                      <ref role="3cqZAo" node="3YBeIJ08L9H" resolve="targetConcept" />
                                    </node>
                                  </node>
                                  <node concept="2c44tb" id="3YBeIJ08L9A" role="lGtFl">
                                    <property role="P3scX" value="7866978e-a0f0-4cc7-81bc-4d213d9375e1/2644386474301421077/2644386474301421079" />
                                    <property role="2qtEX8" value="linkDeclaration" />
                                    <node concept="37vLTw" id="3YBeIJ08Lrg" role="2c44t1">
                                      <ref role="3cqZAo" node="3YBeIJ08W6s" resolve="newLink" />
                                    </node>
                                  </node>
                                </node>
                              </node>
                            </node>
                          </node>
                        </node>
                        <node concept="Rh6nW" id="3YBeIJ08L9C" role="1bW2Oz">
                          <property role="TrG5h" value="it" />
                          <node concept="2jxLKc" id="3YBeIJ08L9D" role="1tU5fm" />
                        </node>
                      </node>
                    </node>
                  </node>
                </node>
              </node>
            </node>
          </node>
        </node>
      </node>
      <node concept="3Tqbb2" id="3YBeIJ0asIL" role="3clF45">
        <ref role="ehGHo" to="tpee:fK9aQHR" resolve="BlockStatement" />
      </node>
    </node>
  </node>
  <node concept="sE7Ow" id="4KDfkUwM9yZ">
    <property role="TrG5h" value="RenameLink" />
    <property role="72QZ$" value="true" />
    <property role="3GE5qa" value="Actions" />
    <property role="2uzpH1" value="Rename Link" />
    <node concept="2S4$dB" id="4KDfkUwM9z0" role="1NuT2Z">
      <property role="TrG5h" value="target" />
      <node concept="3Tm6S6" id="4KDfkUwM9z1" role="1B3o_S" />
      <node concept="3Tqbb2" id="4KDfkUwM9z2" role="1tU5fm">
        <ref role="ehGHo" to="tpce:f_TJgxE" resolve="LinkDeclaration" />
      </node>
      <node concept="1oajcY" id="4KDfkUwM9z3" role="1oa70y" />
    </node>
    <node concept="1DS2jV" id="4KDfkUwM9z4" role="1NuT2Z">
      <property role="TrG5h" value="project" />
      <ref role="1DUlNI" to="5xh9:~MPSCommonDataKeys.MPS_PROJECT" resolve="MPS_PROJECT" />
      <node concept="1oajcY" id="4KDfkUwM9z5" role="1oa70y" />
    </node>
    <node concept="tnohg" id="4KDfkUwM9z6" role="tncku">
      <node concept="3clFbS" id="4KDfkUwM9z7" role="2VODD2">
        <node concept="3cpWs8" id="6gwqkiNGElW" role="3cqZAp">
          <node concept="3cpWsn" id="6gwqkiNGElX" role="3cpWs9">
            <property role="TrG5h" value="oldName" />
            <node concept="17QB3L" id="6gwqkiNGElY" role="1tU5fm" />
          </node>
        </node>
        <node concept="3cpWs8" id="2A0XzjCxEL" role="3cqZAp">
          <node concept="3cpWsn" id="2A0XzjCxEM" role="3cpWs9">
            <property role="TrG5h" value="modelAccess" />
            <node concept="2OqwBi" id="2A0XzjCCv$" role="33vP2m">
              <node concept="liA8E" id="2A0XzjCDAH" role="2OqNvi">
                <ref role="37wK5l" to="88zw:~SRepository.getModelAccess():org.jetbrains.mps.openapi.module.ModelAccess" resolve="getModelAccess" />
              </node>
              <node concept="2OqwBi" id="2A0XzjC$vj" role="2Oq$k0">
                <node concept="liA8E" id="2A0XzjCCpA" role="2OqNvi">
                  <ref role="37wK5l" to="vsqj:~Project.getRepository():org.jetbrains.mps.openapi.module.SRepository" resolve="getRepository" />
                </node>
                <node concept="2OqwBi" id="2A0XzjCy7$" role="2Oq$k0">
                  <node concept="2WthIp" id="2A0XzjCy7B" role="2Oq$k0" />
                  <node concept="1DTwFV" id="2A0XzjCy7D" role="2OqNvi">
                    <ref role="2WH_rO" node="4KDfkUwM9z4" resolve="project" />
                  </node>
                </node>
              </node>
            </node>
            <node concept="3uibUv" id="2A0XzjCxEN" role="1tU5fm">
              <ref role="3uigEE" to="88zw:~ModelAccess" resolve="ModelAccess" />
            </node>
          </node>
        </node>
        <node concept="3clFbF" id="2A0XzjCEqK" role="3cqZAp">
          <node concept="2OqwBi" id="2A0XzjCEwl" role="3clFbG">
            <node concept="liA8E" id="2A0XzjCF$8" role="2OqNvi">
              <ref role="37wK5l" to="88zw:~ModelAccess.runReadAction(java.lang.Runnable):void" resolve="runReadAction" />
              <node concept="1bVj0M" id="2A0XzjCF$u" role="37wK5m">
                <node concept="3clFbS" id="2A0XzjCF$v" role="1bW5cS">
                  <node concept="3clFbF" id="6gwqkiNGEm3" role="3cqZAp">
                    <node concept="37vLTI" id="6gwqkiNGEm7" role="3clFbG">
                      <node concept="37vLTw" id="3GM_nagTwW7" role="37vLTJ">
                        <ref role="3cqZAo" node="6gwqkiNGElX" resolve="oldName" />
                      </node>
                      <node concept="2OqwBi" id="6gwqkiNGEma" role="37vLTx">
                        <node concept="2OqwBi" id="6gwqkiNGEmb" role="2Oq$k0">
                          <node concept="2WthIp" id="6gwqkiNGEmc" role="2Oq$k0" />
                          <node concept="3gHZIF" id="6gwqkiNGEmd" role="2OqNvi">
                            <ref role="2WH_rO" node="4KDfkUwM9z0" resolve="target" />
                          </node>
                        </node>
                        <node concept="3TrcHB" id="6gwqkiNGEme" role="2OqNvi">
                          <ref role="3TsBF5" to="tpce:fA0kJcN" resolve="role" />
                        </node>
                      </node>
                    </node>
                  </node>
                </node>
              </node>
            </node>
            <node concept="37vLTw" id="2A0XzjCEqJ" role="2Oq$k0">
              <ref role="3cqZAo" node="2A0XzjCxEM" resolve="modelAccess" />
            </node>
          </node>
        </node>
        <node concept="3cpWs8" id="4KDfkUwM9z8" role="3cqZAp">
          <node concept="3cpWsn" id="4KDfkUwM9z9" role="3cpWs9">
            <property role="TrG5h" value="newName" />
            <property role="3TUv4t" value="true" />
            <node concept="17QB3L" id="4KDfkUwM9za" role="1tU5fm" />
            <node concept="2YIFZM" id="4KDfkUwM9zb" role="33vP2m">
              <ref role="1Pybhc" to="u42p:1t_LRy89_0M" resolve="RenameDialog" />
              <ref role="37wK5l" to="u42p:1t_LRy89_0Z" resolve="getNewName" />
              <node concept="2OqwBi" id="4KDfkUwM9zc" role="37wK5m">
                <node concept="2OqwBi" id="4KDfkUwM9zd" role="2Oq$k0">
                  <node concept="2WthIp" id="4KDfkUwM9ze" role="2Oq$k0" />
                  <node concept="1DTwFV" id="4KDfkUwM9zf" role="2OqNvi">
                    <ref role="2WH_rO" node="4KDfkUwM9z4" resolve="project" />
                  </node>
                </node>
                <node concept="liA8E" id="4KDfkUwM9zg" role="2OqNvi">
                  <ref role="37wK5l" to="jrbx:~MPSProject.getProject():com.intellij.openapi.project.Project" resolve="getProject" />
                </node>
              </node>
              <node concept="37vLTw" id="3GM_nagTrXH" role="37wK5m">
                <ref role="3cqZAo" node="6gwqkiNGElX" resolve="oldName" />
              </node>
              <node concept="Xl_RD" id="4KDfkUwM9zm" role="37wK5m">
                <property role="Xl_RC" value="link" />
              </node>
            </node>
          </node>
        </node>
        <node concept="3clFbJ" id="4KDfkUwM9zn" role="3cqZAp">
          <node concept="3clFbS" id="4KDfkUwM9zo" role="3clFbx">
            <node concept="3cpWs6" id="4KDfkUwM9zp" role="3cqZAp" />
          </node>
          <node concept="3clFbC" id="4KDfkUwM9zq" role="3clFbw">
            <node concept="10Nm6u" id="4KDfkUwM9zr" role="3uHU7w" />
            <node concept="37vLTw" id="3GM_nagT_ls" role="3uHU7B">
              <ref role="3cqZAo" node="4KDfkUwM9z9" resolve="newName" />
            </node>
          </node>
        </node>
        <node concept="3clFbH" id="2A0XzjCJ5I" role="3cqZAp" />
        <node concept="3clFbF" id="3XUewot8gOi" role="3cqZAp">
          <node concept="2OqwBi" id="3XUewot8gOj" role="3clFbG">
            <node concept="37vLTw" id="3XUewot8gOk" role="2Oq$k0">
              <ref role="3cqZAo" node="2A0XzjCxEM" resolve="modelAccess" />
            </node>
            <node concept="liA8E" id="3XUewot8gOl" role="2OqNvi">
              <ref role="37wK5l" to="88zw:~ModelAccess.executeCommand(java.lang.Runnable):void" resolve="executeCommand" />
              <node concept="1bVj0M" id="3XUewot8gOm" role="37wK5m">
                <node concept="3clFbS" id="3XUewot8gOn" role="1bW5cS">
                  <node concept="3clFbJ" id="3XUewot8gOo" role="3cqZAp">
                    <node concept="3clFbS" id="3XUewot8gOp" role="3clFbx">
                      <node concept="3clFbF" id="3XUewot8gOq" role="3cqZAp">
                        <node concept="37vLTI" id="3XUewot8gOr" role="3clFbG">
                          <node concept="37vLTw" id="3XUewot8gOs" role="37vLTx">
                            <ref role="3cqZAo" node="4KDfkUwM9z9" resolve="newName" />
                          </node>
                          <node concept="2OqwBi" id="3XUewot8gOt" role="37vLTJ">
                            <node concept="2OqwBi" id="3XUewot8gOu" role="2Oq$k0">
                              <node concept="2WthIp" id="3XUewot8gOv" role="2Oq$k0" />
                              <node concept="3gHZIF" id="3XUewot8gOw" role="2OqNvi">
                                <ref role="2WH_rO" node="4KDfkUwM9z0" resolve="target" />
                              </node>
                            </node>
                            <node concept="3TrcHB" id="3XUewot8kjm" role="2OqNvi">
                              <ref role="3TsBF5" to="tpce:fA0kJcN" resolve="role" />
                            </node>
                          </node>
                        </node>
                      </node>
                    </node>
                    <node concept="3fqX7Q" id="3XUewot8gOy" role="3clFbw">
                      <node concept="2OqwBi" id="3XUewot8gOz" role="3fr31v">
                        <node concept="2OqwBi" id="3XUewot8gO$" role="2Oq$k0">
                          <node concept="2O5UvJ" id="3XUewot8gO_" role="2Oq$k0">
                            <ref role="2O5UnU" to="tpcc:6UyJMA9FNHS" resolve="NodeRenamer" />
                          </node>
                          <node concept="SfwO_" id="3XUewot8gOA" role="2OqNvi" />
                        </node>
                        <node concept="2HwmR7" id="3XUewot8gOB" role="2OqNvi">
                          <node concept="1bVj0M" id="3XUewot8gOC" role="23t8la">
                            <node concept="3clFbS" id="3XUewot8gOD" role="1bW5cS">
                              <node concept="3clFbF" id="3XUewot8gOE" role="3cqZAp">
                                <node concept="2Sg_IR" id="3XUewot8gOF" role="3clFbG">
                                  <node concept="37vLTw" id="3XUewot8gOG" role="2SgG2M">
                                    <ref role="3cqZAo" node="3XUewot8gOR" resolve="it" />
                                  </node>
                                  <node concept="10Nm6u" id="3XUewot8gOH" role="2SgHGx" />
                                  <node concept="2OqwBi" id="3XUewot8gOI" role="2SgHGx">
                                    <node concept="2WthIp" id="3XUewot8gOJ" role="2Oq$k0" />
                                    <node concept="3gHZIF" id="3XUewot8gOK" role="2OqNvi">
                                      <ref role="2WH_rO" node="4KDfkUwM9z0" resolve="target" />
                                    </node>
                                  </node>
                                  <node concept="2OqwBi" id="3XUewot8gOL" role="2SgHGx">
                                    <node concept="2OqwBi" id="3XUewot8gOM" role="2Oq$k0">
                                      <node concept="2WthIp" id="3XUewot8gON" role="2Oq$k0" />
                                      <node concept="3gHZIF" id="3XUewot8gOO" role="2OqNvi">
                                        <ref role="2WH_rO" node="4KDfkUwM9z0" resolve="target" />
                                      </node>
                                    </node>
                                    <node concept="3TrcHB" id="3XUewot8l40" role="2OqNvi">
                                      <ref role="3TsBF5" to="tpce:fA0kJcN" resolve="role" />
                                    </node>
                                  </node>
                                  <node concept="37vLTw" id="3XUewot8gOQ" role="2SgHGx">
                                    <ref role="3cqZAo" node="4KDfkUwM9z9" resolve="newName" />
                                  </node>
                                </node>
                              </node>
                            </node>
                            <node concept="Rh6nW" id="3XUewot8gOR" role="1bW2Oz">
                              <property role="TrG5h" value="it" />
                              <node concept="2jxLKc" id="3XUewot8gOS" role="1tU5fm" />
                            </node>
                          </node>
                        </node>
                      </node>
                    </node>
                  </node>
                </node>
              </node>
            </node>
          </node>
        </node>
      </node>
    </node>
  </node>
  <node concept="sE7Ow" id="4KDfkUwM9$3">
    <property role="TrG5h" value="MoveConcepts" />
    <property role="72QZ$" value="true" />
    <property role="3GE5qa" value="Actions" />
    <property role="2uzpH1" value="Move Concepts" />
<<<<<<< HEAD
    <node concept="2XrIbr" id="4KDfkUwM9$4" role="32lrUH">
      <property role="TrG5h" value="init" />
      <node concept="10P_77" id="4KDfkUwM9$5" role="3clF45" />
      <node concept="3clFbS" id="4KDfkUwM9$6" role="3clF47">
        <node concept="3cpWs8" id="4KDfkUwM9$7" role="3cqZAp">
          <node concept="3cpWsn" id="4KDfkUwM9$8" role="3cpWs9">
            <property role="TrG5h" value="fromSameLangauge" />
            <node concept="10P_77" id="4KDfkUwM9$9" role="1tU5fm" />
            <node concept="3clFbT" id="4KDfkUwM9$a" role="33vP2m" />
          </node>
        </node>
        <node concept="3cpWs8" id="4KDfkUwM9$b" role="3cqZAp">
          <node concept="3cpWsn" id="4KDfkUwM9$c" role="3cpWs9">
            <property role="TrG5h" value="hasGenerator" />
            <node concept="10P_77" id="4KDfkUwM9$d" role="1tU5fm" />
            <node concept="3clFbT" id="4KDfkUwM9$e" role="33vP2m">
              <property role="3clFbU" value="false" />
            </node>
          </node>
        </node>
        <node concept="3clFbF" id="2A0XzjBkqY" role="3cqZAp">
          <node concept="2OqwBi" id="2A0XzjBu_C" role="3clFbG">
            <node concept="liA8E" id="2A0XzjBvNU" role="2OqNvi">
              <ref role="37wK5l" to="88zw:~ModelAccess.runReadAction(java.lang.Runnable):void" resolve="runReadAction" />
              <node concept="1bVj0M" id="2A0XzjBwKe" role="37wK5m">
                <node concept="3clFbS" id="2A0XzjBwKf" role="1bW5cS">
                  <node concept="3cpWs8" id="4KDfkUwM9$i" role="3cqZAp">
                    <node concept="3cpWsn" id="4KDfkUwM9$j" role="3cpWs9">
                      <property role="TrG5h" value="model" />
                      <node concept="H_c77" id="4KDfkUwM9$k" role="1tU5fm" />
                      <node concept="2OqwBi" id="4KDfkUwM9$l" role="33vP2m">
                        <node concept="2OqwBi" id="4KDfkUwM9$m" role="2Oq$k0">
                          <node concept="2OqwBi" id="4KDfkUwM9$n" role="2Oq$k0">
                            <node concept="2WthIp" id="4KDfkUwM9$o" role="2Oq$k0" />
                            <node concept="3gHZIF" id="4KDfkUwM9$p" role="2OqNvi">
                              <ref role="2WH_rO" node="1QrPC3BaxRR" resolve="target" />
                            </node>
                          </node>
                          <node concept="1uHKPH" id="4KDfkUwM9$q" role="2OqNvi" />
                        </node>
                        <node concept="I4A8Y" id="4KDfkUwM9$r" role="2OqNvi" />
                      </node>
                    </node>
                  </node>
                  <node concept="3clFbF" id="4KDfkUwM9$s" role="3cqZAp">
                    <node concept="37vLTI" id="4KDfkUwM9$t" role="3clFbG">
                      <node concept="37vLTw" id="3GM_nagTBOb" role="37vLTJ">
                        <ref role="3cqZAo" node="4KDfkUwM9$8" resolve="fromSameLangauge" />
                      </node>
                      <node concept="2OqwBi" id="4KDfkUwM9$v" role="37vLTx">
                        <node concept="2OqwBi" id="4KDfkUwM9$w" role="2Oq$k0">
                          <node concept="2WthIp" id="4KDfkUwM9$x" role="2Oq$k0" />
                          <node concept="3gHZIF" id="4KDfkUwM9$y" role="2OqNvi">
                            <ref role="2WH_rO" node="1QrPC3BaxRR" resolve="target" />
                          </node>
                        </node>
                        <node concept="2HxqBE" id="4KDfkUwM9$z" role="2OqNvi">
                          <node concept="1bVj0M" id="4KDfkUwM9$$" role="23t8la">
                            <node concept="3clFbS" id="4KDfkUwM9$_" role="1bW5cS">
                              <node concept="3clFbF" id="4KDfkUwM9$A" role="3cqZAp">
                                <node concept="3clFbC" id="4KDfkUwM9$B" role="3clFbG">
                                  <node concept="2OqwBi" id="4KDfkUwM9$C" role="3uHU7B">
                                    <node concept="37vLTw" id="2BHiRxgmKK7" role="2Oq$k0">
                                      <ref role="3cqZAo" node="4KDfkUwM9$G" resolve="node" />
                                    </node>
                                    <node concept="I4A8Y" id="4KDfkUwM9$E" role="2OqNvi" />
                                  </node>
                                  <node concept="37vLTw" id="3GM_nagTxCj" role="3uHU7w">
                                    <ref role="3cqZAo" node="4KDfkUwM9$j" resolve="model" />
                                  </node>
                                </node>
                              </node>
                            </node>
                            <node concept="Rh6nW" id="4KDfkUwM9$G" role="1bW2Oz">
                              <property role="TrG5h" value="node" />
                              <node concept="2jxLKc" id="4KDfkUwM9$H" role="1tU5fm" />
                            </node>
                          </node>
                        </node>
                      </node>
                    </node>
                  </node>
                  <node concept="3clFbF" id="4KDfkUwM9$I" role="3cqZAp">
                    <node concept="37vLTI" id="4KDfkUwM9$J" role="3clFbG">
                      <node concept="2OqwBi" id="4KDfkUwM9$K" role="37vLTx">
                        <node concept="2OqwBi" id="4KDfkUwM9$L" role="2Oq$k0">
                          <node concept="2WthIp" id="4KDfkUwM9$M" role="2Oq$k0" />
                          <node concept="3gHZIF" id="4KDfkUwM9$N" role="2OqNvi">
                            <ref role="2WH_rO" node="1QrPC3BaxRR" resolve="target" />
                          </node>
                        </node>
                        <node concept="2HwmR7" id="4KDfkUwM9$O" role="2OqNvi">
                          <node concept="1bVj0M" id="4KDfkUwM9$P" role="23t8la">
                            <node concept="3clFbS" id="4KDfkUwM9$Q" role="1bW5cS">
                              <node concept="3clFbF" id="4KDfkUwM9$R" role="3cqZAp">
                                <node concept="2OqwBi" id="4KDfkUwM9$S" role="3clFbG">
                                  <node concept="2OqwBi" id="4KDfkUwM9$T" role="2Oq$k0">
                                    <node concept="37vLTw" id="2BHiRxghcyH" role="2Oq$k0">
                                      <ref role="3cqZAo" node="4KDfkUwM9$X" resolve="node" />
                                    </node>
                                    <node concept="2qgKlT" id="4KDfkUwM9$V" role="2OqNvi">
                                      <ref role="37wK5l" to="tpcn:5zMz2aJEI4B" resolve="findGeneratorFragments" />
                                    </node>
                                  </node>
                                  <node concept="3GX2aA" id="4KDfkUwM9$W" role="2OqNvi" />
                                </node>
                              </node>
                            </node>
                            <node concept="Rh6nW" id="4KDfkUwM9$X" role="1bW2Oz">
                              <property role="TrG5h" value="node" />
                              <node concept="2jxLKc" id="4KDfkUwM9$Y" role="1tU5fm" />
                            </node>
                          </node>
                        </node>
                      </node>
                      <node concept="37vLTw" id="3GM_nagTy60" role="37vLTJ">
                        <ref role="3cqZAo" node="4KDfkUwM9$c" resolve="hasGenerator" />
                      </node>
                    </node>
                  </node>
                </node>
              </node>
            </node>
            <node concept="2OqwBi" id="2A0XzjBsQc" role="2Oq$k0">
              <node concept="liA8E" id="2A0XzjButG" role="2OqNvi">
                <ref role="37wK5l" to="88zw:~SRepository.getModelAccess():org.jetbrains.mps.openapi.module.ModelAccess" resolve="getModelAccess" />
              </node>
              <node concept="2OqwBi" id="2A0XzjBn_n" role="2Oq$k0">
                <node concept="liA8E" id="2A0XzjBsrR" role="2OqNvi">
                  <ref role="37wK5l" to="vsqj:~Project.getRepository():org.jetbrains.mps.openapi.module.SRepository" resolve="getRepository" />
                </node>
                <node concept="2OqwBi" id="2A0XzjBkqS" role="2Oq$k0">
                  <node concept="2WthIp" id="2A0XzjBkqV" role="2Oq$k0" />
                  <node concept="1DTwFV" id="2A0XzjBkqX" role="2OqNvi">
                    <ref role="2WH_rO" node="4KDfkUwM9_o" resolve="project" />
                  </node>
                </node>
              </node>
            </node>
          </node>
        </node>
        <node concept="3clFbJ" id="4KDfkUwM9_0" role="3cqZAp">
          <node concept="3clFbS" id="4KDfkUwM9_1" role="3clFbx">
            <node concept="3clFbF" id="4KDfkUwM9_2" role="3cqZAp">
              <node concept="2YIFZM" id="4KDfkUwM9_3" role="3clFbG">
                <ref role="1Pybhc" to="810:~Messages" resolve="Messages" />
                <ref role="37wK5l" to="810:~Messages.showErrorDialog(java.lang.String,java.lang.String):void" resolve="showErrorDialog" />
                <node concept="Xl_RD" id="4KDfkUwM9_4" role="37wK5m">
                  <property role="Xl_RC" value="All concept should be from the same language." />
                </node>
                <node concept="Xl_RD" id="4KDfkUwM9_5" role="37wK5m">
                  <property role="Xl_RC" value="Move concepts" />
                </node>
              </node>
            </node>
            <node concept="3cpWs6" id="4KDfkUwM9_6" role="3cqZAp">
              <node concept="3clFbT" id="4KDfkUwM9_7" role="3cqZAk">
                <property role="3clFbU" value="false" />
              </node>
            </node>
          </node>
          <node concept="3fqX7Q" id="4KDfkUwM9_8" role="3clFbw">
            <node concept="37vLTw" id="3GM_nagTxs3" role="3fr31v">
              <ref role="3cqZAo" node="4KDfkUwM9$8" resolve="fromSameLangauge" />
            </node>
          </node>
        </node>
        <node concept="3clFbJ" id="4KDfkUwM9_a" role="3cqZAp">
          <node concept="3clFbS" id="4KDfkUwM9_b" role="3clFbx">
            <node concept="3clFbF" id="4KDfkUwM9_c" role="3cqZAp">
              <node concept="2YIFZM" id="4KDfkUwM9_d" role="3clFbG">
                <ref role="1Pybhc" to="810:~Messages" resolve="Messages" />
                <ref role="37wK5l" to="810:~Messages.showWarningDialog(java.lang.String,java.lang.String):void" resolve="showWarningDialog" />
                <node concept="Xl_RD" id="4KDfkUwM9_e" role="37wK5m">
                  <property role="Xl_RC" value="Generator fragments will not be moved." />
                </node>
                <node concept="Xl_RD" id="4KDfkUwM9_f" role="37wK5m">
                  <property role="Xl_RC" value="Move concepts" />
                </node>
              </node>
            </node>
          </node>
          <node concept="37vLTw" id="3GM_nagTuy5" role="3clFbw">
            <ref role="3cqZAo" node="4KDfkUwM9$c" resolve="hasGenerator" />
          </node>
        </node>
        <node concept="3cpWs6" id="4KDfkUwM9_h" role="3cqZAp">
          <node concept="3clFbT" id="4KDfkUwM9_i" role="3cqZAk">
            <property role="3clFbU" value="true" />
          </node>
        </node>
      </node>
      <node concept="3Tm6S6" id="4KDfkUwM9_j" role="1B3o_S" />
    </node>
    <node concept="2S4$dB" id="1QrPC3BaxRR" role="1NuT2Z">
=======
    <node concept="2S4$dB" id="4KDfkUwM9_k" role="1NuT2Z">
>>>>>>> aba23669
      <property role="TrG5h" value="target" />
      <node concept="3Tm6S6" id="1QrPC3BaxRS" role="1B3o_S" />
      <node concept="2I9FWS" id="1QrPC3BaxRT" role="1tU5fm">
        <ref role="2I9WkF" to="tpce:h0PkWnZ" resolve="AbstractConceptDeclaration" />
      </node>
      <node concept="1oajcY" id="1QrPC3BaxRU" role="1oa70y" />
    </node>
    <node concept="1DS2jV" id="4KDfkUwM9_o" role="1NuT2Z">
      <property role="TrG5h" value="project" />
      <ref role="1DUlNI" to="5xh9:~MPSCommonDataKeys.MPS_PROJECT" resolve="MPS_PROJECT" />
      <node concept="1oajcY" id="4KDfkUwM9_p" role="1oa70y" />
    </node>
    <node concept="tnohg" id="4KDfkUwM9_s" role="tncku">
      <node concept="3clFbS" id="4KDfkUwM9_t" role="2VODD2">
<<<<<<< HEAD
        <node concept="3clFbJ" id="4KDfkUwM9_u" role="3cqZAp">
          <node concept="3clFbS" id="4KDfkUwM9_v" role="3clFbx">
            <node concept="3cpWs6" id="4KDfkUwM9_w" role="3cqZAp" />
          </node>
          <node concept="3fqX7Q" id="4KDfkUwM9_x" role="3clFbw">
            <node concept="2OqwBi" id="4KDfkUwM9_y" role="3fr31v">
              <node concept="2WthIp" id="4KDfkUwM9_z" role="2Oq$k0" />
              <node concept="2XshWL" id="4KDfkUwM9_$" role="2OqNvi">
                <ref role="2WH_rO" node="4KDfkUwM9$4" resolve="init" />
              </node>
            </node>
          </node>
        </node>
        <node concept="3cpWs8" id="1QrPC3Ba0DB" role="3cqZAp">
          <node concept="3cpWsn" id="1QrPC3Ba0DC" role="3cpWs9">
            <property role="TrG5h" value="targetModelRef" />
            <property role="3TUv4t" value="true" />
            <node concept="3uibUv" id="1QrPC3Ba0DD" role="1tU5fm">
              <ref role="3uigEE" to="ec5l:~SModelReference" resolve="SModelReference" />
            </node>
          </node>
        </node>
        <node concept="3cpWs8" id="1QrPC3Ba0DE" role="3cqZAp">
          <node concept="3cpWsn" id="1QrPC3Ba0DF" role="3cpWs9">
            <property role="TrG5h" value="myModels" />
            <node concept="_YKpA" id="1QrPC3Ba0DG" role="1tU5fm">
              <node concept="3uibUv" id="1QrPC3Ba0DH" role="_ZDj9">
                <ref role="3uigEE" to="ec5l:~SModelReference" resolve="SModelReference" />
              </node>
            </node>
          </node>
        </node>
        <node concept="3clFbF" id="1QrPC3Ba0DI" role="3cqZAp">
          <node concept="37vLTI" id="1QrPC3Ba0DJ" role="3clFbG">
            <node concept="37vLTw" id="1QrPC3Ba0DK" role="37vLTJ">
              <ref role="3cqZAo" node="1QrPC3Ba0DF" resolve="myModels" />
            </node>
            <node concept="2OqwBi" id="1QrPC3Ba0DL" role="37vLTx">
              <node concept="2OqwBi" id="1QrPC3Ba0DM" role="2Oq$k0">
                <node concept="2OqwBi" id="1QrPC3Ba0DN" role="2Oq$k0">
                  <node concept="1eOMI4" id="1QrPC3Ba0DO" role="2Oq$k0">
                    <node concept="10QFUN" id="1QrPC3Ba0DP" role="1eOMHV">
                      <node concept="1eOMI4" id="1QrPC3Ba0DQ" role="10QFUP">
                        <node concept="2OqwBi" id="1QrPC3Ba0DR" role="1eOMHV">
                          <node concept="2YIFZM" id="1QrPC3Ba0DS" role="2Oq$k0">
                            <ref role="37wK5l" to="cu2c:~SModelRepository.getInstance():jetbrains.mps.smodel.SModelRepository" resolve="getInstance" />
                            <ref role="1Pybhc" to="cu2c:~SModelRepository" resolve="SModelRepository" />
                          </node>
                          <node concept="liA8E" id="1QrPC3Ba0DT" role="2OqNvi">
                            <ref role="37wK5l" to="cu2c:~SModelRepository.getModelDescriptors():java.util.List" resolve="getModelDescriptors" />
                          </node>
                        </node>
                      </node>
                      <node concept="_YKpA" id="1QrPC3Ba0DU" role="10QFUM">
                        <node concept="3uibUv" id="1QrPC3Ba0DV" role="_ZDj9">
                          <ref role="3uigEE" to="ec5l:~SModel" resolve="SModel" />
                        </node>
                      </node>
                    </node>
                  </node>
                  <node concept="3$u5V9" id="1QrPC3Ba0DW" role="2OqNvi">
                    <node concept="1bVj0M" id="1QrPC3Ba0DX" role="23t8la">
                      <node concept="3clFbS" id="1QrPC3Ba0DY" role="1bW5cS">
                        <node concept="3clFbF" id="1QrPC3Ba0DZ" role="3cqZAp">
                          <node concept="2OqwBi" id="1QrPC3Ba0E0" role="3clFbG">
                            <node concept="liA8E" id="1QrPC3Ba0E1" role="2OqNvi">
                              <ref role="37wK5l" to="ec5l:~SModel.getReference():org.jetbrains.mps.openapi.model.SModelReference" resolve="getReference" />
                            </node>
                            <node concept="37vLTw" id="1QrPC3Ba0E2" role="2Oq$k0">
                              <ref role="3cqZAo" node="1QrPC3Ba0E3" resolve="it" />
                            </node>
                          </node>
                        </node>
                      </node>
                      <node concept="Rh6nW" id="1QrPC3Ba0E3" role="1bW2Oz">
                        <property role="TrG5h" value="it" />
                        <node concept="2jxLKc" id="1QrPC3Ba0E4" role="1tU5fm" />
                      </node>
                    </node>
                  </node>
                </node>
                <node concept="3zZkjj" id="1QrPC3Ba0E5" role="2OqNvi">
                  <node concept="1bVj0M" id="1QrPC3Ba0E6" role="23t8la">
                    <node concept="3clFbS" id="1QrPC3Ba0E7" role="1bW5cS">
                      <node concept="3clFbF" id="1QrPC3Ba0E8" role="3cqZAp">
                        <node concept="3clFbC" id="1QrPC3Ba0E9" role="3clFbG">
                          <node concept="Rm8GO" id="1QrPC3Ba0Ea" role="3uHU7w">
                            <ref role="1Px2BO" to="cu2c:~LanguageAspect" resolve="LanguageAspect" />
                            <ref role="Rm8GQ" to="cu2c:~LanguageAspect.STRUCTURE" resolve="STRUCTURE" />
                          </node>
                          <node concept="2YIFZM" id="1QrPC3Ba0Eb" role="3uHU7B">
                            <ref role="37wK5l" to="cu2c:~Language.getModelAspect(org.jetbrains.mps.openapi.model.SModel):jetbrains.mps.smodel.LanguageAspect" resolve="getModelAspect" />
                            <ref role="1Pybhc" to="cu2c:~Language" resolve="Language" />
                            <node concept="2OqwBi" id="1QrPC3Ba0Ec" role="37wK5m">
                              <node concept="2YIFZM" id="1QrPC3Ba0Ed" role="2Oq$k0">
                                <ref role="37wK5l" to="cu2c:~SModelRepository.getInstance():jetbrains.mps.smodel.SModelRepository" resolve="getInstance" />
                                <ref role="1Pybhc" to="cu2c:~SModelRepository" resolve="SModelRepository" />
                              </node>
                              <node concept="liA8E" id="1QrPC3Ba0Ee" role="2OqNvi">
                                <ref role="37wK5l" to="cu2c:~SModelRepository.getModelDescriptor(org.jetbrains.mps.openapi.model.SModelReference):org.jetbrains.mps.openapi.model.SModel" resolve="getModelDescriptor" />
                                <node concept="37vLTw" id="1QrPC3Ba0Ef" role="37wK5m">
                                  <ref role="3cqZAo" node="1QrPC3Ba0Eg" resolve="it" />
                                </node>
                              </node>
                            </node>
                          </node>
                        </node>
                      </node>
                    </node>
                    <node concept="Rh6nW" id="1QrPC3Ba0Eg" role="1bW2Oz">
                      <property role="TrG5h" value="it" />
                      <node concept="2jxLKc" id="1QrPC3Ba0Eh" role="1tU5fm" />
                    </node>
                  </node>
                </node>
              </node>
              <node concept="ANE8D" id="1QrPC3Ba0Ei" role="2OqNvi" />
            </node>
          </node>
        </node>
        <node concept="3clFbF" id="1QrPC3Ba0Ej" role="3cqZAp">
          <node concept="37vLTI" id="1QrPC3Ba0Ek" role="3clFbG">
            <node concept="2YIFZM" id="1QrPC3Ba0El" role="37vLTx">
              <ref role="1Pybhc" to="o2jy:2v0NNHY7yo6" resolve="SModelReferenceDialog" />
              <ref role="37wK5l" to="o2jy:2v0NNHY9Jlw" resolve="getSelectedModel" />
              <node concept="2OqwBi" id="1QrPC3Ba0Em" role="37wK5m">
                <node concept="2OqwBi" id="1QrPC3Ba0En" role="2Oq$k0">
                  <node concept="2WthIp" id="1QrPC3Ba0Eo" role="2Oq$k0" />
                  <node concept="1DTwFV" id="1QrPC3Ba0Ep" role="2OqNvi">
                    <ref role="2WH_rO" node="4KDfkUwM9_o" resolve="project" />
                  </node>
                </node>
                <node concept="liA8E" id="1QrPC3Ba0Eq" role="2OqNvi">
                  <ref role="37wK5l" to="jrbx:~MPSProject.getProject():com.intellij.openapi.project.Project" resolve="getProject" />
                </node>
              </node>
              <node concept="37vLTw" id="1QrPC3Ba0Er" role="37wK5m">
                <ref role="3cqZAo" node="1QrPC3Ba0DF" resolve="myModels" />
              </node>
            </node>
            <node concept="37vLTw" id="1QrPC3Ba0Es" role="37vLTJ">
              <ref role="3cqZAo" node="1QrPC3Ba0DC" resolve="targetModelRef" />
            </node>
          </node>
        </node>
        <node concept="3clFbJ" id="1QrPC3Ba0Et" role="3cqZAp">
          <node concept="3clFbS" id="1QrPC3Ba0Eu" role="3clFbx">
            <node concept="3cpWs6" id="1QrPC3Ba0Ev" role="3cqZAp" />
          </node>
          <node concept="3clFbC" id="1QrPC3Ba0Ew" role="3clFbw">
            <node concept="10Nm6u" id="1QrPC3Ba0Ex" role="3uHU7w" />
            <node concept="37vLTw" id="1QrPC3Ba0Ey" role="3uHU7B">
              <ref role="3cqZAo" node="1QrPC3Ba0DC" resolve="targetModelRef" />
            </node>
          </node>
        </node>
        <node concept="3clFbH" id="1QrPC3Ba0Ez" role="3cqZAp" />
        <node concept="3cpWs8" id="1QrPC3Baj1i" role="3cqZAp">
          <node concept="3cpWsn" id="1QrPC3Baj1j" role="3cpWs9">
            <property role="TrG5h" value="repository" />
            <node concept="3uibUv" id="1QrPC3Bao4r" role="1tU5fm">
              <ref role="3uigEE" to="88zw:~SRepository" resolve="SRepository" />
            </node>
            <node concept="2OqwBi" id="1QrPC3BakeQ" role="33vP2m">
              <node concept="2OqwBi" id="1QrPC3BajqC" role="2Oq$k0">
                <node concept="2WthIp" id="1QrPC3BajqF" role="2Oq$k0" />
                <node concept="1DTwFV" id="1QrPC3BajqH" role="2OqNvi">
                  <ref role="2WH_rO" node="4KDfkUwM9_o" resolve="project" />
                </node>
              </node>
              <node concept="liA8E" id="1QrPC3Bamno" role="2OqNvi">
                <ref role="37wK5l" to="vsqj:~Project.getRepository():org.jetbrains.mps.openapi.module.SRepository" resolve="getRepository" />
              </node>
            </node>
          </node>
        </node>
        <node concept="3clFbF" id="1QrPC3Ba0E_" role="3cqZAp">
          <node concept="2OqwBi" id="1QrPC3Ba0EA" role="3clFbG">
            <node concept="liA8E" id="1QrPC3Ba0ED" role="2OqNvi">
              <ref role="37wK5l" to="88zw:~ModelAccess.executeCommand(java.lang.Runnable):void" resolve="executeCommand" />
              <node concept="1bVj0M" id="1QrPC3Ba0EE" role="37wK5m">
                <node concept="3clFbS" id="1QrPC3Ba0EF" role="1bW5cS">
                  <node concept="2Gpval" id="10ucugRG4sv" role="3cqZAp">
                    <node concept="2OqwBi" id="1QrPC3Ba_$X" role="2GsD0m">
                      <node concept="2WthIp" id="1QrPC3Ba_k9" role="2Oq$k0" />
                      <node concept="3gHZIF" id="1QrPC3BaAeg" role="2OqNvi">
                        <ref role="2WH_rO" node="1QrPC3BaxRR" resolve="target" />
                      </node>
                    </node>
                    <node concept="3clFbS" id="10ucugRG4sy" role="2LFqv$">
                      <node concept="3clFbJ" id="1QrPC3Ba0EG" role="3cqZAp">
                        <node concept="3clFbS" id="1QrPC3Ba0EH" role="3clFbx">
                          <node concept="3cpWs6" id="1QrPC3Ba0EI" role="3cqZAp" />
                        </node>
                        <node concept="3fqX7Q" id="1QrPC3Ba0EJ" role="3clFbw">
                          <node concept="2YIFZM" id="1QrPC3Ba0EK" role="3fr31v">
                            <ref role="1Pybhc" to="ec5l:~SNodeUtil" resolve="SNodeUtil" />
                            <ref role="37wK5l" to="ec5l:~SNodeUtil.isAccessible(org.jetbrains.mps.openapi.model.SNode,org.jetbrains.mps.openapi.module.SRepository):boolean" resolve="isAccessible" />
                            <node concept="2GrUjf" id="3GwZr6sl1OL" role="37wK5m">
                              <ref role="2Gs0qQ" node="10ucugRG4sw" resolve="node" />
                            </node>
                            <node concept="37vLTw" id="1QrPC3Baj1l" role="37wK5m">
                              <ref role="3cqZAo" node="1QrPC3Baj1j" resolve="repository" />
                            </node>
                          </node>
                        </node>
                      </node>
                    </node>
                    <node concept="2GrKxI" id="10ucugRG4sw" role="2Gsz3X">
                      <property role="TrG5h" value="node" />
                    </node>
                  </node>
                  <node concept="3cpWs8" id="1QrPC3Batr4" role="3cqZAp">
                    <node concept="3cpWsn" id="1QrPC3Batr5" role="3cpWs9">
                      <property role="TrG5h" value="targetModel" />
                      <node concept="3uibUv" id="1QrPC3Batr3" role="1tU5fm">
                        <ref role="3uigEE" to="ec5l:~SModel" resolve="SModel" />
                      </node>
                      <node concept="2OqwBi" id="1QrPC3Batr6" role="33vP2m">
                        <node concept="liA8E" id="1QrPC3Batr7" role="2OqNvi">
                          <ref role="37wK5l" to="ec5l:~SModelReference.resolve(org.jetbrains.mps.openapi.module.SRepository):org.jetbrains.mps.openapi.model.SModel" resolve="resolve" />
                          <node concept="37vLTw" id="1QrPC3Batr8" role="37wK5m">
                            <ref role="3cqZAo" node="1QrPC3Baj1j" resolve="repository" />
                          </node>
                        </node>
                        <node concept="37vLTw" id="1QrPC3Batr9" role="2Oq$k0">
                          <ref role="3cqZAo" node="1QrPC3Ba0DC" resolve="targetModelRef" />
                        </node>
                      </node>
                    </node>
                  </node>
                  <node concept="3clFbJ" id="1QrPC3Ba0EL" role="3cqZAp">
                    <node concept="3clFbC" id="1QrPC3Ba0EM" role="3clFbw">
                      <node concept="10Nm6u" id="1QrPC3Ba0EN" role="3uHU7w" />
                      <node concept="37vLTw" id="1QrPC3Batra" role="3uHU7B">
                        <ref role="3cqZAo" node="1QrPC3Batr5" resolve="targetModel" />
                      </node>
                    </node>
                    <node concept="3clFbS" id="1QrPC3Ba0EO" role="3clFbx">
                      <node concept="3cpWs6" id="1QrPC3Ba0EP" role="3cqZAp" />
                    </node>
                  </node>
                  <node concept="3clFbH" id="1QrPC3BfqxS" role="3cqZAp" />
                  <node concept="3clFbF" id="1QrPC3BahEk" role="3cqZAp">
                    <node concept="2YIFZM" id="1QrPC3BeNeH" role="3clFbG">
                      <ref role="37wK5l" node="1QrPC3Bb7iZ" resolve="moveConcepts" />
                      <ref role="1Pybhc" node="1QrPC3B0LCj" resolve="MoveConceptUtil" />
                      <node concept="2OqwBi" id="1QrPC3BeNmb" role="37wK5m">
                        <node concept="2WthIp" id="1QrPC3BeNme" role="2Oq$k0" />
                        <node concept="3gHZIF" id="1QrPC3BeNmg" role="2OqNvi">
                          <ref role="2WH_rO" node="1QrPC3BaxRR" resolve="target" />
                        </node>
                      </node>
                      <node concept="37vLTw" id="1QrPC3BeNeJ" role="37wK5m">
                        <ref role="3cqZAo" node="1QrPC3Batr5" resolve="targetModel" />
                      </node>
                    </node>
                  </node>
                </node>
              </node>
            </node>
            <node concept="2OqwBi" id="1QrPC3BaqGW" role="2Oq$k0">
              <node concept="liA8E" id="1QrPC3BaqGX" role="2OqNvi">
                <ref role="37wK5l" to="88zw:~SRepository.getModelAccess():org.jetbrains.mps.openapi.module.ModelAccess" resolve="getModelAccess" />
              </node>
              <node concept="37vLTw" id="1QrPC3BarPc" role="2Oq$k0">
                <ref role="3cqZAo" node="1QrPC3Baj1j" resolve="repository" />
              </node>
=======
        <node concept="3clFbF" id="55QDKWL$KBB" role="3cqZAp">
          <node concept="2YIFZM" id="55QDKWL$MLM" role="3clFbG">
            <ref role="37wK5l" to="dbrf:~JOptionPane.showMessageDialog(java.awt.Component,java.lang.Object):void" resolve="showMessageDialog" />
            <ref role="1Pybhc" to="dbrf:~JOptionPane" resolve="JOptionPane" />
            <node concept="10Nm6u" id="55QDKWL$MMi" role="37wK5m" />
            <node concept="Xl_RD" id="55QDKWL$MNj" role="37wK5m">
              <property role="Xl_RC" value="Not supported yet" />
>>>>>>> aba23669
            </node>
          </node>
        </node>
      </node>
    </node>
  </node>
  <node concept="vrV6s" id="6UyJMA9G3G5">
    <ref role="vrV6t" to="tpcc:6UyJMA9FNHS" resolve="NodeRenamer" />
    <node concept="lufDu" id="6UyJMA9G3G6" role="luc8C">
      <node concept="3clFbS" id="6UyJMA9G3G7" role="2VODD2">
        <node concept="3clFbF" id="6UyJMA9G3G8" role="3cqZAp">
          <node concept="1bVj0M" id="6UyJMA9G3G9" role="3clFbG">
            <node concept="3clFbS" id="6UyJMA9G3Ga" role="1bW5cS">
              <node concept="3clFbF" id="6UyJMA9G8cj" role="3cqZAp">
                <node concept="2YIFZM" id="6UyJMA9G8kZ" role="3clFbG">
                  <ref role="37wK5l" node="6UyJMA9G8g0" resolve="commitRename" />
                  <ref role="1Pybhc" node="6UyJMA9G8e2" resolve="CommitUtil" />
                  <node concept="37vLTw" id="2BHiRxglYC2" role="37wK5m">
                    <ref role="3cqZAo" node="6UyJMA9G3Gb" resolve="context" />
                  </node>
                  <node concept="37vLTw" id="2BHiRxglB7d" role="37wK5m">
                    <ref role="3cqZAo" node="6UyJMA9G8c4" resolve="node" />
                  </node>
                  <node concept="37vLTw" id="2BHiRxgm7mS" role="37wK5m">
                    <ref role="3cqZAo" node="6UyJMA9G8c7" resolve="oldName" />
                  </node>
                  <node concept="37vLTw" id="2BHiRxglrfz" role="37wK5m">
                    <ref role="3cqZAo" node="6UyJMA9G8cb" resolve="newName" />
                  </node>
                </node>
              </node>
            </node>
            <node concept="37vLTG" id="6UyJMA9G3Gb" role="1bW2Oz">
              <property role="TrG5h" value="context" />
              <node concept="3uibUv" id="1A52nmyUiKf" role="1tU5fm">
                <ref role="3uigEE" to="srng:~EditorContext" resolve="EditorContext" />
              </node>
            </node>
            <node concept="37vLTG" id="6UyJMA9G8c4" role="1bW2Oz">
              <property role="TrG5h" value="node" />
              <node concept="3Tqbb2" id="6UyJMA9G8c6" role="1tU5fm" />
            </node>
            <node concept="37vLTG" id="6UyJMA9G8c7" role="1bW2Oz">
              <property role="TrG5h" value="oldName" />
              <node concept="17QB3L" id="6UyJMA9G8c9" role="1tU5fm" />
            </node>
            <node concept="37vLTG" id="6UyJMA9G8cb" role="1bW2Oz">
              <property role="TrG5h" value="newName" />
              <node concept="17QB3L" id="6UyJMA9G8cd" role="1tU5fm" />
            </node>
          </node>
        </node>
      </node>
    </node>
  </node>
  <node concept="312cEu" id="6UyJMA9G8e2">
    <property role="TrG5h" value="CommitUtil" />
    <node concept="2YIFZL" id="6UyJMA9G8g0" role="jymVt">
      <property role="TrG5h" value="commitRename" />
      <node concept="37vLTG" id="6UyJMA9G8hn" role="3clF46">
        <property role="TrG5h" value="editorContext" />
        <node concept="3uibUv" id="5badj1yuErh" role="1tU5fm">
          <ref role="3uigEE" to="srng:~EditorContext" resolve="EditorContext" />
        </node>
      </node>
      <node concept="37vLTG" id="6UyJMA9G8hp" role="3clF46">
        <property role="TrG5h" value="node" />
        <node concept="3Tqbb2" id="6UyJMA9G8hq" role="1tU5fm" />
      </node>
      <node concept="37vLTG" id="6UyJMA9G8hr" role="3clF46">
        <property role="TrG5h" value="oldValue" />
        <node concept="17QB3L" id="6UyJMA9G8hs" role="1tU5fm" />
      </node>
      <node concept="37vLTG" id="6UyJMA9G8ht" role="3clF46">
        <property role="TrG5h" value="newValue" />
        <node concept="17QB3L" id="6UyJMA9G8hu" role="1tU5fm" />
      </node>
      <node concept="10P_77" id="6UyJMA9G8hy" role="3clF45" />
      <node concept="3clFbS" id="6UyJMA9G8g3" role="3clF47">
        <node concept="3cpWs8" id="1_gQL_k8p2i" role="3cqZAp">
          <node concept="3cpWsn" id="1_gQL_k8p2j" role="3cpWs9">
            <property role="TrG5h" value="lang" />
            <node concept="3uibUv" id="1_gQL_k8p2k" role="1tU5fm">
              <ref role="3uigEE" to="88zw:~SModule" resolve="SModule" />
            </node>
            <node concept="2OqwBi" id="1_gQL_k8quP" role="33vP2m">
              <node concept="2JrnkZ" id="1_gQL_k8pZg" role="2Oq$k0">
                <node concept="2OqwBi" id="1_gQL_k8pom" role="2JrQYb">
                  <node concept="37vLTw" id="1_gQL_k8pmN" role="2Oq$k0">
                    <ref role="3cqZAo" node="6UyJMA9G8hp" resolve="node" />
                  </node>
                  <node concept="I4A8Y" id="1_gQL_k8pDf" role="2OqNvi" />
                </node>
              </node>
              <node concept="liA8E" id="1_gQL_k8qV5" role="2OqNvi">
                <ref role="37wK5l" to="ec5l:~SModel.getModule():org.jetbrains.mps.openapi.module.SModule" resolve="getModule" />
              </node>
            </node>
          </node>
        </node>
        <node concept="3clFbJ" id="1_gQL_k8rjA" role="3cqZAp">
          <node concept="3clFbS" id="1_gQL_k8rjD" role="3clFbx">
            <node concept="3cpWs6" id="1_gQL_k8sNZ" role="3cqZAp">
              <node concept="3clFbT" id="1_gQL_k8toN" role="3cqZAk" />
            </node>
          </node>
          <node concept="22lmx$" id="7KJ0cFP75GY" role="3clFbw">
            <node concept="3fqX7Q" id="7KJ0cFP76qq" role="3uHU7w">
              <node concept="2ZW3vV" id="7KJ0cFP76qs" role="3fr31v">
                <node concept="3uibUv" id="7KJ0cFP76qt" role="2ZW6by">
                  <ref role="3uigEE" to="cu2c:~SNode" resolve="SNode" />
                </node>
                <node concept="37vLTw" id="7KJ0cFP76qu" role="2ZW6bz">
                  <ref role="3cqZAo" node="6UyJMA9G8hp" resolve="node" />
                </node>
              </node>
            </node>
            <node concept="3fqX7Q" id="1_gQL_k8spp" role="3uHU7B">
              <node concept="2ZW3vV" id="1_gQL_k8spr" role="3fr31v">
                <node concept="3uibUv" id="1_gQL_k8sps" role="2ZW6by">
                  <ref role="3uigEE" to="cu2c:~Language" resolve="Language" />
                </node>
                <node concept="37vLTw" id="1_gQL_k8spt" role="2ZW6bz">
                  <ref role="3cqZAo" node="1_gQL_k8p2j" resolve="lang" />
                </node>
              </node>
            </node>
          </node>
        </node>
        <node concept="3clFbH" id="1mK11zG0qhl" role="3cqZAp" />
        <node concept="3clFbJ" id="5fYTrvXcad7" role="3cqZAp">
          <node concept="3clFbS" id="5fYTrvXcada" role="3clFbx">
            <node concept="3clFbF" id="1mK11zG0qSW" role="3cqZAp">
              <node concept="1rXfSq" id="1mK11zG0qSU" role="3clFbG">
                <ref role="37wK5l" node="1mK11zG0qdj" resolve="invalidateLanguageLater" />
                <node concept="1eOMI4" id="1mK11zG0rbT" role="37wK5m">
                  <node concept="10QFUN" id="1mK11zG0rbU" role="1eOMHV">
                    <node concept="37vLTw" id="1mK11zG0rbS" role="10QFUP">
                      <ref role="3cqZAo" node="1_gQL_k8p2j" resolve="lang" />
                    </node>
                    <node concept="3uibUv" id="1mK11zG0rl4" role="10QFUM">
                      <ref role="3uigEE" to="cu2c:~Language" resolve="Language" />
                    </node>
                  </node>
                </node>
              </node>
            </node>
          </node>
          <node concept="3y3z36" id="5fYTrvXcbu7" role="3clFbw">
            <node concept="10Nm6u" id="5fYTrvXcb$v" role="3uHU7w" />
            <node concept="37vLTw" id="5fYTrvXcauu" role="3uHU7B">
              <ref role="3cqZAo" node="6UyJMA9G8hr" resolve="oldValue" />
            </node>
          </node>
        </node>
        <node concept="3clFbJ" id="7KJ0cFP76wp" role="3cqZAp">
          <node concept="3clFbS" id="7KJ0cFP76wq" role="3clFbx">
            <node concept="3clFbF" id="7h7C11nHMU9" role="3cqZAp">
              <node concept="2OqwBi" id="7h7C11nHNoG" role="3clFbG">
                <node concept="2YIFZM" id="5HtX7Em0fh$" role="2Oq$k0">
                  <ref role="37wK5l" to="cu2c:~DebugRegistry.getInstance():jetbrains.mps.smodel.DebugRegistry" resolve="getInstance" />
                  <ref role="1Pybhc" to="cu2c:~DebugRegistry" resolve="DebugRegistry" />
                </node>
                <node concept="liA8E" id="7h7C11nHNEy" role="2OqNvi">
                  <ref role="37wK5l" to="cu2c:~DebugRegistry.addConceptName(jetbrains.mps.smodel.adapter.ids.SConceptId,java.lang.String):void" resolve="addConceptName" />
                  <node concept="2YIFZM" id="5HtX7Em0x_o" role="37wK5m">
                    <ref role="1Pybhc" to="a7z3:~MetaIdByDeclaration" resolve="MetaIdByDeclaration" />
                    <ref role="37wK5l" to="a7z3:~MetaIdByDeclaration.getConceptId(org.jetbrains.mps.openapi.model.SNode):jetbrains.mps.smodel.adapter.ids.SConceptId" resolve="getConceptId" />
                    <node concept="37vLTw" id="5HtX7Em0x_q" role="37wK5m">
                      <ref role="3cqZAo" node="6UyJMA9G8hp" resolve="node" />
                    </node>
                  </node>
                  <node concept="2OqwBi" id="5HtX7Em0zqJ" role="37wK5m">
                    <node concept="1PxgMI" id="5HtX7Em0zbo" role="2Oq$k0">
                      <ref role="1PxNhF" to="tpce:h0PkWnZ" resolve="AbstractConceptDeclaration" />
                      <node concept="37vLTw" id="5HtX7Em0z44" role="1PxMeX">
                        <ref role="3cqZAo" node="6UyJMA9G8hp" resolve="node" />
                      </node>
                    </node>
                    <node concept="2qgKlT" id="5HtX7Em0$f5" role="2OqNvi">
                      <ref role="37wK5l" to="tpcu:hEwIO9y" resolve="getFqName" />
                    </node>
                  </node>
                </node>
              </node>
            </node>
          </node>
          <node concept="2OqwBi" id="7KJ0cFP76ww" role="3clFbw">
            <node concept="37vLTw" id="7KJ0cFP76wx" role="2Oq$k0">
              <ref role="3cqZAo" node="6UyJMA9G8hp" resolve="node" />
            </node>
            <node concept="1mIQ4w" id="7KJ0cFP76wy" role="2OqNvi">
              <node concept="chp4Y" id="7KJ0cFP76wz" role="cj9EA">
                <ref role="cht4Q" to="tpce:h0PkWnZ" resolve="AbstractConceptDeclaration" />
              </node>
            </node>
          </node>
        </node>
        <node concept="3clFbJ" id="7KJ0cFP73NO" role="3cqZAp">
          <node concept="3clFbS" id="7KJ0cFP73NR" role="3clFbx">
            <node concept="3clFbF" id="7h7C11nHPW7" role="3cqZAp">
              <node concept="2OqwBi" id="7h7C11nHPW8" role="3clFbG">
                <node concept="2YIFZM" id="5HtX7Em0$je" role="2Oq$k0">
                  <ref role="37wK5l" to="cu2c:~DebugRegistry.getInstance():jetbrains.mps.smodel.DebugRegistry" resolve="getInstance" />
                  <ref role="1Pybhc" to="cu2c:~DebugRegistry" resolve="DebugRegistry" />
                </node>
                <node concept="liA8E" id="7h7C11nHPWc" role="2OqNvi">
                  <ref role="37wK5l" to="cu2c:~DebugRegistry.addPropertyName(jetbrains.mps.smodel.adapter.ids.SPropertyId,java.lang.String):void" resolve="addPropertyName" />
                  <node concept="2YIFZM" id="5HtX7Em0_5g" role="37wK5m">
                    <ref role="1Pybhc" to="a7z3:~MetaIdByDeclaration" resolve="MetaIdByDeclaration" />
                    <ref role="37wK5l" to="a7z3:~MetaIdByDeclaration.getPropId(org.jetbrains.mps.openapi.model.SNode):jetbrains.mps.smodel.adapter.ids.SPropertyId" resolve="getPropId" />
                    <node concept="37vLTw" id="5HtX7Em0_5i" role="37wK5m">
                      <ref role="3cqZAo" node="6UyJMA9G8hp" resolve="node" />
                    </node>
                  </node>
                  <node concept="37vLTw" id="7h7C11nHPWh" role="37wK5m">
                    <ref role="3cqZAo" node="6UyJMA9G8ht" resolve="newValue" />
                  </node>
                </node>
              </node>
            </node>
          </node>
          <node concept="2OqwBi" id="7KJ0cFP74uZ" role="3clFbw">
            <node concept="37vLTw" id="7KJ0cFP74aE" role="2Oq$k0">
              <ref role="3cqZAo" node="6UyJMA9G8hp" resolve="node" />
            </node>
            <node concept="1mIQ4w" id="7KJ0cFP753W" role="2OqNvi">
              <node concept="chp4Y" id="7KJ0cFP77N5" role="cj9EA">
                <ref role="cht4Q" to="tpce:f_TJgxF" resolve="PropertyDeclaration" />
              </node>
            </node>
          </node>
        </node>
        <node concept="3clFbJ" id="7KJ0cFP77kU" role="3cqZAp">
          <node concept="3clFbS" id="7KJ0cFP77kV" role="3clFbx">
            <node concept="3clFbJ" id="7h7C11nHR7L" role="3cqZAp">
              <node concept="3clFbS" id="7h7C11nHR7O" role="3clFbx">
                <node concept="3clFbF" id="7h7C11nHQqJ" role="3cqZAp">
                  <node concept="2OqwBi" id="7h7C11nHQqK" role="3clFbG">
                    <node concept="2YIFZM" id="5HtX7Em0_b4" role="2Oq$k0">
                      <ref role="37wK5l" to="cu2c:~DebugRegistry.getInstance():jetbrains.mps.smodel.DebugRegistry" resolve="getInstance" />
                      <ref role="1Pybhc" to="cu2c:~DebugRegistry" resolve="DebugRegistry" />
                    </node>
                    <node concept="liA8E" id="7h7C11nHQqO" role="2OqNvi">
                      <ref role="37wK5l" to="cu2c:~DebugRegistry.addLinkName(jetbrains.mps.smodel.adapter.ids.SContainmentLinkId,java.lang.String):void" resolve="addLinkName" />
                      <node concept="2YIFZM" id="5HtX7Em0_dS" role="37wK5m">
                        <ref role="1Pybhc" to="a7z3:~MetaIdByDeclaration" resolve="MetaIdByDeclaration" />
                        <ref role="37wK5l" to="a7z3:~MetaIdByDeclaration.getLinkId(org.jetbrains.mps.openapi.model.SNode):jetbrains.mps.smodel.adapter.ids.SContainmentLinkId" resolve="getLinkId" />
                        <node concept="37vLTw" id="5HtX7Em0_dU" role="37wK5m">
                          <ref role="3cqZAo" node="6UyJMA9G8hp" resolve="node" />
                        </node>
                      </node>
                      <node concept="37vLTw" id="7h7C11nHQqT" role="37wK5m">
                        <ref role="3cqZAo" node="6UyJMA9G8ht" resolve="newValue" />
                      </node>
                    </node>
                  </node>
                </node>
              </node>
              <node concept="2OqwBi" id="7h7C11nHTiN" role="3clFbw">
                <node concept="2OqwBi" id="7h7C11nHRB7" role="2Oq$k0">
                  <node concept="1PxgMI" id="7h7C11nHRxz" role="2Oq$k0">
                    <ref role="1PxNhF" to="tpce:f_TJgxE" resolve="LinkDeclaration" />
                    <node concept="37vLTw" id="7h7C11nHRdj" role="1PxMeX">
                      <ref role="3cqZAo" node="6UyJMA9G8hp" resolve="node" />
                    </node>
                  </node>
                  <node concept="3TrcHB" id="7h7C11nHSeZ" role="2OqNvi">
                    <ref role="3TsBF5" to="tpce:fA0lm$B" resolve="metaClass" />
                  </node>
                </node>
                <node concept="3t7uKx" id="7h7C11nHV1d" role="2OqNvi">
                  <node concept="uoxfO" id="7h7C11nHV1f" role="3t7uKA">
                    <ref role="uo_Cq" to="tpce:fLJjDmT" />
                  </node>
                </node>
              </node>
              <node concept="9aQIb" id="7h7C11nHVbG" role="9aQIa">
                <node concept="3clFbS" id="7h7C11nHVbH" role="9aQI4">
                  <node concept="3clFbF" id="7h7C11nHVjP" role="3cqZAp">
                    <node concept="2OqwBi" id="7h7C11nHVjQ" role="3clFbG">
                      <node concept="2YIFZM" id="5HtX7Em0_jG" role="2Oq$k0">
                        <ref role="37wK5l" to="cu2c:~DebugRegistry.getInstance():jetbrains.mps.smodel.DebugRegistry" resolve="getInstance" />
                        <ref role="1Pybhc" to="cu2c:~DebugRegistry" resolve="DebugRegistry" />
                      </node>
                      <node concept="liA8E" id="7h7C11nHVjU" role="2OqNvi">
                        <ref role="37wK5l" to="cu2c:~DebugRegistry.addRefName(jetbrains.mps.smodel.adapter.ids.SReferenceLinkId,java.lang.String):void" resolve="addRefName" />
                        <node concept="2YIFZM" id="5HtX7Em0_mv" role="37wK5m">
                          <ref role="1Pybhc" to="a7z3:~MetaIdByDeclaration" resolve="MetaIdByDeclaration" />
                          <ref role="37wK5l" to="a7z3:~MetaIdByDeclaration.getRefRoleId(org.jetbrains.mps.openapi.model.SNode):jetbrains.mps.smodel.adapter.ids.SReferenceLinkId" resolve="getRefRoleId" />
                          <node concept="37vLTw" id="5HtX7Em0_mx" role="37wK5m">
                            <ref role="3cqZAo" node="6UyJMA9G8hp" resolve="node" />
                          </node>
                        </node>
                        <node concept="37vLTw" id="7h7C11nHVjZ" role="37wK5m">
                          <ref role="3cqZAo" node="6UyJMA9G8ht" resolve="newValue" />
                        </node>
                      </node>
                    </node>
                  </node>
                </node>
              </node>
            </node>
          </node>
          <node concept="2OqwBi" id="7KJ0cFP77l1" role="3clFbw">
            <node concept="37vLTw" id="7KJ0cFP77l2" role="2Oq$k0">
              <ref role="3cqZAo" node="6UyJMA9G8hp" resolve="node" />
            </node>
            <node concept="1mIQ4w" id="7KJ0cFP77l3" role="2OqNvi">
              <node concept="chp4Y" id="7h7C11nHQRe" role="cj9EA">
                <ref role="cht4Q" to="tpce:f_TJgxE" resolve="LinkDeclaration" />
              </node>
            </node>
          </node>
        </node>
        <node concept="3cpWs6" id="1_gQL_k8u90" role="3cqZAp">
          <node concept="3clFbT" id="1_gQL_k8uGD" role="3cqZAk">
            <property role="3clFbU" value="false" />
          </node>
        </node>
      </node>
      <node concept="3Tm1VV" id="6UyJMA9G8g2" role="1B3o_S" />
    </node>
    <node concept="2tJIrI" id="1mK11zG0q40" role="jymVt" />
    <node concept="2YIFZL" id="1mK11zG0qdj" role="jymVt">
      <property role="TrG5h" value="invalidateLanguageLater" />
      <node concept="3cqZAl" id="1mK11zG0qdn" role="3clF45" />
      <node concept="3Tm1VV" id="1mK11zG0qdo" role="1B3o_S" />
      <node concept="3clFbS" id="1mK11zG0qdp" role="3clF47">
        <node concept="3clFbF" id="1mK11zG0syu" role="3cqZAp">
          <node concept="2YIFZM" id="1mK11zG0tqM" role="3clFbG">
            <ref role="37wK5l" to="dbrf:~SwingUtilities.invokeLater(java.lang.Runnable):void" resolve="invokeLater" />
            <ref role="1Pybhc" to="dbrf:~SwingUtilities" resolve="SwingUtilities" />
            <node concept="1bVj0M" id="1mK11zG0trk" role="37wK5m">
              <node concept="3clFbS" id="1mK11zG0trl" role="1bW5cS">
                <node concept="1QHqEO" id="1mK11zG0TQW" role="3cqZAp">
                  <node concept="1QHqEC" id="1mK11zG0TQY" role="1QHqEI">
                    <node concept="3clFbS" id="1mK11zG0TR0" role="1bW5cS">
                      <node concept="3cpWs8" id="1mK11zG0VPt" role="3cqZAp">
                        <node concept="3cpWsn" id="1mK11zG0VPu" role="3cpWs9">
                          <property role="TrG5h" value="models" />
                          <node concept="_YKpA" id="1mK11zG0W9a" role="1tU5fm">
                            <node concept="3uibUv" id="1mK11zG0W9c" role="_ZDj9">
                              <ref role="3uigEE" to="ec5l:~SModel" resolve="SModel" />
                            </node>
                          </node>
                          <node concept="2OqwBi" id="1mK11zG0VPv" role="33vP2m">
                            <node concept="37vLTw" id="1mK11zG0VPw" role="2Oq$k0">
                              <ref role="3cqZAo" node="1mK11zG0rq9" resolve="lang" />
                            </node>
                            <node concept="liA8E" id="1mK11zG0VPx" role="2OqNvi">
                              <ref role="37wK5l" to="l077:~SModuleBase.getModels():java.util.List" resolve="getModels" />
                            </node>
                          </node>
                        </node>
                      </node>
                      <node concept="3clFbF" id="2tFdLTOV5Bz" role="3cqZAp">
                        <node concept="2OqwBi" id="2tFdLTOV7ck" role="3clFbG">
                          <node concept="2OqwBi" id="2tFdLTP0xF2" role="2Oq$k0">
                            <node concept="37vLTw" id="1mK11zG0Xa2" role="2Oq$k0">
                              <ref role="3cqZAo" node="1mK11zG0VPu" resolve="models" />
                            </node>
                            <node concept="3zZkjj" id="2tFdLTP0xOU" role="2OqNvi">
                              <node concept="1bVj0M" id="2tFdLTP0xOV" role="23t8la">
                                <node concept="3clFbS" id="2tFdLTP0xOW" role="1bW5cS">
                                  <node concept="3clFbF" id="2tFdLTP0xOX" role="3cqZAp">
                                    <node concept="2YIFZM" id="2tFdLTP0xOY" role="3clFbG">
                                      <ref role="37wK5l" to="unno:54ElNE$imKq" resolve="isGeneratable" />
                                      <ref role="1Pybhc" to="unno:1NYD3hytmTa" resolve="SNodeOperations" />
                                      <node concept="37vLTw" id="2tFdLTP0xOZ" role="37wK5m">
                                        <ref role="3cqZAo" node="2tFdLTP0xP0" resolve="it" />
                                      </node>
                                    </node>
                                  </node>
                                </node>
                                <node concept="Rh6nW" id="2tFdLTP0xP0" role="1bW2Oz">
                                  <property role="TrG5h" value="it" />
                                  <node concept="2jxLKc" id="2tFdLTP0xP1" role="1tU5fm" />
                                </node>
                              </node>
                            </node>
                          </node>
                          <node concept="2es0OD" id="2tFdLTOVaWK" role="2OqNvi">
                            <node concept="1bVj0M" id="2tFdLTOVaWM" role="23t8la">
                              <node concept="3clFbS" id="2tFdLTOVaWN" role="1bW5cS">
                                <node concept="3clFbF" id="4j8HkbSO4Q0" role="3cqZAp">
                                  <node concept="2OqwBi" id="2tFdLTOUUyF" role="3clFbG">
                                    <node concept="2YIFZM" id="2tFdLTOUMCv" role="2Oq$k0">
                                      <ref role="37wK5l" to="zoxq:~GenerationDependenciesCache.getInstance():jetbrains.mps.generator.impl.dependencies.GenerationDependenciesCache" resolve="getInstance" />
                                      <ref role="1Pybhc" to="zoxq:~GenerationDependenciesCache" resolve="GenerationDependenciesCache" />
                                    </node>
                                    <node concept="liA8E" id="2tFdLTOUX3S" role="2OqNvi">
                                      <ref role="37wK5l" to="dd55:~BaseModelCache.discard(org.jetbrains.mps.openapi.model.SModel):void" resolve="discard" />
                                      <node concept="37vLTw" id="2tFdLTOVglH" role="37wK5m">
                                        <ref role="3cqZAo" node="2tFdLTOVaWO" resolve="it" />
                                      </node>
                                    </node>
                                  </node>
                                </node>
                              </node>
                              <node concept="Rh6nW" id="2tFdLTOVaWO" role="1bW2Oz">
                                <property role="TrG5h" value="it" />
                                <node concept="2jxLKc" id="2tFdLTOVaWP" role="1tU5fm" />
                              </node>
                            </node>
                          </node>
                        </node>
                      </node>
                    </node>
                  </node>
                </node>
              </node>
            </node>
          </node>
        </node>
      </node>
      <node concept="37vLTG" id="1mK11zG0rq9" role="3clF46">
        <property role="TrG5h" value="lang" />
        <node concept="3uibUv" id="1mK11zG0rq8" role="1tU5fm">
          <ref role="3uigEE" to="cu2c:~Language" resolve="Language" />
        </node>
      </node>
    </node>
    <node concept="3Tm1VV" id="6UyJMA9G8hv" role="1B3o_S" />
  </node>
  <node concept="2DaZZR" id="6dAEaqvarET" />
  <node concept="312cEu" id="1QrPC3B0LCj">
    <property role="3GE5qa" value="Actions" />
    <property role="TrG5h" value="MoveConceptUtil" />
    <node concept="2tJIrI" id="1QrPC3B0MDV" role="jymVt" />
    <node concept="2YIFZL" id="1QrPC3BewnU" role="jymVt">
      <property role="TrG5h" value="copyNodesToModels" />
      <property role="IEkAT" value="false" />
      <property role="DiZV1" value="false" />
      <property role="od$2w" value="false" />
      <node concept="3clFbS" id="1QrPC3Bdye5" role="3clF47">
        <node concept="3clFbF" id="1QrPC3BedGL" role="3cqZAp">
          <node concept="2YIFZM" id="1QrPC3BedNK" role="3clFbG">
            <ref role="1Pybhc" to="cu2c:~CopyUtil" resolve="CopyUtil" />
            <ref role="37wK5l" to="cu2c:~CopyUtil.copy(java.util.List,java.util.Map):java.util.List" resolve="copy" />
            <node concept="2OqwBi" id="1QrPC3BehaM" role="37wK5m">
              <node concept="2OqwBi" id="1QrPC3BeekK" role="2Oq$k0">
                <node concept="37vLTw" id="1QrPC3BedUh" role="2Oq$k0">
                  <ref role="3cqZAo" node="1QrPC3BdBEr" resolve="nodesToMove" />
                </node>
                <node concept="3lbrtF" id="1QrPC3Befs$" role="2OqNvi" />
              </node>
              <node concept="ANE8D" id="1QrPC3BeirJ" role="2OqNvi" />
            </node>
            <node concept="37vLTw" id="1QrPC3Bem$e" role="37wK5m">
              <ref role="3cqZAo" node="1QrPC3BelCj" resolve="alreadyCopied" />
            </node>
          </node>
        </node>
        <node concept="2Gpval" id="1QrPC3BdCrt" role="3cqZAp">
          <node concept="2GrKxI" id="1QrPC3BdCrv" role="2Gsz3X">
            <property role="TrG5h" value="source" />
          </node>
          <node concept="3clFbS" id="1QrPC3BdCrx" role="2LFqv$">
            <node concept="3cpWs8" id="1QrPC3BdLaA" role="3cqZAp">
              <node concept="3cpWsn" id="1QrPC3BdLaB" role="3cpWs9">
                <property role="TrG5h" value="targetModel" />
                <node concept="H_c77" id="1QrPC3BdL9Y" role="1tU5fm" />
                <node concept="3EllGN" id="1QrPC3BdLaC" role="33vP2m">
                  <node concept="2GrUjf" id="1QrPC3BdLaD" role="3ElVtu">
                    <ref role="2Gs0qQ" node="1QrPC3BdCrv" resolve="source" />
                  </node>
                  <node concept="37vLTw" id="1QrPC3BdLaE" role="3ElQJh">
                    <ref role="3cqZAo" node="1QrPC3BdBEr" resolve="nodesToMove" />
                  </node>
                </node>
              </node>
            </node>
            <node concept="3clFbF" id="1QrPC3BdEiG" role="3cqZAp">
              <node concept="2OqwBi" id="1QrPC3BdEAz" role="3clFbG">
                <node concept="37vLTw" id="1QrPC3BdLaF" role="2Oq$k0">
                  <ref role="3cqZAo" node="1QrPC3BdLaB" resolve="targetModel" />
                </node>
                <node concept="3BYIHo" id="1QrPC3BdF5z" role="2OqNvi">
                  <node concept="3EllGN" id="1QrPC3BennC" role="3BYIHq">
                    <node concept="2GrUjf" id="1QrPC3Ben_F" role="3ElVtu">
                      <ref role="2Gs0qQ" node="1QrPC3BdCrv" resolve="source" />
                    </node>
                    <node concept="37vLTw" id="1QrPC3BemY6" role="3ElQJh">
                      <ref role="3cqZAo" node="1QrPC3BelCj" resolve="alreadyCopied" />
                    </node>
                  </node>
                </node>
              </node>
            </node>
            <node concept="3clFbF" id="4a0HOMfn9d_" role="3cqZAp">
              <node concept="2YIFZM" id="4a0HOMfn9dA" role="3clFbG">
                <ref role="1Pybhc" to="cu2c:~SModelOperations" resolve="SModelOperations" />
                <ref role="37wK5l" to="cu2c:~SModelOperations.validateLanguagesAndImports(org.jetbrains.mps.openapi.model.SModel,boolean,boolean):void" resolve="validateLanguagesAndImports" />
                <node concept="37vLTw" id="2BHiRxgmyTb" role="37wK5m">
                  <ref role="3cqZAo" node="1QrPC3BdLaB" resolve="targetModel" />
                </node>
                <node concept="3clFbT" id="4a0HOMfn9dC" role="37wK5m">
                  <property role="3clFbU" value="true" />
                </node>
                <node concept="3clFbT" id="4a0HOMfn9dD" role="37wK5m">
                  <property role="3clFbU" value="true" />
                </node>
              </node>
            </node>
          </node>
          <node concept="2OqwBi" id="1QrPC3BdILs" role="2GsD0m">
            <node concept="37vLTw" id="1QrPC3BdDoa" role="2Oq$k0">
              <ref role="3cqZAo" node="1QrPC3BdBEr" resolve="nodesToMove" />
            </node>
            <node concept="3lbrtF" id="1QrPC3BdJYg" role="2OqNvi" />
          </node>
        </node>
      </node>
      <node concept="37vLTG" id="1QrPC3BdBEr" role="3clF46">
        <property role="TrG5h" value="nodesToMove" />
        <node concept="3rvAFt" id="1QrPC3BdHX_" role="1tU5fm">
          <node concept="3Tqbb2" id="1QrPC3BdI92" role="3rvQeY" />
          <node concept="H_c77" id="1QrPC3BdIgb" role="3rvSg0" />
        </node>
      </node>
      <node concept="37vLTG" id="1QrPC3BelCj" role="3clF46">
        <property role="TrG5h" value="alreadyCopied" />
        <node concept="3rvAFt" id="1QrPC3BelZu" role="1tU5fm">
          <node concept="3Tqbb2" id="1QrPC3Bem8R" role="3rvQeY" />
          <node concept="3Tqbb2" id="1QrPC3Bemia" role="3rvSg0" />
        </node>
      </node>
      <node concept="3cqZAl" id="1QrPC3Bdye3" role="3clF45" />
      <node concept="3Tm1VV" id="1QrPC3Bdye4" role="1B3o_S" />
    </node>
    <node concept="2tJIrI" id="1QrPC3Bdxz6" role="jymVt" />
    <node concept="2YIFZL" id="1QrPC3BcsrS" role="jymVt">
      <property role="IEkAT" value="false" />
      <property role="DiZV1" value="false" />
      <property role="od$2w" value="false" />
      <property role="TrG5h" value="calculateExtendsDependencies" />
      <node concept="3clFbS" id="1QrPC3BcsrT" role="3clF47">
        <node concept="3cpWs8" id="1QrPC3Bcssr" role="3cqZAp">
          <node concept="3cpWsn" id="1QrPC3Bcsss" role="3cpWs9">
            <property role="TrG5h" value="targExtends" />
            <node concept="A3Dl8" id="1QrPC3Bcsst" role="1tU5fm">
              <node concept="3Tqbb2" id="1QrPC3Bcssu" role="A3Ik2">
                <ref role="ehGHo" to="tpce:h0PkWnZ" resolve="AbstractConceptDeclaration" />
              </node>
            </node>
            <node concept="2OqwBi" id="1QrPC3Bcssv" role="33vP2m">
              <node concept="2OqwBi" id="1QrPC3Bcssw" role="2Oq$k0">
                <node concept="37vLTw" id="1QrPC3Bcssx" role="2Oq$k0">
                  <ref role="3cqZAo" node="1QrPC3Bcsvb" resolve="conceptsToMove" />
                </node>
                <node concept="3goQfb" id="1QrPC3Bcssy" role="2OqNvi">
                  <node concept="1bVj0M" id="1QrPC3Bcssz" role="23t8la">
                    <node concept="3clFbS" id="1QrPC3Bcss$" role="1bW5cS">
                      <node concept="3clFbF" id="1QrPC3Bcss_" role="3cqZAp">
                        <node concept="2OqwBi" id="1QrPC3BcssA" role="3clFbG">
                          <node concept="37vLTw" id="1QrPC3BcssB" role="2Oq$k0">
                            <ref role="3cqZAo" node="1QrPC3BcssD" resolve="it" />
                          </node>
                          <node concept="2qgKlT" id="1QrPC3BcssC" role="2OqNvi">
                            <ref role="37wK5l" to="tpcn:hMuxyK2" resolve="getImmediateSuperconcepts" />
                          </node>
                        </node>
                      </node>
                    </node>
                    <node concept="Rh6nW" id="1QrPC3BcssD" role="1bW2Oz">
                      <property role="TrG5h" value="it" />
                      <node concept="2jxLKc" id="1QrPC3BcssE" role="1tU5fm" />
                    </node>
                  </node>
                </node>
              </node>
              <node concept="66VNe" id="1QrPC3BcssF" role="2OqNvi">
                <node concept="37vLTw" id="1QrPC3BcssG" role="576Qk">
                  <ref role="3cqZAo" node="1QrPC3Bcsvb" resolve="conceptsToMove" />
                </node>
              </node>
            </node>
          </node>
        </node>
        <node concept="3cpWs6" id="1QrPC3Bcxc6" role="3cqZAp">
          <node concept="2OqwBi" id="1QrPC3BcssL" role="3cqZAk">
            <node concept="2OqwBi" id="1QrPC3BcssM" role="2Oq$k0">
              <node concept="2OqwBi" id="1QrPC3BcssN" role="2Oq$k0">
                <node concept="2OqwBi" id="1QrPC3BcssO" role="2Oq$k0">
                  <node concept="2OqwBi" id="1QrPC3BcssP" role="2Oq$k0">
                    <node concept="37vLTw" id="1QrPC3BcssQ" role="2Oq$k0">
                      <ref role="3cqZAo" node="1QrPC3Bcsss" resolve="targExtends" />
                    </node>
                    <node concept="3$u5V9" id="1QrPC3BcssR" role="2OqNvi">
                      <node concept="1bVj0M" id="1QrPC3BcssS" role="23t8la">
                        <node concept="3clFbS" id="1QrPC3BcssT" role="1bW5cS">
                          <node concept="3clFbF" id="1QrPC3BcssU" role="3cqZAp">
                            <node concept="2JrnkZ" id="1QrPC3BcssV" role="3clFbG">
                              <node concept="2OqwBi" id="1QrPC3BcssW" role="2JrQYb">
                                <node concept="37vLTw" id="1QrPC3BcssX" role="2Oq$k0">
                                  <ref role="3cqZAo" node="1QrPC3BcssZ" resolve="it" />
                                </node>
                                <node concept="I4A8Y" id="1QrPC3BcssY" role="2OqNvi" />
                              </node>
                            </node>
                          </node>
                        </node>
                        <node concept="Rh6nW" id="1QrPC3BcssZ" role="1bW2Oz">
                          <property role="TrG5h" value="it" />
                          <node concept="2jxLKc" id="1QrPC3Bcst0" role="1tU5fm" />
                        </node>
                      </node>
                    </node>
                  </node>
                  <node concept="1VAtEI" id="1QrPC3Bcst1" role="2OqNvi" />
                </node>
                <node concept="3$u5V9" id="1QrPC3Bcst2" role="2OqNvi">
                  <node concept="1bVj0M" id="1QrPC3Bcst3" role="23t8la">
                    <node concept="3clFbS" id="1QrPC3Bcst4" role="1bW5cS">
                      <node concept="3clFbF" id="1QrPC3Bcst5" role="3cqZAp">
                        <node concept="2EnYce" id="1QrPC3Bcst6" role="3clFbG">
                          <node concept="2YIFZM" id="1QrPC3Bcst7" role="2Oq$k0">
                            <ref role="1Pybhc" to="cu2c:~Language" resolve="Language" />
                            <ref role="37wK5l" to="cu2c:~Language.getLanguageFor(org.jetbrains.mps.openapi.model.SModel):jetbrains.mps.smodel.Language" resolve="getLanguageFor" />
                            <node concept="37vLTw" id="1QrPC3Bcst8" role="37wK5m">
                              <ref role="3cqZAo" node="1QrPC3Bcsta" resolve="it" />
                            </node>
                          </node>
                          <node concept="liA8E" id="1QrPC3Bcst9" role="2OqNvi">
                            <ref role="37wK5l" to="vsqj:~AbstractModule.getModuleReference():org.jetbrains.mps.openapi.module.SModuleReference" resolve="getModuleReference" />
                          </node>
                        </node>
                      </node>
                    </node>
                    <node concept="Rh6nW" id="1QrPC3Bcsta" role="1bW2Oz">
                      <property role="TrG5h" value="it" />
                      <node concept="2jxLKc" id="1QrPC3Bcstb" role="1tU5fm" />
                    </node>
                  </node>
                </node>
              </node>
              <node concept="3zZkjj" id="1QrPC3Bcstc" role="2OqNvi">
                <node concept="1bVj0M" id="1QrPC3Bcstd" role="23t8la">
                  <node concept="3clFbS" id="1QrPC3Bcste" role="1bW5cS">
                    <node concept="3clFbF" id="1QrPC3Bcstf" role="3cqZAp">
                      <node concept="3y3z36" id="1QrPC3Bcstg" role="3clFbG">
                        <node concept="10Nm6u" id="1QrPC3Bcsth" role="3uHU7w" />
                        <node concept="37vLTw" id="1QrPC3Bcsti" role="3uHU7B">
                          <ref role="3cqZAo" node="1QrPC3Bcstj" resolve="it" />
                        </node>
                      </node>
                    </node>
                  </node>
                  <node concept="Rh6nW" id="1QrPC3Bcstj" role="1bW2Oz">
                    <property role="TrG5h" value="it" />
                    <node concept="2jxLKc" id="1QrPC3Bcstk" role="1tU5fm" />
                  </node>
                </node>
              </node>
            </node>
            <node concept="ANE8D" id="1QrPC3Bcstl" role="2OqNvi" />
          </node>
        </node>
      </node>
      <node concept="3Tm1VV" id="1QrPC3Bcsva" role="1B3o_S" />
      <node concept="37vLTG" id="1QrPC3Bcsvb" role="3clF46">
        <property role="TrG5h" value="conceptsToMove" />
        <node concept="A3Dl8" id="1QrPC3Bcsvc" role="1tU5fm">
          <node concept="3Tqbb2" id="1QrPC3Bcsvd" role="A3Ik2">
            <ref role="ehGHo" to="tpce:h0PkWnZ" resolve="AbstractConceptDeclaration" />
          </node>
        </node>
      </node>
      <node concept="_YKpA" id="1QrPC3Bcxzv" role="3clF45">
        <node concept="3uibUv" id="1QrPC3Bcxzw" role="_ZDj9">
          <ref role="3uigEE" to="88zw:~SModuleReference" resolve="SModuleReference" />
        </node>
      </node>
    </node>
    <node concept="2tJIrI" id="1QrPC3BcpD6" role="jymVt" />
    <node concept="2tJIrI" id="1QrPC3Bcr0c" role="jymVt" />
    <node concept="2YIFZL" id="1QrPC3Bb7iZ" role="jymVt">
      <property role="IEkAT" value="false" />
      <property role="DiZV1" value="false" />
      <property role="od$2w" value="false" />
      <property role="TrG5h" value="moveConcepts" />
      <node concept="3clFbS" id="1QrPC3Bb5VX" role="3clF47">
        <node concept="3cpWs8" id="2Ek8uJGFoVf" role="3cqZAp">
          <node concept="3cpWsn" id="2Ek8uJGFoVg" role="3cpWs9">
            <property role="TrG5h" value="sourceModel" />
            <node concept="H_c77" id="2Ek8uJGFoVh" role="1tU5fm" />
            <node concept="2OqwBi" id="2Ek8uJGFoVi" role="33vP2m">
              <node concept="2OqwBi" id="2Ek8uJGFoVj" role="2Oq$k0">
                <node concept="1uHKPH" id="2Ek8uJGFoVn" role="2OqNvi" />
                <node concept="37vLTw" id="1QrPC3Bby2x" role="2Oq$k0">
                  <ref role="3cqZAo" node="1QrPC3Bbh$3" resolve="conceptsToMove" />
                </node>
              </node>
              <node concept="I4A8Y" id="2Ek8uJGFoVo" role="2OqNvi" />
            </node>
          </node>
        </node>
        <node concept="3cpWs8" id="1QrPC3BbEbW" role="3cqZAp">
          <node concept="3cpWsn" id="1QrPC3BbEbX" role="3cpWs9">
            <property role="TrG5h" value="sourceLanguage" />
            <node concept="3uibUv" id="1QrPC3BbEbY" role="1tU5fm">
              <ref role="3uigEE" to="cu2c:~Language" resolve="Language" />
            </node>
            <node concept="2YIFZM" id="3n$qWi4O7zr" role="33vP2m">
              <ref role="1Pybhc" to="cu2c:~Language" resolve="Language" />
              <ref role="37wK5l" to="cu2c:~Language.getLanguageFor(org.jetbrains.mps.openapi.model.SModel):jetbrains.mps.smodel.Language" resolve="getLanguageFor" />
              <node concept="37vLTw" id="1QrPC3BbAbJ" role="37wK5m">
                <ref role="3cqZAo" node="2Ek8uJGFoVg" resolve="sourceModel" />
              </node>
            </node>
          </node>
        </node>
        <node concept="3cpWs8" id="2Ek8uJGFoXi" role="3cqZAp">
          <node concept="3cpWsn" id="2Ek8uJGFoXj" role="3cpWs9">
            <property role="TrG5h" value="targetLanguage" />
            <node concept="3uibUv" id="2Ek8uJGFoXk" role="1tU5fm">
              <ref role="3uigEE" to="cu2c:~Language" resolve="Language" />
            </node>
            <node concept="2YIFZM" id="2Ek8uJGFoXl" role="33vP2m">
              <ref role="37wK5l" to="cu2c:~Language.getLanguageFor(org.jetbrains.mps.openapi.model.SModel):jetbrains.mps.smodel.Language" resolve="getLanguageFor" />
              <ref role="1Pybhc" to="cu2c:~Language" resolve="Language" />
              <node concept="37vLTw" id="1QrPC3BbPwT" role="37wK5m">
                <ref role="3cqZAo" node="1QrPC3BbK$6" resolve="targetModel" />
              </node>
            </node>
          </node>
        </node>
        <node concept="3clFbH" id="60XiE$WRJDj" role="3cqZAp" />
        <node concept="3clFbH" id="1QrPC3BeEsd" role="3cqZAp" />
        <node concept="3cpWs8" id="3n$qWi4O8aE" role="3cqZAp">
          <node concept="3cpWsn" id="3n$qWi4O8aF" role="3cpWs9">
            <property role="TrG5h" value="aspectNodes" />
            <node concept="3rvAFt" id="3n$qWi4O8aG" role="1tU5fm">
              <node concept="3uibUv" id="3n$qWi4O8aJ" role="3rvQeY">
                <ref role="3uigEE" to="cu2c:~LanguageAspect" resolve="LanguageAspect" />
              </node>
              <node concept="_YKpA" id="1QrPC3BbUdC" role="3rvSg0">
                <node concept="3Tqbb2" id="1QrPC3BbUqe" role="_ZDj9">
                  <ref role="ehGHo" to="tpce:2hxg_BDjKM4" resolve="IConceptAspect" />
                </node>
              </node>
            </node>
            <node concept="2YIFZM" id="3n$qWi4O8aN" role="33vP2m">
              <ref role="1Pybhc" to="x9fb:3n$qWi4O5Kq" resolve="ConceptMoveUtil" />
              <ref role="37wK5l" to="x9fb:3n$qWi4O89u" resolve="getAspectNodes" />
              <node concept="37vLTw" id="1QrPC3BbHbu" role="37wK5m">
                <ref role="3cqZAo" node="1QrPC3BbEbX" resolve="sourceLanguage" />
              </node>
              <node concept="37vLTw" id="1QrPC3Bbpkw" role="37wK5m">
                <ref role="3cqZAo" node="1QrPC3Bbh$3" resolve="conceptsToMove" />
              </node>
            </node>
          </node>
        </node>
        <node concept="3clFbH" id="1QrPC3BeLd1" role="3cqZAp" />
        <node concept="3cpWs8" id="1QrPC3Beord" role="3cqZAp">
          <node concept="3cpWsn" id="1QrPC3Beorj" role="3cpWs9">
            <property role="TrG5h" value="moveAspects" />
            <node concept="3rvAFt" id="1QrPC3Beorl" role="1tU5fm">
              <node concept="3Tqbb2" id="1QrPC3BeoNU" role="3rvQeY" />
              <node concept="H_c77" id="1QrPC3BeoU0" role="3rvSg0" />
            </node>
            <node concept="2ShNRf" id="1QrPC3Bep1X" role="33vP2m">
              <node concept="3rGOSV" id="1QrPC3Bep1O" role="2ShVmc">
                <node concept="3Tqbb2" id="1QrPC3Bep1P" role="3rHrn6" />
                <node concept="H_c77" id="1QrPC3Bep1Q" role="3rHtpV" />
              </node>
            </node>
          </node>
        </node>
        <node concept="2Gpval" id="1xD045lQ9JW" role="3cqZAp">
          <node concept="2GrKxI" id="1xD045lQ9JY" role="2Gsz3X">
            <property role="TrG5h" value="concept" />
          </node>
          <node concept="3clFbS" id="1xD045lQ9K0" role="2LFqv$">
            <node concept="3clFbF" id="1xD045lQaBg" role="3cqZAp">
              <node concept="37vLTI" id="1xD045lQbfQ" role="3clFbG">
                <node concept="37vLTw" id="1xD045lQezb" role="37vLTx">
                  <ref role="3cqZAo" node="1QrPC3BbK$6" resolve="targetModel" />
                </node>
                <node concept="3EllGN" id="1xD045lQaPO" role="37vLTJ">
                  <node concept="2GrUjf" id="1xD045lQaTL" role="3ElVtu">
                    <ref role="2Gs0qQ" node="1xD045lQ9JY" resolve="concept" />
                  </node>
                  <node concept="37vLTw" id="1xD045lQaBf" role="3ElQJh">
                    <ref role="3cqZAo" node="1QrPC3Beorj" resolve="moveAspects" />
                  </node>
                </node>
              </node>
            </node>
          </node>
          <node concept="37vLTw" id="1xD045lQakk" role="2GsD0m">
            <ref role="3cqZAo" node="1QrPC3Bbh$3" resolve="conceptsToMove" />
          </node>
        </node>
        <node concept="2Gpval" id="4fE$IBvDmdQ" role="3cqZAp">
          <node concept="2GrKxI" id="4fE$IBvDmdR" role="2Gsz3X">
            <property role="TrG5h" value="aspect" />
          </node>
          <node concept="2OqwBi" id="3n$qWi4O6ct" role="2GsD0m">
            <node concept="37vLTw" id="3GM_nagT$J$" role="2Oq$k0">
              <ref role="3cqZAo" node="3n$qWi4O8aF" resolve="aspectNodes" />
            </node>
            <node concept="3lbrtF" id="3n$qWi4O6cx" role="2OqNvi" />
          </node>
          <node concept="3clFbS" id="4fE$IBvDmdT" role="2LFqv$">
            <node concept="3cpWs8" id="3n$qWi4O3Ib" role="3cqZAp">
              <node concept="3cpWsn" id="3n$qWi4O3Ic" role="3cpWs9">
                <property role="TrG5h" value="toModel" />
                <node concept="2OqwBi" id="3n$qWi4O3If" role="33vP2m">
                  <node concept="2GrUjf" id="3n$qWi4O6cy" role="2Oq$k0">
                    <ref role="2Gs0qQ" node="4fE$IBvDmdR" resolve="aspect" />
                  </node>
                  <node concept="liA8E" id="3n$qWi4O3Ih" role="2OqNvi">
                    <ref role="37wK5l" to="cu2c:~LanguageAspect.getOrCreate(jetbrains.mps.smodel.Language):org.jetbrains.mps.openapi.model.SModel" resolve="getOrCreate" />
                    <node concept="37vLTw" id="3GM_nagTyXZ" role="37wK5m">
                      <ref role="3cqZAo" node="2Ek8uJGFoXj" resolve="targetLanguage" />
                    </node>
                  </node>
                </node>
                <node concept="H_c77" id="3n$qWi4O3Id" role="1tU5fm" />
              </node>
            </node>
            <node concept="2Gpval" id="1QrPC3BetL9" role="3cqZAp">
              <node concept="2GrKxI" id="1QrPC3BetLb" role="2Gsz3X">
                <property role="TrG5h" value="aspectNode" />
              </node>
              <node concept="3clFbS" id="1QrPC3BetLd" role="2LFqv$">
                <node concept="3clFbF" id="1QrPC3BepxB" role="3cqZAp">
                  <node concept="37vLTI" id="1QrPC3BerKy" role="3clFbG">
                    <node concept="37vLTw" id="1QrPC3BerYI" role="37vLTx">
                      <ref role="3cqZAo" node="3n$qWi4O3Ic" resolve="toModel" />
                    </node>
                    <node concept="3EllGN" id="1QrPC3BepQI" role="37vLTJ">
                      <node concept="37vLTw" id="1QrPC3Bepx_" role="3ElQJh">
                        <ref role="3cqZAo" node="1QrPC3Beorj" resolve="moveAspects" />
                      </node>
                      <node concept="2GrUjf" id="1QrPC3BeuFS" role="3ElVtu">
                        <ref role="2Gs0qQ" node="1QrPC3BetLb" resolve="aspectNode" />
                      </node>
                    </node>
                  </node>
                </node>
              </node>
              <node concept="3EllGN" id="1QrPC3BesF0" role="2GsD0m">
                <node concept="2GrUjf" id="1QrPC3Bet1E" role="3ElVtu">
                  <ref role="2Gs0qQ" node="4fE$IBvDmdR" resolve="aspect" />
                </node>
                <node concept="37vLTw" id="1QrPC3BesdJ" role="3ElQJh">
                  <ref role="3cqZAo" node="3n$qWi4O8aF" resolve="aspectNodes" />
                </node>
              </node>
            </node>
          </node>
        </node>
        <node concept="3cpWs8" id="1QrPC3BeH8I" role="3cqZAp">
          <node concept="3cpWsn" id="1QrPC3BeH8O" role="3cpWs9">
            <property role="TrG5h" value="copyMap" />
            <node concept="3rvAFt" id="1QrPC3BeH8Q" role="1tU5fm">
              <node concept="3Tqbb2" id="1QrPC3BeH_n" role="3rvQeY" />
              <node concept="3Tqbb2" id="1QrPC3BeHKB" role="3rvSg0" />
            </node>
            <node concept="2ShNRf" id="1QrPC3BeKjE" role="33vP2m">
              <node concept="3rGOSV" id="1QrPC3BeKiD" role="2ShVmc">
                <node concept="3Tqbb2" id="1QrPC3BeKiE" role="3rHrn6" />
                <node concept="3Tqbb2" id="1QrPC3BeKiF" role="3rHtpV" />
              </node>
            </node>
          </node>
        </node>
        <node concept="3clFbF" id="1QrPC3BexoJ" role="3cqZAp">
          <node concept="1rXfSq" id="1QrPC3BexoH" role="3clFbG">
            <ref role="37wK5l" node="1QrPC3BewnU" resolve="copyNodesToModels" />
            <node concept="37vLTw" id="1QrPC3BexH6" role="37wK5m">
              <ref role="3cqZAo" node="1QrPC3Beorj" resolve="moveAspects" />
            </node>
            <node concept="37vLTw" id="1QrPC3BeKGE" role="37wK5m">
              <ref role="3cqZAo" node="1QrPC3BeH8O" resolve="copyMap" />
            </node>
          </node>
        </node>
        <node concept="2Gpval" id="1QrPC3BeEYl" role="3cqZAp">
          <node concept="2GrKxI" id="1QrPC3BeEYn" role="2Gsz3X">
            <property role="TrG5h" value="concept" />
          </node>
          <node concept="3clFbS" id="1QrPC3BeEYp" role="2LFqv$">
            <node concept="3clFbF" id="1xD045lQfbq" role="3cqZAp">
              <node concept="1rXfSq" id="1QrPC3BeGqI" role="3clFbG">
                <ref role="37wK5l" node="1QrPC3B8Scf" resolve="moveConcept" />
                <node concept="2GrUjf" id="1QrPC3BeGy5" role="37wK5m">
                  <ref role="2Gs0qQ" node="1QrPC3BeEYn" resolve="concept" />
                </node>
                <node concept="1PxgMI" id="1xD045lP$md" role="37wK5m">
                  <ref role="1PxNhF" to="tpce:h0PkWnZ" resolve="AbstractConceptDeclaration" />
                  <node concept="3EllGN" id="1xD045lPzgM" role="1PxMeX">
                    <node concept="2GrUjf" id="1xD045lPzsx" role="3ElVtu">
                      <ref role="2Gs0qQ" node="1QrPC3BeEYn" resolve="concept" />
                    </node>
                    <node concept="37vLTw" id="1xD045lPyR1" role="3ElQJh">
                      <ref role="3cqZAo" node="1QrPC3BeH8O" resolve="copyMap" />
                    </node>
                  </node>
                </node>
                <node concept="37vLTw" id="1QrPC3BeGOv" role="37wK5m">
                  <ref role="3cqZAo" node="1QrPC3BbK$6" resolve="targetModel" />
                </node>
              </node>
            </node>
          </node>
          <node concept="37vLTw" id="1QrPC3BeFvk" role="2GsD0m">
            <ref role="3cqZAo" node="1QrPC3Bbh$3" resolve="conceptsToMove" />
          </node>
        </node>
        <node concept="3clFbH" id="1xD045lQgB9" role="3cqZAp" />
        <node concept="3SKdUt" id="7cGeJoKQyMP" role="3cqZAp">
          <node concept="3SKdUq" id="7cGeJoKQyMQ" role="3SKWNk">
            <property role="3SKdUp" value="set new &quot;extends&quot; dependencies for languages if necessary" />
          </node>
        </node>
        <node concept="3cpWs8" id="1QrPC3BcNRv" role="3cqZAp">
          <node concept="3cpWsn" id="1QrPC3BcNRw" role="3cpWs9">
            <property role="TrG5h" value="conceptsToRest" />
            <node concept="A3Dl8" id="1QrPC3BcNR5" role="1tU5fm">
              <node concept="3Tqbb2" id="1QrPC3BcNR8" role="A3Ik2">
                <ref role="ehGHo" to="tpce:h0PkWnZ" resolve="AbstractConceptDeclaration" />
              </node>
            </node>
            <node concept="2OqwBi" id="1QrPC3BcNRx" role="33vP2m">
              <node concept="2OqwBi" id="1QrPC3BcNRy" role="2Oq$k0">
                <node concept="37vLTw" id="1QrPC3BcNRz" role="2Oq$k0">
                  <ref role="3cqZAo" node="2Ek8uJGFoVg" resolve="sourceModel" />
                </node>
                <node concept="2RRcyG" id="1QrPC3BcNR$" role="2OqNvi">
                  <ref role="2RRcyH" to="tpce:h0PkWnZ" resolve="AbstractConceptDeclaration" />
                </node>
              </node>
              <node concept="66VNe" id="1QrPC3BcNR_" role="2OqNvi">
                <node concept="37vLTw" id="1QrPC3BcNRA" role="576Qk">
                  <ref role="3cqZAo" node="1QrPC3Bbh$3" resolve="conceptsToMove" />
                </node>
              </node>
            </node>
          </node>
        </node>
        <node concept="3clFbJ" id="7cGeJoKQyN7" role="3cqZAp">
          <node concept="3clFbS" id="7cGeJoKQyN8" role="3clFbx">
            <node concept="3clFbF" id="7cGeJoKQyMS" role="3cqZAp">
              <node concept="2OqwBi" id="7cGeJoKQyMU" role="3clFbG">
                <node concept="37vLTw" id="1QrPC3BbHd1" role="2Oq$k0">
                  <ref role="3cqZAo" node="1QrPC3BbEbX" resolve="sourceLanguage" />
                </node>
                <node concept="liA8E" id="7cGeJoKQyMY" role="2OqNvi">
                  <ref role="37wK5l" to="cu2c:~Language.addExtendedLanguage(org.jetbrains.mps.openapi.module.SModuleReference):void" resolve="addExtendedLanguage" />
                  <node concept="2OqwBi" id="7cGeJoKQyN0" role="37wK5m">
                    <node concept="37vLTw" id="3GM_nagTw18" role="2Oq$k0">
                      <ref role="3cqZAo" node="2Ek8uJGFoXj" resolve="targetLanguage" />
                    </node>
                    <node concept="liA8E" id="7cGeJoKQyN4" role="2OqNvi">
                      <ref role="37wK5l" to="vsqj:~AbstractModule.getModuleReference():org.jetbrains.mps.openapi.module.SModuleReference" resolve="getModuleReference" />
                    </node>
                  </node>
                </node>
              </node>
            </node>
          </node>
          <node concept="2OqwBi" id="7cGeJoKQyKc" role="3clFbw">
            <node concept="2OqwBi" id="7cGeJoKQyKd" role="2Oq$k0">
              <node concept="2OqwBi" id="7cGeJoKQyKe" role="2Oq$k0">
                <node concept="37vLTw" id="1QrPC3BcNRB" role="2Oq$k0">
                  <ref role="3cqZAo" node="1QrPC3BcNRw" resolve="conceptsToRest" />
                </node>
                <node concept="3goQfb" id="7cGeJoKQyKn" role="2OqNvi">
                  <node concept="1bVj0M" id="7cGeJoKQyKo" role="23t8la">
                    <node concept="3clFbS" id="7cGeJoKQyKp" role="1bW5cS">
                      <node concept="3clFbF" id="7cGeJoKQyKq" role="3cqZAp">
                        <node concept="2OqwBi" id="7cGeJoKQyKr" role="3clFbG">
                          <node concept="37vLTw" id="2BHiRxghgB2" role="2Oq$k0">
                            <ref role="3cqZAo" node="7cGeJoKQyKu" resolve="it" />
                          </node>
                          <node concept="2qgKlT" id="1QrPC3BcpaW" role="2OqNvi">
                            <ref role="37wK5l" to="tpcn:hMuxyK2" resolve="getImmediateSuperconcepts" />
                          </node>
                        </node>
                      </node>
                    </node>
                    <node concept="Rh6nW" id="7cGeJoKQyKu" role="1bW2Oz">
                      <property role="TrG5h" value="it" />
                      <node concept="2jxLKc" id="7cGeJoKQyKv" role="1tU5fm" />
                    </node>
                  </node>
                </node>
              </node>
              <node concept="60FfQ" id="7cGeJoKQyKw" role="2OqNvi">
                <node concept="37vLTw" id="1QrPC3BcpwV" role="576Qk">
                  <ref role="3cqZAo" node="1QrPC3Bbh$3" resolve="conceptsToMove" />
                </node>
              </node>
            </node>
            <node concept="3GX2aA" id="7cGeJoKQyK$" role="2OqNvi" />
          </node>
        </node>
        <node concept="2Gpval" id="7cGeJoKQyNd" role="3cqZAp">
          <node concept="2GrKxI" id="7cGeJoKQyNe" role="2Gsz3X">
            <property role="TrG5h" value="ext" />
          </node>
          <node concept="1rXfSq" id="1QrPC3BcIYw" role="2GsD0m">
            <ref role="37wK5l" node="1QrPC3BcsrS" resolve="calculateExtendsDependencies" />
            <node concept="37vLTw" id="1QrPC3BcJcM" role="37wK5m">
              <ref role="3cqZAo" node="1QrPC3Bbh$3" resolve="conceptsToMove" />
            </node>
          </node>
          <node concept="3clFbS" id="7cGeJoKQyNg" role="2LFqv$">
            <node concept="3clFbF" id="7cGeJoKQyNi" role="3cqZAp">
              <node concept="2OqwBi" id="7cGeJoKQyNk" role="3clFbG">
                <node concept="37vLTw" id="3GM_nagTxIt" role="2Oq$k0">
                  <ref role="3cqZAo" node="2Ek8uJGFoXj" resolve="targetLanguage" />
                </node>
                <node concept="liA8E" id="7cGeJoKQyNo" role="2OqNvi">
                  <ref role="37wK5l" to="cu2c:~Language.addExtendedLanguage(org.jetbrains.mps.openapi.module.SModuleReference):void" resolve="addExtendedLanguage" />
                  <node concept="2GrUjf" id="7cGeJoKQyNp" role="37wK5m">
                    <ref role="2Gs0qQ" node="7cGeJoKQyNe" resolve="ext" />
                  </node>
                </node>
              </node>
            </node>
          </node>
        </node>
      </node>
      <node concept="3cqZAl" id="1QrPC3Bb5VV" role="3clF45" />
      <node concept="3Tm1VV" id="1QrPC3Bb5VW" role="1B3o_S" />
      <node concept="37vLTG" id="1QrPC3Bbh$3" role="3clF46">
        <property role="TrG5h" value="conceptsToMove" />
        <node concept="A3Dl8" id="1QrPC3Bbh$1" role="1tU5fm">
          <node concept="3Tqbb2" id="1QrPC3BbiVX" role="A3Ik2">
            <ref role="ehGHo" to="tpce:h0PkWnZ" resolve="AbstractConceptDeclaration" />
          </node>
        </node>
      </node>
      <node concept="37vLTG" id="1QrPC3BbK$6" role="3clF46">
        <property role="TrG5h" value="targetModel" />
        <node concept="H_c77" id="1QrPC3BbK$7" role="1tU5fm" />
      </node>
    </node>
    <node concept="2tJIrI" id="1QrPC3Bb5v6" role="jymVt" />
    <node concept="2YIFZL" id="1QrPC3B8Scf" role="jymVt">
      <property role="TrG5h" value="moveConcept" />
      <property role="IEkAT" value="false" />
      <property role="DiZV1" value="false" />
      <property role="od$2w" value="false" />
      <node concept="3clFbS" id="1QrPC3B0mya" role="3clF47">
        <node concept="3clFbH" id="7Cf7MK04S57" role="3cqZAp" />
        <node concept="3clFbF" id="7Cf7MJZZ9A3" role="3cqZAp">
          <node concept="37vLTI" id="7Cf7MJZZ9A4" role="3clFbG">
            <node concept="2OqwBi" id="7Cf7MJZZ9A5" role="37vLTJ">
              <node concept="37vLTw" id="1QrPC3B1Dax" role="2Oq$k0">
                <ref role="3cqZAo" node="1QrPC3B0_54" resolve="oldConcept" />
              </node>
              <node concept="3CFZ6_" id="7Cf7MJZZ9A9" role="2OqNvi">
                <node concept="3CFYIy" id="7Cf7MJZZ9Aa" role="3CFYIz">
                  <ref role="3CFYIx" to="tpce:hOasaTk" resolve="DeprecatedNodeAnnotation" />
                </node>
              </node>
            </node>
            <node concept="2pJPEk" id="7Cf7MJZZ9Ab" role="37vLTx">
              <node concept="2pJPED" id="7Cf7MJZZ9Ac" role="2pJPEn">
                <ref role="2pJxaS" to="tpce:hOasaTk" resolve="DeprecatedNodeAnnotation" />
                <node concept="2pJxcG" id="7Cf7MJZZ9Ad" role="2pJxcM">
                  <ref role="2pJxcJ" to="tpce:hOYLQ3C" resolve="comment" />
                  <node concept="3cpWs3" id="7Cf7MJZZ9Ae" role="2pJxcZ">
                    <node concept="3cpWs3" id="7Cf7MJZZ9Af" role="3uHU7B">
                      <node concept="Xl_RD" id="7Cf7MJZZ9Ag" role="3uHU7B">
                        <property role="Xl_RC" value="The concept was moved to language \&quot;" />
                      </node>
                      <node concept="2OqwBi" id="7Cf7MK07$gh" role="3uHU7w">
                        <node concept="2OqwBi" id="7Cf7MJZZ9Ah" role="2Oq$k0">
                          <node concept="2JrnkZ" id="7Cf7MK07KDZ" role="2Oq$k0">
                            <node concept="37vLTw" id="7Cf7MK079Q9" role="2JrQYb">
                              <ref role="3cqZAo" node="1QrPC3B0yoP" resolve="targetModel" />
                            </node>
                          </node>
                          <node concept="liA8E" id="7Cf7MK07PWO" role="2OqNvi">
                            <ref role="37wK5l" to="ec5l:~SModel.getModule():org.jetbrains.mps.openapi.module.SModule" resolve="getModule" />
                          </node>
                        </node>
                        <node concept="liA8E" id="7Cf7MK07VqS" role="2OqNvi">
                          <ref role="37wK5l" to="88zw:~SModule.getModuleName():java.lang.String" resolve="getModuleName" />
                        </node>
                      </node>
                    </node>
                    <node concept="Xl_RD" id="7Cf7MJZZ9Ak" role="3uHU7w">
                      <property role="Xl_RC" value="\&quot;" />
                    </node>
                  </node>
                </node>
              </node>
            </node>
          </node>
        </node>
        <node concept="3clFbH" id="7Cf7MJZZ9AB" role="3cqZAp" />
        <node concept="3clFbH" id="7Cf7MK0rj5s" role="3cqZAp" />
        <node concept="3cpWs8" id="3YBeIJ0czeC" role="3cqZAp">
          <node concept="3cpWsn" id="3YBeIJ0czeD" role="3cpWs9">
            <property role="TrG5h" value="builder" />
            <node concept="3uibUv" id="3YBeIJ0czey" role="1tU5fm">
              <ref role="3uigEE" to="qydz:1E0uMqHvl2w" resolve="MigrationScriptBuilder" />
            </node>
            <node concept="2YIFZM" id="3YBeIJ0czeE" role="33vP2m">
              <ref role="1Pybhc" to="qydz:1E0uMqHvl2w" resolve="MigrationScriptBuilder" />
              <ref role="37wK5l" to="qydz:2BXC8DkHECl" resolve="createMigrationScript" />
              <node concept="2YIFZM" id="3YBeIJ0czeF" role="37wK5m">
                <ref role="1Pybhc" to="cu2c:~Language" resolve="Language" />
                <ref role="37wK5l" to="cu2c:~Language.getLanguageFor(org.jetbrains.mps.openapi.model.SModel):jetbrains.mps.smodel.Language" resolve="getLanguageFor" />
                <node concept="2JrnkZ" id="3YBeIJ0czeG" role="37wK5m">
                  <node concept="2OqwBi" id="3YBeIJ0czeH" role="2JrQYb">
                    <node concept="I4A8Y" id="3YBeIJ0czeL" role="2OqNvi" />
                    <node concept="37vLTw" id="1QrPC3B0C1D" role="2Oq$k0">
                      <ref role="3cqZAo" node="1QrPC3B0_54" resolve="oldConcept" />
                    </node>
                  </node>
                </node>
              </node>
            </node>
          </node>
        </node>
        <node concept="3cpWs8" id="3NNdDGT2V1c" role="3cqZAp">
          <node concept="3cpWsn" id="3NNdDGT2V1d" role="3cpWs9">
            <property role="TrG5h" value="moveOwnMembersMethod" />
            <node concept="3Tqbb2" id="3NNdDGT2V18" role="1tU5fm">
              <ref role="ehGHo" to="tpee:fIYIFWa" resolve="StaticMethodDeclaration" />
            </node>
            <node concept="1rXfSq" id="1QrPC3B7NAL" role="33vP2m">
              <ref role="37wK5l" node="1QrPC3B8VVC" resolve="moveOwnMembers" />
              <node concept="37vLTw" id="1QrPC3B7OAe" role="37wK5m">
                <ref role="3cqZAo" node="1QrPC3B0_54" resolve="oldConcept" />
              </node>
              <node concept="37vLTw" id="1QrPC3B7QwS" role="37wK5m">
                <ref role="3cqZAo" node="1xD045lOqeo" resolve="newConcept" />
              </node>
            </node>
          </node>
        </node>
        <node concept="3clFbF" id="7Cf7MJZZ9DH" role="3cqZAp">
          <node concept="2OqwBi" id="7Cf7MJZZ9DI" role="3clFbG">
            <node concept="2OqwBi" id="7Cf7MJZZ9DJ" role="2Oq$k0">
              <node concept="37vLTw" id="3YBeIJ0czeM" role="2Oq$k0">
                <ref role="3cqZAo" node="3YBeIJ0czeD" resolve="builder" />
              </node>
              <node concept="liA8E" id="7Cf7MJZZ9DM" role="2OqNvi">
                <ref role="37wK5l" to="qydz:2BXC8DkHn7Y" resolve="setName" />
                <node concept="3cpWs3" id="7Cf7MJZZ9DN" role="37wK5m">
                  <node concept="2OqwBi" id="7Cf7MK0zWCM" role="3uHU7w">
                    <node concept="37vLTw" id="1QrPC3B7SqO" role="2Oq$k0">
                      <ref role="3cqZAo" node="1QrPC3B0_54" resolve="oldConcept" />
                    </node>
                    <node concept="3TrcHB" id="7Cf7MK0$1m5" role="2OqNvi">
                      <ref role="3TsBF5" to="tpck:h0TrG11" resolve="name" />
                    </node>
                  </node>
                  <node concept="Xl_RD" id="7Cf7MJZZ9DP" role="3uHU7B">
                    <property role="Xl_RC" value="Move_concept_" />
                  </node>
                </node>
              </node>
            </node>
            <node concept="liA8E" id="7Cf7MJZZ9DQ" role="2OqNvi">
              <ref role="37wK5l" to="qydz:2BXC8DkHvpq" resolve="appendExecuteStatements" />
              <node concept="1rXfSq" id="1QrPC3B7RTV" role="37wK5m">
                <ref role="37wK5l" node="1QrPC3B8TOR" resolve="replaceExactInstances" />
                <node concept="37vLTw" id="1QrPC3B7SCn" role="37wK5m">
                  <ref role="3cqZAo" node="1QrPC3B0_54" resolve="oldConcept" />
                </node>
                <node concept="37vLTw" id="1QrPC3B8iiy" role="37wK5m">
                  <ref role="3cqZAo" node="1xD045lOqeo" resolve="newConcept" />
                </node>
                <node concept="37vLTw" id="1QrPC3B8i$V" role="37wK5m">
                  <ref role="3cqZAo" node="3NNdDGT2V1d" resolve="moveOwnMembersMethod" />
                </node>
              </node>
            </node>
          </node>
        </node>
        <node concept="3clFbJ" id="3NNdDGT6X_B" role="3cqZAp">
          <node concept="3clFbS" id="3NNdDGT6X_D" role="3clFbx">
            <node concept="3clFbF" id="3NNdDGSOzW0" role="3cqZAp">
              <node concept="2OqwBi" id="3NNdDGSOBib" role="3clFbG">
                <node concept="2OqwBi" id="3NNdDGSO$Db" role="2Oq$k0">
                  <node concept="2OqwBi" id="3NNdDGSO$8y" role="2Oq$k0">
                    <node concept="37vLTw" id="3NNdDGSOzVY" role="2Oq$k0">
                      <ref role="3cqZAo" node="3YBeIJ0czeD" resolve="builder" />
                    </node>
                    <node concept="liA8E" id="3NNdDGSO$ob" role="2OqNvi">
                      <ref role="37wK5l" to="qydz:2BXC8DkHgQI" resolve="getScript" />
                    </node>
                  </node>
                  <node concept="3Tsc0h" id="3NNdDGSO_HP" role="2OqNvi">
                    <ref role="3TtcxE" to="tpee:4EqhHTp4Mw3" />
                  </node>
                </node>
                <node concept="2Ke9KJ" id="3NNdDGSOGHx" role="2OqNvi">
                  <node concept="37vLTw" id="3NNdDGT2V1l" role="25WWJ7">
                    <ref role="3cqZAo" node="3NNdDGT2V1d" resolve="moveOwnMembersMethod" />
                  </node>
                </node>
              </node>
            </node>
          </node>
          <node concept="3y3z36" id="3NNdDGT71j7" role="3clFbw">
            <node concept="10Nm6u" id="3NNdDGT7280" role="3uHU7w" />
            <node concept="37vLTw" id="3NNdDGT6Ywx" role="3uHU7B">
              <ref role="3cqZAo" node="3NNdDGT2V1d" resolve="moveOwnMembersMethod" />
            </node>
          </node>
        </node>
        <node concept="3clFbF" id="3NNdDGSOIFx" role="3cqZAp">
          <node concept="2OqwBi" id="3NNdDGSOJxD" role="3clFbG">
            <node concept="37vLTw" id="3NNdDGSOIFv" role="2Oq$k0">
              <ref role="3cqZAo" node="3YBeIJ0czeD" resolve="builder" />
            </node>
            <node concept="liA8E" id="3NNdDGSOKsw" role="2OqNvi">
              <ref role="37wK5l" to="qydz:21rTJcz$s1l" resolve="addMissingImports" />
            </node>
          </node>
        </node>
      </node>
      <node concept="37vLTG" id="1QrPC3B0_54" role="3clF46">
        <property role="TrG5h" value="oldConcept" />
        <node concept="3Tqbb2" id="1QrPC3B0AvT" role="1tU5fm">
          <ref role="ehGHo" to="tpce:h0PkWnZ" resolve="AbstractConceptDeclaration" />
        </node>
      </node>
      <node concept="37vLTG" id="1xD045lOqeo" role="3clF46">
        <property role="TrG5h" value="newConcept" />
        <node concept="3Tqbb2" id="1xD045lOvVl" role="1tU5fm">
          <ref role="ehGHo" to="tpce:h0PkWnZ" resolve="AbstractConceptDeclaration" />
        </node>
      </node>
      <node concept="37vLTG" id="1QrPC3B0yoP" role="3clF46">
        <property role="TrG5h" value="targetModel" />
        <node concept="H_c77" id="1QrPC3B0yoO" role="1tU5fm" />
      </node>
      <node concept="3cqZAl" id="1xD045lQdxS" role="3clF45" />
      <node concept="3Tm1VV" id="1QrPC3B8iHS" role="1B3o_S" />
    </node>
    <node concept="2tJIrI" id="1QrPC3B8jWk" role="jymVt" />
    <node concept="2YIFZL" id="1QrPC3B8TOR" role="jymVt">
      <property role="TrG5h" value="replaceExactInstances" />
      <property role="IEkAT" value="false" />
      <property role="DiZV1" value="false" />
      <property role="od$2w" value="false" />
      <node concept="3clFbS" id="3NNdDGSK4Ni" role="3clF47">
        <node concept="3cpWs8" id="3YBeIJ0dp5j" role="3cqZAp">
          <node concept="3cpWsn" id="3YBeIJ0dp5p" role="3cpWs9">
            <property role="TrG5h" value="oldNode" />
            <node concept="3Tqbb2" id="3YBeIJ0dtd3" role="1tU5fm">
              <ref role="ehGHo" to="tpee:fz7vLUk" resolve="ParameterDeclaration" />
            </node>
            <node concept="2c44tf" id="3YBeIJ0dvHS" role="33vP2m">
              <node concept="37vLTG" id="3YBeIJ0dzta" role="2c44tc">
                <property role="TrG5h" value="node" />
                <node concept="3uibUv" id="3YBeIJ0d$hu" role="1tU5fm">
                  <ref role="3uigEE" to="ec5l:~SNode" resolve="SNode" />
                </node>
              </node>
            </node>
          </node>
        </node>
        <node concept="3cpWs8" id="3NNdDGSLofF" role="3cqZAp">
          <node concept="3cpWsn" id="3NNdDGSLofG" role="3cpWs9">
            <property role="TrG5h" value="newNode" />
            <node concept="3Tqbb2" id="3NNdDGSLofH" role="1tU5fm">
              <ref role="ehGHo" to="tpee:fzcpWvJ" resolve="LocalVariableDeclaration" />
            </node>
            <node concept="2c44tf" id="3NNdDGSLofI" role="33vP2m">
              <node concept="3cpWsn" id="3NNdDGSLoKD" role="2c44tc">
                <property role="TrG5h" value="newNode" />
                <node concept="3uibUv" id="3NNdDGSLoKE" role="1tU5fm">
                  <ref role="3uigEE" to="ec5l:~SNode" resolve="SNode" />
                </node>
                <node concept="2ShNRf" id="3NNdDGSLoKF" role="33vP2m">
                  <node concept="3zrR0B" id="3NNdDGSLoKG" role="2ShVmc">
                    <node concept="3Tqbb2" id="3NNdDGSLoKH" role="3zrR0E">
                      <node concept="2c44tb" id="3NNdDGSLoKI" role="lGtFl">
                        <property role="P3scX" value="7866978e-a0f0-4cc7-81bc-4d213d9375e1/1138055754698/1138405853777" />
                        <property role="2qtEX8" value="concept" />
                        <node concept="37vLTw" id="3NNdDGSLoKJ" role="2c44t1">
                          <ref role="3cqZAo" node="3NNdDGSKb_W" resolve="newConcept" />
                        </node>
                      </node>
                    </node>
                  </node>
                </node>
              </node>
            </node>
          </node>
        </node>
        <node concept="3cpWs8" id="3NNdDGT784$" role="3cqZAp">
          <node concept="3cpWsn" id="3NNdDGT784E" role="3cpWs9">
            <property role="TrG5h" value="moveOwnMembersCall" />
            <node concept="3Tqbb2" id="3NNdDGT79bI" role="1tU5fm">
              <ref role="ehGHo" to="tpee:fzclF8l" resolve="Statement" />
            </node>
            <node concept="3K4zz7" id="3NNdDGT7amB" role="33vP2m">
              <node concept="2c44tf" id="3NNdDGT7ao7" role="3K4GZi">
                <node concept="3clFbF" id="3NNdDGT3H8r" role="2c44tc">
                  <node concept="1rXfSq" id="3NNdDGT3H8q" role="3clFbG">
                    <ref role="37wK5l" to="e2lb:~Object.toString():java.lang.String" resolve="toString" />
                    <node concept="2c44tb" id="3NNdDGT3W6G" role="lGtFl">
                      <property role="P3scX" value="f3061a53-9226-4cc5-a443-f952ceaf5816/1204053956946/1068499141037" />
                      <property role="2qtEX8" value="baseMethodDeclaration" />
                      <node concept="37vLTw" id="3NNdDGT3W74" role="2c44t1">
                        <ref role="3cqZAo" node="3NNdDGT3gjE" resolve="moveOwnMembersMethod" />
                      </node>
                    </node>
                    <node concept="37vLTw" id="3NNdDGT3W80" role="37wK5m">
                      <ref role="3cqZAo" node="3NNdDGSLofG" resolve="newNode" />
                      <node concept="2c44tb" id="3NNdDGT7wTz" role="lGtFl">
                        <property role="P3scX" value="f3061a53-9226-4cc5-a443-f952ceaf5816/1068498886296/1068581517664" />
                        <property role="2qtEX8" value="variableDeclaration" />
                        <property role="3hQQBS" value="VariableReference" />
                        <node concept="37vLTw" id="3NNdDGT7wTV" role="2c44t1">
                          <ref role="3cqZAo" node="3NNdDGSLofG" resolve="newNode" />
                        </node>
                      </node>
                    </node>
                  </node>
                </node>
              </node>
              <node concept="10Nm6u" id="3NNdDGT7anm" role="3K4E3e" />
              <node concept="3clFbC" id="3NNdDGT7acS" role="3K4Cdx">
                <node concept="10Nm6u" id="3NNdDGT7ad9" role="3uHU7w" />
                <node concept="37vLTw" id="3NNdDGT7a31" role="3uHU7B">
                  <ref role="3cqZAo" node="3NNdDGT3gjE" resolve="moveOwnMembersMethod" />
                </node>
              </node>
            </node>
          </node>
        </node>
        <node concept="3cpWs6" id="3NNdDGSKzDD" role="3cqZAp">
          <node concept="2pJPEk" id="3NNdDGSK4Ns" role="3cqZAk">
            <node concept="2pJPED" id="3NNdDGSK4Nt" role="2pJPEn">
              <ref role="2pJxaS" to="53vh:4SSaNAQkDV9" resolve="TransformStatement" />
              <node concept="2pIpSj" id="3NNdDGSK4Nu" role="2pJxcM">
                <ref role="2pIpSl" to="53vh:4SSaNAQkDVI" />
                <node concept="2pJPED" id="3NNdDGSPyHC" role="2pJxcZ">
                  <ref role="2pJxaS" to="tp3t:gyDMOuh" resolve="PatternExpression" />
                </node>
              </node>
              <node concept="2pIpSj" id="3NNdDGTezlC" role="2pJxcM">
                <ref role="2pIpSl" to="53vh:4SSaNAQkDVO" />
                <node concept="36biLy" id="3NNdDGTe$jS" role="2pJxcZ">
                  <node concept="2c44tf" id="3NNdDGTe$kn" role="36biLW">
                    <node concept="1bVj0M" id="3NNdDGTe$kP" role="2c44tc">
                      <node concept="37vLTG" id="3NNdDGTeBFD" role="1bW2Oz">
                        <property role="TrG5h" value="node" />
                        <node concept="3Tqbb2" id="3NNdDGTeBSI" role="1tU5fm" />
                      </node>
                      <node concept="3clFbS" id="3NNdDGTe$kR" role="1bW5cS">
                        <node concept="3clFbF" id="3NNdDGTeB$Q" role="3cqZAp">
                          <node concept="2OqwBi" id="3NNdDGTeCb3" role="3clFbG">
                            <node concept="2OqwBi" id="3NNdDGTeB_p" role="2Oq$k0">
                              <node concept="37vLTw" id="3NNdDGTeB$P" role="2Oq$k0">
                                <ref role="3cqZAo" node="3NNdDGTeBFD" resolve="node" />
                              </node>
                              <node concept="2yIwOk" id="3NNdDGTeC27" role="2OqNvi" />
                            </node>
                            <node concept="3O6GUB" id="3NNdDGTeCuo" role="2OqNvi">
                              <node concept="chp4Y" id="3NNdDGTeZ$I" role="3QVz_e">
                                <ref role="cht4Q" to="tpck:gw2VY9q" resolve="BaseConcept" />
                                <node concept="2c44tb" id="3NNdDGTeZCh" role="lGtFl">
                                  <property role="P3scX" value="7866978e-a0f0-4cc7-81bc-4d213d9375e1/1177026924588/1177026940964" />
                                  <property role="2qtEX8" value="conceptDeclaration" />
                                  <property role="3hQQBS" value="RefConcept_Reference" />
                                  <node concept="37vLTw" id="3NNdDGTeZDH" role="2c44t1">
                                    <ref role="3cqZAo" node="3NNdDGSKe7o" resolve="oldConcept" />
                                  </node>
                                </node>
                              </node>
                            </node>
                          </node>
                        </node>
                      </node>
                    </node>
                  </node>
                </node>
              </node>
              <node concept="2pIpSj" id="3NNdDGSK4NO" role="2pJxcM">
                <ref role="2pIpSl" to="53vh:4SSaNAQkDVK" />
                <node concept="2pJPED" id="3NNdDGSK4NP" role="2pJxcZ">
                  <ref role="2pJxaS" to="53vh:4SSaNAQkMUR" resolve="ConsequenceFunction" />
                  <node concept="2pIpSj" id="3NNdDGSK4NQ" role="2pJxcM">
                    <ref role="2pIpSl" to="tp2c:htbW2KO" />
                    <node concept="36biLy" id="3NNdDGSK4NR" role="2pJxcZ">
                      <node concept="2ShNRf" id="3NNdDGSK4NS" role="36biLW">
                        <node concept="2HTt$P" id="3NNdDGSK4NT" role="2ShVmc">
                          <node concept="3Tqbb2" id="3NNdDGSK4NU" role="2HTBi0">
                            <ref role="ehGHo" to="tpee:fz7vLUk" resolve="ParameterDeclaration" />
                          </node>
                          <node concept="37vLTw" id="3NNdDGSK4PS" role="2HTEbv">
                            <ref role="3cqZAo" node="3YBeIJ0dp5p" resolve="oldNode" />
                          </node>
                        </node>
                      </node>
                    </node>
                  </node>
                  <node concept="2pIpSj" id="3NNdDGSK4NW" role="2pJxcM">
                    <ref role="2pIpSl" to="tp2c:htbW58J" />
                    <node concept="36biLy" id="3NNdDGSK4NX" role="2pJxcZ">
                      <node concept="2c44tf" id="3NNdDGSK4NY" role="36biLW">
                        <node concept="3clFbS" id="3NNdDGSK4NZ" role="2c44tc">
                          <node concept="3cpWs8" id="3NNdDGSK4O0" role="3cqZAp">
                            <node concept="3cpWsn" id="3NNdDGSK4O1" role="3cpWs9">
                              <property role="TrG5h" value="newNode" />
                              <node concept="3uibUv" id="3NNdDGSK4O2" role="1tU5fm">
                                <ref role="3uigEE" to="ec5l:~SNode" resolve="SNode" />
                              </node>
                              <node concept="2c44te" id="3NNdDGSLG00" role="lGtFl">
                                <node concept="37vLTw" id="3NNdDGSLGli" role="2c44t1">
                                  <ref role="3cqZAo" node="3NNdDGSLofG" resolve="newNode" />
                                </node>
                              </node>
                            </node>
                          </node>
                          <node concept="2Gpval" id="3NNdDGSK4O8" role="3cqZAp">
                            <node concept="2GrKxI" id="3NNdDGSK4O9" role="2Gsz3X">
                              <property role="TrG5h" value="prop" />
                            </node>
                            <node concept="3clFbS" id="3NNdDGSK4Oa" role="2LFqv$">
                              <node concept="3clFbF" id="3NNdDGSK4Od" role="3cqZAp">
                                <node concept="2OqwBi" id="3NNdDGSK4Oe" role="3clFbG">
                                  <node concept="37vLTw" id="3NNdDGSK4Of" role="2Oq$k0">
                                    <ref role="3cqZAo" node="3NNdDGSK4O1" resolve="newNode" />
                                    <node concept="2c44tb" id="3NNdDGTgJUm" role="lGtFl">
                                      <property role="P3scX" value="f3061a53-9226-4cc5-a443-f952ceaf5816/1068498886296/1068581517664" />
                                      <property role="2qtEX8" value="variableDeclaration" />
                                      <property role="3hQQBS" value="VariableReference" />
                                      <node concept="37vLTw" id="3NNdDGTgJWn" role="2c44t1">
                                        <ref role="3cqZAo" node="3NNdDGSLofG" resolve="newNode" />
                                      </node>
                                    </node>
                                  </node>
                                  <node concept="liA8E" id="3NNdDGSK4Og" role="2OqNvi">
                                    <ref role="37wK5l" to="ec5l:~SNode.setProperty(org.jetbrains.mps.openapi.language.SProperty,java.lang.String):void" resolve="setProperty" />
                                    <node concept="2GrUjf" id="3NNdDGSK4Oh" role="37wK5m">
                                      <ref role="2Gs0qQ" node="3NNdDGSK4O9" resolve="prop" />
                                    </node>
                                    <node concept="2OqwBi" id="3NNdDGSK4Oi" role="37wK5m">
                                      <node concept="37vLTw" id="3NNdDGSK4Oj" role="2Oq$k0">
                                        <ref role="3cqZAo" node="3NNdDGSK4O1" resolve="newNode" />
                                        <node concept="2c44tb" id="3NNdDGSK4Ok" role="lGtFl">
                                          <property role="P3scX" value="f3061a53-9226-4cc5-a443-f952ceaf5816/1068498886296/1068581517664" />
                                          <property role="2qtEX8" value="variableDeclaration" />
                                          <property role="3hQQBS" value="VariableReference" />
                                          <node concept="37vLTw" id="3NNdDGSK4PT" role="2c44t1">
                                            <ref role="3cqZAo" node="3YBeIJ0dp5p" resolve="oldNode" />
                                          </node>
                                        </node>
                                      </node>
                                      <node concept="liA8E" id="3NNdDGSK4Om" role="2OqNvi">
                                        <ref role="37wK5l" to="ec5l:~SNode.getProperty(org.jetbrains.mps.openapi.language.SProperty):java.lang.String" resolve="getProperty" />
                                        <node concept="2GrUjf" id="3NNdDGSK4On" role="37wK5m">
                                          <ref role="2Gs0qQ" node="3NNdDGSK4O9" resolve="prop" />
                                        </node>
                                      </node>
                                    </node>
                                  </node>
                                </node>
                              </node>
                            </node>
                            <node concept="2OqwBi" id="3NNdDGSK4Oz" role="2GsD0m">
                              <node concept="37vLTw" id="3NNdDGSK4O$" role="2Oq$k0">
                                <ref role="3cqZAo" node="3NNdDGSK4O1" resolve="newNode" />
                                <node concept="2c44tb" id="3NNdDGSK4O_" role="lGtFl">
                                  <property role="P3scX" value="f3061a53-9226-4cc5-a443-f952ceaf5816/1068498886296/1068581517664" />
                                  <property role="2qtEX8" value="variableDeclaration" />
                                  <property role="3hQQBS" value="VariableReference" />
                                  <node concept="37vLTw" id="3NNdDGSK4PU" role="2c44t1">
                                    <ref role="3cqZAo" node="3YBeIJ0dp5p" resolve="oldNode" />
                                  </node>
                                </node>
                              </node>
                              <node concept="liA8E" id="3NNdDGSK4OB" role="2OqNvi">
                                <ref role="37wK5l" to="ec5l:~SNode.getProperties():java.lang.Iterable" resolve="getProperties" />
                              </node>
                            </node>
                          </node>
                          <node concept="2Gpval" id="3NNdDGSK4OC" role="3cqZAp">
                            <node concept="2GrKxI" id="3NNdDGSK4OD" role="2Gsz3X">
                              <property role="TrG5h" value="ref" />
                            </node>
                            <node concept="3clFbS" id="3NNdDGSK4OE" role="2LFqv$">
                              <node concept="3clFbF" id="3NNdDGSK4OH" role="3cqZAp">
                                <node concept="2OqwBi" id="3NNdDGSK4OI" role="3clFbG">
                                  <node concept="37vLTw" id="3NNdDGSK4OJ" role="2Oq$k0">
                                    <ref role="3cqZAo" node="3NNdDGSK4O1" resolve="newNode" />
                                    <node concept="2c44tb" id="3NNdDGTgJXn" role="lGtFl">
                                      <property role="P3scX" value="f3061a53-9226-4cc5-a443-f952ceaf5816/1068498886296/1068581517664" />
                                      <property role="2qtEX8" value="variableDeclaration" />
                                      <property role="3hQQBS" value="VariableReference" />
                                      <node concept="37vLTw" id="3NNdDGTgJYC" role="2c44t1">
                                        <ref role="3cqZAo" node="3NNdDGSLofG" resolve="newNode" />
                                      </node>
                                    </node>
                                  </node>
                                  <node concept="liA8E" id="3NNdDGSK4OK" role="2OqNvi">
                                    <ref role="37wK5l" to="ec5l:~SNode.setReferenceTarget(org.jetbrains.mps.openapi.language.SReferenceLink,org.jetbrains.mps.openapi.model.SNode):void" resolve="setReferenceTarget" />
                                    <node concept="2OqwBi" id="3NNdDGSK4OL" role="37wK5m">
                                      <node concept="2GrUjf" id="3NNdDGSK4OM" role="2Oq$k0">
                                        <ref role="2Gs0qQ" node="3NNdDGSK4OD" resolve="ref" />
                                      </node>
                                      <node concept="liA8E" id="3NNdDGSK4ON" role="2OqNvi">
                                        <ref role="37wK5l" to="ec5l:~SReference.getLink():org.jetbrains.mps.openapi.language.SReferenceLink" resolve="getLink" />
                                      </node>
                                    </node>
                                    <node concept="2OqwBi" id="3NNdDGSK4OO" role="37wK5m">
                                      <node concept="2GrUjf" id="3NNdDGSK4OP" role="2Oq$k0">
                                        <ref role="2Gs0qQ" node="3NNdDGSK4OD" resolve="ref" />
                                      </node>
                                      <node concept="liA8E" id="3NNdDGSK4OQ" role="2OqNvi">
                                        <ref role="37wK5l" to="ec5l:~SReference.getTargetNode():org.jetbrains.mps.openapi.model.SNode" resolve="getTargetNode" />
                                      </node>
                                    </node>
                                  </node>
                                </node>
                              </node>
                            </node>
                            <node concept="2OqwBi" id="3NNdDGSK4P4" role="2GsD0m">
                              <node concept="37vLTw" id="3NNdDGSK4P5" role="2Oq$k0">
                                <ref role="3cqZAo" node="3NNdDGSK4O1" resolve="newNode" />
                                <node concept="2c44tb" id="3NNdDGSK4P6" role="lGtFl">
                                  <property role="P3scX" value="f3061a53-9226-4cc5-a443-f952ceaf5816/1068498886296/1068581517664" />
                                  <property role="2qtEX8" value="variableDeclaration" />
                                  <property role="3hQQBS" value="VariableReference" />
                                  <node concept="37vLTw" id="3NNdDGSK4PV" role="2c44t1">
                                    <ref role="3cqZAo" node="3YBeIJ0dp5p" resolve="oldNode" />
                                  </node>
                                </node>
                              </node>
                              <node concept="liA8E" id="3NNdDGSK4P8" role="2OqNvi">
                                <ref role="37wK5l" to="ec5l:~SNode.getReferences():java.lang.Iterable" resolve="getReferences" />
                              </node>
                            </node>
                          </node>
                          <node concept="2Gpval" id="3NNdDGSK4P9" role="3cqZAp">
                            <node concept="2GrKxI" id="3NNdDGSK4Pa" role="2Gsz3X">
                              <property role="TrG5h" value="child" />
                            </node>
                            <node concept="3clFbS" id="3NNdDGSK4Pb" role="2LFqv$">
                              <node concept="3cpWs8" id="3NNdDGTi1Kh" role="3cqZAp">
                                <node concept="3cpWsn" id="3NNdDGTi1Ki" role="3cpWs9">
                                  <property role="TrG5h" value="containmentLink" />
                                  <node concept="3uibUv" id="3NNdDGTi1K8" role="1tU5fm">
                                    <ref role="3uigEE" to="t3eg:~SContainmentLink" resolve="SContainmentLink" />
                                  </node>
                                  <node concept="2OqwBi" id="3NNdDGTi1Kj" role="33vP2m">
                                    <node concept="2GrUjf" id="3NNdDGTi1Kk" role="2Oq$k0">
                                      <ref role="2Gs0qQ" node="3NNdDGSK4Pa" resolve="child" />
                                    </node>
                                    <node concept="liA8E" id="3NNdDGTi1Kl" role="2OqNvi">
                                      <ref role="37wK5l" to="ec5l:~SNode.getContainmentLink():org.jetbrains.mps.openapi.language.SContainmentLink" resolve="getContainmentLink" />
                                    </node>
                                  </node>
                                </node>
                              </node>
                              <node concept="3clFbF" id="3NNdDGTgEgz" role="3cqZAp">
                                <node concept="2OqwBi" id="3NNdDGTgEo$" role="3clFbG">
                                  <node concept="37vLTw" id="3NNdDGTgEgx" role="2Oq$k0">
                                    <ref role="3cqZAo" node="3YBeIJ0dp5p" resolve="oldNode" />
                                    <node concept="2c44tb" id="3NNdDGTgJZC" role="lGtFl">
                                      <property role="P3scX" value="f3061a53-9226-4cc5-a443-f952ceaf5816/1068498886296/1068581517664" />
                                      <property role="2qtEX8" value="variableDeclaration" />
                                      <property role="3hQQBS" value="VariableReference" />
                                      <node concept="37vLTw" id="3NNdDGTgK3Z" role="2c44t1">
                                        <ref role="3cqZAo" node="3YBeIJ0dp5p" resolve="oldNode" />
                                      </node>
                                    </node>
                                  </node>
                                  <node concept="liA8E" id="3NNdDGTgJNm" role="2OqNvi">
                                    <ref role="37wK5l" to="ec5l:~SNode.removeChild(org.jetbrains.mps.openapi.model.SNode):void" resolve="removeChild" />
                                    <node concept="2GrUjf" id="3NNdDGTgJOn" role="37wK5m">
                                      <ref role="2Gs0qQ" node="3NNdDGSK4Pa" resolve="child" />
                                    </node>
                                  </node>
                                </node>
                              </node>
                              <node concept="3clFbF" id="3NNdDGSK4Pe" role="3cqZAp">
                                <node concept="2OqwBi" id="3NNdDGSK4Pf" role="3clFbG">
                                  <node concept="37vLTw" id="3NNdDGSK4Pg" role="2Oq$k0">
                                    <ref role="3cqZAo" node="3NNdDGSK4O1" resolve="newNode" />
                                    <node concept="2c44tb" id="3NNdDGTgK4O" role="lGtFl">
                                      <property role="P3scX" value="f3061a53-9226-4cc5-a443-f952ceaf5816/1068498886296/1068581517664" />
                                      <property role="2qtEX8" value="variableDeclaration" />
                                      <property role="3hQQBS" value="VariableReference" />
                                      <node concept="37vLTw" id="3NNdDGTgK9b" role="2c44t1">
                                        <ref role="3cqZAo" node="3NNdDGSLofG" resolve="newNode" />
                                      </node>
                                    </node>
                                  </node>
                                  <node concept="liA8E" id="3NNdDGSK4Ph" role="2OqNvi">
                                    <ref role="37wK5l" to="ec5l:~SNode.addChild(org.jetbrains.mps.openapi.language.SContainmentLink,org.jetbrains.mps.openapi.model.SNode):void" resolve="addChild" />
                                    <node concept="37vLTw" id="3NNdDGTi1Km" role="37wK5m">
                                      <ref role="3cqZAo" node="3NNdDGTi1Ki" resolve="containmentLink" />
                                    </node>
                                    <node concept="2GrUjf" id="3NNdDGSK4Pl" role="37wK5m">
                                      <ref role="2Gs0qQ" node="3NNdDGSK4Pa" resolve="child" />
                                    </node>
                                  </node>
                                </node>
                              </node>
                            </node>
                            <node concept="2OqwBi" id="3NNdDGSK4Pz" role="2GsD0m">
                              <node concept="37vLTw" id="3NNdDGSK4P$" role="2Oq$k0">
                                <ref role="3cqZAo" node="3NNdDGSK4O1" resolve="newNode" />
                                <node concept="2c44tb" id="3NNdDGTimVf" role="lGtFl">
                                  <property role="P3scX" value="f3061a53-9226-4cc5-a443-f952ceaf5816/1068498886296/1068581517664" />
                                  <property role="2qtEX8" value="variableDeclaration" />
                                  <property role="3hQQBS" value="VariableReference" />
                                  <node concept="37vLTw" id="3NNdDGTimVg" role="2c44t1">
                                    <ref role="3cqZAo" node="3YBeIJ0dp5p" resolve="oldNode" />
                                  </node>
                                </node>
                              </node>
                              <node concept="liA8E" id="3NNdDGSK4PB" role="2OqNvi">
                                <ref role="37wK5l" to="ec5l:~SNode.getChildren():java.lang.Iterable" resolve="getChildren" />
                              </node>
                            </node>
                          </node>
                          <node concept="3clFbH" id="3NNdDGT7boQ" role="3cqZAp">
                            <node concept="2c44te" id="3NNdDGT7cnp" role="lGtFl">
                              <node concept="37vLTw" id="3NNdDGT7cnH" role="2c44t1">
                                <ref role="3cqZAo" node="3NNdDGT784E" resolve="moveOwnMembersCall" />
                              </node>
                            </node>
                          </node>
                          <node concept="3cpWs6" id="3NNdDGSK4PC" role="3cqZAp">
                            <node concept="37vLTw" id="3NNdDGSKTbF" role="3cqZAk">
                              <ref role="3cqZAo" node="3NNdDGSK4O1" resolve="newNode" />
                              <node concept="2c44tb" id="3NNdDGTgKa1" role="lGtFl">
                                <property role="P3scX" value="f3061a53-9226-4cc5-a443-f952ceaf5816/1068498886296/1068581517664" />
                                <property role="2qtEX8" value="variableDeclaration" />
                                <property role="3hQQBS" value="VariableReference" />
                                <node concept="37vLTw" id="3NNdDGTgL7U" role="2c44t1">
                                  <ref role="3cqZAo" node="3NNdDGSLofG" resolve="newNode" />
                                </node>
                              </node>
                            </node>
                          </node>
                        </node>
                      </node>
                    </node>
                  </node>
                </node>
              </node>
            </node>
          </node>
        </node>
      </node>
      <node concept="37vLTG" id="3NNdDGSKe7o" role="3clF46">
        <property role="TrG5h" value="oldConcept" />
        <node concept="3Tqbb2" id="3NNdDGSKe7p" role="1tU5fm">
          <ref role="ehGHo" to="tpce:h0PkWnZ" resolve="AbstractConceptDeclaration" />
        </node>
      </node>
      <node concept="37vLTG" id="3NNdDGSKb_W" role="3clF46">
        <property role="TrG5h" value="newConcept" />
        <node concept="3Tqbb2" id="3NNdDGSKcaY" role="1tU5fm">
          <ref role="ehGHo" to="tpce:h0PkWnZ" resolve="AbstractConceptDeclaration" />
        </node>
      </node>
      <node concept="37vLTG" id="3NNdDGT3gjE" role="3clF46">
        <property role="TrG5h" value="moveOwnMembersMethod" />
        <node concept="3Tqbb2" id="3NNdDGT3h_e" role="1tU5fm">
          <ref role="ehGHo" to="tpee:6LFqxSRBTg8" resolve="MethodDeclaration" />
        </node>
      </node>
      <node concept="3Tqbb2" id="3NNdDGSKybN" role="3clF45">
        <ref role="ehGHo" to="53vh:4SSaNAQkDV9" resolve="TransformStatement" />
      </node>
      <node concept="3Tm6S6" id="3NNdDGSK4PJ" role="1B3o_S" />
    </node>
    <node concept="2tJIrI" id="1QrPC3B8lu1" role="jymVt" />
    <node concept="2YIFZL" id="1QrPC3B8VVC" role="jymVt">
      <property role="TrG5h" value="moveOwnMembers" />
      <property role="IEkAT" value="false" />
      <property role="DiZV1" value="false" />
      <property role="od$2w" value="false" />
      <node concept="3clFbS" id="3NNdDGSMCbA" role="3clF47">
        <node concept="3cpWs8" id="3NNdDGSMN30" role="3cqZAp">
          <node concept="3cpWsn" id="3NNdDGSMN36" role="3cpWs9">
            <property role="TrG5h" value="nodeToMigrate" />
            <node concept="3Tqbb2" id="3NNdDGSMNkJ" role="1tU5fm">
              <ref role="ehGHo" to="tpee:fz3uBXI" resolve="VariableDeclaration" />
            </node>
            <node concept="2c44tf" id="3NNdDGSMNmO" role="33vP2m">
              <node concept="37vLTG" id="3NNdDGSMNE6" role="2c44tc">
                <property role="TrG5h" value="node" />
                <node concept="3uibUv" id="3NNdDGSNpZe" role="1tU5fm">
                  <ref role="3uigEE" to="ec5l:~SNode" resolve="SNode" />
                </node>
              </node>
            </node>
          </node>
        </node>
        <node concept="3cpWs8" id="3NNdDGT6CfS" role="3cqZAp">
          <node concept="3cpWsn" id="3NNdDGT6CfT" role="3cpWs9">
            <property role="TrG5h" value="result" />
            <node concept="3Tqbb2" id="3NNdDGT6Ce6" role="1tU5fm">
              <ref role="ehGHo" to="tpee:fIYIFWa" resolve="StaticMethodDeclaration" />
            </node>
            <node concept="2c44tf" id="3NNdDGT6CfU" role="33vP2m">
              <node concept="2YIFZL" id="3NNdDGT6CfV" role="2c44tc">
                <property role="TrG5h" value="moveMembers" />
                <property role="DiZV1" value="false" />
                <property role="od$2w" value="false" />
                <property role="2aFKle" value="false" />
                <property role="IEkAT" value="false" />
                <node concept="3clFbS" id="3NNdDGT6CfW" role="3clF47">
                  <node concept="3clFbH" id="3NNdDGT6CfX" role="3cqZAp">
                    <node concept="2c44t8" id="3NNdDGT6CfY" role="lGtFl">
                      <node concept="2OqwBi" id="3NNdDGT6CfZ" role="2c44t1">
                        <node concept="2OqwBi" id="3NNdDGT6Cg0" role="2Oq$k0">
                          <node concept="2OqwBi" id="3NNdDGT6Cg1" role="2Oq$k0">
                            <node concept="37vLTw" id="3NNdDGT6Cg2" role="2Oq$k0">
                              <ref role="3cqZAo" node="3NNdDGSMEBb" resolve="oldConcept" />
                            </node>
                            <node concept="3Tsc0h" id="3NNdDGT6Cg3" role="2OqNvi">
                              <ref role="3TtcxE" to="tpce:f_TKVDG" />
                            </node>
                          </node>
                          <node concept="3goQfb" id="3NNdDGT6Cg4" role="2OqNvi">
                            <node concept="1bVj0M" id="3NNdDGT6Cg5" role="23t8la">
                              <node concept="3clFbS" id="3NNdDGT6Cg6" role="1bW5cS">
                                <node concept="3clFbF" id="1QrPC3B4riS" role="3cqZAp">
                                  <node concept="2OqwBi" id="1QrPC3B54iC" role="3clFbG">
                                    <node concept="1rXfSq" id="1QrPC3B4riQ" role="2Oq$k0">
                                      <ref role="37wK5l" node="1QrPC3B8YsU" resolve="changeProperty" />
                                      <node concept="37vLTw" id="3NNdDGT6Cgc" role="37wK5m">
                                        <ref role="3cqZAo" node="3NNdDGSMN36" resolve="nodeToMigrate" />
                                      </node>
                                      <node concept="37vLTw" id="3NNdDGT6Cgd" role="37wK5m">
                                        <ref role="3cqZAo" node="3NNdDGT6Cgn" resolve="prop" />
                                      </node>
                                      <node concept="2OqwBi" id="3NNdDGT6Cge" role="37wK5m">
                                        <node concept="2OqwBi" id="3NNdDGT6Cgf" role="2Oq$k0">
                                          <node concept="37vLTw" id="3NNdDGT6Cgg" role="2Oq$k0">
                                            <ref role="3cqZAo" node="3NNdDGSMEBd" resolve="newConcept" />
                                          </node>
                                          <node concept="3Tsc0h" id="3NNdDGT6Cgh" role="2OqNvi">
                                            <ref role="3TtcxE" to="tpce:f_TKVDG" />
                                          </node>
                                        </node>
                                        <node concept="34jXtK" id="3NNdDGT6Cgi" role="2OqNvi">
                                          <node concept="2OqwBi" id="3NNdDGT6Cgj" role="25WWJ7">
                                            <node concept="37vLTw" id="3NNdDGT6Cgk" role="2Oq$k0">
                                              <ref role="3cqZAo" node="3NNdDGT6Cgn" resolve="prop" />
                                            </node>
                                            <node concept="2bSWHS" id="3NNdDGT6Cgl" role="2OqNvi" />
                                          </node>
                                        </node>
                                      </node>
                                    </node>
                                    <node concept="3Tsc0h" id="1QrPC3B5oGN" role="2OqNvi">
                                      <ref role="3TtcxE" to="tpee:fzcqZ_x" />
                                    </node>
                                  </node>
                                </node>
                              </node>
                              <node concept="Rh6nW" id="3NNdDGT6Cgn" role="1bW2Oz">
                                <property role="TrG5h" value="prop" />
                                <node concept="2jxLKc" id="3NNdDGT6Cgo" role="1tU5fm" />
                              </node>
                            </node>
                          </node>
                        </node>
                        <node concept="ANE8D" id="3NNdDGT6Cgp" role="2OqNvi" />
                      </node>
                    </node>
                  </node>
                  <node concept="3clFbH" id="3NNdDGT6Cgq" role="3cqZAp">
                    <node concept="2c44t8" id="3NNdDGT6Cgr" role="lGtFl">
                      <node concept="2OqwBi" id="3NNdDGT6Cgs" role="2c44t1">
                        <node concept="2OqwBi" id="3NNdDGT6Cgt" role="2Oq$k0">
                          <node concept="2OqwBi" id="3NNdDGT6Cgu" role="2Oq$k0">
                            <node concept="2OqwBi" id="3NNdDGT6Cgv" role="2Oq$k0">
                              <node concept="37vLTw" id="3NNdDGT6Cgw" role="2Oq$k0">
                                <ref role="3cqZAo" node="3NNdDGSMEBb" resolve="oldConcept" />
                              </node>
                              <node concept="3Tsc0h" id="3NNdDGT6Cgx" role="2OqNvi">
                                <ref role="3TtcxE" to="tpce:f_TKVDF" />
                              </node>
                            </node>
                            <node concept="3zZkjj" id="3NNdDGT6Cgy" role="2OqNvi">
                              <node concept="1bVj0M" id="3NNdDGT6Cgz" role="23t8la">
                                <node concept="3clFbS" id="3NNdDGT6Cg$" role="1bW5cS">
                                  <node concept="3clFbF" id="3NNdDGT6Cg_" role="3cqZAp">
                                    <node concept="2OqwBi" id="3NNdDGT6CgA" role="3clFbG">
                                      <node concept="2OqwBi" id="3NNdDGT6CgB" role="2Oq$k0">
                                        <node concept="37vLTw" id="3NNdDGT6CgC" role="2Oq$k0">
                                          <ref role="3cqZAo" node="3NNdDGT6CgG" resolve="it" />
                                        </node>
                                        <node concept="3TrcHB" id="3NNdDGT6CgD" role="2OqNvi">
                                          <ref role="3TsBF5" to="tpce:fA0lm$B" resolve="metaClass" />
                                        </node>
                                      </node>
                                      <node concept="3t7uKx" id="3NNdDGT6CgE" role="2OqNvi">
                                        <node concept="uoxfO" id="3NNdDGT6CgF" role="3t7uKA">
                                          <ref role="uo_Cq" to="tpce:fLJjDmT" />
                                        </node>
                                      </node>
                                    </node>
                                  </node>
                                </node>
                                <node concept="Rh6nW" id="3NNdDGT6CgG" role="1bW2Oz">
                                  <property role="TrG5h" value="it" />
                                  <node concept="2jxLKc" id="3NNdDGT6CgH" role="1tU5fm" />
                                </node>
                              </node>
                            </node>
                          </node>
                          <node concept="3goQfb" id="3NNdDGT6CgI" role="2OqNvi">
                            <node concept="1bVj0M" id="3NNdDGT6CgJ" role="23t8la">
                              <node concept="3clFbS" id="3NNdDGT6CgK" role="1bW5cS">
                                <node concept="3clFbF" id="1QrPC3B6sVl" role="3cqZAp">
                                  <node concept="2OqwBi" id="1QrPC3B7ff2" role="3clFbG">
                                    <node concept="1rXfSq" id="1QrPC3B6sVj" role="2Oq$k0">
                                      <ref role="37wK5l" node="1QrPC3B90dC" resolve="changeChild" />
                                      <node concept="37vLTw" id="3NNdDGT6CgQ" role="37wK5m">
                                        <ref role="3cqZAo" node="3NNdDGSMN36" resolve="nodeToMigrate" />
                                      </node>
                                      <node concept="37vLTw" id="3NNdDGT6CgR" role="37wK5m">
                                        <ref role="3cqZAo" node="3NNdDGT6Ch1" resolve="link" />
                                      </node>
                                      <node concept="2OqwBi" id="3NNdDGT6CgS" role="37wK5m">
                                        <node concept="2OqwBi" id="3NNdDGT6CgT" role="2Oq$k0">
                                          <node concept="37vLTw" id="3NNdDGT6CgU" role="2Oq$k0">
                                            <ref role="3cqZAo" node="3NNdDGSMEBd" resolve="newConcept" />
                                          </node>
                                          <node concept="3Tsc0h" id="3NNdDGT6CgV" role="2OqNvi">
                                            <ref role="3TtcxE" to="tpce:f_TKVDF" />
                                          </node>
                                        </node>
                                        <node concept="34jXtK" id="3NNdDGT6CgW" role="2OqNvi">
                                          <node concept="2OqwBi" id="3NNdDGT6CgX" role="25WWJ7">
                                            <node concept="37vLTw" id="3NNdDGT6CgY" role="2Oq$k0">
                                              <ref role="3cqZAo" node="3NNdDGT6Ch1" resolve="link" />
                                            </node>
                                            <node concept="2bSWHS" id="3NNdDGT6CgZ" role="2OqNvi" />
                                          </node>
                                        </node>
                                      </node>
                                    </node>
                                    <node concept="3Tsc0h" id="1QrPC3B7xHG" role="2OqNvi">
                                      <ref role="3TtcxE" to="tpee:fzcqZ_x" />
                                    </node>
                                  </node>
                                </node>
                              </node>
                              <node concept="Rh6nW" id="3NNdDGT6Ch1" role="1bW2Oz">
                                <property role="TrG5h" value="link" />
                                <node concept="2jxLKc" id="3NNdDGT6Ch2" role="1tU5fm" />
                              </node>
                            </node>
                          </node>
                        </node>
                        <node concept="ANE8D" id="3NNdDGT6Ch3" role="2OqNvi" />
                      </node>
                    </node>
                  </node>
                  <node concept="3clFbH" id="3NNdDGT6Ch4" role="3cqZAp">
                    <node concept="2c44t8" id="3NNdDGT6Ch5" role="lGtFl">
                      <node concept="2OqwBi" id="3NNdDGT6Ch6" role="2c44t1">
                        <node concept="2OqwBi" id="3NNdDGT6Ch7" role="2Oq$k0">
                          <node concept="2OqwBi" id="3NNdDGT6Ch8" role="2Oq$k0">
                            <node concept="2OqwBi" id="3NNdDGT6Ch9" role="2Oq$k0">
                              <node concept="37vLTw" id="3NNdDGT6Cha" role="2Oq$k0">
                                <ref role="3cqZAo" node="3NNdDGSMEBb" resolve="oldConcept" />
                              </node>
                              <node concept="3Tsc0h" id="3NNdDGT6Chb" role="2OqNvi">
                                <ref role="3TtcxE" to="tpce:f_TKVDF" />
                              </node>
                            </node>
                            <node concept="3zZkjj" id="3NNdDGT6Chc" role="2OqNvi">
                              <node concept="1bVj0M" id="3NNdDGT6Chd" role="23t8la">
                                <node concept="3clFbS" id="3NNdDGT6Che" role="1bW5cS">
                                  <node concept="3clFbF" id="3NNdDGT6Chf" role="3cqZAp">
                                    <node concept="2OqwBi" id="3NNdDGT6Chg" role="3clFbG">
                                      <node concept="2OqwBi" id="3NNdDGT6Chh" role="2Oq$k0">
                                        <node concept="37vLTw" id="3NNdDGT6Chi" role="2Oq$k0">
                                          <ref role="3cqZAo" node="3NNdDGT6Chm" resolve="it" />
                                        </node>
                                        <node concept="3TrcHB" id="3NNdDGT6Chj" role="2OqNvi">
                                          <ref role="3TsBF5" to="tpce:fA0lm$B" resolve="metaClass" />
                                        </node>
                                      </node>
                                      <node concept="3t7uKx" id="3NNdDGT6Chk" role="2OqNvi">
                                        <node concept="uoxfO" id="3NNdDGT6Chl" role="3t7uKA">
                                          <ref role="uo_Cq" to="tpce:fLJjDmS" />
                                        </node>
                                      </node>
                                    </node>
                                  </node>
                                </node>
                                <node concept="Rh6nW" id="3NNdDGT6Chm" role="1bW2Oz">
                                  <property role="TrG5h" value="it" />
                                  <node concept="2jxLKc" id="3NNdDGT6Chn" role="1tU5fm" />
                                </node>
                              </node>
                            </node>
                          </node>
                          <node concept="3goQfb" id="3NNdDGT6Cho" role="2OqNvi">
                            <node concept="1bVj0M" id="3NNdDGT6Chp" role="23t8la">
                              <node concept="3clFbS" id="3NNdDGT6Chq" role="1bW5cS">
                                <node concept="3clFbF" id="3NNdDGT6Chr" role="3cqZAp">
                                  <node concept="2OqwBi" id="1QrPC3B7JM_" role="3clFbG">
                                    <node concept="1rXfSq" id="1QrPC3B7JMA" role="2Oq$k0">
                                      <ref role="37wK5l" node="1QrPC3B924N" resolve="changeReference" />
                                      <node concept="37vLTw" id="1QrPC3B7JMB" role="37wK5m">
                                        <ref role="3cqZAo" node="3NNdDGSMN36" resolve="nodeToMigrate" />
                                      </node>
                                      <node concept="37vLTw" id="1QrPC3B7JMC" role="37wK5m">
                                        <ref role="3cqZAo" node="3NNdDGT6ChF" resolve="link" />
                                      </node>
                                      <node concept="2OqwBi" id="1QrPC3B7JMD" role="37wK5m">
                                        <node concept="2OqwBi" id="1QrPC3B7JME" role="2Oq$k0">
                                          <node concept="37vLTw" id="1QrPC3B7JMF" role="2Oq$k0">
                                            <ref role="3cqZAo" node="3NNdDGSMEBd" resolve="newConcept" />
                                          </node>
                                          <node concept="3Tsc0h" id="1QrPC3B7JMG" role="2OqNvi">
                                            <ref role="3TtcxE" to="tpce:f_TKVDF" />
                                          </node>
                                        </node>
                                        <node concept="34jXtK" id="1QrPC3B7JMH" role="2OqNvi">
                                          <node concept="2OqwBi" id="1QrPC3B7JMI" role="25WWJ7">
                                            <node concept="37vLTw" id="1QrPC3B7JMJ" role="2Oq$k0">
                                              <ref role="3cqZAo" node="3NNdDGT6ChF" resolve="link" />
                                            </node>
                                            <node concept="2bSWHS" id="1QrPC3B7JMK" role="2OqNvi" />
                                          </node>
                                        </node>
                                      </node>
                                    </node>
                                    <node concept="3Tsc0h" id="1QrPC3B7JML" role="2OqNvi">
                                      <ref role="3TtcxE" to="tpee:fzcqZ_x" />
                                    </node>
                                  </node>
                                </node>
                              </node>
                              <node concept="Rh6nW" id="3NNdDGT6ChF" role="1bW2Oz">
                                <property role="TrG5h" value="link" />
                                <node concept="2jxLKc" id="3NNdDGT6ChG" role="1tU5fm" />
                              </node>
                            </node>
                          </node>
                        </node>
                        <node concept="ANE8D" id="3NNdDGT6ChH" role="2OqNvi" />
                      </node>
                    </node>
                  </node>
                </node>
                <node concept="3cqZAl" id="3NNdDGT6ChI" role="3clF45" />
                <node concept="37vLTG" id="3NNdDGT6ChJ" role="3clF46">
                  <property role="TrG5h" value="node" />
                  <node concept="3Tqbb2" id="3NNdDGT6ChK" role="1tU5fm" />
                  <node concept="2c44te" id="3NNdDGT6ChL" role="lGtFl">
                    <node concept="37vLTw" id="3NNdDGT6ChM" role="2c44t1">
                      <ref role="3cqZAo" node="3NNdDGSMN36" resolve="nodeToMigrate" />
                    </node>
                  </node>
                </node>
                <node concept="P$JXv" id="3NNdDGT6ChN" role="lGtFl">
                  <node concept="TUZQ0" id="3NNdDGT6ChO" role="TUOzN">
                    <property role="TUZQ4" value="node of some subconcept of " />
                    <node concept="zr_55" id="3NNdDGT6ChP" role="zr_5Q">
                      <ref role="zr_51" node="3NNdDGT6ChJ" resolve="node" />
                      <node concept="2c44tb" id="3NNdDGT6ChQ" role="lGtFl">
                        <property role="P3scX" value="f2801650-65d5-424e-bb1b-463a8781b786/6832197706140518103/6832197706140518108" />
                        <property role="2qtEX8" value="param" />
                        <property role="3hQQBS" value="DocMethodParameterReference" />
                        <node concept="37vLTw" id="3NNdDGT6ChR" role="2c44t1">
                          <ref role="3cqZAo" node="3NNdDGSMN36" resolve="nodeToMigrate" />
                        </node>
                      </node>
                    </node>
                    <node concept="2EMmih" id="3NNdDGT6ChS" role="lGtFl">
                      <property role="P4ACc" value="f2801650-65d5-424e-bb1b-463a8781b786/8465538089690881930/8465538089690881934" />
                      <property role="2qtEX9" value="text" />
                      <node concept="3cpWs3" id="3NNdDGT6ChT" role="2c44t1">
                        <node concept="2OqwBi" id="3NNdDGT6ChU" role="3uHU7w">
                          <node concept="37vLTw" id="3NNdDGT6ChV" role="2Oq$k0">
                            <ref role="3cqZAo" node="3NNdDGSMEBd" resolve="newConcept" />
                          </node>
                          <node concept="2qgKlT" id="3NNdDGT6ChW" role="2OqNvi">
                            <ref role="37wK5l" to="tpcu:hEwIO9y" resolve="getFqName" />
                          </node>
                        </node>
                        <node concept="3cpWs3" id="3NNdDGT6ChX" role="3uHU7B">
                          <node concept="3cpWs3" id="3NNdDGT6ChY" role="3uHU7B">
                            <node concept="Xl_RD" id="3NNdDGT6ChZ" role="3uHU7B">
                              <property role="Xl_RC" value="instance of some subconcept of " />
                            </node>
                            <node concept="2OqwBi" id="3NNdDGT6Ci0" role="3uHU7w">
                              <node concept="37vLTw" id="3NNdDGT6Ci1" role="2Oq$k0">
                                <ref role="3cqZAo" node="3NNdDGSMEBb" resolve="oldConcept" />
                              </node>
                              <node concept="2qgKlT" id="3NNdDGT6Ci2" role="2OqNvi">
                                <ref role="37wK5l" to="tpcu:hEwIO9y" resolve="getFqName" />
                              </node>
                            </node>
                          </node>
                          <node concept="Xl_RD" id="3NNdDGT6Ci3" role="3uHU7w">
                            <property role="Xl_RC" value=" or " />
                          </node>
                        </node>
                      </node>
                    </node>
                  </node>
                </node>
                <node concept="3Tm1VV" id="3NNdDGT6Ci4" role="1B3o_S" />
              </node>
            </node>
          </node>
        </node>
        <node concept="3clFbJ" id="3NNdDGT6Ej2" role="3cqZAp">
          <node concept="3clFbS" id="3NNdDGT6Ej4" role="3clFbx">
            <node concept="3cpWs6" id="3NNdDGT6Qpq" role="3cqZAp">
              <node concept="10Nm6u" id="3NNdDGT6Rv1" role="3cqZAk" />
            </node>
          </node>
          <node concept="2OqwBi" id="3NNdDGT6Jtc" role="3clFbw">
            <node concept="2OqwBi" id="3NNdDGT6Hgy" role="2Oq$k0">
              <node concept="2OqwBi" id="3NNdDGT6EZw" role="2Oq$k0">
                <node concept="37vLTw" id="3NNdDGT6EKY" role="2Oq$k0">
                  <ref role="3cqZAo" node="3NNdDGT6CfT" resolve="result" />
                </node>
                <node concept="3TrEf2" id="3NNdDGT6G6a" role="2OqNvi">
                  <ref role="3Tt5mk" to="tpee:fzclF7Z" />
                </node>
              </node>
              <node concept="3Tsc0h" id="3NNdDGT6Ian" role="2OqNvi">
                <ref role="3TtcxE" to="tpee:fzcqZ_x" />
              </node>
            </node>
            <node concept="1v1jN8" id="3NNdDGT6QfP" role="2OqNvi" />
          </node>
          <node concept="9aQIb" id="3NNdDGT6SIx" role="9aQIa">
            <node concept="3clFbS" id="3NNdDGT6SIy" role="9aQI4">
              <node concept="3cpWs6" id="3NNdDGT6U6C" role="3cqZAp">
                <node concept="37vLTw" id="3NNdDGT6Vms" role="3cqZAk">
                  <ref role="3cqZAo" node="3NNdDGT6CfT" resolve="result" />
                </node>
              </node>
            </node>
          </node>
        </node>
      </node>
      <node concept="37vLTG" id="3NNdDGSMEBb" role="3clF46">
        <property role="TrG5h" value="oldConcept" />
        <property role="3TUv4t" value="true" />
        <node concept="3Tqbb2" id="3NNdDGSMEBc" role="1tU5fm">
          <ref role="ehGHo" to="tpce:h0PkWnZ" resolve="AbstractConceptDeclaration" />
        </node>
      </node>
      <node concept="37vLTG" id="3NNdDGSMEBd" role="3clF46">
        <property role="TrG5h" value="newConcept" />
        <property role="3TUv4t" value="true" />
        <node concept="3Tqbb2" id="3NNdDGSMEBe" role="1tU5fm">
          <ref role="ehGHo" to="tpce:h0PkWnZ" resolve="AbstractConceptDeclaration" />
        </node>
      </node>
      <node concept="3Tqbb2" id="3NNdDGSMGOU" role="3clF45">
        <ref role="ehGHo" to="tpee:fIYIFWa" resolve="StaticMethodDeclaration" />
      </node>
      <node concept="3Tm6S6" id="3NNdDGSMFvf" role="1B3o_S" />
    </node>
    <node concept="2tJIrI" id="1QrPC3B8n1l" role="jymVt" />
    <node concept="2YIFZL" id="1QrPC3B8YsU" role="jymVt">
      <property role="TrG5h" value="changeProperty" />
      <property role="IEkAT" value="false" />
      <property role="DiZV1" value="false" />
      <property role="od$2w" value="false" />
      <node concept="3clFbS" id="3NNdDGSN1Vl" role="3clF47">
        <node concept="3clFbF" id="3NNdDGSN1Vm" role="3cqZAp">
          <node concept="2c44tf" id="3NNdDGSN1Vn" role="3clFbG">
            <node concept="3clFbS" id="3NNdDGSNoge" role="2c44tc">
              <node concept="3clFbF" id="3NNdDGSN1Vo" role="3cqZAp">
                <node concept="2OqwBi" id="3NNdDGSN1Vp" role="3clFbG">
                  <node concept="37vLTw" id="3NNdDGSN1Vq" role="2Oq$k0">
                    <ref role="3cqZAo" node="3NNdDGSN1VM" resolve="node" />
                    <node concept="2c44tb" id="3NNdDGSN1Vr" role="lGtFl">
                      <property role="P3scX" value="f3061a53-9226-4cc5-a443-f952ceaf5816/1068498886296/1068581517664" />
                      <property role="2qtEX8" value="variableDeclaration" />
                      <property role="3hQQBS" value="VariableReference" />
                      <node concept="37vLTw" id="3NNdDGSN1Vs" role="2c44t1">
                        <ref role="3cqZAo" node="3NNdDGSN1VM" resolve="node" />
                      </node>
                    </node>
                  </node>
                  <node concept="liA8E" id="3NNdDGSN1Vt" role="2OqNvi">
                    <ref role="37wK5l" to="ec5l:~SNode.setProperty(org.jetbrains.mps.openapi.language.SProperty,java.lang.String):void" resolve="setProperty" />
                    <node concept="355D3s" id="3NNdDGSN1Vu" role="37wK5m">
                      <node concept="2c44tb" id="3NNdDGSN1Vv" role="lGtFl">
                        <property role="P3scX" value="7866978e-a0f0-4cc7-81bc-4d213d9375e1/2644386474302386080/2644386474302386081" />
                        <property role="2qtEX8" value="conceptDeclaration" />
                        <node concept="2OqwBi" id="3NNdDGSN1Vw" role="2c44t1">
                          <node concept="37vLTw" id="3NNdDGSN1Vx" role="2Oq$k0">
                            <ref role="3cqZAo" node="3NNdDGSN1VQ" resolve="newProp" />
                          </node>
                          <node concept="1mfA1w" id="3NNdDGSN1Vy" role="2OqNvi" />
                        </node>
                      </node>
                      <node concept="2c44tb" id="3NNdDGSN1Vz" role="lGtFl">
                        <property role="P3scX" value="7866978e-a0f0-4cc7-81bc-4d213d9375e1/2644386474302386080/2644386474302386082" />
                        <property role="2qtEX8" value="propertyDeclaration" />
                        <node concept="37vLTw" id="3NNdDGSN1V$" role="2c44t1">
                          <ref role="3cqZAo" node="3NNdDGSN1VQ" resolve="newProp" />
                        </node>
                      </node>
                    </node>
                    <node concept="2OqwBi" id="3NNdDGSN1V_" role="37wK5m">
                      <node concept="37vLTw" id="3NNdDGSN1VA" role="2Oq$k0">
                        <ref role="3cqZAo" node="3NNdDGSN1VM" resolve="node" />
                        <node concept="2c44tb" id="3NNdDGSN1VB" role="lGtFl">
                          <property role="P3scX" value="f3061a53-9226-4cc5-a443-f952ceaf5816/1068498886296/1068581517664" />
                          <property role="2qtEX8" value="variableDeclaration" />
                          <property role="3hQQBS" value="VariableReference" />
                          <node concept="37vLTw" id="3NNdDGSN1VC" role="2c44t1">
                            <ref role="3cqZAo" node="3NNdDGSN1VM" resolve="node" />
                          </node>
                        </node>
                      </node>
                      <node concept="liA8E" id="3NNdDGSN1VD" role="2OqNvi">
                        <ref role="37wK5l" to="ec5l:~SNode.getProperty(org.jetbrains.mps.openapi.language.SProperty):java.lang.String" resolve="getProperty" />
                        <node concept="355D3s" id="3NNdDGSN1VE" role="37wK5m">
                          <node concept="2c44tb" id="3NNdDGSN1VF" role="lGtFl">
                            <property role="P3scX" value="7866978e-a0f0-4cc7-81bc-4d213d9375e1/2644386474302386080/2644386474302386081" />
                            <property role="2qtEX8" value="conceptDeclaration" />
                            <node concept="2OqwBi" id="3NNdDGSN1VG" role="2c44t1">
                              <node concept="37vLTw" id="3NNdDGSN1VH" role="2Oq$k0">
                                <ref role="3cqZAo" node="3NNdDGSN1VO" resolve="oldProp" />
                              </node>
                              <node concept="1mfA1w" id="3NNdDGSN1VI" role="2OqNvi" />
                            </node>
                          </node>
                          <node concept="2c44tb" id="3NNdDGSN1VJ" role="lGtFl">
                            <property role="P3scX" value="7866978e-a0f0-4cc7-81bc-4d213d9375e1/2644386474302386080/2644386474302386082" />
                            <property role="2qtEX8" value="propertyDeclaration" />
                            <node concept="37vLTw" id="3NNdDGSN1VK" role="2c44t1">
                              <ref role="3cqZAo" node="3NNdDGSN1VO" resolve="oldProp" />
                            </node>
                          </node>
                        </node>
                      </node>
                    </node>
                  </node>
                </node>
              </node>
              <node concept="3clFbF" id="3NNdDGSNlfd" role="3cqZAp">
                <node concept="2OqwBi" id="3NNdDGSNlff" role="3clFbG">
                  <node concept="37vLTw" id="3NNdDGSNlfg" role="2Oq$k0">
                    <ref role="3cqZAo" node="3NNdDGSN1VM" resolve="node" />
                    <node concept="2c44tb" id="3NNdDGSNlfh" role="lGtFl">
                      <property role="P3scX" value="f3061a53-9226-4cc5-a443-f952ceaf5816/1068498886296/1068581517664" />
                      <property role="2qtEX8" value="variableDeclaration" />
                      <property role="3hQQBS" value="VariableReference" />
                      <node concept="37vLTw" id="3NNdDGSNlfi" role="2c44t1">
                        <ref role="3cqZAo" node="3NNdDGSN1VM" resolve="node" />
                      </node>
                    </node>
                  </node>
                  <node concept="liA8E" id="3NNdDGSNlfj" role="2OqNvi">
                    <ref role="37wK5l" to="ec5l:~SNode.setProperty(org.jetbrains.mps.openapi.language.SProperty,java.lang.String):void" resolve="setProperty" />
                    <node concept="355D3s" id="3NNdDGSNlEV" role="37wK5m">
                      <node concept="2c44tb" id="3NNdDGSNlEW" role="lGtFl">
                        <property role="P3scX" value="7866978e-a0f0-4cc7-81bc-4d213d9375e1/2644386474302386080/2644386474302386081" />
                        <property role="2qtEX8" value="conceptDeclaration" />
                        <node concept="2OqwBi" id="3NNdDGSNlEX" role="2c44t1">
                          <node concept="37vLTw" id="3NNdDGSNlEY" role="2Oq$k0">
                            <ref role="3cqZAo" node="3NNdDGSN1VO" resolve="oldProp" />
                          </node>
                          <node concept="1mfA1w" id="3NNdDGSNlEZ" role="2OqNvi" />
                        </node>
                      </node>
                      <node concept="2c44tb" id="3NNdDGSNlF0" role="lGtFl">
                        <property role="P3scX" value="7866978e-a0f0-4cc7-81bc-4d213d9375e1/2644386474302386080/2644386474302386082" />
                        <property role="2qtEX8" value="propertyDeclaration" />
                        <node concept="37vLTw" id="3NNdDGSNlF1" role="2c44t1">
                          <ref role="3cqZAo" node="3NNdDGSN1VO" resolve="oldProp" />
                        </node>
                      </node>
                    </node>
                    <node concept="10Nm6u" id="3NNdDGSNlXp" role="37wK5m" />
                  </node>
                </node>
              </node>
            </node>
          </node>
        </node>
      </node>
      <node concept="37vLTG" id="3NNdDGSN1VM" role="3clF46">
        <property role="TrG5h" value="node" />
        <node concept="3Tqbb2" id="3NNdDGSN1VN" role="1tU5fm">
          <ref role="ehGHo" to="tpee:fz3uBXI" resolve="VariableDeclaration" />
        </node>
      </node>
      <node concept="37vLTG" id="3NNdDGSN1VO" role="3clF46">
        <property role="TrG5h" value="oldProp" />
        <node concept="3Tqbb2" id="3NNdDGSN1VP" role="1tU5fm">
          <ref role="ehGHo" to="tpce:f_TJgxF" resolve="PropertyDeclaration" />
        </node>
      </node>
      <node concept="37vLTG" id="3NNdDGSN1VQ" role="3clF46">
        <property role="TrG5h" value="newProp" />
        <node concept="3Tqbb2" id="3NNdDGSN1VR" role="1tU5fm">
          <ref role="ehGHo" to="tpce:f_TJgxF" resolve="PropertyDeclaration" />
        </node>
      </node>
      <node concept="3Tqbb2" id="3NNdDGSN1Vk" role="3clF45">
        <ref role="ehGHo" to="tpee:fzclF80" resolve="StatementList" />
      </node>
      <node concept="3Tm1VV" id="1QrPC3B8NGd" role="1B3o_S" />
    </node>
    <node concept="2tJIrI" id="1QrPC3B8oxu" role="jymVt" />
    <node concept="2YIFZL" id="1QrPC3B90dC" role="jymVt">
      <property role="TrG5h" value="changeChild" />
      <property role="IEkAT" value="false" />
      <property role="DiZV1" value="false" />
      <property role="od$2w" value="false" />
      <node concept="3clFbS" id="3NNdDGSN5Tg" role="3clF47">
        <node concept="3clFbF" id="3NNdDGSNp0F" role="3cqZAp">
          <node concept="2c44tf" id="3NNdDGSNp0G" role="3clFbG">
            <node concept="3clFbS" id="3NNdDGSNp0H" role="2c44tc">
              <node concept="2Gpval" id="3NNdDGSNs6b" role="3cqZAp">
                <node concept="2GrKxI" id="3NNdDGSNs6d" role="2Gsz3X">
                  <property role="TrG5h" value="child" />
                </node>
                <node concept="3clFbS" id="3NNdDGSNs6f" role="2LFqv$">
                  <node concept="3cpWs8" id="3NNdDGSNyU$" role="3cqZAp">
                    <node concept="3cpWsn" id="3NNdDGSNyU_" role="3cpWs9">
                      <property role="TrG5h" value="nextSibling" />
                      <node concept="3uibUv" id="3NNdDGSNyUj" role="1tU5fm">
                        <ref role="3uigEE" to="ec5l:~SNode" resolve="SNode" />
                      </node>
                      <node concept="2OqwBi" id="3NNdDGSNyUA" role="33vP2m">
                        <node concept="2GrUjf" id="3NNdDGSNyUB" role="2Oq$k0">
                          <ref role="2Gs0qQ" node="3NNdDGSNs6d" resolve="child" />
                        </node>
                        <node concept="liA8E" id="3NNdDGSNyUC" role="2OqNvi">
                          <ref role="37wK5l" to="ec5l:~SNode.getNextSibling():org.jetbrains.mps.openapi.model.SNode" resolve="getNextSibling" />
                        </node>
                      </node>
                    </node>
                  </node>
                  <node concept="3clFbF" id="3NNdDGSNWcr" role="3cqZAp">
                    <node concept="2OqwBi" id="3NNdDGSNWpS" role="3clFbG">
                      <node concept="37vLTw" id="3NNdDGSNWcp" role="2Oq$k0">
                        <ref role="3cqZAo" node="3NNdDGSN5TH" resolve="node" />
                        <node concept="2c44tb" id="3NNdDGSNWYp" role="lGtFl">
                          <property role="P3scX" value="f3061a53-9226-4cc5-a443-f952ceaf5816/1068498886296/1068581517664" />
                          <property role="2qtEX8" value="variableDeclaration" />
                          <property role="3hQQBS" value="VariableReference" />
                          <node concept="37vLTw" id="3NNdDGSNX3c" role="2c44t1">
                            <ref role="3cqZAo" node="3NNdDGSN5TH" resolve="node" />
                          </node>
                        </node>
                      </node>
                      <node concept="liA8E" id="3NNdDGSNWyB" role="2OqNvi">
                        <ref role="37wK5l" to="ec5l:~SNode.removeChild(org.jetbrains.mps.openapi.model.SNode):void" resolve="removeChild" />
                        <node concept="2GrUjf" id="3NNdDGSNWzA" role="37wK5m">
                          <ref role="2Gs0qQ" node="3NNdDGSNs6d" resolve="child" />
                        </node>
                      </node>
                    </node>
                  </node>
                  <node concept="3clFbF" id="3NNdDGSNwOw" role="3cqZAp">
                    <node concept="2OqwBi" id="3NNdDGSNwSp" role="3clFbG">
                      <node concept="37vLTw" id="3NNdDGSNwOv" role="2Oq$k0">
                        <ref role="3cqZAo" node="3NNdDGSN5TH" resolve="node" />
                        <node concept="2c44tb" id="3NNdDGSNWRM" role="lGtFl">
                          <property role="P3scX" value="f3061a53-9226-4cc5-a443-f952ceaf5816/1068498886296/1068581517664" />
                          <property role="2qtEX8" value="variableDeclaration" />
                          <property role="3hQQBS" value="VariableReference" />
                          <node concept="37vLTw" id="3NNdDGSNWWH" role="2c44t1">
                            <ref role="3cqZAo" node="3NNdDGSN5TH" resolve="node" />
                          </node>
                        </node>
                      </node>
                      <node concept="liA8E" id="3NNdDGSNy1Z" role="2OqNvi">
                        <ref role="37wK5l" to="ec5l:~SNode.insertChildBefore(org.jetbrains.mps.openapi.language.SContainmentLink,org.jetbrains.mps.openapi.model.SNode,org.jetbrains.mps.openapi.model.SNode):void" resolve="insertChildBefore" />
                        <node concept="359W_D" id="3NNdDGSNz4J" role="37wK5m">
                          <node concept="2c44tb" id="3NNdDGSNz9r" role="lGtFl">
                            <property role="P3scX" value="7866978e-a0f0-4cc7-81bc-4d213d9375e1/2644386474301421077/2644386474301421078" />
                            <property role="2qtEX8" value="conceptDeclaration" />
                            <node concept="2OqwBi" id="3NNdDGSNVsP" role="2c44t1">
                              <node concept="37vLTw" id="3NNdDGSNV1_" role="2Oq$k0">
                                <ref role="3cqZAo" node="3NNdDGSN5TL" resolve="newLink" />
                              </node>
                              <node concept="1mfA1w" id="3NNdDGSNVKm" role="2OqNvi" />
                            </node>
                          </node>
                          <node concept="2c44tb" id="3NNdDGSNVLP" role="lGtFl">
                            <property role="P3scX" value="7866978e-a0f0-4cc7-81bc-4d213d9375e1/2644386474301421077/2644386474301421079" />
                            <property role="2qtEX8" value="linkDeclaration" />
                            <node concept="37vLTw" id="3NNdDGSNVPT" role="2c44t1">
                              <ref role="3cqZAo" node="3NNdDGSN5TL" resolve="newLink" />
                            </node>
                          </node>
                        </node>
                        <node concept="2GrUjf" id="3NNdDGSNVV4" role="37wK5m">
                          <ref role="2Gs0qQ" node="3NNdDGSNs6d" resolve="child" />
                        </node>
                        <node concept="37vLTw" id="3NNdDGSNyUD" role="37wK5m">
                          <ref role="3cqZAo" node="3NNdDGSNyU_" resolve="nextSibling" />
                        </node>
                      </node>
                    </node>
                  </node>
                </node>
                <node concept="2OqwBi" id="3NNdDGSNsi4" role="2GsD0m">
                  <node concept="37vLTw" id="3NNdDGSNscR" role="2Oq$k0">
                    <ref role="3cqZAo" node="3NNdDGSN5TH" resolve="node" />
                    <node concept="2c44tb" id="3NNdDGSNuPe" role="lGtFl">
                      <property role="P3scX" value="f3061a53-9226-4cc5-a443-f952ceaf5816/1068498886296/1068581517664" />
                      <property role="2qtEX8" value="variableDeclaration" />
                      <property role="3hQQBS" value="VariableReference" />
                      <node concept="37vLTw" id="3NNdDGSNuSa" role="2c44t1">
                        <ref role="3cqZAo" node="3NNdDGSN5TH" resolve="node" />
                      </node>
                    </node>
                  </node>
                  <node concept="liA8E" id="3NNdDGSNuBw" role="2OqNvi">
                    <ref role="37wK5l" to="ec5l:~SNode.getChildren(org.jetbrains.mps.openapi.language.SContainmentLink):java.lang.Iterable" resolve="getChildren" />
                    <node concept="359W_D" id="3NNdDGSNuKx" role="37wK5m">
                      <node concept="2c44tb" id="3NNdDGSNv0c" role="lGtFl">
                        <property role="P3scX" value="7866978e-a0f0-4cc7-81bc-4d213d9375e1/2644386474301421077/2644386474301421078" />
                        <property role="2qtEX8" value="conceptDeclaration" />
                        <node concept="2OqwBi" id="3NNdDGSNv6N" role="2c44t1">
                          <node concept="37vLTw" id="3NNdDGSNv3K" role="2Oq$k0">
                            <ref role="3cqZAo" node="3NNdDGSN5TJ" resolve="oldLink" />
                          </node>
                          <node concept="1mfA1w" id="3NNdDGSNvr1" role="2OqNvi" />
                        </node>
                      </node>
                      <node concept="2c44tb" id="3NNdDGSNvsm" role="lGtFl">
                        <property role="P3scX" value="7866978e-a0f0-4cc7-81bc-4d213d9375e1/2644386474301421077/2644386474301421079" />
                        <property role="2qtEX8" value="linkDeclaration" />
                        <node concept="37vLTw" id="3NNdDGSNvvY" role="2c44t1">
                          <ref role="3cqZAo" node="3NNdDGSN5TJ" resolve="oldLink" />
                        </node>
                      </node>
                    </node>
                  </node>
                </node>
              </node>
            </node>
          </node>
        </node>
      </node>
      <node concept="37vLTG" id="3NNdDGSN5TH" role="3clF46">
        <property role="TrG5h" value="node" />
        <node concept="3Tqbb2" id="3NNdDGSN5TI" role="1tU5fm">
          <ref role="ehGHo" to="tpee:fz3uBXI" resolve="VariableDeclaration" />
        </node>
      </node>
      <node concept="37vLTG" id="3NNdDGSN5TJ" role="3clF46">
        <property role="TrG5h" value="oldLink" />
        <node concept="3Tqbb2" id="3NNdDGSN5TK" role="1tU5fm">
          <ref role="ehGHo" to="tpce:f_TJgxE" resolve="LinkDeclaration" />
        </node>
      </node>
      <node concept="37vLTG" id="3NNdDGSN5TL" role="3clF46">
        <property role="TrG5h" value="newLink" />
        <node concept="3Tqbb2" id="3NNdDGSN5TM" role="1tU5fm">
          <ref role="ehGHo" to="tpce:f_TJgxE" resolve="LinkDeclaration" />
        </node>
      </node>
      <node concept="3Tqbb2" id="3NNdDGSN5Tf" role="3clF45">
        <ref role="ehGHo" to="tpee:fzclF80" resolve="StatementList" />
      </node>
      <node concept="3Tm1VV" id="1QrPC3B8OTv" role="1B3o_S" />
    </node>
    <node concept="2tJIrI" id="1QrPC3B8q4O" role="jymVt" />
    <node concept="2YIFZL" id="1QrPC3B924N" role="jymVt">
      <property role="TrG5h" value="changeReference" />
      <property role="IEkAT" value="false" />
      <property role="DiZV1" value="false" />
      <property role="od$2w" value="false" />
      <node concept="3clFbS" id="3NNdDGSN5bZ" role="3clF47">
        <node concept="3clFbF" id="3NNdDGSNYoN" role="3cqZAp">
          <node concept="2c44tf" id="3NNdDGSNYoO" role="3clFbG">
            <node concept="3clFbS" id="3NNdDGSNYoP" role="2c44tc">
              <node concept="3clFbF" id="3NNdDGSNYoQ" role="3cqZAp">
                <node concept="2OqwBi" id="3NNdDGSNYoR" role="3clFbG">
                  <node concept="37vLTw" id="3NNdDGSNYoS" role="2Oq$k0">
                    <ref role="3cqZAo" node="3NNdDGSN5cs" resolve="node" />
                    <node concept="2c44tb" id="3NNdDGSNYoT" role="lGtFl">
                      <property role="P3scX" value="f3061a53-9226-4cc5-a443-f952ceaf5816/1068498886296/1068581517664" />
                      <property role="2qtEX8" value="variableDeclaration" />
                      <property role="3hQQBS" value="VariableReference" />
                      <node concept="37vLTw" id="3NNdDGSNYoU" role="2c44t1">
                        <ref role="3cqZAo" node="3NNdDGSN5cs" resolve="node" />
                      </node>
                    </node>
                  </node>
                  <node concept="liA8E" id="3NNdDGSNYoV" role="2OqNvi">
                    <ref role="37wK5l" to="ec5l:~SNode.setReferenceTarget(org.jetbrains.mps.openapi.language.SReferenceLink,org.jetbrains.mps.openapi.model.SNode):void" resolve="setReferenceTarget" />
                    <node concept="359W_D" id="3NNdDGSNZ02" role="37wK5m">
                      <node concept="2c44tb" id="3NNdDGSNZ03" role="lGtFl">
                        <property role="P3scX" value="7866978e-a0f0-4cc7-81bc-4d213d9375e1/2644386474301421077/2644386474301421078" />
                        <property role="2qtEX8" value="conceptDeclaration" />
                        <node concept="2OqwBi" id="3NNdDGSNZ04" role="2c44t1">
                          <node concept="37vLTw" id="3NNdDGSNZ05" role="2Oq$k0">
                            <ref role="3cqZAo" node="3NNdDGSP9to" resolve="newLink" />
                          </node>
                          <node concept="1mfA1w" id="3NNdDGSNZ06" role="2OqNvi" />
                        </node>
                      </node>
                      <node concept="2c44tb" id="3NNdDGSNZ07" role="lGtFl">
                        <property role="P3scX" value="7866978e-a0f0-4cc7-81bc-4d213d9375e1/2644386474301421077/2644386474301421079" />
                        <property role="2qtEX8" value="linkDeclaration" />
                        <node concept="37vLTw" id="3NNdDGSNZ08" role="2c44t1">
                          <ref role="3cqZAo" node="3NNdDGSP9to" resolve="newLink" />
                        </node>
                      </node>
                    </node>
                    <node concept="2OqwBi" id="3NNdDGSNYp3" role="37wK5m">
                      <node concept="37vLTw" id="3NNdDGSNYp4" role="2Oq$k0">
                        <ref role="3cqZAo" node="3NNdDGSN5cs" resolve="node" />
                        <node concept="2c44tb" id="3NNdDGSNYp5" role="lGtFl">
                          <property role="P3scX" value="f3061a53-9226-4cc5-a443-f952ceaf5816/1068498886296/1068581517664" />
                          <property role="2qtEX8" value="variableDeclaration" />
                          <property role="3hQQBS" value="VariableReference" />
                          <node concept="37vLTw" id="3NNdDGSNYp6" role="2c44t1">
                            <ref role="3cqZAo" node="3NNdDGSN5cs" resolve="node" />
                          </node>
                        </node>
                      </node>
                      <node concept="liA8E" id="3NNdDGSNYp7" role="2OqNvi">
                        <ref role="37wK5l" to="ec5l:~SNode.getReferenceTarget(org.jetbrains.mps.openapi.language.SReferenceLink):org.jetbrains.mps.openapi.model.SNode" resolve="getReferenceTarget" />
                        <node concept="359W_D" id="3NNdDGSNZCC" role="37wK5m">
                          <node concept="2c44tb" id="3NNdDGSNZCD" role="lGtFl">
                            <property role="P3scX" value="7866978e-a0f0-4cc7-81bc-4d213d9375e1/2644386474301421077/2644386474301421078" />
                            <property role="2qtEX8" value="conceptDeclaration" />
                            <node concept="2OqwBi" id="3NNdDGSNZCE" role="2c44t1">
                              <node concept="37vLTw" id="3NNdDGSNZCF" role="2Oq$k0">
                                <ref role="3cqZAo" node="3NNdDGSP9tm" resolve="oldLink" />
                              </node>
                              <node concept="1mfA1w" id="3NNdDGSNZCG" role="2OqNvi" />
                            </node>
                          </node>
                          <node concept="2c44tb" id="3NNdDGSNZCH" role="lGtFl">
                            <property role="P3scX" value="7866978e-a0f0-4cc7-81bc-4d213d9375e1/2644386474301421077/2644386474301421079" />
                            <property role="2qtEX8" value="linkDeclaration" />
                            <node concept="37vLTw" id="3NNdDGSNZCI" role="2c44t1">
                              <ref role="3cqZAo" node="3NNdDGSP9tm" resolve="oldLink" />
                            </node>
                          </node>
                        </node>
                      </node>
                    </node>
                  </node>
                </node>
              </node>
              <node concept="3clFbF" id="3NNdDGSNYpf" role="3cqZAp">
                <node concept="2OqwBi" id="3NNdDGSNYpg" role="3clFbG">
                  <node concept="37vLTw" id="3NNdDGSNYph" role="2Oq$k0">
                    <ref role="3cqZAo" node="3NNdDGSN5cs" resolve="node" />
                    <node concept="2c44tb" id="3NNdDGSNYpi" role="lGtFl">
                      <property role="P3scX" value="f3061a53-9226-4cc5-a443-f952ceaf5816/1068498886296/1068581517664" />
                      <property role="2qtEX8" value="variableDeclaration" />
                      <property role="3hQQBS" value="VariableReference" />
                      <node concept="37vLTw" id="3NNdDGSNYpj" role="2c44t1">
                        <ref role="3cqZAo" node="3NNdDGSN5cs" resolve="node" />
                      </node>
                    </node>
                  </node>
                  <node concept="liA8E" id="3NNdDGSNYpk" role="2OqNvi">
                    <ref role="37wK5l" to="ec5l:~SNode.setReferenceTarget(org.jetbrains.mps.openapi.language.SReferenceLink,org.jetbrains.mps.openapi.model.SNode):void" resolve="setReferenceTarget" />
                    <node concept="359W_D" id="3NNdDGSO0h4" role="37wK5m">
                      <node concept="2c44tb" id="3NNdDGSO0h5" role="lGtFl">
                        <property role="P3scX" value="7866978e-a0f0-4cc7-81bc-4d213d9375e1/2644386474301421077/2644386474301421078" />
                        <property role="2qtEX8" value="conceptDeclaration" />
                        <node concept="2OqwBi" id="3NNdDGSO0h6" role="2c44t1">
                          <node concept="37vLTw" id="3NNdDGSO0h7" role="2Oq$k0">
                            <ref role="3cqZAo" node="3NNdDGSP9tm" resolve="oldLink" />
                          </node>
                          <node concept="1mfA1w" id="3NNdDGSO0h8" role="2OqNvi" />
                        </node>
                      </node>
                      <node concept="2c44tb" id="3NNdDGSO0h9" role="lGtFl">
                        <property role="P3scX" value="7866978e-a0f0-4cc7-81bc-4d213d9375e1/2644386474301421077/2644386474301421079" />
                        <property role="2qtEX8" value="linkDeclaration" />
                        <node concept="37vLTw" id="3NNdDGSO0ha" role="2c44t1">
                          <ref role="3cqZAo" node="3NNdDGSP9tm" resolve="oldLink" />
                        </node>
                      </node>
                    </node>
                    <node concept="10Nm6u" id="3NNdDGSNYps" role="37wK5m" />
                  </node>
                </node>
              </node>
            </node>
          </node>
        </node>
      </node>
      <node concept="37vLTG" id="3NNdDGSN5cs" role="3clF46">
        <property role="TrG5h" value="node" />
        <node concept="3Tqbb2" id="3NNdDGSN5ct" role="1tU5fm">
          <ref role="ehGHo" to="tpee:fz3uBXI" resolve="VariableDeclaration" />
        </node>
      </node>
      <node concept="37vLTG" id="3NNdDGSP9tm" role="3clF46">
        <property role="TrG5h" value="oldLink" />
        <node concept="3Tqbb2" id="3NNdDGSP9tn" role="1tU5fm">
          <ref role="ehGHo" to="tpce:f_TJgxE" resolve="LinkDeclaration" />
        </node>
      </node>
      <node concept="37vLTG" id="3NNdDGSP9to" role="3clF46">
        <property role="TrG5h" value="newLink" />
        <node concept="3Tqbb2" id="3NNdDGSP9tp" role="1tU5fm">
          <ref role="ehGHo" to="tpce:f_TJgxE" resolve="LinkDeclaration" />
        </node>
      </node>
      <node concept="3Tqbb2" id="3NNdDGSN5bY" role="3clF45">
        <ref role="ehGHo" to="tpee:fzclF80" resolve="StatementList" />
      </node>
      <node concept="3Tm1VV" id="1QrPC3B8Q97" role="1B3o_S" />
    </node>
    <node concept="2tJIrI" id="1QrPC3B0MDX" role="jymVt" />
    <node concept="3Tm1VV" id="1QrPC3B0LCk" role="1B3o_S" />
  </node>
</model>
<|MERGE_RESOLUTION|>--- conflicted
+++ resolved
@@ -28,6 +28,7 @@
     <import index="vsqj" ref="f:java_stub#6ed54515-acc8-4d1e-a16c-9fd6cfe951ea#jetbrains.mps.project(MPS.Core/jetbrains.mps.project@java_stub)" />
     <import index="cu2c" ref="f:java_stub#6ed54515-acc8-4d1e-a16c-9fd6cfe951ea#jetbrains.mps.smodel(MPS.Core/jetbrains.mps.smodel@java_stub)" />
     <import index="tpcn" ref="r:00000000-0000-4000-0000-011c8959028b(jetbrains.mps.lang.structure.behavior)" />
+    <import index="x9fb" ref="r:de5b7214-45ee-4f6d-89bf-acde59cdb050(jetbrains.mps.lang.structure.refactorings)" />
     <import index="tpcd" ref="r:00000000-0000-4000-0000-011c89590291(jetbrains.mps.lang.structure.scripts)" />
     <import index="tpcc" ref="r:00000000-0000-4000-0000-011c89590290(jetbrains.mps.lang.structure.plugin)" />
     <import index="9oh" ref="r:de82dfab-9448-49ba-813e-2b0579f7fb15(jetbrains.mps.ide.platform.actions)" />
@@ -62,8 +63,8 @@
     <import index="53vh" ref="r:53885008-7612-46ff-8b11-27f1d42c3adb(jetbrains.mps.lang.migration.structure)" />
     <import index="g3cv" ref="6ed54515-acc8-4d1e-a16c-9fd6cfe951ea/f:java_stub#6ed54515-acc8-4d1e-a16c-9fd6cfe951ea#jetbrains.mps.smodel.adapter.structure.ref(MPS.Core/jetbrains.mps.smodel.adapter.structure.ref@java_stub)" />
     <import index="tp3t" ref="r:00000000-0000-4000-0000-011c89590345(jetbrains.mps.lang.pattern.structure)" />
+    <import index="tp2c" ref="r:00000000-0000-4000-0000-011c89590338(jetbrains.mps.baseLanguage.closures.structure)" implicit="true" />
     <import index="tprs" ref="r:00000000-0000-4000-0000-011c895904a4(jetbrains.mps.ide.actions)" implicit="true" />
-    <import index="tp2c" ref="r:00000000-0000-4000-0000-011c89590338(jetbrains.mps.baseLanguage.closures.structure)" implicit="true" />
     <import index="t3eg" ref="8865b7a8-5271-43d3-884c-6fd1d9cfdd34/f:java_stub#8865b7a8-5271-43d3-884c-6fd1d9cfdd34#org.jetbrains.mps.openapi.language(MPS.OpenAPI/org.jetbrains.mps.openapi.language@java_stub)" implicit="true" />
   </imports>
   <registry>
@@ -83,6 +84,7 @@
         <child id="394857668356997869" name="places" index="med8o" />
         <child id="1203083196627" name="updateBlock" index="tmbBb" />
         <child id="1203083461638" name="executeFunction" index="tncku" />
+        <child id="1205851242421" name="methodDeclaration" index="32lrUH" />
         <child id="1217413222820" name="parameter" index="1NuT2Z" />
       </concept>
       <concept id="1203082695294" name="jetbrains.mps.lang.plugin.structure.DoUpdateBlock" flags="in" index="tkhdA" />
@@ -138,15 +140,12 @@
       <concept id="4836112446988635817" name="jetbrains.mps.baseLanguage.structure.UndefinedType" flags="in" index="2jxLKc" />
       <concept id="1202948039474" name="jetbrains.mps.baseLanguage.structure.InstanceMethodCallOperation" flags="nn" index="liA8E" />
       <concept id="1465982738277781862" name="jetbrains.mps.baseLanguage.structure.PlaceholderMember" flags="ng" index="2tJIrI" />
-<<<<<<< HEAD
       <concept id="1224848483129" name="jetbrains.mps.baseLanguage.structure.IBLDeprecatable" flags="ng" index="IEa8$">
         <property id="1224848525476" name="isDeprecated" index="IEkAT" />
       </concept>
       <concept id="1154032098014" name="jetbrains.mps.baseLanguage.structure.AbstractLoopStatement" flags="nn" index="2LF5Ji">
         <child id="1154032183016" name="body" index="2LFqv$" />
       </concept>
-=======
->>>>>>> aba23669
       <concept id="1197027756228" name="jetbrains.mps.baseLanguage.structure.DotExpression" flags="nn" index="2OqwBi">
         <child id="1197027771414" name="operand" index="2Oq$k0" />
         <child id="1197027833540" name="operation" index="2OqNvi" />
@@ -348,13 +347,10 @@
       <concept id="1205756064662" name="jetbrains.mps.baseLanguage.classifiers.structure.IMemberOperation" flags="ng" index="2WEnae">
         <reference id="1205756909548" name="member" index="2WH_rO" />
       </concept>
-<<<<<<< HEAD
       <concept id="1205769003971" name="jetbrains.mps.baseLanguage.classifiers.structure.DefaultClassifierMethodDeclaration" flags="ng" index="2XrIbr" />
       <concept id="1205769149993" name="jetbrains.mps.baseLanguage.classifiers.structure.DefaultClassifierMethodCallOperation" flags="nn" index="2XshWL">
         <child id="1205770614681" name="actualArgument" index="2XxRq1" />
       </concept>
-=======
->>>>>>> aba23669
     </language>
     <language id="3a13115c-633c-4c5c-bbcc-75c4219e9555" name="jetbrains.mps.lang.quotation">
       <concept id="1196350785110" name="jetbrains.mps.lang.quotation.structure.AbstractAntiquotation" flags="ng" index="2c44t0">
@@ -500,22 +496,27 @@
       <concept id="1151689724996" name="jetbrains.mps.baseLanguage.collections.structure.SequenceType" flags="in" index="A3Dl8">
         <child id="1151689745422" name="elementType" index="A3Ik2" />
       </concept>
+      <concept id="1151702311717" name="jetbrains.mps.baseLanguage.collections.structure.ToListOperation" flags="nn" index="ANE8D" />
+      <concept id="1153943597977" name="jetbrains.mps.baseLanguage.collections.structure.ForEachStatement" flags="nn" index="2Gpval">
+        <child id="1153944400369" name="variable" index="2Gsz3X" />
+        <child id="1153944424730" name="inputSequence" index="2GsD0m" />
+      </concept>
+      <concept id="1153944193378" name="jetbrains.mps.baseLanguage.collections.structure.ForEachVariable" flags="nr" index="2GrKxI" />
+      <concept id="1153944233411" name="jetbrains.mps.baseLanguage.collections.structure.ForEachVariableReference" flags="nn" index="2GrUjf">
+        <reference id="1153944258490" name="variable" index="2Gs0qQ" />
+      </concept>
       <concept id="1235566554328" name="jetbrains.mps.baseLanguage.collections.structure.AnyOperation" flags="nn" index="2HwmR7" />
-<<<<<<< HEAD
       <concept id="1235566831861" name="jetbrains.mps.baseLanguage.collections.structure.AllOperation" flags="nn" index="2HxqBE" />
       <concept id="1235573135402" name="jetbrains.mps.baseLanguage.collections.structure.SingletonSequenceCreator" flags="nn" index="2HTt$P">
         <child id="1235573175711" name="elementType" index="2HTBi0" />
         <child id="1235573187520" name="singletonValue" index="2HTEbv" />
       </concept>
       <concept id="1227022179634" name="jetbrains.mps.baseLanguage.collections.structure.AddLastElementOperation" flags="nn" index="2Ke9KJ" />
-=======
->>>>>>> aba23669
       <concept id="1203518072036" name="jetbrains.mps.baseLanguage.collections.structure.SmartClosureParameterDeclaration" flags="ig" index="Rh6nW" />
       <concept id="1160612413312" name="jetbrains.mps.baseLanguage.collections.structure.AddElementOperation" flags="nn" index="TSZUe" />
       <concept id="1160666733551" name="jetbrains.mps.baseLanguage.collections.structure.AddAllElementsOperation" flags="nn" index="X8dFx" />
       <concept id="1162934736510" name="jetbrains.mps.baseLanguage.collections.structure.GetElementOperation" flags="nn" index="34jXtK" />
       <concept id="1201792049884" name="jetbrains.mps.baseLanguage.collections.structure.TranslateOperation" flags="nn" index="3goQfb" />
-<<<<<<< HEAD
       <concept id="1201872418428" name="jetbrains.mps.baseLanguage.collections.structure.GetKeysOperation" flags="nn" index="3lbrtF" />
       <concept id="1197683403723" name="jetbrains.mps.baseLanguage.collections.structure.MapType" flags="in" index="3rvAFt">
         <child id="1197683466920" name="keyType" index="3rvQeY" />
@@ -535,9 +536,6 @@
       </concept>
       <concept id="1176501494711" name="jetbrains.mps.baseLanguage.collections.structure.IsNotEmptyOperation" flags="nn" index="3GX2aA" />
       <concept id="1178894719932" name="jetbrains.mps.baseLanguage.collections.structure.DistinctOperation" flags="nn" index="1VAtEI" />
-=======
-      <concept id="1202120902084" name="jetbrains.mps.baseLanguage.collections.structure.WhereOperation" flags="nn" index="3zZkjj" />
->>>>>>> aba23669
     </language>
   </registry>
   <node concept="tC5Ba" id="4KDfkUwM9cD">
@@ -2982,399 +2980,6 @@
     <property role="72QZ$" value="true" />
     <property role="3GE5qa" value="Actions" />
     <property role="2uzpH1" value="Move Link Up" />
-    <node concept="2S4$dB" id="4KDfkUwM9xn" role="1NuT2Z">
-      <property role="TrG5h" value="target" />
-      <node concept="3Tm6S6" id="4KDfkUwM9xo" role="1B3o_S" />
-      <node concept="3Tqbb2" id="4KDfkUwM9xp" role="1tU5fm">
-        <ref role="ehGHo" to="tpce:f_TJgxE" resolve="LinkDeclaration" />
-      </node>
-      <node concept="1oajcY" id="4KDfkUwM9xq" role="1oa70y" />
-    </node>
-    <node concept="1DS2jV" id="2BXC8DkFYqL" role="1NuT2Z">
-      <property role="TrG5h" value="project" />
-      <ref role="1DUlNI" to="5xh9:~MPSCommonDataKeys.MPS_PROJECT" resolve="MPS_PROJECT" />
-      <node concept="1oajcY" id="2BXC8DkFYqM" role="1oa70y" />
-    </node>
-    <node concept="tnohg" id="4KDfkUwM9xt" role="tncku">
-      <node concept="3clFbS" id="4KDfkUwM9xu" role="2VODD2">
-        <node concept="3cpWs8" id="68vJXgz9iej" role="3cqZAp">
-          <node concept="3cpWsn" id="68vJXgz9iek" role="3cpWs9">
-            <property role="TrG5h" value="targetConcept" />
-            <property role="3TUv4t" value="true" />
-            <node concept="3Tqbb2" id="68vJXgz9iel" role="1tU5fm">
-              <ref role="ehGHo" to="tpce:h0PkWnZ" resolve="AbstractConceptDeclaration" />
-            </node>
-            <node concept="2YIFZM" id="68vJXgz9iem" role="33vP2m">
-              <ref role="1Pybhc" to="o2jy:4rbk1n1vf4H" resolve="MoveUpDialog" />
-              <ref role="37wK5l" to="o2jy:4rbk1n1vfZJ" resolve="getConcept" />
-              <node concept="2OqwBi" id="68vJXgz9ien" role="37wK5m">
-                <node concept="2OqwBi" id="68vJXgz9ieo" role="2Oq$k0">
-                  <node concept="2WthIp" id="68vJXgz9iep" role="2Oq$k0" />
-                  <node concept="1DTwFV" id="2BXC8DkGdX6" role="2OqNvi">
-                    <ref role="2WH_rO" node="2BXC8DkFYqL" resolve="project" />
-                  </node>
-                </node>
-                <node concept="liA8E" id="68vJXgz9ier" role="2OqNvi">
-                  <ref role="37wK5l" to="jrbx:~MPSProject.getProject():com.intellij.openapi.project.Project" resolve="getProject" />
-                </node>
-              </node>
-              <node concept="2OqwBi" id="68vJXgz9ies" role="37wK5m">
-                <node concept="2WthIp" id="68vJXgz9iet" role="2Oq$k0" />
-                <node concept="3gHZIF" id="68vJXgz9ieu" role="2OqNvi">
-                  <ref role="2WH_rO" node="4KDfkUwM9xn" resolve="target" />
-                </node>
-              </node>
-              <node concept="Xl_RD" id="68vJXgz9iev" role="37wK5m">
-                <property role="Xl_RC" value="link" />
-              </node>
-            </node>
-          </node>
-        </node>
-        <node concept="3cpWs8" id="68vJXgz9iew" role="3cqZAp">
-          <node concept="3cpWsn" id="68vJXgz9iex" role="3cpWs9">
-            <property role="TrG5h" value="modelAccess" />
-            <node concept="2OqwBi" id="68vJXgz9iey" role="33vP2m">
-              <node concept="liA8E" id="68vJXgz9iez" role="2OqNvi">
-                <ref role="37wK5l" to="88zw:~SRepository.getModelAccess():org.jetbrains.mps.openapi.module.ModelAccess" resolve="getModelAccess" />
-              </node>
-              <node concept="2OqwBi" id="68vJXgz9ie$" role="2Oq$k0">
-                <node concept="liA8E" id="68vJXgz9ie_" role="2OqNvi">
-                  <ref role="37wK5l" to="vsqj:~Project.getRepository():org.jetbrains.mps.openapi.module.SRepository" resolve="getRepository" />
-                </node>
-                <node concept="2OqwBi" id="68vJXgz9ieA" role="2Oq$k0">
-                  <node concept="2WthIp" id="68vJXgz9ieB" role="2Oq$k0" />
-                  <node concept="1DTwFV" id="2BXC8DkGf91" role="2OqNvi">
-                    <ref role="2WH_rO" node="2BXC8DkFYqL" resolve="project" />
-                  </node>
-                </node>
-              </node>
-            </node>
-            <node concept="3uibUv" id="68vJXgz9ieD" role="1tU5fm">
-              <ref role="3uigEE" to="88zw:~ModelAccess" resolve="ModelAccess" />
-            </node>
-          </node>
-        </node>
-        <node concept="3clFbJ" id="68vJXgz9ieE" role="3cqZAp">
-          <node concept="3clFbS" id="68vJXgz9ieF" role="3clFbx">
-            <node concept="3cpWs6" id="68vJXgz9ieG" role="3cqZAp" />
-          </node>
-          <node concept="3clFbC" id="68vJXgz9ieH" role="3clFbw">
-            <node concept="10Nm6u" id="68vJXgz9ieI" role="3uHU7w" />
-            <node concept="37vLTw" id="68vJXgz9ieJ" role="3uHU7B">
-              <ref role="3cqZAo" node="68vJXgz9iek" resolve="targetConcept" />
-            </node>
-          </node>
-        </node>
-        <node concept="3clFbH" id="68vJXgz9ieN" role="3cqZAp" />
-        <node concept="3clFbF" id="68vJXgz9ifM" role="3cqZAp">
-          <node concept="2OqwBi" id="68vJXgz9ifN" role="3clFbG">
-            <node concept="37vLTw" id="68vJXgz9ifO" role="2Oq$k0">
-              <ref role="3cqZAo" node="68vJXgz9iex" resolve="modelAccess" />
-            </node>
-            <node concept="liA8E" id="68vJXgz9ifP" role="2OqNvi">
-              <ref role="37wK5l" to="88zw:~ModelAccess.executeCommandInEDT(java.lang.Runnable):void" resolve="executeCommandInEDT" />
-              <node concept="1bVj0M" id="68vJXgz9ifQ" role="37wK5m">
-                <node concept="3clFbS" id="68vJXgz9ifR" role="1bW5cS">
-                  <node concept="3cpWs8" id="2BXC8DkKi_V" role="3cqZAp">
-                    <node concept="3cpWsn" id="2BXC8DkKi_W" role="3cpWs9">
-                      <property role="TrG5h" value="currentConcept" />
-                      <property role="3TUv4t" value="true" />
-                      <node concept="3Tqbb2" id="2BXC8DkKi_X" role="1tU5fm">
-                        <ref role="ehGHo" to="tpce:h0PkWnZ" resolve="AbstractConceptDeclaration" />
-                      </node>
-                      <node concept="2OqwBi" id="2BXC8DkKCrZ" role="33vP2m">
-                        <node concept="2OqwBi" id="2BXC8DkK$Yh" role="2Oq$k0">
-                          <node concept="2WthIp" id="2BXC8DkKzM5" role="2Oq$k0" />
-                          <node concept="3gHZIF" id="2BXC8DkKALV" role="2OqNvi">
-                            <ref role="2WH_rO" node="4KDfkUwM9xn" resolve="target" />
-                          </node>
-                        </node>
-                        <node concept="2Xjw5R" id="2BXC8DkKDSh" role="2OqNvi">
-                          <node concept="1xMEDy" id="2BXC8DkKDSj" role="1xVPHs">
-                            <node concept="chp4Y" id="2BXC8DkKET7" role="ri$Ld">
-                              <ref role="cht4Q" to="tpce:h0PkWnZ" resolve="AbstractConceptDeclaration" />
-                            </node>
-                          </node>
-                        </node>
-                      </node>
-                    </node>
-                  </node>
-                  <node concept="3clFbJ" id="2BXC8DkKHwq" role="3cqZAp">
-                    <node concept="3clFbS" id="2BXC8DkKHwt" role="3clFbx">
-                      <node concept="3cpWs6" id="2BXC8DkKLkJ" role="3cqZAp" />
-                    </node>
-                    <node concept="3clFbC" id="2BXC8DkKK8h" role="3clFbw">
-                      <node concept="10Nm6u" id="2BXC8DkKLfJ" role="3uHU7w" />
-                      <node concept="37vLTw" id="2BXC8DkKIWG" role="3uHU7B">
-                        <ref role="3cqZAo" node="2BXC8DkKi_W" resolve="currentConcept" />
-                      </node>
-                    </node>
-                  </node>
-                  <node concept="3clFbJ" id="68vJXgz9ifS" role="3cqZAp">
-                    <node concept="3clFbS" id="68vJXgz9ifT" role="3clFbx">
-                      <node concept="3cpWs6" id="68vJXgz9ifU" role="3cqZAp" />
-                    </node>
-                    <node concept="3fqX7Q" id="68vJXgz9ifV" role="3clFbw">
-                      <node concept="2YIFZM" id="68vJXgz9ifW" role="3fr31v">
-                        <ref role="1Pybhc" to="ec5l:~SNodeUtil" resolve="SNodeUtil" />
-                        <ref role="37wK5l" to="ec5l:~SNodeUtil.isAccessible(org.jetbrains.mps.openapi.model.SNode,org.jetbrains.mps.openapi.module.SRepository):boolean" resolve="isAccessible" />
-                        <node concept="2OqwBi" id="68vJXgz9ifX" role="37wK5m">
-                          <node concept="2WthIp" id="68vJXgz9ifY" role="2Oq$k0" />
-                          <node concept="3gHZIF" id="68vJXgz9ifZ" role="2OqNvi">
-                            <ref role="2WH_rO" node="4KDfkUwM9xn" resolve="target" />
-                          </node>
-                        </node>
-                        <node concept="2OqwBi" id="2BXC8DkGlnu" role="37wK5m">
-                          <node concept="2OqwBi" id="2BXC8DkGkj6" role="2Oq$k0">
-                            <node concept="2WthIp" id="2BXC8DkGkj9" role="2Oq$k0" />
-                            <node concept="1DTwFV" id="2BXC8DkGkjb" role="2OqNvi">
-                              <ref role="2WH_rO" node="2BXC8DkFYqL" resolve="project" />
-                            </node>
-                          </node>
-                          <node concept="liA8E" id="2BXC8DkGmz4" role="2OqNvi">
-                            <ref role="37wK5l" to="vsqj:~Project.getRepository():org.jetbrains.mps.openapi.module.SRepository" resolve="getRepository" />
-                          </node>
-                        </node>
-                      </node>
-                    </node>
-                  </node>
-                  <node concept="3clFbJ" id="68vJXgz9ig1" role="3cqZAp">
-                    <node concept="3clFbS" id="68vJXgz9ig2" role="3clFbx">
-                      <node concept="3cpWs6" id="68vJXgz9ig3" role="3cqZAp" />
-                    </node>
-                    <node concept="3fqX7Q" id="68vJXgz9ig4" role="3clFbw">
-                      <node concept="2YIFZM" id="68vJXgz9ig5" role="3fr31v">
-                        <ref role="1Pybhc" to="ec5l:~SNodeUtil" resolve="SNodeUtil" />
-                        <ref role="37wK5l" to="ec5l:~SNodeUtil.isAccessible(org.jetbrains.mps.openapi.model.SNode,org.jetbrains.mps.openapi.module.SRepository):boolean" resolve="isAccessible" />
-                        <node concept="37vLTw" id="68vJXgz9ig6" role="37wK5m">
-                          <ref role="3cqZAo" node="68vJXgz9iek" resolve="targetConcept" />
-                        </node>
-                        <node concept="2OqwBi" id="2BXC8DkGn1_" role="37wK5m">
-                          <node concept="2OqwBi" id="2BXC8DkGn1A" role="2Oq$k0">
-                            <node concept="2WthIp" id="2BXC8DkGn1B" role="2Oq$k0" />
-                            <node concept="1DTwFV" id="2BXC8DkGn1C" role="2OqNvi">
-                              <ref role="2WH_rO" node="2BXC8DkFYqL" resolve="project" />
-                            </node>
-                          </node>
-                          <node concept="liA8E" id="2BXC8DkGn1D" role="2OqNvi">
-                            <ref role="37wK5l" to="vsqj:~Project.getRepository():org.jetbrains.mps.openapi.module.SRepository" resolve="getRepository" />
-                          </node>
-                        </node>
-                      </node>
-                    </node>
-                  </node>
-                  <node concept="3cpWs8" id="68vJXgz9ig8" role="3cqZAp">
-                    <node concept="3cpWsn" id="68vJXgz9ig9" role="3cpWs9">
-                      <property role="TrG5h" value="targetLanguage" />
-                      <node concept="3uibUv" id="68vJXgz9iga" role="1tU5fm">
-                        <ref role="3uigEE" to="cu2c:~Language" resolve="Language" />
-                      </node>
-                      <node concept="2YIFZM" id="68vJXgz9igb" role="33vP2m">
-                        <ref role="1Pybhc" to="cu2c:~Language" resolve="Language" />
-                        <ref role="37wK5l" to="cu2c:~Language.getLanguageFor(org.jetbrains.mps.openapi.model.SModel):jetbrains.mps.smodel.Language" resolve="getLanguageFor" />
-                        <node concept="2JrnkZ" id="68vJXgz9igc" role="37wK5m">
-                          <node concept="2OqwBi" id="68vJXgz9igd" role="2JrQYb">
-                            <node concept="37vLTw" id="68vJXgz9ige" role="2Oq$k0">
-                              <ref role="3cqZAo" node="68vJXgz9iek" resolve="targetConcept" />
-                            </node>
-                            <node concept="I4A8Y" id="68vJXgz9igf" role="2OqNvi" />
-                          </node>
-                        </node>
-                      </node>
-                    </node>
-                  </node>
-                  <node concept="3cpWs8" id="2BXC8DkLhWI" role="3cqZAp">
-                    <node concept="3cpWsn" id="2BXC8DkLhWJ" role="3cpWs9">
-                      <property role="TrG5h" value="newLink" />
-                      <node concept="3Tqbb2" id="2BXC8DkLhWE" role="1tU5fm">
-                        <ref role="ehGHo" to="tpce:f_TJgxE" resolve="LinkDeclaration" />
-                      </node>
-                      <node concept="2OqwBi" id="2BXC8DkLhWK" role="33vP2m">
-                        <node concept="2OqwBi" id="2BXC8DkLhWL" role="2Oq$k0">
-                          <node concept="2WthIp" id="2BXC8DkLhWM" role="2Oq$k0" />
-                          <node concept="3gHZIF" id="2BXC8DkLhWN" role="2OqNvi">
-                            <ref role="2WH_rO" node="4KDfkUwM9xn" resolve="target" />
-                          </node>
-                        </node>
-                        <node concept="1$rogu" id="2BXC8DkLhWO" role="2OqNvi" />
-                      </node>
-                    </node>
-                  </node>
-                  <node concept="3clFbF" id="68vJXgz9igr" role="3cqZAp">
-                    <node concept="2OqwBi" id="68vJXgz9igs" role="3clFbG">
-                      <node concept="2OqwBi" id="68vJXgz9igt" role="2Oq$k0">
-                        <node concept="37vLTw" id="68vJXgz9igu" role="2Oq$k0">
-                          <ref role="3cqZAo" node="68vJXgz9iek" resolve="targetConcept" />
-                        </node>
-                        <node concept="3Tsc0h" id="68vJXgz9igv" role="2OqNvi">
-                          <ref role="3TtcxE" to="tpce:f_TKVDF" />
-                        </node>
-                      </node>
-                      <node concept="TSZUe" id="68vJXgz9igw" role="2OqNvi">
-                        <node concept="37vLTw" id="2BXC8DkLhWP" role="25WWJ7">
-                          <ref role="3cqZAo" node="2BXC8DkLhWJ" resolve="newLink" />
-                        </node>
-                      </node>
-                    </node>
-                  </node>
-                  <node concept="3clFbF" id="68vJXgz9igg" role="3cqZAp">
-                    <node concept="37vLTI" id="68vJXgz9igh" role="3clFbG">
-                      <node concept="2OqwBi" id="68vJXgz9igl" role="37vLTJ">
-                        <node concept="2OqwBi" id="68vJXgz9igm" role="2Oq$k0">
-                          <node concept="2WthIp" id="68vJXgz9ign" role="2Oq$k0" />
-                          <node concept="3gHZIF" id="68vJXgz9igo" role="2OqNvi">
-                            <ref role="2WH_rO" node="4KDfkUwM9xn" resolve="target" />
-                          </node>
-                        </node>
-                        <node concept="3CFZ6_" id="68vJXgz9igp" role="2OqNvi">
-                          <node concept="3CFYIy" id="68vJXgz9igq" role="3CFYIz">
-                            <ref role="3CFYIx" to="tpce:hOasaTk" resolve="DeprecatedNodeAnnotation" />
-                          </node>
-                        </node>
-                      </node>
-                      <node concept="2pJPEk" id="2BXC8DkGzjB" role="37vLTx">
-                        <node concept="2pJPED" id="2BXC8DkGzCc" role="2pJPEn">
-                          <ref role="2pJxaS" to="tpce:hOasaTk" resolve="DeprecatedNodeAnnotation" />
-                          <node concept="2pJxcG" id="2BXC8DkG$gF" role="2pJxcM">
-                            <ref role="2pJxcJ" to="tpce:hOYLQ3C" resolve="comment" />
-                            <node concept="3cpWs3" id="2BXC8DkGWrO" role="2pJxcZ">
-                              <node concept="3cpWs3" id="2BXC8DkGW7B" role="3uHU7B">
-                                <node concept="Xl_RD" id="2BXC8DkGS7Y" role="3uHU7B">
-                                  <property role="Xl_RC" value="The link was moved to superconcept \&quot;" />
-                                </node>
-                                <node concept="2OqwBi" id="2BXC8DkGYnN" role="3uHU7w">
-                                  <node concept="37vLTw" id="2BXC8DkGXVy" role="2Oq$k0">
-                                    <ref role="3cqZAo" node="68vJXgz9iek" resolve="targetConcept" />
-                                  </node>
-                                  <node concept="2qgKlT" id="2BXC8DkGZ1Y" role="2OqNvi">
-                                    <ref role="37wK5l" to="tpcu:hEwIO9y" resolve="getFqName" />
-                                  </node>
-                                </node>
-                              </node>
-                              <node concept="Xl_RD" id="2BXC8DkGWYX" role="3uHU7w">
-                                <property role="Xl_RC" value="\&quot;" />
-                              </node>
-                            </node>
-                          </node>
-                        </node>
-                      </node>
-                    </node>
-                  </node>
-                  <node concept="3cpWs8" id="2BXC8DkHZm5" role="3cqZAp">
-                    <node concept="3cpWsn" id="2BXC8DkHZm6" role="3cpWs9">
-                      <property role="TrG5h" value="roleName" />
-                      <node concept="17QB3L" id="2BXC8DkHZm4" role="1tU5fm" />
-                      <node concept="2OqwBi" id="2BXC8DkHZm7" role="33vP2m">
-                        <node concept="2OqwBi" id="2BXC8DkHZm8" role="2Oq$k0">
-                          <node concept="2WthIp" id="2BXC8DkHZm9" role="2Oq$k0" />
-                          <node concept="3gHZIF" id="2BXC8DkHZma" role="2OqNvi">
-                            <ref role="2WH_rO" node="4KDfkUwM9xn" resolve="target" />
-                          </node>
-                        </node>
-                        <node concept="3TrcHB" id="2BXC8DkHZmb" role="2OqNvi">
-                          <ref role="3TsBF5" to="tpce:fA0kJcN" resolve="role" />
-                        </node>
-                      </node>
-                    </node>
-                  </node>
-                  <node concept="3clFbF" id="ITXNQocA3d" role="3cqZAp">
-                    <node concept="37vLTI" id="ITXNQocOP3" role="3clFbG">
-                      <node concept="2OqwBi" id="ITXNQocJjd" role="37vLTJ">
-                        <node concept="2OqwBi" id="ITXNQocHMw" role="2Oq$k0">
-                          <node concept="2WthIp" id="ITXNQocA3b" role="2Oq$k0" />
-                          <node concept="3gHZIF" id="ITXNQocJcd" role="2OqNvi">
-                            <ref role="2WH_rO" node="4KDfkUwM9xn" resolve="target" />
-                          </node>
-                        </node>
-                        <node concept="3TrcHB" id="ITXNQocO7Q" role="2OqNvi">
-                          <ref role="3TsBF5" to="tpce:fA0kJcN" resolve="role" />
-                        </node>
-                      </node>
-                      <node concept="3cpWs3" id="ITXNQocRsD" role="37vLTx">
-                        <node concept="Xl_RD" id="ITXNQocRAU" role="3uHU7w">
-                          <property role="Xl_RC" value="_old" />
-                        </node>
-                        <node concept="37vLTw" id="2BXC8DkI0y3" role="3uHU7B">
-                          <ref role="3cqZAo" node="2BXC8DkHZm6" resolve="roleName" />
-                        </node>
-                      </node>
-                    </node>
-                  </node>
-                  <node concept="3clFbH" id="2BXC8DkH6n5" role="3cqZAp" />
-                  <node concept="3cpWs8" id="3YBeIJ0ajEg" role="3cqZAp">
-                    <node concept="3cpWsn" id="3YBeIJ0ajEh" role="3cpWs9">
-                      <property role="TrG5h" value="builder" />
-                      <node concept="3uibUv" id="3YBeIJ0ajE9" role="1tU5fm">
-                        <ref role="3uigEE" to="qydz:1E0uMqHvl2w" resolve="MigrationScriptBuilder" />
-                      </node>
-                      <node concept="2YIFZM" id="3YBeIJ0ajEi" role="33vP2m">
-                        <ref role="1Pybhc" to="qydz:1E0uMqHvl2w" resolve="MigrationScriptBuilder" />
-                        <ref role="37wK5l" to="qydz:2BXC8DkHECl" resolve="createMigrationScript" />
-                        <node concept="37vLTw" id="3YBeIJ0ajEj" role="37wK5m">
-                          <ref role="3cqZAo" node="68vJXgz9ig9" resolve="targetLanguage" />
-                        </node>
-                      </node>
-                    </node>
-                  </node>
-                  <node concept="3clFbF" id="2BXC8DkH3Q3" role="3cqZAp">
-                    <node concept="2OqwBi" id="21rTJcz$AV6" role="3clFbG">
-                      <node concept="2OqwBi" id="3YBeIJ0cRU8" role="2Oq$k0">
-                        <node concept="2OqwBi" id="2BXC8DkHSX2" role="2Oq$k0">
-                          <node concept="37vLTw" id="3YBeIJ0ajEk" role="2Oq$k0">
-                            <ref role="3cqZAo" node="3YBeIJ0ajEh" resolve="builder" />
-                          </node>
-                          <node concept="liA8E" id="2BXC8DkHT$C" role="2OqNvi">
-                            <ref role="37wK5l" to="qydz:2BXC8DkHn7Y" resolve="setName" />
-                            <node concept="3cpWs3" id="2BXC8DkHWUs" role="37wK5m">
-                              <node concept="37vLTw" id="2BXC8DkI16I" role="3uHU7w">
-                                <ref role="3cqZAo" node="2BXC8DkHZm6" resolve="roleName" />
-                              </node>
-                              <node concept="Xl_RD" id="2BXC8DkHU0s" role="3uHU7B">
-                                <property role="Xl_RC" value="Move_link_" />
-                              </node>
-                            </node>
-                          </node>
-                        </node>
-                        <node concept="liA8E" id="3YBeIJ0awyq" role="2OqNvi">
-                          <ref role="37wK5l" to="qydz:2BXC8DkHvpq" resolve="appendExecuteStatements" />
-                          <node concept="2OqwBi" id="3YBeIJ09p1A" role="37wK5m">
-                            <node concept="2WthIp" id="3YBeIJ09p1D" role="2Oq$k0" />
-                            <node concept="2XshWL" id="3YBeIJ09p1F" role="2OqNvi">
-                              <ref role="2WH_rO" node="3YBeIJ08Lr3" resolve="moveLinkStatements" />
-                              <node concept="37vLTw" id="3YBeIJ09tcf" role="2XxRq1">
-                                <ref role="3cqZAo" node="2BXC8DkKi_W" resolve="currentConcept" />
-                              </node>
-                              <node concept="37vLTw" id="3YBeIJ09tf6" role="2XxRq1">
-                                <ref role="3cqZAo" node="68vJXgz9iek" resolve="targetConcept" />
-                              </node>
-                              <node concept="2OqwBi" id="3YBeIJ09qux" role="2XxRq1">
-                                <node concept="2WthIp" id="3YBeIJ09p5H" role="2Oq$k0" />
-                                <node concept="3gHZIF" id="3YBeIJ09rX4" role="2OqNvi">
-                                  <ref role="2WH_rO" node="4KDfkUwM9xn" resolve="target" />
-                                </node>
-                              </node>
-                              <node concept="37vLTw" id="3YBeIJ09t0U" role="2XxRq1">
-                                <ref role="3cqZAo" node="2BXC8DkLhWJ" resolve="newLink" />
-                              </node>
-                              <node concept="37vLTw" id="3YBeIJ0arjJ" role="2XxRq1">
-                                <ref role="3cqZAo" node="3YBeIJ0ajEh" resolve="builder" />
-                              </node>
-                            </node>
-                          </node>
-                        </node>
-                      </node>
-                      <node concept="liA8E" id="21rTJcz$UHf" role="2OqNvi">
-                        <ref role="37wK5l" to="qydz:21rTJcz$s1l" resolve="addMissingImports" />
-                      </node>
-                    </node>
-                  </node>
-                </node>
-              </node>
-            </node>
-          </node>
-        </node>
-      </node>
-    </node>
     <node concept="2XrIbr" id="3YBeIJ075S3" role="32lrUH">
       <property role="TrG5h" value="moveLinkClosure" />
       <node concept="3Tm6S6" id="3YBeIJ075S4" role="1B3o_S" />
@@ -3888,6 +3493,399 @@
         <ref role="ehGHo" to="tpee:fK9aQHR" resolve="BlockStatement" />
       </node>
     </node>
+    <node concept="2S4$dB" id="4KDfkUwM9xn" role="1NuT2Z">
+      <property role="TrG5h" value="target" />
+      <node concept="3Tm6S6" id="4KDfkUwM9xo" role="1B3o_S" />
+      <node concept="3Tqbb2" id="4KDfkUwM9xp" role="1tU5fm">
+        <ref role="ehGHo" to="tpce:f_TJgxE" resolve="LinkDeclaration" />
+      </node>
+      <node concept="1oajcY" id="4KDfkUwM9xq" role="1oa70y" />
+    </node>
+    <node concept="1DS2jV" id="2BXC8DkFYqL" role="1NuT2Z">
+      <property role="TrG5h" value="project" />
+      <ref role="1DUlNI" to="5xh9:~MPSCommonDataKeys.MPS_PROJECT" resolve="MPS_PROJECT" />
+      <node concept="1oajcY" id="2BXC8DkFYqM" role="1oa70y" />
+    </node>
+    <node concept="tnohg" id="4KDfkUwM9xt" role="tncku">
+      <node concept="3clFbS" id="4KDfkUwM9xu" role="2VODD2">
+        <node concept="3cpWs8" id="68vJXgz9iej" role="3cqZAp">
+          <node concept="3cpWsn" id="68vJXgz9iek" role="3cpWs9">
+            <property role="TrG5h" value="targetConcept" />
+            <property role="3TUv4t" value="true" />
+            <node concept="3Tqbb2" id="68vJXgz9iel" role="1tU5fm">
+              <ref role="ehGHo" to="tpce:h0PkWnZ" resolve="AbstractConceptDeclaration" />
+            </node>
+            <node concept="2YIFZM" id="68vJXgz9iem" role="33vP2m">
+              <ref role="1Pybhc" to="o2jy:4rbk1n1vf4H" resolve="MoveUpDialog" />
+              <ref role="37wK5l" to="o2jy:4rbk1n1vfZJ" resolve="getConcept" />
+              <node concept="2OqwBi" id="68vJXgz9ien" role="37wK5m">
+                <node concept="2OqwBi" id="68vJXgz9ieo" role="2Oq$k0">
+                  <node concept="2WthIp" id="68vJXgz9iep" role="2Oq$k0" />
+                  <node concept="1DTwFV" id="2BXC8DkGdX6" role="2OqNvi">
+                    <ref role="2WH_rO" node="2BXC8DkFYqL" resolve="project" />
+                  </node>
+                </node>
+                <node concept="liA8E" id="68vJXgz9ier" role="2OqNvi">
+                  <ref role="37wK5l" to="jrbx:~MPSProject.getProject():com.intellij.openapi.project.Project" resolve="getProject" />
+                </node>
+              </node>
+              <node concept="2OqwBi" id="68vJXgz9ies" role="37wK5m">
+                <node concept="2WthIp" id="68vJXgz9iet" role="2Oq$k0" />
+                <node concept="3gHZIF" id="68vJXgz9ieu" role="2OqNvi">
+                  <ref role="2WH_rO" node="4KDfkUwM9xn" resolve="target" />
+                </node>
+              </node>
+              <node concept="Xl_RD" id="68vJXgz9iev" role="37wK5m">
+                <property role="Xl_RC" value="link" />
+              </node>
+            </node>
+          </node>
+        </node>
+        <node concept="3cpWs8" id="68vJXgz9iew" role="3cqZAp">
+          <node concept="3cpWsn" id="68vJXgz9iex" role="3cpWs9">
+            <property role="TrG5h" value="modelAccess" />
+            <node concept="2OqwBi" id="68vJXgz9iey" role="33vP2m">
+              <node concept="liA8E" id="68vJXgz9iez" role="2OqNvi">
+                <ref role="37wK5l" to="88zw:~SRepository.getModelAccess():org.jetbrains.mps.openapi.module.ModelAccess" resolve="getModelAccess" />
+              </node>
+              <node concept="2OqwBi" id="68vJXgz9ie$" role="2Oq$k0">
+                <node concept="liA8E" id="68vJXgz9ie_" role="2OqNvi">
+                  <ref role="37wK5l" to="vsqj:~Project.getRepository():org.jetbrains.mps.openapi.module.SRepository" resolve="getRepository" />
+                </node>
+                <node concept="2OqwBi" id="68vJXgz9ieA" role="2Oq$k0">
+                  <node concept="2WthIp" id="68vJXgz9ieB" role="2Oq$k0" />
+                  <node concept="1DTwFV" id="2BXC8DkGf91" role="2OqNvi">
+                    <ref role="2WH_rO" node="2BXC8DkFYqL" resolve="project" />
+                  </node>
+                </node>
+              </node>
+            </node>
+            <node concept="3uibUv" id="68vJXgz9ieD" role="1tU5fm">
+              <ref role="3uigEE" to="88zw:~ModelAccess" resolve="ModelAccess" />
+            </node>
+          </node>
+        </node>
+        <node concept="3clFbJ" id="68vJXgz9ieE" role="3cqZAp">
+          <node concept="3clFbS" id="68vJXgz9ieF" role="3clFbx">
+            <node concept="3cpWs6" id="68vJXgz9ieG" role="3cqZAp" />
+          </node>
+          <node concept="3clFbC" id="68vJXgz9ieH" role="3clFbw">
+            <node concept="10Nm6u" id="68vJXgz9ieI" role="3uHU7w" />
+            <node concept="37vLTw" id="68vJXgz9ieJ" role="3uHU7B">
+              <ref role="3cqZAo" node="68vJXgz9iek" resolve="targetConcept" />
+            </node>
+          </node>
+        </node>
+        <node concept="3clFbH" id="68vJXgz9ieN" role="3cqZAp" />
+        <node concept="3clFbF" id="68vJXgz9ifM" role="3cqZAp">
+          <node concept="2OqwBi" id="68vJXgz9ifN" role="3clFbG">
+            <node concept="37vLTw" id="68vJXgz9ifO" role="2Oq$k0">
+              <ref role="3cqZAo" node="68vJXgz9iex" resolve="modelAccess" />
+            </node>
+            <node concept="liA8E" id="68vJXgz9ifP" role="2OqNvi">
+              <ref role="37wK5l" to="88zw:~ModelAccess.executeCommandInEDT(java.lang.Runnable):void" resolve="executeCommandInEDT" />
+              <node concept="1bVj0M" id="68vJXgz9ifQ" role="37wK5m">
+                <node concept="3clFbS" id="68vJXgz9ifR" role="1bW5cS">
+                  <node concept="3cpWs8" id="2BXC8DkKi_V" role="3cqZAp">
+                    <node concept="3cpWsn" id="2BXC8DkKi_W" role="3cpWs9">
+                      <property role="TrG5h" value="currentConcept" />
+                      <property role="3TUv4t" value="true" />
+                      <node concept="3Tqbb2" id="2BXC8DkKi_X" role="1tU5fm">
+                        <ref role="ehGHo" to="tpce:h0PkWnZ" resolve="AbstractConceptDeclaration" />
+                      </node>
+                      <node concept="2OqwBi" id="2BXC8DkKCrZ" role="33vP2m">
+                        <node concept="2OqwBi" id="2BXC8DkK$Yh" role="2Oq$k0">
+                          <node concept="2WthIp" id="2BXC8DkKzM5" role="2Oq$k0" />
+                          <node concept="3gHZIF" id="2BXC8DkKALV" role="2OqNvi">
+                            <ref role="2WH_rO" node="4KDfkUwM9xn" resolve="target" />
+                          </node>
+                        </node>
+                        <node concept="2Xjw5R" id="2BXC8DkKDSh" role="2OqNvi">
+                          <node concept="1xMEDy" id="2BXC8DkKDSj" role="1xVPHs">
+                            <node concept="chp4Y" id="2BXC8DkKET7" role="ri$Ld">
+                              <ref role="cht4Q" to="tpce:h0PkWnZ" resolve="AbstractConceptDeclaration" />
+                            </node>
+                          </node>
+                        </node>
+                      </node>
+                    </node>
+                  </node>
+                  <node concept="3clFbJ" id="2BXC8DkKHwq" role="3cqZAp">
+                    <node concept="3clFbS" id="2BXC8DkKHwt" role="3clFbx">
+                      <node concept="3cpWs6" id="2BXC8DkKLkJ" role="3cqZAp" />
+                    </node>
+                    <node concept="3clFbC" id="2BXC8DkKK8h" role="3clFbw">
+                      <node concept="10Nm6u" id="2BXC8DkKLfJ" role="3uHU7w" />
+                      <node concept="37vLTw" id="2BXC8DkKIWG" role="3uHU7B">
+                        <ref role="3cqZAo" node="2BXC8DkKi_W" resolve="currentConcept" />
+                      </node>
+                    </node>
+                  </node>
+                  <node concept="3clFbJ" id="68vJXgz9ifS" role="3cqZAp">
+                    <node concept="3clFbS" id="68vJXgz9ifT" role="3clFbx">
+                      <node concept="3cpWs6" id="68vJXgz9ifU" role="3cqZAp" />
+                    </node>
+                    <node concept="3fqX7Q" id="68vJXgz9ifV" role="3clFbw">
+                      <node concept="2YIFZM" id="68vJXgz9ifW" role="3fr31v">
+                        <ref role="1Pybhc" to="ec5l:~SNodeUtil" resolve="SNodeUtil" />
+                        <ref role="37wK5l" to="ec5l:~SNodeUtil.isAccessible(org.jetbrains.mps.openapi.model.SNode,org.jetbrains.mps.openapi.module.SRepository):boolean" resolve="isAccessible" />
+                        <node concept="2OqwBi" id="68vJXgz9ifX" role="37wK5m">
+                          <node concept="2WthIp" id="68vJXgz9ifY" role="2Oq$k0" />
+                          <node concept="3gHZIF" id="68vJXgz9ifZ" role="2OqNvi">
+                            <ref role="2WH_rO" node="4KDfkUwM9xn" resolve="target" />
+                          </node>
+                        </node>
+                        <node concept="2OqwBi" id="2BXC8DkGlnu" role="37wK5m">
+                          <node concept="2OqwBi" id="2BXC8DkGkj6" role="2Oq$k0">
+                            <node concept="2WthIp" id="2BXC8DkGkj9" role="2Oq$k0" />
+                            <node concept="1DTwFV" id="2BXC8DkGkjb" role="2OqNvi">
+                              <ref role="2WH_rO" node="2BXC8DkFYqL" resolve="project" />
+                            </node>
+                          </node>
+                          <node concept="liA8E" id="2BXC8DkGmz4" role="2OqNvi">
+                            <ref role="37wK5l" to="vsqj:~Project.getRepository():org.jetbrains.mps.openapi.module.SRepository" resolve="getRepository" />
+                          </node>
+                        </node>
+                      </node>
+                    </node>
+                  </node>
+                  <node concept="3clFbJ" id="68vJXgz9ig1" role="3cqZAp">
+                    <node concept="3clFbS" id="68vJXgz9ig2" role="3clFbx">
+                      <node concept="3cpWs6" id="68vJXgz9ig3" role="3cqZAp" />
+                    </node>
+                    <node concept="3fqX7Q" id="68vJXgz9ig4" role="3clFbw">
+                      <node concept="2YIFZM" id="68vJXgz9ig5" role="3fr31v">
+                        <ref role="1Pybhc" to="ec5l:~SNodeUtil" resolve="SNodeUtil" />
+                        <ref role="37wK5l" to="ec5l:~SNodeUtil.isAccessible(org.jetbrains.mps.openapi.model.SNode,org.jetbrains.mps.openapi.module.SRepository):boolean" resolve="isAccessible" />
+                        <node concept="37vLTw" id="68vJXgz9ig6" role="37wK5m">
+                          <ref role="3cqZAo" node="68vJXgz9iek" resolve="targetConcept" />
+                        </node>
+                        <node concept="2OqwBi" id="2BXC8DkGn1_" role="37wK5m">
+                          <node concept="2OqwBi" id="2BXC8DkGn1A" role="2Oq$k0">
+                            <node concept="2WthIp" id="2BXC8DkGn1B" role="2Oq$k0" />
+                            <node concept="1DTwFV" id="2BXC8DkGn1C" role="2OqNvi">
+                              <ref role="2WH_rO" node="2BXC8DkFYqL" resolve="project" />
+                            </node>
+                          </node>
+                          <node concept="liA8E" id="2BXC8DkGn1D" role="2OqNvi">
+                            <ref role="37wK5l" to="vsqj:~Project.getRepository():org.jetbrains.mps.openapi.module.SRepository" resolve="getRepository" />
+                          </node>
+                        </node>
+                      </node>
+                    </node>
+                  </node>
+                  <node concept="3cpWs8" id="68vJXgz9ig8" role="3cqZAp">
+                    <node concept="3cpWsn" id="68vJXgz9ig9" role="3cpWs9">
+                      <property role="TrG5h" value="targetLanguage" />
+                      <node concept="3uibUv" id="68vJXgz9iga" role="1tU5fm">
+                        <ref role="3uigEE" to="cu2c:~Language" resolve="Language" />
+                      </node>
+                      <node concept="2YIFZM" id="68vJXgz9igb" role="33vP2m">
+                        <ref role="1Pybhc" to="cu2c:~Language" resolve="Language" />
+                        <ref role="37wK5l" to="cu2c:~Language.getLanguageFor(org.jetbrains.mps.openapi.model.SModel):jetbrains.mps.smodel.Language" resolve="getLanguageFor" />
+                        <node concept="2JrnkZ" id="68vJXgz9igc" role="37wK5m">
+                          <node concept="2OqwBi" id="68vJXgz9igd" role="2JrQYb">
+                            <node concept="37vLTw" id="68vJXgz9ige" role="2Oq$k0">
+                              <ref role="3cqZAo" node="68vJXgz9iek" resolve="targetConcept" />
+                            </node>
+                            <node concept="I4A8Y" id="68vJXgz9igf" role="2OqNvi" />
+                          </node>
+                        </node>
+                      </node>
+                    </node>
+                  </node>
+                  <node concept="3cpWs8" id="2BXC8DkLhWI" role="3cqZAp">
+                    <node concept="3cpWsn" id="2BXC8DkLhWJ" role="3cpWs9">
+                      <property role="TrG5h" value="newLink" />
+                      <node concept="3Tqbb2" id="2BXC8DkLhWE" role="1tU5fm">
+                        <ref role="ehGHo" to="tpce:f_TJgxE" resolve="LinkDeclaration" />
+                      </node>
+                      <node concept="2OqwBi" id="2BXC8DkLhWK" role="33vP2m">
+                        <node concept="2OqwBi" id="2BXC8DkLhWL" role="2Oq$k0">
+                          <node concept="2WthIp" id="2BXC8DkLhWM" role="2Oq$k0" />
+                          <node concept="3gHZIF" id="2BXC8DkLhWN" role="2OqNvi">
+                            <ref role="2WH_rO" node="4KDfkUwM9xn" resolve="target" />
+                          </node>
+                        </node>
+                        <node concept="1$rogu" id="2BXC8DkLhWO" role="2OqNvi" />
+                      </node>
+                    </node>
+                  </node>
+                  <node concept="3clFbF" id="68vJXgz9igr" role="3cqZAp">
+                    <node concept="2OqwBi" id="68vJXgz9igs" role="3clFbG">
+                      <node concept="2OqwBi" id="68vJXgz9igt" role="2Oq$k0">
+                        <node concept="37vLTw" id="68vJXgz9igu" role="2Oq$k0">
+                          <ref role="3cqZAo" node="68vJXgz9iek" resolve="targetConcept" />
+                        </node>
+                        <node concept="3Tsc0h" id="68vJXgz9igv" role="2OqNvi">
+                          <ref role="3TtcxE" to="tpce:f_TKVDF" />
+                        </node>
+                      </node>
+                      <node concept="TSZUe" id="68vJXgz9igw" role="2OqNvi">
+                        <node concept="37vLTw" id="2BXC8DkLhWP" role="25WWJ7">
+                          <ref role="3cqZAo" node="2BXC8DkLhWJ" resolve="newLink" />
+                        </node>
+                      </node>
+                    </node>
+                  </node>
+                  <node concept="3clFbF" id="68vJXgz9igg" role="3cqZAp">
+                    <node concept="37vLTI" id="68vJXgz9igh" role="3clFbG">
+                      <node concept="2OqwBi" id="68vJXgz9igl" role="37vLTJ">
+                        <node concept="2OqwBi" id="68vJXgz9igm" role="2Oq$k0">
+                          <node concept="2WthIp" id="68vJXgz9ign" role="2Oq$k0" />
+                          <node concept="3gHZIF" id="68vJXgz9igo" role="2OqNvi">
+                            <ref role="2WH_rO" node="4KDfkUwM9xn" resolve="target" />
+                          </node>
+                        </node>
+                        <node concept="3CFZ6_" id="68vJXgz9igp" role="2OqNvi">
+                          <node concept="3CFYIy" id="68vJXgz9igq" role="3CFYIz">
+                            <ref role="3CFYIx" to="tpce:hOasaTk" resolve="DeprecatedNodeAnnotation" />
+                          </node>
+                        </node>
+                      </node>
+                      <node concept="2pJPEk" id="2BXC8DkGzjB" role="37vLTx">
+                        <node concept="2pJPED" id="2BXC8DkGzCc" role="2pJPEn">
+                          <ref role="2pJxaS" to="tpce:hOasaTk" resolve="DeprecatedNodeAnnotation" />
+                          <node concept="2pJxcG" id="2BXC8DkG$gF" role="2pJxcM">
+                            <ref role="2pJxcJ" to="tpce:hOYLQ3C" resolve="comment" />
+                            <node concept="3cpWs3" id="2BXC8DkGWrO" role="2pJxcZ">
+                              <node concept="3cpWs3" id="2BXC8DkGW7B" role="3uHU7B">
+                                <node concept="Xl_RD" id="2BXC8DkGS7Y" role="3uHU7B">
+                                  <property role="Xl_RC" value="The link was moved to superconcept \&quot;" />
+                                </node>
+                                <node concept="2OqwBi" id="2BXC8DkGYnN" role="3uHU7w">
+                                  <node concept="37vLTw" id="2BXC8DkGXVy" role="2Oq$k0">
+                                    <ref role="3cqZAo" node="68vJXgz9iek" resolve="targetConcept" />
+                                  </node>
+                                  <node concept="2qgKlT" id="2BXC8DkGZ1Y" role="2OqNvi">
+                                    <ref role="37wK5l" to="tpcu:hEwIO9y" resolve="getFqName" />
+                                  </node>
+                                </node>
+                              </node>
+                              <node concept="Xl_RD" id="2BXC8DkGWYX" role="3uHU7w">
+                                <property role="Xl_RC" value="\&quot;" />
+                              </node>
+                            </node>
+                          </node>
+                        </node>
+                      </node>
+                    </node>
+                  </node>
+                  <node concept="3cpWs8" id="2BXC8DkHZm5" role="3cqZAp">
+                    <node concept="3cpWsn" id="2BXC8DkHZm6" role="3cpWs9">
+                      <property role="TrG5h" value="roleName" />
+                      <node concept="17QB3L" id="2BXC8DkHZm4" role="1tU5fm" />
+                      <node concept="2OqwBi" id="2BXC8DkHZm7" role="33vP2m">
+                        <node concept="2OqwBi" id="2BXC8DkHZm8" role="2Oq$k0">
+                          <node concept="2WthIp" id="2BXC8DkHZm9" role="2Oq$k0" />
+                          <node concept="3gHZIF" id="2BXC8DkHZma" role="2OqNvi">
+                            <ref role="2WH_rO" node="4KDfkUwM9xn" resolve="target" />
+                          </node>
+                        </node>
+                        <node concept="3TrcHB" id="2BXC8DkHZmb" role="2OqNvi">
+                          <ref role="3TsBF5" to="tpce:fA0kJcN" resolve="role" />
+                        </node>
+                      </node>
+                    </node>
+                  </node>
+                  <node concept="3clFbF" id="ITXNQocA3d" role="3cqZAp">
+                    <node concept="37vLTI" id="ITXNQocOP3" role="3clFbG">
+                      <node concept="2OqwBi" id="ITXNQocJjd" role="37vLTJ">
+                        <node concept="2OqwBi" id="ITXNQocHMw" role="2Oq$k0">
+                          <node concept="2WthIp" id="ITXNQocA3b" role="2Oq$k0" />
+                          <node concept="3gHZIF" id="ITXNQocJcd" role="2OqNvi">
+                            <ref role="2WH_rO" node="4KDfkUwM9xn" resolve="target" />
+                          </node>
+                        </node>
+                        <node concept="3TrcHB" id="ITXNQocO7Q" role="2OqNvi">
+                          <ref role="3TsBF5" to="tpce:fA0kJcN" resolve="role" />
+                        </node>
+                      </node>
+                      <node concept="3cpWs3" id="ITXNQocRsD" role="37vLTx">
+                        <node concept="Xl_RD" id="ITXNQocRAU" role="3uHU7w">
+                          <property role="Xl_RC" value="_old" />
+                        </node>
+                        <node concept="37vLTw" id="2BXC8DkI0y3" role="3uHU7B">
+                          <ref role="3cqZAo" node="2BXC8DkHZm6" resolve="roleName" />
+                        </node>
+                      </node>
+                    </node>
+                  </node>
+                  <node concept="3clFbH" id="2BXC8DkH6n5" role="3cqZAp" />
+                  <node concept="3cpWs8" id="3YBeIJ0ajEg" role="3cqZAp">
+                    <node concept="3cpWsn" id="3YBeIJ0ajEh" role="3cpWs9">
+                      <property role="TrG5h" value="builder" />
+                      <node concept="3uibUv" id="3YBeIJ0ajE9" role="1tU5fm">
+                        <ref role="3uigEE" to="qydz:1E0uMqHvl2w" resolve="MigrationScriptBuilder" />
+                      </node>
+                      <node concept="2YIFZM" id="3YBeIJ0ajEi" role="33vP2m">
+                        <ref role="1Pybhc" to="qydz:1E0uMqHvl2w" resolve="MigrationScriptBuilder" />
+                        <ref role="37wK5l" to="qydz:2BXC8DkHECl" resolve="createMigrationScript" />
+                        <node concept="37vLTw" id="3YBeIJ0ajEj" role="37wK5m">
+                          <ref role="3cqZAo" node="68vJXgz9ig9" resolve="targetLanguage" />
+                        </node>
+                      </node>
+                    </node>
+                  </node>
+                  <node concept="3clFbF" id="2BXC8DkH3Q3" role="3cqZAp">
+                    <node concept="2OqwBi" id="21rTJcz$AV6" role="3clFbG">
+                      <node concept="2OqwBi" id="3YBeIJ0cRU8" role="2Oq$k0">
+                        <node concept="2OqwBi" id="2BXC8DkHSX2" role="2Oq$k0">
+                          <node concept="37vLTw" id="3YBeIJ0ajEk" role="2Oq$k0">
+                            <ref role="3cqZAo" node="3YBeIJ0ajEh" resolve="builder" />
+                          </node>
+                          <node concept="liA8E" id="2BXC8DkHT$C" role="2OqNvi">
+                            <ref role="37wK5l" to="qydz:2BXC8DkHn7Y" resolve="setName" />
+                            <node concept="3cpWs3" id="2BXC8DkHWUs" role="37wK5m">
+                              <node concept="37vLTw" id="2BXC8DkI16I" role="3uHU7w">
+                                <ref role="3cqZAo" node="2BXC8DkHZm6" resolve="roleName" />
+                              </node>
+                              <node concept="Xl_RD" id="2BXC8DkHU0s" role="3uHU7B">
+                                <property role="Xl_RC" value="Move_link_" />
+                              </node>
+                            </node>
+                          </node>
+                        </node>
+                        <node concept="liA8E" id="3YBeIJ0awyq" role="2OqNvi">
+                          <ref role="37wK5l" to="qydz:2BXC8DkHvpq" resolve="appendExecuteStatements" />
+                          <node concept="2OqwBi" id="3YBeIJ09p1A" role="37wK5m">
+                            <node concept="2WthIp" id="3YBeIJ09p1D" role="2Oq$k0" />
+                            <node concept="2XshWL" id="3YBeIJ09p1F" role="2OqNvi">
+                              <ref role="2WH_rO" node="3YBeIJ08Lr3" resolve="moveLinkStatements" />
+                              <node concept="37vLTw" id="3YBeIJ09tcf" role="2XxRq1">
+                                <ref role="3cqZAo" node="2BXC8DkKi_W" resolve="currentConcept" />
+                              </node>
+                              <node concept="37vLTw" id="3YBeIJ09tf6" role="2XxRq1">
+                                <ref role="3cqZAo" node="68vJXgz9iek" resolve="targetConcept" />
+                              </node>
+                              <node concept="2OqwBi" id="3YBeIJ09qux" role="2XxRq1">
+                                <node concept="2WthIp" id="3YBeIJ09p5H" role="2Oq$k0" />
+                                <node concept="3gHZIF" id="3YBeIJ09rX4" role="2OqNvi">
+                                  <ref role="2WH_rO" node="4KDfkUwM9xn" resolve="target" />
+                                </node>
+                              </node>
+                              <node concept="37vLTw" id="3YBeIJ09t0U" role="2XxRq1">
+                                <ref role="3cqZAo" node="2BXC8DkLhWJ" resolve="newLink" />
+                              </node>
+                              <node concept="37vLTw" id="3YBeIJ0arjJ" role="2XxRq1">
+                                <ref role="3cqZAo" node="3YBeIJ0ajEh" resolve="builder" />
+                              </node>
+                            </node>
+                          </node>
+                        </node>
+                      </node>
+                      <node concept="liA8E" id="21rTJcz$UHf" role="2OqNvi">
+                        <ref role="37wK5l" to="qydz:21rTJcz$s1l" resolve="addMissingImports" />
+                      </node>
+                    </node>
+                  </node>
+                </node>
+              </node>
+            </node>
+          </node>
+        </node>
+      </node>
+    </node>
   </node>
   <node concept="sE7Ow" id="4KDfkUwM9yZ">
     <property role="TrG5h" value="RenameLink" />
@@ -4103,7 +4101,14 @@
     <property role="72QZ$" value="true" />
     <property role="3GE5qa" value="Actions" />
     <property role="2uzpH1" value="Move Concepts" />
-<<<<<<< HEAD
+    <node concept="2S4$dB" id="1QrPC3BaxRR" role="1NuT2Z">
+      <property role="TrG5h" value="target" />
+      <node concept="3Tm6S6" id="1QrPC3BaxRS" role="1B3o_S" />
+      <node concept="2I9FWS" id="1QrPC3BaxRT" role="1tU5fm">
+        <ref role="2I9WkF" to="tpce:h0PkWnZ" resolve="AbstractConceptDeclaration" />
+      </node>
+      <node concept="1oajcY" id="1QrPC3BaxRU" role="1oa70y" />
+    </node>
     <node concept="2XrIbr" id="4KDfkUwM9$4" role="32lrUH">
       <property role="TrG5h" value="init" />
       <node concept="10P_77" id="4KDfkUwM9$5" role="3clF45" />
@@ -4249,8 +4254,8 @@
           <node concept="3clFbS" id="4KDfkUwM9_1" role="3clFbx">
             <node concept="3clFbF" id="4KDfkUwM9_2" role="3cqZAp">
               <node concept="2YIFZM" id="4KDfkUwM9_3" role="3clFbG">
+                <ref role="37wK5l" to="810:~Messages.showErrorDialog(java.lang.String,java.lang.String):void" resolve="showErrorDialog" />
                 <ref role="1Pybhc" to="810:~Messages" resolve="Messages" />
-                <ref role="37wK5l" to="810:~Messages.showErrorDialog(java.lang.String,java.lang.String):void" resolve="showErrorDialog" />
                 <node concept="Xl_RD" id="4KDfkUwM9_4" role="37wK5m">
                   <property role="Xl_RC" value="All concept should be from the same language." />
                 </node>
@@ -4298,17 +4303,6 @@
       </node>
       <node concept="3Tm6S6" id="4KDfkUwM9_j" role="1B3o_S" />
     </node>
-    <node concept="2S4$dB" id="1QrPC3BaxRR" role="1NuT2Z">
-=======
-    <node concept="2S4$dB" id="4KDfkUwM9_k" role="1NuT2Z">
->>>>>>> aba23669
-      <property role="TrG5h" value="target" />
-      <node concept="3Tm6S6" id="1QrPC3BaxRS" role="1B3o_S" />
-      <node concept="2I9FWS" id="1QrPC3BaxRT" role="1tU5fm">
-        <ref role="2I9WkF" to="tpce:h0PkWnZ" resolve="AbstractConceptDeclaration" />
-      </node>
-      <node concept="1oajcY" id="1QrPC3BaxRU" role="1oa70y" />
-    </node>
     <node concept="1DS2jV" id="4KDfkUwM9_o" role="1NuT2Z">
       <property role="TrG5h" value="project" />
       <ref role="1DUlNI" to="5xh9:~MPSCommonDataKeys.MPS_PROJECT" resolve="MPS_PROJECT" />
@@ -4316,7 +4310,6 @@
     </node>
     <node concept="tnohg" id="4KDfkUwM9_s" role="tncku">
       <node concept="3clFbS" id="4KDfkUwM9_t" role="2VODD2">
-<<<<<<< HEAD
         <node concept="3clFbJ" id="4KDfkUwM9_u" role="3cqZAp">
           <node concept="3clFbS" id="4KDfkUwM9_v" role="3clFbx">
             <node concept="3cpWs6" id="4KDfkUwM9_w" role="3cqZAp" />
@@ -4585,15 +4578,6 @@
               <node concept="37vLTw" id="1QrPC3BarPc" role="2Oq$k0">
                 <ref role="3cqZAo" node="1QrPC3Baj1j" resolve="repository" />
               </node>
-=======
-        <node concept="3clFbF" id="55QDKWL$KBB" role="3cqZAp">
-          <node concept="2YIFZM" id="55QDKWL$MLM" role="3clFbG">
-            <ref role="37wK5l" to="dbrf:~JOptionPane.showMessageDialog(java.awt.Component,java.lang.Object):void" resolve="showMessageDialog" />
-            <ref role="1Pybhc" to="dbrf:~JOptionPane" resolve="JOptionPane" />
-            <node concept="10Nm6u" id="55QDKWL$MMi" role="37wK5m" />
-            <node concept="Xl_RD" id="55QDKWL$MNj" role="37wK5m">
-              <property role="Xl_RC" value="Not supported yet" />
->>>>>>> aba23669
             </node>
           </node>
         </node>
