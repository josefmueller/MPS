<?xml version="1.0" encoding="UTF-8"?>
<debug-info>
  <concept fqn="jetbrains.mps.baseLanguage.structure.BlockStatement" />
  <concept fqn="jetbrains.mps.baseLanguage.structure.ConstructorDeclaration" />
  <concept fqn="jetbrains.mps.baseLanguage.structure.ExpressionStatement" />
  <concept fqn="jetbrains.mps.baseLanguage.structure.FieldDeclaration" />
  <concept fqn="jetbrains.mps.baseLanguage.structure.ForeachStatement" />
  <concept fqn="jetbrains.mps.baseLanguage.structure.IfStatement" />
  <concept fqn="jetbrains.mps.baseLanguage.structure.InstanceMethodDeclaration" />
  <concept fqn="jetbrains.mps.baseLanguage.structure.LocalVariableDeclarationStatement" />
  <concept fqn="jetbrains.mps.baseLanguage.structure.ReturnStatement" />
  <concept fqn="jetbrains.mps.baseLanguage.structure.SingleLineComment" />
  <concept fqn="jetbrains.mps.baseLanguage.structure.StaticFieldDeclaration" />
  <concept fqn="jetbrains.mps.baseLanguage.structure.StaticMethodDeclaration" />
  <concept fqn="jetbrains.mps.baseLanguage.structure.SuperConstructorInvocation" />
  <concept fqn="jetbrains.mps.baseLanguage.structure.TryCatchStatement" />
  <root nodeRef="r:bf6ff1bc-5ee9-482f-981b-49fe4400ac01(jetbrains.mps.lang.typesystem.devkit.pluginSolution.plugin)/5181507218630412169">
    <file name="ShowRulesWhichAffectNodeType_Action.java">
      <node id="5181507218630412169" at="29,0,30,0" concept="10" trace="ICON" />
      <node id="5181507218630412169" at="30,48,31,59" concept="12" />
      <node id="5181507218630412169" at="31,59,32,34" concept="2" />
      <node id="5181507218630412169" at="32,34,33,41" concept="2" />
      <node id="5181507218630412169" at="36,32,37,16" concept="8" />
      <node id="5181507218630412169" at="40,9,41,43" concept="0" />
      <node id="5181507218630412169" at="40,9,41,43" concept="2" />
      <node id="5181507218630412169" at="43,42,44,103" concept="2" />
      <node id="5181507218630412169" at="45,7,46,44" concept="2" />
      <node id="5181507218630412169" at="50,53,51,19" concept="8" />
      <node id="5181507218630412169" at="52,5,53,109" concept="2" />
      <node id="5181507218630412169" at="54,71,55,19" concept="8" />
      <node id="5181507218630412169" at="57,5,58,57" concept="7" />
      <node id="5181507218630412169" at="60,7,61,53" concept="2" />
      <node id="5181507218630412169" at="63,59,64,19" concept="8" />
      <node id="5181507218630412169" at="65,5,66,16" concept="8" />
      <node id="5181507218630412172" at="69,9,70,76" concept="7" />
      <node id="5181507218630412175" at="70,76,71,87" concept="7" />
      <node id="150237051626650968" at="73,27,74,149" concept="7" />
      <node id="2034046503361610512" at="74,149,75,99" concept="2" />
      <node id="2034046503361610525" at="75,99,76,78" concept="2" />
      <node id="5181507218630412200" at="78,9,79,194" concept="2" />
      <node id="5181507218630412169" at="81,42,82,102" concept="2" />
      <node id="5181507218630412169" at="86,0,87,0" concept="10" trace="LOG" />
      <node id="5181507218630412169" at="58,57,60,7" concept="5" />
      <node id="5181507218630412169" at="42,27,45,7" concept="0" />
      <node id="5181507218630412169" at="42,27,45,7" concept="5" />
      <node id="5181507218630412169" at="49,95,52,5" concept="5" />
      <node id="5181507218630412169" at="53,109,56,5" concept="5" />
      <node id="5181507218630412169" at="62,5,65,5" concept="5" />
      <node id="5181507218630412169" at="80,27,83,7" concept="0" />
      <node id="5181507218630412169" at="80,27,83,7" concept="5" />
      <node id="5181507218630412169" at="35,0,39,0" concept="6" trace="isDumbAware#()Z" />
      <node id="5181507218630412169" at="52,5,56,5" concept="0" />
      <node id="5181507218630412169" at="30,0,35,0" concept="1" trace="ShowRulesWhichAffectNodeType_Action#()V" />
      <node id="150237051626509648" at="73,0,78,0" concept="6" trace="run#()V" />
      <node id="5181507218630412169" at="56,5,62,5" concept="0" />
      <node id="150237051626509646" at="71,87,78,9" concept="2" />
      <node id="5181507218630412169" at="39,89,47,5" concept="13" />
      <node id="5181507218630412169" at="56,5,65,5" concept="0" />
      <node id="5181507218630412169" at="39,0,49,0" concept="6" trace="doUpdate#(Lcom/intellij/openapi/actionSystem/AnActionEvent;Ljava/util/Map;)V" />
      <node id="5181507218630412169" at="68,96,84,5" concept="13" />
      <node id="5181507218630412169" at="68,0,86,0" concept="6" trace="doExecute#(Lcom/intellij/openapi/actionSystem/AnActionEvent;Ljava/util/Map;)V" />
      <node id="5181507218630412169" at="49,0,68,0" concept="6" trace="collectActionData#(Lcom/intellij/openapi/actionSystem/AnActionEvent;Ljava/util/Map;)Z" />
      <scope id="5181507218630412169" at="59,25,59,25" />
      <scope id="5181507218630412169" at="36,32,37,16" />
      <scope id="5181507218630412169" at="40,9,41,43" />
      <scope id="5181507218630412169" at="43,42,44,103" />
      <scope id="5181507218630412169" at="50,53,51,19" />
      <scope id="5181507218630412169" at="54,71,55,19" />
      <scope id="5181507218630412169" at="63,59,64,19" />
      <scope id="5181507218630412169" at="81,42,82,102" />
      <scope id="5181507218630412169" at="30,48,33,41" />
      <scope id="5181507218630412169" at="42,27,45,7" />
      <scope id="150237051626509650" at="73,27,76,78">
        <var name="scope" id="150237051626650969" />
      </scope>
      <scope id="5181507218630412169" at="80,0,83,7">
        <var name="t" id="5181507218630412169" />
      </scope>
      <scope id="5181507218630412169" at="80,27,83,7" />
      <scope id="5181507218630412169" at="35,0,39,0" />
      <scope id="5181507218630412169" at="42,0,46,44">
        <var name="t" id="5181507218630412169" />
      </scope>
      <scope id="5181507218630412169" at="42,27,46,44" />
      <scope id="5181507218630412169" at="52,5,56,5" />
      <scope id="5181507218630412169" at="57,5,61,53">
        <var name="node" id="5181507218630412169" />
      </scope>
      <scope id="5181507218630412169" at="30,0,35,0" />
      <scope id="150237051626509648" at="73,0,78,0" />
      <scope id="5181507218630412169" at="39,89,47,5" />
      <scope id="5181507218630412169" at="56,5,65,5" />
      <scope id="5181507218630412169" at="39,0,49,0">
        <var name="_params" id="5181507218630412169" />
        <var name="event" id="5181507218630412169" />
      </scope>
      <scope id="5181507218630412169" at="69,9,79,194">
        <var name="provider" id="5181507218630412176" />
        <var name="query" id="5181507218630412173" />
      </scope>
      <scope id="5181507218630412169" at="68,96,84,5" />
      <scope id="5181507218630412169" at="49,95,66,16" />
      <scope id="5181507218630412169" at="68,0,86,0">
        <var name="_params" id="5181507218630412169" />
        <var name="event" id="5181507218630412169" />
      </scope>
      <scope id="5181507218630412169" at="49,0,68,0">
        <var name="_params" id="5181507218630412169" />
        <var name="event" id="5181507218630412169" />
      </scope>
      <unit id="150237051626509648" at="72,47,78,7" name="jetbrains.mps.lang.typesystem.devkit.pluginSolution.plugin.ShowRulesWhichAffectNodeType_Action$1" />
      <unit id="5181507218630412169" at="28,0,88,0" name="jetbrains.mps.lang.typesystem.devkit.pluginSolution.plugin.ShowRulesWhichAffectNodeType_Action" />
    </file>
  </root>
  <root nodeRef="r:bf6ff1bc-5ee9-482f-981b-49fe4400ac01(jetbrains.mps.lang.typesystem.devkit.pluginSolution.plugin)/5181507218630412221">
    <file name="ShowInferredNodeType_Action.java">
      <node id="5181507218630412221" at="25,0,26,0" concept="10" trace="ICON" />
      <node id="5181507218630412221" at="26,40,27,94" concept="12" />
      <node id="5181507218630412221" at="27,94,28,35" concept="2" />
      <node id="5181507218630412221" at="28,35,29,40" concept="2" />
      <node id="5181507218630412221" at="32,32,33,16" concept="8" />
      <node id="5181507218630412221" at="36,9,37,43" concept="0" />
      <node id="5181507218630412221" at="36,9,37,43" concept="2" />
      <node id="5181507218630412221" at="39,42,40,95" concept="2" />
      <node id="5181507218630412221" at="41,7,42,44" concept="2" />
      <node id="5181507218630412221" at="46,53,47,19" concept="8" />
      <node id="5181507218630412221" at="48,5,49,100" concept="2" />
      <node id="5181507218630412221" at="50,62,51,19" concept="8" />
      <node id="5181507218630412221" at="52,5,53,86" concept="2" />
      <node id="5181507218630412221" at="54,60,55,19" concept="8" />
      <node id="5181507218630412221" at="56,5,57,84" concept="2" />
      <node id="5181507218630412221" at="58,59,59,19" concept="8" />
      <node id="5181507218630412221" at="60,5,61,16" concept="8" />
      <node id="5181507218630412230" at="64,9,65,63" concept="7" />
      <node id="2034046503361610609" at="67,27,68,119" concept="2" />
      <node id="5181507218630412247" at="71,31,72,102" concept="2" />
      <node id="5181507218630412253" at="72,102,73,15" concept="8" />
      <node id="5181507218630412257" at="74,7,75,30" concept="7" />
      <node id="5181507218630412260" at="75,30,76,173" concept="2" />
      <node id="5181507218630412273" at="76,173,77,20" concept="2" />
      <node id="5181507218630412221" at="79,42,80,94" concept="2" />
      <node id="5181507218630412221" at="84,0,85,0" concept="10" trace="LOG" />
      <node id="5181507218630412221" at="38,27,41,7" concept="0" />
      <node id="5181507218630412221" at="38,27,41,7" concept="5" />
      <node id="5181507218630412221" at="45,95,48,5" concept="5" />
      <node id="5181507218630412221" at="49,100,52,5" concept="5" />
      <node id="5181507218630412221" at="53,86,56,5" concept="5" />
      <node id="5181507218630412221" at="57,84,60,5" concept="5" />
      <node id="2034046503361610607" at="67,0,70,0" concept="6" trace="run#()V" />
      <node id="5181507218630412221" at="78,27,81,7" concept="0" />
      <node id="5181507218630412221" at="78,27,81,7" concept="5" />
      <node id="5181507218630412221" at="31,0,35,0" concept="6" trace="isDumbAware#()Z" />
      <node id="5181507218630412221" at="48,5,52,5" concept="0" />
      <node id="5181507218630412221" at="52,5,56,5" concept="0" />
      <node id="5181507218630412221" at="56,5,60,5" concept="0" />
      <node id="5181507218630412245" at="70,9,74,7" concept="5" />
      <node id="5181507218630412221" at="26,0,31,0" concept="1" trace="ShowInferredNodeType_Action#()V" />
      <node id="2034046503361610603" at="65,63,70,9" concept="2" />
      <node id="5181507218630412221" at="35,89,43,5" concept="13" />
      <node id="5181507218630412221" at="35,0,45,0" concept="6" trace="doUpdate#(Lcom/intellij/openapi/actionSystem/AnActionEvent;Ljava/util/Map;)V" />
      <node id="5181507218630412221" at="45,0,63,0" concept="6" trace="collectActionData#(Lcom/intellij/openapi/actionSystem/AnActionEvent;Ljava/util/Map;)Z" />
      <node id="5181507218630412221" at="63,96,82,5" concept="13" />
      <node id="5181507218630412221" at="63,0,84,0" concept="6" trace="doExecute#(Lcom/intellij/openapi/actionSystem/AnActionEvent;Ljava/util/Map;)V" />
      <scope id="5181507218630412221" at="32,32,33,16" />
      <scope id="5181507218630412221" at="36,9,37,43" />
      <scope id="5181507218630412221" at="39,42,40,95" />
      <scope id="5181507218630412221" at="46,53,47,19" />
      <scope id="5181507218630412221" at="50,62,51,19" />
      <scope id="5181507218630412221" at="54,60,55,19" />
      <scope id="5181507218630412221" at="58,59,59,19" />
      <scope id="2034046503361610608" at="67,27,68,119" />
      <scope id="5181507218630412221" at="79,42,80,94" />
      <scope id="5181507218630412246" at="71,31,73,15" />
      <scope id="5181507218630412221" at="26,40,29,40" />
      <scope id="5181507218630412221" at="38,27,41,7" />
      <scope id="2034046503361610607" at="67,0,70,0" />
      <scope id="5181507218630412221" at="78,0,81,7">
        <var name="t" id="5181507218630412221" />
      </scope>
      <scope id="5181507218630412221" at="78,27,81,7" />
      <scope id="5181507218630412221" at="31,0,35,0" />
      <scope id="5181507218630412221" at="38,0,42,44">
        <var name="t" id="5181507218630412221" />
      </scope>
      <scope id="5181507218630412221" at="38,27,42,44" />
      <scope id="5181507218630412221" at="48,5,52,5" />
      <scope id="5181507218630412221" at="52,5,56,5" />
      <scope id="5181507218630412221" at="56,5,60,5" />
      <scope id="5181507218630412221" at="26,0,31,0" />
      <scope id="5181507218630412221" at="35,89,43,5" />
      <scope id="5181507218630412221" at="35,0,45,0">
        <var name="_params" id="5181507218630412221" />
        <var name="event" id="5181507218630412221" />
      </scope>
      <scope id="5181507218630412221" at="64,9,77,20">
        <var name="dialog" id="5181507218630412258" />
        <var name="type" id="5181507218630412231" />
      </scope>
      <scope id="5181507218630412221" at="45,95,61,16" />
      <scope id="5181507218630412221" at="45,0,63,0">
        <var name="_params" id="5181507218630412221" />
        <var name="event" id="5181507218630412221" />
      </scope>
      <scope id="5181507218630412221" at="63,96,82,5" />
      <scope id="5181507218630412221" at="63,0,84,0">
        <var name="_params" id="5181507218630412221" />
        <var name="event" id="5181507218630412221" />
      </scope>
      <unit id="2034046503361610607" at="66,47,70,7" name="jetbrains.mps.lang.typesystem.devkit.pluginSolution.plugin.ShowInferredNodeType_Action$1" />
      <unit id="5181507218630412221" at="24,0,86,0" name="jetbrains.mps.lang.typesystem.devkit.pluginSolution.plugin.ShowInferredNodeType_Action" />
    </file>
  </root>
  <root nodeRef="r:bf6ff1bc-5ee9-482f-981b-49fe4400ac01(jetbrains.mps.lang.typesystem.devkit.pluginSolution.plugin)/5181507218630412277">
    <file name="ShowExpectedType_Action.java">
      <node id="5181507218630412277" at="25,0,26,0" concept="10" trace="ICON" />
      <node id="5181507218630412277" at="26,36,27,76" concept="12" />
      <node id="5181507218630412277" at="27,76,28,35" concept="2" />
      <node id="5181507218630412277" at="28,35,29,40" concept="2" />
      <node id="5181507218630412277" at="32,32,33,16" concept="8" />
      <node id="5181507218630412277" at="36,9,37,43" concept="0" />
      <node id="5181507218630412277" at="36,9,37,43" concept="2" />
      <node id="5181507218630412277" at="39,42,40,91" concept="2" />
      <node id="5181507218630412277" at="41,7,42,44" concept="2" />
      <node id="5181507218630412277" at="46,53,47,19" concept="8" />
      <node id="5181507218630412277" at="48,5,49,100" concept="2" />
      <node id="5181507218630412277" at="50,62,51,19" concept="8" />
      <node id="5181507218630412277" at="52,5,53,86" concept="2" />
      <node id="5181507218630412277" at="54,60,55,19" concept="8" />
      <node id="5181507218630412277" at="56,5,57,84" concept="2" />
      <node id="5181507218630412277" at="58,59,59,19" concept="8" />
      <node id="5181507218630412277" at="60,5,61,16" concept="8" />
      <node id="5181507218630412286" at="64,9,65,63" concept="7" />
      <node id="2034046503361588227" at="67,27,68,149" concept="2" />
      <node id="5181507218630412306" at="71,31,72,111" concept="2" />
      <node id="5181507218630412312" at="72,111,73,15" concept="8" />
      <node id="5181507218630412316" at="74,7,75,30" concept="7" />
      <node id="5181507218630412319" at="75,30,76,173" concept="2" />
      <node id="5181507218630412332" at="76,173,77,20" concept="2" />
      <node id="5181507218630412277" at="79,42,80,90" concept="2" />
      <node id="5181507218630412277" at="84,0,85,0" concept="10" trace="LOG" />
      <node id="5181507218630412277" at="38,27,41,7" concept="0" />
      <node id="5181507218630412277" at="38,27,41,7" concept="5" />
      <node id="5181507218630412277" at="45,95,48,5" concept="5" />
      <node id="5181507218630412277" at="49,100,52,5" concept="5" />
      <node id="5181507218630412277" at="53,86,56,5" concept="5" />
      <node id="5181507218630412277" at="57,84,60,5" concept="5" />
      <node id="2034046503361588225" at="67,0,70,0" concept="6" trace="run#()V" />
      <node id="5181507218630412277" at="78,27,81,7" concept="0" />
      <node id="5181507218630412277" at="78,27,81,7" concept="5" />
      <node id="5181507218630412277" at="31,0,35,0" concept="6" trace="isDumbAware#()Z" />
      <node id="5181507218630412277" at="48,5,52,5" concept="0" />
      <node id="5181507218630412277" at="52,5,56,5" concept="0" />
      <node id="5181507218630412277" at="56,5,60,5" concept="0" />
      <node id="5181507218630412304" at="70,9,74,7" concept="5" />
      <node id="5181507218630412277" at="26,0,31,0" concept="1" trace="ShowExpectedType_Action#()V" />
      <node id="2034046503361588221" at="65,63,70,9" concept="2" />
      <node id="5181507218630412277" at="35,89,43,5" concept="13" />
      <node id="5181507218630412277" at="35,0,45,0" concept="6" trace="doUpdate#(Lcom/intellij/openapi/actionSystem/AnActionEvent;Ljava/util/Map;)V" />
      <node id="5181507218630412277" at="45,0,63,0" concept="6" trace="collectActionData#(Lcom/intellij/openapi/actionSystem/AnActionEvent;Ljava/util/Map;)Z" />
      <node id="5181507218630412277" at="63,96,82,5" concept="13" />
      <node id="5181507218630412277" at="63,0,84,0" concept="6" trace="doExecute#(Lcom/intellij/openapi/actionSystem/AnActionEvent;Ljava/util/Map;)V" />
      <scope id="5181507218630412277" at="32,32,33,16" />
      <scope id="5181507218630412277" at="36,9,37,43" />
      <scope id="5181507218630412277" at="39,42,40,91" />
      <scope id="5181507218630412277" at="46,53,47,19" />
      <scope id="5181507218630412277" at="50,62,51,19" />
      <scope id="5181507218630412277" at="54,60,55,19" />
      <scope id="5181507218630412277" at="58,59,59,19" />
      <scope id="2034046503361588226" at="67,27,68,149" />
      <scope id="5181507218630412277" at="79,42,80,90" />
      <scope id="5181507218630412305" at="71,31,73,15" />
      <scope id="5181507218630412277" at="26,36,29,40" />
      <scope id="5181507218630412277" at="38,27,41,7" />
      <scope id="2034046503361588225" at="67,0,70,0" />
      <scope id="5181507218630412277" at="78,0,81,7">
        <var name="t" id="5181507218630412277" />
      </scope>
      <scope id="5181507218630412277" at="78,27,81,7" />
      <scope id="5181507218630412277" at="31,0,35,0" />
      <scope id="5181507218630412277" at="38,0,42,44">
        <var name="t" id="5181507218630412277" />
      </scope>
      <scope id="5181507218630412277" at="38,27,42,44" />
      <scope id="5181507218630412277" at="48,5,52,5" />
      <scope id="5181507218630412277" at="52,5,56,5" />
      <scope id="5181507218630412277" at="56,5,60,5" />
      <scope id="5181507218630412277" at="26,0,31,0" />
      <scope id="5181507218630412277" at="35,89,43,5" />
      <scope id="5181507218630412277" at="35,0,45,0">
        <var name="_params" id="5181507218630412277" />
        <var name="event" id="5181507218630412277" />
      </scope>
      <scope id="5181507218630412277" at="64,9,77,20">
        <var name="dialog" id="5181507218630412317" />
        <var name="type" id="5181507218630412287" />
      </scope>
      <scope id="5181507218630412277" at="45,95,61,16" />
      <scope id="5181507218630412277" at="45,0,63,0">
        <var name="_params" id="5181507218630412277" />
        <var name="event" id="5181507218630412277" />
      </scope>
      <scope id="5181507218630412277" at="63,96,82,5" />
      <scope id="5181507218630412277" at="63,0,84,0">
        <var name="_params" id="5181507218630412277" />
        <var name="event" id="5181507218630412277" />
      </scope>
      <unit id="2034046503361588225" at="66,47,70,7" name="jetbrains.mps.lang.typesystem.devkit.pluginSolution.plugin.ShowExpectedType_Action$1" />
      <unit id="5181507218630412277" at="24,0,86,0" name="jetbrains.mps.lang.typesystem.devkit.pluginSolution.plugin.ShowExpectedType_Action" />
    </file>
  </root>
  <root nodeRef="r:bf6ff1bc-5ee9-482f-981b-49fe4400ac01(jetbrains.mps.lang.typesystem.devkit.pluginSolution.plugin)/5181507218630412336">
    <file name="InternalTypeSystemActions_ActionGroup.java">
      <node id="5181507218630412336" at="10,0,11,0" concept="10" trace="LOG" />
      <node id="5181507218630412336" at="11,0,12,0" concept="10" trace="ID" />
      <node id="5181507218630412336" at="12,50,13,43" concept="12" />
      <node id="5181507218630412336" at="13,43,14,30" concept="2" />
      <node id="5181507218630412336" at="14,30,15,25" concept="2" />
      <node id="5181507218630412338" at="16,9,17,145" concept="2" />
      <node id="5181507218630412336" at="18,27,19,39" concept="2" />
      <node id="5181507218630412336" at="15,25,20,5" concept="13" />
      <node id="5181507218630412336" at="12,0,22,0" concept="1" trace="InternalTypeSystemActions_ActionGroup#()V" />
      <scope id="5181507218630412336" at="16,9,17,145" />
      <scope id="5181507218630412336" at="18,0,19,39">
        <var name="t" id="5181507218630412336" />
      </scope>
      <scope id="5181507218630412336" at="18,27,19,39" />
      <scope id="5181507218630412336" at="12,50,20,5" />
      <scope id="5181507218630412336" at="12,0,22,0" />
      <unit id="5181507218630412336" at="9,0,23,0" name="jetbrains.mps.lang.typesystem.devkit.pluginSolution.plugin.InternalTypeSystemActions_ActionGroup" />
    </file>
  </root>
  <root nodeRef="r:bf6ff1bc-5ee9-482f-981b-49fe4400ac01(jetbrains.mps.lang.typesystem.devkit.pluginSolution.plugin)/5181507218630412340">
    <file name="GoToTypeErrorRule_InGroup_Action.java">
      <node id="5181507218630412340" at="20,0,21,0" concept="10" trace="ICON" />
      <node id="5181507218630412341" at="21,0,22,0" concept="3" trace="errorId" />
      <node id="5181507218630412358" at="22,0,23,0" concept="3" trace="immediate" />
      <node id="5181507218630412340" at="23,100,24,53" concept="12" />
      <node id="5181507218630412340" at="24,53,25,31" concept="2" />
      <node id="5181507218630412340" at="25,31,26,35" concept="2" />
      <node id="5181507218630412340" at="26,35,27,34" concept="2" />
      <node id="5181507218630412340" at="27,34,28,41" concept="2" />
      <node id="5181507218630412340" at="31,32,32,16" concept="8" />
      <node id="5181507218630412388" at="36,7,37,164" concept="7" />
      <node id="5181507218630412403" at="37,164,38,46" concept="2" />
      <node id="5181507218630412340" at="41,42,42,100" concept="2" />
      <node id="5181507218630412340" at="43,7,44,44" concept="2" />
      <node id="5181507218630412340" at="48,53,49,19" concept="8" />
      <node id="5181507218630412340" at="50,5,51,94" concept="2" />
      <node id="5181507218630412340" at="52,62,53,19" concept="8" />
      <node id="5181507218630412340" at="54,5,55,84" concept="2" />
      <node id="5181507218630412340" at="56,59,57,19" concept="8" />
      <node id="5181507218630412340" at="58,5,59,16" concept="8" />
      <node id="5181507218630412363" at="62,9,63,227" concept="2" />
      <node id="5181507218630412340" at="65,42,66,99" concept="2" />
      <node id="5181507218630412340" at="71,31,72,44" concept="7" />
      <node id="5181507218630412340" at="72,44,73,36" concept="2" />
      <node id="5181507218630412340" at="73,36,74,20" concept="2" />
      <node id="5181507218630412340" at="74,20,75,67" concept="2" />
      <node id="5181507218630412340" at="75,67,76,20" concept="2" />
      <node id="5181507218630412340" at="76,20,77,53" concept="2" />
      <node id="5181507218630412340" at="77,53,78,20" concept="2" />
      <node id="5181507218630412340" at="78,20,79,26" concept="8" />
      <node id="5181507218630412348" at="81,67,82,39" concept="8" />
      <node id="5181507218630412340" at="84,0,85,0" concept="10" trace="LOG" />
      <node id="5181507218630412340" at="74,20,76,20" concept="0" />
      <node id="5181507218630412340" at="76,20,78,20" concept="0" />
      <node id="5181507218630412340" at="40,27,43,7" concept="0" />
      <node id="5181507218630412340" at="40,27,43,7" concept="5" />
      <node id="5181507218630412340" at="47,95,50,5" concept="5" />
      <node id="5181507218630412340" at="51,94,54,5" concept="5" />
      <node id="5181507218630412340" at="55,84,58,5" concept="5" />
      <node id="5181507218630412340" at="64,27,67,7" concept="0" />
      <node id="5181507218630412340" at="64,27,67,7" concept="5" />
      <node id="5181507218630412340" at="81,0,84,0" concept="11" trace="errorId_State#(Ljetbrains/mps/util/Pair;)Ljava/lang/String;" />
      <node id="5181507218630412340" at="30,0,34,0" concept="6" trace="isDumbAware#()Z" />
      <node id="5181507218630412340" at="35,9,39,7" concept="0" />
      <node id="5181507218630412340" at="50,5,54,5" concept="0" />
      <node id="5181507218630412340" at="54,5,58,5" concept="0" />
      <node id="5181507218630412340" at="23,0,30,0" concept="1" trace="GoToTypeErrorRule_InGroup_Action#(Ljetbrains/mps/util/Pair;Z)V" />
      <node id="5181507218630412340" at="61,96,68,5" concept="13" />
      <node id="5181507218630412340" at="61,0,70,0" concept="6" trace="doExecute#(Lcom/intellij/openapi/actionSystem/AnActionEvent;Ljava/util/Map;)V" />
      <node id="5181507218630412340" at="34,89,45,5" concept="13" />
      <node id="5181507218630412340" at="70,0,81,0" concept="6" trace="getActionId#()Ljava/lang/String;" />
      <node id="5181507218630412340" at="34,0,47,0" concept="6" trace="doUpdate#(Lcom/intellij/openapi/actionSystem/AnActionEvent;Ljava/util/Map;)V" />
      <node id="5181507218630412340" at="47,0,61,0" concept="6" trace="collectActionData#(Lcom/intellij/openapi/actionSystem/AnActionEvent;Ljava/util/Map;)Z" />
      <scope id="5181507218630412340" at="31,32,32,16" />
      <scope id="5181507218630412340" at="41,42,42,100" />
      <scope id="5181507218630412340" at="48,53,49,19" />
      <scope id="5181507218630412340" at="52,62,53,19" />
      <scope id="5181507218630412340" at="56,59,57,19" />
      <scope id="5181507218630412340" at="62,9,63,227" />
      <scope id="5181507218630412340" at="65,42,66,99" />
      <scope id="5181507218630412347" at="81,67,82,39" />
      <scope id="5181507218630412387" at="36,7,38,46">
        <var name="text" id="5181507218630412389" />
      </scope>
      <scope id="5181507218630412340" at="74,20,76,20" />
      <scope id="5181507218630412340" at="76,20,78,20" />
      <scope id="5181507218630412340" at="40,27,43,7" />
      <scope id="5181507218630412340" at="64,0,67,7">
        <var name="t" id="5181507218630412340" />
      </scope>
      <scope id="5181507218630412340" at="64,27,67,7" />
      <scope id="5181507218630412340" at="81,0,84,0">
        <var name="object" id="5181507218630412340" />
      </scope>
      <scope id="5181507218630412340" at="30,0,34,0" />
      <scope id="5181507218630412340" at="35,9,39,7" />
      <scope id="5181507218630412340" at="40,0,44,44">
        <var name="t" id="5181507218630412340" />
      </scope>
      <scope id="5181507218630412340" at="40,27,44,44" />
      <scope id="5181507218630412340" at="50,5,54,5" />
      <scope id="5181507218630412340" at="54,5,58,5" />
      <scope id="5181507218630412340" at="23,100,28,41" />
      <scope id="5181507218630412340" at="23,0,30,0">
        <var name="errorId_par" id="5181507218630412340" />
        <var name="immediate_par" id="5181507218630412340" />
      </scope>
      <scope id="5181507218630412340" at="61,96,68,5" />
      <scope id="5181507218630412340" at="71,31,79,26">
        <var name="res" id="5181507218630412340" />
      </scope>
      <scope id="5181507218630412340" at="61,0,70,0">
        <var name="_params" id="5181507218630412340" />
        <var name="event" id="5181507218630412340" />
      </scope>
      <scope id="5181507218630412340" at="34,89,45,5" />
      <scope id="5181507218630412340" at="70,0,81,0" />
      <scope id="5181507218630412340" at="47,95,59,16" />
      <scope id="5181507218630412340" at="34,0,47,0">
        <var name="_params" id="5181507218630412340" />
        <var name="event" id="5181507218630412340" />
      </scope>
      <scope id="5181507218630412340" at="47,0,61,0">
        <var name="_params" id="5181507218630412340" />
        <var name="event" id="5181507218630412340" />
      </scope>
      <unit id="5181507218630412340" at="19,0,86,0" name="jetbrains.mps.lang.typesystem.devkit.pluginSolution.plugin.GoToTypeErrorRule_InGroup_Action" />
    </file>
  </root>
  <root nodeRef="r:bf6ff1bc-5ee9-482f-981b-49fe4400ac01(jetbrains.mps.lang.typesystem.devkit.pluginSolution.plugin)/5181507218630412410">
    <file name="GoToTypeErrorRule_Action.java">
      <node id="5181507218630412410" at="23,0,24,0" concept="10" trace="ICON" />
<<<<<<< HEAD
      <node id="5181507218630412410" at="24,37,25,53" concept="12" />
      <node id="5181507218630412410" at="25,53,26,35" concept="2" />
      <node id="5181507218630412410" at="26,35,27,41" concept="2" />
      <node id="5181507218630412410" at="30,32,31,16" concept="8" />
      <node id="5181507218630412443" at="33,87,34,210" concept="7" />
      <node id="5181507218630412456" at="34,210,35,135" concept="8" />
      <node id="5181507218630412410" at="39,7,40,60" concept="7" />
      <node id="5181507218630412410" at="40,60,41,63" concept="2" />
      <node id="5181507218630412410" at="44,42,45,92" concept="2" />
      <node id="5181507218630412410" at="46,7,47,44" concept="2" />
      <node id="5181507218630412410" at="51,53,52,19" concept="8" />
      <node id="5181507218630412410" at="53,5,54,84" concept="2" />
      <node id="5181507218630412410" at="55,59,56,19" concept="8" />
      <node id="5181507218630412410" at="57,5,58,107" concept="2" />
      <node id="5181507218630412410" at="59,70,60,19" concept="8" />
      <node id="5181507218630412410" at="61,5,62,94" concept="2" />
      <node id="5181507218630412410" at="63,62,64,19" concept="8" />
      <node id="5181507218630412410" at="65,5,66,16" concept="8" />
      <node id="5181507218630412413" at="69,9,70,212" concept="7" />
      <node id="5181507218630412426" at="70,212,71,168" concept="2" />
      <node id="5181507218630412410" at="73,42,74,91" concept="2" />
      <node id="5181507218630412410" at="78,0,79,0" concept="10" trace="LOG" />
      <node id="5181507218630412410" at="43,27,46,7" concept="0" />
      <node id="5181507218630412410" at="43,27,46,7" concept="5" />
      <node id="5181507218630412410" at="50,95,53,5" concept="5" />
      <node id="5181507218630412410" at="54,84,57,5" concept="5" />
      <node id="5181507218630412410" at="58,107,61,5" concept="5" />
      <node id="5181507218630412410" at="62,94,65,5" concept="5" />
      <node id="5181507218630412410" at="72,27,75,7" concept="0" />
      <node id="5181507218630412410" at="72,27,75,7" concept="5" />
      <node id="5181507218630412410" at="29,0,33,0" concept="6" trace="isDumbAware#()Z" />
      <node id="5181507218630412410" at="33,0,37,0" concept="6" trace="isApplicable#(Lcom/intellij/openapi/actionSystem/AnActionEvent;Ljava/util/Map;)Z" />
      <node id="5181507218630412410" at="38,9,42,7" concept="0" />
      <node id="5181507218630412410" at="53,5,57,5" concept="0" />
      <node id="5181507218630412410" at="57,5,61,5" concept="0" />
      <node id="5181507218630412410" at="61,5,65,5" concept="0" />
      <node id="5181507218630412410" at="24,0,29,0" concept="1" trace="GoToTypeErrorRule_Action#()V" />
      <node id="5181507218630412410" at="68,96,76,5" concept="13" />
      <node id="5181507218630412410" at="68,0,78,0" concept="6" trace="doExecute#(Lcom/intellij/openapi/actionSystem/AnActionEvent;Ljava/util/Map;)V" />
      <node id="5181507218630412410" at="37,89,48,5" concept="13" />
      <node id="5181507218630412410" at="37,0,50,0" concept="6" trace="doUpdate#(Lcom/intellij/openapi/actionSystem/AnActionEvent;Ljava/util/Map;)V" />
      <node id="5181507218630412410" at="50,0,68,0" concept="6" trace="collectActionData#(Lcom/intellij/openapi/actionSystem/AnActionEvent;Ljava/util/Map;)Z" />
      <scope id="5181507218630412410" at="30,32,31,16" />
      <scope id="5181507218630412410" at="44,42,45,92" />
      <scope id="5181507218630412410" at="51,53,52,19" />
      <scope id="5181507218630412410" at="55,59,56,19" />
      <scope id="5181507218630412410" at="59,70,60,19" />
      <scope id="5181507218630412410" at="63,62,64,19" />
      <scope id="5181507218630412410" at="73,42,74,91" />
      <scope id="5181507218630412442" at="33,87,35,135">
=======
      <node id="5181507218630412410" at="25,37,26,53" concept="12" />
      <node id="5181507218630412410" at="26,53,27,35" concept="2" />
      <node id="5181507218630412410" at="27,35,28,41" concept="2" />
      <node id="5181507218630412410" at="32,32,33,16" concept="8" />
      <node id="5181507218630412443" at="36,87,37,210" concept="7" />
      <node id="5181507218630412456" at="37,210,38,135" concept="8" />
      <node id="5181507218630412410" at="43,7,44,60" concept="7" />
      <node id="5181507218630412410" at="44,60,45,63" concept="2" />
      <node id="5181507218630412410" at="48,42,49,92" concept="2" />
      <node id="5181507218630412410" at="50,7,51,44" concept="2" />
      <node id="5181507218630412410" at="56,53,57,19" concept="8" />
      <node id="5181507218630412410" at="58,5,59,84" concept="2" />
      <node id="5181507218630412410" at="60,59,61,19" concept="8" />
      <node id="5181507218630412410" at="63,5,64,90" concept="7" />
      <node id="5181507218630412410" at="65,67,66,31" concept="2" />
      <node id="5181507218630412410" at="67,7,68,75" concept="2" />
      <node id="5181507218630412410" at="70,70,71,19" concept="8" />
      <node id="5181507218630412410" at="72,5,73,94" concept="2" />
      <node id="5181507218630412410" at="74,62,75,19" concept="8" />
      <node id="5181507218630412410" at="76,5,77,16" concept="8" />
      <node id="5181507218630412413" at="81,9,82,212" concept="7" />
      <node id="5181507218630412426" at="82,212,83,168" concept="2" />
      <node id="5181507218630412410" at="85,42,86,91" concept="2" />
      <node id="5181507218630412410" at="91,0,92,0" concept="10" trace="LOG" />
      <node id="5181507218630412410" at="47,27,50,7" concept="0" />
      <node id="5181507218630412410" at="47,27,50,7" concept="5" />
      <node id="5181507218630412410" at="55,95,58,5" concept="5" />
      <node id="5181507218630412410" at="59,84,62,5" concept="5" />
      <node id="5181507218630412410" at="64,90,67,7" concept="5" />
      <node id="5181507218630412410" at="69,5,72,5" concept="5" />
      <node id="5181507218630412410" at="73,94,76,5" concept="5" />
      <node id="5181507218630412410" at="84,27,87,7" concept="0" />
      <node id="5181507218630412410" at="84,27,87,7" concept="5" />
      <node id="5181507218630412410" at="31,0,35,0" concept="6" trace="isDumbAware#()Z" />
      <node id="5181507218630412410" at="36,0,40,0" concept="6" trace="isApplicable#(Lcom/intellij/openapi/actionSystem/AnActionEvent;Ljava/util/Map;)Z" />
      <node id="5181507218630412410" at="42,9,46,7" concept="0" />
      <node id="5181507218630412410" at="58,5,62,5" concept="0" />
      <node id="5181507218630412410" at="72,5,76,5" concept="0" />
      <node id="5181507218630412410" at="25,0,30,0" concept="1" trace="GoToTypeErrorRule_Action#()V" />
      <node id="5181507218630412410" at="62,5,69,5" concept="0" />
      <node id="5181507218630412410" at="80,96,88,5" concept="13" />
      <node id="5181507218630412410" at="62,5,72,5" concept="0" />
      <node id="5181507218630412410" at="80,0,90,0" concept="6" trace="doExecute#(Lcom/intellij/openapi/actionSystem/AnActionEvent;Ljava/util/Map;)V" />
      <node id="5181507218630412410" at="41,89,52,5" concept="13" />
      <node id="5181507218630412410" at="41,0,54,0" concept="6" trace="doUpdate#(Lcom/intellij/openapi/actionSystem/AnActionEvent;Ljava/util/Map;)V" />
      <node id="5181507218630412410" at="55,0,79,0" concept="6" trace="collectActionData#(Lcom/intellij/openapi/actionSystem/AnActionEvent;Ljava/util/Map;)Z" />
      <scope id="5181507218630412410" at="32,32,33,16" />
      <scope id="5181507218630412410" at="48,42,49,92" />
      <scope id="5181507218630412410" at="56,53,57,19" />
      <scope id="5181507218630412410" at="60,59,61,19" />
      <scope id="5181507218630412410" at="65,67,66,31" />
      <scope id="5181507218630412410" at="70,70,71,19" />
      <scope id="5181507218630412410" at="74,62,75,19" />
      <scope id="5181507218630412410" at="85,42,86,91" />
      <scope id="5181507218630412442" at="36,87,38,135">
>>>>>>> bf3a2c62
        <var name="error" id="5181507218630412444" />
      </scope>
      <scope id="5181507218630412410" at="39,7,41,63">
        <var name="enabled" id="5181507218630412410" />
      </scope>
<<<<<<< HEAD
      <scope id="5181507218630412410" at="69,9,71,168">
        <var name="error" id="5181507218630412414" />
      </scope>
      <scope id="5181507218630412410" at="24,37,27,41" />
      <scope id="5181507218630412410" at="43,27,46,7" />
      <scope id="5181507218630412410" at="72,0,75,7">
        <var name="t" id="5181507218630412410" />
      </scope>
      <scope id="5181507218630412410" at="72,27,75,7" />
      <scope id="5181507218630412410" at="29,0,33,0" />
      <scope id="5181507218630412410" at="33,0,37,0">
=======
      <scope id="5181507218630412410" at="81,9,83,168">
        <var name="error" id="5181507218630412414" />
      </scope>
      <scope id="5181507218630412410" at="25,37,28,41" />
      <scope id="5181507218630412410" at="47,27,50,7" />
      <scope id="5181507218630412410" at="84,0,87,7">
        <var name="t" id="5181507218630412410" />
      </scope>
      <scope id="5181507218630412410" at="84,27,87,7" />
      <scope id="5181507218630412410" at="31,0,35,0" />
      <scope id="5181507218630412410" at="36,0,40,0">
>>>>>>> bf3a2c62
        <var name="_params" id="5181507218630412410" />
        <var name="event" id="5181507218630412410" />
      </scope>
      <scope id="5181507218630412410" at="38,9,42,7" />
      <scope id="5181507218630412410" at="43,0,47,44">
        <var name="t" id="5181507218630412410" />
      </scope>
<<<<<<< HEAD
      <scope id="5181507218630412410" at="43,27,47,44" />
      <scope id="5181507218630412410" at="53,5,57,5" />
      <scope id="5181507218630412410" at="57,5,61,5" />
      <scope id="5181507218630412410" at="61,5,65,5" />
      <scope id="5181507218630412410" at="24,0,29,0" />
      <scope id="5181507218630412410" at="68,96,76,5" />
      <scope id="5181507218630412410" at="68,0,78,0">
=======
      <scope id="5181507218630412410" at="47,27,51,44" />
      <scope id="5181507218630412410" at="58,5,62,5" />
      <scope id="5181507218630412410" at="72,5,76,5" />
      <scope id="5181507218630412410" at="25,0,30,0" />
      <scope id="5181507218630412410" at="63,5,68,75">
        <var name="editorComponent" id="5181507218630412410" />
      </scope>
      <scope id="5181507218630412410" at="80,96,88,5" />
      <scope id="5181507218630412410" at="62,5,72,5" />
      <scope id="5181507218630412410" at="80,0,90,0">
>>>>>>> bf3a2c62
        <var name="_params" id="5181507218630412410" />
        <var name="event" id="5181507218630412410" />
      </scope>
      <scope id="5181507218630412410" at="37,89,48,5" />
      <scope id="5181507218630412410" at="37,0,50,0">
        <var name="_params" id="5181507218630412410" />
        <var name="event" id="5181507218630412410" />
      </scope>
<<<<<<< HEAD
      <scope id="5181507218630412410" at="50,95,66,16" />
      <scope id="5181507218630412410" at="50,0,68,0">
        <var name="_params" id="5181507218630412410" />
        <var name="event" id="5181507218630412410" />
      </scope>
      <unit id="5181507218630412410" at="22,0,80,0" name="jetbrains.mps.lang.typesystem.devkit.pluginSolution.plugin.GoToTypeErrorRule_Action" />
=======
      <scope id="5181507218630412410" at="55,95,77,16" />
      <scope id="5181507218630412410" at="55,0,79,0">
        <var name="_params" id="5181507218630412410" />
        <var name="event" id="5181507218630412410" />
      </scope>
      <unit id="5181507218630412410" at="22,0,93,0" name="jetbrains.mps.lang.typesystem.devkit.pluginSolution.plugin.GoToTypeErrorRule_Action" />
>>>>>>> bf3a2c62
    </file>
  </root>
  <root nodeRef="r:bf6ff1bc-5ee9-482f-981b-49fe4400ac01(jetbrains.mps.lang.typesystem.devkit.pluginSolution.plugin)/5181507218630412486">
    <file name="GoToTypeErrorGroup_ActionGroup.java">
      <node id="5181507218630412486" at="25,0,26,0" concept="10" trace="LOG" />
      <node id="5181507218630412486" at="26,0,27,0" concept="10" trace="ID" />
      <node id="5181507218630412486" at="27,0,28,0" concept="3" trace="myPlaces" />
      <node id="5181507218630412486" at="28,43,29,47" concept="12" />
      <node id="5181507218630412486" at="29,47,30,35" concept="2" />
      <node id="5181507218630412486" at="30,35,31,30" concept="2" />
      <node id="5181507218630412486" at="31,30,32,24" concept="2" />
      <node id="5181507218630412486" at="34,27,35,39" concept="2" />
      <node id="5181507218630412491" at="39,9,40,57" concept="7" />
      <node id="5181507218630412500" at="41,25,42,77" concept="2" />
      <node id="5181507218630412507" at="42,77,43,15" concept="8" />
      <node id="5181507218630412511" at="44,7,45,90" concept="7" />
      <node id="5181507218630412520" at="46,36,47,77" concept="2" />
      <node id="5181507218630412527" at="47,77,48,15" concept="8" />
      <node id="5181507218630412531" at="49,7,50,100" concept="7" />
      <node id="5181507218630412542" at="51,130,52,77" concept="2" />
      <node id="5181507218630412549" at="52,77,53,15" concept="8" />
      <node id="5181507218630412571" at="54,7,55,74" concept="2" />
      <node id="5181507218630412578" at="55,74,56,54" concept="2" />
      <node id="5181507218630412582" at="56,54,57,141" concept="7" />
      <node id="5181507218630412600" at="58,88,59,198" concept="2" />
      <node id="5181507218630412611" at="60,7,61,204" concept="2" />
      <node id="5181507218630412486" at="62,27,63,39" concept="2" />
      <node id="5181507218630412486" at="65,70,66,39" concept="2" />
      <node id="5181507218630412486" at="69,81,70,109" concept="2" />
      <node id="5181507218630412486" at="72,29,73,17" concept="8" />
      <node id="5181507218630412597" at="57,141,60,7" concept="4" />
      <node id="5181507218630412486" at="64,5,67,5" concept="4" />
      <node id="5181507218630412486" at="69,0,72,0" concept="6" trace="addPlace#(Ljetbrains/mps/workbench/ActionPlace;Lorg/jetbrains/mps/util/Condition;)V" />
      <node id="5181507218630412486" at="72,0,75,0" concept="6" trace="isStrict#()Z" />
      <node id="5181507218630412486" at="32,24,36,5" concept="13" />
      <node id="5181507218630412498" at="40,57,44,7" concept="5" />
      <node id="5181507218630412518" at="45,90,49,7" concept="5" />
      <node id="5181507218630412540" at="50,100,54,7" concept="5" />
      <node id="5181507218630412486" at="28,0,38,0" concept="1" trace="GoToTypeErrorGroup_ActionGroup#()V" />
      <node id="5181507218630412486" at="38,45,64,5" concept="13" />
      <node id="5181507218630412486" at="38,0,69,0" concept="6" trace="doUpdate#(Lcom/intellij/openapi/actionSystem/AnActionEvent;)V" />
      <scope id="5181507218630412486" at="33,9,33,9" />
      <scope id="5181507218630412486" at="34,0,35,39">
        <var name="t" id="5181507218630412486" />
      </scope>
      <scope id="5181507218630412486" at="34,27,35,39" />
      <scope id="5181507218630412598" at="58,88,59,198" />
      <scope id="5181507218630412486" at="62,0,63,39">
        <var name="t" id="5181507218630412486" />
      </scope>
      <scope id="5181507218630412486" at="62,27,63,39" />
      <scope id="5181507218630412486" at="65,70,66,39" />
      <scope id="5181507218630412486" at="69,81,70,109" />
      <scope id="5181507218630412486" at="72,29,73,17" />
      <scope id="5181507218630412499" at="41,25,43,15" />
      <scope id="5181507218630412519" at="46,36,48,15" />
      <scope id="5181507218630412541" at="51,130,53,15" />
      <scope id="5181507218630412597" at="57,141,60,7">
        <var name="id" id="5181507218630412606" />
      </scope>
      <scope id="5181507218630412486" at="64,5,67,5">
        <var name="p" id="5181507218630412486" />
      </scope>
      <scope id="5181507218630412486" at="69,0,72,0">
        <var name="cond" id="5181507218630412486" />
        <var name="place" id="5181507218630412486" />
      </scope>
      <scope id="5181507218630412486" at="72,0,75,0" />
      <scope id="5181507218630412486" at="28,43,36,5" />
      <scope id="5181507218630412486" at="28,0,38,0" />
      <scope id="5181507218630412490" at="39,9,61,204">
        <var name="editorComponent" id="5181507218630412512" />
        <var name="error" id="5181507218630412532" />
        <var name="firstId" id="5181507218630412583" />
        <var name="node" id="5181507218630412492" />
      </scope>
      <scope id="5181507218630412486" at="38,45,67,5" />
      <scope id="5181507218630412486" at="38,0,69,0">
        <var name="event" id="5181507218630412486" />
      </scope>
      <unit id="5181507218630412486" at="24,0,76,0" name="jetbrains.mps.lang.typesystem.devkit.pluginSolution.plugin.GoToTypeErrorGroup_ActionGroup" />
    </file>
  </root>
  <root nodeRef="r:bf6ff1bc-5ee9-482f-981b-49fe4400ac01(jetbrains.mps.lang.typesystem.devkit.pluginSolution.plugin)/5487985028841908585">
    <file name="TypesystemActions_ActionGroup.java">
      <node id="5487985028841908585" at="10,0,11,0" concept="10" trace="LOG" />
      <node id="5487985028841908585" at="11,0,12,0" concept="10" trace="ID" />
      <node id="5487985028841908585" at="12,42,13,29" concept="12" />
      <node id="5487985028841908585" at="13,29,14,30" concept="2" />
      <node id="5487985028841908585" at="14,30,15,36" concept="2" />
      <node id="5487985028841908585" at="15,36,16,25" concept="2" />
      <node id="5487985028841908589" at="17,9,18,138" concept="2" />
      <node id="5487985028841908590" at="18,138,19,149" concept="2" />
      <node id="5487985028841908591" at="19,149,20,141" concept="2" />
      <node id="5487985028841908585" at="21,27,22,39" concept="2" />
      <node id="5487985028841908585" at="16,25,23,5" concept="13" />
      <node id="5487985028841908585" at="12,0,25,0" concept="1" trace="TypesystemActions_ActionGroup#()V" />
      <scope id="5487985028841908585" at="21,0,22,39">
        <var name="t" id="5487985028841908585" />
      </scope>
      <scope id="5487985028841908585" at="21,27,22,39" />
      <scope id="5487985028841908585" at="17,9,20,141" />
      <scope id="5487985028841908585" at="12,42,23,5" />
      <scope id="5487985028841908585" at="12,0,25,0" />
      <unit id="5487985028841908585" at="9,0,26,0" name="jetbrains.mps.lang.typesystem.devkit.pluginSolution.plugin.TypesystemActions_ActionGroup" />
    </file>
  </root>
  <root nodeRef="r:bf6ff1bc-5ee9-482f-981b-49fe4400ac01(jetbrains.mps.lang.typesystem.devkit.pluginSolution.plugin)/5487985028841909059">
    <file name="Default_KeymapChanges.java">
      <node id="5487985028841909059" at="11,34,12,14" concept="9" />
      <node id="5487985028841909059" at="12,14,13,136" concept="2" />
      <node id="5487985028841909059" at="13,136,14,153" concept="2" />
      <node id="5487985028841909059" at="14,153,15,28" concept="9" />
      <node id="5487985028841909059" at="15,28,16,212" concept="2" />
      <node id="5487985028841909059" at="16,212,17,15" concept="9" />
      <node id="5487985028841909059" at="19,29,20,22" concept="8" />
      <node id="5487985028841909059" at="22,53,23,70" concept="8" />
      <node id="5487985028841909059" at="19,0,22,0" concept="6" trace="getScheme#()Ljava/lang/String;" />
      <node id="5487985028841909059" at="22,0,25,0" concept="11" trace="getShortcut#(Ljava/lang/String;)Lcom/intellij/openapi/actionSystem/Shortcut;" />
      <node id="5487985028841909059" at="11,0,19,0" concept="1" trace="Default_KeymapChanges#()V" />
      <scope id="5487985028841909059" at="19,29,20,22" />
      <scope id="5487985028841909059" at="22,53,23,70" />
      <scope id="5487985028841909059" at="19,0,22,0" />
      <scope id="5487985028841909059" at="22,0,25,0">
        <var name="stroke" id="5487985028841909059" />
      </scope>
      <scope id="5487985028841909059" at="11,34,17,15" />
      <scope id="5487985028841909059" at="11,0,19,0" />
      <unit id="5487985028841909059" at="10,0,26,0" name="jetbrains.mps.lang.typesystem.devkit.pluginSolution.plugin.Default_KeymapChanges" />
    </file>
  </root>
  <root nodeRef="r:bf6ff1bc-5ee9-482f-981b-49fe4400ac01(jetbrains.mps.lang.typesystem.devkit.pluginSolution.plugin)/7162597690967702203">
    <file name="PluginSolution_ApplicationPlugin.java">
      <node id="7162597690967702203" at="15,0,16,0" concept="3" trace="myId" />
      <node id="7162597690967702203" at="18,27,19,16" concept="8" />
      <node id="7162597690967702203" at="21,30,22,30" concept="9" />
      <node id="7162597690967702203" at="22,30,23,46" concept="2" />
      <node id="7162597690967702203" at="23,46,24,45" concept="2" />
      <node id="7162597690967702203" at="24,45,25,49" concept="2" />
      <node id="7162597690967702203" at="25,49,26,57" concept="2" />
      <node id="7162597690967702203" at="26,57,27,14" concept="9" />
      <node id="7162597690967702203" at="27,14,28,51" concept="2" />
      <node id="7162597690967702203" at="28,51,29,58" concept="2" />
      <node id="7162597690967702203" at="29,58,30,50" concept="2" />
      <node id="7162597690967702203" at="32,37,33,102" concept="2" />
      <node id="7162597690967702203" at="33,102,34,131" concept="2" />
      <node id="7162597690967702203" at="34,131,35,106" concept="2" />
      <node id="7162597690967702203" at="37,48,38,92" concept="7" />
      <node id="7162597690967702203" at="38,92,39,71" concept="2" />
      <node id="7162597690967702203" at="39,71,40,15" concept="8" />
      <node id="7162597690967702203" at="16,0,18,0" concept="1" trace="PluginSolution_ApplicationPlugin#()V" />
      <node id="7162597690967702203" at="18,0,21,0" concept="6" trace="getId#()Lcom/intellij/openapi/extensions/PluginId;" />
      <node id="7162597690967702203" at="32,0,37,0" concept="6" trace="adjustRegularGroups#()V" />
      <node id="7162597690967702203" at="37,0,42,0" concept="6" trace="initKeymaps#()Ljava/util/List;" />
      <node id="7162597690967702203" at="21,0,32,0" concept="6" trace="createGroups#()V" />
      <scope id="7162597690967702203" at="16,45,16,45" />
      <scope id="7162597690967702203" at="18,27,19,16" />
      <scope id="7162597690967702203" at="16,0,18,0" />
      <scope id="7162597690967702203" at="18,0,21,0" />
      <scope id="7162597690967702203" at="32,37,35,106" />
      <scope id="7162597690967702203" at="37,48,40,15">
        <var name="res" id="7162597690967702203" />
      </scope>
      <scope id="7162597690967702203" at="32,0,37,0" />
      <scope id="7162597690967702203" at="37,0,42,0" />
      <scope id="7162597690967702203" at="21,30,30,50" />
      <scope id="7162597690967702203" at="21,0,32,0" />
      <unit id="7162597690967702203" at="14,0,43,0" name="jetbrains.mps.lang.typesystem.devkit.pluginSolution.plugin.PluginSolution_ApplicationPlugin" />
    </file>
  </root>
</debug-info>
<|MERGE_RESOLUTION|>--- conflicted
+++ resolved
@@ -442,7 +442,6 @@
   <root nodeRef="r:bf6ff1bc-5ee9-482f-981b-49fe4400ac01(jetbrains.mps.lang.typesystem.devkit.pluginSolution.plugin)/5181507218630412410">
     <file name="GoToTypeErrorRule_Action.java">
       <node id="5181507218630412410" at="23,0,24,0" concept="10" trace="ICON" />
-<<<<<<< HEAD
       <node id="5181507218630412410" at="24,37,25,53" concept="12" />
       <node id="5181507218630412410" at="25,53,26,35" concept="2" />
       <node id="5181507218630412410" at="26,35,27,41" concept="2" />
@@ -456,130 +455,64 @@
       <node id="5181507218630412410" at="51,53,52,19" concept="8" />
       <node id="5181507218630412410" at="53,5,54,84" concept="2" />
       <node id="5181507218630412410" at="55,59,56,19" concept="8" />
-      <node id="5181507218630412410" at="57,5,58,107" concept="2" />
-      <node id="5181507218630412410" at="59,70,60,19" concept="8" />
-      <node id="5181507218630412410" at="61,5,62,94" concept="2" />
-      <node id="5181507218630412410" at="63,62,64,19" concept="8" />
-      <node id="5181507218630412410" at="65,5,66,16" concept="8" />
-      <node id="5181507218630412413" at="69,9,70,212" concept="7" />
-      <node id="5181507218630412426" at="70,212,71,168" concept="2" />
-      <node id="5181507218630412410" at="73,42,74,91" concept="2" />
-      <node id="5181507218630412410" at="78,0,79,0" concept="10" trace="LOG" />
+      <node id="5181507218630412410" at="58,5,59,90" concept="7" />
+      <node id="5181507218630412410" at="60,67,61,31" concept="2" />
+      <node id="5181507218630412410" at="62,7,63,75" concept="2" />
+      <node id="5181507218630412410" at="65,70,66,19" concept="8" />
+      <node id="5181507218630412410" at="67,5,68,94" concept="2" />
+      <node id="5181507218630412410" at="69,62,70,19" concept="8" />
+      <node id="5181507218630412410" at="71,5,72,16" concept="8" />
+      <node id="5181507218630412413" at="75,9,76,212" concept="7" />
+      <node id="5181507218630412426" at="76,212,77,168" concept="2" />
+      <node id="5181507218630412410" at="79,42,80,91" concept="2" />
+      <node id="5181507218630412410" at="84,0,85,0" concept="10" trace="LOG" />
       <node id="5181507218630412410" at="43,27,46,7" concept="0" />
       <node id="5181507218630412410" at="43,27,46,7" concept="5" />
       <node id="5181507218630412410" at="50,95,53,5" concept="5" />
       <node id="5181507218630412410" at="54,84,57,5" concept="5" />
-      <node id="5181507218630412410" at="58,107,61,5" concept="5" />
-      <node id="5181507218630412410" at="62,94,65,5" concept="5" />
-      <node id="5181507218630412410" at="72,27,75,7" concept="0" />
-      <node id="5181507218630412410" at="72,27,75,7" concept="5" />
+      <node id="5181507218630412410" at="59,90,62,7" concept="5" />
+      <node id="5181507218630412410" at="64,5,67,5" concept="5" />
+      <node id="5181507218630412410" at="68,94,71,5" concept="5" />
+      <node id="5181507218630412410" at="78,27,81,7" concept="0" />
+      <node id="5181507218630412410" at="78,27,81,7" concept="5" />
       <node id="5181507218630412410" at="29,0,33,0" concept="6" trace="isDumbAware#()Z" />
       <node id="5181507218630412410" at="33,0,37,0" concept="6" trace="isApplicable#(Lcom/intellij/openapi/actionSystem/AnActionEvent;Ljava/util/Map;)Z" />
       <node id="5181507218630412410" at="38,9,42,7" concept="0" />
       <node id="5181507218630412410" at="53,5,57,5" concept="0" />
-      <node id="5181507218630412410" at="57,5,61,5" concept="0" />
-      <node id="5181507218630412410" at="61,5,65,5" concept="0" />
+      <node id="5181507218630412410" at="67,5,71,5" concept="0" />
       <node id="5181507218630412410" at="24,0,29,0" concept="1" trace="GoToTypeErrorRule_Action#()V" />
-      <node id="5181507218630412410" at="68,96,76,5" concept="13" />
-      <node id="5181507218630412410" at="68,0,78,0" concept="6" trace="doExecute#(Lcom/intellij/openapi/actionSystem/AnActionEvent;Ljava/util/Map;)V" />
+      <node id="5181507218630412410" at="57,5,64,5" concept="0" />
+      <node id="5181507218630412410" at="74,96,82,5" concept="13" />
+      <node id="5181507218630412410" at="57,5,67,5" concept="0" />
+      <node id="5181507218630412410" at="74,0,84,0" concept="6" trace="doExecute#(Lcom/intellij/openapi/actionSystem/AnActionEvent;Ljava/util/Map;)V" />
       <node id="5181507218630412410" at="37,89,48,5" concept="13" />
       <node id="5181507218630412410" at="37,0,50,0" concept="6" trace="doUpdate#(Lcom/intellij/openapi/actionSystem/AnActionEvent;Ljava/util/Map;)V" />
-      <node id="5181507218630412410" at="50,0,68,0" concept="6" trace="collectActionData#(Lcom/intellij/openapi/actionSystem/AnActionEvent;Ljava/util/Map;)Z" />
+      <node id="5181507218630412410" at="50,0,74,0" concept="6" trace="collectActionData#(Lcom/intellij/openapi/actionSystem/AnActionEvent;Ljava/util/Map;)Z" />
       <scope id="5181507218630412410" at="30,32,31,16" />
       <scope id="5181507218630412410" at="44,42,45,92" />
       <scope id="5181507218630412410" at="51,53,52,19" />
       <scope id="5181507218630412410" at="55,59,56,19" />
-      <scope id="5181507218630412410" at="59,70,60,19" />
-      <scope id="5181507218630412410" at="63,62,64,19" />
-      <scope id="5181507218630412410" at="73,42,74,91" />
+      <scope id="5181507218630412410" at="60,67,61,31" />
+      <scope id="5181507218630412410" at="65,70,66,19" />
+      <scope id="5181507218630412410" at="69,62,70,19" />
+      <scope id="5181507218630412410" at="79,42,80,91" />
       <scope id="5181507218630412442" at="33,87,35,135">
-=======
-      <node id="5181507218630412410" at="25,37,26,53" concept="12" />
-      <node id="5181507218630412410" at="26,53,27,35" concept="2" />
-      <node id="5181507218630412410" at="27,35,28,41" concept="2" />
-      <node id="5181507218630412410" at="32,32,33,16" concept="8" />
-      <node id="5181507218630412443" at="36,87,37,210" concept="7" />
-      <node id="5181507218630412456" at="37,210,38,135" concept="8" />
-      <node id="5181507218630412410" at="43,7,44,60" concept="7" />
-      <node id="5181507218630412410" at="44,60,45,63" concept="2" />
-      <node id="5181507218630412410" at="48,42,49,92" concept="2" />
-      <node id="5181507218630412410" at="50,7,51,44" concept="2" />
-      <node id="5181507218630412410" at="56,53,57,19" concept="8" />
-      <node id="5181507218630412410" at="58,5,59,84" concept="2" />
-      <node id="5181507218630412410" at="60,59,61,19" concept="8" />
-      <node id="5181507218630412410" at="63,5,64,90" concept="7" />
-      <node id="5181507218630412410" at="65,67,66,31" concept="2" />
-      <node id="5181507218630412410" at="67,7,68,75" concept="2" />
-      <node id="5181507218630412410" at="70,70,71,19" concept="8" />
-      <node id="5181507218630412410" at="72,5,73,94" concept="2" />
-      <node id="5181507218630412410" at="74,62,75,19" concept="8" />
-      <node id="5181507218630412410" at="76,5,77,16" concept="8" />
-      <node id="5181507218630412413" at="81,9,82,212" concept="7" />
-      <node id="5181507218630412426" at="82,212,83,168" concept="2" />
-      <node id="5181507218630412410" at="85,42,86,91" concept="2" />
-      <node id="5181507218630412410" at="91,0,92,0" concept="10" trace="LOG" />
-      <node id="5181507218630412410" at="47,27,50,7" concept="0" />
-      <node id="5181507218630412410" at="47,27,50,7" concept="5" />
-      <node id="5181507218630412410" at="55,95,58,5" concept="5" />
-      <node id="5181507218630412410" at="59,84,62,5" concept="5" />
-      <node id="5181507218630412410" at="64,90,67,7" concept="5" />
-      <node id="5181507218630412410" at="69,5,72,5" concept="5" />
-      <node id="5181507218630412410" at="73,94,76,5" concept="5" />
-      <node id="5181507218630412410" at="84,27,87,7" concept="0" />
-      <node id="5181507218630412410" at="84,27,87,7" concept="5" />
-      <node id="5181507218630412410" at="31,0,35,0" concept="6" trace="isDumbAware#()Z" />
-      <node id="5181507218630412410" at="36,0,40,0" concept="6" trace="isApplicable#(Lcom/intellij/openapi/actionSystem/AnActionEvent;Ljava/util/Map;)Z" />
-      <node id="5181507218630412410" at="42,9,46,7" concept="0" />
-      <node id="5181507218630412410" at="58,5,62,5" concept="0" />
-      <node id="5181507218630412410" at="72,5,76,5" concept="0" />
-      <node id="5181507218630412410" at="25,0,30,0" concept="1" trace="GoToTypeErrorRule_Action#()V" />
-      <node id="5181507218630412410" at="62,5,69,5" concept="0" />
-      <node id="5181507218630412410" at="80,96,88,5" concept="13" />
-      <node id="5181507218630412410" at="62,5,72,5" concept="0" />
-      <node id="5181507218630412410" at="80,0,90,0" concept="6" trace="doExecute#(Lcom/intellij/openapi/actionSystem/AnActionEvent;Ljava/util/Map;)V" />
-      <node id="5181507218630412410" at="41,89,52,5" concept="13" />
-      <node id="5181507218630412410" at="41,0,54,0" concept="6" trace="doUpdate#(Lcom/intellij/openapi/actionSystem/AnActionEvent;Ljava/util/Map;)V" />
-      <node id="5181507218630412410" at="55,0,79,0" concept="6" trace="collectActionData#(Lcom/intellij/openapi/actionSystem/AnActionEvent;Ljava/util/Map;)Z" />
-      <scope id="5181507218630412410" at="32,32,33,16" />
-      <scope id="5181507218630412410" at="48,42,49,92" />
-      <scope id="5181507218630412410" at="56,53,57,19" />
-      <scope id="5181507218630412410" at="60,59,61,19" />
-      <scope id="5181507218630412410" at="65,67,66,31" />
-      <scope id="5181507218630412410" at="70,70,71,19" />
-      <scope id="5181507218630412410" at="74,62,75,19" />
-      <scope id="5181507218630412410" at="85,42,86,91" />
-      <scope id="5181507218630412442" at="36,87,38,135">
->>>>>>> bf3a2c62
         <var name="error" id="5181507218630412444" />
       </scope>
       <scope id="5181507218630412410" at="39,7,41,63">
         <var name="enabled" id="5181507218630412410" />
       </scope>
-<<<<<<< HEAD
-      <scope id="5181507218630412410" at="69,9,71,168">
+      <scope id="5181507218630412410" at="75,9,77,168">
         <var name="error" id="5181507218630412414" />
       </scope>
       <scope id="5181507218630412410" at="24,37,27,41" />
       <scope id="5181507218630412410" at="43,27,46,7" />
-      <scope id="5181507218630412410" at="72,0,75,7">
+      <scope id="5181507218630412410" at="78,0,81,7">
         <var name="t" id="5181507218630412410" />
       </scope>
-      <scope id="5181507218630412410" at="72,27,75,7" />
+      <scope id="5181507218630412410" at="78,27,81,7" />
       <scope id="5181507218630412410" at="29,0,33,0" />
       <scope id="5181507218630412410" at="33,0,37,0">
-=======
-      <scope id="5181507218630412410" at="81,9,83,168">
-        <var name="error" id="5181507218630412414" />
-      </scope>
-      <scope id="5181507218630412410" at="25,37,28,41" />
-      <scope id="5181507218630412410" at="47,27,50,7" />
-      <scope id="5181507218630412410" at="84,0,87,7">
-        <var name="t" id="5181507218630412410" />
-      </scope>
-      <scope id="5181507218630412410" at="84,27,87,7" />
-      <scope id="5181507218630412410" at="31,0,35,0" />
-      <scope id="5181507218630412410" at="36,0,40,0">
->>>>>>> bf3a2c62
         <var name="_params" id="5181507218630412410" />
         <var name="event" id="5181507218630412410" />
       </scope>
@@ -587,26 +520,16 @@
       <scope id="5181507218630412410" at="43,0,47,44">
         <var name="t" id="5181507218630412410" />
       </scope>
-<<<<<<< HEAD
       <scope id="5181507218630412410" at="43,27,47,44" />
       <scope id="5181507218630412410" at="53,5,57,5" />
-      <scope id="5181507218630412410" at="57,5,61,5" />
-      <scope id="5181507218630412410" at="61,5,65,5" />
+      <scope id="5181507218630412410" at="67,5,71,5" />
       <scope id="5181507218630412410" at="24,0,29,0" />
-      <scope id="5181507218630412410" at="68,96,76,5" />
-      <scope id="5181507218630412410" at="68,0,78,0">
-=======
-      <scope id="5181507218630412410" at="47,27,51,44" />
-      <scope id="5181507218630412410" at="58,5,62,5" />
-      <scope id="5181507218630412410" at="72,5,76,5" />
-      <scope id="5181507218630412410" at="25,0,30,0" />
-      <scope id="5181507218630412410" at="63,5,68,75">
+      <scope id="5181507218630412410" at="58,5,63,75">
         <var name="editorComponent" id="5181507218630412410" />
       </scope>
-      <scope id="5181507218630412410" at="80,96,88,5" />
-      <scope id="5181507218630412410" at="62,5,72,5" />
-      <scope id="5181507218630412410" at="80,0,90,0">
->>>>>>> bf3a2c62
+      <scope id="5181507218630412410" at="74,96,82,5" />
+      <scope id="5181507218630412410" at="57,5,67,5" />
+      <scope id="5181507218630412410" at="74,0,84,0">
         <var name="_params" id="5181507218630412410" />
         <var name="event" id="5181507218630412410" />
       </scope>
@@ -615,21 +538,12 @@
         <var name="_params" id="5181507218630412410" />
         <var name="event" id="5181507218630412410" />
       </scope>
-<<<<<<< HEAD
-      <scope id="5181507218630412410" at="50,95,66,16" />
-      <scope id="5181507218630412410" at="50,0,68,0">
+      <scope id="5181507218630412410" at="50,95,72,16" />
+      <scope id="5181507218630412410" at="50,0,74,0">
         <var name="_params" id="5181507218630412410" />
         <var name="event" id="5181507218630412410" />
       </scope>
-      <unit id="5181507218630412410" at="22,0,80,0" name="jetbrains.mps.lang.typesystem.devkit.pluginSolution.plugin.GoToTypeErrorRule_Action" />
-=======
-      <scope id="5181507218630412410" at="55,95,77,16" />
-      <scope id="5181507218630412410" at="55,0,79,0">
-        <var name="_params" id="5181507218630412410" />
-        <var name="event" id="5181507218630412410" />
-      </scope>
-      <unit id="5181507218630412410" at="22,0,93,0" name="jetbrains.mps.lang.typesystem.devkit.pluginSolution.plugin.GoToTypeErrorRule_Action" />
->>>>>>> bf3a2c62
+      <unit id="5181507218630412410" at="22,0,86,0" name="jetbrains.mps.lang.typesystem.devkit.pluginSolution.plugin.GoToTypeErrorRule_Action" />
     </file>
   </root>
   <root nodeRef="r:bf6ff1bc-5ee9-482f-981b-49fe4400ac01(jetbrains.mps.lang.typesystem.devkit.pluginSolution.plugin)/5181507218630412486">
