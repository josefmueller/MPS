<?xml version="1.0" encoding="UTF-8"?>
<model modelUID="r:bf6ff1bc-5ee9-482f-981b-49fe4400ac01(jetbrains.mps.lang.typesystem.devkit.pluginSolution.plugin)">
  <persistence version="7" />
  <language namespace="28f9e497-3b42-4291-aeba-0a1039153ab1(jetbrains.mps.lang.plugin)" />
  <language namespace="f3061a53-9226-4cc5-a443-f952ceaf5816(jetbrains.mps.baseLanguage)" />
  <language namespace="63650c59-16c8-498a-99c8-005c7ee9515d(jetbrains.mps.lang.access)" />
  <language namespace="443f4c36-fcf5-4eb6-9500-8d06ed259e3e(jetbrains.mps.baseLanguage.classifiers)" />
  <language namespace="7866978e-a0f0-4cc7-81bc-4d213d9375e1(jetbrains.mps.lang.smodel)" />
  <language namespace="ef7bf5ac-d06c-4342-b11d-e42104eb9343(jetbrains.mps.lang.plugin.standalone)" />
  <import index="5fm0" modelUID="f:java_stub#6ed54515-acc8-4d1e-a16c-9fd6cfe951ea#jetbrains.mps.ide.findusages.model(MPS.Core/jetbrains.mps.ide.findusages.model@java_stub)" version="-1" />
  <import index="cu2c" modelUID="f:java_stub#6ed54515-acc8-4d1e-a16c-9fd6cfe951ea#jetbrains.mps.smodel(MPS.Core/jetbrains.mps.smodel@java_stub)" version="-1" />
  <import index="g9ly" modelUID="f:java_stub#6ed54515-acc8-4d1e-a16c-9fd6cfe951ea#jetbrains.mps.ide.findusages.view(MPS.Core/jetbrains.mps.ide.findusages.view@java_stub)" version="-1" />
  <import index="7kbf" modelUID="f:java_stub#86441d7a-e194-42da-81a5-2161ec62a379#jetbrains.mps.typesystem.uiActions(MPS.Workbench/jetbrains.mps.typesystem.uiActions@java_stub)" version="-1" />
  <import index="ogel" modelUID="f:java_stub#86441d7a-e194-42da-81a5-2161ec62a379#jetbrains.mps.ide.findusages.view(MPS.Workbench/jetbrains.mps.ide.findusages.view@java_stub)" version="-1" />
  <import index="5xh9" modelUID="f:java_stub#742f6602-5a2f-4313-aa6e-ae1cd4ffdc61#jetbrains.mps.ide.actions(MPS.Platform/jetbrains.mps.ide.actions@java_stub)" version="-1" />
  <import index="ua2a" modelUID="f:java_stub#6ed54515-acc8-4d1e-a16c-9fd6cfe951ea#jetbrains.mps.typesystem.inference(MPS.Core/jetbrains.mps.typesystem.inference@java_stub)" version="-1" />
  <import index="dbrf" modelUID="f:java_stub#6354ebe7-c22a-4a0f-ac54-50b52ab9b065#javax.swing(JDK/javax.swing@java_stub)" version="-1" />
  <import index="tprs" modelUID="r:00000000-0000-4000-0000-011c895904a4(jetbrains.mps.ide.actions)" version="-1" />
  <import index="msyo" modelUID="f:java_stub#6ed54515-acc8-4d1e-a16c-9fd6cfe951ea#jetbrains.mps.util(MPS.Core/jetbrains.mps.util@java_stub)" version="-1" />
  <import index="e2lb" modelUID="f:java_stub#6354ebe7-c22a-4a0f-ac54-50b52ab9b065#java.lang(JDK/java.lang@java_stub)" version="-1" />
  <import index="9a8" modelUID="f:java_stub#1ed103c3-3aa6-49b7-9c21-6765ee11f224#jetbrains.mps.nodeEditor(MPS.Editor/jetbrains.mps.nodeEditor@java_stub)" version="-1" />
  <import index="6tyf" modelUID="f:java_stub#742f6602-5a2f-4313-aa6e-ae1cd4ffdc61#com.intellij.openapi.actionSystem(MPS.Platform/com.intellij.openapi.actionSystem@java_stub)" version="-1" />
  <import index="nax5" modelUID="f:java_stub#6ed54515-acc8-4d1e-a16c-9fd6cfe951ea#jetbrains.mps.errors(MPS.Core/jetbrains.mps.errors@java_stub)" version="-1" />
  <import index="k7g3" modelUID="f:java_stub#6354ebe7-c22a-4a0f-ac54-50b52ab9b065#java.util(JDK/java.util@java_stub)" version="-1" />
  <import index="1d7m" modelUID="f:java_stub#1ed103c3-3aa6-49b7-9c21-6765ee11f224#jetbrains.mps.ide.editor(MPS.Editor/jetbrains.mps.ide.editor@java_stub)" version="-1" />
  <import index="pvwh" modelUID="f:java_stub#742f6602-5a2f-4313-aa6e-ae1cd4ffdc61#jetbrains.mps.workbench.action(MPS.Platform/jetbrains.mps.workbench.action@java_stub)" version="-1" />
  <import index="ec5l" modelUID="f:java_stub#8865b7a8-5271-43d3-884c-6fd1d9cfdd34#org.jetbrains.mps.openapi.model(MPS.OpenAPI/org.jetbrains.mps.openapi.model@java_stub)" version="-1" />
  <import index="tpck" modelUID="r:00000000-0000-4000-0000-011c89590288(jetbrains.mps.lang.core.structure)" version="0" implicit="yes" />
  <import index="tpee" modelUID="r:00000000-0000-4000-0000-011c895902ca(jetbrains.mps.baseLanguage.structure)" version="4" implicit="yes" />
  <import index="tp25" modelUID="r:00000000-0000-4000-0000-011c89590301(jetbrains.mps.lang.smodel.structure)" version="16" implicit="yes" />
  <import index="tp4f" modelUID="r:00000000-0000-4000-0000-011c89590373(jetbrains.mps.baseLanguage.classifiers.structure)" version="0" implicit="yes" />
  <import index="tp2c" modelUID="r:00000000-0000-4000-0000-011c89590338(jetbrains.mps.baseLanguage.closures.structure)" version="3" implicit="yes" />
  <import index="qff7" modelUID="r:2ba2e307-a81d-4a21-9e0b-de3624e2fb83(jetbrains.mps.lang.access.structure)" version="0" implicit="yes" />
  <import index="tp4k" modelUID="r:00000000-0000-4000-0000-011c89590368(jetbrains.mps.lang.plugin.structure)" version="35" implicit="yes" />
  <import index="tgbt" modelUID="r:c70ee934-afb1-4c02-b6a9-1c4d1908a792(jetbrains.mps.lang.plugin.standalone.structure)" version="1" implicit="yes" />
  <roots>
    <node type="tp4k.ActionDeclaration" typeId="tp4k.1203071646776" id="5181507218630412169">
      <property name="isAlwaysVisible" nameId="tp4k.1207149998849" value="true" />
      <property name="name" nameId="tpck.1169194664001" value="ShowRulesWhichAffectNodeType" />
<<<<<<< HEAD
=======
      <property name="caption" nameId="tp4k.1205250923097" value="Show Rules Which Affect Node's Type" />
>>>>>>> 026c9180
      <property name="virtualPackage" nameId="tpck.1193676396447" value="Actions" />
      <property name="caption" nameId="tp4k.1205250923097" value="Show Rules Which Affect Node's Type" />
    </node>
    <node type="tp4k.ActionDeclaration" typeId="tp4k.1203071646776" id="5181507218630412221">
      <property name="description" nameId="tp4k.1213273179528" value="Show type inferred using check only inequations, too" />
      <property name="name" nameId="tpck.1169194664001" value="ShowInferredNodeType" />
      <property name="outsideCommandExecution" nameId="tp4k.1211298967294" value="true" />
      <property name="caption" nameId="tp4k.1205250923097" value="Show Inferred Type" />
      <property name="virtualPackage" nameId="tpck.1193676396447" value="Actions" />
      <property name="caption" nameId="tp4k.1205250923097" value="Show Inferred Type" />
    </node>
    <node type="tp4k.ActionDeclaration" typeId="tp4k.1203071646776" id="5181507218630412277">
      <property name="description" nameId="tp4k.1213273179528" value="Show type expected in this context" />
      <property name="name" nameId="tpck.1169194664001" value="ShowExpectedType" />
      <property name="outsideCommandExecution" nameId="tp4k.1211298967294" value="true" />
      <property name="caption" nameId="tp4k.1205250923097" value="Show Expected Type" />
      <property name="virtualPackage" nameId="tpck.1193676396447" value="Actions" />
      <property name="caption" nameId="tp4k.1205250923097" value="Show Expected Type" />
    </node>
    <node type="tp4k.ActionGroupDeclaration" typeId="tp4k.1203087890642" id="5181507218630412336">
      <property name="name" nameId="tpck.1169194664001" value="InternalTypeSystemActions" />
      <property name="virtualPackage" nameId="tpck.1193676396447" value="Actions" />
    </node>
    <node type="tp4k.ActionDeclaration" typeId="tp4k.1203071646776" id="5181507218630412340">
      <property name="isAlwaysVisible" nameId="tp4k.1207149998849" value="true" />
      <property name="name" nameId="tpck.1169194664001" value="GoToTypeErrorRule_InGroup" />
<<<<<<< HEAD
=======
      <property name="caption" nameId="tp4k.1205250923097" value="Go to Rule Which Caused Error" />
>>>>>>> 026c9180
      <property name="virtualPackage" nameId="tpck.1193676396447" value="Actions" />
      <property name="caption" nameId="tp4k.1205250923097" value="Go to Rule Which Caused Error" />
    </node>
    <node type="tp4k.ActionDeclaration" typeId="tp4k.1203071646776" id="5181507218630412410">
      <property name="isAlwaysVisible" nameId="tp4k.1207149998849" value="false" />
      <property name="name" nameId="tpck.1169194664001" value="GoToTypeErrorRule" />
<<<<<<< HEAD
=======
      <property name="caption" nameId="tp4k.1205250923097" value="Go to Rule Which Caused Error" />
>>>>>>> 026c9180
      <property name="virtualPackage" nameId="tpck.1193676396447" value="Actions" />
      <property name="caption" nameId="tp4k.1205250923097" value="Go to Rule Which Caused Error" />
    </node>
    <node type="tp4k.ActionGroupDeclaration" typeId="tp4k.1203087890642" id="5181507218630412486">
      <property name="isInvisibleWhenDisabled" nameId="tp4k.1217005992861" value="true" />
      <property name="name" nameId="tpck.1169194664001" value="GoToTypeErrorGroup" />
<<<<<<< HEAD
      <property name="virtualPackage" nameId="tpck.1193676396447" value="Actions" />
      <property name="caption" nameId="tp4k.1204991940915" value="Go to Rule Which Caused Error" />
=======
      <property name="caption" nameId="tp4k.1204991940915" value="Go to Rule Which Caused Error" />
      <property name="virtualPackage" nameId="tpck.1193676396447" value="Actions" />
>>>>>>> 026c9180
      <property name="isPopup" nameId="tp4k.1213283637680" value="true" />
    </node>
    <node type="tp4k.KeymapChangesDeclaration" typeId="tp4k.1562714432501166197" id="5487985028841909059">
      <property name="keymap" nameId="tp4k.1562714432501166281" value="$default" />
      <property name="name" nameId="tpck.1169194664001" value="Default" />
    </node>
    <node type="tp4k.ActionGroupDeclaration" typeId="tp4k.1203087890642" id="5487985028841908585">
      <property name="mnemonic" nameId="tp4k.1205160812895" value="T" />
      <property name="name" nameId="tpck.1169194664001" value="TypesystemActions" />
      <property name="caption" nameId="tp4k.1204991940915" value="Type System" />
    </node>
    <node type="tgbt.StandalonePluginDescriptor" typeId="tgbt.7520713872864775836" id="7162597690967702203" />
  </roots>
  <root id="5181507218630412169">
    <node role="executeFunction" roleId="tp4k.1203083461638" type="tp4k.ExecuteBlock" typeId="tp4k.1203083511112" id="5181507218630412170">
      <node role="body" roleId="tpee.1137022507850" type="tpee.StatementList" typeId="tpee.1068580123136" id="5181507218630412171">
        <node role="statement" roleId="tpee.1068581517665" type="tpee.LocalVariableDeclarationStatement" typeId="tpee.1068581242864" id="5181507218630412172">
          <node role="localVariableDeclaration" roleId="tpee.1068581242865" type="tpee.LocalVariableDeclaration" typeId="tpee.1068581242863" id="5181507218630412173">
            <property name="name" nameId="tpck.1169194664001" value="query" />
            <node role="type" roleId="tpee.5680397130376446158" type="tpee.ClassifierType" typeId="tpee.1107535904670" id="5181507218630412174">
              <link role="classifier" roleId="tpee.1107535924139" targetNodeId="5fm0.~SearchQuery" resolveInfo="SearchQuery" />
            </node>
          </node>
        </node>
        <node role="statement" roleId="tpee.1068581517665" type="tpee.LocalVariableDeclarationStatement" typeId="tpee.1068581242864" id="5181507218630412175">
          <node role="localVariableDeclaration" roleId="tpee.1068581242865" type="tpee.LocalVariableDeclaration" typeId="tpee.1068581242863" id="5181507218630412176">
            <property name="name" nameId="tpck.1169194664001" value="provider" />
            <node role="type" roleId="tpee.5680397130376446158" type="tpee.ClassifierType" typeId="tpee.1107535904670" id="5181507218630412177">
              <link role="classifier" roleId="tpee.1107535924139" targetNodeId="5fm0.~IResultProvider" resolveInfo="IResultProvider" />
            </node>
          </node>
        </node>
        <node role="statement" roleId="tpee.1068581517665" type="qff7.ExecuteLightweightCommandStatement" typeId="qff7.8974276187400348181" id="5181507218630412178">
          <node role="commandClosureLiteral" roleId="qff7.8974276187400348171" type="qff7.CommandClosureLiteral" typeId="qff7.8974276187400348173" id="5181507218630412179">
            <node role="body" roleId="tp2c.1199569916463" type="tpee.StatementList" typeId="tpee.1068580123136" id="5181507218630412180">
              <node role="statement" roleId="tpee.1068581517665" type="tpee.ExpressionStatement" typeId="tpee.1068580123155" id="5181507218630412181">
                <node role="expression" roleId="tpee.1068580123156" type="tpee.AssignmentExpression" typeId="tpee.1068498886294" id="5181507218630412182">
                  <node role="lValue" roleId="tpee.1068498886295" type="tpee.LocalVariableReference" typeId="tpee.1068581242866" id="5181507218630412183">
                    <link role="variableDeclaration" roleId="tpee.1068581517664" targetNodeId="5181507218630412173" resolveInfo="query" />
                  </node>
                  <node role="rValue" roleId="tpee.1068498886297" type="tpee.GenericNewExpression" typeId="tpee.1145552977093" id="5181507218630412184">
                    <node role="creator" roleId="tpee.1145553007750" type="tpee.ClassCreator" typeId="tpee.1212685548494" id="5181507218630412185">
                      <link role="baseMethodDeclaration" roleId="tpee.1068499141037" targetNodeId="5fm0.~SearchQuery%d&lt;init&gt;(org%djetbrains%dmps%dopenapi%dmodel%dSNode,jetbrains%dmps%dsmodel%dIScope)" resolveInfo="SearchQuery" />
                      <node role="actualArgument" roleId="tpee.1068499141038" type="tpee.DotExpression" typeId="tpee.1197027756228" id="5181507218630412186">
                        <node role="operand" roleId="tpee.1197027771414" type="tp4f.ThisClassifierExpression" typeId="tp4f.1205752633985" id="5181507218630412187" />
                        <node role="operation" roleId="tpee.1197027833540" type="tp4k.ActionParameterReferenceOperation" typeId="tp4k.1206092561075" id="5181507218630412188">
                          <link role="member" roleId="tp4f.1205756909548" targetNodeId="5181507218630412217" resolveInfo="node" />
                        </node>
                      </node>
                      <node role="actualArgument" roleId="tpee.1068499141038" type="tpee.DotExpression" typeId="tpee.1197027756228" id="5181507218630412189">
                        <node role="operand" roleId="tpee.1197027771414" type="tpee.DotExpression" typeId="tpee.1197027756228" id="5181507218630412190">
                          <node role="operand" roleId="tpee.1197027771414" type="tp4f.ThisClassifierExpression" typeId="tp4f.1205752633985" id="5181507218630412191" />
                          <node role="operation" roleId="tpee.1197027833540" type="tp4k.ActionDataParameterReferenceOperation" typeId="tp4k.1217252428768" id="5181507218630412192">
                            <link role="member" roleId="tp4f.1205756909548" targetNodeId="5181507218630412215" resolveInfo="operationContext" />
                          </node>
                        </node>
                        <node role="operation" roleId="tpee.1197027833540" type="tpee.InstanceMethodCallOperation" typeId="tpee.1202948039474" id="5181507218630412193">
                          <link role="baseMethodDeclaration" roleId="tpee.1068499141037" targetNodeId="cu2c.~IOperationContext%dgetScope()%cjetbrains%dmps%dsmodel%dIScope" resolveInfo="getScope" />
                        </node>
                      </node>
                    </node>
                  </node>
                </node>
              </node>
              <node role="statement" roleId="tpee.1068581517665" type="tpee.ExpressionStatement" typeId="tpee.1068580123155" id="5181507218630412194">
                <node role="expression" roleId="tpee.1068580123156" type="tpee.AssignmentExpression" typeId="tpee.1068498886294" id="5181507218630412195">
                  <node role="rValue" roleId="tpee.1068498886297" type="tpee.StaticMethodCall" typeId="tpee.1081236700937" id="5181507218630412196">
                    <link role="baseMethodDeclaration" roleId="tpee.1068499141037" targetNodeId="g9ly.~FindUtils%dmakeProvider(jetbrains%dmps%dide%dfindusages%dfindalgorithm%dfinders%dIFinder%d%d%d)%cjetbrains%dmps%dide%dfindusages%dmodel%dIResultProvider" resolveInfo="makeProvider" />
                    <link role="classConcept" roleId="tpee.1144433194310" targetNodeId="g9ly.~FindUtils" resolveInfo="FindUtils" />
                    <node role="actualArgument" roleId="tpee.1068499141038" type="tpee.GenericNewExpression" typeId="tpee.1145552977093" id="5181507218630412197">
                      <node role="creator" roleId="tpee.1145553007750" type="tpee.ClassCreator" typeId="tpee.1212685548494" id="5181507218630412198">
                        <link role="baseMethodDeclaration" roleId="tpee.1068499141037" targetNodeId="7kbf.~AffectingRulesFinder%d&lt;init&gt;()" resolveInfo="AffectingRulesFinder" />
                      </node>
                    </node>
                  </node>
                  <node role="lValue" roleId="tpee.1068498886295" type="tpee.LocalVariableReference" typeId="tpee.1068581242866" id="5181507218630412199">
                    <link role="variableDeclaration" roleId="tpee.1068581517664" targetNodeId="5181507218630412176" resolveInfo="provider" />
                  </node>
                </node>
              </node>
            </node>
          </node>
        </node>
        <node role="statement" roleId="tpee.1068581517665" type="tpee.ExpressionStatement" typeId="tpee.1068580123155" id="5181507218630412200">
          <node role="expression" roleId="tpee.1068580123156" type="tpee.DotExpression" typeId="tpee.1197027756228" id="5181507218630412201">
            <node role="operand" roleId="tpee.1197027771414" type="tpee.DotExpression" typeId="tpee.1197027756228" id="5181507218630412202">
              <node role="operand" roleId="tpee.1197027771414" type="tpee.DotExpression" typeId="tpee.1197027756228" id="5181507218630412203">
                <node role="operand" roleId="tpee.1197027771414" type="tp4f.ThisClassifierExpression" typeId="tp4f.1205752633985" id="5181507218630412204" />
                <node role="operation" roleId="tpee.1197027833540" type="tp4k.ActionDataParameterReferenceOperation" typeId="tp4k.1217252428768" id="5181507218630412205">
                  <link role="member" roleId="tp4f.1205756909548" targetNodeId="5181507218630412215" resolveInfo="operationContext" />
                </node>
              </node>
              <node role="operation" roleId="tpee.1197027833540" type="tpee.InstanceMethodCallOperation" typeId="tpee.1202948039474" id="5181507218630412206">
                <link role="baseMethodDeclaration" roleId="tpee.1068499141037" targetNodeId="cu2c.~IOperationContext%dgetComponent(java%dlang%dClass)%cjava%dlang%dObject" resolveInfo="getComponent" />
                <node role="actualArgument" roleId="tpee.1068499141038" type="tpee.ClassifierClassExpression" typeId="tpee.1116615150612" id="5181507218630412207">
                  <link role="classifier" roleId="tpee.1116615189566" targetNodeId="ogel.~UsagesViewTool" resolveInfo="UsagesViewTool" />
                </node>
              </node>
            </node>
            <node role="operation" roleId="tpee.1197027833540" type="tpee.InstanceMethodCallOperation" typeId="tpee.1202948039474" id="5181507218630412208">
              <link role="baseMethodDeclaration" roleId="tpee.1068499141037" targetNodeId="ogel.~UsagesViewTool%dfindUsages(jetbrains%dmps%dide%dfindusages%dmodel%dIResultProvider,jetbrains%dmps%dide%dfindusages%dmodel%dSearchQuery,boolean,boolean,boolean,java%dlang%dString)%cvoid" resolveInfo="findUsages" />
              <node role="actualArgument" roleId="tpee.1068499141038" type="tpee.LocalVariableReference" typeId="tpee.1068581242866" id="5181507218630412209">
                <link role="variableDeclaration" roleId="tpee.1068581517664" targetNodeId="5181507218630412176" resolveInfo="provider" />
              </node>
              <node role="actualArgument" roleId="tpee.1068499141038" type="tpee.LocalVariableReference" typeId="tpee.1068581242866" id="5181507218630412210">
                <link role="variableDeclaration" roleId="tpee.1068581517664" targetNodeId="5181507218630412173" resolveInfo="query" />
              </node>
              <node role="actualArgument" roleId="tpee.1068499141038" type="tpee.BooleanConstant" typeId="tpee.1068580123137" id="5181507218630412211">
                <property name="value" nameId="tpee.1068580123138" value="false" />
              </node>
              <node role="actualArgument" roleId="tpee.1068499141038" type="tpee.BooleanConstant" typeId="tpee.1068580123137" id="5181507218630412212">
                <property name="value" nameId="tpee.1068580123138" value="true" />
              </node>
              <node role="actualArgument" roleId="tpee.1068499141038" type="tpee.BooleanConstant" typeId="tpee.1068580123137" id="5181507218630412213">
                <property name="value" nameId="tpee.1068580123138" value="false" />
              </node>
              <node role="actualArgument" roleId="tpee.1068499141038" type="tpee.StringLiteral" typeId="tpee.1070475926800" id="5181507218630412214">
                <property name="value" nameId="tpee.1070475926801" value="no rules found" />
              </node>
            </node>
          </node>
        </node>
      </node>
    </node>
    <node role="parameter" roleId="tp4k.1217413222820" type="tp4k.ActionDataParameterDeclaration" typeId="tp4k.1217252042208" id="5181507218630412215">
      <property name="name" nameId="tpck.1169194664001" value="operationContext" />
      <link role="key" roleId="tp4k.1217252646389" targetNodeId="5xh9.~MPSCommonDataKeys%dOPERATION_CONTEXT" resolveInfo="OPERATION_CONTEXT" />
      <node role="condition" roleId="tp4k.5538333046911298738" type="tp4k.RequiredCondition" typeId="tp4k.5538333046911348654" id="5181507218630412216" />
    </node>
    <node role="parameter" roleId="tp4k.1217413222820" type="tp4k.ActionParameterDeclaration" typeId="tp4k.1205679047295" id="5181507218630412217">
      <property name="name" nameId="tpck.1169194664001" value="node" />
      <node role="visibility" roleId="tpee.1178549979242" type="tpee.PublicVisibility" typeId="tpee.1146644602865" id="5181507218630412218" />
      <node role="type" roleId="tpee.5680397130376446158" type="tp25.SNodeType" typeId="tp25.1138055754698" id="5181507218630412219" />
      <node role="condition" roleId="tp4k.5538333046911298738" type="tp4k.RequiredCondition" typeId="tp4k.5538333046911348654" id="5181507218630412220" />
    </node>
  </root>
  <root id="5181507218630412221">
    <node role="parameter" roleId="tp4k.1217413222820" type="tp4k.ActionDataParameterDeclaration" typeId="tp4k.1217252042208" id="5181507218630412222">
      <property name="name" nameId="tpck.1169194664001" value="context" />
      <link role="key" roleId="tp4k.1217252646389" targetNodeId="5xh9.~MPSCommonDataKeys%dOPERATION_CONTEXT" resolveInfo="OPERATION_CONTEXT" />
      <node role="condition" roleId="tp4k.5538333046911298738" type="tp4k.RequiredCondition" typeId="tp4k.5538333046911348654" id="5181507218630412223" />
    </node>
    <node role="parameter" roleId="tp4k.1217413222820" type="tp4k.ActionDataParameterDeclaration" typeId="tp4k.1217252042208" id="5181507218630412224">
      <property name="name" nameId="tpck.1169194664001" value="frame" />
      <link role="key" roleId="tp4k.1217252646389" targetNodeId="5xh9.~MPSCommonDataKeys%dFRAME" resolveInfo="FRAME" />
      <node role="condition" roleId="tp4k.5538333046911298738" type="tp4k.RequiredCondition" typeId="tp4k.5538333046911348654" id="5181507218630412225" />
    </node>
    <node role="parameter" roleId="tp4k.1217413222820" type="tp4k.ActionDataParameterDeclaration" typeId="tp4k.1217252042208" id="5181507218630412226">
      <property name="name" nameId="tpck.1169194664001" value="node" />
      <link role="key" roleId="tp4k.1217252646389" targetNodeId="5xh9.~MPSCommonDataKeys%dNODE" resolveInfo="NODE" />
      <node role="condition" roleId="tp4k.5538333046911298738" type="tp4k.RequiredCondition" typeId="tp4k.5538333046911348654" id="5181507218630412227" />
    </node>
    <node role="executeFunction" roleId="tp4k.1203083461638" type="tp4k.ExecuteBlock" typeId="tp4k.1203083511112" id="5181507218630412228">
      <node role="body" roleId="tpee.1137022507850" type="tpee.StatementList" typeId="tpee.1068580123136" id="5181507218630412229">
        <node role="statement" roleId="tpee.1068581517665" type="tpee.LocalVariableDeclarationStatement" typeId="tpee.1068581242864" id="5181507218630412230">
          <node role="localVariableDeclaration" roleId="tpee.1068581242865" type="tpee.LocalVariableDeclaration" typeId="tpee.1068581242863" id="5181507218630412231">
            <property name="name" nameId="tpck.1169194664001" value="type" />
            <node role="type" roleId="tpee.5680397130376446158" type="tpee.ClassifierType" typeId="tpee.1107535904670" id="5181507218630412232">
              <link role="classifier" roleId="tpee.1107535924139" targetNodeId="ec5l.~SNode" resolveInfo="SNode" />
            </node>
          </node>
        </node>
        <node role="statement" roleId="tpee.1068581517665" type="qff7.ExecuteLightweightCommandStatement" typeId="qff7.8974276187400348181" id="5181507218630412233">
          <node role="commandClosureLiteral" roleId="qff7.8974276187400348171" type="qff7.CommandClosureLiteral" typeId="qff7.8974276187400348173" id="5181507218630412234">
            <node role="body" roleId="tp2c.1199569916463" type="tpee.StatementList" typeId="tpee.1068580123136" id="5181507218630412235">
              <node role="statement" roleId="tpee.1068581517665" type="tpee.ExpressionStatement" typeId="tpee.1068580123155" id="5181507218630412236">
                <node role="expression" roleId="tpee.1068580123156" type="tpee.AssignmentExpression" typeId="tpee.1068498886294" id="5181507218630412237">
                  <node role="rValue" roleId="tpee.1068498886297" type="tpee.DotExpression" typeId="tpee.1197027756228" id="5181507218630412238">
                    <node role="operand" roleId="tpee.1197027771414" type="tpee.StaticMethodCall" typeId="tpee.1081236700937" id="5181507218630412239">
                      <link role="baseMethodDeclaration" roleId="tpee.1068499141037" targetNodeId="ua2a.~TypeChecker%dgetInstance()%cjetbrains%dmps%dtypesystem%dinference%dTypeChecker" resolveInfo="getInstance" />
                      <link role="classConcept" roleId="tpee.1144433194310" targetNodeId="ua2a.~TypeChecker" resolveInfo="TypeChecker" />
                    </node>
                    <node role="operation" roleId="tpee.1197027833540" type="tpee.InstanceMethodCallOperation" typeId="tpee.1202948039474" id="5181507218630412240">
                      <link role="baseMethodDeclaration" roleId="tpee.1068499141037" targetNodeId="ua2a.~TypeChecker%dgetInferredTypeOf(org%djetbrains%dmps%dopenapi%dmodel%dSNode)%corg%djetbrains%dmps%dopenapi%dmodel%dSNode" resolveInfo="getInferredTypeOf" />
                      <node role="actualArgument" roleId="tpee.1068499141038" type="tpee.DotExpression" typeId="tpee.1197027756228" id="5181507218630412241">
                        <node role="operand" roleId="tpee.1197027771414" type="tp4f.ThisClassifierExpression" typeId="tp4f.1205752633985" id="5181507218630412242" />
                        <node role="operation" roleId="tpee.1197027833540" type="tp4k.ActionDataParameterReferenceOperation" typeId="tp4k.1217252428768" id="5181507218630412243">
                          <link role="member" roleId="tp4f.1205756909548" targetNodeId="5181507218630412226" resolveInfo="node" />
                        </node>
                      </node>
                    </node>
                  </node>
                  <node role="lValue" roleId="tpee.1068498886295" type="tpee.LocalVariableReference" typeId="tpee.1068581242866" id="5181507218630412244">
                    <link role="variableDeclaration" roleId="tpee.1068581517664" targetNodeId="5181507218630412231" resolveInfo="type" />
                  </node>
                </node>
              </node>
            </node>
          </node>
        </node>
        <node role="statement" roleId="tpee.1068581517665" type="tpee.IfStatement" typeId="tpee.1068580123159" id="5181507218630412245">
          <node role="ifTrue" roleId="tpee.1068580123161" type="tpee.StatementList" typeId="tpee.1068580123136" id="5181507218630412246">
            <node role="statement" roleId="tpee.1068581517665" type="tpee.ExpressionStatement" typeId="tpee.1068580123155" id="5181507218630412247">
              <node role="expression" roleId="tpee.1068580123156" type="tpee.StaticMethodCall" typeId="tpee.1081236700937" id="5181507218630412248">
                <link role="baseMethodDeclaration" roleId="tpee.1068499141037" targetNodeId="dbrf.~JOptionPane%dshowMessageDialog(java%dawt%dComponent,java%dlang%dObject)%cvoid" resolveInfo="showMessageDialog" />
                <link role="classConcept" roleId="tpee.1144433194310" targetNodeId="dbrf.~JOptionPane" resolveInfo="JOptionPane" />
                <node role="actualArgument" roleId="tpee.1068499141038" type="tpee.DotExpression" typeId="tpee.1197027756228" id="5181507218630412249">
                  <node role="operand" roleId="tpee.1197027771414" type="tp4f.ThisClassifierExpression" typeId="tp4f.1205752633985" id="5181507218630412250" />
                  <node role="operation" roleId="tpee.1197027833540" type="tp4k.ActionDataParameterReferenceOperation" typeId="tp4k.1217252428768" id="5181507218630412251">
                    <link role="member" roleId="tp4f.1205756909548" targetNodeId="5181507218630412224" resolveInfo="frame" />
                  </node>
                </node>
                <node role="actualArgument" roleId="tpee.1068499141038" type="tpee.StringLiteral" typeId="tpee.1070475926800" id="5181507218630412252">
                  <property name="value" nameId="tpee.1070475926801" value="no type" />
                </node>
              </node>
            </node>
            <node role="statement" roleId="tpee.1068581517665" type="tpee.ReturnStatement" typeId="tpee.1068581242878" id="5181507218630412253" />
          </node>
          <node role="condition" roleId="tpee.1068580123160" type="tpee.EqualsExpression" typeId="tpee.1068580123152" id="5181507218630412254">
            <node role="rightExpression" roleId="tpee.1081773367579" type="tpee.NullLiteral" typeId="tpee.1070534058343" id="5181507218630412255" />
            <node role="leftExpression" roleId="tpee.1081773367580" type="tpee.LocalVariableReference" typeId="tpee.1068581242866" id="5181507218630412256">
              <link role="variableDeclaration" roleId="tpee.1068581517664" targetNodeId="5181507218630412231" resolveInfo="type" />
            </node>
          </node>
        </node>
        <node role="statement" roleId="tpee.1068581517665" type="tpee.LocalVariableDeclarationStatement" typeId="tpee.1068581242864" id="5181507218630412257">
          <node role="localVariableDeclaration" roleId="tpee.1068581242865" type="tpee.LocalVariableDeclaration" typeId="tpee.1068581242863" id="5181507218630412258">
            <property name="name" nameId="tpck.1169194664001" value="dialog" />
            <node role="type" roleId="tpee.5680397130376446158" type="tpee.ClassifierType" typeId="tpee.1107535904670" id="5181507218630412259">
              <link role="classifier" roleId="tpee.1107535924139" targetNodeId="7kbf.~MyBaseNodeDialog" resolveInfo="MyBaseNodeDialog" />
            </node>
          </node>
        </node>
        <node role="statement" roleId="tpee.1068581517665" type="tpee.ExpressionStatement" typeId="tpee.1068580123155" id="5181507218630412260">
          <node role="expression" roleId="tpee.1068580123156" type="tpee.AssignmentExpression" typeId="tpee.1068498886294" id="5181507218630412261">
            <node role="rValue" roleId="tpee.1068498886297" type="tpee.GenericNewExpression" typeId="tpee.1145552977093" id="5181507218630412262">
              <node role="creator" roleId="tpee.1145553007750" type="tpee.ClassCreator" typeId="tpee.1212685548494" id="5181507218630412263">
                <link role="baseMethodDeclaration" roleId="tpee.1068499141037" targetNodeId="7kbf.~MyBaseNodeDialog%d&lt;init&gt;(jetbrains%dmps%dsmodel%dIOperationContext,org%djetbrains%dmps%dopenapi%dmodel%dSNode,org%djetbrains%dmps%dopenapi%dmodel%dSNode,jetbrains%dmps%derrors%dIErrorReporter)" resolveInfo="MyBaseNodeDialog" />
                <node role="actualArgument" roleId="tpee.1068499141038" type="tpee.DotExpression" typeId="tpee.1197027756228" id="5181507218630412264">
                  <node role="operand" roleId="tpee.1197027771414" type="tp4f.ThisClassifierExpression" typeId="tp4f.1205752633985" id="5181507218630412265" />
                  <node role="operation" roleId="tpee.1197027833540" type="tp4k.ActionDataParameterReferenceOperation" typeId="tp4k.1217252428768" id="5181507218630412266">
                    <link role="member" roleId="tp4f.1205756909548" targetNodeId="5181507218630412222" resolveInfo="context" />
                  </node>
                </node>
                <node role="actualArgument" roleId="tpee.1068499141038" type="tpee.DotExpression" typeId="tpee.1197027756228" id="5181507218630412267">
                  <node role="operand" roleId="tpee.1197027771414" type="tp4f.ThisClassifierExpression" typeId="tp4f.1205752633985" id="5181507218630412268" />
                  <node role="operation" roleId="tpee.1197027833540" type="tp4k.ActionDataParameterReferenceOperation" typeId="tp4k.1217252428768" id="5181507218630412269">
                    <link role="member" roleId="tp4f.1205756909548" targetNodeId="5181507218630412226" resolveInfo="node" />
                  </node>
                </node>
                <node role="actualArgument" roleId="tpee.1068499141038" type="tpee.LocalVariableReference" typeId="tpee.1068581242866" id="5181507218630412270">
                  <link role="variableDeclaration" roleId="tpee.1068581517664" targetNodeId="5181507218630412231" resolveInfo="type" />
                </node>
                <node role="actualArgument" roleId="tpee.1068499141038" type="tpee.NullLiteral" typeId="tpee.1070534058343" id="5181507218630412271" />
              </node>
            </node>
            <node role="lValue" roleId="tpee.1068498886295" type="tpee.LocalVariableReference" typeId="tpee.1068581242866" id="5181507218630412272">
              <link role="variableDeclaration" roleId="tpee.1068581517664" targetNodeId="5181507218630412258" resolveInfo="dialog" />
            </node>
          </node>
        </node>
        <node role="statement" roleId="tpee.1068581517665" type="tpee.ExpressionStatement" typeId="tpee.1068580123155" id="5181507218630412273">
          <node role="expression" roleId="tpee.1068580123156" type="tpee.DotExpression" typeId="tpee.1197027756228" id="5181507218630412274">
            <node role="operand" roleId="tpee.1197027771414" type="tpee.LocalVariableReference" typeId="tpee.1068581242866" id="5181507218630412275">
              <link role="variableDeclaration" roleId="tpee.1068581517664" targetNodeId="5181507218630412258" resolveInfo="dialog" />
            </node>
            <node role="operation" roleId="tpee.1197027833540" type="tpee.InstanceMethodCallOperation" typeId="tpee.1202948039474" id="5181507218630412276">
              <link role="baseMethodDeclaration" roleId="tpee.1068499141037" targetNodeId="7kbf.~BaseNodeDialog%dshow()%cvoid" resolveInfo="show" />
            </node>
          </node>
        </node>
      </node>
    </node>
  </root>
  <root id="5181507218630412277">
    <node role="parameter" roleId="tp4k.1217413222820" type="tp4k.ActionDataParameterDeclaration" typeId="tp4k.1217252042208" id="5181507218630412278">
      <property name="name" nameId="tpck.1169194664001" value="context" />
      <link role="key" roleId="tp4k.1217252646389" targetNodeId="5xh9.~MPSCommonDataKeys%dOPERATION_CONTEXT" resolveInfo="OPERATION_CONTEXT" />
      <node role="condition" roleId="tp4k.5538333046911298738" type="tp4k.RequiredCondition" typeId="tp4k.5538333046911348654" id="5181507218630412279" />
    </node>
    <node role="parameter" roleId="tp4k.1217413222820" type="tp4k.ActionDataParameterDeclaration" typeId="tp4k.1217252042208" id="5181507218630412280">
      <property name="name" nameId="tpck.1169194664001" value="frame" />
      <link role="key" roleId="tp4k.1217252646389" targetNodeId="5xh9.~MPSCommonDataKeys%dFRAME" resolveInfo="FRAME" />
      <node role="condition" roleId="tp4k.5538333046911298738" type="tp4k.RequiredCondition" typeId="tp4k.5538333046911348654" id="5181507218630412281" />
    </node>
    <node role="parameter" roleId="tp4k.1217413222820" type="tp4k.ActionDataParameterDeclaration" typeId="tp4k.1217252042208" id="5181507218630412282">
      <property name="name" nameId="tpck.1169194664001" value="node" />
      <link role="key" roleId="tp4k.1217252646389" targetNodeId="5xh9.~MPSCommonDataKeys%dNODE" resolveInfo="NODE" />
      <node role="condition" roleId="tp4k.5538333046911298738" type="tp4k.RequiredCondition" typeId="tp4k.5538333046911348654" id="5181507218630412283" />
    </node>
    <node role="executeFunction" roleId="tp4k.1203083461638" type="tp4k.ExecuteBlock" typeId="tp4k.1203083511112" id="5181507218630412284">
      <node role="body" roleId="tpee.1137022507850" type="tpee.StatementList" typeId="tpee.1068580123136" id="5181507218630412285">
        <node role="statement" roleId="tpee.1068581517665" type="tpee.LocalVariableDeclarationStatement" typeId="tpee.1068581242864" id="5181507218630412286">
          <node role="localVariableDeclaration" roleId="tpee.1068581242865" type="tpee.LocalVariableDeclaration" typeId="tpee.1068581242863" id="5181507218630412287">
            <property name="name" nameId="tpck.1169194664001" value="type" />
            <node role="type" roleId="tpee.5680397130376446158" type="tpee.ClassifierType" typeId="tpee.1107535904670" id="5181507218630412288">
              <link role="classifier" roleId="tpee.1107535924139" targetNodeId="ec5l.~SNode" resolveInfo="SNode" />
            </node>
          </node>
        </node>
        <node role="statement" roleId="tpee.1068581517665" type="qff7.ExecuteLightweightCommandStatement" typeId="qff7.8974276187400348181" id="5181507218630412289">
          <node role="commandClosureLiteral" roleId="qff7.8974276187400348171" type="qff7.CommandClosureLiteral" typeId="qff7.8974276187400348173" id="5181507218630412290">
            <node role="body" roleId="tp2c.1199569916463" type="tpee.StatementList" typeId="tpee.1068580123136" id="5181507218630412291">
              <node role="statement" roleId="tpee.1068581517665" type="tpee.ExpressionStatement" typeId="tpee.1068580123155" id="5181507218630412292">
                <node role="expression" roleId="tpee.1068580123156" type="tpee.AssignmentExpression" typeId="tpee.1068498886294" id="5181507218630412293">
                  <node role="rValue" roleId="tpee.1068498886297" type="tpee.DotExpression" typeId="tpee.1197027756228" id="5181507218630412294">
                    <node role="operand" roleId="tpee.1197027771414" type="tpee.DotExpression" typeId="tpee.1197027756228" id="5181507218630412295">
                      <node role="operand" roleId="tpee.1197027771414" type="tpee.StaticMethodCall" typeId="tpee.1081236700937" id="5181507218630412296">
                        <link role="baseMethodDeclaration" roleId="tpee.1068499141037" targetNodeId="ua2a.~TypeChecker%dgetInstance()%cjetbrains%dmps%dtypesystem%dinference%dTypeChecker" resolveInfo="getInstance" />
                        <link role="classConcept" roleId="tpee.1144433194310" targetNodeId="ua2a.~TypeChecker" resolveInfo="TypeChecker" />
                      </node>
                      <node role="operation" roleId="tpee.1197027833540" type="tpee.InstanceMethodCallOperation" typeId="tpee.1202948039474" id="5181507218630412297">
                        <link role="baseMethodDeclaration" roleId="tpee.1068499141037" targetNodeId="ua2a.~TypeChecker%dgetInequalitiesForHole(org%djetbrains%dmps%dopenapi%dmodel%dSNode,boolean)%cjetbrains%dmps%dtypesystem%dinference%dInequalitySystem" resolveInfo="getInequalitiesForHole" />
                        <node role="actualArgument" roleId="tpee.1068499141038" type="tpee.DotExpression" typeId="tpee.1197027756228" id="5181507218630412298">
                          <node role="operand" roleId="tpee.1197027771414" type="tp4f.ThisClassifierExpression" typeId="tp4f.1205752633985" id="5181507218630412299" />
                          <node role="operation" roleId="tpee.1197027833540" type="tp4k.ActionDataParameterReferenceOperation" typeId="tp4k.1217252428768" id="5181507218630412300">
                            <link role="member" roleId="tp4f.1205756909548" targetNodeId="5181507218630412282" resolveInfo="node" />
                          </node>
                        </node>
                        <node role="actualArgument" roleId="tpee.1068499141038" type="tpee.BooleanConstant" typeId="tpee.1068580123137" id="5181507218630412301">
                          <property name="value" nameId="tpee.1068580123138" value="false" />
                        </node>
                      </node>
                    </node>
                    <node role="operation" roleId="tpee.1197027833540" type="tpee.InstanceMethodCallOperation" typeId="tpee.1202948039474" id="5181507218630412302">
                      <link role="baseMethodDeclaration" roleId="tpee.1068499141037" targetNodeId="ua2a.~InequalitySystem%dgetExpectedType()%corg%djetbrains%dmps%dopenapi%dmodel%dSNode" resolveInfo="getExpectedType" />
                    </node>
                  </node>
                  <node role="lValue" roleId="tpee.1068498886295" type="tpee.LocalVariableReference" typeId="tpee.1068581242866" id="5181507218630412303">
                    <link role="variableDeclaration" roleId="tpee.1068581517664" targetNodeId="5181507218630412287" resolveInfo="type" />
                  </node>
                </node>
              </node>
            </node>
          </node>
        </node>
        <node role="statement" roleId="tpee.1068581517665" type="tpee.IfStatement" typeId="tpee.1068580123159" id="5181507218630412304">
          <node role="ifTrue" roleId="tpee.1068580123161" type="tpee.StatementList" typeId="tpee.1068580123136" id="5181507218630412305">
            <node role="statement" roleId="tpee.1068581517665" type="tpee.ExpressionStatement" typeId="tpee.1068580123155" id="5181507218630412306">
              <node role="expression" roleId="tpee.1068580123156" type="tpee.StaticMethodCall" typeId="tpee.1081236700937" id="5181507218630412307">
                <link role="baseMethodDeclaration" roleId="tpee.1068499141037" targetNodeId="dbrf.~JOptionPane%dshowMessageDialog(java%dawt%dComponent,java%dlang%dObject)%cvoid" resolveInfo="showMessageDialog" />
                <link role="classConcept" roleId="tpee.1144433194310" targetNodeId="dbrf.~JOptionPane" resolveInfo="JOptionPane" />
                <node role="actualArgument" roleId="tpee.1068499141038" type="tpee.DotExpression" typeId="tpee.1197027756228" id="5181507218630412308">
                  <node role="operand" roleId="tpee.1197027771414" type="tp4f.ThisClassifierExpression" typeId="tp4f.1205752633985" id="5181507218630412309" />
                  <node role="operation" roleId="tpee.1197027833540" type="tp4k.ActionDataParameterReferenceOperation" typeId="tp4k.1217252428768" id="5181507218630412310">
                    <link role="member" roleId="tp4f.1205756909548" targetNodeId="5181507218630412280" resolveInfo="frame" />
                  </node>
                </node>
                <node role="actualArgument" roleId="tpee.1068499141038" type="tpee.StringLiteral" typeId="tpee.1070475926800" id="5181507218630412311">
                  <property name="value" nameId="tpee.1070475926801" value="no expected type" />
                </node>
              </node>
            </node>
            <node role="statement" roleId="tpee.1068581517665" type="tpee.ReturnStatement" typeId="tpee.1068581242878" id="5181507218630412312" />
          </node>
          <node role="condition" roleId="tpee.1068580123160" type="tpee.EqualsExpression" typeId="tpee.1068580123152" id="5181507218630412313">
            <node role="rightExpression" roleId="tpee.1081773367579" type="tpee.NullLiteral" typeId="tpee.1070534058343" id="5181507218630412314" />
            <node role="leftExpression" roleId="tpee.1081773367580" type="tpee.LocalVariableReference" typeId="tpee.1068581242866" id="5181507218630412315">
              <link role="variableDeclaration" roleId="tpee.1068581517664" targetNodeId="5181507218630412287" resolveInfo="type" />
            </node>
          </node>
        </node>
        <node role="statement" roleId="tpee.1068581517665" type="tpee.LocalVariableDeclarationStatement" typeId="tpee.1068581242864" id="5181507218630412316">
          <node role="localVariableDeclaration" roleId="tpee.1068581242865" type="tpee.LocalVariableDeclaration" typeId="tpee.1068581242863" id="5181507218630412317">
            <property name="name" nameId="tpck.1169194664001" value="dialog" />
            <node role="type" roleId="tpee.5680397130376446158" type="tpee.ClassifierType" typeId="tpee.1107535904670" id="5181507218630412318">
              <link role="classifier" roleId="tpee.1107535924139" targetNodeId="7kbf.~MyBaseNodeDialog" resolveInfo="MyBaseNodeDialog" />
            </node>
          </node>
        </node>
        <node role="statement" roleId="tpee.1068581517665" type="tpee.ExpressionStatement" typeId="tpee.1068580123155" id="5181507218630412319">
          <node role="expression" roleId="tpee.1068580123156" type="tpee.AssignmentExpression" typeId="tpee.1068498886294" id="5181507218630412320">
            <node role="rValue" roleId="tpee.1068498886297" type="tpee.GenericNewExpression" typeId="tpee.1145552977093" id="5181507218630412321">
              <node role="creator" roleId="tpee.1145553007750" type="tpee.ClassCreator" typeId="tpee.1212685548494" id="5181507218630412322">
                <link role="baseMethodDeclaration" roleId="tpee.1068499141037" targetNodeId="7kbf.~MyBaseNodeDialog%d&lt;init&gt;(jetbrains%dmps%dsmodel%dIOperationContext,org%djetbrains%dmps%dopenapi%dmodel%dSNode,org%djetbrains%dmps%dopenapi%dmodel%dSNode,jetbrains%dmps%derrors%dIErrorReporter)" resolveInfo="MyBaseNodeDialog" />
                <node role="actualArgument" roleId="tpee.1068499141038" type="tpee.DotExpression" typeId="tpee.1197027756228" id="5181507218630412323">
                  <node role="operand" roleId="tpee.1197027771414" type="tp4f.ThisClassifierExpression" typeId="tp4f.1205752633985" id="5181507218630412324" />
                  <node role="operation" roleId="tpee.1197027833540" type="tp4k.ActionDataParameterReferenceOperation" typeId="tp4k.1217252428768" id="5181507218630412325">
                    <link role="member" roleId="tp4f.1205756909548" targetNodeId="5181507218630412278" resolveInfo="context" />
                  </node>
                </node>
                <node role="actualArgument" roleId="tpee.1068499141038" type="tpee.DotExpression" typeId="tpee.1197027756228" id="5181507218630412326">
                  <node role="operand" roleId="tpee.1197027771414" type="tp4f.ThisClassifierExpression" typeId="tp4f.1205752633985" id="5181507218630412327" />
                  <node role="operation" roleId="tpee.1197027833540" type="tp4k.ActionDataParameterReferenceOperation" typeId="tp4k.1217252428768" id="5181507218630412328">
                    <link role="member" roleId="tp4f.1205756909548" targetNodeId="5181507218630412282" resolveInfo="node" />
                  </node>
                </node>
                <node role="actualArgument" roleId="tpee.1068499141038" type="tpee.LocalVariableReference" typeId="tpee.1068581242866" id="5181507218630412329">
                  <link role="variableDeclaration" roleId="tpee.1068581517664" targetNodeId="5181507218630412287" resolveInfo="type" />
                </node>
                <node role="actualArgument" roleId="tpee.1068499141038" type="tpee.NullLiteral" typeId="tpee.1070534058343" id="5181507218630412330" />
              </node>
            </node>
            <node role="lValue" roleId="tpee.1068498886295" type="tpee.LocalVariableReference" typeId="tpee.1068581242866" id="5181507218630412331">
              <link role="variableDeclaration" roleId="tpee.1068581517664" targetNodeId="5181507218630412317" resolveInfo="dialog" />
            </node>
          </node>
        </node>
        <node role="statement" roleId="tpee.1068581517665" type="tpee.ExpressionStatement" typeId="tpee.1068580123155" id="5181507218630412332">
          <node role="expression" roleId="tpee.1068580123156" type="tpee.DotExpression" typeId="tpee.1197027756228" id="5181507218630412333">
            <node role="operand" roleId="tpee.1197027771414" type="tpee.LocalVariableReference" typeId="tpee.1068581242866" id="5181507218630412334">
              <link role="variableDeclaration" roleId="tpee.1068581517664" targetNodeId="5181507218630412317" resolveInfo="dialog" />
            </node>
            <node role="operation" roleId="tpee.1197027833540" type="tpee.InstanceMethodCallOperation" typeId="tpee.1202948039474" id="5181507218630412335">
              <link role="baseMethodDeclaration" roleId="tpee.1068499141037" targetNodeId="7kbf.~BaseNodeDialog%dshow()%cvoid" resolveInfo="show" />
            </node>
          </node>
        </node>
      </node>
    </node>
  </root>
  <root id="5181507218630412336">
    <node role="contents" roleId="tp4k.1207145245948" type="tp4k.ElementListContents" typeId="tp4k.1207145163717" id="5181507218630412337">
      <node role="reference" roleId="tp4k.1207145201301" type="tp4k.ActionInstance" typeId="tp4k.1203088046679" id="5181507218630412338">
        <link role="action" roleId="tp4k.1203088061055" targetNodeId="5181507218630412277" resolveInfo="ShowExpectedType" />
      </node>
    </node>
    <node role="modifier" roleId="tp4k.1204991552650" type="tp4k.ModificationStatement" typeId="tp4k.1203092361741" id="5181507218630412339">
      <link role="modifiedGroup" roleId="tp4k.1203092736097" targetNodeId="tprs.1204991232446" resolveInfo="EditorInternal" />
    </node>
  </root>
  <root id="5181507218630412340">
    <node role="constructionParameter" roleId="tp4k.1227008813498" type="tp4k.ActionConstructionParameterDeclaration" typeId="tp4k.1227008846812" id="5181507218630412341">
      <property name="name" nameId="tpck.1169194664001" value="errorId" />
      <node role="visibility" roleId="tpee.1178549979242" type="tpee.PrivateVisibility" typeId="tpee.1146644623116" id="5181507218630412342" />
      <node role="type" roleId="tpee.5680397130376446158" type="tpee.ClassifierType" typeId="tpee.1107535904670" id="5181507218630412343">
        <link role="classifier" roleId="tpee.1107535924139" targetNodeId="msyo.~Pair" resolveInfo="Pair" />
        <node role="parameter" roleId="tpee.1109201940907" type="tpee.ClassifierType" typeId="tpee.1107535904670" id="5181507218630412344">
          <link role="classifier" roleId="tpee.1107535924139" targetNodeId="e2lb.~String" resolveInfo="String" />
        </node>
        <node role="parameter" roleId="tpee.1109201940907" type="tpee.ClassifierType" typeId="tpee.1107535904670" id="5181507218630412345">
          <link role="classifier" roleId="tpee.1107535924139" targetNodeId="e2lb.~String" resolveInfo="String" />
        </node>
      </node>
      <node role="toStringFunction" roleId="tp4k.1227019158144" type="tp4k.ToStringConceptFunction" typeId="tp4k.1227019068586" id="5181507218630412346">
        <node role="body" roleId="tpee.1137022507850" type="tpee.StatementList" typeId="tpee.1068580123136" id="5181507218630412347">
          <node role="statement" roleId="tpee.1068581517665" type="tpee.ReturnStatement" typeId="tpee.1068581242878" id="5181507218630412348">
            <node role="expression" roleId="tpee.1068581517676" type="tpee.PlusExpression" typeId="tpee.1068581242875" id="5181507218630412349">
              <node role="rightExpression" roleId="tpee.1081773367579" type="tpee.DotExpression" typeId="tpee.1197027756228" id="5181507218630412350">
                <node role="operand" roleId="tpee.1197027771414" type="tp4k.ToStringParameter" typeId="tp4k.1227019310584" id="5181507218630412351" />
                <node role="operation" roleId="tpee.1197027833540" type="tpee.FieldReferenceOperation" typeId="tpee.1197029447546" id="5181507218630412352">
                  <link role="fieldDeclaration" roleId="tpee.1197029500499" targetNodeId="msyo.~Pair%do2" resolveInfo="o2" />
                </node>
              </node>
              <node role="leftExpression" roleId="tpee.1081773367580" type="tpee.PlusExpression" typeId="tpee.1068581242875" id="5181507218630412353">
                <node role="leftExpression" roleId="tpee.1081773367580" type="tpee.DotExpression" typeId="tpee.1197027756228" id="5181507218630412354">
                  <node role="operand" roleId="tpee.1197027771414" type="tp4k.ToStringParameter" typeId="tp4k.1227019310584" id="5181507218630412355" />
                  <node role="operation" roleId="tpee.1197027833540" type="tpee.FieldReferenceOperation" typeId="tpee.1197029447546" id="5181507218630412356">
                    <link role="fieldDeclaration" roleId="tpee.1197029500499" targetNodeId="msyo.~Pair%do1" resolveInfo="o1" />
                  </node>
                </node>
                <node role="rightExpression" roleId="tpee.1081773367579" type="tpee.StringLiteral" typeId="tpee.1070475926800" id="5181507218630412357">
                  <property name="value" nameId="tpee.1070475926801" value="#" />
                </node>
              </node>
            </node>
          </node>
        </node>
      </node>
    </node>
    <node role="constructionParameter" roleId="tp4k.1227008813498" type="tp4k.ActionConstructionParameterDeclaration" typeId="tp4k.1227008846812" id="5181507218630412358">
      <property name="name" nameId="tpck.1169194664001" value="immediate" />
      <node role="visibility" roleId="tpee.1178549979242" type="tpee.PrivateVisibility" typeId="tpee.1146644623116" id="5181507218630412359" />
      <node role="type" roleId="tpee.5680397130376446158" type="tpee.BooleanType" typeId="tpee.1070534644030" id="5181507218630412360" />
    </node>
    <node role="executeFunction" roleId="tp4k.1203083461638" type="tp4k.ExecuteBlock" typeId="tp4k.1203083511112" id="5181507218630412361">
      <node role="body" roleId="tpee.1137022507850" type="tpee.StatementList" typeId="tpee.1068580123136" id="5181507218630412362">
        <node role="statement" roleId="tpee.1068581517665" type="tpee.ExpressionStatement" typeId="tpee.1068580123155" id="5181507218630412363">
          <node role="expression" roleId="tpee.1068580123156" type="tpee.StaticMethodCall" typeId="tpee.1081236700937" id="5181507218630412364">
            <link role="baseMethodDeclaration" roleId="tpee.1068499141037" targetNodeId="9a8.~GoToTypeErrorRuleUtil%dgoToRuleById(jetbrains%dmps%dsmodel%dIOperationContext,jetbrains%dmps%dutil%dPair)%cvoid" resolveInfo="goToRuleById" />
            <link role="classConcept" roleId="tpee.1144433194310" targetNodeId="9a8.~GoToTypeErrorRuleUtil" resolveInfo="GoToTypeErrorRuleUtil" />
            <node role="actualArgument" roleId="tpee.1068499141038" type="tpee.DotExpression" typeId="tpee.1197027756228" id="5181507218630412365">
              <node role="operand" roleId="tpee.1197027771414" type="tp4f.ThisClassifierExpression" typeId="tp4f.1205752633985" id="5181507218630412366" />
              <node role="operation" roleId="tpee.1197027833540" type="tp4k.ActionDataParameterReferenceOperation" typeId="tp4k.1217252428768" id="5181507218630412367">
                <link role="member" roleId="tp4f.1205756909548" targetNodeId="5181507218630412382" resolveInfo="operationContext" />
              </node>
            </node>
            <node role="actualArgument" roleId="tpee.1068499141038" type="tpee.GenericNewExpression" typeId="tpee.1145552977093" id="5181507218630412368">
              <node role="creator" roleId="tpee.1145553007750" type="tpee.ClassCreator" typeId="tpee.1212685548494" id="5181507218630412369">
                <link role="baseMethodDeclaration" roleId="tpee.1068499141037" targetNodeId="msyo.~Pair%d&lt;init&gt;(java%dlang%dObject,java%dlang%dObject)" resolveInfo="Pair" />
                <node role="typeParameter" roleId="tpee.1212687122400" type="tpee.ClassifierType" typeId="tpee.1107535904670" id="5181507218630412370">
                  <link role="classifier" roleId="tpee.1107535924139" targetNodeId="e2lb.~String" resolveInfo="String" />
                </node>
                <node role="typeParameter" roleId="tpee.1212687122400" type="tpee.ClassifierType" typeId="tpee.1107535904670" id="5181507218630412371">
                  <link role="classifier" roleId="tpee.1107535924139" targetNodeId="e2lb.~String" resolveInfo="String" />
                </node>
                <node role="actualArgument" roleId="tpee.1068499141038" type="tpee.DotExpression" typeId="tpee.1197027756228" id="5181507218630412372">
                  <node role="operand" roleId="tpee.1197027771414" type="tpee.DotExpression" typeId="tpee.1197027756228" id="5181507218630412373">
                    <node role="operand" roleId="tpee.1197027771414" type="tp4f.ThisClassifierExpression" typeId="tp4f.1205752633985" id="5181507218630412374" />
                    <node role="operation" roleId="tpee.1197027833540" type="tp4f.DefaultClassifierFieldAccessOperation" typeId="tp4f.1213999117680" id="5181507218630412375">
                      <link role="member" roleId="tp4f.1205756909548" targetNodeId="5181507218630412341" resolveInfo="errorId" />
                    </node>
                  </node>
                  <node role="operation" roleId="tpee.1197027833540" type="tpee.FieldReferenceOperation" typeId="tpee.1197029447546" id="5181507218630412376">
                    <link role="fieldDeclaration" roleId="tpee.1197029500499" targetNodeId="msyo.~Pair%do1" resolveInfo="o1" />
                  </node>
                </node>
                <node role="actualArgument" roleId="tpee.1068499141038" type="tpee.DotExpression" typeId="tpee.1197027756228" id="5181507218630412377">
                  <node role="operand" roleId="tpee.1197027771414" type="tpee.DotExpression" typeId="tpee.1197027756228" id="5181507218630412378">
                    <node role="operand" roleId="tpee.1197027771414" type="tp4f.ThisClassifierExpression" typeId="tp4f.1205752633985" id="5181507218630412379" />
                    <node role="operation" roleId="tpee.1197027833540" type="tp4f.DefaultClassifierFieldAccessOperation" typeId="tp4f.1213999117680" id="5181507218630412380">
                      <link role="member" roleId="tp4f.1205756909548" targetNodeId="5181507218630412341" resolveInfo="errorId" />
                    </node>
                  </node>
                  <node role="operation" roleId="tpee.1197027833540" type="tpee.FieldReferenceOperation" typeId="tpee.1197029447546" id="5181507218630412381">
                    <link role="fieldDeclaration" roleId="tpee.1197029500499" targetNodeId="msyo.~Pair%do2" resolveInfo="o2" />
                  </node>
                </node>
              </node>
            </node>
          </node>
        </node>
      </node>
    </node>
    <node role="parameter" roleId="tp4k.1217413222820" type="tp4k.ActionDataParameterDeclaration" typeId="tp4k.1217252042208" id="5181507218630412382">
      <property name="name" nameId="tpck.1169194664001" value="operationContext" />
      <link role="key" roleId="tp4k.1217252646389" targetNodeId="5xh9.~MPSCommonDataKeys%dOPERATION_CONTEXT" resolveInfo="OPERATION_CONTEXT" />
      <node role="condition" roleId="tp4k.5538333046911298738" type="tp4k.RequiredCondition" typeId="tp4k.5538333046911348654" id="5181507218630412383" />
    </node>
    <node role="parameter" roleId="tp4k.1217413222820" type="tp4k.ActionDataParameterDeclaration" typeId="tp4k.1217252042208" id="5181507218630412384">
      <property name="name" nameId="tpck.1169194664001" value="node" />
      <link role="key" roleId="tp4k.1217252646389" targetNodeId="5xh9.~MPSCommonDataKeys%dNODE" resolveInfo="NODE" />
      <node role="condition" roleId="tp4k.5538333046911298738" type="tp4k.RequiredCondition" typeId="tp4k.5538333046911348654" id="5181507218630412385" />
    </node>
    <node role="updateBlock" roleId="tp4k.1203083196627" type="tp4k.DoUpdateBlock" typeId="tp4k.1203082695294" id="5181507218630412386">
      <node role="body" roleId="tpee.1137022507850" type="tpee.StatementList" typeId="tpee.1068580123136" id="5181507218630412387">
        <node role="statement" roleId="tpee.1068581517665" type="tpee.LocalVariableDeclarationStatement" typeId="tpee.1068581242864" id="5181507218630412388">
          <node role="localVariableDeclaration" roleId="tpee.1068581242865" type="tpee.LocalVariableDeclaration" typeId="tpee.1068581242863" id="5181507218630412389">
            <property name="name" nameId="tpck.1169194664001" value="text" />
            <node role="type" roleId="tpee.5680397130376446158" type="tpee.StringType" typeId="tpee.1225271177708" id="5181507218630412390" />
            <node role="initializer" roleId="tpee.1068431790190" type="tpee.TernaryOperatorExpression" typeId="tpee.1163668896201" id="5181507218630412391">
              <node role="ifTrue" roleId="tpee.1163668922816" type="tpee.StringLiteral" typeId="tpee.1070475926800" id="5181507218630412392">
                <property name="value" nameId="tpee.1070475926801" value="Go To Immediate Rule" />
              </node>
              <node role="condition" roleId="tpee.1163668914799" type="tpee.DotExpression" typeId="tpee.1197027756228" id="5181507218630412393">
                <node role="operand" roleId="tpee.1197027771414" type="tp4f.ThisClassifierExpression" typeId="tp4f.1205752633985" id="5181507218630412394" />
                <node role="operation" roleId="tpee.1197027833540" type="tp4f.DefaultClassifierFieldAccessOperation" typeId="tp4f.1213999117680" id="5181507218630412395">
                  <link role="member" roleId="tp4f.1205756909548" targetNodeId="5181507218630412358" resolveInfo="immediate" />
                </node>
              </node>
              <node role="ifFalse" roleId="tpee.1163668934364" type="tpee.PlusExpression" typeId="tpee.1068581242875" id="5181507218630412396">
                <node role="rightExpression" roleId="tpee.1081773367579" type="tpee.DotExpression" typeId="tpee.1197027756228" id="5181507218630412397">
                  <node role="operand" roleId="tpee.1197027771414" type="tpee.DotExpression" typeId="tpee.1197027756228" id="5181507218630412398">
                    <node role="operand" roleId="tpee.1197027771414" type="tp4f.ThisClassifierExpression" typeId="tp4f.1205752633985" id="5181507218630412399" />
                    <node role="operation" roleId="tpee.1197027833540" type="tp4f.DefaultClassifierFieldAccessOperation" typeId="tp4f.1213999117680" id="5181507218630412400">
                      <link role="member" roleId="tp4f.1205756909548" targetNodeId="5181507218630412341" resolveInfo="errorId" />
                    </node>
                  </node>
                  <node role="operation" roleId="tpee.1197027833540" type="tpee.FieldReferenceOperation" typeId="tpee.1197029447546" id="5181507218630412401">
                    <link role="fieldDeclaration" roleId="tpee.1197029500499" targetNodeId="msyo.~Pair%do2" resolveInfo="o2" />
                  </node>
                </node>
                <node role="leftExpression" roleId="tpee.1081773367580" type="tpee.StringLiteral" typeId="tpee.1070475926800" id="5181507218630412402">
                  <property name="value" nameId="tpee.1070475926801" value="Go To Rule " />
                </node>
              </node>
            </node>
          </node>
        </node>
        <node role="statement" roleId="tpee.1068581517665" type="tpee.ExpressionStatement" typeId="tpee.1068580123155" id="5181507218630412403">
          <node role="expression" roleId="tpee.1068580123156" type="tpee.DotExpression" typeId="tpee.1197027756228" id="5181507218630412404">
            <node role="operand" roleId="tpee.1197027771414" type="tpee.DotExpression" typeId="tpee.1197027756228" id="5181507218630412405">
              <node role="operand" roleId="tpee.1197027771414" type="tp4k.ConceptFunctionParameter_AnActionEvent" typeId="tp4k.1203082903663" id="5181507218630412406" />
              <node role="operation" roleId="tpee.1197027833540" type="tpee.InstanceMethodCallOperation" typeId="tpee.1202948039474" id="5181507218630412407">
                <link role="baseMethodDeclaration" roleId="tpee.1068499141037" targetNodeId="6tyf.~AnActionEvent%dgetPresentation()%ccom%dintellij%dopenapi%dactionSystem%dPresentation" resolveInfo="getPresentation" />
              </node>
            </node>
            <node role="operation" roleId="tpee.1197027833540" type="tpee.InstanceMethodCallOperation" typeId="tpee.1202948039474" id="5181507218630412408">
              <link role="baseMethodDeclaration" roleId="tpee.1068499141037" targetNodeId="6tyf.~Presentation%dsetText(java%dlang%dString)%cvoid" resolveInfo="setText" />
              <node role="actualArgument" roleId="tpee.1068499141038" type="tpee.LocalVariableReference" typeId="tpee.1068581242866" id="5181507218630412409">
                <link role="variableDeclaration" roleId="tpee.1068581517664" targetNodeId="5181507218630412389" resolveInfo="text" />
              </node>
            </node>
          </node>
        </node>
      </node>
    </node>
  </root>
  <root id="5181507218630412410">
    <node role="executeFunction" roleId="tp4k.1203083461638" type="tp4k.ExecuteBlock" typeId="tp4k.1203083511112" id="5181507218630412411">
      <node role="body" roleId="tpee.1137022507850" type="tpee.StatementList" typeId="tpee.1068580123136" id="5181507218630412412">
        <node role="statement" roleId="tpee.1068581517665" type="tpee.LocalVariableDeclarationStatement" typeId="tpee.1068581242864" id="5181507218630412413">
          <node role="localVariableDeclaration" roleId="tpee.1068581242865" type="tpee.LocalVariableDeclaration" typeId="tpee.1068581242863" id="5181507218630412414">
            <property name="name" nameId="tpck.1169194664001" value="error" />
            <node role="type" roleId="tpee.5680397130376446158" type="tpee.ClassifierType" typeId="tpee.1107535904670" id="5181507218630412415">
              <link role="classifier" roleId="tpee.1107535924139" targetNodeId="nax5.~IErrorReporter" resolveInfo="IErrorReporter" />
            </node>
            <node role="initializer" roleId="tpee.1068431790190" type="tpee.DotExpression" typeId="tpee.1197027756228" id="5181507218630412416">
              <node role="operand" roleId="tpee.1197027771414" type="tpee.DotExpression" typeId="tpee.1197027756228" id="5181507218630412417">
                <node role="operand" roleId="tpee.1197027771414" type="tp4f.ThisClassifierExpression" typeId="tp4f.1205752633985" id="5181507218630412418" />
                <node role="operation" roleId="tpee.1197027833540" type="tp4k.ActionDataParameterReferenceOperation" typeId="tp4k.1217252428768" id="5181507218630412419">
                  <link role="member" roleId="tp4f.1205756909548" targetNodeId="5181507218630412484" resolveInfo="editorComponent" />
                </node>
              </node>
              <node role="operation" roleId="tpee.1197027833540" type="tpee.InstanceMethodCallOperation" typeId="tpee.1202948039474" id="5181507218630412420">
                <link role="baseMethodDeclaration" roleId="tpee.1068499141037" targetNodeId="9a8.~EditorComponent%dgetErrorReporterFor(jetbrains%dmps%dopenapi%deditor%dcells%dEditorCell)%cjetbrains%dmps%derrors%dIErrorReporter" resolveInfo="getErrorReporterFor" />
                <node role="actualArgument" roleId="tpee.1068499141038" type="tpee.DotExpression" typeId="tpee.1197027756228" id="5181507218630412421">
                  <node role="operand" roleId="tpee.1197027771414" type="tpee.DotExpression" typeId="tpee.1197027756228" id="5181507218630412422">
                    <node role="operand" roleId="tpee.1197027771414" type="tp4f.ThisClassifierExpression" typeId="tp4f.1205752633985" id="5181507218630412423" />
                    <node role="operation" roleId="tpee.1197027833540" type="tp4k.ActionDataParameterReferenceOperation" typeId="tp4k.1217252428768" id="5181507218630412424">
                      <link role="member" roleId="tp4f.1205756909548" targetNodeId="5181507218630412484" resolveInfo="editorComponent" />
                    </node>
                  </node>
                  <node role="operation" roleId="tpee.1197027833540" type="tpee.InstanceMethodCallOperation" typeId="tpee.1202948039474" id="5181507218630412425">
                    <link role="baseMethodDeclaration" roleId="tpee.1068499141037" targetNodeId="9a8.~EditorComponent%dgetSelectedCell()%cjetbrains%dmps%dnodeEditor%dcells%dEditorCell" resolveInfo="getSelectedCell" />
                  </node>
                </node>
              </node>
            </node>
          </node>
        </node>
        <node role="statement" roleId="tpee.1068581517665" type="tpee.ExpressionStatement" typeId="tpee.1068580123155" id="5181507218630412426">
          <node role="expression" roleId="tpee.1068580123156" type="tpee.StaticMethodCall" typeId="tpee.1081236700937" id="5181507218630412427">
            <link role="baseMethodDeclaration" roleId="tpee.1068499141037" targetNodeId="9a8.~GoToTypeErrorRuleUtil%dgoToRuleById(jetbrains%dmps%dsmodel%dIOperationContext,jetbrains%dmps%dutil%dPair)%cvoid" resolveInfo="goToRuleById" />
            <link role="classConcept" roleId="tpee.1144433194310" targetNodeId="9a8.~GoToTypeErrorRuleUtil" resolveInfo="GoToTypeErrorRuleUtil" />
            <node role="actualArgument" roleId="tpee.1068499141038" type="tpee.DotExpression" typeId="tpee.1197027756228" id="5181507218630412428">
              <node role="operand" roleId="tpee.1197027771414" type="tp4f.ThisClassifierExpression" typeId="tp4f.1205752633985" id="5181507218630412429" />
              <node role="operation" roleId="tpee.1197027833540" type="tp4k.ActionDataParameterReferenceOperation" typeId="tp4k.1217252428768" id="5181507218630412430">
                <link role="member" roleId="tp4f.1205756909548" targetNodeId="5181507218630412480" resolveInfo="operationContext" />
              </node>
            </node>
            <node role="actualArgument" roleId="tpee.1068499141038" type="tpee.GenericNewExpression" typeId="tpee.1145552977093" id="5181507218630412431">
              <node role="creator" roleId="tpee.1145553007750" type="tpee.ClassCreator" typeId="tpee.1212685548494" id="5181507218630412432">
                <link role="baseMethodDeclaration" roleId="tpee.1068499141037" targetNodeId="msyo.~Pair%d&lt;init&gt;(java%dlang%dObject,java%dlang%dObject)" resolveInfo="Pair" />
                <node role="typeParameter" roleId="tpee.1212687122400" type="tpee.ClassifierType" typeId="tpee.1107535904670" id="5181507218630412433">
                  <link role="classifier" roleId="tpee.1107535924139" targetNodeId="e2lb.~String" resolveInfo="String" />
                </node>
                <node role="typeParameter" roleId="tpee.1212687122400" type="tpee.ClassifierType" typeId="tpee.1107535904670" id="5181507218630412434">
                  <link role="classifier" roleId="tpee.1107535924139" targetNodeId="e2lb.~String" resolveInfo="String" />
                </node>
                <node role="actualArgument" roleId="tpee.1068499141038" type="tpee.DotExpression" typeId="tpee.1197027756228" id="5181507218630412435">
                  <node role="operand" roleId="tpee.1197027771414" type="tpee.LocalVariableReference" typeId="tpee.1068581242866" id="5181507218630412436">
                    <link role="variableDeclaration" roleId="tpee.1068581517664" targetNodeId="5181507218630412414" resolveInfo="error" />
                  </node>
                  <node role="operation" roleId="tpee.1197027833540" type="tpee.InstanceMethodCallOperation" typeId="tpee.1202948039474" id="5181507218630412437">
                    <link role="baseMethodDeclaration" roleId="tpee.1068499141037" targetNodeId="nax5.~IErrorReporter%dgetRuleModel()%cjava%dlang%dString" resolveInfo="getRuleModel" />
                  </node>
                </node>
                <node role="actualArgument" roleId="tpee.1068499141038" type="tpee.DotExpression" typeId="tpee.1197027756228" id="5181507218630412438">
                  <node role="operand" roleId="tpee.1197027771414" type="tpee.LocalVariableReference" typeId="tpee.1068581242866" id="5181507218630412439">
                    <link role="variableDeclaration" roleId="tpee.1068581517664" targetNodeId="5181507218630412414" resolveInfo="error" />
                  </node>
                  <node role="operation" roleId="tpee.1197027833540" type="tpee.InstanceMethodCallOperation" typeId="tpee.1202948039474" id="5181507218630412440">
                    <link role="baseMethodDeclaration" roleId="tpee.1068499141037" targetNodeId="nax5.~IErrorReporter%dgetRuleId()%cjava%dlang%dString" resolveInfo="getRuleId" />
                  </node>
                </node>
              </node>
            </node>
          </node>
        </node>
      </node>
    </node>
    <node role="updateBlock" roleId="tp4k.1203083196627" type="tp4k.IsApplicableBlock" typeId="tp4k.1205681243813" id="5181507218630412441">
      <node role="body" roleId="tpee.1137022507850" type="tpee.StatementList" typeId="tpee.1068580123136" id="5181507218630412442">
        <node role="statement" roleId="tpee.1068581517665" type="tpee.LocalVariableDeclarationStatement" typeId="tpee.1068581242864" id="5181507218630412443">
          <node role="localVariableDeclaration" roleId="tpee.1068581242865" type="tpee.LocalVariableDeclaration" typeId="tpee.1068581242863" id="5181507218630412444">
            <property name="name" nameId="tpck.1169194664001" value="error" />
            <node role="type" roleId="tpee.5680397130376446158" type="tpee.ClassifierType" typeId="tpee.1107535904670" id="5181507218630412445">
              <link role="classifier" roleId="tpee.1107535924139" targetNodeId="nax5.~IErrorReporter" resolveInfo="IErrorReporter" />
            </node>
            <node role="initializer" roleId="tpee.1068431790190" type="tpee.DotExpression" typeId="tpee.1197027756228" id="5181507218630412446">
              <node role="operand" roleId="tpee.1197027771414" type="tpee.DotExpression" typeId="tpee.1197027756228" id="5181507218630412447">
                <node role="operand" roleId="tpee.1197027771414" type="tp4f.ThisClassifierExpression" typeId="tp4f.1205752633985" id="5181507218630412448" />
                <node role="operation" roleId="tpee.1197027833540" type="tp4k.ActionDataParameterReferenceOperation" typeId="tp4k.1217252428768" id="5181507218630412449">
                  <link role="member" roleId="tp4f.1205756909548" targetNodeId="5181507218630412484" resolveInfo="editorComponent" />
                </node>
              </node>
              <node role="operation" roleId="tpee.1197027833540" type="tpee.InstanceMethodCallOperation" typeId="tpee.1202948039474" id="5181507218630412450">
                <link role="baseMethodDeclaration" roleId="tpee.1068499141037" targetNodeId="9a8.~EditorComponent%dgetErrorReporterFor(jetbrains%dmps%dopenapi%deditor%dcells%dEditorCell)%cjetbrains%dmps%derrors%dIErrorReporter" resolveInfo="getErrorReporterFor" />
                <node role="actualArgument" roleId="tpee.1068499141038" type="tpee.DotExpression" typeId="tpee.1197027756228" id="5181507218630412451">
                  <node role="operand" roleId="tpee.1197027771414" type="tpee.DotExpression" typeId="tpee.1197027756228" id="5181507218630412452">
                    <node role="operand" roleId="tpee.1197027771414" type="tp4f.ThisClassifierExpression" typeId="tp4f.1205752633985" id="5181507218630412453" />
                    <node role="operation" roleId="tpee.1197027833540" type="tp4k.ActionDataParameterReferenceOperation" typeId="tp4k.1217252428768" id="5181507218630412454">
                      <link role="member" roleId="tp4f.1205756909548" targetNodeId="5181507218630412484" resolveInfo="editorComponent" />
                    </node>
                  </node>
                  <node role="operation" roleId="tpee.1197027833540" type="tpee.InstanceMethodCallOperation" typeId="tpee.1202948039474" id="5181507218630412455">
                    <link role="baseMethodDeclaration" roleId="tpee.1068499141037" targetNodeId="9a8.~EditorComponent%dgetSelectedCell()%cjetbrains%dmps%dnodeEditor%dcells%dEditorCell" resolveInfo="getSelectedCell" />
                  </node>
                </node>
              </node>
            </node>
          </node>
        </node>
        <node role="statement" roleId="tpee.1068581517665" type="tpee.ReturnStatement" typeId="tpee.1068581242878" id="5181507218630412456">
          <node role="expression" roleId="tpee.1068581517676" type="tpee.NotExpression" typeId="tpee.1081516740877" id="5181507218630412457">
            <node role="expression" roleId="tpee.1081516765348" type="tpee.OrExpression" typeId="tpee.1080223426719" id="5181507218630412458">
              <node role="rightExpression" roleId="tpee.1081773367579" type="tpee.NotExpression" typeId="tpee.1081516740877" id="5181507218630412459">
                <node role="expression" roleId="tpee.1081516765348" type="tpee.DotExpression" typeId="tpee.1197027756228" id="5181507218630412460">
                  <node role="operand" roleId="tpee.1197027771414" type="tpee.DotExpression" typeId="tpee.1197027756228" id="5181507218630412461">
                    <node role="operand" roleId="tpee.1197027771414" type="tpee.LocalVariableReference" typeId="tpee.1068581242866" id="5181507218630412462">
                      <link role="variableDeclaration" roleId="tpee.1068581517664" targetNodeId="5181507218630412444" resolveInfo="error" />
                    </node>
                    <node role="operation" roleId="tpee.1197027833540" type="tpee.InstanceMethodCallOperation" typeId="tpee.1202948039474" id="5181507218630412463">
                      <link role="baseMethodDeclaration" roleId="tpee.1068499141037" targetNodeId="nax5.~IErrorReporter%dgetAdditionalRulesIds()%cjava%dutil%dList" resolveInfo="getAdditionalRulesIds" />
                    </node>
                  </node>
                  <node role="operation" roleId="tpee.1197027833540" type="tpee.InstanceMethodCallOperation" typeId="tpee.1202948039474" id="5181507218630412464">
                    <link role="baseMethodDeclaration" roleId="tpee.1068499141037" targetNodeId="k7g3.~List%disEmpty()%cboolean" resolveInfo="isEmpty" />
                  </node>
                </node>
              </node>
              <node role="leftExpression" roleId="tpee.1081773367580" type="tpee.OrExpression" typeId="tpee.1080223426719" id="5181507218630412465">
                <node role="leftExpression" roleId="tpee.1081773367580" type="tpee.OrExpression" typeId="tpee.1080223426719" id="5181507218630412466">
                  <node role="leftExpression" roleId="tpee.1081773367580" type="tpee.EqualsExpression" typeId="tpee.1068580123152" id="5181507218630412467">
                    <node role="leftExpression" roleId="tpee.1081773367580" type="tpee.LocalVariableReference" typeId="tpee.1068581242866" id="5181507218630412468">
                      <link role="variableDeclaration" roleId="tpee.1068581517664" targetNodeId="5181507218630412444" resolveInfo="error" />
                    </node>
                    <node role="rightExpression" roleId="tpee.1081773367579" type="tpee.NullLiteral" typeId="tpee.1070534058343" id="5181507218630412469" />
                  </node>
                  <node role="rightExpression" roleId="tpee.1081773367579" type="tpee.EqualsExpression" typeId="tpee.1068580123152" id="5181507218630412470">
                    <node role="leftExpression" roleId="tpee.1081773367580" type="tpee.DotExpression" typeId="tpee.1197027756228" id="5181507218630412471">
                      <node role="operand" roleId="tpee.1197027771414" type="tpee.LocalVariableReference" typeId="tpee.1068581242866" id="5181507218630412472">
                        <link role="variableDeclaration" roleId="tpee.1068581517664" targetNodeId="5181507218630412444" resolveInfo="error" />
                      </node>
                      <node role="operation" roleId="tpee.1197027833540" type="tpee.InstanceMethodCallOperation" typeId="tpee.1202948039474" id="5181507218630412473">
                        <link role="baseMethodDeclaration" roleId="tpee.1068499141037" targetNodeId="nax5.~IErrorReporter%dgetRuleId()%cjava%dlang%dString" resolveInfo="getRuleId" />
                      </node>
                    </node>
                    <node role="rightExpression" roleId="tpee.1081773367579" type="tpee.NullLiteral" typeId="tpee.1070534058343" id="5181507218630412474" />
                  </node>
                </node>
                <node role="rightExpression" roleId="tpee.1081773367579" type="tpee.EqualsExpression" typeId="tpee.1068580123152" id="5181507218630412475">
                  <node role="leftExpression" roleId="tpee.1081773367580" type="tpee.DotExpression" typeId="tpee.1197027756228" id="5181507218630412476">
                    <node role="operand" roleId="tpee.1197027771414" type="tpee.LocalVariableReference" typeId="tpee.1068581242866" id="5181507218630412477">
                      <link role="variableDeclaration" roleId="tpee.1068581517664" targetNodeId="5181507218630412444" resolveInfo="error" />
                    </node>
                    <node role="operation" roleId="tpee.1197027833540" type="tpee.InstanceMethodCallOperation" typeId="tpee.1202948039474" id="5181507218630412478">
                      <link role="baseMethodDeclaration" roleId="tpee.1068499141037" targetNodeId="nax5.~IErrorReporter%dgetRuleModel()%cjava%dlang%dString" resolveInfo="getRuleModel" />
                    </node>
                  </node>
                  <node role="rightExpression" roleId="tpee.1081773367579" type="tpee.NullLiteral" typeId="tpee.1070534058343" id="5181507218630412479" />
                </node>
              </node>
            </node>
          </node>
        </node>
      </node>
    </node>
    <node role="parameter" roleId="tp4k.1217413222820" type="tp4k.ActionDataParameterDeclaration" typeId="tp4k.1217252042208" id="5181507218630412480">
      <property name="name" nameId="tpck.1169194664001" value="operationContext" />
      <link role="key" roleId="tp4k.1217252646389" targetNodeId="5xh9.~MPSCommonDataKeys%dOPERATION_CONTEXT" resolveInfo="OPERATION_CONTEXT" />
      <node role="condition" roleId="tp4k.5538333046911298738" type="tp4k.RequiredCondition" typeId="tp4k.5538333046911348654" id="5181507218630412481" />
    </node>
    <node role="parameter" roleId="tp4k.1217413222820" type="tp4k.ActionDataParameterDeclaration" typeId="tp4k.1217252042208" id="5181507218630412482">
      <property name="name" nameId="tpck.1169194664001" value="node" />
      <link role="key" roleId="tp4k.1217252646389" targetNodeId="5xh9.~MPSCommonDataKeys%dNODE" resolveInfo="NODE" />
      <node role="condition" roleId="tp4k.5538333046911298738" type="tp4k.RequiredCondition" typeId="tp4k.5538333046911348654" id="5181507218630412483" />
    </node>
    <node role="parameter" roleId="tp4k.1217413222820" type="tp4k.ActionDataParameterDeclaration" typeId="tp4k.1217252042208" id="5181507218630412484">
      <property name="name" nameId="tpck.1169194664001" value="editorComponent" />
      <link role="key" roleId="tp4k.1217252646389" targetNodeId="1d7m.~MPSEditorDataKeys%dEDITOR_COMPONENT" resolveInfo="EDITOR_COMPONENT" />
      <node role="condition" roleId="tp4k.5538333046911298738" type="tp4k.RequiredCondition" typeId="tp4k.5538333046911348654" id="5181507218630412485" />
    </node>
  </root>
  <root id="5181507218630412486">
    <node role="modifier" roleId="tp4k.1204991552650" type="tp4k.ModificationStatement" typeId="tp4k.1203092361741" id="5181507218630412487">
      <link role="modifiedGroup" roleId="tp4k.1203092736097" targetNodeId="5487985028841908585" resolveInfo="TypesystemActions" />
    </node>
    <node role="contents" roleId="tp4k.1207145245948" type="tp4k.UpdateGroupBlock" typeId="tp4k.1239975356883" id="5181507218630412488">
      <node role="updateFunction" roleId="tp4k.1239975488603" type="tp4k.UpdateGroupFunction" typeId="tp4k.1239975436002" id="5181507218630412489">
        <node role="body" roleId="tpee.1137022507850" type="tpee.StatementList" typeId="tpee.1068580123136" id="5181507218630412490">
          <node role="statement" roleId="tpee.1068581517665" type="tpee.LocalVariableDeclarationStatement" typeId="tpee.1068581242864" id="5181507218630412491">
            <node role="localVariableDeclaration" roleId="tpee.1068581242865" type="tpee.LocalVariableDeclaration" typeId="tpee.1068581242863" id="5181507218630412492">
              <property name="name" nameId="tpck.1169194664001" value="node" />
              <node role="type" roleId="tpee.5680397130376446158" type="tpee.ClassifierType" typeId="tpee.1107535904670" id="5181507218630412493">
                <link role="classifier" roleId="tpee.1107535924139" targetNodeId="ec5l.~SNode" resolveInfo="SNode" />
              </node>
              <node role="initializer" roleId="tpee.1068431790190" type="tpee.DotExpression" typeId="tpee.1197027756228" id="5181507218630412494">
                <node role="operation" roleId="tpee.1197027833540" type="tpee.InstanceMethodCallOperation" typeId="tpee.1202948039474" id="5181507218630412495">
                  <link role="baseMethodDeclaration" roleId="tpee.1068499141037" targetNodeId="6tyf.~AnActionEvent%dgetData(com%dintellij%dopenapi%dactionSystem%dDataKey)%cjava%dlang%dObject" resolveInfo="getData" />
                  <node role="actualArgument" roleId="tpee.1068499141038" type="tpee.StaticFieldReference" typeId="tpee.1070533707846" id="5181507218630412496">
                    <link role="classifier" roleId="tpee.1144433057691" targetNodeId="5xh9.~MPSCommonDataKeys" resolveInfo="MPSCommonDataKeys" />
                    <link role="variableDeclaration" roleId="tpee.1068581517664" targetNodeId="5xh9.~MPSCommonDataKeys%dNODE" resolveInfo="NODE" />
                  </node>
                </node>
                <node role="operand" roleId="tpee.1197027771414" type="tp4k.ConceptFunctionParameter_AnActionEvent" typeId="tp4k.1203082903663" id="5181507218630412497" />
              </node>
            </node>
          </node>
          <node role="statement" roleId="tpee.1068581517665" type="tpee.IfStatement" typeId="tpee.1068580123159" id="5181507218630412498">
            <node role="ifTrue" roleId="tpee.1068580123161" type="tpee.StatementList" typeId="tpee.1068580123136" id="5181507218630412499">
              <node role="statement" roleId="tpee.1068581517665" type="tpee.ExpressionStatement" typeId="tpee.1068580123155" id="5181507218630412500">
                <node role="expression" roleId="tpee.1068580123156" type="tpee.DotExpression" typeId="tpee.1197027756228" id="5181507218630412501">
                  <node role="operand" roleId="tpee.1197027771414" type="tp4f.ThisClassifierExpression" typeId="tp4f.1205752633985" id="5181507218630412502" />
                  <node role="operation" roleId="tpee.1197027833540" type="tpee.InstanceMethodCallOperation" typeId="tpee.1202948039474" id="5181507218630412503">
                    <link role="baseMethodDeclaration" roleId="tpee.1068499141037" targetNodeId="pvwh.~BaseGroup%ddisable(com%dintellij%dopenapi%dactionSystem%dPresentation)%cvoid" resolveInfo="disable" />
                    <node role="actualArgument" roleId="tpee.1068499141038" type="tpee.DotExpression" typeId="tpee.1197027756228" id="5181507218630412504">
                      <node role="operand" roleId="tpee.1197027771414" type="tp4k.ConceptFunctionParameter_AnActionEvent" typeId="tp4k.1203082903663" id="5181507218630412505" />
                      <node role="operation" roleId="tpee.1197027833540" type="tpee.InstanceMethodCallOperation" typeId="tpee.1202948039474" id="5181507218630412506">
                        <link role="baseMethodDeclaration" roleId="tpee.1068499141037" targetNodeId="6tyf.~AnActionEvent%dgetPresentation()%ccom%dintellij%dopenapi%dactionSystem%dPresentation" resolveInfo="getPresentation" />
                      </node>
                    </node>
                  </node>
                </node>
              </node>
              <node role="statement" roleId="tpee.1068581517665" type="tpee.ReturnStatement" typeId="tpee.1068581242878" id="5181507218630412507" />
            </node>
            <node role="condition" roleId="tpee.1068580123160" type="tpee.EqualsExpression" typeId="tpee.1068580123152" id="5181507218630412508">
              <node role="rightExpression" roleId="tpee.1081773367579" type="tpee.NullLiteral" typeId="tpee.1070534058343" id="5181507218630412509" />
              <node role="leftExpression" roleId="tpee.1081773367580" type="tpee.LocalVariableReference" typeId="tpee.1068581242866" id="5181507218630412510">
                <link role="variableDeclaration" roleId="tpee.1068581517664" targetNodeId="5181507218630412492" resolveInfo="node" />
              </node>
            </node>
          </node>
          <node role="statement" roleId="tpee.1068581517665" type="tpee.LocalVariableDeclarationStatement" typeId="tpee.1068581242864" id="5181507218630412511">
            <node role="localVariableDeclaration" roleId="tpee.1068581242865" type="tpee.LocalVariableDeclaration" typeId="tpee.1068581242863" id="5181507218630412512">
              <property name="name" nameId="tpck.1169194664001" value="editorComponent" />
              <node role="type" roleId="tpee.5680397130376446158" type="tpee.ClassifierType" typeId="tpee.1107535904670" id="5181507218630412513">
                <link role="classifier" roleId="tpee.1107535924139" targetNodeId="9a8.~EditorComponent" resolveInfo="EditorComponent" />
              </node>
              <node role="initializer" roleId="tpee.1068431790190" type="tpee.DotExpression" typeId="tpee.1197027756228" id="5181507218630412514">
                <node role="operation" roleId="tpee.1197027833540" type="tpee.InstanceMethodCallOperation" typeId="tpee.1202948039474" id="5181507218630412515">
                  <link role="baseMethodDeclaration" roleId="tpee.1068499141037" targetNodeId="6tyf.~AnActionEvent%dgetData(com%dintellij%dopenapi%dactionSystem%dDataKey)%cjava%dlang%dObject" resolveInfo="getData" />
                  <node role="actualArgument" roleId="tpee.1068499141038" type="tpee.StaticFieldReference" typeId="tpee.1070533707846" id="5181507218630412516">
                    <link role="classifier" roleId="tpee.1144433057691" targetNodeId="1d7m.~MPSEditorDataKeys" resolveInfo="MPSEditorDataKeys" />
                    <link role="variableDeclaration" roleId="tpee.1068581517664" targetNodeId="1d7m.~MPSEditorDataKeys%dEDITOR_COMPONENT" resolveInfo="EDITOR_COMPONENT" />
                  </node>
                </node>
                <node role="operand" roleId="tpee.1197027771414" type="tp4k.ConceptFunctionParameter_AnActionEvent" typeId="tp4k.1203082903663" id="5181507218630412517" />
              </node>
            </node>
          </node>
          <node role="statement" roleId="tpee.1068581517665" type="tpee.IfStatement" typeId="tpee.1068580123159" id="5181507218630412518">
            <node role="ifTrue" roleId="tpee.1068580123161" type="tpee.StatementList" typeId="tpee.1068580123136" id="5181507218630412519">
              <node role="statement" roleId="tpee.1068581517665" type="tpee.ExpressionStatement" typeId="tpee.1068580123155" id="5181507218630412520">
                <node role="expression" roleId="tpee.1068580123156" type="tpee.DotExpression" typeId="tpee.1197027756228" id="5181507218630412521">
                  <node role="operand" roleId="tpee.1197027771414" type="tp4f.ThisClassifierExpression" typeId="tp4f.1205752633985" id="5181507218630412522" />
                  <node role="operation" roleId="tpee.1197027833540" type="tpee.InstanceMethodCallOperation" typeId="tpee.1202948039474" id="5181507218630412523">
                    <link role="baseMethodDeclaration" roleId="tpee.1068499141037" targetNodeId="pvwh.~BaseGroup%ddisable(com%dintellij%dopenapi%dactionSystem%dPresentation)%cvoid" resolveInfo="disable" />
                    <node role="actualArgument" roleId="tpee.1068499141038" type="tpee.DotExpression" typeId="tpee.1197027756228" id="5181507218630412524">
                      <node role="operand" roleId="tpee.1197027771414" type="tp4k.ConceptFunctionParameter_AnActionEvent" typeId="tp4k.1203082903663" id="5181507218630412525" />
                      <node role="operation" roleId="tpee.1197027833540" type="tpee.InstanceMethodCallOperation" typeId="tpee.1202948039474" id="5181507218630412526">
                        <link role="baseMethodDeclaration" roleId="tpee.1068499141037" targetNodeId="6tyf.~AnActionEvent%dgetPresentation()%ccom%dintellij%dopenapi%dactionSystem%dPresentation" resolveInfo="getPresentation" />
                      </node>
                    </node>
                  </node>
                </node>
              </node>
              <node role="statement" roleId="tpee.1068581517665" type="tpee.ReturnStatement" typeId="tpee.1068581242878" id="5181507218630412527" />
            </node>
            <node role="condition" roleId="tpee.1068580123160" type="tpee.EqualsExpression" typeId="tpee.1068580123152" id="5181507218630412528">
              <node role="rightExpression" roleId="tpee.1081773367579" type="tpee.NullLiteral" typeId="tpee.1070534058343" id="5181507218630412529" />
              <node role="leftExpression" roleId="tpee.1081773367580" type="tpee.LocalVariableReference" typeId="tpee.1068581242866" id="5181507218630412530">
                <link role="variableDeclaration" roleId="tpee.1068581517664" targetNodeId="5181507218630412512" resolveInfo="editorComponent" />
              </node>
            </node>
          </node>
          <node role="statement" roleId="tpee.1068581517665" type="tpee.LocalVariableDeclarationStatement" typeId="tpee.1068581242864" id="5181507218630412531">
            <node role="localVariableDeclaration" roleId="tpee.1068581242865" type="tpee.LocalVariableDeclaration" typeId="tpee.1068581242863" id="5181507218630412532">
              <property name="name" nameId="tpck.1169194664001" value="error" />
              <node role="type" roleId="tpee.5680397130376446158" type="tpee.ClassifierType" typeId="tpee.1107535904670" id="5181507218630412533">
                <link role="classifier" roleId="tpee.1107535924139" targetNodeId="nax5.~IErrorReporter" resolveInfo="IErrorReporter" />
              </node>
              <node role="initializer" roleId="tpee.1068431790190" type="tpee.DotExpression" typeId="tpee.1197027756228" id="5181507218630412534">
                <node role="operand" roleId="tpee.1197027771414" type="tpee.LocalVariableReference" typeId="tpee.1068581242866" id="5181507218630412535">
                  <link role="variableDeclaration" roleId="tpee.1068581517664" targetNodeId="5181507218630412512" resolveInfo="editorComponent" />
                </node>
                <node role="operation" roleId="tpee.1197027833540" type="tpee.InstanceMethodCallOperation" typeId="tpee.1202948039474" id="5181507218630412536">
                  <link role="baseMethodDeclaration" roleId="tpee.1068499141037" targetNodeId="9a8.~EditorComponent%dgetErrorReporterFor(jetbrains%dmps%dopenapi%deditor%dcells%dEditorCell)%cjetbrains%dmps%derrors%dIErrorReporter" resolveInfo="getErrorReporterFor" />
                  <node role="actualArgument" roleId="tpee.1068499141038" type="tpee.DotExpression" typeId="tpee.1197027756228" id="5181507218630412537">
                    <node role="operand" roleId="tpee.1197027771414" type="tpee.LocalVariableReference" typeId="tpee.1068581242866" id="5181507218630412538">
                      <link role="variableDeclaration" roleId="tpee.1068581517664" targetNodeId="5181507218630412512" resolveInfo="editorComponent" />
                    </node>
                    <node role="operation" roleId="tpee.1197027833540" type="tpee.InstanceMethodCallOperation" typeId="tpee.1202948039474" id="5181507218630412539">
                      <link role="baseMethodDeclaration" roleId="tpee.1068499141037" targetNodeId="9a8.~EditorComponent%dgetSelectedCell()%cjetbrains%dmps%dnodeEditor%dcells%dEditorCell" resolveInfo="getSelectedCell" />
                    </node>
                  </node>
                </node>
              </node>
            </node>
          </node>
          <node role="statement" roleId="tpee.1068581517665" type="tpee.IfStatement" typeId="tpee.1068580123159" id="5181507218630412540">
            <node role="ifTrue" roleId="tpee.1068580123161" type="tpee.StatementList" typeId="tpee.1068580123136" id="5181507218630412541">
              <node role="statement" roleId="tpee.1068581517665" type="tpee.ExpressionStatement" typeId="tpee.1068580123155" id="5181507218630412542">
                <node role="expression" roleId="tpee.1068580123156" type="tpee.DotExpression" typeId="tpee.1197027756228" id="5181507218630412543">
                  <node role="operand" roleId="tpee.1197027771414" type="tp4f.ThisClassifierExpression" typeId="tp4f.1205752633985" id="5181507218630412544" />
                  <node role="operation" roleId="tpee.1197027833540" type="tpee.InstanceMethodCallOperation" typeId="tpee.1202948039474" id="5181507218630412545">
                    <link role="baseMethodDeclaration" roleId="tpee.1068499141037" targetNodeId="pvwh.~BaseGroup%ddisable(com%dintellij%dopenapi%dactionSystem%dPresentation)%cvoid" resolveInfo="disable" />
                    <node role="actualArgument" roleId="tpee.1068499141038" type="tpee.DotExpression" typeId="tpee.1197027756228" id="5181507218630412546">
                      <node role="operand" roleId="tpee.1197027771414" type="tp4k.ConceptFunctionParameter_AnActionEvent" typeId="tp4k.1203082903663" id="5181507218630412547" />
                      <node role="operation" roleId="tpee.1197027833540" type="tpee.InstanceMethodCallOperation" typeId="tpee.1202948039474" id="5181507218630412548">
                        <link role="baseMethodDeclaration" roleId="tpee.1068499141037" targetNodeId="6tyf.~AnActionEvent%dgetPresentation()%ccom%dintellij%dopenapi%dactionSystem%dPresentation" resolveInfo="getPresentation" />
                      </node>
                    </node>
                  </node>
                </node>
              </node>
              <node role="statement" roleId="tpee.1068581517665" type="tpee.ReturnStatement" typeId="tpee.1068581242878" id="5181507218630412549" />
            </node>
            <node role="condition" roleId="tpee.1068580123160" type="tpee.OrExpression" typeId="tpee.1080223426719" id="5181507218630412550">
              <node role="rightExpression" roleId="tpee.1081773367579" type="tpee.DotExpression" typeId="tpee.1197027756228" id="5181507218630412551">
                <node role="operand" roleId="tpee.1197027771414" type="tpee.DotExpression" typeId="tpee.1197027756228" id="5181507218630412552">
                  <node role="operand" roleId="tpee.1197027771414" type="tpee.LocalVariableReference" typeId="tpee.1068581242866" id="5181507218630412553">
                    <link role="variableDeclaration" roleId="tpee.1068581517664" targetNodeId="5181507218630412532" resolveInfo="error" />
                  </node>
                  <node role="operation" roleId="tpee.1197027833540" type="tpee.InstanceMethodCallOperation" typeId="tpee.1202948039474" id="5181507218630412554">
                    <link role="baseMethodDeclaration" roleId="tpee.1068499141037" targetNodeId="nax5.~IErrorReporter%dgetAdditionalRulesIds()%cjava%dutil%dList" resolveInfo="getAdditionalRulesIds" />
                  </node>
                </node>
                <node role="operation" roleId="tpee.1197027833540" type="tpee.InstanceMethodCallOperation" typeId="tpee.1202948039474" id="5181507218630412555">
                  <link role="baseMethodDeclaration" roleId="tpee.1068499141037" targetNodeId="k7g3.~List%disEmpty()%cboolean" resolveInfo="isEmpty" />
                </node>
              </node>
              <node role="leftExpression" roleId="tpee.1081773367580" type="tpee.OrExpression" typeId="tpee.1080223426719" id="5181507218630412556">
                <node role="leftExpression" roleId="tpee.1081773367580" type="tpee.OrExpression" typeId="tpee.1080223426719" id="5181507218630412557">
                  <node role="leftExpression" roleId="tpee.1081773367580" type="tpee.EqualsExpression" typeId="tpee.1068580123152" id="5181507218630412558">
                    <node role="leftExpression" roleId="tpee.1081773367580" type="tpee.LocalVariableReference" typeId="tpee.1068581242866" id="5181507218630412559">
                      <link role="variableDeclaration" roleId="tpee.1068581517664" targetNodeId="5181507218630412532" resolveInfo="error" />
                    </node>
                    <node role="rightExpression" roleId="tpee.1081773367579" type="tpee.NullLiteral" typeId="tpee.1070534058343" id="5181507218630412560" />
                  </node>
                  <node role="rightExpression" roleId="tpee.1081773367579" type="tpee.EqualsExpression" typeId="tpee.1068580123152" id="5181507218630412561">
                    <node role="leftExpression" roleId="tpee.1081773367580" type="tpee.DotExpression" typeId="tpee.1197027756228" id="5181507218630412562">
                      <node role="operand" roleId="tpee.1197027771414" type="tpee.LocalVariableReference" typeId="tpee.1068581242866" id="5181507218630412563">
                        <link role="variableDeclaration" roleId="tpee.1068581517664" targetNodeId="5181507218630412532" resolveInfo="error" />
                      </node>
                      <node role="operation" roleId="tpee.1197027833540" type="tpee.InstanceMethodCallOperation" typeId="tpee.1202948039474" id="5181507218630412564">
                        <link role="baseMethodDeclaration" roleId="tpee.1068499141037" targetNodeId="nax5.~IErrorReporter%dgetRuleId()%cjava%dlang%dString" resolveInfo="getRuleId" />
                      </node>
                    </node>
                    <node role="rightExpression" roleId="tpee.1081773367579" type="tpee.NullLiteral" typeId="tpee.1070534058343" id="5181507218630412565" />
                  </node>
                </node>
                <node role="rightExpression" roleId="tpee.1081773367579" type="tpee.EqualsExpression" typeId="tpee.1068580123152" id="5181507218630412566">
                  <node role="leftExpression" roleId="tpee.1081773367580" type="tpee.DotExpression" typeId="tpee.1197027756228" id="5181507218630412567">
                    <node role="operand" roleId="tpee.1197027771414" type="tpee.LocalVariableReference" typeId="tpee.1068581242866" id="5181507218630412568">
                      <link role="variableDeclaration" roleId="tpee.1068581517664" targetNodeId="5181507218630412532" resolveInfo="error" />
                    </node>
                    <node role="operation" roleId="tpee.1197027833540" type="tpee.InstanceMethodCallOperation" typeId="tpee.1202948039474" id="5181507218630412569">
                      <link role="baseMethodDeclaration" roleId="tpee.1068499141037" targetNodeId="nax5.~IErrorReporter%dgetRuleModel()%cjava%dlang%dString" resolveInfo="getRuleModel" />
                    </node>
                  </node>
                  <node role="rightExpression" roleId="tpee.1081773367579" type="tpee.NullLiteral" typeId="tpee.1070534058343" id="5181507218630412570" />
                </node>
              </node>
            </node>
          </node>
          <node role="statement" roleId="tpee.1068581517665" type="tpee.ExpressionStatement" typeId="tpee.1068580123155" id="5181507218630412571">
            <node role="expression" roleId="tpee.1068580123156" type="tpee.DotExpression" typeId="tpee.1197027756228" id="5181507218630412572">
              <node role="operand" roleId="tpee.1197027771414" type="tp4f.ThisClassifierExpression" typeId="tp4f.1205752633985" id="5181507218630412573" />
              <node role="operation" roleId="tpee.1197027833540" type="tpee.InstanceMethodCallOperation" typeId="tpee.1202948039474" id="5181507218630412574">
                <link role="baseMethodDeclaration" roleId="tpee.1068499141037" targetNodeId="pvwh.~BaseGroup%denable(com%dintellij%dopenapi%dactionSystem%dPresentation)%cvoid" resolveInfo="enable" />
                <node role="actualArgument" roleId="tpee.1068499141038" type="tpee.DotExpression" typeId="tpee.1197027756228" id="5181507218630412575">
                  <node role="operand" roleId="tpee.1197027771414" type="tp4k.ConceptFunctionParameter_AnActionEvent" typeId="tp4k.1203082903663" id="5181507218630412576" />
                  <node role="operation" roleId="tpee.1197027833540" type="tpee.InstanceMethodCallOperation" typeId="tpee.1202948039474" id="5181507218630412577">
                    <link role="baseMethodDeclaration" roleId="tpee.1068499141037" targetNodeId="6tyf.~AnActionEvent%dgetPresentation()%ccom%dintellij%dopenapi%dactionSystem%dPresentation" resolveInfo="getPresentation" />
                  </node>
                </node>
              </node>
            </node>
          </node>
          <node role="statement" roleId="tpee.1068581517665" type="tpee.ExpressionStatement" typeId="tpee.1068580123155" id="5181507218630412578">
            <node role="expression" roleId="tpee.1068580123156" type="tpee.DotExpression" typeId="tpee.1197027756228" id="5181507218630412579">
              <node role="operand" roleId="tpee.1197027771414" type="tp4f.ThisClassifierExpression" typeId="tp4f.1205752633985" id="5181507218630412580" />
              <node role="operation" roleId="tpee.1197027833540" type="tpee.InstanceMethodCallOperation" typeId="tpee.1202948039474" id="5181507218630412581">
                <link role="baseMethodDeclaration" roleId="tpee.1068499141037" targetNodeId="6tyf.~DefaultActionGroup%dremoveAll()%cvoid" resolveInfo="removeAll" />
              </node>
            </node>
          </node>
          <node role="statement" roleId="tpee.1068581517665" type="tpee.LocalVariableDeclarationStatement" typeId="tpee.1068581242864" id="5181507218630412582">
            <node role="localVariableDeclaration" roleId="tpee.1068581242865" type="tpee.LocalVariableDeclaration" typeId="tpee.1068581242863" id="5181507218630412583">
              <property name="name" nameId="tpck.1169194664001" value="firstId" />
              <node role="type" roleId="tpee.5680397130376446158" type="tpee.ClassifierType" typeId="tpee.1107535904670" id="5181507218630412584">
                <link role="classifier" roleId="tpee.1107535924139" targetNodeId="msyo.~Pair" resolveInfo="Pair" />
                <node role="parameter" roleId="tpee.1109201940907" type="tpee.ClassifierType" typeId="tpee.1107535904670" id="5181507218630412585">
                  <link role="classifier" roleId="tpee.1107535924139" targetNodeId="e2lb.~String" resolveInfo="String" />
                </node>
                <node role="parameter" roleId="tpee.1109201940907" type="tpee.ClassifierType" typeId="tpee.1107535904670" id="5181507218630412586">
                  <link role="classifier" roleId="tpee.1107535924139" targetNodeId="e2lb.~String" resolveInfo="String" />
                </node>
              </node>
              <node role="initializer" roleId="tpee.1068431790190" type="tpee.GenericNewExpression" typeId="tpee.1145552977093" id="5181507218630412587">
                <node role="creator" roleId="tpee.1145553007750" type="tpee.ClassCreator" typeId="tpee.1212685548494" id="5181507218630412588">
                  <link role="baseMethodDeclaration" roleId="tpee.1068499141037" targetNodeId="msyo.~Pair%d&lt;init&gt;(java%dlang%dObject,java%dlang%dObject)" resolveInfo="Pair" />
                  <node role="typeParameter" roleId="tpee.1212687122400" type="tpee.ClassifierType" typeId="tpee.1107535904670" id="5181507218630412589">
                    <link role="classifier" roleId="tpee.1107535924139" targetNodeId="e2lb.~String" resolveInfo="String" />
                  </node>
                  <node role="typeParameter" roleId="tpee.1212687122400" type="tpee.ClassifierType" typeId="tpee.1107535904670" id="5181507218630412590">
                    <link role="classifier" roleId="tpee.1107535924139" targetNodeId="e2lb.~String" resolveInfo="String" />
                  </node>
                  <node role="actualArgument" roleId="tpee.1068499141038" type="tpee.DotExpression" typeId="tpee.1197027756228" id="5181507218630412591">
                    <node role="operand" roleId="tpee.1197027771414" type="tpee.LocalVariableReference" typeId="tpee.1068581242866" id="5181507218630412592">
                      <link role="variableDeclaration" roleId="tpee.1068581517664" targetNodeId="5181507218630412532" resolveInfo="error" />
                    </node>
                    <node role="operation" roleId="tpee.1197027833540" type="tpee.InstanceMethodCallOperation" typeId="tpee.1202948039474" id="5181507218630412593">
                      <link role="baseMethodDeclaration" roleId="tpee.1068499141037" targetNodeId="nax5.~IErrorReporter%dgetRuleModel()%cjava%dlang%dString" resolveInfo="getRuleModel" />
                    </node>
                  </node>
                  <node role="actualArgument" roleId="tpee.1068499141038" type="tpee.DotExpression" typeId="tpee.1197027756228" id="5181507218630412594">
                    <node role="operand" roleId="tpee.1197027771414" type="tpee.LocalVariableReference" typeId="tpee.1068581242866" id="5181507218630412595">
                      <link role="variableDeclaration" roleId="tpee.1068581517664" targetNodeId="5181507218630412532" resolveInfo="error" />
                    </node>
                    <node role="operation" roleId="tpee.1197027833540" type="tpee.InstanceMethodCallOperation" typeId="tpee.1202948039474" id="5181507218630412596">
                      <link role="baseMethodDeclaration" roleId="tpee.1068499141037" targetNodeId="nax5.~IErrorReporter%dgetRuleId()%cjava%dlang%dString" resolveInfo="getRuleId" />
                    </node>
                  </node>
                </node>
              </node>
            </node>
          </node>
          <node role="statement" roleId="tpee.1068581517665" type="tpee.ForeachStatement" typeId="tpee.1144226303539" id="5181507218630412597">
            <node role="body" roleId="tpee.1154032183016" type="tpee.StatementList" typeId="tpee.1068580123136" id="5181507218630412598">
              <node role="statement" roleId="tpee.1068581517665" type="tp4k.AddStatement" typeId="tp4k.1227013049127" id="5181507218630412599">
                <node role="item" roleId="tp4k.1227013166210" type="tp4k.ActionInstance" typeId="tp4k.1203088046679" id="5181507218630412600">
                  <link role="action" roleId="tp4k.1203088061055" targetNodeId="5181507218630412340" resolveInfo="GoToTypeErrorRule_InGroup" />
                  <node role="actualParameter" roleId="tp4k.1227011543811" type="tpee.LocalVariableReference" typeId="tpee.1068581242866" id="5181507218630412601">
                    <link role="variableDeclaration" roleId="tpee.1068581517664" targetNodeId="5181507218630412606" resolveInfo="id" />
                  </node>
                  <node role="actualParameter" roleId="tp4k.1227011543811" type="tpee.BooleanConstant" typeId="tpee.1068580123137" id="5181507218630412602">
                    <property name="value" nameId="tpee.1068580123138" value="false" />
                  </node>
                </node>
              </node>
            </node>
            <node role="iterable" roleId="tpee.1144226360166" type="tpee.DotExpression" typeId="tpee.1197027756228" id="5181507218630412603">
              <node role="operand" roleId="tpee.1197027771414" type="tpee.LocalVariableReference" typeId="tpee.1068581242866" id="5181507218630412604">
                <link role="variableDeclaration" roleId="tpee.1068581517664" targetNodeId="5181507218630412532" resolveInfo="error" />
              </node>
              <node role="operation" roleId="tpee.1197027833540" type="tpee.InstanceMethodCallOperation" typeId="tpee.1202948039474" id="5181507218630412605">
                <link role="baseMethodDeclaration" roleId="tpee.1068499141037" targetNodeId="nax5.~IErrorReporter%dgetAdditionalRulesIds()%cjava%dutil%dList" resolveInfo="getAdditionalRulesIds" />
              </node>
            </node>
            <node role="variable" roleId="tpee.1144230900587" type="tpee.LocalVariableDeclaration" typeId="tpee.1068581242863" id="5181507218630412606">
              <property name="name" nameId="tpck.1169194664001" value="id" />
              <node role="type" roleId="tpee.5680397130376446158" type="tpee.ClassifierType" typeId="tpee.1107535904670" id="5181507218630412607">
                <link role="classifier" roleId="tpee.1107535924139" targetNodeId="msyo.~Pair" resolveInfo="Pair" />
                <node role="parameter" roleId="tpee.1109201940907" type="tpee.ClassifierType" typeId="tpee.1107535904670" id="5181507218630412608">
                  <link role="classifier" roleId="tpee.1107535924139" targetNodeId="e2lb.~String" resolveInfo="String" />
                </node>
                <node role="parameter" roleId="tpee.1109201940907" type="tpee.ClassifierType" typeId="tpee.1107535904670" id="5181507218630412609">
                  <link role="classifier" roleId="tpee.1107535924139" targetNodeId="e2lb.~String" resolveInfo="String" />
                </node>
              </node>
            </node>
          </node>
          <node role="statement" roleId="tpee.1068581517665" type="tp4k.AddStatement" typeId="tp4k.1227013049127" id="5181507218630412610">
            <node role="item" roleId="tp4k.1227013166210" type="tp4k.ActionInstance" typeId="tp4k.1203088046679" id="5181507218630412611">
              <link role="action" roleId="tp4k.1203088061055" targetNodeId="5181507218630412340" resolveInfo="GoToTypeErrorRule_InGroup" />
              <node role="actualParameter" roleId="tp4k.1227011543811" type="tpee.LocalVariableReference" typeId="tpee.1068581242866" id="5181507218630412612">
                <link role="variableDeclaration" roleId="tpee.1068581517664" targetNodeId="5181507218630412583" resolveInfo="firstId" />
              </node>
              <node role="actualParameter" roleId="tp4k.1227011543811" type="tpee.BooleanConstant" typeId="tpee.1068580123137" id="5181507218630412613">
                <property name="value" nameId="tpee.1068580123138" value="true" />
              </node>
            </node>
          </node>
        </node>
      </node>
    </node>
  </root>
  <root id="5487985028841909059">
    <node role="shortcutChange" roleId="tp4k.1562714432501166199" type="tp4k.SimpleShortcutChange" typeId="tp4k.1562714432501166198" id="5487985028841909060">
      <link role="action" roleId="tp4k.6193305307616734326" targetNodeId="5181507218630412410" resolveInfo="GoToTypeErrorRule" />
      <node role="keystroke" roleId="tp4k.1562714432501166206" type="tp4k.KeyMapKeystroke" typeId="tp4k.1207318242772" id="5487985028841909061">
        <property name="keycode" nameId="tp4k.1207318242774" value="VK_R" />
        <property name="modifiers" nameId="tp4k.1207318242773" value="ctrl+alt" />
      </node>
    </node>
    <node role="shortcutChange" roleId="tp4k.1562714432501166199" type="tp4k.SimpleShortcutChange" typeId="tp4k.1562714432501166198" id="5487985028841909062">
      <link role="action" roleId="tp4k.6193305307616734326" targetNodeId="5181507218630412340" resolveInfo="GoToTypeErrorRule_InGroup" />
      <node role="keystroke" roleId="tp4k.1562714432501166206" type="tp4k.KeyMapKeystroke" typeId="tp4k.1207318242772" id="5487985028841909063">
        <property name="keycode" nameId="tp4k.1207318242774" value="VK_R" />
        <property name="modifiers" nameId="tp4k.1207318242773" value="ctrl+alt" />
      </node>
    </node>
    <node role="shortcutChange" roleId="tp4k.1562714432501166199" type="tp4k.SimpleShortcutChange" typeId="tp4k.1562714432501166198" id="5487985028841909066">
      <link role="action" roleId="tp4k.6193305307616734326" targetNodeId="5181507218630412169" resolveInfo="ShowRulesWhichAffectNodeType" />
      <node role="keystroke" roleId="tp4k.1562714432501166206" type="tp4k.KeyMapKeystroke" typeId="tp4k.1207318242772" id="5487985028841909067">
        <property name="keycode" nameId="tp4k.1207318242774" value="VK_T" />
        <property name="modifiers" nameId="tp4k.1207318242773" value="ctrl+alt+shift" />
      </node>
    </node>
  </root>
  <root id="5487985028841908585">
    <node role="modifier" roleId="tp4k.1204991552650" type="tp4k.ModificationStatement" typeId="tp4k.1203092361741" id="5487985028841908586">
      <link role="modifiedGroup" roleId="tp4k.1203092736097" targetNodeId="tprs.1951613054411714136" resolveInfo="DebugActions" />
      <link role="point" roleId="tp4k.1204992316090" targetNodeId="tprs.7187842510058618974" resolveInfo="types" />
    </node>
    <node role="contents" roleId="tp4k.1207145245948" type="tp4k.ElementListContents" typeId="tp4k.1207145163717" id="5487985028841908587">
      <node role="reference" roleId="tp4k.1207145201301" type="tp4k.ActionInstance" typeId="tp4k.1203088046679" id="5487985028841908589">
        <link role="action" roleId="tp4k.1203088061055" targetNodeId="5181507218630412410" resolveInfo="GoToTypeErrorRule" />
      </node>
      <node role="reference" roleId="tp4k.1207145201301" type="tp4k.ActionInstance" typeId="tp4k.1203088046679" id="5487985028841908590">
        <link role="action" roleId="tp4k.1203088061055" targetNodeId="5181507218630412169" resolveInfo="ShowRulesWhichAffectNodeType" />
      </node>
      <node role="reference" roleId="tp4k.1207145201301" type="tp4k.ActionInstance" typeId="tp4k.1203088046679" id="5487985028841908591">
        <link role="action" roleId="tp4k.1203088061055" targetNodeId="5181507218630412221" resolveInfo="ShowInferredNodeType" />
      </node>
    </node>
  </root>
  <root id="7162597690967702203" />
</model>
<|MERGE_RESOLUTION|>--- conflicted
+++ resolved
@@ -37,10 +37,6 @@
     <node type="tp4k.ActionDeclaration" typeId="tp4k.1203071646776" id="5181507218630412169">
       <property name="isAlwaysVisible" nameId="tp4k.1207149998849" value="true" />
       <property name="name" nameId="tpck.1169194664001" value="ShowRulesWhichAffectNodeType" />
-<<<<<<< HEAD
-=======
-      <property name="caption" nameId="tp4k.1205250923097" value="Show Rules Which Affect Node's Type" />
->>>>>>> 026c9180
       <property name="virtualPackage" nameId="tpck.1193676396447" value="Actions" />
       <property name="caption" nameId="tp4k.1205250923097" value="Show Rules Which Affect Node's Type" />
     </node>
@@ -48,7 +44,6 @@
       <property name="description" nameId="tp4k.1213273179528" value="Show type inferred using check only inequations, too" />
       <property name="name" nameId="tpck.1169194664001" value="ShowInferredNodeType" />
       <property name="outsideCommandExecution" nameId="tp4k.1211298967294" value="true" />
-      <property name="caption" nameId="tp4k.1205250923097" value="Show Inferred Type" />
       <property name="virtualPackage" nameId="tpck.1193676396447" value="Actions" />
       <property name="caption" nameId="tp4k.1205250923097" value="Show Inferred Type" />
     </node>
@@ -56,7 +51,6 @@
       <property name="description" nameId="tp4k.1213273179528" value="Show type expected in this context" />
       <property name="name" nameId="tpck.1169194664001" value="ShowExpectedType" />
       <property name="outsideCommandExecution" nameId="tp4k.1211298967294" value="true" />
-      <property name="caption" nameId="tp4k.1205250923097" value="Show Expected Type" />
       <property name="virtualPackage" nameId="tpck.1193676396447" value="Actions" />
       <property name="caption" nameId="tp4k.1205250923097" value="Show Expected Type" />
     </node>
@@ -67,33 +61,20 @@
     <node type="tp4k.ActionDeclaration" typeId="tp4k.1203071646776" id="5181507218630412340">
       <property name="isAlwaysVisible" nameId="tp4k.1207149998849" value="true" />
       <property name="name" nameId="tpck.1169194664001" value="GoToTypeErrorRule_InGroup" />
-<<<<<<< HEAD
-=======
-      <property name="caption" nameId="tp4k.1205250923097" value="Go to Rule Which Caused Error" />
->>>>>>> 026c9180
       <property name="virtualPackage" nameId="tpck.1193676396447" value="Actions" />
       <property name="caption" nameId="tp4k.1205250923097" value="Go to Rule Which Caused Error" />
     </node>
     <node type="tp4k.ActionDeclaration" typeId="tp4k.1203071646776" id="5181507218630412410">
       <property name="isAlwaysVisible" nameId="tp4k.1207149998849" value="false" />
       <property name="name" nameId="tpck.1169194664001" value="GoToTypeErrorRule" />
-<<<<<<< HEAD
-=======
-      <property name="caption" nameId="tp4k.1205250923097" value="Go to Rule Which Caused Error" />
->>>>>>> 026c9180
       <property name="virtualPackage" nameId="tpck.1193676396447" value="Actions" />
       <property name="caption" nameId="tp4k.1205250923097" value="Go to Rule Which Caused Error" />
     </node>
     <node type="tp4k.ActionGroupDeclaration" typeId="tp4k.1203087890642" id="5181507218630412486">
       <property name="isInvisibleWhenDisabled" nameId="tp4k.1217005992861" value="true" />
       <property name="name" nameId="tpck.1169194664001" value="GoToTypeErrorGroup" />
-<<<<<<< HEAD
       <property name="virtualPackage" nameId="tpck.1193676396447" value="Actions" />
       <property name="caption" nameId="tp4k.1204991940915" value="Go to Rule Which Caused Error" />
-=======
-      <property name="caption" nameId="tp4k.1204991940915" value="Go to Rule Which Caused Error" />
-      <property name="virtualPackage" nameId="tpck.1193676396447" value="Actions" />
->>>>>>> 026c9180
       <property name="isPopup" nameId="tp4k.1213283637680" value="true" />
     </node>
     <node type="tp4k.KeymapChangesDeclaration" typeId="tp4k.1562714432501166197" id="5487985028841909059">
