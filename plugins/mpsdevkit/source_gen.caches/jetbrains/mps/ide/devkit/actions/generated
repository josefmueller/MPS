<?xml version="1.0" encoding="UTF-8"?>
<<<<<<< HEAD
<dependencies version="2" modelHash="86io2aw0xdgm3pnlj5eq2r6txgg44bw" />
=======
<dependencies version="2" modelHash="-c39i5s0fujj8697szflwvjt7xg8s47f">
  <dep model="f:java_stub#1ed103c3-3aa6-49b7-9c21-6765ee11f224#jetbrains.mps.ide.editor(MPS.Editor/jetbrains.mps.ide.editor@java_stub)" />
  <dep model="f:java_stub#1ed103c3-3aa6-49b7-9c21-6765ee11f224#jetbrains.mps.intentions(MPS.Editor/jetbrains.mps.intentions@java_stub)" />
  <dep model="f:java_stub#1ed103c3-3aa6-49b7-9c21-6765ee11f224#jetbrains.mps.nodeEditor(MPS.Editor/jetbrains.mps.nodeEditor@java_stub)" />
  <dep model="f:java_stub#1ed103c3-3aa6-49b7-9c21-6765ee11f224#jetbrains.mps.openapi.editor(MPS.Editor/jetbrains.mps.openapi.editor@java_stub)" />
  <dep model="f:java_stub#1ed103c3-3aa6-49b7-9c21-6765ee11f224#jetbrains.mps.openapi.editor.cells(MPS.Editor/jetbrains.mps.openapi.editor.cells@java_stub)" />
  <dep model="f:java_stub#1ed103c3-3aa6-49b7-9c21-6765ee11f224#jetbrains.mps.openapi.navigation(MPS.Editor/jetbrains.mps.openapi.navigation@java_stub)" />
  <dep model="f:java_stub#498d89d2-c2e9-11e2-ad49-6cf049e62fe5#com.intellij.openapi(MPS.IDEA/com.intellij.openapi@java_stub)" />
  <dep model="f:java_stub#498d89d2-c2e9-11e2-ad49-6cf049e62fe5#com.intellij.openapi.actionSystem(MPS.IDEA/com.intellij.openapi.actionSystem@java_stub)" />
  <dep model="f:java_stub#498d89d2-c2e9-11e2-ad49-6cf049e62fe5#com.intellij.openapi.components(MPS.IDEA/com.intellij.openapi.components@java_stub)" />
  <dep model="f:java_stub#498d89d2-c2e9-11e2-ad49-6cf049e62fe5#com.intellij.openapi.extensions(MPS.IDEA/com.intellij.openapi.extensions@java_stub)" />
  <dep model="f:java_stub#498d89d2-c2e9-11e2-ad49-6cf049e62fe5#com.intellij.openapi.fileEditor(MPS.IDEA/com.intellij.openapi.fileEditor@java_stub)" />
  <dep model="f:java_stub#498d89d2-c2e9-11e2-ad49-6cf049e62fe5#com.intellij.openapi.progress(MPS.IDEA/com.intellij.openapi.progress@java_stub)" />
  <dep model="f:java_stub#498d89d2-c2e9-11e2-ad49-6cf049e62fe5#com.intellij.openapi.project(MPS.IDEA/com.intellij.openapi.project@java_stub)" />
  <dep model="f:java_stub#498d89d2-c2e9-11e2-ad49-6cf049e62fe5#com.intellij.openapi.ui(MPS.IDEA/com.intellij.openapi.ui@java_stub)" />
  <dep model="f:java_stub#498d89d2-c2e9-11e2-ad49-6cf049e62fe5#com.intellij.openapi.util(MPS.IDEA/com.intellij.openapi.util@java_stub)" />
  <dep model="f:java_stub#498d89d2-c2e9-11e2-ad49-6cf049e62fe5#com.intellij.openapi.vfs(MPS.IDEA/com.intellij.openapi.vfs@java_stub)" />
  <dep model="f:java_stub#498d89d2-c2e9-11e2-ad49-6cf049e62fe5#com.intellij.ui(MPS.IDEA/com.intellij.ui@java_stub)" />
  <dep model="f:java_stub#498d89d2-c2e9-11e2-ad49-6cf049e62fe5#com.intellij.ui.awt(MPS.IDEA/com.intellij.ui.awt@java_stub)" />
  <dep model="f:java_stub#6354ebe7-c22a-4a0f-ac54-50b52ab9b065#java.awt(JDK/java.awt@java_stub)" />
  <dep model="f:java_stub#6354ebe7-c22a-4a0f-ac54-50b52ab9b065#java.awt.event(JDK/java.awt.event@java_stub)" />
  <dep model="f:java_stub#6354ebe7-c22a-4a0f-ac54-50b52ab9b065#java.io(JDK/java.io@java_stub)" />
  <dep model="f:java_stub#6354ebe7-c22a-4a0f-ac54-50b52ab9b065#java.lang(JDK/java.lang@java_stub)" />
  <dep model="f:java_stub#6354ebe7-c22a-4a0f-ac54-50b52ab9b065#java.lang.reflect(JDK/java.lang.reflect@java_stub)" />
  <dep model="f:java_stub#6354ebe7-c22a-4a0f-ac54-50b52ab9b065#java.util(JDK/java.util@java_stub)" />
  <dep model="f:java_stub#6354ebe7-c22a-4a0f-ac54-50b52ab9b065#java.util.regex(JDK/java.util.regex@java_stub)" />
  <dep model="f:java_stub#6354ebe7-c22a-4a0f-ac54-50b52ab9b065#javax.swing(JDK/javax.swing@java_stub)" />
  <dep model="f:java_stub#6354ebe7-c22a-4a0f-ac54-50b52ab9b065#javax.swing.tree(JDK/javax.swing.tree@java_stub)" />
  <dep model="f:java_stub#6ed54515-acc8-4d1e-a16c-9fd6cfe951ea#jetbrains.mps.classloading(MPS.Core/jetbrains.mps.classloading@java_stub)" />
  <dep model="f:java_stub#6ed54515-acc8-4d1e-a16c-9fd6cfe951ea#jetbrains.mps.components(MPS.Core/jetbrains.mps.components@java_stub)" />
  <dep model="f:java_stub#6ed54515-acc8-4d1e-a16c-9fd6cfe951ea#jetbrains.mps.extapi.model(MPS.Core/jetbrains.mps.extapi.model@java_stub)" />
  <dep model="f:java_stub#6ed54515-acc8-4d1e-a16c-9fd6cfe951ea#jetbrains.mps.extapi.module(MPS.Core/jetbrains.mps.extapi.module@java_stub)" />
  <dep model="f:java_stub#6ed54515-acc8-4d1e-a16c-9fd6cfe951ea#jetbrains.mps.generator(MPS.Core/jetbrains.mps.generator@java_stub)" />
  <dep model="f:java_stub#6ed54515-acc8-4d1e-a16c-9fd6cfe951ea#jetbrains.mps.ide.findusages.model(MPS.Core/jetbrains.mps.ide.findusages.model@java_stub)" />
  <dep model="f:java_stub#6ed54515-acc8-4d1e-a16c-9fd6cfe951ea#jetbrains.mps.ide.findusages.view(MPS.Core/jetbrains.mps.ide.findusages.view@java_stub)" />
  <dep model="f:java_stub#6ed54515-acc8-4d1e-a16c-9fd6cfe951ea#jetbrains.mps.progress(MPS.Core/jetbrains.mps.progress@java_stub)" />
  <dep model="f:java_stub#6ed54515-acc8-4d1e-a16c-9fd6cfe951ea#jetbrains.mps.project(MPS.Core/jetbrains.mps.project@java_stub)" />
  <dep model="f:java_stub#6ed54515-acc8-4d1e-a16c-9fd6cfe951ea#jetbrains.mps.project.dependency(MPS.Core/jetbrains.mps.project.dependency@java_stub)" />
  <dep model="f:java_stub#6ed54515-acc8-4d1e-a16c-9fd6cfe951ea#jetbrains.mps.project.structure.modules(MPS.Core/jetbrains.mps.project.structure.modules@java_stub)" />
  <dep model="f:java_stub#6ed54515-acc8-4d1e-a16c-9fd6cfe951ea#jetbrains.mps.smodel(MPS.Core/jetbrains.mps.smodel@java_stub)" />
  <dep model="f:java_stub#6ed54515-acc8-4d1e-a16c-9fd6cfe951ea#jetbrains.mps.smodel.behaviour(MPS.Core/jetbrains.mps.smodel.behaviour@java_stub)" />
  <dep model="f:java_stub#6ed54515-acc8-4d1e-a16c-9fd6cfe951ea#jetbrains.mps.util(MPS.Core/jetbrains.mps.util@java_stub)" />
  <dep model="f:java_stub#6ed54515-acc8-4d1e-a16c-9fd6cfe951ea#jetbrains.mps.vfs(MPS.Core/jetbrains.mps.vfs@java_stub)" />
  <dep model="f:java_stub#6ed54515-acc8-4d1e-a16c-9fd6cfe951ea#org.jdom(MPS.Core/org.jdom@java_stub)" />
  <dep model="f:java_stub#742f6602-5a2f-4313-aa6e-ae1cd4ffdc61#jetbrains.mps.ide.actions(MPS.Platform/jetbrains.mps.ide.actions@java_stub)" />
  <dep model="f:java_stub#742f6602-5a2f-4313-aa6e-ae1cd4ffdc61#jetbrains.mps.ide.project(MPS.Platform/jetbrains.mps.ide.project@java_stub)" />
  <dep model="f:java_stub#742f6602-5a2f-4313-aa6e-ae1cd4ffdc61#jetbrains.mps.ide.tools(MPS.Platform/jetbrains.mps.ide.tools@java_stub)" />
  <dep model="f:java_stub#742f6602-5a2f-4313-aa6e-ae1cd4ffdc61#jetbrains.mps.plugins(MPS.Platform/jetbrains.mps.plugins@java_stub)" />
  <dep model="f:java_stub#742f6602-5a2f-4313-aa6e-ae1cd4ffdc61#jetbrains.mps.plugins.actions(MPS.Platform/jetbrains.mps.plugins.actions@java_stub)" />
  <dep model="f:java_stub#742f6602-5a2f-4313-aa6e-ae1cd4ffdc61#jetbrains.mps.plugins.relations(MPS.Platform/jetbrains.mps.plugins.relations@java_stub)" />
  <dep model="f:java_stub#742f6602-5a2f-4313-aa6e-ae1cd4ffdc61#jetbrains.mps.plugins.tool(MPS.Platform/jetbrains.mps.plugins.tool@java_stub)" />
  <dep model="f:java_stub#742f6602-5a2f-4313-aa6e-ae1cd4ffdc61#jetbrains.mps.progress(MPS.Platform/jetbrains.mps.progress@java_stub)" />
  <dep model="f:java_stub#742f6602-5a2f-4313-aa6e-ae1cd4ffdc61#jetbrains.mps.project(MPS.Platform/jetbrains.mps.project@java_stub)" />
  <dep model="f:java_stub#742f6602-5a2f-4313-aa6e-ae1cd4ffdc61#jetbrains.mps.workbench.action(MPS.Platform/jetbrains.mps.workbench.action@java_stub)" />
  <dep model="f:java_stub#86441d7a-e194-42da-81a5-2161ec62a379#jetbrains.mps.ide.findusages.findalgorithm.finders.specific(MPS.Workbench/jetbrains.mps.ide.findusages.findalgorithm.finders.specific@java_stub)" />
  <dep model="f:java_stub#86441d7a-e194-42da-81a5-2161ec62a379#jetbrains.mps.ide.typesystem.trace(MPS.Workbench/jetbrains.mps.ide.typesystem.trace@java_stub)" />
  <dep model="f:java_stub#86441d7a-e194-42da-81a5-2161ec62a379#jetbrains.mps.project(MPS.Workbench/jetbrains.mps.project@java_stub)" />
  <dep model="f:java_stub#86441d7a-e194-42da-81a5-2161ec62a379#jetbrains.mps.workbench(MPS.Workbench/jetbrains.mps.workbench@java_stub)" />
  <dep model="f:java_stub#8865b7a8-5271-43d3-884c-6fd1d9cfdd34#org.jetbrains.mps.openapi.model(MPS.OpenAPI/org.jetbrains.mps.openapi.model@java_stub)" />
  <dep model="f:java_stub#8865b7a8-5271-43d3-884c-6fd1d9cfdd34#org.jetbrains.mps.openapi.module(MPS.OpenAPI/org.jetbrains.mps.openapi.module@java_stub)" />
  <dep model="f:java_stub#8865b7a8-5271-43d3-884c-6fd1d9cfdd34#org.jetbrains.mps.openapi.util(MPS.OpenAPI/org.jetbrains.mps.openapi.util@java_stub)" />
  <dep model="f:java_stub#8865b7a8-5271-43d3-884c-6fd1d9cfdd34#org.jetbrains.mps.util(MPS.OpenAPI/org.jetbrains.mps.util@java_stub)" />
  <dep model="f:java_stub#a3e4657f-a76c-45bb-bbda-c764596ecc65#org.apache.log4j(jetbrains.mps.baseLanguage.logging.runtime/org.apache.log4j@java_stub)" />
  <dep model="f:java_stub#cac2fef0-41a6-4fcd-923f-f893d536b2ab#jetbrains.mps.ide.devkit.newDevkitDialog(jetbrains.mps.ide.mpsdevkit/jetbrains.mps.ide.devkit.newDevkitDialog@java_stub)" />
  <dep model="f:java_stub#cac2fef0-41a6-4fcd-923f-f893d536b2ab#jetbrains.mps.ide.devkit.util(jetbrains.mps.ide.mpsdevkit/jetbrains.mps.ide.devkit.util@java_stub)" />
  <dep model="r:00000000-0000-4000-0000-011c89590282(jetbrains.mps.lang.core.behavior)" hash="-e9d5nh0v10iyyec2hlwv9sastebu16m" />
  <dep model="r:00000000-0000-4000-0000-011c89590288(jetbrains.mps.lang.core.structure)" hash="-2hubvwh7bwismm0eld02cqmdefvj5by" />
  <dep model="r:00000000-0000-4000-0000-011c8959028b(jetbrains.mps.lang.structure.behavior)" hash="-cp90xqjcai867ueevcixh6300lkgpj1" />
  <dep model="r:00000000-0000-4000-0000-011c89590292(jetbrains.mps.lang.structure.structure)" hash="8i4kafnhzm6u2y3283i1oew7gy4ynjm" />
  <dep model="r:00000000-0000-4000-0000-011c89590293(jetbrains.mps.lang.structure.generator_new.baseLanguage@generator)" hash="-6irb241uclypyqbck1xyhuimii12zbl" />
  <dep model="r:00000000-0000-4000-0000-011c89590297(jetbrains.mps.lang.editor.behavior)" hash="-s6xij8ic63kzefmugrai00ett8svzh" />
  <dep model="r:00000000-0000-4000-0000-011c8959029e(jetbrains.mps.lang.editor.structure)" hash="be3xbni9fdwap3g9n4riu4wes73orx2" />
  <dep model="r:00000000-0000-4000-0000-011c895902a9(jetbrains.mps.lang.actions.generator.baseLanguage.template.main@generator)" hash="-84gcr55sftqrw1yhcvpggnb8ug0gcr1" />
  <dep model="r:00000000-0000-4000-0000-011c895902b4(jetbrains.mps.lang.typesystem.structure)" hash="cdw0r0ghy7zw4nao3b9hupwp9d3a0om" />
  <dep model="r:00000000-0000-4000-0000-011c895902ca(jetbrains.mps.baseLanguage.structure)" hash="eggblwsr0208cbp174vd3je0pubxy4w" />
  <dep model="r:00000000-0000-4000-0000-011c895902cd(jetbrains.mps.baseLanguage.generator.java.main@generator)" hash="-5guu3hjwnpnfynbad2ytblvm5de60j1" />
  <dep model="r:00000000-0000-4000-0000-011c895902de(jetbrains.mps.baseLanguage.blTypes.primitiveDescriptors)" />
  <dep model="r:00000000-0000-4000-0000-011c895902e1(jetbrains.mps.lang.generator.behavior)" hash="-d95nrtcw63joctcluroyqtt9pakiwy8" />
  <dep model="r:00000000-0000-4000-0000-011c895902e8(jetbrains.mps.lang.generator.structure)" hash="5i2vdws69x3p18t8jxbg32xblst7byw" />
  <dep model="r:00000000-0000-4000-0000-011c89590303(jetbrains.mps.lang.smodel.generator.baseLanguage.template.main@generator)" hash="cnx949enbtq83q3c9nmfsmlg7t37kd4" />
  <dep model="r:00000000-0000-4000-0000-011c8959030d(jetbrains.mps.lang.constraints.structure)" hash="-7gq9jgdrgbqksddjk6km3d673ncttsh" />
  <dep model="r:00000000-0000-4000-0000-011c8959032e(jetbrains.mps.baseLanguage.collections.structure)" hash="-338jlg9jnnsqr989i2p5xrxtyjckaso" />
  <dep model="r:00000000-0000-4000-0000-011c8959033a(jetbrains.mps.baseLanguage.closures.generator.baseLanguage.template.main@generator)" hash="eao7ue458y7tcq2dzwkfpbwu1m1iuda" />
  <dep model="r:00000000-0000-4000-0000-011c89590369(jetbrains.mps.lang.plugin.generator.baseLanguage.template.main@generator)" hash="avfa9d1gi6elwdyk4j2v3gai0koenk9" />
  <dep model="r:00000000-0000-4000-0000-011c8959037d(jetbrains.mps.lang.dataFlow.structure)" hash="e9aizn9ys5y0hyt40usgnrp9uh7vd3d" />
  <dep model="r:00000000-0000-4000-0000-011c895904a4(jetbrains.mps.ide.actions)" hash="5klf4vki6zf2bejsyidbltn66jozrqm" />
  <dep model="r:00000000-0000-4000-0000-011c8959051a(jetbrains.mps.baseLanguage.regexp.generator.baseLanguage.template.main@generator)" hash="-bg73zfszkxueuvyk7y5yat7ipjvqj7w" />
  <dep model="r:00000000-0000-4000-0000-011c89590580(jetbrains.mps.baseLanguage.logging.generator.baseLanguage.template.main@generator)" hash="esw4kfzqsep0i31uc99yts4q6nnhwtf" />
  <dep model="r:044f5891-b1a8-40d1-8dc9-dd5797045766(jetbrains.mps.internal.collections.runtime.backports)" hash="62omcdmc8si02ms5pm7gf4vs2sh0cdq" />
  <dep model="r:2c4d9270-b6d6-44af-aecd-e01a223680db(jetbrains.mps.kernel.model)" hash="d7kf8fwt639uhrjb1ev9903p8i5elcg" />
  <dep model="r:3270011d-8b2d-4938-8dff-d256a759e017(jetbrains.mps.lang.behavior.structure)" hash="-60ddqw73cp0h65xquipjtgfyk93182x" />
  <dep model="r:478bf62d-84fb-4fba-aeda-183fb2769e64(jetbrains.mps.ide.dialogs.project.creation)" hash="799qmjjbtf2qitjr98wp8vzf6ins10t" />
  <dep model="r:4aa0c7da-6277-43fd-90b0-e616e98e56e0(jetbrains.mps.lang.resources.generator.template.main@generator)" hash="archgb9ezx3fkik2b3slafom002xp1q" />
  <dep model="r:4e6037e6-9135-44f8-9403-04d79fc40f4a(jetbrains.mps.ide.editor.util)" hash="7kp2k06jw60dmi6hn9xl5uv7mfqjry6" />
  <dep model="r:50589489-29e2-47e3-84bb-6bbe4094b4ce(jetbrains.mps.ide.ui.finders)" hash="-8kp3ojsezx14u0nlk5msuxx3g9q7zw7" />
  <dep model="r:80bd416f-3ae2-40ea-8a6b-f0c4572f9ff8(jetbrains.mps.ide.actions.nodes)" hash="-9oljtw4mrc6qvw2soz1bjdxvr9ocsup" />
  <dep model="r:9832fb5f-2578-4b58-8014-a5de79da988e(jetbrains.mps.ide.editor.actions)" hash="-be9vkebijy27p8o5w8jt76kly7qexps" />
  <dep model="r:b4d7d620-6723-4aa2-856b-118497e84e9e(jetbrains.mps.baseLanguage.generator.java.strings@generator)" hash="-bkuyiekmoekvx4wtv4qejtruxiwtg50" />
  <dep model="r:c3548bac-30eb-4a2a-937c-0111d5697309(jetbrains.mps.lang.smodel.generator.smodelAdapter)" hash="attjt7f9xsijagk72ems4fgf26chod2" />
  <dep model="r:c71b740e-a20d-4190-9688-0f8df932da4d(jetbrains.mps.baseLanguage.tuples.generator.template.main@generator)" hash="-b5j65z7mcybbtesos0omxqxxxx2nv6e" />
  <dep model="r:d1558b8f-fc9e-4ca7-bb90-70ac789f336e(jetbrains.mps.baseLanguage.collections.generator.baseLanguage.template.post@generator)" hash="6lqwy64mga622tpk5t288xgf49o6z88" />
  <dep model="r:de0d3c0c-d049-41cf-bbf9-a920ba513cd3(jetbrains.mps.lang.textGen.structure)" hash="ccd5yv7a0qiz3qya4vmwe8wy64ujkkv" />
  <dep model="r:de82dfab-9448-49ba-813e-2b0579f7fb15(jetbrains.mps.ide.platform.actions)" hash="-e36xspy3bgxq6ozrmc5klcv38n6akrw" />
  <dep model="r:f04c1476-2f91-4f59-be13-c8e009abebee(jetbrains.mps.baseLanguageInternal.generator.template.main@generator)" hash="8cdjk2e5d2y2u9lult1ptgxxrttxv07" />
  <dep model="r:f88361e7-5098-4f71-afec-1ad5641911e8(jetbrains.mps.lang.plugin.standalone.generator.template.main@generator)" hash="-2utm0fbagoawecrp0pbbqiozv3gb50w" />
  <dep model="r:fc76aa36-3cff-41c7-b94b-eee0e8341932(jetbrains.mps.internal.collections.runtime)" hash="5g3rtdo35mi5yfu1kii2pegdk4kei4n" />
  <common hash="2snipkib8dbe9hteeddt6ua9usdptbv" dependsOnNodes="true">
    <dep root="1206195573853570544" />
    <dep root="1206195573853570620" />
    <dep root="1234869968490316273" />
    <dep root="1234869968490316371" />
    <dep root="1234869968490316459" />
    <dep root="1366781238034273697" />
    <dep root="1366781238034273705" />
    <dep root="1596727503333709178" />
    <dep root="1596727503333709182" />
    <dep root="1596727503333822320" />
    <dep root="1596727503333822325" />
    <dep root="1596727503333822377" />
    <dep root="1683977858888862718" />
    <dep root="1683977858888863192" />
    <dep root="1744445256079578595" />
    <dep root="1744445256079578766" />
    <dep root="1744445256079578802" />
    <dep root="1744445256079579876" />
    <dep root="1936689137035744512" />
    <dep root="1936689137035777973" />
    <dep root="2165106376654272257" />
    <dep root="2165106376654390214" />
    <dep root="2191995028863072547" />
    <dep root="2191995028863072555" />
    <dep root="2191995028863072592" />
    <dep root="2403997762364994115" />
    <dep root="2403997762364994119" />
    <dep root="2565896126719552231" />
    <dep root="2565896126719599486" />
    <dep root="2565896126719631163" />
    <dep root="2565896126719631517" />
    <dep root="2565896126719634090" />
    <dep root="2565896126719635409" />
    <dep root="2565896126719641327" />
    <dep root="2662234144540708008" />
    <dep root="2662234144540708083" />
    <dep root="2662234144540708417" />
    <dep root="2662234144540708709" />
    <dep root="2662234144540708724" />
    <dep root="2970389781193035564" />
    <dep root="2970389781193170240" />
    <dep root="305616691112287268" />
    <dep root="3465865320786305481" />
    <dep root="3465865320786305485" />
    <dep root="3465865320786305631" />
    <dep root="3465865320786327838" />
    <dep root="3465865320786327950" />
    <dep root="3465865320786328040" />
    <dep root="4032646381570777493" />
    <dep root="4403068512914877423" />
    <dep root="5883033498657755836" />
    <dep root="5883033498657845915" />
    <dep root="5883033498657845969" />
    <dep root="6252705307027051861" />
    <dep root="6252705307027051866" />
    <dep root="6252705307027051953" />
    <dep root="7162597690968047817" />
    <dep root="8321617901826002785" />
    <dep root="8513716958726547010" />
    <dep root="8513716958726547050" />
    <dep root="8513716958726547095" />
    <dep root="8513716958726547154" />
    <dep root="8513716958726604212" />
    <dep root="8586967776370449177" />
    <dep root="8586967776370449208" />
    <dep root="8586967776370449212" />
    <dep root="8586967776370586377" />
    <dep root="8970236339104100116" />
    <dep root="8970236339104100147" />
    <dep root="8970236339104100153" />
    <dep root="9040118078822013541" />
    <dep root="9040118078822014208" />
    <dep root="9040118078822014309" />
    <dep root="9040118078822290408" />
    <dep root="9040118078822290721" />
    <dep model="r:00000000-0000-4000-0000-011c89590293(jetbrains.mps.lang.structure.generator_new.baseLanguage@generator)" />
    <dep model="r:00000000-0000-4000-0000-011c895902a9(jetbrains.mps.lang.actions.generator.baseLanguage.template.main@generator)" />
    <dep model="r:4aa0c7da-6277-43fd-90b0-e616e98e56e0(jetbrains.mps.lang.resources.generator.template.main@generator)" />
    <dep model="r:b4d7d620-6723-4aa2-856b-118497e84e9e(jetbrains.mps.baseLanguage.generator.java.strings@generator)" />
  </common>
  <source id="8586967776370449177" name="RenameLanguage" hash="55rp678ch2aiszfto48a2w2u8swtjwj" dependsOnNodes="true">
    <dep root="1206195573853570544" />
    <dep root="1206195573853570620" />
    <dep root="1234869968490316273" />
    <dep root="1234869968490316371" />
    <dep root="1234869968490316459" />
    <dep root="1366781238034273697" />
    <dep root="1366781238034273705" />
    <dep root="1596727503333709178" />
    <dep root="1596727503333709182" />
    <dep root="1596727503333822320" />
    <dep root="1596727503333822325" />
    <dep root="1596727503333822377" />
    <dep root="1683977858888862718" />
    <dep root="1683977858888863192" />
    <dep root="1744445256079578595" />
    <dep root="1744445256079578766" />
    <dep root="1744445256079578802" />
    <dep root="1744445256079579876" />
    <dep root="1936689137035744512" />
    <dep root="1936689137035777973" />
    <dep root="2165106376654272257" />
    <dep root="2165106376654390214" />
    <dep root="2191995028863072547" />
    <dep root="2191995028863072555" />
    <dep root="2191995028863072592" />
    <dep root="2403997762364994115" />
    <dep root="2403997762364994119" />
    <dep root="2565896126719552231" />
    <dep root="2565896126719599486" />
    <dep root="2565896126719631163" />
    <dep root="2565896126719631517" />
    <dep root="2565896126719634090" />
    <dep root="2565896126719635409" />
    <dep root="2565896126719641327" />
    <dep root="2662234144540708008" />
    <dep root="2662234144540708083" />
    <dep root="2662234144540708417" />
    <dep root="2662234144540708709" />
    <dep root="2662234144540708724" />
    <dep root="2970389781193035564" />
    <dep root="2970389781193170240" />
    <dep root="305616691112287268" />
    <dep root="3465865320786305481" />
    <dep root="3465865320786305485" />
    <dep root="3465865320786305631" />
    <dep root="3465865320786327838" />
    <dep root="3465865320786327950" />
    <dep root="3465865320786328040" />
    <dep root="4032646381570777493" />
    <dep root="4403068512914877423" />
    <dep root="5883033498657755836" />
    <dep root="5883033498657845915" />
    <dep root="5883033498657845969" />
    <dep root="6252705307027051861" />
    <dep root="6252705307027051866" />
    <dep root="6252705307027051953" />
    <dep root="7162597690968047817" />
    <dep root="8321617901826002785" />
    <dep root="8513716958726547010" />
    <dep root="8513716958726547050" />
    <dep root="8513716958726547095" />
    <dep root="8513716958726547154" />
    <dep root="8513716958726604212" />
    <dep root="8586967776370449208" />
    <dep root="8586967776370449212" />
    <dep root="8586967776370586377" />
    <dep root="8970236339104100116" />
    <dep root="8970236339104100147" />
    <dep root="8970236339104100153" />
    <dep root="9040118078822013541" />
    <dep root="9040118078822014208" />
    <dep root="9040118078822014309" />
    <dep root="9040118078822290408" />
    <dep root="9040118078822290721" />
    <dep model="f:java_stub#498d89d2-c2e9-11e2-ad49-6cf049e62fe5#com.intellij.openapi.actionSystem(MPS.IDEA/com.intellij.openapi.actionSystem@java_stub)" />
    <dep model="f:java_stub#498d89d2-c2e9-11e2-ad49-6cf049e62fe5#com.intellij.openapi.project(MPS.IDEA/com.intellij.openapi.project@java_stub)" />
    <dep model="f:java_stub#6354ebe7-c22a-4a0f-ac54-50b52ab9b065#java.awt(JDK/java.awt@java_stub)" />
    <dep model="f:java_stub#6354ebe7-c22a-4a0f-ac54-50b52ab9b065#java.lang(JDK/java.lang@java_stub)" />
    <dep model="f:java_stub#6354ebe7-c22a-4a0f-ac54-50b52ab9b065#java.util(JDK/java.util@java_stub)" />
    <dep model="f:java_stub#742f6602-5a2f-4313-aa6e-ae1cd4ffdc61#jetbrains.mps.ide.actions(MPS.Platform/jetbrains.mps.ide.actions@java_stub)" />
    <dep model="f:java_stub#8865b7a8-5271-43d3-884c-6fd1d9cfdd34#org.jetbrains.mps.openapi.module(MPS.OpenAPI/org.jetbrains.mps.openapi.module@java_stub)" />
    <dep model="f:java_stub#a3e4657f-a76c-45bb-bbda-c764596ecc65#org.apache.log4j(jetbrains.mps.baseLanguage.logging.runtime/org.apache.log4j@java_stub)" />
    <dep model="r:00000000-0000-4000-0000-011c895902a9(jetbrains.mps.lang.actions.generator.baseLanguage.template.main@generator)" />
    <dep model="r:00000000-0000-4000-0000-011c895902ca(jetbrains.mps.baseLanguage.structure)" />
    <dep model="r:00000000-0000-4000-0000-011c89590303(jetbrains.mps.lang.smodel.generator.baseLanguage.template.main@generator)" />
    <dep model="r:00000000-0000-4000-0000-011c89590369(jetbrains.mps.lang.plugin.generator.baseLanguage.template.main@generator)" />
    <dep model="r:00000000-0000-4000-0000-011c8959051a(jetbrains.mps.baseLanguage.regexp.generator.baseLanguage.template.main@generator)" />
    <dep model="r:00000000-0000-4000-0000-011c89590580(jetbrains.mps.baseLanguage.logging.generator.baseLanguage.template.main@generator)" />
    <dep model="r:b4d7d620-6723-4aa2-856b-118497e84e9e(jetbrains.mps.baseLanguage.generator.java.strings@generator)" />
    <dep model="r:c71b740e-a20d-4190-9688-0f8df932da4d(jetbrains.mps.baseLanguage.tuples.generator.template.main@generator)" />
    <dep model="r:fc76aa36-3cff-41c7-b94b-eee0e8341932(jetbrains.mps.internal.collections.runtime)" />
    <file name="RenameLanguage_Action.java" />
  </source>
  <source id="8586967776370449208" name="LanguageRefactoring" hash="-da1yn6rwr832fy08su3yale4i1m00h1">
    <dep root="8586967776370449177" />
    <dep model="r:00000000-0000-4000-0000-011c89590369(jetbrains.mps.lang.plugin.generator.baseLanguage.template.main@generator)" />
    <file name="LanguageRefactoring_ActionGroup.java" />
  </source>
  <source id="8586967776370449212" name="Default" hash="48i52tp1frrq4kbklkag1imigm6d732">
    <dep root="1206195573853570544" />
    <dep root="1596727503333709182" />
    <dep root="1596727503333822325" />
    <dep root="1596727503333822377" />
    <dep root="1683977858888862718" />
    <dep root="1744445256079578595" />
    <dep root="1744445256079578766" />
    <dep root="1744445256079578802" />
    <dep root="2662234144540708417" />
    <dep root="305616691112287268" />
    <dep root="6252705307027051866" />
    <dep root="6252705307027051953" />
    <dep root="8586967776370449177" />
    <dep root="8970236339104100116" />
    <dep model="f:java_stub#498d89d2-c2e9-11e2-ad49-6cf049e62fe5#com.intellij.openapi.actionSystem(MPS.IDEA/com.intellij.openapi.actionSystem@java_stub)" />
    <dep model="f:java_stub#6354ebe7-c22a-4a0f-ac54-50b52ab9b065#java.lang(JDK/java.lang@java_stub)" />
    <dep model="r:00000000-0000-4000-0000-011c89590369(jetbrains.mps.lang.plugin.generator.baseLanguage.template.main@generator)" />
    <file name="Default_KeymapChanges.java" />
  </source>
  <source id="8586967776370586377" name="MPS Languages DevKit" hash="61ybl0q5tdtggud9ccp51ej3uvpcxcs" dependsOnNodes="true">
    <dep root="1206195573853570544" />
    <dep root="1206195573853570620" />
    <dep root="1234869968490316273" />
    <dep root="1234869968490316371" />
    <dep root="1234869968490316459" />
    <dep root="1366781238034273697" />
    <dep root="1366781238034273705" />
    <dep root="1596727503333709178" />
    <dep root="1596727503333709182" />
    <dep root="1596727503333822320" />
    <dep root="1596727503333822325" />
    <dep root="1596727503333822377" />
    <dep root="1683977858888862718" />
    <dep root="1683977858888863192" />
    <dep root="1744445256079578595" />
    <dep root="1744445256079578766" />
    <dep root="1744445256079578802" />
    <dep root="1744445256079579876" />
    <dep root="1936689137035744512" />
    <dep root="1936689137035777973" />
    <dep root="2165106376654272257" />
    <dep root="2165106376654390214" />
    <dep root="2191995028863072547" />
    <dep root="2191995028863072555" />
    <dep root="2191995028863072592" />
    <dep root="2403997762364994115" />
    <dep root="2403997762364994119" />
    <dep root="2565896126719552231" />
    <dep root="2565896126719599486" />
    <dep root="2565896126719631163" />
    <dep root="2565896126719631517" />
    <dep root="2565896126719634090" />
    <dep root="2565896126719635409" />
    <dep root="2565896126719641327" />
    <dep root="2662234144540708008" />
    <dep root="2662234144540708083" />
    <dep root="2662234144540708417" />
    <dep root="2662234144540708709" />
    <dep root="2662234144540708724" />
    <dep root="2970389781193035564" />
    <dep root="2970389781193170240" />
    <dep root="305616691112287268" />
    <dep root="3465865320786305481" />
    <dep root="3465865320786305485" />
    <dep root="3465865320786305631" />
    <dep root="3465865320786327838" />
    <dep root="3465865320786327950" />
    <dep root="3465865320786328040" />
    <dep root="4032646381570777493" />
    <dep root="4403068512914877423" />
    <dep root="5883033498657755836" />
    <dep root="5883033498657845915" />
    <dep root="5883033498657845969" />
    <dep root="6252705307027051861" />
    <dep root="6252705307027051866" />
    <dep root="6252705307027051953" />
    <dep root="7162597690968047817" />
    <dep root="8321617901826002785" />
    <dep root="8513716958726547010" />
    <dep root="8513716958726547050" />
    <dep root="8513716958726547095" />
    <dep root="8513716958726547154" />
    <dep root="8513716958726604212" />
    <dep root="8586967776370449177" />
    <dep root="8586967776370449208" />
    <dep root="8586967776370449212" />
    <dep root="8970236339104100116" />
    <dep root="8970236339104100147" />
    <dep root="8970236339104100153" />
    <dep root="9040118078822013541" />
    <dep root="9040118078822014208" />
    <dep root="9040118078822014309" />
    <dep root="9040118078822290408" />
    <dep root="9040118078822290721" />
    <dep model="f:java_stub#498d89d2-c2e9-11e2-ad49-6cf049e62fe5#com.intellij.openapi.components(MPS.IDEA/com.intellij.openapi.components@java_stub)" />
    <dep model="f:java_stub#6354ebe7-c22a-4a0f-ac54-50b52ab9b065#java.lang(JDK/java.lang@java_stub)" />
    <dep model="f:java_stub#742f6602-5a2f-4313-aa6e-ae1cd4ffdc61#jetbrains.mps.plugins(MPS.Platform/jetbrains.mps.plugins@java_stub)" />
    <file name="Mpsdevkit_PluginInitializer.java" />
    <file name="plugin.xml" />
  </source>
  <source id="5883033498657755836" name="ProjectNewActionsEx" hash="8ntfm9vvu022hl6n8l4j1rbvv3mq10c">
    <dep root="5883033498657845915" />
    <dep root="5883033498657845969" />
    <dep model="r:00000000-0000-4000-0000-011c89590369(jetbrains.mps.lang.plugin.generator.baseLanguage.template.main@generator)" />
    <file name="ProjectNewActionsEx_ActionGroup.java" />
  </source>
  <source id="5883033498657845915" name="NewDevKit" hash="-1cqy24wrsu42yhmy2cer6i33owhe071" dependsOnNodes="true">
    <dep root="1206195573853570544" />
    <dep root="1206195573853570620" />
    <dep root="1234869968490316273" />
    <dep root="1234869968490316371" />
    <dep root="1234869968490316459" />
    <dep root="1366781238034273697" />
    <dep root="1366781238034273705" />
    <dep root="1596727503333709178" />
    <dep root="1596727503333709182" />
    <dep root="1596727503333822320" />
    <dep root="1596727503333822325" />
    <dep root="1596727503333822377" />
    <dep root="1683977858888862718" />
    <dep root="1683977858888863192" />
    <dep root="1744445256079578595" />
    <dep root="1744445256079578766" />
    <dep root="1744445256079578802" />
    <dep root="1744445256079579876" />
    <dep root="1936689137035744512" />
    <dep root="1936689137035777973" />
    <dep root="2165106376654272257" />
    <dep root="2165106376654390214" />
    <dep root="2191995028863072547" />
    <dep root="2191995028863072555" />
    <dep root="2191995028863072592" />
    <dep root="2403997762364994115" />
    <dep root="2403997762364994119" />
    <dep root="2565896126719552231" />
    <dep root="2565896126719599486" />
    <dep root="2565896126719631163" />
    <dep root="2565896126719631517" />
    <dep root="2565896126719634090" />
    <dep root="2565896126719635409" />
    <dep root="2565896126719641327" />
    <dep root="2662234144540708008" />
    <dep root="2662234144540708083" />
    <dep root="2662234144540708417" />
    <dep root="2662234144540708709" />
    <dep root="2662234144540708724" />
    <dep root="2970389781193035564" />
    <dep root="2970389781193170240" />
    <dep root="305616691112287268" />
    <dep root="3465865320786305481" />
    <dep root="3465865320786305485" />
    <dep root="3465865320786305631" />
    <dep root="3465865320786327838" />
    <dep root="3465865320786327950" />
    <dep root="3465865320786328040" />
    <dep root="4032646381570777493" />
    <dep root="4403068512914877423" />
    <dep root="5883033498657755836" />
    <dep root="5883033498657845969" />
    <dep root="6252705307027051861" />
    <dep root="6252705307027051866" />
    <dep root="6252705307027051953" />
    <dep root="7162597690968047817" />
    <dep root="8321617901826002785" />
    <dep root="8513716958726547010" />
    <dep root="8513716958726547050" />
    <dep root="8513716958726547095" />
    <dep root="8513716958726547154" />
    <dep root="8513716958726604212" />
    <dep root="8586967776370449177" />
    <dep root="8586967776370449208" />
    <dep root="8586967776370449212" />
    <dep root="8586967776370586377" />
    <dep root="8970236339104100116" />
    <dep root="8970236339104100147" />
    <dep root="8970236339104100153" />
    <dep root="9040118078822013541" />
    <dep root="9040118078822014208" />
    <dep root="9040118078822014309" />
    <dep root="9040118078822290408" />
    <dep root="9040118078822290721" />
    <dep model="f:java_stub#498d89d2-c2e9-11e2-ad49-6cf049e62fe5#com.intellij.openapi(MPS.IDEA/com.intellij.openapi@java_stub)" />
    <dep model="f:java_stub#498d89d2-c2e9-11e2-ad49-6cf049e62fe5#com.intellij.openapi.actionSystem(MPS.IDEA/com.intellij.openapi.actionSystem@java_stub)" />
    <dep model="f:java_stub#498d89d2-c2e9-11e2-ad49-6cf049e62fe5#com.intellij.openapi.components(MPS.IDEA/com.intellij.openapi.components@java_stub)" />
    <dep model="f:java_stub#498d89d2-c2e9-11e2-ad49-6cf049e62fe5#com.intellij.openapi.extensions(MPS.IDEA/com.intellij.openapi.extensions@java_stub)" />
    <dep model="f:java_stub#498d89d2-c2e9-11e2-ad49-6cf049e62fe5#com.intellij.openapi.project(MPS.IDEA/com.intellij.openapi.project@java_stub)" />
    <dep model="f:java_stub#498d89d2-c2e9-11e2-ad49-6cf049e62fe5#com.intellij.openapi.ui(MPS.IDEA/com.intellij.openapi.ui@java_stub)" />
    <dep model="f:java_stub#498d89d2-c2e9-11e2-ad49-6cf049e62fe5#com.intellij.openapi.util(MPS.IDEA/com.intellij.openapi.util@java_stub)" />
    <dep model="f:java_stub#6354ebe7-c22a-4a0f-ac54-50b52ab9b065#java.awt(JDK/java.awt@java_stub)" />
    <dep model="f:java_stub#6354ebe7-c22a-4a0f-ac54-50b52ab9b065#java.io(JDK/java.io@java_stub)" />
    <dep model="f:java_stub#6354ebe7-c22a-4a0f-ac54-50b52ab9b065#java.lang(JDK/java.lang@java_stub)" />
    <dep model="f:java_stub#6354ebe7-c22a-4a0f-ac54-50b52ab9b065#java.util(JDK/java.util@java_stub)" />
    <dep model="f:java_stub#6ed54515-acc8-4d1e-a16c-9fd6cfe951ea#jetbrains.mps.extapi.module(MPS.Core/jetbrains.mps.extapi.module@java_stub)" />
    <dep model="f:java_stub#6ed54515-acc8-4d1e-a16c-9fd6cfe951ea#jetbrains.mps.project(MPS.Core/jetbrains.mps.project@java_stub)" />
    <dep model="f:java_stub#6ed54515-acc8-4d1e-a16c-9fd6cfe951ea#jetbrains.mps.smodel(MPS.Core/jetbrains.mps.smodel@java_stub)" />
    <dep model="f:java_stub#6ed54515-acc8-4d1e-a16c-9fd6cfe951ea#jetbrains.mps.vfs(MPS.Core/jetbrains.mps.vfs@java_stub)" />
    <dep model="f:java_stub#6ed54515-acc8-4d1e-a16c-9fd6cfe951ea#org.jdom(MPS.Core/org.jdom@java_stub)" />
    <dep model="f:java_stub#742f6602-5a2f-4313-aa6e-ae1cd4ffdc61#jetbrains.mps.ide.actions(MPS.Platform/jetbrains.mps.ide.actions@java_stub)" />
    <dep model="f:java_stub#742f6602-5a2f-4313-aa6e-ae1cd4ffdc61#jetbrains.mps.project(MPS.Platform/jetbrains.mps.project@java_stub)" />
    <dep model="f:java_stub#86441d7a-e194-42da-81a5-2161ec62a379#jetbrains.mps.project(MPS.Workbench/jetbrains.mps.project@java_stub)" />
    <dep model="f:java_stub#86441d7a-e194-42da-81a5-2161ec62a379#jetbrains.mps.workbench(MPS.Workbench/jetbrains.mps.workbench@java_stub)" />
    <dep model="f:java_stub#8865b7a8-5271-43d3-884c-6fd1d9cfdd34#org.jetbrains.mps.openapi.module(MPS.OpenAPI/org.jetbrains.mps.openapi.module@java_stub)" />
    <dep model="f:java_stub#a3e4657f-a76c-45bb-bbda-c764596ecc65#org.apache.log4j(jetbrains.mps.baseLanguage.logging.runtime/org.apache.log4j@java_stub)" />
    <dep model="f:java_stub#cac2fef0-41a6-4fcd-923f-f893d536b2ab#jetbrains.mps.ide.devkit.newDevkitDialog(jetbrains.mps.ide.mpsdevkit/jetbrains.mps.ide.devkit.newDevkitDialog@java_stub)" />
    <dep model="r:00000000-0000-4000-0000-011c895902ca(jetbrains.mps.baseLanguage.structure)" />
    <dep model="r:00000000-0000-4000-0000-011c895902cd(jetbrains.mps.baseLanguage.generator.java.main@generator)" />
    <dep model="r:00000000-0000-4000-0000-011c89590303(jetbrains.mps.lang.smodel.generator.baseLanguage.template.main@generator)" />
    <dep model="r:00000000-0000-4000-0000-011c8959033a(jetbrains.mps.baseLanguage.closures.generator.baseLanguage.template.main@generator)" />
    <dep model="r:00000000-0000-4000-0000-011c89590369(jetbrains.mps.lang.plugin.generator.baseLanguage.template.main@generator)" />
    <dep model="r:00000000-0000-4000-0000-011c8959051a(jetbrains.mps.baseLanguage.regexp.generator.baseLanguage.template.main@generator)" />
    <dep model="r:00000000-0000-4000-0000-011c89590580(jetbrains.mps.baseLanguage.logging.generator.baseLanguage.template.main@generator)" />
    <dep model="r:b4d7d620-6723-4aa2-856b-118497e84e9e(jetbrains.mps.baseLanguage.generator.java.strings@generator)" />
    <dep model="r:f04c1476-2f91-4f59-be13-c8e009abebee(jetbrains.mps.baseLanguageInternal.generator.template.main@generator)" />
    <dep model="r:fc76aa36-3cff-41c7-b94b-eee0e8341932(jetbrains.mps.internal.collections.runtime)" />
    <file name="NewDevKit_Action.java" />
  </source>
  <source id="5883033498657845969" name="NewLanguage" hash="6a6qn9jb9kq0taml666h5wzpzvju5um" dependsOnNodes="true">
    <dep root="1206195573853570544" />
    <dep root="1206195573853570620" />
    <dep root="1234869968490316273" />
    <dep root="1234869968490316371" />
    <dep root="1234869968490316459" />
    <dep root="1366781238034273697" />
    <dep root="1366781238034273705" />
    <dep root="1596727503333709178" />
    <dep root="1596727503333709182" />
    <dep root="1596727503333822320" />
    <dep root="1596727503333822325" />
    <dep root="1596727503333822377" />
    <dep root="1683977858888862718" />
    <dep root="1683977858888863192" />
    <dep root="1744445256079578595" />
    <dep root="1744445256079578766" />
    <dep root="1744445256079578802" />
    <dep root="1744445256079579876" />
    <dep root="1936689137035744512" />
    <dep root="1936689137035777973" />
    <dep root="2165106376654272257" />
    <dep root="2165106376654390214" />
    <dep root="2191995028863072547" />
    <dep root="2191995028863072555" />
    <dep root="2191995028863072592" />
    <dep root="2403997762364994115" />
    <dep root="2403997762364994119" />
    <dep root="2565896126719552231" />
    <dep root="2565896126719599486" />
    <dep root="2565896126719631163" />
    <dep root="2565896126719631517" />
    <dep root="2565896126719634090" />
    <dep root="2565896126719635409" />
    <dep root="2565896126719641327" />
    <dep root="2662234144540708008" />
    <dep root="2662234144540708083" />
    <dep root="2662234144540708417" />
    <dep root="2662234144540708709" />
    <dep root="2662234144540708724" />
    <dep root="2970389781193035564" />
    <dep root="2970389781193170240" />
    <dep root="305616691112287268" />
    <dep root="3465865320786305481" />
    <dep root="3465865320786305485" />
    <dep root="3465865320786305631" />
    <dep root="3465865320786327838" />
    <dep root="3465865320786327950" />
    <dep root="3465865320786328040" />
    <dep root="4032646381570777493" />
    <dep root="4403068512914877423" />
    <dep root="5883033498657755836" />
    <dep root="5883033498657845915" />
    <dep root="6252705307027051861" />
    <dep root="6252705307027051866" />
    <dep root="6252705307027051953" />
    <dep root="7162597690968047817" />
    <dep root="8321617901826002785" />
    <dep root="8513716958726547010" />
    <dep root="8513716958726547050" />
    <dep root="8513716958726547095" />
    <dep root="8513716958726547154" />
    <dep root="8513716958726604212" />
    <dep root="8586967776370449177" />
    <dep root="8586967776370449208" />
    <dep root="8586967776370449212" />
    <dep root="8586967776370586377" />
    <dep root="8970236339104100116" />
    <dep root="8970236339104100147" />
    <dep root="8970236339104100153" />
    <dep root="9040118078822013541" />
    <dep root="9040118078822014208" />
    <dep root="9040118078822014309" />
    <dep root="9040118078822290408" />
    <dep root="9040118078822290721" />
    <dep model="f:java_stub#498d89d2-c2e9-11e2-ad49-6cf049e62fe5#com.intellij.openapi.actionSystem(MPS.IDEA/com.intellij.openapi.actionSystem@java_stub)" />
    <dep model="f:java_stub#498d89d2-c2e9-11e2-ad49-6cf049e62fe5#com.intellij.openapi.project(MPS.IDEA/com.intellij.openapi.project@java_stub)" />
    <dep model="f:java_stub#6354ebe7-c22a-4a0f-ac54-50b52ab9b065#java.lang(JDK/java.lang@java_stub)" />
    <dep model="f:java_stub#6354ebe7-c22a-4a0f-ac54-50b52ab9b065#java.util(JDK/java.util@java_stub)" />
    <dep model="f:java_stub#742f6602-5a2f-4313-aa6e-ae1cd4ffdc61#jetbrains.mps.ide.actions(MPS.Platform/jetbrains.mps.ide.actions@java_stub)" />
    <dep model="f:java_stub#742f6602-5a2f-4313-aa6e-ae1cd4ffdc61#jetbrains.mps.project(MPS.Platform/jetbrains.mps.project@java_stub)" />
    <dep model="f:java_stub#86441d7a-e194-42da-81a5-2161ec62a379#jetbrains.mps.workbench(MPS.Workbench/jetbrains.mps.workbench@java_stub)" />
    <dep model="f:java_stub#a3e4657f-a76c-45bb-bbda-c764596ecc65#org.apache.log4j(jetbrains.mps.baseLanguage.logging.runtime/org.apache.log4j@java_stub)" />
    <dep model="r:00000000-0000-4000-0000-011c895902ca(jetbrains.mps.baseLanguage.structure)" />
    <dep model="r:00000000-0000-4000-0000-011c895902cd(jetbrains.mps.baseLanguage.generator.java.main@generator)" />
    <dep model="r:00000000-0000-4000-0000-011c89590303(jetbrains.mps.lang.smodel.generator.baseLanguage.template.main@generator)" />
    <dep model="r:00000000-0000-4000-0000-011c89590369(jetbrains.mps.lang.plugin.generator.baseLanguage.template.main@generator)" />
    <dep model="r:00000000-0000-4000-0000-011c8959051a(jetbrains.mps.baseLanguage.regexp.generator.baseLanguage.template.main@generator)" />
    <dep model="r:00000000-0000-4000-0000-011c89590580(jetbrains.mps.baseLanguage.logging.generator.baseLanguage.template.main@generator)" />
    <dep model="r:f04c1476-2f91-4f59-be13-c8e009abebee(jetbrains.mps.baseLanguageInternal.generator.template.main@generator)" />
    <dep model="r:fc76aa36-3cff-41c7-b94b-eee0e8341932(jetbrains.mps.internal.collections.runtime)" />
    <file name="NewLanguage_Action.java" />
  </source>
  <source id="1744445256079578595" name="GoToEditorDeclaration" hash="-backlkl4ml71np7kpsuvj8p0x46ppfe" dependsOnNodes="true">
    <dep root="1206195573853570544" />
    <dep root="1206195573853570620" />
    <dep root="1234869968490316273" />
    <dep root="1234869968490316371" />
    <dep root="1234869968490316459" />
    <dep root="1366781238034273697" />
    <dep root="1366781238034273705" />
    <dep root="1596727503333709178" />
    <dep root="1596727503333709182" />
    <dep root="1596727503333822320" />
    <dep root="1596727503333822325" />
    <dep root="1596727503333822377" />
    <dep root="1683977858888862718" />
    <dep root="1683977858888863192" />
    <dep root="1744445256079578766" />
    <dep root="1744445256079578802" />
    <dep root="1744445256079579876" />
    <dep root="1936689137035744512" />
    <dep root="1936689137035777973" />
    <dep root="2165106376654272257" />
    <dep root="2165106376654390214" />
    <dep root="2191995028863072547" />
    <dep root="2191995028863072555" />
    <dep root="2191995028863072592" />
    <dep root="2403997762364994115" />
    <dep root="2403997762364994119" />
    <dep root="2565896126719552231" />
    <dep root="2565896126719599486" />
    <dep root="2565896126719631163" />
    <dep root="2565896126719631517" />
    <dep root="2565896126719634090" />
    <dep root="2565896126719635409" />
    <dep root="2565896126719641327" />
    <dep root="2662234144540708008" />
    <dep root="2662234144540708083" />
    <dep root="2662234144540708417" />
    <dep root="2662234144540708709" />
    <dep root="2662234144540708724" />
    <dep root="2970389781193035564" />
    <dep root="2970389781193170240" />
    <dep root="305616691112287268" />
    <dep root="3465865320786305481" />
    <dep root="3465865320786305485" />
    <dep root="3465865320786305631" />
    <dep root="3465865320786327838" />
    <dep root="3465865320786327950" />
    <dep root="3465865320786328040" />
    <dep root="4032646381570777493" />
    <dep root="4403068512914877423" />
    <dep root="5883033498657755836" />
    <dep root="5883033498657845915" />
    <dep root="5883033498657845969" />
    <dep root="6252705307027051861" />
    <dep root="6252705307027051866" />
    <dep root="6252705307027051953" />
    <dep root="7162597690968047817" />
    <dep root="8321617901826002785" />
    <dep root="8513716958726547010" />
    <dep root="8513716958726547050" />
    <dep root="8513716958726547095" />
    <dep root="8513716958726547154" />
    <dep root="8513716958726604212" />
    <dep root="8586967776370449177" />
    <dep root="8586967776370449208" />
    <dep root="8586967776370449212" />
    <dep root="8586967776370586377" />
    <dep root="8970236339104100116" />
    <dep root="8970236339104100147" />
    <dep root="8970236339104100153" />
    <dep root="9040118078822013541" />
    <dep root="9040118078822014208" />
    <dep root="9040118078822014309" />
    <dep root="9040118078822290408" />
    <dep root="9040118078822290721" />
    <dep model="f:java_stub#1ed103c3-3aa6-49b7-9c21-6765ee11f224#jetbrains.mps.ide.editor(MPS.Editor/jetbrains.mps.ide.editor@java_stub)" />
    <dep model="f:java_stub#1ed103c3-3aa6-49b7-9c21-6765ee11f224#jetbrains.mps.openapi.editor(MPS.Editor/jetbrains.mps.openapi.editor@java_stub)" />
    <dep model="f:java_stub#1ed103c3-3aa6-49b7-9c21-6765ee11f224#jetbrains.mps.openapi.navigation(MPS.Editor/jetbrains.mps.openapi.navigation@java_stub)" />
    <dep model="f:java_stub#498d89d2-c2e9-11e2-ad49-6cf049e62fe5#com.intellij.openapi.actionSystem(MPS.IDEA/com.intellij.openapi.actionSystem@java_stub)" />
    <dep model="f:java_stub#498d89d2-c2e9-11e2-ad49-6cf049e62fe5#com.intellij.openapi.project(MPS.IDEA/com.intellij.openapi.project@java_stub)" />
    <dep model="f:java_stub#6354ebe7-c22a-4a0f-ac54-50b52ab9b065#java.awt(JDK/java.awt@java_stub)" />
    <dep model="f:java_stub#6354ebe7-c22a-4a0f-ac54-50b52ab9b065#java.io(JDK/java.io@java_stub)" />
    <dep model="f:java_stub#6354ebe7-c22a-4a0f-ac54-50b52ab9b065#java.lang(JDK/java.lang@java_stub)" />
    <dep model="f:java_stub#6354ebe7-c22a-4a0f-ac54-50b52ab9b065#java.lang.reflect(JDK/java.lang.reflect@java_stub)" />
    <dep model="f:java_stub#6354ebe7-c22a-4a0f-ac54-50b52ab9b065#java.util(JDK/java.util@java_stub)" />
    <dep model="f:java_stub#6354ebe7-c22a-4a0f-ac54-50b52ab9b065#javax.swing(JDK/javax.swing@java_stub)" />
    <dep model="f:java_stub#6ed54515-acc8-4d1e-a16c-9fd6cfe951ea#jetbrains.mps.components(MPS.Core/jetbrains.mps.components@java_stub)" />
    <dep model="f:java_stub#6ed54515-acc8-4d1e-a16c-9fd6cfe951ea#jetbrains.mps.extapi.module(MPS.Core/jetbrains.mps.extapi.module@java_stub)" />
    <dep model="f:java_stub#6ed54515-acc8-4d1e-a16c-9fd6cfe951ea#jetbrains.mps.project(MPS.Core/jetbrains.mps.project@java_stub)" />
    <dep model="f:java_stub#6ed54515-acc8-4d1e-a16c-9fd6cfe951ea#jetbrains.mps.smodel(MPS.Core/jetbrains.mps.smodel@java_stub)" />
    <dep model="f:java_stub#6ed54515-acc8-4d1e-a16c-9fd6cfe951ea#jetbrains.mps.smodel.behaviour(MPS.Core/jetbrains.mps.smodel.behaviour@java_stub)" />
    <dep model="f:java_stub#6ed54515-acc8-4d1e-a16c-9fd6cfe951ea#jetbrains.mps.util(MPS.Core/jetbrains.mps.util@java_stub)" />
    <dep model="f:java_stub#6ed54515-acc8-4d1e-a16c-9fd6cfe951ea#jetbrains.mps.vfs(MPS.Core/jetbrains.mps.vfs@java_stub)" />
    <dep model="f:java_stub#742f6602-5a2f-4313-aa6e-ae1cd4ffdc61#jetbrains.mps.ide.actions(MPS.Platform/jetbrains.mps.ide.actions@java_stub)" />
    <dep model="f:java_stub#742f6602-5a2f-4313-aa6e-ae1cd4ffdc61#jetbrains.mps.project(MPS.Platform/jetbrains.mps.project@java_stub)" />
    <dep model="f:java_stub#742f6602-5a2f-4313-aa6e-ae1cd4ffdc61#jetbrains.mps.workbench.action(MPS.Platform/jetbrains.mps.workbench.action@java_stub)" />
    <dep model="f:java_stub#8865b7a8-5271-43d3-884c-6fd1d9cfdd34#org.jetbrains.mps.openapi.model(MPS.OpenAPI/org.jetbrains.mps.openapi.model@java_stub)" />
    <dep model="f:java_stub#8865b7a8-5271-43d3-884c-6fd1d9cfdd34#org.jetbrains.mps.openapi.module(MPS.OpenAPI/org.jetbrains.mps.openapi.module@java_stub)" />
    <dep model="f:java_stub#a3e4657f-a76c-45bb-bbda-c764596ecc65#org.apache.log4j(jetbrains.mps.baseLanguage.logging.runtime/org.apache.log4j@java_stub)" />
    <dep model="r:00000000-0000-4000-0000-011c89590282(jetbrains.mps.lang.core.behavior)" />
    <dep model="r:00000000-0000-4000-0000-011c89590292(jetbrains.mps.lang.structure.structure)" />
    <dep model="r:00000000-0000-4000-0000-011c895902ca(jetbrains.mps.baseLanguage.structure)" />
    <dep model="r:00000000-0000-4000-0000-011c895902cd(jetbrains.mps.baseLanguage.generator.java.main@generator)" />
    <dep model="r:00000000-0000-4000-0000-011c89590303(jetbrains.mps.lang.smodel.generator.baseLanguage.template.main@generator)" />
    <dep model="r:00000000-0000-4000-0000-011c8959033a(jetbrains.mps.baseLanguage.closures.generator.baseLanguage.template.main@generator)" />
    <dep model="r:00000000-0000-4000-0000-011c89590369(jetbrains.mps.lang.plugin.generator.baseLanguage.template.main@generator)" />
    <dep model="r:00000000-0000-4000-0000-011c8959051a(jetbrains.mps.baseLanguage.regexp.generator.baseLanguage.template.main@generator)" />
    <dep model="r:00000000-0000-4000-0000-011c89590580(jetbrains.mps.baseLanguage.logging.generator.baseLanguage.template.main@generator)" />
    <dep model="r:2c4d9270-b6d6-44af-aecd-e01a223680db(jetbrains.mps.kernel.model)" />
    <dep model="r:b4d7d620-6723-4aa2-856b-118497e84e9e(jetbrains.mps.baseLanguage.generator.java.strings@generator)" />
    <dep model="r:c3548bac-30eb-4a2a-937c-0111d5697309(jetbrains.mps.lang.smodel.generator.smodelAdapter)" />
    <dep model="r:f04c1476-2f91-4f59-be13-c8e009abebee(jetbrains.mps.baseLanguageInternal.generator.template.main@generator)" />
    <dep model="r:fc76aa36-3cff-41c7-b94b-eee0e8341932(jetbrains.mps.internal.collections.runtime)" />
    <file name="GoToEditorDeclaration_Action.java" />
  </source>
  <source id="1744445256079578766" name="GoToConceptDeclaration" hash="dpko4e7atfrvxcmtqcfss3zey8aj0iq" dependsOnNodes="true">
    <dep root="1206195573853570544" />
    <dep root="1206195573853570620" />
    <dep root="1234869968490316273" />
    <dep root="1234869968490316371" />
    <dep root="1234869968490316459" />
    <dep root="1366781238034273697" />
    <dep root="1366781238034273705" />
    <dep root="1596727503333709178" />
    <dep root="1596727503333709182" />
    <dep root="1596727503333822320" />
    <dep root="1596727503333822325" />
    <dep root="1596727503333822377" />
    <dep root="1683977858888862718" />
    <dep root="1683977858888863192" />
    <dep root="1744445256079578595" />
    <dep root="1744445256079578802" />
    <dep root="1744445256079579876" />
    <dep root="1936689137035744512" />
    <dep root="1936689137035777973" />
    <dep root="2165106376654272257" />
    <dep root="2165106376654390214" />
    <dep root="2191995028863072547" />
    <dep root="2191995028863072555" />
    <dep root="2191995028863072592" />
    <dep root="2403997762364994115" />
    <dep root="2403997762364994119" />
    <dep root="2565896126719552231" />
    <dep root="2565896126719599486" />
    <dep root="2565896126719631163" />
    <dep root="2565896126719631517" />
    <dep root="2565896126719634090" />
    <dep root="2565896126719635409" />
    <dep root="2565896126719641327" />
    <dep root="2662234144540708008" />
    <dep root="2662234144540708083" />
    <dep root="2662234144540708417" />
    <dep root="2662234144540708709" />
    <dep root="2662234144540708724" />
    <dep root="2970389781193035564" />
    <dep root="2970389781193170240" />
    <dep root="305616691112287268" />
    <dep root="3465865320786305481" />
    <dep root="3465865320786305485" />
    <dep root="3465865320786305631" />
    <dep root="3465865320786327838" />
    <dep root="3465865320786327950" />
    <dep root="3465865320786328040" />
    <dep root="4032646381570777493" />
    <dep root="4403068512914877423" />
    <dep root="5883033498657755836" />
    <dep root="5883033498657845915" />
    <dep root="5883033498657845969" />
    <dep root="6252705307027051861" />
    <dep root="6252705307027051866" />
    <dep root="6252705307027051953" />
    <dep root="7162597690968047817" />
    <dep root="8321617901826002785" />
    <dep root="8513716958726547010" />
    <dep root="8513716958726547050" />
    <dep root="8513716958726547095" />
    <dep root="8513716958726547154" />
    <dep root="8513716958726604212" />
    <dep root="8586967776370449177" />
    <dep root="8586967776370449208" />
    <dep root="8586967776370449212" />
    <dep root="8586967776370586377" />
    <dep root="8970236339104100116" />
    <dep root="8970236339104100147" />
    <dep root="8970236339104100153" />
    <dep root="9040118078822013541" />
    <dep root="9040118078822014208" />
    <dep root="9040118078822014309" />
    <dep root="9040118078822290408" />
    <dep root="9040118078822290721" />
    <dep model="f:java_stub#6354ebe7-c22a-4a0f-ac54-50b52ab9b065#java.lang(JDK/java.lang@java_stub)" />
    <dep model="f:java_stub#6354ebe7-c22a-4a0f-ac54-50b52ab9b065#java.util(JDK/java.util@java_stub)" />
    <dep model="f:java_stub#6ed54515-acc8-4d1e-a16c-9fd6cfe951ea#jetbrains.mps.smodel(MPS.Core/jetbrains.mps.smodel@java_stub)" />
    <dep model="f:java_stub#742f6602-5a2f-4313-aa6e-ae1cd4ffdc61#jetbrains.mps.ide.actions(MPS.Platform/jetbrains.mps.ide.actions@java_stub)" />
    <dep model="f:java_stub#a3e4657f-a76c-45bb-bbda-c764596ecc65#org.apache.log4j(jetbrains.mps.baseLanguage.logging.runtime/org.apache.log4j@java_stub)" />
    <dep model="r:00000000-0000-4000-0000-011c895902ca(jetbrains.mps.baseLanguage.structure)" />
    <dep model="r:00000000-0000-4000-0000-011c895902cd(jetbrains.mps.baseLanguage.generator.java.main@generator)" />
    <dep model="r:00000000-0000-4000-0000-011c89590303(jetbrains.mps.lang.smodel.generator.baseLanguage.template.main@generator)" />
    <dep model="r:00000000-0000-4000-0000-011c89590369(jetbrains.mps.lang.plugin.generator.baseLanguage.template.main@generator)" />
    <dep model="r:00000000-0000-4000-0000-011c8959051a(jetbrains.mps.baseLanguage.regexp.generator.baseLanguage.template.main@generator)" />
    <dep model="r:00000000-0000-4000-0000-011c89590580(jetbrains.mps.baseLanguage.logging.generator.baseLanguage.template.main@generator)" />
    <dep model="r:b4d7d620-6723-4aa2-856b-118497e84e9e(jetbrains.mps.baseLanguage.generator.java.strings@generator)" />
    <dep model="r:fc76aa36-3cff-41c7-b94b-eee0e8341932(jetbrains.mps.internal.collections.runtime)" />
    <file name="GoToConceptDeclaration_Action.java" />
  </source>
  <source id="1744445256079578802" name="GoToRules" hash="-7ngzx199uc3ipghbmut0p0deicwj1r1" dependsOnNodes="true">
    <dep root="1206195573853570544" />
    <dep root="1206195573853570620" />
    <dep root="1234869968490316273" />
    <dep root="1234869968490316371" />
    <dep root="1234869968490316459" />
    <dep root="1366781238034273697" />
    <dep root="1366781238034273705" />
    <dep root="1596727503333709178" />
    <dep root="1596727503333709182" />
    <dep root="1596727503333822320" />
    <dep root="1596727503333822325" />
    <dep root="1596727503333822377" />
    <dep root="1683977858888862718" />
    <dep root="1683977858888863192" />
    <dep root="1744445256079578595" />
    <dep root="1744445256079578766" />
    <dep root="1744445256079579876" />
    <dep root="1936689137035744512" />
    <dep root="1936689137035777973" />
    <dep root="2165106376654272257" />
    <dep root="2165106376654390214" />
    <dep root="2191995028863072547" />
    <dep root="2191995028863072555" />
    <dep root="2191995028863072592" />
    <dep root="2403997762364994115" />
    <dep root="2403997762364994119" />
    <dep root="2565896126719552231" />
    <dep root="2565896126719599486" />
    <dep root="2565896126719631163" />
    <dep root="2565896126719631517" />
    <dep root="2565896126719634090" />
    <dep root="2565896126719635409" />
    <dep root="2565896126719641327" />
    <dep root="2662234144540708008" />
    <dep root="2662234144540708083" />
    <dep root="2662234144540708417" />
    <dep root="2662234144540708709" />
    <dep root="2662234144540708724" />
    <dep root="2970389781193035564" />
    <dep root="2970389781193170240" />
    <dep root="305616691112287268" />
    <dep root="3465865320786305481" />
    <dep root="3465865320786305485" />
    <dep root="3465865320786305631" />
    <dep root="3465865320786327838" />
    <dep root="3465865320786327950" />
    <dep root="3465865320786328040" />
    <dep root="4032646381570777493" />
    <dep root="4403068512914877423" />
    <dep root="5883033498657755836" />
    <dep root="5883033498657845915" />
    <dep root="5883033498657845969" />
    <dep root="6252705307027051861" />
    <dep root="6252705307027051866" />
    <dep root="6252705307027051953" />
    <dep root="7162597690968047817" />
    <dep root="8321617901826002785" />
    <dep root="8513716958726547010" />
    <dep root="8513716958726547050" />
    <dep root="8513716958726547095" />
    <dep root="8513716958726547154" />
    <dep root="8513716958726604212" />
    <dep root="8586967776370449177" />
    <dep root="8586967776370449208" />
    <dep root="8586967776370449212" />
    <dep root="8586967776370586377" />
    <dep root="8970236339104100116" />
    <dep root="8970236339104100147" />
    <dep root="8970236339104100153" />
    <dep root="9040118078822013541" />
    <dep root="9040118078822014208" />
    <dep root="9040118078822014309" />
    <dep root="9040118078822290408" />
    <dep root="9040118078822290721" />
    <dep model="f:java_stub#1ed103c3-3aa6-49b7-9c21-6765ee11f224#jetbrains.mps.ide.editor(MPS.Editor/jetbrains.mps.ide.editor@java_stub)" />
    <dep model="f:java_stub#1ed103c3-3aa6-49b7-9c21-6765ee11f224#jetbrains.mps.openapi.editor.cells(MPS.Editor/jetbrains.mps.openapi.editor.cells@java_stub)" />
    <dep model="f:java_stub#6354ebe7-c22a-4a0f-ac54-50b52ab9b065#java.awt(JDK/java.awt@java_stub)" />
    <dep model="f:java_stub#6354ebe7-c22a-4a0f-ac54-50b52ab9b065#java.lang(JDK/java.lang@java_stub)" />
    <dep model="f:java_stub#6354ebe7-c22a-4a0f-ac54-50b52ab9b065#java.util(JDK/java.util@java_stub)" />
    <dep model="f:java_stub#6ed54515-acc8-4d1e-a16c-9fd6cfe951ea#jetbrains.mps.smodel(MPS.Core/jetbrains.mps.smodel@java_stub)" />
    <dep model="f:java_stub#742f6602-5a2f-4313-aa6e-ae1cd4ffdc61#jetbrains.mps.ide.actions(MPS.Platform/jetbrains.mps.ide.actions@java_stub)" />
    <dep model="f:java_stub#8865b7a8-5271-43d3-884c-6fd1d9cfdd34#org.jetbrains.mps.openapi.model(MPS.OpenAPI/org.jetbrains.mps.openapi.model@java_stub)" />
    <dep model="f:java_stub#a3e4657f-a76c-45bb-bbda-c764596ecc65#org.apache.log4j(jetbrains.mps.baseLanguage.logging.runtime/org.apache.log4j@java_stub)" />
    <dep model="r:00000000-0000-4000-0000-011c89590292(jetbrains.mps.lang.structure.structure)" />
    <dep model="r:00000000-0000-4000-0000-011c895902ca(jetbrains.mps.baseLanguage.structure)" />
    <dep model="r:00000000-0000-4000-0000-011c895902cd(jetbrains.mps.baseLanguage.generator.java.main@generator)" />
    <dep model="r:00000000-0000-4000-0000-011c89590303(jetbrains.mps.lang.smodel.generator.baseLanguage.template.main@generator)" />
    <dep model="r:00000000-0000-4000-0000-011c89590369(jetbrains.mps.lang.plugin.generator.baseLanguage.template.main@generator)" />
    <dep model="r:00000000-0000-4000-0000-011c8959051a(jetbrains.mps.baseLanguage.regexp.generator.baseLanguage.template.main@generator)" />
    <dep model="r:00000000-0000-4000-0000-011c89590580(jetbrains.mps.baseLanguage.logging.generator.baseLanguage.template.main@generator)" />
    <dep model="r:f04c1476-2f91-4f59-be13-c8e009abebee(jetbrains.mps.baseLanguageInternal.generator.template.main@generator)" />
    <dep model="r:fc76aa36-3cff-41c7-b94b-eee0e8341932(jetbrains.mps.internal.collections.runtime)" />
    <file name="GoToRules_Action.java" />
  </source>
  <source id="1744445256079579876" name="GotoConceptAspect" hash="fksv0cqqgyp21jaygbl40uc2toj21e">
    <dep root="1744445256079578595" />
    <dep root="1744445256079578766" />
    <dep model="r:00000000-0000-4000-0000-011c89590369(jetbrains.mps.lang.plugin.generator.baseLanguage.template.main@generator)" />
    <file name="GotoConceptAspect_ActionGroup.java" />
  </source>
  <source id="3465865320786305481" name="AccessoriesGroupActions" hash="-92x3itlq6qv0uwj7zfynom32ou7qpl5">
    <dep root="3465865320786305485" />
    <dep root="3465865320786305631" />
    <dep model="r:00000000-0000-4000-0000-011c89590369(jetbrains.mps.lang.plugin.generator.baseLanguage.template.main@generator)" />
    <file name="AccessoriesGroupActions_ActionGroup.java" />
  </source>
  <source id="3465865320786305485" name="AddAccessoryModel" hash="-bxpb6gbj20k4uf96nx4u2zpax8copxi" dependsOnNodes="true">
    <dep root="1206195573853570544" />
    <dep root="1206195573853570620" />
    <dep root="1234869968490316273" />
    <dep root="1234869968490316371" />
    <dep root="1234869968490316459" />
    <dep root="1366781238034273697" />
    <dep root="1366781238034273705" />
    <dep root="1596727503333709178" />
    <dep root="1596727503333709182" />
    <dep root="1596727503333822320" />
    <dep root="1596727503333822325" />
    <dep root="1596727503333822377" />
    <dep root="1683977858888862718" />
    <dep root="1683977858888863192" />
    <dep root="1744445256079578595" />
    <dep root="1744445256079578766" />
    <dep root="1744445256079578802" />
    <dep root="1744445256079579876" />
    <dep root="1936689137035744512" />
    <dep root="1936689137035777973" />
    <dep root="2165106376654272257" />
    <dep root="2165106376654390214" />
    <dep root="2191995028863072547" />
    <dep root="2191995028863072555" />
    <dep root="2191995028863072592" />
    <dep root="2403997762364994115" />
    <dep root="2403997762364994119" />
    <dep root="2565896126719552231" />
    <dep root="2565896126719599486" />
    <dep root="2565896126719631163" />
    <dep root="2565896126719631517" />
    <dep root="2565896126719634090" />
    <dep root="2565896126719635409" />
    <dep root="2565896126719641327" />
    <dep root="2662234144540708008" />
    <dep root="2662234144540708083" />
    <dep root="2662234144540708417" />
    <dep root="2662234144540708709" />
    <dep root="2662234144540708724" />
    <dep root="2970389781193035564" />
    <dep root="2970389781193170240" />
    <dep root="305616691112287268" />
    <dep root="3465865320786305481" />
    <dep root="3465865320786305631" />
    <dep root="3465865320786327838" />
    <dep root="3465865320786327950" />
    <dep root="3465865320786328040" />
    <dep root="4032646381570777493" />
    <dep root="4403068512914877423" />
    <dep root="5883033498657755836" />
    <dep root="5883033498657845915" />
    <dep root="5883033498657845969" />
    <dep root="6252705307027051861" />
    <dep root="6252705307027051866" />
    <dep root="6252705307027051953" />
    <dep root="7162597690968047817" />
    <dep root="8321617901826002785" />
    <dep root="8513716958726547010" />
    <dep root="8513716958726547050" />
    <dep root="8513716958726547095" />
    <dep root="8513716958726547154" />
    <dep root="8513716958726604212" />
    <dep root="8586967776370449177" />
    <dep root="8586967776370449208" />
    <dep root="8586967776370449212" />
    <dep root="8586967776370586377" />
    <dep root="8970236339104100116" />
    <dep root="8970236339104100147" />
    <dep root="8970236339104100153" />
    <dep root="9040118078822013541" />
    <dep root="9040118078822014208" />
    <dep root="9040118078822014309" />
    <dep root="9040118078822290408" />
    <dep root="9040118078822290721" />
    <dep model="f:java_stub#498d89d2-c2e9-11e2-ad49-6cf049e62fe5#com.intellij.openapi.actionSystem(MPS.IDEA/com.intellij.openapi.actionSystem@java_stub)" />
    <dep model="f:java_stub#498d89d2-c2e9-11e2-ad49-6cf049e62fe5#com.intellij.openapi.project(MPS.IDEA/com.intellij.openapi.project@java_stub)" />
    <dep model="f:java_stub#6354ebe7-c22a-4a0f-ac54-50b52ab9b065#java.awt(JDK/java.awt@java_stub)" />
    <dep model="f:java_stub#6354ebe7-c22a-4a0f-ac54-50b52ab9b065#java.io(JDK/java.io@java_stub)" />
    <dep model="f:java_stub#6354ebe7-c22a-4a0f-ac54-50b52ab9b065#java.lang(JDK/java.lang@java_stub)" />
    <dep model="f:java_stub#6354ebe7-c22a-4a0f-ac54-50b52ab9b065#java.util(JDK/java.util@java_stub)" />
    <dep model="f:java_stub#6354ebe7-c22a-4a0f-ac54-50b52ab9b065#javax.swing(JDK/javax.swing@java_stub)" />
    <dep model="f:java_stub#6354ebe7-c22a-4a0f-ac54-50b52ab9b065#javax.swing.tree(JDK/javax.swing.tree@java_stub)" />
    <dep model="f:java_stub#6ed54515-acc8-4d1e-a16c-9fd6cfe951ea#jetbrains.mps.components(MPS.Core/jetbrains.mps.components@java_stub)" />
    <dep model="f:java_stub#6ed54515-acc8-4d1e-a16c-9fd6cfe951ea#jetbrains.mps.extapi.module(MPS.Core/jetbrains.mps.extapi.module@java_stub)" />
    <dep model="f:java_stub#6ed54515-acc8-4d1e-a16c-9fd6cfe951ea#jetbrains.mps.project(MPS.Core/jetbrains.mps.project@java_stub)" />
    <dep model="f:java_stub#6ed54515-acc8-4d1e-a16c-9fd6cfe951ea#jetbrains.mps.project.dependency(MPS.Core/jetbrains.mps.project.dependency@java_stub)" />
    <dep model="f:java_stub#6ed54515-acc8-4d1e-a16c-9fd6cfe951ea#jetbrains.mps.project.structure.modules(MPS.Core/jetbrains.mps.project.structure.modules@java_stub)" />
    <dep model="f:java_stub#6ed54515-acc8-4d1e-a16c-9fd6cfe951ea#jetbrains.mps.smodel(MPS.Core/jetbrains.mps.smodel@java_stub)" />
    <dep model="f:java_stub#6ed54515-acc8-4d1e-a16c-9fd6cfe951ea#jetbrains.mps.vfs(MPS.Core/jetbrains.mps.vfs@java_stub)" />
    <dep model="f:java_stub#742f6602-5a2f-4313-aa6e-ae1cd4ffdc61#jetbrains.mps.ide.actions(MPS.Platform/jetbrains.mps.ide.actions@java_stub)" />
    <dep model="f:java_stub#742f6602-5a2f-4313-aa6e-ae1cd4ffdc61#jetbrains.mps.project(MPS.Platform/jetbrains.mps.project@java_stub)" />
    <dep model="f:java_stub#8865b7a8-5271-43d3-884c-6fd1d9cfdd34#org.jetbrains.mps.openapi.model(MPS.OpenAPI/org.jetbrains.mps.openapi.model@java_stub)" />
    <dep model="f:java_stub#8865b7a8-5271-43d3-884c-6fd1d9cfdd34#org.jetbrains.mps.openapi.module(MPS.OpenAPI/org.jetbrains.mps.openapi.module@java_stub)" />
    <dep model="f:java_stub#a3e4657f-a76c-45bb-bbda-c764596ecc65#org.apache.log4j(jetbrains.mps.baseLanguage.logging.runtime/org.apache.log4j@java_stub)" />
    <dep model="r:00000000-0000-4000-0000-011c895902ca(jetbrains.mps.baseLanguage.structure)" />
    <dep model="r:00000000-0000-4000-0000-011c895902cd(jetbrains.mps.baseLanguage.generator.java.main@generator)" />
    <dep model="r:00000000-0000-4000-0000-011c895902de(jetbrains.mps.baseLanguage.blTypes.primitiveDescriptors)" />
    <dep model="r:00000000-0000-4000-0000-011c89590303(jetbrains.mps.lang.smodel.generator.baseLanguage.template.main@generator)" />
    <dep model="r:00000000-0000-4000-0000-011c8959033a(jetbrains.mps.baseLanguage.closures.generator.baseLanguage.template.main@generator)" />
    <dep model="r:00000000-0000-4000-0000-011c89590369(jetbrains.mps.lang.plugin.generator.baseLanguage.template.main@generator)" />
    <dep model="r:00000000-0000-4000-0000-011c8959051a(jetbrains.mps.baseLanguage.regexp.generator.baseLanguage.template.main@generator)" />
    <dep model="r:00000000-0000-4000-0000-011c89590580(jetbrains.mps.baseLanguage.logging.generator.baseLanguage.template.main@generator)" />
    <dep model="r:b4d7d620-6723-4aa2-856b-118497e84e9e(jetbrains.mps.baseLanguage.generator.java.strings@generator)" />
    <dep model="r:f04c1476-2f91-4f59-be13-c8e009abebee(jetbrains.mps.baseLanguageInternal.generator.template.main@generator)" />
    <dep model="r:fc76aa36-3cff-41c7-b94b-eee0e8341932(jetbrains.mps.internal.collections.runtime)" />
    <file name="AddAccessoryModel_Action.java" />
  </source>
  <source id="3465865320786305631" name="NewAccessoryModel" hash="-anwoxgy5w2ymprgs83xa520asaae8hz" dependsOnNodes="true">
    <dep root="1206195573853570544" />
    <dep root="1206195573853570620" />
    <dep root="1234869968490316273" />
    <dep root="1234869968490316371" />
    <dep root="1234869968490316459" />
    <dep root="1366781238034273697" />
    <dep root="1366781238034273705" />
    <dep root="1596727503333709178" />
    <dep root="1596727503333709182" />
    <dep root="1596727503333822320" />
    <dep root="1596727503333822325" />
    <dep root="1596727503333822377" />
    <dep root="1683977858888862718" />
    <dep root="1683977858888863192" />
    <dep root="1744445256079578595" />
    <dep root="1744445256079578766" />
    <dep root="1744445256079578802" />
    <dep root="1744445256079579876" />
    <dep root="1936689137035744512" />
    <dep root="1936689137035777973" />
    <dep root="2165106376654272257" />
    <dep root="2165106376654390214" />
    <dep root="2191995028863072547" />
    <dep root="2191995028863072555" />
    <dep root="2191995028863072592" />
    <dep root="2403997762364994115" />
    <dep root="2403997762364994119" />
    <dep root="2565896126719552231" />
    <dep root="2565896126719599486" />
    <dep root="2565896126719631163" />
    <dep root="2565896126719631517" />
    <dep root="2565896126719634090" />
    <dep root="2565896126719635409" />
    <dep root="2565896126719641327" />
    <dep root="2662234144540708008" />
    <dep root="2662234144540708083" />
    <dep root="2662234144540708417" />
    <dep root="2662234144540708709" />
    <dep root="2662234144540708724" />
    <dep root="2970389781193035564" />
    <dep root="2970389781193170240" />
    <dep root="305616691112287268" />
    <dep root="3465865320786305481" />
    <dep root="3465865320786305485" />
    <dep root="3465865320786327838" />
    <dep root="3465865320786327950" />
    <dep root="3465865320786328040" />
    <dep root="4032646381570777493" />
    <dep root="4403068512914877423" />
    <dep root="5883033498657755836" />
    <dep root="5883033498657845915" />
    <dep root="5883033498657845969" />
    <dep root="6252705307027051861" />
    <dep root="6252705307027051866" />
    <dep root="6252705307027051953" />
    <dep root="7162597690968047817" />
    <dep root="8321617901826002785" />
    <dep root="8513716958726547010" />
    <dep root="8513716958726547050" />
    <dep root="8513716958726547095" />
    <dep root="8513716958726547154" />
    <dep root="8513716958726604212" />
    <dep root="8586967776370449177" />
    <dep root="8586967776370449208" />
    <dep root="8586967776370449212" />
    <dep root="8586967776370586377" />
    <dep root="8970236339104100116" />
    <dep root="8970236339104100147" />
    <dep root="8970236339104100153" />
    <dep root="9040118078822013541" />
    <dep root="9040118078822014208" />
    <dep root="9040118078822014309" />
    <dep root="9040118078822290408" />
    <dep root="9040118078822290721" />
    <dep model="f:java_stub#498d89d2-c2e9-11e2-ad49-6cf049e62fe5#com.intellij.openapi.actionSystem(MPS.IDEA/com.intellij.openapi.actionSystem@java_stub)" />
    <dep model="f:java_stub#498d89d2-c2e9-11e2-ad49-6cf049e62fe5#com.intellij.openapi.project(MPS.IDEA/com.intellij.openapi.project@java_stub)" />
    <dep model="f:java_stub#6354ebe7-c22a-4a0f-ac54-50b52ab9b065#java.io(JDK/java.io@java_stub)" />
    <dep model="f:java_stub#6354ebe7-c22a-4a0f-ac54-50b52ab9b065#java.lang(JDK/java.lang@java_stub)" />
    <dep model="f:java_stub#6354ebe7-c22a-4a0f-ac54-50b52ab9b065#java.util(JDK/java.util@java_stub)" />
    <dep model="f:java_stub#6354ebe7-c22a-4a0f-ac54-50b52ab9b065#javax.swing.tree(JDK/javax.swing.tree@java_stub)" />
    <dep model="f:java_stub#6ed54515-acc8-4d1e-a16c-9fd6cfe951ea#jetbrains.mps.extapi.module(MPS.Core/jetbrains.mps.extapi.module@java_stub)" />
    <dep model="f:java_stub#6ed54515-acc8-4d1e-a16c-9fd6cfe951ea#jetbrains.mps.project(MPS.Core/jetbrains.mps.project@java_stub)" />
    <dep model="f:java_stub#6ed54515-acc8-4d1e-a16c-9fd6cfe951ea#jetbrains.mps.project.structure.modules(MPS.Core/jetbrains.mps.project.structure.modules@java_stub)" />
    <dep model="f:java_stub#6ed54515-acc8-4d1e-a16c-9fd6cfe951ea#jetbrains.mps.smodel(MPS.Core/jetbrains.mps.smodel@java_stub)" />
    <dep model="f:java_stub#6ed54515-acc8-4d1e-a16c-9fd6cfe951ea#jetbrains.mps.vfs(MPS.Core/jetbrains.mps.vfs@java_stub)" />
    <dep model="f:java_stub#742f6602-5a2f-4313-aa6e-ae1cd4ffdc61#jetbrains.mps.ide.actions(MPS.Platform/jetbrains.mps.ide.actions@java_stub)" />
    <dep model="f:java_stub#742f6602-5a2f-4313-aa6e-ae1cd4ffdc61#jetbrains.mps.project(MPS.Platform/jetbrains.mps.project@java_stub)" />
    <dep model="f:java_stub#8865b7a8-5271-43d3-884c-6fd1d9cfdd34#org.jetbrains.mps.openapi.model(MPS.OpenAPI/org.jetbrains.mps.openapi.model@java_stub)" />
    <dep model="f:java_stub#8865b7a8-5271-43d3-884c-6fd1d9cfdd34#org.jetbrains.mps.openapi.module(MPS.OpenAPI/org.jetbrains.mps.openapi.module@java_stub)" />
    <dep model="f:java_stub#a3e4657f-a76c-45bb-bbda-c764596ecc65#org.apache.log4j(jetbrains.mps.baseLanguage.logging.runtime/org.apache.log4j@java_stub)" />
    <dep model="r:00000000-0000-4000-0000-011c895902ca(jetbrains.mps.baseLanguage.structure)" />
    <dep model="r:00000000-0000-4000-0000-011c895902cd(jetbrains.mps.baseLanguage.generator.java.main@generator)" />
    <dep model="r:00000000-0000-4000-0000-011c8959033a(jetbrains.mps.baseLanguage.closures.generator.baseLanguage.template.main@generator)" />
    <dep model="r:00000000-0000-4000-0000-011c89590369(jetbrains.mps.lang.plugin.generator.baseLanguage.template.main@generator)" />
    <dep model="r:00000000-0000-4000-0000-011c8959051a(jetbrains.mps.baseLanguage.regexp.generator.baseLanguage.template.main@generator)" />
    <dep model="r:00000000-0000-4000-0000-011c89590580(jetbrains.mps.baseLanguage.logging.generator.baseLanguage.template.main@generator)" />
    <dep model="r:b4d7d620-6723-4aa2-856b-118497e84e9e(jetbrains.mps.baseLanguage.generator.java.strings@generator)" />
    <dep model="r:fc76aa36-3cff-41c7-b94b-eee0e8341932(jetbrains.mps.internal.collections.runtime)" />
    <file name="NewAccessoryModel_Action.java" />
  </source>
  <source id="3465865320786327838" name="NewAspectModel" hash="-s7htylsj2rjnjiqj3t7db9j7trx961" dependsOnNodes="true">
    <dep root="1206195573853570544" />
    <dep root="1206195573853570620" />
    <dep root="1234869968490316273" />
    <dep root="1234869968490316371" />
    <dep root="1234869968490316459" />
    <dep root="1366781238034273697" />
    <dep root="1366781238034273705" />
    <dep root="1596727503333709178" />
    <dep root="1596727503333709182" />
    <dep root="1596727503333822320" />
    <dep root="1596727503333822325" />
    <dep root="1596727503333822377" />
    <dep root="1683977858888862718" />
    <dep root="1683977858888863192" />
    <dep root="1744445256079578595" />
    <dep root="1744445256079578766" />
    <dep root="1744445256079578802" />
    <dep root="1744445256079579876" />
    <dep root="1936689137035744512" />
    <dep root="1936689137035777973" />
    <dep root="2165106376654272257" />
    <dep root="2165106376654390214" />
    <dep root="2191995028863072547" />
    <dep root="2191995028863072555" />
    <dep root="2191995028863072592" />
    <dep root="2403997762364994115" />
    <dep root="2403997762364994119" />
    <dep root="2565896126719552231" />
    <dep root="2565896126719599486" />
    <dep root="2565896126719631163" />
    <dep root="2565896126719631517" />
    <dep root="2565896126719634090" />
    <dep root="2565896126719635409" />
    <dep root="2565896126719641327" />
    <dep root="2662234144540708008" />
    <dep root="2662234144540708083" />
    <dep root="2662234144540708417" />
    <dep root="2662234144540708709" />
    <dep root="2662234144540708724" />
    <dep root="2970389781193035564" />
    <dep root="2970389781193170240" />
    <dep root="305616691112287268" />
    <dep root="3465865320786305481" />
    <dep root="3465865320786305485" />
    <dep root="3465865320786305631" />
    <dep root="3465865320786327950" />
    <dep root="3465865320786328040" />
    <dep root="4032646381570777493" />
    <dep root="4403068512914877423" />
    <dep root="5883033498657755836" />
    <dep root="5883033498657845915" />
    <dep root="5883033498657845969" />
    <dep root="6252705307027051861" />
    <dep root="6252705307027051866" />
    <dep root="6252705307027051953" />
    <dep root="7162597690968047817" />
    <dep root="8321617901826002785" />
    <dep root="8513716958726547010" />
    <dep root="8513716958726547050" />
    <dep root="8513716958726547095" />
    <dep root="8513716958726547154" />
    <dep root="8513716958726604212" />
    <dep root="8586967776370449177" />
    <dep root="8586967776370449208" />
    <dep root="8586967776370449212" />
    <dep root="8586967776370586377" />
    <dep root="8970236339104100116" />
    <dep root="8970236339104100147" />
    <dep root="8970236339104100153" />
    <dep root="9040118078822013541" />
    <dep root="9040118078822014208" />
    <dep root="9040118078822014309" />
    <dep root="9040118078822290408" />
    <dep root="9040118078822290721" />
    <dep model="f:java_stub#498d89d2-c2e9-11e2-ad49-6cf049e62fe5#com.intellij.openapi.actionSystem(MPS.IDEA/com.intellij.openapi.actionSystem@java_stub)" />
    <dep model="f:java_stub#498d89d2-c2e9-11e2-ad49-6cf049e62fe5#com.intellij.openapi.project(MPS.IDEA/com.intellij.openapi.project@java_stub)" />
    <dep model="f:java_stub#6354ebe7-c22a-4a0f-ac54-50b52ab9b065#java.lang(JDK/java.lang@java_stub)" />
    <dep model="f:java_stub#6354ebe7-c22a-4a0f-ac54-50b52ab9b065#java.util(JDK/java.util@java_stub)" />
    <dep model="f:java_stub#742f6602-5a2f-4313-aa6e-ae1cd4ffdc61#jetbrains.mps.ide.actions(MPS.Platform/jetbrains.mps.ide.actions@java_stub)" />
    <dep model="f:java_stub#742f6602-5a2f-4313-aa6e-ae1cd4ffdc61#jetbrains.mps.workbench.action(MPS.Platform/jetbrains.mps.workbench.action@java_stub)" />
    <dep model="f:java_stub#8865b7a8-5271-43d3-884c-6fd1d9cfdd34#org.jetbrains.mps.openapi.module(MPS.OpenAPI/org.jetbrains.mps.openapi.module@java_stub)" />
    <dep model="f:java_stub#a3e4657f-a76c-45bb-bbda-c764596ecc65#org.apache.log4j(jetbrains.mps.baseLanguage.logging.runtime/org.apache.log4j@java_stub)" />
    <dep model="r:00000000-0000-4000-0000-011c895902ca(jetbrains.mps.baseLanguage.structure)" />
    <dep model="r:00000000-0000-4000-0000-011c89590369(jetbrains.mps.lang.plugin.generator.baseLanguage.template.main@generator)" />
    <dep model="r:00000000-0000-4000-0000-011c89590580(jetbrains.mps.baseLanguage.logging.generator.baseLanguage.template.main@generator)" />
    <dep model="r:fc76aa36-3cff-41c7-b94b-eee0e8341932(jetbrains.mps.internal.collections.runtime)" />
    <file name="NewAspectModel_Action.java" />
  </source>
  <source id="3465865320786327950" name="NewGenerator" hash="-1bxcjhfgnlxnyum3yyeauos8yyv51tt" dependsOnNodes="true">
    <dep root="1206195573853570544" />
    <dep root="1206195573853570620" />
    <dep root="1234869968490316273" />
    <dep root="1234869968490316371" />
    <dep root="1234869968490316459" />
    <dep root="1366781238034273697" />
    <dep root="1366781238034273705" />
    <dep root="1596727503333709178" />
    <dep root="1596727503333709182" />
    <dep root="1596727503333822320" />
    <dep root="1596727503333822325" />
    <dep root="1596727503333822377" />
    <dep root="1683977858888862718" />
    <dep root="1683977858888863192" />
    <dep root="1744445256079578595" />
    <dep root="1744445256079578766" />
    <dep root="1744445256079578802" />
    <dep root="1744445256079579876" />
    <dep root="1936689137035744512" />
    <dep root="1936689137035777973" />
    <dep root="2165106376654272257" />
    <dep root="2165106376654390214" />
    <dep root="2191995028863072547" />
    <dep root="2191995028863072555" />
    <dep root="2191995028863072592" />
    <dep root="2403997762364994115" />
    <dep root="2403997762364994119" />
    <dep root="2565896126719552231" />
    <dep root="2565896126719599486" />
    <dep root="2565896126719631163" />
    <dep root="2565896126719631517" />
    <dep root="2565896126719634090" />
    <dep root="2565896126719635409" />
    <dep root="2565896126719641327" />
    <dep root="2662234144540708008" />
    <dep root="2662234144540708083" />
    <dep root="2662234144540708417" />
    <dep root="2662234144540708709" />
    <dep root="2662234144540708724" />
    <dep root="2970389781193035564" />
    <dep root="2970389781193170240" />
    <dep root="305616691112287268" />
    <dep root="3465865320786305481" />
    <dep root="3465865320786305485" />
    <dep root="3465865320786305631" />
    <dep root="3465865320786327838" />
    <dep root="3465865320786328040" />
    <dep root="4032646381570777493" />
    <dep root="4403068512914877423" />
    <dep root="5883033498657755836" />
    <dep root="5883033498657845915" />
    <dep root="5883033498657845969" />
    <dep root="6252705307027051861" />
    <dep root="6252705307027051866" />
    <dep root="6252705307027051953" />
    <dep root="7162597690968047817" />
    <dep root="8321617901826002785" />
    <dep root="8513716958726547010" />
    <dep root="8513716958726547050" />
    <dep root="8513716958726547095" />
    <dep root="8513716958726547154" />
    <dep root="8513716958726604212" />
    <dep root="8586967776370449177" />
    <dep root="8586967776370449208" />
    <dep root="8586967776370449212" />
    <dep root="8586967776370586377" />
    <dep root="8970236339104100116" />
    <dep root="8970236339104100147" />
    <dep root="8970236339104100153" />
    <dep root="9040118078822013541" />
    <dep root="9040118078822014208" />
    <dep root="9040118078822014309" />
    <dep root="9040118078822290408" />
    <dep root="9040118078822290721" />
    <dep model="f:java_stub#498d89d2-c2e9-11e2-ad49-6cf049e62fe5#com.intellij.openapi.actionSystem(MPS.IDEA/com.intellij.openapi.actionSystem@java_stub)" />
    <dep model="f:java_stub#498d89d2-c2e9-11e2-ad49-6cf049e62fe5#com.intellij.openapi.project(MPS.IDEA/com.intellij.openapi.project@java_stub)" />
    <dep model="f:java_stub#6354ebe7-c22a-4a0f-ac54-50b52ab9b065#java.awt(JDK/java.awt@java_stub)" />
    <dep model="f:java_stub#6354ebe7-c22a-4a0f-ac54-50b52ab9b065#java.lang(JDK/java.lang@java_stub)" />
    <dep model="f:java_stub#6354ebe7-c22a-4a0f-ac54-50b52ab9b065#java.util(JDK/java.util@java_stub)" />
    <dep model="f:java_stub#742f6602-5a2f-4313-aa6e-ae1cd4ffdc61#jetbrains.mps.ide.actions(MPS.Platform/jetbrains.mps.ide.actions@java_stub)" />
    <dep model="f:java_stub#8865b7a8-5271-43d3-884c-6fd1d9cfdd34#org.jetbrains.mps.openapi.module(MPS.OpenAPI/org.jetbrains.mps.openapi.module@java_stub)" />
    <dep model="f:java_stub#a3e4657f-a76c-45bb-bbda-c764596ecc65#org.apache.log4j(jetbrains.mps.baseLanguage.logging.runtime/org.apache.log4j@java_stub)" />
    <dep model="r:00000000-0000-4000-0000-011c895902ca(jetbrains.mps.baseLanguage.structure)" />
    <dep model="r:00000000-0000-4000-0000-011c8959033a(jetbrains.mps.baseLanguage.closures.generator.baseLanguage.template.main@generator)" />
    <dep model="r:00000000-0000-4000-0000-011c89590369(jetbrains.mps.lang.plugin.generator.baseLanguage.template.main@generator)" />
    <dep model="r:00000000-0000-4000-0000-011c89590580(jetbrains.mps.baseLanguage.logging.generator.baseLanguage.template.main@generator)" />
    <dep model="r:478bf62d-84fb-4fba-aeda-183fb2769e64(jetbrains.mps.ide.dialogs.project.creation)" />
    <dep model="r:fc76aa36-3cff-41c7-b94b-eee0e8341932(jetbrains.mps.internal.collections.runtime)" />
    <file name="NewGenerator_Action.java" />
  </source>
  <source id="3465865320786328040" name="LanguageNewCustomPartActions" hash="-6jdrv1pltd5rccebb8qcxhefndnrebk">
    <dep root="3465865320786327838" />
    <dep model="r:00000000-0000-4000-0000-011c89590369(jetbrains.mps.lang.plugin.generator.baseLanguage.template.main@generator)" />
    <file name="LanguageNewCustomPartActions_ActionGroup.java" />
  </source>
  <source id="1683977858888862718" name="DeleteGenerator" hash="-1gry0tk61zozbj39msjxesgua56qizu" dependsOnNodes="true">
    <dep root="1206195573853570544" />
    <dep root="1206195573853570620" />
    <dep root="1234869968490316273" />
    <dep root="1234869968490316371" />
    <dep root="1234869968490316459" />
    <dep root="1366781238034273697" />
    <dep root="1366781238034273705" />
    <dep root="1596727503333709178" />
    <dep root="1596727503333709182" />
    <dep root="1596727503333822320" />
    <dep root="1596727503333822325" />
    <dep root="1596727503333822377" />
    <dep root="1683977858888863192" />
    <dep root="1744445256079578595" />
    <dep root="1744445256079578766" />
    <dep root="1744445256079578802" />
    <dep root="1744445256079579876" />
    <dep root="1936689137035744512" />
    <dep root="1936689137035777973" />
    <dep root="2165106376654272257" />
    <dep root="2165106376654390214" />
    <dep root="2191995028863072547" />
    <dep root="2191995028863072555" />
    <dep root="2191995028863072592" />
    <dep root="2403997762364994115" />
    <dep root="2403997762364994119" />
    <dep root="2565896126719552231" />
    <dep root="2565896126719599486" />
    <dep root="2565896126719631163" />
    <dep root="2565896126719631517" />
    <dep root="2565896126719634090" />
    <dep root="2565896126719635409" />
    <dep root="2565896126719641327" />
    <dep root="2662234144540708008" />
    <dep root="2662234144540708083" />
    <dep root="2662234144540708417" />
    <dep root="2662234144540708709" />
    <dep root="2662234144540708724" />
    <dep root="2970389781193035564" />
    <dep root="2970389781193170240" />
    <dep root="305616691112287268" />
    <dep root="3465865320786305481" />
    <dep root="3465865320786305485" />
    <dep root="3465865320786305631" />
    <dep root="3465865320786327838" />
    <dep root="3465865320786327950" />
    <dep root="3465865320786328040" />
    <dep root="4032646381570777493" />
    <dep root="4403068512914877423" />
    <dep root="5883033498657755836" />
    <dep root="5883033498657845915" />
    <dep root="5883033498657845969" />
    <dep root="6252705307027051861" />
    <dep root="6252705307027051866" />
    <dep root="6252705307027051953" />
    <dep root="7162597690968047817" />
    <dep root="8321617901826002785" />
    <dep root="8513716958726547010" />
    <dep root="8513716958726547050" />
    <dep root="8513716958726547095" />
    <dep root="8513716958726547154" />
    <dep root="8513716958726604212" />
    <dep root="8586967776370449177" />
    <dep root="8586967776370449208" />
    <dep root="8586967776370449212" />
    <dep root="8586967776370586377" />
    <dep root="8970236339104100116" />
    <dep root="8970236339104100147" />
    <dep root="8970236339104100153" />
    <dep root="9040118078822013541" />
    <dep root="9040118078822014208" />
    <dep root="9040118078822014309" />
    <dep root="9040118078822290408" />
    <dep root="9040118078822290721" />
    <dep model="f:java_stub#498d89d2-c2e9-11e2-ad49-6cf049e62fe5#com.intellij.openapi(MPS.IDEA/com.intellij.openapi@java_stub)" />
    <dep model="f:java_stub#498d89d2-c2e9-11e2-ad49-6cf049e62fe5#com.intellij.openapi.actionSystem(MPS.IDEA/com.intellij.openapi.actionSystem@java_stub)" />
    <dep model="f:java_stub#498d89d2-c2e9-11e2-ad49-6cf049e62fe5#com.intellij.openapi.components(MPS.IDEA/com.intellij.openapi.components@java_stub)" />
    <dep model="f:java_stub#498d89d2-c2e9-11e2-ad49-6cf049e62fe5#com.intellij.openapi.extensions(MPS.IDEA/com.intellij.openapi.extensions@java_stub)" />
    <dep model="f:java_stub#498d89d2-c2e9-11e2-ad49-6cf049e62fe5#com.intellij.openapi.project(MPS.IDEA/com.intellij.openapi.project@java_stub)" />
    <dep model="f:java_stub#498d89d2-c2e9-11e2-ad49-6cf049e62fe5#com.intellij.openapi.util(MPS.IDEA/com.intellij.openapi.util@java_stub)" />
    <dep model="f:java_stub#6354ebe7-c22a-4a0f-ac54-50b52ab9b065#java.io(JDK/java.io@java_stub)" />
    <dep model="f:java_stub#6354ebe7-c22a-4a0f-ac54-50b52ab9b065#java.lang(JDK/java.lang@java_stub)" />
    <dep model="f:java_stub#6354ebe7-c22a-4a0f-ac54-50b52ab9b065#java.util(JDK/java.util@java_stub)" />
    <dep model="f:java_stub#6354ebe7-c22a-4a0f-ac54-50b52ab9b065#javax.swing(JDK/javax.swing@java_stub)" />
    <dep model="f:java_stub#6ed54515-acc8-4d1e-a16c-9fd6cfe951ea#jetbrains.mps.extapi.module(MPS.Core/jetbrains.mps.extapi.module@java_stub)" />
    <dep model="f:java_stub#6ed54515-acc8-4d1e-a16c-9fd6cfe951ea#jetbrains.mps.project(MPS.Core/jetbrains.mps.project@java_stub)" />
    <dep model="f:java_stub#6ed54515-acc8-4d1e-a16c-9fd6cfe951ea#jetbrains.mps.smodel(MPS.Core/jetbrains.mps.smodel@java_stub)" />
    <dep model="f:java_stub#6ed54515-acc8-4d1e-a16c-9fd6cfe951ea#jetbrains.mps.util(MPS.Core/jetbrains.mps.util@java_stub)" />
    <dep model="f:java_stub#6ed54515-acc8-4d1e-a16c-9fd6cfe951ea#jetbrains.mps.vfs(MPS.Core/jetbrains.mps.vfs@java_stub)" />
    <dep model="f:java_stub#742f6602-5a2f-4313-aa6e-ae1cd4ffdc61#jetbrains.mps.ide.actions(MPS.Platform/jetbrains.mps.ide.actions@java_stub)" />
    <dep model="f:java_stub#742f6602-5a2f-4313-aa6e-ae1cd4ffdc61#jetbrains.mps.ide.project(MPS.Platform/jetbrains.mps.ide.project@java_stub)" />
    <dep model="f:java_stub#742f6602-5a2f-4313-aa6e-ae1cd4ffdc61#jetbrains.mps.project(MPS.Platform/jetbrains.mps.project@java_stub)" />
    <dep model="f:java_stub#742f6602-5a2f-4313-aa6e-ae1cd4ffdc61#jetbrains.mps.workbench.action(MPS.Platform/jetbrains.mps.workbench.action@java_stub)" />
    <dep model="f:java_stub#8865b7a8-5271-43d3-884c-6fd1d9cfdd34#org.jetbrains.mps.openapi.module(MPS.OpenAPI/org.jetbrains.mps.openapi.module@java_stub)" />
    <dep model="f:java_stub#a3e4657f-a76c-45bb-bbda-c764596ecc65#org.apache.log4j(jetbrains.mps.baseLanguage.logging.runtime/org.apache.log4j@java_stub)" />
    <dep model="f:java_stub#cac2fef0-41a6-4fcd-923f-f893d536b2ab#jetbrains.mps.ide.devkit.util(jetbrains.mps.ide.mpsdevkit/jetbrains.mps.ide.devkit.util@java_stub)" />
    <dep model="r:00000000-0000-4000-0000-011c895902ca(jetbrains.mps.baseLanguage.structure)" />
    <dep model="r:00000000-0000-4000-0000-011c8959033a(jetbrains.mps.baseLanguage.closures.generator.baseLanguage.template.main@generator)" />
    <dep model="r:00000000-0000-4000-0000-011c89590369(jetbrains.mps.lang.plugin.generator.baseLanguage.template.main@generator)" />
    <dep model="r:00000000-0000-4000-0000-011c89590580(jetbrains.mps.baseLanguage.logging.generator.baseLanguage.template.main@generator)" />
    <dep model="r:fc76aa36-3cff-41c7-b94b-eee0e8341932(jetbrains.mps.internal.collections.runtime)" />
    <file name="DeleteGenerator_Action.java" />
  </source>
  <source id="1683977858888863192" name="GeneratorActions_Delete" hash="-6wm64ehvdgs6p1pxg7vkwatx9d3jj92">
    <dep root="1683977858888862718" />
    <dep model="r:00000000-0000-4000-0000-011c89590369(jetbrains.mps.lang.plugin.generator.baseLanguage.template.main@generator)" />
    <file name="GeneratorActions_Delete_ActionGroup.java" />
  </source>
  <source id="1936689137035744512" name="LanguageHierarchy" hash="-41ddysk3vwwiemo7jgxck72a5zs4o53" dependsOnNodes="true">
    <dep root="1206195573853570544" />
    <dep root="1206195573853570620" />
    <dep root="1234869968490316273" />
    <dep root="1234869968490316371" />
    <dep root="1234869968490316459" />
    <dep root="1366781238034273697" />
    <dep root="1366781238034273705" />
    <dep root="1596727503333709178" />
    <dep root="1596727503333709182" />
    <dep root="1596727503333822320" />
    <dep root="1596727503333822325" />
    <dep root="1596727503333822377" />
    <dep root="1683977858888862718" />
    <dep root="1683977858888863192" />
    <dep root="1744445256079578595" />
    <dep root="1744445256079578766" />
    <dep root="1744445256079578802" />
    <dep root="1744445256079579876" />
    <dep root="1936689137035777973" />
    <dep root="2165106376654272257" />
    <dep root="2165106376654390214" />
    <dep root="2191995028863072547" />
    <dep root="2191995028863072555" />
    <dep root="2191995028863072592" />
    <dep root="2403997762364994115" />
    <dep root="2403997762364994119" />
    <dep root="2565896126719552231" />
    <dep root="2565896126719599486" />
    <dep root="2565896126719631163" />
    <dep root="2565896126719631517" />
    <dep root="2565896126719634090" />
    <dep root="2565896126719635409" />
    <dep root="2565896126719641327" />
    <dep root="2662234144540708008" />
    <dep root="2662234144540708083" />
    <dep root="2662234144540708417" />
    <dep root="2662234144540708709" />
    <dep root="2662234144540708724" />
    <dep root="2970389781193035564" />
    <dep root="2970389781193170240" />
    <dep root="305616691112287268" />
    <dep root="3465865320786305481" />
    <dep root="3465865320786305485" />
    <dep root="3465865320786305631" />
    <dep root="3465865320786327838" />
    <dep root="3465865320786327950" />
    <dep root="3465865320786328040" />
    <dep root="4032646381570777493" />
    <dep root="4403068512914877423" />
    <dep root="5883033498657755836" />
    <dep root="5883033498657845915" />
    <dep root="5883033498657845969" />
    <dep root="6252705307027051861" />
    <dep root="6252705307027051866" />
    <dep root="6252705307027051953" />
    <dep root="7162597690968047817" />
    <dep root="8321617901826002785" />
    <dep root="8513716958726547010" />
    <dep root="8513716958726547050" />
    <dep root="8513716958726547095" />
    <dep root="8513716958726547154" />
    <dep root="8513716958726604212" />
    <dep root="8586967776370449177" />
    <dep root="8586967776370449208" />
    <dep root="8586967776370449212" />
    <dep root="8586967776370586377" />
    <dep root="8970236339104100116" />
    <dep root="8970236339104100147" />
    <dep root="8970236339104100153" />
    <dep root="9040118078822013541" />
    <dep root="9040118078822014208" />
    <dep root="9040118078822014309" />
    <dep root="9040118078822290408" />
    <dep root="9040118078822290721" />
    <dep model="f:java_stub#498d89d2-c2e9-11e2-ad49-6cf049e62fe5#com.intellij.openapi.actionSystem(MPS.IDEA/com.intellij.openapi.actionSystem@java_stub)" />
    <dep model="f:java_stub#498d89d2-c2e9-11e2-ad49-6cf049e62fe5#com.intellij.openapi.project(MPS.IDEA/com.intellij.openapi.project@java_stub)" />
    <dep model="f:java_stub#6354ebe7-c22a-4a0f-ac54-50b52ab9b065#java.lang(JDK/java.lang@java_stub)" />
    <dep model="f:java_stub#6354ebe7-c22a-4a0f-ac54-50b52ab9b065#java.util(JDK/java.util@java_stub)" />
    <dep model="f:java_stub#742f6602-5a2f-4313-aa6e-ae1cd4ffdc61#jetbrains.mps.ide.actions(MPS.Platform/jetbrains.mps.ide.actions@java_stub)" />
    <dep model="f:java_stub#8865b7a8-5271-43d3-884c-6fd1d9cfdd34#org.jetbrains.mps.openapi.module(MPS.OpenAPI/org.jetbrains.mps.openapi.module@java_stub)" />
    <dep model="f:java_stub#a3e4657f-a76c-45bb-bbda-c764596ecc65#org.apache.log4j(jetbrains.mps.baseLanguage.logging.runtime/org.apache.log4j@java_stub)" />
    <dep model="r:00000000-0000-4000-0000-011c895902ca(jetbrains.mps.baseLanguage.structure)" />
    <dep model="r:00000000-0000-4000-0000-011c89590369(jetbrains.mps.lang.plugin.generator.baseLanguage.template.main@generator)" />
    <dep model="r:00000000-0000-4000-0000-011c89590580(jetbrains.mps.baseLanguage.logging.generator.baseLanguage.template.main@generator)" />
    <dep model="r:fc76aa36-3cff-41c7-b94b-eee0e8341932(jetbrains.mps.internal.collections.runtime)" />
    <file name="LanguageHierarchy_Action.java" />
  </source>
  <source id="1936689137035777973" name="LanguageActionsEx" hash="dga32g1fz0dbdwtdal5m0bf1y0jzlct">
    <dep root="1936689137035744512" />
    <dep model="r:00000000-0000-4000-0000-011c89590369(jetbrains.mps.lang.plugin.generator.baseLanguage.template.main@generator)" />
    <file name="LanguageActionsEx_ActionGroup.java" />
  </source>
  <source id="2662234144540708008" name="EditorInternalEx" hash="-5xgkd9qsa5jk9mp4zrwwprqzvwj34a9">
    <dep root="2662234144540708083" />
    <dep root="2662234144540708417" />
    <dep root="2662234144540708709" />
    <dep root="2662234144540708724" />
    <dep model="r:00000000-0000-4000-0000-011c89590369(jetbrains.mps.lang.plugin.generator.baseLanguage.template.main@generator)" />
    <file name="EditorInternalEx_ActionGroup.java" />
  </source>
  <source id="2662234144540708083" name="CellProperties" hash="6n02h12myqzgxjoktu6yg741t6dzo9j" dependsOnNodes="true">
    <dep root="1206195573853570544" />
    <dep root="1206195573853570620" />
    <dep root="1234869968490316273" />
    <dep root="1234869968490316371" />
    <dep root="1234869968490316459" />
    <dep root="1366781238034273697" />
    <dep root="1366781238034273705" />
    <dep root="1596727503333709178" />
    <dep root="1596727503333709182" />
    <dep root="1596727503333822320" />
    <dep root="1596727503333822325" />
    <dep root="1596727503333822377" />
    <dep root="1683977858888862718" />
    <dep root="1683977858888863192" />
    <dep root="1744445256079578595" />
    <dep root="1744445256079578766" />
    <dep root="1744445256079578802" />
    <dep root="1744445256079579876" />
    <dep root="1936689137035744512" />
    <dep root="1936689137035777973" />
    <dep root="2165106376654272257" />
    <dep root="2165106376654390214" />
    <dep root="2191995028863072547" />
    <dep root="2191995028863072555" />
    <dep root="2191995028863072592" />
    <dep root="2403997762364994115" />
    <dep root="2403997762364994119" />
    <dep root="2565896126719552231" />
    <dep root="2565896126719599486" />
    <dep root="2565896126719631163" />
    <dep root="2565896126719631517" />
    <dep root="2565896126719634090" />
    <dep root="2565896126719635409" />
    <dep root="2565896126719641327" />
    <dep root="2662234144540708008" />
    <dep root="2662234144540708417" />
    <dep root="2662234144540708709" />
    <dep root="2662234144540708724" />
    <dep root="2970389781193035564" />
    <dep root="2970389781193170240" />
    <dep root="305616691112287268" />
    <dep root="3465865320786305481" />
    <dep root="3465865320786305485" />
    <dep root="3465865320786305631" />
    <dep root="3465865320786327838" />
    <dep root="3465865320786327950" />
    <dep root="3465865320786328040" />
    <dep root="4032646381570777493" />
    <dep root="4403068512914877423" />
    <dep root="5883033498657755836" />
    <dep root="5883033498657845915" />
    <dep root="5883033498657845969" />
    <dep root="6252705307027051861" />
    <dep root="6252705307027051866" />
    <dep root="6252705307027051953" />
    <dep root="7162597690968047817" />
    <dep root="8321617901826002785" />
    <dep root="8513716958726547010" />
    <dep root="8513716958726547050" />
    <dep root="8513716958726547095" />
    <dep root="8513716958726547154" />
    <dep root="8513716958726604212" />
    <dep root="8586967776370449177" />
    <dep root="8586967776370449208" />
    <dep root="8586967776370449212" />
    <dep root="8586967776370586377" />
    <dep root="8970236339104100116" />
    <dep root="8970236339104100147" />
    <dep root="8970236339104100153" />
    <dep root="9040118078822013541" />
    <dep root="9040118078822014208" />
    <dep root="9040118078822014309" />
    <dep root="9040118078822290408" />
    <dep root="9040118078822290721" />
    <dep model="f:java_stub#1ed103c3-3aa6-49b7-9c21-6765ee11f224#jetbrains.mps.ide.editor(MPS.Editor/jetbrains.mps.ide.editor@java_stub)" />
    <dep model="f:java_stub#1ed103c3-3aa6-49b7-9c21-6765ee11f224#jetbrains.mps.openapi.editor.cells(MPS.Editor/jetbrains.mps.openapi.editor.cells@java_stub)" />
    <dep model="f:java_stub#6354ebe7-c22a-4a0f-ac54-50b52ab9b065#java.awt(JDK/java.awt@java_stub)" />
    <dep model="f:java_stub#6354ebe7-c22a-4a0f-ac54-50b52ab9b065#java.lang(JDK/java.lang@java_stub)" />
    <dep model="f:java_stub#6354ebe7-c22a-4a0f-ac54-50b52ab9b065#java.util(JDK/java.util@java_stub)" />
    <dep model="f:java_stub#742f6602-5a2f-4313-aa6e-ae1cd4ffdc61#jetbrains.mps.ide.actions(MPS.Platform/jetbrains.mps.ide.actions@java_stub)" />
    <dep model="f:java_stub#a3e4657f-a76c-45bb-bbda-c764596ecc65#org.apache.log4j(jetbrains.mps.baseLanguage.logging.runtime/org.apache.log4j@java_stub)" />
    <dep model="r:00000000-0000-4000-0000-011c895902ca(jetbrains.mps.baseLanguage.structure)" />
    <dep model="r:00000000-0000-4000-0000-011c89590369(jetbrains.mps.lang.plugin.generator.baseLanguage.template.main@generator)" />
    <dep model="r:00000000-0000-4000-0000-011c89590580(jetbrains.mps.baseLanguage.logging.generator.baseLanguage.template.main@generator)" />
    <dep model="r:fc76aa36-3cff-41c7-b94b-eee0e8341932(jetbrains.mps.internal.collections.runtime)" />
    <file name="CellProperties_Action.java" />
  </source>
  <source id="2662234144540708417" name="HighlightCellDependencies" hash="axpkk97e4befrb3c0winw7ce2t653yn" dependsOnNodes="true">
    <dep root="1206195573853570544" />
    <dep root="1206195573853570620" />
    <dep root="1234869968490316273" />
    <dep root="1234869968490316371" />
    <dep root="1234869968490316459" />
    <dep root="1366781238034273697" />
    <dep root="1366781238034273705" />
    <dep root="1596727503333709178" />
    <dep root="1596727503333709182" />
    <dep root="1596727503333822320" />
    <dep root="1596727503333822325" />
    <dep root="1596727503333822377" />
    <dep root="1683977858888862718" />
    <dep root="1683977858888863192" />
    <dep root="1744445256079578595" />
    <dep root="1744445256079578766" />
    <dep root="1744445256079578802" />
    <dep root="1744445256079579876" />
    <dep root="1936689137035744512" />
    <dep root="1936689137035777973" />
    <dep root="2165106376654272257" />
    <dep root="2165106376654390214" />
    <dep root="2191995028863072547" />
    <dep root="2191995028863072555" />
    <dep root="2191995028863072592" />
    <dep root="2403997762364994115" />
    <dep root="2403997762364994119" />
    <dep root="2565896126719552231" />
    <dep root="2565896126719599486" />
    <dep root="2565896126719631163" />
    <dep root="2565896126719631517" />
    <dep root="2565896126719634090" />
    <dep root="2565896126719635409" />
    <dep root="2565896126719641327" />
    <dep root="2662234144540708008" />
    <dep root="2662234144540708083" />
    <dep root="2662234144540708709" />
    <dep root="2662234144540708724" />
    <dep root="2970389781193035564" />
    <dep root="2970389781193170240" />
    <dep root="305616691112287268" />
    <dep root="3465865320786305481" />
    <dep root="3465865320786305485" />
    <dep root="3465865320786305631" />
    <dep root="3465865320786327838" />
    <dep root="3465865320786327950" />
    <dep root="3465865320786328040" />
    <dep root="4032646381570777493" />
    <dep root="4403068512914877423" />
    <dep root="5883033498657755836" />
    <dep root="5883033498657845915" />
    <dep root="5883033498657845969" />
    <dep root="6252705307027051861" />
    <dep root="6252705307027051866" />
    <dep root="6252705307027051953" />
    <dep root="7162597690968047817" />
    <dep root="8321617901826002785" />
    <dep root="8513716958726547010" />
    <dep root="8513716958726547050" />
    <dep root="8513716958726547095" />
    <dep root="8513716958726547154" />
    <dep root="8513716958726604212" />
    <dep root="8586967776370449177" />
    <dep root="8586967776370449208" />
    <dep root="8586967776370449212" />
    <dep root="8586967776370586377" />
    <dep root="8970236339104100116" />
    <dep root="8970236339104100147" />
    <dep root="8970236339104100153" />
    <dep root="9040118078822013541" />
    <dep root="9040118078822014208" />
    <dep root="9040118078822014309" />
    <dep root="9040118078822290408" />
    <dep root="9040118078822290721" />
    <dep model="f:java_stub#1ed103c3-3aa6-49b7-9c21-6765ee11f224#jetbrains.mps.ide.editor(MPS.Editor/jetbrains.mps.ide.editor@java_stub)" />
    <dep model="f:java_stub#1ed103c3-3aa6-49b7-9c21-6765ee11f224#jetbrains.mps.nodeEditor(MPS.Editor/jetbrains.mps.nodeEditor@java_stub)" />
    <dep model="f:java_stub#1ed103c3-3aa6-49b7-9c21-6765ee11f224#jetbrains.mps.openapi.editor.cells(MPS.Editor/jetbrains.mps.openapi.editor.cells@java_stub)" />
    <dep model="f:java_stub#6354ebe7-c22a-4a0f-ac54-50b52ab9b065#java.lang(JDK/java.lang@java_stub)" />
    <dep model="f:java_stub#6354ebe7-c22a-4a0f-ac54-50b52ab9b065#java.util(JDK/java.util@java_stub)" />
    <dep model="f:java_stub#8865b7a8-5271-43d3-884c-6fd1d9cfdd34#org.jetbrains.mps.openapi.model(MPS.OpenAPI/org.jetbrains.mps.openapi.model@java_stub)" />
    <dep model="f:java_stub#a3e4657f-a76c-45bb-bbda-c764596ecc65#org.apache.log4j(jetbrains.mps.baseLanguage.logging.runtime/org.apache.log4j@java_stub)" />
    <dep model="r:00000000-0000-4000-0000-011c895902ca(jetbrains.mps.baseLanguage.structure)" />
    <dep model="r:00000000-0000-4000-0000-011c89590369(jetbrains.mps.lang.plugin.generator.baseLanguage.template.main@generator)" />
    <dep model="r:00000000-0000-4000-0000-011c89590580(jetbrains.mps.baseLanguage.logging.generator.baseLanguage.template.main@generator)" />
    <dep model="r:d1558b8f-fc9e-4ca7-bb90-70ac789f336e(jetbrains.mps.baseLanguage.collections.generator.baseLanguage.template.post@generator)" />
    <dep model="r:fc76aa36-3cff-41c7-b94b-eee0e8341932(jetbrains.mps.internal.collections.runtime)" />
    <file name="HighlightCellDependencies_Action.java" />
  </source>
  <source id="2662234144540708709" name="PrintNodeID" hash="871mqgg353azwje9lkty2hmdujyggw5" dependsOnNodes="true">
    <dep root="1206195573853570544" />
    <dep root="1206195573853570620" />
    <dep root="1234869968490316273" />
    <dep root="1234869968490316371" />
    <dep root="1234869968490316459" />
    <dep root="1366781238034273697" />
    <dep root="1366781238034273705" />
    <dep root="1596727503333709178" />
    <dep root="1596727503333709182" />
    <dep root="1596727503333822320" />
    <dep root="1596727503333822325" />
    <dep root="1596727503333822377" />
    <dep root="1683977858888862718" />
    <dep root="1683977858888863192" />
    <dep root="1744445256079578595" />
    <dep root="1744445256079578766" />
    <dep root="1744445256079578802" />
    <dep root="1744445256079579876" />
    <dep root="1936689137035744512" />
    <dep root="1936689137035777973" />
    <dep root="2165106376654272257" />
    <dep root="2165106376654390214" />
    <dep root="2191995028863072547" />
    <dep root="2191995028863072555" />
    <dep root="2191995028863072592" />
    <dep root="2403997762364994115" />
    <dep root="2403997762364994119" />
    <dep root="2565896126719552231" />
    <dep root="2565896126719599486" />
    <dep root="2565896126719631163" />
    <dep root="2565896126719631517" />
    <dep root="2565896126719634090" />
    <dep root="2565896126719635409" />
    <dep root="2565896126719641327" />
    <dep root="2662234144540708008" />
    <dep root="2662234144540708083" />
    <dep root="2662234144540708417" />
    <dep root="2662234144540708724" />
    <dep root="2970389781193035564" />
    <dep root="2970389781193170240" />
    <dep root="305616691112287268" />
    <dep root="3465865320786305481" />
    <dep root="3465865320786305485" />
    <dep root="3465865320786305631" />
    <dep root="3465865320786327838" />
    <dep root="3465865320786327950" />
    <dep root="3465865320786328040" />
    <dep root="4032646381570777493" />
    <dep root="4403068512914877423" />
    <dep root="5883033498657755836" />
    <dep root="5883033498657845915" />
    <dep root="5883033498657845969" />
    <dep root="6252705307027051861" />
    <dep root="6252705307027051866" />
    <dep root="6252705307027051953" />
    <dep root="7162597690968047817" />
    <dep root="8321617901826002785" />
    <dep root="8513716958726547010" />
    <dep root="8513716958726547050" />
    <dep root="8513716958726547095" />
    <dep root="8513716958726547154" />
    <dep root="8513716958726604212" />
    <dep root="8586967776370449177" />
    <dep root="8586967776370449208" />
    <dep root="8586967776370449212" />
    <dep root="8586967776370586377" />
    <dep root="8970236339104100116" />
    <dep root="8970236339104100147" />
    <dep root="8970236339104100153" />
    <dep root="9040118078822013541" />
    <dep root="9040118078822014208" />
    <dep root="9040118078822014309" />
    <dep root="9040118078822290408" />
    <dep root="9040118078822290721" />
    <dep model="f:java_stub#6354ebe7-c22a-4a0f-ac54-50b52ab9b065#java.lang(JDK/java.lang@java_stub)" />
    <dep model="f:java_stub#6354ebe7-c22a-4a0f-ac54-50b52ab9b065#java.util(JDK/java.util@java_stub)" />
    <dep model="f:java_stub#742f6602-5a2f-4313-aa6e-ae1cd4ffdc61#jetbrains.mps.ide.actions(MPS.Platform/jetbrains.mps.ide.actions@java_stub)" />
    <dep model="f:java_stub#8865b7a8-5271-43d3-884c-6fd1d9cfdd34#org.jetbrains.mps.openapi.model(MPS.OpenAPI/org.jetbrains.mps.openapi.model@java_stub)" />
    <dep model="f:java_stub#a3e4657f-a76c-45bb-bbda-c764596ecc65#org.apache.log4j(jetbrains.mps.baseLanguage.logging.runtime/org.apache.log4j@java_stub)" />
    <dep model="r:00000000-0000-4000-0000-011c895902ca(jetbrains.mps.baseLanguage.structure)" />
    <dep model="r:00000000-0000-4000-0000-011c89590369(jetbrains.mps.lang.plugin.generator.baseLanguage.template.main@generator)" />
    <dep model="r:00000000-0000-4000-0000-011c89590580(jetbrains.mps.baseLanguage.logging.generator.baseLanguage.template.main@generator)" />
    <dep model="r:fc76aa36-3cff-41c7-b94b-eee0e8341932(jetbrains.mps.internal.collections.runtime)" />
    <file name="PrintNodeID_Action.java" />
  </source>
  <source id="2662234144540708724" name="ShowCellInExplorer" hash="4bhbi2oav5vg0grhn4z9514q53qtx54" dependsOnNodes="true">
    <dep root="1206195573853570544" />
    <dep root="1206195573853570620" />
    <dep root="1234869968490316273" />
    <dep root="1234869968490316371" />
    <dep root="1234869968490316459" />
    <dep root="1366781238034273697" />
    <dep root="1366781238034273705" />
    <dep root="1596727503333709178" />
    <dep root="1596727503333709182" />
    <dep root="1596727503333822320" />
    <dep root="1596727503333822325" />
    <dep root="1596727503333822377" />
    <dep root="1683977858888862718" />
    <dep root="1683977858888863192" />
    <dep root="1744445256079578595" />
    <dep root="1744445256079578766" />
    <dep root="1744445256079578802" />
    <dep root="1744445256079579876" />
    <dep root="1936689137035744512" />
    <dep root="1936689137035777973" />
    <dep root="2165106376654272257" />
    <dep root="2165106376654390214" />
    <dep root="2191995028863072547" />
    <dep root="2191995028863072555" />
    <dep root="2191995028863072592" />
    <dep root="2403997762364994115" />
    <dep root="2403997762364994119" />
    <dep root="2565896126719552231" />
    <dep root="2565896126719599486" />
    <dep root="2565896126719631163" />
    <dep root="2565896126719631517" />
    <dep root="2565896126719634090" />
    <dep root="2565896126719635409" />
    <dep root="2565896126719641327" />
    <dep root="2662234144540708008" />
    <dep root="2662234144540708083" />
    <dep root="2662234144540708417" />
    <dep root="2662234144540708709" />
    <dep root="2970389781193035564" />
    <dep root="2970389781193170240" />
    <dep root="305616691112287268" />
    <dep root="3465865320786305481" />
    <dep root="3465865320786305485" />
    <dep root="3465865320786305631" />
    <dep root="3465865320786327838" />
    <dep root="3465865320786327950" />
    <dep root="3465865320786328040" />
    <dep root="4032646381570777493" />
    <dep root="4403068512914877423" />
    <dep root="5883033498657755836" />
    <dep root="5883033498657845915" />
    <dep root="5883033498657845969" />
    <dep root="6252705307027051861" />
    <dep root="6252705307027051866" />
    <dep root="6252705307027051953" />
    <dep root="7162597690968047817" />
    <dep root="8321617901826002785" />
    <dep root="8513716958726547010" />
    <dep root="8513716958726547050" />
    <dep root="8513716958726547095" />
    <dep root="8513716958726547154" />
    <dep root="8513716958726604212" />
    <dep root="8586967776370449177" />
    <dep root="8586967776370449208" />
    <dep root="8586967776370449212" />
    <dep root="8586967776370586377" />
    <dep root="8970236339104100116" />
    <dep root="8970236339104100147" />
    <dep root="8970236339104100153" />
    <dep root="9040118078822013541" />
    <dep root="9040118078822014208" />
    <dep root="9040118078822014309" />
    <dep root="9040118078822290408" />
    <dep root="9040118078822290721" />
    <dep model="f:java_stub#1ed103c3-3aa6-49b7-9c21-6765ee11f224#jetbrains.mps.ide.editor(MPS.Editor/jetbrains.mps.ide.editor@java_stub)" />
    <dep model="f:java_stub#1ed103c3-3aa6-49b7-9c21-6765ee11f224#jetbrains.mps.openapi.editor.cells(MPS.Editor/jetbrains.mps.openapi.editor.cells@java_stub)" />
    <dep model="f:java_stub#6354ebe7-c22a-4a0f-ac54-50b52ab9b065#java.lang(JDK/java.lang@java_stub)" />
    <dep model="f:java_stub#6354ebe7-c22a-4a0f-ac54-50b52ab9b065#java.util(JDK/java.util@java_stub)" />
    <dep model="f:java_stub#6ed54515-acc8-4d1e-a16c-9fd6cfe951ea#jetbrains.mps.smodel(MPS.Core/jetbrains.mps.smodel@java_stub)" />
    <dep model="f:java_stub#742f6602-5a2f-4313-aa6e-ae1cd4ffdc61#jetbrains.mps.ide.actions(MPS.Platform/jetbrains.mps.ide.actions@java_stub)" />
    <dep model="f:java_stub#a3e4657f-a76c-45bb-bbda-c764596ecc65#org.apache.log4j(jetbrains.mps.baseLanguage.logging.runtime/org.apache.log4j@java_stub)" />
    <dep model="r:00000000-0000-4000-0000-011c895902ca(jetbrains.mps.baseLanguage.structure)" />
    <dep model="r:00000000-0000-4000-0000-011c89590369(jetbrains.mps.lang.plugin.generator.baseLanguage.template.main@generator)" />
    <dep model="r:00000000-0000-4000-0000-011c89590580(jetbrains.mps.baseLanguage.logging.generator.baseLanguage.template.main@generator)" />
    <dep model="r:fc76aa36-3cff-41c7-b94b-eee0e8341932(jetbrains.mps.internal.collections.runtime)" />
    <file name="ShowCellInExplorer_Action.java" />
  </source>
  <source id="1366781238034273697" name="LanguageNewGenerator" hash="-bwnjezj86dhiwbebeoq5hvusvd670fu">
    <dep root="3465865320786327950" />
    <dep model="r:00000000-0000-4000-0000-011c89590369(jetbrains.mps.lang.plugin.generator.baseLanguage.template.main@generator)" />
    <file name="LanguageNewGenerator_ActionGroup.java" />
  </source>
  <source id="1366781238034273705" name="LanguageNewActionsEx" hash="-6ci7yx7sp78u0bped208udmojxs4ej9">
    <dep root="3465865320786305631" />
    <dep model="r:00000000-0000-4000-0000-011c89590369(jetbrains.mps.lang.plugin.generator.baseLanguage.template.main@generator)" />
    <file name="LanguageNewActionsEx_ActionGroup.java" />
  </source>
  <source id="1234869968490316273" name="ShowGenerationTrace" hash="et3k6ovqk4n1mxtcc7li8zoj605gymu" dependsOnNodes="true">
    <dep root="1206195573853570544" />
    <dep root="1206195573853570620" />
    <dep root="1234869968490316371" />
    <dep root="1234869968490316459" />
    <dep root="1366781238034273697" />
    <dep root="1366781238034273705" />
    <dep root="1596727503333709178" />
    <dep root="1596727503333709182" />
    <dep root="1596727503333822320" />
    <dep root="1596727503333822325" />
    <dep root="1596727503333822377" />
    <dep root="1683977858888862718" />
    <dep root="1683977858888863192" />
    <dep root="1744445256079578595" />
    <dep root="1744445256079578766" />
    <dep root="1744445256079578802" />
    <dep root="1744445256079579876" />
    <dep root="1936689137035744512" />
    <dep root="1936689137035777973" />
    <dep root="2165106376654272257" />
    <dep root="2165106376654390214" />
    <dep root="2191995028863072547" />
    <dep root="2191995028863072555" />
    <dep root="2191995028863072592" />
    <dep root="2403997762364994115" />
    <dep root="2403997762364994119" />
    <dep root="2565896126719552231" />
    <dep root="2565896126719599486" />
    <dep root="2565896126719631163" />
    <dep root="2565896126719631517" />
    <dep root="2565896126719634090" />
    <dep root="2565896126719635409" />
    <dep root="2565896126719641327" />
    <dep root="2662234144540708008" />
    <dep root="2662234144540708083" />
    <dep root="2662234144540708417" />
    <dep root="2662234144540708709" />
    <dep root="2662234144540708724" />
    <dep root="2970389781193035564" />
    <dep root="2970389781193170240" />
    <dep root="305616691112287268" />
    <dep root="3465865320786305481" />
    <dep root="3465865320786305485" />
    <dep root="3465865320786305631" />
    <dep root="3465865320786327838" />
    <dep root="3465865320786327950" />
    <dep root="3465865320786328040" />
    <dep root="4032646381570777493" />
    <dep root="4403068512914877423" />
    <dep root="5883033498657755836" />
    <dep root="5883033498657845915" />
    <dep root="5883033498657845969" />
    <dep root="6252705307027051861" />
    <dep root="6252705307027051866" />
    <dep root="6252705307027051953" />
    <dep root="7162597690968047817" />
    <dep root="8321617901826002785" />
    <dep root="8513716958726547010" />
    <dep root="8513716958726547050" />
    <dep root="8513716958726547095" />
    <dep root="8513716958726547154" />
    <dep root="8513716958726604212" />
    <dep root="8586967776370449177" />
    <dep root="8586967776370449208" />
    <dep root="8586967776370449212" />
    <dep root="8586967776370586377" />
    <dep root="8970236339104100116" />
    <dep root="8970236339104100147" />
    <dep root="8970236339104100153" />
    <dep root="9040118078822013541" />
    <dep root="9040118078822014208" />
    <dep root="9040118078822014309" />
    <dep root="9040118078822290408" />
    <dep root="9040118078822290721" />
    <dep model="f:java_stub#498d89d2-c2e9-11e2-ad49-6cf049e62fe5#com.intellij.openapi.actionSystem(MPS.IDEA/com.intellij.openapi.actionSystem@java_stub)" />
    <dep model="f:java_stub#498d89d2-c2e9-11e2-ad49-6cf049e62fe5#com.intellij.openapi.project(MPS.IDEA/com.intellij.openapi.project@java_stub)" />
    <dep model="f:java_stub#6354ebe7-c22a-4a0f-ac54-50b52ab9b065#java.awt(JDK/java.awt@java_stub)" />
    <dep model="f:java_stub#6354ebe7-c22a-4a0f-ac54-50b52ab9b065#java.lang(JDK/java.lang@java_stub)" />
    <dep model="f:java_stub#6354ebe7-c22a-4a0f-ac54-50b52ab9b065#java.util(JDK/java.util@java_stub)" />
    <dep model="f:java_stub#742f6602-5a2f-4313-aa6e-ae1cd4ffdc61#jetbrains.mps.ide.actions(MPS.Platform/jetbrains.mps.ide.actions@java_stub)" />
    <dep model="f:java_stub#8865b7a8-5271-43d3-884c-6fd1d9cfdd34#org.jetbrains.mps.openapi.model(MPS.OpenAPI/org.jetbrains.mps.openapi.model@java_stub)" />
    <dep model="f:java_stub#a3e4657f-a76c-45bb-bbda-c764596ecc65#org.apache.log4j(jetbrains.mps.baseLanguage.logging.runtime/org.apache.log4j@java_stub)" />
    <dep model="r:00000000-0000-4000-0000-011c895902ca(jetbrains.mps.baseLanguage.structure)" />
    <dep model="r:00000000-0000-4000-0000-011c89590369(jetbrains.mps.lang.plugin.generator.baseLanguage.template.main@generator)" />
    <dep model="r:00000000-0000-4000-0000-011c89590580(jetbrains.mps.baseLanguage.logging.generator.baseLanguage.template.main@generator)" />
    <dep model="r:fc76aa36-3cff-41c7-b94b-eee0e8341932(jetbrains.mps.internal.collections.runtime)" />
    <file name="ShowGenerationTrace_Action.java" />
  </source>
  <source id="1234869968490316371" name="ShowGenerationTraceback" hash="eqmfdpq5re4s9uoexr7odtypr9wly0x" dependsOnNodes="true">
    <dep root="1206195573853570544" />
    <dep root="1206195573853570620" />
    <dep root="1234869968490316273" />
    <dep root="1234869968490316459" />
    <dep root="1366781238034273697" />
    <dep root="1366781238034273705" />
    <dep root="1596727503333709178" />
    <dep root="1596727503333709182" />
    <dep root="1596727503333822320" />
    <dep root="1596727503333822325" />
    <dep root="1596727503333822377" />
    <dep root="1683977858888862718" />
    <dep root="1683977858888863192" />
    <dep root="1744445256079578595" />
    <dep root="1744445256079578766" />
    <dep root="1744445256079578802" />
    <dep root="1744445256079579876" />
    <dep root="1936689137035744512" />
    <dep root="1936689137035777973" />
    <dep root="2165106376654272257" />
    <dep root="2165106376654390214" />
    <dep root="2191995028863072547" />
    <dep root="2191995028863072555" />
    <dep root="2191995028863072592" />
    <dep root="2403997762364994115" />
    <dep root="2403997762364994119" />
    <dep root="2565896126719552231" />
    <dep root="2565896126719599486" />
    <dep root="2565896126719631163" />
    <dep root="2565896126719631517" />
    <dep root="2565896126719634090" />
    <dep root="2565896126719635409" />
    <dep root="2565896126719641327" />
    <dep root="2662234144540708008" />
    <dep root="2662234144540708083" />
    <dep root="2662234144540708417" />
    <dep root="2662234144540708709" />
    <dep root="2662234144540708724" />
    <dep root="2970389781193035564" />
    <dep root="2970389781193170240" />
    <dep root="305616691112287268" />
    <dep root="3465865320786305481" />
    <dep root="3465865320786305485" />
    <dep root="3465865320786305631" />
    <dep root="3465865320786327838" />
    <dep root="3465865320786327950" />
    <dep root="3465865320786328040" />
    <dep root="4032646381570777493" />
    <dep root="4403068512914877423" />
    <dep root="5883033498657755836" />
    <dep root="5883033498657845915" />
    <dep root="5883033498657845969" />
    <dep root="6252705307027051861" />
    <dep root="6252705307027051866" />
    <dep root="6252705307027051953" />
    <dep root="7162597690968047817" />
    <dep root="8321617901826002785" />
    <dep root="8513716958726547010" />
    <dep root="8513716958726547050" />
    <dep root="8513716958726547095" />
    <dep root="8513716958726547154" />
    <dep root="8513716958726604212" />
    <dep root="8586967776370449177" />
    <dep root="8586967776370449208" />
    <dep root="8586967776370449212" />
    <dep root="8586967776370586377" />
    <dep root="8970236339104100116" />
    <dep root="8970236339104100147" />
    <dep root="8970236339104100153" />
    <dep root="9040118078822013541" />
    <dep root="9040118078822014208" />
    <dep root="9040118078822014309" />
    <dep root="9040118078822290408" />
    <dep root="9040118078822290721" />
    <dep model="f:java_stub#498d89d2-c2e9-11e2-ad49-6cf049e62fe5#com.intellij.openapi.actionSystem(MPS.IDEA/com.intellij.openapi.actionSystem@java_stub)" />
    <dep model="f:java_stub#498d89d2-c2e9-11e2-ad49-6cf049e62fe5#com.intellij.ui(MPS.IDEA/com.intellij.ui@java_stub)" />
    <dep model="f:java_stub#6354ebe7-c22a-4a0f-ac54-50b52ab9b065#java.awt(JDK/java.awt@java_stub)" />
    <dep model="f:java_stub#6354ebe7-c22a-4a0f-ac54-50b52ab9b065#java.io(JDK/java.io@java_stub)" />
    <dep model="f:java_stub#6354ebe7-c22a-4a0f-ac54-50b52ab9b065#java.lang(JDK/java.lang@java_stub)" />
    <dep model="f:java_stub#6354ebe7-c22a-4a0f-ac54-50b52ab9b065#java.util(JDK/java.util@java_stub)" />
    <dep model="f:java_stub#6ed54515-acc8-4d1e-a16c-9fd6cfe951ea#jetbrains.mps.smodel(MPS.Core/jetbrains.mps.smodel@java_stub)" />
    <dep model="f:java_stub#742f6602-5a2f-4313-aa6e-ae1cd4ffdc61#jetbrains.mps.ide.actions(MPS.Platform/jetbrains.mps.ide.actions@java_stub)" />
    <dep model="f:java_stub#8865b7a8-5271-43d3-884c-6fd1d9cfdd34#org.jetbrains.mps.openapi.model(MPS.OpenAPI/org.jetbrains.mps.openapi.model@java_stub)" />
    <dep model="f:java_stub#a3e4657f-a76c-45bb-bbda-c764596ecc65#org.apache.log4j(jetbrains.mps.baseLanguage.logging.runtime/org.apache.log4j@java_stub)" />
    <dep model="r:00000000-0000-4000-0000-011c895902ca(jetbrains.mps.baseLanguage.structure)" />
    <dep model="r:00000000-0000-4000-0000-011c89590369(jetbrains.mps.lang.plugin.generator.baseLanguage.template.main@generator)" />
    <dep model="r:00000000-0000-4000-0000-011c89590580(jetbrains.mps.baseLanguage.logging.generator.baseLanguage.template.main@generator)" />
    <dep model="r:fc76aa36-3cff-41c7-b94b-eee0e8341932(jetbrains.mps.internal.collections.runtime)" />
    <file name="ShowGenerationTraceback_Action.java" />
  </source>
  <source id="1234869968490316459" name="GenerationTraceActions" hash="-a253ovukcc42e9m1c4bojlgaxsg3vlv">
    <dep root="1234869968490316273" />
    <dep root="1234869968490316371" />
    <dep model="r:00000000-0000-4000-0000-011c89590369(jetbrains.mps.lang.plugin.generator.baseLanguage.template.main@generator)" />
    <file name="GenerationTraceActions_ActionGroup.java" />
  </source>
  <source id="2403997762364994115" name="GenerateEditorPopup" hash="-8x9fjucwo404jpzk9old8ld74zvcmn1">
    <dep root="2403997762364994119" />
    <dep model="r:00000000-0000-4000-0000-011c89590369(jetbrains.mps.lang.plugin.generator.baseLanguage.template.main@generator)" />
    <file name="GenerateEditorPopup_ActionGroup.java" />
  </source>
  <source id="2403997762364994119" name="GoToUsageInMappingConfig" hash="mymbx4lsvja7aiv7ayvfu11u6ss7hc" dependsOnNodes="true">
    <dep root="1206195573853570544" />
    <dep root="1206195573853570620" />
    <dep root="1234869968490316273" />
    <dep root="1234869968490316371" />
    <dep root="1234869968490316459" />
    <dep root="1366781238034273697" />
    <dep root="1366781238034273705" />
    <dep root="1596727503333709178" />
    <dep root="1596727503333709182" />
    <dep root="1596727503333822320" />
    <dep root="1596727503333822325" />
    <dep root="1596727503333822377" />
    <dep root="1683977858888862718" />
    <dep root="1683977858888863192" />
    <dep root="1744445256079578595" />
    <dep root="1744445256079578766" />
    <dep root="1744445256079578802" />
    <dep root="1744445256079579876" />
    <dep root="1936689137035744512" />
    <dep root="1936689137035777973" />
    <dep root="2165106376654272257" />
    <dep root="2165106376654390214" />
    <dep root="2191995028863072547" />
    <dep root="2191995028863072555" />
    <dep root="2191995028863072592" />
    <dep root="2403997762364994115" />
    <dep root="2565896126719552231" />
    <dep root="2565896126719599486" />
    <dep root="2565896126719631163" />
    <dep root="2565896126719631517" />
    <dep root="2565896126719634090" />
    <dep root="2565896126719635409" />
    <dep root="2565896126719641327" />
    <dep root="2662234144540708008" />
    <dep root="2662234144540708083" />
    <dep root="2662234144540708417" />
    <dep root="2662234144540708709" />
    <dep root="2662234144540708724" />
    <dep root="2970389781193035564" />
    <dep root="2970389781193170240" />
    <dep root="305616691112287268" />
    <dep root="3465865320786305481" />
    <dep root="3465865320786305485" />
    <dep root="3465865320786305631" />
    <dep root="3465865320786327838" />
    <dep root="3465865320786327950" />
    <dep root="3465865320786328040" />
    <dep root="4032646381570777493" />
    <dep root="4403068512914877423" />
    <dep root="5883033498657755836" />
    <dep root="5883033498657845915" />
    <dep root="5883033498657845969" />
    <dep root="6252705307027051861" />
    <dep root="6252705307027051866" />
    <dep root="6252705307027051953" />
    <dep root="7162597690968047817" />
    <dep root="8321617901826002785" />
    <dep root="8513716958726547010" />
    <dep root="8513716958726547050" />
    <dep root="8513716958726547095" />
    <dep root="8513716958726547154" />
    <dep root="8513716958726604212" />
    <dep root="8586967776370449177" />
    <dep root="8586967776370449208" />
    <dep root="8586967776370449212" />
    <dep root="8586967776370586377" />
    <dep root="8970236339104100116" />
    <dep root="8970236339104100147" />
    <dep root="8970236339104100153" />
    <dep root="9040118078822013541" />
    <dep root="9040118078822014208" />
    <dep root="9040118078822014309" />
    <dep root="9040118078822290408" />
    <dep root="9040118078822290721" />
    <dep model="f:java_stub#498d89d2-c2e9-11e2-ad49-6cf049e62fe5#com.intellij.openapi.actionSystem(MPS.IDEA/com.intellij.openapi.actionSystem@java_stub)" />
    <dep model="f:java_stub#498d89d2-c2e9-11e2-ad49-6cf049e62fe5#com.intellij.openapi.project(MPS.IDEA/com.intellij.openapi.project@java_stub)" />
    <dep model="f:java_stub#6354ebe7-c22a-4a0f-ac54-50b52ab9b065#java.lang(JDK/java.lang@java_stub)" />
    <dep model="f:java_stub#6354ebe7-c22a-4a0f-ac54-50b52ab9b065#java.util(JDK/java.util@java_stub)" />
    <dep model="f:java_stub#742f6602-5a2f-4313-aa6e-ae1cd4ffdc61#jetbrains.mps.ide.actions(MPS.Platform/jetbrains.mps.ide.actions@java_stub)" />
    <dep model="f:java_stub#8865b7a8-5271-43d3-884c-6fd1d9cfdd34#org.jetbrains.mps.openapi.module(MPS.OpenAPI/org.jetbrains.mps.openapi.module@java_stub)" />
    <dep model="f:java_stub#a3e4657f-a76c-45bb-bbda-c764596ecc65#org.apache.log4j(jetbrains.mps.baseLanguage.logging.runtime/org.apache.log4j@java_stub)" />
    <dep model="r:00000000-0000-4000-0000-011c895902ca(jetbrains.mps.baseLanguage.structure)" />
    <dep model="r:00000000-0000-4000-0000-011c895902e8(jetbrains.mps.lang.generator.structure)" />
    <dep model="r:00000000-0000-4000-0000-011c89590369(jetbrains.mps.lang.plugin.generator.baseLanguage.template.main@generator)" />
    <dep model="r:00000000-0000-4000-0000-011c89590580(jetbrains.mps.baseLanguage.logging.generator.baseLanguage.template.main@generator)" />
    <dep model="r:fc76aa36-3cff-41c7-b94b-eee0e8341932(jetbrains.mps.internal.collections.runtime)" />
    <file name="GoToUsageInMappingConfig_Action.java" />
  </source>
  <source id="8970236339104100116" name="ShowNodeInExplorer" hash="7rf5ayt708x7l7misu2mic97ux6ygoo" dependsOnNodes="true">
    <dep root="1206195573853570544" />
    <dep root="1206195573853570620" />
    <dep root="1234869968490316273" />
    <dep root="1234869968490316371" />
    <dep root="1234869968490316459" />
    <dep root="1366781238034273697" />
    <dep root="1366781238034273705" />
    <dep root="1596727503333709178" />
    <dep root="1596727503333709182" />
    <dep root="1596727503333822320" />
    <dep root="1596727503333822325" />
    <dep root="1596727503333822377" />
    <dep root="1683977858888862718" />
    <dep root="1683977858888863192" />
    <dep root="1744445256079578595" />
    <dep root="1744445256079578766" />
    <dep root="1744445256079578802" />
    <dep root="1744445256079579876" />
    <dep root="1936689137035744512" />
    <dep root="1936689137035777973" />
    <dep root="2165106376654272257" />
    <dep root="2165106376654390214" />
    <dep root="2191995028863072547" />
    <dep root="2191995028863072555" />
    <dep root="2191995028863072592" />
    <dep root="2403997762364994115" />
    <dep root="2403997762364994119" />
    <dep root="2565896126719552231" />
    <dep root="2565896126719599486" />
    <dep root="2565896126719631163" />
    <dep root="2565896126719631517" />
    <dep root="2565896126719634090" />
    <dep root="2565896126719635409" />
    <dep root="2565896126719641327" />
    <dep root="2662234144540708008" />
    <dep root="2662234144540708083" />
    <dep root="2662234144540708417" />
    <dep root="2662234144540708709" />
    <dep root="2662234144540708724" />
    <dep root="2970389781193035564" />
    <dep root="2970389781193170240" />
    <dep root="305616691112287268" />
    <dep root="3465865320786305481" />
    <dep root="3465865320786305485" />
    <dep root="3465865320786305631" />
    <dep root="3465865320786327838" />
    <dep root="3465865320786327950" />
    <dep root="3465865320786328040" />
    <dep root="4032646381570777493" />
    <dep root="4403068512914877423" />
    <dep root="5883033498657755836" />
    <dep root="5883033498657845915" />
    <dep root="5883033498657845969" />
    <dep root="6252705307027051861" />
    <dep root="6252705307027051866" />
    <dep root="6252705307027051953" />
    <dep root="7162597690968047817" />
    <dep root="8321617901826002785" />
    <dep root="8513716958726547010" />
    <dep root="8513716958726547050" />
    <dep root="8513716958726547095" />
    <dep root="8513716958726547154" />
    <dep root="8513716958726604212" />
    <dep root="8586967776370449177" />
    <dep root="8586967776370449208" />
    <dep root="8586967776370449212" />
    <dep root="8586967776370586377" />
    <dep root="8970236339104100147" />
    <dep root="8970236339104100153" />
    <dep root="9040118078822013541" />
    <dep root="9040118078822014208" />
    <dep root="9040118078822014309" />
    <dep root="9040118078822290408" />
    <dep root="9040118078822290721" />
    <dep model="f:java_stub#498d89d2-c2e9-11e2-ad49-6cf049e62fe5#com.intellij.openapi.actionSystem(MPS.IDEA/com.intellij.openapi.actionSystem@java_stub)" />
    <dep model="f:java_stub#498d89d2-c2e9-11e2-ad49-6cf049e62fe5#com.intellij.openapi.project(MPS.IDEA/com.intellij.openapi.project@java_stub)" />
    <dep model="f:java_stub#6354ebe7-c22a-4a0f-ac54-50b52ab9b065#java.lang(JDK/java.lang@java_stub)" />
    <dep model="f:java_stub#6354ebe7-c22a-4a0f-ac54-50b52ab9b065#java.util(JDK/java.util@java_stub)" />
    <dep model="f:java_stub#6ed54515-acc8-4d1e-a16c-9fd6cfe951ea#jetbrains.mps.smodel(MPS.Core/jetbrains.mps.smodel@java_stub)" />
    <dep model="f:java_stub#742f6602-5a2f-4313-aa6e-ae1cd4ffdc61#jetbrains.mps.ide.actions(MPS.Platform/jetbrains.mps.ide.actions@java_stub)" />
    <dep model="f:java_stub#8865b7a8-5271-43d3-884c-6fd1d9cfdd34#org.jetbrains.mps.openapi.model(MPS.OpenAPI/org.jetbrains.mps.openapi.model@java_stub)" />
    <dep model="f:java_stub#a3e4657f-a76c-45bb-bbda-c764596ecc65#org.apache.log4j(jetbrains.mps.baseLanguage.logging.runtime/org.apache.log4j@java_stub)" />
    <dep model="r:00000000-0000-4000-0000-011c895902ca(jetbrains.mps.baseLanguage.structure)" />
    <dep model="r:00000000-0000-4000-0000-011c89590369(jetbrains.mps.lang.plugin.generator.baseLanguage.template.main@generator)" />
    <dep model="r:00000000-0000-4000-0000-011c89590580(jetbrains.mps.baseLanguage.logging.generator.baseLanguage.template.main@generator)" />
    <dep model="r:fc76aa36-3cff-41c7-b94b-eee0e8341932(jetbrains.mps.internal.collections.runtime)" />
    <file name="ShowNodeInExplorer_Action.java" />
  </source>
  <source id="8970236339104100147" name="ShowNodeIn" hash="74swvkgaa9npfbhn1vd1wno1azggflw">
    <dep root="8970236339104100116" />
    <dep model="r:00000000-0000-4000-0000-011c89590369(jetbrains.mps.lang.plugin.generator.baseLanguage.template.main@generator)" />
    <file name="ShowNodeIn_ActionGroup.java" />
  </source>
  <source id="8970236339104100153" name="NodeExplorer" hash="-2oniet98pfna65g85ihmk717a2kunj0">
    <dep model="f:java_stub#498d89d2-c2e9-11e2-ad49-6cf049e62fe5#com.intellij.openapi.actionSystem(MPS.IDEA/com.intellij.openapi.actionSystem@java_stub)" />
    <dep model="f:java_stub#498d89d2-c2e9-11e2-ad49-6cf049e62fe5#com.intellij.openapi.project(MPS.IDEA/com.intellij.openapi.project@java_stub)" />
    <dep model="r:00000000-0000-4000-0000-011c89590369(jetbrains.mps.lang.plugin.generator.baseLanguage.template.main@generator)" />
    <file name="NodeExplorer_Tool.java" />
  </source>
  <source id="2191995028863072547" name="DevKitTools" hash="c858j489qxcdbdc1h8xg2cyopx05n3">
    <dep root="2191995028863072555" />
    <dep root="2191995028863072592" />
    <dep model="r:00000000-0000-4000-0000-011c89590369(jetbrains.mps.lang.plugin.generator.baseLanguage.template.main@generator)" />
    <file name="DevKitTools_ActionGroup.java" />
  </source>
  <source id="2191995028863072555" name="ReloadAll" hash="-cg7vz44s38pakz8f0wc2f2hziu4asr9" dependsOnNodes="true">
    <dep root="1206195573853570544" />
    <dep root="1206195573853570620" />
    <dep root="1234869968490316273" />
    <dep root="1234869968490316371" />
    <dep root="1234869968490316459" />
    <dep root="1366781238034273697" />
    <dep root="1366781238034273705" />
    <dep root="1596727503333709178" />
    <dep root="1596727503333709182" />
    <dep root="1596727503333822320" />
    <dep root="1596727503333822325" />
    <dep root="1596727503333822377" />
    <dep root="1683977858888862718" />
    <dep root="1683977858888863192" />
    <dep root="1744445256079578595" />
    <dep root="1744445256079578766" />
    <dep root="1744445256079578802" />
    <dep root="1744445256079579876" />
    <dep root="1936689137035744512" />
    <dep root="1936689137035777973" />
    <dep root="2165106376654272257" />
    <dep root="2165106376654390214" />
    <dep root="2191995028863072547" />
    <dep root="2191995028863072592" />
    <dep root="2403997762364994115" />
    <dep root="2403997762364994119" />
    <dep root="2565896126719552231" />
    <dep root="2565896126719599486" />
    <dep root="2565896126719631163" />
    <dep root="2565896126719631517" />
    <dep root="2565896126719634090" />
    <dep root="2565896126719635409" />
    <dep root="2565896126719641327" />
    <dep root="2662234144540708008" />
    <dep root="2662234144540708083" />
    <dep root="2662234144540708417" />
    <dep root="2662234144540708709" />
    <dep root="2662234144540708724" />
    <dep root="2970389781193035564" />
    <dep root="2970389781193170240" />
    <dep root="305616691112287268" />
    <dep root="3465865320786305481" />
    <dep root="3465865320786305485" />
    <dep root="3465865320786305631" />
    <dep root="3465865320786327838" />
    <dep root="3465865320786327950" />
    <dep root="3465865320786328040" />
    <dep root="4032646381570777493" />
    <dep root="4403068512914877423" />
    <dep root="5883033498657755836" />
    <dep root="5883033498657845915" />
    <dep root="5883033498657845969" />
    <dep root="6252705307027051861" />
    <dep root="6252705307027051866" />
    <dep root="6252705307027051953" />
    <dep root="7162597690968047817" />
    <dep root="8321617901826002785" />
    <dep root="8513716958726547010" />
    <dep root="8513716958726547050" />
    <dep root="8513716958726547095" />
    <dep root="8513716958726547154" />
    <dep root="8513716958726604212" />
    <dep root="8586967776370449177" />
    <dep root="8586967776370449208" />
    <dep root="8586967776370449212" />
    <dep root="8586967776370586377" />
    <dep root="8970236339104100116" />
    <dep root="8970236339104100147" />
    <dep root="8970236339104100153" />
    <dep root="9040118078822013541" />
    <dep root="9040118078822014208" />
    <dep root="9040118078822014309" />
    <dep root="9040118078822290408" />
    <dep root="9040118078822290721" />
    <dep model="f:java_stub#498d89d2-c2e9-11e2-ad49-6cf049e62fe5#com.intellij.openapi.actionSystem(MPS.IDEA/com.intellij.openapi.actionSystem@java_stub)" />
    <dep model="f:java_stub#498d89d2-c2e9-11e2-ad49-6cf049e62fe5#com.intellij.openapi.progress(MPS.IDEA/com.intellij.openapi.progress@java_stub)" />
    <dep model="f:java_stub#498d89d2-c2e9-11e2-ad49-6cf049e62fe5#com.intellij.openapi.project(MPS.IDEA/com.intellij.openapi.project@java_stub)" />
    <dep model="f:java_stub#6354ebe7-c22a-4a0f-ac54-50b52ab9b065#java.lang(JDK/java.lang@java_stub)" />
    <dep model="f:java_stub#6354ebe7-c22a-4a0f-ac54-50b52ab9b065#java.util(JDK/java.util@java_stub)" />
    <dep model="f:java_stub#6ed54515-acc8-4d1e-a16c-9fd6cfe951ea#jetbrains.mps.classloading(MPS.Core/jetbrains.mps.classloading@java_stub)" />
    <dep model="f:java_stub#6ed54515-acc8-4d1e-a16c-9fd6cfe951ea#jetbrains.mps.components(MPS.Core/jetbrains.mps.components@java_stub)" />
    <dep model="f:java_stub#6ed54515-acc8-4d1e-a16c-9fd6cfe951ea#jetbrains.mps.progress(MPS.Core/jetbrains.mps.progress@java_stub)" />
    <dep model="f:java_stub#742f6602-5a2f-4313-aa6e-ae1cd4ffdc61#jetbrains.mps.progress(MPS.Platform/jetbrains.mps.progress@java_stub)" />
    <dep model="f:java_stub#8865b7a8-5271-43d3-884c-6fd1d9cfdd34#org.jetbrains.mps.openapi.util(MPS.OpenAPI/org.jetbrains.mps.openapi.util@java_stub)" />
    <dep model="f:java_stub#a3e4657f-a76c-45bb-bbda-c764596ecc65#org.apache.log4j(jetbrains.mps.baseLanguage.logging.runtime/org.apache.log4j@java_stub)" />
    <dep model="r:00000000-0000-4000-0000-011c895902ca(jetbrains.mps.baseLanguage.structure)" />
    <dep model="r:00000000-0000-4000-0000-011c8959033a(jetbrains.mps.baseLanguage.closures.generator.baseLanguage.template.main@generator)" />
    <dep model="r:00000000-0000-4000-0000-011c89590369(jetbrains.mps.lang.plugin.generator.baseLanguage.template.main@generator)" />
    <dep model="r:00000000-0000-4000-0000-011c89590580(jetbrains.mps.baseLanguage.logging.generator.baseLanguage.template.main@generator)" />
    <dep model="r:fc76aa36-3cff-41c7-b94b-eee0e8341932(jetbrains.mps.internal.collections.runtime)" />
    <file name="ReloadAll_Action.java" />
  </source>
  <source id="2191995028863072592" name="InstallIDEAPlugin" hash="cjxg3pzztxvsea30g90hqod75iax2sg" dependsOnNodes="true">
    <dep root="1206195573853570544" />
    <dep root="1206195573853570620" />
    <dep root="1234869968490316273" />
    <dep root="1234869968490316371" />
    <dep root="1234869968490316459" />
    <dep root="1366781238034273697" />
    <dep root="1366781238034273705" />
    <dep root="1596727503333709178" />
    <dep root="1596727503333709182" />
    <dep root="1596727503333822320" />
    <dep root="1596727503333822325" />
    <dep root="1596727503333822377" />
    <dep root="1683977858888862718" />
    <dep root="1683977858888863192" />
    <dep root="1744445256079578595" />
    <dep root="1744445256079578766" />
    <dep root="1744445256079578802" />
    <dep root="1744445256079579876" />
    <dep root="1936689137035744512" />
    <dep root="1936689137035777973" />
    <dep root="2165106376654272257" />
    <dep root="2165106376654390214" />
    <dep root="2191995028863072547" />
    <dep root="2191995028863072555" />
    <dep root="2403997762364994115" />
    <dep root="2403997762364994119" />
    <dep root="2565896126719552231" />
    <dep root="2565896126719599486" />
    <dep root="2565896126719631163" />
    <dep root="2565896126719631517" />
    <dep root="2565896126719634090" />
    <dep root="2565896126719635409" />
    <dep root="2565896126719641327" />
    <dep root="2662234144540708008" />
    <dep root="2662234144540708083" />
    <dep root="2662234144540708417" />
    <dep root="2662234144540708709" />
    <dep root="2662234144540708724" />
    <dep root="2970389781193035564" />
    <dep root="2970389781193170240" />
    <dep root="305616691112287268" />
    <dep root="3465865320786305481" />
    <dep root="3465865320786305485" />
    <dep root="3465865320786305631" />
    <dep root="3465865320786327838" />
    <dep root="3465865320786327950" />
    <dep root="3465865320786328040" />
    <dep root="4032646381570777493" />
    <dep root="4403068512914877423" />
    <dep root="5883033498657755836" />
    <dep root="5883033498657845915" />
    <dep root="5883033498657845969" />
    <dep root="6252705307027051861" />
    <dep root="6252705307027051866" />
    <dep root="6252705307027051953" />
    <dep root="7162597690968047817" />
    <dep root="8321617901826002785" />
    <dep root="8513716958726547010" />
    <dep root="8513716958726547050" />
    <dep root="8513716958726547095" />
    <dep root="8513716958726547154" />
    <dep root="8513716958726604212" />
    <dep root="8586967776370449177" />
    <dep root="8586967776370449208" />
    <dep root="8586967776370449212" />
    <dep root="8586967776370586377" />
    <dep root="8970236339104100116" />
    <dep root="8970236339104100147" />
    <dep root="8970236339104100153" />
    <dep root="9040118078822013541" />
    <dep root="9040118078822014208" />
    <dep root="9040118078822014309" />
    <dep root="9040118078822290408" />
    <dep root="9040118078822290721" />
    <dep model="f:java_stub#498d89d2-c2e9-11e2-ad49-6cf049e62fe5#com.intellij.openapi.vfs(MPS.IDEA/com.intellij.openapi.vfs@java_stub)" />
    <dep model="f:java_stub#6354ebe7-c22a-4a0f-ac54-50b52ab9b065#java.awt(JDK/java.awt@java_stub)" />
    <dep model="f:java_stub#6354ebe7-c22a-4a0f-ac54-50b52ab9b065#java.io(JDK/java.io@java_stub)" />
    <dep model="f:java_stub#6354ebe7-c22a-4a0f-ac54-50b52ab9b065#java.lang(JDK/java.lang@java_stub)" />
    <dep model="f:java_stub#6354ebe7-c22a-4a0f-ac54-50b52ab9b065#java.util(JDK/java.util@java_stub)" />
    <dep model="f:java_stub#6354ebe7-c22a-4a0f-ac54-50b52ab9b065#java.util.regex(JDK/java.util.regex@java_stub)" />
    <dep model="f:java_stub#6354ebe7-c22a-4a0f-ac54-50b52ab9b065#javax.swing(JDK/javax.swing@java_stub)" />
    <dep model="f:java_stub#742f6602-5a2f-4313-aa6e-ae1cd4ffdc61#jetbrains.mps.ide.actions(MPS.Platform/jetbrains.mps.ide.actions@java_stub)" />
    <dep model="f:java_stub#a3e4657f-a76c-45bb-bbda-c764596ecc65#org.apache.log4j(jetbrains.mps.baseLanguage.logging.runtime/org.apache.log4j@java_stub)" />
    <dep model="r:00000000-0000-4000-0000-011c895902ca(jetbrains.mps.baseLanguage.structure)" />
    <dep model="r:00000000-0000-4000-0000-011c89590369(jetbrains.mps.lang.plugin.generator.baseLanguage.template.main@generator)" />
    <dep model="r:00000000-0000-4000-0000-011c89590580(jetbrains.mps.baseLanguage.logging.generator.baseLanguage.template.main@generator)" />
    <dep model="r:f04c1476-2f91-4f59-be13-c8e009abebee(jetbrains.mps.baseLanguageInternal.generator.template.main@generator)" />
    <dep model="r:fc76aa36-3cff-41c7-b94b-eee0e8341932(jetbrains.mps.internal.collections.runtime)" />
    <file name="InstallIDEAPlugin_Action.java" />
  </source>
  <source id="8513716958726547010" name="Trace" hash="1exhl14z1voqw6vk4conuc46aihtuba">
    <dep root="8513716958726547154" />
    <dep model="f:java_stub#498d89d2-c2e9-11e2-ad49-6cf049e62fe5#com.intellij.openapi.actionSystem(MPS.IDEA/com.intellij.openapi.actionSystem@java_stub)" />
    <dep model="f:java_stub#6354ebe7-c22a-4a0f-ac54-50b52ab9b065#java.lang(JDK/java.lang@java_stub)" />
    <file name="Trace_KeymapChanges.java" />
  </source>
  <source id="8513716958726547154" name="ShowTypeSystemTrace" hash="-3em19htjyk4rdys7amb2q6rq2j2zqi8" dependsOnNodes="true">
    <dep root="1206195573853570544" />
    <dep root="1206195573853570620" />
    <dep root="1234869968490316273" />
    <dep root="1234869968490316371" />
    <dep root="1234869968490316459" />
    <dep root="1366781238034273697" />
    <dep root="1366781238034273705" />
    <dep root="1596727503333709178" />
    <dep root="1596727503333709182" />
    <dep root="1596727503333822320" />
    <dep root="1596727503333822325" />
    <dep root="1596727503333822377" />
    <dep root="1683977858888862718" />
    <dep root="1683977858888863192" />
    <dep root="1744445256079578595" />
    <dep root="1744445256079578766" />
    <dep root="1744445256079578802" />
    <dep root="1744445256079579876" />
    <dep root="1936689137035744512" />
    <dep root="1936689137035777973" />
    <dep root="2165106376654272257" />
    <dep root="2165106376654390214" />
    <dep root="2191995028863072547" />
    <dep root="2191995028863072555" />
    <dep root="2191995028863072592" />
    <dep root="2403997762364994115" />
    <dep root="2403997762364994119" />
    <dep root="2565896126719552231" />
    <dep root="2565896126719599486" />
    <dep root="2565896126719631163" />
    <dep root="2565896126719631517" />
    <dep root="2565896126719634090" />
    <dep root="2565896126719635409" />
    <dep root="2565896126719641327" />
    <dep root="2662234144540708008" />
    <dep root="2662234144540708083" />
    <dep root="2662234144540708417" />
    <dep root="2662234144540708709" />
    <dep root="2662234144540708724" />
    <dep root="2970389781193035564" />
    <dep root="2970389781193170240" />
    <dep root="305616691112287268" />
    <dep root="3465865320786305481" />
    <dep root="3465865320786305485" />
    <dep root="3465865320786305631" />
    <dep root="3465865320786327838" />
    <dep root="3465865320786327950" />
    <dep root="3465865320786328040" />
    <dep root="4032646381570777493" />
    <dep root="4403068512914877423" />
    <dep root="5883033498657755836" />
    <dep root="5883033498657845915" />
    <dep root="5883033498657845969" />
    <dep root="6252705307027051861" />
    <dep root="6252705307027051866" />
    <dep root="6252705307027051953" />
    <dep root="7162597690968047817" />
    <dep root="8321617901826002785" />
    <dep root="8513716958726547010" />
    <dep root="8513716958726547050" />
    <dep root="8513716958726547095" />
    <dep root="8513716958726604212" />
    <dep root="8586967776370449177" />
    <dep root="8586967776370449208" />
    <dep root="8586967776370449212" />
    <dep root="8586967776370586377" />
    <dep root="8970236339104100116" />
    <dep root="8970236339104100147" />
    <dep root="8970236339104100153" />
    <dep root="9040118078822013541" />
    <dep root="9040118078822014208" />
    <dep root="9040118078822014309" />
    <dep root="9040118078822290408" />
    <dep root="9040118078822290721" />
    <dep model="f:java_stub#1ed103c3-3aa6-49b7-9c21-6765ee11f224#jetbrains.mps.ide.editor(MPS.Editor/jetbrains.mps.ide.editor@java_stub)" />
    <dep model="f:java_stub#1ed103c3-3aa6-49b7-9c21-6765ee11f224#jetbrains.mps.nodeEditor(MPS.Editor/jetbrains.mps.nodeEditor@java_stub)" />
    <dep model="f:java_stub#498d89d2-c2e9-11e2-ad49-6cf049e62fe5#com.intellij.openapi.actionSystem(MPS.IDEA/com.intellij.openapi.actionSystem@java_stub)" />
    <dep model="f:java_stub#498d89d2-c2e9-11e2-ad49-6cf049e62fe5#com.intellij.openapi.project(MPS.IDEA/com.intellij.openapi.project@java_stub)" />
    <dep model="f:java_stub#6354ebe7-c22a-4a0f-ac54-50b52ab9b065#java.lang(JDK/java.lang@java_stub)" />
    <dep model="f:java_stub#6354ebe7-c22a-4a0f-ac54-50b52ab9b065#java.util(JDK/java.util@java_stub)" />
    <dep model="f:java_stub#6ed54515-acc8-4d1e-a16c-9fd6cfe951ea#jetbrains.mps.smodel(MPS.Core/jetbrains.mps.smodel@java_stub)" />
    <dep model="f:java_stub#742f6602-5a2f-4313-aa6e-ae1cd4ffdc61#jetbrains.mps.ide.actions(MPS.Platform/jetbrains.mps.ide.actions@java_stub)" />
    <dep model="f:java_stub#a3e4657f-a76c-45bb-bbda-c764596ecc65#org.apache.log4j(jetbrains.mps.baseLanguage.logging.runtime/org.apache.log4j@java_stub)" />
    <dep model="r:00000000-0000-4000-0000-011c895902ca(jetbrains.mps.baseLanguage.structure)" />
    <dep model="r:00000000-0000-4000-0000-011c89590369(jetbrains.mps.lang.plugin.generator.baseLanguage.template.main@generator)" />
    <dep model="r:00000000-0000-4000-0000-011c89590580(jetbrains.mps.baseLanguage.logging.generator.baseLanguage.template.main@generator)" />
    <dep model="r:fc76aa36-3cff-41c7-b94b-eee0e8341932(jetbrains.mps.internal.collections.runtime)" />
    <file name="ShowTypeSystemTrace_Action.java" />
  </source>
  <source id="8513716958726547095" name="ShowTypeSystemTraceIncremental" hash="-519e4g446j0382zkfvofelumk49xu31" dependsOnNodes="true">
    <dep root="1206195573853570544" />
    <dep root="1206195573853570620" />
    <dep root="1234869968490316273" />
    <dep root="1234869968490316371" />
    <dep root="1234869968490316459" />
    <dep root="1366781238034273697" />
    <dep root="1366781238034273705" />
    <dep root="1596727503333709178" />
    <dep root="1596727503333709182" />
    <dep root="1596727503333822320" />
    <dep root="1596727503333822325" />
    <dep root="1596727503333822377" />
    <dep root="1683977858888862718" />
    <dep root="1683977858888863192" />
    <dep root="1744445256079578595" />
    <dep root="1744445256079578766" />
    <dep root="1744445256079578802" />
    <dep root="1744445256079579876" />
    <dep root="1936689137035744512" />
    <dep root="1936689137035777973" />
    <dep root="2165106376654272257" />
    <dep root="2165106376654390214" />
    <dep root="2191995028863072547" />
    <dep root="2191995028863072555" />
    <dep root="2191995028863072592" />
    <dep root="2403997762364994115" />
    <dep root="2403997762364994119" />
    <dep root="2565896126719552231" />
    <dep root="2565896126719599486" />
    <dep root="2565896126719631163" />
    <dep root="2565896126719631517" />
    <dep root="2565896126719634090" />
    <dep root="2565896126719635409" />
    <dep root="2565896126719641327" />
    <dep root="2662234144540708008" />
    <dep root="2662234144540708083" />
    <dep root="2662234144540708417" />
    <dep root="2662234144540708709" />
    <dep root="2662234144540708724" />
    <dep root="2970389781193035564" />
    <dep root="2970389781193170240" />
    <dep root="305616691112287268" />
    <dep root="3465865320786305481" />
    <dep root="3465865320786305485" />
    <dep root="3465865320786305631" />
    <dep root="3465865320786327838" />
    <dep root="3465865320786327950" />
    <dep root="3465865320786328040" />
    <dep root="4032646381570777493" />
    <dep root="4403068512914877423" />
    <dep root="5883033498657755836" />
    <dep root="5883033498657845915" />
    <dep root="5883033498657845969" />
    <dep root="6252705307027051861" />
    <dep root="6252705307027051866" />
    <dep root="6252705307027051953" />
    <dep root="7162597690968047817" />
    <dep root="8321617901826002785" />
    <dep root="8513716958726547010" />
    <dep root="8513716958726547050" />
    <dep root="8513716958726547154" />
    <dep root="8513716958726604212" />
    <dep root="8586967776370449177" />
    <dep root="8586967776370449208" />
    <dep root="8586967776370449212" />
    <dep root="8586967776370586377" />
    <dep root="8970236339104100116" />
    <dep root="8970236339104100147" />
    <dep root="8970236339104100153" />
    <dep root="9040118078822013541" />
    <dep root="9040118078822014208" />
    <dep root="9040118078822014309" />
    <dep root="9040118078822290408" />
    <dep root="9040118078822290721" />
    <dep model="f:java_stub#1ed103c3-3aa6-49b7-9c21-6765ee11f224#jetbrains.mps.ide.editor(MPS.Editor/jetbrains.mps.ide.editor@java_stub)" />
    <dep model="f:java_stub#1ed103c3-3aa6-49b7-9c21-6765ee11f224#jetbrains.mps.nodeEditor(MPS.Editor/jetbrains.mps.nodeEditor@java_stub)" />
    <dep model="f:java_stub#498d89d2-c2e9-11e2-ad49-6cf049e62fe5#com.intellij.openapi.actionSystem(MPS.IDEA/com.intellij.openapi.actionSystem@java_stub)" />
    <dep model="f:java_stub#498d89d2-c2e9-11e2-ad49-6cf049e62fe5#com.intellij.openapi.project(MPS.IDEA/com.intellij.openapi.project@java_stub)" />
    <dep model="f:java_stub#6354ebe7-c22a-4a0f-ac54-50b52ab9b065#java.lang(JDK/java.lang@java_stub)" />
    <dep model="f:java_stub#6354ebe7-c22a-4a0f-ac54-50b52ab9b065#java.util(JDK/java.util@java_stub)" />
    <dep model="f:java_stub#6ed54515-acc8-4d1e-a16c-9fd6cfe951ea#jetbrains.mps.smodel(MPS.Core/jetbrains.mps.smodel@java_stub)" />
    <dep model="f:java_stub#742f6602-5a2f-4313-aa6e-ae1cd4ffdc61#jetbrains.mps.ide.actions(MPS.Platform/jetbrains.mps.ide.actions@java_stub)" />
    <dep model="f:java_stub#a3e4657f-a76c-45bb-bbda-c764596ecc65#org.apache.log4j(jetbrains.mps.baseLanguage.logging.runtime/org.apache.log4j@java_stub)" />
    <dep model="r:00000000-0000-4000-0000-011c895902ca(jetbrains.mps.baseLanguage.structure)" />
    <dep model="r:00000000-0000-4000-0000-011c89590369(jetbrains.mps.lang.plugin.generator.baseLanguage.template.main@generator)" />
    <dep model="r:00000000-0000-4000-0000-011c89590580(jetbrains.mps.baseLanguage.logging.generator.baseLanguage.template.main@generator)" />
    <dep model="r:fc76aa36-3cff-41c7-b94b-eee0e8341932(jetbrains.mps.internal.collections.runtime)" />
    <file name="ShowTypeSystemTraceIncremental_Action.java" />
  </source>
  <source id="8513716958726547050" name="TraceTool" hash="-9jmgtyf4o8xiw6fsa62ar2brol3pwnk">
    <dep model="f:java_stub#498d89d2-c2e9-11e2-ad49-6cf049e62fe5#com.intellij.openapi.project(MPS.IDEA/com.intellij.openapi.project@java_stub)" />
    <dep model="f:java_stub#6354ebe7-c22a-4a0f-ac54-50b52ab9b065#java.lang(JDK/java.lang@java_stub)" />
    <dep model="f:java_stub#742f6602-5a2f-4313-aa6e-ae1cd4ffdc61#jetbrains.mps.ide.tools(MPS.Platform/jetbrains.mps.ide.tools@java_stub)" />
    <dep model="f:java_stub#742f6602-5a2f-4313-aa6e-ae1cd4ffdc61#jetbrains.mps.plugins.tool(MPS.Platform/jetbrains.mps.plugins.tool@java_stub)" />
    <dep model="f:java_stub#86441d7a-e194-42da-81a5-2161ec62a379#jetbrains.mps.ide.typesystem.trace(MPS.Workbench/jetbrains.mps.ide.typesystem.trace@java_stub)" />
    <dep model="r:00000000-0000-4000-0000-011c89590369(jetbrains.mps.lang.plugin.generator.baseLanguage.template.main@generator)" />
    <file name="TraceTool_Tool.java" />
  </source>
  <source id="8513716958726604212" name="TraceActions" hash="-5pnyhgczulr5lbq7ptxttf246hkfhl3">
    <dep root="8513716958726547154" />
    <dep model="r:00000000-0000-4000-0000-011c89590369(jetbrains.mps.lang.plugin.generator.baseLanguage.template.main@generator)" />
    <file name="TraceActions_ActionGroup.java" />
  </source>
  <source id="4032646381570777493" name="NamespaceNewActionsEx" hash="8jhdqmxtxrswuyz5ecf1x4z34yx6kcp">
    <dep root="5883033498657845915" />
    <dep root="5883033498657845969" />
    <dep model="r:00000000-0000-4000-0000-011c89590369(jetbrains.mps.lang.plugin.generator.baseLanguage.template.main@generator)" />
    <file name="NamespaceNewActionsEx_ActionGroup.java" />
  </source>
  <source id="305616691112287268" name="NavigateToGeneratedQuery" hash="89csfp7bqfzd2upxqspxsirs42s3nic" dependsOnNodes="true">
    <dep root="1206195573853570544" />
    <dep root="1206195573853570620" />
    <dep root="1234869968490316273" />
    <dep root="1234869968490316371" />
    <dep root="1234869968490316459" />
    <dep root="1366781238034273697" />
    <dep root="1366781238034273705" />
    <dep root="1596727503333709178" />
    <dep root="1596727503333709182" />
    <dep root="1596727503333822320" />
    <dep root="1596727503333822325" />
    <dep root="1596727503333822377" />
    <dep root="1683977858888862718" />
    <dep root="1683977858888863192" />
    <dep root="1744445256079578595" />
    <dep root="1744445256079578766" />
    <dep root="1744445256079578802" />
    <dep root="1744445256079579876" />
    <dep root="1936689137035744512" />
    <dep root="1936689137035777973" />
    <dep root="2165106376654272257" />
    <dep root="2165106376654390214" />
    <dep root="2191995028863072547" />
    <dep root="2191995028863072555" />
    <dep root="2191995028863072592" />
    <dep root="2403997762364994115" />
    <dep root="2403997762364994119" />
    <dep root="2565896126719552231" />
    <dep root="2565896126719599486" />
    <dep root="2565896126719631163" />
    <dep root="2565896126719631517" />
    <dep root="2565896126719634090" />
    <dep root="2565896126719635409" />
    <dep root="2565896126719641327" />
    <dep root="2662234144540708008" />
    <dep root="2662234144540708083" />
    <dep root="2662234144540708417" />
    <dep root="2662234144540708709" />
    <dep root="2662234144540708724" />
    <dep root="2970389781193035564" />
    <dep root="2970389781193170240" />
    <dep root="3465865320786305481" />
    <dep root="3465865320786305485" />
    <dep root="3465865320786305631" />
    <dep root="3465865320786327838" />
    <dep root="3465865320786327950" />
    <dep root="3465865320786328040" />
    <dep root="4032646381570777493" />
    <dep root="4403068512914877423" />
    <dep root="5883033498657755836" />
    <dep root="5883033498657845915" />
    <dep root="5883033498657845969" />
    <dep root="6252705307027051861" />
    <dep root="6252705307027051866" />
    <dep root="6252705307027051953" />
    <dep root="7162597690968047817" />
    <dep root="8321617901826002785" />
    <dep root="8513716958726547010" />
    <dep root="8513716958726547050" />
    <dep root="8513716958726547095" />
    <dep root="8513716958726547154" />
    <dep root="8513716958726604212" />
    <dep root="8586967776370449177" />
    <dep root="8586967776370449208" />
    <dep root="8586967776370449212" />
    <dep root="8586967776370586377" />
    <dep root="8970236339104100116" />
    <dep root="8970236339104100147" />
    <dep root="8970236339104100153" />
    <dep root="9040118078822013541" />
    <dep root="9040118078822014208" />
    <dep root="9040118078822014309" />
    <dep root="9040118078822290408" />
    <dep root="9040118078822290721" />
    <dep model="f:java_stub#1ed103c3-3aa6-49b7-9c21-6765ee11f224#jetbrains.mps.ide.editor(MPS.Editor/jetbrains.mps.ide.editor@java_stub)" />
    <dep model="f:java_stub#1ed103c3-3aa6-49b7-9c21-6765ee11f224#jetbrains.mps.openapi.editor(MPS.Editor/jetbrains.mps.openapi.editor@java_stub)" />
    <dep model="f:java_stub#6354ebe7-c22a-4a0f-ac54-50b52ab9b065#java.io(JDK/java.io@java_stub)" />
    <dep model="f:java_stub#6354ebe7-c22a-4a0f-ac54-50b52ab9b065#java.lang(JDK/java.lang@java_stub)" />
    <dep model="f:java_stub#6354ebe7-c22a-4a0f-ac54-50b52ab9b065#java.util(JDK/java.util@java_stub)" />
    <dep model="f:java_stub#6ed54515-acc8-4d1e-a16c-9fd6cfe951ea#jetbrains.mps.smodel(MPS.Core/jetbrains.mps.smodel@java_stub)" />
    <dep model="f:java_stub#8865b7a8-5271-43d3-884c-6fd1d9cfdd34#org.jetbrains.mps.openapi.model(MPS.OpenAPI/org.jetbrains.mps.openapi.model@java_stub)" />
    <dep model="f:java_stub#a3e4657f-a76c-45bb-bbda-c764596ecc65#org.apache.log4j(jetbrains.mps.baseLanguage.logging.runtime/org.apache.log4j@java_stub)" />
    <dep model="r:00000000-0000-4000-0000-011c895902ca(jetbrains.mps.baseLanguage.structure)" />
    <dep model="r:00000000-0000-4000-0000-011c89590303(jetbrains.mps.lang.smodel.generator.baseLanguage.template.main@generator)" />
    <dep model="r:00000000-0000-4000-0000-011c89590369(jetbrains.mps.lang.plugin.generator.baseLanguage.template.main@generator)" />
    <dep model="r:00000000-0000-4000-0000-011c89590580(jetbrains.mps.baseLanguage.logging.generator.baseLanguage.template.main@generator)" />
    <dep model="r:fc76aa36-3cff-41c7-b94b-eee0e8341932(jetbrains.mps.internal.collections.runtime)" />
    <file name="NavigateToGeneratedQuery_Action.java" />
  </source>
  <source id="8321617901826002785" name="GoToEditorDeclarationHelper" hash="-bph2o9vhb8j60anrhc7umclu2rtwgda">
    <dep model="f:java_stub#6354ebe7-c22a-4a0f-ac54-50b52ab9b065#java.io(JDK/java.io@java_stub)" />
    <dep model="f:java_stub#6354ebe7-c22a-4a0f-ac54-50b52ab9b065#java.lang(JDK/java.lang@java_stub)" />
    <dep model="f:java_stub#6354ebe7-c22a-4a0f-ac54-50b52ab9b065#java.util(JDK/java.util@java_stub)" />
    <dep model="f:java_stub#6ed54515-acc8-4d1e-a16c-9fd6cfe951ea#jetbrains.mps.extapi.module(MPS.Core/jetbrains.mps.extapi.module@java_stub)" />
    <dep model="f:java_stub#6ed54515-acc8-4d1e-a16c-9fd6cfe951ea#jetbrains.mps.project(MPS.Core/jetbrains.mps.project@java_stub)" />
    <dep model="f:java_stub#6ed54515-acc8-4d1e-a16c-9fd6cfe951ea#jetbrains.mps.smodel(MPS.Core/jetbrains.mps.smodel@java_stub)" />
    <dep model="f:java_stub#6ed54515-acc8-4d1e-a16c-9fd6cfe951ea#jetbrains.mps.vfs(MPS.Core/jetbrains.mps.vfs@java_stub)" />
    <dep model="f:java_stub#8865b7a8-5271-43d3-884c-6fd1d9cfdd34#org.jetbrains.mps.openapi.model(MPS.OpenAPI/org.jetbrains.mps.openapi.model@java_stub)" />
    <dep model="f:java_stub#8865b7a8-5271-43d3-884c-6fd1d9cfdd34#org.jetbrains.mps.openapi.module(MPS.OpenAPI/org.jetbrains.mps.openapi.module@java_stub)" />
    <dep model="r:00000000-0000-4000-0000-011c8959029e(jetbrains.mps.lang.editor.structure)" />
    <dep model="r:00000000-0000-4000-0000-011c8959033a(jetbrains.mps.baseLanguage.closures.generator.baseLanguage.template.main@generator)" />
    <dep model="r:c3548bac-30eb-4a2a-937c-0111d5697309(jetbrains.mps.lang.smodel.generator.smodelAdapter)" />
    <dep model="r:fc76aa36-3cff-41c7-b94b-eee0e8341932(jetbrains.mps.internal.collections.runtime)" />
    <file name="GoToEditorDeclarationHelper.java" />
  </source>
  <source id="6252705307027051861" name="FindLanguageUsages" hash="48c2vvuqlj7di8dk9a1zub6ua4nmz80">
    <dep root="6252705307027051866" />
    <dep root="6252705307027051953" />
    <dep model="r:00000000-0000-4000-0000-011c89590369(jetbrains.mps.lang.plugin.generator.baseLanguage.template.main@generator)" />
    <file name="FindLanguageUsages_ActionGroup.java" />
  </source>
  <source id="6252705307027051866" name="FindLanguageUsages" hash="bv657ilv8yh3jw9b30fa3qaxifww2e7" dependsOnNodes="true">
    <dep root="1206195573853570544" />
    <dep root="1206195573853570620" />
    <dep root="1234869968490316273" />
    <dep root="1234869968490316371" />
    <dep root="1234869968490316459" />
    <dep root="1366781238034273697" />
    <dep root="1366781238034273705" />
    <dep root="1596727503333709178" />
    <dep root="1596727503333709182" />
    <dep root="1596727503333822320" />
    <dep root="1596727503333822325" />
    <dep root="1596727503333822377" />
    <dep root="1683977858888862718" />
    <dep root="1683977858888863192" />
    <dep root="1744445256079578595" />
    <dep root="1744445256079578766" />
    <dep root="1744445256079578802" />
    <dep root="1744445256079579876" />
    <dep root="1936689137035744512" />
    <dep root="1936689137035777973" />
    <dep root="2165106376654272257" />
    <dep root="2165106376654390214" />
    <dep root="2191995028863072547" />
    <dep root="2191995028863072555" />
    <dep root="2191995028863072592" />
    <dep root="2403997762364994115" />
    <dep root="2403997762364994119" />
    <dep root="2565896126719552231" />
    <dep root="2565896126719599486" />
    <dep root="2565896126719631163" />
    <dep root="2565896126719631517" />
    <dep root="2565896126719634090" />
    <dep root="2565896126719635409" />
    <dep root="2565896126719641327" />
    <dep root="2662234144540708008" />
    <dep root="2662234144540708083" />
    <dep root="2662234144540708417" />
    <dep root="2662234144540708709" />
    <dep root="2662234144540708724" />
    <dep root="2970389781193035564" />
    <dep root="2970389781193170240" />
    <dep root="305616691112287268" />
    <dep root="3465865320786305481" />
    <dep root="3465865320786305485" />
    <dep root="3465865320786305631" />
    <dep root="3465865320786327838" />
    <dep root="3465865320786327950" />
    <dep root="3465865320786328040" />
    <dep root="4032646381570777493" />
    <dep root="4403068512914877423" />
    <dep root="5883033498657755836" />
    <dep root="5883033498657845915" />
    <dep root="5883033498657845969" />
    <dep root="6252705307027051861" />
    <dep root="6252705307027051953" />
    <dep root="7162597690968047817" />
    <dep root="8321617901826002785" />
    <dep root="8513716958726547010" />
    <dep root="8513716958726547050" />
    <dep root="8513716958726547095" />
    <dep root="8513716958726547154" />
    <dep root="8513716958726604212" />
    <dep root="8586967776370449177" />
    <dep root="8586967776370449208" />
    <dep root="8586967776370449212" />
    <dep root="8586967776370586377" />
    <dep root="8970236339104100116" />
    <dep root="8970236339104100147" />
    <dep root="8970236339104100153" />
    <dep root="9040118078822013541" />
    <dep root="9040118078822014208" />
    <dep root="9040118078822014309" />
    <dep root="9040118078822290408" />
    <dep root="9040118078822290721" />
    <dep model="f:java_stub#6354ebe7-c22a-4a0f-ac54-50b52ab9b065#java.lang(JDK/java.lang@java_stub)" />
    <dep model="f:java_stub#6354ebe7-c22a-4a0f-ac54-50b52ab9b065#java.util(JDK/java.util@java_stub)" />
    <dep model="f:java_stub#6ed54515-acc8-4d1e-a16c-9fd6cfe951ea#jetbrains.mps.ide.findusages.model(MPS.Core/jetbrains.mps.ide.findusages.model@java_stub)" />
    <dep model="f:java_stub#6ed54515-acc8-4d1e-a16c-9fd6cfe951ea#jetbrains.mps.ide.findusages.view(MPS.Core/jetbrains.mps.ide.findusages.view@java_stub)" />
    <dep model="f:java_stub#6ed54515-acc8-4d1e-a16c-9fd6cfe951ea#jetbrains.mps.project(MPS.Core/jetbrains.mps.project@java_stub)" />
    <dep model="f:java_stub#6ed54515-acc8-4d1e-a16c-9fd6cfe951ea#jetbrains.mps.smodel(MPS.Core/jetbrains.mps.smodel@java_stub)" />
    <dep model="f:java_stub#742f6602-5a2f-4313-aa6e-ae1cd4ffdc61#jetbrains.mps.ide.actions(MPS.Platform/jetbrains.mps.ide.actions@java_stub)" />
    <dep model="f:java_stub#8865b7a8-5271-43d3-884c-6fd1d9cfdd34#org.jetbrains.mps.openapi.module(MPS.OpenAPI/org.jetbrains.mps.openapi.module@java_stub)" />
    <dep model="f:java_stub#a3e4657f-a76c-45bb-bbda-c764596ecc65#org.apache.log4j(jetbrains.mps.baseLanguage.logging.runtime/org.apache.log4j@java_stub)" />
    <dep model="r:00000000-0000-4000-0000-011c895902ca(jetbrains.mps.baseLanguage.structure)" />
    <dep model="r:00000000-0000-4000-0000-011c8959033a(jetbrains.mps.baseLanguage.closures.generator.baseLanguage.template.main@generator)" />
    <dep model="r:00000000-0000-4000-0000-011c89590369(jetbrains.mps.lang.plugin.generator.baseLanguage.template.main@generator)" />
    <dep model="r:00000000-0000-4000-0000-011c89590580(jetbrains.mps.baseLanguage.logging.generator.baseLanguage.template.main@generator)" />
    <dep model="r:50589489-29e2-47e3-84bb-6bbe4094b4ce(jetbrains.mps.ide.ui.finders)" />
    <dep model="r:fc76aa36-3cff-41c7-b94b-eee0e8341932(jetbrains.mps.internal.collections.runtime)" />
    <file name="FindLanguageUsages_Action.java" />
  </source>
  <source id="6252705307027051953" name="FindLanguageConceptsUsages" hash="908zrsuim8m90spxq7ldz49v34j9i8y" dependsOnNodes="true">
    <dep root="1206195573853570544" />
    <dep root="1206195573853570620" />
    <dep root="1234869968490316273" />
    <dep root="1234869968490316371" />
    <dep root="1234869968490316459" />
    <dep root="1366781238034273697" />
    <dep root="1366781238034273705" />
    <dep root="1596727503333709178" />
    <dep root="1596727503333709182" />
    <dep root="1596727503333822320" />
    <dep root="1596727503333822325" />
    <dep root="1596727503333822377" />
    <dep root="1683977858888862718" />
    <dep root="1683977858888863192" />
    <dep root="1744445256079578595" />
    <dep root="1744445256079578766" />
    <dep root="1744445256079578802" />
    <dep root="1744445256079579876" />
    <dep root="1936689137035744512" />
    <dep root="1936689137035777973" />
    <dep root="2165106376654272257" />
    <dep root="2165106376654390214" />
    <dep root="2191995028863072547" />
    <dep root="2191995028863072555" />
    <dep root="2191995028863072592" />
    <dep root="2403997762364994115" />
    <dep root="2403997762364994119" />
    <dep root="2565896126719552231" />
    <dep root="2565896126719599486" />
    <dep root="2565896126719631163" />
    <dep root="2565896126719631517" />
    <dep root="2565896126719634090" />
    <dep root="2565896126719635409" />
    <dep root="2565896126719641327" />
    <dep root="2662234144540708008" />
    <dep root="2662234144540708083" />
    <dep root="2662234144540708417" />
    <dep root="2662234144540708709" />
    <dep root="2662234144540708724" />
    <dep root="2970389781193035564" />
    <dep root="2970389781193170240" />
    <dep root="305616691112287268" />
    <dep root="3465865320786305481" />
    <dep root="3465865320786305485" />
    <dep root="3465865320786305631" />
    <dep root="3465865320786327838" />
    <dep root="3465865320786327950" />
    <dep root="3465865320786328040" />
    <dep root="4032646381570777493" />
    <dep root="4403068512914877423" />
    <dep root="5883033498657755836" />
    <dep root="5883033498657845915" />
    <dep root="5883033498657845969" />
    <dep root="6252705307027051861" />
    <dep root="6252705307027051866" />
    <dep root="7162597690968047817" />
    <dep root="8321617901826002785" />
    <dep root="8513716958726547010" />
    <dep root="8513716958726547050" />
    <dep root="8513716958726547095" />
    <dep root="8513716958726547154" />
    <dep root="8513716958726604212" />
    <dep root="8586967776370449177" />
    <dep root="8586967776370449208" />
    <dep root="8586967776370449212" />
    <dep root="8586967776370586377" />
    <dep root="8970236339104100116" />
    <dep root="8970236339104100147" />
    <dep root="8970236339104100153" />
    <dep root="9040118078822013541" />
    <dep root="9040118078822014208" />
    <dep root="9040118078822014309" />
    <dep root="9040118078822290408" />
    <dep root="9040118078822290721" />
    <dep model="f:java_stub#6354ebe7-c22a-4a0f-ac54-50b52ab9b065#java.lang(JDK/java.lang@java_stub)" />
    <dep model="f:java_stub#6354ebe7-c22a-4a0f-ac54-50b52ab9b065#java.util(JDK/java.util@java_stub)" />
    <dep model="f:java_stub#6ed54515-acc8-4d1e-a16c-9fd6cfe951ea#jetbrains.mps.ide.findusages.model(MPS.Core/jetbrains.mps.ide.findusages.model@java_stub)" />
    <dep model="f:java_stub#6ed54515-acc8-4d1e-a16c-9fd6cfe951ea#jetbrains.mps.ide.findusages.view(MPS.Core/jetbrains.mps.ide.findusages.view@java_stub)" />
    <dep model="f:java_stub#6ed54515-acc8-4d1e-a16c-9fd6cfe951ea#jetbrains.mps.smodel(MPS.Core/jetbrains.mps.smodel@java_stub)" />
    <dep model="f:java_stub#742f6602-5a2f-4313-aa6e-ae1cd4ffdc61#jetbrains.mps.ide.actions(MPS.Platform/jetbrains.mps.ide.actions@java_stub)" />
    <dep model="f:java_stub#86441d7a-e194-42da-81a5-2161ec62a379#jetbrains.mps.ide.findusages.findalgorithm.finders.specific(MPS.Workbench/jetbrains.mps.ide.findusages.findalgorithm.finders.specific@java_stub)" />
    <dep model="f:java_stub#8865b7a8-5271-43d3-884c-6fd1d9cfdd34#org.jetbrains.mps.openapi.module(MPS.OpenAPI/org.jetbrains.mps.openapi.module@java_stub)" />
    <dep model="f:java_stub#a3e4657f-a76c-45bb-bbda-c764596ecc65#org.apache.log4j(jetbrains.mps.baseLanguage.logging.runtime/org.apache.log4j@java_stub)" />
    <dep model="r:00000000-0000-4000-0000-011c895902ca(jetbrains.mps.baseLanguage.structure)" />
    <dep model="r:00000000-0000-4000-0000-011c8959033a(jetbrains.mps.baseLanguage.closures.generator.baseLanguage.template.main@generator)" />
    <dep model="r:00000000-0000-4000-0000-011c89590369(jetbrains.mps.lang.plugin.generator.baseLanguage.template.main@generator)" />
    <dep model="r:00000000-0000-4000-0000-011c89590580(jetbrains.mps.baseLanguage.logging.generator.baseLanguage.template.main@generator)" />
    <dep model="r:fc76aa36-3cff-41c7-b94b-eee0e8341932(jetbrains.mps.internal.collections.runtime)" />
    <file name="FindLanguageConceptsUsages_Action.java" />
  </source>
  <source id="2970389781193035564" name="ConceptEditorHelper" hash="-btf26h7e9vibnllhd5q3hrdh3avl040">
    <dep model="f:java_stub#6354ebe7-c22a-4a0f-ac54-50b52ab9b065#java.io(JDK/java.io@java_stub)" />
    <dep model="f:java_stub#6354ebe7-c22a-4a0f-ac54-50b52ab9b065#java.lang(JDK/java.lang@java_stub)" />
    <dep model="f:java_stub#6354ebe7-c22a-4a0f-ac54-50b52ab9b065#java.util(JDK/java.util@java_stub)" />
    <dep model="f:java_stub#6ed54515-acc8-4d1e-a16c-9fd6cfe951ea#jetbrains.mps.components(MPS.Core/jetbrains.mps.components@java_stub)" />
    <dep model="f:java_stub#6ed54515-acc8-4d1e-a16c-9fd6cfe951ea#jetbrains.mps.extapi.module(MPS.Core/jetbrains.mps.extapi.module@java_stub)" />
    <dep model="f:java_stub#6ed54515-acc8-4d1e-a16c-9fd6cfe951ea#jetbrains.mps.project(MPS.Core/jetbrains.mps.project@java_stub)" />
    <dep model="f:java_stub#6ed54515-acc8-4d1e-a16c-9fd6cfe951ea#jetbrains.mps.smodel(MPS.Core/jetbrains.mps.smodel@java_stub)" />
    <dep model="f:java_stub#6ed54515-acc8-4d1e-a16c-9fd6cfe951ea#jetbrains.mps.vfs(MPS.Core/jetbrains.mps.vfs@java_stub)" />
    <dep model="f:java_stub#8865b7a8-5271-43d3-884c-6fd1d9cfdd34#org.jetbrains.mps.openapi.model(MPS.OpenAPI/org.jetbrains.mps.openapi.model@java_stub)" />
    <dep model="f:java_stub#8865b7a8-5271-43d3-884c-6fd1d9cfdd34#org.jetbrains.mps.openapi.module(MPS.OpenAPI/org.jetbrains.mps.openapi.module@java_stub)" />
    <dep model="f:java_stub#8865b7a8-5271-43d3-884c-6fd1d9cfdd34#org.jetbrains.mps.util(MPS.OpenAPI/org.jetbrains.mps.util@java_stub)" />
    <dep model="r:00000000-0000-4000-0000-011c89590288(jetbrains.mps.lang.core.structure)" />
    <dep model="r:00000000-0000-4000-0000-011c8959028b(jetbrains.mps.lang.structure.behavior)" />
    <dep model="r:00000000-0000-4000-0000-011c89590292(jetbrains.mps.lang.structure.structure)" />
    <dep model="r:00000000-0000-4000-0000-011c89590303(jetbrains.mps.lang.smodel.generator.baseLanguage.template.main@generator)" />
    <dep model="r:00000000-0000-4000-0000-011c8959033a(jetbrains.mps.baseLanguage.closures.generator.baseLanguage.template.main@generator)" />
    <dep model="r:c3548bac-30eb-4a2a-937c-0111d5697309(jetbrains.mps.lang.smodel.generator.smodelAdapter)" />
    <dep model="r:d1558b8f-fc9e-4ca7-bb90-70ac789f336e(jetbrains.mps.baseLanguage.collections.generator.baseLanguage.template.post@generator)" />
    <dep model="r:fc76aa36-3cff-41c7-b94b-eee0e8341932(jetbrains.mps.internal.collections.runtime)" />
    <file name="ConceptEditorHelper.java" />
  </source>
  <source id="2970389781193170240" name="Actions" hash="-epbytrjm7kygpt2q3e4yavtxcu57x7x">
    <dep root="2565896126719552231" />
    <dep root="2565896126719631163" />
    <dep root="2565896126719631517" />
    <dep root="9040118078822014309" />
    <dep root="9040118078822290721" />
    <dep model="f:java_stub#6354ebe7-c22a-4a0f-ac54-50b52ab9b065#java.lang(JDK/java.lang@java_stub)" />
    <dep model="f:java_stub#6354ebe7-c22a-4a0f-ac54-50b52ab9b065#java.util(JDK/java.util@java_stub)" />
    <dep model="f:java_stub#6ed54515-acc8-4d1e-a16c-9fd6cfe951ea#jetbrains.mps.smodel(MPS.Core/jetbrains.mps.smodel@java_stub)" />
    <dep model="f:java_stub#8865b7a8-5271-43d3-884c-6fd1d9cfdd34#org.jetbrains.mps.openapi.model(MPS.OpenAPI/org.jetbrains.mps.openapi.model@java_stub)" />
    <dep model="r:00000000-0000-4000-0000-011c8959028b(jetbrains.mps.lang.structure.behavior)" />
    <dep model="r:00000000-0000-4000-0000-011c89590292(jetbrains.mps.lang.structure.structure)" />
    <dep model="r:00000000-0000-4000-0000-011c89590303(jetbrains.mps.lang.smodel.generator.baseLanguage.template.main@generator)" />
    <dep model="r:00000000-0000-4000-0000-011c89590369(jetbrains.mps.lang.plugin.generator.baseLanguage.template.main@generator)" />
    <file name="Actions_Order.java" />
    <file name="Actions_TabDescriptor.java" />
  </source>
  <source id="2565896126719552231" name="Behavior" hash="99dylttxl9xbjf5cup22tk3w7pz8oln">
    <dep root="2565896126719631163" />
    <dep root="2565896126719631517" />
    <dep root="9040118078822290721" />
    <dep model="f:java_stub#6354ebe7-c22a-4a0f-ac54-50b52ab9b065#java.io(JDK/java.io@java_stub)" />
    <dep model="f:java_stub#6354ebe7-c22a-4a0f-ac54-50b52ab9b065#java.lang(JDK/java.lang@java_stub)" />
    <dep model="f:java_stub#6354ebe7-c22a-4a0f-ac54-50b52ab9b065#java.util(JDK/java.util@java_stub)" />
    <dep model="f:java_stub#6ed54515-acc8-4d1e-a16c-9fd6cfe951ea#jetbrains.mps.smodel(MPS.Core/jetbrains.mps.smodel@java_stub)" />
    <dep model="f:java_stub#8865b7a8-5271-43d3-884c-6fd1d9cfdd34#org.jetbrains.mps.openapi.model(MPS.OpenAPI/org.jetbrains.mps.openapi.model@java_stub)" />
    <dep model="r:00000000-0000-4000-0000-011c8959028b(jetbrains.mps.lang.structure.behavior)" />
    <dep model="r:00000000-0000-4000-0000-011c89590292(jetbrains.mps.lang.structure.structure)" />
    <dep model="r:00000000-0000-4000-0000-011c895902de(jetbrains.mps.baseLanguage.blTypes.primitiveDescriptors)" />
    <dep model="r:00000000-0000-4000-0000-011c89590303(jetbrains.mps.lang.smodel.generator.baseLanguage.template.main@generator)" />
    <dep model="r:00000000-0000-4000-0000-011c89590369(jetbrains.mps.lang.plugin.generator.baseLanguage.template.main@generator)" />
    <dep model="r:3270011d-8b2d-4938-8dff-d256a759e017(jetbrains.mps.lang.behavior.structure)" />
    <dep model="r:c3548bac-30eb-4a2a-937c-0111d5697309(jetbrains.mps.lang.smodel.generator.smodelAdapter)" />
    <dep model="r:fc76aa36-3cff-41c7-b94b-eee0e8341932(jetbrains.mps.internal.collections.runtime)" />
    <file name="Behavior_Order.java" />
    <file name="Behavior_TabDescriptor.java" />
  </source>
  <source id="2565896126719631163" name="Editor" hash="-bon0weetzqm55wpaztq9wqw7wcy5l6e">
    <dep root="9040118078822290721" />
    <dep model="f:java_stub#6354ebe7-c22a-4a0f-ac54-50b52ab9b065#java.io(JDK/java.io@java_stub)" />
    <dep model="f:java_stub#6354ebe7-c22a-4a0f-ac54-50b52ab9b065#java.lang(JDK/java.lang@java_stub)" />
    <dep model="f:java_stub#6354ebe7-c22a-4a0f-ac54-50b52ab9b065#java.lang.reflect(JDK/java.lang.reflect@java_stub)" />
    <dep model="f:java_stub#6354ebe7-c22a-4a0f-ac54-50b52ab9b065#java.util(JDK/java.util@java_stub)" />
    <dep model="f:java_stub#6ed54515-acc8-4d1e-a16c-9fd6cfe951ea#jetbrains.mps.smodel(MPS.Core/jetbrains.mps.smodel@java_stub)" />
    <dep model="f:java_stub#6ed54515-acc8-4d1e-a16c-9fd6cfe951ea#jetbrains.mps.smodel.behaviour(MPS.Core/jetbrains.mps.smodel.behaviour@java_stub)" />
    <dep model="f:java_stub#742f6602-5a2f-4313-aa6e-ae1cd4ffdc61#jetbrains.mps.plugins.relations(MPS.Platform/jetbrains.mps.plugins.relations@java_stub)" />
    <dep model="f:java_stub#8865b7a8-5271-43d3-884c-6fd1d9cfdd34#org.jetbrains.mps.openapi.model(MPS.OpenAPI/org.jetbrains.mps.openapi.model@java_stub)" />
    <dep model="r:00000000-0000-4000-0000-011c8959028b(jetbrains.mps.lang.structure.behavior)" />
    <dep model="r:00000000-0000-4000-0000-011c89590292(jetbrains.mps.lang.structure.structure)" />
    <dep model="r:00000000-0000-4000-0000-011c8959029e(jetbrains.mps.lang.editor.structure)" />
    <dep model="r:00000000-0000-4000-0000-011c895902ca(jetbrains.mps.baseLanguage.structure)" />
    <dep model="r:00000000-0000-4000-0000-011c89590303(jetbrains.mps.lang.smodel.generator.baseLanguage.template.main@generator)" />
    <dep model="r:00000000-0000-4000-0000-011c89590369(jetbrains.mps.lang.plugin.generator.baseLanguage.template.main@generator)" />
    <dep model="r:fc76aa36-3cff-41c7-b94b-eee0e8341932(jetbrains.mps.internal.collections.runtime)" />
    <file name="Editor_Order.java" />
    <file name="Editor_TabDescriptor.java" />
  </source>
  <source id="2565896126719631517" name="Constraints" hash="1pv1eco5g173l9dj4v7l38g6ttjv9pt">
    <dep root="2565896126719631163" />
    <dep root="9040118078822290721" />
    <dep model="f:java_stub#6354ebe7-c22a-4a0f-ac54-50b52ab9b065#java.io(JDK/java.io@java_stub)" />
    <dep model="f:java_stub#6354ebe7-c22a-4a0f-ac54-50b52ab9b065#java.lang(JDK/java.lang@java_stub)" />
    <dep model="f:java_stub#6354ebe7-c22a-4a0f-ac54-50b52ab9b065#java.util(JDK/java.util@java_stub)" />
    <dep model="f:java_stub#6ed54515-acc8-4d1e-a16c-9fd6cfe951ea#jetbrains.mps.smodel(MPS.Core/jetbrains.mps.smodel@java_stub)" />
    <dep model="f:java_stub#8865b7a8-5271-43d3-884c-6fd1d9cfdd34#org.jetbrains.mps.openapi.model(MPS.OpenAPI/org.jetbrains.mps.openapi.model@java_stub)" />
    <dep model="r:00000000-0000-4000-0000-011c8959028b(jetbrains.mps.lang.structure.behavior)" />
    <dep model="r:00000000-0000-4000-0000-011c89590292(jetbrains.mps.lang.structure.structure)" />
    <dep model="r:00000000-0000-4000-0000-011c895902de(jetbrains.mps.baseLanguage.blTypes.primitiveDescriptors)" />
    <dep model="r:00000000-0000-4000-0000-011c89590303(jetbrains.mps.lang.smodel.generator.baseLanguage.template.main@generator)" />
    <dep model="r:00000000-0000-4000-0000-011c8959030d(jetbrains.mps.lang.constraints.structure)" />
    <dep model="r:00000000-0000-4000-0000-011c89590369(jetbrains.mps.lang.plugin.generator.baseLanguage.template.main@generator)" />
    <dep model="r:c3548bac-30eb-4a2a-937c-0111d5697309(jetbrains.mps.lang.smodel.generator.smodelAdapter)" />
    <dep model="r:fc76aa36-3cff-41c7-b94b-eee0e8341932(jetbrains.mps.internal.collections.runtime)" />
    <file name="Constraints_Order.java" />
    <file name="Constraints_TabDescriptor.java" />
  </source>
  <source id="2565896126719634090" name="Data Flow" hash="6zu82zdkb7xeza3o3h836hp6uu5byn">
    <dep root="2565896126719552231" />
    <dep root="2565896126719631163" />
    <dep root="2565896126719631517" />
    <dep root="2565896126719635409" />
    <dep root="2565896126719641327" />
    <dep root="2970389781193170240" />
    <dep root="9040118078822013541" />
    <dep root="9040118078822014309" />
    <dep root="9040118078822290721" />
    <dep model="f:java_stub#6354ebe7-c22a-4a0f-ac54-50b52ab9b065#java.io(JDK/java.io@java_stub)" />
    <dep model="f:java_stub#6354ebe7-c22a-4a0f-ac54-50b52ab9b065#java.lang(JDK/java.lang@java_stub)" />
    <dep model="f:java_stub#6354ebe7-c22a-4a0f-ac54-50b52ab9b065#java.util(JDK/java.util@java_stub)" />
    <dep model="f:java_stub#6ed54515-acc8-4d1e-a16c-9fd6cfe951ea#jetbrains.mps.smodel(MPS.Core/jetbrains.mps.smodel@java_stub)" />
    <dep model="f:java_stub#8865b7a8-5271-43d3-884c-6fd1d9cfdd34#org.jetbrains.mps.openapi.model(MPS.OpenAPI/org.jetbrains.mps.openapi.model@java_stub)" />
    <dep model="r:00000000-0000-4000-0000-011c8959028b(jetbrains.mps.lang.structure.behavior)" />
    <dep model="r:00000000-0000-4000-0000-011c89590292(jetbrains.mps.lang.structure.structure)" />
    <dep model="r:00000000-0000-4000-0000-011c895902de(jetbrains.mps.baseLanguage.blTypes.primitiveDescriptors)" />
    <dep model="r:00000000-0000-4000-0000-011c89590303(jetbrains.mps.lang.smodel.generator.baseLanguage.template.main@generator)" />
    <dep model="r:00000000-0000-4000-0000-011c89590369(jetbrains.mps.lang.plugin.generator.baseLanguage.template.main@generator)" />
    <dep model="r:00000000-0000-4000-0000-011c8959037d(jetbrains.mps.lang.dataFlow.structure)" />
    <dep model="r:c3548bac-30eb-4a2a-937c-0111d5697309(jetbrains.mps.lang.smodel.generator.smodelAdapter)" />
    <dep model="r:fc76aa36-3cff-41c7-b94b-eee0e8341932(jetbrains.mps.internal.collections.runtime)" />
    <file name="DataFlow_Order.java" />
    <file name="Data_Flow_TabDescriptor.java" />
  </source>
  <source id="2565896126719635409" name="Find Usages" hash="-12j0jd6gxikdk0vo5787qucjaoj7f4z">
    <dep root="2565896126719552231" />
    <dep root="2565896126719631163" />
    <dep root="2565896126719631517" />
    <dep root="2565896126719641327" />
    <dep root="2970389781193170240" />
    <dep root="9040118078822013541" />
    <dep root="9040118078822014309" />
    <dep root="9040118078822290721" />
    <dep model="f:java_stub#6354ebe7-c22a-4a0f-ac54-50b52ab9b065#java.lang(JDK/java.lang@java_stub)" />
    <dep model="f:java_stub#6354ebe7-c22a-4a0f-ac54-50b52ab9b065#java.util(JDK/java.util@java_stub)" />
    <dep model="f:java_stub#6ed54515-acc8-4d1e-a16c-9fd6cfe951ea#jetbrains.mps.smodel(MPS.Core/jetbrains.mps.smodel@java_stub)" />
    <dep model="f:java_stub#8865b7a8-5271-43d3-884c-6fd1d9cfdd34#org.jetbrains.mps.openapi.model(MPS.OpenAPI/org.jetbrains.mps.openapi.model@java_stub)" />
    <dep model="r:00000000-0000-4000-0000-011c8959028b(jetbrains.mps.lang.structure.behavior)" />
    <dep model="r:00000000-0000-4000-0000-011c89590292(jetbrains.mps.lang.structure.structure)" />
    <dep model="r:00000000-0000-4000-0000-011c89590303(jetbrains.mps.lang.smodel.generator.baseLanguage.template.main@generator)" />
    <dep model="r:00000000-0000-4000-0000-011c89590369(jetbrains.mps.lang.plugin.generator.baseLanguage.template.main@generator)" />
    <file name="FindUsages_Order.java" />
    <file name="Find_Usages_TabDescriptor.java" />
  </source>
  <source id="2565896126719641327" name="Intentions" hash="6unmjty160fvezfnkcna6s8igu0xi1g">
    <dep root="2565896126719552231" />
    <dep root="2565896126719631163" />
    <dep root="2565896126719631517" />
    <dep root="2970389781193170240" />
    <dep root="9040118078822013541" />
    <dep root="9040118078822014309" />
    <dep root="9040118078822290721" />
    <dep model="f:java_stub#6354ebe7-c22a-4a0f-ac54-50b52ab9b065#java.lang(JDK/java.lang@java_stub)" />
    <dep model="f:java_stub#6354ebe7-c22a-4a0f-ac54-50b52ab9b065#java.util(JDK/java.util@java_stub)" />
    <dep model="f:java_stub#6ed54515-acc8-4d1e-a16c-9fd6cfe951ea#jetbrains.mps.smodel(MPS.Core/jetbrains.mps.smodel@java_stub)" />
    <dep model="f:java_stub#8865b7a8-5271-43d3-884c-6fd1d9cfdd34#org.jetbrains.mps.openapi.model(MPS.OpenAPI/org.jetbrains.mps.openapi.model@java_stub)" />
    <dep model="r:00000000-0000-4000-0000-011c8959028b(jetbrains.mps.lang.structure.behavior)" />
    <dep model="r:00000000-0000-4000-0000-011c89590292(jetbrains.mps.lang.structure.structure)" />
    <dep model="r:00000000-0000-4000-0000-011c89590303(jetbrains.mps.lang.smodel.generator.baseLanguage.template.main@generator)" />
    <dep model="r:00000000-0000-4000-0000-011c89590369(jetbrains.mps.lang.plugin.generator.baseLanguage.template.main@generator)" />
    <file name="Intentions_Order.java" />
    <file name="Intentions_TabDescriptor.java" />
  </source>
  <source id="9040118078822013541" name="Refactorings" hash="5vfjiu24qkjmiwzfny8ssdl5n3uwvxq">
    <dep root="2565896126719552231" />
    <dep root="2565896126719631163" />
    <dep root="2565896126719631517" />
    <dep root="2970389781193170240" />
    <dep root="9040118078822014309" />
    <dep root="9040118078822290721" />
    <dep model="f:java_stub#6354ebe7-c22a-4a0f-ac54-50b52ab9b065#java.lang(JDK/java.lang@java_stub)" />
    <dep model="f:java_stub#6354ebe7-c22a-4a0f-ac54-50b52ab9b065#java.util(JDK/java.util@java_stub)" />
    <dep model="f:java_stub#6ed54515-acc8-4d1e-a16c-9fd6cfe951ea#jetbrains.mps.smodel(MPS.Core/jetbrains.mps.smodel@java_stub)" />
    <dep model="f:java_stub#8865b7a8-5271-43d3-884c-6fd1d9cfdd34#org.jetbrains.mps.openapi.model(MPS.OpenAPI/org.jetbrains.mps.openapi.model@java_stub)" />
    <dep model="r:00000000-0000-4000-0000-011c8959028b(jetbrains.mps.lang.structure.behavior)" />
    <dep model="r:00000000-0000-4000-0000-011c89590292(jetbrains.mps.lang.structure.structure)" />
    <dep model="r:00000000-0000-4000-0000-011c89590303(jetbrains.mps.lang.smodel.generator.baseLanguage.template.main@generator)" />
    <dep model="r:00000000-0000-4000-0000-011c89590369(jetbrains.mps.lang.plugin.generator.baseLanguage.template.main@generator)" />
    <file name="Refactorings_Order.java" />
    <file name="Refactorings_TabDescriptor.java" />
  </source>
  <source id="9040118078822014208" name="Textgen" hash="-24h7hb5fuqqz61rhdfxaq8r85wws12c">
    <dep root="2565896126719552231" />
    <dep root="2565896126719599486" />
    <dep root="2565896126719631163" />
    <dep root="2565896126719631517" />
    <dep root="2565896126719634090" />
    <dep root="2565896126719635409" />
    <dep root="2565896126719641327" />
    <dep root="2970389781193170240" />
    <dep root="9040118078822013541" />
    <dep root="9040118078822014309" />
    <dep root="9040118078822290721" />
    <dep model="f:java_stub#6354ebe7-c22a-4a0f-ac54-50b52ab9b065#java.io(JDK/java.io@java_stub)" />
    <dep model="f:java_stub#6354ebe7-c22a-4a0f-ac54-50b52ab9b065#java.lang(JDK/java.lang@java_stub)" />
    <dep model="f:java_stub#6354ebe7-c22a-4a0f-ac54-50b52ab9b065#java.util(JDK/java.util@java_stub)" />
    <dep model="f:java_stub#6ed54515-acc8-4d1e-a16c-9fd6cfe951ea#jetbrains.mps.smodel(MPS.Core/jetbrains.mps.smodel@java_stub)" />
    <dep model="f:java_stub#8865b7a8-5271-43d3-884c-6fd1d9cfdd34#org.jetbrains.mps.openapi.model(MPS.OpenAPI/org.jetbrains.mps.openapi.model@java_stub)" />
    <dep model="r:00000000-0000-4000-0000-011c8959028b(jetbrains.mps.lang.structure.behavior)" />
    <dep model="r:00000000-0000-4000-0000-011c89590292(jetbrains.mps.lang.structure.structure)" />
    <dep model="r:00000000-0000-4000-0000-011c895902de(jetbrains.mps.baseLanguage.blTypes.primitiveDescriptors)" />
    <dep model="r:00000000-0000-4000-0000-011c89590303(jetbrains.mps.lang.smodel.generator.baseLanguage.template.main@generator)" />
    <dep model="r:00000000-0000-4000-0000-011c89590369(jetbrains.mps.lang.plugin.generator.baseLanguage.template.main@generator)" />
    <dep model="r:c3548bac-30eb-4a2a-937c-0111d5697309(jetbrains.mps.lang.smodel.generator.smodelAdapter)" />
    <dep model="r:de0d3c0c-d049-41cf-bbf9-a920ba513cd3(jetbrains.mps.lang.textGen.structure)" />
    <dep model="r:fc76aa36-3cff-41c7-b94b-eee0e8341932(jetbrains.mps.internal.collections.runtime)" />
    <file name="Textgen_Order.java" />
    <file name="Textgen_TabDescriptor.java" />
  </source>
  <source id="9040118078822014309" name="Typesystem" hash="99wrlopj2jh0cl3dy45deypc82a4d75">
    <dep root="2565896126719552231" />
    <dep root="2565896126719631163" />
    <dep root="2565896126719631517" />
    <dep root="9040118078822290721" />
    <dep model="f:java_stub#6354ebe7-c22a-4a0f-ac54-50b52ab9b065#java.lang(JDK/java.lang@java_stub)" />
    <dep model="f:java_stub#6354ebe7-c22a-4a0f-ac54-50b52ab9b065#java.util(JDK/java.util@java_stub)" />
    <dep model="f:java_stub#6ed54515-acc8-4d1e-a16c-9fd6cfe951ea#jetbrains.mps.smodel(MPS.Core/jetbrains.mps.smodel@java_stub)" />
    <dep model="f:java_stub#6ed54515-acc8-4d1e-a16c-9fd6cfe951ea#jetbrains.mps.util(MPS.Core/jetbrains.mps.util@java_stub)" />
    <dep model="f:java_stub#8865b7a8-5271-43d3-884c-6fd1d9cfdd34#org.jetbrains.mps.openapi.model(MPS.OpenAPI/org.jetbrains.mps.openapi.model@java_stub)" />
    <dep model="r:00000000-0000-4000-0000-011c89590292(jetbrains.mps.lang.structure.structure)" />
    <dep model="r:00000000-0000-4000-0000-011c895902b4(jetbrains.mps.lang.typesystem.structure)" />
    <dep model="r:00000000-0000-4000-0000-011c8959033a(jetbrains.mps.baseLanguage.closures.generator.baseLanguage.template.main@generator)" />
    <dep model="r:00000000-0000-4000-0000-011c89590369(jetbrains.mps.lang.plugin.generator.baseLanguage.template.main@generator)" />
    <dep model="r:80bd416f-3ae2-40ea-8a6b-f0c4572f9ff8(jetbrains.mps.ide.actions.nodes)" />
    <dep model="r:c3548bac-30eb-4a2a-937c-0111d5697309(jetbrains.mps.lang.smodel.generator.smodelAdapter)" />
    <dep model="r:fc76aa36-3cff-41c7-b94b-eee0e8341932(jetbrains.mps.internal.collections.runtime)" />
    <file name="Typesystem_Order.java" />
    <file name="Typesystem_TabDescriptor.java" />
  </source>
  <source id="9040118078822290408" name="ConceptEditorOpenHelper" hash="fa8hai69rp8nppvlxyijmm5bhgh3g8">
    <dep model="r:00000000-0000-4000-0000-011c89590288(jetbrains.mps.lang.core.structure)" />
    <dep model="r:00000000-0000-4000-0000-011c8959028b(jetbrains.mps.lang.structure.behavior)" />
    <dep model="r:00000000-0000-4000-0000-011c89590292(jetbrains.mps.lang.structure.structure)" />
    <dep model="r:00000000-0000-4000-0000-011c895902e8(jetbrains.mps.lang.generator.structure)" />
    <dep model="r:00000000-0000-4000-0000-011c89590303(jetbrains.mps.lang.smodel.generator.baseLanguage.template.main@generator)" />
    <file name="ConceptEditorOpenHelper.java" />
  </source>
  <source id="9040118078822290721" name="Structure" hash="597sjp6cdy6emglgt61bw7bdw1nzlb9">
    <dep model="f:java_stub#8865b7a8-5271-43d3-884c-6fd1d9cfdd34#org.jetbrains.mps.openapi.model(MPS.OpenAPI/org.jetbrains.mps.openapi.model@java_stub)" />
    <dep model="r:00000000-0000-4000-0000-011c89590292(jetbrains.mps.lang.structure.structure)" />
    <dep model="r:00000000-0000-4000-0000-011c89590369(jetbrains.mps.lang.plugin.generator.baseLanguage.template.main@generator)" />
    <file name="Structure_TabDescriptor.java" />
  </source>
  <source id="1206195573853570544" name="ShowStructure" hash="7gf6tehapsk4ep7gakglxvklk6k3llo" dependsOnNodes="true">
    <dep root="1206195573853570620" />
    <dep root="1234869968490316273" />
    <dep root="1234869968490316371" />
    <dep root="1234869968490316459" />
    <dep root="1366781238034273697" />
    <dep root="1366781238034273705" />
    <dep root="1596727503333709178" />
    <dep root="1596727503333709182" />
    <dep root="1596727503333822320" />
    <dep root="1596727503333822325" />
    <dep root="1596727503333822377" />
    <dep root="1683977858888862718" />
    <dep root="1683977858888863192" />
    <dep root="1744445256079578595" />
    <dep root="1744445256079578766" />
    <dep root="1744445256079578802" />
    <dep root="1744445256079579876" />
    <dep root="1936689137035744512" />
    <dep root="1936689137035777973" />
    <dep root="2165106376654272257" />
    <dep root="2165106376654390214" />
    <dep root="2191995028863072547" />
    <dep root="2191995028863072555" />
    <dep root="2191995028863072592" />
    <dep root="2403997762364994115" />
    <dep root="2403997762364994119" />
    <dep root="2565896126719552231" />
    <dep root="2565896126719599486" />
    <dep root="2565896126719631163" />
    <dep root="2565896126719631517" />
    <dep root="2565896126719634090" />
    <dep root="2565896126719635409" />
    <dep root="2565896126719641327" />
    <dep root="2662234144540708008" />
    <dep root="2662234144540708083" />
    <dep root="2662234144540708417" />
    <dep root="2662234144540708709" />
    <dep root="2662234144540708724" />
    <dep root="2970389781193035564" />
    <dep root="2970389781193170240" />
    <dep root="305616691112287268" />
    <dep root="3465865320786305481" />
    <dep root="3465865320786305485" />
    <dep root="3465865320786305631" />
    <dep root="3465865320786327838" />
    <dep root="3465865320786327950" />
    <dep root="3465865320786328040" />
    <dep root="4032646381570777493" />
    <dep root="4403068512914877423" />
    <dep root="5883033498657755836" />
    <dep root="5883033498657845915" />
    <dep root="5883033498657845969" />
    <dep root="6252705307027051861" />
    <dep root="6252705307027051866" />
    <dep root="6252705307027051953" />
    <dep root="7162597690968047817" />
    <dep root="8321617901826002785" />
    <dep root="8513716958726547010" />
    <dep root="8513716958726547050" />
    <dep root="8513716958726547095" />
    <dep root="8513716958726547154" />
    <dep root="8513716958726604212" />
    <dep root="8586967776370449177" />
    <dep root="8586967776370449208" />
    <dep root="8586967776370449212" />
    <dep root="8586967776370586377" />
    <dep root="8970236339104100116" />
    <dep root="8970236339104100147" />
    <dep root="8970236339104100153" />
    <dep root="9040118078822013541" />
    <dep root="9040118078822014208" />
    <dep root="9040118078822014309" />
    <dep root="9040118078822290408" />
    <dep root="9040118078822290721" />
    <dep model="f:java_stub#498d89d2-c2e9-11e2-ad49-6cf049e62fe5#com.intellij.openapi.actionSystem(MPS.IDEA/com.intellij.openapi.actionSystem@java_stub)" />
    <dep model="f:java_stub#498d89d2-c2e9-11e2-ad49-6cf049e62fe5#com.intellij.openapi.fileEditor(MPS.IDEA/com.intellij.openapi.fileEditor@java_stub)" />
    <dep model="f:java_stub#498d89d2-c2e9-11e2-ad49-6cf049e62fe5#com.intellij.openapi.project(MPS.IDEA/com.intellij.openapi.project@java_stub)" />
    <dep model="f:java_stub#498d89d2-c2e9-11e2-ad49-6cf049e62fe5#com.intellij.openapi.vfs(MPS.IDEA/com.intellij.openapi.vfs@java_stub)" />
    <dep model="f:java_stub#6354ebe7-c22a-4a0f-ac54-50b52ab9b065#java.lang(JDK/java.lang@java_stub)" />
    <dep model="f:java_stub#6354ebe7-c22a-4a0f-ac54-50b52ab9b065#java.util(JDK/java.util@java_stub)" />
    <dep model="f:java_stub#a3e4657f-a76c-45bb-bbda-c764596ecc65#org.apache.log4j(jetbrains.mps.baseLanguage.logging.runtime/org.apache.log4j@java_stub)" />
    <dep model="r:00000000-0000-4000-0000-011c895902ca(jetbrains.mps.baseLanguage.structure)" />
    <dep model="r:00000000-0000-4000-0000-011c89590369(jetbrains.mps.lang.plugin.generator.baseLanguage.template.main@generator)" />
    <dep model="r:00000000-0000-4000-0000-011c89590580(jetbrains.mps.baseLanguage.logging.generator.baseLanguage.template.main@generator)" />
    <dep model="r:fc76aa36-3cff-41c7-b94b-eee0e8341932(jetbrains.mps.internal.collections.runtime)" />
    <file name="ShowStructure_Action.java" />
  </source>
  <source id="1206195573853570620" name="StructureAdditions" hash="7xzq37ezx4jv0s9zm2t2eesiugrq0nb">
    <dep root="1206195573853570544" />
    <dep model="r:00000000-0000-4000-0000-011c89590369(jetbrains.mps.lang.plugin.generator.baseLanguage.template.main@generator)" />
    <file name="StructureAdditions_ActionGroup.java" />
  </source>
  <source id="1596727503333709178" name="BehaviourPopup" hash="-7p9fxmb9x4uokx3fuxj57wo15z86czr">
    <dep root="1596727503333709182" />
    <dep model="r:00000000-0000-4000-0000-011c89590369(jetbrains.mps.lang.plugin.generator.baseLanguage.template.main@generator)" />
    <file name="BehaviourPopup_ActionGroup.java" />
  </source>
  <source id="1596727503333709182" name="GoToOverridingMethod" hash="937s1hep5xuxmiy9x1533fpjqmz2e10" dependsOnNodes="true">
    <dep root="1206195573853570544" />
    <dep root="1206195573853570620" />
    <dep root="1234869968490316273" />
    <dep root="1234869968490316371" />
    <dep root="1234869968490316459" />
    <dep root="1366781238034273697" />
    <dep root="1366781238034273705" />
    <dep root="1596727503333709178" />
    <dep root="1596727503333822320" />
    <dep root="1596727503333822325" />
    <dep root="1596727503333822377" />
    <dep root="1683977858888862718" />
    <dep root="1683977858888863192" />
    <dep root="1744445256079578595" />
    <dep root="1744445256079578766" />
    <dep root="1744445256079578802" />
    <dep root="1744445256079579876" />
    <dep root="1936689137035744512" />
    <dep root="1936689137035777973" />
    <dep root="2165106376654272257" />
    <dep root="2165106376654390214" />
    <dep root="2191995028863072547" />
    <dep root="2191995028863072555" />
    <dep root="2191995028863072592" />
    <dep root="2403997762364994115" />
    <dep root="2403997762364994119" />
    <dep root="2565896126719552231" />
    <dep root="2565896126719599486" />
    <dep root="2565896126719631163" />
    <dep root="2565896126719631517" />
    <dep root="2565896126719634090" />
    <dep root="2565896126719635409" />
    <dep root="2565896126719641327" />
    <dep root="2662234144540708008" />
    <dep root="2662234144540708083" />
    <dep root="2662234144540708417" />
    <dep root="2662234144540708709" />
    <dep root="2662234144540708724" />
    <dep root="2970389781193035564" />
    <dep root="2970389781193170240" />
    <dep root="305616691112287268" />
    <dep root="3465865320786305481" />
    <dep root="3465865320786305485" />
    <dep root="3465865320786305631" />
    <dep root="3465865320786327838" />
    <dep root="3465865320786327950" />
    <dep root="3465865320786328040" />
    <dep root="4032646381570777493" />
    <dep root="4403068512914877423" />
    <dep root="5883033498657755836" />
    <dep root="5883033498657845915" />
    <dep root="5883033498657845969" />
    <dep root="6252705307027051861" />
    <dep root="6252705307027051866" />
    <dep root="6252705307027051953" />
    <dep root="7162597690968047817" />
    <dep root="8321617901826002785" />
    <dep root="8513716958726547010" />
    <dep root="8513716958726547050" />
    <dep root="8513716958726547095" />
    <dep root="8513716958726547154" />
    <dep root="8513716958726604212" />
    <dep root="8586967776370449177" />
    <dep root="8586967776370449208" />
    <dep root="8586967776370449212" />
    <dep root="8586967776370586377" />
    <dep root="8970236339104100116" />
    <dep root="8970236339104100147" />
    <dep root="8970236339104100153" />
    <dep root="9040118078822013541" />
    <dep root="9040118078822014208" />
    <dep root="9040118078822014309" />
    <dep root="9040118078822290408" />
    <dep root="9040118078822290721" />
    <dep model="f:java_stub#1ed103c3-3aa6-49b7-9c21-6765ee11f224#jetbrains.mps.ide.editor(MPS.Editor/jetbrains.mps.ide.editor@java_stub)" />
    <dep model="f:java_stub#1ed103c3-3aa6-49b7-9c21-6765ee11f224#jetbrains.mps.openapi.editor.cells(MPS.Editor/jetbrains.mps.openapi.editor.cells@java_stub)" />
    <dep model="f:java_stub#498d89d2-c2e9-11e2-ad49-6cf049e62fe5#com.intellij.openapi.actionSystem(MPS.IDEA/com.intellij.openapi.actionSystem@java_stub)" />
    <dep model="f:java_stub#498d89d2-c2e9-11e2-ad49-6cf049e62fe5#com.intellij.openapi.project(MPS.IDEA/com.intellij.openapi.project@java_stub)" />
    <dep model="f:java_stub#498d89d2-c2e9-11e2-ad49-6cf049e62fe5#com.intellij.ui(MPS.IDEA/com.intellij.ui@java_stub)" />
    <dep model="f:java_stub#498d89d2-c2e9-11e2-ad49-6cf049e62fe5#com.intellij.ui.awt(MPS.IDEA/com.intellij.ui.awt@java_stub)" />
    <dep model="f:java_stub#6354ebe7-c22a-4a0f-ac54-50b52ab9b065#java.awt(JDK/java.awt@java_stub)" />
    <dep model="f:java_stub#6354ebe7-c22a-4a0f-ac54-50b52ab9b065#java.awt.event(JDK/java.awt.event@java_stub)" />
    <dep model="f:java_stub#6354ebe7-c22a-4a0f-ac54-50b52ab9b065#java.io(JDK/java.io@java_stub)" />
    <dep model="f:java_stub#6354ebe7-c22a-4a0f-ac54-50b52ab9b065#java.lang(JDK/java.lang@java_stub)" />
    <dep model="f:java_stub#6354ebe7-c22a-4a0f-ac54-50b52ab9b065#java.util(JDK/java.util@java_stub)" />
    <dep model="f:java_stub#742f6602-5a2f-4313-aa6e-ae1cd4ffdc61#jetbrains.mps.workbench.action(MPS.Platform/jetbrains.mps.workbench.action@java_stub)" />
    <dep model="f:java_stub#8865b7a8-5271-43d3-884c-6fd1d9cfdd34#org.jetbrains.mps.openapi.model(MPS.OpenAPI/org.jetbrains.mps.openapi.model@java_stub)" />
    <dep model="f:java_stub#a3e4657f-a76c-45bb-bbda-c764596ecc65#org.apache.log4j(jetbrains.mps.baseLanguage.logging.runtime/org.apache.log4j@java_stub)" />
    <dep model="r:00000000-0000-4000-0000-011c895902ca(jetbrains.mps.baseLanguage.structure)" />
    <dep model="r:00000000-0000-4000-0000-011c89590369(jetbrains.mps.lang.plugin.generator.baseLanguage.template.main@generator)" />
    <dep model="r:00000000-0000-4000-0000-011c89590580(jetbrains.mps.baseLanguage.logging.generator.baseLanguage.template.main@generator)" />
    <dep model="r:4e6037e6-9135-44f8-9403-04d79fc40f4a(jetbrains.mps.ide.editor.util)" />
    <dep model="r:fc76aa36-3cff-41c7-b94b-eee0e8341932(jetbrains.mps.internal.collections.runtime)" />
    <file name="GoToOverridingMethod_Action.java" />
  </source>
  <source id="1596727503333822320" name="BehaviorCodeOverrideImplementMenuGroup" hash="53w9rf450izmdw7vgsi1kh7dbr4lpv9">
    <dep root="1596727503333822325" />
    <dep root="1596727503333822377" />
    <dep model="r:00000000-0000-4000-0000-011c89590369(jetbrains.mps.lang.plugin.generator.baseLanguage.template.main@generator)" />
    <file name="BehaviorCodeOverrideImplementMenuGroup_ActionGroup.java" />
  </source>
  <source id="1596727503333822325" name="ImplementBehaviorMethod" hash="-cxz8dz1s0rxl54hchc6mhntxpajf7zr" dependsOnNodes="true">
    <dep root="1206195573853570544" />
    <dep root="1206195573853570620" />
    <dep root="1234869968490316273" />
    <dep root="1234869968490316371" />
    <dep root="1234869968490316459" />
    <dep root="1366781238034273697" />
    <dep root="1366781238034273705" />
    <dep root="1596727503333709178" />
    <dep root="1596727503333709182" />
    <dep root="1596727503333822320" />
    <dep root="1596727503333822377" />
    <dep root="1683977858888862718" />
    <dep root="1683977858888863192" />
    <dep root="1744445256079578595" />
    <dep root="1744445256079578766" />
    <dep root="1744445256079578802" />
    <dep root="1744445256079579876" />
    <dep root="1936689137035744512" />
    <dep root="1936689137035777973" />
    <dep root="2165106376654272257" />
    <dep root="2165106376654390214" />
    <dep root="2191995028863072547" />
    <dep root="2191995028863072555" />
    <dep root="2191995028863072592" />
    <dep root="2403997762364994115" />
    <dep root="2403997762364994119" />
    <dep root="2565896126719552231" />
    <dep root="2565896126719599486" />
    <dep root="2565896126719631163" />
    <dep root="2565896126719631517" />
    <dep root="2565896126719634090" />
    <dep root="2565896126719635409" />
    <dep root="2565896126719641327" />
    <dep root="2662234144540708008" />
    <dep root="2662234144540708083" />
    <dep root="2662234144540708417" />
    <dep root="2662234144540708709" />
    <dep root="2662234144540708724" />
    <dep root="2970389781193035564" />
    <dep root="2970389781193170240" />
    <dep root="305616691112287268" />
    <dep root="3465865320786305481" />
    <dep root="3465865320786305485" />
    <dep root="3465865320786305631" />
    <dep root="3465865320786327838" />
    <dep root="3465865320786327950" />
    <dep root="3465865320786328040" />
    <dep root="4032646381570777493" />
    <dep root="4403068512914877423" />
    <dep root="5883033498657755836" />
    <dep root="5883033498657845915" />
    <dep root="5883033498657845969" />
    <dep root="6252705307027051861" />
    <dep root="6252705307027051866" />
    <dep root="6252705307027051953" />
    <dep root="7162597690968047817" />
    <dep root="8321617901826002785" />
    <dep root="8513716958726547010" />
    <dep root="8513716958726547050" />
    <dep root="8513716958726547095" />
    <dep root="8513716958726547154" />
    <dep root="8513716958726604212" />
    <dep root="8586967776370449177" />
    <dep root="8586967776370449208" />
    <dep root="8586967776370449212" />
    <dep root="8586967776370586377" />
    <dep root="8970236339104100116" />
    <dep root="8970236339104100147" />
    <dep root="8970236339104100153" />
    <dep root="9040118078822013541" />
    <dep root="9040118078822014208" />
    <dep root="9040118078822014309" />
    <dep root="9040118078822290408" />
    <dep root="9040118078822290721" />
    <dep model="f:java_stub#1ed103c3-3aa6-49b7-9c21-6765ee11f224#jetbrains.mps.ide.editor(MPS.Editor/jetbrains.mps.ide.editor@java_stub)" />
    <dep model="f:java_stub#1ed103c3-3aa6-49b7-9c21-6765ee11f224#jetbrains.mps.openapi.editor(MPS.Editor/jetbrains.mps.openapi.editor@java_stub)" />
    <dep model="f:java_stub#6354ebe7-c22a-4a0f-ac54-50b52ab9b065#java.lang(JDK/java.lang@java_stub)" />
    <dep model="f:java_stub#6354ebe7-c22a-4a0f-ac54-50b52ab9b065#java.util(JDK/java.util@java_stub)" />
    <dep model="f:java_stub#6ed54515-acc8-4d1e-a16c-9fd6cfe951ea#jetbrains.mps.smodel(MPS.Core/jetbrains.mps.smodel@java_stub)" />
    <dep model="f:java_stub#742f6602-5a2f-4313-aa6e-ae1cd4ffdc61#jetbrains.mps.ide.actions(MPS.Platform/jetbrains.mps.ide.actions@java_stub)" />
    <dep model="f:java_stub#a3e4657f-a76c-45bb-bbda-c764596ecc65#org.apache.log4j(jetbrains.mps.baseLanguage.logging.runtime/org.apache.log4j@java_stub)" />
    <dep model="r:00000000-0000-4000-0000-011c895902ca(jetbrains.mps.baseLanguage.structure)" />
    <dep model="r:00000000-0000-4000-0000-011c89590369(jetbrains.mps.lang.plugin.generator.baseLanguage.template.main@generator)" />
    <dep model="r:00000000-0000-4000-0000-011c89590580(jetbrains.mps.baseLanguage.logging.generator.baseLanguage.template.main@generator)" />
    <dep model="r:3270011d-8b2d-4938-8dff-d256a759e017(jetbrains.mps.lang.behavior.structure)" />
    <dep model="r:fc76aa36-3cff-41c7-b94b-eee0e8341932(jetbrains.mps.internal.collections.runtime)" />
    <file name="ImplementBehaviorMethod_Action.java" />
  </source>
  <source id="1596727503333822377" name="OverrideBehaviorMethod" hash="7d0jjm3avxhbe0agzzqnmpytlinlt6p" dependsOnNodes="true">
    <dep root="1206195573853570544" />
    <dep root="1206195573853570620" />
    <dep root="1234869968490316273" />
    <dep root="1234869968490316371" />
    <dep root="1234869968490316459" />
    <dep root="1366781238034273697" />
    <dep root="1366781238034273705" />
    <dep root="1596727503333709178" />
    <dep root="1596727503333709182" />
    <dep root="1596727503333822320" />
    <dep root="1596727503333822325" />
    <dep root="1683977858888862718" />
    <dep root="1683977858888863192" />
    <dep root="1744445256079578595" />
    <dep root="1744445256079578766" />
    <dep root="1744445256079578802" />
    <dep root="1744445256079579876" />
    <dep root="1936689137035744512" />
    <dep root="1936689137035777973" />
    <dep root="2165106376654272257" />
    <dep root="2165106376654390214" />
    <dep root="2191995028863072547" />
    <dep root="2191995028863072555" />
    <dep root="2191995028863072592" />
    <dep root="2403997762364994115" />
    <dep root="2403997762364994119" />
    <dep root="2565896126719552231" />
    <dep root="2565896126719599486" />
    <dep root="2565896126719631163" />
    <dep root="2565896126719631517" />
    <dep root="2565896126719634090" />
    <dep root="2565896126719635409" />
    <dep root="2565896126719641327" />
    <dep root="2662234144540708008" />
    <dep root="2662234144540708083" />
    <dep root="2662234144540708417" />
    <dep root="2662234144540708709" />
    <dep root="2662234144540708724" />
    <dep root="2970389781193035564" />
    <dep root="2970389781193170240" />
    <dep root="305616691112287268" />
    <dep root="3465865320786305481" />
    <dep root="3465865320786305485" />
    <dep root="3465865320786305631" />
    <dep root="3465865320786327838" />
    <dep root="3465865320786327950" />
    <dep root="3465865320786328040" />
    <dep root="4032646381570777493" />
    <dep root="4403068512914877423" />
    <dep root="5883033498657755836" />
    <dep root="5883033498657845915" />
    <dep root="5883033498657845969" />
    <dep root="6252705307027051861" />
    <dep root="6252705307027051866" />
    <dep root="6252705307027051953" />
    <dep root="7162597690968047817" />
    <dep root="8321617901826002785" />
    <dep root="8513716958726547010" />
    <dep root="8513716958726547050" />
    <dep root="8513716958726547095" />
    <dep root="8513716958726547154" />
    <dep root="8513716958726604212" />
    <dep root="8586967776370449177" />
    <dep root="8586967776370449208" />
    <dep root="8586967776370449212" />
    <dep root="8586967776370586377" />
    <dep root="8970236339104100116" />
    <dep root="8970236339104100147" />
    <dep root="8970236339104100153" />
    <dep root="9040118078822013541" />
    <dep root="9040118078822014208" />
    <dep root="9040118078822014309" />
    <dep root="9040118078822290408" />
    <dep root="9040118078822290721" />
    <dep model="f:java_stub#1ed103c3-3aa6-49b7-9c21-6765ee11f224#jetbrains.mps.ide.editor(MPS.Editor/jetbrains.mps.ide.editor@java_stub)" />
    <dep model="f:java_stub#1ed103c3-3aa6-49b7-9c21-6765ee11f224#jetbrains.mps.openapi.editor(MPS.Editor/jetbrains.mps.openapi.editor@java_stub)" />
    <dep model="f:java_stub#6354ebe7-c22a-4a0f-ac54-50b52ab9b065#java.lang(JDK/java.lang@java_stub)" />
    <dep model="f:java_stub#6354ebe7-c22a-4a0f-ac54-50b52ab9b065#java.util(JDK/java.util@java_stub)" />
    <dep model="f:java_stub#6ed54515-acc8-4d1e-a16c-9fd6cfe951ea#jetbrains.mps.smodel(MPS.Core/jetbrains.mps.smodel@java_stub)" />
    <dep model="f:java_stub#742f6602-5a2f-4313-aa6e-ae1cd4ffdc61#jetbrains.mps.ide.actions(MPS.Platform/jetbrains.mps.ide.actions@java_stub)" />
    <dep model="f:java_stub#a3e4657f-a76c-45bb-bbda-c764596ecc65#org.apache.log4j(jetbrains.mps.baseLanguage.logging.runtime/org.apache.log4j@java_stub)" />
    <dep model="r:00000000-0000-4000-0000-011c895902ca(jetbrains.mps.baseLanguage.structure)" />
    <dep model="r:00000000-0000-4000-0000-011c89590369(jetbrains.mps.lang.plugin.generator.baseLanguage.template.main@generator)" />
    <dep model="r:00000000-0000-4000-0000-011c89590580(jetbrains.mps.baseLanguage.logging.generator.baseLanguage.template.main@generator)" />
    <dep model="r:3270011d-8b2d-4938-8dff-d256a759e017(jetbrains.mps.lang.behavior.structure)" />
    <dep model="r:fc76aa36-3cff-41c7-b94b-eee0e8341932(jetbrains.mps.internal.collections.runtime)" />
    <file name="OverrideBehaviorMethod_Action.java" />
  </source>
  <source id="7162597690968047817" hash="ao4mx8bhz0j0qsfd5kboeqzc0ugxk4s" dependsOnNodes="true">
    <dep root="1206195573853570544" />
    <dep root="1206195573853570620" />
    <dep root="1234869968490316273" />
    <dep root="1234869968490316371" />
    <dep root="1234869968490316459" />
    <dep root="1366781238034273697" />
    <dep root="1366781238034273705" />
    <dep root="1596727503333709178" />
    <dep root="1596727503333709182" />
    <dep root="1596727503333822320" />
    <dep root="1596727503333822325" />
    <dep root="1596727503333822377" />
    <dep root="1683977858888862718" />
    <dep root="1683977858888863192" />
    <dep root="1744445256079578595" />
    <dep root="1744445256079578766" />
    <dep root="1744445256079578802" />
    <dep root="1744445256079579876" />
    <dep root="1936689137035744512" />
    <dep root="1936689137035777973" />
    <dep root="2165106376654272257" />
    <dep root="2165106376654390214" />
    <dep root="2191995028863072547" />
    <dep root="2191995028863072555" />
    <dep root="2191995028863072592" />
    <dep root="2403997762364994115" />
    <dep root="2403997762364994119" />
    <dep root="2565896126719552231" />
    <dep root="2565896126719599486" />
    <dep root="2565896126719631163" />
    <dep root="2565896126719631517" />
    <dep root="2565896126719634090" />
    <dep root="2565896126719635409" />
    <dep root="2565896126719641327" />
    <dep root="2662234144540708008" />
    <dep root="2662234144540708083" />
    <dep root="2662234144540708417" />
    <dep root="2662234144540708709" />
    <dep root="2662234144540708724" />
    <dep root="2970389781193035564" />
    <dep root="2970389781193170240" />
    <dep root="305616691112287268" />
    <dep root="3465865320786305481" />
    <dep root="3465865320786305485" />
    <dep root="3465865320786305631" />
    <dep root="3465865320786327838" />
    <dep root="3465865320786327950" />
    <dep root="3465865320786328040" />
    <dep root="4032646381570777493" />
    <dep root="4403068512914877423" />
    <dep root="5883033498657755836" />
    <dep root="5883033498657845915" />
    <dep root="5883033498657845969" />
    <dep root="6252705307027051861" />
    <dep root="6252705307027051866" />
    <dep root="6252705307027051953" />
    <dep root="8321617901826002785" />
    <dep root="8513716958726547010" />
    <dep root="8513716958726547050" />
    <dep root="8513716958726547095" />
    <dep root="8513716958726547154" />
    <dep root="8513716958726604212" />
    <dep root="8586967776370449177" />
    <dep root="8586967776370449208" />
    <dep root="8586967776370449212" />
    <dep root="8586967776370586377" />
    <dep root="8970236339104100116" />
    <dep root="8970236339104100147" />
    <dep root="8970236339104100153" />
    <dep root="9040118078822013541" />
    <dep root="9040118078822014208" />
    <dep root="9040118078822014309" />
    <dep root="9040118078822290408" />
    <dep root="9040118078822290721" />
    <dep model="f:java_stub#498d89d2-c2e9-11e2-ad49-6cf049e62fe5#com.intellij.openapi.actionSystem(MPS.IDEA/com.intellij.openapi.actionSystem@java_stub)" />
    <dep model="f:java_stub#498d89d2-c2e9-11e2-ad49-6cf049e62fe5#com.intellij.openapi.project(MPS.IDEA/com.intellij.openapi.project@java_stub)" />
    <dep model="f:java_stub#6354ebe7-c22a-4a0f-ac54-50b52ab9b065#java.lang(JDK/java.lang@java_stub)" />
    <dep model="f:java_stub#742f6602-5a2f-4313-aa6e-ae1cd4ffdc61#jetbrains.mps.plugins.actions(MPS.Platform/jetbrains.mps.plugins.actions@java_stub)" />
    <dep model="f:java_stub#742f6602-5a2f-4313-aa6e-ae1cd4ffdc61#jetbrains.mps.plugins.tool(MPS.Platform/jetbrains.mps.plugins.tool@java_stub)" />
    <dep model="f:java_stub#742f6602-5a2f-4313-aa6e-ae1cd4ffdc61#jetbrains.mps.workbench.action(MPS.Platform/jetbrains.mps.workbench.action@java_stub)" />
    <dep model="r:00000000-0000-4000-0000-011c89590369(jetbrains.mps.lang.plugin.generator.baseLanguage.template.main@generator)" />
    <dep model="r:00000000-0000-4000-0000-011c895904a4(jetbrains.mps.ide.actions)" />
    <dep model="r:9832fb5f-2578-4b58-8014-a5de79da988e(jetbrains.mps.ide.editor.actions)" />
    <dep model="r:de82dfab-9448-49ba-813e-2b0579f7fb15(jetbrains.mps.ide.platform.actions)" />
    <dep model="r:f88361e7-5098-4f71-afec-1ad5641911e8(jetbrains.mps.lang.plugin.standalone.generator.template.main@generator)" />
    <file name="Mpsdevkit_ApplicationPlugin.java" />
    <file name="Mpsdevkit_ProjectPlugin.java" />
  </source>
  <source id="2565896126719599486" name="Generator" hash="-9xo3t7r6kqmb8kq0kerew22j7wwvoqg">
    <dep root="2565896126719552231" />
    <dep root="2565896126719631163" />
    <dep root="2565896126719631517" />
    <dep root="2565896126719634090" />
    <dep root="2565896126719635409" />
    <dep root="2565896126719641327" />
    <dep root="2970389781193035564" />
    <dep root="2970389781193170240" />
    <dep root="9040118078822013541" />
    <dep root="9040118078822014309" />
    <dep root="9040118078822290721" />
    <dep model="f:java_stub#6354ebe7-c22a-4a0f-ac54-50b52ab9b065#java.io(JDK/java.io@java_stub)" />
    <dep model="f:java_stub#6354ebe7-c22a-4a0f-ac54-50b52ab9b065#java.lang(JDK/java.lang@java_stub)" />
    <dep model="f:java_stub#6354ebe7-c22a-4a0f-ac54-50b52ab9b065#java.lang.reflect(JDK/java.lang.reflect@java_stub)" />
    <dep model="f:java_stub#6354ebe7-c22a-4a0f-ac54-50b52ab9b065#java.util(JDK/java.util@java_stub)" />
    <dep model="f:java_stub#6ed54515-acc8-4d1e-a16c-9fd6cfe951ea#jetbrains.mps.extapi.model(MPS.Core/jetbrains.mps.extapi.model@java_stub)" />
    <dep model="f:java_stub#6ed54515-acc8-4d1e-a16c-9fd6cfe951ea#jetbrains.mps.extapi.module(MPS.Core/jetbrains.mps.extapi.module@java_stub)" />
    <dep model="f:java_stub#6ed54515-acc8-4d1e-a16c-9fd6cfe951ea#jetbrains.mps.generator(MPS.Core/jetbrains.mps.generator@java_stub)" />
    <dep model="f:java_stub#6ed54515-acc8-4d1e-a16c-9fd6cfe951ea#jetbrains.mps.project(MPS.Core/jetbrains.mps.project@java_stub)" />
    <dep model="f:java_stub#6ed54515-acc8-4d1e-a16c-9fd6cfe951ea#jetbrains.mps.smodel(MPS.Core/jetbrains.mps.smodel@java_stub)" />
    <dep model="f:java_stub#6ed54515-acc8-4d1e-a16c-9fd6cfe951ea#jetbrains.mps.smodel.behaviour(MPS.Core/jetbrains.mps.smodel.behaviour@java_stub)" />
    <dep model="f:java_stub#6ed54515-acc8-4d1e-a16c-9fd6cfe951ea#jetbrains.mps.vfs(MPS.Core/jetbrains.mps.vfs@java_stub)" />
    <dep model="f:java_stub#742f6602-5a2f-4313-aa6e-ae1cd4ffdc61#jetbrains.mps.plugins.relations(MPS.Platform/jetbrains.mps.plugins.relations@java_stub)" />
    <dep model="f:java_stub#8865b7a8-5271-43d3-884c-6fd1d9cfdd34#org.jetbrains.mps.openapi.model(MPS.OpenAPI/org.jetbrains.mps.openapi.model@java_stub)" />
    <dep model="f:java_stub#8865b7a8-5271-43d3-884c-6fd1d9cfdd34#org.jetbrains.mps.openapi.module(MPS.OpenAPI/org.jetbrains.mps.openapi.module@java_stub)" />
    <dep model="r:00000000-0000-4000-0000-011c89590288(jetbrains.mps.lang.core.structure)" />
    <dep model="r:00000000-0000-4000-0000-011c8959028b(jetbrains.mps.lang.structure.behavior)" />
    <dep model="r:00000000-0000-4000-0000-011c89590292(jetbrains.mps.lang.structure.structure)" />
    <dep model="r:00000000-0000-4000-0000-011c895902ca(jetbrains.mps.baseLanguage.structure)" />
    <dep model="r:00000000-0000-4000-0000-011c895902de(jetbrains.mps.baseLanguage.blTypes.primitiveDescriptors)" />
    <dep model="r:00000000-0000-4000-0000-011c895902e1(jetbrains.mps.lang.generator.behavior)" />
    <dep model="r:00000000-0000-4000-0000-011c895902e8(jetbrains.mps.lang.generator.structure)" />
    <dep model="r:00000000-0000-4000-0000-011c89590303(jetbrains.mps.lang.smodel.generator.baseLanguage.template.main@generator)" />
    <dep model="r:00000000-0000-4000-0000-011c8959033a(jetbrains.mps.baseLanguage.closures.generator.baseLanguage.template.main@generator)" />
    <dep model="r:00000000-0000-4000-0000-011c89590369(jetbrains.mps.lang.plugin.generator.baseLanguage.template.main@generator)" />
    <dep model="r:2c4d9270-b6d6-44af-aecd-e01a223680db(jetbrains.mps.kernel.model)" />
    <dep model="r:c3548bac-30eb-4a2a-937c-0111d5697309(jetbrains.mps.lang.smodel.generator.smodelAdapter)" />
    <dep model="r:fc76aa36-3cff-41c7-b94b-eee0e8341932(jetbrains.mps.internal.collections.runtime)" />
    <file name="Generator_Order.java" />
    <file name="Generator_TabDescriptor.java" />
  </source>
  <source id="4403068512914877423" name="IntentionActionsProviderImpl" hash="-b3fctybj8bpjxntd3s1rv9d20d4rrtl">
    <dep model="f:java_stub#1ed103c3-3aa6-49b7-9c21-6765ee11f224#jetbrains.mps.intentions(MPS.Editor/jetbrains.mps.intentions@java_stub)" />
    <dep model="f:java_stub#1ed103c3-3aa6-49b7-9c21-6765ee11f224#jetbrains.mps.openapi.navigation(MPS.Editor/jetbrains.mps.openapi.navigation@java_stub)" />
    <dep model="f:java_stub#498d89d2-c2e9-11e2-ad49-6cf049e62fe5#com.intellij.openapi(MPS.IDEA/com.intellij.openapi@java_stub)" />
    <dep model="f:java_stub#498d89d2-c2e9-11e2-ad49-6cf049e62fe5#com.intellij.openapi.actionSystem(MPS.IDEA/com.intellij.openapi.actionSystem@java_stub)" />
    <dep model="f:java_stub#498d89d2-c2e9-11e2-ad49-6cf049e62fe5#com.intellij.openapi.components(MPS.IDEA/com.intellij.openapi.components@java_stub)" />
    <dep model="f:java_stub#498d89d2-c2e9-11e2-ad49-6cf049e62fe5#com.intellij.openapi.extensions(MPS.IDEA/com.intellij.openapi.extensions@java_stub)" />
    <dep model="f:java_stub#498d89d2-c2e9-11e2-ad49-6cf049e62fe5#com.intellij.openapi.project(MPS.IDEA/com.intellij.openapi.project@java_stub)" />
    <dep model="f:java_stub#498d89d2-c2e9-11e2-ad49-6cf049e62fe5#com.intellij.openapi.ui(MPS.IDEA/com.intellij.openapi.ui@java_stub)" />
    <dep model="f:java_stub#498d89d2-c2e9-11e2-ad49-6cf049e62fe5#com.intellij.openapi.util(MPS.IDEA/com.intellij.openapi.util@java_stub)" />
    <dep model="f:java_stub#498d89d2-c2e9-11e2-ad49-6cf049e62fe5#com.intellij.ui(MPS.IDEA/com.intellij.ui@java_stub)" />
    <dep model="f:java_stub#6354ebe7-c22a-4a0f-ac54-50b52ab9b065#java.io(JDK/java.io@java_stub)" />
    <dep model="f:java_stub#6354ebe7-c22a-4a0f-ac54-50b52ab9b065#java.lang(JDK/java.lang@java_stub)" />
    <dep model="f:java_stub#6354ebe7-c22a-4a0f-ac54-50b52ab9b065#java.lang.reflect(JDK/java.lang.reflect@java_stub)" />
    <dep model="f:java_stub#6ed54515-acc8-4d1e-a16c-9fd6cfe951ea#jetbrains.mps.project(MPS.Core/jetbrains.mps.project@java_stub)" />
    <dep model="f:java_stub#6ed54515-acc8-4d1e-a16c-9fd6cfe951ea#jetbrains.mps.smodel(MPS.Core/jetbrains.mps.smodel@java_stub)" />
    <dep model="f:java_stub#742f6602-5a2f-4313-aa6e-ae1cd4ffdc61#jetbrains.mps.ide.actions(MPS.Platform/jetbrains.mps.ide.actions@java_stub)" />
    <dep model="f:java_stub#742f6602-5a2f-4313-aa6e-ae1cd4ffdc61#jetbrains.mps.ide.project(MPS.Platform/jetbrains.mps.ide.project@java_stub)" />
    <dep model="f:java_stub#8865b7a8-5271-43d3-884c-6fd1d9cfdd34#org.jetbrains.mps.openapi.model(MPS.OpenAPI/org.jetbrains.mps.openapi.model@java_stub)" />
    <dep model="r:00000000-0000-4000-0000-011c895902ca(jetbrains.mps.baseLanguage.structure)" />
    <dep model="r:00000000-0000-4000-0000-011c8959033a(jetbrains.mps.baseLanguage.closures.generator.baseLanguage.template.main@generator)" />
    <file name="IntentionActionsProviderImpl.java" />
  </source>
  <source id="2165106376654272257" name="CreateDefaultEditor" hash="-97sndjxbkco9gygr88c9xctsolqtg0t" dependsOnNodes="true">
    <dep root="1206195573853570544" />
    <dep root="1206195573853570620" />
    <dep root="1234869968490316273" />
    <dep root="1234869968490316371" />
    <dep root="1234869968490316459" />
    <dep root="1366781238034273697" />
    <dep root="1366781238034273705" />
    <dep root="1596727503333709178" />
    <dep root="1596727503333709182" />
    <dep root="1596727503333822320" />
    <dep root="1596727503333822325" />
    <dep root="1596727503333822377" />
    <dep root="1683977858888862718" />
    <dep root="1683977858888863192" />
    <dep root="1744445256079578595" />
    <dep root="1744445256079578766" />
    <dep root="1744445256079578802" />
    <dep root="1744445256079579876" />
    <dep root="1936689137035744512" />
    <dep root="1936689137035777973" />
    <dep root="2165106376654390214" />
    <dep root="2191995028863072547" />
    <dep root="2191995028863072555" />
    <dep root="2191995028863072592" />
    <dep root="2403997762364994115" />
    <dep root="2403997762364994119" />
    <dep root="2565896126719552231" />
    <dep root="2565896126719599486" />
    <dep root="2565896126719631163" />
    <dep root="2565896126719631517" />
    <dep root="2565896126719634090" />
    <dep root="2565896126719635409" />
    <dep root="2565896126719641327" />
    <dep root="2662234144540708008" />
    <dep root="2662234144540708083" />
    <dep root="2662234144540708417" />
    <dep root="2662234144540708709" />
    <dep root="2662234144540708724" />
    <dep root="2970389781193035564" />
    <dep root="2970389781193170240" />
    <dep root="305616691112287268" />
    <dep root="3465865320786305481" />
    <dep root="3465865320786305485" />
    <dep root="3465865320786305631" />
    <dep root="3465865320786327838" />
    <dep root="3465865320786327950" />
    <dep root="3465865320786328040" />
    <dep root="4032646381570777493" />
    <dep root="4403068512914877423" />
    <dep root="5883033498657755836" />
    <dep root="5883033498657845915" />
    <dep root="5883033498657845969" />
    <dep root="6252705307027051861" />
    <dep root="6252705307027051866" />
    <dep root="6252705307027051953" />
    <dep root="7162597690968047817" />
    <dep root="8321617901826002785" />
    <dep root="8513716958726547010" />
    <dep root="8513716958726547050" />
    <dep root="8513716958726547095" />
    <dep root="8513716958726547154" />
    <dep root="8513716958726604212" />
    <dep root="8586967776370449177" />
    <dep root="8586967776370449208" />
    <dep root="8586967776370449212" />
    <dep root="8586967776370586377" />
    <dep root="8970236339104100116" />
    <dep root="8970236339104100147" />
    <dep root="8970236339104100153" />
    <dep root="9040118078822013541" />
    <dep root="9040118078822014208" />
    <dep root="9040118078822014309" />
    <dep root="9040118078822290408" />
    <dep root="9040118078822290721" />
    <dep model="f:java_stub#1ed103c3-3aa6-49b7-9c21-6765ee11f224#jetbrains.mps.ide.editor(MPS.Editor/jetbrains.mps.ide.editor@java_stub)" />
    <dep model="f:java_stub#1ed103c3-3aa6-49b7-9c21-6765ee11f224#jetbrains.mps.openapi.editor(MPS.Editor/jetbrains.mps.openapi.editor@java_stub)" />
    <dep model="f:java_stub#498d89d2-c2e9-11e2-ad49-6cf049e62fe5#com.intellij.openapi.actionSystem(MPS.IDEA/com.intellij.openapi.actionSystem@java_stub)" />
    <dep model="f:java_stub#498d89d2-c2e9-11e2-ad49-6cf049e62fe5#com.intellij.openapi.project(MPS.IDEA/com.intellij.openapi.project@java_stub)" />
    <dep model="f:java_stub#6354ebe7-c22a-4a0f-ac54-50b52ab9b065#java.io(JDK/java.io@java_stub)" />
    <dep model="f:java_stub#6354ebe7-c22a-4a0f-ac54-50b52ab9b065#java.lang(JDK/java.lang@java_stub)" />
    <dep model="f:java_stub#6354ebe7-c22a-4a0f-ac54-50b52ab9b065#java.lang.reflect(JDK/java.lang.reflect@java_stub)" />
    <dep model="f:java_stub#6354ebe7-c22a-4a0f-ac54-50b52ab9b065#java.util(JDK/java.util@java_stub)" />
    <dep model="f:java_stub#6ed54515-acc8-4d1e-a16c-9fd6cfe951ea#jetbrains.mps.smodel(MPS.Core/jetbrains.mps.smodel@java_stub)" />
    <dep model="f:java_stub#6ed54515-acc8-4d1e-a16c-9fd6cfe951ea#jetbrains.mps.smodel.behaviour(MPS.Core/jetbrains.mps.smodel.behaviour@java_stub)" />
    <dep model="f:java_stub#742f6602-5a2f-4313-aa6e-ae1cd4ffdc61#jetbrains.mps.ide.actions(MPS.Platform/jetbrains.mps.ide.actions@java_stub)" />
    <dep model="f:java_stub#742f6602-5a2f-4313-aa6e-ae1cd4ffdc61#jetbrains.mps.workbench.action(MPS.Platform/jetbrains.mps.workbench.action@java_stub)" />
    <dep model="f:java_stub#8865b7a8-5271-43d3-884c-6fd1d9cfdd34#org.jetbrains.mps.openapi.model(MPS.OpenAPI/org.jetbrains.mps.openapi.model@java_stub)" />
    <dep model="f:java_stub#a3e4657f-a76c-45bb-bbda-c764596ecc65#org.apache.log4j(jetbrains.mps.baseLanguage.logging.runtime/org.apache.log4j@java_stub)" />
    <dep model="r:00000000-0000-4000-0000-011c89590288(jetbrains.mps.lang.core.structure)" />
    <dep model="r:00000000-0000-4000-0000-011c8959028b(jetbrains.mps.lang.structure.behavior)" />
    <dep model="r:00000000-0000-4000-0000-011c89590292(jetbrains.mps.lang.structure.structure)" />
    <dep model="r:00000000-0000-4000-0000-011c89590297(jetbrains.mps.lang.editor.behavior)" />
    <dep model="r:00000000-0000-4000-0000-011c8959029e(jetbrains.mps.lang.editor.structure)" />
    <dep model="r:00000000-0000-4000-0000-011c895902ca(jetbrains.mps.baseLanguage.structure)" />
    <dep model="r:00000000-0000-4000-0000-011c895902de(jetbrains.mps.baseLanguage.blTypes.primitiveDescriptors)" />
    <dep model="r:00000000-0000-4000-0000-011c89590303(jetbrains.mps.lang.smodel.generator.baseLanguage.template.main@generator)" />
    <dep model="r:00000000-0000-4000-0000-011c8959032e(jetbrains.mps.baseLanguage.collections.structure)" />
    <dep model="r:00000000-0000-4000-0000-011c8959033a(jetbrains.mps.baseLanguage.closures.generator.baseLanguage.template.main@generator)" />
    <dep model="r:00000000-0000-4000-0000-011c89590369(jetbrains.mps.lang.plugin.generator.baseLanguage.template.main@generator)" />
    <dep model="r:00000000-0000-4000-0000-011c89590580(jetbrains.mps.baseLanguage.logging.generator.baseLanguage.template.main@generator)" />
    <dep model="r:044f5891-b1a8-40d1-8dc9-dd5797045766(jetbrains.mps.internal.collections.runtime.backports)" />
    <dep model="r:c3548bac-30eb-4a2a-937c-0111d5697309(jetbrains.mps.lang.smodel.generator.smodelAdapter)" />
    <dep model="r:f04c1476-2f91-4f59-be13-c8e009abebee(jetbrains.mps.baseLanguageInternal.generator.template.main@generator)" />
    <dep model="r:fc76aa36-3cff-41c7-b94b-eee0e8341932(jetbrains.mps.internal.collections.runtime)" />
    <file name="CreateDefaultEditor_Action.java" />
  </source>
  <source id="2165106376654390214" name="IntentionsGroup" hash="2tvvpr4efrh6f1xaipow97svt45vllk">
    <dep root="1596727503333822325" />
    <dep root="2165106376654272257" />
    <dep model="r:00000000-0000-4000-0000-011c89590369(jetbrains.mps.lang.plugin.generator.baseLanguage.template.main@generator)" />
    <file name="IntentionsGroup_ActionGroup.java" />
  </source>
</dependencies>
>>>>>>> bf3a2c62
<|MERGE_RESOLUTION|>--- conflicted
+++ resolved
@@ -1,3838 +1,2 @@
 <?xml version="1.0" encoding="UTF-8"?>
-<<<<<<< HEAD
-<dependencies version="2" modelHash="86io2aw0xdgm3pnlj5eq2r6txgg44bw" />
-=======
-<dependencies version="2" modelHash="-c39i5s0fujj8697szflwvjt7xg8s47f">
-  <dep model="f:java_stub#1ed103c3-3aa6-49b7-9c21-6765ee11f224#jetbrains.mps.ide.editor(MPS.Editor/jetbrains.mps.ide.editor@java_stub)" />
-  <dep model="f:java_stub#1ed103c3-3aa6-49b7-9c21-6765ee11f224#jetbrains.mps.intentions(MPS.Editor/jetbrains.mps.intentions@java_stub)" />
-  <dep model="f:java_stub#1ed103c3-3aa6-49b7-9c21-6765ee11f224#jetbrains.mps.nodeEditor(MPS.Editor/jetbrains.mps.nodeEditor@java_stub)" />
-  <dep model="f:java_stub#1ed103c3-3aa6-49b7-9c21-6765ee11f224#jetbrains.mps.openapi.editor(MPS.Editor/jetbrains.mps.openapi.editor@java_stub)" />
-  <dep model="f:java_stub#1ed103c3-3aa6-49b7-9c21-6765ee11f224#jetbrains.mps.openapi.editor.cells(MPS.Editor/jetbrains.mps.openapi.editor.cells@java_stub)" />
-  <dep model="f:java_stub#1ed103c3-3aa6-49b7-9c21-6765ee11f224#jetbrains.mps.openapi.navigation(MPS.Editor/jetbrains.mps.openapi.navigation@java_stub)" />
-  <dep model="f:java_stub#498d89d2-c2e9-11e2-ad49-6cf049e62fe5#com.intellij.openapi(MPS.IDEA/com.intellij.openapi@java_stub)" />
-  <dep model="f:java_stub#498d89d2-c2e9-11e2-ad49-6cf049e62fe5#com.intellij.openapi.actionSystem(MPS.IDEA/com.intellij.openapi.actionSystem@java_stub)" />
-  <dep model="f:java_stub#498d89d2-c2e9-11e2-ad49-6cf049e62fe5#com.intellij.openapi.components(MPS.IDEA/com.intellij.openapi.components@java_stub)" />
-  <dep model="f:java_stub#498d89d2-c2e9-11e2-ad49-6cf049e62fe5#com.intellij.openapi.extensions(MPS.IDEA/com.intellij.openapi.extensions@java_stub)" />
-  <dep model="f:java_stub#498d89d2-c2e9-11e2-ad49-6cf049e62fe5#com.intellij.openapi.fileEditor(MPS.IDEA/com.intellij.openapi.fileEditor@java_stub)" />
-  <dep model="f:java_stub#498d89d2-c2e9-11e2-ad49-6cf049e62fe5#com.intellij.openapi.progress(MPS.IDEA/com.intellij.openapi.progress@java_stub)" />
-  <dep model="f:java_stub#498d89d2-c2e9-11e2-ad49-6cf049e62fe5#com.intellij.openapi.project(MPS.IDEA/com.intellij.openapi.project@java_stub)" />
-  <dep model="f:java_stub#498d89d2-c2e9-11e2-ad49-6cf049e62fe5#com.intellij.openapi.ui(MPS.IDEA/com.intellij.openapi.ui@java_stub)" />
-  <dep model="f:java_stub#498d89d2-c2e9-11e2-ad49-6cf049e62fe5#com.intellij.openapi.util(MPS.IDEA/com.intellij.openapi.util@java_stub)" />
-  <dep model="f:java_stub#498d89d2-c2e9-11e2-ad49-6cf049e62fe5#com.intellij.openapi.vfs(MPS.IDEA/com.intellij.openapi.vfs@java_stub)" />
-  <dep model="f:java_stub#498d89d2-c2e9-11e2-ad49-6cf049e62fe5#com.intellij.ui(MPS.IDEA/com.intellij.ui@java_stub)" />
-  <dep model="f:java_stub#498d89d2-c2e9-11e2-ad49-6cf049e62fe5#com.intellij.ui.awt(MPS.IDEA/com.intellij.ui.awt@java_stub)" />
-  <dep model="f:java_stub#6354ebe7-c22a-4a0f-ac54-50b52ab9b065#java.awt(JDK/java.awt@java_stub)" />
-  <dep model="f:java_stub#6354ebe7-c22a-4a0f-ac54-50b52ab9b065#java.awt.event(JDK/java.awt.event@java_stub)" />
-  <dep model="f:java_stub#6354ebe7-c22a-4a0f-ac54-50b52ab9b065#java.io(JDK/java.io@java_stub)" />
-  <dep model="f:java_stub#6354ebe7-c22a-4a0f-ac54-50b52ab9b065#java.lang(JDK/java.lang@java_stub)" />
-  <dep model="f:java_stub#6354ebe7-c22a-4a0f-ac54-50b52ab9b065#java.lang.reflect(JDK/java.lang.reflect@java_stub)" />
-  <dep model="f:java_stub#6354ebe7-c22a-4a0f-ac54-50b52ab9b065#java.util(JDK/java.util@java_stub)" />
-  <dep model="f:java_stub#6354ebe7-c22a-4a0f-ac54-50b52ab9b065#java.util.regex(JDK/java.util.regex@java_stub)" />
-  <dep model="f:java_stub#6354ebe7-c22a-4a0f-ac54-50b52ab9b065#javax.swing(JDK/javax.swing@java_stub)" />
-  <dep model="f:java_stub#6354ebe7-c22a-4a0f-ac54-50b52ab9b065#javax.swing.tree(JDK/javax.swing.tree@java_stub)" />
-  <dep model="f:java_stub#6ed54515-acc8-4d1e-a16c-9fd6cfe951ea#jetbrains.mps.classloading(MPS.Core/jetbrains.mps.classloading@java_stub)" />
-  <dep model="f:java_stub#6ed54515-acc8-4d1e-a16c-9fd6cfe951ea#jetbrains.mps.components(MPS.Core/jetbrains.mps.components@java_stub)" />
-  <dep model="f:java_stub#6ed54515-acc8-4d1e-a16c-9fd6cfe951ea#jetbrains.mps.extapi.model(MPS.Core/jetbrains.mps.extapi.model@java_stub)" />
-  <dep model="f:java_stub#6ed54515-acc8-4d1e-a16c-9fd6cfe951ea#jetbrains.mps.extapi.module(MPS.Core/jetbrains.mps.extapi.module@java_stub)" />
-  <dep model="f:java_stub#6ed54515-acc8-4d1e-a16c-9fd6cfe951ea#jetbrains.mps.generator(MPS.Core/jetbrains.mps.generator@java_stub)" />
-  <dep model="f:java_stub#6ed54515-acc8-4d1e-a16c-9fd6cfe951ea#jetbrains.mps.ide.findusages.model(MPS.Core/jetbrains.mps.ide.findusages.model@java_stub)" />
-  <dep model="f:java_stub#6ed54515-acc8-4d1e-a16c-9fd6cfe951ea#jetbrains.mps.ide.findusages.view(MPS.Core/jetbrains.mps.ide.findusages.view@java_stub)" />
-  <dep model="f:java_stub#6ed54515-acc8-4d1e-a16c-9fd6cfe951ea#jetbrains.mps.progress(MPS.Core/jetbrains.mps.progress@java_stub)" />
-  <dep model="f:java_stub#6ed54515-acc8-4d1e-a16c-9fd6cfe951ea#jetbrains.mps.project(MPS.Core/jetbrains.mps.project@java_stub)" />
-  <dep model="f:java_stub#6ed54515-acc8-4d1e-a16c-9fd6cfe951ea#jetbrains.mps.project.dependency(MPS.Core/jetbrains.mps.project.dependency@java_stub)" />
-  <dep model="f:java_stub#6ed54515-acc8-4d1e-a16c-9fd6cfe951ea#jetbrains.mps.project.structure.modules(MPS.Core/jetbrains.mps.project.structure.modules@java_stub)" />
-  <dep model="f:java_stub#6ed54515-acc8-4d1e-a16c-9fd6cfe951ea#jetbrains.mps.smodel(MPS.Core/jetbrains.mps.smodel@java_stub)" />
-  <dep model="f:java_stub#6ed54515-acc8-4d1e-a16c-9fd6cfe951ea#jetbrains.mps.smodel.behaviour(MPS.Core/jetbrains.mps.smodel.behaviour@java_stub)" />
-  <dep model="f:java_stub#6ed54515-acc8-4d1e-a16c-9fd6cfe951ea#jetbrains.mps.util(MPS.Core/jetbrains.mps.util@java_stub)" />
-  <dep model="f:java_stub#6ed54515-acc8-4d1e-a16c-9fd6cfe951ea#jetbrains.mps.vfs(MPS.Core/jetbrains.mps.vfs@java_stub)" />
-  <dep model="f:java_stub#6ed54515-acc8-4d1e-a16c-9fd6cfe951ea#org.jdom(MPS.Core/org.jdom@java_stub)" />
-  <dep model="f:java_stub#742f6602-5a2f-4313-aa6e-ae1cd4ffdc61#jetbrains.mps.ide.actions(MPS.Platform/jetbrains.mps.ide.actions@java_stub)" />
-  <dep model="f:java_stub#742f6602-5a2f-4313-aa6e-ae1cd4ffdc61#jetbrains.mps.ide.project(MPS.Platform/jetbrains.mps.ide.project@java_stub)" />
-  <dep model="f:java_stub#742f6602-5a2f-4313-aa6e-ae1cd4ffdc61#jetbrains.mps.ide.tools(MPS.Platform/jetbrains.mps.ide.tools@java_stub)" />
-  <dep model="f:java_stub#742f6602-5a2f-4313-aa6e-ae1cd4ffdc61#jetbrains.mps.plugins(MPS.Platform/jetbrains.mps.plugins@java_stub)" />
-  <dep model="f:java_stub#742f6602-5a2f-4313-aa6e-ae1cd4ffdc61#jetbrains.mps.plugins.actions(MPS.Platform/jetbrains.mps.plugins.actions@java_stub)" />
-  <dep model="f:java_stub#742f6602-5a2f-4313-aa6e-ae1cd4ffdc61#jetbrains.mps.plugins.relations(MPS.Platform/jetbrains.mps.plugins.relations@java_stub)" />
-  <dep model="f:java_stub#742f6602-5a2f-4313-aa6e-ae1cd4ffdc61#jetbrains.mps.plugins.tool(MPS.Platform/jetbrains.mps.plugins.tool@java_stub)" />
-  <dep model="f:java_stub#742f6602-5a2f-4313-aa6e-ae1cd4ffdc61#jetbrains.mps.progress(MPS.Platform/jetbrains.mps.progress@java_stub)" />
-  <dep model="f:java_stub#742f6602-5a2f-4313-aa6e-ae1cd4ffdc61#jetbrains.mps.project(MPS.Platform/jetbrains.mps.project@java_stub)" />
-  <dep model="f:java_stub#742f6602-5a2f-4313-aa6e-ae1cd4ffdc61#jetbrains.mps.workbench.action(MPS.Platform/jetbrains.mps.workbench.action@java_stub)" />
-  <dep model="f:java_stub#86441d7a-e194-42da-81a5-2161ec62a379#jetbrains.mps.ide.findusages.findalgorithm.finders.specific(MPS.Workbench/jetbrains.mps.ide.findusages.findalgorithm.finders.specific@java_stub)" />
-  <dep model="f:java_stub#86441d7a-e194-42da-81a5-2161ec62a379#jetbrains.mps.ide.typesystem.trace(MPS.Workbench/jetbrains.mps.ide.typesystem.trace@java_stub)" />
-  <dep model="f:java_stub#86441d7a-e194-42da-81a5-2161ec62a379#jetbrains.mps.project(MPS.Workbench/jetbrains.mps.project@java_stub)" />
-  <dep model="f:java_stub#86441d7a-e194-42da-81a5-2161ec62a379#jetbrains.mps.workbench(MPS.Workbench/jetbrains.mps.workbench@java_stub)" />
-  <dep model="f:java_stub#8865b7a8-5271-43d3-884c-6fd1d9cfdd34#org.jetbrains.mps.openapi.model(MPS.OpenAPI/org.jetbrains.mps.openapi.model@java_stub)" />
-  <dep model="f:java_stub#8865b7a8-5271-43d3-884c-6fd1d9cfdd34#org.jetbrains.mps.openapi.module(MPS.OpenAPI/org.jetbrains.mps.openapi.module@java_stub)" />
-  <dep model="f:java_stub#8865b7a8-5271-43d3-884c-6fd1d9cfdd34#org.jetbrains.mps.openapi.util(MPS.OpenAPI/org.jetbrains.mps.openapi.util@java_stub)" />
-  <dep model="f:java_stub#8865b7a8-5271-43d3-884c-6fd1d9cfdd34#org.jetbrains.mps.util(MPS.OpenAPI/org.jetbrains.mps.util@java_stub)" />
-  <dep model="f:java_stub#a3e4657f-a76c-45bb-bbda-c764596ecc65#org.apache.log4j(jetbrains.mps.baseLanguage.logging.runtime/org.apache.log4j@java_stub)" />
-  <dep model="f:java_stub#cac2fef0-41a6-4fcd-923f-f893d536b2ab#jetbrains.mps.ide.devkit.newDevkitDialog(jetbrains.mps.ide.mpsdevkit/jetbrains.mps.ide.devkit.newDevkitDialog@java_stub)" />
-  <dep model="f:java_stub#cac2fef0-41a6-4fcd-923f-f893d536b2ab#jetbrains.mps.ide.devkit.util(jetbrains.mps.ide.mpsdevkit/jetbrains.mps.ide.devkit.util@java_stub)" />
-  <dep model="r:00000000-0000-4000-0000-011c89590282(jetbrains.mps.lang.core.behavior)" hash="-e9d5nh0v10iyyec2hlwv9sastebu16m" />
-  <dep model="r:00000000-0000-4000-0000-011c89590288(jetbrains.mps.lang.core.structure)" hash="-2hubvwh7bwismm0eld02cqmdefvj5by" />
-  <dep model="r:00000000-0000-4000-0000-011c8959028b(jetbrains.mps.lang.structure.behavior)" hash="-cp90xqjcai867ueevcixh6300lkgpj1" />
-  <dep model="r:00000000-0000-4000-0000-011c89590292(jetbrains.mps.lang.structure.structure)" hash="8i4kafnhzm6u2y3283i1oew7gy4ynjm" />
-  <dep model="r:00000000-0000-4000-0000-011c89590293(jetbrains.mps.lang.structure.generator_new.baseLanguage@generator)" hash="-6irb241uclypyqbck1xyhuimii12zbl" />
-  <dep model="r:00000000-0000-4000-0000-011c89590297(jetbrains.mps.lang.editor.behavior)" hash="-s6xij8ic63kzefmugrai00ett8svzh" />
-  <dep model="r:00000000-0000-4000-0000-011c8959029e(jetbrains.mps.lang.editor.structure)" hash="be3xbni9fdwap3g9n4riu4wes73orx2" />
-  <dep model="r:00000000-0000-4000-0000-011c895902a9(jetbrains.mps.lang.actions.generator.baseLanguage.template.main@generator)" hash="-84gcr55sftqrw1yhcvpggnb8ug0gcr1" />
-  <dep model="r:00000000-0000-4000-0000-011c895902b4(jetbrains.mps.lang.typesystem.structure)" hash="cdw0r0ghy7zw4nao3b9hupwp9d3a0om" />
-  <dep model="r:00000000-0000-4000-0000-011c895902ca(jetbrains.mps.baseLanguage.structure)" hash="eggblwsr0208cbp174vd3je0pubxy4w" />
-  <dep model="r:00000000-0000-4000-0000-011c895902cd(jetbrains.mps.baseLanguage.generator.java.main@generator)" hash="-5guu3hjwnpnfynbad2ytblvm5de60j1" />
-  <dep model="r:00000000-0000-4000-0000-011c895902de(jetbrains.mps.baseLanguage.blTypes.primitiveDescriptors)" />
-  <dep model="r:00000000-0000-4000-0000-011c895902e1(jetbrains.mps.lang.generator.behavior)" hash="-d95nrtcw63joctcluroyqtt9pakiwy8" />
-  <dep model="r:00000000-0000-4000-0000-011c895902e8(jetbrains.mps.lang.generator.structure)" hash="5i2vdws69x3p18t8jxbg32xblst7byw" />
-  <dep model="r:00000000-0000-4000-0000-011c89590303(jetbrains.mps.lang.smodel.generator.baseLanguage.template.main@generator)" hash="cnx949enbtq83q3c9nmfsmlg7t37kd4" />
-  <dep model="r:00000000-0000-4000-0000-011c8959030d(jetbrains.mps.lang.constraints.structure)" hash="-7gq9jgdrgbqksddjk6km3d673ncttsh" />
-  <dep model="r:00000000-0000-4000-0000-011c8959032e(jetbrains.mps.baseLanguage.collections.structure)" hash="-338jlg9jnnsqr989i2p5xrxtyjckaso" />
-  <dep model="r:00000000-0000-4000-0000-011c8959033a(jetbrains.mps.baseLanguage.closures.generator.baseLanguage.template.main@generator)" hash="eao7ue458y7tcq2dzwkfpbwu1m1iuda" />
-  <dep model="r:00000000-0000-4000-0000-011c89590369(jetbrains.mps.lang.plugin.generator.baseLanguage.template.main@generator)" hash="avfa9d1gi6elwdyk4j2v3gai0koenk9" />
-  <dep model="r:00000000-0000-4000-0000-011c8959037d(jetbrains.mps.lang.dataFlow.structure)" hash="e9aizn9ys5y0hyt40usgnrp9uh7vd3d" />
-  <dep model="r:00000000-0000-4000-0000-011c895904a4(jetbrains.mps.ide.actions)" hash="5klf4vki6zf2bejsyidbltn66jozrqm" />
-  <dep model="r:00000000-0000-4000-0000-011c8959051a(jetbrains.mps.baseLanguage.regexp.generator.baseLanguage.template.main@generator)" hash="-bg73zfszkxueuvyk7y5yat7ipjvqj7w" />
-  <dep model="r:00000000-0000-4000-0000-011c89590580(jetbrains.mps.baseLanguage.logging.generator.baseLanguage.template.main@generator)" hash="esw4kfzqsep0i31uc99yts4q6nnhwtf" />
-  <dep model="r:044f5891-b1a8-40d1-8dc9-dd5797045766(jetbrains.mps.internal.collections.runtime.backports)" hash="62omcdmc8si02ms5pm7gf4vs2sh0cdq" />
-  <dep model="r:2c4d9270-b6d6-44af-aecd-e01a223680db(jetbrains.mps.kernel.model)" hash="d7kf8fwt639uhrjb1ev9903p8i5elcg" />
-  <dep model="r:3270011d-8b2d-4938-8dff-d256a759e017(jetbrains.mps.lang.behavior.structure)" hash="-60ddqw73cp0h65xquipjtgfyk93182x" />
-  <dep model="r:478bf62d-84fb-4fba-aeda-183fb2769e64(jetbrains.mps.ide.dialogs.project.creation)" hash="799qmjjbtf2qitjr98wp8vzf6ins10t" />
-  <dep model="r:4aa0c7da-6277-43fd-90b0-e616e98e56e0(jetbrains.mps.lang.resources.generator.template.main@generator)" hash="archgb9ezx3fkik2b3slafom002xp1q" />
-  <dep model="r:4e6037e6-9135-44f8-9403-04d79fc40f4a(jetbrains.mps.ide.editor.util)" hash="7kp2k06jw60dmi6hn9xl5uv7mfqjry6" />
-  <dep model="r:50589489-29e2-47e3-84bb-6bbe4094b4ce(jetbrains.mps.ide.ui.finders)" hash="-8kp3ojsezx14u0nlk5msuxx3g9q7zw7" />
-  <dep model="r:80bd416f-3ae2-40ea-8a6b-f0c4572f9ff8(jetbrains.mps.ide.actions.nodes)" hash="-9oljtw4mrc6qvw2soz1bjdxvr9ocsup" />
-  <dep model="r:9832fb5f-2578-4b58-8014-a5de79da988e(jetbrains.mps.ide.editor.actions)" hash="-be9vkebijy27p8o5w8jt76kly7qexps" />
-  <dep model="r:b4d7d620-6723-4aa2-856b-118497e84e9e(jetbrains.mps.baseLanguage.generator.java.strings@generator)" hash="-bkuyiekmoekvx4wtv4qejtruxiwtg50" />
-  <dep model="r:c3548bac-30eb-4a2a-937c-0111d5697309(jetbrains.mps.lang.smodel.generator.smodelAdapter)" hash="attjt7f9xsijagk72ems4fgf26chod2" />
-  <dep model="r:c71b740e-a20d-4190-9688-0f8df932da4d(jetbrains.mps.baseLanguage.tuples.generator.template.main@generator)" hash="-b5j65z7mcybbtesos0omxqxxxx2nv6e" />
-  <dep model="r:d1558b8f-fc9e-4ca7-bb90-70ac789f336e(jetbrains.mps.baseLanguage.collections.generator.baseLanguage.template.post@generator)" hash="6lqwy64mga622tpk5t288xgf49o6z88" />
-  <dep model="r:de0d3c0c-d049-41cf-bbf9-a920ba513cd3(jetbrains.mps.lang.textGen.structure)" hash="ccd5yv7a0qiz3qya4vmwe8wy64ujkkv" />
-  <dep model="r:de82dfab-9448-49ba-813e-2b0579f7fb15(jetbrains.mps.ide.platform.actions)" hash="-e36xspy3bgxq6ozrmc5klcv38n6akrw" />
-  <dep model="r:f04c1476-2f91-4f59-be13-c8e009abebee(jetbrains.mps.baseLanguageInternal.generator.template.main@generator)" hash="8cdjk2e5d2y2u9lult1ptgxxrttxv07" />
-  <dep model="r:f88361e7-5098-4f71-afec-1ad5641911e8(jetbrains.mps.lang.plugin.standalone.generator.template.main@generator)" hash="-2utm0fbagoawecrp0pbbqiozv3gb50w" />
-  <dep model="r:fc76aa36-3cff-41c7-b94b-eee0e8341932(jetbrains.mps.internal.collections.runtime)" hash="5g3rtdo35mi5yfu1kii2pegdk4kei4n" />
-  <common hash="2snipkib8dbe9hteeddt6ua9usdptbv" dependsOnNodes="true">
-    <dep root="1206195573853570544" />
-    <dep root="1206195573853570620" />
-    <dep root="1234869968490316273" />
-    <dep root="1234869968490316371" />
-    <dep root="1234869968490316459" />
-    <dep root="1366781238034273697" />
-    <dep root="1366781238034273705" />
-    <dep root="1596727503333709178" />
-    <dep root="1596727503333709182" />
-    <dep root="1596727503333822320" />
-    <dep root="1596727503333822325" />
-    <dep root="1596727503333822377" />
-    <dep root="1683977858888862718" />
-    <dep root="1683977858888863192" />
-    <dep root="1744445256079578595" />
-    <dep root="1744445256079578766" />
-    <dep root="1744445256079578802" />
-    <dep root="1744445256079579876" />
-    <dep root="1936689137035744512" />
-    <dep root="1936689137035777973" />
-    <dep root="2165106376654272257" />
-    <dep root="2165106376654390214" />
-    <dep root="2191995028863072547" />
-    <dep root="2191995028863072555" />
-    <dep root="2191995028863072592" />
-    <dep root="2403997762364994115" />
-    <dep root="2403997762364994119" />
-    <dep root="2565896126719552231" />
-    <dep root="2565896126719599486" />
-    <dep root="2565896126719631163" />
-    <dep root="2565896126719631517" />
-    <dep root="2565896126719634090" />
-    <dep root="2565896126719635409" />
-    <dep root="2565896126719641327" />
-    <dep root="2662234144540708008" />
-    <dep root="2662234144540708083" />
-    <dep root="2662234144540708417" />
-    <dep root="2662234144540708709" />
-    <dep root="2662234144540708724" />
-    <dep root="2970389781193035564" />
-    <dep root="2970389781193170240" />
-    <dep root="305616691112287268" />
-    <dep root="3465865320786305481" />
-    <dep root="3465865320786305485" />
-    <dep root="3465865320786305631" />
-    <dep root="3465865320786327838" />
-    <dep root="3465865320786327950" />
-    <dep root="3465865320786328040" />
-    <dep root="4032646381570777493" />
-    <dep root="4403068512914877423" />
-    <dep root="5883033498657755836" />
-    <dep root="5883033498657845915" />
-    <dep root="5883033498657845969" />
-    <dep root="6252705307027051861" />
-    <dep root="6252705307027051866" />
-    <dep root="6252705307027051953" />
-    <dep root="7162597690968047817" />
-    <dep root="8321617901826002785" />
-    <dep root="8513716958726547010" />
-    <dep root="8513716958726547050" />
-    <dep root="8513716958726547095" />
-    <dep root="8513716958726547154" />
-    <dep root="8513716958726604212" />
-    <dep root="8586967776370449177" />
-    <dep root="8586967776370449208" />
-    <dep root="8586967776370449212" />
-    <dep root="8586967776370586377" />
-    <dep root="8970236339104100116" />
-    <dep root="8970236339104100147" />
-    <dep root="8970236339104100153" />
-    <dep root="9040118078822013541" />
-    <dep root="9040118078822014208" />
-    <dep root="9040118078822014309" />
-    <dep root="9040118078822290408" />
-    <dep root="9040118078822290721" />
-    <dep model="r:00000000-0000-4000-0000-011c89590293(jetbrains.mps.lang.structure.generator_new.baseLanguage@generator)" />
-    <dep model="r:00000000-0000-4000-0000-011c895902a9(jetbrains.mps.lang.actions.generator.baseLanguage.template.main@generator)" />
-    <dep model="r:4aa0c7da-6277-43fd-90b0-e616e98e56e0(jetbrains.mps.lang.resources.generator.template.main@generator)" />
-    <dep model="r:b4d7d620-6723-4aa2-856b-118497e84e9e(jetbrains.mps.baseLanguage.generator.java.strings@generator)" />
-  </common>
-  <source id="8586967776370449177" name="RenameLanguage" hash="55rp678ch2aiszfto48a2w2u8swtjwj" dependsOnNodes="true">
-    <dep root="1206195573853570544" />
-    <dep root="1206195573853570620" />
-    <dep root="1234869968490316273" />
-    <dep root="1234869968490316371" />
-    <dep root="1234869968490316459" />
-    <dep root="1366781238034273697" />
-    <dep root="1366781238034273705" />
-    <dep root="1596727503333709178" />
-    <dep root="1596727503333709182" />
-    <dep root="1596727503333822320" />
-    <dep root="1596727503333822325" />
-    <dep root="1596727503333822377" />
-    <dep root="1683977858888862718" />
-    <dep root="1683977858888863192" />
-    <dep root="1744445256079578595" />
-    <dep root="1744445256079578766" />
-    <dep root="1744445256079578802" />
-    <dep root="1744445256079579876" />
-    <dep root="1936689137035744512" />
-    <dep root="1936689137035777973" />
-    <dep root="2165106376654272257" />
-    <dep root="2165106376654390214" />
-    <dep root="2191995028863072547" />
-    <dep root="2191995028863072555" />
-    <dep root="2191995028863072592" />
-    <dep root="2403997762364994115" />
-    <dep root="2403997762364994119" />
-    <dep root="2565896126719552231" />
-    <dep root="2565896126719599486" />
-    <dep root="2565896126719631163" />
-    <dep root="2565896126719631517" />
-    <dep root="2565896126719634090" />
-    <dep root="2565896126719635409" />
-    <dep root="2565896126719641327" />
-    <dep root="2662234144540708008" />
-    <dep root="2662234144540708083" />
-    <dep root="2662234144540708417" />
-    <dep root="2662234144540708709" />
-    <dep root="2662234144540708724" />
-    <dep root="2970389781193035564" />
-    <dep root="2970389781193170240" />
-    <dep root="305616691112287268" />
-    <dep root="3465865320786305481" />
-    <dep root="3465865320786305485" />
-    <dep root="3465865320786305631" />
-    <dep root="3465865320786327838" />
-    <dep root="3465865320786327950" />
-    <dep root="3465865320786328040" />
-    <dep root="4032646381570777493" />
-    <dep root="4403068512914877423" />
-    <dep root="5883033498657755836" />
-    <dep root="5883033498657845915" />
-    <dep root="5883033498657845969" />
-    <dep root="6252705307027051861" />
-    <dep root="6252705307027051866" />
-    <dep root="6252705307027051953" />
-    <dep root="7162597690968047817" />
-    <dep root="8321617901826002785" />
-    <dep root="8513716958726547010" />
-    <dep root="8513716958726547050" />
-    <dep root="8513716958726547095" />
-    <dep root="8513716958726547154" />
-    <dep root="8513716958726604212" />
-    <dep root="8586967776370449208" />
-    <dep root="8586967776370449212" />
-    <dep root="8586967776370586377" />
-    <dep root="8970236339104100116" />
-    <dep root="8970236339104100147" />
-    <dep root="8970236339104100153" />
-    <dep root="9040118078822013541" />
-    <dep root="9040118078822014208" />
-    <dep root="9040118078822014309" />
-    <dep root="9040118078822290408" />
-    <dep root="9040118078822290721" />
-    <dep model="f:java_stub#498d89d2-c2e9-11e2-ad49-6cf049e62fe5#com.intellij.openapi.actionSystem(MPS.IDEA/com.intellij.openapi.actionSystem@java_stub)" />
-    <dep model="f:java_stub#498d89d2-c2e9-11e2-ad49-6cf049e62fe5#com.intellij.openapi.project(MPS.IDEA/com.intellij.openapi.project@java_stub)" />
-    <dep model="f:java_stub#6354ebe7-c22a-4a0f-ac54-50b52ab9b065#java.awt(JDK/java.awt@java_stub)" />
-    <dep model="f:java_stub#6354ebe7-c22a-4a0f-ac54-50b52ab9b065#java.lang(JDK/java.lang@java_stub)" />
-    <dep model="f:java_stub#6354ebe7-c22a-4a0f-ac54-50b52ab9b065#java.util(JDK/java.util@java_stub)" />
-    <dep model="f:java_stub#742f6602-5a2f-4313-aa6e-ae1cd4ffdc61#jetbrains.mps.ide.actions(MPS.Platform/jetbrains.mps.ide.actions@java_stub)" />
-    <dep model="f:java_stub#8865b7a8-5271-43d3-884c-6fd1d9cfdd34#org.jetbrains.mps.openapi.module(MPS.OpenAPI/org.jetbrains.mps.openapi.module@java_stub)" />
-    <dep model="f:java_stub#a3e4657f-a76c-45bb-bbda-c764596ecc65#org.apache.log4j(jetbrains.mps.baseLanguage.logging.runtime/org.apache.log4j@java_stub)" />
-    <dep model="r:00000000-0000-4000-0000-011c895902a9(jetbrains.mps.lang.actions.generator.baseLanguage.template.main@generator)" />
-    <dep model="r:00000000-0000-4000-0000-011c895902ca(jetbrains.mps.baseLanguage.structure)" />
-    <dep model="r:00000000-0000-4000-0000-011c89590303(jetbrains.mps.lang.smodel.generator.baseLanguage.template.main@generator)" />
-    <dep model="r:00000000-0000-4000-0000-011c89590369(jetbrains.mps.lang.plugin.generator.baseLanguage.template.main@generator)" />
-    <dep model="r:00000000-0000-4000-0000-011c8959051a(jetbrains.mps.baseLanguage.regexp.generator.baseLanguage.template.main@generator)" />
-    <dep model="r:00000000-0000-4000-0000-011c89590580(jetbrains.mps.baseLanguage.logging.generator.baseLanguage.template.main@generator)" />
-    <dep model="r:b4d7d620-6723-4aa2-856b-118497e84e9e(jetbrains.mps.baseLanguage.generator.java.strings@generator)" />
-    <dep model="r:c71b740e-a20d-4190-9688-0f8df932da4d(jetbrains.mps.baseLanguage.tuples.generator.template.main@generator)" />
-    <dep model="r:fc76aa36-3cff-41c7-b94b-eee0e8341932(jetbrains.mps.internal.collections.runtime)" />
-    <file name="RenameLanguage_Action.java" />
-  </source>
-  <source id="8586967776370449208" name="LanguageRefactoring" hash="-da1yn6rwr832fy08su3yale4i1m00h1">
-    <dep root="8586967776370449177" />
-    <dep model="r:00000000-0000-4000-0000-011c89590369(jetbrains.mps.lang.plugin.generator.baseLanguage.template.main@generator)" />
-    <file name="LanguageRefactoring_ActionGroup.java" />
-  </source>
-  <source id="8586967776370449212" name="Default" hash="48i52tp1frrq4kbklkag1imigm6d732">
-    <dep root="1206195573853570544" />
-    <dep root="1596727503333709182" />
-    <dep root="1596727503333822325" />
-    <dep root="1596727503333822377" />
-    <dep root="1683977858888862718" />
-    <dep root="1744445256079578595" />
-    <dep root="1744445256079578766" />
-    <dep root="1744445256079578802" />
-    <dep root="2662234144540708417" />
-    <dep root="305616691112287268" />
-    <dep root="6252705307027051866" />
-    <dep root="6252705307027051953" />
-    <dep root="8586967776370449177" />
-    <dep root="8970236339104100116" />
-    <dep model="f:java_stub#498d89d2-c2e9-11e2-ad49-6cf049e62fe5#com.intellij.openapi.actionSystem(MPS.IDEA/com.intellij.openapi.actionSystem@java_stub)" />
-    <dep model="f:java_stub#6354ebe7-c22a-4a0f-ac54-50b52ab9b065#java.lang(JDK/java.lang@java_stub)" />
-    <dep model="r:00000000-0000-4000-0000-011c89590369(jetbrains.mps.lang.plugin.generator.baseLanguage.template.main@generator)" />
-    <file name="Default_KeymapChanges.java" />
-  </source>
-  <source id="8586967776370586377" name="MPS Languages DevKit" hash="61ybl0q5tdtggud9ccp51ej3uvpcxcs" dependsOnNodes="true">
-    <dep root="1206195573853570544" />
-    <dep root="1206195573853570620" />
-    <dep root="1234869968490316273" />
-    <dep root="1234869968490316371" />
-    <dep root="1234869968490316459" />
-    <dep root="1366781238034273697" />
-    <dep root="1366781238034273705" />
-    <dep root="1596727503333709178" />
-    <dep root="1596727503333709182" />
-    <dep root="1596727503333822320" />
-    <dep root="1596727503333822325" />
-    <dep root="1596727503333822377" />
-    <dep root="1683977858888862718" />
-    <dep root="1683977858888863192" />
-    <dep root="1744445256079578595" />
-    <dep root="1744445256079578766" />
-    <dep root="1744445256079578802" />
-    <dep root="1744445256079579876" />
-    <dep root="1936689137035744512" />
-    <dep root="1936689137035777973" />
-    <dep root="2165106376654272257" />
-    <dep root="2165106376654390214" />
-    <dep root="2191995028863072547" />
-    <dep root="2191995028863072555" />
-    <dep root="2191995028863072592" />
-    <dep root="2403997762364994115" />
-    <dep root="2403997762364994119" />
-    <dep root="2565896126719552231" />
-    <dep root="2565896126719599486" />
-    <dep root="2565896126719631163" />
-    <dep root="2565896126719631517" />
-    <dep root="2565896126719634090" />
-    <dep root="2565896126719635409" />
-    <dep root="2565896126719641327" />
-    <dep root="2662234144540708008" />
-    <dep root="2662234144540708083" />
-    <dep root="2662234144540708417" />
-    <dep root="2662234144540708709" />
-    <dep root="2662234144540708724" />
-    <dep root="2970389781193035564" />
-    <dep root="2970389781193170240" />
-    <dep root="305616691112287268" />
-    <dep root="3465865320786305481" />
-    <dep root="3465865320786305485" />
-    <dep root="3465865320786305631" />
-    <dep root="3465865320786327838" />
-    <dep root="3465865320786327950" />
-    <dep root="3465865320786328040" />
-    <dep root="4032646381570777493" />
-    <dep root="4403068512914877423" />
-    <dep root="5883033498657755836" />
-    <dep root="5883033498657845915" />
-    <dep root="5883033498657845969" />
-    <dep root="6252705307027051861" />
-    <dep root="6252705307027051866" />
-    <dep root="6252705307027051953" />
-    <dep root="7162597690968047817" />
-    <dep root="8321617901826002785" />
-    <dep root="8513716958726547010" />
-    <dep root="8513716958726547050" />
-    <dep root="8513716958726547095" />
-    <dep root="8513716958726547154" />
-    <dep root="8513716958726604212" />
-    <dep root="8586967776370449177" />
-    <dep root="8586967776370449208" />
-    <dep root="8586967776370449212" />
-    <dep root="8970236339104100116" />
-    <dep root="8970236339104100147" />
-    <dep root="8970236339104100153" />
-    <dep root="9040118078822013541" />
-    <dep root="9040118078822014208" />
-    <dep root="9040118078822014309" />
-    <dep root="9040118078822290408" />
-    <dep root="9040118078822290721" />
-    <dep model="f:java_stub#498d89d2-c2e9-11e2-ad49-6cf049e62fe5#com.intellij.openapi.components(MPS.IDEA/com.intellij.openapi.components@java_stub)" />
-    <dep model="f:java_stub#6354ebe7-c22a-4a0f-ac54-50b52ab9b065#java.lang(JDK/java.lang@java_stub)" />
-    <dep model="f:java_stub#742f6602-5a2f-4313-aa6e-ae1cd4ffdc61#jetbrains.mps.plugins(MPS.Platform/jetbrains.mps.plugins@java_stub)" />
-    <file name="Mpsdevkit_PluginInitializer.java" />
-    <file name="plugin.xml" />
-  </source>
-  <source id="5883033498657755836" name="ProjectNewActionsEx" hash="8ntfm9vvu022hl6n8l4j1rbvv3mq10c">
-    <dep root="5883033498657845915" />
-    <dep root="5883033498657845969" />
-    <dep model="r:00000000-0000-4000-0000-011c89590369(jetbrains.mps.lang.plugin.generator.baseLanguage.template.main@generator)" />
-    <file name="ProjectNewActionsEx_ActionGroup.java" />
-  </source>
-  <source id="5883033498657845915" name="NewDevKit" hash="-1cqy24wrsu42yhmy2cer6i33owhe071" dependsOnNodes="true">
-    <dep root="1206195573853570544" />
-    <dep root="1206195573853570620" />
-    <dep root="1234869968490316273" />
-    <dep root="1234869968490316371" />
-    <dep root="1234869968490316459" />
-    <dep root="1366781238034273697" />
-    <dep root="1366781238034273705" />
-    <dep root="1596727503333709178" />
-    <dep root="1596727503333709182" />
-    <dep root="1596727503333822320" />
-    <dep root="1596727503333822325" />
-    <dep root="1596727503333822377" />
-    <dep root="1683977858888862718" />
-    <dep root="1683977858888863192" />
-    <dep root="1744445256079578595" />
-    <dep root="1744445256079578766" />
-    <dep root="1744445256079578802" />
-    <dep root="1744445256079579876" />
-    <dep root="1936689137035744512" />
-    <dep root="1936689137035777973" />
-    <dep root="2165106376654272257" />
-    <dep root="2165106376654390214" />
-    <dep root="2191995028863072547" />
-    <dep root="2191995028863072555" />
-    <dep root="2191995028863072592" />
-    <dep root="2403997762364994115" />
-    <dep root="2403997762364994119" />
-    <dep root="2565896126719552231" />
-    <dep root="2565896126719599486" />
-    <dep root="2565896126719631163" />
-    <dep root="2565896126719631517" />
-    <dep root="2565896126719634090" />
-    <dep root="2565896126719635409" />
-    <dep root="2565896126719641327" />
-    <dep root="2662234144540708008" />
-    <dep root="2662234144540708083" />
-    <dep root="2662234144540708417" />
-    <dep root="2662234144540708709" />
-    <dep root="2662234144540708724" />
-    <dep root="2970389781193035564" />
-    <dep root="2970389781193170240" />
-    <dep root="305616691112287268" />
-    <dep root="3465865320786305481" />
-    <dep root="3465865320786305485" />
-    <dep root="3465865320786305631" />
-    <dep root="3465865320786327838" />
-    <dep root="3465865320786327950" />
-    <dep root="3465865320786328040" />
-    <dep root="4032646381570777493" />
-    <dep root="4403068512914877423" />
-    <dep root="5883033498657755836" />
-    <dep root="5883033498657845969" />
-    <dep root="6252705307027051861" />
-    <dep root="6252705307027051866" />
-    <dep root="6252705307027051953" />
-    <dep root="7162597690968047817" />
-    <dep root="8321617901826002785" />
-    <dep root="8513716958726547010" />
-    <dep root="8513716958726547050" />
-    <dep root="8513716958726547095" />
-    <dep root="8513716958726547154" />
-    <dep root="8513716958726604212" />
-    <dep root="8586967776370449177" />
-    <dep root="8586967776370449208" />
-    <dep root="8586967776370449212" />
-    <dep root="8586967776370586377" />
-    <dep root="8970236339104100116" />
-    <dep root="8970236339104100147" />
-    <dep root="8970236339104100153" />
-    <dep root="9040118078822013541" />
-    <dep root="9040118078822014208" />
-    <dep root="9040118078822014309" />
-    <dep root="9040118078822290408" />
-    <dep root="9040118078822290721" />
-    <dep model="f:java_stub#498d89d2-c2e9-11e2-ad49-6cf049e62fe5#com.intellij.openapi(MPS.IDEA/com.intellij.openapi@java_stub)" />
-    <dep model="f:java_stub#498d89d2-c2e9-11e2-ad49-6cf049e62fe5#com.intellij.openapi.actionSystem(MPS.IDEA/com.intellij.openapi.actionSystem@java_stub)" />
-    <dep model="f:java_stub#498d89d2-c2e9-11e2-ad49-6cf049e62fe5#com.intellij.openapi.components(MPS.IDEA/com.intellij.openapi.components@java_stub)" />
-    <dep model="f:java_stub#498d89d2-c2e9-11e2-ad49-6cf049e62fe5#com.intellij.openapi.extensions(MPS.IDEA/com.intellij.openapi.extensions@java_stub)" />
-    <dep model="f:java_stub#498d89d2-c2e9-11e2-ad49-6cf049e62fe5#com.intellij.openapi.project(MPS.IDEA/com.intellij.openapi.project@java_stub)" />
-    <dep model="f:java_stub#498d89d2-c2e9-11e2-ad49-6cf049e62fe5#com.intellij.openapi.ui(MPS.IDEA/com.intellij.openapi.ui@java_stub)" />
-    <dep model="f:java_stub#498d89d2-c2e9-11e2-ad49-6cf049e62fe5#com.intellij.openapi.util(MPS.IDEA/com.intellij.openapi.util@java_stub)" />
-    <dep model="f:java_stub#6354ebe7-c22a-4a0f-ac54-50b52ab9b065#java.awt(JDK/java.awt@java_stub)" />
-    <dep model="f:java_stub#6354ebe7-c22a-4a0f-ac54-50b52ab9b065#java.io(JDK/java.io@java_stub)" />
-    <dep model="f:java_stub#6354ebe7-c22a-4a0f-ac54-50b52ab9b065#java.lang(JDK/java.lang@java_stub)" />
-    <dep model="f:java_stub#6354ebe7-c22a-4a0f-ac54-50b52ab9b065#java.util(JDK/java.util@java_stub)" />
-    <dep model="f:java_stub#6ed54515-acc8-4d1e-a16c-9fd6cfe951ea#jetbrains.mps.extapi.module(MPS.Core/jetbrains.mps.extapi.module@java_stub)" />
-    <dep model="f:java_stub#6ed54515-acc8-4d1e-a16c-9fd6cfe951ea#jetbrains.mps.project(MPS.Core/jetbrains.mps.project@java_stub)" />
-    <dep model="f:java_stub#6ed54515-acc8-4d1e-a16c-9fd6cfe951ea#jetbrains.mps.smodel(MPS.Core/jetbrains.mps.smodel@java_stub)" />
-    <dep model="f:java_stub#6ed54515-acc8-4d1e-a16c-9fd6cfe951ea#jetbrains.mps.vfs(MPS.Core/jetbrains.mps.vfs@java_stub)" />
-    <dep model="f:java_stub#6ed54515-acc8-4d1e-a16c-9fd6cfe951ea#org.jdom(MPS.Core/org.jdom@java_stub)" />
-    <dep model="f:java_stub#742f6602-5a2f-4313-aa6e-ae1cd4ffdc61#jetbrains.mps.ide.actions(MPS.Platform/jetbrains.mps.ide.actions@java_stub)" />
-    <dep model="f:java_stub#742f6602-5a2f-4313-aa6e-ae1cd4ffdc61#jetbrains.mps.project(MPS.Platform/jetbrains.mps.project@java_stub)" />
-    <dep model="f:java_stub#86441d7a-e194-42da-81a5-2161ec62a379#jetbrains.mps.project(MPS.Workbench/jetbrains.mps.project@java_stub)" />
-    <dep model="f:java_stub#86441d7a-e194-42da-81a5-2161ec62a379#jetbrains.mps.workbench(MPS.Workbench/jetbrains.mps.workbench@java_stub)" />
-    <dep model="f:java_stub#8865b7a8-5271-43d3-884c-6fd1d9cfdd34#org.jetbrains.mps.openapi.module(MPS.OpenAPI/org.jetbrains.mps.openapi.module@java_stub)" />
-    <dep model="f:java_stub#a3e4657f-a76c-45bb-bbda-c764596ecc65#org.apache.log4j(jetbrains.mps.baseLanguage.logging.runtime/org.apache.log4j@java_stub)" />
-    <dep model="f:java_stub#cac2fef0-41a6-4fcd-923f-f893d536b2ab#jetbrains.mps.ide.devkit.newDevkitDialog(jetbrains.mps.ide.mpsdevkit/jetbrains.mps.ide.devkit.newDevkitDialog@java_stub)" />
-    <dep model="r:00000000-0000-4000-0000-011c895902ca(jetbrains.mps.baseLanguage.structure)" />
-    <dep model="r:00000000-0000-4000-0000-011c895902cd(jetbrains.mps.baseLanguage.generator.java.main@generator)" />
-    <dep model="r:00000000-0000-4000-0000-011c89590303(jetbrains.mps.lang.smodel.generator.baseLanguage.template.main@generator)" />
-    <dep model="r:00000000-0000-4000-0000-011c8959033a(jetbrains.mps.baseLanguage.closures.generator.baseLanguage.template.main@generator)" />
-    <dep model="r:00000000-0000-4000-0000-011c89590369(jetbrains.mps.lang.plugin.generator.baseLanguage.template.main@generator)" />
-    <dep model="r:00000000-0000-4000-0000-011c8959051a(jetbrains.mps.baseLanguage.regexp.generator.baseLanguage.template.main@generator)" />
-    <dep model="r:00000000-0000-4000-0000-011c89590580(jetbrains.mps.baseLanguage.logging.generator.baseLanguage.template.main@generator)" />
-    <dep model="r:b4d7d620-6723-4aa2-856b-118497e84e9e(jetbrains.mps.baseLanguage.generator.java.strings@generator)" />
-    <dep model="r:f04c1476-2f91-4f59-be13-c8e009abebee(jetbrains.mps.baseLanguageInternal.generator.template.main@generator)" />
-    <dep model="r:fc76aa36-3cff-41c7-b94b-eee0e8341932(jetbrains.mps.internal.collections.runtime)" />
-    <file name="NewDevKit_Action.java" />
-  </source>
-  <source id="5883033498657845969" name="NewLanguage" hash="6a6qn9jb9kq0taml666h5wzpzvju5um" dependsOnNodes="true">
-    <dep root="1206195573853570544" />
-    <dep root="1206195573853570620" />
-    <dep root="1234869968490316273" />
-    <dep root="1234869968490316371" />
-    <dep root="1234869968490316459" />
-    <dep root="1366781238034273697" />
-    <dep root="1366781238034273705" />
-    <dep root="1596727503333709178" />
-    <dep root="1596727503333709182" />
-    <dep root="1596727503333822320" />
-    <dep root="1596727503333822325" />
-    <dep root="1596727503333822377" />
-    <dep root="1683977858888862718" />
-    <dep root="1683977858888863192" />
-    <dep root="1744445256079578595" />
-    <dep root="1744445256079578766" />
-    <dep root="1744445256079578802" />
-    <dep root="1744445256079579876" />
-    <dep root="1936689137035744512" />
-    <dep root="1936689137035777973" />
-    <dep root="2165106376654272257" />
-    <dep root="2165106376654390214" />
-    <dep root="2191995028863072547" />
-    <dep root="2191995028863072555" />
-    <dep root="2191995028863072592" />
-    <dep root="2403997762364994115" />
-    <dep root="2403997762364994119" />
-    <dep root="2565896126719552231" />
-    <dep root="2565896126719599486" />
-    <dep root="2565896126719631163" />
-    <dep root="2565896126719631517" />
-    <dep root="2565896126719634090" />
-    <dep root="2565896126719635409" />
-    <dep root="2565896126719641327" />
-    <dep root="2662234144540708008" />
-    <dep root="2662234144540708083" />
-    <dep root="2662234144540708417" />
-    <dep root="2662234144540708709" />
-    <dep root="2662234144540708724" />
-    <dep root="2970389781193035564" />
-    <dep root="2970389781193170240" />
-    <dep root="305616691112287268" />
-    <dep root="3465865320786305481" />
-    <dep root="3465865320786305485" />
-    <dep root="3465865320786305631" />
-    <dep root="3465865320786327838" />
-    <dep root="3465865320786327950" />
-    <dep root="3465865320786328040" />
-    <dep root="4032646381570777493" />
-    <dep root="4403068512914877423" />
-    <dep root="5883033498657755836" />
-    <dep root="5883033498657845915" />
-    <dep root="6252705307027051861" />
-    <dep root="6252705307027051866" />
-    <dep root="6252705307027051953" />
-    <dep root="7162597690968047817" />
-    <dep root="8321617901826002785" />
-    <dep root="8513716958726547010" />
-    <dep root="8513716958726547050" />
-    <dep root="8513716958726547095" />
-    <dep root="8513716958726547154" />
-    <dep root="8513716958726604212" />
-    <dep root="8586967776370449177" />
-    <dep root="8586967776370449208" />
-    <dep root="8586967776370449212" />
-    <dep root="8586967776370586377" />
-    <dep root="8970236339104100116" />
-    <dep root="8970236339104100147" />
-    <dep root="8970236339104100153" />
-    <dep root="9040118078822013541" />
-    <dep root="9040118078822014208" />
-    <dep root="9040118078822014309" />
-    <dep root="9040118078822290408" />
-    <dep root="9040118078822290721" />
-    <dep model="f:java_stub#498d89d2-c2e9-11e2-ad49-6cf049e62fe5#com.intellij.openapi.actionSystem(MPS.IDEA/com.intellij.openapi.actionSystem@java_stub)" />
-    <dep model="f:java_stub#498d89d2-c2e9-11e2-ad49-6cf049e62fe5#com.intellij.openapi.project(MPS.IDEA/com.intellij.openapi.project@java_stub)" />
-    <dep model="f:java_stub#6354ebe7-c22a-4a0f-ac54-50b52ab9b065#java.lang(JDK/java.lang@java_stub)" />
-    <dep model="f:java_stub#6354ebe7-c22a-4a0f-ac54-50b52ab9b065#java.util(JDK/java.util@java_stub)" />
-    <dep model="f:java_stub#742f6602-5a2f-4313-aa6e-ae1cd4ffdc61#jetbrains.mps.ide.actions(MPS.Platform/jetbrains.mps.ide.actions@java_stub)" />
-    <dep model="f:java_stub#742f6602-5a2f-4313-aa6e-ae1cd4ffdc61#jetbrains.mps.project(MPS.Platform/jetbrains.mps.project@java_stub)" />
-    <dep model="f:java_stub#86441d7a-e194-42da-81a5-2161ec62a379#jetbrains.mps.workbench(MPS.Workbench/jetbrains.mps.workbench@java_stub)" />
-    <dep model="f:java_stub#a3e4657f-a76c-45bb-bbda-c764596ecc65#org.apache.log4j(jetbrains.mps.baseLanguage.logging.runtime/org.apache.log4j@java_stub)" />
-    <dep model="r:00000000-0000-4000-0000-011c895902ca(jetbrains.mps.baseLanguage.structure)" />
-    <dep model="r:00000000-0000-4000-0000-011c895902cd(jetbrains.mps.baseLanguage.generator.java.main@generator)" />
-    <dep model="r:00000000-0000-4000-0000-011c89590303(jetbrains.mps.lang.smodel.generator.baseLanguage.template.main@generator)" />
-    <dep model="r:00000000-0000-4000-0000-011c89590369(jetbrains.mps.lang.plugin.generator.baseLanguage.template.main@generator)" />
-    <dep model="r:00000000-0000-4000-0000-011c8959051a(jetbrains.mps.baseLanguage.regexp.generator.baseLanguage.template.main@generator)" />
-    <dep model="r:00000000-0000-4000-0000-011c89590580(jetbrains.mps.baseLanguage.logging.generator.baseLanguage.template.main@generator)" />
-    <dep model="r:f04c1476-2f91-4f59-be13-c8e009abebee(jetbrains.mps.baseLanguageInternal.generator.template.main@generator)" />
-    <dep model="r:fc76aa36-3cff-41c7-b94b-eee0e8341932(jetbrains.mps.internal.collections.runtime)" />
-    <file name="NewLanguage_Action.java" />
-  </source>
-  <source id="1744445256079578595" name="GoToEditorDeclaration" hash="-backlkl4ml71np7kpsuvj8p0x46ppfe" dependsOnNodes="true">
-    <dep root="1206195573853570544" />
-    <dep root="1206195573853570620" />
-    <dep root="1234869968490316273" />
-    <dep root="1234869968490316371" />
-    <dep root="1234869968490316459" />
-    <dep root="1366781238034273697" />
-    <dep root="1366781238034273705" />
-    <dep root="1596727503333709178" />
-    <dep root="1596727503333709182" />
-    <dep root="1596727503333822320" />
-    <dep root="1596727503333822325" />
-    <dep root="1596727503333822377" />
-    <dep root="1683977858888862718" />
-    <dep root="1683977858888863192" />
-    <dep root="1744445256079578766" />
-    <dep root="1744445256079578802" />
-    <dep root="1744445256079579876" />
-    <dep root="1936689137035744512" />
-    <dep root="1936689137035777973" />
-    <dep root="2165106376654272257" />
-    <dep root="2165106376654390214" />
-    <dep root="2191995028863072547" />
-    <dep root="2191995028863072555" />
-    <dep root="2191995028863072592" />
-    <dep root="2403997762364994115" />
-    <dep root="2403997762364994119" />
-    <dep root="2565896126719552231" />
-    <dep root="2565896126719599486" />
-    <dep root="2565896126719631163" />
-    <dep root="2565896126719631517" />
-    <dep root="2565896126719634090" />
-    <dep root="2565896126719635409" />
-    <dep root="2565896126719641327" />
-    <dep root="2662234144540708008" />
-    <dep root="2662234144540708083" />
-    <dep root="2662234144540708417" />
-    <dep root="2662234144540708709" />
-    <dep root="2662234144540708724" />
-    <dep root="2970389781193035564" />
-    <dep root="2970389781193170240" />
-    <dep root="305616691112287268" />
-    <dep root="3465865320786305481" />
-    <dep root="3465865320786305485" />
-    <dep root="3465865320786305631" />
-    <dep root="3465865320786327838" />
-    <dep root="3465865320786327950" />
-    <dep root="3465865320786328040" />
-    <dep root="4032646381570777493" />
-    <dep root="4403068512914877423" />
-    <dep root="5883033498657755836" />
-    <dep root="5883033498657845915" />
-    <dep root="5883033498657845969" />
-    <dep root="6252705307027051861" />
-    <dep root="6252705307027051866" />
-    <dep root="6252705307027051953" />
-    <dep root="7162597690968047817" />
-    <dep root="8321617901826002785" />
-    <dep root="8513716958726547010" />
-    <dep root="8513716958726547050" />
-    <dep root="8513716958726547095" />
-    <dep root="8513716958726547154" />
-    <dep root="8513716958726604212" />
-    <dep root="8586967776370449177" />
-    <dep root="8586967776370449208" />
-    <dep root="8586967776370449212" />
-    <dep root="8586967776370586377" />
-    <dep root="8970236339104100116" />
-    <dep root="8970236339104100147" />
-    <dep root="8970236339104100153" />
-    <dep root="9040118078822013541" />
-    <dep root="9040118078822014208" />
-    <dep root="9040118078822014309" />
-    <dep root="9040118078822290408" />
-    <dep root="9040118078822290721" />
-    <dep model="f:java_stub#1ed103c3-3aa6-49b7-9c21-6765ee11f224#jetbrains.mps.ide.editor(MPS.Editor/jetbrains.mps.ide.editor@java_stub)" />
-    <dep model="f:java_stub#1ed103c3-3aa6-49b7-9c21-6765ee11f224#jetbrains.mps.openapi.editor(MPS.Editor/jetbrains.mps.openapi.editor@java_stub)" />
-    <dep model="f:java_stub#1ed103c3-3aa6-49b7-9c21-6765ee11f224#jetbrains.mps.openapi.navigation(MPS.Editor/jetbrains.mps.openapi.navigation@java_stub)" />
-    <dep model="f:java_stub#498d89d2-c2e9-11e2-ad49-6cf049e62fe5#com.intellij.openapi.actionSystem(MPS.IDEA/com.intellij.openapi.actionSystem@java_stub)" />
-    <dep model="f:java_stub#498d89d2-c2e9-11e2-ad49-6cf049e62fe5#com.intellij.openapi.project(MPS.IDEA/com.intellij.openapi.project@java_stub)" />
-    <dep model="f:java_stub#6354ebe7-c22a-4a0f-ac54-50b52ab9b065#java.awt(JDK/java.awt@java_stub)" />
-    <dep model="f:java_stub#6354ebe7-c22a-4a0f-ac54-50b52ab9b065#java.io(JDK/java.io@java_stub)" />
-    <dep model="f:java_stub#6354ebe7-c22a-4a0f-ac54-50b52ab9b065#java.lang(JDK/java.lang@java_stub)" />
-    <dep model="f:java_stub#6354ebe7-c22a-4a0f-ac54-50b52ab9b065#java.lang.reflect(JDK/java.lang.reflect@java_stub)" />
-    <dep model="f:java_stub#6354ebe7-c22a-4a0f-ac54-50b52ab9b065#java.util(JDK/java.util@java_stub)" />
-    <dep model="f:java_stub#6354ebe7-c22a-4a0f-ac54-50b52ab9b065#javax.swing(JDK/javax.swing@java_stub)" />
-    <dep model="f:java_stub#6ed54515-acc8-4d1e-a16c-9fd6cfe951ea#jetbrains.mps.components(MPS.Core/jetbrains.mps.components@java_stub)" />
-    <dep model="f:java_stub#6ed54515-acc8-4d1e-a16c-9fd6cfe951ea#jetbrains.mps.extapi.module(MPS.Core/jetbrains.mps.extapi.module@java_stub)" />
-    <dep model="f:java_stub#6ed54515-acc8-4d1e-a16c-9fd6cfe951ea#jetbrains.mps.project(MPS.Core/jetbrains.mps.project@java_stub)" />
-    <dep model="f:java_stub#6ed54515-acc8-4d1e-a16c-9fd6cfe951ea#jetbrains.mps.smodel(MPS.Core/jetbrains.mps.smodel@java_stub)" />
-    <dep model="f:java_stub#6ed54515-acc8-4d1e-a16c-9fd6cfe951ea#jetbrains.mps.smodel.behaviour(MPS.Core/jetbrains.mps.smodel.behaviour@java_stub)" />
-    <dep model="f:java_stub#6ed54515-acc8-4d1e-a16c-9fd6cfe951ea#jetbrains.mps.util(MPS.Core/jetbrains.mps.util@java_stub)" />
-    <dep model="f:java_stub#6ed54515-acc8-4d1e-a16c-9fd6cfe951ea#jetbrains.mps.vfs(MPS.Core/jetbrains.mps.vfs@java_stub)" />
-    <dep model="f:java_stub#742f6602-5a2f-4313-aa6e-ae1cd4ffdc61#jetbrains.mps.ide.actions(MPS.Platform/jetbrains.mps.ide.actions@java_stub)" />
-    <dep model="f:java_stub#742f6602-5a2f-4313-aa6e-ae1cd4ffdc61#jetbrains.mps.project(MPS.Platform/jetbrains.mps.project@java_stub)" />
-    <dep model="f:java_stub#742f6602-5a2f-4313-aa6e-ae1cd4ffdc61#jetbrains.mps.workbench.action(MPS.Platform/jetbrains.mps.workbench.action@java_stub)" />
-    <dep model="f:java_stub#8865b7a8-5271-43d3-884c-6fd1d9cfdd34#org.jetbrains.mps.openapi.model(MPS.OpenAPI/org.jetbrains.mps.openapi.model@java_stub)" />
-    <dep model="f:java_stub#8865b7a8-5271-43d3-884c-6fd1d9cfdd34#org.jetbrains.mps.openapi.module(MPS.OpenAPI/org.jetbrains.mps.openapi.module@java_stub)" />
-    <dep model="f:java_stub#a3e4657f-a76c-45bb-bbda-c764596ecc65#org.apache.log4j(jetbrains.mps.baseLanguage.logging.runtime/org.apache.log4j@java_stub)" />
-    <dep model="r:00000000-0000-4000-0000-011c89590282(jetbrains.mps.lang.core.behavior)" />
-    <dep model="r:00000000-0000-4000-0000-011c89590292(jetbrains.mps.lang.structure.structure)" />
-    <dep model="r:00000000-0000-4000-0000-011c895902ca(jetbrains.mps.baseLanguage.structure)" />
-    <dep model="r:00000000-0000-4000-0000-011c895902cd(jetbrains.mps.baseLanguage.generator.java.main@generator)" />
-    <dep model="r:00000000-0000-4000-0000-011c89590303(jetbrains.mps.lang.smodel.generator.baseLanguage.template.main@generator)" />
-    <dep model="r:00000000-0000-4000-0000-011c8959033a(jetbrains.mps.baseLanguage.closures.generator.baseLanguage.template.main@generator)" />
-    <dep model="r:00000000-0000-4000-0000-011c89590369(jetbrains.mps.lang.plugin.generator.baseLanguage.template.main@generator)" />
-    <dep model="r:00000000-0000-4000-0000-011c8959051a(jetbrains.mps.baseLanguage.regexp.generator.baseLanguage.template.main@generator)" />
-    <dep model="r:00000000-0000-4000-0000-011c89590580(jetbrains.mps.baseLanguage.logging.generator.baseLanguage.template.main@generator)" />
-    <dep model="r:2c4d9270-b6d6-44af-aecd-e01a223680db(jetbrains.mps.kernel.model)" />
-    <dep model="r:b4d7d620-6723-4aa2-856b-118497e84e9e(jetbrains.mps.baseLanguage.generator.java.strings@generator)" />
-    <dep model="r:c3548bac-30eb-4a2a-937c-0111d5697309(jetbrains.mps.lang.smodel.generator.smodelAdapter)" />
-    <dep model="r:f04c1476-2f91-4f59-be13-c8e009abebee(jetbrains.mps.baseLanguageInternal.generator.template.main@generator)" />
-    <dep model="r:fc76aa36-3cff-41c7-b94b-eee0e8341932(jetbrains.mps.internal.collections.runtime)" />
-    <file name="GoToEditorDeclaration_Action.java" />
-  </source>
-  <source id="1744445256079578766" name="GoToConceptDeclaration" hash="dpko4e7atfrvxcmtqcfss3zey8aj0iq" dependsOnNodes="true">
-    <dep root="1206195573853570544" />
-    <dep root="1206195573853570620" />
-    <dep root="1234869968490316273" />
-    <dep root="1234869968490316371" />
-    <dep root="1234869968490316459" />
-    <dep root="1366781238034273697" />
-    <dep root="1366781238034273705" />
-    <dep root="1596727503333709178" />
-    <dep root="1596727503333709182" />
-    <dep root="1596727503333822320" />
-    <dep root="1596727503333822325" />
-    <dep root="1596727503333822377" />
-    <dep root="1683977858888862718" />
-    <dep root="1683977858888863192" />
-    <dep root="1744445256079578595" />
-    <dep root="1744445256079578802" />
-    <dep root="1744445256079579876" />
-    <dep root="1936689137035744512" />
-    <dep root="1936689137035777973" />
-    <dep root="2165106376654272257" />
-    <dep root="2165106376654390214" />
-    <dep root="2191995028863072547" />
-    <dep root="2191995028863072555" />
-    <dep root="2191995028863072592" />
-    <dep root="2403997762364994115" />
-    <dep root="2403997762364994119" />
-    <dep root="2565896126719552231" />
-    <dep root="2565896126719599486" />
-    <dep root="2565896126719631163" />
-    <dep root="2565896126719631517" />
-    <dep root="2565896126719634090" />
-    <dep root="2565896126719635409" />
-    <dep root="2565896126719641327" />
-    <dep root="2662234144540708008" />
-    <dep root="2662234144540708083" />
-    <dep root="2662234144540708417" />
-    <dep root="2662234144540708709" />
-    <dep root="2662234144540708724" />
-    <dep root="2970389781193035564" />
-    <dep root="2970389781193170240" />
-    <dep root="305616691112287268" />
-    <dep root="3465865320786305481" />
-    <dep root="3465865320786305485" />
-    <dep root="3465865320786305631" />
-    <dep root="3465865320786327838" />
-    <dep root="3465865320786327950" />
-    <dep root="3465865320786328040" />
-    <dep root="4032646381570777493" />
-    <dep root="4403068512914877423" />
-    <dep root="5883033498657755836" />
-    <dep root="5883033498657845915" />
-    <dep root="5883033498657845969" />
-    <dep root="6252705307027051861" />
-    <dep root="6252705307027051866" />
-    <dep root="6252705307027051953" />
-    <dep root="7162597690968047817" />
-    <dep root="8321617901826002785" />
-    <dep root="8513716958726547010" />
-    <dep root="8513716958726547050" />
-    <dep root="8513716958726547095" />
-    <dep root="8513716958726547154" />
-    <dep root="8513716958726604212" />
-    <dep root="8586967776370449177" />
-    <dep root="8586967776370449208" />
-    <dep root="8586967776370449212" />
-    <dep root="8586967776370586377" />
-    <dep root="8970236339104100116" />
-    <dep root="8970236339104100147" />
-    <dep root="8970236339104100153" />
-    <dep root="9040118078822013541" />
-    <dep root="9040118078822014208" />
-    <dep root="9040118078822014309" />
-    <dep root="9040118078822290408" />
-    <dep root="9040118078822290721" />
-    <dep model="f:java_stub#6354ebe7-c22a-4a0f-ac54-50b52ab9b065#java.lang(JDK/java.lang@java_stub)" />
-    <dep model="f:java_stub#6354ebe7-c22a-4a0f-ac54-50b52ab9b065#java.util(JDK/java.util@java_stub)" />
-    <dep model="f:java_stub#6ed54515-acc8-4d1e-a16c-9fd6cfe951ea#jetbrains.mps.smodel(MPS.Core/jetbrains.mps.smodel@java_stub)" />
-    <dep model="f:java_stub#742f6602-5a2f-4313-aa6e-ae1cd4ffdc61#jetbrains.mps.ide.actions(MPS.Platform/jetbrains.mps.ide.actions@java_stub)" />
-    <dep model="f:java_stub#a3e4657f-a76c-45bb-bbda-c764596ecc65#org.apache.log4j(jetbrains.mps.baseLanguage.logging.runtime/org.apache.log4j@java_stub)" />
-    <dep model="r:00000000-0000-4000-0000-011c895902ca(jetbrains.mps.baseLanguage.structure)" />
-    <dep model="r:00000000-0000-4000-0000-011c895902cd(jetbrains.mps.baseLanguage.generator.java.main@generator)" />
-    <dep model="r:00000000-0000-4000-0000-011c89590303(jetbrains.mps.lang.smodel.generator.baseLanguage.template.main@generator)" />
-    <dep model="r:00000000-0000-4000-0000-011c89590369(jetbrains.mps.lang.plugin.generator.baseLanguage.template.main@generator)" />
-    <dep model="r:00000000-0000-4000-0000-011c8959051a(jetbrains.mps.baseLanguage.regexp.generator.baseLanguage.template.main@generator)" />
-    <dep model="r:00000000-0000-4000-0000-011c89590580(jetbrains.mps.baseLanguage.logging.generator.baseLanguage.template.main@generator)" />
-    <dep model="r:b4d7d620-6723-4aa2-856b-118497e84e9e(jetbrains.mps.baseLanguage.generator.java.strings@generator)" />
-    <dep model="r:fc76aa36-3cff-41c7-b94b-eee0e8341932(jetbrains.mps.internal.collections.runtime)" />
-    <file name="GoToConceptDeclaration_Action.java" />
-  </source>
-  <source id="1744445256079578802" name="GoToRules" hash="-7ngzx199uc3ipghbmut0p0deicwj1r1" dependsOnNodes="true">
-    <dep root="1206195573853570544" />
-    <dep root="1206195573853570620" />
-    <dep root="1234869968490316273" />
-    <dep root="1234869968490316371" />
-    <dep root="1234869968490316459" />
-    <dep root="1366781238034273697" />
-    <dep root="1366781238034273705" />
-    <dep root="1596727503333709178" />
-    <dep root="1596727503333709182" />
-    <dep root="1596727503333822320" />
-    <dep root="1596727503333822325" />
-    <dep root="1596727503333822377" />
-    <dep root="1683977858888862718" />
-    <dep root="1683977858888863192" />
-    <dep root="1744445256079578595" />
-    <dep root="1744445256079578766" />
-    <dep root="1744445256079579876" />
-    <dep root="1936689137035744512" />
-    <dep root="1936689137035777973" />
-    <dep root="2165106376654272257" />
-    <dep root="2165106376654390214" />
-    <dep root="2191995028863072547" />
-    <dep root="2191995028863072555" />
-    <dep root="2191995028863072592" />
-    <dep root="2403997762364994115" />
-    <dep root="2403997762364994119" />
-    <dep root="2565896126719552231" />
-    <dep root="2565896126719599486" />
-    <dep root="2565896126719631163" />
-    <dep root="2565896126719631517" />
-    <dep root="2565896126719634090" />
-    <dep root="2565896126719635409" />
-    <dep root="2565896126719641327" />
-    <dep root="2662234144540708008" />
-    <dep root="2662234144540708083" />
-    <dep root="2662234144540708417" />
-    <dep root="2662234144540708709" />
-    <dep root="2662234144540708724" />
-    <dep root="2970389781193035564" />
-    <dep root="2970389781193170240" />
-    <dep root="305616691112287268" />
-    <dep root="3465865320786305481" />
-    <dep root="3465865320786305485" />
-    <dep root="3465865320786305631" />
-    <dep root="3465865320786327838" />
-    <dep root="3465865320786327950" />
-    <dep root="3465865320786328040" />
-    <dep root="4032646381570777493" />
-    <dep root="4403068512914877423" />
-    <dep root="5883033498657755836" />
-    <dep root="5883033498657845915" />
-    <dep root="5883033498657845969" />
-    <dep root="6252705307027051861" />
-    <dep root="6252705307027051866" />
-    <dep root="6252705307027051953" />
-    <dep root="7162597690968047817" />
-    <dep root="8321617901826002785" />
-    <dep root="8513716958726547010" />
-    <dep root="8513716958726547050" />
-    <dep root="8513716958726547095" />
-    <dep root="8513716958726547154" />
-    <dep root="8513716958726604212" />
-    <dep root="8586967776370449177" />
-    <dep root="8586967776370449208" />
-    <dep root="8586967776370449212" />
-    <dep root="8586967776370586377" />
-    <dep root="8970236339104100116" />
-    <dep root="8970236339104100147" />
-    <dep root="8970236339104100153" />
-    <dep root="9040118078822013541" />
-    <dep root="9040118078822014208" />
-    <dep root="9040118078822014309" />
-    <dep root="9040118078822290408" />
-    <dep root="9040118078822290721" />
-    <dep model="f:java_stub#1ed103c3-3aa6-49b7-9c21-6765ee11f224#jetbrains.mps.ide.editor(MPS.Editor/jetbrains.mps.ide.editor@java_stub)" />
-    <dep model="f:java_stub#1ed103c3-3aa6-49b7-9c21-6765ee11f224#jetbrains.mps.openapi.editor.cells(MPS.Editor/jetbrains.mps.openapi.editor.cells@java_stub)" />
-    <dep model="f:java_stub#6354ebe7-c22a-4a0f-ac54-50b52ab9b065#java.awt(JDK/java.awt@java_stub)" />
-    <dep model="f:java_stub#6354ebe7-c22a-4a0f-ac54-50b52ab9b065#java.lang(JDK/java.lang@java_stub)" />
-    <dep model="f:java_stub#6354ebe7-c22a-4a0f-ac54-50b52ab9b065#java.util(JDK/java.util@java_stub)" />
-    <dep model="f:java_stub#6ed54515-acc8-4d1e-a16c-9fd6cfe951ea#jetbrains.mps.smodel(MPS.Core/jetbrains.mps.smodel@java_stub)" />
-    <dep model="f:java_stub#742f6602-5a2f-4313-aa6e-ae1cd4ffdc61#jetbrains.mps.ide.actions(MPS.Platform/jetbrains.mps.ide.actions@java_stub)" />
-    <dep model="f:java_stub#8865b7a8-5271-43d3-884c-6fd1d9cfdd34#org.jetbrains.mps.openapi.model(MPS.OpenAPI/org.jetbrains.mps.openapi.model@java_stub)" />
-    <dep model="f:java_stub#a3e4657f-a76c-45bb-bbda-c764596ecc65#org.apache.log4j(jetbrains.mps.baseLanguage.logging.runtime/org.apache.log4j@java_stub)" />
-    <dep model="r:00000000-0000-4000-0000-011c89590292(jetbrains.mps.lang.structure.structure)" />
-    <dep model="r:00000000-0000-4000-0000-011c895902ca(jetbrains.mps.baseLanguage.structure)" />
-    <dep model="r:00000000-0000-4000-0000-011c895902cd(jetbrains.mps.baseLanguage.generator.java.main@generator)" />
-    <dep model="r:00000000-0000-4000-0000-011c89590303(jetbrains.mps.lang.smodel.generator.baseLanguage.template.main@generator)" />
-    <dep model="r:00000000-0000-4000-0000-011c89590369(jetbrains.mps.lang.plugin.generator.baseLanguage.template.main@generator)" />
-    <dep model="r:00000000-0000-4000-0000-011c8959051a(jetbrains.mps.baseLanguage.regexp.generator.baseLanguage.template.main@generator)" />
-    <dep model="r:00000000-0000-4000-0000-011c89590580(jetbrains.mps.baseLanguage.logging.generator.baseLanguage.template.main@generator)" />
-    <dep model="r:f04c1476-2f91-4f59-be13-c8e009abebee(jetbrains.mps.baseLanguageInternal.generator.template.main@generator)" />
-    <dep model="r:fc76aa36-3cff-41c7-b94b-eee0e8341932(jetbrains.mps.internal.collections.runtime)" />
-    <file name="GoToRules_Action.java" />
-  </source>
-  <source id="1744445256079579876" name="GotoConceptAspect" hash="fksv0cqqgyp21jaygbl40uc2toj21e">
-    <dep root="1744445256079578595" />
-    <dep root="1744445256079578766" />
-    <dep model="r:00000000-0000-4000-0000-011c89590369(jetbrains.mps.lang.plugin.generator.baseLanguage.template.main@generator)" />
-    <file name="GotoConceptAspect_ActionGroup.java" />
-  </source>
-  <source id="3465865320786305481" name="AccessoriesGroupActions" hash="-92x3itlq6qv0uwj7zfynom32ou7qpl5">
-    <dep root="3465865320786305485" />
-    <dep root="3465865320786305631" />
-    <dep model="r:00000000-0000-4000-0000-011c89590369(jetbrains.mps.lang.plugin.generator.baseLanguage.template.main@generator)" />
-    <file name="AccessoriesGroupActions_ActionGroup.java" />
-  </source>
-  <source id="3465865320786305485" name="AddAccessoryModel" hash="-bxpb6gbj20k4uf96nx4u2zpax8copxi" dependsOnNodes="true">
-    <dep root="1206195573853570544" />
-    <dep root="1206195573853570620" />
-    <dep root="1234869968490316273" />
-    <dep root="1234869968490316371" />
-    <dep root="1234869968490316459" />
-    <dep root="1366781238034273697" />
-    <dep root="1366781238034273705" />
-    <dep root="1596727503333709178" />
-    <dep root="1596727503333709182" />
-    <dep root="1596727503333822320" />
-    <dep root="1596727503333822325" />
-    <dep root="1596727503333822377" />
-    <dep root="1683977858888862718" />
-    <dep root="1683977858888863192" />
-    <dep root="1744445256079578595" />
-    <dep root="1744445256079578766" />
-    <dep root="1744445256079578802" />
-    <dep root="1744445256079579876" />
-    <dep root="1936689137035744512" />
-    <dep root="1936689137035777973" />
-    <dep root="2165106376654272257" />
-    <dep root="2165106376654390214" />
-    <dep root="2191995028863072547" />
-    <dep root="2191995028863072555" />
-    <dep root="2191995028863072592" />
-    <dep root="2403997762364994115" />
-    <dep root="2403997762364994119" />
-    <dep root="2565896126719552231" />
-    <dep root="2565896126719599486" />
-    <dep root="2565896126719631163" />
-    <dep root="2565896126719631517" />
-    <dep root="2565896126719634090" />
-    <dep root="2565896126719635409" />
-    <dep root="2565896126719641327" />
-    <dep root="2662234144540708008" />
-    <dep root="2662234144540708083" />
-    <dep root="2662234144540708417" />
-    <dep root="2662234144540708709" />
-    <dep root="2662234144540708724" />
-    <dep root="2970389781193035564" />
-    <dep root="2970389781193170240" />
-    <dep root="305616691112287268" />
-    <dep root="3465865320786305481" />
-    <dep root="3465865320786305631" />
-    <dep root="3465865320786327838" />
-    <dep root="3465865320786327950" />
-    <dep root="3465865320786328040" />
-    <dep root="4032646381570777493" />
-    <dep root="4403068512914877423" />
-    <dep root="5883033498657755836" />
-    <dep root="5883033498657845915" />
-    <dep root="5883033498657845969" />
-    <dep root="6252705307027051861" />
-    <dep root="6252705307027051866" />
-    <dep root="6252705307027051953" />
-    <dep root="7162597690968047817" />
-    <dep root="8321617901826002785" />
-    <dep root="8513716958726547010" />
-    <dep root="8513716958726547050" />
-    <dep root="8513716958726547095" />
-    <dep root="8513716958726547154" />
-    <dep root="8513716958726604212" />
-    <dep root="8586967776370449177" />
-    <dep root="8586967776370449208" />
-    <dep root="8586967776370449212" />
-    <dep root="8586967776370586377" />
-    <dep root="8970236339104100116" />
-    <dep root="8970236339104100147" />
-    <dep root="8970236339104100153" />
-    <dep root="9040118078822013541" />
-    <dep root="9040118078822014208" />
-    <dep root="9040118078822014309" />
-    <dep root="9040118078822290408" />
-    <dep root="9040118078822290721" />
-    <dep model="f:java_stub#498d89d2-c2e9-11e2-ad49-6cf049e62fe5#com.intellij.openapi.actionSystem(MPS.IDEA/com.intellij.openapi.actionSystem@java_stub)" />
-    <dep model="f:java_stub#498d89d2-c2e9-11e2-ad49-6cf049e62fe5#com.intellij.openapi.project(MPS.IDEA/com.intellij.openapi.project@java_stub)" />
-    <dep model="f:java_stub#6354ebe7-c22a-4a0f-ac54-50b52ab9b065#java.awt(JDK/java.awt@java_stub)" />
-    <dep model="f:java_stub#6354ebe7-c22a-4a0f-ac54-50b52ab9b065#java.io(JDK/java.io@java_stub)" />
-    <dep model="f:java_stub#6354ebe7-c22a-4a0f-ac54-50b52ab9b065#java.lang(JDK/java.lang@java_stub)" />
-    <dep model="f:java_stub#6354ebe7-c22a-4a0f-ac54-50b52ab9b065#java.util(JDK/java.util@java_stub)" />
-    <dep model="f:java_stub#6354ebe7-c22a-4a0f-ac54-50b52ab9b065#javax.swing(JDK/javax.swing@java_stub)" />
-    <dep model="f:java_stub#6354ebe7-c22a-4a0f-ac54-50b52ab9b065#javax.swing.tree(JDK/javax.swing.tree@java_stub)" />
-    <dep model="f:java_stub#6ed54515-acc8-4d1e-a16c-9fd6cfe951ea#jetbrains.mps.components(MPS.Core/jetbrains.mps.components@java_stub)" />
-    <dep model="f:java_stub#6ed54515-acc8-4d1e-a16c-9fd6cfe951ea#jetbrains.mps.extapi.module(MPS.Core/jetbrains.mps.extapi.module@java_stub)" />
-    <dep model="f:java_stub#6ed54515-acc8-4d1e-a16c-9fd6cfe951ea#jetbrains.mps.project(MPS.Core/jetbrains.mps.project@java_stub)" />
-    <dep model="f:java_stub#6ed54515-acc8-4d1e-a16c-9fd6cfe951ea#jetbrains.mps.project.dependency(MPS.Core/jetbrains.mps.project.dependency@java_stub)" />
-    <dep model="f:java_stub#6ed54515-acc8-4d1e-a16c-9fd6cfe951ea#jetbrains.mps.project.structure.modules(MPS.Core/jetbrains.mps.project.structure.modules@java_stub)" />
-    <dep model="f:java_stub#6ed54515-acc8-4d1e-a16c-9fd6cfe951ea#jetbrains.mps.smodel(MPS.Core/jetbrains.mps.smodel@java_stub)" />
-    <dep model="f:java_stub#6ed54515-acc8-4d1e-a16c-9fd6cfe951ea#jetbrains.mps.vfs(MPS.Core/jetbrains.mps.vfs@java_stub)" />
-    <dep model="f:java_stub#742f6602-5a2f-4313-aa6e-ae1cd4ffdc61#jetbrains.mps.ide.actions(MPS.Platform/jetbrains.mps.ide.actions@java_stub)" />
-    <dep model="f:java_stub#742f6602-5a2f-4313-aa6e-ae1cd4ffdc61#jetbrains.mps.project(MPS.Platform/jetbrains.mps.project@java_stub)" />
-    <dep model="f:java_stub#8865b7a8-5271-43d3-884c-6fd1d9cfdd34#org.jetbrains.mps.openapi.model(MPS.OpenAPI/org.jetbrains.mps.openapi.model@java_stub)" />
-    <dep model="f:java_stub#8865b7a8-5271-43d3-884c-6fd1d9cfdd34#org.jetbrains.mps.openapi.module(MPS.OpenAPI/org.jetbrains.mps.openapi.module@java_stub)" />
-    <dep model="f:java_stub#a3e4657f-a76c-45bb-bbda-c764596ecc65#org.apache.log4j(jetbrains.mps.baseLanguage.logging.runtime/org.apache.log4j@java_stub)" />
-    <dep model="r:00000000-0000-4000-0000-011c895902ca(jetbrains.mps.baseLanguage.structure)" />
-    <dep model="r:00000000-0000-4000-0000-011c895902cd(jetbrains.mps.baseLanguage.generator.java.main@generator)" />
-    <dep model="r:00000000-0000-4000-0000-011c895902de(jetbrains.mps.baseLanguage.blTypes.primitiveDescriptors)" />
-    <dep model="r:00000000-0000-4000-0000-011c89590303(jetbrains.mps.lang.smodel.generator.baseLanguage.template.main@generator)" />
-    <dep model="r:00000000-0000-4000-0000-011c8959033a(jetbrains.mps.baseLanguage.closures.generator.baseLanguage.template.main@generator)" />
-    <dep model="r:00000000-0000-4000-0000-011c89590369(jetbrains.mps.lang.plugin.generator.baseLanguage.template.main@generator)" />
-    <dep model="r:00000000-0000-4000-0000-011c8959051a(jetbrains.mps.baseLanguage.regexp.generator.baseLanguage.template.main@generator)" />
-    <dep model="r:00000000-0000-4000-0000-011c89590580(jetbrains.mps.baseLanguage.logging.generator.baseLanguage.template.main@generator)" />
-    <dep model="r:b4d7d620-6723-4aa2-856b-118497e84e9e(jetbrains.mps.baseLanguage.generator.java.strings@generator)" />
-    <dep model="r:f04c1476-2f91-4f59-be13-c8e009abebee(jetbrains.mps.baseLanguageInternal.generator.template.main@generator)" />
-    <dep model="r:fc76aa36-3cff-41c7-b94b-eee0e8341932(jetbrains.mps.internal.collections.runtime)" />
-    <file name="AddAccessoryModel_Action.java" />
-  </source>
-  <source id="3465865320786305631" name="NewAccessoryModel" hash="-anwoxgy5w2ymprgs83xa520asaae8hz" dependsOnNodes="true">
-    <dep root="1206195573853570544" />
-    <dep root="1206195573853570620" />
-    <dep root="1234869968490316273" />
-    <dep root="1234869968490316371" />
-    <dep root="1234869968490316459" />
-    <dep root="1366781238034273697" />
-    <dep root="1366781238034273705" />
-    <dep root="1596727503333709178" />
-    <dep root="1596727503333709182" />
-    <dep root="1596727503333822320" />
-    <dep root="1596727503333822325" />
-    <dep root="1596727503333822377" />
-    <dep root="1683977858888862718" />
-    <dep root="1683977858888863192" />
-    <dep root="1744445256079578595" />
-    <dep root="1744445256079578766" />
-    <dep root="1744445256079578802" />
-    <dep root="1744445256079579876" />
-    <dep root="1936689137035744512" />
-    <dep root="1936689137035777973" />
-    <dep root="2165106376654272257" />
-    <dep root="2165106376654390214" />
-    <dep root="2191995028863072547" />
-    <dep root="2191995028863072555" />
-    <dep root="2191995028863072592" />
-    <dep root="2403997762364994115" />
-    <dep root="2403997762364994119" />
-    <dep root="2565896126719552231" />
-    <dep root="2565896126719599486" />
-    <dep root="2565896126719631163" />
-    <dep root="2565896126719631517" />
-    <dep root="2565896126719634090" />
-    <dep root="2565896126719635409" />
-    <dep root="2565896126719641327" />
-    <dep root="2662234144540708008" />
-    <dep root="2662234144540708083" />
-    <dep root="2662234144540708417" />
-    <dep root="2662234144540708709" />
-    <dep root="2662234144540708724" />
-    <dep root="2970389781193035564" />
-    <dep root="2970389781193170240" />
-    <dep root="305616691112287268" />
-    <dep root="3465865320786305481" />
-    <dep root="3465865320786305485" />
-    <dep root="3465865320786327838" />
-    <dep root="3465865320786327950" />
-    <dep root="3465865320786328040" />
-    <dep root="4032646381570777493" />
-    <dep root="4403068512914877423" />
-    <dep root="5883033498657755836" />
-    <dep root="5883033498657845915" />
-    <dep root="5883033498657845969" />
-    <dep root="6252705307027051861" />
-    <dep root="6252705307027051866" />
-    <dep root="6252705307027051953" />
-    <dep root="7162597690968047817" />
-    <dep root="8321617901826002785" />
-    <dep root="8513716958726547010" />
-    <dep root="8513716958726547050" />
-    <dep root="8513716958726547095" />
-    <dep root="8513716958726547154" />
-    <dep root="8513716958726604212" />
-    <dep root="8586967776370449177" />
-    <dep root="8586967776370449208" />
-    <dep root="8586967776370449212" />
-    <dep root="8586967776370586377" />
-    <dep root="8970236339104100116" />
-    <dep root="8970236339104100147" />
-    <dep root="8970236339104100153" />
-    <dep root="9040118078822013541" />
-    <dep root="9040118078822014208" />
-    <dep root="9040118078822014309" />
-    <dep root="9040118078822290408" />
-    <dep root="9040118078822290721" />
-    <dep model="f:java_stub#498d89d2-c2e9-11e2-ad49-6cf049e62fe5#com.intellij.openapi.actionSystem(MPS.IDEA/com.intellij.openapi.actionSystem@java_stub)" />
-    <dep model="f:java_stub#498d89d2-c2e9-11e2-ad49-6cf049e62fe5#com.intellij.openapi.project(MPS.IDEA/com.intellij.openapi.project@java_stub)" />
-    <dep model="f:java_stub#6354ebe7-c22a-4a0f-ac54-50b52ab9b065#java.io(JDK/java.io@java_stub)" />
-    <dep model="f:java_stub#6354ebe7-c22a-4a0f-ac54-50b52ab9b065#java.lang(JDK/java.lang@java_stub)" />
-    <dep model="f:java_stub#6354ebe7-c22a-4a0f-ac54-50b52ab9b065#java.util(JDK/java.util@java_stub)" />
-    <dep model="f:java_stub#6354ebe7-c22a-4a0f-ac54-50b52ab9b065#javax.swing.tree(JDK/javax.swing.tree@java_stub)" />
-    <dep model="f:java_stub#6ed54515-acc8-4d1e-a16c-9fd6cfe951ea#jetbrains.mps.extapi.module(MPS.Core/jetbrains.mps.extapi.module@java_stub)" />
-    <dep model="f:java_stub#6ed54515-acc8-4d1e-a16c-9fd6cfe951ea#jetbrains.mps.project(MPS.Core/jetbrains.mps.project@java_stub)" />
-    <dep model="f:java_stub#6ed54515-acc8-4d1e-a16c-9fd6cfe951ea#jetbrains.mps.project.structure.modules(MPS.Core/jetbrains.mps.project.structure.modules@java_stub)" />
-    <dep model="f:java_stub#6ed54515-acc8-4d1e-a16c-9fd6cfe951ea#jetbrains.mps.smodel(MPS.Core/jetbrains.mps.smodel@java_stub)" />
-    <dep model="f:java_stub#6ed54515-acc8-4d1e-a16c-9fd6cfe951ea#jetbrains.mps.vfs(MPS.Core/jetbrains.mps.vfs@java_stub)" />
-    <dep model="f:java_stub#742f6602-5a2f-4313-aa6e-ae1cd4ffdc61#jetbrains.mps.ide.actions(MPS.Platform/jetbrains.mps.ide.actions@java_stub)" />
-    <dep model="f:java_stub#742f6602-5a2f-4313-aa6e-ae1cd4ffdc61#jetbrains.mps.project(MPS.Platform/jetbrains.mps.project@java_stub)" />
-    <dep model="f:java_stub#8865b7a8-5271-43d3-884c-6fd1d9cfdd34#org.jetbrains.mps.openapi.model(MPS.OpenAPI/org.jetbrains.mps.openapi.model@java_stub)" />
-    <dep model="f:java_stub#8865b7a8-5271-43d3-884c-6fd1d9cfdd34#org.jetbrains.mps.openapi.module(MPS.OpenAPI/org.jetbrains.mps.openapi.module@java_stub)" />
-    <dep model="f:java_stub#a3e4657f-a76c-45bb-bbda-c764596ecc65#org.apache.log4j(jetbrains.mps.baseLanguage.logging.runtime/org.apache.log4j@java_stub)" />
-    <dep model="r:00000000-0000-4000-0000-011c895902ca(jetbrains.mps.baseLanguage.structure)" />
-    <dep model="r:00000000-0000-4000-0000-011c895902cd(jetbrains.mps.baseLanguage.generator.java.main@generator)" />
-    <dep model="r:00000000-0000-4000-0000-011c8959033a(jetbrains.mps.baseLanguage.closures.generator.baseLanguage.template.main@generator)" />
-    <dep model="r:00000000-0000-4000-0000-011c89590369(jetbrains.mps.lang.plugin.generator.baseLanguage.template.main@generator)" />
-    <dep model="r:00000000-0000-4000-0000-011c8959051a(jetbrains.mps.baseLanguage.regexp.generator.baseLanguage.template.main@generator)" />
-    <dep model="r:00000000-0000-4000-0000-011c89590580(jetbrains.mps.baseLanguage.logging.generator.baseLanguage.template.main@generator)" />
-    <dep model="r:b4d7d620-6723-4aa2-856b-118497e84e9e(jetbrains.mps.baseLanguage.generator.java.strings@generator)" />
-    <dep model="r:fc76aa36-3cff-41c7-b94b-eee0e8341932(jetbrains.mps.internal.collections.runtime)" />
-    <file name="NewAccessoryModel_Action.java" />
-  </source>
-  <source id="3465865320786327838" name="NewAspectModel" hash="-s7htylsj2rjnjiqj3t7db9j7trx961" dependsOnNodes="true">
-    <dep root="1206195573853570544" />
-    <dep root="1206195573853570620" />
-    <dep root="1234869968490316273" />
-    <dep root="1234869968490316371" />
-    <dep root="1234869968490316459" />
-    <dep root="1366781238034273697" />
-    <dep root="1366781238034273705" />
-    <dep root="1596727503333709178" />
-    <dep root="1596727503333709182" />
-    <dep root="1596727503333822320" />
-    <dep root="1596727503333822325" />
-    <dep root="1596727503333822377" />
-    <dep root="1683977858888862718" />
-    <dep root="1683977858888863192" />
-    <dep root="1744445256079578595" />
-    <dep root="1744445256079578766" />
-    <dep root="1744445256079578802" />
-    <dep root="1744445256079579876" />
-    <dep root="1936689137035744512" />
-    <dep root="1936689137035777973" />
-    <dep root="2165106376654272257" />
-    <dep root="2165106376654390214" />
-    <dep root="2191995028863072547" />
-    <dep root="2191995028863072555" />
-    <dep root="2191995028863072592" />
-    <dep root="2403997762364994115" />
-    <dep root="2403997762364994119" />
-    <dep root="2565896126719552231" />
-    <dep root="2565896126719599486" />
-    <dep root="2565896126719631163" />
-    <dep root="2565896126719631517" />
-    <dep root="2565896126719634090" />
-    <dep root="2565896126719635409" />
-    <dep root="2565896126719641327" />
-    <dep root="2662234144540708008" />
-    <dep root="2662234144540708083" />
-    <dep root="2662234144540708417" />
-    <dep root="2662234144540708709" />
-    <dep root="2662234144540708724" />
-    <dep root="2970389781193035564" />
-    <dep root="2970389781193170240" />
-    <dep root="305616691112287268" />
-    <dep root="3465865320786305481" />
-    <dep root="3465865320786305485" />
-    <dep root="3465865320786305631" />
-    <dep root="3465865320786327950" />
-    <dep root="3465865320786328040" />
-    <dep root="4032646381570777493" />
-    <dep root="4403068512914877423" />
-    <dep root="5883033498657755836" />
-    <dep root="5883033498657845915" />
-    <dep root="5883033498657845969" />
-    <dep root="6252705307027051861" />
-    <dep root="6252705307027051866" />
-    <dep root="6252705307027051953" />
-    <dep root="7162597690968047817" />
-    <dep root="8321617901826002785" />
-    <dep root="8513716958726547010" />
-    <dep root="8513716958726547050" />
-    <dep root="8513716958726547095" />
-    <dep root="8513716958726547154" />
-    <dep root="8513716958726604212" />
-    <dep root="8586967776370449177" />
-    <dep root="8586967776370449208" />
-    <dep root="8586967776370449212" />
-    <dep root="8586967776370586377" />
-    <dep root="8970236339104100116" />
-    <dep root="8970236339104100147" />
-    <dep root="8970236339104100153" />
-    <dep root="9040118078822013541" />
-    <dep root="9040118078822014208" />
-    <dep root="9040118078822014309" />
-    <dep root="9040118078822290408" />
-    <dep root="9040118078822290721" />
-    <dep model="f:java_stub#498d89d2-c2e9-11e2-ad49-6cf049e62fe5#com.intellij.openapi.actionSystem(MPS.IDEA/com.intellij.openapi.actionSystem@java_stub)" />
-    <dep model="f:java_stub#498d89d2-c2e9-11e2-ad49-6cf049e62fe5#com.intellij.openapi.project(MPS.IDEA/com.intellij.openapi.project@java_stub)" />
-    <dep model="f:java_stub#6354ebe7-c22a-4a0f-ac54-50b52ab9b065#java.lang(JDK/java.lang@java_stub)" />
-    <dep model="f:java_stub#6354ebe7-c22a-4a0f-ac54-50b52ab9b065#java.util(JDK/java.util@java_stub)" />
-    <dep model="f:java_stub#742f6602-5a2f-4313-aa6e-ae1cd4ffdc61#jetbrains.mps.ide.actions(MPS.Platform/jetbrains.mps.ide.actions@java_stub)" />
-    <dep model="f:java_stub#742f6602-5a2f-4313-aa6e-ae1cd4ffdc61#jetbrains.mps.workbench.action(MPS.Platform/jetbrains.mps.workbench.action@java_stub)" />
-    <dep model="f:java_stub#8865b7a8-5271-43d3-884c-6fd1d9cfdd34#org.jetbrains.mps.openapi.module(MPS.OpenAPI/org.jetbrains.mps.openapi.module@java_stub)" />
-    <dep model="f:java_stub#a3e4657f-a76c-45bb-bbda-c764596ecc65#org.apache.log4j(jetbrains.mps.baseLanguage.logging.runtime/org.apache.log4j@java_stub)" />
-    <dep model="r:00000000-0000-4000-0000-011c895902ca(jetbrains.mps.baseLanguage.structure)" />
-    <dep model="r:00000000-0000-4000-0000-011c89590369(jetbrains.mps.lang.plugin.generator.baseLanguage.template.main@generator)" />
-    <dep model="r:00000000-0000-4000-0000-011c89590580(jetbrains.mps.baseLanguage.logging.generator.baseLanguage.template.main@generator)" />
-    <dep model="r:fc76aa36-3cff-41c7-b94b-eee0e8341932(jetbrains.mps.internal.collections.runtime)" />
-    <file name="NewAspectModel_Action.java" />
-  </source>
-  <source id="3465865320786327950" name="NewGenerator" hash="-1bxcjhfgnlxnyum3yyeauos8yyv51tt" dependsOnNodes="true">
-    <dep root="1206195573853570544" />
-    <dep root="1206195573853570620" />
-    <dep root="1234869968490316273" />
-    <dep root="1234869968490316371" />
-    <dep root="1234869968490316459" />
-    <dep root="1366781238034273697" />
-    <dep root="1366781238034273705" />
-    <dep root="1596727503333709178" />
-    <dep root="1596727503333709182" />
-    <dep root="1596727503333822320" />
-    <dep root="1596727503333822325" />
-    <dep root="1596727503333822377" />
-    <dep root="1683977858888862718" />
-    <dep root="1683977858888863192" />
-    <dep root="1744445256079578595" />
-    <dep root="1744445256079578766" />
-    <dep root="1744445256079578802" />
-    <dep root="1744445256079579876" />
-    <dep root="1936689137035744512" />
-    <dep root="1936689137035777973" />
-    <dep root="2165106376654272257" />
-    <dep root="2165106376654390214" />
-    <dep root="2191995028863072547" />
-    <dep root="2191995028863072555" />
-    <dep root="2191995028863072592" />
-    <dep root="2403997762364994115" />
-    <dep root="2403997762364994119" />
-    <dep root="2565896126719552231" />
-    <dep root="2565896126719599486" />
-    <dep root="2565896126719631163" />
-    <dep root="2565896126719631517" />
-    <dep root="2565896126719634090" />
-    <dep root="2565896126719635409" />
-    <dep root="2565896126719641327" />
-    <dep root="2662234144540708008" />
-    <dep root="2662234144540708083" />
-    <dep root="2662234144540708417" />
-    <dep root="2662234144540708709" />
-    <dep root="2662234144540708724" />
-    <dep root="2970389781193035564" />
-    <dep root="2970389781193170240" />
-    <dep root="305616691112287268" />
-    <dep root="3465865320786305481" />
-    <dep root="3465865320786305485" />
-    <dep root="3465865320786305631" />
-    <dep root="3465865320786327838" />
-    <dep root="3465865320786328040" />
-    <dep root="4032646381570777493" />
-    <dep root="4403068512914877423" />
-    <dep root="5883033498657755836" />
-    <dep root="5883033498657845915" />
-    <dep root="5883033498657845969" />
-    <dep root="6252705307027051861" />
-    <dep root="6252705307027051866" />
-    <dep root="6252705307027051953" />
-    <dep root="7162597690968047817" />
-    <dep root="8321617901826002785" />
-    <dep root="8513716958726547010" />
-    <dep root="8513716958726547050" />
-    <dep root="8513716958726547095" />
-    <dep root="8513716958726547154" />
-    <dep root="8513716958726604212" />
-    <dep root="8586967776370449177" />
-    <dep root="8586967776370449208" />
-    <dep root="8586967776370449212" />
-    <dep root="8586967776370586377" />
-    <dep root="8970236339104100116" />
-    <dep root="8970236339104100147" />
-    <dep root="8970236339104100153" />
-    <dep root="9040118078822013541" />
-    <dep root="9040118078822014208" />
-    <dep root="9040118078822014309" />
-    <dep root="9040118078822290408" />
-    <dep root="9040118078822290721" />
-    <dep model="f:java_stub#498d89d2-c2e9-11e2-ad49-6cf049e62fe5#com.intellij.openapi.actionSystem(MPS.IDEA/com.intellij.openapi.actionSystem@java_stub)" />
-    <dep model="f:java_stub#498d89d2-c2e9-11e2-ad49-6cf049e62fe5#com.intellij.openapi.project(MPS.IDEA/com.intellij.openapi.project@java_stub)" />
-    <dep model="f:java_stub#6354ebe7-c22a-4a0f-ac54-50b52ab9b065#java.awt(JDK/java.awt@java_stub)" />
-    <dep model="f:java_stub#6354ebe7-c22a-4a0f-ac54-50b52ab9b065#java.lang(JDK/java.lang@java_stub)" />
-    <dep model="f:java_stub#6354ebe7-c22a-4a0f-ac54-50b52ab9b065#java.util(JDK/java.util@java_stub)" />
-    <dep model="f:java_stub#742f6602-5a2f-4313-aa6e-ae1cd4ffdc61#jetbrains.mps.ide.actions(MPS.Platform/jetbrains.mps.ide.actions@java_stub)" />
-    <dep model="f:java_stub#8865b7a8-5271-43d3-884c-6fd1d9cfdd34#org.jetbrains.mps.openapi.module(MPS.OpenAPI/org.jetbrains.mps.openapi.module@java_stub)" />
-    <dep model="f:java_stub#a3e4657f-a76c-45bb-bbda-c764596ecc65#org.apache.log4j(jetbrains.mps.baseLanguage.logging.runtime/org.apache.log4j@java_stub)" />
-    <dep model="r:00000000-0000-4000-0000-011c895902ca(jetbrains.mps.baseLanguage.structure)" />
-    <dep model="r:00000000-0000-4000-0000-011c8959033a(jetbrains.mps.baseLanguage.closures.generator.baseLanguage.template.main@generator)" />
-    <dep model="r:00000000-0000-4000-0000-011c89590369(jetbrains.mps.lang.plugin.generator.baseLanguage.template.main@generator)" />
-    <dep model="r:00000000-0000-4000-0000-011c89590580(jetbrains.mps.baseLanguage.logging.generator.baseLanguage.template.main@generator)" />
-    <dep model="r:478bf62d-84fb-4fba-aeda-183fb2769e64(jetbrains.mps.ide.dialogs.project.creation)" />
-    <dep model="r:fc76aa36-3cff-41c7-b94b-eee0e8341932(jetbrains.mps.internal.collections.runtime)" />
-    <file name="NewGenerator_Action.java" />
-  </source>
-  <source id="3465865320786328040" name="LanguageNewCustomPartActions" hash="-6jdrv1pltd5rccebb8qcxhefndnrebk">
-    <dep root="3465865320786327838" />
-    <dep model="r:00000000-0000-4000-0000-011c89590369(jetbrains.mps.lang.plugin.generator.baseLanguage.template.main@generator)" />
-    <file name="LanguageNewCustomPartActions_ActionGroup.java" />
-  </source>
-  <source id="1683977858888862718" name="DeleteGenerator" hash="-1gry0tk61zozbj39msjxesgua56qizu" dependsOnNodes="true">
-    <dep root="1206195573853570544" />
-    <dep root="1206195573853570620" />
-    <dep root="1234869968490316273" />
-    <dep root="1234869968490316371" />
-    <dep root="1234869968490316459" />
-    <dep root="1366781238034273697" />
-    <dep root="1366781238034273705" />
-    <dep root="1596727503333709178" />
-    <dep root="1596727503333709182" />
-    <dep root="1596727503333822320" />
-    <dep root="1596727503333822325" />
-    <dep root="1596727503333822377" />
-    <dep root="1683977858888863192" />
-    <dep root="1744445256079578595" />
-    <dep root="1744445256079578766" />
-    <dep root="1744445256079578802" />
-    <dep root="1744445256079579876" />
-    <dep root="1936689137035744512" />
-    <dep root="1936689137035777973" />
-    <dep root="2165106376654272257" />
-    <dep root="2165106376654390214" />
-    <dep root="2191995028863072547" />
-    <dep root="2191995028863072555" />
-    <dep root="2191995028863072592" />
-    <dep root="2403997762364994115" />
-    <dep root="2403997762364994119" />
-    <dep root="2565896126719552231" />
-    <dep root="2565896126719599486" />
-    <dep root="2565896126719631163" />
-    <dep root="2565896126719631517" />
-    <dep root="2565896126719634090" />
-    <dep root="2565896126719635409" />
-    <dep root="2565896126719641327" />
-    <dep root="2662234144540708008" />
-    <dep root="2662234144540708083" />
-    <dep root="2662234144540708417" />
-    <dep root="2662234144540708709" />
-    <dep root="2662234144540708724" />
-    <dep root="2970389781193035564" />
-    <dep root="2970389781193170240" />
-    <dep root="305616691112287268" />
-    <dep root="3465865320786305481" />
-    <dep root="3465865320786305485" />
-    <dep root="3465865320786305631" />
-    <dep root="3465865320786327838" />
-    <dep root="3465865320786327950" />
-    <dep root="3465865320786328040" />
-    <dep root="4032646381570777493" />
-    <dep root="4403068512914877423" />
-    <dep root="5883033498657755836" />
-    <dep root="5883033498657845915" />
-    <dep root="5883033498657845969" />
-    <dep root="6252705307027051861" />
-    <dep root="6252705307027051866" />
-    <dep root="6252705307027051953" />
-    <dep root="7162597690968047817" />
-    <dep root="8321617901826002785" />
-    <dep root="8513716958726547010" />
-    <dep root="8513716958726547050" />
-    <dep root="8513716958726547095" />
-    <dep root="8513716958726547154" />
-    <dep root="8513716958726604212" />
-    <dep root="8586967776370449177" />
-    <dep root="8586967776370449208" />
-    <dep root="8586967776370449212" />
-    <dep root="8586967776370586377" />
-    <dep root="8970236339104100116" />
-    <dep root="8970236339104100147" />
-    <dep root="8970236339104100153" />
-    <dep root="9040118078822013541" />
-    <dep root="9040118078822014208" />
-    <dep root="9040118078822014309" />
-    <dep root="9040118078822290408" />
-    <dep root="9040118078822290721" />
-    <dep model="f:java_stub#498d89d2-c2e9-11e2-ad49-6cf049e62fe5#com.intellij.openapi(MPS.IDEA/com.intellij.openapi@java_stub)" />
-    <dep model="f:java_stub#498d89d2-c2e9-11e2-ad49-6cf049e62fe5#com.intellij.openapi.actionSystem(MPS.IDEA/com.intellij.openapi.actionSystem@java_stub)" />
-    <dep model="f:java_stub#498d89d2-c2e9-11e2-ad49-6cf049e62fe5#com.intellij.openapi.components(MPS.IDEA/com.intellij.openapi.components@java_stub)" />
-    <dep model="f:java_stub#498d89d2-c2e9-11e2-ad49-6cf049e62fe5#com.intellij.openapi.extensions(MPS.IDEA/com.intellij.openapi.extensions@java_stub)" />
-    <dep model="f:java_stub#498d89d2-c2e9-11e2-ad49-6cf049e62fe5#com.intellij.openapi.project(MPS.IDEA/com.intellij.openapi.project@java_stub)" />
-    <dep model="f:java_stub#498d89d2-c2e9-11e2-ad49-6cf049e62fe5#com.intellij.openapi.util(MPS.IDEA/com.intellij.openapi.util@java_stub)" />
-    <dep model="f:java_stub#6354ebe7-c22a-4a0f-ac54-50b52ab9b065#java.io(JDK/java.io@java_stub)" />
-    <dep model="f:java_stub#6354ebe7-c22a-4a0f-ac54-50b52ab9b065#java.lang(JDK/java.lang@java_stub)" />
-    <dep model="f:java_stub#6354ebe7-c22a-4a0f-ac54-50b52ab9b065#java.util(JDK/java.util@java_stub)" />
-    <dep model="f:java_stub#6354ebe7-c22a-4a0f-ac54-50b52ab9b065#javax.swing(JDK/javax.swing@java_stub)" />
-    <dep model="f:java_stub#6ed54515-acc8-4d1e-a16c-9fd6cfe951ea#jetbrains.mps.extapi.module(MPS.Core/jetbrains.mps.extapi.module@java_stub)" />
-    <dep model="f:java_stub#6ed54515-acc8-4d1e-a16c-9fd6cfe951ea#jetbrains.mps.project(MPS.Core/jetbrains.mps.project@java_stub)" />
-    <dep model="f:java_stub#6ed54515-acc8-4d1e-a16c-9fd6cfe951ea#jetbrains.mps.smodel(MPS.Core/jetbrains.mps.smodel@java_stub)" />
-    <dep model="f:java_stub#6ed54515-acc8-4d1e-a16c-9fd6cfe951ea#jetbrains.mps.util(MPS.Core/jetbrains.mps.util@java_stub)" />
-    <dep model="f:java_stub#6ed54515-acc8-4d1e-a16c-9fd6cfe951ea#jetbrains.mps.vfs(MPS.Core/jetbrains.mps.vfs@java_stub)" />
-    <dep model="f:java_stub#742f6602-5a2f-4313-aa6e-ae1cd4ffdc61#jetbrains.mps.ide.actions(MPS.Platform/jetbrains.mps.ide.actions@java_stub)" />
-    <dep model="f:java_stub#742f6602-5a2f-4313-aa6e-ae1cd4ffdc61#jetbrains.mps.ide.project(MPS.Platform/jetbrains.mps.ide.project@java_stub)" />
-    <dep model="f:java_stub#742f6602-5a2f-4313-aa6e-ae1cd4ffdc61#jetbrains.mps.project(MPS.Platform/jetbrains.mps.project@java_stub)" />
-    <dep model="f:java_stub#742f6602-5a2f-4313-aa6e-ae1cd4ffdc61#jetbrains.mps.workbench.action(MPS.Platform/jetbrains.mps.workbench.action@java_stub)" />
-    <dep model="f:java_stub#8865b7a8-5271-43d3-884c-6fd1d9cfdd34#org.jetbrains.mps.openapi.module(MPS.OpenAPI/org.jetbrains.mps.openapi.module@java_stub)" />
-    <dep model="f:java_stub#a3e4657f-a76c-45bb-bbda-c764596ecc65#org.apache.log4j(jetbrains.mps.baseLanguage.logging.runtime/org.apache.log4j@java_stub)" />
-    <dep model="f:java_stub#cac2fef0-41a6-4fcd-923f-f893d536b2ab#jetbrains.mps.ide.devkit.util(jetbrains.mps.ide.mpsdevkit/jetbrains.mps.ide.devkit.util@java_stub)" />
-    <dep model="r:00000000-0000-4000-0000-011c895902ca(jetbrains.mps.baseLanguage.structure)" />
-    <dep model="r:00000000-0000-4000-0000-011c8959033a(jetbrains.mps.baseLanguage.closures.generator.baseLanguage.template.main@generator)" />
-    <dep model="r:00000000-0000-4000-0000-011c89590369(jetbrains.mps.lang.plugin.generator.baseLanguage.template.main@generator)" />
-    <dep model="r:00000000-0000-4000-0000-011c89590580(jetbrains.mps.baseLanguage.logging.generator.baseLanguage.template.main@generator)" />
-    <dep model="r:fc76aa36-3cff-41c7-b94b-eee0e8341932(jetbrains.mps.internal.collections.runtime)" />
-    <file name="DeleteGenerator_Action.java" />
-  </source>
-  <source id="1683977858888863192" name="GeneratorActions_Delete" hash="-6wm64ehvdgs6p1pxg7vkwatx9d3jj92">
-    <dep root="1683977858888862718" />
-    <dep model="r:00000000-0000-4000-0000-011c89590369(jetbrains.mps.lang.plugin.generator.baseLanguage.template.main@generator)" />
-    <file name="GeneratorActions_Delete_ActionGroup.java" />
-  </source>
-  <source id="1936689137035744512" name="LanguageHierarchy" hash="-41ddysk3vwwiemo7jgxck72a5zs4o53" dependsOnNodes="true">
-    <dep root="1206195573853570544" />
-    <dep root="1206195573853570620" />
-    <dep root="1234869968490316273" />
-    <dep root="1234869968490316371" />
-    <dep root="1234869968490316459" />
-    <dep root="1366781238034273697" />
-    <dep root="1366781238034273705" />
-    <dep root="1596727503333709178" />
-    <dep root="1596727503333709182" />
-    <dep root="1596727503333822320" />
-    <dep root="1596727503333822325" />
-    <dep root="1596727503333822377" />
-    <dep root="1683977858888862718" />
-    <dep root="1683977858888863192" />
-    <dep root="1744445256079578595" />
-    <dep root="1744445256079578766" />
-    <dep root="1744445256079578802" />
-    <dep root="1744445256079579876" />
-    <dep root="1936689137035777973" />
-    <dep root="2165106376654272257" />
-    <dep root="2165106376654390214" />
-    <dep root="2191995028863072547" />
-    <dep root="2191995028863072555" />
-    <dep root="2191995028863072592" />
-    <dep root="2403997762364994115" />
-    <dep root="2403997762364994119" />
-    <dep root="2565896126719552231" />
-    <dep root="2565896126719599486" />
-    <dep root="2565896126719631163" />
-    <dep root="2565896126719631517" />
-    <dep root="2565896126719634090" />
-    <dep root="2565896126719635409" />
-    <dep root="2565896126719641327" />
-    <dep root="2662234144540708008" />
-    <dep root="2662234144540708083" />
-    <dep root="2662234144540708417" />
-    <dep root="2662234144540708709" />
-    <dep root="2662234144540708724" />
-    <dep root="2970389781193035564" />
-    <dep root="2970389781193170240" />
-    <dep root="305616691112287268" />
-    <dep root="3465865320786305481" />
-    <dep root="3465865320786305485" />
-    <dep root="3465865320786305631" />
-    <dep root="3465865320786327838" />
-    <dep root="3465865320786327950" />
-    <dep root="3465865320786328040" />
-    <dep root="4032646381570777493" />
-    <dep root="4403068512914877423" />
-    <dep root="5883033498657755836" />
-    <dep root="5883033498657845915" />
-    <dep root="5883033498657845969" />
-    <dep root="6252705307027051861" />
-    <dep root="6252705307027051866" />
-    <dep root="6252705307027051953" />
-    <dep root="7162597690968047817" />
-    <dep root="8321617901826002785" />
-    <dep root="8513716958726547010" />
-    <dep root="8513716958726547050" />
-    <dep root="8513716958726547095" />
-    <dep root="8513716958726547154" />
-    <dep root="8513716958726604212" />
-    <dep root="8586967776370449177" />
-    <dep root="8586967776370449208" />
-    <dep root="8586967776370449212" />
-    <dep root="8586967776370586377" />
-    <dep root="8970236339104100116" />
-    <dep root="8970236339104100147" />
-    <dep root="8970236339104100153" />
-    <dep root="9040118078822013541" />
-    <dep root="9040118078822014208" />
-    <dep root="9040118078822014309" />
-    <dep root="9040118078822290408" />
-    <dep root="9040118078822290721" />
-    <dep model="f:java_stub#498d89d2-c2e9-11e2-ad49-6cf049e62fe5#com.intellij.openapi.actionSystem(MPS.IDEA/com.intellij.openapi.actionSystem@java_stub)" />
-    <dep model="f:java_stub#498d89d2-c2e9-11e2-ad49-6cf049e62fe5#com.intellij.openapi.project(MPS.IDEA/com.intellij.openapi.project@java_stub)" />
-    <dep model="f:java_stub#6354ebe7-c22a-4a0f-ac54-50b52ab9b065#java.lang(JDK/java.lang@java_stub)" />
-    <dep model="f:java_stub#6354ebe7-c22a-4a0f-ac54-50b52ab9b065#java.util(JDK/java.util@java_stub)" />
-    <dep model="f:java_stub#742f6602-5a2f-4313-aa6e-ae1cd4ffdc61#jetbrains.mps.ide.actions(MPS.Platform/jetbrains.mps.ide.actions@java_stub)" />
-    <dep model="f:java_stub#8865b7a8-5271-43d3-884c-6fd1d9cfdd34#org.jetbrains.mps.openapi.module(MPS.OpenAPI/org.jetbrains.mps.openapi.module@java_stub)" />
-    <dep model="f:java_stub#a3e4657f-a76c-45bb-bbda-c764596ecc65#org.apache.log4j(jetbrains.mps.baseLanguage.logging.runtime/org.apache.log4j@java_stub)" />
-    <dep model="r:00000000-0000-4000-0000-011c895902ca(jetbrains.mps.baseLanguage.structure)" />
-    <dep model="r:00000000-0000-4000-0000-011c89590369(jetbrains.mps.lang.plugin.generator.baseLanguage.template.main@generator)" />
-    <dep model="r:00000000-0000-4000-0000-011c89590580(jetbrains.mps.baseLanguage.logging.generator.baseLanguage.template.main@generator)" />
-    <dep model="r:fc76aa36-3cff-41c7-b94b-eee0e8341932(jetbrains.mps.internal.collections.runtime)" />
-    <file name="LanguageHierarchy_Action.java" />
-  </source>
-  <source id="1936689137035777973" name="LanguageActionsEx" hash="dga32g1fz0dbdwtdal5m0bf1y0jzlct">
-    <dep root="1936689137035744512" />
-    <dep model="r:00000000-0000-4000-0000-011c89590369(jetbrains.mps.lang.plugin.generator.baseLanguage.template.main@generator)" />
-    <file name="LanguageActionsEx_ActionGroup.java" />
-  </source>
-  <source id="2662234144540708008" name="EditorInternalEx" hash="-5xgkd9qsa5jk9mp4zrwwprqzvwj34a9">
-    <dep root="2662234144540708083" />
-    <dep root="2662234144540708417" />
-    <dep root="2662234144540708709" />
-    <dep root="2662234144540708724" />
-    <dep model="r:00000000-0000-4000-0000-011c89590369(jetbrains.mps.lang.plugin.generator.baseLanguage.template.main@generator)" />
-    <file name="EditorInternalEx_ActionGroup.java" />
-  </source>
-  <source id="2662234144540708083" name="CellProperties" hash="6n02h12myqzgxjoktu6yg741t6dzo9j" dependsOnNodes="true">
-    <dep root="1206195573853570544" />
-    <dep root="1206195573853570620" />
-    <dep root="1234869968490316273" />
-    <dep root="1234869968490316371" />
-    <dep root="1234869968490316459" />
-    <dep root="1366781238034273697" />
-    <dep root="1366781238034273705" />
-    <dep root="1596727503333709178" />
-    <dep root="1596727503333709182" />
-    <dep root="1596727503333822320" />
-    <dep root="1596727503333822325" />
-    <dep root="1596727503333822377" />
-    <dep root="1683977858888862718" />
-    <dep root="1683977858888863192" />
-    <dep root="1744445256079578595" />
-    <dep root="1744445256079578766" />
-    <dep root="1744445256079578802" />
-    <dep root="1744445256079579876" />
-    <dep root="1936689137035744512" />
-    <dep root="1936689137035777973" />
-    <dep root="2165106376654272257" />
-    <dep root="2165106376654390214" />
-    <dep root="2191995028863072547" />
-    <dep root="2191995028863072555" />
-    <dep root="2191995028863072592" />
-    <dep root="2403997762364994115" />
-    <dep root="2403997762364994119" />
-    <dep root="2565896126719552231" />
-    <dep root="2565896126719599486" />
-    <dep root="2565896126719631163" />
-    <dep root="2565896126719631517" />
-    <dep root="2565896126719634090" />
-    <dep root="2565896126719635409" />
-    <dep root="2565896126719641327" />
-    <dep root="2662234144540708008" />
-    <dep root="2662234144540708417" />
-    <dep root="2662234144540708709" />
-    <dep root="2662234144540708724" />
-    <dep root="2970389781193035564" />
-    <dep root="2970389781193170240" />
-    <dep root="305616691112287268" />
-    <dep root="3465865320786305481" />
-    <dep root="3465865320786305485" />
-    <dep root="3465865320786305631" />
-    <dep root="3465865320786327838" />
-    <dep root="3465865320786327950" />
-    <dep root="3465865320786328040" />
-    <dep root="4032646381570777493" />
-    <dep root="4403068512914877423" />
-    <dep root="5883033498657755836" />
-    <dep root="5883033498657845915" />
-    <dep root="5883033498657845969" />
-    <dep root="6252705307027051861" />
-    <dep root="6252705307027051866" />
-    <dep root="6252705307027051953" />
-    <dep root="7162597690968047817" />
-    <dep root="8321617901826002785" />
-    <dep root="8513716958726547010" />
-    <dep root="8513716958726547050" />
-    <dep root="8513716958726547095" />
-    <dep root="8513716958726547154" />
-    <dep root="8513716958726604212" />
-    <dep root="8586967776370449177" />
-    <dep root="8586967776370449208" />
-    <dep root="8586967776370449212" />
-    <dep root="8586967776370586377" />
-    <dep root="8970236339104100116" />
-    <dep root="8970236339104100147" />
-    <dep root="8970236339104100153" />
-    <dep root="9040118078822013541" />
-    <dep root="9040118078822014208" />
-    <dep root="9040118078822014309" />
-    <dep root="9040118078822290408" />
-    <dep root="9040118078822290721" />
-    <dep model="f:java_stub#1ed103c3-3aa6-49b7-9c21-6765ee11f224#jetbrains.mps.ide.editor(MPS.Editor/jetbrains.mps.ide.editor@java_stub)" />
-    <dep model="f:java_stub#1ed103c3-3aa6-49b7-9c21-6765ee11f224#jetbrains.mps.openapi.editor.cells(MPS.Editor/jetbrains.mps.openapi.editor.cells@java_stub)" />
-    <dep model="f:java_stub#6354ebe7-c22a-4a0f-ac54-50b52ab9b065#java.awt(JDK/java.awt@java_stub)" />
-    <dep model="f:java_stub#6354ebe7-c22a-4a0f-ac54-50b52ab9b065#java.lang(JDK/java.lang@java_stub)" />
-    <dep model="f:java_stub#6354ebe7-c22a-4a0f-ac54-50b52ab9b065#java.util(JDK/java.util@java_stub)" />
-    <dep model="f:java_stub#742f6602-5a2f-4313-aa6e-ae1cd4ffdc61#jetbrains.mps.ide.actions(MPS.Platform/jetbrains.mps.ide.actions@java_stub)" />
-    <dep model="f:java_stub#a3e4657f-a76c-45bb-bbda-c764596ecc65#org.apache.log4j(jetbrains.mps.baseLanguage.logging.runtime/org.apache.log4j@java_stub)" />
-    <dep model="r:00000000-0000-4000-0000-011c895902ca(jetbrains.mps.baseLanguage.structure)" />
-    <dep model="r:00000000-0000-4000-0000-011c89590369(jetbrains.mps.lang.plugin.generator.baseLanguage.template.main@generator)" />
-    <dep model="r:00000000-0000-4000-0000-011c89590580(jetbrains.mps.baseLanguage.logging.generator.baseLanguage.template.main@generator)" />
-    <dep model="r:fc76aa36-3cff-41c7-b94b-eee0e8341932(jetbrains.mps.internal.collections.runtime)" />
-    <file name="CellProperties_Action.java" />
-  </source>
-  <source id="2662234144540708417" name="HighlightCellDependencies" hash="axpkk97e4befrb3c0winw7ce2t653yn" dependsOnNodes="true">
-    <dep root="1206195573853570544" />
-    <dep root="1206195573853570620" />
-    <dep root="1234869968490316273" />
-    <dep root="1234869968490316371" />
-    <dep root="1234869968490316459" />
-    <dep root="1366781238034273697" />
-    <dep root="1366781238034273705" />
-    <dep root="1596727503333709178" />
-    <dep root="1596727503333709182" />
-    <dep root="1596727503333822320" />
-    <dep root="1596727503333822325" />
-    <dep root="1596727503333822377" />
-    <dep root="1683977858888862718" />
-    <dep root="1683977858888863192" />
-    <dep root="1744445256079578595" />
-    <dep root="1744445256079578766" />
-    <dep root="1744445256079578802" />
-    <dep root="1744445256079579876" />
-    <dep root="1936689137035744512" />
-    <dep root="1936689137035777973" />
-    <dep root="2165106376654272257" />
-    <dep root="2165106376654390214" />
-    <dep root="2191995028863072547" />
-    <dep root="2191995028863072555" />
-    <dep root="2191995028863072592" />
-    <dep root="2403997762364994115" />
-    <dep root="2403997762364994119" />
-    <dep root="2565896126719552231" />
-    <dep root="2565896126719599486" />
-    <dep root="2565896126719631163" />
-    <dep root="2565896126719631517" />
-    <dep root="2565896126719634090" />
-    <dep root="2565896126719635409" />
-    <dep root="2565896126719641327" />
-    <dep root="2662234144540708008" />
-    <dep root="2662234144540708083" />
-    <dep root="2662234144540708709" />
-    <dep root="2662234144540708724" />
-    <dep root="2970389781193035564" />
-    <dep root="2970389781193170240" />
-    <dep root="305616691112287268" />
-    <dep root="3465865320786305481" />
-    <dep root="3465865320786305485" />
-    <dep root="3465865320786305631" />
-    <dep root="3465865320786327838" />
-    <dep root="3465865320786327950" />
-    <dep root="3465865320786328040" />
-    <dep root="4032646381570777493" />
-    <dep root="4403068512914877423" />
-    <dep root="5883033498657755836" />
-    <dep root="5883033498657845915" />
-    <dep root="5883033498657845969" />
-    <dep root="6252705307027051861" />
-    <dep root="6252705307027051866" />
-    <dep root="6252705307027051953" />
-    <dep root="7162597690968047817" />
-    <dep root="8321617901826002785" />
-    <dep root="8513716958726547010" />
-    <dep root="8513716958726547050" />
-    <dep root="8513716958726547095" />
-    <dep root="8513716958726547154" />
-    <dep root="8513716958726604212" />
-    <dep root="8586967776370449177" />
-    <dep root="8586967776370449208" />
-    <dep root="8586967776370449212" />
-    <dep root="8586967776370586377" />
-    <dep root="8970236339104100116" />
-    <dep root="8970236339104100147" />
-    <dep root="8970236339104100153" />
-    <dep root="9040118078822013541" />
-    <dep root="9040118078822014208" />
-    <dep root="9040118078822014309" />
-    <dep root="9040118078822290408" />
-    <dep root="9040118078822290721" />
-    <dep model="f:java_stub#1ed103c3-3aa6-49b7-9c21-6765ee11f224#jetbrains.mps.ide.editor(MPS.Editor/jetbrains.mps.ide.editor@java_stub)" />
-    <dep model="f:java_stub#1ed103c3-3aa6-49b7-9c21-6765ee11f224#jetbrains.mps.nodeEditor(MPS.Editor/jetbrains.mps.nodeEditor@java_stub)" />
-    <dep model="f:java_stub#1ed103c3-3aa6-49b7-9c21-6765ee11f224#jetbrains.mps.openapi.editor.cells(MPS.Editor/jetbrains.mps.openapi.editor.cells@java_stub)" />
-    <dep model="f:java_stub#6354ebe7-c22a-4a0f-ac54-50b52ab9b065#java.lang(JDK/java.lang@java_stub)" />
-    <dep model="f:java_stub#6354ebe7-c22a-4a0f-ac54-50b52ab9b065#java.util(JDK/java.util@java_stub)" />
-    <dep model="f:java_stub#8865b7a8-5271-43d3-884c-6fd1d9cfdd34#org.jetbrains.mps.openapi.model(MPS.OpenAPI/org.jetbrains.mps.openapi.model@java_stub)" />
-    <dep model="f:java_stub#a3e4657f-a76c-45bb-bbda-c764596ecc65#org.apache.log4j(jetbrains.mps.baseLanguage.logging.runtime/org.apache.log4j@java_stub)" />
-    <dep model="r:00000000-0000-4000-0000-011c895902ca(jetbrains.mps.baseLanguage.structure)" />
-    <dep model="r:00000000-0000-4000-0000-011c89590369(jetbrains.mps.lang.plugin.generator.baseLanguage.template.main@generator)" />
-    <dep model="r:00000000-0000-4000-0000-011c89590580(jetbrains.mps.baseLanguage.logging.generator.baseLanguage.template.main@generator)" />
-    <dep model="r:d1558b8f-fc9e-4ca7-bb90-70ac789f336e(jetbrains.mps.baseLanguage.collections.generator.baseLanguage.template.post@generator)" />
-    <dep model="r:fc76aa36-3cff-41c7-b94b-eee0e8341932(jetbrains.mps.internal.collections.runtime)" />
-    <file name="HighlightCellDependencies_Action.java" />
-  </source>
-  <source id="2662234144540708709" name="PrintNodeID" hash="871mqgg353azwje9lkty2hmdujyggw5" dependsOnNodes="true">
-    <dep root="1206195573853570544" />
-    <dep root="1206195573853570620" />
-    <dep root="1234869968490316273" />
-    <dep root="1234869968490316371" />
-    <dep root="1234869968490316459" />
-    <dep root="1366781238034273697" />
-    <dep root="1366781238034273705" />
-    <dep root="1596727503333709178" />
-    <dep root="1596727503333709182" />
-    <dep root="1596727503333822320" />
-    <dep root="1596727503333822325" />
-    <dep root="1596727503333822377" />
-    <dep root="1683977858888862718" />
-    <dep root="1683977858888863192" />
-    <dep root="1744445256079578595" />
-    <dep root="1744445256079578766" />
-    <dep root="1744445256079578802" />
-    <dep root="1744445256079579876" />
-    <dep root="1936689137035744512" />
-    <dep root="1936689137035777973" />
-    <dep root="2165106376654272257" />
-    <dep root="2165106376654390214" />
-    <dep root="2191995028863072547" />
-    <dep root="2191995028863072555" />
-    <dep root="2191995028863072592" />
-    <dep root="2403997762364994115" />
-    <dep root="2403997762364994119" />
-    <dep root="2565896126719552231" />
-    <dep root="2565896126719599486" />
-    <dep root="2565896126719631163" />
-    <dep root="2565896126719631517" />
-    <dep root="2565896126719634090" />
-    <dep root="2565896126719635409" />
-    <dep root="2565896126719641327" />
-    <dep root="2662234144540708008" />
-    <dep root="2662234144540708083" />
-    <dep root="2662234144540708417" />
-    <dep root="2662234144540708724" />
-    <dep root="2970389781193035564" />
-    <dep root="2970389781193170240" />
-    <dep root="305616691112287268" />
-    <dep root="3465865320786305481" />
-    <dep root="3465865320786305485" />
-    <dep root="3465865320786305631" />
-    <dep root="3465865320786327838" />
-    <dep root="3465865320786327950" />
-    <dep root="3465865320786328040" />
-    <dep root="4032646381570777493" />
-    <dep root="4403068512914877423" />
-    <dep root="5883033498657755836" />
-    <dep root="5883033498657845915" />
-    <dep root="5883033498657845969" />
-    <dep root="6252705307027051861" />
-    <dep root="6252705307027051866" />
-    <dep root="6252705307027051953" />
-    <dep root="7162597690968047817" />
-    <dep root="8321617901826002785" />
-    <dep root="8513716958726547010" />
-    <dep root="8513716958726547050" />
-    <dep root="8513716958726547095" />
-    <dep root="8513716958726547154" />
-    <dep root="8513716958726604212" />
-    <dep root="8586967776370449177" />
-    <dep root="8586967776370449208" />
-    <dep root="8586967776370449212" />
-    <dep root="8586967776370586377" />
-    <dep root="8970236339104100116" />
-    <dep root="8970236339104100147" />
-    <dep root="8970236339104100153" />
-    <dep root="9040118078822013541" />
-    <dep root="9040118078822014208" />
-    <dep root="9040118078822014309" />
-    <dep root="9040118078822290408" />
-    <dep root="9040118078822290721" />
-    <dep model="f:java_stub#6354ebe7-c22a-4a0f-ac54-50b52ab9b065#java.lang(JDK/java.lang@java_stub)" />
-    <dep model="f:java_stub#6354ebe7-c22a-4a0f-ac54-50b52ab9b065#java.util(JDK/java.util@java_stub)" />
-    <dep model="f:java_stub#742f6602-5a2f-4313-aa6e-ae1cd4ffdc61#jetbrains.mps.ide.actions(MPS.Platform/jetbrains.mps.ide.actions@java_stub)" />
-    <dep model="f:java_stub#8865b7a8-5271-43d3-884c-6fd1d9cfdd34#org.jetbrains.mps.openapi.model(MPS.OpenAPI/org.jetbrains.mps.openapi.model@java_stub)" />
-    <dep model="f:java_stub#a3e4657f-a76c-45bb-bbda-c764596ecc65#org.apache.log4j(jetbrains.mps.baseLanguage.logging.runtime/org.apache.log4j@java_stub)" />
-    <dep model="r:00000000-0000-4000-0000-011c895902ca(jetbrains.mps.baseLanguage.structure)" />
-    <dep model="r:00000000-0000-4000-0000-011c89590369(jetbrains.mps.lang.plugin.generator.baseLanguage.template.main@generator)" />
-    <dep model="r:00000000-0000-4000-0000-011c89590580(jetbrains.mps.baseLanguage.logging.generator.baseLanguage.template.main@generator)" />
-    <dep model="r:fc76aa36-3cff-41c7-b94b-eee0e8341932(jetbrains.mps.internal.collections.runtime)" />
-    <file name="PrintNodeID_Action.java" />
-  </source>
-  <source id="2662234144540708724" name="ShowCellInExplorer" hash="4bhbi2oav5vg0grhn4z9514q53qtx54" dependsOnNodes="true">
-    <dep root="1206195573853570544" />
-    <dep root="1206195573853570620" />
-    <dep root="1234869968490316273" />
-    <dep root="1234869968490316371" />
-    <dep root="1234869968490316459" />
-    <dep root="1366781238034273697" />
-    <dep root="1366781238034273705" />
-    <dep root="1596727503333709178" />
-    <dep root="1596727503333709182" />
-    <dep root="1596727503333822320" />
-    <dep root="1596727503333822325" />
-    <dep root="1596727503333822377" />
-    <dep root="1683977858888862718" />
-    <dep root="1683977858888863192" />
-    <dep root="1744445256079578595" />
-    <dep root="1744445256079578766" />
-    <dep root="1744445256079578802" />
-    <dep root="1744445256079579876" />
-    <dep root="1936689137035744512" />
-    <dep root="1936689137035777973" />
-    <dep root="2165106376654272257" />
-    <dep root="2165106376654390214" />
-    <dep root="2191995028863072547" />
-    <dep root="2191995028863072555" />
-    <dep root="2191995028863072592" />
-    <dep root="2403997762364994115" />
-    <dep root="2403997762364994119" />
-    <dep root="2565896126719552231" />
-    <dep root="2565896126719599486" />
-    <dep root="2565896126719631163" />
-    <dep root="2565896126719631517" />
-    <dep root="2565896126719634090" />
-    <dep root="2565896126719635409" />
-    <dep root="2565896126719641327" />
-    <dep root="2662234144540708008" />
-    <dep root="2662234144540708083" />
-    <dep root="2662234144540708417" />
-    <dep root="2662234144540708709" />
-    <dep root="2970389781193035564" />
-    <dep root="2970389781193170240" />
-    <dep root="305616691112287268" />
-    <dep root="3465865320786305481" />
-    <dep root="3465865320786305485" />
-    <dep root="3465865320786305631" />
-    <dep root="3465865320786327838" />
-    <dep root="3465865320786327950" />
-    <dep root="3465865320786328040" />
-    <dep root="4032646381570777493" />
-    <dep root="4403068512914877423" />
-    <dep root="5883033498657755836" />
-    <dep root="5883033498657845915" />
-    <dep root="5883033498657845969" />
-    <dep root="6252705307027051861" />
-    <dep root="6252705307027051866" />
-    <dep root="6252705307027051953" />
-    <dep root="7162597690968047817" />
-    <dep root="8321617901826002785" />
-    <dep root="8513716958726547010" />
-    <dep root="8513716958726547050" />
-    <dep root="8513716958726547095" />
-    <dep root="8513716958726547154" />
-    <dep root="8513716958726604212" />
-    <dep root="8586967776370449177" />
-    <dep root="8586967776370449208" />
-    <dep root="8586967776370449212" />
-    <dep root="8586967776370586377" />
-    <dep root="8970236339104100116" />
-    <dep root="8970236339104100147" />
-    <dep root="8970236339104100153" />
-    <dep root="9040118078822013541" />
-    <dep root="9040118078822014208" />
-    <dep root="9040118078822014309" />
-    <dep root="9040118078822290408" />
-    <dep root="9040118078822290721" />
-    <dep model="f:java_stub#1ed103c3-3aa6-49b7-9c21-6765ee11f224#jetbrains.mps.ide.editor(MPS.Editor/jetbrains.mps.ide.editor@java_stub)" />
-    <dep model="f:java_stub#1ed103c3-3aa6-49b7-9c21-6765ee11f224#jetbrains.mps.openapi.editor.cells(MPS.Editor/jetbrains.mps.openapi.editor.cells@java_stub)" />
-    <dep model="f:java_stub#6354ebe7-c22a-4a0f-ac54-50b52ab9b065#java.lang(JDK/java.lang@java_stub)" />
-    <dep model="f:java_stub#6354ebe7-c22a-4a0f-ac54-50b52ab9b065#java.util(JDK/java.util@java_stub)" />
-    <dep model="f:java_stub#6ed54515-acc8-4d1e-a16c-9fd6cfe951ea#jetbrains.mps.smodel(MPS.Core/jetbrains.mps.smodel@java_stub)" />
-    <dep model="f:java_stub#742f6602-5a2f-4313-aa6e-ae1cd4ffdc61#jetbrains.mps.ide.actions(MPS.Platform/jetbrains.mps.ide.actions@java_stub)" />
-    <dep model="f:java_stub#a3e4657f-a76c-45bb-bbda-c764596ecc65#org.apache.log4j(jetbrains.mps.baseLanguage.logging.runtime/org.apache.log4j@java_stub)" />
-    <dep model="r:00000000-0000-4000-0000-011c895902ca(jetbrains.mps.baseLanguage.structure)" />
-    <dep model="r:00000000-0000-4000-0000-011c89590369(jetbrains.mps.lang.plugin.generator.baseLanguage.template.main@generator)" />
-    <dep model="r:00000000-0000-4000-0000-011c89590580(jetbrains.mps.baseLanguage.logging.generator.baseLanguage.template.main@generator)" />
-    <dep model="r:fc76aa36-3cff-41c7-b94b-eee0e8341932(jetbrains.mps.internal.collections.runtime)" />
-    <file name="ShowCellInExplorer_Action.java" />
-  </source>
-  <source id="1366781238034273697" name="LanguageNewGenerator" hash="-bwnjezj86dhiwbebeoq5hvusvd670fu">
-    <dep root="3465865320786327950" />
-    <dep model="r:00000000-0000-4000-0000-011c89590369(jetbrains.mps.lang.plugin.generator.baseLanguage.template.main@generator)" />
-    <file name="LanguageNewGenerator_ActionGroup.java" />
-  </source>
-  <source id="1366781238034273705" name="LanguageNewActionsEx" hash="-6ci7yx7sp78u0bped208udmojxs4ej9">
-    <dep root="3465865320786305631" />
-    <dep model="r:00000000-0000-4000-0000-011c89590369(jetbrains.mps.lang.plugin.generator.baseLanguage.template.main@generator)" />
-    <file name="LanguageNewActionsEx_ActionGroup.java" />
-  </source>
-  <source id="1234869968490316273" name="ShowGenerationTrace" hash="et3k6ovqk4n1mxtcc7li8zoj605gymu" dependsOnNodes="true">
-    <dep root="1206195573853570544" />
-    <dep root="1206195573853570620" />
-    <dep root="1234869968490316371" />
-    <dep root="1234869968490316459" />
-    <dep root="1366781238034273697" />
-    <dep root="1366781238034273705" />
-    <dep root="1596727503333709178" />
-    <dep root="1596727503333709182" />
-    <dep root="1596727503333822320" />
-    <dep root="1596727503333822325" />
-    <dep root="1596727503333822377" />
-    <dep root="1683977858888862718" />
-    <dep root="1683977858888863192" />
-    <dep root="1744445256079578595" />
-    <dep root="1744445256079578766" />
-    <dep root="1744445256079578802" />
-    <dep root="1744445256079579876" />
-    <dep root="1936689137035744512" />
-    <dep root="1936689137035777973" />
-    <dep root="2165106376654272257" />
-    <dep root="2165106376654390214" />
-    <dep root="2191995028863072547" />
-    <dep root="2191995028863072555" />
-    <dep root="2191995028863072592" />
-    <dep root="2403997762364994115" />
-    <dep root="2403997762364994119" />
-    <dep root="2565896126719552231" />
-    <dep root="2565896126719599486" />
-    <dep root="2565896126719631163" />
-    <dep root="2565896126719631517" />
-    <dep root="2565896126719634090" />
-    <dep root="2565896126719635409" />
-    <dep root="2565896126719641327" />
-    <dep root="2662234144540708008" />
-    <dep root="2662234144540708083" />
-    <dep root="2662234144540708417" />
-    <dep root="2662234144540708709" />
-    <dep root="2662234144540708724" />
-    <dep root="2970389781193035564" />
-    <dep root="2970389781193170240" />
-    <dep root="305616691112287268" />
-    <dep root="3465865320786305481" />
-    <dep root="3465865320786305485" />
-    <dep root="3465865320786305631" />
-    <dep root="3465865320786327838" />
-    <dep root="3465865320786327950" />
-    <dep root="3465865320786328040" />
-    <dep root="4032646381570777493" />
-    <dep root="4403068512914877423" />
-    <dep root="5883033498657755836" />
-    <dep root="5883033498657845915" />
-    <dep root="5883033498657845969" />
-    <dep root="6252705307027051861" />
-    <dep root="6252705307027051866" />
-    <dep root="6252705307027051953" />
-    <dep root="7162597690968047817" />
-    <dep root="8321617901826002785" />
-    <dep root="8513716958726547010" />
-    <dep root="8513716958726547050" />
-    <dep root="8513716958726547095" />
-    <dep root="8513716958726547154" />
-    <dep root="8513716958726604212" />
-    <dep root="8586967776370449177" />
-    <dep root="8586967776370449208" />
-    <dep root="8586967776370449212" />
-    <dep root="8586967776370586377" />
-    <dep root="8970236339104100116" />
-    <dep root="8970236339104100147" />
-    <dep root="8970236339104100153" />
-    <dep root="9040118078822013541" />
-    <dep root="9040118078822014208" />
-    <dep root="9040118078822014309" />
-    <dep root="9040118078822290408" />
-    <dep root="9040118078822290721" />
-    <dep model="f:java_stub#498d89d2-c2e9-11e2-ad49-6cf049e62fe5#com.intellij.openapi.actionSystem(MPS.IDEA/com.intellij.openapi.actionSystem@java_stub)" />
-    <dep model="f:java_stub#498d89d2-c2e9-11e2-ad49-6cf049e62fe5#com.intellij.openapi.project(MPS.IDEA/com.intellij.openapi.project@java_stub)" />
-    <dep model="f:java_stub#6354ebe7-c22a-4a0f-ac54-50b52ab9b065#java.awt(JDK/java.awt@java_stub)" />
-    <dep model="f:java_stub#6354ebe7-c22a-4a0f-ac54-50b52ab9b065#java.lang(JDK/java.lang@java_stub)" />
-    <dep model="f:java_stub#6354ebe7-c22a-4a0f-ac54-50b52ab9b065#java.util(JDK/java.util@java_stub)" />
-    <dep model="f:java_stub#742f6602-5a2f-4313-aa6e-ae1cd4ffdc61#jetbrains.mps.ide.actions(MPS.Platform/jetbrains.mps.ide.actions@java_stub)" />
-    <dep model="f:java_stub#8865b7a8-5271-43d3-884c-6fd1d9cfdd34#org.jetbrains.mps.openapi.model(MPS.OpenAPI/org.jetbrains.mps.openapi.model@java_stub)" />
-    <dep model="f:java_stub#a3e4657f-a76c-45bb-bbda-c764596ecc65#org.apache.log4j(jetbrains.mps.baseLanguage.logging.runtime/org.apache.log4j@java_stub)" />
-    <dep model="r:00000000-0000-4000-0000-011c895902ca(jetbrains.mps.baseLanguage.structure)" />
-    <dep model="r:00000000-0000-4000-0000-011c89590369(jetbrains.mps.lang.plugin.generator.baseLanguage.template.main@generator)" />
-    <dep model="r:00000000-0000-4000-0000-011c89590580(jetbrains.mps.baseLanguage.logging.generator.baseLanguage.template.main@generator)" />
-    <dep model="r:fc76aa36-3cff-41c7-b94b-eee0e8341932(jetbrains.mps.internal.collections.runtime)" />
-    <file name="ShowGenerationTrace_Action.java" />
-  </source>
-  <source id="1234869968490316371" name="ShowGenerationTraceback" hash="eqmfdpq5re4s9uoexr7odtypr9wly0x" dependsOnNodes="true">
-    <dep root="1206195573853570544" />
-    <dep root="1206195573853570620" />
-    <dep root="1234869968490316273" />
-    <dep root="1234869968490316459" />
-    <dep root="1366781238034273697" />
-    <dep root="1366781238034273705" />
-    <dep root="1596727503333709178" />
-    <dep root="1596727503333709182" />
-    <dep root="1596727503333822320" />
-    <dep root="1596727503333822325" />
-    <dep root="1596727503333822377" />
-    <dep root="1683977858888862718" />
-    <dep root="1683977858888863192" />
-    <dep root="1744445256079578595" />
-    <dep root="1744445256079578766" />
-    <dep root="1744445256079578802" />
-    <dep root="1744445256079579876" />
-    <dep root="1936689137035744512" />
-    <dep root="1936689137035777973" />
-    <dep root="2165106376654272257" />
-    <dep root="2165106376654390214" />
-    <dep root="2191995028863072547" />
-    <dep root="2191995028863072555" />
-    <dep root="2191995028863072592" />
-    <dep root="2403997762364994115" />
-    <dep root="2403997762364994119" />
-    <dep root="2565896126719552231" />
-    <dep root="2565896126719599486" />
-    <dep root="2565896126719631163" />
-    <dep root="2565896126719631517" />
-    <dep root="2565896126719634090" />
-    <dep root="2565896126719635409" />
-    <dep root="2565896126719641327" />
-    <dep root="2662234144540708008" />
-    <dep root="2662234144540708083" />
-    <dep root="2662234144540708417" />
-    <dep root="2662234144540708709" />
-    <dep root="2662234144540708724" />
-    <dep root="2970389781193035564" />
-    <dep root="2970389781193170240" />
-    <dep root="305616691112287268" />
-    <dep root="3465865320786305481" />
-    <dep root="3465865320786305485" />
-    <dep root="3465865320786305631" />
-    <dep root="3465865320786327838" />
-    <dep root="3465865320786327950" />
-    <dep root="3465865320786328040" />
-    <dep root="4032646381570777493" />
-    <dep root="4403068512914877423" />
-    <dep root="5883033498657755836" />
-    <dep root="5883033498657845915" />
-    <dep root="5883033498657845969" />
-    <dep root="6252705307027051861" />
-    <dep root="6252705307027051866" />
-    <dep root="6252705307027051953" />
-    <dep root="7162597690968047817" />
-    <dep root="8321617901826002785" />
-    <dep root="8513716958726547010" />
-    <dep root="8513716958726547050" />
-    <dep root="8513716958726547095" />
-    <dep root="8513716958726547154" />
-    <dep root="8513716958726604212" />
-    <dep root="8586967776370449177" />
-    <dep root="8586967776370449208" />
-    <dep root="8586967776370449212" />
-    <dep root="8586967776370586377" />
-    <dep root="8970236339104100116" />
-    <dep root="8970236339104100147" />
-    <dep root="8970236339104100153" />
-    <dep root="9040118078822013541" />
-    <dep root="9040118078822014208" />
-    <dep root="9040118078822014309" />
-    <dep root="9040118078822290408" />
-    <dep root="9040118078822290721" />
-    <dep model="f:java_stub#498d89d2-c2e9-11e2-ad49-6cf049e62fe5#com.intellij.openapi.actionSystem(MPS.IDEA/com.intellij.openapi.actionSystem@java_stub)" />
-    <dep model="f:java_stub#498d89d2-c2e9-11e2-ad49-6cf049e62fe5#com.intellij.ui(MPS.IDEA/com.intellij.ui@java_stub)" />
-    <dep model="f:java_stub#6354ebe7-c22a-4a0f-ac54-50b52ab9b065#java.awt(JDK/java.awt@java_stub)" />
-    <dep model="f:java_stub#6354ebe7-c22a-4a0f-ac54-50b52ab9b065#java.io(JDK/java.io@java_stub)" />
-    <dep model="f:java_stub#6354ebe7-c22a-4a0f-ac54-50b52ab9b065#java.lang(JDK/java.lang@java_stub)" />
-    <dep model="f:java_stub#6354ebe7-c22a-4a0f-ac54-50b52ab9b065#java.util(JDK/java.util@java_stub)" />
-    <dep model="f:java_stub#6ed54515-acc8-4d1e-a16c-9fd6cfe951ea#jetbrains.mps.smodel(MPS.Core/jetbrains.mps.smodel@java_stub)" />
-    <dep model="f:java_stub#742f6602-5a2f-4313-aa6e-ae1cd4ffdc61#jetbrains.mps.ide.actions(MPS.Platform/jetbrains.mps.ide.actions@java_stub)" />
-    <dep model="f:java_stub#8865b7a8-5271-43d3-884c-6fd1d9cfdd34#org.jetbrains.mps.openapi.model(MPS.OpenAPI/org.jetbrains.mps.openapi.model@java_stub)" />
-    <dep model="f:java_stub#a3e4657f-a76c-45bb-bbda-c764596ecc65#org.apache.log4j(jetbrains.mps.baseLanguage.logging.runtime/org.apache.log4j@java_stub)" />
-    <dep model="r:00000000-0000-4000-0000-011c895902ca(jetbrains.mps.baseLanguage.structure)" />
-    <dep model="r:00000000-0000-4000-0000-011c89590369(jetbrains.mps.lang.plugin.generator.baseLanguage.template.main@generator)" />
-    <dep model="r:00000000-0000-4000-0000-011c89590580(jetbrains.mps.baseLanguage.logging.generator.baseLanguage.template.main@generator)" />
-    <dep model="r:fc76aa36-3cff-41c7-b94b-eee0e8341932(jetbrains.mps.internal.collections.runtime)" />
-    <file name="ShowGenerationTraceback_Action.java" />
-  </source>
-  <source id="1234869968490316459" name="GenerationTraceActions" hash="-a253ovukcc42e9m1c4bojlgaxsg3vlv">
-    <dep root="1234869968490316273" />
-    <dep root="1234869968490316371" />
-    <dep model="r:00000000-0000-4000-0000-011c89590369(jetbrains.mps.lang.plugin.generator.baseLanguage.template.main@generator)" />
-    <file name="GenerationTraceActions_ActionGroup.java" />
-  </source>
-  <source id="2403997762364994115" name="GenerateEditorPopup" hash="-8x9fjucwo404jpzk9old8ld74zvcmn1">
-    <dep root="2403997762364994119" />
-    <dep model="r:00000000-0000-4000-0000-011c89590369(jetbrains.mps.lang.plugin.generator.baseLanguage.template.main@generator)" />
-    <file name="GenerateEditorPopup_ActionGroup.java" />
-  </source>
-  <source id="2403997762364994119" name="GoToUsageInMappingConfig" hash="mymbx4lsvja7aiv7ayvfu11u6ss7hc" dependsOnNodes="true">
-    <dep root="1206195573853570544" />
-    <dep root="1206195573853570620" />
-    <dep root="1234869968490316273" />
-    <dep root="1234869968490316371" />
-    <dep root="1234869968490316459" />
-    <dep root="1366781238034273697" />
-    <dep root="1366781238034273705" />
-    <dep root="1596727503333709178" />
-    <dep root="1596727503333709182" />
-    <dep root="1596727503333822320" />
-    <dep root="1596727503333822325" />
-    <dep root="1596727503333822377" />
-    <dep root="1683977858888862718" />
-    <dep root="1683977858888863192" />
-    <dep root="1744445256079578595" />
-    <dep root="1744445256079578766" />
-    <dep root="1744445256079578802" />
-    <dep root="1744445256079579876" />
-    <dep root="1936689137035744512" />
-    <dep root="1936689137035777973" />
-    <dep root="2165106376654272257" />
-    <dep root="2165106376654390214" />
-    <dep root="2191995028863072547" />
-    <dep root="2191995028863072555" />
-    <dep root="2191995028863072592" />
-    <dep root="2403997762364994115" />
-    <dep root="2565896126719552231" />
-    <dep root="2565896126719599486" />
-    <dep root="2565896126719631163" />
-    <dep root="2565896126719631517" />
-    <dep root="2565896126719634090" />
-    <dep root="2565896126719635409" />
-    <dep root="2565896126719641327" />
-    <dep root="2662234144540708008" />
-    <dep root="2662234144540708083" />
-    <dep root="2662234144540708417" />
-    <dep root="2662234144540708709" />
-    <dep root="2662234144540708724" />
-    <dep root="2970389781193035564" />
-    <dep root="2970389781193170240" />
-    <dep root="305616691112287268" />
-    <dep root="3465865320786305481" />
-    <dep root="3465865320786305485" />
-    <dep root="3465865320786305631" />
-    <dep root="3465865320786327838" />
-    <dep root="3465865320786327950" />
-    <dep root="3465865320786328040" />
-    <dep root="4032646381570777493" />
-    <dep root="4403068512914877423" />
-    <dep root="5883033498657755836" />
-    <dep root="5883033498657845915" />
-    <dep root="5883033498657845969" />
-    <dep root="6252705307027051861" />
-    <dep root="6252705307027051866" />
-    <dep root="6252705307027051953" />
-    <dep root="7162597690968047817" />
-    <dep root="8321617901826002785" />
-    <dep root="8513716958726547010" />
-    <dep root="8513716958726547050" />
-    <dep root="8513716958726547095" />
-    <dep root="8513716958726547154" />
-    <dep root="8513716958726604212" />
-    <dep root="8586967776370449177" />
-    <dep root="8586967776370449208" />
-    <dep root="8586967776370449212" />
-    <dep root="8586967776370586377" />
-    <dep root="8970236339104100116" />
-    <dep root="8970236339104100147" />
-    <dep root="8970236339104100153" />
-    <dep root="9040118078822013541" />
-    <dep root="9040118078822014208" />
-    <dep root="9040118078822014309" />
-    <dep root="9040118078822290408" />
-    <dep root="9040118078822290721" />
-    <dep model="f:java_stub#498d89d2-c2e9-11e2-ad49-6cf049e62fe5#com.intellij.openapi.actionSystem(MPS.IDEA/com.intellij.openapi.actionSystem@java_stub)" />
-    <dep model="f:java_stub#498d89d2-c2e9-11e2-ad49-6cf049e62fe5#com.intellij.openapi.project(MPS.IDEA/com.intellij.openapi.project@java_stub)" />
-    <dep model="f:java_stub#6354ebe7-c22a-4a0f-ac54-50b52ab9b065#java.lang(JDK/java.lang@java_stub)" />
-    <dep model="f:java_stub#6354ebe7-c22a-4a0f-ac54-50b52ab9b065#java.util(JDK/java.util@java_stub)" />
-    <dep model="f:java_stub#742f6602-5a2f-4313-aa6e-ae1cd4ffdc61#jetbrains.mps.ide.actions(MPS.Platform/jetbrains.mps.ide.actions@java_stub)" />
-    <dep model="f:java_stub#8865b7a8-5271-43d3-884c-6fd1d9cfdd34#org.jetbrains.mps.openapi.module(MPS.OpenAPI/org.jetbrains.mps.openapi.module@java_stub)" />
-    <dep model="f:java_stub#a3e4657f-a76c-45bb-bbda-c764596ecc65#org.apache.log4j(jetbrains.mps.baseLanguage.logging.runtime/org.apache.log4j@java_stub)" />
-    <dep model="r:00000000-0000-4000-0000-011c895902ca(jetbrains.mps.baseLanguage.structure)" />
-    <dep model="r:00000000-0000-4000-0000-011c895902e8(jetbrains.mps.lang.generator.structure)" />
-    <dep model="r:00000000-0000-4000-0000-011c89590369(jetbrains.mps.lang.plugin.generator.baseLanguage.template.main@generator)" />
-    <dep model="r:00000000-0000-4000-0000-011c89590580(jetbrains.mps.baseLanguage.logging.generator.baseLanguage.template.main@generator)" />
-    <dep model="r:fc76aa36-3cff-41c7-b94b-eee0e8341932(jetbrains.mps.internal.collections.runtime)" />
-    <file name="GoToUsageInMappingConfig_Action.java" />
-  </source>
-  <source id="8970236339104100116" name="ShowNodeInExplorer" hash="7rf5ayt708x7l7misu2mic97ux6ygoo" dependsOnNodes="true">
-    <dep root="1206195573853570544" />
-    <dep root="1206195573853570620" />
-    <dep root="1234869968490316273" />
-    <dep root="1234869968490316371" />
-    <dep root="1234869968490316459" />
-    <dep root="1366781238034273697" />
-    <dep root="1366781238034273705" />
-    <dep root="1596727503333709178" />
-    <dep root="1596727503333709182" />
-    <dep root="1596727503333822320" />
-    <dep root="1596727503333822325" />
-    <dep root="1596727503333822377" />
-    <dep root="1683977858888862718" />
-    <dep root="1683977858888863192" />
-    <dep root="1744445256079578595" />
-    <dep root="1744445256079578766" />
-    <dep root="1744445256079578802" />
-    <dep root="1744445256079579876" />
-    <dep root="1936689137035744512" />
-    <dep root="1936689137035777973" />
-    <dep root="2165106376654272257" />
-    <dep root="2165106376654390214" />
-    <dep root="2191995028863072547" />
-    <dep root="2191995028863072555" />
-    <dep root="2191995028863072592" />
-    <dep root="2403997762364994115" />
-    <dep root="2403997762364994119" />
-    <dep root="2565896126719552231" />
-    <dep root="2565896126719599486" />
-    <dep root="2565896126719631163" />
-    <dep root="2565896126719631517" />
-    <dep root="2565896126719634090" />
-    <dep root="2565896126719635409" />
-    <dep root="2565896126719641327" />
-    <dep root="2662234144540708008" />
-    <dep root="2662234144540708083" />
-    <dep root="2662234144540708417" />
-    <dep root="2662234144540708709" />
-    <dep root="2662234144540708724" />
-    <dep root="2970389781193035564" />
-    <dep root="2970389781193170240" />
-    <dep root="305616691112287268" />
-    <dep root="3465865320786305481" />
-    <dep root="3465865320786305485" />
-    <dep root="3465865320786305631" />
-    <dep root="3465865320786327838" />
-    <dep root="3465865320786327950" />
-    <dep root="3465865320786328040" />
-    <dep root="4032646381570777493" />
-    <dep root="4403068512914877423" />
-    <dep root="5883033498657755836" />
-    <dep root="5883033498657845915" />
-    <dep root="5883033498657845969" />
-    <dep root="6252705307027051861" />
-    <dep root="6252705307027051866" />
-    <dep root="6252705307027051953" />
-    <dep root="7162597690968047817" />
-    <dep root="8321617901826002785" />
-    <dep root="8513716958726547010" />
-    <dep root="8513716958726547050" />
-    <dep root="8513716958726547095" />
-    <dep root="8513716958726547154" />
-    <dep root="8513716958726604212" />
-    <dep root="8586967776370449177" />
-    <dep root="8586967776370449208" />
-    <dep root="8586967776370449212" />
-    <dep root="8586967776370586377" />
-    <dep root="8970236339104100147" />
-    <dep root="8970236339104100153" />
-    <dep root="9040118078822013541" />
-    <dep root="9040118078822014208" />
-    <dep root="9040118078822014309" />
-    <dep root="9040118078822290408" />
-    <dep root="9040118078822290721" />
-    <dep model="f:java_stub#498d89d2-c2e9-11e2-ad49-6cf049e62fe5#com.intellij.openapi.actionSystem(MPS.IDEA/com.intellij.openapi.actionSystem@java_stub)" />
-    <dep model="f:java_stub#498d89d2-c2e9-11e2-ad49-6cf049e62fe5#com.intellij.openapi.project(MPS.IDEA/com.intellij.openapi.project@java_stub)" />
-    <dep model="f:java_stub#6354ebe7-c22a-4a0f-ac54-50b52ab9b065#java.lang(JDK/java.lang@java_stub)" />
-    <dep model="f:java_stub#6354ebe7-c22a-4a0f-ac54-50b52ab9b065#java.util(JDK/java.util@java_stub)" />
-    <dep model="f:java_stub#6ed54515-acc8-4d1e-a16c-9fd6cfe951ea#jetbrains.mps.smodel(MPS.Core/jetbrains.mps.smodel@java_stub)" />
-    <dep model="f:java_stub#742f6602-5a2f-4313-aa6e-ae1cd4ffdc61#jetbrains.mps.ide.actions(MPS.Platform/jetbrains.mps.ide.actions@java_stub)" />
-    <dep model="f:java_stub#8865b7a8-5271-43d3-884c-6fd1d9cfdd34#org.jetbrains.mps.openapi.model(MPS.OpenAPI/org.jetbrains.mps.openapi.model@java_stub)" />
-    <dep model="f:java_stub#a3e4657f-a76c-45bb-bbda-c764596ecc65#org.apache.log4j(jetbrains.mps.baseLanguage.logging.runtime/org.apache.log4j@java_stub)" />
-    <dep model="r:00000000-0000-4000-0000-011c895902ca(jetbrains.mps.baseLanguage.structure)" />
-    <dep model="r:00000000-0000-4000-0000-011c89590369(jetbrains.mps.lang.plugin.generator.baseLanguage.template.main@generator)" />
-    <dep model="r:00000000-0000-4000-0000-011c89590580(jetbrains.mps.baseLanguage.logging.generator.baseLanguage.template.main@generator)" />
-    <dep model="r:fc76aa36-3cff-41c7-b94b-eee0e8341932(jetbrains.mps.internal.collections.runtime)" />
-    <file name="ShowNodeInExplorer_Action.java" />
-  </source>
-  <source id="8970236339104100147" name="ShowNodeIn" hash="74swvkgaa9npfbhn1vd1wno1azggflw">
-    <dep root="8970236339104100116" />
-    <dep model="r:00000000-0000-4000-0000-011c89590369(jetbrains.mps.lang.plugin.generator.baseLanguage.template.main@generator)" />
-    <file name="ShowNodeIn_ActionGroup.java" />
-  </source>
-  <source id="8970236339104100153" name="NodeExplorer" hash="-2oniet98pfna65g85ihmk717a2kunj0">
-    <dep model="f:java_stub#498d89d2-c2e9-11e2-ad49-6cf049e62fe5#com.intellij.openapi.actionSystem(MPS.IDEA/com.intellij.openapi.actionSystem@java_stub)" />
-    <dep model="f:java_stub#498d89d2-c2e9-11e2-ad49-6cf049e62fe5#com.intellij.openapi.project(MPS.IDEA/com.intellij.openapi.project@java_stub)" />
-    <dep model="r:00000000-0000-4000-0000-011c89590369(jetbrains.mps.lang.plugin.generator.baseLanguage.template.main@generator)" />
-    <file name="NodeExplorer_Tool.java" />
-  </source>
-  <source id="2191995028863072547" name="DevKitTools" hash="c858j489qxcdbdc1h8xg2cyopx05n3">
-    <dep root="2191995028863072555" />
-    <dep root="2191995028863072592" />
-    <dep model="r:00000000-0000-4000-0000-011c89590369(jetbrains.mps.lang.plugin.generator.baseLanguage.template.main@generator)" />
-    <file name="DevKitTools_ActionGroup.java" />
-  </source>
-  <source id="2191995028863072555" name="ReloadAll" hash="-cg7vz44s38pakz8f0wc2f2hziu4asr9" dependsOnNodes="true">
-    <dep root="1206195573853570544" />
-    <dep root="1206195573853570620" />
-    <dep root="1234869968490316273" />
-    <dep root="1234869968490316371" />
-    <dep root="1234869968490316459" />
-    <dep root="1366781238034273697" />
-    <dep root="1366781238034273705" />
-    <dep root="1596727503333709178" />
-    <dep root="1596727503333709182" />
-    <dep root="1596727503333822320" />
-    <dep root="1596727503333822325" />
-    <dep root="1596727503333822377" />
-    <dep root="1683977858888862718" />
-    <dep root="1683977858888863192" />
-    <dep root="1744445256079578595" />
-    <dep root="1744445256079578766" />
-    <dep root="1744445256079578802" />
-    <dep root="1744445256079579876" />
-    <dep root="1936689137035744512" />
-    <dep root="1936689137035777973" />
-    <dep root="2165106376654272257" />
-    <dep root="2165106376654390214" />
-    <dep root="2191995028863072547" />
-    <dep root="2191995028863072592" />
-    <dep root="2403997762364994115" />
-    <dep root="2403997762364994119" />
-    <dep root="2565896126719552231" />
-    <dep root="2565896126719599486" />
-    <dep root="2565896126719631163" />
-    <dep root="2565896126719631517" />
-    <dep root="2565896126719634090" />
-    <dep root="2565896126719635409" />
-    <dep root="2565896126719641327" />
-    <dep root="2662234144540708008" />
-    <dep root="2662234144540708083" />
-    <dep root="2662234144540708417" />
-    <dep root="2662234144540708709" />
-    <dep root="2662234144540708724" />
-    <dep root="2970389781193035564" />
-    <dep root="2970389781193170240" />
-    <dep root="305616691112287268" />
-    <dep root="3465865320786305481" />
-    <dep root="3465865320786305485" />
-    <dep root="3465865320786305631" />
-    <dep root="3465865320786327838" />
-    <dep root="3465865320786327950" />
-    <dep root="3465865320786328040" />
-    <dep root="4032646381570777493" />
-    <dep root="4403068512914877423" />
-    <dep root="5883033498657755836" />
-    <dep root="5883033498657845915" />
-    <dep root="5883033498657845969" />
-    <dep root="6252705307027051861" />
-    <dep root="6252705307027051866" />
-    <dep root="6252705307027051953" />
-    <dep root="7162597690968047817" />
-    <dep root="8321617901826002785" />
-    <dep root="8513716958726547010" />
-    <dep root="8513716958726547050" />
-    <dep root="8513716958726547095" />
-    <dep root="8513716958726547154" />
-    <dep root="8513716958726604212" />
-    <dep root="8586967776370449177" />
-    <dep root="8586967776370449208" />
-    <dep root="8586967776370449212" />
-    <dep root="8586967776370586377" />
-    <dep root="8970236339104100116" />
-    <dep root="8970236339104100147" />
-    <dep root="8970236339104100153" />
-    <dep root="9040118078822013541" />
-    <dep root="9040118078822014208" />
-    <dep root="9040118078822014309" />
-    <dep root="9040118078822290408" />
-    <dep root="9040118078822290721" />
-    <dep model="f:java_stub#498d89d2-c2e9-11e2-ad49-6cf049e62fe5#com.intellij.openapi.actionSystem(MPS.IDEA/com.intellij.openapi.actionSystem@java_stub)" />
-    <dep model="f:java_stub#498d89d2-c2e9-11e2-ad49-6cf049e62fe5#com.intellij.openapi.progress(MPS.IDEA/com.intellij.openapi.progress@java_stub)" />
-    <dep model="f:java_stub#498d89d2-c2e9-11e2-ad49-6cf049e62fe5#com.intellij.openapi.project(MPS.IDEA/com.intellij.openapi.project@java_stub)" />
-    <dep model="f:java_stub#6354ebe7-c22a-4a0f-ac54-50b52ab9b065#java.lang(JDK/java.lang@java_stub)" />
-    <dep model="f:java_stub#6354ebe7-c22a-4a0f-ac54-50b52ab9b065#java.util(JDK/java.util@java_stub)" />
-    <dep model="f:java_stub#6ed54515-acc8-4d1e-a16c-9fd6cfe951ea#jetbrains.mps.classloading(MPS.Core/jetbrains.mps.classloading@java_stub)" />
-    <dep model="f:java_stub#6ed54515-acc8-4d1e-a16c-9fd6cfe951ea#jetbrains.mps.components(MPS.Core/jetbrains.mps.components@java_stub)" />
-    <dep model="f:java_stub#6ed54515-acc8-4d1e-a16c-9fd6cfe951ea#jetbrains.mps.progress(MPS.Core/jetbrains.mps.progress@java_stub)" />
-    <dep model="f:java_stub#742f6602-5a2f-4313-aa6e-ae1cd4ffdc61#jetbrains.mps.progress(MPS.Platform/jetbrains.mps.progress@java_stub)" />
-    <dep model="f:java_stub#8865b7a8-5271-43d3-884c-6fd1d9cfdd34#org.jetbrains.mps.openapi.util(MPS.OpenAPI/org.jetbrains.mps.openapi.util@java_stub)" />
-    <dep model="f:java_stub#a3e4657f-a76c-45bb-bbda-c764596ecc65#org.apache.log4j(jetbrains.mps.baseLanguage.logging.runtime/org.apache.log4j@java_stub)" />
-    <dep model="r:00000000-0000-4000-0000-011c895902ca(jetbrains.mps.baseLanguage.structure)" />
-    <dep model="r:00000000-0000-4000-0000-011c8959033a(jetbrains.mps.baseLanguage.closures.generator.baseLanguage.template.main@generator)" />
-    <dep model="r:00000000-0000-4000-0000-011c89590369(jetbrains.mps.lang.plugin.generator.baseLanguage.template.main@generator)" />
-    <dep model="r:00000000-0000-4000-0000-011c89590580(jetbrains.mps.baseLanguage.logging.generator.baseLanguage.template.main@generator)" />
-    <dep model="r:fc76aa36-3cff-41c7-b94b-eee0e8341932(jetbrains.mps.internal.collections.runtime)" />
-    <file name="ReloadAll_Action.java" />
-  </source>
-  <source id="2191995028863072592" name="InstallIDEAPlugin" hash="cjxg3pzztxvsea30g90hqod75iax2sg" dependsOnNodes="true">
-    <dep root="1206195573853570544" />
-    <dep root="1206195573853570620" />
-    <dep root="1234869968490316273" />
-    <dep root="1234869968490316371" />
-    <dep root="1234869968490316459" />
-    <dep root="1366781238034273697" />
-    <dep root="1366781238034273705" />
-    <dep root="1596727503333709178" />
-    <dep root="1596727503333709182" />
-    <dep root="1596727503333822320" />
-    <dep root="1596727503333822325" />
-    <dep root="1596727503333822377" />
-    <dep root="1683977858888862718" />
-    <dep root="1683977858888863192" />
-    <dep root="1744445256079578595" />
-    <dep root="1744445256079578766" />
-    <dep root="1744445256079578802" />
-    <dep root="1744445256079579876" />
-    <dep root="1936689137035744512" />
-    <dep root="1936689137035777973" />
-    <dep root="2165106376654272257" />
-    <dep root="2165106376654390214" />
-    <dep root="2191995028863072547" />
-    <dep root="2191995028863072555" />
-    <dep root="2403997762364994115" />
-    <dep root="2403997762364994119" />
-    <dep root="2565896126719552231" />
-    <dep root="2565896126719599486" />
-    <dep root="2565896126719631163" />
-    <dep root="2565896126719631517" />
-    <dep root="2565896126719634090" />
-    <dep root="2565896126719635409" />
-    <dep root="2565896126719641327" />
-    <dep root="2662234144540708008" />
-    <dep root="2662234144540708083" />
-    <dep root="2662234144540708417" />
-    <dep root="2662234144540708709" />
-    <dep root="2662234144540708724" />
-    <dep root="2970389781193035564" />
-    <dep root="2970389781193170240" />
-    <dep root="305616691112287268" />
-    <dep root="3465865320786305481" />
-    <dep root="3465865320786305485" />
-    <dep root="3465865320786305631" />
-    <dep root="3465865320786327838" />
-    <dep root="3465865320786327950" />
-    <dep root="3465865320786328040" />
-    <dep root="4032646381570777493" />
-    <dep root="4403068512914877423" />
-    <dep root="5883033498657755836" />
-    <dep root="5883033498657845915" />
-    <dep root="5883033498657845969" />
-    <dep root="6252705307027051861" />
-    <dep root="6252705307027051866" />
-    <dep root="6252705307027051953" />
-    <dep root="7162597690968047817" />
-    <dep root="8321617901826002785" />
-    <dep root="8513716958726547010" />
-    <dep root="8513716958726547050" />
-    <dep root="8513716958726547095" />
-    <dep root="8513716958726547154" />
-    <dep root="8513716958726604212" />
-    <dep root="8586967776370449177" />
-    <dep root="8586967776370449208" />
-    <dep root="8586967776370449212" />
-    <dep root="8586967776370586377" />
-    <dep root="8970236339104100116" />
-    <dep root="8970236339104100147" />
-    <dep root="8970236339104100153" />
-    <dep root="9040118078822013541" />
-    <dep root="9040118078822014208" />
-    <dep root="9040118078822014309" />
-    <dep root="9040118078822290408" />
-    <dep root="9040118078822290721" />
-    <dep model="f:java_stub#498d89d2-c2e9-11e2-ad49-6cf049e62fe5#com.intellij.openapi.vfs(MPS.IDEA/com.intellij.openapi.vfs@java_stub)" />
-    <dep model="f:java_stub#6354ebe7-c22a-4a0f-ac54-50b52ab9b065#java.awt(JDK/java.awt@java_stub)" />
-    <dep model="f:java_stub#6354ebe7-c22a-4a0f-ac54-50b52ab9b065#java.io(JDK/java.io@java_stub)" />
-    <dep model="f:java_stub#6354ebe7-c22a-4a0f-ac54-50b52ab9b065#java.lang(JDK/java.lang@java_stub)" />
-    <dep model="f:java_stub#6354ebe7-c22a-4a0f-ac54-50b52ab9b065#java.util(JDK/java.util@java_stub)" />
-    <dep model="f:java_stub#6354ebe7-c22a-4a0f-ac54-50b52ab9b065#java.util.regex(JDK/java.util.regex@java_stub)" />
-    <dep model="f:java_stub#6354ebe7-c22a-4a0f-ac54-50b52ab9b065#javax.swing(JDK/javax.swing@java_stub)" />
-    <dep model="f:java_stub#742f6602-5a2f-4313-aa6e-ae1cd4ffdc61#jetbrains.mps.ide.actions(MPS.Platform/jetbrains.mps.ide.actions@java_stub)" />
-    <dep model="f:java_stub#a3e4657f-a76c-45bb-bbda-c764596ecc65#org.apache.log4j(jetbrains.mps.baseLanguage.logging.runtime/org.apache.log4j@java_stub)" />
-    <dep model="r:00000000-0000-4000-0000-011c895902ca(jetbrains.mps.baseLanguage.structure)" />
-    <dep model="r:00000000-0000-4000-0000-011c89590369(jetbrains.mps.lang.plugin.generator.baseLanguage.template.main@generator)" />
-    <dep model="r:00000000-0000-4000-0000-011c89590580(jetbrains.mps.baseLanguage.logging.generator.baseLanguage.template.main@generator)" />
-    <dep model="r:f04c1476-2f91-4f59-be13-c8e009abebee(jetbrains.mps.baseLanguageInternal.generator.template.main@generator)" />
-    <dep model="r:fc76aa36-3cff-41c7-b94b-eee0e8341932(jetbrains.mps.internal.collections.runtime)" />
-    <file name="InstallIDEAPlugin_Action.java" />
-  </source>
-  <source id="8513716958726547010" name="Trace" hash="1exhl14z1voqw6vk4conuc46aihtuba">
-    <dep root="8513716958726547154" />
-    <dep model="f:java_stub#498d89d2-c2e9-11e2-ad49-6cf049e62fe5#com.intellij.openapi.actionSystem(MPS.IDEA/com.intellij.openapi.actionSystem@java_stub)" />
-    <dep model="f:java_stub#6354ebe7-c22a-4a0f-ac54-50b52ab9b065#java.lang(JDK/java.lang@java_stub)" />
-    <file name="Trace_KeymapChanges.java" />
-  </source>
-  <source id="8513716958726547154" name="ShowTypeSystemTrace" hash="-3em19htjyk4rdys7amb2q6rq2j2zqi8" dependsOnNodes="true">
-    <dep root="1206195573853570544" />
-    <dep root="1206195573853570620" />
-    <dep root="1234869968490316273" />
-    <dep root="1234869968490316371" />
-    <dep root="1234869968490316459" />
-    <dep root="1366781238034273697" />
-    <dep root="1366781238034273705" />
-    <dep root="1596727503333709178" />
-    <dep root="1596727503333709182" />
-    <dep root="1596727503333822320" />
-    <dep root="1596727503333822325" />
-    <dep root="1596727503333822377" />
-    <dep root="1683977858888862718" />
-    <dep root="1683977858888863192" />
-    <dep root="1744445256079578595" />
-    <dep root="1744445256079578766" />
-    <dep root="1744445256079578802" />
-    <dep root="1744445256079579876" />
-    <dep root="1936689137035744512" />
-    <dep root="1936689137035777973" />
-    <dep root="2165106376654272257" />
-    <dep root="2165106376654390214" />
-    <dep root="2191995028863072547" />
-    <dep root="2191995028863072555" />
-    <dep root="2191995028863072592" />
-    <dep root="2403997762364994115" />
-    <dep root="2403997762364994119" />
-    <dep root="2565896126719552231" />
-    <dep root="2565896126719599486" />
-    <dep root="2565896126719631163" />
-    <dep root="2565896126719631517" />
-    <dep root="2565896126719634090" />
-    <dep root="2565896126719635409" />
-    <dep root="2565896126719641327" />
-    <dep root="2662234144540708008" />
-    <dep root="2662234144540708083" />
-    <dep root="2662234144540708417" />
-    <dep root="2662234144540708709" />
-    <dep root="2662234144540708724" />
-    <dep root="2970389781193035564" />
-    <dep root="2970389781193170240" />
-    <dep root="305616691112287268" />
-    <dep root="3465865320786305481" />
-    <dep root="3465865320786305485" />
-    <dep root="3465865320786305631" />
-    <dep root="3465865320786327838" />
-    <dep root="3465865320786327950" />
-    <dep root="3465865320786328040" />
-    <dep root="4032646381570777493" />
-    <dep root="4403068512914877423" />
-    <dep root="5883033498657755836" />
-    <dep root="5883033498657845915" />
-    <dep root="5883033498657845969" />
-    <dep root="6252705307027051861" />
-    <dep root="6252705307027051866" />
-    <dep root="6252705307027051953" />
-    <dep root="7162597690968047817" />
-    <dep root="8321617901826002785" />
-    <dep root="8513716958726547010" />
-    <dep root="8513716958726547050" />
-    <dep root="8513716958726547095" />
-    <dep root="8513716958726604212" />
-    <dep root="8586967776370449177" />
-    <dep root="8586967776370449208" />
-    <dep root="8586967776370449212" />
-    <dep root="8586967776370586377" />
-    <dep root="8970236339104100116" />
-    <dep root="8970236339104100147" />
-    <dep root="8970236339104100153" />
-    <dep root="9040118078822013541" />
-    <dep root="9040118078822014208" />
-    <dep root="9040118078822014309" />
-    <dep root="9040118078822290408" />
-    <dep root="9040118078822290721" />
-    <dep model="f:java_stub#1ed103c3-3aa6-49b7-9c21-6765ee11f224#jetbrains.mps.ide.editor(MPS.Editor/jetbrains.mps.ide.editor@java_stub)" />
-    <dep model="f:java_stub#1ed103c3-3aa6-49b7-9c21-6765ee11f224#jetbrains.mps.nodeEditor(MPS.Editor/jetbrains.mps.nodeEditor@java_stub)" />
-    <dep model="f:java_stub#498d89d2-c2e9-11e2-ad49-6cf049e62fe5#com.intellij.openapi.actionSystem(MPS.IDEA/com.intellij.openapi.actionSystem@java_stub)" />
-    <dep model="f:java_stub#498d89d2-c2e9-11e2-ad49-6cf049e62fe5#com.intellij.openapi.project(MPS.IDEA/com.intellij.openapi.project@java_stub)" />
-    <dep model="f:java_stub#6354ebe7-c22a-4a0f-ac54-50b52ab9b065#java.lang(JDK/java.lang@java_stub)" />
-    <dep model="f:java_stub#6354ebe7-c22a-4a0f-ac54-50b52ab9b065#java.util(JDK/java.util@java_stub)" />
-    <dep model="f:java_stub#6ed54515-acc8-4d1e-a16c-9fd6cfe951ea#jetbrains.mps.smodel(MPS.Core/jetbrains.mps.smodel@java_stub)" />
-    <dep model="f:java_stub#742f6602-5a2f-4313-aa6e-ae1cd4ffdc61#jetbrains.mps.ide.actions(MPS.Platform/jetbrains.mps.ide.actions@java_stub)" />
-    <dep model="f:java_stub#a3e4657f-a76c-45bb-bbda-c764596ecc65#org.apache.log4j(jetbrains.mps.baseLanguage.logging.runtime/org.apache.log4j@java_stub)" />
-    <dep model="r:00000000-0000-4000-0000-011c895902ca(jetbrains.mps.baseLanguage.structure)" />
-    <dep model="r:00000000-0000-4000-0000-011c89590369(jetbrains.mps.lang.plugin.generator.baseLanguage.template.main@generator)" />
-    <dep model="r:00000000-0000-4000-0000-011c89590580(jetbrains.mps.baseLanguage.logging.generator.baseLanguage.template.main@generator)" />
-    <dep model="r:fc76aa36-3cff-41c7-b94b-eee0e8341932(jetbrains.mps.internal.collections.runtime)" />
-    <file name="ShowTypeSystemTrace_Action.java" />
-  </source>
-  <source id="8513716958726547095" name="ShowTypeSystemTraceIncremental" hash="-519e4g446j0382zkfvofelumk49xu31" dependsOnNodes="true">
-    <dep root="1206195573853570544" />
-    <dep root="1206195573853570620" />
-    <dep root="1234869968490316273" />
-    <dep root="1234869968490316371" />
-    <dep root="1234869968490316459" />
-    <dep root="1366781238034273697" />
-    <dep root="1366781238034273705" />
-    <dep root="1596727503333709178" />
-    <dep root="1596727503333709182" />
-    <dep root="1596727503333822320" />
-    <dep root="1596727503333822325" />
-    <dep root="1596727503333822377" />
-    <dep root="1683977858888862718" />
-    <dep root="1683977858888863192" />
-    <dep root="1744445256079578595" />
-    <dep root="1744445256079578766" />
-    <dep root="1744445256079578802" />
-    <dep root="1744445256079579876" />
-    <dep root="1936689137035744512" />
-    <dep root="1936689137035777973" />
-    <dep root="2165106376654272257" />
-    <dep root="2165106376654390214" />
-    <dep root="2191995028863072547" />
-    <dep root="2191995028863072555" />
-    <dep root="2191995028863072592" />
-    <dep root="2403997762364994115" />
-    <dep root="2403997762364994119" />
-    <dep root="2565896126719552231" />
-    <dep root="2565896126719599486" />
-    <dep root="2565896126719631163" />
-    <dep root="2565896126719631517" />
-    <dep root="2565896126719634090" />
-    <dep root="2565896126719635409" />
-    <dep root="2565896126719641327" />
-    <dep root="2662234144540708008" />
-    <dep root="2662234144540708083" />
-    <dep root="2662234144540708417" />
-    <dep root="2662234144540708709" />
-    <dep root="2662234144540708724" />
-    <dep root="2970389781193035564" />
-    <dep root="2970389781193170240" />
-    <dep root="305616691112287268" />
-    <dep root="3465865320786305481" />
-    <dep root="3465865320786305485" />
-    <dep root="3465865320786305631" />
-    <dep root="3465865320786327838" />
-    <dep root="3465865320786327950" />
-    <dep root="3465865320786328040" />
-    <dep root="4032646381570777493" />
-    <dep root="4403068512914877423" />
-    <dep root="5883033498657755836" />
-    <dep root="5883033498657845915" />
-    <dep root="5883033498657845969" />
-    <dep root="6252705307027051861" />
-    <dep root="6252705307027051866" />
-    <dep root="6252705307027051953" />
-    <dep root="7162597690968047817" />
-    <dep root="8321617901826002785" />
-    <dep root="8513716958726547010" />
-    <dep root="8513716958726547050" />
-    <dep root="8513716958726547154" />
-    <dep root="8513716958726604212" />
-    <dep root="8586967776370449177" />
-    <dep root="8586967776370449208" />
-    <dep root="8586967776370449212" />
-    <dep root="8586967776370586377" />
-    <dep root="8970236339104100116" />
-    <dep root="8970236339104100147" />
-    <dep root="8970236339104100153" />
-    <dep root="9040118078822013541" />
-    <dep root="9040118078822014208" />
-    <dep root="9040118078822014309" />
-    <dep root="9040118078822290408" />
-    <dep root="9040118078822290721" />
-    <dep model="f:java_stub#1ed103c3-3aa6-49b7-9c21-6765ee11f224#jetbrains.mps.ide.editor(MPS.Editor/jetbrains.mps.ide.editor@java_stub)" />
-    <dep model="f:java_stub#1ed103c3-3aa6-49b7-9c21-6765ee11f224#jetbrains.mps.nodeEditor(MPS.Editor/jetbrains.mps.nodeEditor@java_stub)" />
-    <dep model="f:java_stub#498d89d2-c2e9-11e2-ad49-6cf049e62fe5#com.intellij.openapi.actionSystem(MPS.IDEA/com.intellij.openapi.actionSystem@java_stub)" />
-    <dep model="f:java_stub#498d89d2-c2e9-11e2-ad49-6cf049e62fe5#com.intellij.openapi.project(MPS.IDEA/com.intellij.openapi.project@java_stub)" />
-    <dep model="f:java_stub#6354ebe7-c22a-4a0f-ac54-50b52ab9b065#java.lang(JDK/java.lang@java_stub)" />
-    <dep model="f:java_stub#6354ebe7-c22a-4a0f-ac54-50b52ab9b065#java.util(JDK/java.util@java_stub)" />
-    <dep model="f:java_stub#6ed54515-acc8-4d1e-a16c-9fd6cfe951ea#jetbrains.mps.smodel(MPS.Core/jetbrains.mps.smodel@java_stub)" />
-    <dep model="f:java_stub#742f6602-5a2f-4313-aa6e-ae1cd4ffdc61#jetbrains.mps.ide.actions(MPS.Platform/jetbrains.mps.ide.actions@java_stub)" />
-    <dep model="f:java_stub#a3e4657f-a76c-45bb-bbda-c764596ecc65#org.apache.log4j(jetbrains.mps.baseLanguage.logging.runtime/org.apache.log4j@java_stub)" />
-    <dep model="r:00000000-0000-4000-0000-011c895902ca(jetbrains.mps.baseLanguage.structure)" />
-    <dep model="r:00000000-0000-4000-0000-011c89590369(jetbrains.mps.lang.plugin.generator.baseLanguage.template.main@generator)" />
-    <dep model="r:00000000-0000-4000-0000-011c89590580(jetbrains.mps.baseLanguage.logging.generator.baseLanguage.template.main@generator)" />
-    <dep model="r:fc76aa36-3cff-41c7-b94b-eee0e8341932(jetbrains.mps.internal.collections.runtime)" />
-    <file name="ShowTypeSystemTraceIncremental_Action.java" />
-  </source>
-  <source id="8513716958726547050" name="TraceTool" hash="-9jmgtyf4o8xiw6fsa62ar2brol3pwnk">
-    <dep model="f:java_stub#498d89d2-c2e9-11e2-ad49-6cf049e62fe5#com.intellij.openapi.project(MPS.IDEA/com.intellij.openapi.project@java_stub)" />
-    <dep model="f:java_stub#6354ebe7-c22a-4a0f-ac54-50b52ab9b065#java.lang(JDK/java.lang@java_stub)" />
-    <dep model="f:java_stub#742f6602-5a2f-4313-aa6e-ae1cd4ffdc61#jetbrains.mps.ide.tools(MPS.Platform/jetbrains.mps.ide.tools@java_stub)" />
-    <dep model="f:java_stub#742f6602-5a2f-4313-aa6e-ae1cd4ffdc61#jetbrains.mps.plugins.tool(MPS.Platform/jetbrains.mps.plugins.tool@java_stub)" />
-    <dep model="f:java_stub#86441d7a-e194-42da-81a5-2161ec62a379#jetbrains.mps.ide.typesystem.trace(MPS.Workbench/jetbrains.mps.ide.typesystem.trace@java_stub)" />
-    <dep model="r:00000000-0000-4000-0000-011c89590369(jetbrains.mps.lang.plugin.generator.baseLanguage.template.main@generator)" />
-    <file name="TraceTool_Tool.java" />
-  </source>
-  <source id="8513716958726604212" name="TraceActions" hash="-5pnyhgczulr5lbq7ptxttf246hkfhl3">
-    <dep root="8513716958726547154" />
-    <dep model="r:00000000-0000-4000-0000-011c89590369(jetbrains.mps.lang.plugin.generator.baseLanguage.template.main@generator)" />
-    <file name="TraceActions_ActionGroup.java" />
-  </source>
-  <source id="4032646381570777493" name="NamespaceNewActionsEx" hash="8jhdqmxtxrswuyz5ecf1x4z34yx6kcp">
-    <dep root="5883033498657845915" />
-    <dep root="5883033498657845969" />
-    <dep model="r:00000000-0000-4000-0000-011c89590369(jetbrains.mps.lang.plugin.generator.baseLanguage.template.main@generator)" />
-    <file name="NamespaceNewActionsEx_ActionGroup.java" />
-  </source>
-  <source id="305616691112287268" name="NavigateToGeneratedQuery" hash="89csfp7bqfzd2upxqspxsirs42s3nic" dependsOnNodes="true">
-    <dep root="1206195573853570544" />
-    <dep root="1206195573853570620" />
-    <dep root="1234869968490316273" />
-    <dep root="1234869968490316371" />
-    <dep root="1234869968490316459" />
-    <dep root="1366781238034273697" />
-    <dep root="1366781238034273705" />
-    <dep root="1596727503333709178" />
-    <dep root="1596727503333709182" />
-    <dep root="1596727503333822320" />
-    <dep root="1596727503333822325" />
-    <dep root="1596727503333822377" />
-    <dep root="1683977858888862718" />
-    <dep root="1683977858888863192" />
-    <dep root="1744445256079578595" />
-    <dep root="1744445256079578766" />
-    <dep root="1744445256079578802" />
-    <dep root="1744445256079579876" />
-    <dep root="1936689137035744512" />
-    <dep root="1936689137035777973" />
-    <dep root="2165106376654272257" />
-    <dep root="2165106376654390214" />
-    <dep root="2191995028863072547" />
-    <dep root="2191995028863072555" />
-    <dep root="2191995028863072592" />
-    <dep root="2403997762364994115" />
-    <dep root="2403997762364994119" />
-    <dep root="2565896126719552231" />
-    <dep root="2565896126719599486" />
-    <dep root="2565896126719631163" />
-    <dep root="2565896126719631517" />
-    <dep root="2565896126719634090" />
-    <dep root="2565896126719635409" />
-    <dep root="2565896126719641327" />
-    <dep root="2662234144540708008" />
-    <dep root="2662234144540708083" />
-    <dep root="2662234144540708417" />
-    <dep root="2662234144540708709" />
-    <dep root="2662234144540708724" />
-    <dep root="2970389781193035564" />
-    <dep root="2970389781193170240" />
-    <dep root="3465865320786305481" />
-    <dep root="3465865320786305485" />
-    <dep root="3465865320786305631" />
-    <dep root="3465865320786327838" />
-    <dep root="3465865320786327950" />
-    <dep root="3465865320786328040" />
-    <dep root="4032646381570777493" />
-    <dep root="4403068512914877423" />
-    <dep root="5883033498657755836" />
-    <dep root="5883033498657845915" />
-    <dep root="5883033498657845969" />
-    <dep root="6252705307027051861" />
-    <dep root="6252705307027051866" />
-    <dep root="6252705307027051953" />
-    <dep root="7162597690968047817" />
-    <dep root="8321617901826002785" />
-    <dep root="8513716958726547010" />
-    <dep root="8513716958726547050" />
-    <dep root="8513716958726547095" />
-    <dep root="8513716958726547154" />
-    <dep root="8513716958726604212" />
-    <dep root="8586967776370449177" />
-    <dep root="8586967776370449208" />
-    <dep root="8586967776370449212" />
-    <dep root="8586967776370586377" />
-    <dep root="8970236339104100116" />
-    <dep root="8970236339104100147" />
-    <dep root="8970236339104100153" />
-    <dep root="9040118078822013541" />
-    <dep root="9040118078822014208" />
-    <dep root="9040118078822014309" />
-    <dep root="9040118078822290408" />
-    <dep root="9040118078822290721" />
-    <dep model="f:java_stub#1ed103c3-3aa6-49b7-9c21-6765ee11f224#jetbrains.mps.ide.editor(MPS.Editor/jetbrains.mps.ide.editor@java_stub)" />
-    <dep model="f:java_stub#1ed103c3-3aa6-49b7-9c21-6765ee11f224#jetbrains.mps.openapi.editor(MPS.Editor/jetbrains.mps.openapi.editor@java_stub)" />
-    <dep model="f:java_stub#6354ebe7-c22a-4a0f-ac54-50b52ab9b065#java.io(JDK/java.io@java_stub)" />
-    <dep model="f:java_stub#6354ebe7-c22a-4a0f-ac54-50b52ab9b065#java.lang(JDK/java.lang@java_stub)" />
-    <dep model="f:java_stub#6354ebe7-c22a-4a0f-ac54-50b52ab9b065#java.util(JDK/java.util@java_stub)" />
-    <dep model="f:java_stub#6ed54515-acc8-4d1e-a16c-9fd6cfe951ea#jetbrains.mps.smodel(MPS.Core/jetbrains.mps.smodel@java_stub)" />
-    <dep model="f:java_stub#8865b7a8-5271-43d3-884c-6fd1d9cfdd34#org.jetbrains.mps.openapi.model(MPS.OpenAPI/org.jetbrains.mps.openapi.model@java_stub)" />
-    <dep model="f:java_stub#a3e4657f-a76c-45bb-bbda-c764596ecc65#org.apache.log4j(jetbrains.mps.baseLanguage.logging.runtime/org.apache.log4j@java_stub)" />
-    <dep model="r:00000000-0000-4000-0000-011c895902ca(jetbrains.mps.baseLanguage.structure)" />
-    <dep model="r:00000000-0000-4000-0000-011c89590303(jetbrains.mps.lang.smodel.generator.baseLanguage.template.main@generator)" />
-    <dep model="r:00000000-0000-4000-0000-011c89590369(jetbrains.mps.lang.plugin.generator.baseLanguage.template.main@generator)" />
-    <dep model="r:00000000-0000-4000-0000-011c89590580(jetbrains.mps.baseLanguage.logging.generator.baseLanguage.template.main@generator)" />
-    <dep model="r:fc76aa36-3cff-41c7-b94b-eee0e8341932(jetbrains.mps.internal.collections.runtime)" />
-    <file name="NavigateToGeneratedQuery_Action.java" />
-  </source>
-  <source id="8321617901826002785" name="GoToEditorDeclarationHelper" hash="-bph2o9vhb8j60anrhc7umclu2rtwgda">
-    <dep model="f:java_stub#6354ebe7-c22a-4a0f-ac54-50b52ab9b065#java.io(JDK/java.io@java_stub)" />
-    <dep model="f:java_stub#6354ebe7-c22a-4a0f-ac54-50b52ab9b065#java.lang(JDK/java.lang@java_stub)" />
-    <dep model="f:java_stub#6354ebe7-c22a-4a0f-ac54-50b52ab9b065#java.util(JDK/java.util@java_stub)" />
-    <dep model="f:java_stub#6ed54515-acc8-4d1e-a16c-9fd6cfe951ea#jetbrains.mps.extapi.module(MPS.Core/jetbrains.mps.extapi.module@java_stub)" />
-    <dep model="f:java_stub#6ed54515-acc8-4d1e-a16c-9fd6cfe951ea#jetbrains.mps.project(MPS.Core/jetbrains.mps.project@java_stub)" />
-    <dep model="f:java_stub#6ed54515-acc8-4d1e-a16c-9fd6cfe951ea#jetbrains.mps.smodel(MPS.Core/jetbrains.mps.smodel@java_stub)" />
-    <dep model="f:java_stub#6ed54515-acc8-4d1e-a16c-9fd6cfe951ea#jetbrains.mps.vfs(MPS.Core/jetbrains.mps.vfs@java_stub)" />
-    <dep model="f:java_stub#8865b7a8-5271-43d3-884c-6fd1d9cfdd34#org.jetbrains.mps.openapi.model(MPS.OpenAPI/org.jetbrains.mps.openapi.model@java_stub)" />
-    <dep model="f:java_stub#8865b7a8-5271-43d3-884c-6fd1d9cfdd34#org.jetbrains.mps.openapi.module(MPS.OpenAPI/org.jetbrains.mps.openapi.module@java_stub)" />
-    <dep model="r:00000000-0000-4000-0000-011c8959029e(jetbrains.mps.lang.editor.structure)" />
-    <dep model="r:00000000-0000-4000-0000-011c8959033a(jetbrains.mps.baseLanguage.closures.generator.baseLanguage.template.main@generator)" />
-    <dep model="r:c3548bac-30eb-4a2a-937c-0111d5697309(jetbrains.mps.lang.smodel.generator.smodelAdapter)" />
-    <dep model="r:fc76aa36-3cff-41c7-b94b-eee0e8341932(jetbrains.mps.internal.collections.runtime)" />
-    <file name="GoToEditorDeclarationHelper.java" />
-  </source>
-  <source id="6252705307027051861" name="FindLanguageUsages" hash="48c2vvuqlj7di8dk9a1zub6ua4nmz80">
-    <dep root="6252705307027051866" />
-    <dep root="6252705307027051953" />
-    <dep model="r:00000000-0000-4000-0000-011c89590369(jetbrains.mps.lang.plugin.generator.baseLanguage.template.main@generator)" />
-    <file name="FindLanguageUsages_ActionGroup.java" />
-  </source>
-  <source id="6252705307027051866" name="FindLanguageUsages" hash="bv657ilv8yh3jw9b30fa3qaxifww2e7" dependsOnNodes="true">
-    <dep root="1206195573853570544" />
-    <dep root="1206195573853570620" />
-    <dep root="1234869968490316273" />
-    <dep root="1234869968490316371" />
-    <dep root="1234869968490316459" />
-    <dep root="1366781238034273697" />
-    <dep root="1366781238034273705" />
-    <dep root="1596727503333709178" />
-    <dep root="1596727503333709182" />
-    <dep root="1596727503333822320" />
-    <dep root="1596727503333822325" />
-    <dep root="1596727503333822377" />
-    <dep root="1683977858888862718" />
-    <dep root="1683977858888863192" />
-    <dep root="1744445256079578595" />
-    <dep root="1744445256079578766" />
-    <dep root="1744445256079578802" />
-    <dep root="1744445256079579876" />
-    <dep root="1936689137035744512" />
-    <dep root="1936689137035777973" />
-    <dep root="2165106376654272257" />
-    <dep root="2165106376654390214" />
-    <dep root="2191995028863072547" />
-    <dep root="2191995028863072555" />
-    <dep root="2191995028863072592" />
-    <dep root="2403997762364994115" />
-    <dep root="2403997762364994119" />
-    <dep root="2565896126719552231" />
-    <dep root="2565896126719599486" />
-    <dep root="2565896126719631163" />
-    <dep root="2565896126719631517" />
-    <dep root="2565896126719634090" />
-    <dep root="2565896126719635409" />
-    <dep root="2565896126719641327" />
-    <dep root="2662234144540708008" />
-    <dep root="2662234144540708083" />
-    <dep root="2662234144540708417" />
-    <dep root="2662234144540708709" />
-    <dep root="2662234144540708724" />
-    <dep root="2970389781193035564" />
-    <dep root="2970389781193170240" />
-    <dep root="305616691112287268" />
-    <dep root="3465865320786305481" />
-    <dep root="3465865320786305485" />
-    <dep root="3465865320786305631" />
-    <dep root="3465865320786327838" />
-    <dep root="3465865320786327950" />
-    <dep root="3465865320786328040" />
-    <dep root="4032646381570777493" />
-    <dep root="4403068512914877423" />
-    <dep root="5883033498657755836" />
-    <dep root="5883033498657845915" />
-    <dep root="5883033498657845969" />
-    <dep root="6252705307027051861" />
-    <dep root="6252705307027051953" />
-    <dep root="7162597690968047817" />
-    <dep root="8321617901826002785" />
-    <dep root="8513716958726547010" />
-    <dep root="8513716958726547050" />
-    <dep root="8513716958726547095" />
-    <dep root="8513716958726547154" />
-    <dep root="8513716958726604212" />
-    <dep root="8586967776370449177" />
-    <dep root="8586967776370449208" />
-    <dep root="8586967776370449212" />
-    <dep root="8586967776370586377" />
-    <dep root="8970236339104100116" />
-    <dep root="8970236339104100147" />
-    <dep root="8970236339104100153" />
-    <dep root="9040118078822013541" />
-    <dep root="9040118078822014208" />
-    <dep root="9040118078822014309" />
-    <dep root="9040118078822290408" />
-    <dep root="9040118078822290721" />
-    <dep model="f:java_stub#6354ebe7-c22a-4a0f-ac54-50b52ab9b065#java.lang(JDK/java.lang@java_stub)" />
-    <dep model="f:java_stub#6354ebe7-c22a-4a0f-ac54-50b52ab9b065#java.util(JDK/java.util@java_stub)" />
-    <dep model="f:java_stub#6ed54515-acc8-4d1e-a16c-9fd6cfe951ea#jetbrains.mps.ide.findusages.model(MPS.Core/jetbrains.mps.ide.findusages.model@java_stub)" />
-    <dep model="f:java_stub#6ed54515-acc8-4d1e-a16c-9fd6cfe951ea#jetbrains.mps.ide.findusages.view(MPS.Core/jetbrains.mps.ide.findusages.view@java_stub)" />
-    <dep model="f:java_stub#6ed54515-acc8-4d1e-a16c-9fd6cfe951ea#jetbrains.mps.project(MPS.Core/jetbrains.mps.project@java_stub)" />
-    <dep model="f:java_stub#6ed54515-acc8-4d1e-a16c-9fd6cfe951ea#jetbrains.mps.smodel(MPS.Core/jetbrains.mps.smodel@java_stub)" />
-    <dep model="f:java_stub#742f6602-5a2f-4313-aa6e-ae1cd4ffdc61#jetbrains.mps.ide.actions(MPS.Platform/jetbrains.mps.ide.actions@java_stub)" />
-    <dep model="f:java_stub#8865b7a8-5271-43d3-884c-6fd1d9cfdd34#org.jetbrains.mps.openapi.module(MPS.OpenAPI/org.jetbrains.mps.openapi.module@java_stub)" />
-    <dep model="f:java_stub#a3e4657f-a76c-45bb-bbda-c764596ecc65#org.apache.log4j(jetbrains.mps.baseLanguage.logging.runtime/org.apache.log4j@java_stub)" />
-    <dep model="r:00000000-0000-4000-0000-011c895902ca(jetbrains.mps.baseLanguage.structure)" />
-    <dep model="r:00000000-0000-4000-0000-011c8959033a(jetbrains.mps.baseLanguage.closures.generator.baseLanguage.template.main@generator)" />
-    <dep model="r:00000000-0000-4000-0000-011c89590369(jetbrains.mps.lang.plugin.generator.baseLanguage.template.main@generator)" />
-    <dep model="r:00000000-0000-4000-0000-011c89590580(jetbrains.mps.baseLanguage.logging.generator.baseLanguage.template.main@generator)" />
-    <dep model="r:50589489-29e2-47e3-84bb-6bbe4094b4ce(jetbrains.mps.ide.ui.finders)" />
-    <dep model="r:fc76aa36-3cff-41c7-b94b-eee0e8341932(jetbrains.mps.internal.collections.runtime)" />
-    <file name="FindLanguageUsages_Action.java" />
-  </source>
-  <source id="6252705307027051953" name="FindLanguageConceptsUsages" hash="908zrsuim8m90spxq7ldz49v34j9i8y" dependsOnNodes="true">
-    <dep root="1206195573853570544" />
-    <dep root="1206195573853570620" />
-    <dep root="1234869968490316273" />
-    <dep root="1234869968490316371" />
-    <dep root="1234869968490316459" />
-    <dep root="1366781238034273697" />
-    <dep root="1366781238034273705" />
-    <dep root="1596727503333709178" />
-    <dep root="1596727503333709182" />
-    <dep root="1596727503333822320" />
-    <dep root="1596727503333822325" />
-    <dep root="1596727503333822377" />
-    <dep root="1683977858888862718" />
-    <dep root="1683977858888863192" />
-    <dep root="1744445256079578595" />
-    <dep root="1744445256079578766" />
-    <dep root="1744445256079578802" />
-    <dep root="1744445256079579876" />
-    <dep root="1936689137035744512" />
-    <dep root="1936689137035777973" />
-    <dep root="2165106376654272257" />
-    <dep root="2165106376654390214" />
-    <dep root="2191995028863072547" />
-    <dep root="2191995028863072555" />
-    <dep root="2191995028863072592" />
-    <dep root="2403997762364994115" />
-    <dep root="2403997762364994119" />
-    <dep root="2565896126719552231" />
-    <dep root="2565896126719599486" />
-    <dep root="2565896126719631163" />
-    <dep root="2565896126719631517" />
-    <dep root="2565896126719634090" />
-    <dep root="2565896126719635409" />
-    <dep root="2565896126719641327" />
-    <dep root="2662234144540708008" />
-    <dep root="2662234144540708083" />
-    <dep root="2662234144540708417" />
-    <dep root="2662234144540708709" />
-    <dep root="2662234144540708724" />
-    <dep root="2970389781193035564" />
-    <dep root="2970389781193170240" />
-    <dep root="305616691112287268" />
-    <dep root="3465865320786305481" />
-    <dep root="3465865320786305485" />
-    <dep root="3465865320786305631" />
-    <dep root="3465865320786327838" />
-    <dep root="3465865320786327950" />
-    <dep root="3465865320786328040" />
-    <dep root="4032646381570777493" />
-    <dep root="4403068512914877423" />
-    <dep root="5883033498657755836" />
-    <dep root="5883033498657845915" />
-    <dep root="5883033498657845969" />
-    <dep root="6252705307027051861" />
-    <dep root="6252705307027051866" />
-    <dep root="7162597690968047817" />
-    <dep root="8321617901826002785" />
-    <dep root="8513716958726547010" />
-    <dep root="8513716958726547050" />
-    <dep root="8513716958726547095" />
-    <dep root="8513716958726547154" />
-    <dep root="8513716958726604212" />
-    <dep root="8586967776370449177" />
-    <dep root="8586967776370449208" />
-    <dep root="8586967776370449212" />
-    <dep root="8586967776370586377" />
-    <dep root="8970236339104100116" />
-    <dep root="8970236339104100147" />
-    <dep root="8970236339104100153" />
-    <dep root="9040118078822013541" />
-    <dep root="9040118078822014208" />
-    <dep root="9040118078822014309" />
-    <dep root="9040118078822290408" />
-    <dep root="9040118078822290721" />
-    <dep model="f:java_stub#6354ebe7-c22a-4a0f-ac54-50b52ab9b065#java.lang(JDK/java.lang@java_stub)" />
-    <dep model="f:java_stub#6354ebe7-c22a-4a0f-ac54-50b52ab9b065#java.util(JDK/java.util@java_stub)" />
-    <dep model="f:java_stub#6ed54515-acc8-4d1e-a16c-9fd6cfe951ea#jetbrains.mps.ide.findusages.model(MPS.Core/jetbrains.mps.ide.findusages.model@java_stub)" />
-    <dep model="f:java_stub#6ed54515-acc8-4d1e-a16c-9fd6cfe951ea#jetbrains.mps.ide.findusages.view(MPS.Core/jetbrains.mps.ide.findusages.view@java_stub)" />
-    <dep model="f:java_stub#6ed54515-acc8-4d1e-a16c-9fd6cfe951ea#jetbrains.mps.smodel(MPS.Core/jetbrains.mps.smodel@java_stub)" />
-    <dep model="f:java_stub#742f6602-5a2f-4313-aa6e-ae1cd4ffdc61#jetbrains.mps.ide.actions(MPS.Platform/jetbrains.mps.ide.actions@java_stub)" />
-    <dep model="f:java_stub#86441d7a-e194-42da-81a5-2161ec62a379#jetbrains.mps.ide.findusages.findalgorithm.finders.specific(MPS.Workbench/jetbrains.mps.ide.findusages.findalgorithm.finders.specific@java_stub)" />
-    <dep model="f:java_stub#8865b7a8-5271-43d3-884c-6fd1d9cfdd34#org.jetbrains.mps.openapi.module(MPS.OpenAPI/org.jetbrains.mps.openapi.module@java_stub)" />
-    <dep model="f:java_stub#a3e4657f-a76c-45bb-bbda-c764596ecc65#org.apache.log4j(jetbrains.mps.baseLanguage.logging.runtime/org.apache.log4j@java_stub)" />
-    <dep model="r:00000000-0000-4000-0000-011c895902ca(jetbrains.mps.baseLanguage.structure)" />
-    <dep model="r:00000000-0000-4000-0000-011c8959033a(jetbrains.mps.baseLanguage.closures.generator.baseLanguage.template.main@generator)" />
-    <dep model="r:00000000-0000-4000-0000-011c89590369(jetbrains.mps.lang.plugin.generator.baseLanguage.template.main@generator)" />
-    <dep model="r:00000000-0000-4000-0000-011c89590580(jetbrains.mps.baseLanguage.logging.generator.baseLanguage.template.main@generator)" />
-    <dep model="r:fc76aa36-3cff-41c7-b94b-eee0e8341932(jetbrains.mps.internal.collections.runtime)" />
-    <file name="FindLanguageConceptsUsages_Action.java" />
-  </source>
-  <source id="2970389781193035564" name="ConceptEditorHelper" hash="-btf26h7e9vibnllhd5q3hrdh3avl040">
-    <dep model="f:java_stub#6354ebe7-c22a-4a0f-ac54-50b52ab9b065#java.io(JDK/java.io@java_stub)" />
-    <dep model="f:java_stub#6354ebe7-c22a-4a0f-ac54-50b52ab9b065#java.lang(JDK/java.lang@java_stub)" />
-    <dep model="f:java_stub#6354ebe7-c22a-4a0f-ac54-50b52ab9b065#java.util(JDK/java.util@java_stub)" />
-    <dep model="f:java_stub#6ed54515-acc8-4d1e-a16c-9fd6cfe951ea#jetbrains.mps.components(MPS.Core/jetbrains.mps.components@java_stub)" />
-    <dep model="f:java_stub#6ed54515-acc8-4d1e-a16c-9fd6cfe951ea#jetbrains.mps.extapi.module(MPS.Core/jetbrains.mps.extapi.module@java_stub)" />
-    <dep model="f:java_stub#6ed54515-acc8-4d1e-a16c-9fd6cfe951ea#jetbrains.mps.project(MPS.Core/jetbrains.mps.project@java_stub)" />
-    <dep model="f:java_stub#6ed54515-acc8-4d1e-a16c-9fd6cfe951ea#jetbrains.mps.smodel(MPS.Core/jetbrains.mps.smodel@java_stub)" />
-    <dep model="f:java_stub#6ed54515-acc8-4d1e-a16c-9fd6cfe951ea#jetbrains.mps.vfs(MPS.Core/jetbrains.mps.vfs@java_stub)" />
-    <dep model="f:java_stub#8865b7a8-5271-43d3-884c-6fd1d9cfdd34#org.jetbrains.mps.openapi.model(MPS.OpenAPI/org.jetbrains.mps.openapi.model@java_stub)" />
-    <dep model="f:java_stub#8865b7a8-5271-43d3-884c-6fd1d9cfdd34#org.jetbrains.mps.openapi.module(MPS.OpenAPI/org.jetbrains.mps.openapi.module@java_stub)" />
-    <dep model="f:java_stub#8865b7a8-5271-43d3-884c-6fd1d9cfdd34#org.jetbrains.mps.util(MPS.OpenAPI/org.jetbrains.mps.util@java_stub)" />
-    <dep model="r:00000000-0000-4000-0000-011c89590288(jetbrains.mps.lang.core.structure)" />
-    <dep model="r:00000000-0000-4000-0000-011c8959028b(jetbrains.mps.lang.structure.behavior)" />
-    <dep model="r:00000000-0000-4000-0000-011c89590292(jetbrains.mps.lang.structure.structure)" />
-    <dep model="r:00000000-0000-4000-0000-011c89590303(jetbrains.mps.lang.smodel.generator.baseLanguage.template.main@generator)" />
-    <dep model="r:00000000-0000-4000-0000-011c8959033a(jetbrains.mps.baseLanguage.closures.generator.baseLanguage.template.main@generator)" />
-    <dep model="r:c3548bac-30eb-4a2a-937c-0111d5697309(jetbrains.mps.lang.smodel.generator.smodelAdapter)" />
-    <dep model="r:d1558b8f-fc9e-4ca7-bb90-70ac789f336e(jetbrains.mps.baseLanguage.collections.generator.baseLanguage.template.post@generator)" />
-    <dep model="r:fc76aa36-3cff-41c7-b94b-eee0e8341932(jetbrains.mps.internal.collections.runtime)" />
-    <file name="ConceptEditorHelper.java" />
-  </source>
-  <source id="2970389781193170240" name="Actions" hash="-epbytrjm7kygpt2q3e4yavtxcu57x7x">
-    <dep root="2565896126719552231" />
-    <dep root="2565896126719631163" />
-    <dep root="2565896126719631517" />
-    <dep root="9040118078822014309" />
-    <dep root="9040118078822290721" />
-    <dep model="f:java_stub#6354ebe7-c22a-4a0f-ac54-50b52ab9b065#java.lang(JDK/java.lang@java_stub)" />
-    <dep model="f:java_stub#6354ebe7-c22a-4a0f-ac54-50b52ab9b065#java.util(JDK/java.util@java_stub)" />
-    <dep model="f:java_stub#6ed54515-acc8-4d1e-a16c-9fd6cfe951ea#jetbrains.mps.smodel(MPS.Core/jetbrains.mps.smodel@java_stub)" />
-    <dep model="f:java_stub#8865b7a8-5271-43d3-884c-6fd1d9cfdd34#org.jetbrains.mps.openapi.model(MPS.OpenAPI/org.jetbrains.mps.openapi.model@java_stub)" />
-    <dep model="r:00000000-0000-4000-0000-011c8959028b(jetbrains.mps.lang.structure.behavior)" />
-    <dep model="r:00000000-0000-4000-0000-011c89590292(jetbrains.mps.lang.structure.structure)" />
-    <dep model="r:00000000-0000-4000-0000-011c89590303(jetbrains.mps.lang.smodel.generator.baseLanguage.template.main@generator)" />
-    <dep model="r:00000000-0000-4000-0000-011c89590369(jetbrains.mps.lang.plugin.generator.baseLanguage.template.main@generator)" />
-    <file name="Actions_Order.java" />
-    <file name="Actions_TabDescriptor.java" />
-  </source>
-  <source id="2565896126719552231" name="Behavior" hash="99dylttxl9xbjf5cup22tk3w7pz8oln">
-    <dep root="2565896126719631163" />
-    <dep root="2565896126719631517" />
-    <dep root="9040118078822290721" />
-    <dep model="f:java_stub#6354ebe7-c22a-4a0f-ac54-50b52ab9b065#java.io(JDK/java.io@java_stub)" />
-    <dep model="f:java_stub#6354ebe7-c22a-4a0f-ac54-50b52ab9b065#java.lang(JDK/java.lang@java_stub)" />
-    <dep model="f:java_stub#6354ebe7-c22a-4a0f-ac54-50b52ab9b065#java.util(JDK/java.util@java_stub)" />
-    <dep model="f:java_stub#6ed54515-acc8-4d1e-a16c-9fd6cfe951ea#jetbrains.mps.smodel(MPS.Core/jetbrains.mps.smodel@java_stub)" />
-    <dep model="f:java_stub#8865b7a8-5271-43d3-884c-6fd1d9cfdd34#org.jetbrains.mps.openapi.model(MPS.OpenAPI/org.jetbrains.mps.openapi.model@java_stub)" />
-    <dep model="r:00000000-0000-4000-0000-011c8959028b(jetbrains.mps.lang.structure.behavior)" />
-    <dep model="r:00000000-0000-4000-0000-011c89590292(jetbrains.mps.lang.structure.structure)" />
-    <dep model="r:00000000-0000-4000-0000-011c895902de(jetbrains.mps.baseLanguage.blTypes.primitiveDescriptors)" />
-    <dep model="r:00000000-0000-4000-0000-011c89590303(jetbrains.mps.lang.smodel.generator.baseLanguage.template.main@generator)" />
-    <dep model="r:00000000-0000-4000-0000-011c89590369(jetbrains.mps.lang.plugin.generator.baseLanguage.template.main@generator)" />
-    <dep model="r:3270011d-8b2d-4938-8dff-d256a759e017(jetbrains.mps.lang.behavior.structure)" />
-    <dep model="r:c3548bac-30eb-4a2a-937c-0111d5697309(jetbrains.mps.lang.smodel.generator.smodelAdapter)" />
-    <dep model="r:fc76aa36-3cff-41c7-b94b-eee0e8341932(jetbrains.mps.internal.collections.runtime)" />
-    <file name="Behavior_Order.java" />
-    <file name="Behavior_TabDescriptor.java" />
-  </source>
-  <source id="2565896126719631163" name="Editor" hash="-bon0weetzqm55wpaztq9wqw7wcy5l6e">
-    <dep root="9040118078822290721" />
-    <dep model="f:java_stub#6354ebe7-c22a-4a0f-ac54-50b52ab9b065#java.io(JDK/java.io@java_stub)" />
-    <dep model="f:java_stub#6354ebe7-c22a-4a0f-ac54-50b52ab9b065#java.lang(JDK/java.lang@java_stub)" />
-    <dep model="f:java_stub#6354ebe7-c22a-4a0f-ac54-50b52ab9b065#java.lang.reflect(JDK/java.lang.reflect@java_stub)" />
-    <dep model="f:java_stub#6354ebe7-c22a-4a0f-ac54-50b52ab9b065#java.util(JDK/java.util@java_stub)" />
-    <dep model="f:java_stub#6ed54515-acc8-4d1e-a16c-9fd6cfe951ea#jetbrains.mps.smodel(MPS.Core/jetbrains.mps.smodel@java_stub)" />
-    <dep model="f:java_stub#6ed54515-acc8-4d1e-a16c-9fd6cfe951ea#jetbrains.mps.smodel.behaviour(MPS.Core/jetbrains.mps.smodel.behaviour@java_stub)" />
-    <dep model="f:java_stub#742f6602-5a2f-4313-aa6e-ae1cd4ffdc61#jetbrains.mps.plugins.relations(MPS.Platform/jetbrains.mps.plugins.relations@java_stub)" />
-    <dep model="f:java_stub#8865b7a8-5271-43d3-884c-6fd1d9cfdd34#org.jetbrains.mps.openapi.model(MPS.OpenAPI/org.jetbrains.mps.openapi.model@java_stub)" />
-    <dep model="r:00000000-0000-4000-0000-011c8959028b(jetbrains.mps.lang.structure.behavior)" />
-    <dep model="r:00000000-0000-4000-0000-011c89590292(jetbrains.mps.lang.structure.structure)" />
-    <dep model="r:00000000-0000-4000-0000-011c8959029e(jetbrains.mps.lang.editor.structure)" />
-    <dep model="r:00000000-0000-4000-0000-011c895902ca(jetbrains.mps.baseLanguage.structure)" />
-    <dep model="r:00000000-0000-4000-0000-011c89590303(jetbrains.mps.lang.smodel.generator.baseLanguage.template.main@generator)" />
-    <dep model="r:00000000-0000-4000-0000-011c89590369(jetbrains.mps.lang.plugin.generator.baseLanguage.template.main@generator)" />
-    <dep model="r:fc76aa36-3cff-41c7-b94b-eee0e8341932(jetbrains.mps.internal.collections.runtime)" />
-    <file name="Editor_Order.java" />
-    <file name="Editor_TabDescriptor.java" />
-  </source>
-  <source id="2565896126719631517" name="Constraints" hash="1pv1eco5g173l9dj4v7l38g6ttjv9pt">
-    <dep root="2565896126719631163" />
-    <dep root="9040118078822290721" />
-    <dep model="f:java_stub#6354ebe7-c22a-4a0f-ac54-50b52ab9b065#java.io(JDK/java.io@java_stub)" />
-    <dep model="f:java_stub#6354ebe7-c22a-4a0f-ac54-50b52ab9b065#java.lang(JDK/java.lang@java_stub)" />
-    <dep model="f:java_stub#6354ebe7-c22a-4a0f-ac54-50b52ab9b065#java.util(JDK/java.util@java_stub)" />
-    <dep model="f:java_stub#6ed54515-acc8-4d1e-a16c-9fd6cfe951ea#jetbrains.mps.smodel(MPS.Core/jetbrains.mps.smodel@java_stub)" />
-    <dep model="f:java_stub#8865b7a8-5271-43d3-884c-6fd1d9cfdd34#org.jetbrains.mps.openapi.model(MPS.OpenAPI/org.jetbrains.mps.openapi.model@java_stub)" />
-    <dep model="r:00000000-0000-4000-0000-011c8959028b(jetbrains.mps.lang.structure.behavior)" />
-    <dep model="r:00000000-0000-4000-0000-011c89590292(jetbrains.mps.lang.structure.structure)" />
-    <dep model="r:00000000-0000-4000-0000-011c895902de(jetbrains.mps.baseLanguage.blTypes.primitiveDescriptors)" />
-    <dep model="r:00000000-0000-4000-0000-011c89590303(jetbrains.mps.lang.smodel.generator.baseLanguage.template.main@generator)" />
-    <dep model="r:00000000-0000-4000-0000-011c8959030d(jetbrains.mps.lang.constraints.structure)" />
-    <dep model="r:00000000-0000-4000-0000-011c89590369(jetbrains.mps.lang.plugin.generator.baseLanguage.template.main@generator)" />
-    <dep model="r:c3548bac-30eb-4a2a-937c-0111d5697309(jetbrains.mps.lang.smodel.generator.smodelAdapter)" />
-    <dep model="r:fc76aa36-3cff-41c7-b94b-eee0e8341932(jetbrains.mps.internal.collections.runtime)" />
-    <file name="Constraints_Order.java" />
-    <file name="Constraints_TabDescriptor.java" />
-  </source>
-  <source id="2565896126719634090" name="Data Flow" hash="6zu82zdkb7xeza3o3h836hp6uu5byn">
-    <dep root="2565896126719552231" />
-    <dep root="2565896126719631163" />
-    <dep root="2565896126719631517" />
-    <dep root="2565896126719635409" />
-    <dep root="2565896126719641327" />
-    <dep root="2970389781193170240" />
-    <dep root="9040118078822013541" />
-    <dep root="9040118078822014309" />
-    <dep root="9040118078822290721" />
-    <dep model="f:java_stub#6354ebe7-c22a-4a0f-ac54-50b52ab9b065#java.io(JDK/java.io@java_stub)" />
-    <dep model="f:java_stub#6354ebe7-c22a-4a0f-ac54-50b52ab9b065#java.lang(JDK/java.lang@java_stub)" />
-    <dep model="f:java_stub#6354ebe7-c22a-4a0f-ac54-50b52ab9b065#java.util(JDK/java.util@java_stub)" />
-    <dep model="f:java_stub#6ed54515-acc8-4d1e-a16c-9fd6cfe951ea#jetbrains.mps.smodel(MPS.Core/jetbrains.mps.smodel@java_stub)" />
-    <dep model="f:java_stub#8865b7a8-5271-43d3-884c-6fd1d9cfdd34#org.jetbrains.mps.openapi.model(MPS.OpenAPI/org.jetbrains.mps.openapi.model@java_stub)" />
-    <dep model="r:00000000-0000-4000-0000-011c8959028b(jetbrains.mps.lang.structure.behavior)" />
-    <dep model="r:00000000-0000-4000-0000-011c89590292(jetbrains.mps.lang.structure.structure)" />
-    <dep model="r:00000000-0000-4000-0000-011c895902de(jetbrains.mps.baseLanguage.blTypes.primitiveDescriptors)" />
-    <dep model="r:00000000-0000-4000-0000-011c89590303(jetbrains.mps.lang.smodel.generator.baseLanguage.template.main@generator)" />
-    <dep model="r:00000000-0000-4000-0000-011c89590369(jetbrains.mps.lang.plugin.generator.baseLanguage.template.main@generator)" />
-    <dep model="r:00000000-0000-4000-0000-011c8959037d(jetbrains.mps.lang.dataFlow.structure)" />
-    <dep model="r:c3548bac-30eb-4a2a-937c-0111d5697309(jetbrains.mps.lang.smodel.generator.smodelAdapter)" />
-    <dep model="r:fc76aa36-3cff-41c7-b94b-eee0e8341932(jetbrains.mps.internal.collections.runtime)" />
-    <file name="DataFlow_Order.java" />
-    <file name="Data_Flow_TabDescriptor.java" />
-  </source>
-  <source id="2565896126719635409" name="Find Usages" hash="-12j0jd6gxikdk0vo5787qucjaoj7f4z">
-    <dep root="2565896126719552231" />
-    <dep root="2565896126719631163" />
-    <dep root="2565896126719631517" />
-    <dep root="2565896126719641327" />
-    <dep root="2970389781193170240" />
-    <dep root="9040118078822013541" />
-    <dep root="9040118078822014309" />
-    <dep root="9040118078822290721" />
-    <dep model="f:java_stub#6354ebe7-c22a-4a0f-ac54-50b52ab9b065#java.lang(JDK/java.lang@java_stub)" />
-    <dep model="f:java_stub#6354ebe7-c22a-4a0f-ac54-50b52ab9b065#java.util(JDK/java.util@java_stub)" />
-    <dep model="f:java_stub#6ed54515-acc8-4d1e-a16c-9fd6cfe951ea#jetbrains.mps.smodel(MPS.Core/jetbrains.mps.smodel@java_stub)" />
-    <dep model="f:java_stub#8865b7a8-5271-43d3-884c-6fd1d9cfdd34#org.jetbrains.mps.openapi.model(MPS.OpenAPI/org.jetbrains.mps.openapi.model@java_stub)" />
-    <dep model="r:00000000-0000-4000-0000-011c8959028b(jetbrains.mps.lang.structure.behavior)" />
-    <dep model="r:00000000-0000-4000-0000-011c89590292(jetbrains.mps.lang.structure.structure)" />
-    <dep model="r:00000000-0000-4000-0000-011c89590303(jetbrains.mps.lang.smodel.generator.baseLanguage.template.main@generator)" />
-    <dep model="r:00000000-0000-4000-0000-011c89590369(jetbrains.mps.lang.plugin.generator.baseLanguage.template.main@generator)" />
-    <file name="FindUsages_Order.java" />
-    <file name="Find_Usages_TabDescriptor.java" />
-  </source>
-  <source id="2565896126719641327" name="Intentions" hash="6unmjty160fvezfnkcna6s8igu0xi1g">
-    <dep root="2565896126719552231" />
-    <dep root="2565896126719631163" />
-    <dep root="2565896126719631517" />
-    <dep root="2970389781193170240" />
-    <dep root="9040118078822013541" />
-    <dep root="9040118078822014309" />
-    <dep root="9040118078822290721" />
-    <dep model="f:java_stub#6354ebe7-c22a-4a0f-ac54-50b52ab9b065#java.lang(JDK/java.lang@java_stub)" />
-    <dep model="f:java_stub#6354ebe7-c22a-4a0f-ac54-50b52ab9b065#java.util(JDK/java.util@java_stub)" />
-    <dep model="f:java_stub#6ed54515-acc8-4d1e-a16c-9fd6cfe951ea#jetbrains.mps.smodel(MPS.Core/jetbrains.mps.smodel@java_stub)" />
-    <dep model="f:java_stub#8865b7a8-5271-43d3-884c-6fd1d9cfdd34#org.jetbrains.mps.openapi.model(MPS.OpenAPI/org.jetbrains.mps.openapi.model@java_stub)" />
-    <dep model="r:00000000-0000-4000-0000-011c8959028b(jetbrains.mps.lang.structure.behavior)" />
-    <dep model="r:00000000-0000-4000-0000-011c89590292(jetbrains.mps.lang.structure.structure)" />
-    <dep model="r:00000000-0000-4000-0000-011c89590303(jetbrains.mps.lang.smodel.generator.baseLanguage.template.main@generator)" />
-    <dep model="r:00000000-0000-4000-0000-011c89590369(jetbrains.mps.lang.plugin.generator.baseLanguage.template.main@generator)" />
-    <file name="Intentions_Order.java" />
-    <file name="Intentions_TabDescriptor.java" />
-  </source>
-  <source id="9040118078822013541" name="Refactorings" hash="5vfjiu24qkjmiwzfny8ssdl5n3uwvxq">
-    <dep root="2565896126719552231" />
-    <dep root="2565896126719631163" />
-    <dep root="2565896126719631517" />
-    <dep root="2970389781193170240" />
-    <dep root="9040118078822014309" />
-    <dep root="9040118078822290721" />
-    <dep model="f:java_stub#6354ebe7-c22a-4a0f-ac54-50b52ab9b065#java.lang(JDK/java.lang@java_stub)" />
-    <dep model="f:java_stub#6354ebe7-c22a-4a0f-ac54-50b52ab9b065#java.util(JDK/java.util@java_stub)" />
-    <dep model="f:java_stub#6ed54515-acc8-4d1e-a16c-9fd6cfe951ea#jetbrains.mps.smodel(MPS.Core/jetbrains.mps.smodel@java_stub)" />
-    <dep model="f:java_stub#8865b7a8-5271-43d3-884c-6fd1d9cfdd34#org.jetbrains.mps.openapi.model(MPS.OpenAPI/org.jetbrains.mps.openapi.model@java_stub)" />
-    <dep model="r:00000000-0000-4000-0000-011c8959028b(jetbrains.mps.lang.structure.behavior)" />
-    <dep model="r:00000000-0000-4000-0000-011c89590292(jetbrains.mps.lang.structure.structure)" />
-    <dep model="r:00000000-0000-4000-0000-011c89590303(jetbrains.mps.lang.smodel.generator.baseLanguage.template.main@generator)" />
-    <dep model="r:00000000-0000-4000-0000-011c89590369(jetbrains.mps.lang.plugin.generator.baseLanguage.template.main@generator)" />
-    <file name="Refactorings_Order.java" />
-    <file name="Refactorings_TabDescriptor.java" />
-  </source>
-  <source id="9040118078822014208" name="Textgen" hash="-24h7hb5fuqqz61rhdfxaq8r85wws12c">
-    <dep root="2565896126719552231" />
-    <dep root="2565896126719599486" />
-    <dep root="2565896126719631163" />
-    <dep root="2565896126719631517" />
-    <dep root="2565896126719634090" />
-    <dep root="2565896126719635409" />
-    <dep root="2565896126719641327" />
-    <dep root="2970389781193170240" />
-    <dep root="9040118078822013541" />
-    <dep root="9040118078822014309" />
-    <dep root="9040118078822290721" />
-    <dep model="f:java_stub#6354ebe7-c22a-4a0f-ac54-50b52ab9b065#java.io(JDK/java.io@java_stub)" />
-    <dep model="f:java_stub#6354ebe7-c22a-4a0f-ac54-50b52ab9b065#java.lang(JDK/java.lang@java_stub)" />
-    <dep model="f:java_stub#6354ebe7-c22a-4a0f-ac54-50b52ab9b065#java.util(JDK/java.util@java_stub)" />
-    <dep model="f:java_stub#6ed54515-acc8-4d1e-a16c-9fd6cfe951ea#jetbrains.mps.smodel(MPS.Core/jetbrains.mps.smodel@java_stub)" />
-    <dep model="f:java_stub#8865b7a8-5271-43d3-884c-6fd1d9cfdd34#org.jetbrains.mps.openapi.model(MPS.OpenAPI/org.jetbrains.mps.openapi.model@java_stub)" />
-    <dep model="r:00000000-0000-4000-0000-011c8959028b(jetbrains.mps.lang.structure.behavior)" />
-    <dep model="r:00000000-0000-4000-0000-011c89590292(jetbrains.mps.lang.structure.structure)" />
-    <dep model="r:00000000-0000-4000-0000-011c895902de(jetbrains.mps.baseLanguage.blTypes.primitiveDescriptors)" />
-    <dep model="r:00000000-0000-4000-0000-011c89590303(jetbrains.mps.lang.smodel.generator.baseLanguage.template.main@generator)" />
-    <dep model="r:00000000-0000-4000-0000-011c89590369(jetbrains.mps.lang.plugin.generator.baseLanguage.template.main@generator)" />
-    <dep model="r:c3548bac-30eb-4a2a-937c-0111d5697309(jetbrains.mps.lang.smodel.generator.smodelAdapter)" />
-    <dep model="r:de0d3c0c-d049-41cf-bbf9-a920ba513cd3(jetbrains.mps.lang.textGen.structure)" />
-    <dep model="r:fc76aa36-3cff-41c7-b94b-eee0e8341932(jetbrains.mps.internal.collections.runtime)" />
-    <file name="Textgen_Order.java" />
-    <file name="Textgen_TabDescriptor.java" />
-  </source>
-  <source id="9040118078822014309" name="Typesystem" hash="99wrlopj2jh0cl3dy45deypc82a4d75">
-    <dep root="2565896126719552231" />
-    <dep root="2565896126719631163" />
-    <dep root="2565896126719631517" />
-    <dep root="9040118078822290721" />
-    <dep model="f:java_stub#6354ebe7-c22a-4a0f-ac54-50b52ab9b065#java.lang(JDK/java.lang@java_stub)" />
-    <dep model="f:java_stub#6354ebe7-c22a-4a0f-ac54-50b52ab9b065#java.util(JDK/java.util@java_stub)" />
-    <dep model="f:java_stub#6ed54515-acc8-4d1e-a16c-9fd6cfe951ea#jetbrains.mps.smodel(MPS.Core/jetbrains.mps.smodel@java_stub)" />
-    <dep model="f:java_stub#6ed54515-acc8-4d1e-a16c-9fd6cfe951ea#jetbrains.mps.util(MPS.Core/jetbrains.mps.util@java_stub)" />
-    <dep model="f:java_stub#8865b7a8-5271-43d3-884c-6fd1d9cfdd34#org.jetbrains.mps.openapi.model(MPS.OpenAPI/org.jetbrains.mps.openapi.model@java_stub)" />
-    <dep model="r:00000000-0000-4000-0000-011c89590292(jetbrains.mps.lang.structure.structure)" />
-    <dep model="r:00000000-0000-4000-0000-011c895902b4(jetbrains.mps.lang.typesystem.structure)" />
-    <dep model="r:00000000-0000-4000-0000-011c8959033a(jetbrains.mps.baseLanguage.closures.generator.baseLanguage.template.main@generator)" />
-    <dep model="r:00000000-0000-4000-0000-011c89590369(jetbrains.mps.lang.plugin.generator.baseLanguage.template.main@generator)" />
-    <dep model="r:80bd416f-3ae2-40ea-8a6b-f0c4572f9ff8(jetbrains.mps.ide.actions.nodes)" />
-    <dep model="r:c3548bac-30eb-4a2a-937c-0111d5697309(jetbrains.mps.lang.smodel.generator.smodelAdapter)" />
-    <dep model="r:fc76aa36-3cff-41c7-b94b-eee0e8341932(jetbrains.mps.internal.collections.runtime)" />
-    <file name="Typesystem_Order.java" />
-    <file name="Typesystem_TabDescriptor.java" />
-  </source>
-  <source id="9040118078822290408" name="ConceptEditorOpenHelper" hash="fa8hai69rp8nppvlxyijmm5bhgh3g8">
-    <dep model="r:00000000-0000-4000-0000-011c89590288(jetbrains.mps.lang.core.structure)" />
-    <dep model="r:00000000-0000-4000-0000-011c8959028b(jetbrains.mps.lang.structure.behavior)" />
-    <dep model="r:00000000-0000-4000-0000-011c89590292(jetbrains.mps.lang.structure.structure)" />
-    <dep model="r:00000000-0000-4000-0000-011c895902e8(jetbrains.mps.lang.generator.structure)" />
-    <dep model="r:00000000-0000-4000-0000-011c89590303(jetbrains.mps.lang.smodel.generator.baseLanguage.template.main@generator)" />
-    <file name="ConceptEditorOpenHelper.java" />
-  </source>
-  <source id="9040118078822290721" name="Structure" hash="597sjp6cdy6emglgt61bw7bdw1nzlb9">
-    <dep model="f:java_stub#8865b7a8-5271-43d3-884c-6fd1d9cfdd34#org.jetbrains.mps.openapi.model(MPS.OpenAPI/org.jetbrains.mps.openapi.model@java_stub)" />
-    <dep model="r:00000000-0000-4000-0000-011c89590292(jetbrains.mps.lang.structure.structure)" />
-    <dep model="r:00000000-0000-4000-0000-011c89590369(jetbrains.mps.lang.plugin.generator.baseLanguage.template.main@generator)" />
-    <file name="Structure_TabDescriptor.java" />
-  </source>
-  <source id="1206195573853570544" name="ShowStructure" hash="7gf6tehapsk4ep7gakglxvklk6k3llo" dependsOnNodes="true">
-    <dep root="1206195573853570620" />
-    <dep root="1234869968490316273" />
-    <dep root="1234869968490316371" />
-    <dep root="1234869968490316459" />
-    <dep root="1366781238034273697" />
-    <dep root="1366781238034273705" />
-    <dep root="1596727503333709178" />
-    <dep root="1596727503333709182" />
-    <dep root="1596727503333822320" />
-    <dep root="1596727503333822325" />
-    <dep root="1596727503333822377" />
-    <dep root="1683977858888862718" />
-    <dep root="1683977858888863192" />
-    <dep root="1744445256079578595" />
-    <dep root="1744445256079578766" />
-    <dep root="1744445256079578802" />
-    <dep root="1744445256079579876" />
-    <dep root="1936689137035744512" />
-    <dep root="1936689137035777973" />
-    <dep root="2165106376654272257" />
-    <dep root="2165106376654390214" />
-    <dep root="2191995028863072547" />
-    <dep root="2191995028863072555" />
-    <dep root="2191995028863072592" />
-    <dep root="2403997762364994115" />
-    <dep root="2403997762364994119" />
-    <dep root="2565896126719552231" />
-    <dep root="2565896126719599486" />
-    <dep root="2565896126719631163" />
-    <dep root="2565896126719631517" />
-    <dep root="2565896126719634090" />
-    <dep root="2565896126719635409" />
-    <dep root="2565896126719641327" />
-    <dep root="2662234144540708008" />
-    <dep root="2662234144540708083" />
-    <dep root="2662234144540708417" />
-    <dep root="2662234144540708709" />
-    <dep root="2662234144540708724" />
-    <dep root="2970389781193035564" />
-    <dep root="2970389781193170240" />
-    <dep root="305616691112287268" />
-    <dep root="3465865320786305481" />
-    <dep root="3465865320786305485" />
-    <dep root="3465865320786305631" />
-    <dep root="3465865320786327838" />
-    <dep root="3465865320786327950" />
-    <dep root="3465865320786328040" />
-    <dep root="4032646381570777493" />
-    <dep root="4403068512914877423" />
-    <dep root="5883033498657755836" />
-    <dep root="5883033498657845915" />
-    <dep root="5883033498657845969" />
-    <dep root="6252705307027051861" />
-    <dep root="6252705307027051866" />
-    <dep root="6252705307027051953" />
-    <dep root="7162597690968047817" />
-    <dep root="8321617901826002785" />
-    <dep root="8513716958726547010" />
-    <dep root="8513716958726547050" />
-    <dep root="8513716958726547095" />
-    <dep root="8513716958726547154" />
-    <dep root="8513716958726604212" />
-    <dep root="8586967776370449177" />
-    <dep root="8586967776370449208" />
-    <dep root="8586967776370449212" />
-    <dep root="8586967776370586377" />
-    <dep root="8970236339104100116" />
-    <dep root="8970236339104100147" />
-    <dep root="8970236339104100153" />
-    <dep root="9040118078822013541" />
-    <dep root="9040118078822014208" />
-    <dep root="9040118078822014309" />
-    <dep root="9040118078822290408" />
-    <dep root="9040118078822290721" />
-    <dep model="f:java_stub#498d89d2-c2e9-11e2-ad49-6cf049e62fe5#com.intellij.openapi.actionSystem(MPS.IDEA/com.intellij.openapi.actionSystem@java_stub)" />
-    <dep model="f:java_stub#498d89d2-c2e9-11e2-ad49-6cf049e62fe5#com.intellij.openapi.fileEditor(MPS.IDEA/com.intellij.openapi.fileEditor@java_stub)" />
-    <dep model="f:java_stub#498d89d2-c2e9-11e2-ad49-6cf049e62fe5#com.intellij.openapi.project(MPS.IDEA/com.intellij.openapi.project@java_stub)" />
-    <dep model="f:java_stub#498d89d2-c2e9-11e2-ad49-6cf049e62fe5#com.intellij.openapi.vfs(MPS.IDEA/com.intellij.openapi.vfs@java_stub)" />
-    <dep model="f:java_stub#6354ebe7-c22a-4a0f-ac54-50b52ab9b065#java.lang(JDK/java.lang@java_stub)" />
-    <dep model="f:java_stub#6354ebe7-c22a-4a0f-ac54-50b52ab9b065#java.util(JDK/java.util@java_stub)" />
-    <dep model="f:java_stub#a3e4657f-a76c-45bb-bbda-c764596ecc65#org.apache.log4j(jetbrains.mps.baseLanguage.logging.runtime/org.apache.log4j@java_stub)" />
-    <dep model="r:00000000-0000-4000-0000-011c895902ca(jetbrains.mps.baseLanguage.structure)" />
-    <dep model="r:00000000-0000-4000-0000-011c89590369(jetbrains.mps.lang.plugin.generator.baseLanguage.template.main@generator)" />
-    <dep model="r:00000000-0000-4000-0000-011c89590580(jetbrains.mps.baseLanguage.logging.generator.baseLanguage.template.main@generator)" />
-    <dep model="r:fc76aa36-3cff-41c7-b94b-eee0e8341932(jetbrains.mps.internal.collections.runtime)" />
-    <file name="ShowStructure_Action.java" />
-  </source>
-  <source id="1206195573853570620" name="StructureAdditions" hash="7xzq37ezx4jv0s9zm2t2eesiugrq0nb">
-    <dep root="1206195573853570544" />
-    <dep model="r:00000000-0000-4000-0000-011c89590369(jetbrains.mps.lang.plugin.generator.baseLanguage.template.main@generator)" />
-    <file name="StructureAdditions_ActionGroup.java" />
-  </source>
-  <source id="1596727503333709178" name="BehaviourPopup" hash="-7p9fxmb9x4uokx3fuxj57wo15z86czr">
-    <dep root="1596727503333709182" />
-    <dep model="r:00000000-0000-4000-0000-011c89590369(jetbrains.mps.lang.plugin.generator.baseLanguage.template.main@generator)" />
-    <file name="BehaviourPopup_ActionGroup.java" />
-  </source>
-  <source id="1596727503333709182" name="GoToOverridingMethod" hash="937s1hep5xuxmiy9x1533fpjqmz2e10" dependsOnNodes="true">
-    <dep root="1206195573853570544" />
-    <dep root="1206195573853570620" />
-    <dep root="1234869968490316273" />
-    <dep root="1234869968490316371" />
-    <dep root="1234869968490316459" />
-    <dep root="1366781238034273697" />
-    <dep root="1366781238034273705" />
-    <dep root="1596727503333709178" />
-    <dep root="1596727503333822320" />
-    <dep root="1596727503333822325" />
-    <dep root="1596727503333822377" />
-    <dep root="1683977858888862718" />
-    <dep root="1683977858888863192" />
-    <dep root="1744445256079578595" />
-    <dep root="1744445256079578766" />
-    <dep root="1744445256079578802" />
-    <dep root="1744445256079579876" />
-    <dep root="1936689137035744512" />
-    <dep root="1936689137035777973" />
-    <dep root="2165106376654272257" />
-    <dep root="2165106376654390214" />
-    <dep root="2191995028863072547" />
-    <dep root="2191995028863072555" />
-    <dep root="2191995028863072592" />
-    <dep root="2403997762364994115" />
-    <dep root="2403997762364994119" />
-    <dep root="2565896126719552231" />
-    <dep root="2565896126719599486" />
-    <dep root="2565896126719631163" />
-    <dep root="2565896126719631517" />
-    <dep root="2565896126719634090" />
-    <dep root="2565896126719635409" />
-    <dep root="2565896126719641327" />
-    <dep root="2662234144540708008" />
-    <dep root="2662234144540708083" />
-    <dep root="2662234144540708417" />
-    <dep root="2662234144540708709" />
-    <dep root="2662234144540708724" />
-    <dep root="2970389781193035564" />
-    <dep root="2970389781193170240" />
-    <dep root="305616691112287268" />
-    <dep root="3465865320786305481" />
-    <dep root="3465865320786305485" />
-    <dep root="3465865320786305631" />
-    <dep root="3465865320786327838" />
-    <dep root="3465865320786327950" />
-    <dep root="3465865320786328040" />
-    <dep root="4032646381570777493" />
-    <dep root="4403068512914877423" />
-    <dep root="5883033498657755836" />
-    <dep root="5883033498657845915" />
-    <dep root="5883033498657845969" />
-    <dep root="6252705307027051861" />
-    <dep root="6252705307027051866" />
-    <dep root="6252705307027051953" />
-    <dep root="7162597690968047817" />
-    <dep root="8321617901826002785" />
-    <dep root="8513716958726547010" />
-    <dep root="8513716958726547050" />
-    <dep root="8513716958726547095" />
-    <dep root="8513716958726547154" />
-    <dep root="8513716958726604212" />
-    <dep root="8586967776370449177" />
-    <dep root="8586967776370449208" />
-    <dep root="8586967776370449212" />
-    <dep root="8586967776370586377" />
-    <dep root="8970236339104100116" />
-    <dep root="8970236339104100147" />
-    <dep root="8970236339104100153" />
-    <dep root="9040118078822013541" />
-    <dep root="9040118078822014208" />
-    <dep root="9040118078822014309" />
-    <dep root="9040118078822290408" />
-    <dep root="9040118078822290721" />
-    <dep model="f:java_stub#1ed103c3-3aa6-49b7-9c21-6765ee11f224#jetbrains.mps.ide.editor(MPS.Editor/jetbrains.mps.ide.editor@java_stub)" />
-    <dep model="f:java_stub#1ed103c3-3aa6-49b7-9c21-6765ee11f224#jetbrains.mps.openapi.editor.cells(MPS.Editor/jetbrains.mps.openapi.editor.cells@java_stub)" />
-    <dep model="f:java_stub#498d89d2-c2e9-11e2-ad49-6cf049e62fe5#com.intellij.openapi.actionSystem(MPS.IDEA/com.intellij.openapi.actionSystem@java_stub)" />
-    <dep model="f:java_stub#498d89d2-c2e9-11e2-ad49-6cf049e62fe5#com.intellij.openapi.project(MPS.IDEA/com.intellij.openapi.project@java_stub)" />
-    <dep model="f:java_stub#498d89d2-c2e9-11e2-ad49-6cf049e62fe5#com.intellij.ui(MPS.IDEA/com.intellij.ui@java_stub)" />
-    <dep model="f:java_stub#498d89d2-c2e9-11e2-ad49-6cf049e62fe5#com.intellij.ui.awt(MPS.IDEA/com.intellij.ui.awt@java_stub)" />
-    <dep model="f:java_stub#6354ebe7-c22a-4a0f-ac54-50b52ab9b065#java.awt(JDK/java.awt@java_stub)" />
-    <dep model="f:java_stub#6354ebe7-c22a-4a0f-ac54-50b52ab9b065#java.awt.event(JDK/java.awt.event@java_stub)" />
-    <dep model="f:java_stub#6354ebe7-c22a-4a0f-ac54-50b52ab9b065#java.io(JDK/java.io@java_stub)" />
-    <dep model="f:java_stub#6354ebe7-c22a-4a0f-ac54-50b52ab9b065#java.lang(JDK/java.lang@java_stub)" />
-    <dep model="f:java_stub#6354ebe7-c22a-4a0f-ac54-50b52ab9b065#java.util(JDK/java.util@java_stub)" />
-    <dep model="f:java_stub#742f6602-5a2f-4313-aa6e-ae1cd4ffdc61#jetbrains.mps.workbench.action(MPS.Platform/jetbrains.mps.workbench.action@java_stub)" />
-    <dep model="f:java_stub#8865b7a8-5271-43d3-884c-6fd1d9cfdd34#org.jetbrains.mps.openapi.model(MPS.OpenAPI/org.jetbrains.mps.openapi.model@java_stub)" />
-    <dep model="f:java_stub#a3e4657f-a76c-45bb-bbda-c764596ecc65#org.apache.log4j(jetbrains.mps.baseLanguage.logging.runtime/org.apache.log4j@java_stub)" />
-    <dep model="r:00000000-0000-4000-0000-011c895902ca(jetbrains.mps.baseLanguage.structure)" />
-    <dep model="r:00000000-0000-4000-0000-011c89590369(jetbrains.mps.lang.plugin.generator.baseLanguage.template.main@generator)" />
-    <dep model="r:00000000-0000-4000-0000-011c89590580(jetbrains.mps.baseLanguage.logging.generator.baseLanguage.template.main@generator)" />
-    <dep model="r:4e6037e6-9135-44f8-9403-04d79fc40f4a(jetbrains.mps.ide.editor.util)" />
-    <dep model="r:fc76aa36-3cff-41c7-b94b-eee0e8341932(jetbrains.mps.internal.collections.runtime)" />
-    <file name="GoToOverridingMethod_Action.java" />
-  </source>
-  <source id="1596727503333822320" name="BehaviorCodeOverrideImplementMenuGroup" hash="53w9rf450izmdw7vgsi1kh7dbr4lpv9">
-    <dep root="1596727503333822325" />
-    <dep root="1596727503333822377" />
-    <dep model="r:00000000-0000-4000-0000-011c89590369(jetbrains.mps.lang.plugin.generator.baseLanguage.template.main@generator)" />
-    <file name="BehaviorCodeOverrideImplementMenuGroup_ActionGroup.java" />
-  </source>
-  <source id="1596727503333822325" name="ImplementBehaviorMethod" hash="-cxz8dz1s0rxl54hchc6mhntxpajf7zr" dependsOnNodes="true">
-    <dep root="1206195573853570544" />
-    <dep root="1206195573853570620" />
-    <dep root="1234869968490316273" />
-    <dep root="1234869968490316371" />
-    <dep root="1234869968490316459" />
-    <dep root="1366781238034273697" />
-    <dep root="1366781238034273705" />
-    <dep root="1596727503333709178" />
-    <dep root="1596727503333709182" />
-    <dep root="1596727503333822320" />
-    <dep root="1596727503333822377" />
-    <dep root="1683977858888862718" />
-    <dep root="1683977858888863192" />
-    <dep root="1744445256079578595" />
-    <dep root="1744445256079578766" />
-    <dep root="1744445256079578802" />
-    <dep root="1744445256079579876" />
-    <dep root="1936689137035744512" />
-    <dep root="1936689137035777973" />
-    <dep root="2165106376654272257" />
-    <dep root="2165106376654390214" />
-    <dep root="2191995028863072547" />
-    <dep root="2191995028863072555" />
-    <dep root="2191995028863072592" />
-    <dep root="2403997762364994115" />
-    <dep root="2403997762364994119" />
-    <dep root="2565896126719552231" />
-    <dep root="2565896126719599486" />
-    <dep root="2565896126719631163" />
-    <dep root="2565896126719631517" />
-    <dep root="2565896126719634090" />
-    <dep root="2565896126719635409" />
-    <dep root="2565896126719641327" />
-    <dep root="2662234144540708008" />
-    <dep root="2662234144540708083" />
-    <dep root="2662234144540708417" />
-    <dep root="2662234144540708709" />
-    <dep root="2662234144540708724" />
-    <dep root="2970389781193035564" />
-    <dep root="2970389781193170240" />
-    <dep root="305616691112287268" />
-    <dep root="3465865320786305481" />
-    <dep root="3465865320786305485" />
-    <dep root="3465865320786305631" />
-    <dep root="3465865320786327838" />
-    <dep root="3465865320786327950" />
-    <dep root="3465865320786328040" />
-    <dep root="4032646381570777493" />
-    <dep root="4403068512914877423" />
-    <dep root="5883033498657755836" />
-    <dep root="5883033498657845915" />
-    <dep root="5883033498657845969" />
-    <dep root="6252705307027051861" />
-    <dep root="6252705307027051866" />
-    <dep root="6252705307027051953" />
-    <dep root="7162597690968047817" />
-    <dep root="8321617901826002785" />
-    <dep root="8513716958726547010" />
-    <dep root="8513716958726547050" />
-    <dep root="8513716958726547095" />
-    <dep root="8513716958726547154" />
-    <dep root="8513716958726604212" />
-    <dep root="8586967776370449177" />
-    <dep root="8586967776370449208" />
-    <dep root="8586967776370449212" />
-    <dep root="8586967776370586377" />
-    <dep root="8970236339104100116" />
-    <dep root="8970236339104100147" />
-    <dep root="8970236339104100153" />
-    <dep root="9040118078822013541" />
-    <dep root="9040118078822014208" />
-    <dep root="9040118078822014309" />
-    <dep root="9040118078822290408" />
-    <dep root="9040118078822290721" />
-    <dep model="f:java_stub#1ed103c3-3aa6-49b7-9c21-6765ee11f224#jetbrains.mps.ide.editor(MPS.Editor/jetbrains.mps.ide.editor@java_stub)" />
-    <dep model="f:java_stub#1ed103c3-3aa6-49b7-9c21-6765ee11f224#jetbrains.mps.openapi.editor(MPS.Editor/jetbrains.mps.openapi.editor@java_stub)" />
-    <dep model="f:java_stub#6354ebe7-c22a-4a0f-ac54-50b52ab9b065#java.lang(JDK/java.lang@java_stub)" />
-    <dep model="f:java_stub#6354ebe7-c22a-4a0f-ac54-50b52ab9b065#java.util(JDK/java.util@java_stub)" />
-    <dep model="f:java_stub#6ed54515-acc8-4d1e-a16c-9fd6cfe951ea#jetbrains.mps.smodel(MPS.Core/jetbrains.mps.smodel@java_stub)" />
-    <dep model="f:java_stub#742f6602-5a2f-4313-aa6e-ae1cd4ffdc61#jetbrains.mps.ide.actions(MPS.Platform/jetbrains.mps.ide.actions@java_stub)" />
-    <dep model="f:java_stub#a3e4657f-a76c-45bb-bbda-c764596ecc65#org.apache.log4j(jetbrains.mps.baseLanguage.logging.runtime/org.apache.log4j@java_stub)" />
-    <dep model="r:00000000-0000-4000-0000-011c895902ca(jetbrains.mps.baseLanguage.structure)" />
-    <dep model="r:00000000-0000-4000-0000-011c89590369(jetbrains.mps.lang.plugin.generator.baseLanguage.template.main@generator)" />
-    <dep model="r:00000000-0000-4000-0000-011c89590580(jetbrains.mps.baseLanguage.logging.generator.baseLanguage.template.main@generator)" />
-    <dep model="r:3270011d-8b2d-4938-8dff-d256a759e017(jetbrains.mps.lang.behavior.structure)" />
-    <dep model="r:fc76aa36-3cff-41c7-b94b-eee0e8341932(jetbrains.mps.internal.collections.runtime)" />
-    <file name="ImplementBehaviorMethod_Action.java" />
-  </source>
-  <source id="1596727503333822377" name="OverrideBehaviorMethod" hash="7d0jjm3avxhbe0agzzqnmpytlinlt6p" dependsOnNodes="true">
-    <dep root="1206195573853570544" />
-    <dep root="1206195573853570620" />
-    <dep root="1234869968490316273" />
-    <dep root="1234869968490316371" />
-    <dep root="1234869968490316459" />
-    <dep root="1366781238034273697" />
-    <dep root="1366781238034273705" />
-    <dep root="1596727503333709178" />
-    <dep root="1596727503333709182" />
-    <dep root="1596727503333822320" />
-    <dep root="1596727503333822325" />
-    <dep root="1683977858888862718" />
-    <dep root="1683977858888863192" />
-    <dep root="1744445256079578595" />
-    <dep root="1744445256079578766" />
-    <dep root="1744445256079578802" />
-    <dep root="1744445256079579876" />
-    <dep root="1936689137035744512" />
-    <dep root="1936689137035777973" />
-    <dep root="2165106376654272257" />
-    <dep root="2165106376654390214" />
-    <dep root="2191995028863072547" />
-    <dep root="2191995028863072555" />
-    <dep root="2191995028863072592" />
-    <dep root="2403997762364994115" />
-    <dep root="2403997762364994119" />
-    <dep root="2565896126719552231" />
-    <dep root="2565896126719599486" />
-    <dep root="2565896126719631163" />
-    <dep root="2565896126719631517" />
-    <dep root="2565896126719634090" />
-    <dep root="2565896126719635409" />
-    <dep root="2565896126719641327" />
-    <dep root="2662234144540708008" />
-    <dep root="2662234144540708083" />
-    <dep root="2662234144540708417" />
-    <dep root="2662234144540708709" />
-    <dep root="2662234144540708724" />
-    <dep root="2970389781193035564" />
-    <dep root="2970389781193170240" />
-    <dep root="305616691112287268" />
-    <dep root="3465865320786305481" />
-    <dep root="3465865320786305485" />
-    <dep root="3465865320786305631" />
-    <dep root="3465865320786327838" />
-    <dep root="3465865320786327950" />
-    <dep root="3465865320786328040" />
-    <dep root="4032646381570777493" />
-    <dep root="4403068512914877423" />
-    <dep root="5883033498657755836" />
-    <dep root="5883033498657845915" />
-    <dep root="5883033498657845969" />
-    <dep root="6252705307027051861" />
-    <dep root="6252705307027051866" />
-    <dep root="6252705307027051953" />
-    <dep root="7162597690968047817" />
-    <dep root="8321617901826002785" />
-    <dep root="8513716958726547010" />
-    <dep root="8513716958726547050" />
-    <dep root="8513716958726547095" />
-    <dep root="8513716958726547154" />
-    <dep root="8513716958726604212" />
-    <dep root="8586967776370449177" />
-    <dep root="8586967776370449208" />
-    <dep root="8586967776370449212" />
-    <dep root="8586967776370586377" />
-    <dep root="8970236339104100116" />
-    <dep root="8970236339104100147" />
-    <dep root="8970236339104100153" />
-    <dep root="9040118078822013541" />
-    <dep root="9040118078822014208" />
-    <dep root="9040118078822014309" />
-    <dep root="9040118078822290408" />
-    <dep root="9040118078822290721" />
-    <dep model="f:java_stub#1ed103c3-3aa6-49b7-9c21-6765ee11f224#jetbrains.mps.ide.editor(MPS.Editor/jetbrains.mps.ide.editor@java_stub)" />
-    <dep model="f:java_stub#1ed103c3-3aa6-49b7-9c21-6765ee11f224#jetbrains.mps.openapi.editor(MPS.Editor/jetbrains.mps.openapi.editor@java_stub)" />
-    <dep model="f:java_stub#6354ebe7-c22a-4a0f-ac54-50b52ab9b065#java.lang(JDK/java.lang@java_stub)" />
-    <dep model="f:java_stub#6354ebe7-c22a-4a0f-ac54-50b52ab9b065#java.util(JDK/java.util@java_stub)" />
-    <dep model="f:java_stub#6ed54515-acc8-4d1e-a16c-9fd6cfe951ea#jetbrains.mps.smodel(MPS.Core/jetbrains.mps.smodel@java_stub)" />
-    <dep model="f:java_stub#742f6602-5a2f-4313-aa6e-ae1cd4ffdc61#jetbrains.mps.ide.actions(MPS.Platform/jetbrains.mps.ide.actions@java_stub)" />
-    <dep model="f:java_stub#a3e4657f-a76c-45bb-bbda-c764596ecc65#org.apache.log4j(jetbrains.mps.baseLanguage.logging.runtime/org.apache.log4j@java_stub)" />
-    <dep model="r:00000000-0000-4000-0000-011c895902ca(jetbrains.mps.baseLanguage.structure)" />
-    <dep model="r:00000000-0000-4000-0000-011c89590369(jetbrains.mps.lang.plugin.generator.baseLanguage.template.main@generator)" />
-    <dep model="r:00000000-0000-4000-0000-011c89590580(jetbrains.mps.baseLanguage.logging.generator.baseLanguage.template.main@generator)" />
-    <dep model="r:3270011d-8b2d-4938-8dff-d256a759e017(jetbrains.mps.lang.behavior.structure)" />
-    <dep model="r:fc76aa36-3cff-41c7-b94b-eee0e8341932(jetbrains.mps.internal.collections.runtime)" />
-    <file name="OverrideBehaviorMethod_Action.java" />
-  </source>
-  <source id="7162597690968047817" hash="ao4mx8bhz0j0qsfd5kboeqzc0ugxk4s" dependsOnNodes="true">
-    <dep root="1206195573853570544" />
-    <dep root="1206195573853570620" />
-    <dep root="1234869968490316273" />
-    <dep root="1234869968490316371" />
-    <dep root="1234869968490316459" />
-    <dep root="1366781238034273697" />
-    <dep root="1366781238034273705" />
-    <dep root="1596727503333709178" />
-    <dep root="1596727503333709182" />
-    <dep root="1596727503333822320" />
-    <dep root="1596727503333822325" />
-    <dep root="1596727503333822377" />
-    <dep root="1683977858888862718" />
-    <dep root="1683977858888863192" />
-    <dep root="1744445256079578595" />
-    <dep root="1744445256079578766" />
-    <dep root="1744445256079578802" />
-    <dep root="1744445256079579876" />
-    <dep root="1936689137035744512" />
-    <dep root="1936689137035777973" />
-    <dep root="2165106376654272257" />
-    <dep root="2165106376654390214" />
-    <dep root="2191995028863072547" />
-    <dep root="2191995028863072555" />
-    <dep root="2191995028863072592" />
-    <dep root="2403997762364994115" />
-    <dep root="2403997762364994119" />
-    <dep root="2565896126719552231" />
-    <dep root="2565896126719599486" />
-    <dep root="2565896126719631163" />
-    <dep root="2565896126719631517" />
-    <dep root="2565896126719634090" />
-    <dep root="2565896126719635409" />
-    <dep root="2565896126719641327" />
-    <dep root="2662234144540708008" />
-    <dep root="2662234144540708083" />
-    <dep root="2662234144540708417" />
-    <dep root="2662234144540708709" />
-    <dep root="2662234144540708724" />
-    <dep root="2970389781193035564" />
-    <dep root="2970389781193170240" />
-    <dep root="305616691112287268" />
-    <dep root="3465865320786305481" />
-    <dep root="3465865320786305485" />
-    <dep root="3465865320786305631" />
-    <dep root="3465865320786327838" />
-    <dep root="3465865320786327950" />
-    <dep root="3465865320786328040" />
-    <dep root="4032646381570777493" />
-    <dep root="4403068512914877423" />
-    <dep root="5883033498657755836" />
-    <dep root="5883033498657845915" />
-    <dep root="5883033498657845969" />
-    <dep root="6252705307027051861" />
-    <dep root="6252705307027051866" />
-    <dep root="6252705307027051953" />
-    <dep root="8321617901826002785" />
-    <dep root="8513716958726547010" />
-    <dep root="8513716958726547050" />
-    <dep root="8513716958726547095" />
-    <dep root="8513716958726547154" />
-    <dep root="8513716958726604212" />
-    <dep root="8586967776370449177" />
-    <dep root="8586967776370449208" />
-    <dep root="8586967776370449212" />
-    <dep root="8586967776370586377" />
-    <dep root="8970236339104100116" />
-    <dep root="8970236339104100147" />
-    <dep root="8970236339104100153" />
-    <dep root="9040118078822013541" />
-    <dep root="9040118078822014208" />
-    <dep root="9040118078822014309" />
-    <dep root="9040118078822290408" />
-    <dep root="9040118078822290721" />
-    <dep model="f:java_stub#498d89d2-c2e9-11e2-ad49-6cf049e62fe5#com.intellij.openapi.actionSystem(MPS.IDEA/com.intellij.openapi.actionSystem@java_stub)" />
-    <dep model="f:java_stub#498d89d2-c2e9-11e2-ad49-6cf049e62fe5#com.intellij.openapi.project(MPS.IDEA/com.intellij.openapi.project@java_stub)" />
-    <dep model="f:java_stub#6354ebe7-c22a-4a0f-ac54-50b52ab9b065#java.lang(JDK/java.lang@java_stub)" />
-    <dep model="f:java_stub#742f6602-5a2f-4313-aa6e-ae1cd4ffdc61#jetbrains.mps.plugins.actions(MPS.Platform/jetbrains.mps.plugins.actions@java_stub)" />
-    <dep model="f:java_stub#742f6602-5a2f-4313-aa6e-ae1cd4ffdc61#jetbrains.mps.plugins.tool(MPS.Platform/jetbrains.mps.plugins.tool@java_stub)" />
-    <dep model="f:java_stub#742f6602-5a2f-4313-aa6e-ae1cd4ffdc61#jetbrains.mps.workbench.action(MPS.Platform/jetbrains.mps.workbench.action@java_stub)" />
-    <dep model="r:00000000-0000-4000-0000-011c89590369(jetbrains.mps.lang.plugin.generator.baseLanguage.template.main@generator)" />
-    <dep model="r:00000000-0000-4000-0000-011c895904a4(jetbrains.mps.ide.actions)" />
-    <dep model="r:9832fb5f-2578-4b58-8014-a5de79da988e(jetbrains.mps.ide.editor.actions)" />
-    <dep model="r:de82dfab-9448-49ba-813e-2b0579f7fb15(jetbrains.mps.ide.platform.actions)" />
-    <dep model="r:f88361e7-5098-4f71-afec-1ad5641911e8(jetbrains.mps.lang.plugin.standalone.generator.template.main@generator)" />
-    <file name="Mpsdevkit_ApplicationPlugin.java" />
-    <file name="Mpsdevkit_ProjectPlugin.java" />
-  </source>
-  <source id="2565896126719599486" name="Generator" hash="-9xo3t7r6kqmb8kq0kerew22j7wwvoqg">
-    <dep root="2565896126719552231" />
-    <dep root="2565896126719631163" />
-    <dep root="2565896126719631517" />
-    <dep root="2565896126719634090" />
-    <dep root="2565896126719635409" />
-    <dep root="2565896126719641327" />
-    <dep root="2970389781193035564" />
-    <dep root="2970389781193170240" />
-    <dep root="9040118078822013541" />
-    <dep root="9040118078822014309" />
-    <dep root="9040118078822290721" />
-    <dep model="f:java_stub#6354ebe7-c22a-4a0f-ac54-50b52ab9b065#java.io(JDK/java.io@java_stub)" />
-    <dep model="f:java_stub#6354ebe7-c22a-4a0f-ac54-50b52ab9b065#java.lang(JDK/java.lang@java_stub)" />
-    <dep model="f:java_stub#6354ebe7-c22a-4a0f-ac54-50b52ab9b065#java.lang.reflect(JDK/java.lang.reflect@java_stub)" />
-    <dep model="f:java_stub#6354ebe7-c22a-4a0f-ac54-50b52ab9b065#java.util(JDK/java.util@java_stub)" />
-    <dep model="f:java_stub#6ed54515-acc8-4d1e-a16c-9fd6cfe951ea#jetbrains.mps.extapi.model(MPS.Core/jetbrains.mps.extapi.model@java_stub)" />
-    <dep model="f:java_stub#6ed54515-acc8-4d1e-a16c-9fd6cfe951ea#jetbrains.mps.extapi.module(MPS.Core/jetbrains.mps.extapi.module@java_stub)" />
-    <dep model="f:java_stub#6ed54515-acc8-4d1e-a16c-9fd6cfe951ea#jetbrains.mps.generator(MPS.Core/jetbrains.mps.generator@java_stub)" />
-    <dep model="f:java_stub#6ed54515-acc8-4d1e-a16c-9fd6cfe951ea#jetbrains.mps.project(MPS.Core/jetbrains.mps.project@java_stub)" />
-    <dep model="f:java_stub#6ed54515-acc8-4d1e-a16c-9fd6cfe951ea#jetbrains.mps.smodel(MPS.Core/jetbrains.mps.smodel@java_stub)" />
-    <dep model="f:java_stub#6ed54515-acc8-4d1e-a16c-9fd6cfe951ea#jetbrains.mps.smodel.behaviour(MPS.Core/jetbrains.mps.smodel.behaviour@java_stub)" />
-    <dep model="f:java_stub#6ed54515-acc8-4d1e-a16c-9fd6cfe951ea#jetbrains.mps.vfs(MPS.Core/jetbrains.mps.vfs@java_stub)" />
-    <dep model="f:java_stub#742f6602-5a2f-4313-aa6e-ae1cd4ffdc61#jetbrains.mps.plugins.relations(MPS.Platform/jetbrains.mps.plugins.relations@java_stub)" />
-    <dep model="f:java_stub#8865b7a8-5271-43d3-884c-6fd1d9cfdd34#org.jetbrains.mps.openapi.model(MPS.OpenAPI/org.jetbrains.mps.openapi.model@java_stub)" />
-    <dep model="f:java_stub#8865b7a8-5271-43d3-884c-6fd1d9cfdd34#org.jetbrains.mps.openapi.module(MPS.OpenAPI/org.jetbrains.mps.openapi.module@java_stub)" />
-    <dep model="r:00000000-0000-4000-0000-011c89590288(jetbrains.mps.lang.core.structure)" />
-    <dep model="r:00000000-0000-4000-0000-011c8959028b(jetbrains.mps.lang.structure.behavior)" />
-    <dep model="r:00000000-0000-4000-0000-011c89590292(jetbrains.mps.lang.structure.structure)" />
-    <dep model="r:00000000-0000-4000-0000-011c895902ca(jetbrains.mps.baseLanguage.structure)" />
-    <dep model="r:00000000-0000-4000-0000-011c895902de(jetbrains.mps.baseLanguage.blTypes.primitiveDescriptors)" />
-    <dep model="r:00000000-0000-4000-0000-011c895902e1(jetbrains.mps.lang.generator.behavior)" />
-    <dep model="r:00000000-0000-4000-0000-011c895902e8(jetbrains.mps.lang.generator.structure)" />
-    <dep model="r:00000000-0000-4000-0000-011c89590303(jetbrains.mps.lang.smodel.generator.baseLanguage.template.main@generator)" />
-    <dep model="r:00000000-0000-4000-0000-011c8959033a(jetbrains.mps.baseLanguage.closures.generator.baseLanguage.template.main@generator)" />
-    <dep model="r:00000000-0000-4000-0000-011c89590369(jetbrains.mps.lang.plugin.generator.baseLanguage.template.main@generator)" />
-    <dep model="r:2c4d9270-b6d6-44af-aecd-e01a223680db(jetbrains.mps.kernel.model)" />
-    <dep model="r:c3548bac-30eb-4a2a-937c-0111d5697309(jetbrains.mps.lang.smodel.generator.smodelAdapter)" />
-    <dep model="r:fc76aa36-3cff-41c7-b94b-eee0e8341932(jetbrains.mps.internal.collections.runtime)" />
-    <file name="Generator_Order.java" />
-    <file name="Generator_TabDescriptor.java" />
-  </source>
-  <source id="4403068512914877423" name="IntentionActionsProviderImpl" hash="-b3fctybj8bpjxntd3s1rv9d20d4rrtl">
-    <dep model="f:java_stub#1ed103c3-3aa6-49b7-9c21-6765ee11f224#jetbrains.mps.intentions(MPS.Editor/jetbrains.mps.intentions@java_stub)" />
-    <dep model="f:java_stub#1ed103c3-3aa6-49b7-9c21-6765ee11f224#jetbrains.mps.openapi.navigation(MPS.Editor/jetbrains.mps.openapi.navigation@java_stub)" />
-    <dep model="f:java_stub#498d89d2-c2e9-11e2-ad49-6cf049e62fe5#com.intellij.openapi(MPS.IDEA/com.intellij.openapi@java_stub)" />
-    <dep model="f:java_stub#498d89d2-c2e9-11e2-ad49-6cf049e62fe5#com.intellij.openapi.actionSystem(MPS.IDEA/com.intellij.openapi.actionSystem@java_stub)" />
-    <dep model="f:java_stub#498d89d2-c2e9-11e2-ad49-6cf049e62fe5#com.intellij.openapi.components(MPS.IDEA/com.intellij.openapi.components@java_stub)" />
-    <dep model="f:java_stub#498d89d2-c2e9-11e2-ad49-6cf049e62fe5#com.intellij.openapi.extensions(MPS.IDEA/com.intellij.openapi.extensions@java_stub)" />
-    <dep model="f:java_stub#498d89d2-c2e9-11e2-ad49-6cf049e62fe5#com.intellij.openapi.project(MPS.IDEA/com.intellij.openapi.project@java_stub)" />
-    <dep model="f:java_stub#498d89d2-c2e9-11e2-ad49-6cf049e62fe5#com.intellij.openapi.ui(MPS.IDEA/com.intellij.openapi.ui@java_stub)" />
-    <dep model="f:java_stub#498d89d2-c2e9-11e2-ad49-6cf049e62fe5#com.intellij.openapi.util(MPS.IDEA/com.intellij.openapi.util@java_stub)" />
-    <dep model="f:java_stub#498d89d2-c2e9-11e2-ad49-6cf049e62fe5#com.intellij.ui(MPS.IDEA/com.intellij.ui@java_stub)" />
-    <dep model="f:java_stub#6354ebe7-c22a-4a0f-ac54-50b52ab9b065#java.io(JDK/java.io@java_stub)" />
-    <dep model="f:java_stub#6354ebe7-c22a-4a0f-ac54-50b52ab9b065#java.lang(JDK/java.lang@java_stub)" />
-    <dep model="f:java_stub#6354ebe7-c22a-4a0f-ac54-50b52ab9b065#java.lang.reflect(JDK/java.lang.reflect@java_stub)" />
-    <dep model="f:java_stub#6ed54515-acc8-4d1e-a16c-9fd6cfe951ea#jetbrains.mps.project(MPS.Core/jetbrains.mps.project@java_stub)" />
-    <dep model="f:java_stub#6ed54515-acc8-4d1e-a16c-9fd6cfe951ea#jetbrains.mps.smodel(MPS.Core/jetbrains.mps.smodel@java_stub)" />
-    <dep model="f:java_stub#742f6602-5a2f-4313-aa6e-ae1cd4ffdc61#jetbrains.mps.ide.actions(MPS.Platform/jetbrains.mps.ide.actions@java_stub)" />
-    <dep model="f:java_stub#742f6602-5a2f-4313-aa6e-ae1cd4ffdc61#jetbrains.mps.ide.project(MPS.Platform/jetbrains.mps.ide.project@java_stub)" />
-    <dep model="f:java_stub#8865b7a8-5271-43d3-884c-6fd1d9cfdd34#org.jetbrains.mps.openapi.model(MPS.OpenAPI/org.jetbrains.mps.openapi.model@java_stub)" />
-    <dep model="r:00000000-0000-4000-0000-011c895902ca(jetbrains.mps.baseLanguage.structure)" />
-    <dep model="r:00000000-0000-4000-0000-011c8959033a(jetbrains.mps.baseLanguage.closures.generator.baseLanguage.template.main@generator)" />
-    <file name="IntentionActionsProviderImpl.java" />
-  </source>
-  <source id="2165106376654272257" name="CreateDefaultEditor" hash="-97sndjxbkco9gygr88c9xctsolqtg0t" dependsOnNodes="true">
-    <dep root="1206195573853570544" />
-    <dep root="1206195573853570620" />
-    <dep root="1234869968490316273" />
-    <dep root="1234869968490316371" />
-    <dep root="1234869968490316459" />
-    <dep root="1366781238034273697" />
-    <dep root="1366781238034273705" />
-    <dep root="1596727503333709178" />
-    <dep root="1596727503333709182" />
-    <dep root="1596727503333822320" />
-    <dep root="1596727503333822325" />
-    <dep root="1596727503333822377" />
-    <dep root="1683977858888862718" />
-    <dep root="1683977858888863192" />
-    <dep root="1744445256079578595" />
-    <dep root="1744445256079578766" />
-    <dep root="1744445256079578802" />
-    <dep root="1744445256079579876" />
-    <dep root="1936689137035744512" />
-    <dep root="1936689137035777973" />
-    <dep root="2165106376654390214" />
-    <dep root="2191995028863072547" />
-    <dep root="2191995028863072555" />
-    <dep root="2191995028863072592" />
-    <dep root="2403997762364994115" />
-    <dep root="2403997762364994119" />
-    <dep root="2565896126719552231" />
-    <dep root="2565896126719599486" />
-    <dep root="2565896126719631163" />
-    <dep root="2565896126719631517" />
-    <dep root="2565896126719634090" />
-    <dep root="2565896126719635409" />
-    <dep root="2565896126719641327" />
-    <dep root="2662234144540708008" />
-    <dep root="2662234144540708083" />
-    <dep root="2662234144540708417" />
-    <dep root="2662234144540708709" />
-    <dep root="2662234144540708724" />
-    <dep root="2970389781193035564" />
-    <dep root="2970389781193170240" />
-    <dep root="305616691112287268" />
-    <dep root="3465865320786305481" />
-    <dep root="3465865320786305485" />
-    <dep root="3465865320786305631" />
-    <dep root="3465865320786327838" />
-    <dep root="3465865320786327950" />
-    <dep root="3465865320786328040" />
-    <dep root="4032646381570777493" />
-    <dep root="4403068512914877423" />
-    <dep root="5883033498657755836" />
-    <dep root="5883033498657845915" />
-    <dep root="5883033498657845969" />
-    <dep root="6252705307027051861" />
-    <dep root="6252705307027051866" />
-    <dep root="6252705307027051953" />
-    <dep root="7162597690968047817" />
-    <dep root="8321617901826002785" />
-    <dep root="8513716958726547010" />
-    <dep root="8513716958726547050" />
-    <dep root="8513716958726547095" />
-    <dep root="8513716958726547154" />
-    <dep root="8513716958726604212" />
-    <dep root="8586967776370449177" />
-    <dep root="8586967776370449208" />
-    <dep root="8586967776370449212" />
-    <dep root="8586967776370586377" />
-    <dep root="8970236339104100116" />
-    <dep root="8970236339104100147" />
-    <dep root="8970236339104100153" />
-    <dep root="9040118078822013541" />
-    <dep root="9040118078822014208" />
-    <dep root="9040118078822014309" />
-    <dep root="9040118078822290408" />
-    <dep root="9040118078822290721" />
-    <dep model="f:java_stub#1ed103c3-3aa6-49b7-9c21-6765ee11f224#jetbrains.mps.ide.editor(MPS.Editor/jetbrains.mps.ide.editor@java_stub)" />
-    <dep model="f:java_stub#1ed103c3-3aa6-49b7-9c21-6765ee11f224#jetbrains.mps.openapi.editor(MPS.Editor/jetbrains.mps.openapi.editor@java_stub)" />
-    <dep model="f:java_stub#498d89d2-c2e9-11e2-ad49-6cf049e62fe5#com.intellij.openapi.actionSystem(MPS.IDEA/com.intellij.openapi.actionSystem@java_stub)" />
-    <dep model="f:java_stub#498d89d2-c2e9-11e2-ad49-6cf049e62fe5#com.intellij.openapi.project(MPS.IDEA/com.intellij.openapi.project@java_stub)" />
-    <dep model="f:java_stub#6354ebe7-c22a-4a0f-ac54-50b52ab9b065#java.io(JDK/java.io@java_stub)" />
-    <dep model="f:java_stub#6354ebe7-c22a-4a0f-ac54-50b52ab9b065#java.lang(JDK/java.lang@java_stub)" />
-    <dep model="f:java_stub#6354ebe7-c22a-4a0f-ac54-50b52ab9b065#java.lang.reflect(JDK/java.lang.reflect@java_stub)" />
-    <dep model="f:java_stub#6354ebe7-c22a-4a0f-ac54-50b52ab9b065#java.util(JDK/java.util@java_stub)" />
-    <dep model="f:java_stub#6ed54515-acc8-4d1e-a16c-9fd6cfe951ea#jetbrains.mps.smodel(MPS.Core/jetbrains.mps.smodel@java_stub)" />
-    <dep model="f:java_stub#6ed54515-acc8-4d1e-a16c-9fd6cfe951ea#jetbrains.mps.smodel.behaviour(MPS.Core/jetbrains.mps.smodel.behaviour@java_stub)" />
-    <dep model="f:java_stub#742f6602-5a2f-4313-aa6e-ae1cd4ffdc61#jetbrains.mps.ide.actions(MPS.Platform/jetbrains.mps.ide.actions@java_stub)" />
-    <dep model="f:java_stub#742f6602-5a2f-4313-aa6e-ae1cd4ffdc61#jetbrains.mps.workbench.action(MPS.Platform/jetbrains.mps.workbench.action@java_stub)" />
-    <dep model="f:java_stub#8865b7a8-5271-43d3-884c-6fd1d9cfdd34#org.jetbrains.mps.openapi.model(MPS.OpenAPI/org.jetbrains.mps.openapi.model@java_stub)" />
-    <dep model="f:java_stub#a3e4657f-a76c-45bb-bbda-c764596ecc65#org.apache.log4j(jetbrains.mps.baseLanguage.logging.runtime/org.apache.log4j@java_stub)" />
-    <dep model="r:00000000-0000-4000-0000-011c89590288(jetbrains.mps.lang.core.structure)" />
-    <dep model="r:00000000-0000-4000-0000-011c8959028b(jetbrains.mps.lang.structure.behavior)" />
-    <dep model="r:00000000-0000-4000-0000-011c89590292(jetbrains.mps.lang.structure.structure)" />
-    <dep model="r:00000000-0000-4000-0000-011c89590297(jetbrains.mps.lang.editor.behavior)" />
-    <dep model="r:00000000-0000-4000-0000-011c8959029e(jetbrains.mps.lang.editor.structure)" />
-    <dep model="r:00000000-0000-4000-0000-011c895902ca(jetbrains.mps.baseLanguage.structure)" />
-    <dep model="r:00000000-0000-4000-0000-011c895902de(jetbrains.mps.baseLanguage.blTypes.primitiveDescriptors)" />
-    <dep model="r:00000000-0000-4000-0000-011c89590303(jetbrains.mps.lang.smodel.generator.baseLanguage.template.main@generator)" />
-    <dep model="r:00000000-0000-4000-0000-011c8959032e(jetbrains.mps.baseLanguage.collections.structure)" />
-    <dep model="r:00000000-0000-4000-0000-011c8959033a(jetbrains.mps.baseLanguage.closures.generator.baseLanguage.template.main@generator)" />
-    <dep model="r:00000000-0000-4000-0000-011c89590369(jetbrains.mps.lang.plugin.generator.baseLanguage.template.main@generator)" />
-    <dep model="r:00000000-0000-4000-0000-011c89590580(jetbrains.mps.baseLanguage.logging.generator.baseLanguage.template.main@generator)" />
-    <dep model="r:044f5891-b1a8-40d1-8dc9-dd5797045766(jetbrains.mps.internal.collections.runtime.backports)" />
-    <dep model="r:c3548bac-30eb-4a2a-937c-0111d5697309(jetbrains.mps.lang.smodel.generator.smodelAdapter)" />
-    <dep model="r:f04c1476-2f91-4f59-be13-c8e009abebee(jetbrains.mps.baseLanguageInternal.generator.template.main@generator)" />
-    <dep model="r:fc76aa36-3cff-41c7-b94b-eee0e8341932(jetbrains.mps.internal.collections.runtime)" />
-    <file name="CreateDefaultEditor_Action.java" />
-  </source>
-  <source id="2165106376654390214" name="IntentionsGroup" hash="2tvvpr4efrh6f1xaipow97svt45vllk">
-    <dep root="1596727503333822325" />
-    <dep root="2165106376654272257" />
-    <dep model="r:00000000-0000-4000-0000-011c89590369(jetbrains.mps.lang.plugin.generator.baseLanguage.template.main@generator)" />
-    <file name="IntentionsGroup_ActionGroup.java" />
-  </source>
-</dependencies>
->>>>>>> bf3a2c62
+<dependencies version="2" modelHash="-c39i5s0fujj8697szflwvjt7xg8s47f" />
