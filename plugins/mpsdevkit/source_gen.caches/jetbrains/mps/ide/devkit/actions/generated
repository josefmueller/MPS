--- conflicted
+++ resolved
@@ -1,3952 +1,2 @@
 <?xml version="1.0" encoding="UTF-8"?>
-<<<<<<< HEAD
-<dependencies version="2" modelHash="-1qd8aasb2jbw7xvojxl5hroqw7e2m6z" />
-=======
-<dependencies version="2" modelHash="9mh5ghtse1h0rb5v17xwoq7421v1h77">
-  <dep model="1ed103c3-3aa6-49b7-9c21-6765ee11f224/java:jetbrains.mps.ide.editor(MPS.Editor/)" />
-  <dep model="1ed103c3-3aa6-49b7-9c21-6765ee11f224/java:jetbrains.mps.intentions(MPS.Editor/)" />
-  <dep model="1ed103c3-3aa6-49b7-9c21-6765ee11f224/java:jetbrains.mps.nodeEditor(MPS.Editor/)" />
-  <dep model="1ed103c3-3aa6-49b7-9c21-6765ee11f224/java:jetbrains.mps.openapi.editor(MPS.Editor/)" />
-  <dep model="1ed103c3-3aa6-49b7-9c21-6765ee11f224/java:jetbrains.mps.openapi.editor.cells(MPS.Editor/)" />
-  <dep model="1ed103c3-3aa6-49b7-9c21-6765ee11f224/java:jetbrains.mps.openapi.navigation(MPS.Editor/)" />
-  <dep model="498d89d2-c2e9-11e2-ad49-6cf049e62fe5/java:com.intellij.ide.projectView.impl(MPS.IDEA/)" />
-  <dep model="498d89d2-c2e9-11e2-ad49-6cf049e62fe5/java:com.intellij.ide.util(MPS.IDEA/)" />
-  <dep model="498d89d2-c2e9-11e2-ad49-6cf049e62fe5/java:com.intellij.openapi(MPS.IDEA/)" />
-  <dep model="498d89d2-c2e9-11e2-ad49-6cf049e62fe5/java:com.intellij.openapi.actionSystem(MPS.IDEA/)" />
-  <dep model="498d89d2-c2e9-11e2-ad49-6cf049e62fe5/java:com.intellij.openapi.components(MPS.IDEA/)" />
-  <dep model="498d89d2-c2e9-11e2-ad49-6cf049e62fe5/java:com.intellij.openapi.extensions(MPS.IDEA/)" />
-  <dep model="498d89d2-c2e9-11e2-ad49-6cf049e62fe5/java:com.intellij.openapi.fileChooser(MPS.IDEA/)" />
-  <dep model="498d89d2-c2e9-11e2-ad49-6cf049e62fe5/java:com.intellij.openapi.fileEditor(MPS.IDEA/)" />
-  <dep model="498d89d2-c2e9-11e2-ad49-6cf049e62fe5/java:com.intellij.openapi.progress(MPS.IDEA/)" />
-  <dep model="498d89d2-c2e9-11e2-ad49-6cf049e62fe5/java:com.intellij.openapi.project(MPS.IDEA/)" />
-  <dep model="498d89d2-c2e9-11e2-ad49-6cf049e62fe5/java:com.intellij.openapi.ui(MPS.IDEA/)" />
-  <dep model="498d89d2-c2e9-11e2-ad49-6cf049e62fe5/java:com.intellij.openapi.util(MPS.IDEA/)" />
-  <dep model="498d89d2-c2e9-11e2-ad49-6cf049e62fe5/java:com.intellij.openapi.vfs(MPS.IDEA/)" />
-  <dep model="498d89d2-c2e9-11e2-ad49-6cf049e62fe5/java:com.intellij.ui(MPS.IDEA/)" />
-  <dep model="498d89d2-c2e9-11e2-ad49-6cf049e62fe5/java:com.intellij.ui.awt(MPS.IDEA/)" />
-  <dep model="6354ebe7-c22a-4a0f-ac54-50b52ab9b065/java:java.awt(JDK/)" />
-  <dep model="6354ebe7-c22a-4a0f-ac54-50b52ab9b065/java:java.awt.event(JDK/)" />
-  <dep model="6354ebe7-c22a-4a0f-ac54-50b52ab9b065/java:java.awt.image(JDK/)" />
-  <dep model="6354ebe7-c22a-4a0f-ac54-50b52ab9b065/java:java.io(JDK/)" />
-  <dep model="6354ebe7-c22a-4a0f-ac54-50b52ab9b065/java:java.lang(JDK/)" />
-  <dep model="6354ebe7-c22a-4a0f-ac54-50b52ab9b065/java:java.lang.reflect(JDK/)" />
-  <dep model="6354ebe7-c22a-4a0f-ac54-50b52ab9b065/java:java.util(JDK/)" />
-  <dep model="6354ebe7-c22a-4a0f-ac54-50b52ab9b065/java:java.util.regex(JDK/)" />
-  <dep model="6354ebe7-c22a-4a0f-ac54-50b52ab9b065/java:javax.accessibility(JDK/)" />
-  <dep model="6354ebe7-c22a-4a0f-ac54-50b52ab9b065/java:javax.swing(JDK/)" />
-  <dep model="6354ebe7-c22a-4a0f-ac54-50b52ab9b065/java:javax.swing.tree(JDK/)" />
-  <dep model="6ed54515-acc8-4d1e-a16c-9fd6cfe951ea/java:jetbrains.mps.classloading(MPS.Core/)" />
-  <dep model="6ed54515-acc8-4d1e-a16c-9fd6cfe951ea/java:jetbrains.mps.components(MPS.Core/)" />
-  <dep model="6ed54515-acc8-4d1e-a16c-9fd6cfe951ea/java:jetbrains.mps.extapi.module(MPS.Core/)" />
-  <dep model="6ed54515-acc8-4d1e-a16c-9fd6cfe951ea/java:jetbrains.mps.ide.findusages(MPS.Core/)" />
-  <dep model="6ed54515-acc8-4d1e-a16c-9fd6cfe951ea/java:jetbrains.mps.ide.findusages.findalgorithm.finders(MPS.Core/)" />
-  <dep model="6ed54515-acc8-4d1e-a16c-9fd6cfe951ea/java:jetbrains.mps.ide.findusages.model(MPS.Core/)" />
-  <dep model="6ed54515-acc8-4d1e-a16c-9fd6cfe951ea/java:jetbrains.mps.ide.findusages.view(MPS.Core/)" />
-  <dep model="6ed54515-acc8-4d1e-a16c-9fd6cfe951ea/java:jetbrains.mps.module(MPS.Core/)" />
-  <dep model="6ed54515-acc8-4d1e-a16c-9fd6cfe951ea/java:jetbrains.mps.progress(MPS.Core/)" />
-  <dep model="6ed54515-acc8-4d1e-a16c-9fd6cfe951ea/java:jetbrains.mps.project(MPS.Core/)" />
-  <dep model="6ed54515-acc8-4d1e-a16c-9fd6cfe951ea/java:jetbrains.mps.project.dependency(MPS.Core/)" />
-  <dep model="6ed54515-acc8-4d1e-a16c-9fd6cfe951ea/java:jetbrains.mps.project.structure.modules(MPS.Core/)" />
-  <dep model="6ed54515-acc8-4d1e-a16c-9fd6cfe951ea/java:jetbrains.mps.smodel(MPS.Core/)" />
-  <dep model="6ed54515-acc8-4d1e-a16c-9fd6cfe951ea/java:jetbrains.mps.smodel.adapter.structure(MPS.Core/)" />
-  <dep model="6ed54515-acc8-4d1e-a16c-9fd6cfe951ea/java:jetbrains.mps.smodel.language(MPS.Core/)" />
-  <dep model="6ed54515-acc8-4d1e-a16c-9fd6cfe951ea/java:jetbrains.mps.util(MPS.Core/)" />
-  <dep model="6ed54515-acc8-4d1e-a16c-9fd6cfe951ea/java:jetbrains.mps.vfs(MPS.Core/)" />
-  <dep model="6ed54515-acc8-4d1e-a16c-9fd6cfe951ea/java:org.jdom(MPS.Core/)" />
-  <dep model="742f6602-5a2f-4313-aa6e-ae1cd4ffdc61/java:jetbrains.mps(MPS.Platform/)" />
-  <dep model="742f6602-5a2f-4313-aa6e-ae1cd4ffdc61/java:jetbrains.mps.ide.actions(MPS.Platform/)" />
-  <dep model="742f6602-5a2f-4313-aa6e-ae1cd4ffdc61/java:jetbrains.mps.ide.findusages.view(MPS.Platform/)" />
-  <dep model="742f6602-5a2f-4313-aa6e-ae1cd4ffdc61/java:jetbrains.mps.ide.project(MPS.Platform/)" />
-  <dep model="742f6602-5a2f-4313-aa6e-ae1cd4ffdc61/java:jetbrains.mps.ide.projectView(MPS.Platform/)" />
-  <dep model="742f6602-5a2f-4313-aa6e-ae1cd4ffdc61/java:jetbrains.mps.ide.tools(MPS.Platform/)" />
-  <dep model="742f6602-5a2f-4313-aa6e-ae1cd4ffdc61/java:jetbrains.mps.plugins(MPS.Platform/)" />
-  <dep model="742f6602-5a2f-4313-aa6e-ae1cd4ffdc61/java:jetbrains.mps.plugins.actions(MPS.Platform/)" />
-  <dep model="742f6602-5a2f-4313-aa6e-ae1cd4ffdc61/java:jetbrains.mps.plugins.tool(MPS.Platform/)" />
-  <dep model="742f6602-5a2f-4313-aa6e-ae1cd4ffdc61/java:jetbrains.mps.progress(MPS.Platform/)" />
-  <dep model="742f6602-5a2f-4313-aa6e-ae1cd4ffdc61/java:jetbrains.mps.project(MPS.Platform/)" />
-  <dep model="742f6602-5a2f-4313-aa6e-ae1cd4ffdc61/java:jetbrains.mps.workbench(MPS.Platform/)" />
-  <dep model="742f6602-5a2f-4313-aa6e-ae1cd4ffdc61/java:jetbrains.mps.workbench.action(MPS.Platform/)" />
-  <dep model="86441d7a-e194-42da-81a5-2161ec62a379/java:jetbrains.mps.ide.projectPane(MPS.Workbench/)" />
-  <dep model="86441d7a-e194-42da-81a5-2161ec62a379/java:jetbrains.mps.ide.typesystem.trace(MPS.Workbench/)" />
-  <dep model="86441d7a-e194-42da-81a5-2161ec62a379/java:jetbrains.mps.project(MPS.Workbench/)" />
-  <dep model="86441d7a-e194-42da-81a5-2161ec62a379/java:jetbrains.mps.workbench(MPS.Workbench/)" />
-  <dep model="8865b7a8-5271-43d3-884c-6fd1d9cfdd34/java:org.jetbrains.mps.openapi.language(MPS.OpenAPI/)" />
-  <dep model="8865b7a8-5271-43d3-884c-6fd1d9cfdd34/java:org.jetbrains.mps.openapi.model(MPS.OpenAPI/)" />
-  <dep model="8865b7a8-5271-43d3-884c-6fd1d9cfdd34/java:org.jetbrains.mps.openapi.module(MPS.OpenAPI/)" />
-  <dep model="8865b7a8-5271-43d3-884c-6fd1d9cfdd34/java:org.jetbrains.mps.openapi.util(MPS.OpenAPI/)" />
-  <dep model="8865b7a8-5271-43d3-884c-6fd1d9cfdd34/java:org.jetbrains.mps.util(MPS.OpenAPI/)" />
-  <dep model="cac2fef0-41a6-4fcd-923f-f893d536b2ab/java:jetbrains.mps.ide.devkit.generator(jetbrains.mps.ide.mpsdevkit/)" />
-  <dep model="cac2fef0-41a6-4fcd-923f-f893d536b2ab/java:jetbrains.mps.ide.devkit.util(jetbrains.mps.ide.mpsdevkit/)" />
-  <dep model="d936855b-48da-4812-a8a0-2bfddd633ac4/java:jetbrains.mps.core.aspects.behaviour(jetbrains.mps.lang.behavior.runtime/)" />
-  <dep model="d936855b-48da-4812-a8a0-2bfddd633ac5/java:jetbrains.mps.core.aspects.behaviour.api(jetbrains.mps.lang.behavior.api/)" />
-  <dep model="d936855b-48da-4812-a8a0-2bfddd633ac5/java:jetbrains.mps.smodel.behaviour(jetbrains.mps.lang.behavior.api/)" />
-  <dep model="r:00000000-0000-4000-0000-011c89590288(jetbrains.mps.lang.core.structure)" hash="-7322stybmv6e4tlazp8o0myh6s1g8x4" />
-  <dep model="r:00000000-0000-4000-0000-011c8959028b(jetbrains.mps.lang.structure.behavior)" hash="-5ook1okb1so6o78ksq809o06jdx8blc" />
-  <dep model="r:00000000-0000-4000-0000-011c89590292(jetbrains.mps.lang.structure.structure)" hash="-7xpvc0gpreb4yw7k3123ihunarjmgv5" />
-  <dep model="r:00000000-0000-4000-0000-011c89590293(jetbrains.mps.lang.structure.generator_new.baseLanguage@generator)" hash="47b2m142a3szdxv1vm0jabcyc6q3pdr" />
-  <dep model="r:00000000-0000-4000-0000-011c89590297(jetbrains.mps.lang.editor.behavior)" hash="-elvzf8mtx1s17muvflwyfmey1aretec" />
-  <dep model="r:00000000-0000-4000-0000-011c8959029e(jetbrains.mps.lang.editor.structure)" hash="-micqgbvrce8q1am0dd2p7gk4y1jyml" />
-  <dep model="r:00000000-0000-4000-0000-011c895902a9(jetbrains.mps.lang.actions.generator.baseLanguage.template.main@generator)" hash="-dbhiyt7nc9z56912vjur5q3qhumpmg5" />
-  <dep model="r:00000000-0000-4000-0000-011c895902b4(jetbrains.mps.lang.typesystem.structure)" hash="9kdgriqrweje446se5qpkiv763xqi0" />
-  <dep model="r:00000000-0000-4000-0000-011c895902ca(jetbrains.mps.baseLanguage.structure)" hash="-dn5xy6dxt5j4wduhxb8gnb53b0es7c8" />
-  <dep model="r:00000000-0000-4000-0000-011c895902cd(jetbrains.mps.baseLanguage.generator.java.main@generator)" hash="-21mpnlvt1xhi3h8mfbz6w37gnkszpzi" />
-  <dep model="r:00000000-0000-4000-0000-011c895902de(jetbrains.mps.baseLanguage.blTypes.primitiveDescriptors)" />
-  <dep model="r:00000000-0000-4000-0000-011c895902e1(jetbrains.mps.lang.generator.behavior)" hash="-gha7mnge8w93cw91fklvvybmgd1sqf" />
-  <dep model="r:00000000-0000-4000-0000-011c895902e8(jetbrains.mps.lang.generator.structure)" hash="bov7k2x9w4m1x2nldq5f5r9a6rujvrr" />
-  <dep model="r:00000000-0000-4000-0000-011c89590301(jetbrains.mps.lang.smodel.structure)" hash="dcdye1rzwh93kj4koiu1enb4kx9uqcx" />
-  <dep model="r:00000000-0000-4000-0000-011c89590303(jetbrains.mps.lang.smodel.generator.baseLanguage.template.main@generator)" hash="-2slsrztf091jvpaqhrp2hu0dc2n6sxz" />
-  <dep model="r:00000000-0000-4000-0000-011c8959030d(jetbrains.mps.lang.constraints.structure)" hash="5um30htvhcgdlnmjzuwzkjrwhda0aes" />
-  <dep model="r:00000000-0000-4000-0000-011c8959032e(jetbrains.mps.baseLanguage.collections.structure)" hash="w77gn47ega7dh3t0gquisq733of7pd" />
-  <dep model="r:00000000-0000-4000-0000-011c8959033a(jetbrains.mps.baseLanguage.closures.generator.baseLanguage.template.main@generator)" hash="81hj1mua86hzuytkqop7skprohxw986" />
-  <dep model="r:00000000-0000-4000-0000-011c89590368(jetbrains.mps.lang.plugin.structure)" hash="-424s16478i43l6jr2damk7gdqpyx68n" />
-  <dep model="r:00000000-0000-4000-0000-011c89590369(jetbrains.mps.lang.plugin.generator.baseLanguage.template.main@generator)" hash="b2wux696k8z6lrjuk3z4m0vyklfvdkl" />
-  <dep model="r:00000000-0000-4000-0000-011c89590373(jetbrains.mps.baseLanguage.classifiers.structure)" hash="1mg93gkm3xrzojwazpeeyf16a5aek7a" />
-  <dep model="r:00000000-0000-4000-0000-011c8959037d(jetbrains.mps.lang.dataFlow.structure)" hash="-5cja7t5f7kdxxnf90x9e5kopg1wflpw" />
-  <dep model="r:00000000-0000-4000-0000-011c895904a4(jetbrains.mps.ide.actions)" hash="7gjxl1tystre0c7pnodpd0kn6ktrygr" />
-  <dep model="r:00000000-0000-4000-0000-011c895904a8(jetbrains.mps.ide.devkit.newDevkitDialog)" hash="-ba3mathgz7t398iqvuk6ihdaiowy0t4" />
-  <dep model="r:00000000-0000-4000-0000-011c89590518(jetbrains.mps.baseLanguage.regexp.structure)" hash="-1gmw6ar213z2y20vjkqcr3z4aypw2jr" />
-  <dep model="r:00000000-0000-4000-0000-011c8959051a(jetbrains.mps.baseLanguage.regexp.generator.baseLanguage.template.main@generator)" hash="-1ymjbdks5seku26k3irokftlz03c0uk" />
-  <dep model="r:229ce18d-2bb0-4d5b-a7cd-cec65841e459(jetbrains.mps.lang.behavior.generator.template.main@generator)" hash="d5oa0x3vwzys16hq7857gmci0lqz09s" />
-  <dep model="r:2c4d9270-b6d6-44af-aecd-e01a223680db(jetbrains.mps.kernel.model)" hash="-c0sambs98sr5leredzf5mk3vsh04lqu" />
-  <dep model="r:3270011d-8b2d-4938-8dff-d256a759e017(jetbrains.mps.lang.behavior.structure)" hash="aa2ytpvdsp6dc51rzn98wl0kzdj0yya" />
-  <dep model="r:3decc57d-6015-4d6c-ad86-7f2134c013b6(jetbrains.mps.ide.findusages.findalgorithm.finders.specific)" hash="-6aggyhk7jqzw7whgh1ydk73mnfrskx1" />
-  <dep model="r:478bf62d-84fb-4fba-aeda-183fb2769e64(jetbrains.mps.ide.dialogs.project.creation)" hash="-8ylc71ax456lwgcy32v32gc4ncz9yro" />
-  <dep model="r:4aa0c7da-6277-43fd-90b0-e616e98e56e0(jetbrains.mps.lang.resources.generator.template.main@generator)" hash="-ev2jmlo7vt0mgqbbif5ka8hhvetbfxd" />
-  <dep model="r:4e6037e6-9135-44f8-9403-04d79fc40f4a(jetbrains.mps.ide.editor.util)" hash="-cdpu6qb09wgua9n0l4flemcxeqo3zpy" />
-  <dep model="r:80bd416f-3ae2-40ea-8a6b-f0c4572f9ff8(jetbrains.mps.ide.actions.nodes)" hash="1dgmjqs2th0q3ni7cf4omp4d7ai3mkm" />
-  <dep model="r:9832fb5f-2578-4b58-8014-a5de79da988e(jetbrains.mps.ide.editor.actions)" hash="8lkdq2a21zhymffgj7ve7b2mdkhnuvl" />
-  <dep model="r:b4d7d620-6723-4aa2-856b-118497e84e9e(jetbrains.mps.baseLanguage.generator.java.strings@generator)" hash="-bndmtqbgh4wi3lemqw459runlf2h30g" />
-  <dep model="r:c3548bac-30eb-4a2a-937c-0111d5697309(jetbrains.mps.lang.smodel.generator.smodelAdapter)" hash="281nppbx9q0k4ral04v9k3q4mas7ay2" />
-  <dep model="r:c71b740e-a20d-4190-9688-0f8df932da4d(jetbrains.mps.baseLanguage.tuples.generator.template.main@generator)" hash="1kfjmmu51hc0e4dzvfnkq4c4mmyhcmk" />
-  <dep model="r:d1558b8f-fc9e-4ca7-bb90-70ac789f336e(jetbrains.mps.baseLanguage.collections.generator.baseLanguage.template.post@generator)" hash="du4lbce2cgcc7l2i6ryblhogccis317" />
-  <dep model="r:de0d3c0c-d049-41cf-bbf9-a920ba513cd3(jetbrains.mps.lang.textGen.structure)" hash="7s9rj11me1ulpyd6tbjljzkoy49i9qf" />
-  <dep model="r:de82dfab-9448-49ba-813e-2b0579f7fb15(jetbrains.mps.ide.platform.actions)" hash="5ofydb8t6xj5wjd8rhejw0pwzs3plf1" />
-  <dep model="r:f04c1476-2f91-4f59-be13-c8e009abebee(jetbrains.mps.baseLanguageInternal.generator.template.main@generator)" hash="-nyb4ptgkkdic5dtz3f6g9xw3oiuvpx" />
-  <dep model="r:f88361e7-5098-4f71-afec-1ad5641911e8(jetbrains.mps.lang.plugin.standalone.generator.template.main@generator)" hash="-dc6ntfzjo27hc1wtq5cnjg542pihxk1" />
-  <dep model="r:fc76aa36-3cff-41c7-b94b-eee0e8341932(jetbrains.mps.internal.collections.runtime)" hash="-cs9q6uqzz7m5ssof7q0fsvuse5zchpj" />
-  <common hash="aarrl4wrqcrk942p7lnyx485qg0dlfa" dependsOnNodes="true">
-    <dep root="1206195573853570544" />
-    <dep root="1206195573853570620" />
-    <dep root="1234869968490316273" />
-    <dep root="1234869968490316371" />
-    <dep root="1234869968490316459" />
-    <dep root="1366781238034273697" />
-    <dep root="1366781238034273705" />
-    <dep root="1596727503333709178" />
-    <dep root="1596727503333709182" />
-    <dep root="1596727503333822320" />
-    <dep root="1596727503333822325" />
-    <dep root="1596727503333822377" />
-    <dep root="1683977858888862718" />
-    <dep root="1683977858888863192" />
-    <dep root="1744445256079578595" />
-    <dep root="1744445256079578766" />
-    <dep root="1744445256079578802" />
-    <dep root="1744445256079579876" />
-    <dep root="1936689137035744512" />
-    <dep root="1936689137035777973" />
-    <dep root="2165106376654272257" />
-    <dep root="2165106376654390214" />
-    <dep root="2191995028863072547" />
-    <dep root="2191995028863072555" />
-    <dep root="2191995028863072592" />
-    <dep root="2403997762364994115" />
-    <dep root="2403997762364994119" />
-    <dep root="2565896126719552231" />
-    <dep root="2565896126719599486" />
-    <dep root="2565896126719631163" />
-    <dep root="2565896126719631517" />
-    <dep root="2565896126719634090" />
-    <dep root="2565896126719635409" />
-    <dep root="2565896126719641327" />
-    <dep root="2662234144540708008" />
-    <dep root="2662234144540708083" />
-    <dep root="2662234144540708417" />
-    <dep root="2662234144540708709" />
-    <dep root="2662234144540708724" />
-    <dep root="2970389781193035564" />
-    <dep root="2970389781193170240" />
-    <dep root="305616691112287268" />
-    <dep root="3465865320786305481" />
-    <dep root="3465865320786305485" />
-    <dep root="3465865320786305631" />
-    <dep root="3465865320786327838" />
-    <dep root="3465865320786327950" />
-    <dep root="3465865320786328040" />
-    <dep root="4032646381570777493" />
-    <dep root="4403068512914877423" />
-    <dep root="5883033498657755836" />
-    <dep root="5883033498657845915" />
-    <dep root="5883033498657845969" />
-    <dep root="6252705307027051861" />
-    <dep root="6252705307027051866" />
-    <dep root="6252705307027051953" />
-    <dep root="6830537871213907260" />
-    <dep root="7162597690968047817" />
-    <dep root="8321617901826002785" />
-    <dep root="8513716958726547010" />
-    <dep root="8513716958726547050" />
-    <dep root="8513716958726547154" />
-    <dep root="8513716958726604212" />
-    <dep root="8586967776370449212" />
-    <dep root="8586967776370586377" />
-    <dep root="8911797107063339974" />
-    <dep root="8911797107063450124" />
-    <dep root="8970236339104100116" />
-    <dep root="8970236339104100147" />
-    <dep root="8970236339104100153" />
-    <dep root="9040118078822013541" />
-    <dep root="9040118078822014208" />
-    <dep root="9040118078822014309" />
-    <dep root="9040118078822290408" />
-    <dep root="9040118078822290721" />
-    <dep model="r:00000000-0000-4000-0000-011c89590293(jetbrains.mps.lang.structure.generator_new.baseLanguage@generator)" />
-    <dep model="r:00000000-0000-4000-0000-011c895902a9(jetbrains.mps.lang.actions.generator.baseLanguage.template.main@generator)" />
-    <dep model="r:229ce18d-2bb0-4d5b-a7cd-cec65841e459(jetbrains.mps.lang.behavior.generator.template.main@generator)" />
-    <dep model="r:4aa0c7da-6277-43fd-90b0-e616e98e56e0(jetbrains.mps.lang.resources.generator.template.main@generator)" />
-    <dep model="r:b4d7d620-6723-4aa2-856b-118497e84e9e(jetbrains.mps.baseLanguage.generator.java.strings@generator)" />
-  </common>
-  <source id="8586967776370449212" name="Default" hash="-dhcw9rrvm53zkme0x1n9bnoa9x8y763">
-    <dep root="1206195573853570544" />
-    <dep root="1596727503333709182" />
-    <dep root="1596727503333822325" />
-    <dep root="1596727503333822377" />
-    <dep root="1683977858888862718" />
-    <dep root="1744445256079578595" />
-    <dep root="1744445256079578766" />
-    <dep root="1744445256079578802" />
-    <dep root="2662234144540708417" />
-    <dep root="305616691112287268" />
-    <dep root="6252705307027051866" />
-    <dep root="6252705307027051953" />
-    <dep root="8970236339104100116" />
-    <dep model="498d89d2-c2e9-11e2-ad49-6cf049e62fe5/java:com.intellij.openapi.actionSystem(MPS.IDEA/)" />
-    <dep model="6354ebe7-c22a-4a0f-ac54-50b52ab9b065/java:java.lang(JDK/)" />
-    <dep model="r:00000000-0000-4000-0000-011c895902ca(jetbrains.mps.baseLanguage.structure)" />
-    <dep model="r:00000000-0000-4000-0000-011c89590369(jetbrains.mps.lang.plugin.generator.baseLanguage.template.main@generator)" />
-    <file name="Default_KeymapChanges.java" />
-  </source>
-  <source id="8586967776370586377" name="MPS Languages DevKit" hash="-4kk41vdwtzz7n3fuioxo26k4ca50zoa" dependsOnNodes="true">
-    <dep root="1206195573853570544" />
-    <dep root="1206195573853570620" />
-    <dep root="1234869968490316273" />
-    <dep root="1234869968490316371" />
-    <dep root="1234869968490316459" />
-    <dep root="1366781238034273697" />
-    <dep root="1366781238034273705" />
-    <dep root="1596727503333709178" />
-    <dep root="1596727503333709182" />
-    <dep root="1596727503333822320" />
-    <dep root="1596727503333822325" />
-    <dep root="1596727503333822377" />
-    <dep root="1683977858888862718" />
-    <dep root="1683977858888863192" />
-    <dep root="1744445256079578595" />
-    <dep root="1744445256079578766" />
-    <dep root="1744445256079578802" />
-    <dep root="1744445256079579876" />
-    <dep root="1936689137035744512" />
-    <dep root="1936689137035777973" />
-    <dep root="2165106376654272257" />
-    <dep root="2165106376654390214" />
-    <dep root="2191995028863072547" />
-    <dep root="2191995028863072555" />
-    <dep root="2191995028863072592" />
-    <dep root="2403997762364994115" />
-    <dep root="2403997762364994119" />
-    <dep root="2565896126719552231" />
-    <dep root="2565896126719599486" />
-    <dep root="2565896126719631163" />
-    <dep root="2565896126719631517" />
-    <dep root="2565896126719634090" />
-    <dep root="2565896126719635409" />
-    <dep root="2565896126719641327" />
-    <dep root="2662234144540708008" />
-    <dep root="2662234144540708083" />
-    <dep root="2662234144540708417" />
-    <dep root="2662234144540708709" />
-    <dep root="2662234144540708724" />
-    <dep root="2970389781193035564" />
-    <dep root="2970389781193170240" />
-    <dep root="305616691112287268" />
-    <dep root="3465865320786305481" />
-    <dep root="3465865320786305485" />
-    <dep root="3465865320786305631" />
-    <dep root="3465865320786327838" />
-    <dep root="3465865320786327950" />
-    <dep root="3465865320786328040" />
-    <dep root="4032646381570777493" />
-    <dep root="4403068512914877423" />
-    <dep root="5883033498657755836" />
-    <dep root="5883033498657845915" />
-    <dep root="5883033498657845969" />
-    <dep root="6252705307027051861" />
-    <dep root="6252705307027051866" />
-    <dep root="6252705307027051953" />
-    <dep root="6830537871213907260" />
-    <dep root="7162597690968047817" />
-    <dep root="8321617901826002785" />
-    <dep root="8513716958726547010" />
-    <dep root="8513716958726547050" />
-    <dep root="8513716958726547154" />
-    <dep root="8513716958726604212" />
-    <dep root="8586967776370449212" />
-    <dep root="8911797107063339974" />
-    <dep root="8911797107063450124" />
-    <dep root="8970236339104100116" />
-    <dep root="8970236339104100147" />
-    <dep root="8970236339104100153" />
-    <dep root="9040118078822013541" />
-    <dep root="9040118078822014208" />
-    <dep root="9040118078822014309" />
-    <dep root="9040118078822290408" />
-    <dep root="9040118078822290721" />
-    <dep model="498d89d2-c2e9-11e2-ad49-6cf049e62fe5/java:com.intellij.openapi.components(MPS.IDEA/)" />
-    <dep model="6354ebe7-c22a-4a0f-ac54-50b52ab9b065/java:java.lang(JDK/)" />
-    <dep model="742f6602-5a2f-4313-aa6e-ae1cd4ffdc61/java:jetbrains.mps.plugins(MPS.Platform/)" />
-    <dep model="r:00000000-0000-4000-0000-011c895902ca(jetbrains.mps.baseLanguage.structure)" />
-    <file name="Mpsdevkit_PluginInitializer.java" />
-    <file name="plugin.xml" />
-  </source>
-  <source id="5883033498657755836" name="ProjectNewActionsEx" hash="1v4b67s2zhrs684r5pd45lhmzwjwbq0">
-    <dep root="5883033498657845915" />
-    <dep root="5883033498657845969" />
-    <dep model="r:00000000-0000-4000-0000-011c895902ca(jetbrains.mps.baseLanguage.structure)" />
-    <dep model="r:00000000-0000-4000-0000-011c89590369(jetbrains.mps.lang.plugin.generator.baseLanguage.template.main@generator)" />
-    <file name="ProjectNewActionsEx_ActionGroup.java" />
-  </source>
-  <source id="5883033498657845915" name="NewDevKit" hash="-3yxbdxkygh3nqxbra8123jsg02tvu3d" dependsOnNodes="true">
-    <dep root="1206195573853570544" />
-    <dep root="1206195573853570620" />
-    <dep root="1234869968490316273" />
-    <dep root="1234869968490316371" />
-    <dep root="1234869968490316459" />
-    <dep root="1366781238034273697" />
-    <dep root="1366781238034273705" />
-    <dep root="1596727503333709178" />
-    <dep root="1596727503333709182" />
-    <dep root="1596727503333822320" />
-    <dep root="1596727503333822325" />
-    <dep root="1596727503333822377" />
-    <dep root="1683977858888862718" />
-    <dep root="1683977858888863192" />
-    <dep root="1744445256079578595" />
-    <dep root="1744445256079578766" />
-    <dep root="1744445256079578802" />
-    <dep root="1744445256079579876" />
-    <dep root="1936689137035744512" />
-    <dep root="1936689137035777973" />
-    <dep root="2165106376654272257" />
-    <dep root="2165106376654390214" />
-    <dep root="2191995028863072547" />
-    <dep root="2191995028863072555" />
-    <dep root="2191995028863072592" />
-    <dep root="2403997762364994115" />
-    <dep root="2403997762364994119" />
-    <dep root="2565896126719552231" />
-    <dep root="2565896126719599486" />
-    <dep root="2565896126719631163" />
-    <dep root="2565896126719631517" />
-    <dep root="2565896126719634090" />
-    <dep root="2565896126719635409" />
-    <dep root="2565896126719641327" />
-    <dep root="2662234144540708008" />
-    <dep root="2662234144540708083" />
-    <dep root="2662234144540708417" />
-    <dep root="2662234144540708709" />
-    <dep root="2662234144540708724" />
-    <dep root="2970389781193035564" />
-    <dep root="2970389781193170240" />
-    <dep root="305616691112287268" />
-    <dep root="3465865320786305481" />
-    <dep root="3465865320786305485" />
-    <dep root="3465865320786305631" />
-    <dep root="3465865320786327838" />
-    <dep root="3465865320786327950" />
-    <dep root="3465865320786328040" />
-    <dep root="4032646381570777493" />
-    <dep root="4403068512914877423" />
-    <dep root="5883033498657755836" />
-    <dep root="5883033498657845969" />
-    <dep root="6252705307027051861" />
-    <dep root="6252705307027051866" />
-    <dep root="6252705307027051953" />
-    <dep root="6830537871213907260" />
-    <dep root="7162597690968047817" />
-    <dep root="8321617901826002785" />
-    <dep root="8513716958726547010" />
-    <dep root="8513716958726547050" />
-    <dep root="8513716958726547154" />
-    <dep root="8513716958726604212" />
-    <dep root="8586967776370449212" />
-    <dep root="8586967776370586377" />
-    <dep root="8911797107063339974" />
-    <dep root="8911797107063450124" />
-    <dep root="8970236339104100116" />
-    <dep root="8970236339104100147" />
-    <dep root="8970236339104100153" />
-    <dep root="9040118078822013541" />
-    <dep root="9040118078822014208" />
-    <dep root="9040118078822014309" />
-    <dep root="9040118078822290408" />
-    <dep root="9040118078822290721" />
-    <dep model="498d89d2-c2e9-11e2-ad49-6cf049e62fe5/java:com.intellij.openapi(MPS.IDEA/)" />
-    <dep model="498d89d2-c2e9-11e2-ad49-6cf049e62fe5/java:com.intellij.openapi.components(MPS.IDEA/)" />
-    <dep model="498d89d2-c2e9-11e2-ad49-6cf049e62fe5/java:com.intellij.openapi.extensions(MPS.IDEA/)" />
-    <dep model="498d89d2-c2e9-11e2-ad49-6cf049e62fe5/java:com.intellij.openapi.project(MPS.IDEA/)" />
-    <dep model="498d89d2-c2e9-11e2-ad49-6cf049e62fe5/java:com.intellij.openapi.ui(MPS.IDEA/)" />
-    <dep model="498d89d2-c2e9-11e2-ad49-6cf049e62fe5/java:com.intellij.openapi.util(MPS.IDEA/)" />
-    <dep model="6354ebe7-c22a-4a0f-ac54-50b52ab9b065/java:java.io(JDK/)" />
-    <dep model="6354ebe7-c22a-4a0f-ac54-50b52ab9b065/java:java.lang(JDK/)" />
-    <dep model="6354ebe7-c22a-4a0f-ac54-50b52ab9b065/java:java.util(JDK/)" />
-    <dep model="6ed54515-acc8-4d1e-a16c-9fd6cfe951ea/java:jetbrains.mps.extapi.module(MPS.Core/)" />
-    <dep model="6ed54515-acc8-4d1e-a16c-9fd6cfe951ea/java:jetbrains.mps.project(MPS.Core/)" />
-    <dep model="6ed54515-acc8-4d1e-a16c-9fd6cfe951ea/java:jetbrains.mps.smodel(MPS.Core/)" />
-    <dep model="6ed54515-acc8-4d1e-a16c-9fd6cfe951ea/java:jetbrains.mps.vfs(MPS.Core/)" />
-    <dep model="6ed54515-acc8-4d1e-a16c-9fd6cfe951ea/java:org.jdom(MPS.Core/)" />
-    <dep model="742f6602-5a2f-4313-aa6e-ae1cd4ffdc61/java:jetbrains.mps.ide.actions(MPS.Platform/)" />
-    <dep model="742f6602-5a2f-4313-aa6e-ae1cd4ffdc61/java:jetbrains.mps.project(MPS.Platform/)" />
-    <dep model="86441d7a-e194-42da-81a5-2161ec62a379/java:jetbrains.mps.project(MPS.Workbench/)" />
-    <dep model="86441d7a-e194-42da-81a5-2161ec62a379/java:jetbrains.mps.workbench(MPS.Workbench/)" />
-    <dep model="8865b7a8-5271-43d3-884c-6fd1d9cfdd34/java:org.jetbrains.mps.openapi.module(MPS.OpenAPI/)" />
-    <dep model="r:00000000-0000-4000-0000-011c895902a9(jetbrains.mps.lang.actions.generator.baseLanguage.template.main@generator)" />
-    <dep model="r:00000000-0000-4000-0000-011c895902ca(jetbrains.mps.baseLanguage.structure)" />
-    <dep model="r:00000000-0000-4000-0000-011c895902cd(jetbrains.mps.baseLanguage.generator.java.main@generator)" />
-    <dep model="r:00000000-0000-4000-0000-011c89590303(jetbrains.mps.lang.smodel.generator.baseLanguage.template.main@generator)" />
-    <dep model="r:00000000-0000-4000-0000-011c8959033a(jetbrains.mps.baseLanguage.closures.generator.baseLanguage.template.main@generator)" />
-    <dep model="r:00000000-0000-4000-0000-011c89590369(jetbrains.mps.lang.plugin.generator.baseLanguage.template.main@generator)" />
-    <dep model="r:00000000-0000-4000-0000-011c895904a8(jetbrains.mps.ide.devkit.newDevkitDialog)" />
-    <dep model="r:00000000-0000-4000-0000-011c8959051a(jetbrains.mps.baseLanguage.regexp.generator.baseLanguage.template.main@generator)" />
-    <dep model="r:b4d7d620-6723-4aa2-856b-118497e84e9e(jetbrains.mps.baseLanguage.generator.java.strings@generator)" />
-    <dep model="r:c71b740e-a20d-4190-9688-0f8df932da4d(jetbrains.mps.baseLanguage.tuples.generator.template.main@generator)" />
-    <dep model="r:f04c1476-2f91-4f59-be13-c8e009abebee(jetbrains.mps.baseLanguageInternal.generator.template.main@generator)" />
-    <dep model="r:fc76aa36-3cff-41c7-b94b-eee0e8341932(jetbrains.mps.internal.collections.runtime)" />
-    <file name="NewDevKit_Action.java" />
-  </source>
-  <source id="5883033498657845969" name="NewLanguage" hash="-ds8l2918zwggv4zy4moz48rkq9obnrn" dependsOnNodes="true">
-    <dep root="1206195573853570544" />
-    <dep root="1206195573853570620" />
-    <dep root="1234869968490316273" />
-    <dep root="1234869968490316371" />
-    <dep root="1234869968490316459" />
-    <dep root="1366781238034273697" />
-    <dep root="1366781238034273705" />
-    <dep root="1596727503333709178" />
-    <dep root="1596727503333709182" />
-    <dep root="1596727503333822320" />
-    <dep root="1596727503333822325" />
-    <dep root="1596727503333822377" />
-    <dep root="1683977858888862718" />
-    <dep root="1683977858888863192" />
-    <dep root="1744445256079578595" />
-    <dep root="1744445256079578766" />
-    <dep root="1744445256079578802" />
-    <dep root="1744445256079579876" />
-    <dep root="1936689137035744512" />
-    <dep root="1936689137035777973" />
-    <dep root="2165106376654272257" />
-    <dep root="2165106376654390214" />
-    <dep root="2191995028863072547" />
-    <dep root="2191995028863072555" />
-    <dep root="2191995028863072592" />
-    <dep root="2403997762364994115" />
-    <dep root="2403997762364994119" />
-    <dep root="2565896126719552231" />
-    <dep root="2565896126719599486" />
-    <dep root="2565896126719631163" />
-    <dep root="2565896126719631517" />
-    <dep root="2565896126719634090" />
-    <dep root="2565896126719635409" />
-    <dep root="2565896126719641327" />
-    <dep root="2662234144540708008" />
-    <dep root="2662234144540708083" />
-    <dep root="2662234144540708417" />
-    <dep root="2662234144540708709" />
-    <dep root="2662234144540708724" />
-    <dep root="2970389781193035564" />
-    <dep root="2970389781193170240" />
-    <dep root="305616691112287268" />
-    <dep root="3465865320786305481" />
-    <dep root="3465865320786305485" />
-    <dep root="3465865320786305631" />
-    <dep root="3465865320786327838" />
-    <dep root="3465865320786327950" />
-    <dep root="3465865320786328040" />
-    <dep root="4032646381570777493" />
-    <dep root="4403068512914877423" />
-    <dep root="5883033498657755836" />
-    <dep root="5883033498657845915" />
-    <dep root="6252705307027051861" />
-    <dep root="6252705307027051866" />
-    <dep root="6252705307027051953" />
-    <dep root="6830537871213907260" />
-    <dep root="7162597690968047817" />
-    <dep root="8321617901826002785" />
-    <dep root="8513716958726547010" />
-    <dep root="8513716958726547050" />
-    <dep root="8513716958726547154" />
-    <dep root="8513716958726604212" />
-    <dep root="8586967776370449212" />
-    <dep root="8586967776370586377" />
-    <dep root="8911797107063339974" />
-    <dep root="8911797107063450124" />
-    <dep root="8970236339104100116" />
-    <dep root="8970236339104100147" />
-    <dep root="8970236339104100153" />
-    <dep root="9040118078822013541" />
-    <dep root="9040118078822014208" />
-    <dep root="9040118078822014309" />
-    <dep root="9040118078822290408" />
-    <dep root="9040118078822290721" />
-    <dep model="6354ebe7-c22a-4a0f-ac54-50b52ab9b065/java:java.lang(JDK/)" />
-    <dep model="742f6602-5a2f-4313-aa6e-ae1cd4ffdc61/java:jetbrains.mps.ide.actions(MPS.Platform/)" />
-    <dep model="742f6602-5a2f-4313-aa6e-ae1cd4ffdc61/java:jetbrains.mps.project(MPS.Platform/)" />
-    <dep model="86441d7a-e194-42da-81a5-2161ec62a379/java:jetbrains.mps.workbench(MPS.Workbench/)" />
-    <dep model="r:00000000-0000-4000-0000-011c895902ca(jetbrains.mps.baseLanguage.structure)" />
-    <dep model="r:00000000-0000-4000-0000-011c89590369(jetbrains.mps.lang.plugin.generator.baseLanguage.template.main@generator)" />
-    <file name="NewLanguage_Action.java" />
-  </source>
-  <source id="1744445256079578595" name="GoToEditorDeclaration" hash="39so77cl6isab0wfsbhys1dkwaa77dq" dependsOnNodes="true">
-    <dep root="1206195573853570544" />
-    <dep root="1206195573853570620" />
-    <dep root="1234869968490316273" />
-    <dep root="1234869968490316371" />
-    <dep root="1234869968490316459" />
-    <dep root="1366781238034273697" />
-    <dep root="1366781238034273705" />
-    <dep root="1596727503333709178" />
-    <dep root="1596727503333709182" />
-    <dep root="1596727503333822320" />
-    <dep root="1596727503333822325" />
-    <dep root="1596727503333822377" />
-    <dep root="1683977858888862718" />
-    <dep root="1683977858888863192" />
-    <dep root="1744445256079578766" />
-    <dep root="1744445256079578802" />
-    <dep root="1744445256079579876" />
-    <dep root="1936689137035744512" />
-    <dep root="1936689137035777973" />
-    <dep root="2165106376654272257" />
-    <dep root="2165106376654390214" />
-    <dep root="2191995028863072547" />
-    <dep root="2191995028863072555" />
-    <dep root="2191995028863072592" />
-    <dep root="2403997762364994115" />
-    <dep root="2403997762364994119" />
-    <dep root="2565896126719552231" />
-    <dep root="2565896126719599486" />
-    <dep root="2565896126719631163" />
-    <dep root="2565896126719631517" />
-    <dep root="2565896126719634090" />
-    <dep root="2565896126719635409" />
-    <dep root="2565896126719641327" />
-    <dep root="2662234144540708008" />
-    <dep root="2662234144540708083" />
-    <dep root="2662234144540708417" />
-    <dep root="2662234144540708709" />
-    <dep root="2662234144540708724" />
-    <dep root="2970389781193035564" />
-    <dep root="2970389781193170240" />
-    <dep root="305616691112287268" />
-    <dep root="3465865320786305481" />
-    <dep root="3465865320786305485" />
-    <dep root="3465865320786305631" />
-    <dep root="3465865320786327838" />
-    <dep root="3465865320786327950" />
-    <dep root="3465865320786328040" />
-    <dep root="4032646381570777493" />
-    <dep root="4403068512914877423" />
-    <dep root="5883033498657755836" />
-    <dep root="5883033498657845915" />
-    <dep root="5883033498657845969" />
-    <dep root="6252705307027051861" />
-    <dep root="6252705307027051866" />
-    <dep root="6252705307027051953" />
-    <dep root="6830537871213907260" />
-    <dep root="7162597690968047817" />
-    <dep root="8321617901826002785" />
-    <dep root="8513716958726547010" />
-    <dep root="8513716958726547050" />
-    <dep root="8513716958726547154" />
-    <dep root="8513716958726604212" />
-    <dep root="8586967776370449212" />
-    <dep root="8586967776370586377" />
-    <dep root="8911797107063339974" />
-    <dep root="8911797107063450124" />
-    <dep root="8970236339104100116" />
-    <dep root="8970236339104100147" />
-    <dep root="8970236339104100153" />
-    <dep root="9040118078822013541" />
-    <dep root="9040118078822014208" />
-    <dep root="9040118078822014309" />
-    <dep root="9040118078822290408" />
-    <dep root="9040118078822290721" />
-    <dep model="1ed103c3-3aa6-49b7-9c21-6765ee11f224/java:jetbrains.mps.ide.editor(MPS.Editor/)" />
-    <dep model="1ed103c3-3aa6-49b7-9c21-6765ee11f224/java:jetbrains.mps.openapi.editor(MPS.Editor/)" />
-    <dep model="498d89d2-c2e9-11e2-ad49-6cf049e62fe5/java:com.intellij.openapi.actionSystem(MPS.IDEA/)" />
-    <dep model="498d89d2-c2e9-11e2-ad49-6cf049e62fe5/java:com.intellij.openapi.project(MPS.IDEA/)" />
-    <dep model="6354ebe7-c22a-4a0f-ac54-50b52ab9b065/java:java.awt(JDK/)" />
-    <dep model="6354ebe7-c22a-4a0f-ac54-50b52ab9b065/java:java.awt.image(JDK/)" />
-    <dep model="6354ebe7-c22a-4a0f-ac54-50b52ab9b065/java:java.io(JDK/)" />
-    <dep model="6354ebe7-c22a-4a0f-ac54-50b52ab9b065/java:java.lang(JDK/)" />
-    <dep model="6354ebe7-c22a-4a0f-ac54-50b52ab9b065/java:java.util(JDK/)" />
-    <dep model="6354ebe7-c22a-4a0f-ac54-50b52ab9b065/java:javax.swing(JDK/)" />
-    <dep model="742f6602-5a2f-4313-aa6e-ae1cd4ffdc61/java:jetbrains.mps.ide.actions(MPS.Platform/)" />
-    <dep model="742f6602-5a2f-4313-aa6e-ae1cd4ffdc61/java:jetbrains.mps.project(MPS.Platform/)" />
-    <dep model="742f6602-5a2f-4313-aa6e-ae1cd4ffdc61/java:jetbrains.mps.workbench.action(MPS.Platform/)" />
-    <dep model="8865b7a8-5271-43d3-884c-6fd1d9cfdd34/java:org.jetbrains.mps.openapi.language(MPS.OpenAPI/)" />
-    <dep model="8865b7a8-5271-43d3-884c-6fd1d9cfdd34/java:org.jetbrains.mps.openapi.model(MPS.OpenAPI/)" />
-    <dep model="r:00000000-0000-4000-0000-011c895902ca(jetbrains.mps.baseLanguage.structure)" />
-    <dep model="r:00000000-0000-4000-0000-011c895902de(jetbrains.mps.baseLanguage.blTypes.primitiveDescriptors)" />
-    <dep model="r:00000000-0000-4000-0000-011c8959033a(jetbrains.mps.baseLanguage.closures.generator.baseLanguage.template.main@generator)" />
-    <dep model="r:00000000-0000-4000-0000-011c89590369(jetbrains.mps.lang.plugin.generator.baseLanguage.template.main@generator)" />
-    <dep model="r:c3548bac-30eb-4a2a-937c-0111d5697309(jetbrains.mps.lang.smodel.generator.smodelAdapter)" />
-    <dep model="r:fc76aa36-3cff-41c7-b94b-eee0e8341932(jetbrains.mps.internal.collections.runtime)" />
-    <file name="GoToEditorDeclaration_Action.java" />
-  </source>
-  <source id="1744445256079578766" name="GoToConceptDeclaration" hash="-d11wcbq7ic72rxqb0fia8m745f18tts" dependsOnNodes="true">
-    <dep root="1206195573853570544" />
-    <dep root="1206195573853570620" />
-    <dep root="1234869968490316273" />
-    <dep root="1234869968490316371" />
-    <dep root="1234869968490316459" />
-    <dep root="1366781238034273697" />
-    <dep root="1366781238034273705" />
-    <dep root="1596727503333709178" />
-    <dep root="1596727503333709182" />
-    <dep root="1596727503333822320" />
-    <dep root="1596727503333822325" />
-    <dep root="1596727503333822377" />
-    <dep root="1683977858888862718" />
-    <dep root="1683977858888863192" />
-    <dep root="1744445256079578595" />
-    <dep root="1744445256079578802" />
-    <dep root="1744445256079579876" />
-    <dep root="1936689137035744512" />
-    <dep root="1936689137035777973" />
-    <dep root="2165106376654272257" />
-    <dep root="2165106376654390214" />
-    <dep root="2191995028863072547" />
-    <dep root="2191995028863072555" />
-    <dep root="2191995028863072592" />
-    <dep root="2403997762364994115" />
-    <dep root="2403997762364994119" />
-    <dep root="2565896126719552231" />
-    <dep root="2565896126719599486" />
-    <dep root="2565896126719631163" />
-    <dep root="2565896126719631517" />
-    <dep root="2565896126719634090" />
-    <dep root="2565896126719635409" />
-    <dep root="2565896126719641327" />
-    <dep root="2662234144540708008" />
-    <dep root="2662234144540708083" />
-    <dep root="2662234144540708417" />
-    <dep root="2662234144540708709" />
-    <dep root="2662234144540708724" />
-    <dep root="2970389781193035564" />
-    <dep root="2970389781193170240" />
-    <dep root="305616691112287268" />
-    <dep root="3465865320786305481" />
-    <dep root="3465865320786305485" />
-    <dep root="3465865320786305631" />
-    <dep root="3465865320786327838" />
-    <dep root="3465865320786327950" />
-    <dep root="3465865320786328040" />
-    <dep root="4032646381570777493" />
-    <dep root="4403068512914877423" />
-    <dep root="5883033498657755836" />
-    <dep root="5883033498657845915" />
-    <dep root="5883033498657845969" />
-    <dep root="6252705307027051861" />
-    <dep root="6252705307027051866" />
-    <dep root="6252705307027051953" />
-    <dep root="6830537871213907260" />
-    <dep root="7162597690968047817" />
-    <dep root="8321617901826002785" />
-    <dep root="8513716958726547010" />
-    <dep root="8513716958726547050" />
-    <dep root="8513716958726547154" />
-    <dep root="8513716958726604212" />
-    <dep root="8586967776370449212" />
-    <dep root="8586967776370586377" />
-    <dep root="8911797107063339974" />
-    <dep root="8911797107063450124" />
-    <dep root="8970236339104100116" />
-    <dep root="8970236339104100147" />
-    <dep root="8970236339104100153" />
-    <dep root="9040118078822013541" />
-    <dep root="9040118078822014208" />
-    <dep root="9040118078822014309" />
-    <dep root="9040118078822290408" />
-    <dep root="9040118078822290721" />
-    <dep model="6354ebe7-c22a-4a0f-ac54-50b52ab9b065/java:java.lang(JDK/)" />
-    <dep model="742f6602-5a2f-4313-aa6e-ae1cd4ffdc61/java:jetbrains.mps.ide.actions(MPS.Platform/)" />
-    <dep model="742f6602-5a2f-4313-aa6e-ae1cd4ffdc61/java:jetbrains.mps.project(MPS.Platform/)" />
-    <dep model="r:00000000-0000-4000-0000-011c895902ca(jetbrains.mps.baseLanguage.structure)" />
-    <dep model="r:00000000-0000-4000-0000-011c89590369(jetbrains.mps.lang.plugin.generator.baseLanguage.template.main@generator)" />
-    <file name="GoToConceptDeclaration_Action.java" />
-  </source>
-  <source id="1744445256079578802" name="GoToRules" hash="3i0xsyjs2dfhw7u4i2ot5oue8539i8n" dependsOnNodes="true">
-    <dep root="1206195573853570544" />
-    <dep root="1206195573853570620" />
-    <dep root="1234869968490316273" />
-    <dep root="1234869968490316371" />
-    <dep root="1234869968490316459" />
-    <dep root="1366781238034273697" />
-    <dep root="1366781238034273705" />
-    <dep root="1596727503333709178" />
-    <dep root="1596727503333709182" />
-    <dep root="1596727503333822320" />
-    <dep root="1596727503333822325" />
-    <dep root="1596727503333822377" />
-    <dep root="1683977858888862718" />
-    <dep root="1683977858888863192" />
-    <dep root="1744445256079578595" />
-    <dep root="1744445256079578766" />
-    <dep root="1744445256079579876" />
-    <dep root="1936689137035744512" />
-    <dep root="1936689137035777973" />
-    <dep root="2165106376654272257" />
-    <dep root="2165106376654390214" />
-    <dep root="2191995028863072547" />
-    <dep root="2191995028863072555" />
-    <dep root="2191995028863072592" />
-    <dep root="2403997762364994115" />
-    <dep root="2403997762364994119" />
-    <dep root="2565896126719552231" />
-    <dep root="2565896126719599486" />
-    <dep root="2565896126719631163" />
-    <dep root="2565896126719631517" />
-    <dep root="2565896126719634090" />
-    <dep root="2565896126719635409" />
-    <dep root="2565896126719641327" />
-    <dep root="2662234144540708008" />
-    <dep root="2662234144540708083" />
-    <dep root="2662234144540708417" />
-    <dep root="2662234144540708709" />
-    <dep root="2662234144540708724" />
-    <dep root="2970389781193035564" />
-    <dep root="2970389781193170240" />
-    <dep root="305616691112287268" />
-    <dep root="3465865320786305481" />
-    <dep root="3465865320786305485" />
-    <dep root="3465865320786305631" />
-    <dep root="3465865320786327838" />
-    <dep root="3465865320786327950" />
-    <dep root="3465865320786328040" />
-    <dep root="4032646381570777493" />
-    <dep root="4403068512914877423" />
-    <dep root="5883033498657755836" />
-    <dep root="5883033498657845915" />
-    <dep root="5883033498657845969" />
-    <dep root="6252705307027051861" />
-    <dep root="6252705307027051866" />
-    <dep root="6252705307027051953" />
-    <dep root="6830537871213907260" />
-    <dep root="7162597690968047817" />
-    <dep root="8321617901826002785" />
-    <dep root="8513716958726547010" />
-    <dep root="8513716958726547050" />
-    <dep root="8513716958726547154" />
-    <dep root="8513716958726604212" />
-    <dep root="8586967776370449212" />
-    <dep root="8586967776370586377" />
-    <dep root="8911797107063339974" />
-    <dep root="8911797107063450124" />
-    <dep root="8970236339104100116" />
-    <dep root="8970236339104100147" />
-    <dep root="8970236339104100153" />
-    <dep root="9040118078822013541" />
-    <dep root="9040118078822014208" />
-    <dep root="9040118078822014309" />
-    <dep root="9040118078822290408" />
-    <dep root="9040118078822290721" />
-    <dep model="1ed103c3-3aa6-49b7-9c21-6765ee11f224/java:jetbrains.mps.ide.editor(MPS.Editor/)" />
-    <dep model="1ed103c3-3aa6-49b7-9c21-6765ee11f224/java:jetbrains.mps.openapi.editor.cells(MPS.Editor/)" />
-    <dep model="6354ebe7-c22a-4a0f-ac54-50b52ab9b065/java:java.awt(JDK/)" />
-    <dep model="6354ebe7-c22a-4a0f-ac54-50b52ab9b065/java:java.lang(JDK/)" />
-    <dep model="6354ebe7-c22a-4a0f-ac54-50b52ab9b065/java:java.util(JDK/)" />
-    <dep model="6354ebe7-c22a-4a0f-ac54-50b52ab9b065/java:javax.swing(JDK/)" />
-    <dep model="742f6602-5a2f-4313-aa6e-ae1cd4ffdc61/java:jetbrains.mps.ide.actions(MPS.Platform/)" />
-    <dep model="742f6602-5a2f-4313-aa6e-ae1cd4ffdc61/java:jetbrains.mps.project(MPS.Platform/)" />
-    <dep model="r:00000000-0000-4000-0000-011c89590292(jetbrains.mps.lang.structure.structure)" />
-    <dep model="r:00000000-0000-4000-0000-011c895902ca(jetbrains.mps.baseLanguage.structure)" />
-    <dep model="r:00000000-0000-4000-0000-011c895902cd(jetbrains.mps.baseLanguage.generator.java.main@generator)" />
-    <dep model="r:00000000-0000-4000-0000-011c8959032e(jetbrains.mps.baseLanguage.collections.structure)" />
-    <dep model="r:00000000-0000-4000-0000-011c89590369(jetbrains.mps.lang.plugin.generator.baseLanguage.template.main@generator)" />
-    <dep model="r:00000000-0000-4000-0000-011c89590373(jetbrains.mps.baseLanguage.classifiers.structure)" />
-    <dep model="r:d1558b8f-fc9e-4ca7-bb90-70ac789f336e(jetbrains.mps.baseLanguage.collections.generator.baseLanguage.template.post@generator)" />
-    <dep model="r:fc76aa36-3cff-41c7-b94b-eee0e8341932(jetbrains.mps.internal.collections.runtime)" />
-    <file name="GoToRules_Action.java" />
-  </source>
-  <source id="1744445256079579876" name="GotoConceptAspect" hash="-5xc61i7xfpr2mw1nonkm09ix77hd9qm">
-    <dep root="1744445256079578595" />
-    <dep root="1744445256079578766" />
-    <dep model="r:00000000-0000-4000-0000-011c895902ca(jetbrains.mps.baseLanguage.structure)" />
-    <dep model="r:00000000-0000-4000-0000-011c89590369(jetbrains.mps.lang.plugin.generator.baseLanguage.template.main@generator)" />
-    <file name="GotoConceptAspect_ActionGroup.java" />
-  </source>
-  <source id="3465865320786305481" name="AccessoriesGroupActions" hash="777unm05z8ejxyiya5fipw8p65qh6xg">
-    <dep root="3465865320786305485" />
-    <dep root="3465865320786305631" />
-    <dep model="r:00000000-0000-4000-0000-011c895902ca(jetbrains.mps.baseLanguage.structure)" />
-    <dep model="r:00000000-0000-4000-0000-011c89590369(jetbrains.mps.lang.plugin.generator.baseLanguage.template.main@generator)" />
-    <file name="AccessoriesGroupActions_ActionGroup.java" />
-  </source>
-  <source id="3465865320786305485" name="AddAccessoryModel" hash="t1yhbq5iuterx8sg7rgu1djhuru4my" dependsOnNodes="true">
-    <dep root="1206195573853570544" />
-    <dep root="1206195573853570620" />
-    <dep root="1234869968490316273" />
-    <dep root="1234869968490316371" />
-    <dep root="1234869968490316459" />
-    <dep root="1366781238034273697" />
-    <dep root="1366781238034273705" />
-    <dep root="1596727503333709178" />
-    <dep root="1596727503333709182" />
-    <dep root="1596727503333822320" />
-    <dep root="1596727503333822325" />
-    <dep root="1596727503333822377" />
-    <dep root="1683977858888862718" />
-    <dep root="1683977858888863192" />
-    <dep root="1744445256079578595" />
-    <dep root="1744445256079578766" />
-    <dep root="1744445256079578802" />
-    <dep root="1744445256079579876" />
-    <dep root="1936689137035744512" />
-    <dep root="1936689137035777973" />
-    <dep root="2165106376654272257" />
-    <dep root="2165106376654390214" />
-    <dep root="2191995028863072547" />
-    <dep root="2191995028863072555" />
-    <dep root="2191995028863072592" />
-    <dep root="2403997762364994115" />
-    <dep root="2403997762364994119" />
-    <dep root="2565896126719552231" />
-    <dep root="2565896126719599486" />
-    <dep root="2565896126719631163" />
-    <dep root="2565896126719631517" />
-    <dep root="2565896126719634090" />
-    <dep root="2565896126719635409" />
-    <dep root="2565896126719641327" />
-    <dep root="2662234144540708008" />
-    <dep root="2662234144540708083" />
-    <dep root="2662234144540708417" />
-    <dep root="2662234144540708709" />
-    <dep root="2662234144540708724" />
-    <dep root="2970389781193035564" />
-    <dep root="2970389781193170240" />
-    <dep root="305616691112287268" />
-    <dep root="3465865320786305481" />
-    <dep root="3465865320786305631" />
-    <dep root="3465865320786327838" />
-    <dep root="3465865320786327950" />
-    <dep root="3465865320786328040" />
-    <dep root="4032646381570777493" />
-    <dep root="4403068512914877423" />
-    <dep root="5883033498657755836" />
-    <dep root="5883033498657845915" />
-    <dep root="5883033498657845969" />
-    <dep root="6252705307027051861" />
-    <dep root="6252705307027051866" />
-    <dep root="6252705307027051953" />
-    <dep root="6830537871213907260" />
-    <dep root="7162597690968047817" />
-    <dep root="8321617901826002785" />
-    <dep root="8513716958726547010" />
-    <dep root="8513716958726547050" />
-    <dep root="8513716958726547154" />
-    <dep root="8513716958726604212" />
-    <dep root="8586967776370449212" />
-    <dep root="8586967776370586377" />
-    <dep root="8911797107063339974" />
-    <dep root="8911797107063450124" />
-    <dep root="8970236339104100116" />
-    <dep root="8970236339104100147" />
-    <dep root="8970236339104100153" />
-    <dep root="9040118078822013541" />
-    <dep root="9040118078822014208" />
-    <dep root="9040118078822014309" />
-    <dep root="9040118078822290408" />
-    <dep root="9040118078822290721" />
-    <dep model="6354ebe7-c22a-4a0f-ac54-50b52ab9b065/java:java.awt(JDK/)" />
-    <dep model="6354ebe7-c22a-4a0f-ac54-50b52ab9b065/java:java.io(JDK/)" />
-    <dep model="6354ebe7-c22a-4a0f-ac54-50b52ab9b065/java:java.lang(JDK/)" />
-    <dep model="6354ebe7-c22a-4a0f-ac54-50b52ab9b065/java:java.util(JDK/)" />
-    <dep model="6354ebe7-c22a-4a0f-ac54-50b52ab9b065/java:javax.swing.tree(JDK/)" />
-    <dep model="6ed54515-acc8-4d1e-a16c-9fd6cfe951ea/java:jetbrains.mps.extapi.module(MPS.Core/)" />
-    <dep model="6ed54515-acc8-4d1e-a16c-9fd6cfe951ea/java:jetbrains.mps.module(MPS.Core/)" />
-    <dep model="6ed54515-acc8-4d1e-a16c-9fd6cfe951ea/java:jetbrains.mps.project(MPS.Core/)" />
-    <dep model="6ed54515-acc8-4d1e-a16c-9fd6cfe951ea/java:jetbrains.mps.project.dependency(MPS.Core/)" />
-    <dep model="6ed54515-acc8-4d1e-a16c-9fd6cfe951ea/java:jetbrains.mps.project.structure.modules(MPS.Core/)" />
-    <dep model="6ed54515-acc8-4d1e-a16c-9fd6cfe951ea/java:jetbrains.mps.smodel(MPS.Core/)" />
-    <dep model="6ed54515-acc8-4d1e-a16c-9fd6cfe951ea/java:jetbrains.mps.vfs(MPS.Core/)" />
-    <dep model="742f6602-5a2f-4313-aa6e-ae1cd4ffdc61/java:jetbrains.mps(MPS.Platform/)" />
-    <dep model="742f6602-5a2f-4313-aa6e-ae1cd4ffdc61/java:jetbrains.mps.ide.actions(MPS.Platform/)" />
-    <dep model="742f6602-5a2f-4313-aa6e-ae1cd4ffdc61/java:jetbrains.mps.project(MPS.Platform/)" />
-    <dep model="8865b7a8-5271-43d3-884c-6fd1d9cfdd34/java:org.jetbrains.mps.openapi.model(MPS.OpenAPI/)" />
-    <dep model="8865b7a8-5271-43d3-884c-6fd1d9cfdd34/java:org.jetbrains.mps.openapi.module(MPS.OpenAPI/)" />
-    <dep model="r:00000000-0000-4000-0000-011c895902ca(jetbrains.mps.baseLanguage.structure)" />
-    <dep model="r:00000000-0000-4000-0000-011c895902de(jetbrains.mps.baseLanguage.blTypes.primitiveDescriptors)" />
-    <dep model="r:00000000-0000-4000-0000-011c8959032e(jetbrains.mps.baseLanguage.collections.structure)" />
-    <dep model="r:00000000-0000-4000-0000-011c8959033a(jetbrains.mps.baseLanguage.closures.generator.baseLanguage.template.main@generator)" />
-    <dep model="r:00000000-0000-4000-0000-011c89590369(jetbrains.mps.lang.plugin.generator.baseLanguage.template.main@generator)" />
-    <dep model="r:fc76aa36-3cff-41c7-b94b-eee0e8341932(jetbrains.mps.internal.collections.runtime)" />
-    <file name="AddAccessoryModel_Action.java" />
-  </source>
-  <source id="3465865320786305631" name="NewAccessoryModel" hash="etz8d6fymbmb9r3dmb4ns6exo9g7zry" dependsOnNodes="true">
-    <dep root="1206195573853570544" />
-    <dep root="1206195573853570620" />
-    <dep root="1234869968490316273" />
-    <dep root="1234869968490316371" />
-    <dep root="1234869968490316459" />
-    <dep root="1366781238034273697" />
-    <dep root="1366781238034273705" />
-    <dep root="1596727503333709178" />
-    <dep root="1596727503333709182" />
-    <dep root="1596727503333822320" />
-    <dep root="1596727503333822325" />
-    <dep root="1596727503333822377" />
-    <dep root="1683977858888862718" />
-    <dep root="1683977858888863192" />
-    <dep root="1744445256079578595" />
-    <dep root="1744445256079578766" />
-    <dep root="1744445256079578802" />
-    <dep root="1744445256079579876" />
-    <dep root="1936689137035744512" />
-    <dep root="1936689137035777973" />
-    <dep root="2165106376654272257" />
-    <dep root="2165106376654390214" />
-    <dep root="2191995028863072547" />
-    <dep root="2191995028863072555" />
-    <dep root="2191995028863072592" />
-    <dep root="2403997762364994115" />
-    <dep root="2403997762364994119" />
-    <dep root="2565896126719552231" />
-    <dep root="2565896126719599486" />
-    <dep root="2565896126719631163" />
-    <dep root="2565896126719631517" />
-    <dep root="2565896126719634090" />
-    <dep root="2565896126719635409" />
-    <dep root="2565896126719641327" />
-    <dep root="2662234144540708008" />
-    <dep root="2662234144540708083" />
-    <dep root="2662234144540708417" />
-    <dep root="2662234144540708709" />
-    <dep root="2662234144540708724" />
-    <dep root="2970389781193035564" />
-    <dep root="2970389781193170240" />
-    <dep root="305616691112287268" />
-    <dep root="3465865320786305481" />
-    <dep root="3465865320786305485" />
-    <dep root="3465865320786327838" />
-    <dep root="3465865320786327950" />
-    <dep root="3465865320786328040" />
-    <dep root="4032646381570777493" />
-    <dep root="4403068512914877423" />
-    <dep root="5883033498657755836" />
-    <dep root="5883033498657845915" />
-    <dep root="5883033498657845969" />
-    <dep root="6252705307027051861" />
-    <dep root="6252705307027051866" />
-    <dep root="6252705307027051953" />
-    <dep root="6830537871213907260" />
-    <dep root="7162597690968047817" />
-    <dep root="8321617901826002785" />
-    <dep root="8513716958726547010" />
-    <dep root="8513716958726547050" />
-    <dep root="8513716958726547154" />
-    <dep root="8513716958726604212" />
-    <dep root="8586967776370449212" />
-    <dep root="8586967776370586377" />
-    <dep root="8911797107063339974" />
-    <dep root="8911797107063450124" />
-    <dep root="8970236339104100116" />
-    <dep root="8970236339104100147" />
-    <dep root="8970236339104100153" />
-    <dep root="9040118078822013541" />
-    <dep root="9040118078822014208" />
-    <dep root="9040118078822014309" />
-    <dep root="9040118078822290408" />
-    <dep root="9040118078822290721" />
-    <dep model="498d89d2-c2e9-11e2-ad49-6cf049e62fe5/java:com.intellij.openapi.actionSystem(MPS.IDEA/)" />
-    <dep model="498d89d2-c2e9-11e2-ad49-6cf049e62fe5/java:com.intellij.ui(MPS.IDEA/)" />
-    <dep model="6354ebe7-c22a-4a0f-ac54-50b52ab9b065/java:java.awt(JDK/)" />
-    <dep model="6354ebe7-c22a-4a0f-ac54-50b52ab9b065/java:java.io(JDK/)" />
-    <dep model="6354ebe7-c22a-4a0f-ac54-50b52ab9b065/java:java.lang(JDK/)" />
-    <dep model="6354ebe7-c22a-4a0f-ac54-50b52ab9b065/java:java.util(JDK/)" />
-    <dep model="6354ebe7-c22a-4a0f-ac54-50b52ab9b065/java:javax.swing.tree(JDK/)" />
-    <dep model="6ed54515-acc8-4d1e-a16c-9fd6cfe951ea/java:jetbrains.mps.extapi.module(MPS.Core/)" />
-    <dep model="6ed54515-acc8-4d1e-a16c-9fd6cfe951ea/java:jetbrains.mps.module(MPS.Core/)" />
-    <dep model="6ed54515-acc8-4d1e-a16c-9fd6cfe951ea/java:jetbrains.mps.project(MPS.Core/)" />
-    <dep model="6ed54515-acc8-4d1e-a16c-9fd6cfe951ea/java:jetbrains.mps.project.structure.modules(MPS.Core/)" />
-    <dep model="6ed54515-acc8-4d1e-a16c-9fd6cfe951ea/java:jetbrains.mps.smodel(MPS.Core/)" />
-    <dep model="6ed54515-acc8-4d1e-a16c-9fd6cfe951ea/java:jetbrains.mps.vfs(MPS.Core/)" />
-    <dep model="742f6602-5a2f-4313-aa6e-ae1cd4ffdc61/java:jetbrains.mps.ide.actions(MPS.Platform/)" />
-    <dep model="742f6602-5a2f-4313-aa6e-ae1cd4ffdc61/java:jetbrains.mps.project(MPS.Platform/)" />
-    <dep model="8865b7a8-5271-43d3-884c-6fd1d9cfdd34/java:org.jetbrains.mps.openapi.model(MPS.OpenAPI/)" />
-    <dep model="8865b7a8-5271-43d3-884c-6fd1d9cfdd34/java:org.jetbrains.mps.openapi.module(MPS.OpenAPI/)" />
-    <dep model="r:00000000-0000-4000-0000-011c895902ca(jetbrains.mps.baseLanguage.structure)" />
-    <dep model="r:00000000-0000-4000-0000-011c8959033a(jetbrains.mps.baseLanguage.closures.generator.baseLanguage.template.main@generator)" />
-    <dep model="r:00000000-0000-4000-0000-011c89590369(jetbrains.mps.lang.plugin.generator.baseLanguage.template.main@generator)" />
-    <dep model="r:478bf62d-84fb-4fba-aeda-183fb2769e64(jetbrains.mps.ide.dialogs.project.creation)" />
-    <file name="NewAccessoryModel_Action.java" />
-  </source>
-  <source id="3465865320786327838" name="NewAspectModel" hash="-3u1jx1ojmcukeueoa6wnsud54aqgqn0" dependsOnNodes="true">
-    <dep root="1206195573853570544" />
-    <dep root="1206195573853570620" />
-    <dep root="1234869968490316273" />
-    <dep root="1234869968490316371" />
-    <dep root="1234869968490316459" />
-    <dep root="1366781238034273697" />
-    <dep root="1366781238034273705" />
-    <dep root="1596727503333709178" />
-    <dep root="1596727503333709182" />
-    <dep root="1596727503333822320" />
-    <dep root="1596727503333822325" />
-    <dep root="1596727503333822377" />
-    <dep root="1683977858888862718" />
-    <dep root="1683977858888863192" />
-    <dep root="1744445256079578595" />
-    <dep root="1744445256079578766" />
-    <dep root="1744445256079578802" />
-    <dep root="1744445256079579876" />
-    <dep root="1936689137035744512" />
-    <dep root="1936689137035777973" />
-    <dep root="2165106376654272257" />
-    <dep root="2165106376654390214" />
-    <dep root="2191995028863072547" />
-    <dep root="2191995028863072555" />
-    <dep root="2191995028863072592" />
-    <dep root="2403997762364994115" />
-    <dep root="2403997762364994119" />
-    <dep root="2565896126719552231" />
-    <dep root="2565896126719599486" />
-    <dep root="2565896126719631163" />
-    <dep root="2565896126719631517" />
-    <dep root="2565896126719634090" />
-    <dep root="2565896126719635409" />
-    <dep root="2565896126719641327" />
-    <dep root="2662234144540708008" />
-    <dep root="2662234144540708083" />
-    <dep root="2662234144540708417" />
-    <dep root="2662234144540708709" />
-    <dep root="2662234144540708724" />
-    <dep root="2970389781193035564" />
-    <dep root="2970389781193170240" />
-    <dep root="305616691112287268" />
-    <dep root="3465865320786305481" />
-    <dep root="3465865320786305485" />
-    <dep root="3465865320786305631" />
-    <dep root="3465865320786327950" />
-    <dep root="3465865320786328040" />
-    <dep root="4032646381570777493" />
-    <dep root="4403068512914877423" />
-    <dep root="5883033498657755836" />
-    <dep root="5883033498657845915" />
-    <dep root="5883033498657845969" />
-    <dep root="6252705307027051861" />
-    <dep root="6252705307027051866" />
-    <dep root="6252705307027051953" />
-    <dep root="6830537871213907260" />
-    <dep root="7162597690968047817" />
-    <dep root="8321617901826002785" />
-    <dep root="8513716958726547010" />
-    <dep root="8513716958726547050" />
-    <dep root="8513716958726547154" />
-    <dep root="8513716958726604212" />
-    <dep root="8586967776370449212" />
-    <dep root="8586967776370586377" />
-    <dep root="8911797107063339974" />
-    <dep root="8911797107063450124" />
-    <dep root="8970236339104100116" />
-    <dep root="8970236339104100147" />
-    <dep root="8970236339104100153" />
-    <dep root="9040118078822013541" />
-    <dep root="9040118078822014208" />
-    <dep root="9040118078822014309" />
-    <dep root="9040118078822290408" />
-    <dep root="9040118078822290721" />
-    <dep model="498d89d2-c2e9-11e2-ad49-6cf049e62fe5/java:com.intellij.ide.projectView.impl(MPS.IDEA/)" />
-    <dep model="498d89d2-c2e9-11e2-ad49-6cf049e62fe5/java:com.intellij.openapi(MPS.IDEA/)" />
-    <dep model="498d89d2-c2e9-11e2-ad49-6cf049e62fe5/java:com.intellij.openapi.actionSystem(MPS.IDEA/)" />
-    <dep model="498d89d2-c2e9-11e2-ad49-6cf049e62fe5/java:com.intellij.openapi.components(MPS.IDEA/)" />
-    <dep model="498d89d2-c2e9-11e2-ad49-6cf049e62fe5/java:com.intellij.openapi.extensions(MPS.IDEA/)" />
-    <dep model="498d89d2-c2e9-11e2-ad49-6cf049e62fe5/java:com.intellij.openapi.project(MPS.IDEA/)" />
-    <dep model="498d89d2-c2e9-11e2-ad49-6cf049e62fe5/java:com.intellij.openapi.util(MPS.IDEA/)" />
-    <dep model="6354ebe7-c22a-4a0f-ac54-50b52ab9b065/java:java.io(JDK/)" />
-    <dep model="6354ebe7-c22a-4a0f-ac54-50b52ab9b065/java:java.lang(JDK/)" />
-    <dep model="6354ebe7-c22a-4a0f-ac54-50b52ab9b065/java:java.util(JDK/)" />
-    <dep model="6ed54515-acc8-4d1e-a16c-9fd6cfe951ea/java:jetbrains.mps.extapi.module(MPS.Core/)" />
-    <dep model="6ed54515-acc8-4d1e-a16c-9fd6cfe951ea/java:jetbrains.mps.module(MPS.Core/)" />
-    <dep model="6ed54515-acc8-4d1e-a16c-9fd6cfe951ea/java:jetbrains.mps.project(MPS.Core/)" />
-    <dep model="6ed54515-acc8-4d1e-a16c-9fd6cfe951ea/java:jetbrains.mps.smodel(MPS.Core/)" />
-    <dep model="6ed54515-acc8-4d1e-a16c-9fd6cfe951ea/java:jetbrains.mps.vfs(MPS.Core/)" />
-    <dep model="742f6602-5a2f-4313-aa6e-ae1cd4ffdc61/java:jetbrains.mps.ide.actions(MPS.Platform/)" />
-    <dep model="742f6602-5a2f-4313-aa6e-ae1cd4ffdc61/java:jetbrains.mps.ide.projectView(MPS.Platform/)" />
-    <dep model="742f6602-5a2f-4313-aa6e-ae1cd4ffdc61/java:jetbrains.mps.workbench.action(MPS.Platform/)" />
-    <dep model="86441d7a-e194-42da-81a5-2161ec62a379/java:jetbrains.mps.ide.projectPane(MPS.Workbench/)" />
-    <dep model="8865b7a8-5271-43d3-884c-6fd1d9cfdd34/java:org.jetbrains.mps.openapi.model(MPS.OpenAPI/)" />
-    <dep model="8865b7a8-5271-43d3-884c-6fd1d9cfdd34/java:org.jetbrains.mps.openapi.module(MPS.OpenAPI/)" />
-    <dep model="r:00000000-0000-4000-0000-011c895902ca(jetbrains.mps.baseLanguage.structure)" />
-    <dep model="r:00000000-0000-4000-0000-011c8959033a(jetbrains.mps.baseLanguage.closures.generator.baseLanguage.template.main@generator)" />
-    <dep model="r:00000000-0000-4000-0000-011c89590369(jetbrains.mps.lang.plugin.generator.baseLanguage.template.main@generator)" />
-    <dep model="r:00000000-0000-4000-0000-011c89590373(jetbrains.mps.baseLanguage.classifiers.structure)" />
-    <dep model="r:fc76aa36-3cff-41c7-b94b-eee0e8341932(jetbrains.mps.internal.collections.runtime)" />
-    <file name="NewAspectModel_Action.java" />
-  </source>
-  <source id="3465865320786327950" name="NewGenerator" hash="9w59wsuri12xhx03ua4yby2uro7vr2l" dependsOnNodes="true">
-    <dep root="1206195573853570544" />
-    <dep root="1206195573853570620" />
-    <dep root="1234869968490316273" />
-    <dep root="1234869968490316371" />
-    <dep root="1234869968490316459" />
-    <dep root="1366781238034273697" />
-    <dep root="1366781238034273705" />
-    <dep root="1596727503333709178" />
-    <dep root="1596727503333709182" />
-    <dep root="1596727503333822320" />
-    <dep root="1596727503333822325" />
-    <dep root="1596727503333822377" />
-    <dep root="1683977858888862718" />
-    <dep root="1683977858888863192" />
-    <dep root="1744445256079578595" />
-    <dep root="1744445256079578766" />
-    <dep root="1744445256079578802" />
-    <dep root="1744445256079579876" />
-    <dep root="1936689137035744512" />
-    <dep root="1936689137035777973" />
-    <dep root="2165106376654272257" />
-    <dep root="2165106376654390214" />
-    <dep root="2191995028863072547" />
-    <dep root="2191995028863072555" />
-    <dep root="2191995028863072592" />
-    <dep root="2403997762364994115" />
-    <dep root="2403997762364994119" />
-    <dep root="2565896126719552231" />
-    <dep root="2565896126719599486" />
-    <dep root="2565896126719631163" />
-    <dep root="2565896126719631517" />
-    <dep root="2565896126719634090" />
-    <dep root="2565896126719635409" />
-    <dep root="2565896126719641327" />
-    <dep root="2662234144540708008" />
-    <dep root="2662234144540708083" />
-    <dep root="2662234144540708417" />
-    <dep root="2662234144540708709" />
-    <dep root="2662234144540708724" />
-    <dep root="2970389781193035564" />
-    <dep root="2970389781193170240" />
-    <dep root="305616691112287268" />
-    <dep root="3465865320786305481" />
-    <dep root="3465865320786305485" />
-    <dep root="3465865320786305631" />
-    <dep root="3465865320786327838" />
-    <dep root="3465865320786328040" />
-    <dep root="4032646381570777493" />
-    <dep root="4403068512914877423" />
-    <dep root="5883033498657755836" />
-    <dep root="5883033498657845915" />
-    <dep root="5883033498657845969" />
-    <dep root="6252705307027051861" />
-    <dep root="6252705307027051866" />
-    <dep root="6252705307027051953" />
-    <dep root="6830537871213907260" />
-    <dep root="7162597690968047817" />
-    <dep root="8321617901826002785" />
-    <dep root="8513716958726547010" />
-    <dep root="8513716958726547050" />
-    <dep root="8513716958726547154" />
-    <dep root="8513716958726604212" />
-    <dep root="8586967776370449212" />
-    <dep root="8586967776370586377" />
-    <dep root="8911797107063339974" />
-    <dep root="8911797107063450124" />
-    <dep root="8970236339104100116" />
-    <dep root="8970236339104100147" />
-    <dep root="8970236339104100153" />
-    <dep root="9040118078822013541" />
-    <dep root="9040118078822014208" />
-    <dep root="9040118078822014309" />
-    <dep root="9040118078822290408" />
-    <dep root="9040118078822290721" />
-    <dep model="6354ebe7-c22a-4a0f-ac54-50b52ab9b065/java:java.awt(JDK/)" />
-    <dep model="6354ebe7-c22a-4a0f-ac54-50b52ab9b065/java:java.lang(JDK/)" />
-    <dep model="6354ebe7-c22a-4a0f-ac54-50b52ab9b065/java:java.util(JDK/)" />
-    <dep model="742f6602-5a2f-4313-aa6e-ae1cd4ffdc61/java:jetbrains.mps.ide.actions(MPS.Platform/)" />
-    <dep model="742f6602-5a2f-4313-aa6e-ae1cd4ffdc61/java:jetbrains.mps.project(MPS.Platform/)" />
-    <dep model="8865b7a8-5271-43d3-884c-6fd1d9cfdd34/java:org.jetbrains.mps.openapi.module(MPS.OpenAPI/)" />
-    <dep model="r:00000000-0000-4000-0000-011c895902ca(jetbrains.mps.baseLanguage.structure)" />
-    <dep model="r:00000000-0000-4000-0000-011c8959033a(jetbrains.mps.baseLanguage.closures.generator.baseLanguage.template.main@generator)" />
-    <dep model="r:00000000-0000-4000-0000-011c89590369(jetbrains.mps.lang.plugin.generator.baseLanguage.template.main@generator)" />
-    <dep model="r:478bf62d-84fb-4fba-aeda-183fb2769e64(jetbrains.mps.ide.dialogs.project.creation)" />
-    <dep model="r:fc76aa36-3cff-41c7-b94b-eee0e8341932(jetbrains.mps.internal.collections.runtime)" />
-    <file name="NewGenerator_Action.java" />
-  </source>
-  <source id="3465865320786328040" name="LanguageNewCustomPartActions" hash="-1xdojknwnxl1159rnfbjajprsog9ii4">
-    <dep root="3465865320786327838" />
-    <dep root="8911797107063339974" />
-    <dep model="498d89d2-c2e9-11e2-ad49-6cf049e62fe5/java:com.intellij.openapi.actionSystem(MPS.IDEA/)" />
-    <dep model="498d89d2-c2e9-11e2-ad49-6cf049e62fe5/java:com.intellij.openapi.project(MPS.IDEA/)" />
-    <dep model="498d89d2-c2e9-11e2-ad49-6cf049e62fe5/java:com.intellij.openapi.util(MPS.IDEA/)" />
-    <dep model="6354ebe7-c22a-4a0f-ac54-50b52ab9b065/java:java.lang(JDK/)" />
-    <dep model="742f6602-5a2f-4313-aa6e-ae1cd4ffdc61/java:jetbrains.mps.plugins.actions(MPS.Platform/)" />
-    <dep model="742f6602-5a2f-4313-aa6e-ae1cd4ffdc61/java:jetbrains.mps.workbench(MPS.Platform/)" />
-    <dep model="742f6602-5a2f-4313-aa6e-ae1cd4ffdc61/java:jetbrains.mps.workbench.action(MPS.Platform/)" />
-    <dep model="8865b7a8-5271-43d3-884c-6fd1d9cfdd34/java:org.jetbrains.mps.util(MPS.OpenAPI/)" />
-    <dep model="r:00000000-0000-4000-0000-011c895902ca(jetbrains.mps.baseLanguage.structure)" />
-    <dep model="r:00000000-0000-4000-0000-011c8959032e(jetbrains.mps.baseLanguage.collections.structure)" />
-    <dep model="r:00000000-0000-4000-0000-011c89590369(jetbrains.mps.lang.plugin.generator.baseLanguage.template.main@generator)" />
-    <dep model="r:00000000-0000-4000-0000-011c89590373(jetbrains.mps.baseLanguage.classifiers.structure)" />
-    <file name="LanguageNewCustomPartActions_ActionGroup.java" />
-  </source>
-  <source id="1683977858888862718" name="DeleteGenerator" hash="-dgrvr54r5x442qdz2i3pwoz2aym2kla" dependsOnNodes="true">
-    <dep root="1206195573853570544" />
-    <dep root="1206195573853570620" />
-    <dep root="1234869968490316273" />
-    <dep root="1234869968490316371" />
-    <dep root="1234869968490316459" />
-    <dep root="1366781238034273697" />
-    <dep root="1366781238034273705" />
-    <dep root="1596727503333709178" />
-    <dep root="1596727503333709182" />
-    <dep root="1596727503333822320" />
-    <dep root="1596727503333822325" />
-    <dep root="1596727503333822377" />
-    <dep root="1683977858888863192" />
-    <dep root="1744445256079578595" />
-    <dep root="1744445256079578766" />
-    <dep root="1744445256079578802" />
-    <dep root="1744445256079579876" />
-    <dep root="1936689137035744512" />
-    <dep root="1936689137035777973" />
-    <dep root="2165106376654272257" />
-    <dep root="2165106376654390214" />
-    <dep root="2191995028863072547" />
-    <dep root="2191995028863072555" />
-    <dep root="2191995028863072592" />
-    <dep root="2403997762364994115" />
-    <dep root="2403997762364994119" />
-    <dep root="2565896126719552231" />
-    <dep root="2565896126719599486" />
-    <dep root="2565896126719631163" />
-    <dep root="2565896126719631517" />
-    <dep root="2565896126719634090" />
-    <dep root="2565896126719635409" />
-    <dep root="2565896126719641327" />
-    <dep root="2662234144540708008" />
-    <dep root="2662234144540708083" />
-    <dep root="2662234144540708417" />
-    <dep root="2662234144540708709" />
-    <dep root="2662234144540708724" />
-    <dep root="2970389781193035564" />
-    <dep root="2970389781193170240" />
-    <dep root="305616691112287268" />
-    <dep root="3465865320786305481" />
-    <dep root="3465865320786305485" />
-    <dep root="3465865320786305631" />
-    <dep root="3465865320786327838" />
-    <dep root="3465865320786327950" />
-    <dep root="3465865320786328040" />
-    <dep root="4032646381570777493" />
-    <dep root="4403068512914877423" />
-    <dep root="5883033498657755836" />
-    <dep root="5883033498657845915" />
-    <dep root="5883033498657845969" />
-    <dep root="6252705307027051861" />
-    <dep root="6252705307027051866" />
-    <dep root="6252705307027051953" />
-    <dep root="6830537871213907260" />
-    <dep root="7162597690968047817" />
-    <dep root="8321617901826002785" />
-    <dep root="8513716958726547010" />
-    <dep root="8513716958726547050" />
-    <dep root="8513716958726547154" />
-    <dep root="8513716958726604212" />
-    <dep root="8586967776370449212" />
-    <dep root="8586967776370586377" />
-    <dep root="8911797107063339974" />
-    <dep root="8911797107063450124" />
-    <dep root="8970236339104100116" />
-    <dep root="8970236339104100147" />
-    <dep root="8970236339104100153" />
-    <dep root="9040118078822013541" />
-    <dep root="9040118078822014208" />
-    <dep root="9040118078822014309" />
-    <dep root="9040118078822290408" />
-    <dep root="9040118078822290721" />
-    <dep model="498d89d2-c2e9-11e2-ad49-6cf049e62fe5/java:com.intellij.openapi(MPS.IDEA/)" />
-    <dep model="498d89d2-c2e9-11e2-ad49-6cf049e62fe5/java:com.intellij.openapi.actionSystem(MPS.IDEA/)" />
-    <dep model="498d89d2-c2e9-11e2-ad49-6cf049e62fe5/java:com.intellij.openapi.components(MPS.IDEA/)" />
-    <dep model="498d89d2-c2e9-11e2-ad49-6cf049e62fe5/java:com.intellij.openapi.extensions(MPS.IDEA/)" />
-    <dep model="498d89d2-c2e9-11e2-ad49-6cf049e62fe5/java:com.intellij.openapi.project(MPS.IDEA/)" />
-    <dep model="498d89d2-c2e9-11e2-ad49-6cf049e62fe5/java:com.intellij.openapi.ui(MPS.IDEA/)" />
-    <dep model="498d89d2-c2e9-11e2-ad49-6cf049e62fe5/java:com.intellij.openapi.util(MPS.IDEA/)" />
-    <dep model="6354ebe7-c22a-4a0f-ac54-50b52ab9b065/java:java.io(JDK/)" />
-    <dep model="6354ebe7-c22a-4a0f-ac54-50b52ab9b065/java:java.lang(JDK/)" />
-    <dep model="6354ebe7-c22a-4a0f-ac54-50b52ab9b065/java:java.util(JDK/)" />
-    <dep model="6354ebe7-c22a-4a0f-ac54-50b52ab9b065/java:javax.swing(JDK/)" />
-    <dep model="6ed54515-acc8-4d1e-a16c-9fd6cfe951ea/java:jetbrains.mps.extapi.module(MPS.Core/)" />
-    <dep model="6ed54515-acc8-4d1e-a16c-9fd6cfe951ea/java:jetbrains.mps.module(MPS.Core/)" />
-    <dep model="6ed54515-acc8-4d1e-a16c-9fd6cfe951ea/java:jetbrains.mps.project(MPS.Core/)" />
-    <dep model="6ed54515-acc8-4d1e-a16c-9fd6cfe951ea/java:jetbrains.mps.smodel(MPS.Core/)" />
-    <dep model="6ed54515-acc8-4d1e-a16c-9fd6cfe951ea/java:jetbrains.mps.util(MPS.Core/)" />
-    <dep model="6ed54515-acc8-4d1e-a16c-9fd6cfe951ea/java:jetbrains.mps.vfs(MPS.Core/)" />
-    <dep model="742f6602-5a2f-4313-aa6e-ae1cd4ffdc61/java:jetbrains.mps.ide.actions(MPS.Platform/)" />
-    <dep model="742f6602-5a2f-4313-aa6e-ae1cd4ffdc61/java:jetbrains.mps.ide.project(MPS.Platform/)" />
-    <dep model="742f6602-5a2f-4313-aa6e-ae1cd4ffdc61/java:jetbrains.mps.project(MPS.Platform/)" />
-    <dep model="742f6602-5a2f-4313-aa6e-ae1cd4ffdc61/java:jetbrains.mps.workbench.action(MPS.Platform/)" />
-    <dep model="8865b7a8-5271-43d3-884c-6fd1d9cfdd34/java:org.jetbrains.mps.openapi.module(MPS.OpenAPI/)" />
-    <dep model="cac2fef0-41a6-4fcd-923f-f893d536b2ab/java:jetbrains.mps.ide.devkit.util(jetbrains.mps.ide.mpsdevkit/)" />
-    <dep model="r:00000000-0000-4000-0000-011c895902ca(jetbrains.mps.baseLanguage.structure)" />
-    <dep model="r:00000000-0000-4000-0000-011c8959033a(jetbrains.mps.baseLanguage.closures.generator.baseLanguage.template.main@generator)" />
-    <dep model="r:00000000-0000-4000-0000-011c89590369(jetbrains.mps.lang.plugin.generator.baseLanguage.template.main@generator)" />
-    <dep model="r:fc76aa36-3cff-41c7-b94b-eee0e8341932(jetbrains.mps.internal.collections.runtime)" />
-    <file name="DeleteGenerator_Action.java" />
-  </source>
-  <source id="1683977858888863192" name="GeneratorActions_Delete" hash="-doue3m1paxxr60odp6q9e0yvfnijjyi">
-    <dep root="1683977858888862718" />
-    <dep model="r:00000000-0000-4000-0000-011c895902ca(jetbrains.mps.baseLanguage.structure)" />
-    <dep model="r:00000000-0000-4000-0000-011c89590369(jetbrains.mps.lang.plugin.generator.baseLanguage.template.main@generator)" />
-    <file name="GeneratorActions_Delete_ActionGroup.java" />
-  </source>
-  <source id="1936689137035744512" name="LanguageHierarchy" hash="cv839xvevn7l2yc8fadr36jzkk0xxsw" dependsOnNodes="true">
-    <dep root="1206195573853570544" />
-    <dep root="1206195573853570620" />
-    <dep root="1234869968490316273" />
-    <dep root="1234869968490316371" />
-    <dep root="1234869968490316459" />
-    <dep root="1366781238034273697" />
-    <dep root="1366781238034273705" />
-    <dep root="1596727503333709178" />
-    <dep root="1596727503333709182" />
-    <dep root="1596727503333822320" />
-    <dep root="1596727503333822325" />
-    <dep root="1596727503333822377" />
-    <dep root="1683977858888862718" />
-    <dep root="1683977858888863192" />
-    <dep root="1744445256079578595" />
-    <dep root="1744445256079578766" />
-    <dep root="1744445256079578802" />
-    <dep root="1744445256079579876" />
-    <dep root="1936689137035777973" />
-    <dep root="2165106376654272257" />
-    <dep root="2165106376654390214" />
-    <dep root="2191995028863072547" />
-    <dep root="2191995028863072555" />
-    <dep root="2191995028863072592" />
-    <dep root="2403997762364994115" />
-    <dep root="2403997762364994119" />
-    <dep root="2565896126719552231" />
-    <dep root="2565896126719599486" />
-    <dep root="2565896126719631163" />
-    <dep root="2565896126719631517" />
-    <dep root="2565896126719634090" />
-    <dep root="2565896126719635409" />
-    <dep root="2565896126719641327" />
-    <dep root="2662234144540708008" />
-    <dep root="2662234144540708083" />
-    <dep root="2662234144540708417" />
-    <dep root="2662234144540708709" />
-    <dep root="2662234144540708724" />
-    <dep root="2970389781193035564" />
-    <dep root="2970389781193170240" />
-    <dep root="305616691112287268" />
-    <dep root="3465865320786305481" />
-    <dep root="3465865320786305485" />
-    <dep root="3465865320786305631" />
-    <dep root="3465865320786327838" />
-    <dep root="3465865320786327950" />
-    <dep root="3465865320786328040" />
-    <dep root="4032646381570777493" />
-    <dep root="4403068512914877423" />
-    <dep root="5883033498657755836" />
-    <dep root="5883033498657845915" />
-    <dep root="5883033498657845969" />
-    <dep root="6252705307027051861" />
-    <dep root="6252705307027051866" />
-    <dep root="6252705307027051953" />
-    <dep root="6830537871213907260" />
-    <dep root="7162597690968047817" />
-    <dep root="8321617901826002785" />
-    <dep root="8513716958726547010" />
-    <dep root="8513716958726547050" />
-    <dep root="8513716958726547154" />
-    <dep root="8513716958726604212" />
-    <dep root="8586967776370449212" />
-    <dep root="8586967776370586377" />
-    <dep root="8911797107063339974" />
-    <dep root="8911797107063450124" />
-    <dep root="8970236339104100116" />
-    <dep root="8970236339104100147" />
-    <dep root="8970236339104100153" />
-    <dep root="9040118078822013541" />
-    <dep root="9040118078822014208" />
-    <dep root="9040118078822014309" />
-    <dep root="9040118078822290408" />
-    <dep root="9040118078822290721" />
-    <dep model="498d89d2-c2e9-11e2-ad49-6cf049e62fe5/java:com.intellij.openapi.actionSystem(MPS.IDEA/)" />
-    <dep model="498d89d2-c2e9-11e2-ad49-6cf049e62fe5/java:com.intellij.openapi.project(MPS.IDEA/)" />
-    <dep model="6354ebe7-c22a-4a0f-ac54-50b52ab9b065/java:java.lang(JDK/)" />
-    <dep model="742f6602-5a2f-4313-aa6e-ae1cd4ffdc61/java:jetbrains.mps.ide.actions(MPS.Platform/)" />
-    <dep model="8865b7a8-5271-43d3-884c-6fd1d9cfdd34/java:org.jetbrains.mps.openapi.module(MPS.OpenAPI/)" />
-    <dep model="r:00000000-0000-4000-0000-011c895902ca(jetbrains.mps.baseLanguage.structure)" />
-    <dep model="r:00000000-0000-4000-0000-011c89590369(jetbrains.mps.lang.plugin.generator.baseLanguage.template.main@generator)" />
-    <file name="LanguageHierarchy_Action.java" />
-  </source>
-  <source id="1936689137035777973" name="LanguageActionsEx" hash="-3e1hp5q5y3bqjobg3y2yejd2jwak8zw">
-    <dep root="1936689137035744512" />
-    <dep model="r:00000000-0000-4000-0000-011c895902ca(jetbrains.mps.baseLanguage.structure)" />
-    <dep model="r:00000000-0000-4000-0000-011c89590369(jetbrains.mps.lang.plugin.generator.baseLanguage.template.main@generator)" />
-    <file name="LanguageActionsEx_ActionGroup.java" />
-  </source>
-  <source id="2662234144540708008" name="EditorInternalEx" hash="d2ih9d8d6wt0vpfkbhmgvaswztpzfw0">
-    <dep root="2662234144540708083" />
-    <dep root="2662234144540708417" />
-    <dep root="2662234144540708709" />
-    <dep root="2662234144540708724" />
-    <dep model="r:00000000-0000-4000-0000-011c895902ca(jetbrains.mps.baseLanguage.structure)" />
-    <dep model="r:00000000-0000-4000-0000-011c89590369(jetbrains.mps.lang.plugin.generator.baseLanguage.template.main@generator)" />
-    <file name="EditorInternalEx_ActionGroup.java" />
-  </source>
-  <source id="2662234144540708083" name="CellProperties" hash="-1d55hjdngywhnvrpx97165paah085fq" dependsOnNodes="true">
-    <dep root="1206195573853570544" />
-    <dep root="1206195573853570620" />
-    <dep root="1234869968490316273" />
-    <dep root="1234869968490316371" />
-    <dep root="1234869968490316459" />
-    <dep root="1366781238034273697" />
-    <dep root="1366781238034273705" />
-    <dep root="1596727503333709178" />
-    <dep root="1596727503333709182" />
-    <dep root="1596727503333822320" />
-    <dep root="1596727503333822325" />
-    <dep root="1596727503333822377" />
-    <dep root="1683977858888862718" />
-    <dep root="1683977858888863192" />
-    <dep root="1744445256079578595" />
-    <dep root="1744445256079578766" />
-    <dep root="1744445256079578802" />
-    <dep root="1744445256079579876" />
-    <dep root="1936689137035744512" />
-    <dep root="1936689137035777973" />
-    <dep root="2165106376654272257" />
-    <dep root="2165106376654390214" />
-    <dep root="2191995028863072547" />
-    <dep root="2191995028863072555" />
-    <dep root="2191995028863072592" />
-    <dep root="2403997762364994115" />
-    <dep root="2403997762364994119" />
-    <dep root="2565896126719552231" />
-    <dep root="2565896126719599486" />
-    <dep root="2565896126719631163" />
-    <dep root="2565896126719631517" />
-    <dep root="2565896126719634090" />
-    <dep root="2565896126719635409" />
-    <dep root="2565896126719641327" />
-    <dep root="2662234144540708008" />
-    <dep root="2662234144540708417" />
-    <dep root="2662234144540708709" />
-    <dep root="2662234144540708724" />
-    <dep root="2970389781193035564" />
-    <dep root="2970389781193170240" />
-    <dep root="305616691112287268" />
-    <dep root="3465865320786305481" />
-    <dep root="3465865320786305485" />
-    <dep root="3465865320786305631" />
-    <dep root="3465865320786327838" />
-    <dep root="3465865320786327950" />
-    <dep root="3465865320786328040" />
-    <dep root="4032646381570777493" />
-    <dep root="4403068512914877423" />
-    <dep root="5883033498657755836" />
-    <dep root="5883033498657845915" />
-    <dep root="5883033498657845969" />
-    <dep root="6252705307027051861" />
-    <dep root="6252705307027051866" />
-    <dep root="6252705307027051953" />
-    <dep root="6830537871213907260" />
-    <dep root="7162597690968047817" />
-    <dep root="8321617901826002785" />
-    <dep root="8513716958726547010" />
-    <dep root="8513716958726547050" />
-    <dep root="8513716958726547154" />
-    <dep root="8513716958726604212" />
-    <dep root="8586967776370449212" />
-    <dep root="8586967776370586377" />
-    <dep root="8911797107063339974" />
-    <dep root="8911797107063450124" />
-    <dep root="8970236339104100116" />
-    <dep root="8970236339104100147" />
-    <dep root="8970236339104100153" />
-    <dep root="9040118078822013541" />
-    <dep root="9040118078822014208" />
-    <dep root="9040118078822014309" />
-    <dep root="9040118078822290408" />
-    <dep root="9040118078822290721" />
-    <dep model="1ed103c3-3aa6-49b7-9c21-6765ee11f224/java:jetbrains.mps.ide.editor(MPS.Editor/)" />
-    <dep model="1ed103c3-3aa6-49b7-9c21-6765ee11f224/java:jetbrains.mps.openapi.editor.cells(MPS.Editor/)" />
-    <dep model="6354ebe7-c22a-4a0f-ac54-50b52ab9b065/java:java.awt(JDK/)" />
-    <dep model="6354ebe7-c22a-4a0f-ac54-50b52ab9b065/java:java.lang(JDK/)" />
-    <dep model="6354ebe7-c22a-4a0f-ac54-50b52ab9b065/java:java.util(JDK/)" />
-    <dep model="742f6602-5a2f-4313-aa6e-ae1cd4ffdc61/java:jetbrains.mps.ide.actions(MPS.Platform/)" />
-    <dep model="r:00000000-0000-4000-0000-011c895902ca(jetbrains.mps.baseLanguage.structure)" />
-    <dep model="r:00000000-0000-4000-0000-011c89590369(jetbrains.mps.lang.plugin.generator.baseLanguage.template.main@generator)" />
-    <dep model="r:fc76aa36-3cff-41c7-b94b-eee0e8341932(jetbrains.mps.internal.collections.runtime)" />
-    <file name="CellProperties_Action.java" />
-  </source>
-  <source id="2662234144540708417" name="HighlightCellDependencies" hash="-4o0vhdr8vk018rlq86ifdsxalwj1rj" dependsOnNodes="true">
-    <dep root="1206195573853570544" />
-    <dep root="1206195573853570620" />
-    <dep root="1234869968490316273" />
-    <dep root="1234869968490316371" />
-    <dep root="1234869968490316459" />
-    <dep root="1366781238034273697" />
-    <dep root="1366781238034273705" />
-    <dep root="1596727503333709178" />
-    <dep root="1596727503333709182" />
-    <dep root="1596727503333822320" />
-    <dep root="1596727503333822325" />
-    <dep root="1596727503333822377" />
-    <dep root="1683977858888862718" />
-    <dep root="1683977858888863192" />
-    <dep root="1744445256079578595" />
-    <dep root="1744445256079578766" />
-    <dep root="1744445256079578802" />
-    <dep root="1744445256079579876" />
-    <dep root="1936689137035744512" />
-    <dep root="1936689137035777973" />
-    <dep root="2165106376654272257" />
-    <dep root="2165106376654390214" />
-    <dep root="2191995028863072547" />
-    <dep root="2191995028863072555" />
-    <dep root="2191995028863072592" />
-    <dep root="2403997762364994115" />
-    <dep root="2403997762364994119" />
-    <dep root="2565896126719552231" />
-    <dep root="2565896126719599486" />
-    <dep root="2565896126719631163" />
-    <dep root="2565896126719631517" />
-    <dep root="2565896126719634090" />
-    <dep root="2565896126719635409" />
-    <dep root="2565896126719641327" />
-    <dep root="2662234144540708008" />
-    <dep root="2662234144540708083" />
-    <dep root="2662234144540708709" />
-    <dep root="2662234144540708724" />
-    <dep root="2970389781193035564" />
-    <dep root="2970389781193170240" />
-    <dep root="305616691112287268" />
-    <dep root="3465865320786305481" />
-    <dep root="3465865320786305485" />
-    <dep root="3465865320786305631" />
-    <dep root="3465865320786327838" />
-    <dep root="3465865320786327950" />
-    <dep root="3465865320786328040" />
-    <dep root="4032646381570777493" />
-    <dep root="4403068512914877423" />
-    <dep root="5883033498657755836" />
-    <dep root="5883033498657845915" />
-    <dep root="5883033498657845969" />
-    <dep root="6252705307027051861" />
-    <dep root="6252705307027051866" />
-    <dep root="6252705307027051953" />
-    <dep root="6830537871213907260" />
-    <dep root="7162597690968047817" />
-    <dep root="8321617901826002785" />
-    <dep root="8513716958726547010" />
-    <dep root="8513716958726547050" />
-    <dep root="8513716958726547154" />
-    <dep root="8513716958726604212" />
-    <dep root="8586967776370449212" />
-    <dep root="8586967776370586377" />
-    <dep root="8911797107063339974" />
-    <dep root="8911797107063450124" />
-    <dep root="8970236339104100116" />
-    <dep root="8970236339104100147" />
-    <dep root="8970236339104100153" />
-    <dep root="9040118078822013541" />
-    <dep root="9040118078822014208" />
-    <dep root="9040118078822014309" />
-    <dep root="9040118078822290408" />
-    <dep root="9040118078822290721" />
-    <dep model="1ed103c3-3aa6-49b7-9c21-6765ee11f224/java:jetbrains.mps.ide.editor(MPS.Editor/)" />
-    <dep model="1ed103c3-3aa6-49b7-9c21-6765ee11f224/java:jetbrains.mps.nodeEditor(MPS.Editor/)" />
-    <dep model="1ed103c3-3aa6-49b7-9c21-6765ee11f224/java:jetbrains.mps.openapi.editor.cells(MPS.Editor/)" />
-    <dep model="6354ebe7-c22a-4a0f-ac54-50b52ab9b065/java:java.lang(JDK/)" />
-    <dep model="6354ebe7-c22a-4a0f-ac54-50b52ab9b065/java:java.util(JDK/)" />
-    <dep model="8865b7a8-5271-43d3-884c-6fd1d9cfdd34/java:org.jetbrains.mps.openapi.model(MPS.OpenAPI/)" />
-    <dep model="r:00000000-0000-4000-0000-011c895902ca(jetbrains.mps.baseLanguage.structure)" />
-    <dep model="r:00000000-0000-4000-0000-011c8959032e(jetbrains.mps.baseLanguage.collections.structure)" />
-    <dep model="r:00000000-0000-4000-0000-011c89590369(jetbrains.mps.lang.plugin.generator.baseLanguage.template.main@generator)" />
-    <dep model="r:d1558b8f-fc9e-4ca7-bb90-70ac789f336e(jetbrains.mps.baseLanguage.collections.generator.baseLanguage.template.post@generator)" />
-    <dep model="r:fc76aa36-3cff-41c7-b94b-eee0e8341932(jetbrains.mps.internal.collections.runtime)" />
-    <file name="HighlightCellDependencies_Action.java" />
-  </source>
-  <source id="2662234144540708709" name="PrintNodeID" hash="-d65qjts2ffgamrt1l1m2lfemzvv4ty" dependsOnNodes="true">
-    <dep root="1206195573853570544" />
-    <dep root="1206195573853570620" />
-    <dep root="1234869968490316273" />
-    <dep root="1234869968490316371" />
-    <dep root="1234869968490316459" />
-    <dep root="1366781238034273697" />
-    <dep root="1366781238034273705" />
-    <dep root="1596727503333709178" />
-    <dep root="1596727503333709182" />
-    <dep root="1596727503333822320" />
-    <dep root="1596727503333822325" />
-    <dep root="1596727503333822377" />
-    <dep root="1683977858888862718" />
-    <dep root="1683977858888863192" />
-    <dep root="1744445256079578595" />
-    <dep root="1744445256079578766" />
-    <dep root="1744445256079578802" />
-    <dep root="1744445256079579876" />
-    <dep root="1936689137035744512" />
-    <dep root="1936689137035777973" />
-    <dep root="2165106376654272257" />
-    <dep root="2165106376654390214" />
-    <dep root="2191995028863072547" />
-    <dep root="2191995028863072555" />
-    <dep root="2191995028863072592" />
-    <dep root="2403997762364994115" />
-    <dep root="2403997762364994119" />
-    <dep root="2565896126719552231" />
-    <dep root="2565896126719599486" />
-    <dep root="2565896126719631163" />
-    <dep root="2565896126719631517" />
-    <dep root="2565896126719634090" />
-    <dep root="2565896126719635409" />
-    <dep root="2565896126719641327" />
-    <dep root="2662234144540708008" />
-    <dep root="2662234144540708083" />
-    <dep root="2662234144540708417" />
-    <dep root="2662234144540708724" />
-    <dep root="2970389781193035564" />
-    <dep root="2970389781193170240" />
-    <dep root="305616691112287268" />
-    <dep root="3465865320786305481" />
-    <dep root="3465865320786305485" />
-    <dep root="3465865320786305631" />
-    <dep root="3465865320786327838" />
-    <dep root="3465865320786327950" />
-    <dep root="3465865320786328040" />
-    <dep root="4032646381570777493" />
-    <dep root="4403068512914877423" />
-    <dep root="5883033498657755836" />
-    <dep root="5883033498657845915" />
-    <dep root="5883033498657845969" />
-    <dep root="6252705307027051861" />
-    <dep root="6252705307027051866" />
-    <dep root="6252705307027051953" />
-    <dep root="6830537871213907260" />
-    <dep root="7162597690968047817" />
-    <dep root="8321617901826002785" />
-    <dep root="8513716958726547010" />
-    <dep root="8513716958726547050" />
-    <dep root="8513716958726547154" />
-    <dep root="8513716958726604212" />
-    <dep root="8586967776370449212" />
-    <dep root="8586967776370586377" />
-    <dep root="8911797107063339974" />
-    <dep root="8911797107063450124" />
-    <dep root="8970236339104100116" />
-    <dep root="8970236339104100147" />
-    <dep root="8970236339104100153" />
-    <dep root="9040118078822013541" />
-    <dep root="9040118078822014208" />
-    <dep root="9040118078822014309" />
-    <dep root="9040118078822290408" />
-    <dep root="9040118078822290721" />
-    <dep model="6354ebe7-c22a-4a0f-ac54-50b52ab9b065/java:java.lang(JDK/)" />
-    <dep model="742f6602-5a2f-4313-aa6e-ae1cd4ffdc61/java:jetbrains.mps.ide.actions(MPS.Platform/)" />
-    <dep model="8865b7a8-5271-43d3-884c-6fd1d9cfdd34/java:org.jetbrains.mps.openapi.model(MPS.OpenAPI/)" />
-    <dep model="r:00000000-0000-4000-0000-011c895902ca(jetbrains.mps.baseLanguage.structure)" />
-    <dep model="r:00000000-0000-4000-0000-011c89590369(jetbrains.mps.lang.plugin.generator.baseLanguage.template.main@generator)" />
-    <file name="PrintNodeID_Action.java" />
-  </source>
-  <source id="2662234144540708724" name="ShowCellInExplorer" hash="juqmzb5ve9euyun1xuwm1oiil375g6" dependsOnNodes="true">
-    <dep root="1206195573853570544" />
-    <dep root="1206195573853570620" />
-    <dep root="1234869968490316273" />
-    <dep root="1234869968490316371" />
-    <dep root="1234869968490316459" />
-    <dep root="1366781238034273697" />
-    <dep root="1366781238034273705" />
-    <dep root="1596727503333709178" />
-    <dep root="1596727503333709182" />
-    <dep root="1596727503333822320" />
-    <dep root="1596727503333822325" />
-    <dep root="1596727503333822377" />
-    <dep root="1683977858888862718" />
-    <dep root="1683977858888863192" />
-    <dep root="1744445256079578595" />
-    <dep root="1744445256079578766" />
-    <dep root="1744445256079578802" />
-    <dep root="1744445256079579876" />
-    <dep root="1936689137035744512" />
-    <dep root="1936689137035777973" />
-    <dep root="2165106376654272257" />
-    <dep root="2165106376654390214" />
-    <dep root="2191995028863072547" />
-    <dep root="2191995028863072555" />
-    <dep root="2191995028863072592" />
-    <dep root="2403997762364994115" />
-    <dep root="2403997762364994119" />
-    <dep root="2565896126719552231" />
-    <dep root="2565896126719599486" />
-    <dep root="2565896126719631163" />
-    <dep root="2565896126719631517" />
-    <dep root="2565896126719634090" />
-    <dep root="2565896126719635409" />
-    <dep root="2565896126719641327" />
-    <dep root="2662234144540708008" />
-    <dep root="2662234144540708083" />
-    <dep root="2662234144540708417" />
-    <dep root="2662234144540708709" />
-    <dep root="2970389781193035564" />
-    <dep root="2970389781193170240" />
-    <dep root="305616691112287268" />
-    <dep root="3465865320786305481" />
-    <dep root="3465865320786305485" />
-    <dep root="3465865320786305631" />
-    <dep root="3465865320786327838" />
-    <dep root="3465865320786327950" />
-    <dep root="3465865320786328040" />
-    <dep root="4032646381570777493" />
-    <dep root="4403068512914877423" />
-    <dep root="5883033498657755836" />
-    <dep root="5883033498657845915" />
-    <dep root="5883033498657845969" />
-    <dep root="6252705307027051861" />
-    <dep root="6252705307027051866" />
-    <dep root="6252705307027051953" />
-    <dep root="6830537871213907260" />
-    <dep root="7162597690968047817" />
-    <dep root="8321617901826002785" />
-    <dep root="8513716958726547010" />
-    <dep root="8513716958726547050" />
-    <dep root="8513716958726547154" />
-    <dep root="8513716958726604212" />
-    <dep root="8586967776370449212" />
-    <dep root="8586967776370586377" />
-    <dep root="8911797107063339974" />
-    <dep root="8911797107063450124" />
-    <dep root="8970236339104100116" />
-    <dep root="8970236339104100147" />
-    <dep root="8970236339104100153" />
-    <dep root="9040118078822013541" />
-    <dep root="9040118078822014208" />
-    <dep root="9040118078822014309" />
-    <dep root="9040118078822290408" />
-    <dep root="9040118078822290721" />
-    <dep model="1ed103c3-3aa6-49b7-9c21-6765ee11f224/java:jetbrains.mps.ide.editor(MPS.Editor/)" />
-    <dep model="1ed103c3-3aa6-49b7-9c21-6765ee11f224/java:jetbrains.mps.openapi.editor.cells(MPS.Editor/)" />
-    <dep model="6354ebe7-c22a-4a0f-ac54-50b52ab9b065/java:java.lang(JDK/)" />
-    <dep model="6ed54515-acc8-4d1e-a16c-9fd6cfe951ea/java:jetbrains.mps.smodel(MPS.Core/)" />
-    <dep model="742f6602-5a2f-4313-aa6e-ae1cd4ffdc61/java:jetbrains.mps.ide.actions(MPS.Platform/)" />
-    <dep model="r:00000000-0000-4000-0000-011c895902ca(jetbrains.mps.baseLanguage.structure)" />
-    <dep model="r:00000000-0000-4000-0000-011c89590369(jetbrains.mps.lang.plugin.generator.baseLanguage.template.main@generator)" />
-    <file name="ShowCellInExplorer_Action.java" />
-  </source>
-  <source id="1366781238034273697" name="LanguageNewGenerator" hash="4e38qm70gt4367krki7nb6xm75w17hh">
-    <dep root="3465865320786327950" />
-    <dep model="r:00000000-0000-4000-0000-011c895902ca(jetbrains.mps.baseLanguage.structure)" />
-    <dep model="r:00000000-0000-4000-0000-011c89590369(jetbrains.mps.lang.plugin.generator.baseLanguage.template.main@generator)" />
-    <file name="LanguageNewGenerator_ActionGroup.java" />
-  </source>
-  <source id="1366781238034273705" name="LanguageNewActionsEx" hash="-25o6p80u7tu2qb6s6n5terrc8ufi8ph">
-    <dep root="3465865320786305631" />
-    <dep model="r:00000000-0000-4000-0000-011c895902ca(jetbrains.mps.baseLanguage.structure)" />
-    <dep model="r:00000000-0000-4000-0000-011c89590369(jetbrains.mps.lang.plugin.generator.baseLanguage.template.main@generator)" />
-    <file name="LanguageNewActionsEx_ActionGroup.java" />
-  </source>
-  <source id="1234869968490316273" name="ShowGenerationTrace" hash="-4yddpzjl4f0x7taqwoestjz4bqkq62w" dependsOnNodes="true">
-    <dep root="1206195573853570544" />
-    <dep root="1206195573853570620" />
-    <dep root="1234869968490316371" />
-    <dep root="1234869968490316459" />
-    <dep root="1366781238034273697" />
-    <dep root="1366781238034273705" />
-    <dep root="1596727503333709178" />
-    <dep root="1596727503333709182" />
-    <dep root="1596727503333822320" />
-    <dep root="1596727503333822325" />
-    <dep root="1596727503333822377" />
-    <dep root="1683977858888862718" />
-    <dep root="1683977858888863192" />
-    <dep root="1744445256079578595" />
-    <dep root="1744445256079578766" />
-    <dep root="1744445256079578802" />
-    <dep root="1744445256079579876" />
-    <dep root="1936689137035744512" />
-    <dep root="1936689137035777973" />
-    <dep root="2165106376654272257" />
-    <dep root="2165106376654390214" />
-    <dep root="2191995028863072547" />
-    <dep root="2191995028863072555" />
-    <dep root="2191995028863072592" />
-    <dep root="2403997762364994115" />
-    <dep root="2403997762364994119" />
-    <dep root="2565896126719552231" />
-    <dep root="2565896126719599486" />
-    <dep root="2565896126719631163" />
-    <dep root="2565896126719631517" />
-    <dep root="2565896126719634090" />
-    <dep root="2565896126719635409" />
-    <dep root="2565896126719641327" />
-    <dep root="2662234144540708008" />
-    <dep root="2662234144540708083" />
-    <dep root="2662234144540708417" />
-    <dep root="2662234144540708709" />
-    <dep root="2662234144540708724" />
-    <dep root="2970389781193035564" />
-    <dep root="2970389781193170240" />
-    <dep root="305616691112287268" />
-    <dep root="3465865320786305481" />
-    <dep root="3465865320786305485" />
-    <dep root="3465865320786305631" />
-    <dep root="3465865320786327838" />
-    <dep root="3465865320786327950" />
-    <dep root="3465865320786328040" />
-    <dep root="4032646381570777493" />
-    <dep root="4403068512914877423" />
-    <dep root="5883033498657755836" />
-    <dep root="5883033498657845915" />
-    <dep root="5883033498657845969" />
-    <dep root="6252705307027051861" />
-    <dep root="6252705307027051866" />
-    <dep root="6252705307027051953" />
-    <dep root="6830537871213907260" />
-    <dep root="7162597690968047817" />
-    <dep root="8321617901826002785" />
-    <dep root="8513716958726547010" />
-    <dep root="8513716958726547050" />
-    <dep root="8513716958726547154" />
-    <dep root="8513716958726604212" />
-    <dep root="8586967776370449212" />
-    <dep root="8586967776370586377" />
-    <dep root="8911797107063339974" />
-    <dep root="8911797107063450124" />
-    <dep root="8970236339104100116" />
-    <dep root="8970236339104100147" />
-    <dep root="8970236339104100153" />
-    <dep root="9040118078822013541" />
-    <dep root="9040118078822014208" />
-    <dep root="9040118078822014309" />
-    <dep root="9040118078822290408" />
-    <dep root="9040118078822290721" />
-    <dep model="498d89d2-c2e9-11e2-ad49-6cf049e62fe5/java:com.intellij.openapi(MPS.IDEA/)" />
-    <dep model="498d89d2-c2e9-11e2-ad49-6cf049e62fe5/java:com.intellij.openapi.actionSystem(MPS.IDEA/)" />
-    <dep model="498d89d2-c2e9-11e2-ad49-6cf049e62fe5/java:com.intellij.openapi.components(MPS.IDEA/)" />
-    <dep model="498d89d2-c2e9-11e2-ad49-6cf049e62fe5/java:com.intellij.openapi.extensions(MPS.IDEA/)" />
-    <dep model="498d89d2-c2e9-11e2-ad49-6cf049e62fe5/java:com.intellij.openapi.project(MPS.IDEA/)" />
-    <dep model="498d89d2-c2e9-11e2-ad49-6cf049e62fe5/java:com.intellij.openapi.util(MPS.IDEA/)" />
-    <dep model="498d89d2-c2e9-11e2-ad49-6cf049e62fe5/java:com.intellij.ui(MPS.IDEA/)" />
-    <dep model="6354ebe7-c22a-4a0f-ac54-50b52ab9b065/java:java.awt(JDK/)" />
-    <dep model="6354ebe7-c22a-4a0f-ac54-50b52ab9b065/java:java.awt.image(JDK/)" />
-    <dep model="6354ebe7-c22a-4a0f-ac54-50b52ab9b065/java:java.io(JDK/)" />
-    <dep model="6354ebe7-c22a-4a0f-ac54-50b52ab9b065/java:java.lang(JDK/)" />
-    <dep model="6354ebe7-c22a-4a0f-ac54-50b52ab9b065/java:java.lang.reflect(JDK/)" />
-    <dep model="6354ebe7-c22a-4a0f-ac54-50b52ab9b065/java:javax.accessibility(JDK/)" />
-    <dep model="742f6602-5a2f-4313-aa6e-ae1cd4ffdc61/java:jetbrains.mps.ide.actions(MPS.Platform/)" />
-    <dep model="742f6602-5a2f-4313-aa6e-ae1cd4ffdc61/java:jetbrains.mps.ide.tools(MPS.Platform/)" />
-    <dep model="8865b7a8-5271-43d3-884c-6fd1d9cfdd34/java:org.jetbrains.mps.openapi.model(MPS.OpenAPI/)" />
-    <dep model="cac2fef0-41a6-4fcd-923f-f893d536b2ab/java:jetbrains.mps.ide.devkit.generator(jetbrains.mps.ide.mpsdevkit/)" />
-    <dep model="r:00000000-0000-4000-0000-011c895902ca(jetbrains.mps.baseLanguage.structure)" />
-    <dep model="r:00000000-0000-4000-0000-011c89590369(jetbrains.mps.lang.plugin.generator.baseLanguage.template.main@generator)" />
-    <dep model="r:c3548bac-30eb-4a2a-937c-0111d5697309(jetbrains.mps.lang.smodel.generator.smodelAdapter)" />
-    <file name="ShowGenerationTrace_Action.java" />
-  </source>
-  <source id="1234869968490316371" name="ShowGenerationTraceback" hash="6z5e26gqbmiwoct1f6pbv6bk0vh47ej" dependsOnNodes="true">
-    <dep root="1206195573853570544" />
-    <dep root="1206195573853570620" />
-    <dep root="1234869968490316273" />
-    <dep root="1234869968490316459" />
-    <dep root="1366781238034273697" />
-    <dep root="1366781238034273705" />
-    <dep root="1596727503333709178" />
-    <dep root="1596727503333709182" />
-    <dep root="1596727503333822320" />
-    <dep root="1596727503333822325" />
-    <dep root="1596727503333822377" />
-    <dep root="1683977858888862718" />
-    <dep root="1683977858888863192" />
-    <dep root="1744445256079578595" />
-    <dep root="1744445256079578766" />
-    <dep root="1744445256079578802" />
-    <dep root="1744445256079579876" />
-    <dep root="1936689137035744512" />
-    <dep root="1936689137035777973" />
-    <dep root="2165106376654272257" />
-    <dep root="2165106376654390214" />
-    <dep root="2191995028863072547" />
-    <dep root="2191995028863072555" />
-    <dep root="2191995028863072592" />
-    <dep root="2403997762364994115" />
-    <dep root="2403997762364994119" />
-    <dep root="2565896126719552231" />
-    <dep root="2565896126719599486" />
-    <dep root="2565896126719631163" />
-    <dep root="2565896126719631517" />
-    <dep root="2565896126719634090" />
-    <dep root="2565896126719635409" />
-    <dep root="2565896126719641327" />
-    <dep root="2662234144540708008" />
-    <dep root="2662234144540708083" />
-    <dep root="2662234144540708417" />
-    <dep root="2662234144540708709" />
-    <dep root="2662234144540708724" />
-    <dep root="2970389781193035564" />
-    <dep root="2970389781193170240" />
-    <dep root="305616691112287268" />
-    <dep root="3465865320786305481" />
-    <dep root="3465865320786305485" />
-    <dep root="3465865320786305631" />
-    <dep root="3465865320786327838" />
-    <dep root="3465865320786327950" />
-    <dep root="3465865320786328040" />
-    <dep root="4032646381570777493" />
-    <dep root="4403068512914877423" />
-    <dep root="5883033498657755836" />
-    <dep root="5883033498657845915" />
-    <dep root="5883033498657845969" />
-    <dep root="6252705307027051861" />
-    <dep root="6252705307027051866" />
-    <dep root="6252705307027051953" />
-    <dep root="6830537871213907260" />
-    <dep root="7162597690968047817" />
-    <dep root="8321617901826002785" />
-    <dep root="8513716958726547010" />
-    <dep root="8513716958726547050" />
-    <dep root="8513716958726547154" />
-    <dep root="8513716958726604212" />
-    <dep root="8586967776370449212" />
-    <dep root="8586967776370586377" />
-    <dep root="8911797107063339974" />
-    <dep root="8911797107063450124" />
-    <dep root="8970236339104100116" />
-    <dep root="8970236339104100147" />
-    <dep root="8970236339104100153" />
-    <dep root="9040118078822013541" />
-    <dep root="9040118078822014208" />
-    <dep root="9040118078822014309" />
-    <dep root="9040118078822290408" />
-    <dep root="9040118078822290721" />
-    <dep model="498d89d2-c2e9-11e2-ad49-6cf049e62fe5/java:com.intellij.openapi(MPS.IDEA/)" />
-    <dep model="498d89d2-c2e9-11e2-ad49-6cf049e62fe5/java:com.intellij.openapi.actionSystem(MPS.IDEA/)" />
-    <dep model="498d89d2-c2e9-11e2-ad49-6cf049e62fe5/java:com.intellij.openapi.components(MPS.IDEA/)" />
-    <dep model="498d89d2-c2e9-11e2-ad49-6cf049e62fe5/java:com.intellij.openapi.extensions(MPS.IDEA/)" />
-    <dep model="498d89d2-c2e9-11e2-ad49-6cf049e62fe5/java:com.intellij.openapi.project(MPS.IDEA/)" />
-    <dep model="498d89d2-c2e9-11e2-ad49-6cf049e62fe5/java:com.intellij.openapi.util(MPS.IDEA/)" />
-    <dep model="498d89d2-c2e9-11e2-ad49-6cf049e62fe5/java:com.intellij.ui(MPS.IDEA/)" />
-    <dep model="6354ebe7-c22a-4a0f-ac54-50b52ab9b065/java:java.awt(JDK/)" />
-    <dep model="6354ebe7-c22a-4a0f-ac54-50b52ab9b065/java:java.awt.image(JDK/)" />
-    <dep model="6354ebe7-c22a-4a0f-ac54-50b52ab9b065/java:java.io(JDK/)" />
-    <dep model="6354ebe7-c22a-4a0f-ac54-50b52ab9b065/java:java.lang(JDK/)" />
-    <dep model="6354ebe7-c22a-4a0f-ac54-50b52ab9b065/java:java.lang.reflect(JDK/)" />
-    <dep model="6354ebe7-c22a-4a0f-ac54-50b52ab9b065/java:javax.accessibility(JDK/)" />
-    <dep model="742f6602-5a2f-4313-aa6e-ae1cd4ffdc61/java:jetbrains.mps.ide.actions(MPS.Platform/)" />
-    <dep model="742f6602-5a2f-4313-aa6e-ae1cd4ffdc61/java:jetbrains.mps.ide.tools(MPS.Platform/)" />
-    <dep model="8865b7a8-5271-43d3-884c-6fd1d9cfdd34/java:org.jetbrains.mps.openapi.model(MPS.OpenAPI/)" />
-    <dep model="cac2fef0-41a6-4fcd-923f-f893d536b2ab/java:jetbrains.mps.ide.devkit.generator(jetbrains.mps.ide.mpsdevkit/)" />
-    <dep model="r:00000000-0000-4000-0000-011c895902ca(jetbrains.mps.baseLanguage.structure)" />
-    <dep model="r:00000000-0000-4000-0000-011c89590369(jetbrains.mps.lang.plugin.generator.baseLanguage.template.main@generator)" />
-    <dep model="r:c3548bac-30eb-4a2a-937c-0111d5697309(jetbrains.mps.lang.smodel.generator.smodelAdapter)" />
-    <file name="ShowGenerationTraceback_Action.java" />
-  </source>
-  <source id="1234869968490316459" name="GenerationTraceActions" hash="-9pkswnyyb3ioswob3wj01q3u8rsqwa4">
-    <dep root="1234869968490316273" />
-    <dep root="1234869968490316371" />
-    <dep root="6830537871213907260" />
-    <dep model="r:00000000-0000-4000-0000-011c895902ca(jetbrains.mps.baseLanguage.structure)" />
-    <dep model="r:00000000-0000-4000-0000-011c89590369(jetbrains.mps.lang.plugin.generator.baseLanguage.template.main@generator)" />
-    <file name="GenerationTraceActions_ActionGroup.java" />
-  </source>
-  <source id="2403997762364994115" name="GenerateEditorPopup" hash="-2pv3e8t70gsuhklhfzcbmq7jv9pe7nq">
-    <dep root="2403997762364994119" />
-    <dep model="r:00000000-0000-4000-0000-011c895902ca(jetbrains.mps.baseLanguage.structure)" />
-    <dep model="r:00000000-0000-4000-0000-011c89590369(jetbrains.mps.lang.plugin.generator.baseLanguage.template.main@generator)" />
-    <file name="GenerateEditorPopup_ActionGroup.java" />
-  </source>
-  <source id="2403997762364994119" name="GoToUsageInMappingConfig" hash="6ke46dwnuoxu2m7chfteinc8otdilwt" dependsOnNodes="true">
-    <dep root="1206195573853570544" />
-    <dep root="1206195573853570620" />
-    <dep root="1234869968490316273" />
-    <dep root="1234869968490316371" />
-    <dep root="1234869968490316459" />
-    <dep root="1366781238034273697" />
-    <dep root="1366781238034273705" />
-    <dep root="1596727503333709178" />
-    <dep root="1596727503333709182" />
-    <dep root="1596727503333822320" />
-    <dep root="1596727503333822325" />
-    <dep root="1596727503333822377" />
-    <dep root="1683977858888862718" />
-    <dep root="1683977858888863192" />
-    <dep root="1744445256079578595" />
-    <dep root="1744445256079578766" />
-    <dep root="1744445256079578802" />
-    <dep root="1744445256079579876" />
-    <dep root="1936689137035744512" />
-    <dep root="1936689137035777973" />
-    <dep root="2165106376654272257" />
-    <dep root="2165106376654390214" />
-    <dep root="2191995028863072547" />
-    <dep root="2191995028863072555" />
-    <dep root="2191995028863072592" />
-    <dep root="2403997762364994115" />
-    <dep root="2565896126719552231" />
-    <dep root="2565896126719599486" />
-    <dep root="2565896126719631163" />
-    <dep root="2565896126719631517" />
-    <dep root="2565896126719634090" />
-    <dep root="2565896126719635409" />
-    <dep root="2565896126719641327" />
-    <dep root="2662234144540708008" />
-    <dep root="2662234144540708083" />
-    <dep root="2662234144540708417" />
-    <dep root="2662234144540708709" />
-    <dep root="2662234144540708724" />
-    <dep root="2970389781193035564" />
-    <dep root="2970389781193170240" />
-    <dep root="305616691112287268" />
-    <dep root="3465865320786305481" />
-    <dep root="3465865320786305485" />
-    <dep root="3465865320786305631" />
-    <dep root="3465865320786327838" />
-    <dep root="3465865320786327950" />
-    <dep root="3465865320786328040" />
-    <dep root="4032646381570777493" />
-    <dep root="4403068512914877423" />
-    <dep root="5883033498657755836" />
-    <dep root="5883033498657845915" />
-    <dep root="5883033498657845969" />
-    <dep root="6252705307027051861" />
-    <dep root="6252705307027051866" />
-    <dep root="6252705307027051953" />
-    <dep root="6830537871213907260" />
-    <dep root="7162597690968047817" />
-    <dep root="8321617901826002785" />
-    <dep root="8513716958726547010" />
-    <dep root="8513716958726547050" />
-    <dep root="8513716958726547154" />
-    <dep root="8513716958726604212" />
-    <dep root="8586967776370449212" />
-    <dep root="8586967776370586377" />
-    <dep root="8911797107063339974" />
-    <dep root="8911797107063450124" />
-    <dep root="8970236339104100116" />
-    <dep root="8970236339104100147" />
-    <dep root="8970236339104100153" />
-    <dep root="9040118078822013541" />
-    <dep root="9040118078822014208" />
-    <dep root="9040118078822014309" />
-    <dep root="9040118078822290408" />
-    <dep root="9040118078822290721" />
-    <dep model="498d89d2-c2e9-11e2-ad49-6cf049e62fe5/java:com.intellij.openapi(MPS.IDEA/)" />
-    <dep model="498d89d2-c2e9-11e2-ad49-6cf049e62fe5/java:com.intellij.openapi.actionSystem(MPS.IDEA/)" />
-    <dep model="498d89d2-c2e9-11e2-ad49-6cf049e62fe5/java:com.intellij.openapi.components(MPS.IDEA/)" />
-    <dep model="498d89d2-c2e9-11e2-ad49-6cf049e62fe5/java:com.intellij.openapi.extensions(MPS.IDEA/)" />
-    <dep model="498d89d2-c2e9-11e2-ad49-6cf049e62fe5/java:com.intellij.openapi.project(MPS.IDEA/)" />
-    <dep model="498d89d2-c2e9-11e2-ad49-6cf049e62fe5/java:com.intellij.openapi.util(MPS.IDEA/)" />
-    <dep model="498d89d2-c2e9-11e2-ad49-6cf049e62fe5/java:com.intellij.ui(MPS.IDEA/)" />
-    <dep model="6354ebe7-c22a-4a0f-ac54-50b52ab9b065/java:java.io(JDK/)" />
-    <dep model="6354ebe7-c22a-4a0f-ac54-50b52ab9b065/java:java.lang(JDK/)" />
-    <dep model="6ed54515-acc8-4d1e-a16c-9fd6cfe951ea/java:jetbrains.mps.extapi.module(MPS.Core/)" />
-    <dep model="6ed54515-acc8-4d1e-a16c-9fd6cfe951ea/java:jetbrains.mps.ide.findusages(MPS.Core/)" />
-    <dep model="6ed54515-acc8-4d1e-a16c-9fd6cfe951ea/java:jetbrains.mps.ide.findusages.findalgorithm.finders(MPS.Core/)" />
-    <dep model="6ed54515-acc8-4d1e-a16c-9fd6cfe951ea/java:jetbrains.mps.ide.findusages.model(MPS.Core/)" />
-    <dep model="6ed54515-acc8-4d1e-a16c-9fd6cfe951ea/java:jetbrains.mps.ide.findusages.view(MPS.Core/)" />
-    <dep model="6ed54515-acc8-4d1e-a16c-9fd6cfe951ea/java:jetbrains.mps.module(MPS.Core/)" />
-    <dep model="6ed54515-acc8-4d1e-a16c-9fd6cfe951ea/java:jetbrains.mps.project(MPS.Core/)" />
-    <dep model="6ed54515-acc8-4d1e-a16c-9fd6cfe951ea/java:jetbrains.mps.smodel(MPS.Core/)" />
-    <dep model="6ed54515-acc8-4d1e-a16c-9fd6cfe951ea/java:jetbrains.mps.vfs(MPS.Core/)" />
-    <dep model="742f6602-5a2f-4313-aa6e-ae1cd4ffdc61/java:jetbrains.mps.ide.actions(MPS.Platform/)" />
-    <dep model="742f6602-5a2f-4313-aa6e-ae1cd4ffdc61/java:jetbrains.mps.ide.findusages.view(MPS.Platform/)" />
-    <dep model="8865b7a8-5271-43d3-884c-6fd1d9cfdd34/java:org.jetbrains.mps.openapi.model(MPS.OpenAPI/)" />
-    <dep model="8865b7a8-5271-43d3-884c-6fd1d9cfdd34/java:org.jetbrains.mps.openapi.module(MPS.OpenAPI/)" />
-    <dep model="r:00000000-0000-4000-0000-011c895902ca(jetbrains.mps.baseLanguage.structure)" />
-    <dep model="r:00000000-0000-4000-0000-011c895902e8(jetbrains.mps.lang.generator.structure)" />
-    <dep model="r:00000000-0000-4000-0000-011c89590369(jetbrains.mps.lang.plugin.generator.baseLanguage.template.main@generator)" />
-    <dep model="r:3decc57d-6015-4d6c-ad86-7f2134c013b6(jetbrains.mps.ide.findusages.findalgorithm.finders.specific)" />
-    <dep model="r:c3548bac-30eb-4a2a-937c-0111d5697309(jetbrains.mps.lang.smodel.generator.smodelAdapter)" />
-    <file name="GoToUsageInMappingConfig_Action.java" />
-  </source>
-  <source id="8970236339104100116" name="ShowNodeInExplorer" hash="-8t1icq7ji4gqlr60inqxmt3zmlhvgfo" dependsOnNodes="true">
-    <dep root="1206195573853570544" />
-    <dep root="1206195573853570620" />
-    <dep root="1234869968490316273" />
-    <dep root="1234869968490316371" />
-    <dep root="1234869968490316459" />
-    <dep root="1366781238034273697" />
-    <dep root="1366781238034273705" />
-    <dep root="1596727503333709178" />
-    <dep root="1596727503333709182" />
-    <dep root="1596727503333822320" />
-    <dep root="1596727503333822325" />
-    <dep root="1596727503333822377" />
-    <dep root="1683977858888862718" />
-    <dep root="1683977858888863192" />
-    <dep root="1744445256079578595" />
-    <dep root="1744445256079578766" />
-    <dep root="1744445256079578802" />
-    <dep root="1744445256079579876" />
-    <dep root="1936689137035744512" />
-    <dep root="1936689137035777973" />
-    <dep root="2165106376654272257" />
-    <dep root="2165106376654390214" />
-    <dep root="2191995028863072547" />
-    <dep root="2191995028863072555" />
-    <dep root="2191995028863072592" />
-    <dep root="2403997762364994115" />
-    <dep root="2403997762364994119" />
-    <dep root="2565896126719552231" />
-    <dep root="2565896126719599486" />
-    <dep root="2565896126719631163" />
-    <dep root="2565896126719631517" />
-    <dep root="2565896126719634090" />
-    <dep root="2565896126719635409" />
-    <dep root="2565896126719641327" />
-    <dep root="2662234144540708008" />
-    <dep root="2662234144540708083" />
-    <dep root="2662234144540708417" />
-    <dep root="2662234144540708709" />
-    <dep root="2662234144540708724" />
-    <dep root="2970389781193035564" />
-    <dep root="2970389781193170240" />
-    <dep root="305616691112287268" />
-    <dep root="3465865320786305481" />
-    <dep root="3465865320786305485" />
-    <dep root="3465865320786305631" />
-    <dep root="3465865320786327838" />
-    <dep root="3465865320786327950" />
-    <dep root="3465865320786328040" />
-    <dep root="4032646381570777493" />
-    <dep root="4403068512914877423" />
-    <dep root="5883033498657755836" />
-    <dep root="5883033498657845915" />
-    <dep root="5883033498657845969" />
-    <dep root="6252705307027051861" />
-    <dep root="6252705307027051866" />
-    <dep root="6252705307027051953" />
-    <dep root="6830537871213907260" />
-    <dep root="7162597690968047817" />
-    <dep root="8321617901826002785" />
-    <dep root="8513716958726547010" />
-    <dep root="8513716958726547050" />
-    <dep root="8513716958726547154" />
-    <dep root="8513716958726604212" />
-    <dep root="8586967776370449212" />
-    <dep root="8586967776370586377" />
-    <dep root="8911797107063339974" />
-    <dep root="8911797107063450124" />
-    <dep root="8970236339104100147" />
-    <dep root="8970236339104100153" />
-    <dep root="9040118078822013541" />
-    <dep root="9040118078822014208" />
-    <dep root="9040118078822014309" />
-    <dep root="9040118078822290408" />
-    <dep root="9040118078822290721" />
-    <dep model="498d89d2-c2e9-11e2-ad49-6cf049e62fe5/java:com.intellij.openapi.actionSystem(MPS.IDEA/)" />
-    <dep model="498d89d2-c2e9-11e2-ad49-6cf049e62fe5/java:com.intellij.openapi.project(MPS.IDEA/)" />
-    <dep model="6354ebe7-c22a-4a0f-ac54-50b52ab9b065/java:java.lang(JDK/)" />
-    <dep model="742f6602-5a2f-4313-aa6e-ae1cd4ffdc61/java:jetbrains.mps.ide.actions(MPS.Platform/)" />
-    <dep model="8865b7a8-5271-43d3-884c-6fd1d9cfdd34/java:org.jetbrains.mps.openapi.model(MPS.OpenAPI/)" />
-    <dep model="r:00000000-0000-4000-0000-011c895902ca(jetbrains.mps.baseLanguage.structure)" />
-    <dep model="r:00000000-0000-4000-0000-011c89590369(jetbrains.mps.lang.plugin.generator.baseLanguage.template.main@generator)" />
-    <file name="ShowNodeInExplorer_Action.java" />
-  </source>
-  <source id="8970236339104100147" name="ShowNodeIn" hash="4iyv7pipuk57zrtx51egn2zvhrbfz1n">
-    <dep root="8970236339104100116" />
-    <dep model="r:00000000-0000-4000-0000-011c895902ca(jetbrains.mps.baseLanguage.structure)" />
-    <dep model="r:00000000-0000-4000-0000-011c89590369(jetbrains.mps.lang.plugin.generator.baseLanguage.template.main@generator)" />
-    <file name="ShowNodeIn_ActionGroup.java" />
-  </source>
-  <source id="8970236339104100153" name="NodeExplorer" hash="cmpij02m0q7m1udg96b6tbz1d75y1b9">
-    <dep model="498d89d2-c2e9-11e2-ad49-6cf049e62fe5/java:com.intellij.openapi.actionSystem(MPS.IDEA/)" />
-    <dep model="498d89d2-c2e9-11e2-ad49-6cf049e62fe5/java:com.intellij.openapi.project(MPS.IDEA/)" />
-    <dep model="r:00000000-0000-4000-0000-011c895902ca(jetbrains.mps.baseLanguage.structure)" />
-    <dep model="r:00000000-0000-4000-0000-011c89590369(jetbrains.mps.lang.plugin.generator.baseLanguage.template.main@generator)" />
-    <dep model="r:00000000-0000-4000-0000-011c89590373(jetbrains.mps.baseLanguage.classifiers.structure)" />
-    <file name="NodeExplorer_Tool.java" />
-  </source>
-  <source id="2191995028863072547" name="DevKitTools" hash="cuw0e3vic1fhyd8bhvw7wl1hobnwkh">
-    <dep root="2191995028863072555" />
-    <dep root="2191995028863072592" />
-    <dep model="r:00000000-0000-4000-0000-011c895902ca(jetbrains.mps.baseLanguage.structure)" />
-    <dep model="r:00000000-0000-4000-0000-011c89590369(jetbrains.mps.lang.plugin.generator.baseLanguage.template.main@generator)" />
-    <file name="DevKitTools_ActionGroup.java" />
-  </source>
-  <source id="2191995028863072555" name="ReloadAll" hash="eawzjbu3ilexari0zme34zoonz1kkpu" dependsOnNodes="true">
-    <dep root="1206195573853570544" />
-    <dep root="1206195573853570620" />
-    <dep root="1234869968490316273" />
-    <dep root="1234869968490316371" />
-    <dep root="1234869968490316459" />
-    <dep root="1366781238034273697" />
-    <dep root="1366781238034273705" />
-    <dep root="1596727503333709178" />
-    <dep root="1596727503333709182" />
-    <dep root="1596727503333822320" />
-    <dep root="1596727503333822325" />
-    <dep root="1596727503333822377" />
-    <dep root="1683977858888862718" />
-    <dep root="1683977858888863192" />
-    <dep root="1744445256079578595" />
-    <dep root="1744445256079578766" />
-    <dep root="1744445256079578802" />
-    <dep root="1744445256079579876" />
-    <dep root="1936689137035744512" />
-    <dep root="1936689137035777973" />
-    <dep root="2165106376654272257" />
-    <dep root="2165106376654390214" />
-    <dep root="2191995028863072547" />
-    <dep root="2191995028863072592" />
-    <dep root="2403997762364994115" />
-    <dep root="2403997762364994119" />
-    <dep root="2565896126719552231" />
-    <dep root="2565896126719599486" />
-    <dep root="2565896126719631163" />
-    <dep root="2565896126719631517" />
-    <dep root="2565896126719634090" />
-    <dep root="2565896126719635409" />
-    <dep root="2565896126719641327" />
-    <dep root="2662234144540708008" />
-    <dep root="2662234144540708083" />
-    <dep root="2662234144540708417" />
-    <dep root="2662234144540708709" />
-    <dep root="2662234144540708724" />
-    <dep root="2970389781193035564" />
-    <dep root="2970389781193170240" />
-    <dep root="305616691112287268" />
-    <dep root="3465865320786305481" />
-    <dep root="3465865320786305485" />
-    <dep root="3465865320786305631" />
-    <dep root="3465865320786327838" />
-    <dep root="3465865320786327950" />
-    <dep root="3465865320786328040" />
-    <dep root="4032646381570777493" />
-    <dep root="4403068512914877423" />
-    <dep root="5883033498657755836" />
-    <dep root="5883033498657845915" />
-    <dep root="5883033498657845969" />
-    <dep root="6252705307027051861" />
-    <dep root="6252705307027051866" />
-    <dep root="6252705307027051953" />
-    <dep root="6830537871213907260" />
-    <dep root="7162597690968047817" />
-    <dep root="8321617901826002785" />
-    <dep root="8513716958726547010" />
-    <dep root="8513716958726547050" />
-    <dep root="8513716958726547154" />
-    <dep root="8513716958726604212" />
-    <dep root="8586967776370449212" />
-    <dep root="8586967776370586377" />
-    <dep root="8911797107063339974" />
-    <dep root="8911797107063450124" />
-    <dep root="8970236339104100116" />
-    <dep root="8970236339104100147" />
-    <dep root="8970236339104100153" />
-    <dep root="9040118078822013541" />
-    <dep root="9040118078822014208" />
-    <dep root="9040118078822014309" />
-    <dep root="9040118078822290408" />
-    <dep root="9040118078822290721" />
-    <dep model="498d89d2-c2e9-11e2-ad49-6cf049e62fe5/java:com.intellij.openapi.actionSystem(MPS.IDEA/)" />
-    <dep model="498d89d2-c2e9-11e2-ad49-6cf049e62fe5/java:com.intellij.openapi.progress(MPS.IDEA/)" />
-    <dep model="498d89d2-c2e9-11e2-ad49-6cf049e62fe5/java:com.intellij.openapi.project(MPS.IDEA/)" />
-    <dep model="6354ebe7-c22a-4a0f-ac54-50b52ab9b065/java:java.lang(JDK/)" />
-    <dep model="6354ebe7-c22a-4a0f-ac54-50b52ab9b065/java:java.util(JDK/)" />
-    <dep model="6ed54515-acc8-4d1e-a16c-9fd6cfe951ea/java:jetbrains.mps.classloading(MPS.Core/)" />
-    <dep model="6ed54515-acc8-4d1e-a16c-9fd6cfe951ea/java:jetbrains.mps.components(MPS.Core/)" />
-    <dep model="6ed54515-acc8-4d1e-a16c-9fd6cfe951ea/java:jetbrains.mps.progress(MPS.Core/)" />
-    <dep model="742f6602-5a2f-4313-aa6e-ae1cd4ffdc61/java:jetbrains.mps.progress(MPS.Platform/)" />
-    <dep model="8865b7a8-5271-43d3-884c-6fd1d9cfdd34/java:org.jetbrains.mps.openapi.util(MPS.OpenAPI/)" />
-    <dep model="r:00000000-0000-4000-0000-011c895902ca(jetbrains.mps.baseLanguage.structure)" />
-    <dep model="r:00000000-0000-4000-0000-011c8959033a(jetbrains.mps.baseLanguage.closures.generator.baseLanguage.template.main@generator)" />
-    <dep model="r:00000000-0000-4000-0000-011c89590369(jetbrains.mps.lang.plugin.generator.baseLanguage.template.main@generator)" />
-    <dep model="r:fc76aa36-3cff-41c7-b94b-eee0e8341932(jetbrains.mps.internal.collections.runtime)" />
-    <file name="ReloadAll_Action.java" />
-  </source>
-  <source id="2191995028863072592" name="InstallIDEAPlugin" hash="-6avxz46z8s1bheem5p1oe53spj5pojj" dependsOnNodes="true">
-    <dep root="1206195573853570544" />
-    <dep root="1206195573853570620" />
-    <dep root="1234869968490316273" />
-    <dep root="1234869968490316371" />
-    <dep root="1234869968490316459" />
-    <dep root="1366781238034273697" />
-    <dep root="1366781238034273705" />
-    <dep root="1596727503333709178" />
-    <dep root="1596727503333709182" />
-    <dep root="1596727503333822320" />
-    <dep root="1596727503333822325" />
-    <dep root="1596727503333822377" />
-    <dep root="1683977858888862718" />
-    <dep root="1683977858888863192" />
-    <dep root="1744445256079578595" />
-    <dep root="1744445256079578766" />
-    <dep root="1744445256079578802" />
-    <dep root="1744445256079579876" />
-    <dep root="1936689137035744512" />
-    <dep root="1936689137035777973" />
-    <dep root="2165106376654272257" />
-    <dep root="2165106376654390214" />
-    <dep root="2191995028863072547" />
-    <dep root="2191995028863072555" />
-    <dep root="2403997762364994115" />
-    <dep root="2403997762364994119" />
-    <dep root="2565896126719552231" />
-    <dep root="2565896126719599486" />
-    <dep root="2565896126719631163" />
-    <dep root="2565896126719631517" />
-    <dep root="2565896126719634090" />
-    <dep root="2565896126719635409" />
-    <dep root="2565896126719641327" />
-    <dep root="2662234144540708008" />
-    <dep root="2662234144540708083" />
-    <dep root="2662234144540708417" />
-    <dep root="2662234144540708709" />
-    <dep root="2662234144540708724" />
-    <dep root="2970389781193035564" />
-    <dep root="2970389781193170240" />
-    <dep root="305616691112287268" />
-    <dep root="3465865320786305481" />
-    <dep root="3465865320786305485" />
-    <dep root="3465865320786305631" />
-    <dep root="3465865320786327838" />
-    <dep root="3465865320786327950" />
-    <dep root="3465865320786328040" />
-    <dep root="4032646381570777493" />
-    <dep root="4403068512914877423" />
-    <dep root="5883033498657755836" />
-    <dep root="5883033498657845915" />
-    <dep root="5883033498657845969" />
-    <dep root="6252705307027051861" />
-    <dep root="6252705307027051866" />
-    <dep root="6252705307027051953" />
-    <dep root="6830537871213907260" />
-    <dep root="7162597690968047817" />
-    <dep root="8321617901826002785" />
-    <dep root="8513716958726547010" />
-    <dep root="8513716958726547050" />
-    <dep root="8513716958726547154" />
-    <dep root="8513716958726604212" />
-    <dep root="8586967776370449212" />
-    <dep root="8586967776370586377" />
-    <dep root="8911797107063339974" />
-    <dep root="8911797107063450124" />
-    <dep root="8970236339104100116" />
-    <dep root="8970236339104100147" />
-    <dep root="8970236339104100153" />
-    <dep root="9040118078822013541" />
-    <dep root="9040118078822014208" />
-    <dep root="9040118078822014309" />
-    <dep root="9040118078822290408" />
-    <dep root="9040118078822290721" />
-    <dep model="498d89d2-c2e9-11e2-ad49-6cf049e62fe5/java:com.intellij.ide.util(MPS.IDEA/)" />
-    <dep model="498d89d2-c2e9-11e2-ad49-6cf049e62fe5/java:com.intellij.openapi.actionSystem(MPS.IDEA/)" />
-    <dep model="498d89d2-c2e9-11e2-ad49-6cf049e62fe5/java:com.intellij.openapi.fileChooser(MPS.IDEA/)" />
-    <dep model="498d89d2-c2e9-11e2-ad49-6cf049e62fe5/java:com.intellij.openapi.vfs(MPS.IDEA/)" />
-    <dep model="498d89d2-c2e9-11e2-ad49-6cf049e62fe5/java:com.intellij.ui(MPS.IDEA/)" />
-    <dep model="6354ebe7-c22a-4a0f-ac54-50b52ab9b065/java:java.awt(JDK/)" />
-    <dep model="6354ebe7-c22a-4a0f-ac54-50b52ab9b065/java:java.awt.image(JDK/)" />
-    <dep model="6354ebe7-c22a-4a0f-ac54-50b52ab9b065/java:java.io(JDK/)" />
-    <dep model="6354ebe7-c22a-4a0f-ac54-50b52ab9b065/java:java.lang(JDK/)" />
-    <dep model="6354ebe7-c22a-4a0f-ac54-50b52ab9b065/java:java.util(JDK/)" />
-    <dep model="6354ebe7-c22a-4a0f-ac54-50b52ab9b065/java:java.util.regex(JDK/)" />
-    <dep model="6354ebe7-c22a-4a0f-ac54-50b52ab9b065/java:javax.accessibility(JDK/)" />
-    <dep model="6354ebe7-c22a-4a0f-ac54-50b52ab9b065/java:javax.swing(JDK/)" />
-    <dep model="742f6602-5a2f-4313-aa6e-ae1cd4ffdc61/java:jetbrains.mps.ide.actions(MPS.Platform/)" />
-    <dep model="r:00000000-0000-4000-0000-011c895902ca(jetbrains.mps.baseLanguage.structure)" />
-    <dep model="r:00000000-0000-4000-0000-011c895902de(jetbrains.mps.baseLanguage.blTypes.primitiveDescriptors)" />
-    <dep model="r:00000000-0000-4000-0000-011c8959032e(jetbrains.mps.baseLanguage.collections.structure)" />
-    <dep model="r:00000000-0000-4000-0000-011c89590369(jetbrains.mps.lang.plugin.generator.baseLanguage.template.main@generator)" />
-    <dep model="r:00000000-0000-4000-0000-011c89590373(jetbrains.mps.baseLanguage.classifiers.structure)" />
-    <dep model="r:00000000-0000-4000-0000-011c89590518(jetbrains.mps.baseLanguage.regexp.structure)" />
-    <dep model="r:f04c1476-2f91-4f59-be13-c8e009abebee(jetbrains.mps.baseLanguageInternal.generator.template.main@generator)" />
-    <dep model="r:fc76aa36-3cff-41c7-b94b-eee0e8341932(jetbrains.mps.internal.collections.runtime)" />
-    <file name="InstallIDEAPlugin_Action.java" />
-  </source>
-  <source id="8513716958726547010" name="Trace" hash="-53w7hns7hz3xmnjv21vbs19c5vs0r1n">
-    <dep root="8513716958726547154" />
-    <dep model="498d89d2-c2e9-11e2-ad49-6cf049e62fe5/java:com.intellij.openapi.actionSystem(MPS.IDEA/)" />
-    <dep model="6354ebe7-c22a-4a0f-ac54-50b52ab9b065/java:java.lang(JDK/)" />
-    <dep model="r:00000000-0000-4000-0000-011c895902ca(jetbrains.mps.baseLanguage.structure)" />
-    <file name="Trace_KeymapChanges.java" />
-  </source>
-  <source id="8513716958726547154" name="ShowTypeSystemTrace" hash="7300olhnf51qo1xiy18yteqqzqrnt67" dependsOnNodes="true">
-    <dep root="1206195573853570544" />
-    <dep root="1206195573853570620" />
-    <dep root="1234869968490316273" />
-    <dep root="1234869968490316371" />
-    <dep root="1234869968490316459" />
-    <dep root="1366781238034273697" />
-    <dep root="1366781238034273705" />
-    <dep root="1596727503333709178" />
-    <dep root="1596727503333709182" />
-    <dep root="1596727503333822320" />
-    <dep root="1596727503333822325" />
-    <dep root="1596727503333822377" />
-    <dep root="1683977858888862718" />
-    <dep root="1683977858888863192" />
-    <dep root="1744445256079578595" />
-    <dep root="1744445256079578766" />
-    <dep root="1744445256079578802" />
-    <dep root="1744445256079579876" />
-    <dep root="1936689137035744512" />
-    <dep root="1936689137035777973" />
-    <dep root="2165106376654272257" />
-    <dep root="2165106376654390214" />
-    <dep root="2191995028863072547" />
-    <dep root="2191995028863072555" />
-    <dep root="2191995028863072592" />
-    <dep root="2403997762364994115" />
-    <dep root="2403997762364994119" />
-    <dep root="2565896126719552231" />
-    <dep root="2565896126719599486" />
-    <dep root="2565896126719631163" />
-    <dep root="2565896126719631517" />
-    <dep root="2565896126719634090" />
-    <dep root="2565896126719635409" />
-    <dep root="2565896126719641327" />
-    <dep root="2662234144540708008" />
-    <dep root="2662234144540708083" />
-    <dep root="2662234144540708417" />
-    <dep root="2662234144540708709" />
-    <dep root="2662234144540708724" />
-    <dep root="2970389781193035564" />
-    <dep root="2970389781193170240" />
-    <dep root="305616691112287268" />
-    <dep root="3465865320786305481" />
-    <dep root="3465865320786305485" />
-    <dep root="3465865320786305631" />
-    <dep root="3465865320786327838" />
-    <dep root="3465865320786327950" />
-    <dep root="3465865320786328040" />
-    <dep root="4032646381570777493" />
-    <dep root="4403068512914877423" />
-    <dep root="5883033498657755836" />
-    <dep root="5883033498657845915" />
-    <dep root="5883033498657845969" />
-    <dep root="6252705307027051861" />
-    <dep root="6252705307027051866" />
-    <dep root="6252705307027051953" />
-    <dep root="6830537871213907260" />
-    <dep root="7162597690968047817" />
-    <dep root="8321617901826002785" />
-    <dep root="8513716958726547010" />
-    <dep root="8513716958726547050" />
-    <dep root="8513716958726604212" />
-    <dep root="8586967776370449212" />
-    <dep root="8586967776370586377" />
-    <dep root="8911797107063339974" />
-    <dep root="8911797107063450124" />
-    <dep root="8970236339104100116" />
-    <dep root="8970236339104100147" />
-    <dep root="8970236339104100153" />
-    <dep root="9040118078822013541" />
-    <dep root="9040118078822014208" />
-    <dep root="9040118078822014309" />
-    <dep root="9040118078822290408" />
-    <dep root="9040118078822290721" />
-    <dep model="1ed103c3-3aa6-49b7-9c21-6765ee11f224/java:jetbrains.mps.ide.editor(MPS.Editor/)" />
-    <dep model="1ed103c3-3aa6-49b7-9c21-6765ee11f224/java:jetbrains.mps.nodeEditor(MPS.Editor/)" />
-    <dep model="498d89d2-c2e9-11e2-ad49-6cf049e62fe5/java:com.intellij.openapi.actionSystem(MPS.IDEA/)" />
-    <dep model="498d89d2-c2e9-11e2-ad49-6cf049e62fe5/java:com.intellij.openapi.project(MPS.IDEA/)" />
-    <dep model="6354ebe7-c22a-4a0f-ac54-50b52ab9b065/java:java.lang(JDK/)" />
-    <dep model="742f6602-5a2f-4313-aa6e-ae1cd4ffdc61/java:jetbrains.mps.ide.actions(MPS.Platform/)" />
-    <dep model="742f6602-5a2f-4313-aa6e-ae1cd4ffdc61/java:jetbrains.mps.project(MPS.Platform/)" />
-    <dep model="r:00000000-0000-4000-0000-011c895902ca(jetbrains.mps.baseLanguage.structure)" />
-    <dep model="r:00000000-0000-4000-0000-011c89590369(jetbrains.mps.lang.plugin.generator.baseLanguage.template.main@generator)" />
-    <file name="ShowTypeSystemTrace_Action.java" />
-  </source>
-  <source id="8513716958726547050" name="TraceTool" hash="9tcu0j61xhykern1b387eur2faulvki">
-    <dep model="498d89d2-c2e9-11e2-ad49-6cf049e62fe5/java:com.intellij.openapi.project(MPS.IDEA/)" />
-    <dep model="6354ebe7-c22a-4a0f-ac54-50b52ab9b065/java:java.lang(JDK/)" />
-    <dep model="742f6602-5a2f-4313-aa6e-ae1cd4ffdc61/java:jetbrains.mps.ide.tools(MPS.Platform/)" />
-    <dep model="742f6602-5a2f-4313-aa6e-ae1cd4ffdc61/java:jetbrains.mps.plugins.tool(MPS.Platform/)" />
-    <dep model="86441d7a-e194-42da-81a5-2161ec62a379/java:jetbrains.mps.ide.typesystem.trace(MPS.Workbench/)" />
-    <dep model="r:00000000-0000-4000-0000-011c895902ca(jetbrains.mps.baseLanguage.structure)" />
-    <dep model="r:00000000-0000-4000-0000-011c89590369(jetbrains.mps.lang.plugin.generator.baseLanguage.template.main@generator)" />
-    <dep model="r:00000000-0000-4000-0000-011c89590373(jetbrains.mps.baseLanguage.classifiers.structure)" />
-    <file name="TraceTool_Tool.java" />
-  </source>
-  <source id="8513716958726604212" name="TraceActions" hash="-e09dkzz5ts29ls1wo4rkrufr7q3irnj">
-    <dep root="8513716958726547154" />
-    <dep model="r:00000000-0000-4000-0000-011c895902ca(jetbrains.mps.baseLanguage.structure)" />
-    <dep model="r:00000000-0000-4000-0000-011c89590369(jetbrains.mps.lang.plugin.generator.baseLanguage.template.main@generator)" />
-    <file name="TraceActions_ActionGroup.java" />
-  </source>
-  <source id="4032646381570777493" name="NamespaceNewActionsEx" hash="asim2fjlc0zsnam9yo0581s98ha1d9w">
-    <dep root="5883033498657845915" />
-    <dep root="5883033498657845969" />
-    <dep model="r:00000000-0000-4000-0000-011c895902ca(jetbrains.mps.baseLanguage.structure)" />
-    <dep model="r:00000000-0000-4000-0000-011c89590369(jetbrains.mps.lang.plugin.generator.baseLanguage.template.main@generator)" />
-    <file name="NamespaceNewActionsEx_ActionGroup.java" />
-  </source>
-  <source id="305616691112287268" name="NavigateToGeneratedQuery" hash="-4fp8d5wqjvj2zbhdofwz5an65jhxwjt" dependsOnNodes="true">
-    <dep root="1206195573853570544" />
-    <dep root="1206195573853570620" />
-    <dep root="1234869968490316273" />
-    <dep root="1234869968490316371" />
-    <dep root="1234869968490316459" />
-    <dep root="1366781238034273697" />
-    <dep root="1366781238034273705" />
-    <dep root="1596727503333709178" />
-    <dep root="1596727503333709182" />
-    <dep root="1596727503333822320" />
-    <dep root="1596727503333822325" />
-    <dep root="1596727503333822377" />
-    <dep root="1683977858888862718" />
-    <dep root="1683977858888863192" />
-    <dep root="1744445256079578595" />
-    <dep root="1744445256079578766" />
-    <dep root="1744445256079578802" />
-    <dep root="1744445256079579876" />
-    <dep root="1936689137035744512" />
-    <dep root="1936689137035777973" />
-    <dep root="2165106376654272257" />
-    <dep root="2165106376654390214" />
-    <dep root="2191995028863072547" />
-    <dep root="2191995028863072555" />
-    <dep root="2191995028863072592" />
-    <dep root="2403997762364994115" />
-    <dep root="2403997762364994119" />
-    <dep root="2565896126719552231" />
-    <dep root="2565896126719599486" />
-    <dep root="2565896126719631163" />
-    <dep root="2565896126719631517" />
-    <dep root="2565896126719634090" />
-    <dep root="2565896126719635409" />
-    <dep root="2565896126719641327" />
-    <dep root="2662234144540708008" />
-    <dep root="2662234144540708083" />
-    <dep root="2662234144540708417" />
-    <dep root="2662234144540708709" />
-    <dep root="2662234144540708724" />
-    <dep root="2970389781193035564" />
-    <dep root="2970389781193170240" />
-    <dep root="3465865320786305481" />
-    <dep root="3465865320786305485" />
-    <dep root="3465865320786305631" />
-    <dep root="3465865320786327838" />
-    <dep root="3465865320786327950" />
-    <dep root="3465865320786328040" />
-    <dep root="4032646381570777493" />
-    <dep root="4403068512914877423" />
-    <dep root="5883033498657755836" />
-    <dep root="5883033498657845915" />
-    <dep root="5883033498657845969" />
-    <dep root="6252705307027051861" />
-    <dep root="6252705307027051866" />
-    <dep root="6252705307027051953" />
-    <dep root="6830537871213907260" />
-    <dep root="7162597690968047817" />
-    <dep root="8321617901826002785" />
-    <dep root="8513716958726547010" />
-    <dep root="8513716958726547050" />
-    <dep root="8513716958726547154" />
-    <dep root="8513716958726604212" />
-    <dep root="8586967776370449212" />
-    <dep root="8586967776370586377" />
-    <dep root="8911797107063339974" />
-    <dep root="8911797107063450124" />
-    <dep root="8970236339104100116" />
-    <dep root="8970236339104100147" />
-    <dep root="8970236339104100153" />
-    <dep root="9040118078822013541" />
-    <dep root="9040118078822014208" />
-    <dep root="9040118078822014309" />
-    <dep root="9040118078822290408" />
-    <dep root="9040118078822290721" />
-    <dep model="1ed103c3-3aa6-49b7-9c21-6765ee11f224/java:jetbrains.mps.ide.editor(MPS.Editor/)" />
-    <dep model="1ed103c3-3aa6-49b7-9c21-6765ee11f224/java:jetbrains.mps.openapi.editor(MPS.Editor/)" />
-    <dep model="498d89d2-c2e9-11e2-ad49-6cf049e62fe5/java:com.intellij.openapi.actionSystem(MPS.IDEA/)" />
-    <dep model="498d89d2-c2e9-11e2-ad49-6cf049e62fe5/java:com.intellij.ui(MPS.IDEA/)" />
-    <dep model="6354ebe7-c22a-4a0f-ac54-50b52ab9b065/java:java.io(JDK/)" />
-    <dep model="6354ebe7-c22a-4a0f-ac54-50b52ab9b065/java:java.lang(JDK/)" />
-    <dep model="6ed54515-acc8-4d1e-a16c-9fd6cfe951ea/java:jetbrains.mps.smodel(MPS.Core/)" />
-    <dep model="742f6602-5a2f-4313-aa6e-ae1cd4ffdc61/java:jetbrains.mps.ide.actions(MPS.Platform/)" />
-    <dep model="8865b7a8-5271-43d3-884c-6fd1d9cfdd34/java:org.jetbrains.mps.openapi.model(MPS.OpenAPI/)" />
-    <dep model="r:00000000-0000-4000-0000-011c895902ca(jetbrains.mps.baseLanguage.structure)" />
-    <dep model="r:00000000-0000-4000-0000-011c89590301(jetbrains.mps.lang.smodel.structure)" />
-    <dep model="r:00000000-0000-4000-0000-011c89590303(jetbrains.mps.lang.smodel.generator.baseLanguage.template.main@generator)" />
-    <dep model="r:00000000-0000-4000-0000-011c89590369(jetbrains.mps.lang.plugin.generator.baseLanguage.template.main@generator)" />
-    <dep model="r:c3548bac-30eb-4a2a-937c-0111d5697309(jetbrains.mps.lang.smodel.generator.smodelAdapter)" />
-    <file name="NavigateToGeneratedQuery_Action.java" />
-  </source>
-  <source id="8321617901826002785" name="GoToEditorDeclarationHelper" hash="-1b5wsett7mzunnncbujlapw9qug8qf7">
-    <dep model="6354ebe7-c22a-4a0f-ac54-50b52ab9b065/java:java.io(JDK/)" />
-    <dep model="6354ebe7-c22a-4a0f-ac54-50b52ab9b065/java:java.lang(JDK/)" />
-    <dep model="6354ebe7-c22a-4a0f-ac54-50b52ab9b065/java:java.util(JDK/)" />
-    <dep model="6ed54515-acc8-4d1e-a16c-9fd6cfe951ea/java:jetbrains.mps.extapi.module(MPS.Core/)" />
-    <dep model="6ed54515-acc8-4d1e-a16c-9fd6cfe951ea/java:jetbrains.mps.module(MPS.Core/)" />
-    <dep model="6ed54515-acc8-4d1e-a16c-9fd6cfe951ea/java:jetbrains.mps.project(MPS.Core/)" />
-    <dep model="6ed54515-acc8-4d1e-a16c-9fd6cfe951ea/java:jetbrains.mps.smodel(MPS.Core/)" />
-    <dep model="6ed54515-acc8-4d1e-a16c-9fd6cfe951ea/java:jetbrains.mps.smodel.adapter.structure(MPS.Core/)" />
-    <dep model="6ed54515-acc8-4d1e-a16c-9fd6cfe951ea/java:jetbrains.mps.vfs(MPS.Core/)" />
-    <dep model="8865b7a8-5271-43d3-884c-6fd1d9cfdd34/java:org.jetbrains.mps.openapi.language(MPS.OpenAPI/)" />
-    <dep model="8865b7a8-5271-43d3-884c-6fd1d9cfdd34/java:org.jetbrains.mps.openapi.model(MPS.OpenAPI/)" />
-    <dep model="8865b7a8-5271-43d3-884c-6fd1d9cfdd34/java:org.jetbrains.mps.openapi.module(MPS.OpenAPI/)" />
-    <dep model="r:00000000-0000-4000-0000-011c8959029e(jetbrains.mps.lang.editor.structure)" />
-    <dep model="r:00000000-0000-4000-0000-011c895902ca(jetbrains.mps.baseLanguage.structure)" />
-    <dep model="r:00000000-0000-4000-0000-011c89590301(jetbrains.mps.lang.smodel.structure)" />
-    <dep model="r:00000000-0000-4000-0000-011c8959033a(jetbrains.mps.baseLanguage.closures.generator.baseLanguage.template.main@generator)" />
-    <dep model="r:c3548bac-30eb-4a2a-937c-0111d5697309(jetbrains.mps.lang.smodel.generator.smodelAdapter)" />
-    <dep model="r:fc76aa36-3cff-41c7-b94b-eee0e8341932(jetbrains.mps.internal.collections.runtime)" />
-    <file name="GoToEditorDeclarationHelper.java" />
-  </source>
-  <source id="6252705307027051861" name="FindLanguageUsages" hash="doawibicg3pnssvoleual9gslkog4b0">
-    <dep root="6252705307027051866" />
-    <dep root="6252705307027051953" />
-    <dep model="r:00000000-0000-4000-0000-011c895902ca(jetbrains.mps.baseLanguage.structure)" />
-    <dep model="r:00000000-0000-4000-0000-011c89590369(jetbrains.mps.lang.plugin.generator.baseLanguage.template.main@generator)" />
-    <file name="FindLanguageUsages_ActionGroup.java" />
-  </source>
-  <source id="6252705307027051866" name="FindLanguageUsages" hash="6q6n1bmtooaocfkdry1mm2m4jdgev9r" dependsOnNodes="true">
-    <dep root="1206195573853570544" />
-    <dep root="1206195573853570620" />
-    <dep root="1234869968490316273" />
-    <dep root="1234869968490316371" />
-    <dep root="1234869968490316459" />
-    <dep root="1366781238034273697" />
-    <dep root="1366781238034273705" />
-    <dep root="1596727503333709178" />
-    <dep root="1596727503333709182" />
-    <dep root="1596727503333822320" />
-    <dep root="1596727503333822325" />
-    <dep root="1596727503333822377" />
-    <dep root="1683977858888862718" />
-    <dep root="1683977858888863192" />
-    <dep root="1744445256079578595" />
-    <dep root="1744445256079578766" />
-    <dep root="1744445256079578802" />
-    <dep root="1744445256079579876" />
-    <dep root="1936689137035744512" />
-    <dep root="1936689137035777973" />
-    <dep root="2165106376654272257" />
-    <dep root="2165106376654390214" />
-    <dep root="2191995028863072547" />
-    <dep root="2191995028863072555" />
-    <dep root="2191995028863072592" />
-    <dep root="2403997762364994115" />
-    <dep root="2403997762364994119" />
-    <dep root="2565896126719552231" />
-    <dep root="2565896126719599486" />
-    <dep root="2565896126719631163" />
-    <dep root="2565896126719631517" />
-    <dep root="2565896126719634090" />
-    <dep root="2565896126719635409" />
-    <dep root="2565896126719641327" />
-    <dep root="2662234144540708008" />
-    <dep root="2662234144540708083" />
-    <dep root="2662234144540708417" />
-    <dep root="2662234144540708709" />
-    <dep root="2662234144540708724" />
-    <dep root="2970389781193035564" />
-    <dep root="2970389781193170240" />
-    <dep root="305616691112287268" />
-    <dep root="3465865320786305481" />
-    <dep root="3465865320786305485" />
-    <dep root="3465865320786305631" />
-    <dep root="3465865320786327838" />
-    <dep root="3465865320786327950" />
-    <dep root="3465865320786328040" />
-    <dep root="4032646381570777493" />
-    <dep root="4403068512914877423" />
-    <dep root="5883033498657755836" />
-    <dep root="5883033498657845915" />
-    <dep root="5883033498657845969" />
-    <dep root="6252705307027051861" />
-    <dep root="6252705307027051953" />
-    <dep root="6830537871213907260" />
-    <dep root="7162597690968047817" />
-    <dep root="8321617901826002785" />
-    <dep root="8513716958726547010" />
-    <dep root="8513716958726547050" />
-    <dep root="8513716958726547154" />
-    <dep root="8513716958726604212" />
-    <dep root="8586967776370449212" />
-    <dep root="8586967776370586377" />
-    <dep root="8911797107063339974" />
-    <dep root="8911797107063450124" />
-    <dep root="8970236339104100116" />
-    <dep root="8970236339104100147" />
-    <dep root="8970236339104100153" />
-    <dep root="9040118078822013541" />
-    <dep root="9040118078822014208" />
-    <dep root="9040118078822014309" />
-    <dep root="9040118078822290408" />
-    <dep root="9040118078822290721" />
-    <dep model="498d89d2-c2e9-11e2-ad49-6cf049e62fe5/java:com.intellij.openapi(MPS.IDEA/)" />
-    <dep model="498d89d2-c2e9-11e2-ad49-6cf049e62fe5/java:com.intellij.openapi.actionSystem(MPS.IDEA/)" />
-    <dep model="498d89d2-c2e9-11e2-ad49-6cf049e62fe5/java:com.intellij.openapi.components(MPS.IDEA/)" />
-    <dep model="498d89d2-c2e9-11e2-ad49-6cf049e62fe5/java:com.intellij.openapi.extensions(MPS.IDEA/)" />
-    <dep model="498d89d2-c2e9-11e2-ad49-6cf049e62fe5/java:com.intellij.openapi.project(MPS.IDEA/)" />
-    <dep model="498d89d2-c2e9-11e2-ad49-6cf049e62fe5/java:com.intellij.openapi.util(MPS.IDEA/)" />
-    <dep model="498d89d2-c2e9-11e2-ad49-6cf049e62fe5/java:com.intellij.ui(MPS.IDEA/)" />
-    <dep model="6354ebe7-c22a-4a0f-ac54-50b52ab9b065/java:java.io(JDK/)" />
-    <dep model="6354ebe7-c22a-4a0f-ac54-50b52ab9b065/java:java.lang(JDK/)" />
-    <dep model="6ed54515-acc8-4d1e-a16c-9fd6cfe951ea/java:jetbrains.mps.ide.findusages.model(MPS.Core/)" />
-    <dep model="742f6602-5a2f-4313-aa6e-ae1cd4ffdc61/java:jetbrains.mps.ide.actions(MPS.Platform/)" />
-    <dep model="742f6602-5a2f-4313-aa6e-ae1cd4ffdc61/java:jetbrains.mps.ide.findusages.view(MPS.Platform/)" />
-    <dep model="8865b7a8-5271-43d3-884c-6fd1d9cfdd34/java:org.jetbrains.mps.openapi.module(MPS.OpenAPI/)" />
-    <dep model="r:00000000-0000-4000-0000-011c895902ca(jetbrains.mps.baseLanguage.structure)" />
-    <dep model="r:00000000-0000-4000-0000-011c89590369(jetbrains.mps.lang.plugin.generator.baseLanguage.template.main@generator)" />
-    <file name="FindLanguageUsages_Action.java" />
-  </source>
-  <source id="6252705307027051953" name="FindLanguageConceptsUsages" hash="-b1av3zqz7nlvk22r8rmjmd2cl20e7an" dependsOnNodes="true">
-    <dep root="1206195573853570544" />
-    <dep root="1206195573853570620" />
-    <dep root="1234869968490316273" />
-    <dep root="1234869968490316371" />
-    <dep root="1234869968490316459" />
-    <dep root="1366781238034273697" />
-    <dep root="1366781238034273705" />
-    <dep root="1596727503333709178" />
-    <dep root="1596727503333709182" />
-    <dep root="1596727503333822320" />
-    <dep root="1596727503333822325" />
-    <dep root="1596727503333822377" />
-    <dep root="1683977858888862718" />
-    <dep root="1683977858888863192" />
-    <dep root="1744445256079578595" />
-    <dep root="1744445256079578766" />
-    <dep root="1744445256079578802" />
-    <dep root="1744445256079579876" />
-    <dep root="1936689137035744512" />
-    <dep root="1936689137035777973" />
-    <dep root="2165106376654272257" />
-    <dep root="2165106376654390214" />
-    <dep root="2191995028863072547" />
-    <dep root="2191995028863072555" />
-    <dep root="2191995028863072592" />
-    <dep root="2403997762364994115" />
-    <dep root="2403997762364994119" />
-    <dep root="2565896126719552231" />
-    <dep root="2565896126719599486" />
-    <dep root="2565896126719631163" />
-    <dep root="2565896126719631517" />
-    <dep root="2565896126719634090" />
-    <dep root="2565896126719635409" />
-    <dep root="2565896126719641327" />
-    <dep root="2662234144540708008" />
-    <dep root="2662234144540708083" />
-    <dep root="2662234144540708417" />
-    <dep root="2662234144540708709" />
-    <dep root="2662234144540708724" />
-    <dep root="2970389781193035564" />
-    <dep root="2970389781193170240" />
-    <dep root="305616691112287268" />
-    <dep root="3465865320786305481" />
-    <dep root="3465865320786305485" />
-    <dep root="3465865320786305631" />
-    <dep root="3465865320786327838" />
-    <dep root="3465865320786327950" />
-    <dep root="3465865320786328040" />
-    <dep root="4032646381570777493" />
-    <dep root="4403068512914877423" />
-    <dep root="5883033498657755836" />
-    <dep root="5883033498657845915" />
-    <dep root="5883033498657845969" />
-    <dep root="6252705307027051861" />
-    <dep root="6252705307027051866" />
-    <dep root="6830537871213907260" />
-    <dep root="7162597690968047817" />
-    <dep root="8321617901826002785" />
-    <dep root="8513716958726547010" />
-    <dep root="8513716958726547050" />
-    <dep root="8513716958726547154" />
-    <dep root="8513716958726604212" />
-    <dep root="8586967776370449212" />
-    <dep root="8586967776370586377" />
-    <dep root="8911797107063339974" />
-    <dep root="8911797107063450124" />
-    <dep root="8970236339104100116" />
-    <dep root="8970236339104100147" />
-    <dep root="8970236339104100153" />
-    <dep root="9040118078822013541" />
-    <dep root="9040118078822014208" />
-    <dep root="9040118078822014309" />
-    <dep root="9040118078822290408" />
-    <dep root="9040118078822290721" />
-    <dep model="498d89d2-c2e9-11e2-ad49-6cf049e62fe5/java:com.intellij.openapi(MPS.IDEA/)" />
-    <dep model="498d89d2-c2e9-11e2-ad49-6cf049e62fe5/java:com.intellij.openapi.actionSystem(MPS.IDEA/)" />
-    <dep model="498d89d2-c2e9-11e2-ad49-6cf049e62fe5/java:com.intellij.openapi.components(MPS.IDEA/)" />
-    <dep model="498d89d2-c2e9-11e2-ad49-6cf049e62fe5/java:com.intellij.openapi.extensions(MPS.IDEA/)" />
-    <dep model="498d89d2-c2e9-11e2-ad49-6cf049e62fe5/java:com.intellij.openapi.project(MPS.IDEA/)" />
-    <dep model="498d89d2-c2e9-11e2-ad49-6cf049e62fe5/java:com.intellij.openapi.util(MPS.IDEA/)" />
-    <dep model="498d89d2-c2e9-11e2-ad49-6cf049e62fe5/java:com.intellij.ui(MPS.IDEA/)" />
-    <dep model="6354ebe7-c22a-4a0f-ac54-50b52ab9b065/java:java.io(JDK/)" />
-    <dep model="6354ebe7-c22a-4a0f-ac54-50b52ab9b065/java:java.lang(JDK/)" />
-    <dep model="6ed54515-acc8-4d1e-a16c-9fd6cfe951ea/java:jetbrains.mps.ide.findusages.model(MPS.Core/)" />
-    <dep model="742f6602-5a2f-4313-aa6e-ae1cd4ffdc61/java:jetbrains.mps.ide.actions(MPS.Platform/)" />
-    <dep model="742f6602-5a2f-4313-aa6e-ae1cd4ffdc61/java:jetbrains.mps.ide.findusages.view(MPS.Platform/)" />
-    <dep model="8865b7a8-5271-43d3-884c-6fd1d9cfdd34/java:org.jetbrains.mps.openapi.module(MPS.OpenAPI/)" />
-    <dep model="r:00000000-0000-4000-0000-011c895902ca(jetbrains.mps.baseLanguage.structure)" />
-    <dep model="r:00000000-0000-4000-0000-011c89590369(jetbrains.mps.lang.plugin.generator.baseLanguage.template.main@generator)" />
-    <file name="FindLanguageConceptsUsages_Action.java" />
-  </source>
-  <source id="2970389781193035564" name="ConceptEditorHelper" hash="9wgklxzh55iskvbcz7m3k2yfbi0n49f">
-    <dep model="6354ebe7-c22a-4a0f-ac54-50b52ab9b065/java:java.io(JDK/)" />
-    <dep model="6354ebe7-c22a-4a0f-ac54-50b52ab9b065/java:java.lang(JDK/)" />
-    <dep model="6354ebe7-c22a-4a0f-ac54-50b52ab9b065/java:java.util(JDK/)" />
-    <dep model="6ed54515-acc8-4d1e-a16c-9fd6cfe951ea/java:jetbrains.mps.extapi.module(MPS.Core/)" />
-    <dep model="6ed54515-acc8-4d1e-a16c-9fd6cfe951ea/java:jetbrains.mps.module(MPS.Core/)" />
-    <dep model="6ed54515-acc8-4d1e-a16c-9fd6cfe951ea/java:jetbrains.mps.project(MPS.Core/)" />
-    <dep model="6ed54515-acc8-4d1e-a16c-9fd6cfe951ea/java:jetbrains.mps.smodel(MPS.Core/)" />
-    <dep model="6ed54515-acc8-4d1e-a16c-9fd6cfe951ea/java:jetbrains.mps.vfs(MPS.Core/)" />
-    <dep model="8865b7a8-5271-43d3-884c-6fd1d9cfdd34/java:org.jetbrains.mps.openapi.language(MPS.OpenAPI/)" />
-    <dep model="8865b7a8-5271-43d3-884c-6fd1d9cfdd34/java:org.jetbrains.mps.openapi.model(MPS.OpenAPI/)" />
-    <dep model="8865b7a8-5271-43d3-884c-6fd1d9cfdd34/java:org.jetbrains.mps.openapi.module(MPS.OpenAPI/)" />
-    <dep model="d936855b-48da-4812-a8a0-2bfddd633ac4/java:jetbrains.mps.core.aspects.behaviour(jetbrains.mps.lang.behavior.runtime/)" />
-    <dep model="d936855b-48da-4812-a8a0-2bfddd633ac5/java:jetbrains.mps.core.aspects.behaviour.api(jetbrains.mps.lang.behavior.api/)" />
-    <dep model="d936855b-48da-4812-a8a0-2bfddd633ac5/java:jetbrains.mps.smodel.behaviour(jetbrains.mps.lang.behavior.api/)" />
-    <dep model="r:00000000-0000-4000-0000-011c89590288(jetbrains.mps.lang.core.structure)" />
-    <dep model="r:00000000-0000-4000-0000-011c8959028b(jetbrains.mps.lang.structure.behavior)" />
-    <dep model="r:00000000-0000-4000-0000-011c89590292(jetbrains.mps.lang.structure.structure)" />
-    <dep model="r:00000000-0000-4000-0000-011c895902ca(jetbrains.mps.baseLanguage.structure)" />
-    <dep model="r:00000000-0000-4000-0000-011c89590301(jetbrains.mps.lang.smodel.structure)" />
-    <dep model="r:00000000-0000-4000-0000-011c89590303(jetbrains.mps.lang.smodel.generator.baseLanguage.template.main@generator)" />
-    <dep model="r:00000000-0000-4000-0000-011c8959032e(jetbrains.mps.baseLanguage.collections.structure)" />
-    <dep model="r:00000000-0000-4000-0000-011c8959033a(jetbrains.mps.baseLanguage.closures.generator.baseLanguage.template.main@generator)" />
-    <dep model="r:c3548bac-30eb-4a2a-937c-0111d5697309(jetbrains.mps.lang.smodel.generator.smodelAdapter)" />
-    <dep model="r:d1558b8f-fc9e-4ca7-bb90-70ac789f336e(jetbrains.mps.baseLanguage.collections.generator.baseLanguage.template.post@generator)" />
-    <dep model="r:fc76aa36-3cff-41c7-b94b-eee0e8341932(jetbrains.mps.internal.collections.runtime)" />
-    <file name="ConceptEditorHelper.java" />
-  </source>
-  <source id="2970389781193170240" name="Actions" hash="-3zcfu1gjlxgxs5ccffom4yj0jin69sf">
-    <dep root="2565896126719552231" />
-    <dep root="2565896126719631163" />
-    <dep root="2565896126719631517" />
-    <dep root="2970389781193035564" />
-    <dep root="9040118078822014309" />
-    <dep root="9040118078822290408" />
-    <dep root="9040118078822290721" />
-    <dep model="6354ebe7-c22a-4a0f-ac54-50b52ab9b065/java:java.io(JDK/)" />
-    <dep model="6354ebe7-c22a-4a0f-ac54-50b52ab9b065/java:java.lang(JDK/)" />
-    <dep model="6ed54515-acc8-4d1e-a16c-9fd6cfe951ea/java:jetbrains.mps.smodel(MPS.Core/)" />
-    <dep model="6ed54515-acc8-4d1e-a16c-9fd6cfe951ea/java:jetbrains.mps.smodel.adapter.structure(MPS.Core/)" />
-    <dep model="8865b7a8-5271-43d3-884c-6fd1d9cfdd34/java:org.jetbrains.mps.openapi.language(MPS.OpenAPI/)" />
-    <dep model="8865b7a8-5271-43d3-884c-6fd1d9cfdd34/java:org.jetbrains.mps.openapi.model(MPS.OpenAPI/)" />
-    <dep model="r:00000000-0000-4000-0000-011c8959028b(jetbrains.mps.lang.structure.behavior)" />
-    <dep model="r:00000000-0000-4000-0000-011c89590292(jetbrains.mps.lang.structure.structure)" />
-    <dep model="r:00000000-0000-4000-0000-011c895902ca(jetbrains.mps.baseLanguage.structure)" />
-    <dep model="r:00000000-0000-4000-0000-011c89590301(jetbrains.mps.lang.smodel.structure)" />
-    <dep model="r:00000000-0000-4000-0000-011c89590303(jetbrains.mps.lang.smodel.generator.baseLanguage.template.main@generator)" />
-    <dep model="r:00000000-0000-4000-0000-011c89590369(jetbrains.mps.lang.plugin.generator.baseLanguage.template.main@generator)" />
-    <dep model="r:c3548bac-30eb-4a2a-937c-0111d5697309(jetbrains.mps.lang.smodel.generator.smodelAdapter)" />
-    <dep model="r:fc76aa36-3cff-41c7-b94b-eee0e8341932(jetbrains.mps.internal.collections.runtime)" />
-    <file name="Actions_TabDescriptor.java" />
-  </source>
-  <source id="2565896126719552231" name="Behavior" hash="-1y6p3fej52f2f1gwoy7px6diptze9my">
-    <dep root="2565896126719631163" />
-    <dep root="2565896126719631517" />
-    <dep root="2970389781193035564" />
-    <dep root="9040118078822290408" />
-    <dep root="9040118078822290721" />
-    <dep model="6354ebe7-c22a-4a0f-ac54-50b52ab9b065/java:java.io(JDK/)" />
-    <dep model="6354ebe7-c22a-4a0f-ac54-50b52ab9b065/java:java.lang(JDK/)" />
-    <dep model="6354ebe7-c22a-4a0f-ac54-50b52ab9b065/java:java.util(JDK/)" />
-    <dep model="6ed54515-acc8-4d1e-a16c-9fd6cfe951ea/java:jetbrains.mps.smodel(MPS.Core/)" />
-    <dep model="6ed54515-acc8-4d1e-a16c-9fd6cfe951ea/java:jetbrains.mps.smodel.adapter.structure(MPS.Core/)" />
-    <dep model="8865b7a8-5271-43d3-884c-6fd1d9cfdd34/java:org.jetbrains.mps.openapi.language(MPS.OpenAPI/)" />
-    <dep model="8865b7a8-5271-43d3-884c-6fd1d9cfdd34/java:org.jetbrains.mps.openapi.model(MPS.OpenAPI/)" />
-    <dep model="r:00000000-0000-4000-0000-011c8959028b(jetbrains.mps.lang.structure.behavior)" />
-    <dep model="r:00000000-0000-4000-0000-011c89590292(jetbrains.mps.lang.structure.structure)" />
-    <dep model="r:00000000-0000-4000-0000-011c895902ca(jetbrains.mps.baseLanguage.structure)" />
-    <dep model="r:00000000-0000-4000-0000-011c895902de(jetbrains.mps.baseLanguage.blTypes.primitiveDescriptors)" />
-    <dep model="r:00000000-0000-4000-0000-011c89590303(jetbrains.mps.lang.smodel.generator.baseLanguage.template.main@generator)" />
-    <dep model="r:00000000-0000-4000-0000-011c8959032e(jetbrains.mps.baseLanguage.collections.structure)" />
-    <dep model="r:00000000-0000-4000-0000-011c89590369(jetbrains.mps.lang.plugin.generator.baseLanguage.template.main@generator)" />
-    <dep model="r:3270011d-8b2d-4938-8dff-d256a759e017(jetbrains.mps.lang.behavior.structure)" />
-    <dep model="r:c3548bac-30eb-4a2a-937c-0111d5697309(jetbrains.mps.lang.smodel.generator.smodelAdapter)" />
-    <dep model="r:fc76aa36-3cff-41c7-b94b-eee0e8341932(jetbrains.mps.internal.collections.runtime)" />
-    <file name="Behavior_TabDescriptor.java" />
-  </source>
-  <source id="2565896126719631163" name="Editor" hash="hyqmp21qaewfset40zbmafaxanaa9j">
-    <dep root="2970389781193035564" />
-    <dep root="9040118078822290408" />
-    <dep root="9040118078822290721" />
-    <dep model="6354ebe7-c22a-4a0f-ac54-50b52ab9b065/java:java.io(JDK/)" />
-    <dep model="6354ebe7-c22a-4a0f-ac54-50b52ab9b065/java:java.lang(JDK/)" />
-    <dep model="6354ebe7-c22a-4a0f-ac54-50b52ab9b065/java:java.util(JDK/)" />
-    <dep model="6ed54515-acc8-4d1e-a16c-9fd6cfe951ea/java:jetbrains.mps.smodel(MPS.Core/)" />
-    <dep model="6ed54515-acc8-4d1e-a16c-9fd6cfe951ea/java:jetbrains.mps.smodel.adapter.structure(MPS.Core/)" />
-    <dep model="8865b7a8-5271-43d3-884c-6fd1d9cfdd34/java:org.jetbrains.mps.openapi.language(MPS.OpenAPI/)" />
-    <dep model="8865b7a8-5271-43d3-884c-6fd1d9cfdd34/java:org.jetbrains.mps.openapi.model(MPS.OpenAPI/)" />
-    <dep model="r:00000000-0000-4000-0000-011c8959028b(jetbrains.mps.lang.structure.behavior)" />
-    <dep model="r:00000000-0000-4000-0000-011c89590292(jetbrains.mps.lang.structure.structure)" />
-    <dep model="r:00000000-0000-4000-0000-011c8959029e(jetbrains.mps.lang.editor.structure)" />
-    <dep model="r:00000000-0000-4000-0000-011c895902ca(jetbrains.mps.baseLanguage.structure)" />
-    <dep model="r:00000000-0000-4000-0000-011c89590301(jetbrains.mps.lang.smodel.structure)" />
-    <dep model="r:00000000-0000-4000-0000-011c89590303(jetbrains.mps.lang.smodel.generator.baseLanguage.template.main@generator)" />
-    <dep model="r:00000000-0000-4000-0000-011c89590369(jetbrains.mps.lang.plugin.generator.baseLanguage.template.main@generator)" />
-    <dep model="r:c3548bac-30eb-4a2a-937c-0111d5697309(jetbrains.mps.lang.smodel.generator.smodelAdapter)" />
-    <dep model="r:fc76aa36-3cff-41c7-b94b-eee0e8341932(jetbrains.mps.internal.collections.runtime)" />
-    <file name="Editor_TabDescriptor.java" />
-  </source>
-  <source id="2565896126719631517" name="Constraints" hash="-bnvaumaf7hc9a7efimp99xqjzikg40p">
-    <dep root="2565896126719631163" />
-    <dep root="2970389781193035564" />
-    <dep root="9040118078822290408" />
-    <dep root="9040118078822290721" />
-    <dep model="6354ebe7-c22a-4a0f-ac54-50b52ab9b065/java:java.io(JDK/)" />
-    <dep model="6354ebe7-c22a-4a0f-ac54-50b52ab9b065/java:java.lang(JDK/)" />
-    <dep model="6354ebe7-c22a-4a0f-ac54-50b52ab9b065/java:java.util(JDK/)" />
-    <dep model="6ed54515-acc8-4d1e-a16c-9fd6cfe951ea/java:jetbrains.mps.smodel(MPS.Core/)" />
-    <dep model="6ed54515-acc8-4d1e-a16c-9fd6cfe951ea/java:jetbrains.mps.smodel.adapter.structure(MPS.Core/)" />
-    <dep model="8865b7a8-5271-43d3-884c-6fd1d9cfdd34/java:org.jetbrains.mps.openapi.language(MPS.OpenAPI/)" />
-    <dep model="8865b7a8-5271-43d3-884c-6fd1d9cfdd34/java:org.jetbrains.mps.openapi.model(MPS.OpenAPI/)" />
-    <dep model="r:00000000-0000-4000-0000-011c8959028b(jetbrains.mps.lang.structure.behavior)" />
-    <dep model="r:00000000-0000-4000-0000-011c89590292(jetbrains.mps.lang.structure.structure)" />
-    <dep model="r:00000000-0000-4000-0000-011c895902ca(jetbrains.mps.baseLanguage.structure)" />
-    <dep model="r:00000000-0000-4000-0000-011c895902de(jetbrains.mps.baseLanguage.blTypes.primitiveDescriptors)" />
-    <dep model="r:00000000-0000-4000-0000-011c89590303(jetbrains.mps.lang.smodel.generator.baseLanguage.template.main@generator)" />
-    <dep model="r:00000000-0000-4000-0000-011c8959030d(jetbrains.mps.lang.constraints.structure)" />
-    <dep model="r:00000000-0000-4000-0000-011c8959032e(jetbrains.mps.baseLanguage.collections.structure)" />
-    <dep model="r:00000000-0000-4000-0000-011c89590369(jetbrains.mps.lang.plugin.generator.baseLanguage.template.main@generator)" />
-    <dep model="r:c3548bac-30eb-4a2a-937c-0111d5697309(jetbrains.mps.lang.smodel.generator.smodelAdapter)" />
-    <dep model="r:fc76aa36-3cff-41c7-b94b-eee0e8341932(jetbrains.mps.internal.collections.runtime)" />
-    <file name="Constraints_TabDescriptor.java" />
-  </source>
-  <source id="2565896126719634090" name="Data Flow" hash="-ao608hx5fczr1s25pqt5nbtqb9l4dp3">
-    <dep root="2565896126719552231" />
-    <dep root="2565896126719631163" />
-    <dep root="2565896126719631517" />
-    <dep root="2565896126719635409" />
-    <dep root="2565896126719641327" />
-    <dep root="2970389781193035564" />
-    <dep root="2970389781193170240" />
-    <dep root="9040118078822013541" />
-    <dep root="9040118078822014309" />
-    <dep root="9040118078822290408" />
-    <dep root="9040118078822290721" />
-    <dep model="6354ebe7-c22a-4a0f-ac54-50b52ab9b065/java:java.io(JDK/)" />
-    <dep model="6354ebe7-c22a-4a0f-ac54-50b52ab9b065/java:java.lang(JDK/)" />
-    <dep model="6354ebe7-c22a-4a0f-ac54-50b52ab9b065/java:java.util(JDK/)" />
-    <dep model="6ed54515-acc8-4d1e-a16c-9fd6cfe951ea/java:jetbrains.mps.smodel(MPS.Core/)" />
-    <dep model="6ed54515-acc8-4d1e-a16c-9fd6cfe951ea/java:jetbrains.mps.smodel.adapter.structure(MPS.Core/)" />
-    <dep model="8865b7a8-5271-43d3-884c-6fd1d9cfdd34/java:org.jetbrains.mps.openapi.language(MPS.OpenAPI/)" />
-    <dep model="8865b7a8-5271-43d3-884c-6fd1d9cfdd34/java:org.jetbrains.mps.openapi.model(MPS.OpenAPI/)" />
-    <dep model="r:00000000-0000-4000-0000-011c8959028b(jetbrains.mps.lang.structure.behavior)" />
-    <dep model="r:00000000-0000-4000-0000-011c89590292(jetbrains.mps.lang.structure.structure)" />
-    <dep model="r:00000000-0000-4000-0000-011c895902ca(jetbrains.mps.baseLanguage.structure)" />
-    <dep model="r:00000000-0000-4000-0000-011c895902de(jetbrains.mps.baseLanguage.blTypes.primitiveDescriptors)" />
-    <dep model="r:00000000-0000-4000-0000-011c89590303(jetbrains.mps.lang.smodel.generator.baseLanguage.template.main@generator)" />
-    <dep model="r:00000000-0000-4000-0000-011c8959032e(jetbrains.mps.baseLanguage.collections.structure)" />
-    <dep model="r:00000000-0000-4000-0000-011c89590369(jetbrains.mps.lang.plugin.generator.baseLanguage.template.main@generator)" />
-    <dep model="r:00000000-0000-4000-0000-011c8959037d(jetbrains.mps.lang.dataFlow.structure)" />
-    <dep model="r:c3548bac-30eb-4a2a-937c-0111d5697309(jetbrains.mps.lang.smodel.generator.smodelAdapter)" />
-    <dep model="r:fc76aa36-3cff-41c7-b94b-eee0e8341932(jetbrains.mps.internal.collections.runtime)" />
-    <file name="Data_Flow_TabDescriptor.java" />
-  </source>
-  <source id="2565896126719635409" name="Find Usages" hash="-agqitmmsm2pks5oaos722kon5pjdqbs">
-    <dep root="2565896126719552231" />
-    <dep root="2565896126719631163" />
-    <dep root="2565896126719631517" />
-    <dep root="2565896126719641327" />
-    <dep root="2970389781193035564" />
-    <dep root="2970389781193170240" />
-    <dep root="9040118078822013541" />
-    <dep root="9040118078822014309" />
-    <dep root="9040118078822290408" />
-    <dep root="9040118078822290721" />
-    <dep model="6354ebe7-c22a-4a0f-ac54-50b52ab9b065/java:java.io(JDK/)" />
-    <dep model="6354ebe7-c22a-4a0f-ac54-50b52ab9b065/java:java.lang(JDK/)" />
-    <dep model="6ed54515-acc8-4d1e-a16c-9fd6cfe951ea/java:jetbrains.mps.smodel(MPS.Core/)" />
-    <dep model="6ed54515-acc8-4d1e-a16c-9fd6cfe951ea/java:jetbrains.mps.smodel.adapter.structure(MPS.Core/)" />
-    <dep model="8865b7a8-5271-43d3-884c-6fd1d9cfdd34/java:org.jetbrains.mps.openapi.language(MPS.OpenAPI/)" />
-    <dep model="8865b7a8-5271-43d3-884c-6fd1d9cfdd34/java:org.jetbrains.mps.openapi.model(MPS.OpenAPI/)" />
-    <dep model="r:00000000-0000-4000-0000-011c8959028b(jetbrains.mps.lang.structure.behavior)" />
-    <dep model="r:00000000-0000-4000-0000-011c89590292(jetbrains.mps.lang.structure.structure)" />
-    <dep model="r:00000000-0000-4000-0000-011c895902ca(jetbrains.mps.baseLanguage.structure)" />
-    <dep model="r:00000000-0000-4000-0000-011c89590301(jetbrains.mps.lang.smodel.structure)" />
-    <dep model="r:00000000-0000-4000-0000-011c89590303(jetbrains.mps.lang.smodel.generator.baseLanguage.template.main@generator)" />
-    <dep model="r:00000000-0000-4000-0000-011c89590369(jetbrains.mps.lang.plugin.generator.baseLanguage.template.main@generator)" />
-    <dep model="r:c3548bac-30eb-4a2a-937c-0111d5697309(jetbrains.mps.lang.smodel.generator.smodelAdapter)" />
-    <dep model="r:fc76aa36-3cff-41c7-b94b-eee0e8341932(jetbrains.mps.internal.collections.runtime)" />
-    <file name="Find_Usages_TabDescriptor.java" />
-  </source>
-  <source id="2565896126719641327" name="Intentions" hash="7tzudzy3p5ewmwk4s7iq0hp8umk3jbr">
-    <dep root="2565896126719552231" />
-    <dep root="2565896126719631163" />
-    <dep root="2565896126719631517" />
-    <dep root="2970389781193035564" />
-    <dep root="2970389781193170240" />
-    <dep root="9040118078822013541" />
-    <dep root="9040118078822014309" />
-    <dep root="9040118078822290408" />
-    <dep root="9040118078822290721" />
-    <dep model="6354ebe7-c22a-4a0f-ac54-50b52ab9b065/java:java.io(JDK/)" />
-    <dep model="6354ebe7-c22a-4a0f-ac54-50b52ab9b065/java:java.lang(JDK/)" />
-    <dep model="6ed54515-acc8-4d1e-a16c-9fd6cfe951ea/java:jetbrains.mps.smodel(MPS.Core/)" />
-    <dep model="6ed54515-acc8-4d1e-a16c-9fd6cfe951ea/java:jetbrains.mps.smodel.adapter.structure(MPS.Core/)" />
-    <dep model="8865b7a8-5271-43d3-884c-6fd1d9cfdd34/java:org.jetbrains.mps.openapi.language(MPS.OpenAPI/)" />
-    <dep model="8865b7a8-5271-43d3-884c-6fd1d9cfdd34/java:org.jetbrains.mps.openapi.model(MPS.OpenAPI/)" />
-    <dep model="r:00000000-0000-4000-0000-011c8959028b(jetbrains.mps.lang.structure.behavior)" />
-    <dep model="r:00000000-0000-4000-0000-011c89590292(jetbrains.mps.lang.structure.structure)" />
-    <dep model="r:00000000-0000-4000-0000-011c895902ca(jetbrains.mps.baseLanguage.structure)" />
-    <dep model="r:00000000-0000-4000-0000-011c89590301(jetbrains.mps.lang.smodel.structure)" />
-    <dep model="r:00000000-0000-4000-0000-011c89590303(jetbrains.mps.lang.smodel.generator.baseLanguage.template.main@generator)" />
-    <dep model="r:00000000-0000-4000-0000-011c89590369(jetbrains.mps.lang.plugin.generator.baseLanguage.template.main@generator)" />
-    <dep model="r:c3548bac-30eb-4a2a-937c-0111d5697309(jetbrains.mps.lang.smodel.generator.smodelAdapter)" />
-    <dep model="r:fc76aa36-3cff-41c7-b94b-eee0e8341932(jetbrains.mps.internal.collections.runtime)" />
-    <file name="Intentions_TabDescriptor.java" />
-  </source>
-  <source id="9040118078822013541" name="Refactorings" hash="8zgyih5cfze9nma274puc1ly10pjahv">
-    <dep root="2565896126719552231" />
-    <dep root="2565896126719631163" />
-    <dep root="2565896126719631517" />
-    <dep root="2970389781193035564" />
-    <dep root="2970389781193170240" />
-    <dep root="9040118078822014309" />
-    <dep root="9040118078822290408" />
-    <dep root="9040118078822290721" />
-    <dep model="6354ebe7-c22a-4a0f-ac54-50b52ab9b065/java:java.io(JDK/)" />
-    <dep model="6354ebe7-c22a-4a0f-ac54-50b52ab9b065/java:java.lang(JDK/)" />
-    <dep model="6ed54515-acc8-4d1e-a16c-9fd6cfe951ea/java:jetbrains.mps.smodel(MPS.Core/)" />
-    <dep model="6ed54515-acc8-4d1e-a16c-9fd6cfe951ea/java:jetbrains.mps.smodel.adapter.structure(MPS.Core/)" />
-    <dep model="8865b7a8-5271-43d3-884c-6fd1d9cfdd34/java:org.jetbrains.mps.openapi.language(MPS.OpenAPI/)" />
-    <dep model="8865b7a8-5271-43d3-884c-6fd1d9cfdd34/java:org.jetbrains.mps.openapi.model(MPS.OpenAPI/)" />
-    <dep model="r:00000000-0000-4000-0000-011c8959028b(jetbrains.mps.lang.structure.behavior)" />
-    <dep model="r:00000000-0000-4000-0000-011c89590292(jetbrains.mps.lang.structure.structure)" />
-    <dep model="r:00000000-0000-4000-0000-011c895902ca(jetbrains.mps.baseLanguage.structure)" />
-    <dep model="r:00000000-0000-4000-0000-011c89590301(jetbrains.mps.lang.smodel.structure)" />
-    <dep model="r:00000000-0000-4000-0000-011c89590303(jetbrains.mps.lang.smodel.generator.baseLanguage.template.main@generator)" />
-    <dep model="r:00000000-0000-4000-0000-011c89590369(jetbrains.mps.lang.plugin.generator.baseLanguage.template.main@generator)" />
-    <dep model="r:c3548bac-30eb-4a2a-937c-0111d5697309(jetbrains.mps.lang.smodel.generator.smodelAdapter)" />
-    <dep model="r:fc76aa36-3cff-41c7-b94b-eee0e8341932(jetbrains.mps.internal.collections.runtime)" />
-    <file name="Refactorings_TabDescriptor.java" />
-  </source>
-  <source id="9040118078822014208" name="Textgen" hash="6ekzuv4i0m46kajyp0wyzb0b64saxct">
-    <dep root="2565896126719552231" />
-    <dep root="2565896126719599486" />
-    <dep root="2565896126719631163" />
-    <dep root="2565896126719631517" />
-    <dep root="2565896126719634090" />
-    <dep root="2565896126719635409" />
-    <dep root="2565896126719641327" />
-    <dep root="2970389781193035564" />
-    <dep root="2970389781193170240" />
-    <dep root="9040118078822013541" />
-    <dep root="9040118078822014309" />
-    <dep root="9040118078822290408" />
-    <dep root="9040118078822290721" />
-    <dep model="6354ebe7-c22a-4a0f-ac54-50b52ab9b065/java:java.io(JDK/)" />
-    <dep model="6354ebe7-c22a-4a0f-ac54-50b52ab9b065/java:java.lang(JDK/)" />
-    <dep model="6354ebe7-c22a-4a0f-ac54-50b52ab9b065/java:java.util(JDK/)" />
-    <dep model="6ed54515-acc8-4d1e-a16c-9fd6cfe951ea/java:jetbrains.mps.smodel(MPS.Core/)" />
-    <dep model="6ed54515-acc8-4d1e-a16c-9fd6cfe951ea/java:jetbrains.mps.smodel.adapter.structure(MPS.Core/)" />
-    <dep model="8865b7a8-5271-43d3-884c-6fd1d9cfdd34/java:org.jetbrains.mps.openapi.language(MPS.OpenAPI/)" />
-    <dep model="8865b7a8-5271-43d3-884c-6fd1d9cfdd34/java:org.jetbrains.mps.openapi.model(MPS.OpenAPI/)" />
-    <dep model="r:00000000-0000-4000-0000-011c8959028b(jetbrains.mps.lang.structure.behavior)" />
-    <dep model="r:00000000-0000-4000-0000-011c89590292(jetbrains.mps.lang.structure.structure)" />
-    <dep model="r:00000000-0000-4000-0000-011c895902ca(jetbrains.mps.baseLanguage.structure)" />
-    <dep model="r:00000000-0000-4000-0000-011c895902de(jetbrains.mps.baseLanguage.blTypes.primitiveDescriptors)" />
-    <dep model="r:00000000-0000-4000-0000-011c89590303(jetbrains.mps.lang.smodel.generator.baseLanguage.template.main@generator)" />
-    <dep model="r:00000000-0000-4000-0000-011c8959032e(jetbrains.mps.baseLanguage.collections.structure)" />
-    <dep model="r:00000000-0000-4000-0000-011c89590369(jetbrains.mps.lang.plugin.generator.baseLanguage.template.main@generator)" />
-    <dep model="r:c3548bac-30eb-4a2a-937c-0111d5697309(jetbrains.mps.lang.smodel.generator.smodelAdapter)" />
-    <dep model="r:de0d3c0c-d049-41cf-bbf9-a920ba513cd3(jetbrains.mps.lang.textGen.structure)" />
-    <dep model="r:fc76aa36-3cff-41c7-b94b-eee0e8341932(jetbrains.mps.internal.collections.runtime)" />
-    <file name="Textgen_TabDescriptor.java" />
-  </source>
-  <source id="9040118078822014309" name="Typesystem" hash="-a5hphdkslz9b8s9dbjnof6691xpyov3">
-    <dep root="2565896126719552231" />
-    <dep root="2565896126719631163" />
-    <dep root="2565896126719631517" />
-    <dep root="2970389781193035564" />
-    <dep root="9040118078822290408" />
-    <dep root="9040118078822290721" />
-    <dep model="6354ebe7-c22a-4a0f-ac54-50b52ab9b065/java:java.io(JDK/)" />
-    <dep model="6354ebe7-c22a-4a0f-ac54-50b52ab9b065/java:java.lang(JDK/)" />
-    <dep model="6354ebe7-c22a-4a0f-ac54-50b52ab9b065/java:java.util(JDK/)" />
-    <dep model="6ed54515-acc8-4d1e-a16c-9fd6cfe951ea/java:jetbrains.mps.smodel(MPS.Core/)" />
-    <dep model="6ed54515-acc8-4d1e-a16c-9fd6cfe951ea/java:jetbrains.mps.smodel.adapter.structure(MPS.Core/)" />
-    <dep model="8865b7a8-5271-43d3-884c-6fd1d9cfdd34/java:org.jetbrains.mps.openapi.language(MPS.OpenAPI/)" />
-    <dep model="8865b7a8-5271-43d3-884c-6fd1d9cfdd34/java:org.jetbrains.mps.openapi.model(MPS.OpenAPI/)" />
-    <dep model="d936855b-48da-4812-a8a0-2bfddd633ac4/java:jetbrains.mps.core.aspects.behaviour(jetbrains.mps.lang.behavior.runtime/)" />
-    <dep model="d936855b-48da-4812-a8a0-2bfddd633ac5/java:jetbrains.mps.smodel.behaviour(jetbrains.mps.lang.behavior.api/)" />
-    <dep model="r:00000000-0000-4000-0000-011c8959028b(jetbrains.mps.lang.structure.behavior)" />
-    <dep model="r:00000000-0000-4000-0000-011c89590292(jetbrains.mps.lang.structure.structure)" />
-    <dep model="r:00000000-0000-4000-0000-011c895902b4(jetbrains.mps.lang.typesystem.structure)" />
-    <dep model="r:00000000-0000-4000-0000-011c895902ca(jetbrains.mps.baseLanguage.structure)" />
-    <dep model="r:00000000-0000-4000-0000-011c89590303(jetbrains.mps.lang.smodel.generator.baseLanguage.template.main@generator)" />
-    <dep model="r:00000000-0000-4000-0000-011c8959033a(jetbrains.mps.baseLanguage.closures.generator.baseLanguage.template.main@generator)" />
-    <dep model="r:00000000-0000-4000-0000-011c89590369(jetbrains.mps.lang.plugin.generator.baseLanguage.template.main@generator)" />
-    <dep model="r:80bd416f-3ae2-40ea-8a6b-f0c4572f9ff8(jetbrains.mps.ide.actions.nodes)" />
-    <dep model="r:c3548bac-30eb-4a2a-937c-0111d5697309(jetbrains.mps.lang.smodel.generator.smodelAdapter)" />
-    <dep model="r:fc76aa36-3cff-41c7-b94b-eee0e8341932(jetbrains.mps.internal.collections.runtime)" />
-    <file name="Typesystem_TabDescriptor.java" />
-  </source>
-  <source id="9040118078822290408" name="ConceptEditorOpenHelper" hash="d49bd9g6ko7j6pboowpenoo5sw7soyf">
-    <dep model="r:00000000-0000-4000-0000-011c89590288(jetbrains.mps.lang.core.structure)" />
-    <dep model="r:00000000-0000-4000-0000-011c8959028b(jetbrains.mps.lang.structure.behavior)" />
-    <dep model="r:00000000-0000-4000-0000-011c89590292(jetbrains.mps.lang.structure.structure)" />
-    <dep model="r:00000000-0000-4000-0000-011c895902ca(jetbrains.mps.baseLanguage.structure)" />
-    <dep model="r:00000000-0000-4000-0000-011c895902e8(jetbrains.mps.lang.generator.structure)" />
-    <file name="ConceptEditorOpenHelper.java" />
-  </source>
-  <source id="9040118078822290721" name="Structure" hash="-580gd9826pce74bqbmnneccva3wn260">
-    <dep root="9040118078822290408" />
-    <dep model="6354ebe7-c22a-4a0f-ac54-50b52ab9b065/java:java.io(JDK/)" />
-    <dep model="6354ebe7-c22a-4a0f-ac54-50b52ab9b065/java:java.lang(JDK/)" />
-    <dep model="6ed54515-acc8-4d1e-a16c-9fd6cfe951ea/java:jetbrains.mps.smodel.adapter.structure(MPS.Core/)" />
-    <dep model="8865b7a8-5271-43d3-884c-6fd1d9cfdd34/java:org.jetbrains.mps.openapi.language(MPS.OpenAPI/)" />
-    <dep model="8865b7a8-5271-43d3-884c-6fd1d9cfdd34/java:org.jetbrains.mps.openapi.model(MPS.OpenAPI/)" />
-    <dep model="r:00000000-0000-4000-0000-011c89590292(jetbrains.mps.lang.structure.structure)" />
-    <dep model="r:00000000-0000-4000-0000-011c895902ca(jetbrains.mps.baseLanguage.structure)" />
-    <dep model="r:00000000-0000-4000-0000-011c8959032e(jetbrains.mps.baseLanguage.collections.structure)" />
-    <dep model="r:00000000-0000-4000-0000-011c89590369(jetbrains.mps.lang.plugin.generator.baseLanguage.template.main@generator)" />
-    <dep model="r:c3548bac-30eb-4a2a-937c-0111d5697309(jetbrains.mps.lang.smodel.generator.smodelAdapter)" />
-    <dep model="r:fc76aa36-3cff-41c7-b94b-eee0e8341932(jetbrains.mps.internal.collections.runtime)" />
-    <file name="Structure_TabDescriptor.java" />
-  </source>
-  <source id="1206195573853570544" name="ShowStructure" hash="-53auxhy1gyyqbtrx4ujdgfh6itd6qkt" dependsOnNodes="true">
-    <dep root="1206195573853570620" />
-    <dep root="1234869968490316273" />
-    <dep root="1234869968490316371" />
-    <dep root="1234869968490316459" />
-    <dep root="1366781238034273697" />
-    <dep root="1366781238034273705" />
-    <dep root="1596727503333709178" />
-    <dep root="1596727503333709182" />
-    <dep root="1596727503333822320" />
-    <dep root="1596727503333822325" />
-    <dep root="1596727503333822377" />
-    <dep root="1683977858888862718" />
-    <dep root="1683977858888863192" />
-    <dep root="1744445256079578595" />
-    <dep root="1744445256079578766" />
-    <dep root="1744445256079578802" />
-    <dep root="1744445256079579876" />
-    <dep root="1936689137035744512" />
-    <dep root="1936689137035777973" />
-    <dep root="2165106376654272257" />
-    <dep root="2165106376654390214" />
-    <dep root="2191995028863072547" />
-    <dep root="2191995028863072555" />
-    <dep root="2191995028863072592" />
-    <dep root="2403997762364994115" />
-    <dep root="2403997762364994119" />
-    <dep root="2565896126719552231" />
-    <dep root="2565896126719599486" />
-    <dep root="2565896126719631163" />
-    <dep root="2565896126719631517" />
-    <dep root="2565896126719634090" />
-    <dep root="2565896126719635409" />
-    <dep root="2565896126719641327" />
-    <dep root="2662234144540708008" />
-    <dep root="2662234144540708083" />
-    <dep root="2662234144540708417" />
-    <dep root="2662234144540708709" />
-    <dep root="2662234144540708724" />
-    <dep root="2970389781193035564" />
-    <dep root="2970389781193170240" />
-    <dep root="305616691112287268" />
-    <dep root="3465865320786305481" />
-    <dep root="3465865320786305485" />
-    <dep root="3465865320786305631" />
-    <dep root="3465865320786327838" />
-    <dep root="3465865320786327950" />
-    <dep root="3465865320786328040" />
-    <dep root="4032646381570777493" />
-    <dep root="4403068512914877423" />
-    <dep root="5883033498657755836" />
-    <dep root="5883033498657845915" />
-    <dep root="5883033498657845969" />
-    <dep root="6252705307027051861" />
-    <dep root="6252705307027051866" />
-    <dep root="6252705307027051953" />
-    <dep root="6830537871213907260" />
-    <dep root="7162597690968047817" />
-    <dep root="8321617901826002785" />
-    <dep root="8513716958726547010" />
-    <dep root="8513716958726547050" />
-    <dep root="8513716958726547154" />
-    <dep root="8513716958726604212" />
-    <dep root="8586967776370449212" />
-    <dep root="8586967776370586377" />
-    <dep root="8911797107063339974" />
-    <dep root="8911797107063450124" />
-    <dep root="8970236339104100116" />
-    <dep root="8970236339104100147" />
-    <dep root="8970236339104100153" />
-    <dep root="9040118078822013541" />
-    <dep root="9040118078822014208" />
-    <dep root="9040118078822014309" />
-    <dep root="9040118078822290408" />
-    <dep root="9040118078822290721" />
-    <dep model="498d89d2-c2e9-11e2-ad49-6cf049e62fe5/java:com.intellij.openapi.actionSystem(MPS.IDEA/)" />
-    <dep model="498d89d2-c2e9-11e2-ad49-6cf049e62fe5/java:com.intellij.openapi.fileEditor(MPS.IDEA/)" />
-    <dep model="498d89d2-c2e9-11e2-ad49-6cf049e62fe5/java:com.intellij.openapi.project(MPS.IDEA/)" />
-    <dep model="498d89d2-c2e9-11e2-ad49-6cf049e62fe5/java:com.intellij.openapi.vfs(MPS.IDEA/)" />
-    <dep model="6354ebe7-c22a-4a0f-ac54-50b52ab9b065/java:java.lang(JDK/)" />
-    <dep model="r:00000000-0000-4000-0000-011c895902ca(jetbrains.mps.baseLanguage.structure)" />
-    <dep model="r:00000000-0000-4000-0000-011c89590369(jetbrains.mps.lang.plugin.generator.baseLanguage.template.main@generator)" />
-    <file name="ShowStructure_Action.java" />
-  </source>
-  <source id="1206195573853570620" name="StructureAdditions" hash="dbrpdfxbm7ule5yfn9tvbyv8ptopqju">
-    <dep root="1206195573853570544" />
-    <dep model="r:00000000-0000-4000-0000-011c895902ca(jetbrains.mps.baseLanguage.structure)" />
-    <dep model="r:00000000-0000-4000-0000-011c89590369(jetbrains.mps.lang.plugin.generator.baseLanguage.template.main@generator)" />
-    <file name="StructureAdditions_ActionGroup.java" />
-  </source>
-  <source id="1596727503333709178" name="BehaviourPopup" hash="4tw491y33kwfahxmt3qgok4bekfnf2r">
-    <dep root="1596727503333709182" />
-    <dep model="r:00000000-0000-4000-0000-011c895902ca(jetbrains.mps.baseLanguage.structure)" />
-    <dep model="r:00000000-0000-4000-0000-011c89590369(jetbrains.mps.lang.plugin.generator.baseLanguage.template.main@generator)" />
-    <file name="BehaviourPopup_ActionGroup.java" />
-  </source>
-  <source id="1596727503333709182" name="GoToOverridingBehaviorMethod" hash="-2hlsx3stkceysbzkv1mbvf8s67mbp1f" dependsOnNodes="true">
-    <dep root="1206195573853570544" />
-    <dep root="1206195573853570620" />
-    <dep root="1234869968490316273" />
-    <dep root="1234869968490316371" />
-    <dep root="1234869968490316459" />
-    <dep root="1366781238034273697" />
-    <dep root="1366781238034273705" />
-    <dep root="1596727503333709178" />
-    <dep root="1596727503333822320" />
-    <dep root="1596727503333822325" />
-    <dep root="1596727503333822377" />
-    <dep root="1683977858888862718" />
-    <dep root="1683977858888863192" />
-    <dep root="1744445256079578595" />
-    <dep root="1744445256079578766" />
-    <dep root="1744445256079578802" />
-    <dep root="1744445256079579876" />
-    <dep root="1936689137035744512" />
-    <dep root="1936689137035777973" />
-    <dep root="2165106376654272257" />
-    <dep root="2165106376654390214" />
-    <dep root="2191995028863072547" />
-    <dep root="2191995028863072555" />
-    <dep root="2191995028863072592" />
-    <dep root="2403997762364994115" />
-    <dep root="2403997762364994119" />
-    <dep root="2565896126719552231" />
-    <dep root="2565896126719599486" />
-    <dep root="2565896126719631163" />
-    <dep root="2565896126719631517" />
-    <dep root="2565896126719634090" />
-    <dep root="2565896126719635409" />
-    <dep root="2565896126719641327" />
-    <dep root="2662234144540708008" />
-    <dep root="2662234144540708083" />
-    <dep root="2662234144540708417" />
-    <dep root="2662234144540708709" />
-    <dep root="2662234144540708724" />
-    <dep root="2970389781193035564" />
-    <dep root="2970389781193170240" />
-    <dep root="305616691112287268" />
-    <dep root="3465865320786305481" />
-    <dep root="3465865320786305485" />
-    <dep root="3465865320786305631" />
-    <dep root="3465865320786327838" />
-    <dep root="3465865320786327950" />
-    <dep root="3465865320786328040" />
-    <dep root="4032646381570777493" />
-    <dep root="4403068512914877423" />
-    <dep root="5883033498657755836" />
-    <dep root="5883033498657845915" />
-    <dep root="5883033498657845969" />
-    <dep root="6252705307027051861" />
-    <dep root="6252705307027051866" />
-    <dep root="6252705307027051953" />
-    <dep root="6830537871213907260" />
-    <dep root="7162597690968047817" />
-    <dep root="8321617901826002785" />
-    <dep root="8513716958726547010" />
-    <dep root="8513716958726547050" />
-    <dep root="8513716958726547154" />
-    <dep root="8513716958726604212" />
-    <dep root="8586967776370449212" />
-    <dep root="8586967776370586377" />
-    <dep root="8911797107063339974" />
-    <dep root="8911797107063450124" />
-    <dep root="8970236339104100116" />
-    <dep root="8970236339104100147" />
-    <dep root="8970236339104100153" />
-    <dep root="9040118078822013541" />
-    <dep root="9040118078822014208" />
-    <dep root="9040118078822014309" />
-    <dep root="9040118078822290408" />
-    <dep root="9040118078822290721" />
-    <dep model="1ed103c3-3aa6-49b7-9c21-6765ee11f224/java:jetbrains.mps.ide.editor(MPS.Editor/)" />
-    <dep model="1ed103c3-3aa6-49b7-9c21-6765ee11f224/java:jetbrains.mps.openapi.editor.cells(MPS.Editor/)" />
-    <dep model="498d89d2-c2e9-11e2-ad49-6cf049e62fe5/java:com.intellij.openapi(MPS.IDEA/)" />
-    <dep model="498d89d2-c2e9-11e2-ad49-6cf049e62fe5/java:com.intellij.openapi.actionSystem(MPS.IDEA/)" />
-    <dep model="498d89d2-c2e9-11e2-ad49-6cf049e62fe5/java:com.intellij.openapi.components(MPS.IDEA/)" />
-    <dep model="498d89d2-c2e9-11e2-ad49-6cf049e62fe5/java:com.intellij.openapi.extensions(MPS.IDEA/)" />
-    <dep model="498d89d2-c2e9-11e2-ad49-6cf049e62fe5/java:com.intellij.openapi.project(MPS.IDEA/)" />
-    <dep model="498d89d2-c2e9-11e2-ad49-6cf049e62fe5/java:com.intellij.openapi.util(MPS.IDEA/)" />
-    <dep model="498d89d2-c2e9-11e2-ad49-6cf049e62fe5/java:com.intellij.ui(MPS.IDEA/)" />
-    <dep model="498d89d2-c2e9-11e2-ad49-6cf049e62fe5/java:com.intellij.ui.awt(MPS.IDEA/)" />
-    <dep model="6354ebe7-c22a-4a0f-ac54-50b52ab9b065/java:java.awt(JDK/)" />
-    <dep model="6354ebe7-c22a-4a0f-ac54-50b52ab9b065/java:java.awt.event(JDK/)" />
-    <dep model="6354ebe7-c22a-4a0f-ac54-50b52ab9b065/java:java.io(JDK/)" />
-    <dep model="6354ebe7-c22a-4a0f-ac54-50b52ab9b065/java:java.lang(JDK/)" />
-    <dep model="6354ebe7-c22a-4a0f-ac54-50b52ab9b065/java:java.util(JDK/)" />
-    <dep model="742f6602-5a2f-4313-aa6e-ae1cd4ffdc61/java:jetbrains.mps.ide.actions(MPS.Platform/)" />
-    <dep model="742f6602-5a2f-4313-aa6e-ae1cd4ffdc61/java:jetbrains.mps.workbench.action(MPS.Platform/)" />
-    <dep model="8865b7a8-5271-43d3-884c-6fd1d9cfdd34/java:org.jetbrains.mps.openapi.model(MPS.OpenAPI/)" />
-    <dep model="r:00000000-0000-4000-0000-011c895902ca(jetbrains.mps.baseLanguage.structure)" />
-    <dep model="r:00000000-0000-4000-0000-011c89590369(jetbrains.mps.lang.plugin.generator.baseLanguage.template.main@generator)" />
-    <dep model="r:00000000-0000-4000-0000-011c89590373(jetbrains.mps.baseLanguage.classifiers.structure)" />
-    <dep model="r:4e6037e6-9135-44f8-9403-04d79fc40f4a(jetbrains.mps.ide.editor.util)" />
-    <file name="GoToOverridingBehaviorMethod_Action.java" />
-  </source>
-  <source id="1596727503333822320" name="BehaviorCodeOverrideImplementMenuGroup" hash="a5n8x9tsopdynq49sfxqnyfzy7jpm1d">
-    <dep root="1596727503333822325" />
-    <dep root="1596727503333822377" />
-    <dep model="r:00000000-0000-4000-0000-011c895902ca(jetbrains.mps.baseLanguage.structure)" />
-    <dep model="r:00000000-0000-4000-0000-011c89590369(jetbrains.mps.lang.plugin.generator.baseLanguage.template.main@generator)" />
-    <file name="BehaviorCodeOverrideImplementMenuGroup_ActionGroup.java" />
-  </source>
-  <source id="1596727503333822325" name="ImplementBehaviorMethod" hash="3vwdou10sbpsk1qwjhnmo156tot3xcr" dependsOnNodes="true">
-    <dep root="1206195573853570544" />
-    <dep root="1206195573853570620" />
-    <dep root="1234869968490316273" />
-    <dep root="1234869968490316371" />
-    <dep root="1234869968490316459" />
-    <dep root="1366781238034273697" />
-    <dep root="1366781238034273705" />
-    <dep root="1596727503333709178" />
-    <dep root="1596727503333709182" />
-    <dep root="1596727503333822320" />
-    <dep root="1596727503333822377" />
-    <dep root="1683977858888862718" />
-    <dep root="1683977858888863192" />
-    <dep root="1744445256079578595" />
-    <dep root="1744445256079578766" />
-    <dep root="1744445256079578802" />
-    <dep root="1744445256079579876" />
-    <dep root="1936689137035744512" />
-    <dep root="1936689137035777973" />
-    <dep root="2165106376654272257" />
-    <dep root="2165106376654390214" />
-    <dep root="2191995028863072547" />
-    <dep root="2191995028863072555" />
-    <dep root="2191995028863072592" />
-    <dep root="2403997762364994115" />
-    <dep root="2403997762364994119" />
-    <dep root="2565896126719552231" />
-    <dep root="2565896126719599486" />
-    <dep root="2565896126719631163" />
-    <dep root="2565896126719631517" />
-    <dep root="2565896126719634090" />
-    <dep root="2565896126719635409" />
-    <dep root="2565896126719641327" />
-    <dep root="2662234144540708008" />
-    <dep root="2662234144540708083" />
-    <dep root="2662234144540708417" />
-    <dep root="2662234144540708709" />
-    <dep root="2662234144540708724" />
-    <dep root="2970389781193035564" />
-    <dep root="2970389781193170240" />
-    <dep root="305616691112287268" />
-    <dep root="3465865320786305481" />
-    <dep root="3465865320786305485" />
-    <dep root="3465865320786305631" />
-    <dep root="3465865320786327838" />
-    <dep root="3465865320786327950" />
-    <dep root="3465865320786328040" />
-    <dep root="4032646381570777493" />
-    <dep root="4403068512914877423" />
-    <dep root="5883033498657755836" />
-    <dep root="5883033498657845915" />
-    <dep root="5883033498657845969" />
-    <dep root="6252705307027051861" />
-    <dep root="6252705307027051866" />
-    <dep root="6252705307027051953" />
-    <dep root="6830537871213907260" />
-    <dep root="7162597690968047817" />
-    <dep root="8321617901826002785" />
-    <dep root="8513716958726547010" />
-    <dep root="8513716958726547050" />
-    <dep root="8513716958726547154" />
-    <dep root="8513716958726604212" />
-    <dep root="8586967776370449212" />
-    <dep root="8586967776370586377" />
-    <dep root="8911797107063339974" />
-    <dep root="8911797107063450124" />
-    <dep root="8970236339104100116" />
-    <dep root="8970236339104100147" />
-    <dep root="8970236339104100153" />
-    <dep root="9040118078822013541" />
-    <dep root="9040118078822014208" />
-    <dep root="9040118078822014309" />
-    <dep root="9040118078822290408" />
-    <dep root="9040118078822290721" />
-    <dep model="1ed103c3-3aa6-49b7-9c21-6765ee11f224/java:jetbrains.mps.ide.editor(MPS.Editor/)" />
-    <dep model="1ed103c3-3aa6-49b7-9c21-6765ee11f224/java:jetbrains.mps.openapi.editor(MPS.Editor/)" />
-    <dep model="6354ebe7-c22a-4a0f-ac54-50b52ab9b065/java:java.lang(JDK/)" />
-    <dep model="742f6602-5a2f-4313-aa6e-ae1cd4ffdc61/java:jetbrains.mps.ide.actions(MPS.Platform/)" />
-    <dep model="742f6602-5a2f-4313-aa6e-ae1cd4ffdc61/java:jetbrains.mps.project(MPS.Platform/)" />
-    <dep model="r:00000000-0000-4000-0000-011c895902ca(jetbrains.mps.baseLanguage.structure)" />
-    <dep model="r:00000000-0000-4000-0000-011c89590301(jetbrains.mps.lang.smodel.structure)" />
-    <dep model="r:00000000-0000-4000-0000-011c89590369(jetbrains.mps.lang.plugin.generator.baseLanguage.template.main@generator)" />
-    <dep model="r:3270011d-8b2d-4938-8dff-d256a759e017(jetbrains.mps.lang.behavior.structure)" />
-    <file name="ImplementBehaviorMethod_Action.java" />
-  </source>
-  <source id="1596727503333822377" name="OverrideBehaviorMethod" hash="cqxsyhkcjfluu5ekelir8c4xc8puded" dependsOnNodes="true">
-    <dep root="1206195573853570544" />
-    <dep root="1206195573853570620" />
-    <dep root="1234869968490316273" />
-    <dep root="1234869968490316371" />
-    <dep root="1234869968490316459" />
-    <dep root="1366781238034273697" />
-    <dep root="1366781238034273705" />
-    <dep root="1596727503333709178" />
-    <dep root="1596727503333709182" />
-    <dep root="1596727503333822320" />
-    <dep root="1596727503333822325" />
-    <dep root="1683977858888862718" />
-    <dep root="1683977858888863192" />
-    <dep root="1744445256079578595" />
-    <dep root="1744445256079578766" />
-    <dep root="1744445256079578802" />
-    <dep root="1744445256079579876" />
-    <dep root="1936689137035744512" />
-    <dep root="1936689137035777973" />
-    <dep root="2165106376654272257" />
-    <dep root="2165106376654390214" />
-    <dep root="2191995028863072547" />
-    <dep root="2191995028863072555" />
-    <dep root="2191995028863072592" />
-    <dep root="2403997762364994115" />
-    <dep root="2403997762364994119" />
-    <dep root="2565896126719552231" />
-    <dep root="2565896126719599486" />
-    <dep root="2565896126719631163" />
-    <dep root="2565896126719631517" />
-    <dep root="2565896126719634090" />
-    <dep root="2565896126719635409" />
-    <dep root="2565896126719641327" />
-    <dep root="2662234144540708008" />
-    <dep root="2662234144540708083" />
-    <dep root="2662234144540708417" />
-    <dep root="2662234144540708709" />
-    <dep root="2662234144540708724" />
-    <dep root="2970389781193035564" />
-    <dep root="2970389781193170240" />
-    <dep root="305616691112287268" />
-    <dep root="3465865320786305481" />
-    <dep root="3465865320786305485" />
-    <dep root="3465865320786305631" />
-    <dep root="3465865320786327838" />
-    <dep root="3465865320786327950" />
-    <dep root="3465865320786328040" />
-    <dep root="4032646381570777493" />
-    <dep root="4403068512914877423" />
-    <dep root="5883033498657755836" />
-    <dep root="5883033498657845915" />
-    <dep root="5883033498657845969" />
-    <dep root="6252705307027051861" />
-    <dep root="6252705307027051866" />
-    <dep root="6252705307027051953" />
-    <dep root="6830537871213907260" />
-    <dep root="7162597690968047817" />
-    <dep root="8321617901826002785" />
-    <dep root="8513716958726547010" />
-    <dep root="8513716958726547050" />
-    <dep root="8513716958726547154" />
-    <dep root="8513716958726604212" />
-    <dep root="8586967776370449212" />
-    <dep root="8586967776370586377" />
-    <dep root="8911797107063339974" />
-    <dep root="8911797107063450124" />
-    <dep root="8970236339104100116" />
-    <dep root="8970236339104100147" />
-    <dep root="8970236339104100153" />
-    <dep root="9040118078822013541" />
-    <dep root="9040118078822014208" />
-    <dep root="9040118078822014309" />
-    <dep root="9040118078822290408" />
-    <dep root="9040118078822290721" />
-    <dep model="1ed103c3-3aa6-49b7-9c21-6765ee11f224/java:jetbrains.mps.ide.editor(MPS.Editor/)" />
-    <dep model="1ed103c3-3aa6-49b7-9c21-6765ee11f224/java:jetbrains.mps.openapi.editor(MPS.Editor/)" />
-    <dep model="6354ebe7-c22a-4a0f-ac54-50b52ab9b065/java:java.lang(JDK/)" />
-    <dep model="742f6602-5a2f-4313-aa6e-ae1cd4ffdc61/java:jetbrains.mps.ide.actions(MPS.Platform/)" />
-    <dep model="742f6602-5a2f-4313-aa6e-ae1cd4ffdc61/java:jetbrains.mps.project(MPS.Platform/)" />
-    <dep model="r:00000000-0000-4000-0000-011c895902ca(jetbrains.mps.baseLanguage.structure)" />
-    <dep model="r:00000000-0000-4000-0000-011c89590301(jetbrains.mps.lang.smodel.structure)" />
-    <dep model="r:00000000-0000-4000-0000-011c89590369(jetbrains.mps.lang.plugin.generator.baseLanguage.template.main@generator)" />
-    <dep model="r:3270011d-8b2d-4938-8dff-d256a759e017(jetbrains.mps.lang.behavior.structure)" />
-    <file name="OverrideBehaviorMethod_Action.java" />
-  </source>
-  <source id="7162597690968047817" hash="-2b7hufvmlk10n8vg7d4esdlor5xsrz0" dependsOnNodes="true">
-    <dep root="1206195573853570544" />
-    <dep root="1206195573853570620" />
-    <dep root="1234869968490316273" />
-    <dep root="1234869968490316371" />
-    <dep root="1234869968490316459" />
-    <dep root="1366781238034273697" />
-    <dep root="1366781238034273705" />
-    <dep root="1596727503333709178" />
-    <dep root="1596727503333709182" />
-    <dep root="1596727503333822320" />
-    <dep root="1596727503333822325" />
-    <dep root="1596727503333822377" />
-    <dep root="1683977858888862718" />
-    <dep root="1683977858888863192" />
-    <dep root="1744445256079578595" />
-    <dep root="1744445256079578766" />
-    <dep root="1744445256079578802" />
-    <dep root="1744445256079579876" />
-    <dep root="1936689137035744512" />
-    <dep root="1936689137035777973" />
-    <dep root="2165106376654272257" />
-    <dep root="2165106376654390214" />
-    <dep root="2191995028863072547" />
-    <dep root="2191995028863072555" />
-    <dep root="2191995028863072592" />
-    <dep root="2403997762364994115" />
-    <dep root="2403997762364994119" />
-    <dep root="2565896126719552231" />
-    <dep root="2565896126719599486" />
-    <dep root="2565896126719631163" />
-    <dep root="2565896126719631517" />
-    <dep root="2565896126719634090" />
-    <dep root="2565896126719635409" />
-    <dep root="2565896126719641327" />
-    <dep root="2662234144540708008" />
-    <dep root="2662234144540708083" />
-    <dep root="2662234144540708417" />
-    <dep root="2662234144540708709" />
-    <dep root="2662234144540708724" />
-    <dep root="2970389781193035564" />
-    <dep root="2970389781193170240" />
-    <dep root="305616691112287268" />
-    <dep root="3465865320786305481" />
-    <dep root="3465865320786305485" />
-    <dep root="3465865320786305631" />
-    <dep root="3465865320786327838" />
-    <dep root="3465865320786327950" />
-    <dep root="3465865320786328040" />
-    <dep root="4032646381570777493" />
-    <dep root="4403068512914877423" />
-    <dep root="5883033498657755836" />
-    <dep root="5883033498657845915" />
-    <dep root="5883033498657845969" />
-    <dep root="6252705307027051861" />
-    <dep root="6252705307027051866" />
-    <dep root="6252705307027051953" />
-    <dep root="6830537871213907260" />
-    <dep root="8321617901826002785" />
-    <dep root="8513716958726547010" />
-    <dep root="8513716958726547050" />
-    <dep root="8513716958726547154" />
-    <dep root="8513716958726604212" />
-    <dep root="8586967776370449212" />
-    <dep root="8586967776370586377" />
-    <dep root="8911797107063339974" />
-    <dep root="8911797107063450124" />
-    <dep root="8970236339104100116" />
-    <dep root="8970236339104100147" />
-    <dep root="8970236339104100153" />
-    <dep root="9040118078822013541" />
-    <dep root="9040118078822014208" />
-    <dep root="9040118078822014309" />
-    <dep root="9040118078822290408" />
-    <dep root="9040118078822290721" />
-    <dep model="498d89d2-c2e9-11e2-ad49-6cf049e62fe5/java:com.intellij.openapi.actionSystem(MPS.IDEA/)" />
-    <dep model="498d89d2-c2e9-11e2-ad49-6cf049e62fe5/java:com.intellij.openapi.project(MPS.IDEA/)" />
-    <dep model="6354ebe7-c22a-4a0f-ac54-50b52ab9b065/java:java.lang(JDK/)" />
-    <dep model="6354ebe7-c22a-4a0f-ac54-50b52ab9b065/java:java.util(JDK/)" />
-    <dep model="742f6602-5a2f-4313-aa6e-ae1cd4ffdc61/java:jetbrains.mps.ide.tools(MPS.Platform/)" />
-    <dep model="742f6602-5a2f-4313-aa6e-ae1cd4ffdc61/java:jetbrains.mps.plugins.actions(MPS.Platform/)" />
-    <dep model="742f6602-5a2f-4313-aa6e-ae1cd4ffdc61/java:jetbrains.mps.workbench.action(MPS.Platform/)" />
-    <dep model="r:00000000-0000-4000-0000-011c895902ca(jetbrains.mps.baseLanguage.structure)" />
-    <dep model="r:00000000-0000-4000-0000-011c8959032e(jetbrains.mps.baseLanguage.collections.structure)" />
-    <dep model="r:00000000-0000-4000-0000-011c89590368(jetbrains.mps.lang.plugin.structure)" />
-    <dep model="r:00000000-0000-4000-0000-011c89590369(jetbrains.mps.lang.plugin.generator.baseLanguage.template.main@generator)" />
-    <dep model="r:00000000-0000-4000-0000-011c895904a4(jetbrains.mps.ide.actions)" />
-    <dep model="r:9832fb5f-2578-4b58-8014-a5de79da988e(jetbrains.mps.ide.editor.actions)" />
-    <dep model="r:de82dfab-9448-49ba-813e-2b0579f7fb15(jetbrains.mps.ide.platform.actions)" />
-    <dep model="r:f88361e7-5098-4f71-afec-1ad5641911e8(jetbrains.mps.lang.plugin.standalone.generator.template.main@generator)" />
-    <dep model="r:fc76aa36-3cff-41c7-b94b-eee0e8341932(jetbrains.mps.internal.collections.runtime)" />
-    <file name="Mpsdevkit_ApplicationPlugin.java" />
-    <file name="Mpsdevkit_ProjectPlugin.java" />
-  </source>
-  <source id="2565896126719599486" name="Generator" hash="-rbtck28znvlkqjieqz9a0vqpo7a7xj">
-    <dep root="2565896126719552231" />
-    <dep root="2565896126719631163" />
-    <dep root="2565896126719631517" />
-    <dep root="2565896126719634090" />
-    <dep root="2565896126719635409" />
-    <dep root="2565896126719641327" />
-    <dep root="2970389781193035564" />
-    <dep root="2970389781193170240" />
-    <dep root="9040118078822013541" />
-    <dep root="9040118078822014309" />
-    <dep root="9040118078822290408" />
-    <dep root="9040118078822290721" />
-    <dep model="498d89d2-c2e9-11e2-ad49-6cf049e62fe5/java:com.intellij.openapi.ui(MPS.IDEA/)" />
-    <dep model="6354ebe7-c22a-4a0f-ac54-50b52ab9b065/java:java.io(JDK/)" />
-    <dep model="6354ebe7-c22a-4a0f-ac54-50b52ab9b065/java:java.lang(JDK/)" />
-    <dep model="6354ebe7-c22a-4a0f-ac54-50b52ab9b065/java:java.util(JDK/)" />
-    <dep model="6ed54515-acc8-4d1e-a16c-9fd6cfe951ea/java:jetbrains.mps.extapi.module(MPS.Core/)" />
-    <dep model="6ed54515-acc8-4d1e-a16c-9fd6cfe951ea/java:jetbrains.mps.module(MPS.Core/)" />
-    <dep model="6ed54515-acc8-4d1e-a16c-9fd6cfe951ea/java:jetbrains.mps.project(MPS.Core/)" />
-    <dep model="6ed54515-acc8-4d1e-a16c-9fd6cfe951ea/java:jetbrains.mps.smodel(MPS.Core/)" />
-    <dep model="6ed54515-acc8-4d1e-a16c-9fd6cfe951ea/java:jetbrains.mps.smodel.adapter.structure(MPS.Core/)" />
-    <dep model="6ed54515-acc8-4d1e-a16c-9fd6cfe951ea/java:jetbrains.mps.vfs(MPS.Core/)" />
-    <dep model="8865b7a8-5271-43d3-884c-6fd1d9cfdd34/java:org.jetbrains.mps.openapi.language(MPS.OpenAPI/)" />
-    <dep model="8865b7a8-5271-43d3-884c-6fd1d9cfdd34/java:org.jetbrains.mps.openapi.model(MPS.OpenAPI/)" />
-    <dep model="8865b7a8-5271-43d3-884c-6fd1d9cfdd34/java:org.jetbrains.mps.openapi.module(MPS.OpenAPI/)" />
-    <dep model="d936855b-48da-4812-a8a0-2bfddd633ac4/java:jetbrains.mps.core.aspects.behaviour(jetbrains.mps.lang.behavior.runtime/)" />
-    <dep model="d936855b-48da-4812-a8a0-2bfddd633ac5/java:jetbrains.mps.core.aspects.behaviour.api(jetbrains.mps.lang.behavior.api/)" />
-    <dep model="d936855b-48da-4812-a8a0-2bfddd633ac5/java:jetbrains.mps.smodel.behaviour(jetbrains.mps.lang.behavior.api/)" />
-    <dep model="r:00000000-0000-4000-0000-011c89590288(jetbrains.mps.lang.core.structure)" />
-    <dep model="r:00000000-0000-4000-0000-011c8959028b(jetbrains.mps.lang.structure.behavior)" />
-    <dep model="r:00000000-0000-4000-0000-011c89590292(jetbrains.mps.lang.structure.structure)" />
-    <dep model="r:00000000-0000-4000-0000-011c895902ca(jetbrains.mps.baseLanguage.structure)" />
-    <dep model="r:00000000-0000-4000-0000-011c895902de(jetbrains.mps.baseLanguage.blTypes.primitiveDescriptors)" />
-    <dep model="r:00000000-0000-4000-0000-011c895902e1(jetbrains.mps.lang.generator.behavior)" />
-    <dep model="r:00000000-0000-4000-0000-011c895902e8(jetbrains.mps.lang.generator.structure)" />
-    <dep model="r:00000000-0000-4000-0000-011c89590301(jetbrains.mps.lang.smodel.structure)" />
-    <dep model="r:00000000-0000-4000-0000-011c89590303(jetbrains.mps.lang.smodel.generator.baseLanguage.template.main@generator)" />
-    <dep model="r:00000000-0000-4000-0000-011c8959032e(jetbrains.mps.baseLanguage.collections.structure)" />
-    <dep model="r:00000000-0000-4000-0000-011c8959033a(jetbrains.mps.baseLanguage.closures.generator.baseLanguage.template.main@generator)" />
-    <dep model="r:00000000-0000-4000-0000-011c89590369(jetbrains.mps.lang.plugin.generator.baseLanguage.template.main@generator)" />
-    <dep model="r:2c4d9270-b6d6-44af-aecd-e01a223680db(jetbrains.mps.kernel.model)" />
-    <dep model="r:c3548bac-30eb-4a2a-937c-0111d5697309(jetbrains.mps.lang.smodel.generator.smodelAdapter)" />
-    <dep model="r:fc76aa36-3cff-41c7-b94b-eee0e8341932(jetbrains.mps.internal.collections.runtime)" />
-    <file name="Generator_TabDescriptor.java" />
-  </source>
-  <source id="4403068512914877423" name="IntentionActionsProviderImpl" hash="b2x8jzoyqyc8ob2orskcysfxasqiw7m">
-    <dep model="1ed103c3-3aa6-49b7-9c21-6765ee11f224/java:jetbrains.mps.intentions(MPS.Editor/)" />
-    <dep model="1ed103c3-3aa6-49b7-9c21-6765ee11f224/java:jetbrains.mps.openapi.navigation(MPS.Editor/)" />
-    <dep model="498d89d2-c2e9-11e2-ad49-6cf049e62fe5/java:com.intellij.openapi(MPS.IDEA/)" />
-    <dep model="498d89d2-c2e9-11e2-ad49-6cf049e62fe5/java:com.intellij.openapi.actionSystem(MPS.IDEA/)" />
-    <dep model="498d89d2-c2e9-11e2-ad49-6cf049e62fe5/java:com.intellij.openapi.components(MPS.IDEA/)" />
-    <dep model="498d89d2-c2e9-11e2-ad49-6cf049e62fe5/java:com.intellij.openapi.extensions(MPS.IDEA/)" />
-    <dep model="498d89d2-c2e9-11e2-ad49-6cf049e62fe5/java:com.intellij.openapi.project(MPS.IDEA/)" />
-    <dep model="498d89d2-c2e9-11e2-ad49-6cf049e62fe5/java:com.intellij.openapi.ui(MPS.IDEA/)" />
-    <dep model="498d89d2-c2e9-11e2-ad49-6cf049e62fe5/java:com.intellij.openapi.util(MPS.IDEA/)" />
-    <dep model="498d89d2-c2e9-11e2-ad49-6cf049e62fe5/java:com.intellij.ui(MPS.IDEA/)" />
-    <dep model="6354ebe7-c22a-4a0f-ac54-50b52ab9b065/java:java.io(JDK/)" />
-    <dep model="6354ebe7-c22a-4a0f-ac54-50b52ab9b065/java:java.lang(JDK/)" />
-    <dep model="6354ebe7-c22a-4a0f-ac54-50b52ab9b065/java:java.lang.reflect(JDK/)" />
-    <dep model="6ed54515-acc8-4d1e-a16c-9fd6cfe951ea/java:jetbrains.mps.project(MPS.Core/)" />
-    <dep model="6ed54515-acc8-4d1e-a16c-9fd6cfe951ea/java:jetbrains.mps.smodel(MPS.Core/)" />
-    <dep model="742f6602-5a2f-4313-aa6e-ae1cd4ffdc61/java:jetbrains.mps.ide.actions(MPS.Platform/)" />
-    <dep model="742f6602-5a2f-4313-aa6e-ae1cd4ffdc61/java:jetbrains.mps.ide.project(MPS.Platform/)" />
-    <dep model="742f6602-5a2f-4313-aa6e-ae1cd4ffdc61/java:jetbrains.mps.project(MPS.Platform/)" />
-    <dep model="8865b7a8-5271-43d3-884c-6fd1d9cfdd34/java:org.jetbrains.mps.openapi.model(MPS.OpenAPI/)" />
-    <dep model="r:00000000-0000-4000-0000-011c895902ca(jetbrains.mps.baseLanguage.structure)" />
-    <dep model="r:00000000-0000-4000-0000-011c8959033a(jetbrains.mps.baseLanguage.closures.generator.baseLanguage.template.main@generator)" />
-    <file name="IntentionActionsProviderImpl.java" />
-  </source>
-  <source id="2165106376654272257" name="CreateDefaultEditor" hash="-bhchhipdwns7x13zcf6zaqmffjhlf8l" dependsOnNodes="true">
-    <dep root="1206195573853570544" />
-    <dep root="1206195573853570620" />
-    <dep root="1234869968490316273" />
-    <dep root="1234869968490316371" />
-    <dep root="1234869968490316459" />
-    <dep root="1366781238034273697" />
-    <dep root="1366781238034273705" />
-    <dep root="1596727503333709178" />
-    <dep root="1596727503333709182" />
-    <dep root="1596727503333822320" />
-    <dep root="1596727503333822325" />
-    <dep root="1596727503333822377" />
-    <dep root="1683977858888862718" />
-    <dep root="1683977858888863192" />
-    <dep root="1744445256079578595" />
-    <dep root="1744445256079578766" />
-    <dep root="1744445256079578802" />
-    <dep root="1744445256079579876" />
-    <dep root="1936689137035744512" />
-    <dep root="1936689137035777973" />
-    <dep root="2165106376654390214" />
-    <dep root="2191995028863072547" />
-    <dep root="2191995028863072555" />
-    <dep root="2191995028863072592" />
-    <dep root="2403997762364994115" />
-    <dep root="2403997762364994119" />
-    <dep root="2565896126719552231" />
-    <dep root="2565896126719599486" />
-    <dep root="2565896126719631163" />
-    <dep root="2565896126719631517" />
-    <dep root="2565896126719634090" />
-    <dep root="2565896126719635409" />
-    <dep root="2565896126719641327" />
-    <dep root="2662234144540708008" />
-    <dep root="2662234144540708083" />
-    <dep root="2662234144540708417" />
-    <dep root="2662234144540708709" />
-    <dep root="2662234144540708724" />
-    <dep root="2970389781193035564" />
-    <dep root="2970389781193170240" />
-    <dep root="305616691112287268" />
-    <dep root="3465865320786305481" />
-    <dep root="3465865320786305485" />
-    <dep root="3465865320786305631" />
-    <dep root="3465865320786327838" />
-    <dep root="3465865320786327950" />
-    <dep root="3465865320786328040" />
-    <dep root="4032646381570777493" />
-    <dep root="4403068512914877423" />
-    <dep root="5883033498657755836" />
-    <dep root="5883033498657845915" />
-    <dep root="5883033498657845969" />
-    <dep root="6252705307027051861" />
-    <dep root="6252705307027051866" />
-    <dep root="6252705307027051953" />
-    <dep root="6830537871213907260" />
-    <dep root="7162597690968047817" />
-    <dep root="8321617901826002785" />
-    <dep root="8513716958726547010" />
-    <dep root="8513716958726547050" />
-    <dep root="8513716958726547154" />
-    <dep root="8513716958726604212" />
-    <dep root="8586967776370449212" />
-    <dep root="8586967776370586377" />
-    <dep root="8911797107063339974" />
-    <dep root="8911797107063450124" />
-    <dep root="8970236339104100116" />
-    <dep root="8970236339104100147" />
-    <dep root="8970236339104100153" />
-    <dep root="9040118078822013541" />
-    <dep root="9040118078822014208" />
-    <dep root="9040118078822014309" />
-    <dep root="9040118078822290408" />
-    <dep root="9040118078822290721" />
-    <dep model="1ed103c3-3aa6-49b7-9c21-6765ee11f224/java:jetbrains.mps.ide.editor(MPS.Editor/)" />
-    <dep model="1ed103c3-3aa6-49b7-9c21-6765ee11f224/java:jetbrains.mps.openapi.editor(MPS.Editor/)" />
-    <dep model="6354ebe7-c22a-4a0f-ac54-50b52ab9b065/java:java.io(JDK/)" />
-    <dep model="6354ebe7-c22a-4a0f-ac54-50b52ab9b065/java:java.lang(JDK/)" />
-    <dep model="6354ebe7-c22a-4a0f-ac54-50b52ab9b065/java:java.util(JDK/)" />
-    <dep model="6ed54515-acc8-4d1e-a16c-9fd6cfe951ea/java:jetbrains.mps.smodel(MPS.Core/)" />
-    <dep model="6ed54515-acc8-4d1e-a16c-9fd6cfe951ea/java:jetbrains.mps.smodel.adapter.structure(MPS.Core/)" />
-    <dep model="742f6602-5a2f-4313-aa6e-ae1cd4ffdc61/java:jetbrains.mps.ide.actions(MPS.Platform/)" />
-    <dep model="8865b7a8-5271-43d3-884c-6fd1d9cfdd34/java:org.jetbrains.mps.openapi.language(MPS.OpenAPI/)" />
-    <dep model="8865b7a8-5271-43d3-884c-6fd1d9cfdd34/java:org.jetbrains.mps.openapi.model(MPS.OpenAPI/)" />
-    <dep model="d936855b-48da-4812-a8a0-2bfddd633ac4/java:jetbrains.mps.core.aspects.behaviour(jetbrains.mps.lang.behavior.runtime/)" />
-    <dep model="d936855b-48da-4812-a8a0-2bfddd633ac5/java:jetbrains.mps.core.aspects.behaviour.api(jetbrains.mps.lang.behavior.api/)" />
-    <dep model="d936855b-48da-4812-a8a0-2bfddd633ac5/java:jetbrains.mps.smodel.behaviour(jetbrains.mps.lang.behavior.api/)" />
-    <dep model="r:00000000-0000-4000-0000-011c89590288(jetbrains.mps.lang.core.structure)" />
-    <dep model="r:00000000-0000-4000-0000-011c8959028b(jetbrains.mps.lang.structure.behavior)" />
-    <dep model="r:00000000-0000-4000-0000-011c89590292(jetbrains.mps.lang.structure.structure)" />
-    <dep model="r:00000000-0000-4000-0000-011c89590297(jetbrains.mps.lang.editor.behavior)" />
-    <dep model="r:00000000-0000-4000-0000-011c8959029e(jetbrains.mps.lang.editor.structure)" />
-    <dep model="r:00000000-0000-4000-0000-011c895902ca(jetbrains.mps.baseLanguage.structure)" />
-    <dep model="r:00000000-0000-4000-0000-011c895902de(jetbrains.mps.baseLanguage.blTypes.primitiveDescriptors)" />
-    <dep model="r:00000000-0000-4000-0000-011c89590301(jetbrains.mps.lang.smodel.structure)" />
-    <dep model="r:00000000-0000-4000-0000-011c89590303(jetbrains.mps.lang.smodel.generator.baseLanguage.template.main@generator)" />
-    <dep model="r:00000000-0000-4000-0000-011c8959032e(jetbrains.mps.baseLanguage.collections.structure)" />
-    <dep model="r:00000000-0000-4000-0000-011c8959033a(jetbrains.mps.baseLanguage.closures.generator.baseLanguage.template.main@generator)" />
-    <dep model="r:00000000-0000-4000-0000-011c89590369(jetbrains.mps.lang.plugin.generator.baseLanguage.template.main@generator)" />
-    <dep model="r:c3548bac-30eb-4a2a-937c-0111d5697309(jetbrains.mps.lang.smodel.generator.smodelAdapter)" />
-    <dep model="r:f04c1476-2f91-4f59-be13-c8e009abebee(jetbrains.mps.baseLanguageInternal.generator.template.main@generator)" />
-    <dep model="r:fc76aa36-3cff-41c7-b94b-eee0e8341932(jetbrains.mps.internal.collections.runtime)" />
-    <file name="CreateDefaultEditor_Action.java" />
-  </source>
-  <source id="2165106376654390214" name="IntentionsGroup" hash="-8tsia1wojw8xgmn88n2mvzcj5to8p2h">
-    <dep root="1596727503333822325" />
-    <dep root="2165106376654272257" />
-    <dep model="r:00000000-0000-4000-0000-011c895902ca(jetbrains.mps.baseLanguage.structure)" />
-    <dep model="r:00000000-0000-4000-0000-011c89590369(jetbrains.mps.lang.plugin.generator.baseLanguage.template.main@generator)" />
-    <file name="IntentionsGroup_ActionGroup.java" />
-  </source>
-  <source id="6830537871213907260" name="ShowOriginNode" hash="2st19ewxbjjyavyhxzzpz5pzm2g4x9d" dependsOnNodes="true">
-    <dep root="1206195573853570544" />
-    <dep root="1206195573853570620" />
-    <dep root="1234869968490316273" />
-    <dep root="1234869968490316371" />
-    <dep root="1234869968490316459" />
-    <dep root="1366781238034273697" />
-    <dep root="1366781238034273705" />
-    <dep root="1596727503333709178" />
-    <dep root="1596727503333709182" />
-    <dep root="1596727503333822320" />
-    <dep root="1596727503333822325" />
-    <dep root="1596727503333822377" />
-    <dep root="1683977858888862718" />
-    <dep root="1683977858888863192" />
-    <dep root="1744445256079578595" />
-    <dep root="1744445256079578766" />
-    <dep root="1744445256079578802" />
-    <dep root="1744445256079579876" />
-    <dep root="1936689137035744512" />
-    <dep root="1936689137035777973" />
-    <dep root="2165106376654272257" />
-    <dep root="2165106376654390214" />
-    <dep root="2191995028863072547" />
-    <dep root="2191995028863072555" />
-    <dep root="2191995028863072592" />
-    <dep root="2403997762364994115" />
-    <dep root="2403997762364994119" />
-    <dep root="2565896126719552231" />
-    <dep root="2565896126719599486" />
-    <dep root="2565896126719631163" />
-    <dep root="2565896126719631517" />
-    <dep root="2565896126719634090" />
-    <dep root="2565896126719635409" />
-    <dep root="2565896126719641327" />
-    <dep root="2662234144540708008" />
-    <dep root="2662234144540708083" />
-    <dep root="2662234144540708417" />
-    <dep root="2662234144540708709" />
-    <dep root="2662234144540708724" />
-    <dep root="2970389781193035564" />
-    <dep root="2970389781193170240" />
-    <dep root="305616691112287268" />
-    <dep root="3465865320786305481" />
-    <dep root="3465865320786305485" />
-    <dep root="3465865320786305631" />
-    <dep root="3465865320786327838" />
-    <dep root="3465865320786327950" />
-    <dep root="3465865320786328040" />
-    <dep root="4032646381570777493" />
-    <dep root="4403068512914877423" />
-    <dep root="5883033498657755836" />
-    <dep root="5883033498657845915" />
-    <dep root="5883033498657845969" />
-    <dep root="6252705307027051861" />
-    <dep root="6252705307027051866" />
-    <dep root="6252705307027051953" />
-    <dep root="7162597690968047817" />
-    <dep root="8321617901826002785" />
-    <dep root="8513716958726547010" />
-    <dep root="8513716958726547050" />
-    <dep root="8513716958726547154" />
-    <dep root="8513716958726604212" />
-    <dep root="8586967776370449212" />
-    <dep root="8586967776370586377" />
-    <dep root="8911797107063339974" />
-    <dep root="8911797107063450124" />
-    <dep root="8970236339104100116" />
-    <dep root="8970236339104100147" />
-    <dep root="8970236339104100153" />
-    <dep root="9040118078822013541" />
-    <dep root="9040118078822014208" />
-    <dep root="9040118078822014309" />
-    <dep root="9040118078822290408" />
-    <dep root="9040118078822290721" />
-    <dep model="498d89d2-c2e9-11e2-ad49-6cf049e62fe5/java:com.intellij.openapi.actionSystem(MPS.IDEA/)" />
-    <dep model="498d89d2-c2e9-11e2-ad49-6cf049e62fe5/java:com.intellij.ui(MPS.IDEA/)" />
-    <dep model="6354ebe7-c22a-4a0f-ac54-50b52ab9b065/java:java.io(JDK/)" />
-    <dep model="6354ebe7-c22a-4a0f-ac54-50b52ab9b065/java:java.lang(JDK/)" />
-    <dep model="742f6602-5a2f-4313-aa6e-ae1cd4ffdc61/java:jetbrains.mps.ide.actions(MPS.Platform/)" />
-    <dep model="742f6602-5a2f-4313-aa6e-ae1cd4ffdc61/java:jetbrains.mps.project(MPS.Platform/)" />
-    <dep model="r:00000000-0000-4000-0000-011c895902ca(jetbrains.mps.baseLanguage.structure)" />
-    <dep model="r:00000000-0000-4000-0000-011c89590369(jetbrains.mps.lang.plugin.generator.baseLanguage.template.main@generator)" />
-    <file name="ShowOriginNode_Action.java" />
-  </source>
-  <source id="8911797107063450124" name="NewAspectModelActionHelper" hash="-4zmqlmxd948wk2j362gq7yna6fdk1us">
-    <dep model="6354ebe7-c22a-4a0f-ac54-50b52ab9b065/java:java.lang(JDK/)" />
-    <dep model="6ed54515-acc8-4d1e-a16c-9fd6cfe951ea/java:jetbrains.mps.smodel.language(MPS.Core/)" />
-    <dep model="r:00000000-0000-4000-0000-011c895902ca(jetbrains.mps.baseLanguage.structure)" />
-    <dep model="r:00000000-0000-4000-0000-011c8959032e(jetbrains.mps.baseLanguage.collections.structure)" />
-    <dep model="r:d1558b8f-fc9e-4ca7-bb90-70ac789f336e(jetbrains.mps.baseLanguage.collections.generator.baseLanguage.template.post@generator)" />
-    <dep model="r:f04c1476-2f91-4f59-be13-c8e009abebee(jetbrains.mps.baseLanguageInternal.generator.template.main@generator)" />
-    <dep model="r:fc76aa36-3cff-41c7-b94b-eee0e8341932(jetbrains.mps.internal.collections.runtime)" />
-    <file name="NewAspectModelActionHelper.java" />
-  </source>
-  <source id="8911797107063339974" name="NewAspectModelByDescriptor" hash="8t7ijep1r6x38hakrkzfwgr2sisn179" dependsOnNodes="true">
-    <dep root="1206195573853570544" />
-    <dep root="1206195573853570620" />
-    <dep root="1234869968490316273" />
-    <dep root="1234869968490316371" />
-    <dep root="1234869968490316459" />
-    <dep root="1366781238034273697" />
-    <dep root="1366781238034273705" />
-    <dep root="1596727503333709178" />
-    <dep root="1596727503333709182" />
-    <dep root="1596727503333822320" />
-    <dep root="1596727503333822325" />
-    <dep root="1596727503333822377" />
-    <dep root="1683977858888862718" />
-    <dep root="1683977858888863192" />
-    <dep root="1744445256079578595" />
-    <dep root="1744445256079578766" />
-    <dep root="1744445256079578802" />
-    <dep root="1744445256079579876" />
-    <dep root="1936689137035744512" />
-    <dep root="1936689137035777973" />
-    <dep root="2165106376654272257" />
-    <dep root="2165106376654390214" />
-    <dep root="2191995028863072547" />
-    <dep root="2191995028863072555" />
-    <dep root="2191995028863072592" />
-    <dep root="2403997762364994115" />
-    <dep root="2403997762364994119" />
-    <dep root="2565896126719552231" />
-    <dep root="2565896126719599486" />
-    <dep root="2565896126719631163" />
-    <dep root="2565896126719631517" />
-    <dep root="2565896126719634090" />
-    <dep root="2565896126719635409" />
-    <dep root="2565896126719641327" />
-    <dep root="2662234144540708008" />
-    <dep root="2662234144540708083" />
-    <dep root="2662234144540708417" />
-    <dep root="2662234144540708709" />
-    <dep root="2662234144540708724" />
-    <dep root="2970389781193035564" />
-    <dep root="2970389781193170240" />
-    <dep root="305616691112287268" />
-    <dep root="3465865320786305481" />
-    <dep root="3465865320786305485" />
-    <dep root="3465865320786305631" />
-    <dep root="3465865320786327838" />
-    <dep root="3465865320786327950" />
-    <dep root="3465865320786328040" />
-    <dep root="4032646381570777493" />
-    <dep root="4403068512914877423" />
-    <dep root="5883033498657755836" />
-    <dep root="5883033498657845915" />
-    <dep root="5883033498657845969" />
-    <dep root="6252705307027051861" />
-    <dep root="6252705307027051866" />
-    <dep root="6252705307027051953" />
-    <dep root="6830537871213907260" />
-    <dep root="7162597690968047817" />
-    <dep root="8321617901826002785" />
-    <dep root="8513716958726547010" />
-    <dep root="8513716958726547050" />
-    <dep root="8513716958726547154" />
-    <dep root="8513716958726604212" />
-    <dep root="8586967776370449212" />
-    <dep root="8586967776370586377" />
-    <dep root="8911797107063450124" />
-    <dep root="8970236339104100116" />
-    <dep root="8970236339104100147" />
-    <dep root="8970236339104100153" />
-    <dep root="9040118078822013541" />
-    <dep root="9040118078822014208" />
-    <dep root="9040118078822014309" />
-    <dep root="9040118078822290408" />
-    <dep root="9040118078822290721" />
-    <dep model="498d89d2-c2e9-11e2-ad49-6cf049e62fe5/java:com.intellij.ide.projectView.impl(MPS.IDEA/)" />
-    <dep model="498d89d2-c2e9-11e2-ad49-6cf049e62fe5/java:com.intellij.openapi(MPS.IDEA/)" />
-    <dep model="498d89d2-c2e9-11e2-ad49-6cf049e62fe5/java:com.intellij.openapi.actionSystem(MPS.IDEA/)" />
-    <dep model="498d89d2-c2e9-11e2-ad49-6cf049e62fe5/java:com.intellij.openapi.components(MPS.IDEA/)" />
-    <dep model="498d89d2-c2e9-11e2-ad49-6cf049e62fe5/java:com.intellij.openapi.extensions(MPS.IDEA/)" />
-    <dep model="498d89d2-c2e9-11e2-ad49-6cf049e62fe5/java:com.intellij.openapi.project(MPS.IDEA/)" />
-    <dep model="498d89d2-c2e9-11e2-ad49-6cf049e62fe5/java:com.intellij.openapi.util(MPS.IDEA/)" />
-    <dep model="498d89d2-c2e9-11e2-ad49-6cf049e62fe5/java:com.intellij.ui(MPS.IDEA/)" />
-    <dep model="6354ebe7-c22a-4a0f-ac54-50b52ab9b065/java:java.io(JDK/)" />
-    <dep model="6354ebe7-c22a-4a0f-ac54-50b52ab9b065/java:java.lang(JDK/)" />
-    <dep model="6354ebe7-c22a-4a0f-ac54-50b52ab9b065/java:java.util(JDK/)" />
-    <dep model="6ed54515-acc8-4d1e-a16c-9fd6cfe951ea/java:jetbrains.mps.smodel.language(MPS.Core/)" />
-    <dep model="742f6602-5a2f-4313-aa6e-ae1cd4ffdc61/java:jetbrains.mps.ide.actions(MPS.Platform/)" />
-    <dep model="742f6602-5a2f-4313-aa6e-ae1cd4ffdc61/java:jetbrains.mps.ide.projectView(MPS.Platform/)" />
-    <dep model="742f6602-5a2f-4313-aa6e-ae1cd4ffdc61/java:jetbrains.mps.workbench.action(MPS.Platform/)" />
-    <dep model="86441d7a-e194-42da-81a5-2161ec62a379/java:jetbrains.mps.ide.projectPane(MPS.Workbench/)" />
-    <dep model="8865b7a8-5271-43d3-884c-6fd1d9cfdd34/java:org.jetbrains.mps.openapi.model(MPS.OpenAPI/)" />
-    <dep model="8865b7a8-5271-43d3-884c-6fd1d9cfdd34/java:org.jetbrains.mps.openapi.module(MPS.OpenAPI/)" />
-    <dep model="r:00000000-0000-4000-0000-011c895902ca(jetbrains.mps.baseLanguage.structure)" />
-    <dep model="r:00000000-0000-4000-0000-011c8959033a(jetbrains.mps.baseLanguage.closures.generator.baseLanguage.template.main@generator)" />
-    <dep model="r:00000000-0000-4000-0000-011c89590369(jetbrains.mps.lang.plugin.generator.baseLanguage.template.main@generator)" />
-    <dep model="r:00000000-0000-4000-0000-011c89590373(jetbrains.mps.baseLanguage.classifiers.structure)" />
-    <dep model="r:fc76aa36-3cff-41c7-b94b-eee0e8341932(jetbrains.mps.internal.collections.runtime)" />
-    <file name="NewAspectModelByDescriptor_Action.java" />
-  </source>
-</dependencies>
->>>>>>> 48cbadaa
+<dependencies version="2" modelHash="-3l2mupy0rg5m9qoa63u8t3r90te962i" />
