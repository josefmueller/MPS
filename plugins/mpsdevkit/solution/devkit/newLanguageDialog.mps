<?xml version="1.0" encoding="UTF-8"?>
<model modelUID="r:00000000-0000-4000-0000-011c895904a9(jetbrains.mps.ide.devkit.newLanguageDialog)">
  <persistence version="7" />
  <language namespace="5d6bee4c-f891-4a93-a0c9-e2268726ae47(jetbrains.mps.uiLanguage)" />
  <language namespace="a20a42c8-ea20-45de-bc60-acb92cc25c46(jetbrains.mps.ide.uiLanguage)" />
  <language namespace="f3061a53-9226-4cc5-a443-f952ceaf5816(jetbrains.mps.baseLanguage)" />
  <language namespace="443f4c36-fcf5-4eb6-9500-8d06ed259e3e(jetbrains.mps.baseLanguage.classifiers)" />
  <language namespace="fd392034-7849-419d-9071-12563d152375(jetbrains.mps.baseLanguage.closures)" />
  <language namespace="760a0a8c-eabb-4521-8bfd-65db761a9ba3(jetbrains.mps.baseLanguage.logging)" />
  <import index="tprt" modelUID="r:00000000-0000-4000-0000-011c895904a5(jetbrains.mps.ide.common)" version="-1" />
  <import index="tpht" modelUID="r:00000000-0000-4000-0000-011c8959054d(jetbrains.mps.uiLanguage.components)" version="-1" />
  <import index="tprr" modelUID="r:00000000-0000-4000-0000-011c895904ab(jetbrains.mps.ide.newSolutionDialog)" version="-1" />
  <import index="fxg7" modelUID="f:java_stub#6354ebe7-c22a-4a0f-ac54-50b52ab9b065#java.io(JDK/java.io@java_stub)" version="-1" />
  <import index="e2lb" modelUID="f:java_stub#6354ebe7-c22a-4a0f-ac54-50b52ab9b065#java.lang(JDK/java.lang@java_stub)" version="-1" />
  <import index="k7g3" modelUID="f:java_stub#6354ebe7-c22a-4a0f-ac54-50b52ab9b065#java.util(JDK/java.util@java_stub)" version="-1" />
  <import index="dbrf" modelUID="f:java_stub#6354ebe7-c22a-4a0f-ac54-50b52ab9b065#javax.swing(JDK/javax.swing@java_stub)" version="-1" />
  <import index="1t7x" modelUID="f:java_stub#6354ebe7-c22a-4a0f-ac54-50b52ab9b065#java.awt(JDK/java.awt@java_stub)" version="-1" />
  <import index="vsqj" modelUID="f:java_stub#6ed54515-acc8-4d1e-a16c-9fd6cfe951ea#jetbrains.mps.project(MPS.Core/jetbrains.mps.project@java_stub)" version="-1" />
  <import index="cu2c" modelUID="f:java_stub#6ed54515-acc8-4d1e-a16c-9fd6cfe951ea#jetbrains.mps.smodel(MPS.Core/jetbrains.mps.smodel@java_stub)" version="-1" />
  <import index="msyo" modelUID="f:java_stub#6ed54515-acc8-4d1e-a16c-9fd6cfe951ea#jetbrains.mps.util(MPS.Core/jetbrains.mps.util@java_stub)" version="-1" />
  <import index="y090" modelUID="f:java_stub#86441d7a-e194-42da-81a5-2161ec62a379#jetbrains.mps.library(MPS.Workbench/jetbrains.mps.library@java_stub)" version="-1" />
  <import index="kqhl" modelUID="f:java_stub#6ed54515-acc8-4d1e-a16c-9fd6cfe951ea#jetbrains.mps.project.structure.modules(MPS.Core/jetbrains.mps.project.structure.modules@java_stub)" version="-1" />
  <import index="59et" modelUID="f:java_stub#6ed54515-acc8-4d1e-a16c-9fd6cfe951ea#jetbrains.mps.vfs(MPS.Core/jetbrains.mps.vfs@java_stub)" version="-1" />
  <import index="jrbx" modelUID="f:java_stub#742f6602-5a2f-4313-aa6e-ae1cd4ffdc61#jetbrains.mps.project(MPS.Platform/jetbrains.mps.project@java_stub)" version="-1" />
  <import index="h12" modelUID="f:java_stub#742f6602-5a2f-4313-aa6e-ae1cd4ffdc61#com.intellij.openapi.ui(MPS.Platform/com.intellij.openapi.ui@java_stub)" version="-1" />
  <import index="wsna" modelUID="f:java_stub#86441d7a-e194-42da-81a5-2161ec62a379#jetbrains.mps.ide.common(MPS.Workbench/jetbrains.mps.ide.common@java_stub)" version="-1" />
  <import index="e29f" modelUID="f:java_stub#86441d7a-e194-42da-81a5-2161ec62a379#org.jdesktop.beansbinding(MPS.Workbench/org.jdesktop.beansbinding@java_stub)" version="-1" />
  <import index="8dm4" modelUID="f:java_stub#6ed54515-acc8-4d1e-a16c-9fd6cfe951ea#jetbrains.mps.internal.collections.runtime(MPS.Core/jetbrains.mps.internal.collections.runtime@java_stub)" version="-1" />
  <import index="44be" modelUID="f:java_stub#86441d7a-e194-42da-81a5-2161ec62a379#jetbrains.mps.uiLanguage.runtime.events(MPS.Workbench/jetbrains.mps.uiLanguage.runtime.events@java_stub)" version="-1" />
  <import index="ec5l" modelUID="f:java_stub#8865b7a8-5271-43d3-884c-6fd1d9cfdd34#org.jetbrains.mps.openapi.model(MPS.OpenAPI/org.jetbrains.mps.openapi.model@java_stub)" version="-1" />
  <import index="tpee" modelUID="r:00000000-0000-4000-0000-011c895902ca(jetbrains.mps.baseLanguage.structure)" version="4" implicit="yes" />
  <import index="tphr" modelUID="r:00000000-0000-4000-0000-011c89590553(jetbrains.mps.uiLanguage.structure)" version="1" implicit="yes" />
  <import index="tp2c" modelUID="r:00000000-0000-4000-0000-011c89590338(jetbrains.mps.baseLanguage.closures.structure)" version="3" implicit="yes" />
  <import index="tpck" modelUID="r:00000000-0000-4000-0000-011c89590288(jetbrains.mps.lang.core.structure)" version="0" implicit="yes" />
  <import index="tp4f" modelUID="r:00000000-0000-4000-0000-011c89590373(jetbrains.mps.baseLanguage.classifiers.structure)" version="0" implicit="yes" />
  <import index="tprh" modelUID="r:00000000-0000-4000-0000-011c895904b1(jetbrains.mps.ide.uiLanguage.structure)" version="-1" implicit="yes" />
  <import index="tpib" modelUID="r:00000000-0000-4000-0000-011c8959057f(jetbrains.mps.baseLanguage.logging.structure)" version="0" implicit="yes" />
  <roots>
    <node type="tphr.ComponentDeclaration" typeId="tphr.1202387718766" id="1203684597238">
      <property name="name" nameId="tpck.1169194664001" value="NewLanguageDialog" />
    </node>
    <node type="tphr.ComponentController" typeId="tphr.1202388384249" id="1203685087824">
      <link role="component" roleId="tphr.1202388401455" targetNodeId="1203684597238" resolveInfo="NewLanguageDialog" />
    </node>
  </roots>
  <root id="1203684597238">
    <node role="root" roleId="tphr.1202391997731" type="tprh.IDEDialog" typeId="tprh.1203592595174" id="1203684615537">
      <property name="title" nameId="tprh.1203680944573" value="New Language" />
      <node role="button" roleId="tprh.1203592711892" type="tprh.IDEDialogButton" typeId="tprh.1203592642690" id="1203684635117">
        <property name="text" nameId="tprh.1203592649055" value="_OK" />
        <property name="isDefault" nameId="tprh.1203592651192" value="true" />
        <node role="handler" roleId="tprh.1203592657479" type="tpee.DotExpression" typeId="tpee.1197027756228" id="1203687841165">
          <node role="operand" roleId="tpee.1197027771414" type="tp4f.ThisClassifierExpression" typeId="tp4f.1205752633985" id="1205754224277" />
          <node role="operation" roleId="tpee.1197027833540" type="tp4f.DefaultClassifierMethodCallOperation" typeId="tp4f.1205769149993" id="1205834446422">
            <link role="member" roleId="tp4f.1205756909548" targetNodeId="1203685139549" resolveInfo="onOk" />
          </node>
        </node>
      </node>
      <node role="button" roleId="tprh.1203592711892" type="tprh.IDEDialogButton" typeId="tprh.1203592642690" id="1203684637884">
        <property name="text" nameId="tprh.1203592649055" value="_Cancel" />
        <node role="handler" roleId="tprh.1203592657479" type="tpee.DotExpression" typeId="tpee.1197027756228" id="1203687846575">
          <node role="operand" roleId="tpee.1197027771414" type="tp4f.ThisClassifierExpression" typeId="tp4f.1205752633985" id="1205754224264" />
          <node role="operation" roleId="tpee.1197027833540" type="tp4f.DefaultClassifierMethodCallOperation" typeId="tp4f.1205769149993" id="1205834446424">
            <link role="member" roleId="tp4f.1205756909548" targetNodeId="1203685144412" resolveInfo="onCancel" />
          </node>
        </node>
      </node>
      <node role="contentPane" roleId="tprh.1203592622362" type="tphr.Grid" typeId="tphr.1202823654753" id="1203684644322">
        <node role="row" roleId="tphr.1202823909833" type="tphr.GridRow" typeId="tphr.1202823683703" id="1203685030643">
          <node role="component" roleId="tphr.1202823766928" type="tphr.ComponentInstance" typeId="tphr.1202387945296" id="1203685032223">
            <link role="componentDeclaration" roleId="tphr.1202388027333" targetNodeId="tpht.1202465811094" resolveInfo="Label" />
            <node role="content" roleId="tphr.1202817142302" type="tphr.AttributeValue" typeId="tphr.1202389314593" id="1203685051593">
              <link role="attribute" roleId="tphr.1202389328439" targetNodeId="tpht.1202465836231" resolveInfo="text" />
              <node role="value" roleId="tphr.1202389410534" type="tpee.StringLiteral" typeId="tpee.1070475926800" id="1203685052548">
                <property name="value" nameId="tpee.1070475926801" value="Language Namespace:" />
              </node>
            </node>
          </node>
        </node>
        <node role="row" roleId="tphr.1202823909833" type="tphr.GridRow" typeId="tphr.1202823683703" id="1203685056752">
          <node role="component" roleId="tphr.1202823766928" type="tphr.ComponentInstance" typeId="tphr.1202387945296" id="1203685058175">
            <property name="name" nameId="tpck.1169194664001" value="name" />
            <link role="componentDeclaration" roleId="tphr.1202388027333" targetNodeId="tpht.1202464198724" resolveInfo="TextField" />
            <node role="content" roleId="tphr.1202817142302" type="tphr.AttributeValue" typeId="tphr.1202389314593" id="1203685121515">
              <link role="attribute" roleId="tphr.1202389328439" targetNodeId="tpht.1202464208353" resolveInfo="text" />
              <node role="value" roleId="tphr.1202389410534" type="tphr.BindExpression" typeId="tphr.1202464424004" id="1203685123189">
                <node role="expression" roleId="tphr.1202464474939" type="tpee.DotExpression" typeId="tpee.1197027756228" id="1203685125317">
                  <node role="operand" roleId="tpee.1197027771414" type="tp4f.ThisClassifierExpression" typeId="tp4f.1205752633985" id="1205754224034" />
                  <node role="operation" roleId="tpee.1197027833540" type="tphr.AttributeReferenceOperation" typeId="tphr.1202478475127" id="1203685126335">
                    <link role="member" roleId="tp4f.1205756909548" targetNodeId="1203685089919" resolveInfo="languageNamespace" />
                  </node>
                </node>
              </node>
            </node>
          </node>
        </node>
        <node role="row" roleId="tphr.1202823909833" type="tphr.GridRow" typeId="tphr.1202823683703" id="1203685059786">
          <node role="component" roleId="tphr.1202823766928" type="tphr.ComponentInstance" typeId="tphr.1202387945296" id="1203685060958">
            <link role="componentDeclaration" roleId="tphr.1202388027333" targetNodeId="tpht.1202465811094" resolveInfo="Label" />
            <node role="content" roleId="tphr.1202817142302" type="tphr.AttributeValue" typeId="tphr.1202389314593" id="1203685061928">
              <link role="attribute" roleId="tphr.1202389328439" targetNodeId="tpht.1202465836231" resolveInfo="text" />
              <node role="value" roleId="tphr.1202389410534" type="tpee.StringLiteral" typeId="tpee.1070475926800" id="1203685062696">
                <property name="value" nameId="tpee.1070475926801" value="Language Path:" />
              </node>
            </node>
          </node>
        </node>
        <node role="row" roleId="tphr.1202823909833" type="tphr.GridRow" typeId="tphr.1202823683703" id="1203685081760">
          <node role="component" roleId="tphr.1202823766928" type="tphr.ComponentInstance" typeId="tphr.1202387945296" id="1204294178958">
            <property name="name" nameId="tpck.1169194664001" value="path" />
            <link role="componentDeclaration" roleId="tphr.1202388027333" targetNodeId="tprt.1203601634745" resolveInfo="PathField" />
            <node role="content" roleId="tphr.1202817142302" type="tphr.AttributeValue" typeId="tphr.1202389314593" id="1204294181723">
              <link role="attribute" roleId="tphr.1202389328439" targetNodeId="tprt.1203601661865" resolveInfo="path" />
              <node role="value" roleId="tphr.1202389410534" type="tphr.BindExpression" typeId="tphr.1202464424004" id="1204294182506">
                <node role="expression" roleId="tphr.1202464474939" type="tpee.DotExpression" typeId="tpee.1197027756228" id="1204294183790">
                  <node role="operand" roleId="tpee.1197027771414" type="tp4f.ThisClassifierExpression" typeId="tp4f.1205752633985" id="1205754224333" />
                  <node role="operation" roleId="tpee.1197027833540" type="tphr.AttributeReferenceOperation" typeId="tphr.1202478475127" id="1204294185682">
                    <link role="member" roleId="tp4f.1205756909548" targetNodeId="1203685104730" resolveInfo="languagePath" />
                  </node>
                </node>
              </node>
            </node>
          </node>
        </node>
        <node role="row" roleId="tphr.1202823909833" type="tphr.GridRow" typeId="tphr.1202823683703" id="5890305283801222656">
          <node role="component" roleId="tphr.1202823766928" type="tphr.ComponentInstance" typeId="tphr.1202387945296" id="910536637252861736">
            <property name="name" nameId="tpck.1169194664001" value="needRuntime" />
            <link role="componentDeclaration" roleId="tphr.1202388027333" targetNodeId="tpht.1202815836444" resolveInfo="CheckBox" />
            <node role="content" roleId="tphr.1202817142302" type="tphr.AttributeValue" typeId="tphr.1202389314593" id="910536637252867204">
              <link role="attribute" roleId="tphr.1202389328439" targetNodeId="tpht.1202393575288" resolveInfo="text" />
              <node role="value" roleId="tphr.1202389410534" type="tpee.StringLiteral" typeId="tpee.1070475926800" id="910536637252867206">
                <property name="value" nameId="tpee.1070475926801" value="Create Runtime Solution" />
              </node>
            </node>
          </node>
        </node>
        <node role="row" roleId="tphr.1202823909833" type="tphr.GridRow" typeId="tphr.1202823683703" id="5890305283801224123">
          <node role="component" roleId="tphr.1202823766928" type="tphr.ComponentInstance" typeId="tphr.1202387945296" id="910536637252867208">
            <property name="name" nameId="tpck.1169194664001" value="needSandbox" />
            <link role="componentDeclaration" roleId="tphr.1202388027333" targetNodeId="tpht.1202815836444" resolveInfo="CheckBox" />
            <node role="content" roleId="tphr.1202817142302" type="tphr.AttributeValue" typeId="tphr.1202389314593" id="910536637252867211">
              <link role="attribute" roleId="tphr.1202389328439" targetNodeId="tpht.1202393575288" resolveInfo="text" />
              <node role="value" roleId="tphr.1202389410534" type="tpee.StringLiteral" typeId="tpee.1070475926800" id="910536637252867213">
                <property name="value" nameId="tpee.1070475926801" value="Create Sandbox Solution" />
              </node>
            </node>
          </node>
        </node>
      </node>
      <node role="dimensions" roleId="tprh.1226850487634" type="tprh.DialogDimensions" typeId="tprh.1226850367300" id="1226850968481">
        <property name="height" nameId="tprh.1226850388991" value="200" />
        <property name="width" nameId="tprh.1226850387521" value="600" />
        <property name="left" nameId="tprh.1226850380566" value="100" />
        <property name="top" nameId="tprh.1226850405617" value="100" />
      </node>
    </node>
  </root>
  <root id="1203685087824">
    <node role="componentMethod" roleId="tphr.1202742069115" type="tp4f.DefaultClassifierMethodDeclaration" typeId="tp4f.1205769003971" id="1203685139549">
      <property name="name" nameId="tpck.1169194664001" value="onOk" />
      <node role="returnType" roleId="tpee.1068580123133" type="tpee.VoidType" typeId="tpee.1068581517677" id="1203685141989" />
      <node role="body" roleId="tpee.1068580123135" type="tpee.StatementList" typeId="tpee.1068580123136" id="1203685139551">
        <node role="statement" roleId="tpee.1068581517665" type="tpee.LocalVariableDeclarationStatement" typeId="tpee.1068581242864" id="4543209876460446053">
          <node role="localVariableDeclaration" roleId="tpee.1068581242865" type="tpee.LocalVariableDeclaration" typeId="tpee.1068581242863" id="4543209876460446054">
            <property name="name" nameId="tpck.1169194664001" value="message" />
            <node role="type" roleId="tpee.5680397130376446158" type="tpee.StringType" typeId="tpee.1225271177708" id="4543209876460446055" />
            <node role="initializer" roleId="tpee.1068431790190" type="tpee.StaticMethodCall" typeId="tpee.1081236700937" id="4543209876460446056">
              <link role="baseMethodDeclaration" roleId="tpee.1068499141037" targetNodeId="tprr.4543209876460424807" resolveInfo="check" />
              <link role="classConcept" roleId="tpee.1144433194310" targetNodeId="tprr.5890305283801268194" resolveInfo="NewModuleUtil" />
              <node role="actualArgument" roleId="tpee.1068499141038" type="tpee.StaticFieldReference" typeId="tpee.1070533707846" id="4543209876460446057">
                <link role="classifier" roleId="tpee.1144433057691" targetNodeId="vsqj.~MPSExtentions" resolveInfo="MPSExtentions" />
                <link role="variableDeclaration" roleId="tpee.1068581517664" targetNodeId="vsqj.~MPSExtentions%dDOT_LANGUAGE" resolveInfo="DOT_LANGUAGE" />
              </node>
              <node role="actualArgument" roleId="tpee.1068499141038" type="tpee.DotExpression" typeId="tpee.1197027756228" id="4543209876460446058">
                <node role="operand" roleId="tpee.1197027771414" type="tp4f.ThisClassifierExpression" typeId="tp4f.1205752633985" id="4543209876460446059" />
                <node role="operation" roleId="tpee.1197027833540" type="tphr.AttributeReferenceOperation" typeId="tphr.1202478475127" id="4543209876460446060">
                  <link role="member" roleId="tp4f.1205756909548" targetNodeId="1203685089919" resolveInfo="languageNamespace" />
                </node>
              </node>
              <node role="actualArgument" roleId="tpee.1068499141038" type="tpee.DotExpression" typeId="tpee.1197027756228" id="4543209876460446061">
                <node role="operand" roleId="tpee.1197027771414" type="tp4f.ThisClassifierExpression" typeId="tp4f.1205752633985" id="4543209876460446062" />
                <node role="operation" roleId="tpee.1197027833540" type="tphr.AttributeReferenceOperation" typeId="tphr.1202478475127" id="4543209876460446063">
                  <link role="member" roleId="tp4f.1205756909548" targetNodeId="1203685104730" resolveInfo="languagePath" />
                </node>
              </node>
            </node>
          </node>
        </node>
        <node role="statement" roleId="tpee.1068581517665" type="tpee.IfStatement" typeId="tpee.1068580123159" id="4543209876460446066">
          <node role="ifTrue" roleId="tpee.1068580123161" type="tpee.StatementList" typeId="tpee.1068580123136" id="4543209876460446067">
            <node role="statement" roleId="tpee.1068581517665" type="tprh.ReportErrorStatement" typeId="tprh.3734045384532546729" id="4543209876460446075">
              <node role="errorText" roleId="tprh.3734045384532546730" type="tpee.LocalVariableReference" typeId="tpee.1068581242866" id="4543209876460446077">
                <link role="variableDeclaration" roleId="tpee.1068581517664" targetNodeId="4543209876460446054" resolveInfo="message" />
              </node>
            </node>
            <node role="statement" roleId="tpee.1068581517665" type="tpee.ReturnStatement" typeId="tpee.1068581242878" id="4543209876460446079" />
          </node>
          <node role="condition" roleId="tpee.1068580123160" type="tpee.NotEqualsExpression" typeId="tpee.1073239437375" id="4543209876460446071">
            <node role="rightExpression" roleId="tpee.1081773367579" type="tpee.NullLiteral" typeId="tpee.1070534058343" id="4543209876460446074" />
            <node role="leftExpression" roleId="tpee.1081773367580" type="tpee.LocalVariableReference" typeId="tpee.1068581242866" id="4543209876460446070">
              <link role="variableDeclaration" roleId="tpee.1068581517664" targetNodeId="4543209876460446054" resolveInfo="message" />
            </node>
          </node>
        </node>
        <node role="statement" roleId="tpee.1068581517665" type="tpee.Statement" typeId="tpee.1068580123157" id="4543209876460446065" />
        <node role="statement" roleId="tpee.1068581517665" type="tprh.DisposeDialogStatement" typeId="tprh.3734045384532546800" id="3734045384532741039" />
        <node role="statement" roleId="tpee.1068581517665" type="tpee.ExpressionStatement" typeId="tpee.1068580123155" id="5049856602248787190">
          <node role="expression" roleId="tpee.1068580123156" type="tpee.StaticMethodCall" typeId="tpee.1081236700937" id="5049856602248792130">
            <link role="baseMethodDeclaration" roleId="tpee.1068499141037" targetNodeId="tprr.5049856602248782874" resolveInfo="runModuleCreation" />
            <link role="classConcept" roleId="tpee.1144433194310" targetNodeId="tprr.5890305283801268194" resolveInfo="NewModuleUtil" />
            <node role="actualArgument" roleId="tpee.1068499141038" type="tpee.DotExpression" typeId="tpee.1197027756228" id="2694170484305022858">
              <node role="operand" roleId="tpee.1197027771414" type="tpee.DotExpression" typeId="tpee.1197027756228" id="2694170484305022814">
                <node role="operand" roleId="tpee.1197027771414" type="tp4f.ThisClassifierExpression" typeId="tp4f.1205752633985" id="2694170484305022815" />
                <node role="operation" roleId="tpee.1197027833540" type="tphr.AttributeReferenceOperation" typeId="tphr.1202478475127" id="2694170484305022816">
                  <link role="member" roleId="tp4f.1205756909548" targetNodeId="1203685262317" resolveInfo="project" />
                </node>
              </node>
              <node role="operation" roleId="tpee.1197027833540" type="tpee.InstanceMethodCallOperation" typeId="tpee.1202948039474" id="2694170484305022888">
                <link role="baseMethodDeclaration" roleId="tpee.1068499141037" targetNodeId="jrbx.~MPSProject%dgetProject()%ccom%dintellij%dopenapi%dproject%dProject" resolveInfo="getProject" />
              </node>
            </node>
            <node role="actualArgument" roleId="tpee.1068499141038" type="tp2c.ClosureLiteral" typeId="tp2c.1199569711397" id="5049856602248792141">
              <node role="body" roleId="tp2c.1199569916463" type="tpee.StatementList" typeId="tpee.1068580123136" id="5049856602248792142">
                <node role="statement" roleId="tpee.1068581517665" type="tpee.LocalVariableDeclarationStatement" typeId="tpee.1068581242864" id="2694170484305022959">
                  <node role="localVariableDeclaration" roleId="tpee.1068581242865" type="tpee.LocalVariableDeclaration" typeId="tpee.1068581242863" id="2694170484305022960">
                    <property name="name" nameId="tpck.1169194664001" value="language" />
                    <node role="type" roleId="tpee.5680397130376446158" type="tpee.ClassifierType" typeId="tpee.1107535904670" id="2694170484305022961">
                      <link role="classifier" roleId="tpee.1107535924139" targetNodeId="cu2c.~Language" resolveInfo="Language" />
                    </node>
                    <node role="initializer" roleId="tpee.1068431790190" type="tpee.StaticMethodCall" typeId="tpee.1081236700937" id="8784082215665429638">
                      <link role="baseMethodDeclaration" roleId="tpee.1068499141037" targetNodeId="tprr.8784082215665182087" resolveInfo="createLanguage" />
                      <link role="classConcept" roleId="tpee.1144433194310" targetNodeId="tprr.5890305283801268194" resolveInfo="NewModuleUtil" />
                      <node role="actualArgument" roleId="tpee.1068499141038" type="tpee.DotExpression" typeId="tpee.1197027756228" id="8784082215665432438">
                        <node role="operation" roleId="tpee.1197027833540" type="tphr.AttributeReferenceOperation" typeId="tphr.1202478475127" id="8784082215665435575">
                          <link role="member" roleId="tp4f.1205756909548" targetNodeId="1203685089919" resolveInfo="languageNamespace" />
                        </node>
                        <node role="operand" roleId="tpee.1197027771414" type="tp4f.ThisClassifierExpression" typeId="tp4f.1205752633985" id="8784082215665432325" />
                      </node>
                      <node role="actualArgument" roleId="tpee.1068499141038" type="tpee.DotExpression" typeId="tpee.1197027756228" id="8784082215665439465">
                        <node role="operation" roleId="tpee.1197027833540" type="tphr.AttributeReferenceOperation" typeId="tphr.1202478475127" id="8784082215665442646">
                          <link role="member" roleId="tp4f.1205756909548" targetNodeId="1203685104730" resolveInfo="languagePath" />
                        </node>
                        <node role="operand" roleId="tpee.1197027771414" type="tp4f.ThisClassifierExpression" typeId="tp4f.1205752633985" id="8784082215665439348" />
                      </node>
                      <node role="actualArgument" roleId="tpee.1068499141038" type="tpee.DotExpression" typeId="tpee.1197027756228" id="8784082215665446588">
                        <node role="operation" roleId="tpee.1197027833540" type="tphr.AttributeReferenceOperation" typeId="tphr.1202478475127" id="8784082215665451050">
                          <link role="member" roleId="tp4f.1205756909548" targetNodeId="1203685262317" resolveInfo="project" />
                        </node>
                        <node role="operand" roleId="tpee.1197027771414" type="tp4f.ThisClassifierExpression" typeId="tp4f.1205752633985" id="8784082215665446467" />
                      </node>
                    </node>
                  </node>
                </node>
                <node role="statement" roleId="tpee.1068581517665" type="tpee.Statement" typeId="tpee.1068580123157" id="4152098816593713290" />
                <node role="statement" roleId="tpee.1068581517665" type="tpee.TryCatchStatement" typeId="tpee.1164879751025" id="4152098816593683168">
                  <node role="body" roleId="tpee.1164879758292" type="tpee.StatementList" typeId="tpee.1068580123136" id="4152098816593683170">
                    <node role="statement" roleId="tpee.1068581517665" type="tpee.IfStatement" typeId="tpee.1068580123159" id="5154621356648615843">
                      <node role="ifTrue" roleId="tpee.1068580123161" type="tpee.StatementList" typeId="tpee.1068580123136" id="5154621356648615844">
                        <node role="statement" roleId="tpee.1068581517665" type="tpee.ExpressionStatement" typeId="tpee.1068580123155" id="8784082215682092263">
                          <node role="expression" roleId="tpee.1068580123156" type="tpee.StaticMethodCall" typeId="tpee.1081236700937" id="8784082215682094517">
                            <link role="baseMethodDeclaration" roleId="tpee.1068499141037" targetNodeId="tprr.8784082215681783033" resolveInfo="createRuntimeSolution" />
                            <link role="classConcept" roleId="tpee.1144433194310" targetNodeId="tprr.5890305283801268194" resolveInfo="NewModuleUtil" />
                            <node role="actualArgument" roleId="tpee.1068499141038" type="tpee.VariableReference" typeId="tpee.1068498886296" id="8784082215682799014">
                              <link role="variableDeclaration" roleId="tpee.1068581517664" targetNodeId="2694170484305022960" resolveInfo="language" />
                            </node>
                            <node role="actualArgument" roleId="tpee.1068499141038" type="tpee.DotExpression" typeId="tpee.1197027756228" id="8784082215682104094">
                              <node role="operation" roleId="tpee.1197027833540" type="tphr.AttributeReferenceOperation" typeId="tphr.1202478475127" id="8784082215682106758">
                                <link role="member" roleId="tp4f.1205756909548" targetNodeId="1203685104730" resolveInfo="languagePath" />
                              </node>
                              <node role="operand" roleId="tpee.1197027771414" type="tp4f.ThisClassifierExpression" typeId="tp4f.1205752633985" id="8784082215682103977" />
                            </node>
<<<<<<< HEAD
                            <node role="actualArgument" roleId="tpee.1068499141038" type="tpee.DotExpression" typeId="tpee.1197027756228" id="8784082215682111492">
                              <node role="operation" roleId="tpee.1197027833540" type="tphr.AttributeReferenceOperation" typeId="tphr.1202478475127" id="8784082215682113417">
                                <link role="member" roleId="tp4f.1205756909548" targetNodeId="1203685262317" resolveInfo="project" />
                              </node>
                              <node role="operand" roleId="tpee.1197027771414" type="tp4f.ThisClassifierExpression" typeId="tp4f.1205752633985" id="8784082215682111371" />
=======
                            <node role="operation" roleId="tpee.1197027833540" type="tpee.InstanceMethodCallOperation" typeId="tpee.1202948039474" id="4497960860045072831">
                              <link role="baseMethodDeclaration" roleId="tpee.1068499141037" targetNodeId="k7g3.~Iterator%dnext()%cjava%dlang%dObject" resolveInfo="next" />
                            </node>
                          </node>
                          <node role="actualArgument" roleId="tpee.1068499141038" type="tpee.NullLiteral" typeId="tpee.1070534058343" id="1405729901652865051" />
                        </node>
                      </node>
                    </node>
                  </node>
                  <node role="condition" roleId="tpee.1068580123160" type="tpee.DotExpression" typeId="tpee.1197027756228" id="5154621356648630608">
                    <node role="operand" roleId="tpee.1197027771414" type="tphr.ComponentReference" typeId="tphr.1202742489421" id="5154621356648630607">
                      <link role="component" roleId="tphr.1202742504267" targetNodeId="910536637252861736" resolveInfo="needRuntime" />
                    </node>
                    <node role="operation" roleId="tpee.1197027833540" type="tpee.InstanceMethodCallOperation" typeId="tpee.1202948039474" id="5154621356648634247">
                      <link role="baseMethodDeclaration" roleId="tpee.1068499141037" targetNodeId="dbrf.~AbstractButton%disSelected()%cboolean" resolveInfo="isSelected" />
                    </node>
                  </node>
                </node>
                <node role="statement" roleId="tpee.1068581517665" type="tpee.IfStatement" typeId="tpee.1068580123159" id="5154621356648634254">
                  <node role="ifTrue" roleId="tpee.1068580123161" type="tpee.StatementList" typeId="tpee.1068580123136" id="5154621356648634255">
                    <node role="statement" roleId="tpee.1068581517665" type="tpee.LocalVariableDeclarationStatement" typeId="tpee.1068581242864" id="495282313485074359">
                      <node role="localVariableDeclaration" roleId="tpee.1068581242865" type="tpee.LocalVariableDeclaration" typeId="tpee.1068581242863" id="495282313485074360">
                        <property name="name" nameId="tpck.1169194664001" value="sandbox" />
                        <node role="type" roleId="tpee.5680397130376446158" type="tpee.ClassifierType" typeId="tpee.1107535904670" id="495282313485074361">
                          <link role="classifier" roleId="tpee.1107535924139" targetNodeId="vsqj.~Solution" resolveInfo="Solution" />
                        </node>
                        <node role="initializer" roleId="tpee.1068431790190" type="tpee.DotExpression" typeId="tpee.1197027756228" id="495282313485074365">
                          <node role="operand" roleId="tpee.1197027771414" type="tp4f.ThisClassifierExpression" typeId="tp4f.1205752633985" id="495282313485074366" />
                          <node role="operation" roleId="tpee.1197027833540" type="tp4f.DefaultClassifierMethodCallOperation" typeId="tp4f.1205769149993" id="495282313485074367">
                            <link role="member" roleId="tp4f.1205756909548" targetNodeId="5890305283801260428" resolveInfo="createSandboxSolution" />
                          </node>
                        </node>
                      </node>
                    </node>
                    <node role="statement" roleId="tpee.1068581517665" type="tpee.LocalVariableDeclarationStatement" typeId="tpee.1068581242864" id="3365295161441049323">
                      <node role="localVariableDeclaration" roleId="tpee.1068581242865" type="tpee.LocalVariableDeclaration" typeId="tpee.1068581242863" id="3365295161441049324">
                        <property name="name" nameId="tpck.1169194664001" value="createdModel" />
                        <node role="initializer" roleId="tpee.1068431790190" type="tpee.DotExpression" typeId="tpee.1197027756228" id="3365295161441049327">
                          <node role="operand" roleId="tpee.1197027771414" type="tpee.LocalVariableReference" typeId="tpee.1068581242866" id="3365295161441049328">
                            <link role="variableDeclaration" roleId="tpee.1068581517664" targetNodeId="495282313485074360" resolveInfo="sandbox" />
                          </node>
                          <node role="operation" roleId="tpee.1197027833540" type="tpee.InstanceMethodCallOperation" typeId="tpee.1202948039474" id="3365295161441049329">
                            <link role="baseMethodDeclaration" roleId="tpee.1068499141037" targetNodeId="vsqj.~AbstractModule%dcreateModel(java%dlang%dString,org%djetbrains%dmps%dopenapi%dpersistence%dModelRoot,jetbrains%dmps%dproject%dIModule$ModelAdjuster)%cjetbrains%dmps%dsmodel%ddescriptor%dEditableSModelDescriptor" resolveInfo="createModel" />
                            <node role="actualArgument" roleId="tpee.1068499141038" type="tpee.PlusExpression" typeId="tpee.1068581242875" id="3365295161441049331">
                              <node role="rightExpression" roleId="tpee.1081773367579" type="tpee.StringLiteral" typeId="tpee.1070475926800" id="3365295161441049332">
                                <property name="value" nameId="tpee.1070475926801" value=".sandbox" />
                              </node>
                              <node role="leftExpression" roleId="tpee.1081773367580" type="tpee.DotExpression" typeId="tpee.1197027756228" id="3365295161441049333">
                                <node role="operand" roleId="tpee.1197027771414" type="tp4f.ThisClassifierExpression" typeId="tp4f.1205752633985" id="3365295161441049334" />
                                <node role="operation" roleId="tpee.1197027833540" type="tphr.AttributeReferenceOperation" typeId="tphr.1202478475127" id="3365295161441049335">
                                  <link role="member" roleId="tp4f.1205756909548" targetNodeId="1203685089919" resolveInfo="languageNamespace" />
                                </node>
                              </node>
                            </node>
                            <node role="actualArgument" roleId="tpee.1068499141038" type="tpee.DotExpression" typeId="tpee.1197027756228" id="4497960860045072814">
                              <node role="operand" roleId="tpee.1197027771414" type="tpee.DotExpression" typeId="tpee.1197027756228" id="3365295161441049336">
                                <node role="operand" roleId="tpee.1197027771414" type="tpee.DotExpression" typeId="tpee.1197027756228" id="3365295161441049337">
                                  <node role="operation" roleId="tpee.1197027833540" type="tpee.InstanceMethodCallOperation" typeId="tpee.1202948039474" id="3365295161441049338">
                                    <link role="baseMethodDeclaration" roleId="tpee.1068499141037" targetNodeId="vsqj.~AbstractModule%dgetModelRoots()%cjava%dlang%dIterable" resolveInfo="getModelRoots" />
                                  </node>
                                  <node role="operand" roleId="tpee.1197027771414" type="tpee.LocalVariableReference" typeId="tpee.1068581242866" id="3365295161441049339">
                                    <link role="variableDeclaration" roleId="tpee.1068581517664" targetNodeId="495282313485074360" resolveInfo="sandbox" />
                                  </node>
                                </node>
                                <node role="operation" roleId="tpee.1197027833540" type="tpee.InstanceMethodCallOperation" typeId="tpee.1202948039474" id="4497960860045072811">
                                  <link role="baseMethodDeclaration" roleId="tpee.1068499141037" targetNodeId="e2lb.~Iterable%diterator()%cjava%dutil%dIterator" resolveInfo="iterator" />
                                </node>
                              </node>
                              <node role="operation" roleId="tpee.1197027833540" type="tpee.InstanceMethodCallOperation" typeId="tpee.1202948039474" id="4497960860045072820">
                                <link role="baseMethodDeclaration" roleId="tpee.1068499141037" targetNodeId="k7g3.~Iterator%dnext()%cjava%dlang%dObject" resolveInfo="next" />
                              </node>
>>>>>>> c32d093e
                            </node>
                            <node role="actualArgument" roleId="tpee.1068499141038" type="tpee.NullLiteral" typeId="tpee.1070534058343" id="1405729901652865053" />
                          </node>
<<<<<<< HEAD
=======
                        </node>
                        <node role="type" roleId="tpee.5680397130376446158" type="tpee.ClassifierType" typeId="tpee.1107535904670" id="3365295161441049325">
                          <link role="classifier" roleId="tpee.1107535924139" targetNodeId="ec5l.~SModel" resolveInfo="SModel" />
>>>>>>> c32d093e
                        </node>
                      </node>
                      <node role="condition" roleId="tpee.1068580123160" type="tpee.DotExpression" typeId="tpee.1197027756228" id="5154621356648630608">
                        <node role="operand" roleId="tpee.1197027771414" type="tphr.ComponentReference" typeId="tphr.1202742489421" id="5154621356648630607">
                          <link role="component" roleId="tphr.1202742504267" targetNodeId="910536637252861736" resolveInfo="needRuntime" />
                        </node>
                        <node role="operation" roleId="tpee.1197027833540" type="tpee.InstanceMethodCallOperation" typeId="tpee.1202948039474" id="5154621356648634247">
                          <link role="baseMethodDeclaration" roleId="tpee.1068499141037" targetNodeId="dbrf.~AbstractButton%disSelected()%cboolean" resolveInfo="isSelected" />
                        </node>
                      </node>
                    </node>
                    <node role="statement" roleId="tpee.1068581517665" type="tpee.IfStatement" typeId="tpee.1068580123159" id="5154621356648634254">
                      <node role="ifTrue" roleId="tpee.1068580123161" type="tpee.StatementList" typeId="tpee.1068580123136" id="5154621356648634255">
                        <node role="statement" roleId="tpee.1068581517665" type="tpee.ExpressionStatement" typeId="tpee.1068580123155" id="8784082215682795822">
                          <node role="expression" roleId="tpee.1068580123156" type="tpee.StaticMethodCall" typeId="tpee.1081236700937" id="8784082215682801262">
                            <link role="classConcept" roleId="tpee.1144433194310" targetNodeId="tprr.5890305283801268194" resolveInfo="NewModuleUtil" />
                            <link role="baseMethodDeclaration" roleId="tpee.1068499141037" targetNodeId="tprr.8784082215682422437" resolveInfo="createSandboxSolution" />
                            <node role="actualArgument" roleId="tpee.1068499141038" type="tpee.VariableReference" typeId="tpee.1068498886296" id="8784082215682802272">
                              <link role="variableDeclaration" roleId="tpee.1068581517664" targetNodeId="2694170484305022960" resolveInfo="language" />
                            </node>
                            <node role="actualArgument" roleId="tpee.1068499141038" type="tpee.DotExpression" typeId="tpee.1197027756228" id="8784082215682804129">
                              <node role="operation" roleId="tpee.1197027833540" type="tphr.AttributeReferenceOperation" typeId="tphr.1202478475127" id="8784082215682805497">
                                <link role="member" roleId="tp4f.1205756909548" targetNodeId="1203685104730" resolveInfo="languagePath" />
                              </node>
                              <node role="operand" roleId="tpee.1197027771414" type="tp4f.ThisClassifierExpression" typeId="tp4f.1205752633985" id="8784082215682804014" />
                            </node>
                            <node role="actualArgument" roleId="tpee.1068499141038" type="tpee.DotExpression" typeId="tpee.1197027756228" id="8784082215682807007">
                              <node role="operation" roleId="tpee.1197027833540" type="tphr.AttributeReferenceOperation" typeId="tphr.1202478475127" id="8784082215682807780">
                                <link role="member" roleId="tp4f.1205756909548" targetNodeId="1203685262317" resolveInfo="project" />
                              </node>
                              <node role="operand" roleId="tpee.1197027771414" type="tp4f.ThisClassifierExpression" typeId="tp4f.1205752633985" id="8784082215682806888" />
                            </node>
                          </node>
                        </node>
                      </node>
                      <node role="condition" roleId="tpee.1068580123160" type="tpee.DotExpression" typeId="tpee.1197027756228" id="5154621356648634259">
                        <node role="operand" roleId="tpee.1197027771414" type="tphr.ComponentReference" typeId="tphr.1202742489421" id="5154621356648634258">
                          <link role="component" roleId="tphr.1202742504267" targetNodeId="910536637252867208" resolveInfo="needSandbox" />
                        </node>
                        <node role="operation" roleId="tpee.1197027833540" type="tpee.InstanceMethodCallOperation" typeId="tpee.1202948039474" id="5154621356648634263">
                          <link role="baseMethodDeclaration" roleId="tpee.1068499141037" targetNodeId="dbrf.~AbstractButton%disSelected()%cboolean" resolveInfo="isSelected" />
                        </node>
                      </node>
                    </node>
                  </node>
                  <node role="catchClause" roleId="tpee.1164903496223" type="tpee.CatchClause" typeId="tpee.1164903280175" id="4152098816593683171">
                    <node role="throwable" roleId="tpee.1164903359217" type="tpee.LocalVariableDeclaration" typeId="tpee.1068581242863" id="4152098816593683173">
                      <property name="name" nameId="tpck.1169194664001" value="e" />
                      <node role="type" roleId="tpee.5680397130376446158" type="tpee.ClassifierType" typeId="tpee.1107535904670" id="4152098816593684527">
                        <link role="classifier" roleId="tpee.1107535924139" targetNodeId="fxg7.~IOException" resolveInfo="IOException" />
                      </node>
                    </node>
                    <node role="catchBody" roleId="tpee.1164903359218" type="tpee.StatementList" typeId="tpee.1068580123136" id="4152098816593683177">
                      <node role="statement" roleId="tpee.1068581517665" type="tpee.SingleLineComment" typeId="tpee.6329021646629104954" id="4152098816593719214">
                        <node role="commentPart" roleId="tpee.6329021646629175155" type="tpee.TextCommentPart" typeId="tpee.6329021646629104957" id="4152098816593719216">
                          <property name="text" nameId="tpee.6329021646629104958" value="todo: !" />
                        </node>
                      </node>
                      <node role="statement" roleId="tpee.1068581517665" type="tpib.LogStatement" typeId="tpib.1167227138527" id="4152098816593725236">
                        <property name="severity" nameId="tpib.1167245565795" value="error" />
                        <property name="hasException" nameId="tpib.1167228628751" value="true" />
                        <node role="logExpression" roleId="tpib.1167227463056" type="tpee.StringLiteral" typeId="tpee.1070475926800" id="4152098816593725238">
                          <property name="value" nameId="tpee.1070475926801" value="Cannot create runtime / sandbox module" />
                        </node>
                        <node role="exception" roleId="tpib.1167227561449" type="tpee.VariableReference" typeId="tpee.1068498886296" id="4152098816593725240">
                          <link role="variableDeclaration" roleId="tpee.1068581517664" targetNodeId="4152098816593683173" resolveInfo="e" />
                        </node>
                      </node>
                    </node>
                  </node>
                </node>
                <node role="statement" roleId="tpee.1068581517665" type="tpee.Statement" typeId="tpee.1068580123157" id="8784082215666110312" />
                <node role="statement" roleId="tpee.1068581517665" type="tpee.ExpressionStatement" typeId="tpee.1068580123155" id="8784082215666113853">
                  <node role="expression" roleId="tpee.1068580123156" type="tpee.AssignmentExpression" typeId="tpee.1068498886294" id="8784082215666121294">
                    <node role="rValue" roleId="tpee.1068498886297" type="tpee.VariableReference" typeId="tpee.1068498886296" id="8784082215666125403">
                      <link role="variableDeclaration" roleId="tpee.1068581517664" targetNodeId="2694170484305022960" resolveInfo="language" />
                    </node>
                    <node role="lValue" roleId="tpee.1068498886295" type="tpee.DotExpression" typeId="tpee.1197027756228" id="8784082215666113847">
                      <node role="operand" roleId="tpee.1197027771414" type="tp4f.ThisClassifierExpression" typeId="tp4f.1205752633985" id="8784082215666113850" />
                      <node role="operation" roleId="tpee.1197027833540" type="tphr.AttributeReferenceOperation" typeId="tphr.1202478475127" id="8784082215666113852">
                        <link role="member" roleId="tp4f.1205756909548" targetNodeId="8784082215665983130" resolveInfo="result" />
                      </node>
                    </node>
                  </node>
                </node>
              </node>
            </node>
          </node>
        </node>
      </node>
    </node>
    <node role="componentMethod" roleId="tphr.1202742069115" type="tp4f.DefaultClassifierMethodDeclaration" typeId="tp4f.1205769003971" id="1203685144412">
      <property name="name" nameId="tpck.1169194664001" value="onCancel" />
      <node role="returnType" roleId="tpee.1068580123133" type="tpee.VoidType" typeId="tpee.1068581517677" id="1203685145540" />
      <node role="body" roleId="tpee.1068580123135" type="tpee.StatementList" typeId="tpee.1068580123136" id="1203685144414">
        <node role="statement" roleId="tpee.1068581517665" type="tprh.DisposeDialogStatement" typeId="tprh.3734045384532546800" id="3734045384532741040" />
      </node>
    </node>
    <node role="componentMethod" roleId="tphr.1202742069115" type="tp4f.DefaultClassifierMethodDeclaration" typeId="tp4f.1205769003971" id="5890305283801272101">
      <property name="name" nameId="tpck.1169194664001" value="getLanguageName" />
      <node role="returnType" roleId="tpee.1068580123133" type="tpee.StringType" typeId="tpee.1225271177708" id="5890305283801272107" />
      <node role="body" roleId="tpee.1068580123135" type="tpee.StatementList" typeId="tpee.1068580123136" id="5890305283801272103">
        <node role="statement" roleId="tpee.1068581517665" type="tpee.ExpressionStatement" typeId="tpee.1068580123155" id="5890305283801272108">
          <node role="expression" roleId="tpee.1068580123156" type="tpee.StaticMethodCall" typeId="tpee.1081236700937" id="5890305283801272109">
            <link role="classConcept" roleId="tpee.1144433194310" targetNodeId="msyo.~NameUtil" resolveInfo="NameUtil" />
            <link role="baseMethodDeclaration" roleId="tpee.1068499141037" targetNodeId="msyo.~NameUtil%dshortNameFromLongName(java%dlang%dString)%cjava%dlang%dString" resolveInfo="shortNameFromLongName" />
            <node role="actualArgument" roleId="tpee.1068499141038" type="tpee.DotExpression" typeId="tpee.1197027756228" id="5890305283801272110">
              <node role="operand" roleId="tpee.1197027771414" type="tp4f.ThisClassifierExpression" typeId="tp4f.1205752633985" id="5890305283801272111" />
              <node role="operation" roleId="tpee.1197027833540" type="tphr.AttributeReferenceOperation" typeId="tphr.1202478475127" id="5890305283801272112">
                <link role="member" roleId="tp4f.1205756909548" targetNodeId="1203685089919" resolveInfo="languageNamespace" />
              </node>
            </node>
          </node>
        </node>
      </node>
    </node>
    <node role="componentMethod" roleId="tphr.1202742069115" type="tp4f.DefaultClassifierMethodDeclaration" typeId="tp4f.1205769003971" id="1203685811265">
      <property name="name" nameId="tpck.1169194664001" value="updateLanguagePath" />
      <node role="returnType" roleId="tpee.1068580123133" type="tpee.VoidType" typeId="tpee.1068581517677" id="1203685828384" />
      <node role="body" roleId="tpee.1068580123135" type="tpee.StatementList" typeId="tpee.1068580123136" id="1203685811267">
        <node role="statement" roleId="tpee.1068581517665" type="tpee.IfStatement" typeId="tpee.1068580123159" id="1203685860406">
          <node role="ifTrue" roleId="tpee.1068580123161" type="tpee.StatementList" typeId="tpee.1068580123136" id="1203685860407">
            <node role="statement" roleId="tpee.1068581517665" type="tpee.ReturnStatement" typeId="tpee.1068581242878" id="1203685870215" />
          </node>
          <node role="condition" roleId="tpee.1068580123160" type="tpee.EqualsExpression" typeId="tpee.1068580123152" id="1203685867133">
            <node role="rightExpression" roleId="tpee.1081773367579" type="tpee.NullLiteral" typeId="tpee.1070534058343" id="1203685868355" />
            <node role="leftExpression" roleId="tpee.1081773367580" type="tpee.DotExpression" typeId="tpee.1197027756228" id="1203685862973">
              <node role="operand" roleId="tpee.1197027771414" type="tp4f.ThisClassifierExpression" typeId="tp4f.1205752633985" id="1205754224021" />
              <node role="operation" roleId="tpee.1197027833540" type="tphr.AttributeReferenceOperation" typeId="tphr.1202478475127" id="1203685864022">
                <link role="member" roleId="tp4f.1205756909548" targetNodeId="1203685262317" resolveInfo="project" />
              </node>
            </node>
          </node>
        </node>
        <node role="statement" roleId="tpee.1068581517665" type="tpee.LocalVariableDeclarationStatement" typeId="tpee.1068581242864" id="1203685855620">
          <node role="localVariableDeclaration" roleId="tpee.1068581242865" type="tpee.LocalVariableDeclaration" typeId="tpee.1068581242863" id="1203685855621">
            <property name="name" nameId="tpck.1169194664001" value="path" />
            <node role="type" roleId="tpee.5680397130376446158" type="tpee.StringType" typeId="tpee.1225271177708" id="1225195955915" />
            <node role="initializer" roleId="tpee.1068431790190" type="tpee.DotExpression" typeId="tpee.1197027756228" id="2601623609767005562">
              <node role="operand" roleId="tpee.1197027771414" type="tpee.DotExpression" typeId="tpee.1197027756228" id="2601623609767005555">
                <node role="operand" roleId="tpee.1197027771414" type="tpee.DotExpression" typeId="tpee.1197027756228" id="2601623609767005556">
                  <node role="operand" roleId="tpee.1197027771414" type="tpee.DotExpression" typeId="tpee.1197027756228" id="2601623609767005557">
                    <node role="operand" roleId="tpee.1197027771414" type="tp4f.ThisClassifierExpression" typeId="tp4f.1205752633985" id="2601623609767005558" />
                    <node role="operation" roleId="tpee.1197027833540" type="tphr.AttributeReferenceOperation" typeId="tphr.1202478475127" id="2601623609767005559">
                      <link role="member" roleId="tp4f.1205756909548" targetNodeId="1203685262317" resolveInfo="project" />
                    </node>
                  </node>
                  <node role="operation" roleId="tpee.1197027833540" type="tpee.InstanceMethodCallOperation" typeId="tpee.1202948039474" id="2601623609767005560">
                    <link role="baseMethodDeclaration" roleId="tpee.1068499141037" targetNodeId="vsqj.~Project%dgetProjectFile()%cjava%dio%dFile" resolveInfo="getProjectFile" />
                  </node>
                </node>
                <node role="operation" roleId="tpee.1197027833540" type="tpee.InstanceMethodCallOperation" typeId="tpee.1202948039474" id="2601623609767005561">
                  <link role="baseMethodDeclaration" roleId="tpee.1068499141037" targetNodeId="fxg7.~File%dgetParentFile()%cjava%dio%dFile" resolveInfo="getParentFile" />
                </node>
              </node>
              <node role="operation" roleId="tpee.1197027833540" type="tpee.InstanceMethodCallOperation" typeId="tpee.1202948039474" id="2601623609767005566">
                <link role="baseMethodDeclaration" roleId="tpee.1068499141037" targetNodeId="fxg7.~File%dgetAbsolutePath()%cjava%dlang%dString" resolveInfo="getAbsolutePath" />
              </node>
            </node>
          </node>
        </node>
        <node role="statement" roleId="tpee.1068581517665" type="tpee.LocalVariableDeclarationStatement" typeId="tpee.1068581242864" id="1203685951550">
          <node role="localVariableDeclaration" roleId="tpee.1068581242865" type="tpee.LocalVariableDeclaration" typeId="tpee.1068581242863" id="1203685951551">
            <property name="name" nameId="tpck.1169194664001" value="prefix" />
            <node role="type" roleId="tpee.5680397130376446158" type="tpee.StringType" typeId="tpee.1225271177708" id="1225195955301" />
            <node role="initializer" roleId="tpee.1068431790190" type="tpee.PlusExpression" typeId="tpee.1068581242875" id="1203685974976">
              <node role="rightExpression" roleId="tpee.1081773367579" type="tpee.StaticFieldReference" typeId="tpee.1070533707846" id="1203685981166">
                <link role="classifier" roleId="tpee.1144433057691" targetNodeId="fxg7.~File" resolveInfo="File" />
                <link role="variableDeclaration" roleId="tpee.1068581517664" targetNodeId="fxg7.~File%dseparator" resolveInfo="separator" />
              </node>
              <node role="leftExpression" roleId="tpee.1081773367580" type="tpee.PlusExpression" typeId="tpee.1068581242875" id="1203685969659">
                <node role="leftExpression" roleId="tpee.1081773367580" type="tpee.PlusExpression" typeId="tpee.1068581242875" id="1203685956664">
                  <node role="leftExpression" roleId="tpee.1081773367580" type="tpee.LocalVariableReference" typeId="tpee.1068581242866" id="1203685956069">
                    <link role="variableDeclaration" roleId="tpee.1068581517664" targetNodeId="1203685855621" resolveInfo="path" />
                  </node>
                  <node role="rightExpression" roleId="tpee.1081773367579" type="tpee.StaticFieldReference" typeId="tpee.1070533707846" id="1203685967549">
                    <link role="classifier" roleId="tpee.1144433057691" targetNodeId="fxg7.~File" resolveInfo="File" />
                    <link role="variableDeclaration" roleId="tpee.1068581517664" targetNodeId="fxg7.~File%dseparator" resolveInfo="separator" />
                  </node>
                </node>
                <node role="rightExpression" roleId="tpee.1081773367579" type="tpee.StringLiteral" typeId="tpee.1070475926800" id="1203685972381">
                  <property name="value" nameId="tpee.1070475926801" value="languages" />
                </node>
              </node>
            </node>
          </node>
        </node>
        <node role="statement" roleId="tpee.1068581517665" type="tpee.IfStatement" typeId="tpee.1068580123159" id="1203685988418">
          <node role="ifTrue" roleId="tpee.1068580123161" type="tpee.StatementList" typeId="tpee.1068580123136" id="1203685988419">
            <node role="statement" roleId="tpee.1068581517665" type="tpee.ExpressionStatement" typeId="tpee.1068580123155" id="1203686028494">
              <node role="expression" roleId="tpee.1068580123156" type="tpee.AssignmentExpression" typeId="tpee.1068498886294" id="1203686032358">
                <node role="rValue" roleId="tpee.1068498886297" type="tpee.PlusExpression" typeId="tpee.1068581242875" id="1203686034300">
                  <node role="rightExpression" roleId="tpee.1081773367579" type="tpee.StaticMethodCall" typeId="tpee.1081236700937" id="1203686039429">
                    <link role="baseMethodDeclaration" roleId="tpee.1068499141037" targetNodeId="msyo.~NameUtil%dshortNameFromLongName(java%dlang%dString)%cjava%dlang%dString" resolveInfo="shortNameFromLongName" />
                    <link role="classConcept" roleId="tpee.1144433194310" targetNodeId="msyo.~NameUtil" resolveInfo="NameUtil" />
                    <node role="actualArgument" roleId="tpee.1068499141038" type="tpee.DotExpression" typeId="tpee.1197027756228" id="1203686042025">
                      <node role="operand" roleId="tpee.1197027771414" type="tp4f.ThisClassifierExpression" typeId="tp4f.1205752633985" id="1205754224040" />
                      <node role="operation" roleId="tpee.1197027833540" type="tphr.AttributeReferenceOperation" typeId="tphr.1202478475127" id="1203686043652">
                        <link role="member" roleId="tp4f.1205756909548" targetNodeId="1203685089919" resolveInfo="languageNamespace" />
                      </node>
                    </node>
                  </node>
                  <node role="leftExpression" roleId="tpee.1081773367580" type="tpee.LocalVariableReference" typeId="tpee.1068581242866" id="1203686033518">
                    <link role="variableDeclaration" roleId="tpee.1068581517664" targetNodeId="1203685951551" resolveInfo="prefix" />
                  </node>
                </node>
                <node role="lValue" roleId="tpee.1068498886295" type="tpee.DotExpression" typeId="tpee.1197027756228" id="1203686028715">
                  <node role="operand" roleId="tpee.1197027771414" type="tp4f.ThisClassifierExpression" typeId="tp4f.1205752633985" id="1205754224339" />
                  <node role="operation" roleId="tpee.1197027833540" type="tphr.AttributeReferenceOperation" typeId="tphr.1202478475127" id="1203686030373">
                    <link role="member" roleId="tp4f.1205756909548" targetNodeId="1203685104730" resolveInfo="languagePath" />
                  </node>
                </node>
              </node>
            </node>
          </node>
          <node role="condition" roleId="tpee.1068580123160" type="tpee.OrExpression" typeId="tpee.1080223426719" id="1203686005434">
            <node role="rightExpression" roleId="tpee.1081773367579" type="tpee.DotExpression" typeId="tpee.1197027756228" id="1205834599262">
              <node role="operand" roleId="tpee.1197027771414" type="tpee.DotExpression" typeId="tpee.1197027756228" id="1203686009157">
                <node role="operand" roleId="tpee.1197027771414" type="tp4f.ThisClassifierExpression" typeId="tp4f.1205752633985" id="1205754224269" />
                <node role="operation" roleId="tpee.1197027833540" type="tphr.AttributeReferenceOperation" typeId="tphr.1202478475127" id="1203686011221">
                  <link role="member" roleId="tp4f.1205756909548" targetNodeId="1203685104730" resolveInfo="languagePath" />
                </node>
              </node>
              <node role="operation" roleId="tpee.1197027833540" type="tpee.InstanceMethodCallOperation" typeId="tpee.1202948039474" id="1205834599263">
                <link role="baseMethodDeclaration" roleId="tpee.1068499141037" targetNodeId="e2lb.~String%dstartsWith(java%dlang%dString)%cboolean" resolveInfo="startsWith" />
                <node role="actualArgument" roleId="tpee.1068499141038" type="tpee.LocalVariableReference" typeId="tpee.1068581242866" id="1203686021118">
                  <link role="variableDeclaration" roleId="tpee.1068581517664" targetNodeId="1203685951551" resolveInfo="prefix" />
                </node>
              </node>
            </node>
            <node role="leftExpression" roleId="tpee.1081773367580" type="tpee.EqualsExpression" typeId="tpee.1068580123152" id="1203686001430">
              <node role="leftExpression" roleId="tpee.1081773367580" type="tpee.DotExpression" typeId="tpee.1197027756228" id="1205834599205">
                <node role="operand" roleId="tpee.1197027771414" type="tpee.DotExpression" typeId="tpee.1197027756228" id="1203685991627">
                  <node role="operand" roleId="tpee.1197027771414" type="tp4f.ThisClassifierExpression" typeId="tp4f.1205752633985" id="1205754224089" />
                  <node role="operation" roleId="tpee.1197027833540" type="tphr.AttributeReferenceOperation" typeId="tphr.1202478475127" id="1203685997441">
                    <link role="member" roleId="tp4f.1205756909548" targetNodeId="1203685104730" resolveInfo="languagePath" />
                  </node>
                </node>
                <node role="operation" roleId="tpee.1197027833540" type="tpee.InstanceMethodCallOperation" typeId="tpee.1202948039474" id="1205834599206">
                  <link role="baseMethodDeclaration" roleId="tpee.1068499141037" targetNodeId="e2lb.~String%dlength()%cint" resolveInfo="length" />
                </node>
              </node>
              <node role="rightExpression" roleId="tpee.1081773367579" type="tpee.IntegerConstant" typeId="tpee.1068580320020" id="1203686004636">
                <property name="value" nameId="tpee.1068580320021" value="0" />
              </node>
            </node>
          </node>
        </node>
      </node>
    </node>
    <node role="attribute" roleId="tphr.1202389186753" type="tphr.AttributeDeclaration" typeId="tphr.1202388805843" id="1203685089919">
      <property name="name" nameId="tpck.1169194664001" value="languageNamespace" />
      <node role="type" roleId="tphr.1202389048182" type="tpee.StringType" typeId="tpee.1225271177708" id="1225195954938" />
      <node role="onChange" roleId="tphr.1203674689633" type="tpee.DotExpression" typeId="tpee.1197027756228" id="1203686154917">
        <node role="operand" roleId="tpee.1197027771414" type="tp4f.ThisClassifierExpression" typeId="tp4f.1205752633985" id="1205754224283" />
        <node role="operation" roleId="tpee.1197027833540" type="tp4f.DefaultClassifierMethodCallOperation" typeId="tp4f.1205769149993" id="1205834446421">
          <link role="member" roleId="tp4f.1205756909548" targetNodeId="1203685811265" resolveInfo="updateLanguagePath" />
        </node>
      </node>
    </node>
    <node role="attribute" roleId="tphr.1202389186753" type="tphr.AttributeDeclaration" typeId="tphr.1202388805843" id="1203685104730">
      <property name="name" nameId="tpck.1169194664001" value="languagePath" />
      <node role="type" roleId="tphr.1202389048182" type="tpee.StringType" typeId="tpee.1225271177708" id="1225195955663" />
    </node>
    <node role="attribute" roleId="tphr.1202389186753" type="tphr.AttributeDeclaration" typeId="tphr.1202388805843" id="1203685262317">
      <property name="name" nameId="tpck.1169194664001" value="project" />
      <node role="type" roleId="tphr.1202389048182" type="tpee.ClassifierType" typeId="tpee.1107535904670" id="1203685270068">
        <link role="classifier" roleId="tpee.1107535924139" targetNodeId="jrbx.~MPSProject" resolveInfo="MPSProject" />
      </node>
      <node role="onChange" roleId="tphr.1203674689633" type="tpee.DotExpression" typeId="tpee.1197027756228" id="1203686146694">
        <node role="operand" roleId="tpee.1197027771414" type="tp4f.ThisClassifierExpression" typeId="tp4f.1205752633985" id="1205754224314" />
        <node role="operation" roleId="tpee.1197027833540" type="tp4f.DefaultClassifierMethodCallOperation" typeId="tp4f.1205769149993" id="1205834446434">
          <link role="member" roleId="tp4f.1205756909548" targetNodeId="1203685811265" resolveInfo="updateLanguagePath" />
        </node>
      </node>
    </node>
    <node role="attribute" roleId="tphr.1202389186753" type="tphr.AttributeDeclaration" typeId="tphr.1202388805843" id="8784082215665983130">
      <property name="name" nameId="tpck.1169194664001" value="result" />
      <node role="type" roleId="tphr.1202389048182" type="tpee.ClassifierType" typeId="tpee.1107535904670" id="8784082215665988566">
        <link role="classifier" roleId="tpee.1107535924139" targetNodeId="cu2c.~Language" resolveInfo="Language" />
      </node>
    </node>
    <node role="afterConstruction" roleId="tphr.1203080266186" type="tphr.AfterConstructionBlock" typeId="tphr.1203080174635" id="1203686049981">
      <node role="body" roleId="tphr.1203080185261" type="tpee.StatementList" typeId="tpee.1068580123136" id="1203686049982">
        <node role="statement" roleId="tpee.1068581517665" type="tpee.ExpressionStatement" typeId="tpee.1068580123155" id="1203686051499">
          <node role="expression" roleId="tpee.1068580123156" type="tpee.AssignmentExpression" typeId="tpee.1068498886294" id="1203686055395">
            <node role="rValue" roleId="tpee.1068498886297" type="tpee.StringLiteral" typeId="tpee.1070475926800" id="1203686055929">
              <property name="value" nameId="tpee.1070475926801" value="" />
            </node>
            <node role="lValue" roleId="tpee.1068498886295" type="tpee.DotExpression" typeId="tpee.1197027756228" id="1203686051829">
              <node role="operand" roleId="tpee.1197027771414" type="tp4f.ThisClassifierExpression" typeId="tp4f.1205752633985" id="1205754224081" />
              <node role="operation" roleId="tpee.1197027833540" type="tphr.AttributeReferenceOperation" typeId="tphr.1202478475127" id="1203686053706">
                <link role="member" roleId="tp4f.1205756909548" targetNodeId="1203685089919" resolveInfo="languageNamespace" />
              </node>
            </node>
          </node>
        </node>
        <node role="statement" roleId="tpee.1068581517665" type="tpee.ExpressionStatement" typeId="tpee.1068580123155" id="1203686057306">
          <node role="expression" roleId="tpee.1068580123156" type="tpee.AssignmentExpression" typeId="tpee.1068498886294" id="1203686060670">
            <node role="rValue" roleId="tpee.1068498886297" type="tpee.StringLiteral" typeId="tpee.1070475926800" id="1203686062142">
              <property name="value" nameId="tpee.1070475926801" value="" />
            </node>
            <node role="lValue" roleId="tpee.1068498886295" type="tpee.DotExpression" typeId="tpee.1197027756228" id="1203686057323">
              <node role="operand" roleId="tpee.1197027771414" type="tp4f.ThisClassifierExpression" typeId="tp4f.1205752633985" id="1205754224361" />
              <node role="operation" roleId="tpee.1197027833540" type="tphr.AttributeReferenceOperation" typeId="tphr.1202478475127" id="1203686059122">
                <link role="member" roleId="tp4f.1205756909548" targetNodeId="1203685104730" resolveInfo="languagePath" />
              </node>
            </node>
          </node>
        </node>
        <node role="statement" roleId="tpee.1068581517665" type="tpee.ExpressionStatement" typeId="tpee.1068580123155" id="1237027856122">
          <node role="expression" roleId="tpee.1068580123156" type="tpee.DotExpression" typeId="tpee.1197027756228" id="1237027874517">
            <node role="operand" roleId="tpee.1197027771414" type="tphr.ComponentReference" typeId="tphr.1202742489421" id="1237027856593">
              <link role="component" roleId="tphr.1202742504267" targetNodeId="1203685058175" resolveInfo="name" />
            </node>
            <node role="operation" roleId="tpee.1197027833540" type="tpee.InstanceMethodCallOperation" typeId="tpee.1202948039474" id="1237027886073">
              <link role="baseMethodDeclaration" roleId="tpee.1068499141037" targetNodeId="1t7x.~Component%dsetName(java%dlang%dString)%cvoid" resolveInfo="setName" />
              <node role="actualArgument" roleId="tpee.1068499141038" type="tpee.StringLiteral" typeId="tpee.1070475926800" id="1237027894926">
                <property name="value" nameId="tpee.1070475926801" value="Name" />
              </node>
            </node>
          </node>
        </node>
        <node role="statement" roleId="tpee.1068581517665" type="tpee.ExpressionStatement" typeId="tpee.1068580123155" id="1237027889981">
          <node role="expression" roleId="tpee.1068580123156" type="tpee.DotExpression" typeId="tpee.1197027756228" id="1237027891546">
            <node role="operand" roleId="tpee.1197027771414" type="tphr.ComponentReference" typeId="tphr.1202742489421" id="1237027890452">
              <link role="component" roleId="tphr.1202742504267" targetNodeId="1204294178958" resolveInfo="path" />
            </node>
            <node role="operation" roleId="tpee.1197027833540" type="tpee.InstanceMethodCallOperation" typeId="tpee.1202948039474" id="1237027893254">
              <link role="baseMethodDeclaration" roleId="tpee.1068499141037" targetNodeId="1t7x.~Component%dsetName(java%dlang%dString)%cvoid" resolveInfo="setName" />
              <node role="actualArgument" roleId="tpee.1068499141038" type="tpee.StringLiteral" typeId="tpee.1070475926800" id="1237027915146">
                <property name="value" nameId="tpee.1070475926801" value="Path" />
              </node>
            </node>
          </node>
        </node>
      </node>
    </node>
  </root>
</model>
<|MERGE_RESOLUTION|>--- conflicted
+++ resolved
@@ -224,9 +224,6 @@
                 <node role="statement" roleId="tpee.1068581517665" type="tpee.LocalVariableDeclarationStatement" typeId="tpee.1068581242864" id="2694170484305022959">
                   <node role="localVariableDeclaration" roleId="tpee.1068581242865" type="tpee.LocalVariableDeclaration" typeId="tpee.1068581242863" id="2694170484305022960">
                     <property name="name" nameId="tpck.1169194664001" value="language" />
-                    <node role="type" roleId="tpee.5680397130376446158" type="tpee.ClassifierType" typeId="tpee.1107535904670" id="2694170484305022961">
-                      <link role="classifier" roleId="tpee.1107535924139" targetNodeId="cu2c.~Language" resolveInfo="Language" />
-                    </node>
                     <node role="initializer" roleId="tpee.1068431790190" type="tpee.StaticMethodCall" typeId="tpee.1081236700937" id="8784082215665429638">
                       <link role="baseMethodDeclaration" roleId="tpee.1068499141037" targetNodeId="tprr.8784082215665182087" resolveInfo="createLanguage" />
                       <link role="classConcept" roleId="tpee.1144433194310" targetNodeId="tprr.5890305283801268194" resolveInfo="NewModuleUtil" />
@@ -248,6 +245,9 @@
                         </node>
                         <node role="operand" roleId="tpee.1197027771414" type="tp4f.ThisClassifierExpression" typeId="tp4f.1205752633985" id="8784082215665446467" />
                       </node>
+                    </node>
+                    <node role="type" roleId="tpee.5680397130376446158" type="tpee.ClassifierType" typeId="tpee.1107535904670" id="2694170484305022961">
+                      <link role="classifier" roleId="tpee.1107535924139" targetNodeId="cu2c.~Language" resolveInfo="Language" />
                     </node>
                   </node>
                 </node>
@@ -269,94 +269,13 @@
                               </node>
                               <node role="operand" roleId="tpee.1197027771414" type="tp4f.ThisClassifierExpression" typeId="tp4f.1205752633985" id="8784082215682103977" />
                             </node>
-<<<<<<< HEAD
                             <node role="actualArgument" roleId="tpee.1068499141038" type="tpee.DotExpression" typeId="tpee.1197027756228" id="8784082215682111492">
                               <node role="operation" roleId="tpee.1197027833540" type="tphr.AttributeReferenceOperation" typeId="tphr.1202478475127" id="8784082215682113417">
                                 <link role="member" roleId="tp4f.1205756909548" targetNodeId="1203685262317" resolveInfo="project" />
                               </node>
                               <node role="operand" roleId="tpee.1197027771414" type="tp4f.ThisClassifierExpression" typeId="tp4f.1205752633985" id="8784082215682111371" />
-=======
-                            <node role="operation" roleId="tpee.1197027833540" type="tpee.InstanceMethodCallOperation" typeId="tpee.1202948039474" id="4497960860045072831">
-                              <link role="baseMethodDeclaration" roleId="tpee.1068499141037" targetNodeId="k7g3.~Iterator%dnext()%cjava%dlang%dObject" resolveInfo="next" />
                             </node>
                           </node>
-                          <node role="actualArgument" roleId="tpee.1068499141038" type="tpee.NullLiteral" typeId="tpee.1070534058343" id="1405729901652865051" />
-                        </node>
-                      </node>
-                    </node>
-                  </node>
-                  <node role="condition" roleId="tpee.1068580123160" type="tpee.DotExpression" typeId="tpee.1197027756228" id="5154621356648630608">
-                    <node role="operand" roleId="tpee.1197027771414" type="tphr.ComponentReference" typeId="tphr.1202742489421" id="5154621356648630607">
-                      <link role="component" roleId="tphr.1202742504267" targetNodeId="910536637252861736" resolveInfo="needRuntime" />
-                    </node>
-                    <node role="operation" roleId="tpee.1197027833540" type="tpee.InstanceMethodCallOperation" typeId="tpee.1202948039474" id="5154621356648634247">
-                      <link role="baseMethodDeclaration" roleId="tpee.1068499141037" targetNodeId="dbrf.~AbstractButton%disSelected()%cboolean" resolveInfo="isSelected" />
-                    </node>
-                  </node>
-                </node>
-                <node role="statement" roleId="tpee.1068581517665" type="tpee.IfStatement" typeId="tpee.1068580123159" id="5154621356648634254">
-                  <node role="ifTrue" roleId="tpee.1068580123161" type="tpee.StatementList" typeId="tpee.1068580123136" id="5154621356648634255">
-                    <node role="statement" roleId="tpee.1068581517665" type="tpee.LocalVariableDeclarationStatement" typeId="tpee.1068581242864" id="495282313485074359">
-                      <node role="localVariableDeclaration" roleId="tpee.1068581242865" type="tpee.LocalVariableDeclaration" typeId="tpee.1068581242863" id="495282313485074360">
-                        <property name="name" nameId="tpck.1169194664001" value="sandbox" />
-                        <node role="type" roleId="tpee.5680397130376446158" type="tpee.ClassifierType" typeId="tpee.1107535904670" id="495282313485074361">
-                          <link role="classifier" roleId="tpee.1107535924139" targetNodeId="vsqj.~Solution" resolveInfo="Solution" />
-                        </node>
-                        <node role="initializer" roleId="tpee.1068431790190" type="tpee.DotExpression" typeId="tpee.1197027756228" id="495282313485074365">
-                          <node role="operand" roleId="tpee.1197027771414" type="tp4f.ThisClassifierExpression" typeId="tp4f.1205752633985" id="495282313485074366" />
-                          <node role="operation" roleId="tpee.1197027833540" type="tp4f.DefaultClassifierMethodCallOperation" typeId="tp4f.1205769149993" id="495282313485074367">
-                            <link role="member" roleId="tp4f.1205756909548" targetNodeId="5890305283801260428" resolveInfo="createSandboxSolution" />
-                          </node>
-                        </node>
-                      </node>
-                    </node>
-                    <node role="statement" roleId="tpee.1068581517665" type="tpee.LocalVariableDeclarationStatement" typeId="tpee.1068581242864" id="3365295161441049323">
-                      <node role="localVariableDeclaration" roleId="tpee.1068581242865" type="tpee.LocalVariableDeclaration" typeId="tpee.1068581242863" id="3365295161441049324">
-                        <property name="name" nameId="tpck.1169194664001" value="createdModel" />
-                        <node role="initializer" roleId="tpee.1068431790190" type="tpee.DotExpression" typeId="tpee.1197027756228" id="3365295161441049327">
-                          <node role="operand" roleId="tpee.1197027771414" type="tpee.LocalVariableReference" typeId="tpee.1068581242866" id="3365295161441049328">
-                            <link role="variableDeclaration" roleId="tpee.1068581517664" targetNodeId="495282313485074360" resolveInfo="sandbox" />
-                          </node>
-                          <node role="operation" roleId="tpee.1197027833540" type="tpee.InstanceMethodCallOperation" typeId="tpee.1202948039474" id="3365295161441049329">
-                            <link role="baseMethodDeclaration" roleId="tpee.1068499141037" targetNodeId="vsqj.~AbstractModule%dcreateModel(java%dlang%dString,org%djetbrains%dmps%dopenapi%dpersistence%dModelRoot,jetbrains%dmps%dproject%dIModule$ModelAdjuster)%cjetbrains%dmps%dsmodel%ddescriptor%dEditableSModelDescriptor" resolveInfo="createModel" />
-                            <node role="actualArgument" roleId="tpee.1068499141038" type="tpee.PlusExpression" typeId="tpee.1068581242875" id="3365295161441049331">
-                              <node role="rightExpression" roleId="tpee.1081773367579" type="tpee.StringLiteral" typeId="tpee.1070475926800" id="3365295161441049332">
-                                <property name="value" nameId="tpee.1070475926801" value=".sandbox" />
-                              </node>
-                              <node role="leftExpression" roleId="tpee.1081773367580" type="tpee.DotExpression" typeId="tpee.1197027756228" id="3365295161441049333">
-                                <node role="operand" roleId="tpee.1197027771414" type="tp4f.ThisClassifierExpression" typeId="tp4f.1205752633985" id="3365295161441049334" />
-                                <node role="operation" roleId="tpee.1197027833540" type="tphr.AttributeReferenceOperation" typeId="tphr.1202478475127" id="3365295161441049335">
-                                  <link role="member" roleId="tp4f.1205756909548" targetNodeId="1203685089919" resolveInfo="languageNamespace" />
-                                </node>
-                              </node>
-                            </node>
-                            <node role="actualArgument" roleId="tpee.1068499141038" type="tpee.DotExpression" typeId="tpee.1197027756228" id="4497960860045072814">
-                              <node role="operand" roleId="tpee.1197027771414" type="tpee.DotExpression" typeId="tpee.1197027756228" id="3365295161441049336">
-                                <node role="operand" roleId="tpee.1197027771414" type="tpee.DotExpression" typeId="tpee.1197027756228" id="3365295161441049337">
-                                  <node role="operation" roleId="tpee.1197027833540" type="tpee.InstanceMethodCallOperation" typeId="tpee.1202948039474" id="3365295161441049338">
-                                    <link role="baseMethodDeclaration" roleId="tpee.1068499141037" targetNodeId="vsqj.~AbstractModule%dgetModelRoots()%cjava%dlang%dIterable" resolveInfo="getModelRoots" />
-                                  </node>
-                                  <node role="operand" roleId="tpee.1197027771414" type="tpee.LocalVariableReference" typeId="tpee.1068581242866" id="3365295161441049339">
-                                    <link role="variableDeclaration" roleId="tpee.1068581517664" targetNodeId="495282313485074360" resolveInfo="sandbox" />
-                                  </node>
-                                </node>
-                                <node role="operation" roleId="tpee.1197027833540" type="tpee.InstanceMethodCallOperation" typeId="tpee.1202948039474" id="4497960860045072811">
-                                  <link role="baseMethodDeclaration" roleId="tpee.1068499141037" targetNodeId="e2lb.~Iterable%diterator()%cjava%dutil%dIterator" resolveInfo="iterator" />
-                                </node>
-                              </node>
-                              <node role="operation" roleId="tpee.1197027833540" type="tpee.InstanceMethodCallOperation" typeId="tpee.1202948039474" id="4497960860045072820">
-                                <link role="baseMethodDeclaration" roleId="tpee.1068499141037" targetNodeId="k7g3.~Iterator%dnext()%cjava%dlang%dObject" resolveInfo="next" />
-                              </node>
->>>>>>> c32d093e
-                            </node>
-                            <node role="actualArgument" roleId="tpee.1068499141038" type="tpee.NullLiteral" typeId="tpee.1070534058343" id="1405729901652865053" />
-                          </node>
-<<<<<<< HEAD
-=======
-                        </node>
-                        <node role="type" roleId="tpee.5680397130376446158" type="tpee.ClassifierType" typeId="tpee.1107535904670" id="3365295161441049325">
-                          <link role="classifier" roleId="tpee.1107535924139" targetNodeId="ec5l.~SModel" resolveInfo="SModel" />
->>>>>>> c32d093e
                         </node>
                       </node>
                       <node role="condition" roleId="tpee.1068580123160" type="tpee.DotExpression" typeId="tpee.1197027756228" id="5154621356648630608">
@@ -418,11 +337,11 @@
                       <node role="statement" roleId="tpee.1068581517665" type="tpib.LogStatement" typeId="tpib.1167227138527" id="4152098816593725236">
                         <property name="severity" nameId="tpib.1167245565795" value="error" />
                         <property name="hasException" nameId="tpib.1167228628751" value="true" />
+                        <node role="exception" roleId="tpib.1167227561449" type="tpee.VariableReference" typeId="tpee.1068498886296" id="8593264044800904354">
+                          <link role="variableDeclaration" roleId="tpee.1068581517664" targetNodeId="4152098816593683173" resolveInfo="e" />
+                        </node>
                         <node role="logExpression" roleId="tpib.1167227463056" type="tpee.StringLiteral" typeId="tpee.1070475926800" id="4152098816593725238">
                           <property name="value" nameId="tpee.1070475926801" value="Cannot create runtime / sandbox module" />
-                        </node>
-                        <node role="exception" roleId="tpib.1167227561449" type="tpee.VariableReference" typeId="tpee.1068498886296" id="4152098816593725240">
-                          <link role="variableDeclaration" roleId="tpee.1068581517664" targetNodeId="4152098816593683173" resolveInfo="e" />
                         </node>
                       </node>
                     </node>
@@ -435,10 +354,10 @@
                       <link role="variableDeclaration" roleId="tpee.1068581517664" targetNodeId="2694170484305022960" resolveInfo="language" />
                     </node>
                     <node role="lValue" roleId="tpee.1068498886295" type="tpee.DotExpression" typeId="tpee.1197027756228" id="8784082215666113847">
+                      <node role="operation" roleId="tpee.1197027833540" type="tphr.AttributeReferenceOperation" typeId="tphr.1202478475127" id="8593264044800976819">
+                        <link role="member" roleId="tp4f.1205756909548" targetNodeId="8784082215665983130" resolveInfo="result" />
+                      </node>
                       <node role="operand" roleId="tpee.1197027771414" type="tp4f.ThisClassifierExpression" typeId="tp4f.1205752633985" id="8784082215666113850" />
-                      <node role="operation" roleId="tpee.1197027833540" type="tphr.AttributeReferenceOperation" typeId="tphr.1202478475127" id="8784082215666113852">
-                        <link role="member" roleId="tp4f.1205756909548" targetNodeId="8784082215665983130" resolveInfo="result" />
-                      </node>
                     </node>
                   </node>
                 </node>
