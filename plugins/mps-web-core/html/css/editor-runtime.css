--- conflicted
+++ resolved
@@ -42,22 +42,8 @@
     /*position: relative;*/
     /*margin-left: -10px;*/
 }
-<<<<<<< HEAD
-.key-word {
-    color: blue;
-}
-/*.indent-layout-indent {*/
-    /*padding-left: 10px;*/
-/*}*/
-/*div.indent-layout > div {float: left;}*/
-div {float: left;}
-div.horizontal-layout > div {float: left}
-div {margin-left: 2px}
-/*div {*/
-    /*border: 1px solid black;*/
-/*}*/
-=======
->>>>>>> 7cb63b62
+
+
 
 .nodes .selected-cell {
     color: white;
