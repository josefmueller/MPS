--- conflicted
+++ resolved
@@ -1,5 +1,4 @@
 .vertical-layout {
-    padding-left: 10px;
 }
 .horizontal-layout {
     float: left;
@@ -38,15 +37,13 @@
     /*border: 1px solid black;*/
 /*}*/
 
-<<<<<<< HEAD
+div.selected-cell {
+    color: white;
+    background-color: darkcyan;
+}
+
 .n-leaf {}
 .n-list {}
 .n-listpart {}
 .n-pleft {}
-.n-pright {}
-=======
-div.selected-cell {
-    color: white;
-    background-color: darkcyan;
-}
->>>>>>> eb069d45
+.n-pright {}