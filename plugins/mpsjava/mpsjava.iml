<?xml version="1.0" encoding="UTF-8"?>
<module type="JAVA_MODULE" version="4">
  <component name="NewModuleRootManager" inherit-compiler-output="false">
    <output url="file://$MODULE_DIR$/classes" />
    <output-test url="file://$MODULE_DIR$/testclasses" />
    <exclude-output />
    <content url="file://$MODULE_DIR$">
      <sourceFolder url="file://$MODULE_DIR$/tests" isTestSource="true" />
      <sourceFolder url="file://$MODULE_DIR$/platform/source_gen" isTestSource="false" />
      <sourceFolder url="file://$MODULE_DIR$/workbench/source_gen" isTestSource="false" />
      <sourceFolder url="file://$MODULE_DIR$/migration/source_gen" isTestSource="false" />
    </content>
    <orderEntry type="inheritedJdk" />
    <orderEntry type="sourceFolder" forTests="false" />
    <orderEntry type="module" module-name="kernel" />
    <orderEntry type="module" module-name="mps-platform" />
    <orderEntry type="module" module-name="editor-runtime" />
    <orderEntry type="module" module-name="uiLanguage-runtime" />
    <orderEntry type="module" module-name="collections-runtime" />
    <orderEntry type="module" module-name="generator-engine" />
    <orderEntry type="module" module-name="Closures-runtime" />
    <orderEntry type="module" module-name="Tuples-runtime" />
    <orderEntry type="module" module-name="typesystemEngine" />
    <orderEntry type="module" module-name="mps-editor" />
    <orderEntry type="module" module-name="mps-workbench" />
    <orderEntry type="library" name="Eclipse-compiler" level="project" />
    <orderEntry type="library" name="JDOM" level="project" />
    <orderEntry type="library" name="Beansbinding" level="project" />
    <orderEntry type="library" name="Commons-lang" level="project" />
    <orderEntry type="library" name="Commons-logging" level="project" />
    <orderEntry type="module" module-name="baseLanguage-util" />
    <orderEntry type="module" module-name="refactoring-runtime" />
    <orderEntry type="module" module-name="actions-runtime" />
    <orderEntry type="module" module-name="baseLanguage-search" />
    <orderEntry type="module" module-name="findUsages-runtime" />
<<<<<<< HEAD
    <orderEntry type="library" name="Idea-plaform" level="project" />
    <orderEntry type="library" name="Annotations" level="project" />
=======
    <orderEntry type="module" module-name="modelchecker" />
>>>>>>> 7b4325d0
  </component>
</module>
<|MERGE_RESOLUTION|>--- conflicted
+++ resolved
@@ -33,11 +33,8 @@
     <orderEntry type="module" module-name="actions-runtime" />
     <orderEntry type="module" module-name="baseLanguage-search" />
     <orderEntry type="module" module-name="findUsages-runtime" />
-<<<<<<< HEAD
     <orderEntry type="library" name="Idea-plaform" level="project" />
     <orderEntry type="library" name="Annotations" level="project" />
-=======
     <orderEntry type="module" module-name="modelchecker" />
->>>>>>> 7b4325d0
   </component>
 </module>
