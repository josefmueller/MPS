<?xml version="1.0" encoding="UTF-8"?>
<<<<<<< HEAD
<debug-info-v2>
  <concept fqn="c:f3061a53-9226-4cc5-a443-f952ceaf5816/1160998861373:jetbrains.mps.baseLanguage.structure.AssertStatement" />
=======
<debug-info version="2">
>>>>>>> e4b2caf3
  <concept fqn="c:f3061a53-9226-4cc5-a443-f952ceaf5816/1082485599095:jetbrains.mps.baseLanguage.structure.BlockStatement" />
  <concept fqn="c:f3061a53-9226-4cc5-a443-f952ceaf5816/1068580123140:jetbrains.mps.baseLanguage.structure.ConstructorDeclaration" />
  <concept fqn="c:f3061a53-9226-4cc5-a443-f952ceaf5816/1082113931046:jetbrains.mps.baseLanguage.structure.ContinueStatement" />
  <concept fqn="c:f3061a53-9226-4cc5-a443-f952ceaf5816/1068580123155:jetbrains.mps.baseLanguage.structure.ExpressionStatement" />
  <concept fqn="c:f3061a53-9226-4cc5-a443-f952ceaf5816/1068390468200:jetbrains.mps.baseLanguage.structure.FieldDeclaration" />
  <concept fqn="c:f3061a53-9226-4cc5-a443-f952ceaf5816/1144226303539:jetbrains.mps.baseLanguage.structure.ForeachStatement" />
  <concept fqn="c:f3061a53-9226-4cc5-a443-f952ceaf5816/1068580123159:jetbrains.mps.baseLanguage.structure.IfStatement" />
  <concept fqn="c:f3061a53-9226-4cc5-a443-f952ceaf5816/1068580123165:jetbrains.mps.baseLanguage.structure.InstanceMethodDeclaration" />
  <concept fqn="c:f3061a53-9226-4cc5-a443-f952ceaf5816/1068581242864:jetbrains.mps.baseLanguage.structure.LocalVariableDeclarationStatement" />
  <concept fqn="c:f3061a53-9226-4cc5-a443-f952ceaf5816/1068581242878:jetbrains.mps.baseLanguage.structure.ReturnStatement" />
  <concept fqn="c:f3061a53-9226-4cc5-a443-f952ceaf5816/6329021646629104954:jetbrains.mps.baseLanguage.structure.SingleLineComment" />
  <concept fqn="c:f3061a53-9226-4cc5-a443-f952ceaf5816/1068580123157:jetbrains.mps.baseLanguage.structure.Statement" />
  <concept fqn="c:f3061a53-9226-4cc5-a443-f952ceaf5816/1070462154015:jetbrains.mps.baseLanguage.structure.StaticFieldDeclaration" />
  <concept fqn="c:f3061a53-9226-4cc5-a443-f952ceaf5816/1070475587102:jetbrains.mps.baseLanguage.structure.SuperConstructorInvocation" />
  <concept fqn="c:f3061a53-9226-4cc5-a443-f952ceaf5816/1170075670744:jetbrains.mps.baseLanguage.structure.SynchronizedStatement" />
  <concept fqn="c:f3061a53-9226-4cc5-a443-f952ceaf5816/1164879751025:jetbrains.mps.baseLanguage.structure.TryCatchStatement" />
  <concept fqn="c:f3061a53-9226-4cc5-a443-f952ceaf5816/1153952380246:jetbrains.mps.baseLanguage.structure.TryStatement" />
  <concept fqn="c:f3061a53-9226-4cc5-a443-f952ceaf5816/1076505808687:jetbrains.mps.baseLanguage.structure.WhileStatement" />
  <root nodeRef="r:39747a8f-4d04-48b7-83c5-4b4f5e43330c(jetbrains.mps.ide.java.sourceStubs)/4423331261408184030">
    <file name="JavaSourceStubModelRoot.java">
      <node id="3967120106640250830" at="24,0,25,0" concept="13" trace="LOG" />
      <node id="6924427687733235076" at="26,36,27,38" concept="14" />
      <node id="4423331261408187317" at="31,27,32,31" concept="10" />
      <node id="4423331261408218176" at="36,39,37,12" concept="11" />
      <node id="4423331261408187337" at="37,12,38,16" concept="10" />
      <node id="9079491090145828117" at="41,59,42,47" concept="10" />
      <node id="501345590222521827" at="46,37,47,24" concept="4" />
      <node id="501345590222549076" at="48,38,49,13" concept="10" />
      <node id="493953535344292427" at="50,5,51,65" concept="9" />
      <node id="2092535526958786270" at="51,65,52,24" concept="0" />
      <node id="493953535344360071" at="52,24,53,44" concept="9" />
      <node id="493953535344366219" at="54,35,55,40" concept="4" />
      <node id="493953535344086568" at="56,5,57,25" concept="4" />
      <node id="493953535344265948" at="57,25,58,58" concept="9" />
      <node id="493953535344242818" at="58,58,59,35" concept="4" />
      <node id="6619269785060746471" at="63,40,64,73" concept="9" />
      <node id="7942557300398518277" at="64,73,65,60" concept="9" />
      <node id="4649126358401058181" at="66,31,67,108" concept="4" />
      <node id="6924427687733283991" at="68,5,69,18" concept="10" />
      <node id="1829879859707502871" at="72,44,73,0" concept="12" />
      <node id="1829879859707506255" at="73,0,74,68" concept="9" />
      <node id="1829879859707503056" at="74,68,75,0" concept="12" />
      <node id="1829879859706785102" at="75,0,76,57" concept="9" />
      <node id="1829879859707042883" at="76,57,77,0" concept="12" />
      <node id="3967120106640205274" at="78,36,79,45" concept="9" />
      <node id="7283738742654399524" at="80,24,81,68" concept="9" />
      <node id="7283738742654409626" at="81,68,82,96" concept="11" />
      <node id="7283738742654409628" at="82,96,83,87" concept="11" />
      <node id="1829879859707102898" at="84,45,85,155" concept="9" />
      <node id="1829879859707523315" at="85,155,86,56" concept="4" />
      <node id="3967120106640271489" at="88,14,89,128" concept="4" />
      <node id="1829879859706859373" at="91,5,92,0" concept="12" />
      <node id="1829879859706922218" at="92,0,93,72" concept="11" />
      <node id="1829879859706674000" at="93,72,94,49" concept="9" />
      <node id="1829879859707035986" at="96,39,97,32" concept="10" />
      <node id="1829879859707082458" at="99,7,100,0" concept="12" />
      <node id="1829879859707553672" at="101,57,102,42" concept="9" />
      <node id="1829879859707661388" at="102,42,103,72" concept="4" />
      <node id="1829879859707082621" at="104,5,105,0" concept="12" />
      <node id="1829879859706886086" at="105,0,106,18" concept="10" />
      <node id="4423331261408187358" at="110,48,111,17" concept="10" />
      <node id="4423331261408187369" at="115,44,116,16" concept="10" />
      <node id="3967120106640226105" at="88,12,90,7" concept="1" />
      <node id="4423331261408184032" at="26,0,29,0" concept="2" trace="JavaSourceStubModelRoot#()V" />
      <node id="9079491090145274613" at="41,0,44,0" concept="8" trace="newDataSource#(Ljetbrains/mps/vfs/IFile;)Ljetbrains/mps/ide/java/sourceStubs/MPSJavaSrcDataSource;" />
      <node id="501345590222541501" at="47,24,50,5" concept="7" />
      <node id="493953535344296223" at="53,44,56,5" concept="7" />
      <node id="7942557300398506535" at="65,60,68,5" concept="6" />
      <node id="1829879859706948425" at="96,0,99,0" concept="8" trace="accept#(Ljetbrains/mps/vfs/IFile;)Z" />
      <node id="4423331261408187309" at="30,0,34,0" concept="8" trace="getType#()Ljava/lang/String;" />
      <node id="7283738742654400501" at="83,87,87,9" concept="7" />
      <node id="1829879859707543023" at="100,0,104,5" concept="6" />
      <node id="4423331261408187348" at="109,0,113,0" concept="8" trace="canCreateModel#(Ljava/lang/String;)Z" />
      <node id="4423331261408187359" at="114,0,118,0" concept="8" trace="createModel#(Ljava/lang/String;)Lorg/jetbrains/mps/openapi/model/SModel;" />
      <node id="4423331261408187327" at="35,0,40,0" concept="8" trace="getModel#(Lorg/jetbrains/mps/openapi/model/SModelId;)Lorg/jetbrains/mps/openapi/model/SModel;" />
      <node id="1829879859706916561" at="94,49,99,7" concept="9" />
      <node id="4423331261408187338" at="62,0,71,0" concept="8" trace="loadModels#()Ljava/lang/Iterable;" />
      <node id="3967120106640217754" at="79,45,90,7" concept="7" />
      <node id="1829879859707044185" at="77,0,91,5" concept="7" />
      <node id="4423331261408187379" at="45,0,61,0" concept="8" trace="load#(Lorg/jetbrains/mps/openapi/persistence/Memento;)V" />
      <node id="1829879859706643217" at="72,0,108,0" concept="8" trace="getModels#(Ljetbrains/mps/vfs/IFile;)Ljava/util/Set;" />
      <scope id="4423331261408184035" at="26,36,27,38" />
      <scope id="4423331261408187315" at="31,27,32,31" />
      <scope id="9079491090145274617" at="41,59,42,47" />
      <scope id="501345590222541504" at="48,38,49,13" />
      <scope id="493953535344296226" at="54,35,55,40" />
      <scope id="7942557300398506537" at="66,31,67,108" />
      <scope id="3967120106640226106" at="88,14,89,128" />
      <scope id="1829879859707034665" at="96,39,97,32" />
      <scope id="4423331261408187356" at="110,48,111,17" />
      <scope id="4423331261408187367" at="115,44,116,16" />
      <scope id="4423331261408187335" at="36,39,38,16" />
      <scope id="7283738742654400503" at="84,45,86,56">
        <var name="model" id="1829879859707102899" />
      </scope>
      <scope id="1829879859707543029" at="101,57,103,72">
        <var name="set" id="1829879859707553675" />
      </scope>
      <scope id="4423331261408184032" at="26,0,29,0" />
      <scope id="9079491090145274613" at="41,0,44,0">
        <var name="dir" id="9079491090145813716" />
      </scope>
      <scope id="7942557300398506535" at="65,60,68,5">
        <var name="file" id="7942557300398506551" />
      </scope>
      <scope id="1829879859706948425" at="96,0,99,0">
        <var name="it" id="1829879859706948425" />
      </scope>
      <scope id="4423331261408187309" at="30,0,34,0" />
      <scope id="1829879859707543023" at="100,0,104,5">
        <var name="subDir" id="1829879859707543025" />
      </scope>
      <scope id="4423331261408187348" at="109,0,113,0">
        <var name="string" id="4423331261408187352" />
      </scope>
      <scope id="4423331261408187359" at="114,0,118,0">
        <var name="string" id="4423331261408187363" />
      </scope>
      <scope id="4423331261408187327" at="35,0,40,0">
        <var name="id" id="4423331261408187331" />
      </scope>
      <scope id="4423331261408187345" at="63,40,69,18">
        <var name="files" id="7942557300398518276" />
        <var name="result" id="6619269785060746472" />
      </scope>
      <scope id="3967120106640217757" at="80,24,87,9">
        <var name="packStub" id="7283738742654399525" />
      </scope>
      <scope id="4423331261408187338" at="62,0,71,0" />
      <scope id="1829879859707044187" at="78,36,90,7">
        <var name="pkg" id="3967120106640205277" />
      </scope>
      <scope id="4423331261408187387" at="46,37,59,35">
        <var name="file" id="493953535344360072" />
        <var name="files" id="493953535344265949" />
        <var name="path" id="493953535344292428" />
      </scope>
      <scope id="4423331261408187379" at="45,0,61,0">
        <var name="memento" id="4423331261408187383" />
      </scope>
      <scope id="1829879859706643221" at="72,44,106,18">
        <var name="children" id="1829879859706674001" />
        <var name="dataSource" id="1829879859706785103" />
        <var name="models" id="1829879859707506258" />
        <var name="subDirs" id="1829879859706916564" />
      </scope>
      <scope id="1829879859706643217" at="72,0,108,0">
        <var name="dir" id="1829879859706657121" />
      </scope>
      <unit id="1829879859706948425" at="95,72,99,5" name="jetbrains.mps.ide.java.sourceStubs.JavaSourceStubModelRoot$1" />
      <unit id="4423331261408184030" at="23,0,119,0" name="jetbrains.mps.ide.java.sourceStubs.JavaSourceStubModelRoot" />
    </file>
  </root>
  <root nodeRef="r:39747a8f-4d04-48b7-83c5-4b4f5e43330c(jetbrains.mps.ide.java.sourceStubs)/4423331261408224789">
    <file name="JavaSourceStubModelDescriptor.java">
      <node id="6581343381391540145" at="46,0,47,0" concept="13" trace="LOG" />
      <node id="8873174305360587710" at="47,0,48,0" concept="5" trace="myIsLoadInProgress" />
      <node id="5735787482189895601" at="48,0,49,0" concept="5" trace="myRootsPerFile" />
      <node id="5735787482190115960" at="49,0,50,0" concept="5" trace="myRootsById" />
      <node id="4423331261408312381" at="52,100,53,32" concept="14" />
      <node id="391138107891845720" at="58,51,59,46" concept="9" />
      <node id="336459899657494926" at="59,46,60,61" concept="4" />
      <node id="2298109797585608784" at="61,82,62,27" concept="4" />
      <node id="7063495380183180972" at="63,5,64,83" concept="10" />
      <node id="4423331261408513423" at="68,46,69,34" concept="4" />
      <node id="1436063320239756558" at="69,34,70,29" concept="4" />
      <node id="1436063320239805525" at="74,24,75,19" concept="4" />
      <node id="4423331261408524945" at="75,19,76,37" concept="4" />
      <node id="1436063320240416094" at="81,44,82,53" concept="10" />
      <node id="5707808202929369036" at="86,73,87,58" concept="11" />
      <node id="5707808202929356933" at="87,58,88,0" concept="12" />
      <node id="721531437710779351" at="88,0,89,22" concept="4" />
      <node id="336459899658290170" at="89,22,90,0" concept="12" />
      <node id="81150054598487646" at="90,0,91,48" concept="9" />
      <node id="1639340979886810404" at="91,48,92,50" concept="11" />
      <node id="1639340979886810353" at="93,27,94,13" concept="10" />
      <node id="292561831113672513" at="95,5,96,48" concept="4" />
      <node id="292561831113915943" at="96,48,97,45" concept="4" />
      <node id="2280442335896136790" at="97,45,98,27" concept="4" />
      <node id="4423331261408519835" at="102,42,103,14" concept="11" />
      <node id="6581343381391691661" at="106,71,107,41" concept="9" />
      <node id="336459899657694544" at="107,41,108,0" concept="12" />
      <node id="336459899665187200" at="110,11,111,133" concept="9" />
      <node id="336459899665439958" at="111,133,112,0" concept="12" />
      <node id="336459899657876058" at="112,0,113,63" concept="9" />
      <node id="336459899658014105" at="113,63,114,59" concept="11" />
      <node id="336459899665679190" at="117,41,118,45" concept="4" />
      <node id="336459899668499907" at="120,13,121,66" concept="4" />
      <node id="336459899658001368" at="121,66,122,19" concept="3" />
      <node id="6581343381391121222" at="123,9,124,42" concept="9" />
      <node id="4114607859658246" at="125,13,126,21" concept="4" />
      <node id="4114607860103214" at="127,33,128,61" concept="4" />
      <node id="6581343381391609627" at="129,9,130,0" concept="12" />
      <node id="6581343381391613972" at="130,0,131,104" concept="9" />
      <node id="336459899666862350" at="133,79,134,58" concept="9" />
      <node id="336459899667161815" at="134,58,135,89" concept="11" />
      <node id="336459899666611272" at="137,47,138,56" concept="10" />
      <node id="391138107894691603" at="141,34,142,40" concept="4" />
      <node id="336459899666262054" at="142,40,143,67" concept="4" />
      <node id="336459899665951584" at="144,20,145,67" concept="4" />
      <node id="4850796365742993143" at="146,13,147,79" concept="4" />
      <node id="336459899666444811" at="149,9,150,0" concept="12" />
      <node id="336459899666489539" at="152,39,153,43" concept="4" />
      <node id="6581343381391979481" at="155,11,156,135" concept="4" />
      <node id="6581343381391126841" at="156,135,157,0" concept="12" />
      <node id="6581343381391570782" at="158,31,159,68" concept="4" />
      <node id="6581343381391764546" at="160,38,161,66" concept="4" />
      <node id="8873174305360573581" at="168,62,169,13" concept="10" />
      <node id="1243636546446409991" at="172,31,173,15" concept="10" />
      <node id="8873174305360660835" at="174,7,175,53" concept="9" />
      <node id="8873174305360627985" at="176,55,177,24" concept="11" />
      <node id="8873174305360628460" at="177,24,178,15" concept="10" />
      <node id="1530682692004450189" at="179,7,180,38" concept="9" />
      <node id="1243636546446411073" at="181,11,182,34" concept="4" />
      <node id="1530682692004453343" at="182,34,183,29" concept="4" />
      <node id="1530682692004455963" at="183,29,184,81" concept="4" />
      <node id="8873174305360672052" at="184,81,185,56" concept="4" />
      <node id="8873174305360664433" at="185,56,186,72" concept="4" />
      <node id="1530682692004454091" at="187,17,188,29" concept="4" />
      <node id="8873174305360621499" at="188,29,189,35" concept="4" />
      <node id="503891309339422617" at="194,0,195,0" concept="13" trace="BUFSIZE" />
      <node id="503891309339063875" at="195,69,196,0" concept="12" />
      <node id="503891309338949744" at="196,0,197,74" concept="9" />
      <node id="503891309339026712" at="197,74,198,0" concept="12" />
      <node id="503891309339022273" at="198,0,199,38" concept="9" />
      <node id="503891309339058370" at="199,38,200,22" concept="9" />
      <node id="503891309338968913" at="200,22,201,31" concept="9" />
      <node id="503891309339026593" at="201,31,202,0" concept="12" />
      <node id="503891309339058582" at="203,22,204,22" concept="4" />
      <node id="503891309339026895" at="204,22,205,55" concept="4" />
      <node id="503891309339057534" at="205,55,206,0" concept="12" />
      <node id="503891309339098652" at="206,0,207,33" concept="4" />
      <node id="503891309338974360" at="207,33,208,29" concept="4" />
      <node id="503891309339063896" at="209,5,210,0" concept="12" />
      <node id="503891309339461466" at="211,23,212,55" concept="9" />
      <node id="503891309339216067" at="212,55,213,25" concept="9" />
      <node id="503891309339908108" at="213,25,214,0" concept="12" />
      <node id="503891309339847117" at="215,22,216,66" concept="4" />
      <node id="503891309339104931" at="217,14,218,51" concept="9" />
      <node id="503891309339906743" at="218,51,219,37" concept="4" />
      <node id="503891309339248884" at="219,37,220,18" concept="9" />
      <node id="503891309339249075" at="220,18,221,18" concept="9" />
      <node id="503891309339416909" at="222,35,223,55" concept="9" />
      <node id="503891309339218347" at="223,55,224,54" concept="4" />
      <node id="503891309339249687" at="224,54,225,26" concept="4" />
      <node id="503891309339260424" at="225,26,226,14" concept="4" />
      <node id="503891309339908287" at="228,7,229,0" concept="12" />
      <node id="503891309339610342" at="229,0,230,51" concept="11" />
      <node id="503891309339265356" at="230,51,231,37" concept="10" />
      <node id="503891309339908468" at="231,37,232,0" concept="12" />
      <node id="503891309339104902" at="233,12,234,16" concept="10" />
      <node id="2298109797585577413" at="239,54,240,159" concept="10" />
      <node id="2553860361585717672" at="244,51,245,35" concept="10" />
      <node id="336459899665948603" at="144,18,146,13" concept="1" />
      <node id="503891309339104671" at="233,10,235,5" concept="1" />
      <node id="4423331261408224791" at="52,0,55,0" concept="2" trace="JavaSourceStubModelDescriptor#(Lorg/jetbrains/mps/openapi/model/SModelReference;Lorg/jetbrains/mps/openapi/persistence/MultiStreamDataSource;)V" />
      <node id="2298109797585610939" at="60,61,63,5" concept="6" />
      <node id="1639340979886776926" at="92,50,95,5" concept="7" />
      <node id="336459899665669531" at="117,0,120,0" concept="8" trace="visit#(Lorg/jetbrains/mps/openapi/model/SNode;)V" />
      <node id="336459899666607110" at="137,0,140,0" concept="8" trace="accept#(Lorg/jetbrains/mps/openapi/model/SNode;)Z" />
      <node id="336459899666477339" at="152,0,155,0" concept="8" trace="visit#(Lorg/jetbrains/mps/openapi/model/SNode;)V" />
      <node id="8873174305360568467" at="167,22,170,5" concept="7" />
      <node id="1243636546446408230" at="171,31,174,7" concept="7" />
      <node id="4423331261408517207" at="101,0,105,0" concept="8" trace="changed#(Lorg/jetbrains/mps/openapi/persistence/DataSource;)V" />
      <node id="8873174305360624187" at="175,53,179,7" concept="7" />
      <node id="2298109797585565056" at="238,0,242,0" concept="8" trace="importedLanguageIds#()Ljava/util/Collection;" />
      <node id="2553860361585708901" at="243,0,247,0" concept="8" trace="importedDevkits#()Ljava/util/List;" />
      <node id="4423331261408511789" at="67,0,72,0" concept="8" trace="attach#(Lorg/jetbrains/mps/openapi/module/SRepository;)V" />
      <node id="4423331261408522889" at="73,0,78,0" concept="8" trace="detach#()V" />
      <node id="4423331261408313227" at="79,0,84,0" concept="8" trace="getSource#()Lorg/jetbrains/mps/openapi/persistence/MultiStreamDataSource;" />
      <node id="336459899665649938" at="115,25,120,13" concept="4" />
      <node id="4114607859880205" at="124,42,129,9" concept="16" />
      <node id="336459899665783490" at="135,89,140,23" concept="9" />
      <node id="336459899666454607" at="150,0,155,11" concept="4" />
      <node id="336459899665822465" at="140,23,146,13" concept="7" />
      <node id="503891309339217918" at="221,18,227,9" concept="6" />
      <node id="503891309338952161" at="202,0,209,5" concept="18" />
      <node id="336459899657961649" at="114,59,123,9" concept="7" />
      <node id="4423331261408311856" at="56,0,66,0" concept="8" trace="createModel#()Ljetbrains/mps/smodel/ModelLoadResult;" />
      <node id="1530682692004452847" at="180,38,190,7" concept="17" />
      <node id="503891309339904354" at="217,12,228,7" concept="1" />
      <node id="503891309339841458" at="214,0,228,7" concept="7" />
      <node id="4423331261408517196" at="85,0,100,0" concept="8" trace="changed#(Lorg/jetbrains/mps/openapi/persistence/DataSource;Ljava/lang/Iterable;)V" />
      <node id="6581343381391836695" at="132,73,148,11" concept="6" />
      <node id="6581343381391937924" at="131,104,149,9" concept="7" />
      <node id="8873174305360608210" at="170,5,191,5" concept="15" />
      <node id="503891309339099216" at="210,0,235,5" concept="7" />
      <node id="6380177242303886084" at="166,0,193,0" concept="8" trace="load#()V" />
      <node id="503891309338708122" at="195,0,237,0" concept="8" trace="readInputStream#(Ljava/io/InputStream;)Ljava/lang/String;" />
      <node id="6581343381391126840" at="109,35,162,7" concept="16" />
      <node id="4423331261408603055" at="108,0,163,5" concept="6" />
      <node id="336459899657308097" at="106,0,165,0" concept="8" trace="processStreams#(Ljava/lang/Iterable;Ljetbrains/mps/extapi/model/SModelData;)V" />
      <scope id="4423331261408224794" at="52,100,53,32" />
      <scope id="2298109797585610943" at="61,82,62,27" />
      <scope id="4423331261408313231" at="81,44,82,53" />
      <scope id="1639340979886776928" at="93,27,94,13" />
      <scope id="4423331261408517217" at="102,42,103,14" />
      <scope id="336459899665669532" at="117,41,118,45" />
      <scope id="4114607859880207" at="125,13,126,21" />
      <scope id="4114607859880208" at="127,0,128,61">
        <var name="e" id="4114607859880210" />
      </scope>
      <scope id="4114607859880214" at="127,33,128,61" />
      <scope id="336459899666607111" at="137,47,138,56" />
      <scope id="336459899665948604" at="144,20,145,67" />
      <scope id="336459899666477340" at="152,39,153,43" />
      <scope id="6581343381391126843" at="158,0,159,68">
        <var name="e" id="6581343381391126845" />
      </scope>
      <scope id="6581343381391126849" at="158,31,159,68" />
      <scope id="6581343381391754973" at="160,0,161,66">
        <var name="e" id="6581343381391754974" />
      </scope>
      <scope id="6581343381391754976" at="160,38,161,66" />
      <scope id="8873174305360568469" at="168,62,169,13" />
      <scope id="1243636546446408232" at="172,31,173,15" />
      <scope id="503891309339841460" at="215,22,216,66" />
      <scope id="503891309339104672" at="233,12,234,16" />
      <scope id="2298109797585565066" at="239,54,240,159" />
      <scope id="2553860361585708911" at="244,51,245,35" />
      <scope id="4423331261408511793" at="68,46,70,29" />
      <scope id="4423331261408522893" at="74,24,76,37" />
      <scope id="336459899665822467" at="141,34,143,67" />
      <scope id="8873174305360624189" at="176,55,178,15" />
      <scope id="1530682692004452850" at="187,17,189,35" />
      <scope id="4423331261408224791" at="52,0,55,0">
        <var name="dataSource" id="4423331261408312729" />
        <var name="modelRef" id="4423331261408312333" />
      </scope>
      <scope id="2298109797585610939" at="60,61,63,5">
        <var name="l" id="2298109797585610941" />
      </scope>
      <scope id="336459899665669531" at="117,0,120,0">
        <var name="it" id="336459899665669531" />
      </scope>
      <scope id="336459899666607110" at="137,0,140,0">
        <var name="it" id="336459899666607110" />
      </scope>
      <scope id="336459899666477339" at="152,0,155,0">
        <var name="it" id="336459899666477339" />
      </scope>
      <scope id="4423331261408517207" at="101,0,105,0">
        <var name="source" id="4423331261408517211" />
      </scope>
      <scope id="503891309339217924" at="222,35,226,14">
        <var name="n" id="503891309339416912" />
      </scope>
      <scope id="2298109797585565056" at="238,0,242,0" />
      <scope id="2553860361585708901" at="243,0,247,0" />
      <scope id="4423331261408511789" at="67,0,72,0">
        <var name="repository" id="1436063320239474137" />
      </scope>
      <scope id="4423331261408522889" at="73,0,78,0" />
      <scope id="4423331261408313227" at="79,0,84,0" />
      <scope id="1530682692004452849" at="181,11,186,72" />
      <scope id="503891309338952165" at="203,22,208,29" />
      <scope id="4423331261408311860" at="58,51,64,83">
        <var name="model" id="391138107891845721" />
      </scope>
      <scope id="503891309339217918" at="221,18,227,9">
        <var name="buf" id="503891309339217920" />
      </scope>
      <scope id="336459899657961651" at="115,25,122,19" />
      <scope id="4423331261408311856" at="56,0,66,0" />
      <scope id="503891309339904355" at="217,14,227,9">
        <var name="c" id="503891309339248887" />
        <var name="p" id="503891309339249078" />
        <var name="size" id="503891309339104934" />
      </scope>
      <scope id="4423331261408517206" at="86,73,98,27">
        <var name="oldModel" id="81150054598487647" />
      </scope>
      <scope id="6581343381391836701" at="133,79,147,79">
        <var name="newNodeId" id="336459899666862351" />
        <var name="oldNode" id="336459899665783493" />
      </scope>
      <scope id="4423331261408517196" at="85,0,100,0">
        <var name="changedItems" id="4423331261408517202" />
        <var name="source" id="4423331261408517200" />
      </scope>
      <scope id="6581343381391836695" at="132,73,148,11">
        <var name="newNode" id="6581343381391836697" />
      </scope>
      <scope id="6581343381391937926" at="132,73,148,11" />
      <scope id="8873174305360608212" at="171,31,190,7">
        <var name="mi" id="1530682692004450190" />
        <var name="oldState" id="8873174305360660836" />
      </scope>
      <scope id="503891309339099218" at="211,23,232,0">
        <var name="blks" id="503891309339461469" />
        <var name="wholeBuffer" id="503891309339216070" />
      </scope>
      <scope id="6380177242303886090" at="167,22,191,5" />
      <scope id="6380177242303886084" at="166,0,193,0" />
      <scope id="503891309338708126" at="195,69,235,5">
        <var name="blocks" id="503891309338949747" />
        <var name="buffer" id="503891309339022274" />
        <var name="lastRead" id="503891309339058373" />
        <var name="read" id="503891309338968916" />
      </scope>
      <scope id="503891309338708122" at="195,0,237,0">
        <var name="is" id="503891309338725532" />
      </scope>
      <scope id="6581343381391126842" at="110,11,157,0">
        <var name="code" id="6581343381391121225" />
        <var name="is" id="336459899657876059" />
        <var name="oldNodes" id="336459899665187203" />
        <var name="parseResult" id="6581343381391613973" />
      </scope>
      <scope id="4423331261408603061" at="109,35,162,7" />
      <scope id="4423331261408603055" at="108,0,163,5">
        <var name="fileName" id="4423331261408603057" />
      </scope>
      <scope id="336459899657308101" at="106,71,163,5">
        <var name="parser" id="6581343381391646156" />
      </scope>
      <scope id="336459899657308097" at="106,0,165,0">
        <var name="into" id="391138107893279309" />
        <var name="names" id="336459899657338781" />
      </scope>
      <unit id="336459899665669531" at="116,53,120,11" name="jetbrains.mps.ide.java.sourceStubs.JavaSourceStubModelDescriptor$1" />
      <unit id="336459899666607110" at="136,68,140,13" name="jetbrains.mps.ide.java.sourceStubs.JavaSourceStubModelDescriptor$2" />
      <unit id="336459899666477339" at="151,51,155,9" name="jetbrains.mps.ide.java.sourceStubs.JavaSourceStubModelDescriptor$3" />
      <unit id="4423331261408224789" at="45,0,248,0" name="jetbrains.mps.ide.java.sourceStubs.JavaSourceStubModelDescriptor" />
    </file>
  </root>
  <root nodeRef="r:39747a8f-4d04-48b7-83c5-4b4f5e43330c(jetbrains.mps.ide.java.sourceStubs)/4423331261408331046">
    <file name="MPSJavaSrcDataSource.java">
      <node id="3967120106639989869" at="16,0,17,0" concept="13" trace="LOG" />
      <node id="4423331261408336601" at="18,72,19,26" concept="14" />
      <node id="4423331261408337730" at="23,41,24,70" concept="10" />
      <node id="3967120106639738631" at="27,33,28,54" concept="10" />
      <node id="3967120106639913946" at="32,32,33,22" concept="9" />
      <node id="3967120106639856411" at="35,51,36,37" concept="9" />
      <node id="3967120106639860339" at="36,37,37,55" concept="9" />
      <node id="1931124802058729522" at="37,55,38,43" concept="4" />
      <node id="3967120106640005136" at="40,29,41,77" concept="4" />
      <node id="3967120106639920669" at="42,5,43,15" concept="10" />
      <node id="4423331261408331284" at="18,0,21,0" concept="2" trace="MPSJavaSrcDataSource#(Ljetbrains/mps/vfs/IFile;Lorg/jetbrains/mps/openapi/persistence/ModelRoot;)V" />
      <node id="3967120106639737161" at="27,0,30,0" concept="8" trace="hasJavaFiles#()Z" />
      <node id="4423331261408337725" at="22,0,26,0" concept="8" trace="isIncluded#(Ljetbrains/mps/vfs/IFile;)Z" />
      <node id="3967120106639856071" at="34,9,39,7" concept="6" />
      <node id="1073333717118887257" at="33,22,42,5" concept="16" />
      <node id="3967120106639753313" at="31,0,45,0" concept="8" trace="guessPackage#()Ljava/lang/String;" />
      <scope id="4423331261408331291" at="18,72,19,26" />
      <scope id="4423331261408337729" at="23,41,24,70" />
      <scope id="3967120106639737164" at="27,33,28,54" />
      <scope id="3967120106639942675" at="40,0,41,77">
        <var name="e" id="3967120106639942677" />
      </scope>
      <scope id="3967120106639942681" at="40,29,41,77" />
      <scope id="4423331261408331284" at="18,0,21,0">
        <var name="dir" id="4423331261408331286" />
        <var name="modelRoot" id="4423331261408331289" />
      </scope>
      <scope id="3967120106639737161" at="27,0,30,0" />
      <scope id="3967120106639856074" at="35,51,38,43">
        <var name="code" id="3967120106639860342" />
        <var name="file" id="3967120106639856412" />
      </scope>
      <scope id="4423331261408337725" at="22,0,26,0">
        <var name="file" id="4423331261408337727" />
      </scope>
      <scope id="3967120106639856071" at="34,9,39,7">
        <var name="stream" id="3967120106639856072" />
      </scope>
      <scope id="3967120106639942674" at="34,9,39,7" />
      <scope id="3967120106639753316" at="32,32,43,15">
        <var name="pkg" id="3967120106639913947" />
      </scope>
      <scope id="3967120106639753313" at="31,0,45,0" />
      <unit id="4423331261408331046" at="15,0,46,0" name="jetbrains.mps.ide.java.sourceStubs.MPSJavaSrcDataSource" />
    </file>
  </root>
  <root nodeRef="r:39747a8f-4d04-48b7-83c5-4b4f5e43330c(jetbrains.mps.ide.java.sourceStubs)/5592980646743658996">
    <file name="JavaSourceStubModelRootFactory.java">
      <node id="8482273916972676443" at="12,29,13,41" concept="10" />
      <node id="8482273916972675752" at="10,0,15,0" concept="8" trace="create#()Lorg/jetbrains/mps/openapi/persistence/ModelRoot;" />
      <scope id="8482273916972675756" at="12,29,13,41" />
      <scope id="8482273916972675752" at="10,0,15,0" />
      <unit id="5592980646743658996" at="9,0,16,0" name="jetbrains.mps.ide.java.sourceStubs.JavaSourceStubModelRootFactory" />
    </file>
  </root>
  <root nodeRef="r:39747a8f-4d04-48b7-83c5-4b4f5e43330c(jetbrains.mps.ide.java.sourceStubs)/9207707776056494296">
    <file name="EmptyJavaSourcetubsFindUsages.java">
      <node id="9207707776056494487" at="26,136,27,60" concept="11" />
      <node id="9207707776056494489" at="27,60,28,64" concept="11" />
      <node id="9207707776056494328" at="30,59,31,41" concept="4" />
      <node id="9207707776056494491" at="35,141,36,66" concept="11" />
      <node id="9207707776056494493" at="38,143,39,66" concept="11" />
      <node id="9207707776056494372" at="41,31,42,67" concept="4" />
      <node id="9207707776056494382" at="44,34,45,70" concept="4" />
      <node id="9207707776056494394" at="49,36,50,57" concept="10" />
      <node id="9207707776056494301" at="24,0,26,0" concept="2" trace="EmptyJavaSourcetubsFindUsages#()V" />
      <node id="9207707776056494322" at="29,33,32,7" concept="7" />
      <node id="9207707776056494338" at="35,0,38,0" concept="8" trace="findInstances#(Ljava/util/Collection;Ljava/util/Set;Lorg/jetbrains/mps/openapi/util/Consumer;Lorg/jetbrains/mps/openapi/util/Consumer;)V" />
      <node id="9207707776056494354" at="38,0,41,0" concept="8" trace="findModelUsages#(Ljava/util/Collection;Ljava/util/Set;Lorg/jetbrains/mps/openapi/util/Consumer;Lorg/jetbrains/mps/openapi/util/Consumer;)V" />
      <node id="9207707776056494370" at="41,0,44,0" concept="8" trace="initComponent#()V" />
      <node id="9207707776056494380" at="44,0,47,0" concept="8" trace="disposeComponent#()V" />
      <node id="9207707776056494319" at="28,64,33,5" concept="6" />
      <node id="9207707776056494390" at="47,0,52,0" concept="8" trace="getComponentName#()Ljava/lang/String;" />
      <node id="9207707776056494305" at="26,0,35,0" concept="8" trace="findUsages#(Ljava/util/Collection;Ljava/util/Set;Lorg/jetbrains/mps/openapi/util/Consumer;Lorg/jetbrains/mps/openapi/util/Consumer;)V" />
      <scope id="9207707776056494303" at="24,42,24,42" />
      <scope id="9207707776056494327" at="30,59,31,41" />
      <scope id="9207707776056494351" at="35,141,36,66" />
      <scope id="9207707776056494367" at="38,143,39,66" />
      <scope id="9207707776056494371" at="41,31,42,67" />
      <scope id="9207707776056494381" at="44,34,45,70" />
      <scope id="9207707776056494393" at="49,36,50,57" />
      <scope id="9207707776056494301" at="24,0,26,0" />
      <scope id="9207707776056494321" at="29,33,32,7" />
      <scope id="9207707776056494338" at="35,0,38,0">
        <var name="collection" id="9207707776056494339" />
        <var name="consumer" id="9207707776056494345" />
        <var name="consumer1" id="9207707776056494348" />
        <var name="set" id="9207707776056494342" />
      </scope>
      <scope id="9207707776056494354" at="38,0,41,0">
        <var name="collection" id="9207707776056494355" />
        <var name="consumer" id="9207707776056494361" />
        <var name="consumer1" id="9207707776056494364" />
        <var name="set" id="9207707776056494358" />
      </scope>
      <scope id="9207707776056494370" at="41,0,44,0" />
      <scope id="9207707776056494380" at="44,0,47,0" />
      <scope id="9207707776056494319" at="28,64,33,5">
        <var name="model" id="9207707776056494332" />
      </scope>
      <scope id="9207707776056494390" at="47,0,52,0" />
      <scope id="9207707776056494318" at="26,136,33,5" />
      <scope id="9207707776056494305" at="26,0,35,0">
        <var name="consumer" id="9207707776056494312" />
        <var name="models" id="9207707776056494306" />
        <var name="processedConsumer" id="9207707776056494315" />
        <var name="set" id="9207707776056494309" />
      </scope>
      <unit id="9207707776056494296" at="23,0,53,0" name="jetbrains.mps.ide.java.sourceStubs.EmptyJavaSourcetubsFindUsages" />
    </file>
  </root>
</debug-info>
<|MERGE_RESOLUTION|>--- conflicted
+++ resolved
@@ -1,10 +1,5 @@
 <?xml version="1.0" encoding="UTF-8"?>
-<<<<<<< HEAD
-<debug-info-v2>
-  <concept fqn="c:f3061a53-9226-4cc5-a443-f952ceaf5816/1160998861373:jetbrains.mps.baseLanguage.structure.AssertStatement" />
-=======
 <debug-info version="2">
->>>>>>> e4b2caf3
   <concept fqn="c:f3061a53-9226-4cc5-a443-f952ceaf5816/1082485599095:jetbrains.mps.baseLanguage.structure.BlockStatement" />
   <concept fqn="c:f3061a53-9226-4cc5-a443-f952ceaf5816/1068580123140:jetbrains.mps.baseLanguage.structure.ConstructorDeclaration" />
   <concept fqn="c:f3061a53-9226-4cc5-a443-f952ceaf5816/1082113931046:jetbrains.mps.baseLanguage.structure.ContinueStatement" />
@@ -25,278 +20,277 @@
   <concept fqn="c:f3061a53-9226-4cc5-a443-f952ceaf5816/1076505808687:jetbrains.mps.baseLanguage.structure.WhileStatement" />
   <root nodeRef="r:39747a8f-4d04-48b7-83c5-4b4f5e43330c(jetbrains.mps.ide.java.sourceStubs)/4423331261408184030">
     <file name="JavaSourceStubModelRoot.java">
-      <node id="3967120106640250830" at="24,0,25,0" concept="13" trace="LOG" />
-      <node id="6924427687733235076" at="26,36,27,38" concept="14" />
-      <node id="4423331261408187317" at="31,27,32,31" concept="10" />
-      <node id="4423331261408218176" at="36,39,37,12" concept="11" />
-      <node id="4423331261408187337" at="37,12,38,16" concept="10" />
-      <node id="9079491090145828117" at="41,59,42,47" concept="10" />
-      <node id="501345590222521827" at="46,37,47,24" concept="4" />
-      <node id="501345590222549076" at="48,38,49,13" concept="10" />
-      <node id="493953535344292427" at="50,5,51,65" concept="9" />
-      <node id="2092535526958786270" at="51,65,52,24" concept="0" />
-      <node id="493953535344360071" at="52,24,53,44" concept="9" />
-      <node id="493953535344366219" at="54,35,55,40" concept="4" />
-      <node id="493953535344086568" at="56,5,57,25" concept="4" />
-      <node id="493953535344265948" at="57,25,58,58" concept="9" />
-      <node id="493953535344242818" at="58,58,59,35" concept="4" />
-      <node id="6619269785060746471" at="63,40,64,73" concept="9" />
-      <node id="7942557300398518277" at="64,73,65,60" concept="9" />
-      <node id="4649126358401058181" at="66,31,67,108" concept="4" />
-      <node id="6924427687733283991" at="68,5,69,18" concept="10" />
-      <node id="1829879859707502871" at="72,44,73,0" concept="12" />
-      <node id="1829879859707506255" at="73,0,74,68" concept="9" />
-      <node id="1829879859707503056" at="74,68,75,0" concept="12" />
-      <node id="1829879859706785102" at="75,0,76,57" concept="9" />
-      <node id="1829879859707042883" at="76,57,77,0" concept="12" />
-      <node id="3967120106640205274" at="78,36,79,45" concept="9" />
-      <node id="7283738742654399524" at="80,24,81,68" concept="9" />
-      <node id="7283738742654409626" at="81,68,82,96" concept="11" />
-      <node id="7283738742654409628" at="82,96,83,87" concept="11" />
-      <node id="1829879859707102898" at="84,45,85,155" concept="9" />
-      <node id="1829879859707523315" at="85,155,86,56" concept="4" />
-      <node id="3967120106640271489" at="88,14,89,128" concept="4" />
-      <node id="1829879859706859373" at="91,5,92,0" concept="12" />
-      <node id="1829879859706922218" at="92,0,93,72" concept="11" />
-      <node id="1829879859706674000" at="93,72,94,49" concept="9" />
-      <node id="1829879859707035986" at="96,39,97,32" concept="10" />
-      <node id="1829879859707082458" at="99,7,100,0" concept="12" />
-      <node id="1829879859707553672" at="101,57,102,42" concept="9" />
-      <node id="1829879859707661388" at="102,42,103,72" concept="4" />
-      <node id="1829879859707082621" at="104,5,105,0" concept="12" />
-      <node id="1829879859706886086" at="105,0,106,18" concept="10" />
-      <node id="4423331261408187358" at="110,48,111,17" concept="10" />
-      <node id="4423331261408187369" at="115,44,116,16" concept="10" />
-      <node id="3967120106640226105" at="88,12,90,7" concept="1" />
-      <node id="4423331261408184032" at="26,0,29,0" concept="2" trace="JavaSourceStubModelRoot#()V" />
-      <node id="9079491090145274613" at="41,0,44,0" concept="8" trace="newDataSource#(Ljetbrains/mps/vfs/IFile;)Ljetbrains/mps/ide/java/sourceStubs/MPSJavaSrcDataSource;" />
-      <node id="501345590222541501" at="47,24,50,5" concept="7" />
-      <node id="493953535344296223" at="53,44,56,5" concept="7" />
-      <node id="7942557300398506535" at="65,60,68,5" concept="6" />
-      <node id="1829879859706948425" at="96,0,99,0" concept="8" trace="accept#(Ljetbrains/mps/vfs/IFile;)Z" />
-      <node id="4423331261408187309" at="30,0,34,0" concept="8" trace="getType#()Ljava/lang/String;" />
-      <node id="7283738742654400501" at="83,87,87,9" concept="7" />
-      <node id="1829879859707543023" at="100,0,104,5" concept="6" />
-      <node id="4423331261408187348" at="109,0,113,0" concept="8" trace="canCreateModel#(Ljava/lang/String;)Z" />
-      <node id="4423331261408187359" at="114,0,118,0" concept="8" trace="createModel#(Ljava/lang/String;)Lorg/jetbrains/mps/openapi/model/SModel;" />
-      <node id="4423331261408187327" at="35,0,40,0" concept="8" trace="getModel#(Lorg/jetbrains/mps/openapi/model/SModelId;)Lorg/jetbrains/mps/openapi/model/SModel;" />
-      <node id="1829879859706916561" at="94,49,99,7" concept="9" />
-      <node id="4423331261408187338" at="62,0,71,0" concept="8" trace="loadModels#()Ljava/lang/Iterable;" />
-      <node id="3967120106640217754" at="79,45,90,7" concept="7" />
-      <node id="1829879859707044185" at="77,0,91,5" concept="7" />
-      <node id="4423331261408187379" at="45,0,61,0" concept="8" trace="load#(Lorg/jetbrains/mps/openapi/persistence/Memento;)V" />
-      <node id="1829879859706643217" at="72,0,108,0" concept="8" trace="getModels#(Ljetbrains/mps/vfs/IFile;)Ljava/util/Set;" />
-      <scope id="4423331261408184035" at="26,36,27,38" />
+      <node id="3967120106640250830" at="25,0,26,0" concept="12" trace="LOG" />
+      <node id="6924427687733235076" at="27,36,28,38" concept="13" />
+      <node id="4423331261408187317" at="31,27,32,31" concept="9" />
+      <node id="4423331261408218176" at="35,39,36,12" concept="10" />
+      <node id="4423331261408187337" at="36,12,37,16" concept="9" />
+      <node id="9079491090145828117" at="39,59,40,47" concept="9" />
+      <node id="501345590222521827" at="43,37,44,24" concept="3" />
+      <node id="501345590222549076" at="45,38,46,13" concept="9" />
+      <node id="493953535344292427" at="47,5,48,65" concept="8" />
+      <node id="493953535344360071" at="48,65,49,62" concept="8" />
+      <node id="493953535344366219" at="50,51,51,40" concept="3" />
+      <node id="493953535344086568" at="52,5,53,25" concept="3" />
+      <node id="493953535344265948" at="53,25,54,56" concept="8" />
+      <node id="493953535344242818" at="54,56,55,35" concept="3" />
+      <node id="6619269785060746471" at="58,40,59,73" concept="8" />
+      <node id="7942557300398518277" at="59,73,60,60" concept="8" />
+      <node id="4649126358401058181" at="61,31,62,126" concept="3" />
+      <node id="6924427687733283991" at="63,5,64,18" concept="9" />
+      <node id="1829879859707502871" at="66,44,67,0" concept="11" />
+      <node id="1829879859707506255" at="67,0,68,68" concept="8" />
+      <node id="1829879859707503056" at="68,68,69,0" concept="11" />
+      <node id="1829879859706785102" at="69,0,70,57" concept="8" />
+      <node id="1829879859707042883" at="70,57,71,0" concept="11" />
+      <node id="3967120106640205274" at="72,36,73,45" concept="8" />
+      <node id="7283738742654399524" at="74,24,75,68" concept="8" />
+      <node id="7283738742654409626" at="75,68,76,96" concept="10" />
+      <node id="7283738742654409628" at="76,96,77,87" concept="10" />
+      <node id="1829879859707102898" at="78,45,79,155" concept="8" />
+      <node id="1829879859707523315" at="79,155,80,56" concept="3" />
+      <node id="3967120106640271489" at="82,14,83,128" concept="3" />
+      <node id="1829879859706859373" at="85,5,86,0" concept="11" />
+      <node id="1829879859706922218" at="86,0,87,72" concept="10" />
+      <node id="1829879859706674000" at="87,72,88,49" concept="8" />
+      <node id="1829879859707035986" at="90,39,91,32" concept="9" />
+      <node id="1829879859707082458" at="93,7,94,0" concept="11" />
+      <node id="1829879859707553672" at="95,57,96,42" concept="8" />
+      <node id="1829879859707661388" at="96,42,97,72" concept="3" />
+      <node id="1829879859707082621" at="98,5,99,0" concept="11" />
+      <node id="1829879859706886086" at="99,0,100,18" concept="9" />
+      <node id="4423331261408187358" at="103,48,104,17" concept="9" />
+      <node id="4423331261408187369" at="107,44,108,16" concept="9" />
+      <node id="3967120106640226105" at="82,12,84,7" concept="0" />
+      <node id="4423331261408184032" at="27,0,30,0" concept="1" trace="JavaSourceStubModelRoot#()V" />
+      <node id="9079491090145274613" at="39,0,42,0" concept="7" trace="newDataSource#(Ljetbrains/mps/vfs/IFile;)Ljetbrains/mps/ide/java/sourceStubs/MPSJavaSrcDataSource;" />
+      <node id="501345590222541501" at="44,24,47,5" concept="6" />
+      <node id="493953535344296223" at="49,62,52,5" concept="6" />
+      <node id="7942557300398506535" at="60,60,63,5" concept="5" />
+      <node id="1829879859706948425" at="90,0,93,0" concept="7" trace="accept#(Ljetbrains/mps/vfs/IFile;)Z" />
+      <node id="4423331261408187309" at="30,0,34,0" concept="7" trace="getType#()Ljava/lang/String;" />
+      <node id="7283738742654400501" at="77,87,81,9" concept="6" />
+      <node id="1829879859707543023" at="94,0,98,5" concept="5" />
+      <node id="4423331261408187348" at="102,0,106,0" concept="7" trace="canCreateModel#(Ljava/lang/String;)Z" />
+      <node id="4423331261408187359" at="106,0,110,0" concept="7" trace="createModel#(Ljava/lang/String;)Lorg/jetbrains/mps/openapi/model/SModel;" />
+      <node id="4423331261408187327" at="34,0,39,0" concept="7" trace="getModel#(Lorg/jetbrains/mps/openapi/model/SModelId;)Lorg/jetbrains/mps/openapi/model/SModel;" />
+      <node id="1829879859706916561" at="88,49,93,7" concept="8" />
+      <node id="4423331261408187338" at="57,0,66,0" concept="7" trace="loadModels#()Ljava/lang/Iterable;" />
+      <node id="3967120106640217754" at="73,45,84,7" concept="6" />
+      <node id="1829879859707044185" at="71,0,85,5" concept="6" />
+      <node id="4423331261408187379" at="42,0,57,0" concept="7" trace="load#(Lorg/jetbrains/mps/openapi/persistence/Memento;)V" />
+      <node id="1829879859706643217" at="66,0,102,0" concept="7" trace="getModels#(Ljetbrains/mps/vfs/IFile;)Ljava/util/Set;" />
+      <scope id="4423331261408184035" at="27,36,28,38" />
       <scope id="4423331261408187315" at="31,27,32,31" />
-      <scope id="9079491090145274617" at="41,59,42,47" />
-      <scope id="501345590222541504" at="48,38,49,13" />
-      <scope id="493953535344296226" at="54,35,55,40" />
-      <scope id="7942557300398506537" at="66,31,67,108" />
-      <scope id="3967120106640226106" at="88,14,89,128" />
-      <scope id="1829879859707034665" at="96,39,97,32" />
-      <scope id="4423331261408187356" at="110,48,111,17" />
-      <scope id="4423331261408187367" at="115,44,116,16" />
-      <scope id="4423331261408187335" at="36,39,38,16" />
-      <scope id="7283738742654400503" at="84,45,86,56">
+      <scope id="9079491090145274617" at="39,59,40,47" />
+      <scope id="501345590222541504" at="45,38,46,13" />
+      <scope id="493953535344296226" at="50,51,51,40" />
+      <scope id="7942557300398506537" at="61,31,62,126" />
+      <scope id="3967120106640226106" at="82,14,83,128" />
+      <scope id="1829879859707034665" at="90,39,91,32" />
+      <scope id="4423331261408187356" at="103,48,104,17" />
+      <scope id="4423331261408187367" at="107,44,108,16" />
+      <scope id="4423331261408187335" at="35,39,37,16" />
+      <scope id="7283738742654400503" at="78,45,80,56">
         <var name="model" id="1829879859707102899" />
       </scope>
-      <scope id="1829879859707543029" at="101,57,103,72">
+      <scope id="1829879859707543029" at="95,57,97,72">
         <var name="set" id="1829879859707553675" />
       </scope>
-      <scope id="4423331261408184032" at="26,0,29,0" />
-      <scope id="9079491090145274613" at="41,0,44,0">
+      <scope id="4423331261408184032" at="27,0,30,0" />
+      <scope id="9079491090145274613" at="39,0,42,0">
         <var name="dir" id="9079491090145813716" />
       </scope>
-      <scope id="7942557300398506535" at="65,60,68,5">
+      <scope id="7942557300398506535" at="60,60,63,5">
         <var name="file" id="7942557300398506551" />
       </scope>
-      <scope id="1829879859706948425" at="96,0,99,0">
+      <scope id="1829879859706948425" at="90,0,93,0">
         <var name="it" id="1829879859706948425" />
       </scope>
       <scope id="4423331261408187309" at="30,0,34,0" />
-      <scope id="1829879859707543023" at="100,0,104,5">
+      <scope id="1829879859707543023" at="94,0,98,5">
         <var name="subDir" id="1829879859707543025" />
       </scope>
-      <scope id="4423331261408187348" at="109,0,113,0">
+      <scope id="4423331261408187348" at="102,0,106,0">
         <var name="string" id="4423331261408187352" />
       </scope>
-      <scope id="4423331261408187359" at="114,0,118,0">
+      <scope id="4423331261408187359" at="106,0,110,0">
         <var name="string" id="4423331261408187363" />
       </scope>
-      <scope id="4423331261408187327" at="35,0,40,0">
+      <scope id="4423331261408187327" at="34,0,39,0">
         <var name="id" id="4423331261408187331" />
       </scope>
-      <scope id="4423331261408187345" at="63,40,69,18">
+      <scope id="4423331261408187345" at="58,40,64,18">
         <var name="files" id="7942557300398518276" />
         <var name="result" id="6619269785060746472" />
       </scope>
-      <scope id="3967120106640217757" at="80,24,87,9">
+      <scope id="3967120106640217757" at="74,24,81,9">
         <var name="packStub" id="7283738742654399525" />
       </scope>
-      <scope id="4423331261408187338" at="62,0,71,0" />
-      <scope id="1829879859707044187" at="78,36,90,7">
-        <var name="pkg" id="3967120106640205277" />
-      </scope>
-      <scope id="4423331261408187387" at="46,37,59,35">
+      <scope id="4423331261408187338" at="57,0,66,0" />
+      <scope id="4423331261408187387" at="43,37,55,35">
         <var name="file" id="493953535344360072" />
         <var name="files" id="493953535344265949" />
         <var name="path" id="493953535344292428" />
       </scope>
-      <scope id="4423331261408187379" at="45,0,61,0">
+      <scope id="1829879859707044187" at="72,36,84,7">
+        <var name="pkg" id="3967120106640205277" />
+      </scope>
+      <scope id="4423331261408187379" at="42,0,57,0">
         <var name="memento" id="4423331261408187383" />
       </scope>
-      <scope id="1829879859706643221" at="72,44,106,18">
+      <scope id="1829879859706643221" at="66,44,100,18">
         <var name="children" id="1829879859706674001" />
         <var name="dataSource" id="1829879859706785103" />
         <var name="models" id="1829879859707506258" />
         <var name="subDirs" id="1829879859706916564" />
       </scope>
-      <scope id="1829879859706643217" at="72,0,108,0">
+      <scope id="1829879859706643217" at="66,0,102,0">
         <var name="dir" id="1829879859706657121" />
       </scope>
-      <unit id="1829879859706948425" at="95,72,99,5" name="jetbrains.mps.ide.java.sourceStubs.JavaSourceStubModelRoot$1" />
-      <unit id="4423331261408184030" at="23,0,119,0" name="jetbrains.mps.ide.java.sourceStubs.JavaSourceStubModelRoot" />
+      <unit id="1829879859706948425" at="89,72,93,5" name="jetbrains.mps.ide.java.sourceStubs.JavaSourceStubModelRoot$1" />
+      <unit id="4423331261408184030" at="24,0,111,0" name="jetbrains.mps.ide.java.sourceStubs.JavaSourceStubModelRoot" />
     </file>
   </root>
   <root nodeRef="r:39747a8f-4d04-48b7-83c5-4b4f5e43330c(jetbrains.mps.ide.java.sourceStubs)/4423331261408224789">
     <file name="JavaSourceStubModelDescriptor.java">
-      <node id="6581343381391540145" at="46,0,47,0" concept="13" trace="LOG" />
-      <node id="8873174305360587710" at="47,0,48,0" concept="5" trace="myIsLoadInProgress" />
-      <node id="5735787482189895601" at="48,0,49,0" concept="5" trace="myRootsPerFile" />
-      <node id="5735787482190115960" at="49,0,50,0" concept="5" trace="myRootsById" />
-      <node id="4423331261408312381" at="52,100,53,32" concept="14" />
-      <node id="391138107891845720" at="58,51,59,46" concept="9" />
-      <node id="336459899657494926" at="59,46,60,61" concept="4" />
-      <node id="2298109797585608784" at="61,82,62,27" concept="4" />
-      <node id="7063495380183180972" at="63,5,64,83" concept="10" />
-      <node id="4423331261408513423" at="68,46,69,34" concept="4" />
-      <node id="1436063320239756558" at="69,34,70,29" concept="4" />
-      <node id="1436063320239805525" at="74,24,75,19" concept="4" />
-      <node id="4423331261408524945" at="75,19,76,37" concept="4" />
-      <node id="1436063320240416094" at="81,44,82,53" concept="10" />
-      <node id="5707808202929369036" at="86,73,87,58" concept="11" />
-      <node id="5707808202929356933" at="87,58,88,0" concept="12" />
-      <node id="721531437710779351" at="88,0,89,22" concept="4" />
-      <node id="336459899658290170" at="89,22,90,0" concept="12" />
-      <node id="81150054598487646" at="90,0,91,48" concept="9" />
-      <node id="1639340979886810404" at="91,48,92,50" concept="11" />
-      <node id="1639340979886810353" at="93,27,94,13" concept="10" />
-      <node id="292561831113672513" at="95,5,96,48" concept="4" />
-      <node id="292561831113915943" at="96,48,97,45" concept="4" />
-      <node id="2280442335896136790" at="97,45,98,27" concept="4" />
-      <node id="4423331261408519835" at="102,42,103,14" concept="11" />
-      <node id="6581343381391691661" at="106,71,107,41" concept="9" />
-      <node id="336459899657694544" at="107,41,108,0" concept="12" />
-      <node id="336459899665187200" at="110,11,111,133" concept="9" />
-      <node id="336459899665439958" at="111,133,112,0" concept="12" />
-      <node id="336459899657876058" at="112,0,113,63" concept="9" />
-      <node id="336459899658014105" at="113,63,114,59" concept="11" />
-      <node id="336459899665679190" at="117,41,118,45" concept="4" />
-      <node id="336459899668499907" at="120,13,121,66" concept="4" />
-      <node id="336459899658001368" at="121,66,122,19" concept="3" />
-      <node id="6581343381391121222" at="123,9,124,42" concept="9" />
-      <node id="4114607859658246" at="125,13,126,21" concept="4" />
-      <node id="4114607860103214" at="127,33,128,61" concept="4" />
-      <node id="6581343381391609627" at="129,9,130,0" concept="12" />
-      <node id="6581343381391613972" at="130,0,131,104" concept="9" />
-      <node id="336459899666862350" at="133,79,134,58" concept="9" />
-      <node id="336459899667161815" at="134,58,135,89" concept="11" />
-      <node id="336459899666611272" at="137,47,138,56" concept="10" />
-      <node id="391138107894691603" at="141,34,142,40" concept="4" />
-      <node id="336459899666262054" at="142,40,143,67" concept="4" />
-      <node id="336459899665951584" at="144,20,145,67" concept="4" />
-      <node id="4850796365742993143" at="146,13,147,79" concept="4" />
-      <node id="336459899666444811" at="149,9,150,0" concept="12" />
-      <node id="336459899666489539" at="152,39,153,43" concept="4" />
-      <node id="6581343381391979481" at="155,11,156,135" concept="4" />
-      <node id="6581343381391126841" at="156,135,157,0" concept="12" />
-      <node id="6581343381391570782" at="158,31,159,68" concept="4" />
-      <node id="6581343381391764546" at="160,38,161,66" concept="4" />
-      <node id="8873174305360573581" at="168,62,169,13" concept="10" />
-      <node id="1243636546446409991" at="172,31,173,15" concept="10" />
-      <node id="8873174305360660835" at="174,7,175,53" concept="9" />
-      <node id="8873174305360627985" at="176,55,177,24" concept="11" />
-      <node id="8873174305360628460" at="177,24,178,15" concept="10" />
-      <node id="1530682692004450189" at="179,7,180,38" concept="9" />
-      <node id="1243636546446411073" at="181,11,182,34" concept="4" />
-      <node id="1530682692004453343" at="182,34,183,29" concept="4" />
-      <node id="1530682692004455963" at="183,29,184,81" concept="4" />
-      <node id="8873174305360672052" at="184,81,185,56" concept="4" />
-      <node id="8873174305360664433" at="185,56,186,72" concept="4" />
-      <node id="1530682692004454091" at="187,17,188,29" concept="4" />
-      <node id="8873174305360621499" at="188,29,189,35" concept="4" />
-      <node id="503891309339422617" at="194,0,195,0" concept="13" trace="BUFSIZE" />
-      <node id="503891309339063875" at="195,69,196,0" concept="12" />
-      <node id="503891309338949744" at="196,0,197,74" concept="9" />
-      <node id="503891309339026712" at="197,74,198,0" concept="12" />
-      <node id="503891309339022273" at="198,0,199,38" concept="9" />
-      <node id="503891309339058370" at="199,38,200,22" concept="9" />
-      <node id="503891309338968913" at="200,22,201,31" concept="9" />
-      <node id="503891309339026593" at="201,31,202,0" concept="12" />
-      <node id="503891309339058582" at="203,22,204,22" concept="4" />
-      <node id="503891309339026895" at="204,22,205,55" concept="4" />
-      <node id="503891309339057534" at="205,55,206,0" concept="12" />
-      <node id="503891309339098652" at="206,0,207,33" concept="4" />
-      <node id="503891309338974360" at="207,33,208,29" concept="4" />
-      <node id="503891309339063896" at="209,5,210,0" concept="12" />
-      <node id="503891309339461466" at="211,23,212,55" concept="9" />
-      <node id="503891309339216067" at="212,55,213,25" concept="9" />
-      <node id="503891309339908108" at="213,25,214,0" concept="12" />
-      <node id="503891309339847117" at="215,22,216,66" concept="4" />
-      <node id="503891309339104931" at="217,14,218,51" concept="9" />
-      <node id="503891309339906743" at="218,51,219,37" concept="4" />
-      <node id="503891309339248884" at="219,37,220,18" concept="9" />
-      <node id="503891309339249075" at="220,18,221,18" concept="9" />
-      <node id="503891309339416909" at="222,35,223,55" concept="9" />
-      <node id="503891309339218347" at="223,55,224,54" concept="4" />
-      <node id="503891309339249687" at="224,54,225,26" concept="4" />
-      <node id="503891309339260424" at="225,26,226,14" concept="4" />
-      <node id="503891309339908287" at="228,7,229,0" concept="12" />
-      <node id="503891309339610342" at="229,0,230,51" concept="11" />
-      <node id="503891309339265356" at="230,51,231,37" concept="10" />
-      <node id="503891309339908468" at="231,37,232,0" concept="12" />
-      <node id="503891309339104902" at="233,12,234,16" concept="10" />
-      <node id="2298109797585577413" at="239,54,240,159" concept="10" />
-      <node id="2553860361585717672" at="244,51,245,35" concept="10" />
-      <node id="336459899665948603" at="144,18,146,13" concept="1" />
-      <node id="503891309339104671" at="233,10,235,5" concept="1" />
-      <node id="4423331261408224791" at="52,0,55,0" concept="2" trace="JavaSourceStubModelDescriptor#(Lorg/jetbrains/mps/openapi/model/SModelReference;Lorg/jetbrains/mps/openapi/persistence/MultiStreamDataSource;)V" />
-      <node id="2298109797585610939" at="60,61,63,5" concept="6" />
-      <node id="1639340979886776926" at="92,50,95,5" concept="7" />
-      <node id="336459899665669531" at="117,0,120,0" concept="8" trace="visit#(Lorg/jetbrains/mps/openapi/model/SNode;)V" />
-      <node id="336459899666607110" at="137,0,140,0" concept="8" trace="accept#(Lorg/jetbrains/mps/openapi/model/SNode;)Z" />
-      <node id="336459899666477339" at="152,0,155,0" concept="8" trace="visit#(Lorg/jetbrains/mps/openapi/model/SNode;)V" />
-      <node id="8873174305360568467" at="167,22,170,5" concept="7" />
-      <node id="1243636546446408230" at="171,31,174,7" concept="7" />
-      <node id="4423331261408517207" at="101,0,105,0" concept="8" trace="changed#(Lorg/jetbrains/mps/openapi/persistence/DataSource;)V" />
-      <node id="8873174305360624187" at="175,53,179,7" concept="7" />
-      <node id="2298109797585565056" at="238,0,242,0" concept="8" trace="importedLanguageIds#()Ljava/util/Collection;" />
-      <node id="2553860361585708901" at="243,0,247,0" concept="8" trace="importedDevkits#()Ljava/util/List;" />
-      <node id="4423331261408511789" at="67,0,72,0" concept="8" trace="attach#(Lorg/jetbrains/mps/openapi/module/SRepository;)V" />
-      <node id="4423331261408522889" at="73,0,78,0" concept="8" trace="detach#()V" />
-      <node id="4423331261408313227" at="79,0,84,0" concept="8" trace="getSource#()Lorg/jetbrains/mps/openapi/persistence/MultiStreamDataSource;" />
-      <node id="336459899665649938" at="115,25,120,13" concept="4" />
-      <node id="4114607859880205" at="124,42,129,9" concept="16" />
-      <node id="336459899665783490" at="135,89,140,23" concept="9" />
-      <node id="336459899666454607" at="150,0,155,11" concept="4" />
-      <node id="336459899665822465" at="140,23,146,13" concept="7" />
-      <node id="503891309339217918" at="221,18,227,9" concept="6" />
-      <node id="503891309338952161" at="202,0,209,5" concept="18" />
-      <node id="336459899657961649" at="114,59,123,9" concept="7" />
-      <node id="4423331261408311856" at="56,0,66,0" concept="8" trace="createModel#()Ljetbrains/mps/smodel/ModelLoadResult;" />
-      <node id="1530682692004452847" at="180,38,190,7" concept="17" />
-      <node id="503891309339904354" at="217,12,228,7" concept="1" />
-      <node id="503891309339841458" at="214,0,228,7" concept="7" />
-      <node id="4423331261408517196" at="85,0,100,0" concept="8" trace="changed#(Lorg/jetbrains/mps/openapi/persistence/DataSource;Ljava/lang/Iterable;)V" />
-      <node id="6581343381391836695" at="132,73,148,11" concept="6" />
-      <node id="6581343381391937924" at="131,104,149,9" concept="7" />
-      <node id="8873174305360608210" at="170,5,191,5" concept="15" />
-      <node id="503891309339099216" at="210,0,235,5" concept="7" />
-      <node id="6380177242303886084" at="166,0,193,0" concept="8" trace="load#()V" />
-      <node id="503891309338708122" at="195,0,237,0" concept="8" trace="readInputStream#(Ljava/io/InputStream;)Ljava/lang/String;" />
-      <node id="6581343381391126840" at="109,35,162,7" concept="16" />
-      <node id="4423331261408603055" at="108,0,163,5" concept="6" />
-      <node id="336459899657308097" at="106,0,165,0" concept="8" trace="processStreams#(Ljava/lang/Iterable;Ljetbrains/mps/extapi/model/SModelData;)V" />
+      <node id="6581343381391540145" at="46,0,47,0" concept="12" trace="LOG" />
+      <node id="8873174305360587710" at="47,0,48,0" concept="4" trace="myIsLoadInProgress" />
+      <node id="5735787482189895601" at="48,0,49,0" concept="4" trace="myRootsPerFile" />
+      <node id="5735787482190115960" at="49,0,50,0" concept="4" trace="myRootsById" />
+      <node id="4423331261408312381" at="52,100,53,32" concept="13" />
+      <node id="391138107891845720" at="58,51,59,46" concept="8" />
+      <node id="336459899657494926" at="59,46,60,61" concept="3" />
+      <node id="2298109797585608784" at="61,82,62,27" concept="3" />
+      <node id="7063495380183180972" at="63,5,64,83" concept="9" />
+      <node id="4423331261408513423" at="68,46,69,34" concept="3" />
+      <node id="1436063320239756558" at="69,34,70,29" concept="3" />
+      <node id="1436063320239805525" at="74,24,75,19" concept="3" />
+      <node id="4423331261408524945" at="75,19,76,37" concept="3" />
+      <node id="1436063320240416094" at="81,44,82,53" concept="9" />
+      <node id="5707808202929369036" at="86,73,87,58" concept="10" />
+      <node id="5707808202929356933" at="87,58,88,0" concept="11" />
+      <node id="721531437710779351" at="88,0,89,22" concept="3" />
+      <node id="336459899658290170" at="89,22,90,0" concept="11" />
+      <node id="81150054598487646" at="90,0,91,48" concept="8" />
+      <node id="1639340979886810404" at="91,48,92,50" concept="10" />
+      <node id="1639340979886810353" at="93,27,94,13" concept="9" />
+      <node id="292561831113672513" at="95,5,96,48" concept="3" />
+      <node id="292561831113915943" at="96,48,97,45" concept="3" />
+      <node id="2280442335896136790" at="97,45,98,27" concept="3" />
+      <node id="4423331261408519835" at="102,42,103,14" concept="10" />
+      <node id="6581343381391691661" at="106,71,107,41" concept="8" />
+      <node id="336459899657694544" at="107,41,108,0" concept="11" />
+      <node id="336459899665187200" at="110,11,111,133" concept="8" />
+      <node id="336459899665439958" at="111,133,112,0" concept="11" />
+      <node id="336459899657876058" at="112,0,113,63" concept="8" />
+      <node id="336459899658014105" at="113,63,114,59" concept="10" />
+      <node id="336459899665679190" at="117,41,118,45" concept="3" />
+      <node id="336459899668499907" at="120,13,121,66" concept="3" />
+      <node id="336459899658001368" at="121,66,122,19" concept="2" />
+      <node id="6581343381391121222" at="123,9,124,42" concept="8" />
+      <node id="4114607859658246" at="125,13,126,21" concept="3" />
+      <node id="4114607860103214" at="127,33,128,61" concept="3" />
+      <node id="6581343381391609627" at="129,9,130,0" concept="11" />
+      <node id="6581343381391613972" at="130,0,131,104" concept="8" />
+      <node id="336459899666862350" at="133,79,134,58" concept="8" />
+      <node id="336459899667161815" at="134,58,135,89" concept="10" />
+      <node id="336459899666611272" at="137,47,138,56" concept="9" />
+      <node id="391138107894691603" at="141,34,142,40" concept="3" />
+      <node id="336459899666262054" at="142,40,143,67" concept="3" />
+      <node id="336459899665951584" at="144,20,145,67" concept="3" />
+      <node id="4850796365742993143" at="146,13,147,79" concept="3" />
+      <node id="336459899666444811" at="149,9,150,0" concept="11" />
+      <node id="336459899666489539" at="152,39,153,43" concept="3" />
+      <node id="6581343381391979481" at="155,11,156,135" concept="3" />
+      <node id="6581343381391126841" at="156,135,157,0" concept="11" />
+      <node id="6581343381391570782" at="158,31,159,68" concept="3" />
+      <node id="6581343381391764546" at="160,38,161,66" concept="3" />
+      <node id="8873174305360573581" at="168,62,169,13" concept="9" />
+      <node id="1243636546446409991" at="172,31,173,15" concept="9" />
+      <node id="8873174305360660835" at="174,7,175,53" concept="8" />
+      <node id="8873174305360627985" at="176,55,177,24" concept="10" />
+      <node id="8873174305360628460" at="177,24,178,15" concept="9" />
+      <node id="1530682692004450189" at="179,7,180,38" concept="8" />
+      <node id="1243636546446411073" at="181,11,182,34" concept="3" />
+      <node id="1530682692004453343" at="182,34,183,29" concept="3" />
+      <node id="1530682692004455963" at="183,29,184,81" concept="3" />
+      <node id="8873174305360672052" at="184,81,185,56" concept="3" />
+      <node id="8873174305360664433" at="185,56,186,72" concept="3" />
+      <node id="1530682692004454091" at="187,17,188,29" concept="3" />
+      <node id="8873174305360621499" at="188,29,189,35" concept="3" />
+      <node id="503891309339422617" at="194,0,195,0" concept="12" trace="BUFSIZE" />
+      <node id="503891309339063875" at="195,69,196,0" concept="11" />
+      <node id="503891309338949744" at="196,0,197,74" concept="8" />
+      <node id="503891309339026712" at="197,74,198,0" concept="11" />
+      <node id="503891309339022273" at="198,0,199,38" concept="8" />
+      <node id="503891309339058370" at="199,38,200,22" concept="8" />
+      <node id="503891309338968913" at="200,22,201,31" concept="8" />
+      <node id="503891309339026593" at="201,31,202,0" concept="11" />
+      <node id="503891309339058582" at="203,22,204,22" concept="3" />
+      <node id="503891309339026895" at="204,22,205,55" concept="3" />
+      <node id="503891309339057534" at="205,55,206,0" concept="11" />
+      <node id="503891309339098652" at="206,0,207,33" concept="3" />
+      <node id="503891309338974360" at="207,33,208,29" concept="3" />
+      <node id="503891309339063896" at="209,5,210,0" concept="11" />
+      <node id="503891309339461466" at="211,23,212,55" concept="8" />
+      <node id="503891309339216067" at="212,55,213,25" concept="8" />
+      <node id="503891309339908108" at="213,25,214,0" concept="11" />
+      <node id="503891309339847117" at="215,22,216,66" concept="3" />
+      <node id="503891309339104931" at="217,14,218,51" concept="8" />
+      <node id="503891309339906743" at="218,51,219,37" concept="3" />
+      <node id="503891309339248884" at="219,37,220,18" concept="8" />
+      <node id="503891309339249075" at="220,18,221,18" concept="8" />
+      <node id="503891309339416909" at="222,35,223,55" concept="8" />
+      <node id="503891309339218347" at="223,55,224,54" concept="3" />
+      <node id="503891309339249687" at="224,54,225,26" concept="3" />
+      <node id="503891309339260424" at="225,26,226,14" concept="3" />
+      <node id="503891309339908287" at="228,7,229,0" concept="11" />
+      <node id="503891309339610342" at="229,0,230,51" concept="10" />
+      <node id="503891309339265356" at="230,51,231,37" concept="9" />
+      <node id="503891309339908468" at="231,37,232,0" concept="11" />
+      <node id="503891309339104902" at="233,12,234,16" concept="9" />
+      <node id="2298109797585577413" at="239,54,240,159" concept="9" />
+      <node id="2553860361585717672" at="244,51,245,35" concept="9" />
+      <node id="336459899665948603" at="144,18,146,13" concept="0" />
+      <node id="503891309339104671" at="233,10,235,5" concept="0" />
+      <node id="4423331261408224791" at="52,0,55,0" concept="1" trace="JavaSourceStubModelDescriptor#(Lorg/jetbrains/mps/openapi/model/SModelReference;Lorg/jetbrains/mps/openapi/persistence/MultiStreamDataSource;)V" />
+      <node id="2298109797585610939" at="60,61,63,5" concept="5" />
+      <node id="1639340979886776926" at="92,50,95,5" concept="6" />
+      <node id="336459899665669531" at="117,0,120,0" concept="7" trace="visit#(Lorg/jetbrains/mps/openapi/model/SNode;)V" />
+      <node id="336459899666607110" at="137,0,140,0" concept="7" trace="accept#(Lorg/jetbrains/mps/openapi/model/SNode;)Z" />
+      <node id="336459899666477339" at="152,0,155,0" concept="7" trace="visit#(Lorg/jetbrains/mps/openapi/model/SNode;)V" />
+      <node id="8873174305360568467" at="167,22,170,5" concept="6" />
+      <node id="1243636546446408230" at="171,31,174,7" concept="6" />
+      <node id="4423331261408517207" at="101,0,105,0" concept="7" trace="changed#(Lorg/jetbrains/mps/openapi/persistence/DataSource;)V" />
+      <node id="8873174305360624187" at="175,53,179,7" concept="6" />
+      <node id="2298109797585565056" at="238,0,242,0" concept="7" trace="importedLanguageIds#()Ljava/util/Collection;" />
+      <node id="2553860361585708901" at="243,0,247,0" concept="7" trace="importedDevkits#()Ljava/util/List;" />
+      <node id="4423331261408511789" at="67,0,72,0" concept="7" trace="attach#(Lorg/jetbrains/mps/openapi/module/SRepository;)V" />
+      <node id="4423331261408522889" at="73,0,78,0" concept="7" trace="detach#()V" />
+      <node id="4423331261408313227" at="79,0,84,0" concept="7" trace="getSource#()Lorg/jetbrains/mps/openapi/persistence/MultiStreamDataSource;" />
+      <node id="336459899665649938" at="115,25,120,13" concept="3" />
+      <node id="4114607859880205" at="124,42,129,9" concept="15" />
+      <node id="336459899665783490" at="135,89,140,23" concept="8" />
+      <node id="336459899666454607" at="150,0,155,11" concept="3" />
+      <node id="336459899665822465" at="140,23,146,13" concept="6" />
+      <node id="503891309339217918" at="221,18,227,9" concept="5" />
+      <node id="503891309338952161" at="202,0,209,5" concept="17" />
+      <node id="336459899657961649" at="114,59,123,9" concept="6" />
+      <node id="4423331261408311856" at="56,0,66,0" concept="7" trace="createModel#()Ljetbrains/mps/smodel/ModelLoadResult;" />
+      <node id="1530682692004452847" at="180,38,190,7" concept="16" />
+      <node id="503891309339904354" at="217,12,228,7" concept="0" />
+      <node id="503891309339841458" at="214,0,228,7" concept="6" />
+      <node id="4423331261408517196" at="85,0,100,0" concept="7" trace="changed#(Lorg/jetbrains/mps/openapi/persistence/DataSource;Ljava/lang/Iterable;)V" />
+      <node id="6581343381391836695" at="132,73,148,11" concept="5" />
+      <node id="6581343381391937924" at="131,104,149,9" concept="6" />
+      <node id="8873174305360608210" at="170,5,191,5" concept="14" />
+      <node id="503891309339099216" at="210,0,235,5" concept="6" />
+      <node id="6380177242303886084" at="166,0,193,0" concept="7" trace="load#()V" />
+      <node id="503891309338708122" at="195,0,237,0" concept="7" trace="readInputStream#(Ljava/io/InputStream;)Ljava/lang/String;" />
+      <node id="6581343381391126840" at="109,35,162,7" concept="15" />
+      <node id="4423331261408603055" at="108,0,163,5" concept="5" />
+      <node id="336459899657308097" at="106,0,165,0" concept="7" trace="processStreams#(Ljava/lang/Iterable;Ljetbrains/mps/extapi/model/SModelData;)V" />
       <scope id="4423331261408224794" at="52,100,53,32" />
       <scope id="2298109797585610943" at="61,82,62,27" />
       <scope id="4423331261408313231" at="81,44,82,53" />
@@ -433,22 +427,22 @@
   </root>
   <root nodeRef="r:39747a8f-4d04-48b7-83c5-4b4f5e43330c(jetbrains.mps.ide.java.sourceStubs)/4423331261408331046">
     <file name="MPSJavaSrcDataSource.java">
-      <node id="3967120106639989869" at="16,0,17,0" concept="13" trace="LOG" />
-      <node id="4423331261408336601" at="18,72,19,26" concept="14" />
-      <node id="4423331261408337730" at="23,41,24,70" concept="10" />
-      <node id="3967120106639738631" at="27,33,28,54" concept="10" />
-      <node id="3967120106639913946" at="32,32,33,22" concept="9" />
-      <node id="3967120106639856411" at="35,51,36,37" concept="9" />
-      <node id="3967120106639860339" at="36,37,37,55" concept="9" />
-      <node id="1931124802058729522" at="37,55,38,43" concept="4" />
-      <node id="3967120106640005136" at="40,29,41,77" concept="4" />
-      <node id="3967120106639920669" at="42,5,43,15" concept="10" />
-      <node id="4423331261408331284" at="18,0,21,0" concept="2" trace="MPSJavaSrcDataSource#(Ljetbrains/mps/vfs/IFile;Lorg/jetbrains/mps/openapi/persistence/ModelRoot;)V" />
-      <node id="3967120106639737161" at="27,0,30,0" concept="8" trace="hasJavaFiles#()Z" />
-      <node id="4423331261408337725" at="22,0,26,0" concept="8" trace="isIncluded#(Ljetbrains/mps/vfs/IFile;)Z" />
-      <node id="3967120106639856071" at="34,9,39,7" concept="6" />
-      <node id="1073333717118887257" at="33,22,42,5" concept="16" />
-      <node id="3967120106639753313" at="31,0,45,0" concept="8" trace="guessPackage#()Ljava/lang/String;" />
+      <node id="3967120106639989869" at="16,0,17,0" concept="12" trace="LOG" />
+      <node id="4423331261408336601" at="18,72,19,26" concept="13" />
+      <node id="4423331261408337730" at="23,41,24,70" concept="9" />
+      <node id="3967120106639738631" at="27,33,28,54" concept="9" />
+      <node id="3967120106639913946" at="32,32,33,22" concept="8" />
+      <node id="3967120106639856411" at="35,51,36,37" concept="8" />
+      <node id="3967120106639860339" at="36,37,37,55" concept="8" />
+      <node id="1931124802058729522" at="37,55,38,43" concept="3" />
+      <node id="3967120106640005136" at="40,29,41,77" concept="3" />
+      <node id="3967120106639920669" at="42,5,43,15" concept="9" />
+      <node id="4423331261408331284" at="18,0,21,0" concept="1" trace="MPSJavaSrcDataSource#(Ljetbrains/mps/vfs/IFile;Lorg/jetbrains/mps/openapi/persistence/ModelRoot;)V" />
+      <node id="3967120106639737161" at="27,0,30,0" concept="7" trace="hasJavaFiles#()Z" />
+      <node id="4423331261408337725" at="22,0,26,0" concept="7" trace="isIncluded#(Ljetbrains/mps/vfs/IFile;)Z" />
+      <node id="3967120106639856071" at="34,9,39,7" concept="5" />
+      <node id="1073333717118887257" at="33,22,42,5" concept="15" />
+      <node id="3967120106639753313" at="31,0,45,0" concept="7" trace="guessPackage#()Ljava/lang/String;" />
       <scope id="4423331261408331291" at="18,72,19,26" />
       <scope id="4423331261408337729" at="23,41,24,70" />
       <scope id="3967120106639737164" at="27,33,28,54" />
@@ -481,32 +475,35 @@
   </root>
   <root nodeRef="r:39747a8f-4d04-48b7-83c5-4b4f5e43330c(jetbrains.mps.ide.java.sourceStubs)/5592980646743658996">
     <file name="JavaSourceStubModelRootFactory.java">
-      <node id="8482273916972676443" at="12,29,13,41" concept="10" />
-      <node id="8482273916972675752" at="10,0,15,0" concept="8" trace="create#()Lorg/jetbrains/mps/openapi/persistence/ModelRoot;" />
+      <node id="8482273916972676443" at="12,29,13,41" concept="9" />
+      <node id="5592980646743658998" at="9,0,11,0" concept="1" trace="JavaSourceStubModelRootFactory#()V" />
+      <node id="8482273916972675752" at="11,0,15,0" concept="7" trace="create#()Lorg/jetbrains/mps/openapi/persistence/ModelRoot;" />
+      <scope id="5592980646743659001" at="9,43,9,43" />
       <scope id="8482273916972675756" at="12,29,13,41" />
-      <scope id="8482273916972675752" at="10,0,15,0" />
-      <unit id="5592980646743658996" at="9,0,16,0" name="jetbrains.mps.ide.java.sourceStubs.JavaSourceStubModelRootFactory" />
+      <scope id="5592980646743658998" at="9,0,11,0" />
+      <scope id="8482273916972675752" at="11,0,15,0" />
+      <unit id="5592980646743658996" at="8,0,16,0" name="jetbrains.mps.ide.java.sourceStubs.JavaSourceStubModelRootFactory" />
     </file>
   </root>
   <root nodeRef="r:39747a8f-4d04-48b7-83c5-4b4f5e43330c(jetbrains.mps.ide.java.sourceStubs)/9207707776056494296">
     <file name="EmptyJavaSourcetubsFindUsages.java">
-      <node id="9207707776056494487" at="26,136,27,60" concept="11" />
-      <node id="9207707776056494489" at="27,60,28,64" concept="11" />
-      <node id="9207707776056494328" at="30,59,31,41" concept="4" />
-      <node id="9207707776056494491" at="35,141,36,66" concept="11" />
-      <node id="9207707776056494493" at="38,143,39,66" concept="11" />
-      <node id="9207707776056494372" at="41,31,42,67" concept="4" />
-      <node id="9207707776056494382" at="44,34,45,70" concept="4" />
-      <node id="9207707776056494394" at="49,36,50,57" concept="10" />
-      <node id="9207707776056494301" at="24,0,26,0" concept="2" trace="EmptyJavaSourcetubsFindUsages#()V" />
-      <node id="9207707776056494322" at="29,33,32,7" concept="7" />
-      <node id="9207707776056494338" at="35,0,38,0" concept="8" trace="findInstances#(Ljava/util/Collection;Ljava/util/Set;Lorg/jetbrains/mps/openapi/util/Consumer;Lorg/jetbrains/mps/openapi/util/Consumer;)V" />
-      <node id="9207707776056494354" at="38,0,41,0" concept="8" trace="findModelUsages#(Ljava/util/Collection;Ljava/util/Set;Lorg/jetbrains/mps/openapi/util/Consumer;Lorg/jetbrains/mps/openapi/util/Consumer;)V" />
-      <node id="9207707776056494370" at="41,0,44,0" concept="8" trace="initComponent#()V" />
-      <node id="9207707776056494380" at="44,0,47,0" concept="8" trace="disposeComponent#()V" />
-      <node id="9207707776056494319" at="28,64,33,5" concept="6" />
-      <node id="9207707776056494390" at="47,0,52,0" concept="8" trace="getComponentName#()Ljava/lang/String;" />
-      <node id="9207707776056494305" at="26,0,35,0" concept="8" trace="findUsages#(Ljava/util/Collection;Ljava/util/Set;Lorg/jetbrains/mps/openapi/util/Consumer;Lorg/jetbrains/mps/openapi/util/Consumer;)V" />
+      <node id="9207707776056494487" at="26,136,27,60" concept="10" />
+      <node id="9207707776056494489" at="27,60,28,64" concept="10" />
+      <node id="9207707776056494328" at="30,59,31,41" concept="3" />
+      <node id="9207707776056494491" at="35,141,36,66" concept="10" />
+      <node id="9207707776056494493" at="38,143,39,66" concept="10" />
+      <node id="9207707776056494372" at="41,31,42,67" concept="3" />
+      <node id="9207707776056494382" at="44,34,45,70" concept="3" />
+      <node id="9207707776056494394" at="49,36,50,57" concept="9" />
+      <node id="9207707776056494301" at="24,0,26,0" concept="1" trace="EmptyJavaSourcetubsFindUsages#()V" />
+      <node id="9207707776056494322" at="29,33,32,7" concept="6" />
+      <node id="9207707776056494338" at="35,0,38,0" concept="7" trace="findInstances#(Ljava/util/Collection;Ljava/util/Set;Lorg/jetbrains/mps/openapi/util/Consumer;Lorg/jetbrains/mps/openapi/util/Consumer;)V" />
+      <node id="9207707776056494354" at="38,0,41,0" concept="7" trace="findModelUsages#(Ljava/util/Collection;Ljava/util/Set;Lorg/jetbrains/mps/openapi/util/Consumer;Lorg/jetbrains/mps/openapi/util/Consumer;)V" />
+      <node id="9207707776056494370" at="41,0,44,0" concept="7" trace="initComponent#()V" />
+      <node id="9207707776056494380" at="44,0,47,0" concept="7" trace="disposeComponent#()V" />
+      <node id="9207707776056494319" at="28,64,33,5" concept="5" />
+      <node id="9207707776056494390" at="47,0,52,0" concept="7" trace="getComponentName#()Ljava/lang/String;" />
+      <node id="9207707776056494305" at="26,0,35,0" concept="7" trace="findUsages#(Ljava/util/Collection;Ljava/util/Set;Lorg/jetbrains/mps/openapi/util/Consumer;Lorg/jetbrains/mps/openapi/util/Consumer;)V" />
       <scope id="9207707776056494303" at="24,42,24,42" />
       <scope id="9207707776056494327" at="30,59,31,41" />
       <scope id="9207707776056494351" at="35,141,36,66" />
