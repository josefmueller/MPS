<?xml version="1.0" encoding="UTF-8"?>
<model modelUID="r:6ea8585f-7b0c-4c4e-a3ae-330a49f753b2(jetbrains.mps.ide.java.tests.utility)">
  <persistence version="8" />
  <language namespace="7866978e-a0f0-4cc7-81bc-4d213d9375e1(jetbrains.mps.lang.smodel)" />
  <language namespace="f3061a53-9226-4cc5-a443-f952ceaf5816(jetbrains.mps.baseLanguage)" />
  <language namespace="83888646-71ce-4f1c-9c53-c54016f6ad4f(jetbrains.mps.baseLanguage.collections)" />
  <language namespace="8585453e-6bfb-4d80-98de-b16074f1d86c(jetbrains.mps.lang.test)" />
  <language namespace="f61473f9-130f-42f6-b98d-6c438812c2f6(jetbrains.mps.baseLanguage.unitTest)" />
  <language namespace="fd392034-7849-419d-9071-12563d152375(jetbrains.mps.baseLanguage.closures)" />
  <language namespace="f2801650-65d5-424e-bb1b-463a8781b786(jetbrains.mps.baseLanguage.javadoc)" />
  <import index="k7g3" modelUID="f:java_stub#6354ebe7-c22a-4a0f-ac54-50b52ab9b065#java.util(JDK/java.util@java_stub)" version="-1" />
  <import index="tpee" modelUID="r:00000000-0000-4000-0000-011c895902ca(jetbrains.mps.baseLanguage.structure)" version="6" />
  <import index="msyo" modelUID="f:java_stub#6ed54515-acc8-4d1e-a16c-9fd6cfe951ea#jetbrains.mps.util(MPS.Core/jetbrains.mps.util@java_stub)" version="-1" />
  <import index="vsqj" modelUID="f:java_stub#6ed54515-acc8-4d1e-a16c-9fd6cfe951ea#jetbrains.mps.project(MPS.Core/jetbrains.mps.project@java_stub)" version="-1" />
  <import index="zrid" modelUID="f:java_stub#6ed54515-acc8-4d1e-a16c-9fd6cfe951ea#jetbrains.mps.textGen(MPS.Core/jetbrains.mps.textGen@java_stub)" version="-1" />
  <import index="cu2c" modelUID="f:java_stub#6ed54515-acc8-4d1e-a16c-9fd6cfe951ea#jetbrains.mps.smodel(MPS.Core/jetbrains.mps.smodel@java_stub)" version="-1" />
  <import index="fxg7" modelUID="f:java_stub#6354ebe7-c22a-4a0f-ac54-50b52ab9b065#java.io(JDK/java.io@java_stub)" version="-1" />
  <import index="tpck" modelUID="r:00000000-0000-4000-0000-011c89590288(jetbrains.mps.lang.core.structure)" version="0" />
  <import index="l288" modelUID="r:d3d1a08a-58c7-42cd-9ba9-3124b71778eb(jetbrains.mps.lang.test.matcher)" version="-1" />
  <import index="rkxj" modelUID="r:b1598fca-3527-4718-b3ee-193781dbf052(jetbrains.mps.ide.java.newparser)" version="-1" />
  <import index="ep0o" modelUID="f:java_stub#6ed54515-acc8-4d1e-a16c-9fd6cfe951ea#jetbrains.mps.extapi.persistence(MPS.Core/jetbrains.mps.extapi.persistence@java_stub)" version="-1" />
  <import index="tpek" modelUID="r:00000000-0000-4000-0000-011c895902c0(jetbrains.mps.baseLanguage.behavior)" version="-1" />
  <import index="ec5l" modelUID="f:java_stub#8865b7a8-5271-43d3-884c-6fd1d9cfdd34#org.jetbrains.mps.openapi.model(MPS.OpenAPI/org.jetbrains.mps.openapi.model@java_stub)" version="-1" />
  <import index="jo3e" modelUID="r:73cef602-d8a6-459c-91ff-d4e129d1a7c5(jetbrains.mps.tool.builder)" version="-1" />
  <import index="la4b" modelUID="r:39747a8f-4d04-48b7-83c5-4b4f5e43330c(jetbrains.mps.ide.java.sourceStubs)" version="-1" />
  <import index="unno" modelUID="r:61e3d524-8c49-4491-b5e3-f6d6e9364527(jetbrains.mps.util)" version="-1" />
  <import index="ft0j" modelUID="r:adc783db-1c21-4910-9cf7-6a22bf949a4a(jetbrains.mps.persistence.java.library)" version="-1" />
  <import index="88zw" modelUID="f:java_stub#8865b7a8-5271-43d3-884c-6fd1d9cfdd34#org.jetbrains.mps.openapi.module(MPS.OpenAPI/org.jetbrains.mps.openapi.module@java_stub)" version="-1" />
  <import index="59et" modelUID="f:java_stub#6ed54515-acc8-4d1e-a16c-9fd6cfe951ea#jetbrains.mps.vfs(MPS.Core/jetbrains.mps.vfs@java_stub)" version="-1" />
  <import index="tp25" modelUID="r:00000000-0000-4000-0000-011c89590301(jetbrains.mps.lang.smodel.structure)" version="16" implicit="yes" />
  <import index="tp5g" modelUID="r:00000000-0000-4000-0000-011c89590388(jetbrains.mps.lang.test.structure)" version="4" implicit="yes" />
  <import index="tpe3" modelUID="r:00000000-0000-4000-0000-011c895902d7(jetbrains.mps.baseLanguage.unitTest.structure)" version="-1" implicit="yes" />
  <import index="tp2c" modelUID="r:00000000-0000-4000-0000-011c89590338(jetbrains.mps.baseLanguage.closures.structure)" version="3" implicit="yes" />
  <import index="tp2q" modelUID="r:00000000-0000-4000-0000-011c8959032e(jetbrains.mps.baseLanguage.collections.structure)" version="7" implicit="yes" />
  <import index="e2lb" modelUID="f:java_stub#6354ebe7-c22a-4a0f-ac54-50b52ab9b065#java.lang(JDK/java.lang@java_stub)" version="-1" implicit="yes" />
  <import index="m373" modelUID="r:4095af4f-a097-4799-aaa9-03df087ddfa6(jetbrains.mps.baseLanguage.javadoc.structure)" version="5" implicit="yes" />
  <root type="tpee.ClassConcept" typeId="tpee.1068390468198" id="8083368042256321540" nodeInfo="ig">
    <property name="name" nameId="tpck.1169194664001" value="Utils" />
    <node role="member" roleId="tpee.5375687026011219971" type="tpee.ConstructorDeclaration" typeId="tpee.1068580123140" id="8083368042256321542" nodeInfo="igu">
      <node role="visibility" roleId="tpee.1178549979242" type="tpee.PublicVisibility" typeId="tpee.1146644602865" id="8083368042256321544" nodeInfo="nn" />
      <node role="body" roleId="tpee.1068580123135" type="tpee.StatementList" typeId="tpee.1068580123136" id="8083368042256321545" nodeInfo="sn" />
      <node role="returnType" roleId="tpee.1068580123133" type="tpee.VoidType" typeId="tpee.1068581517677" id="8083368042256321543" nodeInfo="in" />
    </node>
    <node role="member" roleId="tpee.5375687026011219971" type="tpee.StaticMethodDeclaration" typeId="tpee.1081236700938" id="4173418906128840988" nodeInfo="igu">
      <property name="name" nameId="tpck.1169194664001" value="getModule" />
      <property name="isSynchronized" nameId="tpee.4276006055363816570" value="false" />
      <property name="isFinal" nameId="tpee.1181808852946" value="false" />
      <node role="body" roleId="tpee.1068580123135" type="tpee.StatementList" typeId="tpee.1068580123136" id="4173418906128840991" nodeInfo="sn">
        <node role="statement" roleId="tpee.1068581517665" type="tpee.ExpressionStatement" typeId="tpee.1068580123155" id="4173418906128893338" nodeInfo="nn">
          <node role="expression" roleId="tpee.1068580123156" type="tp25.ModuleReferenceExpression" typeId="tp25.4040588429969021681" id="887121589775378607" nodeInfo="nn">
            <property name="moduleId" nameId="tp25.4040588429969021683" value="c3786d2b-aba2-45e5-8de0-1124fd14259b" />
          </node>
        </node>
      </node>
      <node role="visibility" roleId="tpee.1178549979242" type="tpee.PrivateVisibility" typeId="tpee.1146644623116" id="4173418906128839581" nodeInfo="nn" />
      <node role="returnType" roleId="tpee.1068580123133" type="tpee.ClassifierType" typeId="tpee.1107535904670" id="4173418906128840986" nodeInfo="in">
        <link role="classifier" roleId="tpee.1107535924139" targetNodeId="88zw.~SModule" resolveInfo="SModule" />
      </node>
    </node>
    <node role="member" roleId="tpee.5375687026011219971" type="tpee.StaticMethodDeclaration" typeId="tpee.1081236700938" id="4795297196607510337" nodeInfo="igu">
      <property name="name" nameId="tpck.1169194664001" value="generateCode" />
      <node role="visibility" roleId="tpee.1178549979242" type="tpee.PublicVisibility" typeId="tpee.1146644602865" id="4795297196607510339" nodeInfo="nn" />
      <node role="returnType" roleId="tpee.1068580123133" type="tpee.StringType" typeId="tpee.1225271177708" id="4795297196607510341" nodeInfo="in" />
      <node role="body" roleId="tpee.1068580123135" type="tpee.StatementList" typeId="tpee.1068580123136" id="4795297196607510340" nodeInfo="sn">
        <node role="statement" roleId="tpee.1068581517665" type="tpee.LocalVariableDeclarationStatement" typeId="tpee.1068581242864" id="8083368042256270269" nodeInfo="nn">
          <node role="localVariableDeclaration" roleId="tpee.1068581242865" type="tpee.LocalVariableDeclaration" typeId="tpee.1068581242863" id="8083368042256270270" nodeInfo="nr">
            <property name="name" nameId="tpck.1169194664001" value="res" />
            <node role="type" roleId="tpee.5680397130376446158" type="tpee.ClassifierType" typeId="tpee.1107535904670" id="8083368042256270271" nodeInfo="in">
              <link role="classifier" roleId="tpee.1107535924139" targetNodeId="zrid.~TextGenerationResult" resolveInfo="TextGenerationResult" />
            </node>
            <node role="initializer" roleId="tpee.1068431790190" type="tpee.StaticMethodCall" typeId="tpee.1081236700937" id="8083368042256182465" nodeInfo="nn">
              <link role="classConcept" roleId="tpee.1144433194310" targetNodeId="zrid.~TextGenerationUtil" resolveInfo="TextGenerationUtil" />
              <link role="baseMethodDeclaration" roleId="tpee.1068499141037" targetNodeId="zrid.~TextGenerationUtil%dgenerateText(jetbrains%dmps%dsmodel%dIOperationContext,org%djetbrains%dmps%dopenapi%dmodel%dSNode)%cjetbrains%dmps%dtextGen%dTextGenerationResult" resolveInfo="generateText" />
              <node role="actualArgument" roleId="tpee.1068499141038" type="tpee.GenericNewExpression" typeId="tpee.1145552977093" id="8083368042256270258" nodeInfo="nn">
                <node role="creator" roleId="tpee.1145553007750" type="tpee.ClassCreator" typeId="tpee.1212685548494" id="8083368042256270260" nodeInfo="nn">
                  <link role="baseMethodDeclaration" roleId="tpee.1068499141037" targetNodeId="vsqj.~ProjectOperationContext%d&lt;init&gt;(jetbrains%dmps%dproject%dProject)" resolveInfo="ProjectOperationContext" />
                  <node role="actualArgument" roleId="tpee.1068499141038" type="tpee.GenericNewExpression" typeId="tpee.1145552977093" id="8083368042256271675" nodeInfo="nn">
                    <node role="creator" roleId="tpee.1145553007750" type="tpee.ClassCreator" typeId="tpee.1212685548494" id="8083368042256318649" nodeInfo="nn">
                      <link role="baseMethodDeclaration" roleId="tpee.1068499141037" targetNodeId="jo3e.2546981710035458906" resolveInfo="FileMPSProject" />
                      <node role="actualArgument" roleId="tpee.1068499141038" type="tpee.GenericNewExpression" typeId="tpee.1145552977093" id="8083368042256318650" nodeInfo="nn">
                        <node role="creator" roleId="tpee.1145553007750" type="tpee.ClassCreator" typeId="tpee.1212685548494" id="8083368042256318652" nodeInfo="nn">
                          <link role="baseMethodDeclaration" roleId="tpee.1068499141037" targetNodeId="fxg7.~File%d&lt;init&gt;(java%dlang%dString)" resolveInfo="File" />
                          <node role="actualArgument" roleId="tpee.1068499141038" type="tpee.StaticMethodCall" typeId="tpee.1081236700937" id="7028682026562567942" nodeInfo="nn">
                            <link role="baseMethodDeclaration" roleId="tpee.1068499141037" targetNodeId="msyo.~PathManager%dgetHomePath()%cjava%dlang%dString" resolveInfo="getHomePath" />
                            <link role="classConcept" roleId="tpee.1144433194310" targetNodeId="msyo.~PathManager" resolveInfo="PathManager" />
                          </node>
                        </node>
                      </node>
                    </node>
                  </node>
                </node>
              </node>
              <node role="actualArgument" roleId="tpee.1068499141038" type="tpee.ParameterReference" typeId="tpee.1068581242874" id="8083368042256182468" nodeInfo="nn">
                <link role="variableDeclaration" roleId="tpee.1068581517664" targetNodeId="4795297196607510343" resolveInfo="node" />
              </node>
            </node>
          </node>
        </node>
        <node role="statement" roleId="tpee.1068581517665" type="tpee.ReturnStatement" typeId="tpee.1068581242878" id="8083368042256319027" nodeInfo="nn">
          <node role="expression" roleId="tpee.1068581517676" type="tpee.CastExpression" typeId="tpee.1070534934090" id="8083368042256319054" nodeInfo="nn">
            <node role="expression" roleId="tpee.1070534934092" type="tpee.DotExpression" typeId="tpee.1197027756228" id="8083368042256319046" nodeInfo="nn">
              <node role="operation" roleId="tpee.1197027833540" type="tpee.InstanceMethodCallOperation" typeId="tpee.1202948039474" id="8083368042256319052" nodeInfo="nn">
                <link role="baseMethodDeclaration" roleId="tpee.1068499141037" targetNodeId="zrid.~TextGenerationResult%dgetResult()%cjava%dlang%dObject" resolveInfo="getResult" />
              </node>
              <node role="operand" roleId="tpee.1197027771414" type="tpee.LocalVariableReference" typeId="tpee.1068581242866" id="8083368042256319029" nodeInfo="nn">
                <link role="variableDeclaration" roleId="tpee.1068581517664" targetNodeId="8083368042256270270" resolveInfo="res" />
              </node>
            </node>
            <node role="type" roleId="tpee.1070534934091" type="tpee.StringType" typeId="tpee.1225271177708" id="8083368042256319055" nodeInfo="in" />
          </node>
        </node>
      </node>
      <node role="parameter" roleId="tpee.1068580123134" type="tpee.ParameterDeclaration" typeId="tpee.1068498886292" id="4795297196607510343" nodeInfo="ir">
        <property name="name" nameId="tpck.1169194664001" value="node" />
        <node role="type" roleId="tpee.5680397130376446158" type="tp25.SNodeType" typeId="tp25.1138055754698" id="4795297196607510344" nodeInfo="in">
          <link role="concept" roleId="tp25.1138405853777" targetNodeId="tpee.1107461130800" resolveInfo="Classifier" />
        </node>
      </node>
    </node>
    <node role="member" roleId="tpee.5375687026011219971" type="tpee.StaticMethodDeclaration" typeId="tpee.1081236700938" id="4795297196607521186" nodeInfo="igu">
      <property name="name" nameId="tpck.1169194664001" value="checkString" />
      <node role="smodelAttribute" roleId="tpck.5169995583184591170" type="m373.MethodDocComment" typeId="m373.5349172909345532724" id="8083368042256453431" nodeInfo="ng">
        <node role="body" roleId="m373.8465538089690331502" type="m373.CommentLine" typeId="m373.8465538089690331500" id="8083368042256453432" nodeInfo="ng">
          <node role="part" roleId="m373.8970989240999019149" type="m373.TextCommentLinePart" typeId="m373.8970989240999019143" id="8083368042256453433" nodeInfo="ng">
            <property name="text" nameId="m373.8970989240999019144" value="Currently doesn't work very well: DynamicReference resolving doesn't seem to happen." />
          </node>
        </node>
      </node>
      <node role="body" roleId="tpee.1068580123135" type="tpee.StatementList" typeId="tpee.1068580123136" id="4795297196607521189" nodeInfo="sn">
        <node role="statement" roleId="tpee.1068581517665" type="tpee.TryCatchStatement" typeId="tpee.1164879751025" id="1552508500544136668" nodeInfo="nn">
          <node role="body" roleId="tpee.1164879758292" type="tpee.StatementList" typeId="tpee.1068580123136" id="1552508500544136669" nodeInfo="sn">
            <node role="statement" roleId="tpee.1068581517665" type="tpee.LocalVariableDeclarationStatement" typeId="tpee.1068581242864" id="1218582063869330461" nodeInfo="nn">
              <node role="localVariableDeclaration" roleId="tpee.1068581242865" type="tpee.LocalVariableDeclaration" typeId="tpee.1068581242863" id="1218582063869330462" nodeInfo="nr">
                <property name="name" nameId="tpck.1169194664001" value="parser" />
                <node role="type" roleId="tpee.5680397130376446158" type="tpee.ClassifierType" typeId="tpee.1107535904670" id="6690662468852558392" nodeInfo="in">
                  <link role="classifier" roleId="tpee.1107535924139" targetNodeId="rkxj.3493766494546492073" resolveInfo="JavaParser" />
                </node>
                <node role="initializer" roleId="tpee.1068431790190" type="tpee.GenericNewExpression" typeId="tpee.1145552977093" id="1218582063869330464" nodeInfo="nn">
                  <node role="creator" roleId="tpee.1145553007750" type="tpee.ClassCreator" typeId="tpee.1212685548494" id="1218582063869330465" nodeInfo="nn">
                    <link role="baseMethodDeclaration" roleId="tpee.1068499141037" targetNodeId="rkxj.3493766494546492317" resolveInfo="JavaParser" />
                  </node>
                </node>
              </node>
            </node>
            <node role="statement" roleId="tpee.1068581517665" type="tpee.LocalVariableDeclarationStatement" typeId="tpee.1068581242864" id="1218582063869330492" nodeInfo="nn">
              <node role="localVariableDeclaration" roleId="tpee.1068581242865" type="tpee.LocalVariableDeclaration" typeId="tpee.1068581242863" id="1218582063869330493" nodeInfo="nr">
                <property name="name" nameId="tpck.1169194664001" value="mdl" />
                <node role="type" roleId="tpee.5680397130376446158" type="tp25.SModelType" typeId="tp25.1143226024141" id="1218582063869330494" nodeInfo="in" />
              </node>
            </node>
            <node role="statement" roleId="tpee.1068581517665" type="tpee.ExpressionStatement" typeId="tpee.1068580123155" id="5102728208722784060" nodeInfo="nn">
              <node role="expression" roleId="tpee.1068580123156" type="tpee.AssignmentExpression" typeId="tpee.1068498886294" id="5102728208722789190" nodeInfo="nn">
                <node role="lValue" roleId="tpee.1068498886295" type="tpee.VariableReference" typeId="tpee.1068498886296" id="5102728208722784059" nodeInfo="nn">
                  <link role="variableDeclaration" roleId="tpee.1068581517664" targetNodeId="1218582063869330493" resolveInfo="mdl" />
                </node>
                <node role="rValue" roleId="tpee.1068498886297" type="tp25.ModelReferenceExpression" typeId="tp25.559557797393017698" id="5102728208722794974" nodeInfo="nn">
                  <property name="stereotype" nameId="tp25.559557797393021807" value="" />
                  <property name="name" nameId="tp25.559557797393017702" value="jetbrains.mps.ide.java.testMaterial.placeholder" />
                  <property name="fqName" nameId="tp25.559557797393041554" value="no fqName&gt;" />
                </node>
              </node>
            </node>
            <node role="statement" roleId="tpee.1068581517665" type="tpee.LocalVariableDeclarationStatement" typeId="tpee.1068581242864" id="1218582063869330502" nodeInfo="nn">
              <node role="localVariableDeclaration" roleId="tpee.1068581242865" type="tpee.LocalVariableDeclaration" typeId="tpee.1068581242863" id="1218582063869330503" nodeInfo="nr">
                <property name="name" nameId="tpck.1169194664001" value="res" />
                <node role="type" roleId="tpee.5680397130376446158" type="tp25.SNodeListType" typeId="tp25.1145383075378" id="1218582063869330504" nodeInfo="in" />
                <node role="initializer" roleId="tpee.1068431790190" type="tpee.DotExpression" typeId="tpee.1197027756228" id="5616839344933927088" nodeInfo="nn">
                  <node role="operand" roleId="tpee.1197027771414" type="tpee.DotExpression" typeId="tpee.1197027756228" id="1218582063869330505" nodeInfo="nn">
                    <node role="operand" roleId="tpee.1197027771414" type="tpee.LocalVariableReference" typeId="tpee.1068581242866" id="1218582063869330506" nodeInfo="nn">
                      <link role="variableDeclaration" roleId="tpee.1068581517664" targetNodeId="1218582063869330462" resolveInfo="parser" />
                    </node>
                    <node role="operation" roleId="tpee.1197027833540" type="tpee.InstanceMethodCallOperation" typeId="tpee.1202948039474" id="1218582063869330507" nodeInfo="nn">
                      <link role="baseMethodDeclaration" roleId="tpee.1068499141037" targetNodeId="rkxj.3493766494546492074" resolveInfo="parse" />
                      <node role="actualArgument" roleId="tpee.1068499141038" type="tpee.ParameterReference" typeId="tpee.1068581242874" id="1218582063869330559" nodeInfo="nn">
                        <link role="variableDeclaration" roleId="tpee.1068581517664" targetNodeId="1218582063869330552" resolveInfo="code" />
                      </node>
                      <node role="actualArgument" roleId="tpee.1068499141038" type="tpee.DotExpression" typeId="tpee.1197027756228" id="5121535539820608548" nodeInfo="nn">
                        <node role="operation" roleId="tpee.1197027833540" type="tp25.Model_GetLongNameOperation" typeId="tp25.1212008292747" id="5121535539820608554" nodeInfo="nn" />
                        <node role="operand" roleId="tpee.1197027771414" type="tpee.LocalVariableReference" typeId="tpee.1068581242866" id="5121535539820608531" nodeInfo="nn">
                          <link role="variableDeclaration" roleId="tpee.1068581517664" targetNodeId="1218582063869330493" resolveInfo="mdl" />
                        </node>
                      </node>
                      <node role="actualArgument" roleId="tpee.1068499141038" type="tpee.EnumConstantReference" typeId="tpee.1083260308424" id="6690662468852579610" nodeInfo="nn">
                        <link role="enumConstantDeclaration" roleId="tpee.1083260308426" targetNodeId="rkxj.8048826103541935122" resolveInfo="CLASS_STUB" />
                        <link role="enumClass" roleId="tpee.1144432896254" targetNodeId="rkxj.5646944109420325187" resolveInfo="FeatureKind" />
                      </node>
                      <node role="actualArgument" roleId="tpee.1068499141038" type="tpee.BooleanConstant" typeId="tpee.1068580123137" id="1218582063869330510" nodeInfo="nn">
                        <property name="value" nameId="tpee.1068580123138" value="true" />
                      </node>
                    </node>
                  </node>
                  <node role="operation" roleId="tpee.1197027833540" type="tpee.InstanceMethodCallOperation" typeId="tpee.1202948039474" id="5616839344933927094" nodeInfo="nn">
                    <link role="baseMethodDeclaration" roleId="tpee.1068499141037" targetNodeId="rkxj.5616839344933923156" resolveInfo="getNodes" />
                  </node>
                </node>
              </node>
            </node>
            <node role="statement" roleId="tpee.1068581517665" type="tpe3.AssertSame" typeId="tpe3.1171985735491" id="7149447565294018374" nodeInfo="nn">
              <node role="actual" roleId="tpe3.8427750732757990725" type="tpee.IntegerConstant" typeId="tpee.1068580320020" id="7149447565294018401" nodeInfo="nn">
                <property name="value" nameId="tpee.1068580320021" value="1" />
              </node>
              <node role="expected" roleId="tpe3.8427750732757990724" type="tpee.DotExpression" typeId="tpee.1197027756228" id="7149447565294018394" nodeInfo="nn">
                <node role="operation" roleId="tpee.1197027833540" type="tp2q.GetSizeOperation" typeId="tp2q.1162935959151" id="7149447565294018400" nodeInfo="nn" />
                <node role="operand" roleId="tpee.1197027771414" type="tpee.LocalVariableReference" typeId="tpee.1068581242866" id="7149447565294018377" nodeInfo="nn">
                  <link role="variableDeclaration" roleId="tpee.1068581517664" targetNodeId="1218582063869330503" resolveInfo="res" />
                </node>
              </node>
            </node>
            <node role="statement" roleId="tpee.1068581517665" type="tpee.Statement" typeId="tpee.1068580123157" id="1218582063869330519" nodeInfo="nn" />
            <node role="statement" roleId="tpee.1068581517665" type="tpee.LocalVariableDeclarationStatement" typeId="tpee.1068581242864" id="1218582063869330537" nodeInfo="nn">
              <node role="localVariableDeclaration" roleId="tpee.1068581242865" type="tpee.LocalVariableDeclaration" typeId="tpee.1068581242863" id="1218582063869330538" nodeInfo="nr">
                <property name="name" nameId="tpck.1169194664001" value="result" />
                <node role="type" roleId="tpee.5680397130376446158" type="tp25.SNodeType" typeId="tp25.1138055754698" id="1218582063869330539" nodeInfo="in">
                  <link role="concept" roleId="tp25.1138405853777" targetNodeId="tpee.1107461130800" resolveInfo="Classifier" />
                </node>
                <node role="initializer" roleId="tpee.1068431790190" type="tp25.SNodeTypeCastExpression" typeId="tp25.1140137987495" id="1218582063869330540" nodeInfo="nn">
                  <link role="concept" roleId="tp25.1140138128738" targetNodeId="tpee.1107461130800" resolveInfo="Classifier" />
                  <node role="leftExpression" roleId="tp25.1140138123956" type="tpee.DotExpression" typeId="tpee.1197027756228" id="1218582063869330541" nodeInfo="nn">
                    <node role="operand" roleId="tpee.1197027771414" type="tpee.LocalVariableReference" typeId="tpee.1068581242866" id="1218582063869330542" nodeInfo="nn">
                      <link role="variableDeclaration" roleId="tpee.1068581517664" targetNodeId="1218582063869330503" resolveInfo="res" />
                    </node>
                    <node role="operation" roleId="tpee.1197027833540" type="tpee.InstanceMethodCallOperation" typeId="tpee.1202948039474" id="1218582063869330543" nodeInfo="nn">
                      <link role="baseMethodDeclaration" roleId="tpee.1068499141037" targetNodeId="k7g3.~List%dget(int)%cjava%dlang%dObject" resolveInfo="get" />
                      <node role="actualArgument" roleId="tpee.1068499141038" type="tpee.IntegerConstant" typeId="tpee.1068580320020" id="1218582063869330544" nodeInfo="nn">
                        <property name="value" nameId="tpee.1068580320021" value="0" />
                      </node>
                    </node>
                  </node>
                </node>
              </node>
            </node>
            <node role="statement" roleId="tpee.1068581517665" type="tpee.ExpressionStatement" typeId="tpee.1068580123155" id="5102728208722830210" nodeInfo="nn">
              <node role="expression" roleId="tpee.1068580123156" type="tpee.DotExpression" typeId="tpee.1197027756228" id="5102728208722832729" nodeInfo="nn">
                <node role="operation" roleId="tpee.1197027833540" type="tp25.Model_AddRootOperation" typeId="tp25.1206482823744" id="5102728208722833884" nodeInfo="nn">
                  <node role="nodeArgument" roleId="tp25.1206482823746" type="tpee.VariableReference" typeId="tpee.1068498886296" id="5102728208722835088" nodeInfo="nn">
                    <link role="variableDeclaration" roleId="tpee.1068581517664" targetNodeId="1218582063869330538" resolveInfo="result" />
                  </node>
                </node>
                <node role="operand" roleId="tpee.1197027771414" type="tpee.VariableReference" typeId="tpee.1068498886296" id="5102728208722830209" nodeInfo="nn">
                  <link role="variableDeclaration" roleId="tpee.1068581517664" targetNodeId="1218582063869330493" resolveInfo="mdl" />
                </node>
              </node>
            </node>
            <node role="statement" roleId="tpee.1068581517665" type="tpee.Statement" typeId="tpee.1068580123157" id="7030568040400255637" nodeInfo="nn" />
            <node role="statement" roleId="tpee.1068581517665" type="tpee.ExpressionStatement" typeId="tpee.1068580123155" id="8083368042256397066" nodeInfo="nn">
              <node role="expression" roleId="tpee.1068580123156" type="tpee.StaticMethodCall" typeId="tpee.1081236700937" id="8083368042256397068" nodeInfo="nn">
                <link role="baseMethodDeclaration" roleId="tpee.1068499141037" targetNodeId="8083368042256395977" resolveInfo="removeStatements" />
                <link role="classConcept" roleId="tpee.1144433194310" targetNodeId="8083368042256395971" resolveInfo="NodePatcher" />
                <node role="actualArgument" roleId="tpee.1068499141038" type="tpee.ParameterReference" typeId="tpee.1068581242874" id="8083368042256397069" nodeInfo="nn">
                  <link role="variableDeclaration" roleId="tpee.1068581517664" targetNodeId="1218582063869330550" resolveInfo="expected" />
                </node>
              </node>
            </node>
            <node role="statement" roleId="tpee.1068581517665" type="tpee.ExpressionStatement" typeId="tpee.1068580123155" id="7028682026562547593" nodeInfo="nn">
              <node role="expression" roleId="tpee.1068580123156" type="tpee.StaticMethodCall" typeId="tpee.1081236700937" id="7028682026562547595" nodeInfo="nn">
                <link role="baseMethodDeclaration" roleId="tpee.1068499141037" targetNodeId="8083368042256398783" resolveInfo="fixNonStatic" />
                <link role="classConcept" roleId="tpee.1144433194310" targetNodeId="8083368042256395971" resolveInfo="NodePatcher" />
                <node role="actualArgument" roleId="tpee.1068499141038" type="tpee.ParameterReference" typeId="tpee.1068581242874" id="7028682026562547596" nodeInfo="nn">
                  <link role="variableDeclaration" roleId="tpee.1068581517664" targetNodeId="1218582063869330550" resolveInfo="expected" />
                </node>
              </node>
            </node>
            <node role="statement" roleId="tpee.1068581517665" type="tpee.ExpressionStatement" typeId="tpee.1068580123155" id="7028682026562547598" nodeInfo="nn">
              <node role="expression" roleId="tpee.1068580123156" type="tpee.StaticMethodCall" typeId="tpee.1081236700937" id="7028682026562547600" nodeInfo="nn">
                <link role="classConcept" roleId="tpee.1144433194310" targetNodeId="8083368042256395971" resolveInfo="NodePatcher" />
                <link role="baseMethodDeclaration" roleId="tpee.1068499141037" targetNodeId="8083368042256398783" resolveInfo="fixNonStatic" />
                <node role="actualArgument" roleId="tpee.1068499141038" type="tpee.LocalVariableReference" typeId="tpee.1068581242866" id="7028682026562547605" nodeInfo="nn">
                  <link role="variableDeclaration" roleId="tpee.1068581517664" targetNodeId="1218582063869330538" resolveInfo="result" />
                </node>
              </node>
            </node>
            <node role="statement" roleId="tpee.1068581517665" type="tpee.ExpressionStatement" typeId="tpee.1068580123155" id="6528213125921211988" nodeInfo="nn">
              <node role="expression" roleId="tpee.1068580123156" type="tpee.StaticMethodCall" typeId="tpee.1081236700937" id="6528213125921254539" nodeInfo="nn">
                <link role="baseMethodDeclaration" roleId="tpee.1068499141037" targetNodeId="6528213125921253713" resolveInfo="copyImportAttrs" />
                <link role="classConcept" roleId="tpee.1144433194310" targetNodeId="8083368042256395971" resolveInfo="NodePatcher" />
                <node role="actualArgument" roleId="tpee.1068499141038" type="tpee.VariableReference" typeId="tpee.1068498886296" id="6528213125921254721" nodeInfo="nn">
                  <link role="variableDeclaration" roleId="tpee.1068581517664" targetNodeId="1218582063869330538" resolveInfo="result" />
                </node>
                <node role="actualArgument" roleId="tpee.1068499141038" type="tpee.VariableReference" typeId="tpee.1068498886296" id="6528213125921254994" nodeInfo="nn">
                  <link role="variableDeclaration" roleId="tpee.1068581517664" targetNodeId="1218582063869330550" resolveInfo="expected" />
                </node>
              </node>
            </node>
            <node role="statement" roleId="tpee.1068581517665" type="tpee.Statement" typeId="tpee.1068580123157" id="7028682026562547604" nodeInfo="nn" />
            <node role="statement" roleId="tpee.1068581517665" type="tpee.LocalVariableDeclarationStatement" typeId="tpee.1068581242864" id="8083368042256425753" nodeInfo="nn">
              <node role="localVariableDeclaration" roleId="tpee.1068581242865" type="tpee.LocalVariableDeclaration" typeId="tpee.1068581242863" id="8083368042256425754" nodeInfo="nr">
                <property name="name" nameId="tpck.1169194664001" value="nodeMap" />
                <node role="initializer" roleId="tpee.1068431790190" type="tpee.GenericNewExpression" typeId="tpee.1145552977093" id="8083368042256425761" nodeInfo="nn">
                  <node role="creator" roleId="tpee.1145553007750" type="tp2q.HashMapCreator" typeId="tp2q.1197686869805" id="8083368042256425763" nodeInfo="nn">
                    <node role="keyType" roleId="tp2q.1197687026896" type="tp25.SNodeType" typeId="tp25.1138055754698" id="8083368042256425766" nodeInfo="in" />
                    <node role="valueType" roleId="tp2q.1197687035757" type="tp25.SNodeType" typeId="tp25.1138055754698" id="8083368042256425767" nodeInfo="in" />
                  </node>
                </node>
                <node role="type" roleId="tpee.5680397130376446158" type="tp2q.MapType" typeId="tp2q.1197683403723" id="8083368042256425755" nodeInfo="in">
                  <node role="valueType" roleId="tp2q.1197683475734" type="tp25.SNodeType" typeId="tp25.1138055754698" id="8083368042256425759" nodeInfo="in" />
                  <node role="keyType" roleId="tp2q.1197683466920" type="tp25.SNodeType" typeId="tp25.1138055754698" id="8083368042256425758" nodeInfo="in" />
                </node>
              </node>
            </node>
            <node role="statement" roleId="tpee.1068581517665" type="tpee.ExpressionStatement" typeId="tpee.1068580123155" id="8083368042256425769" nodeInfo="nn">
              <node role="expression" roleId="tpee.1068580123156" type="tpee.LocalStaticMethodCall" typeId="tpee.1172058436953" id="8083368042256425770" nodeInfo="nn">
                <link role="baseMethodDeclaration" roleId="tpee.1068499141037" targetNodeId="7562608578341431648" resolveInfo="buildClassifierNodeMap" />
                <node role="actualArgument" roleId="tpee.1068499141038" type="tpee.LocalVariableReference" typeId="tpee.1068581242866" id="8083368042256425771" nodeInfo="nn">
                  <link role="variableDeclaration" roleId="tpee.1068581517664" targetNodeId="1218582063869330538" resolveInfo="result" />
                </node>
                <node role="actualArgument" roleId="tpee.1068499141038" type="tpee.ParameterReference" typeId="tpee.1068581242874" id="8083368042256425773" nodeInfo="nn">
                  <link role="variableDeclaration" roleId="tpee.1068581517664" targetNodeId="1218582063869330550" resolveInfo="expected" />
                </node>
                <node role="actualArgument" roleId="tpee.1068499141038" type="tpee.LocalVariableReference" typeId="tpee.1068581242866" id="8083368042256425779" nodeInfo="nn">
                  <link role="variableDeclaration" roleId="tpee.1068581517664" targetNodeId="8083368042256425754" resolveInfo="nodeMap" />
                </node>
              </node>
            </node>
            <node role="statement" roleId="tpee.1068581517665" type="tpee.LocalVariableDeclarationStatement" typeId="tpee.1068581242864" id="8083368042256425848" nodeInfo="nn">
              <node role="localVariableDeclaration" roleId="tpee.1068581242865" type="tpee.LocalVariableDeclaration" typeId="tpee.1068581242863" id="8083368042256425849" nodeInfo="nr">
                <property name="name" nameId="tpck.1169194664001" value="diff" />
                <node role="initializer" roleId="tpee.1068431790190" type="tpee.StaticMethodCall" typeId="tpee.1081236700937" id="8083368042256425856" nodeInfo="nn">
                  <link role="classConcept" roleId="tpee.1144433194310" targetNodeId="l288.8984393347190227556" resolveInfo="NodesMatcher" />
                  <link role="baseMethodDeclaration" roleId="tpee.1068499141037" targetNodeId="l288.8984393347190227852" resolveInfo="matchNodes" />
                  <node role="actualArgument" roleId="tpee.1068499141038" type="tpee.LocalVariableReference" typeId="tpee.1068581242866" id="8083368042256425857" nodeInfo="nn">
                    <link role="variableDeclaration" roleId="tpee.1068581517664" targetNodeId="1218582063869330538" resolveInfo="result" />
                  </node>
                  <node role="actualArgument" roleId="tpee.1068499141038" type="tpee.ParameterReference" typeId="tpee.1068581242874" id="8083368042256425864" nodeInfo="nn">
                    <link role="variableDeclaration" roleId="tpee.1068581517664" targetNodeId="1218582063869330550" resolveInfo="expected" />
                  </node>
                  <node role="actualArgument" roleId="tpee.1068499141038" type="tpee.LocalVariableReference" typeId="tpee.1068581242866" id="8083368042256425877" nodeInfo="nn">
                    <link role="variableDeclaration" roleId="tpee.1068581517664" targetNodeId="8083368042256425754" resolveInfo="nodeMap" />
                  </node>
                </node>
                <node role="type" roleId="tpee.5680397130376446158" type="tpee.ClassifierType" typeId="tpee.1107535904670" id="8083368042256425850" nodeInfo="in">
                  <link role="classifier" roleId="tpee.1107535924139" targetNodeId="l288.8984393347190225584" resolveInfo="NodeDifference" />
                </node>
              </node>
            </node>
            <node role="statement" roleId="tpee.1068581517665" type="tpee.Statement" typeId="tpee.1068580123157" id="8083368042256425839" nodeInfo="nn" />
            <node role="statement" roleId="tpee.1068581517665" type="tpe3.AssertEquals" typeId="tpe3.1171978097730" id="8083368042256425893" nodeInfo="nn">
              <node role="actual" roleId="tpe3.8427750732757990725" type="tpee.LocalVariableReference" typeId="tpee.1068581242866" id="8083368042256425903" nodeInfo="nn">
                <link role="variableDeclaration" roleId="tpee.1068581517664" targetNodeId="8083368042256425849" resolveInfo="diff" />
              </node>
              <node role="expected" roleId="tpe3.8427750732757990724" type="tpee.NullLiteral" typeId="tpee.1070534058343" id="8083368042256425902" nodeInfo="nn" />
            </node>
            <node role="statement" roleId="tpee.1068581517665" type="tpee.Statement" typeId="tpee.1068580123157" id="1552508500544136670" nodeInfo="nn" />
          </node>
          <node role="catchClause" roleId="tpee.1164903496223" type="tpee.CatchClause" typeId="tpee.1164903280175" id="1552508500544136671" nodeInfo="nn">
            <node role="catchBody" roleId="tpee.1164903359218" type="tpee.StatementList" typeId="tpee.1068580123136" id="1552508500544136674" nodeInfo="sn">
              <node role="statement" roleId="tpee.1068581517665" type="tpee.ThrowStatement" typeId="tpee.1164991038168" id="1552508500544136680" nodeInfo="nn">
                <node role="throwable" roleId="tpee.1164991057263" type="tpee.GenericNewExpression" typeId="tpee.1145552977093" id="1552508500544136682" nodeInfo="nn">
                  <node role="creator" roleId="tpee.1145553007750" type="tpee.ClassCreator" typeId="tpee.1212685548494" id="1552508500544136684" nodeInfo="nn">
                    <link role="baseMethodDeclaration" roleId="tpee.1068499141037" targetNodeId="e2lb.~RuntimeException%d&lt;init&gt;(java%dlang%dThrowable)" resolveInfo="RuntimeException" />
                    <node role="actualArgument" roleId="tpee.1068499141038" type="tpee.VariableReference" typeId="tpee.1068498886296" id="1552508500544136685" nodeInfo="nn">
                      <link role="variableDeclaration" roleId="tpee.1068581517664" targetNodeId="1552508500544136672" resolveInfo="e" />
                    </node>
                  </node>
                </node>
              </node>
            </node>
            <node role="throwable" roleId="tpee.1164903359217" type="tpee.LocalVariableDeclaration" typeId="tpee.1068581242863" id="1552508500544136672" nodeInfo="nr">
              <property name="name" nameId="tpck.1169194664001" value="e" />
              <node role="type" roleId="tpee.5680397130376446158" type="tpee.ClassifierType" typeId="tpee.1107535904670" id="1552508500544136679" nodeInfo="in">
                <link role="classifier" roleId="tpee.1107535924139" targetNodeId="rkxj.3493766494546492050" resolveInfo="JavaParseException" />
              </node>
            </node>
          </node>
        </node>
      </node>
      <node role="visibility" roleId="tpee.1178549979242" type="tpee.PublicVisibility" typeId="tpee.1146644602865" id="4795297196607521188" nodeInfo="nn" />
      <node role="returnType" roleId="tpee.1068580123133" type="tpee.VoidType" typeId="tpee.1068581517677" id="4795297196607521187" nodeInfo="in" />
      <node role="parameter" roleId="tpee.1068580123134" type="tpee.ParameterDeclaration" typeId="tpee.1068498886292" id="1218582063869330552" nodeInfo="ir">
        <property name="name" nameId="tpck.1169194664001" value="code" />
        <node role="type" roleId="tpee.5680397130376446158" type="tpee.StringType" typeId="tpee.1225271177708" id="1218582063869330554" nodeInfo="in" />
      </node>
      <node role="parameter" roleId="tpee.1068580123134" type="tpee.ParameterDeclaration" typeId="tpee.1068498886292" id="1218582063869330550" nodeInfo="ir">
        <property name="name" nameId="tpck.1169194664001" value="expected" />
        <node role="type" roleId="tpee.5680397130376446158" type="tp25.SNodeType" typeId="tp25.1138055754698" id="1218582063869330551" nodeInfo="in">
          <link role="concept" roleId="tp25.1138405853777" targetNodeId="tpee.1107461130800" resolveInfo="Classifier" />
        </node>
      </node>
    </node>
    <node role="member" roleId="tpee.5375687026011219971" type="tpee.StaticMethodDeclaration" typeId="tpee.1081236700938" id="1218582063869330567" nodeInfo="igu">
      <property name="name" nameId="tpck.1169194664001" value="checkFileAsString" />
      <node role="visibility" roleId="tpee.1178549979242" type="tpee.PublicVisibility" typeId="tpee.1146644602865" id="1218582063869330569" nodeInfo="nn" />
      <node role="returnType" roleId="tpee.1068580123133" type="tpee.VoidType" typeId="tpee.1068581517677" id="1218582063869330568" nodeInfo="in" />
      <node role="parameter" roleId="tpee.1068580123134" type="tpee.ParameterDeclaration" typeId="tpee.1068498886292" id="1218582063869330571" nodeInfo="ir">
        <property name="name" nameId="tpck.1169194664001" value="source" />
        <node role="type" roleId="tpee.5680397130376446158" type="tpee.ClassifierType" typeId="tpee.1107535904670" id="1218582063869330573" nodeInfo="in">
          <link role="classifier" roleId="tpee.1107535924139" targetNodeId="fxg7.~File" resolveInfo="File" />
        </node>
      </node>
      <node role="parameter" roleId="tpee.1068580123134" type="tpee.ParameterDeclaration" typeId="tpee.1068498886292" id="1218582063869330576" nodeInfo="ir">
        <property name="name" nameId="tpck.1169194664001" value="expected" />
        <node role="type" roleId="tpee.5680397130376446158" type="tp25.SNodeType" typeId="tp25.1138055754698" id="1218582063869330577" nodeInfo="in">
          <link role="concept" roleId="tp25.1138405853777" targetNodeId="tpee.1068390468198" resolveInfo="ClassConcept" />
        </node>
      </node>
      <node role="body" roleId="tpee.1068580123135" type="tpee.StatementList" typeId="tpee.1068580123136" id="1218582063869330570" nodeInfo="sn">
        <node role="statement" roleId="tpee.1068581517665" type="tpee.LocalVariableDeclarationStatement" typeId="tpee.1068581242864" id="1218582063869330870" nodeInfo="nn">
          <node role="localVariableDeclaration" roleId="tpee.1068581242865" type="tpee.LocalVariableDeclaration" typeId="tpee.1068581242863" id="1218582063869330871" nodeInfo="nr">
            <property name="name" nameId="tpck.1169194664001" value="code" />
            <node role="initializer" roleId="tpee.1068431790190" type="tpee.StaticMethodCall" typeId="tpee.1081236700937" id="1218582063869376016" nodeInfo="nn">
              <link role="classConcept" roleId="tpee.1144433194310" targetNodeId="msyo.~FileUtil" resolveInfo="FileUtil" />
              <link role="baseMethodDeclaration" roleId="tpee.1068499141037" targetNodeId="msyo.~FileUtil%dread(java%dio%dFile)%cjava%dlang%dString" resolveInfo="read" />
              <node role="actualArgument" roleId="tpee.1068499141038" type="tpee.ParameterReference" typeId="tpee.1068581242874" id="1218582063869376017" nodeInfo="nn">
                <link role="variableDeclaration" roleId="tpee.1068581517664" targetNodeId="1218582063869330571" resolveInfo="source" />
              </node>
            </node>
            <node role="type" roleId="tpee.5680397130376446158" type="tpee.StringType" typeId="tpee.1225271177708" id="1218582063869330872" nodeInfo="in" />
          </node>
        </node>
        <node role="statement" roleId="tpee.1068581517665" type="tpee.ExpressionStatement" typeId="tpee.1068580123155" id="1218582063869376021" nodeInfo="nn">
          <node role="expression" roleId="tpee.1068580123156" type="tpee.LocalStaticMethodCall" typeId="tpee.1172058436953" id="1218582063869376022" nodeInfo="nn">
            <link role="baseMethodDeclaration" roleId="tpee.1068499141037" targetNodeId="4795297196607521186" resolveInfo="checkString" />
            <node role="actualArgument" roleId="tpee.1068499141038" type="tpee.LocalVariableReference" typeId="tpee.1068581242866" id="1218582063869376023" nodeInfo="nn">
              <link role="variableDeclaration" roleId="tpee.1068581517664" targetNodeId="1218582063869330871" resolveInfo="code" />
            </node>
            <node role="actualArgument" roleId="tpee.1068499141038" type="tpee.ParameterReference" typeId="tpee.1068581242874" id="1218582063869376031" nodeInfo="nn">
              <link role="variableDeclaration" roleId="tpee.1068581517664" targetNodeId="1218582063869330576" resolveInfo="expected" />
            </node>
          </node>
        </node>
      </node>
    </node>
    <node role="member" roleId="tpee.5375687026011219971" type="tpee.StaticMethodDeclaration" typeId="tpee.1081236700938" id="1218582063869921683" nodeInfo="igu">
      <property name="name" nameId="tpck.1169194664001" value="checkFile" />
      <node role="parameter" roleId="tpee.1068580123134" type="tpee.ParameterDeclaration" typeId="tpee.1068498886292" id="1218582063869921687" nodeInfo="ir">
        <property name="name" nameId="tpck.1169194664001" value="path" />
        <node role="type" roleId="tpee.5680397130376446158" type="tpee.StringType" typeId="tpee.1225271177708" id="4210399216149491514" nodeInfo="in" />
      </node>
      <node role="body" roleId="tpee.1068580123135" type="tpee.StatementList" typeId="tpee.1068580123136" id="1218582063869921686" nodeInfo="sn">
        <node role="statement" roleId="tpee.1068581517665" type="tpee.Statement" typeId="tpee.1068580123157" id="6690662468857260636" nodeInfo="nn" />
        <node role="statement" roleId="tpee.1068581517665" type="tpee.LocalVariableDeclarationStatement" typeId="tpee.1068581242864" id="4122405104059466676" nodeInfo="nn">
          <node role="localVariableDeclaration" roleId="tpee.1068581242865" type="tpee.LocalVariableDeclaration" typeId="tpee.1068581242863" id="4122405104059466677" nodeInfo="nr">
            <property name="name" nameId="tpck.1169194664001" value="mr" />
            <node role="initializer" roleId="tpee.1068431790190" type="tpee.GenericNewExpression" typeId="tpee.1145552977093" id="4122405104059466678" nodeInfo="nn">
              <node role="creator" roleId="tpee.1145553007750" type="tpee.ClassCreator" typeId="tpee.1212685548494" id="4122405104059466679" nodeInfo="nn">
                <link role="baseMethodDeclaration" roleId="tpee.1068499141037" targetNodeId="la4b.4423331261408184032" resolveInfo="JavaSourceStubModelRoot" />
              </node>
            </node>
            <node role="type" roleId="tpee.5680397130376446158" type="tpee.ClassifierType" typeId="tpee.1107535904670" id="4122405104059466680" nodeInfo="in">
              <link role="classifier" roleId="tpee.1107535924139" targetNodeId="la4b.4423331261408184030" resolveInfo="JavaSourceStubModelRoot" />
            </node>
          </node>
        </node>
        <node role="statement" roleId="tpee.1068581517665" type="tpee.ExpressionStatement" typeId="tpee.1068580123155" id="4122405104059466681" nodeInfo="nn">
          <node role="expression" roleId="tpee.1068580123156" type="tpee.DotExpression" typeId="tpee.1197027756228" id="4122405104059466682" nodeInfo="nn">
            <node role="operation" roleId="tpee.1197027833540" type="tpee.InstanceMethodCallOperation" typeId="tpee.1202948039474" id="4122405104059466683" nodeInfo="nn">
              <link role="baseMethodDeclaration" roleId="tpee.1068499141037" targetNodeId="ep0o.~ModelRootBase%dsetModule(org%djetbrains%dmps%dopenapi%dmodule%dSModule)%cvoid" resolveInfo="setModule" />
              <node role="actualArgument" roleId="tpee.1068499141038" type="tpee.LocalMethodCall" typeId="tpee.7812454656619025412" id="4173418906128978855" nodeInfo="nn">
                <link role="baseMethodDeclaration" roleId="tpee.1068499141037" targetNodeId="4173418906128840988" resolveInfo="getModule" />
              </node>
            </node>
            <node role="operand" roleId="tpee.1197027771414" type="tpee.VariableReference" typeId="tpee.1068498886296" id="4122405104059466684" nodeInfo="nn">
              <link role="variableDeclaration" roleId="tpee.1068581517664" targetNodeId="4122405104059466677" resolveInfo="mr" />
            </node>
          </node>
        </node>
        <node role="statement" roleId="tpee.1068581517665" type="tpee.ExpressionStatement" typeId="tpee.1068580123155" id="4122405104059466863" nodeInfo="nn">
          <node role="expression" roleId="tpee.1068580123156" type="tpee.DotExpression" typeId="tpee.1197027756228" id="4122405104059466864" nodeInfo="nn">
            <node role="operation" roleId="tpee.1197027833540" type="tpee.InstanceMethodCallOperation" typeId="tpee.1202948039474" id="4122405104059466865" nodeInfo="nn">
              <link role="baseMethodDeclaration" roleId="tpee.1068499141037" targetNodeId="la4b.1066556226426957152" resolveInfo="setPath" />
              <node role="actualArgument" roleId="tpee.1068499141038" type="tpee.VariableReference" typeId="tpee.1068498886296" id="4122405104059474018" nodeInfo="nn">
                <link role="variableDeclaration" roleId="tpee.1068581517664" targetNodeId="1218582063869921687" resolveInfo="path" />
              </node>
            </node>
            <node role="operand" roleId="tpee.1197027771414" type="tpee.VariableReference" typeId="tpee.1068498886296" id="4122405104059466867" nodeInfo="nn">
              <link role="variableDeclaration" roleId="tpee.1068581517664" targetNodeId="4122405104059466677" resolveInfo="mr" />
            </node>
          </node>
        </node>
        <node role="statement" roleId="tpee.1068581517665" type="tpee.Statement" typeId="tpee.1068580123157" id="6528213125916245688" nodeInfo="nn" />
        <node role="statement" roleId="tpee.1068581517665" type="tpee.LocalVariableDeclarationStatement" typeId="tpee.1068581242864" id="6528213125916250756" nodeInfo="nn">
          <node role="localVariableDeclaration" roleId="tpee.1068581242865" type="tpee.LocalVariableDeclaration" typeId="tpee.1068581242863" id="6528213125916250757" nodeInfo="nr">
            <property name="name" nameId="tpck.1169194664001" value="models" />
            <node role="type" roleId="tpee.5680397130376446158" type="tpee.ClassifierType" typeId="tpee.1107535904670" id="6528213125916250754" nodeInfo="in">
              <link role="classifier" roleId="tpee.1107535924139" targetNodeId="k7g3.~Iterator" resolveInfo="Iterator" />
              <node role="parameter" roleId="tpee.1109201940907" type="tpee.ClassifierType" typeId="tpee.1107535904670" id="6528213125916250910" nodeInfo="in">
                <link role="classifier" roleId="tpee.1107535924139" targetNodeId="ec5l.~SModel" resolveInfo="SModel" />
              </node>
            </node>
            <node role="initializer" roleId="tpee.1068431790190" type="tpee.DotExpression" typeId="tpee.1197027756228" id="6528213125916251152" nodeInfo="nn">
              <node role="operation" roleId="tpee.1197027833540" type="tpee.InstanceMethodCallOperation" typeId="tpee.1202948039474" id="6528213125916251153" nodeInfo="nn">
                <link role="baseMethodDeclaration" roleId="tpee.1068499141037" targetNodeId="e2lb.~Iterable%diterator()%cjava%dutil%dIterator" resolveInfo="iterator" />
              </node>
              <node role="operand" roleId="tpee.1197027771414" type="tpee.DotExpression" typeId="tpee.1197027756228" id="6528213125916251154" nodeInfo="nn">
                <node role="operation" roleId="tpee.1197027833540" type="tpee.InstanceMethodCallOperation" typeId="tpee.1202948039474" id="6528213125916251155" nodeInfo="nn">
                  <link role="baseMethodDeclaration" roleId="tpee.1068499141037" targetNodeId="la4b.4423331261408187338" resolveInfo="loadModels" />
                </node>
                <node role="operand" roleId="tpee.1197027771414" type="tpee.VariableReference" typeId="tpee.1068498886296" id="6528213125916251156" nodeInfo="nn">
                  <link role="variableDeclaration" roleId="tpee.1068581517664" targetNodeId="4122405104059466677" resolveInfo="mr" />
                </node>
              </node>
            </node>
          </node>
        </node>
        <node role="statement" roleId="tpee.1068581517665" type="tpe3.AssertTrue" typeId="tpe3.1171981022339" id="6528213125916257660" nodeInfo="nn">
          <node role="condition" roleId="tpe3.1171981057159" type="tpee.DotExpression" typeId="tpee.1197027756228" id="6528213125916259072" nodeInfo="nn">
            <node role="operation" roleId="tpee.1197027833540" type="tpee.InstanceMethodCallOperation" typeId="tpee.1202948039474" id="6528213125916261058" nodeInfo="nn">
              <link role="baseMethodDeclaration" roleId="tpee.1068499141037" targetNodeId="k7g3.~Iterator%dhasNext()%cboolean" resolveInfo="hasNext" />
            </node>
            <node role="operand" roleId="tpee.1197027771414" type="tpee.VariableReference" typeId="tpee.1068498886296" id="6528213125916258006" nodeInfo="nn">
              <link role="variableDeclaration" roleId="tpee.1068581517664" targetNodeId="6528213125916250757" resolveInfo="models" />
            </node>
          </node>
          <node role="message" roleId="tpe3.1172075534298" type="tpe3.Message" typeId="tpe3.1172073500303" id="6528213125916261219" nodeInfo="ng">
            <node role="message" roleId="tpe3.1172073511101" type="tpee.StringLiteral" typeId="tpee.1070475926800" id="6528213125916261401" nodeInfo="nn">
              <property name="value" nameId="tpee.1070475926801" value="No models returned from model root" />
            </node>
          </node>
        </node>
        <node role="statement" roleId="tpee.1068581517665" type="tpee.Statement" typeId="tpee.1068580123157" id="4122405104059456193" nodeInfo="nn" />
        <node role="statement" roleId="tpee.1068581517665" type="tpee.LocalVariableDeclarationStatement" typeId="tpee.1068581242864" id="6528213125916262833" nodeInfo="nn">
          <node role="localVariableDeclaration" roleId="tpee.1068581242865" type="tpee.LocalVariableDeclaration" typeId="tpee.1068581242863" id="6528213125916262834" nodeInfo="nr">
            <property name="name" nameId="tpck.1169194664001" value="roots" />
            <node role="type" roleId="tpee.5680397130376446158" type="tpee.ClassifierType" typeId="tpee.1107535904670" id="6528213125916262831" nodeInfo="in">
              <link role="classifier" roleId="tpee.1107535924139" targetNodeId="k7g3.~Iterator" resolveInfo="Iterator" />
              <node role="parameter" roleId="tpee.1109201940907" type="tpee.UpperBoundType" typeId="tpee.1171903916106" id="6528213125916560127" nodeInfo="in">
                <node role="bound" roleId="tpee.1171903916107" type="tpee.ClassifierType" typeId="tpee.1107535904670" id="6528213125916665830" nodeInfo="in">
                  <link role="classifier" roleId="tpee.1107535924139" targetNodeId="ec5l.~SNode" resolveInfo="SNode" />
                </node>
              </node>
            </node>
            <node role="initializer" roleId="tpee.1068431790190" type="tpee.DotExpression" typeId="tpee.1197027756228" id="6528213125916263090" nodeInfo="nn">
              <node role="operation" roleId="tpee.1197027833540" type="tpee.InstanceMethodCallOperation" typeId="tpee.1202948039474" id="6528213125916263091" nodeInfo="nn">
                <link role="baseMethodDeclaration" roleId="tpee.1068499141037" targetNodeId="e2lb.~Iterable%diterator()%cjava%dutil%dIterator" resolveInfo="iterator" />
              </node>
              <node role="operand" roleId="tpee.1197027771414" type="tpee.DotExpression" typeId="tpee.1197027756228" id="6528213125916263092" nodeInfo="nn">
                <node role="operation" roleId="tpee.1197027833540" type="tpee.InstanceMethodCallOperation" typeId="tpee.1202948039474" id="6528213125916263093" nodeInfo="nn">
                  <link role="baseMethodDeclaration" roleId="tpee.1068499141037" targetNodeId="ec5l.~SModel%dgetRootNodes()%cjava%dlang%dIterable" resolveInfo="getRootNodes" />
                </node>
                <node role="operand" roleId="tpee.1197027771414" type="tpee.DotExpression" typeId="tpee.1197027756228" id="6528213125916263094" nodeInfo="nn">
                  <node role="operation" roleId="tpee.1197027833540" type="tpee.InstanceMethodCallOperation" typeId="tpee.1202948039474" id="6528213125916263095" nodeInfo="nn">
                    <link role="baseMethodDeclaration" roleId="tpee.1068499141037" targetNodeId="k7g3.~Iterator%dnext()%cjava%dlang%dObject" resolveInfo="next" />
                  </node>
                  <node role="operand" roleId="tpee.1197027771414" type="tpee.VariableReference" typeId="tpee.1068498886296" id="6528213125916263096" nodeInfo="nn">
                    <link role="variableDeclaration" roleId="tpee.1068581517664" targetNodeId="6528213125916250757" resolveInfo="models" />
                  </node>
                </node>
              </node>
            </node>
          </node>
        </node>
        <node role="statement" roleId="tpee.1068581517665" type="tpe3.AssertTrue" typeId="tpe3.1171981022339" id="6528213125916314651" nodeInfo="nn">
          <node role="condition" roleId="tpe3.1171981057159" type="tpee.DotExpression" typeId="tpee.1197027756228" id="6528213125916316284" nodeInfo="nn">
            <node role="operation" roleId="tpee.1197027833540" type="tpee.InstanceMethodCallOperation" typeId="tpee.1202948039474" id="6528213125916318270" nodeInfo="nn">
              <link role="baseMethodDeclaration" roleId="tpee.1068499141037" targetNodeId="k7g3.~Iterator%dhasNext()%cboolean" resolveInfo="hasNext" />
            </node>
            <node role="operand" roleId="tpee.1197027771414" type="tpee.VariableReference" typeId="tpee.1068498886296" id="6528213125916315204" nodeInfo="nn">
              <link role="variableDeclaration" roleId="tpee.1068581517664" targetNodeId="6528213125916262834" resolveInfo="roots" />
            </node>
          </node>
          <node role="message" roleId="tpe3.1172075534298" type="tpe3.Message" typeId="tpe3.1172073500303" id="6528213125916321983" nodeInfo="ng">
            <node role="message" roleId="tpe3.1172073511101" type="tpee.StringLiteral" typeId="tpee.1070475926800" id="6528213125916322165" nodeInfo="nn">
              <property name="value" nameId="tpee.1070475926801" value="The model has no roots" />
            </node>
          </node>
        </node>
        <node role="statement" roleId="tpee.1068581517665" type="tpee.LocalVariableDeclarationStatement" typeId="tpee.1068581242864" id="4122405104059480345" nodeInfo="nn">
          <node role="localVariableDeclaration" roleId="tpee.1068581242865" type="tpee.LocalVariableDeclaration" typeId="tpee.1068581242863" id="4122405104059480348" nodeInfo="nr">
            <property name="name" nameId="tpck.1169194664001" value="result" />
            <node role="initializer" roleId="tpee.1068431790190" type="tp25.SNodeTypeCastExpression" typeId="tp25.1140137987495" id="4122405104059585515" nodeInfo="nn">
              <link role="concept" roleId="tp25.1140138128738" targetNodeId="tpee.1107461130800" resolveInfo="Classifier" />
              <node role="leftExpression" roleId="tp25.1140138123956" type="tpee.ParenthesizedExpression" typeId="tpee.1079359253375" id="4122405104059580711" nodeInfo="nn">
                <node role="expression" roleId="tpee.1079359253376" type="tpee.DotExpression" typeId="tpee.1197027756228" id="4122405104059580714" nodeInfo="nn">
                  <node role="operand" roleId="tpee.1197027771414" type="tpee.VariableReference" typeId="tpee.1068498886296" id="6528213125916322390" nodeInfo="nn">
                    <link role="variableDeclaration" roleId="tpee.1068581517664" targetNodeId="6528213125916262834" resolveInfo="roots" />
                  </node>
                  <node role="operation" roleId="tpee.1197027833540" type="tpee.InstanceMethodCallOperation" typeId="tpee.1202948039474" id="4122405104059580715" nodeInfo="nn">
                    <link role="baseMethodDeclaration" roleId="tpee.1068499141037" targetNodeId="k7g3.~Iterator%dnext()%cjava%dlang%dObject" resolveInfo="next" />
                  </node>
                </node>
              </node>
            </node>
            <node role="type" roleId="tpee.5680397130376446158" type="tp25.SNodeType" typeId="tp25.1138055754698" id="4122405104059480343" nodeInfo="in">
              <link role="concept" roleId="tp25.1138405853777" targetNodeId="tpee.1107461130800" resolveInfo="Classifier" />
            </node>
          </node>
        </node>
        <node role="statement" roleId="tpee.1068581517665" type="tpee.ExpressionStatement" typeId="tpee.1068580123155" id="8598017674050869897" nodeInfo="nn">
          <node role="expression" roleId="tpee.1068580123156" type="tpee.AssignmentExpression" typeId="tpee.1068498886294" id="8598017674050870976" nodeInfo="nn">
            <node role="rValue" roleId="tpee.1068498886297" type="tpee.DotExpression" typeId="tpee.1197027756228" id="8598017674050873797" nodeInfo="nn">
              <node role="operation" roleId="tpee.1197027833540" type="tp25.Node_CopyOperation" typeId="tp25.1144146199828" id="8598017674050900090" nodeInfo="nn" />
              <node role="operand" roleId="tpee.1197027771414" type="tpee.VariableReference" typeId="tpee.1068498886296" id="8598017674050872027" nodeInfo="nn">
                <link role="variableDeclaration" roleId="tpee.1068581517664" targetNodeId="4122405104059480348" resolveInfo="result" />
              </node>
            </node>
            <node role="lValue" roleId="tpee.1068498886295" type="tpee.VariableReference" typeId="tpee.1068498886296" id="8598017674050869896" nodeInfo="nn">
              <link role="variableDeclaration" roleId="tpee.1068581517664" targetNodeId="4122405104059480348" resolveInfo="result" />
            </node>
          </node>
        </node>
        <node role="statement" roleId="tpee.1068581517665" type="tpee.ExpressionStatement" typeId="tpee.1068580123155" id="8598017674050903280" nodeInfo="nn">
          <node role="expression" roleId="tpee.1068580123156" type="tpee.AssignmentExpression" typeId="tpee.1068498886294" id="8598017674050904339" nodeInfo="nn">
            <node role="rValue" roleId="tpee.1068498886297" type="tpee.DotExpression" typeId="tpee.1197027756228" id="8598017674050908086" nodeInfo="nn">
              <node role="operation" roleId="tpee.1197027833540" type="tp25.Node_CopyOperation" typeId="tp25.1144146199828" id="8598017674050921046" nodeInfo="nn" />
              <node role="operand" roleId="tpee.1197027771414" type="tpee.VariableReference" typeId="tpee.1068498886296" id="8598017674050906308" nodeInfo="nn">
                <link role="variableDeclaration" roleId="tpee.1068581517664" targetNodeId="1218582063869921690" resolveInfo="expected" />
              </node>
            </node>
            <node role="lValue" roleId="tpee.1068498886295" type="tpee.VariableReference" typeId="tpee.1068498886296" id="8598017674050903279" nodeInfo="nn">
              <link role="variableDeclaration" roleId="tpee.1068581517664" targetNodeId="1218582063869921690" resolveInfo="expected" />
            </node>
          </node>
        </node>
        <node role="statement" roleId="tpee.1068581517665" type="tpee.Statement" typeId="tpee.1068580123157" id="4122405104059560755" nodeInfo="nn" />
        <node role="statement" roleId="tpee.1068581517665" type="tpee.ExpressionStatement" typeId="tpee.1068580123155" id="8083368042256396033" nodeInfo="nn">
          <node role="expression" roleId="tpee.1068580123156" type="tpee.StaticMethodCall" typeId="tpee.1081236700937" id="8083368042256396035" nodeInfo="nn">
            <link role="classConcept" roleId="tpee.1144433194310" targetNodeId="8083368042256395971" resolveInfo="NodePatcher" />
            <link role="baseMethodDeclaration" roleId="tpee.1068499141037" targetNodeId="8083368042256395977" resolveInfo="removeStatements" />
            <node role="actualArgument" roleId="tpee.1068499141038" type="tpee.ParameterReference" typeId="tpee.1068581242874" id="8083368042256397070" nodeInfo="nn">
              <link role="variableDeclaration" roleId="tpee.1068581517664" targetNodeId="1218582063869921690" resolveInfo="expected" />
            </node>
          </node>
        </node>
        <node role="statement" roleId="tpee.1068581517665" type="tpee.ExpressionStatement" typeId="tpee.1068580123155" id="8083368042256449629" nodeInfo="nn">
          <node role="expression" roleId="tpee.1068580123156" type="tpee.StaticMethodCall" typeId="tpee.1081236700937" id="8083368042256449631" nodeInfo="nn">
            <link role="classConcept" roleId="tpee.1144433194310" targetNodeId="8083368042256395971" resolveInfo="NodePatcher" />
            <link role="baseMethodDeclaration" roleId="tpee.1068499141037" targetNodeId="8083368042256398783" resolveInfo="fixNonStatic" />
            <node role="actualArgument" roleId="tpee.1068499141038" type="tpee.ParameterReference" typeId="tpee.1068581242874" id="8083368042256449632" nodeInfo="nn">
              <link role="variableDeclaration" roleId="tpee.1068581517664" targetNodeId="1218582063869921690" resolveInfo="expected" />
            </node>
          </node>
        </node>
        <node role="statement" roleId="tpee.1068581517665" type="tpee.ExpressionStatement" typeId="tpee.1068580123155" id="8083368042256449634" nodeInfo="nn">
          <node role="expression" roleId="tpee.1068580123156" type="tpee.StaticMethodCall" typeId="tpee.1081236700937" id="8083368042256449636" nodeInfo="nn">
            <link role="classConcept" roleId="tpee.1144433194310" targetNodeId="8083368042256395971" resolveInfo="NodePatcher" />
            <link role="baseMethodDeclaration" roleId="tpee.1068499141037" targetNodeId="8083368042256398783" resolveInfo="fixNonStatic" />
            <node role="actualArgument" roleId="tpee.1068499141038" type="tpee.LocalVariableReference" typeId="tpee.1068581242866" id="8083368042256449637" nodeInfo="nn">
              <link role="variableDeclaration" roleId="tpee.1068581517664" targetNodeId="4122405104059480348" resolveInfo="result" />
            </node>
          </node>
        </node>
        <node role="statement" roleId="tpee.1068581517665" type="tpee.ExpressionStatement" typeId="tpee.1068580123155" id="6148840541580947564" nodeInfo="nn">
          <node role="expression" roleId="tpee.1068580123156" type="tpee.StaticMethodCall" typeId="tpee.1081236700937" id="6148840541580947768" nodeInfo="nn">
            <link role="baseMethodDeclaration" roleId="tpee.1068499141037" targetNodeId="6528213125921253713" resolveInfo="copyImportAttrs" />
            <link role="classConcept" roleId="tpee.1144433194310" targetNodeId="8083368042256395971" resolveInfo="NodePatcher" />
            <node role="actualArgument" roleId="tpee.1068499141038" type="tpee.VariableReference" typeId="tpee.1068498886296" id="6148840541580947950" nodeInfo="nn">
              <link role="variableDeclaration" roleId="tpee.1068581517664" targetNodeId="4122405104059480348" resolveInfo="result" />
            </node>
            <node role="actualArgument" roleId="tpee.1068499141038" type="tpee.VariableReference" typeId="tpee.1068498886296" id="6148840541580970480" nodeInfo="nn">
              <link role="variableDeclaration" roleId="tpee.1068581517664" targetNodeId="1218582063869921690" resolveInfo="expected" />
            </node>
          </node>
        </node>
        <node role="statement" roleId="tpee.1068581517665" type="tpee.SingleLineComment" typeId="tpee.6329021646629104954" id="8083368042256449599" nodeInfo="nn">
          <node role="commentPart" roleId="tpee.6329021646629175155" type="tpee.StatementCommentPart" typeId="tpee.6329021646629175143" id="8083368042256449600" nodeInfo="nn">
            <node role="commentedStatement" roleId="tpee.6329021646629175144" type="tpee.LocalVariableDeclarationStatement" typeId="tpee.1068581242864" id="8083368042256449006" nodeInfo="nn">
              <node role="localVariableDeclaration" roleId="tpee.1068581242865" type="tpee.LocalVariableDeclaration" typeId="tpee.1068581242863" id="8083368042256449007" nodeInfo="nr">
                <property name="name" nameId="tpck.1169194664001" value="nodeMap" />
                <node role="initializer" roleId="tpee.1068431790190" type="tpee.GenericNewExpression" typeId="tpee.1145552977093" id="8083368042256449011" nodeInfo="nn">
                  <node role="creator" roleId="tpee.1145553007750" type="tp2q.HashMapCreator" typeId="tp2q.1197686869805" id="8083368042256449012" nodeInfo="nn">
                    <node role="valueType" roleId="tp2q.1197687035757" type="tp25.SNodeType" typeId="tp25.1138055754698" id="8083368042256449014" nodeInfo="in" />
                    <node role="keyType" roleId="tp2q.1197687026896" type="tp25.SNodeType" typeId="tp25.1138055754698" id="8083368042256449013" nodeInfo="in" />
                  </node>
                </node>
                <node role="type" roleId="tpee.5680397130376446158" type="tp2q.MapType" typeId="tp2q.1197683403723" id="8083368042256449008" nodeInfo="in">
                  <node role="keyType" roleId="tp2q.1197683466920" type="tp25.SNodeType" typeId="tp25.1138055754698" id="8083368042256449010" nodeInfo="in" />
                  <node role="valueType" roleId="tp2q.1197683475734" type="tp25.SNodeType" typeId="tp25.1138055754698" id="8083368042256449009" nodeInfo="in" />
                </node>
              </node>
            </node>
          </node>
        </node>
        <node role="statement" roleId="tpee.1068581517665" type="tpee.SingleLineComment" typeId="tpee.6329021646629104954" id="8083368042256449620" nodeInfo="nn">
          <node role="commentPart" roleId="tpee.6329021646629175155" type="tpee.StatementCommentPart" typeId="tpee.6329021646629175143" id="8083368042256449621" nodeInfo="nn">
            <node role="commentedStatement" roleId="tpee.6329021646629175144" type="tpee.ExpressionStatement" typeId="tpee.1068580123155" id="8083368042256448998" nodeInfo="nn">
              <node role="expression" roleId="tpee.1068580123156" type="tpee.LocalStaticMethodCall" typeId="tpee.1172058436953" id="8083368042256448999" nodeInfo="nn">
                <link role="baseMethodDeclaration" roleId="tpee.1068499141037" targetNodeId="7562608578341431648" resolveInfo="buildClassifierNodeMap" />
                <node role="actualArgument" roleId="tpee.1068499141038" type="tpee.LocalVariableReference" typeId="tpee.1068581242866" id="8083368042256449000" nodeInfo="nn">
                  <link role="variableDeclaration" roleId="tpee.1068581517664" targetNodeId="4122405104059480348" resolveInfo="result" />
                </node>
                <node role="actualArgument" roleId="tpee.1068499141038" type="tpee.ParameterReference" typeId="tpee.1068581242874" id="8083368042256449001" nodeInfo="nn">
                  <link role="variableDeclaration" roleId="tpee.1068581517664" targetNodeId="1218582063869921690" resolveInfo="expected" />
                </node>
                <node role="actualArgument" roleId="tpee.1068499141038" type="tpee.LocalVariableReference" typeId="tpee.1068581242866" id="8083368042256449016" nodeInfo="nn">
                  <link role="variableDeclaration" roleId="tpee.1068581517664" targetNodeId="8083368042256449007" resolveInfo="nodeMap" />
                </node>
              </node>
            </node>
          </node>
        </node>
        <node role="statement" roleId="tpee.1068581517665" type="tpee.Statement" typeId="tpee.1068580123157" id="8083368042256448997" nodeInfo="nn" />
        <node role="statement" roleId="tpee.1068581517665" type="tp5g.AssertMatch" typeId="tp5g.1211979288880" id="1218582063869922030" nodeInfo="nn">
          <node role="after" roleId="tp5g.1211979322383" type="tpee.VariableReference" typeId="tpee.1068498886296" id="4122405104059552127" nodeInfo="nn">
            <link role="variableDeclaration" roleId="tpee.1068581517664" targetNodeId="4122405104059480348" resolveInfo="result" />
          </node>
          <node role="before" roleId="tp5g.1211979305365" type="tpee.VariableReference" typeId="tpee.1068498886296" id="4122405104059550788" nodeInfo="nn">
            <link role="variableDeclaration" roleId="tpee.1068581517664" targetNodeId="1218582063869921690" resolveInfo="expected" />
          </node>
        </node>
        <node role="statement" roleId="tpee.1068581517665" type="tpee.Statement" typeId="tpee.1068580123157" id="4122405104059560805" nodeInfo="nn" />
      </node>
      <node role="visibility" roleId="tpee.1178549979242" type="tpee.PublicVisibility" typeId="tpee.1146644602865" id="1218582063869921685" nodeInfo="nn" />
      <node role="returnType" roleId="tpee.1068580123133" type="tpee.VoidType" typeId="tpee.1068581517677" id="1218582063869921684" nodeInfo="in" />
      <node role="parameter" roleId="tpee.1068580123134" type="tpee.ParameterDeclaration" typeId="tpee.1068498886292" id="1218582063869921690" nodeInfo="ir">
        <property name="name" nameId="tpck.1169194664001" value="expected" />
        <node role="type" roleId="tpee.5680397130376446158" type="tp25.SNodeType" typeId="tp25.1138055754698" id="1218582063869921692" nodeInfo="in">
          <link role="concept" roleId="tp25.1138405853777" targetNodeId="tpee.1107461130800" resolveInfo="Classifier" />
        </node>
      </node>
    </node>
    <node role="member" roleId="tpee.5375687026011219971" type="tpee.StaticMethodDeclaration" typeId="tpee.1081236700938" id="8083368042256393550" nodeInfo="igu">
      <property name="name" nameId="tpck.1169194664001" value="checkStubModel" />
      <node role="returnType" roleId="tpee.1068580123133" type="tpee.VoidType" typeId="tpee.1068581517677" id="8083368042256393551" nodeInfo="in" />
      <node role="visibility" roleId="tpee.1178549979242" type="tpee.PublicVisibility" typeId="tpee.1146644602865" id="8083368042256393552" nodeInfo="nn" />
      <node role="body" roleId="tpee.1068580123135" type="tpee.StatementList" typeId="tpee.1068580123136" id="8083368042256393553" nodeInfo="sn">
        <node role="statement" roleId="tpee.1068581517665" type="tpee.ExpressionStatement" typeId="tpee.1068580123155" id="8083368042256394190" nodeInfo="nn">
          <node role="expression" roleId="tpee.1068580123156" type="tpee.LocalStaticMethodCall" typeId="tpee.1172058436953" id="8083368042256394191" nodeInfo="nn">
            <link role="baseMethodDeclaration" roleId="tpee.1068499141037" targetNodeId="8083368042256393559" resolveInfo="checkStubModels" />
            <node role="actualArgument" roleId="tpee.1068499141038" type="tpee.ParameterReference" typeId="tpee.1068581242874" id="8083368042256394192" nodeInfo="nn">
              <link role="variableDeclaration" roleId="tpee.1068581517664" targetNodeId="8083368042256393554" resolveInfo="dirPath" />
            </node>
            <node role="actualArgument" roleId="tpee.1068499141038" type="tpee.GenericNewExpression" typeId="tpee.1145552977093" id="8083368042256394194" nodeInfo="nn">
              <node role="creator" roleId="tpee.1145553007750" type="tp2q.ListCreatorWithInit" typeId="tp2q.1160600644654" id="8083368042256394196" nodeInfo="nn">
                <node role="elementType" roleId="tp2q.1237721435807" type="tp25.SModelType" typeId="tp25.1143226024141" id="8083368042256394198" nodeInfo="in" />
                <node role="initValue" roleId="tp2q.1237721435808" type="tpee.ParameterReference" typeId="tpee.1068581242874" id="8083368042256394200" nodeInfo="nn">
                  <link role="variableDeclaration" roleId="tpee.1068581517664" targetNodeId="8083368042256393556" resolveInfo="expected" />
                </node>
              </node>
            </node>
          </node>
        </node>
      </node>
      <node role="parameter" roleId="tpee.1068580123134" type="tpee.ParameterDeclaration" typeId="tpee.1068498886292" id="8083368042256393554" nodeInfo="ir">
        <property name="name" nameId="tpck.1169194664001" value="dirPath" />
        <node role="type" roleId="tpee.5680397130376446158" type="tpee.StringType" typeId="tpee.1225271177708" id="8083368042256393555" nodeInfo="in" />
      </node>
      <node role="parameter" roleId="tpee.1068580123134" type="tpee.ParameterDeclaration" typeId="tpee.1068498886292" id="8083368042256393556" nodeInfo="ir">
        <property name="name" nameId="tpck.1169194664001" value="expected" />
        <node role="type" roleId="tpee.5680397130376446158" type="tp25.SModelType" typeId="tp25.1143226024141" id="8083368042256393558" nodeInfo="in" />
      </node>
    </node>
    <node role="member" roleId="tpee.5375687026011219971" type="tpee.StaticMethodDeclaration" typeId="tpee.1081236700938" id="8083368042256393559" nodeInfo="igu">
      <property name="name" nameId="tpck.1169194664001" value="checkStubModels" />
      <node role="returnType" roleId="tpee.1068580123133" type="tpee.VoidType" typeId="tpee.1068581517677" id="8083368042256393560" nodeInfo="in" />
      <node role="visibility" roleId="tpee.1178549979242" type="tpee.PublicVisibility" typeId="tpee.1146644602865" id="8083368042256393561" nodeInfo="nn" />
      <node role="body" roleId="tpee.1068580123135" type="tpee.StatementList" typeId="tpee.1068580123136" id="8083368042256393562" nodeInfo="sn">
        <node role="statement" roleId="tpee.1068581517665" type="tpee.Statement" typeId="tpee.1068580123157" id="8083368042256393667" nodeInfo="nn" />
        <node role="statement" roleId="tpee.1068581517665" type="tpee.LocalVariableDeclarationStatement" typeId="tpee.1068581242864" id="6690662468857042937" nodeInfo="nn">
          <node role="localVariableDeclaration" roleId="tpee.1068581242865" type="tpee.LocalVariableDeclaration" typeId="tpee.1068581242863" id="6690662468857042938" nodeInfo="nr">
            <property name="name" nameId="tpck.1169194664001" value="mr" />
            <node role="initializer" roleId="tpee.1068431790190" type="tpee.GenericNewExpression" typeId="tpee.1145552977093" id="6690662468857045420" nodeInfo="nn">
              <node role="creator" roleId="tpee.1145553007750" type="tpee.ClassCreator" typeId="tpee.1212685548494" id="6690662468857047900" nodeInfo="nn">
                <link role="baseMethodDeclaration" roleId="tpee.1068499141037" targetNodeId="la4b.4423331261408184032" resolveInfo="JavaSourceStubModelRoot" />
              </node>
            </node>
            <node role="type" roleId="tpee.5680397130376446158" type="tpee.ClassifierType" typeId="tpee.1107535904670" id="6690662468857042939" nodeInfo="in">
              <link role="classifier" roleId="tpee.1107535924139" targetNodeId="la4b.4423331261408184030" resolveInfo="JavaSourceStubModelRoot" />
            </node>
          </node>
        </node>
        <node role="statement" roleId="tpee.1068581517665" type="tpee.ExpressionStatement" typeId="tpee.1068580123155" id="6690662468857054503" nodeInfo="nn">
          <node role="expression" roleId="tpee.1068580123156" type="tpee.DotExpression" typeId="tpee.1197027756228" id="6690662468857056137" nodeInfo="nn">
            <node role="operation" roleId="tpee.1197027833540" type="tpee.InstanceMethodCallOperation" typeId="tpee.1202948039474" id="6690662468857057487" nodeInfo="nn">
              <link role="baseMethodDeclaration" roleId="tpee.1068499141037" targetNodeId="ep0o.~ModelRootBase%dsetModule(org%djetbrains%dmps%dopenapi%dmodule%dSModule)%cvoid" resolveInfo="setModule" />
              <node role="actualArgument" roleId="tpee.1068499141038" type="tpee.LocalMethodCall" typeId="tpee.7812454656619025412" id="4173418906128981961" nodeInfo="nn">
                <link role="baseMethodDeclaration" roleId="tpee.1068499141037" targetNodeId="4173418906128840988" resolveInfo="getModule" />
              </node>
            </node>
            <node role="operand" roleId="tpee.1197027771414" type="tpee.VariableReference" typeId="tpee.1068498886296" id="6690662468857054502" nodeInfo="nn">
              <link role="variableDeclaration" roleId="tpee.1068581517664" targetNodeId="6690662468857042938" resolveInfo="mr" />
            </node>
          </node>
        </node>
        <node role="statement" roleId="tpee.1068581517665" type="tpee.ExpressionStatement" typeId="tpee.1068580123155" id="6690662468857061751" nodeInfo="nn">
          <node role="expression" roleId="tpee.1068580123156" type="tpee.DotExpression" typeId="tpee.1197027756228" id="6690662468857063331" nodeInfo="nn">
            <node role="operation" roleId="tpee.1197027833540" type="tpee.InstanceMethodCallOperation" typeId="tpee.1202948039474" id="6690662468857064721" nodeInfo="nn">
              <link role="baseMethodDeclaration" roleId="tpee.1068499141037" targetNodeId="la4b.1066556226426957152" resolveInfo="setPath" />
              <node role="actualArgument" roleId="tpee.1068499141038" type="tpee.VariableReference" typeId="tpee.1068498886296" id="6690662468857066079" nodeInfo="nn">
                <link role="variableDeclaration" roleId="tpee.1068581517664" targetNodeId="8083368042256393563" resolveInfo="dirPath" />
              </node>
            </node>
            <node role="operand" roleId="tpee.1197027771414" type="tpee.VariableReference" typeId="tpee.1068498886296" id="6690662468857061750" nodeInfo="nn">
              <link role="variableDeclaration" roleId="tpee.1068581517664" targetNodeId="6690662468857042938" resolveInfo="mr" />
            </node>
          </node>
        </node>
        <node role="statement" roleId="tpee.1068581517665" type="tpee.Statement" typeId="tpee.1068580123157" id="6690662468857115225" nodeInfo="nn" />
        <node role="statement" roleId="tpee.1068581517665" type="tpee.LocalVariableDeclarationStatement" typeId="tpee.1068581242864" id="8083368042256394045" nodeInfo="nn">
          <node role="localVariableDeclaration" roleId="tpee.1068581242865" type="tpee.LocalVariableDeclaration" typeId="tpee.1068581242863" id="8083368042256394046" nodeInfo="nr">
            <property name="name" nameId="tpck.1169194664001" value="models" />
            <node role="initializer" roleId="tpee.1068431790190" type="tpee.GenericNewExpression" typeId="tpee.1145552977093" id="8083368042256394051" nodeInfo="nn">
              <node role="creator" roleId="tpee.1145553007750" type="tp2q.ListCreatorWithInit" typeId="tp2q.1160600644654" id="8083368042256394053" nodeInfo="nn">
                <node role="elementType" roleId="tp2q.1237721435807" type="tp25.SModelType" typeId="tp25.1143226024141" id="8083368042256394055" nodeInfo="in" />
              </node>
            </node>
            <node role="type" roleId="tpee.5680397130376446158" type="tp2q.ListType" typeId="tp2q.1151688443754" id="8083368042256394047" nodeInfo="in">
              <node role="elementType" roleId="tp2q.1151688676805" type="tp25.SModelType" typeId="tp25.1143226024141" id="8083368042256394049" nodeInfo="in" />
            </node>
          </node>
        </node>
        <node role="statement" roleId="tpee.1068581517665" type="tp2q.ForEachStatement" typeId="tp2q.1153943597977" id="8083368042256393730" nodeInfo="nn">
          <node role="inputSequence" roleId="tp2q.1153944424730" type="tpee.DotExpression" typeId="tpee.1197027756228" id="6690662468857077848" nodeInfo="nn">
            <node role="operation" roleId="tpee.1197027833540" type="tpee.InstanceMethodCallOperation" typeId="tpee.1202948039474" id="6690662468857079593" nodeInfo="nn">
              <link role="baseMethodDeclaration" roleId="tpee.1068499141037" targetNodeId="la4b.4423331261408187338" resolveInfo="loadModels" />
            </node>
            <node role="operand" roleId="tpee.1197027771414" type="tpee.VariableReference" typeId="tpee.1068498886296" id="6690662468857076409" nodeInfo="nn">
              <link role="variableDeclaration" roleId="tpee.1068581517664" targetNodeId="6690662468857042938" resolveInfo="mr" />
            </node>
          </node>
          <node role="variable" roleId="tp2q.1153944400369" type="tp2q.ForEachVariable" typeId="tp2q.1153944193378" id="8083368042256393731" nodeInfo="nr">
            <property name="name" nameId="tpck.1169194664001" value="md" />
          </node>
          <node role="body" roleId="tpee.1154032183016" type="tpee.StatementList" typeId="tpee.1068580123136" id="8083368042256393733" nodeInfo="sn">
            <node role="statement" roleId="tpee.1068581517665" type="tpee.LocalVariableDeclarationStatement" typeId="tpee.1068581242864" id="8083368042256393734" nodeInfo="nn">
              <node role="localVariableDeclaration" roleId="tpee.1068581242865" type="tpee.LocalVariableDeclaration" typeId="tpee.1068581242863" id="8083368042256393735" nodeInfo="nr">
                <property name="name" nameId="tpck.1169194664001" value="m" />
                <node role="initializer" roleId="tpee.1068431790190" type="tp2q.ForEachVariableReference" typeId="tp2q.1153944233411" id="2450295125634997363" nodeInfo="nn">
                  <link role="variable" roleId="tp2q.1153944258490" targetNodeId="8083368042256393731" resolveInfo="md" />
                </node>
                <node role="type" roleId="tpee.5680397130376446158" type="tp25.SModelType" typeId="tp25.1143226024141" id="6690662468857081563" nodeInfo="in" />
              </node>
            </node>
            <node role="statement" roleId="tpee.1068581517665" type="tpee.ExpressionStatement" typeId="tpee.1068580123155" id="8083368042256394057" nodeInfo="nn">
              <node role="expression" roleId="tpee.1068580123156" type="tpee.DotExpression" typeId="tpee.1197027756228" id="8083368042256394075" nodeInfo="nn">
                <node role="operand" roleId="tpee.1197027771414" type="tpee.LocalVariableReference" typeId="tpee.1068581242866" id="8083368042256394058" nodeInfo="nn">
                  <link role="variableDeclaration" roleId="tpee.1068581517664" targetNodeId="8083368042256394046" resolveInfo="models" />
                </node>
                <node role="operation" roleId="tpee.1197027833540" type="tp2q.AddElementOperation" typeId="tp2q.1160612413312" id="8083368042256394139" nodeInfo="nn">
                  <node role="argument" roleId="tp2q.1160612519549" type="tpee.LocalVariableReference" typeId="tpee.1068581242866" id="8083368042256394141" nodeInfo="nn">
                    <link role="variableDeclaration" roleId="tpee.1068581517664" targetNodeId="8083368042256393735" resolveInfo="m" />
                  </node>
                </node>
              </node>
            </node>
          </node>
        </node>
        <node role="statement" roleId="tpee.1068581517665" type="tpee.Statement" typeId="tpee.1068580123157" id="2623182543841182434" nodeInfo="nn" />
        <node role="statement" roleId="tpee.1068581517665" type="tpee.SingleLineComment" typeId="tpee.6329021646629104954" id="2623182543841200661" nodeInfo="nn">
          <node role="commentPart" roleId="tpee.6329021646629175155" type="tpee.TextCommentPart" typeId="tpee.6329021646629104957" id="2623182543841201974" nodeInfo="nn">
            <property name="text" nameId="tpee.6329021646629104958" value="FIXME removeSModelAttrs is temporary (testImports2 started to have problems)" />
          </node>
        </node>
        <node role="statement" roleId="tpee.1068581517665" type="tpee.Statement" typeId="tpee.1068580123157" id="2623182543841221541" nodeInfo="nn" />
        <node role="statement" roleId="tpee.1068581517665" type="tp2q.ForEachStatement" typeId="tp2q.1153943597977" id="2623182543841184909" nodeInfo="nn">
          <node role="inputSequence" roleId="tp2q.1153944424730" type="tpee.VariableReference" typeId="tpee.1068498886296" id="2623182543841187193" nodeInfo="nn">
            <link role="variableDeclaration" roleId="tpee.1068581517664" targetNodeId="8083368042256394046" resolveInfo="models" />
          </node>
          <node role="variable" roleId="tp2q.1153944400369" type="tp2q.ForEachVariable" typeId="tp2q.1153944193378" id="2623182543841184911" nodeInfo="nr">
            <property name="name" nameId="tpck.1169194664001" value="m" />
          </node>
          <node role="body" roleId="tpee.1154032183016" type="tpee.StatementList" typeId="tpee.1068580123136" id="2623182543841184915" nodeInfo="sn">
            <node role="statement" roleId="tpee.1068581517665" type="tp2q.ForEachStatement" typeId="tp2q.1153943597977" id="2623182543841188575" nodeInfo="nn">
              <node role="inputSequence" roleId="tp2q.1153944424730" type="tpee.DotExpression" typeId="tpee.1197027756228" id="2623182543841194446" nodeInfo="nn">
                <node role="operand" roleId="tpee.1197027771414" type="tp2q.ForEachVariableReference" typeId="tp2q.1153944233411" id="2623182543841189612" nodeInfo="nn">
                  <link role="variable" roleId="tp2q.1153944258490" targetNodeId="2623182543841184911" resolveInfo="m" />
                </node>
                <node role="operation" roleId="tpee.1197027833540" type="tp25.Model_RootsOperation" typeId="tp25.1171315804604" id="2623182543841195727" nodeInfo="nn" />
              </node>
              <node role="body" roleId="tpee.1154032183016" type="tpee.StatementList" typeId="tpee.1068580123136" id="2623182543841188578" nodeInfo="sn">
                <node role="statement" roleId="tpee.1068581517665" type="tpee.ExpressionStatement" typeId="tpee.1068580123155" id="2623182543841198172" nodeInfo="nn">
                  <node role="expression" roleId="tpee.1068580123156" type="tpee.StaticMethodCall" typeId="tpee.1081236700937" id="2623182543841198174" nodeInfo="nn">
                    <link role="baseMethodDeclaration" roleId="tpee.1068499141037" targetNodeId="2623182543840387799" resolveInfo="removeSModelAttrs" />
                    <link role="classConcept" roleId="tpee.1144433194310" targetNodeId="8083368042256395971" resolveInfo="NodePatcher" />
                    <node role="actualArgument" roleId="tpee.1068499141038" type="tp2q.ForEachVariableReference" typeId="tp2q.1153944233411" id="2623182543841198175" nodeInfo="nn">
                      <link role="variable" roleId="tp2q.1153944258490" targetNodeId="2623182543841188576" resolveInfo="root" />
                    </node>
                  </node>
                </node>
              </node>
              <node role="variable" roleId="tp2q.1153944400369" type="tp2q.ForEachVariable" typeId="tp2q.1153944193378" id="2623182543841188576" nodeInfo="nr">
                <property name="name" nameId="tpck.1169194664001" value="root" />
              </node>
            </node>
          </node>
        </node>
        <node role="statement" roleId="tpee.1068581517665" type="tpee.Statement" typeId="tpee.1068580123157" id="8083368042256397071" nodeInfo="nn" />
        <node role="statement" roleId="tpee.1068581517665" type="tp2q.ForEachStatement" typeId="tp2q.1153943597977" id="8083368042256397073" nodeInfo="nn">
          <node role="variable" roleId="tp2q.1153944400369" type="tp2q.ForEachVariable" typeId="tp2q.1153944193378" id="8083368042256397074" nodeInfo="nr">
            <property name="name" nameId="tpck.1169194664001" value="m" />
          </node>
          <node role="body" roleId="tpee.1154032183016" type="tpee.StatementList" typeId="tpee.1068580123136" id="8083368042256397076" nodeInfo="sn">
            <node role="statement" roleId="tpee.1068581517665" type="tp2q.ForEachStatement" typeId="tp2q.1153943597977" id="8083368042256397078" nodeInfo="nn">
              <node role="inputSequence" roleId="tp2q.1153944424730" type="tpee.DotExpression" typeId="tpee.1197027756228" id="8083368042256397099" nodeInfo="nn">
                <node role="operation" roleId="tpee.1197027833540" type="tp25.Model_RootsOperation" typeId="tp25.1171315804604" id="8083368042256397105" nodeInfo="nn" />
                <node role="operand" roleId="tpee.1197027771414" type="tp2q.ForEachVariableReference" typeId="tp2q.1153944233411" id="8083368042256397082" nodeInfo="nn">
                  <link role="variable" roleId="tp2q.1153944258490" targetNodeId="8083368042256397074" resolveInfo="m" />
                </node>
              </node>
              <node role="variable" roleId="tp2q.1153944400369" type="tp2q.ForEachVariable" typeId="tp2q.1153944193378" id="8083368042256397079" nodeInfo="nr">
                <property name="name" nameId="tpck.1169194664001" value="root" />
              </node>
              <node role="body" roleId="tpee.1154032183016" type="tpee.StatementList" typeId="tpee.1068580123136" id="8083368042256397081" nodeInfo="sn">
                <node role="statement" roleId="tpee.1068581517665" type="tpee.ExpressionStatement" typeId="tpee.1068580123155" id="8083368042256397106" nodeInfo="nn">
                  <node role="expression" roleId="tpee.1068580123156" type="tpee.StaticMethodCall" typeId="tpee.1081236700937" id="8083368042256397110" nodeInfo="nn">
                    <link role="classConcept" roleId="tpee.1144433194310" targetNodeId="8083368042256395971" resolveInfo="NodePatcher" />
                    <link role="baseMethodDeclaration" roleId="tpee.1068499141037" targetNodeId="8083368042256395977" resolveInfo="removeStatements" />
                    <node role="actualArgument" roleId="tpee.1068499141038" type="tp25.SNodeTypeCastExpression" typeId="tp25.1140137987495" id="8083368042256397128" nodeInfo="nn">
                      <link role="concept" roleId="tp25.1140138128738" targetNodeId="tpee.1107461130800" resolveInfo="Classifier" />
                      <node role="leftExpression" roleId="tp25.1140138123956" type="tp2q.ForEachVariableReference" typeId="tp2q.1153944233411" id="8083368042256397111" nodeInfo="nn">
                        <link role="variable" roleId="tp2q.1153944258490" targetNodeId="8083368042256397079" resolveInfo="root" />
                      </node>
                    </node>
                  </node>
                </node>
                <node role="statement" roleId="tpee.1068581517665" type="tpee.ExpressionStatement" typeId="tpee.1068580123155" id="2623182543841047113" nodeInfo="nn">
                  <node role="expression" roleId="tpee.1068580123156" type="tpee.StaticMethodCall" typeId="tpee.1081236700937" id="2623182543841048030" nodeInfo="nn">
                    <link role="baseMethodDeclaration" roleId="tpee.1068499141037" targetNodeId="2623182543840387799" resolveInfo="removeSModelAttrs" />
                    <link role="classConcept" roleId="tpee.1144433194310" targetNodeId="8083368042256395971" resolveInfo="NodePatcher" />
                    <node role="actualArgument" roleId="tpee.1068499141038" type="tp2q.ForEachVariableReference" typeId="tp2q.1153944233411" id="2623182543841049058" nodeInfo="nn">
                      <link role="variable" roleId="tp2q.1153944258490" targetNodeId="8083368042256397079" resolveInfo="root" />
                    </node>
                  </node>
                </node>
                <node role="statement" roleId="tpee.1068581517665" type="tpee.SingleLineComment" typeId="tpee.6329021646629104954" id="8083368042256412386" nodeInfo="nn">
                  <node role="commentPart" roleId="tpee.6329021646629175155" type="tpee.StatementCommentPart" typeId="tpee.6329021646629175143" id="8083368042256412387" nodeInfo="nn">
                    <node role="commentedStatement" roleId="tpee.6329021646629175144" type="tpee.ExpressionStatement" typeId="tpee.1068580123155" id="8083368042256400912" nodeInfo="nn">
                      <node role="expression" roleId="tpee.1068580123156" type="tpee.StaticMethodCall" typeId="tpee.1081236700937" id="8083368042256400916" nodeInfo="nn">
                        <link role="classConcept" roleId="tpee.1144433194310" targetNodeId="8083368042256395971" resolveInfo="NodePatcher" />
                        <link role="baseMethodDeclaration" roleId="tpee.1068499141037" targetNodeId="8083368042256398783" resolveInfo="fixNonStatic" />
                        <node role="actualArgument" roleId="tpee.1068499141038" type="tp25.SNodeTypeCastExpression" typeId="tp25.1140137987495" id="8083368042256400934" nodeInfo="nn">
                          <link role="concept" roleId="tp25.1140138128738" targetNodeId="tpee.1107461130800" resolveInfo="Classifier" />
                          <node role="leftExpression" roleId="tp25.1140138123956" type="tp2q.ForEachVariableReference" typeId="tp2q.1153944233411" id="8083368042256400917" nodeInfo="nn">
                            <link role="variable" roleId="tp2q.1153944258490" targetNodeId="8083368042256397079" resolveInfo="root" />
                          </node>
                        </node>
                      </node>
                    </node>
                  </node>
                </node>
              </node>
            </node>
          </node>
          <node role="inputSequence" roleId="tp2q.1153944424730" type="tpee.ParameterReference" typeId="tpee.1068581242874" id="8083368042256397162" nodeInfo="nn">
            <link role="variableDeclaration" roleId="tpee.1068581517664" targetNodeId="8083368042256393565" resolveInfo="expected" />
          </node>
        </node>
        <node role="statement" roleId="tpee.1068581517665" type="tpee.Statement" typeId="tpee.1068580123157" id="8083368042256393718" nodeInfo="nn" />
        <node role="statement" roleId="tpee.1068581517665" type="tpee.ExpressionStatement" typeId="tpee.1068580123155" id="8083368042256394142" nodeInfo="nn">
          <node role="expression" roleId="tpee.1068580123156" type="tpee.LocalStaticMethodCall" typeId="tpee.1172058436953" id="8083368042256394143" nodeInfo="nn">
            <link role="baseMethodDeclaration" roleId="tpee.1068499141037" targetNodeId="7016215775330865595" resolveInfo="compare" />
            <node role="actualArgument" roleId="tpee.1068499141038" type="tpee.LocalVariableReference" typeId="tpee.1068581242866" id="8083368042256394144" nodeInfo="nn">
              <link role="variableDeclaration" roleId="tpee.1068581517664" targetNodeId="8083368042256394046" resolveInfo="models" />
            </node>
            <node role="actualArgument" roleId="tpee.1068499141038" type="tpee.ParameterReference" typeId="tpee.1068581242874" id="8083368042256394146" nodeInfo="nn">
              <link role="variableDeclaration" roleId="tpee.1068581517664" targetNodeId="8083368042256393565" resolveInfo="expected" />
            </node>
          </node>
        </node>
      </node>
      <node role="parameter" roleId="tpee.1068580123134" type="tpee.ParameterDeclaration" typeId="tpee.1068498886292" id="8083368042256393563" nodeInfo="ir">
        <property name="name" nameId="tpck.1169194664001" value="dirPath" />
        <node role="type" roleId="tpee.5680397130376446158" type="tpee.StringType" typeId="tpee.1225271177708" id="8083368042256393564" nodeInfo="in" />
      </node>
      <node role="parameter" roleId="tpee.1068580123134" type="tpee.ParameterDeclaration" typeId="tpee.1068498886292" id="8083368042256393565" nodeInfo="ir">
        <property name="name" nameId="tpck.1169194664001" value="expected" />
        <node role="type" roleId="tpee.5680397130376446158" type="tp2q.ListType" typeId="tp2q.1151688443754" id="8083368042256393567" nodeInfo="in">
          <node role="elementType" roleId="tp2q.1151688676805" type="tp25.SModelType" typeId="tp25.1143226024141" id="8083368042256393569" nodeInfo="in" />
        </node>
      </node>
    </node>
    <node role="member" roleId="tpee.5375687026011219971" type="tpee.StaticMethodDeclaration" typeId="tpee.1081236700938" id="887121589775295268" nodeInfo="igu">
      <property name="name" nameId="tpck.1169194664001" value="checkSourceModel" />
      <node role="parameter" roleId="tpee.1068580123134" type="tpee.ParameterDeclaration" typeId="tpee.1068498886292" id="887121589775295272" nodeInfo="ir">
        <property name="name" nameId="tpck.1169194664001" value="dirPath" />
        <node role="type" roleId="tpee.5680397130376446158" type="tpee.StringType" typeId="tpee.1225271177708" id="887121589775295273" nodeInfo="in" />
      </node>
      <node role="returnType" roleId="tpee.1068580123133" type="tpee.VoidType" typeId="tpee.1068581517677" id="887121589775295269" nodeInfo="in" />
      <node role="body" roleId="tpee.1068580123135" type="tpee.StatementList" typeId="tpee.1068580123136" id="887121589775295271" nodeInfo="sn">
        <node role="statement" roleId="tpee.1068581517665" type="tpee.TryCatchStatement" typeId="tpee.1164879751025" id="1552508500544136647" nodeInfo="nn">
          <node role="body" roleId="tpee.1164879758292" type="tpee.StatementList" typeId="tpee.1068580123136" id="1552508500544136648" nodeInfo="sn">
            <node role="statement" roleId="tpee.1068581517665" type="tpee.LocalVariableDeclarationStatement" typeId="tpee.1068581242864" id="3594858679921188711" nodeInfo="nn">
              <node role="localVariableDeclaration" roleId="tpee.1068581242865" type="tpee.LocalVariableDeclaration" typeId="tpee.1068581242863" id="3594858679921188712" nodeInfo="nr">
                <property name="name" nameId="tpck.1169194664001" value="testMaterials" />
                <node role="type" roleId="tpee.5680397130376446158" type="tpee.ClassifierType" typeId="tpee.1107535904670" id="3594858679921188713" nodeInfo="in">
                  <link role="classifier" roleId="tpee.1107535924139" targetNodeId="88zw.~SModule" resolveInfo="SModule" />
                </node>
                <node role="initializer" roleId="tpee.1068431790190" type="tp25.ModuleReferenceExpression" typeId="tp25.4040588429969021681" id="3594858679921029399" nodeInfo="nn">
                  <property name="moduleId" nameId="tp25.4040588429969021683" value="49166c31-952a-46f6-8970-ea45964379d0" />
                </node>
              </node>
            </node>
            <node role="statement" roleId="tpee.1068581517665" type="tpee.Statement" typeId="tpee.1068580123157" id="3594858679922810495" nodeInfo="nn" />
            <node role="statement" roleId="tpee.1068581517665" type="tpee.LocalVariableDeclarationStatement" typeId="tpee.1068581242864" id="887121589775378537" nodeInfo="nn">
              <node role="localVariableDeclaration" roleId="tpee.1068581242865" type="tpee.LocalVariableDeclaration" typeId="tpee.1068581242863" id="887121589775378538" nodeInfo="nr">
                <property name="name" nameId="tpck.1169194664001" value="dirParser" />
                <node role="type" roleId="tpee.5680397130376446158" type="tpee.ClassifierType" typeId="tpee.1107535904670" id="887121589775378539" nodeInfo="in">
                  <link role="classifier" roleId="tpee.1107535924139" targetNodeId="rkxj.887121589775377717" resolveInfo="DirParser" />
                </node>
                <node role="initializer" roleId="tpee.1068431790190" type="tpee.GenericNewExpression" typeId="tpee.1145552977093" id="887121589775378541" nodeInfo="nn">
                  <node role="creator" roleId="tpee.1145553007750" type="tpee.ClassCreator" typeId="tpee.1212685548494" id="887121589775378543" nodeInfo="nn">
<<<<<<< HEAD
                    <link role="baseMethodDeclaration" roleId="tpee.1068499141037" targetNodeId="rkxj.5230611918664057302" resolveInfo="DirParser" />
                    <node role="actualArgument" roleId="tpee.1068499141038" type="tpee.LocalMethodCall" typeId="tpee.7812454656619025412" id="4173418906128984299" nodeInfo="nn">
                      <link role="baseMethodDeclaration" roleId="tpee.1068499141037" targetNodeId="4173418906128840988" resolveInfo="getModule" />
=======
                    <link role="baseMethodDeclaration" roleId="tpee.1068499141037" targetNodeId="rkxj.887121589775377719" resolveInfo="DirParser" />
                    <node role="actualArgument" roleId="tpee.1068499141038" type="tpee.VariableReference" typeId="tpee.1068498886296" id="3594858679921257659" nodeInfo="nn">
                      <link role="variableDeclaration" roleId="tpee.1068581517664" targetNodeId="3594858679921188712" resolveInfo="testMaterials" />
>>>>>>> c8788949
                    </node>
                    <node role="actualArgument" roleId="tpee.1068499141038" type="tpee.GenericNewExpression" typeId="tpee.1145552977093" id="1305226844299329623" nodeInfo="nn">
                      <node role="creator" roleId="tpee.1145553007750" type="tpee.ClassCreator" typeId="tpee.1212685548494" id="1305226844299373646" nodeInfo="nn">
                        <link role="baseMethodDeclaration" roleId="tpee.1068499141037" targetNodeId="jo3e.2546981710035458906" resolveInfo="FileMPSProject" />
                        <node role="actualArgument" roleId="tpee.1068499141038" type="tpee.GenericNewExpression" typeId="tpee.1145552977093" id="1305226844299383473" nodeInfo="nn">
                          <node role="creator" roleId="tpee.1145553007750" type="tpee.ClassCreator" typeId="tpee.1212685548494" id="1305226844299383474" nodeInfo="nn">
                            <link role="baseMethodDeclaration" roleId="tpee.1068499141037" targetNodeId="fxg7.~File%d&lt;init&gt;(java%dlang%dString)" resolveInfo="File" />
                            <node role="actualArgument" roleId="tpee.1068499141038" type="tpee.StaticMethodCall" typeId="tpee.1081236700937" id="1305226844299383983" nodeInfo="nn">
                              <link role="baseMethodDeclaration" roleId="tpee.1068499141037" targetNodeId="msyo.~PathManager%dgetHomePath()%cjava%dlang%dString" resolveInfo="getHomePath" />
                              <link role="classConcept" roleId="tpee.1144433194310" targetNodeId="msyo.~PathManager" resolveInfo="PathManager" />
                            </node>
                          </node>
                        </node>
                      </node>
                    </node>
                    <node role="actualArgument" roleId="tpee.1068499141038" type="tpee.DotExpression" typeId="tpee.1197027756228" id="3594858679920412159" nodeInfo="nn">
                      <node role="operand" roleId="tpee.1197027771414" type="tpee.StaticMethodCall" typeId="tpee.1081236700937" id="3594858679920412160" nodeInfo="nn">
                        <link role="classConcept" roleId="tpee.1144433194310" targetNodeId="59et.~FileSystem" resolveInfo="FileSystem" />
                        <link role="baseMethodDeclaration" roleId="tpee.1068499141037" targetNodeId="59et.~FileSystem%dgetInstance()%cjetbrains%dmps%dvfs%dFileSystem" resolveInfo="getInstance" />
                      </node>
                      <node role="operation" roleId="tpee.1197027833540" type="tpee.InstanceMethodCallOperation" typeId="tpee.1202948039474" id="3594858679920412161" nodeInfo="nn">
                        <link role="baseMethodDeclaration" roleId="tpee.1068499141037" targetNodeId="59et.~FileSystem%dgetFileByPath(java%dlang%dString)%cjetbrains%dmps%dvfs%dIFile" resolveInfo="getFileByPath" />
                        <node role="actualArgument" roleId="tpee.1068499141038" type="tpee.VariableReference" typeId="tpee.1068498886296" id="3594858679920412162" nodeInfo="nn">
                          <link role="variableDeclaration" roleId="tpee.1068581517664" targetNodeId="887121589775295272" resolveInfo="dirPath" />
                        </node>
                      </node>
                    </node>
                  </node>
                </node>
              </node>
            </node>
            <node role="statement" roleId="tpee.1068581517665" type="tpee.Statement" typeId="tpee.1068580123157" id="3594858679922689364" nodeInfo="nn" />
            <node role="statement" roleId="tpee.1068581517665" type="tpee.ExpressionStatement" typeId="tpee.1068580123155" id="3594858679922565752" nodeInfo="nn">
              <node role="expression" roleId="tpee.1068580123156" type="tpee.DotExpression" typeId="tpee.1197027756228" id="887121589775378563" nodeInfo="nn">
                <node role="operand" roleId="tpee.1197027771414" type="tpee.LocalVariableReference" typeId="tpee.1068581242866" id="887121589775378546" nodeInfo="nn">
                  <link role="variableDeclaration" roleId="tpee.1068581517664" targetNodeId="887121589775378538" resolveInfo="dirParser" />
                </node>
                <node role="operation" roleId="tpee.1197027833540" type="tpee.InstanceMethodCallOperation" typeId="tpee.1202948039474" id="887121589775378568" nodeInfo="nn">
                  <link role="baseMethodDeclaration" roleId="tpee.1068499141037" targetNodeId="rkxj.1023591392840703606" resolveInfo="parseDirs" />
                </node>
              </node>
            </node>
            <node role="statement" roleId="tpee.1068581517665" type="tpee.Statement" typeId="tpee.1068580123157" id="3594858679921661104" nodeInfo="nn" />
            <node role="statement" roleId="tpee.1068581517665" type="tpee.LocalVariableDeclarationStatement" typeId="tpee.1068581242864" id="3594858679921369106" nodeInfo="nn">
              <node role="localVariableDeclaration" roleId="tpee.1068581242865" type="tpee.LocalVariableDeclaration" typeId="tpee.1068581242863" id="3594858679921369109" nodeInfo="nr">
                <property name="name" nameId="tpck.1169194664001" value="parsedModels" />
                <node role="type" roleId="tpee.5680397130376446158" type="tp2q.ListType" typeId="tp2q.1151688443754" id="3594858679921369102" nodeInfo="in">
                  <node role="elementType" roleId="tp2q.1151688676805" type="tp25.SModelType" typeId="tp25.1143226024141" id="3594858679921371663" nodeInfo="in" />
                </node>
                <node role="initializer" roleId="tpee.1068431790190" type="tpee.DotExpression" typeId="tpee.1197027756228" id="3594858679921374378" nodeInfo="nn">
                  <node role="operand" roleId="tpee.1197027771414" type="tpee.VariableReference" typeId="tpee.1068498886296" id="3594858679921373880" nodeInfo="nn">
                    <link role="variableDeclaration" roleId="tpee.1068581517664" targetNodeId="887121589775378538" resolveInfo="dirParser" />
                  </node>
                  <node role="operation" roleId="tpee.1197027833540" type="tpee.InstanceMethodCallOperation" typeId="tpee.1202948039474" id="3594858679921376250" nodeInfo="nn">
                    <link role="baseMethodDeclaration" roleId="tpee.1068499141037" targetNodeId="rkxj.6674471665127476781" resolveInfo="getAffectedModels" />
                  </node>
                </node>
              </node>
            </node>
            <node role="statement" roleId="tpee.1068581517665" type="tpee.AssertStatement" typeId="tpee.1160998861373" id="3594858679921365361" nodeInfo="nn">
              <node role="condition" roleId="tpee.1160998896846" type="tpee.EqualsExpression" typeId="tpee.1068580123152" id="3594858679921500019" nodeInfo="nn">
                <node role="rightExpression" roleId="tpee.1081773367579" type="tpee.IntegerConstant" typeId="tpee.1068580320020" id="3594858679921500217" nodeInfo="nn">
                  <property name="value" nameId="tpee.1068580320021" value="1" />
                </node>
                <node role="leftExpression" roleId="tpee.1081773367580" type="tpee.DotExpression" typeId="tpee.1197027756228" id="3594858679921419386" nodeInfo="nn">
                  <node role="operand" roleId="tpee.1197027771414" type="tpee.VariableReference" typeId="tpee.1068498886296" id="3594858679921414036" nodeInfo="nn">
                    <link role="variableDeclaration" roleId="tpee.1068581517664" targetNodeId="3594858679921369109" resolveInfo="parsedModels" />
                  </node>
                  <node role="operation" roleId="tpee.1197027833540" type="tp2q.GetSizeOperation" typeId="tp2q.1162935959151" id="3594858679921481402" nodeInfo="nn" />
                </node>
              </node>
            </node>
            <node role="statement" roleId="tpee.1068581517665" type="tpee.LocalVariableDeclarationStatement" typeId="tpee.1068581242864" id="3594858679921120406" nodeInfo="nn">
              <node role="localVariableDeclaration" roleId="tpee.1068581242865" type="tpee.LocalVariableDeclaration" typeId="tpee.1068581242863" id="3594858679921120409" nodeInfo="nr">
                <property name="name" nameId="tpck.1169194664001" value="resultModel" />
                <node role="type" roleId="tpee.5680397130376446158" type="tp25.SModelType" typeId="tp25.1143226024141" id="3594858679921120404" nodeInfo="in" />
                <node role="initializer" roleId="tpee.1068431790190" type="tp2q.ListElementAccessExpression" typeId="tp2q.1225711141656" id="3594858679921544963" nodeInfo="nn">
                  <node role="index" roleId="tp2q.1225711191269" type="tpee.IntegerConstant" typeId="tpee.1068580320020" id="3594858679921583234" nodeInfo="nn">
                    <property name="value" nameId="tpee.1068580320021" value="0" />
                  </node>
                  <node role="list" roleId="tp2q.1225711182005" type="tpee.VariableReference" typeId="tpee.1068498886296" id="3594858679921539550" nodeInfo="nn">
                    <link role="variableDeclaration" roleId="tpee.1068581517664" targetNodeId="3594858679921369109" resolveInfo="parsedModels" />
                  </node>
                </node>
              </node>
            </node>
            <node role="statement" roleId="tpee.1068581517665" type="tpee.Statement" typeId="tpee.1068580123157" id="3594858679921700674" nodeInfo="nn" />
            <node role="statement" roleId="tpee.1068581517665" type="tpee.LocalVariableDeclarationStatement" typeId="tpee.1068581242864" id="8051061021619746529" nodeInfo="nn">
              <node role="localVariableDeclaration" roleId="tpee.1068581242865" type="tpee.LocalVariableDeclaration" typeId="tpee.1068581242863" id="8051061021619746530" nodeInfo="nr">
                <property name="name" nameId="tpck.1169194664001" value="referentMap" />
                <node role="initializer" roleId="tpee.1068431790190" type="tpee.GenericNewExpression" typeId="tpee.1145552977093" id="8051061021619746546" nodeInfo="nn">
                  <node role="creator" roleId="tpee.1145553007750" type="tp2q.HashMapCreator" typeId="tp2q.1197686869805" id="8051061021619746548" nodeInfo="nn">
                    <node role="keyType" roleId="tp2q.1197687026896" type="tp25.SNodeType" typeId="tp25.1138055754698" id="8051061021619746551" nodeInfo="in" />
                    <node role="valueType" roleId="tp2q.1197687035757" type="tp25.SNodeType" typeId="tp25.1138055754698" id="8051061021619746552" nodeInfo="in" />
                  </node>
                </node>
                <node role="type" roleId="tpee.5680397130376446158" type="tp2q.MapType" typeId="tp2q.1197683403723" id="8051061021619746531" nodeInfo="in">
                  <node role="keyType" roleId="tp2q.1197683466920" type="tp25.SNodeType" typeId="tp25.1138055754698" id="8051061021619746534" nodeInfo="in" />
                  <node role="valueType" roleId="tp2q.1197683475734" type="tp25.SNodeType" typeId="tp25.1138055754698" id="8051061021619746535" nodeInfo="in" />
                </node>
              </node>
            </node>
            <node role="statement" roleId="tpee.1068581517665" type="tpee.ExpressionStatement" typeId="tpee.1068580123155" id="8051061021619746542" nodeInfo="nn">
              <node role="expression" roleId="tpee.1068580123156" type="tpee.LocalStaticMethodCall" typeId="tpee.1172058436953" id="8051061021619746537" nodeInfo="nn">
                <link role="baseMethodDeclaration" roleId="tpee.1068499141037" targetNodeId="8083368042256419892" resolveInfo="buildModelNodeMap" />
                <node role="actualArgument" roleId="tpee.1068499141038" type="tpee.VariableReference" typeId="tpee.1068498886296" id="3594858679922881207" nodeInfo="nn">
                  <link role="variableDeclaration" roleId="tpee.1068581517664" targetNodeId="3594858679921120409" resolveInfo="resultModel" />
                </node>
                <node role="actualArgument" roleId="tpee.1068499141038" type="tpee.ParameterReference" typeId="tpee.1068581242874" id="8051061021619746540" nodeInfo="nn">
                  <link role="variableDeclaration" roleId="tpee.1068581517664" targetNodeId="887121589775295274" resolveInfo="expected" />
                </node>
                <node role="actualArgument" roleId="tpee.1068499141038" type="tpee.LocalVariableReference" typeId="tpee.1068581242866" id="8051061021619746544" nodeInfo="nn">
                  <link role="variableDeclaration" roleId="tpee.1068581517664" targetNodeId="8051061021619746530" resolveInfo="referentMap" />
                </node>
              </node>
            </node>
            <node role="statement" roleId="tpee.1068581517665" type="tpee.Statement" typeId="tpee.1068580123157" id="8051061021619746541" nodeInfo="nn" />
            <node role="statement" roleId="tpee.1068581517665" type="tpee.LocalVariableDeclarationStatement" typeId="tpee.1068581242864" id="6072020170586433369" nodeInfo="nn">
              <node role="localVariableDeclaration" roleId="tpee.1068581242865" type="tpee.LocalVariableDeclaration" typeId="tpee.1068581242863" id="6072020170586433370" nodeInfo="nr">
                <property name="name" nameId="tpck.1169194664001" value="wereErrors" />
                <node role="type" roleId="tpee.5680397130376446158" type="tpee.BooleanType" typeId="tpee.1070534644030" id="6072020170586433371" nodeInfo="in" />
                <node role="initializer" roleId="tpee.1068431790190" type="tpee.LocalStaticMethodCall" typeId="tpee.1172058436953" id="887121589775379575" nodeInfo="nn">
                  <link role="baseMethodDeclaration" roleId="tpee.1068499141037" targetNodeId="8051061021619746294" resolveInfo="compare2models" />
                  <node role="actualArgument" roleId="tpee.1068499141038" type="tpee.VariableReference" typeId="tpee.1068498886296" id="3594858679922914553" nodeInfo="nn">
                    <link role="variableDeclaration" roleId="tpee.1068581517664" targetNodeId="3594858679921120409" resolveInfo="resultModel" />
                  </node>
                  <node role="actualArgument" roleId="tpee.1068499141038" type="tpee.ParameterReference" typeId="tpee.1068581242874" id="8051061021619746494" nodeInfo="nn">
                    <link role="variableDeclaration" roleId="tpee.1068581517664" targetNodeId="887121589775295274" resolveInfo="expected" />
                  </node>
                  <node role="actualArgument" roleId="tpee.1068499141038" type="tpee.LocalVariableReference" typeId="tpee.1068581242866" id="8051061021619746553" nodeInfo="nn">
                    <link role="variableDeclaration" roleId="tpee.1068581517664" targetNodeId="8051061021619746530" resolveInfo="referentMap" />
                  </node>
                </node>
              </node>
            </node>
            <node role="statement" roleId="tpee.1068581517665" type="tpe3.AssertFalse" typeId="tpe3.1171983834376" id="6072020170586433374" nodeInfo="nn">
              <node role="condition" roleId="tpe3.1171983854940" type="tpee.LocalVariableReference" typeId="tpee.1068581242866" id="6072020170586433376" nodeInfo="nn">
                <link role="variableDeclaration" roleId="tpee.1068581517664" targetNodeId="6072020170586433370" resolveInfo="wereErrors" />
              </node>
            </node>
            <node role="statement" roleId="tpee.1068581517665" type="tpee.Statement" typeId="tpee.1068580123157" id="1552508500544136649" nodeInfo="nn" />
          </node>
          <node role="catchClause" roleId="tpee.1164903496223" type="tpee.CatchClause" typeId="tpee.1164903280175" id="1552508500544136650" nodeInfo="nn">
            <node role="catchBody" roleId="tpee.1164903359218" type="tpee.StatementList" typeId="tpee.1068580123136" id="1552508500544136653" nodeInfo="sn">
              <node role="statement" roleId="tpee.1068581517665" type="tpee.ThrowStatement" typeId="tpee.1164991038168" id="1552508500544136659" nodeInfo="nn">
                <node role="throwable" roleId="tpee.1164991057263" type="tpee.GenericNewExpression" typeId="tpee.1145552977093" id="1552508500544136661" nodeInfo="nn">
                  <node role="creator" roleId="tpee.1145553007750" type="tpee.ClassCreator" typeId="tpee.1212685548494" id="1552508500544136663" nodeInfo="nn">
                    <link role="baseMethodDeclaration" roleId="tpee.1068499141037" targetNodeId="e2lb.~RuntimeException%d&lt;init&gt;(java%dlang%dThrowable)" resolveInfo="RuntimeException" />
                    <node role="actualArgument" roleId="tpee.1068499141038" type="tpee.VariableReference" typeId="tpee.1068498886296" id="1552508500544136664" nodeInfo="nn">
                      <link role="variableDeclaration" roleId="tpee.1068581517664" targetNodeId="1552508500544136651" resolveInfo="e" />
                    </node>
                  </node>
                </node>
              </node>
            </node>
            <node role="throwable" roleId="tpee.1164903359217" type="tpee.LocalVariableDeclaration" typeId="tpee.1068581242863" id="1552508500544136651" nodeInfo="nr">
              <property name="name" nameId="tpck.1169194664001" value="e" />
              <node role="type" roleId="tpee.5680397130376446158" type="tpee.ClassifierType" typeId="tpee.1107535904670" id="1552508500544136658" nodeInfo="in">
                <link role="classifier" roleId="tpee.1107535924139" targetNodeId="rkxj.3493766494546492050" resolveInfo="JavaParseException" />
              </node>
            </node>
          </node>
          <node role="catchClause" roleId="tpee.1164903496223" type="tpee.CatchClause" typeId="tpee.1164903280175" id="70439659795827835" nodeInfo="nn">
            <node role="throwable" roleId="tpee.1164903359217" type="tpee.LocalVariableDeclaration" typeId="tpee.1068581242863" id="70439659795827836" nodeInfo="nr">
              <property name="name" nameId="tpck.1169194664001" value="e" />
              <node role="type" roleId="tpee.5680397130376446158" type="tpee.ClassifierType" typeId="tpee.1107535904670" id="70439659795829638" nodeInfo="in">
                <link role="classifier" roleId="tpee.1107535924139" targetNodeId="fxg7.~IOException" resolveInfo="IOException" />
              </node>
            </node>
            <node role="catchBody" roleId="tpee.1164903359218" type="tpee.StatementList" typeId="tpee.1068580123136" id="70439659795827838" nodeInfo="sn">
              <node role="statement" roleId="tpee.1068581517665" type="tpee.ThrowStatement" typeId="tpee.1164991038168" id="70439659795863367" nodeInfo="nn">
                <node role="throwable" roleId="tpee.1164991057263" type="tpee.GenericNewExpression" typeId="tpee.1145552977093" id="70439659795863368" nodeInfo="nn">
                  <node role="creator" roleId="tpee.1145553007750" type="tpee.ClassCreator" typeId="tpee.1212685548494" id="70439659795863369" nodeInfo="nn">
                    <link role="baseMethodDeclaration" roleId="tpee.1068499141037" targetNodeId="e2lb.~RuntimeException%d&lt;init&gt;(java%dlang%dThrowable)" resolveInfo="RuntimeException" />
                    <node role="actualArgument" roleId="tpee.1068499141038" type="tpee.VariableReference" typeId="tpee.1068498886296" id="70439659795863370" nodeInfo="nn">
                      <link role="variableDeclaration" roleId="tpee.1068581517664" targetNodeId="70439659795827836" resolveInfo="e" />
                    </node>
                  </node>
                </node>
              </node>
            </node>
          </node>
        </node>
      </node>
      <node role="visibility" roleId="tpee.1178549979242" type="tpee.PublicVisibility" typeId="tpee.1146644602865" id="887121589775295270" nodeInfo="nn" />
      <node role="parameter" roleId="tpee.1068580123134" type="tpee.ParameterDeclaration" typeId="tpee.1068498886292" id="887121589775295274" nodeInfo="ir">
        <property name="name" nameId="tpck.1169194664001" value="expected" />
        <node role="type" roleId="tpee.5680397130376446158" type="tp25.SModelType" typeId="tp25.1143226024141" id="887121589775378579" nodeInfo="in" />
      </node>
    </node>
    <node role="member" roleId="tpee.5375687026011219971" type="tpee.StaticMethodDeclaration" typeId="tpee.1081236700938" id="8083368042256393673" nodeInfo="igu">
      <property name="name" nameId="tpck.1169194664001" value="compareBinAndSrcStubs" />
      <node role="returnType" roleId="tpee.1068580123133" type="tpee.VoidType" typeId="tpee.1068581517677" id="8083368042256393674" nodeInfo="in" />
      <node role="visibility" roleId="tpee.1178549979242" type="tpee.PublicVisibility" typeId="tpee.1146644602865" id="8083368042256393675" nodeInfo="nn" />
      <node role="body" roleId="tpee.1068580123135" type="tpee.StatementList" typeId="tpee.1068580123136" id="8083368042256393676" nodeInfo="sn">
        <node role="statement" roleId="tpee.1068581517665" type="tpee.LocalVariableDeclarationStatement" typeId="tpee.1068581242864" id="6690662468852656823" nodeInfo="nn">
          <node role="localVariableDeclaration" roleId="tpee.1068581242865" type="tpee.LocalVariableDeclaration" typeId="tpee.1068581242863" id="6690662468852656824" nodeInfo="nr">
            <property name="name" nameId="tpck.1169194664001" value="src2" />
            <node role="initializer" roleId="tpee.1068431790190" type="tpee.GenericNewExpression" typeId="tpee.1145552977093" id="6690662468852665393" nodeInfo="nn">
              <node role="creator" roleId="tpee.1145553007750" type="tpee.ClassCreator" typeId="tpee.1212685548494" id="6690662468852669404" nodeInfo="nn">
                <link role="baseMethodDeclaration" roleId="tpee.1068499141037" targetNodeId="la4b.4423331261408184032" resolveInfo="JavaSourceStubModelRoot" />
              </node>
            </node>
            <node role="type" roleId="tpee.5680397130376446158" type="tpee.ClassifierType" typeId="tpee.1107535904670" id="6690662468852656825" nodeInfo="in">
              <link role="classifier" roleId="tpee.1107535924139" targetNodeId="la4b.4423331261408184030" resolveInfo="JavaSourceStubModelRoot" />
            </node>
          </node>
        </node>
        <node role="statement" roleId="tpee.1068581517665" type="tpee.Statement" typeId="tpee.1068580123157" id="7016215775330903326" nodeInfo="nn" />
        <node role="statement" roleId="tpee.1068581517665" type="tpee.SingleLineComment" typeId="tpee.6329021646629104954" id="8083368042255952198" nodeInfo="nn">
          <node role="commentPart" roleId="tpee.6329021646629175155" type="tpee.TextCommentPart" typeId="tpee.6329021646629104957" id="8083368042255952199" nodeInfo="nn">
            <property name="text" nameId="tpee.6329021646629104958" value="just 2 distinct modules" />
          </node>
        </node>
        <node role="statement" roleId="tpee.1068581517665" type="tpee.LocalVariableDeclarationStatement" typeId="tpee.1068581242864" id="7016215775330902429" nodeInfo="nn">
          <node role="localVariableDeclaration" roleId="tpee.1068581242865" type="tpee.LocalVariableDeclaration" typeId="tpee.1068581242863" id="7016215775330902430" nodeInfo="nr">
            <property name="name" nameId="tpck.1169194664001" value="mod1" />
            <node role="initializer" roleId="tpee.1068431790190" type="tp25.ModuleReferenceExpression" typeId="tp25.4040588429969021681" id="7016215775330881260" nodeInfo="nn">
              <property name="moduleId" nameId="tp25.4040588429969021683" value="c3786d2b-aba2-45e5-8de0-1124fd14259b" />
            </node>
            <node role="type" roleId="tpee.5680397130376446158" type="tpee.ClassifierType" typeId="tpee.1107535904670" id="7016215775330902431" nodeInfo="in">
              <link role="classifier" roleId="tpee.1107535924139" targetNodeId="88zw.~SModule" resolveInfo="SModule" />
            </node>
          </node>
        </node>
        <node role="statement" roleId="tpee.1068581517665" type="tpee.LocalVariableDeclarationStatement" typeId="tpee.1068581242864" id="8083368042255952191" nodeInfo="nn">
          <node role="localVariableDeclaration" roleId="tpee.1068581242865" type="tpee.LocalVariableDeclaration" typeId="tpee.1068581242863" id="8083368042255952192" nodeInfo="nr">
            <property name="name" nameId="tpck.1169194664001" value="mod2" />
            <node role="initializer" roleId="tpee.1068431790190" type="tp25.ModuleReferenceExpression" typeId="tp25.4040588429969021681" id="8083368042255952195" nodeInfo="nn">
              <property name="moduleId" nameId="tp25.4040588429969021683" value="49166c31-952a-46f6-8970-ea45964379d0" />
            </node>
            <node role="type" roleId="tpee.5680397130376446158" type="tpee.ClassifierType" typeId="tpee.1107535904670" id="8083368042255952193" nodeInfo="in">
              <link role="classifier" roleId="tpee.1107535924139" targetNodeId="88zw.~SModule" resolveInfo="SModule" />
            </node>
          </node>
        </node>
        <node role="statement" roleId="tpee.1068581517665" type="tpee.Statement" typeId="tpee.1068580123157" id="7016215775330903327" nodeInfo="nn" />
        <node role="statement" roleId="tpee.1068581517665" type="tpee.LocalVariableDeclarationStatement" typeId="tpee.1068581242864" id="2974745296611410006" nodeInfo="nn">
          <node role="localVariableDeclaration" roleId="tpee.1068581242865" type="tpee.LocalVariableDeclaration" typeId="tpee.1068581242863" id="2974745296611410007" nodeInfo="nr">
            <property name="name" nameId="tpck.1169194664001" value="binModels" />
            <node role="type" roleId="tpee.5680397130376446158" type="tp2q.ListType" typeId="tp2q.1151688443754" id="6690662468854310280" nodeInfo="in">
              <node role="elementType" roleId="tp2q.1151688676805" type="tp25.SModelType" typeId="tp25.1143226024141" id="6690662468854312974" nodeInfo="in" />
            </node>
            <node role="initializer" roleId="tpee.1068431790190" type="tpee.GenericNewExpression" typeId="tpee.1145552977093" id="2974745296611410014" nodeInfo="nn">
              <node role="creator" roleId="tpee.1145553007750" type="tp2q.ListCreatorWithInit" typeId="tp2q.1160600644654" id="8083368042256394020" nodeInfo="nn">
                <node role="elementType" roleId="tp2q.1237721435807" type="tp25.SModelType" typeId="tp25.1143226024141" id="6690662468854315897" nodeInfo="in" />
              </node>
            </node>
          </node>
        </node>
        <node role="statement" roleId="tpee.1068581517665" type="tpee.LocalVariableDeclarationStatement" typeId="tpee.1068581242864" id="7754950497246537059" nodeInfo="nn">
          <node role="localVariableDeclaration" roleId="tpee.1068581242865" type="tpee.LocalVariableDeclaration" typeId="tpee.1068581242863" id="7754950497246537060" nodeInfo="nr">
            <property name="name" nameId="tpck.1169194664001" value="binSRoot" />
            <node role="initializer" roleId="tpee.1068431790190" type="tpee.GenericNewExpression" typeId="tpee.1145552977093" id="2322803782606184558" nodeInfo="nn">
              <node role="creator" roleId="tpee.1145553007750" type="tpee.ClassCreator" typeId="tpee.1212685548494" id="2322803782606223435" nodeInfo="nn">
                <link role="baseMethodDeclaration" roleId="tpee.1068499141037" targetNodeId="ft0j.6619269785060746431" resolveInfo="JavaClassStubsModelRoot" />
              </node>
            </node>
            <node role="type" roleId="tpee.5680397130376446158" type="tpee.ClassifierType" typeId="tpee.1107535904670" id="2322803782606298532" nodeInfo="in">
              <link role="classifier" roleId="tpee.1107535924139" targetNodeId="ft0j.6619269785060746428" resolveInfo="JavaClassStubsModelRoot" />
            </node>
          </node>
        </node>
        <node role="statement" roleId="tpee.1068581517665" type="tpee.ExpressionStatement" typeId="tpee.1068580123155" id="7754950497246539957" nodeInfo="nn">
          <node role="expression" roleId="tpee.1068580123156" type="tpee.DotExpression" typeId="tpee.1197027756228" id="7754950497246541321" nodeInfo="nn">
            <node role="operation" roleId="tpee.1197027833540" type="tpee.InstanceMethodCallOperation" typeId="tpee.1202948039474" id="7754950497246542771" nodeInfo="nn">
              <link role="baseMethodDeclaration" roleId="tpee.1068499141037" targetNodeId="ep0o.~ModelRootBase%dsetModule(org%djetbrains%dmps%dopenapi%dmodule%dSModule)%cvoid" resolveInfo="setModule" />
              <node role="actualArgument" roleId="tpee.1068499141038" type="tpee.VariableReference" typeId="tpee.1068498886296" id="7754950497246543708" nodeInfo="nn">
                <link role="variableDeclaration" roleId="tpee.1068581517664" targetNodeId="7016215775330902430" resolveInfo="mod1" />
              </node>
            </node>
            <node role="operand" roleId="tpee.1197027771414" type="tpee.VariableReference" typeId="tpee.1068498886296" id="7754950497246539956" nodeInfo="nn">
              <link role="variableDeclaration" roleId="tpee.1068581517664" targetNodeId="7754950497246537060" resolveInfo="binSRoot" />
            </node>
          </node>
        </node>
        <node role="statement" roleId="tpee.1068581517665" type="tpee.ExpressionStatement" typeId="tpee.1068580123155" id="7754950497246546110" nodeInfo="nn">
          <node role="expression" roleId="tpee.1068580123156" type="tpee.DotExpression" typeId="tpee.1197027756228" id="7754950497246547512" nodeInfo="nn">
            <node role="operand" roleId="tpee.1197027771414" type="tpee.VariableReference" typeId="tpee.1068498886296" id="7754950497246546109" nodeInfo="nn">
              <link role="variableDeclaration" roleId="tpee.1068581517664" targetNodeId="7754950497246537060" resolveInfo="binSRoot" />
            </node>
            <node role="operation" roleId="tpee.1197027833540" type="tpee.InstanceMethodCallOperation" typeId="tpee.1202948039474" id="7754950497246549334" nodeInfo="nn">
              <link role="baseMethodDeclaration" roleId="tpee.1068499141037" targetNodeId="ep0o.~FolderModelRootBase%dsetPath(java%dlang%dString)%cvoid" resolveInfo="setPath" />
              <node role="actualArgument" roleId="tpee.1068499141038" type="tpee.VariableReference" typeId="tpee.1068498886296" id="7754950497246550395" nodeInfo="nn">
                <link role="variableDeclaration" roleId="tpee.1068581517664" targetNodeId="8083368042256393677" resolveInfo="binPath" />
              </node>
            </node>
          </node>
        </node>
        <node role="statement" roleId="tpee.1068581517665" type="tpee.LocalVariableDeclarationStatement" typeId="tpee.1068581242864" id="7016215775330881291" nodeInfo="nn">
          <node role="localVariableDeclaration" roleId="tpee.1068581242865" type="tpee.LocalVariableDeclaration" typeId="tpee.1068581242863" id="7016215775330881292" nodeInfo="nr">
            <property name="name" nameId="tpck.1169194664001" value="binStubModels" />
            <node role="type" roleId="tpee.5680397130376446158" type="tp2q.SequenceType" typeId="tp2q.1151689724996" id="2322803782606325709" nodeInfo="in">
              <node role="elementType" roleId="tp2q.1151689745422" type="tpee.ClassifierType" typeId="tpee.1107535904670" id="2322803782606325711" nodeInfo="in">
                <link role="classifier" roleId="tpee.1107535924139" targetNodeId="ec5l.~SModel" resolveInfo="SModel" />
              </node>
            </node>
            <node role="initializer" roleId="tpee.1068431790190" type="tpee.DotExpression" typeId="tpee.1197027756228" id="7016215775330881251" nodeInfo="nn">
              <node role="operand" roleId="tpee.1197027771414" type="tpee.VariableReference" typeId="tpee.1068498886296" id="2322803782606340195" nodeInfo="nn">
                <link role="variableDeclaration" roleId="tpee.1068581517664" targetNodeId="7754950497246537060" resolveInfo="binSRoot" />
              </node>
              <node role="operation" roleId="tpee.1197027833540" type="tpee.InstanceMethodCallOperation" typeId="tpee.1202948039474" id="7016215775330881257" nodeInfo="nn">
                <link role="baseMethodDeclaration" roleId="tpee.1068499141037" targetNodeId="ft0j.6619269785060746466" resolveInfo="loadModels" />
              </node>
            </node>
          </node>
        </node>
        <node role="statement" roleId="tpee.1068581517665" type="tp2q.ForEachStatement" typeId="tp2q.1153943597977" id="7016215775330881298" nodeInfo="nn">
          <node role="variable" roleId="tp2q.1153944400369" type="tp2q.ForEachVariable" typeId="tp2q.1153944193378" id="7016215775330881299" nodeInfo="nr">
            <property name="name" nameId="tpck.1169194664001" value="md" />
          </node>
          <node role="inputSequence" roleId="tp2q.1153944424730" type="tpee.LocalVariableReference" typeId="tpee.1068581242866" id="7016215775330881302" nodeInfo="nn">
            <link role="variableDeclaration" roleId="tpee.1068581517664" targetNodeId="7016215775330881292" resolveInfo="binStubModels" />
          </node>
          <node role="body" roleId="tpee.1154032183016" type="tpee.StatementList" typeId="tpee.1068580123136" id="7016215775330881301" nodeInfo="sn">
            <node role="statement" roleId="tpee.1068581517665" type="tpee.LocalVariableDeclarationStatement" typeId="tpee.1068581242864" id="7016215775330881339" nodeInfo="nn">
              <node role="localVariableDeclaration" roleId="tpee.1068581242865" type="tpee.LocalVariableDeclaration" typeId="tpee.1068581242863" id="7016215775330881340" nodeInfo="nr">
                <property name="name" nameId="tpck.1169194664001" value="m" />
                <node role="initializer" roleId="tpee.1068431790190" type="tp2q.ForEachVariableReference" typeId="tp2q.1153944233411" id="7016215775330881312" nodeInfo="nn">
                  <link role="variable" roleId="tp2q.1153944258490" targetNodeId="7016215775330881299" resolveInfo="md" />
                </node>
                <node role="type" roleId="tpee.5680397130376446158" type="tp25.SModelType" typeId="tp25.1143226024141" id="6690662468854320876" nodeInfo="in" />
              </node>
            </node>
            <node role="statement" roleId="tpee.1068581517665" type="tpee.ExpressionStatement" typeId="tpee.1068580123155" id="8083368042256394081" nodeInfo="nn">
              <node role="expression" roleId="tpee.1068580123156" type="tpee.DotExpression" typeId="tpee.1197027756228" id="8083368042256394099" nodeInfo="nn">
                <node role="operand" roleId="tpee.1197027771414" type="tpee.LocalVariableReference" typeId="tpee.1068581242866" id="8083368042256394082" nodeInfo="nn">
                  <link role="variableDeclaration" roleId="tpee.1068581517664" targetNodeId="2974745296611410007" resolveInfo="binModels" />
                </node>
                <node role="operation" roleId="tpee.1197027833540" type="tp2q.AddElementOperation" typeId="tp2q.1160612413312" id="8083368042256394105" nodeInfo="nn">
                  <node role="argument" roleId="tp2q.1160612519549" type="tpee.LocalVariableReference" typeId="tpee.1068581242866" id="8083368042256394107" nodeInfo="nn">
                    <link role="variableDeclaration" roleId="tpee.1068581517664" targetNodeId="7016215775330881340" resolveInfo="m" />
                  </node>
                </node>
              </node>
            </node>
            <node role="statement" roleId="tpee.1068581517665" type="tpee.Statement" typeId="tpee.1068580123157" id="7149447565294019834" nodeInfo="nn" />
            <node role="statement" roleId="tpee.1068581517665" type="tp2q.ForEachStatement" typeId="tp2q.1153943597977" id="7149447565294019836" nodeInfo="nn">
              <node role="inputSequence" roleId="tp2q.1153944424730" type="tpee.DotExpression" typeId="tpee.1197027756228" id="7149447565294019878" nodeInfo="nn">
                <node role="operation" roleId="tpee.1197027833540" type="tp25.Model_RootsOperation" typeId="tp25.1171315804604" id="7149447565294019884" nodeInfo="nn" />
                <node role="operand" roleId="tpee.1197027771414" type="tpee.LocalVariableReference" typeId="tpee.1068581242866" id="7149447565294019861" nodeInfo="nn">
                  <link role="variableDeclaration" roleId="tpee.1068581517664" targetNodeId="7016215775330881340" resolveInfo="m" />
                </node>
              </node>
              <node role="body" roleId="tpee.1154032183016" type="tpee.StatementList" typeId="tpee.1068580123136" id="7149447565294019839" nodeInfo="sn">
                <node role="statement" roleId="tpee.1068581517665" type="tpee.ExpressionStatement" typeId="tpee.1068580123155" id="7149447565294020163" nodeInfo="nn">
                  <node role="expression" roleId="tpee.1068580123156" type="tpee.StaticMethodCall" typeId="tpee.1081236700937" id="7149447565294020165" nodeInfo="nn">
                    <link role="classConcept" roleId="tpee.1144433194310" targetNodeId="8083368042256395971" resolveInfo="NodePatcher" />
                    <link role="baseMethodDeclaration" roleId="tpee.1068499141037" targetNodeId="8083368042256398783" resolveInfo="fixNonStatic" />
                    <node role="actualArgument" roleId="tpee.1068499141038" type="tp2q.ForEachVariableReference" typeId="tp2q.1153944233411" id="7149447565294020166" nodeInfo="nn">
                      <link role="variable" roleId="tp2q.1153944258490" targetNodeId="7149447565294019837" resolveInfo="binRoot" />
                    </node>
                  </node>
                </node>
                <node role="statement" roleId="tpee.1068581517665" type="tpee.ExpressionStatement" typeId="tpee.1068580123155" id="7149447565294020112" nodeInfo="nn">
                  <node role="expression" roleId="tpee.1068580123156" type="tpee.StaticMethodCall" typeId="tpee.1081236700937" id="7149447565294020114" nodeInfo="nn">
                    <link role="classConcept" roleId="tpee.1144433194310" targetNodeId="8083368042256395971" resolveInfo="NodePatcher" />
                    <link role="baseMethodDeclaration" roleId="tpee.1068499141037" targetNodeId="7149447565294019965" resolveInfo="removeConstructorName" />
                    <node role="actualArgument" roleId="tpee.1068499141038" type="tp2q.ForEachVariableReference" typeId="tp2q.1153944233411" id="7149447565294020132" nodeInfo="nn">
                      <link role="variable" roleId="tp2q.1153944258490" targetNodeId="7149447565294019837" resolveInfo="binRoot" />
                    </node>
                  </node>
                </node>
                <node role="statement" roleId="tpee.1068581517665" type="tpee.ExpressionStatement" typeId="tpee.1068580123155" id="7149447565294020134" nodeInfo="nn">
                  <node role="expression" roleId="tpee.1068580123156" type="tpee.StaticMethodCall" typeId="tpee.1081236700937" id="7149447565294020136" nodeInfo="nn">
                    <link role="baseMethodDeclaration" roleId="tpee.1068499141037" targetNodeId="7149447565294020025" resolveInfo="removeExtendsObject" />
                    <link role="classConcept" roleId="tpee.1144433194310" targetNodeId="8083368042256395971" resolveInfo="NodePatcher" />
                    <node role="actualArgument" roleId="tpee.1068499141038" type="tp2q.ForEachVariableReference" typeId="tp2q.1153944233411" id="7149447565294020137" nodeInfo="nn">
                      <link role="variable" roleId="tp2q.1153944258490" targetNodeId="7149447565294019837" resolveInfo="binRoot" />
                    </node>
                  </node>
                </node>
                <node role="statement" roleId="tpee.1068581517665" type="tpee.ExpressionStatement" typeId="tpee.1068580123155" id="7149447565294020139" nodeInfo="nn">
                  <node role="expression" roleId="tpee.1068580123156" type="tpee.StaticMethodCall" typeId="tpee.1081236700937" id="7149447565294020141" nodeInfo="nn">
                    <link role="classConcept" roleId="tpee.1144433194310" targetNodeId="8083368042256395971" resolveInfo="NodePatcher" />
                    <link role="baseMethodDeclaration" roleId="tpee.1068499141037" targetNodeId="7149447565294019885" resolveInfo="removeInitializers" />
                    <node role="actualArgument" roleId="tpee.1068499141038" type="tp2q.ForEachVariableReference" typeId="tp2q.1153944233411" id="7149447565294020142" nodeInfo="nn">
                      <link role="variable" roleId="tp2q.1153944258490" targetNodeId="7149447565294019837" resolveInfo="binRoot" />
                    </node>
                  </node>
                </node>
                <node role="statement" roleId="tpee.1068581517665" type="tpee.Statement" typeId="tpee.1068580123157" id="7030568040400429578" nodeInfo="nn" />
                <node role="statement" roleId="tpee.1068581517665" type="tpee.ExpressionStatement" typeId="tpee.1068580123155" id="7030568040400429580" nodeInfo="nn">
                  <node role="expression" roleId="tpee.1068580123156" type="tpee.StaticMethodCall" typeId="tpee.1081236700937" id="7030568040400429582" nodeInfo="nn">
                    <link role="baseMethodDeclaration" roleId="tpee.1068499141037" targetNodeId="7030568040400429275" resolveInfo="sortNestedClass" />
                    <link role="classConcept" roleId="tpee.1144433194310" targetNodeId="8083368042256395971" resolveInfo="NodePatcher" />
                    <node role="actualArgument" roleId="tpee.1068499141038" type="tp25.SNodeTypeCastExpression" typeId="tp25.1140137987495" id="7030568040400429600" nodeInfo="nn">
                      <link role="concept" roleId="tp25.1140138128738" targetNodeId="tpee.1107461130800" resolveInfo="Classifier" />
                      <node role="leftExpression" roleId="tp25.1140138123956" type="tp2q.ForEachVariableReference" typeId="tp2q.1153944233411" id="7030568040400429583" nodeInfo="nn">
                        <link role="variable" roleId="tp2q.1153944258490" targetNodeId="7149447565294019837" resolveInfo="binRoot" />
                      </node>
                    </node>
                  </node>
                </node>
                <node role="statement" roleId="tpee.1068581517665" type="tpee.Statement" typeId="tpee.1068580123157" id="7339047227027414536" nodeInfo="nn" />
                <node role="statement" roleId="tpee.1068581517665" type="tpee.SingleLineComment" typeId="tpee.6329021646629104954" id="7339047227027460178" nodeInfo="nn">
                  <node role="commentPart" roleId="tpee.6329021646629175155" type="tpee.TextCommentPart" typeId="tpee.6329021646629104957" id="7339047227027460179" nodeInfo="nn">
                    <property name="text" nameId="tpee.6329021646629104958" value="FIXME should be fixed in java source stubs" />
                  </node>
                </node>
                <node role="statement" roleId="tpee.1068581517665" type="tpee.ExpressionStatement" typeId="tpee.1068580123155" id="7339047227027414538" nodeInfo="nn">
                  <node role="expression" roleId="tpee.1068580123156" type="tpee.StaticMethodCall" typeId="tpee.1081236700937" id="7339047227027414540" nodeInfo="nn">
                    <link role="baseMethodDeclaration" roleId="tpee.1068499141037" targetNodeId="8083368042256395977" resolveInfo="removeStatements" />
                    <link role="classConcept" roleId="tpee.1144433194310" targetNodeId="8083368042256395971" resolveInfo="NodePatcher" />
                    <node role="actualArgument" roleId="tpee.1068499141038" type="tp2q.ForEachVariableReference" typeId="tp2q.1153944233411" id="7339047227027414550" nodeInfo="nn">
                      <link role="variable" roleId="tp2q.1153944258490" targetNodeId="7149447565294019837" resolveInfo="binRoot" />
                    </node>
                  </node>
                </node>
              </node>
              <node role="variable" roleId="tp2q.1153944400369" type="tp2q.ForEachVariable" typeId="tp2q.1153944193378" id="7149447565294019837" nodeInfo="nr">
                <property name="name" nameId="tpck.1169194664001" value="binRoot" />
              </node>
            </node>
          </node>
        </node>
        <node role="statement" roleId="tpee.1068581517665" type="tpee.Statement" typeId="tpee.1068580123157" id="7016215775330903335" nodeInfo="nn" />
        <node role="statement" roleId="tpee.1068581517665" type="tpee.LocalVariableDeclarationStatement" typeId="tpee.1068581242864" id="2974745296611411395" nodeInfo="nn">
          <node role="localVariableDeclaration" roleId="tpee.1068581242865" type="tpee.LocalVariableDeclaration" typeId="tpee.1068581242863" id="2974745296611411396" nodeInfo="nr">
            <property name="name" nameId="tpck.1169194664001" value="srcModels" />
            <node role="type" roleId="tpee.5680397130376446158" type="tpee.ClassifierType" typeId="tpee.1107535904670" id="6690662468852826024" nodeInfo="in">
              <link role="classifier" roleId="tpee.1107535924139" targetNodeId="e2lb.~Iterable" resolveInfo="Iterable" />
              <node role="parameter" roleId="tpee.1109201940907" type="tpee.ClassifierType" typeId="tpee.1107535904670" id="6690662468854016588" nodeInfo="in">
                <link role="classifier" roleId="tpee.1107535924139" targetNodeId="ec5l.~SModel" resolveInfo="SModel" />
              </node>
            </node>
          </node>
        </node>
        <node role="statement" roleId="tpee.1068581517665" type="tpee.LocalVariableDeclarationStatement" typeId="tpee.1068581242864" id="2974745296611400178" nodeInfo="nn">
          <node role="localVariableDeclaration" roleId="tpee.1068581242865" type="tpee.LocalVariableDeclaration" typeId="tpee.1068581242863" id="2974745296611400179" nodeInfo="nr">
            <property name="name" nameId="tpck.1169194664001" value="srcModelsX" />
            <node role="initializer" roleId="tpee.1068431790190" type="tpee.GenericNewExpression" typeId="tpee.1145552977093" id="6690662468854428106" nodeInfo="nn">
              <node role="creator" roleId="tpee.1145553007750" type="tp2q.ListCreatorWithInit" typeId="tp2q.1160600644654" id="6690662468854430578" nodeInfo="nn">
                <node role="elementType" roleId="tp2q.1237721435807" type="tp25.SModelType" typeId="tp25.1143226024141" id="6690662468854435430" nodeInfo="in" />
              </node>
            </node>
            <node role="type" roleId="tpee.5680397130376446158" type="tp2q.ListType" typeId="tp2q.1151688443754" id="6690662468854422531" nodeInfo="in">
              <node role="elementType" roleId="tp2q.1151688676805" type="tp25.SModelType" typeId="tp25.1143226024141" id="6690662468854422533" nodeInfo="in" />
            </node>
          </node>
        </node>
        <node role="statement" roleId="tpee.1068581517665" type="tpee.Statement" typeId="tpee.1068580123157" id="6690662468852699288" nodeInfo="nn" />
        <node role="statement" roleId="tpee.1068581517665" type="tpee.ExpressionStatement" typeId="tpee.1068580123155" id="6690662468852734755" nodeInfo="nn">
          <node role="expression" roleId="tpee.1068580123156" type="tpee.DotExpression" typeId="tpee.1197027756228" id="6690662468852743827" nodeInfo="nn">
            <node role="operation" roleId="tpee.1197027833540" type="tpee.InstanceMethodCallOperation" typeId="tpee.1202948039474" id="6690662468852746375" nodeInfo="nn">
              <link role="baseMethodDeclaration" roleId="tpee.1068499141037" targetNodeId="ep0o.~ModelRootBase%dsetModule(org%djetbrains%dmps%dopenapi%dmodule%dSModule)%cvoid" resolveInfo="setModule" />
              <node role="actualArgument" roleId="tpee.1068499141038" type="tpee.VariableReference" typeId="tpee.1068498886296" id="6690662468852748602" nodeInfo="nn">
                <link role="variableDeclaration" roleId="tpee.1068581517664" targetNodeId="8083368042255952192" resolveInfo="mod2" />
              </node>
            </node>
            <node role="operand" roleId="tpee.1197027771414" type="tpee.VariableReference" typeId="tpee.1068498886296" id="6690662468852741387" nodeInfo="nn">
              <link role="variableDeclaration" roleId="tpee.1068581517664" targetNodeId="6690662468852656824" resolveInfo="src2" />
            </node>
          </node>
        </node>
        <node role="statement" roleId="tpee.1068581517665" type="tpee.ExpressionStatement" typeId="tpee.1068580123155" id="6690662468852753017" nodeInfo="nn">
          <node role="expression" roleId="tpee.1068580123156" type="tpee.DotExpression" typeId="tpee.1197027756228" id="6690662468852759805" nodeInfo="nn">
            <node role="operation" roleId="tpee.1197027833540" type="tpee.InstanceMethodCallOperation" typeId="tpee.1202948039474" id="6690662468852762176" nodeInfo="nn">
              <link role="baseMethodDeclaration" roleId="tpee.1068499141037" targetNodeId="la4b.1066556226426957152" resolveInfo="setPath" />
              <node role="actualArgument" roleId="tpee.1068499141038" type="tpee.VariableReference" typeId="tpee.1068498886296" id="6690662468852764645" nodeInfo="nn">
                <link role="variableDeclaration" roleId="tpee.1068581517664" targetNodeId="8083368042256393679" resolveInfo="sourcePath" />
              </node>
            </node>
            <node role="operand" roleId="tpee.1197027771414" type="tpee.VariableReference" typeId="tpee.1068498886296" id="6690662468852757472" nodeInfo="nn">
              <link role="variableDeclaration" roleId="tpee.1068581517664" targetNodeId="6690662468852656824" resolveInfo="src2" />
            </node>
          </node>
        </node>
        <node role="statement" roleId="tpee.1068581517665" type="tpee.ExpressionStatement" typeId="tpee.1068580123155" id="6690662468852769296" nodeInfo="nn">
          <node role="expression" roleId="tpee.1068580123156" type="tpee.AssignmentExpression" typeId="tpee.1068498886294" id="6690662468852776852" nodeInfo="nn">
            <node role="lValue" roleId="tpee.1068498886295" type="tpee.VariableReference" typeId="tpee.1068498886296" id="6690662468852816016" nodeInfo="nn">
              <link role="variableDeclaration" roleId="tpee.1068581517664" targetNodeId="2974745296611411396" resolveInfo="srcModels" />
            </node>
            <node role="rValue" roleId="tpee.1068498886297" type="tpee.DotExpression" typeId="tpee.1197027756228" id="6690662468852783851" nodeInfo="nn">
              <node role="operation" roleId="tpee.1197027833540" type="tpee.InstanceMethodCallOperation" typeId="tpee.1202948039474" id="6690662468852786572" nodeInfo="nn">
                <link role="baseMethodDeclaration" roleId="tpee.1068499141037" targetNodeId="la4b.4423331261408187338" resolveInfo="loadModels" />
              </node>
              <node role="operand" roleId="tpee.1197027771414" type="tpee.VariableReference" typeId="tpee.1068498886296" id="6690662468852781289" nodeInfo="nn">
                <link role="variableDeclaration" roleId="tpee.1068581517664" targetNodeId="6690662468852656824" resolveInfo="src2" />
              </node>
            </node>
          </node>
        </node>
        <node role="statement" roleId="tpee.1068581517665" type="tpee.Statement" typeId="tpee.1068580123157" id="6690662468852692606" nodeInfo="nn" />
        <node role="statement" roleId="tpee.1068581517665" type="tp2q.ForEachStatement" typeId="tp2q.1153943597977" id="7016215775330903349" nodeInfo="nn">
          <node role="inputSequence" roleId="tp2q.1153944424730" type="tpee.VariableReference" typeId="tpee.1068498886296" id="6690662468852868157" nodeInfo="nn">
            <link role="variableDeclaration" roleId="tpee.1068581517664" targetNodeId="2974745296611411396" resolveInfo="srcModels" />
          </node>
          <node role="variable" roleId="tp2q.1153944400369" type="tp2q.ForEachVariable" typeId="tp2q.1153944193378" id="7016215775330903350" nodeInfo="nr">
            <property name="name" nameId="tpck.1169194664001" value="m" />
          </node>
          <node role="body" roleId="tpee.1154032183016" type="tpee.StatementList" typeId="tpee.1068580123136" id="7016215775330903352" nodeInfo="sn">
            <node role="statement" roleId="tpee.1068581517665" type="tpee.SingleLineComment" typeId="tpee.6329021646629104954" id="7092489630493796071" nodeInfo="nn">
              <node role="commentPart" roleId="tpee.6329021646629175155" type="tpee.StatementCommentPart" typeId="tpee.6329021646629175143" id="7092489630493796072" nodeInfo="nn">
                <node role="commentedStatement" roleId="tpee.6329021646629175144" type="tpee.ExpressionStatement" typeId="tpee.1068580123155" id="7016215775330903359" nodeInfo="nn">
                  <node role="expression" roleId="tpee.1068580123156" type="tpee.DotExpression" typeId="tpee.1197027756228" id="7016215775330903360" nodeInfo="nn">
                    <node role="operand" roleId="tpee.1197027771414" type="tpee.StaticFieldReference" typeId="tpee.1070533707846" id="7016215775330903361" nodeInfo="nn">
                      <link role="variableDeclaration" roleId="tpee.1068581517664" targetNodeId="e2lb.~System%dout" resolveInfo="out" />
                      <link role="classifier" roleId="tpee.1144433057691" targetNodeId="e2lb.~System" resolveInfo="System" />
                    </node>
                    <node role="operation" roleId="tpee.1197027833540" type="tpee.InstanceMethodCallOperation" typeId="tpee.1202948039474" id="7016215775330903362" nodeInfo="nn">
                      <link role="baseMethodDeclaration" roleId="tpee.1068499141037" targetNodeId="fxg7.~PrintStream%dprintln(java%dlang%dString)%cvoid" resolveInfo="println" />
                      <node role="actualArgument" roleId="tpee.1068499141038" type="tpee.StaticMethodCall" typeId="tpee.1081236700937" id="2722862962576141735" nodeInfo="nn">
                        <link role="baseMethodDeclaration" roleId="tpee.1068499141037" targetNodeId="unno.9160302885342508446" resolveInfo="getModelLongName" />
                        <link role="classConcept" roleId="tpee.1144433194310" targetNodeId="unno.2089287822043606602" resolveInfo="SNodeOperations" />
                        <node role="actualArgument" roleId="tpee.1068499141038" type="tp25.SemanticDowncastExpression" typeId="tp25.1145404486709" id="2722862962576141736" nodeInfo="nn">
                          <node role="leftExpression" roleId="tp25.1145404616321" type="tp2q.ForEachVariableReference" typeId="tp2q.1153944233411" id="2722862962576141737" nodeInfo="nn">
                            <link role="variable" roleId="tp2q.1153944258490" targetNodeId="7016215775330903350" resolveInfo="m" />
                          </node>
                        </node>
                      </node>
                    </node>
                  </node>
                </node>
              </node>
            </node>
            <node role="statement" roleId="tpee.1068581517665" type="tpee.Statement" typeId="tpee.1068580123157" id="7149447565294020186" nodeInfo="nn" />
            <node role="statement" roleId="tpee.1068581517665" type="tpee.LocalVariableDeclarationStatement" typeId="tpee.1068581242864" id="6690662468853934308" nodeInfo="nn">
              <node role="localVariableDeclaration" roleId="tpee.1068581242865" type="tpee.LocalVariableDeclaration" typeId="tpee.1068581242863" id="6690662468853934311" nodeInfo="nr">
                <property name="name" nameId="tpck.1169194664001" value="zzz" />
                <node role="initializer" roleId="tpee.1068431790190" type="tp2q.ForEachVariableReference" typeId="tp2q.1153944233411" id="2450295125635004621" nodeInfo="nn">
                  <link role="variable" roleId="tp2q.1153944258490" targetNodeId="7016215775330903350" resolveInfo="m" />
                </node>
                <node role="type" roleId="tpee.5680397130376446158" type="tp25.SModelType" typeId="tp25.1143226024141" id="6690662468853934306" nodeInfo="in" />
              </node>
            </node>
            <node role="statement" roleId="tpee.1068581517665" type="tpee.ExpressionStatement" typeId="tpee.1068580123155" id="6690662468854073464" nodeInfo="nn">
              <node role="expression" roleId="tpee.1068580123156" type="tpee.DotExpression" typeId="tpee.1197027756228" id="6690662468854079139" nodeInfo="nn">
                <node role="operation" roleId="tpee.1197027833540" type="tpee.InstanceMethodCallOperation" typeId="tpee.1202948039474" id="6690662468854084690" nodeInfo="nn">
                  <link role="baseMethodDeclaration" roleId="tpee.1068499141037" targetNodeId="k7g3.~List%dadd(java%dlang%dObject)%cboolean" resolveInfo="add" />
                  <node role="actualArgument" roleId="tpee.1068499141038" type="tpee.VariableReference" typeId="tpee.1068498886296" id="6690662468854087340" nodeInfo="nn">
                    <link role="variableDeclaration" roleId="tpee.1068581517664" targetNodeId="6690662468853934311" resolveInfo="zzz" />
                  </node>
                </node>
                <node role="operand" roleId="tpee.1197027771414" type="tpee.VariableReference" typeId="tpee.1068498886296" id="6690662468854073463" nodeInfo="nn">
                  <link role="variableDeclaration" roleId="tpee.1068581517664" targetNodeId="2974745296611400179" resolveInfo="srcModelsX" />
                </node>
              </node>
            </node>
            <node role="statement" roleId="tpee.1068581517665" type="tpee.Statement" typeId="tpee.1068580123157" id="6690662468854091774" nodeInfo="nn" />
            <node role="statement" roleId="tpee.1068581517665" type="tp2q.ForEachStatement" typeId="tp2q.1153943597977" id="7149447565294020188" nodeInfo="nn">
              <node role="inputSequence" roleId="tp2q.1153944424730" type="tpee.DotExpression" typeId="tpee.1197027756228" id="6690662468854004111" nodeInfo="nn">
                <node role="operation" roleId="tpee.1197027833540" type="tp25.Model_RootsOperation" typeId="tp25.1171315804604" id="6690662468854006724" nodeInfo="nn" />
                <node role="operand" roleId="tpee.1197027771414" type="tpee.VariableReference" typeId="tpee.1068498886296" id="6690662468854001424" nodeInfo="nn">
                  <link role="variableDeclaration" roleId="tpee.1068581517664" targetNodeId="6690662468853934311" resolveInfo="zzz" />
                </node>
              </node>
              <node role="variable" roleId="tp2q.1153944400369" type="tp2q.ForEachVariable" typeId="tp2q.1153944193378" id="7149447565294020189" nodeInfo="nr">
                <property name="name" nameId="tpck.1169194664001" value="srcRoot" />
              </node>
              <node role="body" roleId="tpee.1154032183016" type="tpee.StatementList" typeId="tpee.1068580123136" id="7149447565294020191" nodeInfo="sn">
                <node role="statement" roleId="tpee.1068581517665" type="tpee.ExpressionStatement" typeId="tpee.1068580123155" id="7149447565294020237" nodeInfo="nn">
                  <node role="expression" roleId="tpee.1068580123156" type="tpee.StaticMethodCall" typeId="tpee.1081236700937" id="7149447565294020239" nodeInfo="nn">
                    <link role="baseMethodDeclaration" roleId="tpee.1068499141037" targetNodeId="8083368042256398783" resolveInfo="fixNonStatic" />
                    <link role="classConcept" roleId="tpee.1144433194310" targetNodeId="8083368042256395971" resolveInfo="NodePatcher" />
                    <node role="actualArgument" roleId="tpee.1068499141038" type="tp2q.ForEachVariableReference" typeId="tp2q.1153944233411" id="7149447565294020240" nodeInfo="nn">
                      <link role="variable" roleId="tp2q.1153944258490" targetNodeId="7149447565294020189" resolveInfo="srcRoot" />
                    </node>
                  </node>
                </node>
                <node role="statement" roleId="tpee.1068581517665" type="tpee.ExpressionStatement" typeId="tpee.1068580123155" id="7149447565294020427" nodeInfo="nn">
                  <node role="expression" roleId="tpee.1068580123156" type="tpee.StaticMethodCall" typeId="tpee.1081236700937" id="7149447565294020429" nodeInfo="nn">
                    <link role="baseMethodDeclaration" roleId="tpee.1068499141037" targetNodeId="7149447565294020241" resolveInfo="removeSourceLevelAnnotations" />
                    <link role="classConcept" roleId="tpee.1144433194310" targetNodeId="8083368042256395971" resolveInfo="NodePatcher" />
                    <node role="actualArgument" roleId="tpee.1068499141038" type="tp2q.ForEachVariableReference" typeId="tp2q.1153944233411" id="6690662468853546763" nodeInfo="nn">
                      <link role="variable" roleId="tp2q.1153944258490" targetNodeId="7149447565294020189" resolveInfo="srcRoot" />
                    </node>
                  </node>
                </node>
                <node role="statement" roleId="tpee.1068581517665" type="tpee.Statement" typeId="tpee.1068580123157" id="7030568040400429602" nodeInfo="nn" />
                <node role="statement" roleId="tpee.1068581517665" type="tpee.ExpressionStatement" typeId="tpee.1068580123155" id="7030568040400429604" nodeInfo="nn">
                  <node role="expression" roleId="tpee.1068580123156" type="tpee.StaticMethodCall" typeId="tpee.1081236700937" id="7030568040400429606" nodeInfo="nn">
                    <link role="classConcept" roleId="tpee.1144433194310" targetNodeId="8083368042256395971" resolveInfo="NodePatcher" />
                    <link role="baseMethodDeclaration" roleId="tpee.1068499141037" targetNodeId="7030568040400429275" resolveInfo="sortNestedClass" />
                    <node role="actualArgument" roleId="tpee.1068499141038" type="tp25.SNodeTypeCastExpression" typeId="tp25.1140137987495" id="7030568040400429624" nodeInfo="nn">
                      <link role="concept" roleId="tp25.1140138128738" targetNodeId="tpee.1107461130800" resolveInfo="Classifier" />
                      <node role="leftExpression" roleId="tp25.1140138123956" type="tp2q.ForEachVariableReference" typeId="tp2q.1153944233411" id="7030568040400429607" nodeInfo="nn">
                        <link role="variable" roleId="tp2q.1153944258490" targetNodeId="7149447565294020189" resolveInfo="srcRoot" />
                      </node>
                    </node>
                  </node>
                </node>
              </node>
            </node>
          </node>
        </node>
        <node role="statement" roleId="tpee.1068581517665" type="tpee.Statement" typeId="tpee.1068580123157" id="7149447565294020440" nodeInfo="nn" />
        <node role="statement" roleId="tpee.1068581517665" type="tpee.ExpressionStatement" typeId="tpee.1068580123155" id="8083368042256393688" nodeInfo="nn">
          <node role="expression" roleId="tpee.1068580123156" type="tpee.LocalStaticMethodCall" typeId="tpee.1172058436953" id="8083368042256393689" nodeInfo="nn">
            <link role="baseMethodDeclaration" roleId="tpee.1068499141037" targetNodeId="7016215775330865595" resolveInfo="compare" />
            <node role="actualArgument" roleId="tpee.1068499141038" type="tpee.LocalVariableReference" typeId="tpee.1068581242866" id="8083368042256393708" nodeInfo="nn">
              <link role="variableDeclaration" roleId="tpee.1068581517664" targetNodeId="2974745296611410007" resolveInfo="binModels" />
            </node>
            <node role="actualArgument" roleId="tpee.1068499141038" type="tpee.VariableReference" typeId="tpee.1068498886296" id="6690662468854100571" nodeInfo="nn">
              <link role="variableDeclaration" roleId="tpee.1068581517664" targetNodeId="2974745296611400179" resolveInfo="srcModelsX" />
            </node>
          </node>
        </node>
        <node role="statement" roleId="tpee.1068581517665" type="tpee.SingleLineComment" typeId="tpee.6329021646629104954" id="7030568040400427296" nodeInfo="nn">
          <node role="commentPart" roleId="tpee.6329021646629175155" type="tpee.StatementCommentPart" typeId="tpee.6329021646629175143" id="7030568040400427297" nodeInfo="nn">
            <node role="commentedStatement" roleId="tpee.6329021646629175144" type="tpee.ExpressionStatement" typeId="tpee.1068580123155" id="7030568040400425562" nodeInfo="nn">
              <node role="expression" roleId="tpee.1068580123156" type="tpee.LocalStaticMethodCall" typeId="tpee.1172058436953" id="7030568040400425563" nodeInfo="nn">
                <link role="baseMethodDeclaration" roleId="tpee.1068499141037" targetNodeId="7016215775330865595" resolveInfo="compare" />
                <node role="actualArgument" roleId="tpee.1068499141038" type="tpee.LocalVariableReference" typeId="tpee.1068581242866" id="7030568040400425564" nodeInfo="nn">
                  <link role="variableDeclaration" roleId="tpee.1068581517664" targetNodeId="2974745296611411396" resolveInfo="srcModels" />
                </node>
                <node role="actualArgument" roleId="tpee.1068499141038" type="tpee.LocalVariableReference" typeId="tpee.1068581242866" id="7030568040400425566" nodeInfo="nn">
                  <link role="variableDeclaration" roleId="tpee.1068581517664" targetNodeId="2974745296611410007" resolveInfo="binModels" />
                </node>
              </node>
            </node>
          </node>
        </node>
      </node>
      <node role="parameter" roleId="tpee.1068580123134" type="tpee.ParameterDeclaration" typeId="tpee.1068498886292" id="8083368042256393677" nodeInfo="ir">
        <property name="name" nameId="tpck.1169194664001" value="binPath" />
        <node role="type" roleId="tpee.5680397130376446158" type="tpee.StringType" typeId="tpee.1225271177708" id="8083368042256393678" nodeInfo="in" />
      </node>
      <node role="parameter" roleId="tpee.1068580123134" type="tpee.ParameterDeclaration" typeId="tpee.1068498886292" id="8083368042256393679" nodeInfo="ir">
        <property name="name" nameId="tpck.1169194664001" value="sourcePath" />
        <node role="type" roleId="tpee.5680397130376446158" type="tpee.StringType" typeId="tpee.1225271177708" id="8083368042256393681" nodeInfo="in" />
      </node>
    </node>
    <node role="member" roleId="tpee.5375687026011219971" type="tpee.StaticMethodDeclaration" typeId="tpee.1081236700938" id="7016215775330865595" nodeInfo="igu">
      <property name="name" nameId="tpck.1169194664001" value="compare" />
      <node role="visibility" roleId="tpee.1178549979242" type="tpee.PublicVisibility" typeId="tpee.1146644602865" id="7016215775330865597" nodeInfo="nn" />
      <node role="returnType" roleId="tpee.1068580123133" type="tpee.VoidType" typeId="tpee.1068581517677" id="7016215775330865596" nodeInfo="in" />
      <node role="parameter" roleId="tpee.1068580123134" type="tpee.ParameterDeclaration" typeId="tpee.1068498886292" id="7016215775330865599" nodeInfo="ir">
        <property name="name" nameId="tpck.1169194664001" value="leftModels" />
        <node role="type" roleId="tpee.5680397130376446158" type="tp2q.SequenceType" typeId="tp2q.1151689724996" id="6690662468852960881" nodeInfo="in">
          <node role="elementType" roleId="tp2q.1151689745422" type="tp25.SModelType" typeId="tp25.1143226024141" id="6690662468854032526" nodeInfo="in" />
        </node>
      </node>
      <node role="parameter" roleId="tpee.1068580123134" type="tpee.ParameterDeclaration" typeId="tpee.1068498886292" id="7016215775330865601" nodeInfo="ir">
        <property name="name" nameId="tpck.1169194664001" value="rightModels" />
        <node role="type" roleId="tpee.5680397130376446158" type="tp2q.SequenceType" typeId="tp2q.1151689724996" id="8051061021619684616" nodeInfo="in">
          <node role="elementType" roleId="tp2q.1151689745422" type="tp25.SModelType" typeId="tp25.1143226024141" id="6690662468854039551" nodeInfo="in" />
        </node>
      </node>
      <node role="body" roleId="tpee.1068580123135" type="tpee.StatementList" typeId="tpee.1068580123136" id="7016215775330865598" nodeInfo="sn">
        <node role="statement" roleId="tpee.1068581517665" type="tpee.Statement" typeId="tpee.1068580123157" id="8083368042256393880" nodeInfo="nn" />
        <node role="statement" roleId="tpee.1068581517665" type="tpee.LocalVariableDeclarationStatement" typeId="tpee.1068581242864" id="8083368042256393804" nodeInfo="nn">
          <node role="localVariableDeclaration" roleId="tpee.1068581242865" type="tpee.LocalVariableDeclaration" typeId="tpee.1068581242863" id="8083368042256393805" nodeInfo="nr">
            <property name="name" nameId="tpck.1169194664001" value="leftModelMap" />
            <node role="initializer" roleId="tpee.1068431790190" type="tpee.GenericNewExpression" typeId="tpee.1145552977093" id="8083368042256393809" nodeInfo="nn">
              <node role="creator" roleId="tpee.1145553007750" type="tp2q.HashMapCreator" typeId="tp2q.1197686869805" id="8083368042256393810" nodeInfo="nn">
                <node role="valueType" roleId="tp2q.1197687035757" type="tp25.SModelType" typeId="tp25.1143226024141" id="8083368042256393812" nodeInfo="in" />
                <node role="keyType" roleId="tp2q.1197687026896" type="tpee.StringType" typeId="tpee.1225271177708" id="8083368042256393811" nodeInfo="in" />
              </node>
            </node>
            <node role="type" roleId="tpee.5680397130376446158" type="tp2q.MapType" typeId="tp2q.1197683403723" id="8083368042256393806" nodeInfo="in">
              <node role="keyType" roleId="tp2q.1197683466920" type="tpee.StringType" typeId="tpee.1225271177708" id="8083368042256393808" nodeInfo="in" />
              <node role="valueType" roleId="tp2q.1197683475734" type="tp25.SModelType" typeId="tp25.1143226024141" id="8083368042256393807" nodeInfo="in" />
            </node>
          </node>
        </node>
        <node role="statement" roleId="tpee.1068581517665" type="tp2q.ForEachStatement" typeId="tp2q.1153943597977" id="8083368042256393775" nodeInfo="nn">
          <node role="inputSequence" roleId="tp2q.1153944424730" type="tpee.ParameterReference" typeId="tpee.1068581242874" id="8083368042256393815" nodeInfo="nn">
            <link role="variableDeclaration" roleId="tpee.1068581517664" targetNodeId="7016215775330865599" resolveInfo="leftModels" />
          </node>
          <node role="variable" roleId="tp2q.1153944400369" type="tp2q.ForEachVariable" typeId="tp2q.1153944193378" id="8083368042256393776" nodeInfo="nr">
            <property name="name" nameId="tpck.1169194664001" value="m" />
          </node>
          <node role="body" roleId="tpee.1154032183016" type="tpee.StatementList" typeId="tpee.1068580123136" id="8083368042256393778" nodeInfo="sn">
            <node role="statement" roleId="tpee.1068581517665" type="tpee.ExpressionStatement" typeId="tpee.1068580123155" id="8083368042256393785" nodeInfo="nn">
              <node role="expression" roleId="tpee.1068580123156" type="tpee.AssignmentExpression" typeId="tpee.1068498886294" id="8083368042256393786" nodeInfo="nn">
                <node role="rValue" roleId="tpee.1068498886297" type="tp2q.ForEachVariableReference" typeId="tp2q.1153944233411" id="8083368042256393820" nodeInfo="nn">
                  <link role="variable" roleId="tp2q.1153944258490" targetNodeId="8083368042256393776" resolveInfo="m" />
                </node>
                <node role="lValue" roleId="tpee.1068498886295" type="tp2q.MapElement" typeId="tp2q.1197932370469" id="8083368042256393788" nodeInfo="nn">
                  <node role="key" roleId="tp2q.1197932525128" type="tpee.StaticMethodCall" typeId="tpee.1081236700937" id="2722862962576142042" nodeInfo="nn">
                    <link role="baseMethodDeclaration" roleId="tpee.1068499141037" targetNodeId="unno.9160302885342508446" resolveInfo="getModelLongName" />
                    <link role="classConcept" roleId="tpee.1144433194310" targetNodeId="unno.2089287822043606602" resolveInfo="SNodeOperations" />
                    <node role="actualArgument" roleId="tpee.1068499141038" type="tp25.SemanticDowncastExpression" typeId="tp25.1145404486709" id="2722862962576142043" nodeInfo="nn">
                      <node role="leftExpression" roleId="tp25.1145404616321" type="tp2q.ForEachVariableReference" typeId="tp2q.1153944233411" id="2722862962576142044" nodeInfo="nn">
                        <link role="variable" roleId="tp2q.1153944258490" targetNodeId="8083368042256393776" resolveInfo="m" />
                      </node>
                    </node>
                  </node>
                  <node role="map" roleId="tp2q.1197932505799" type="tpee.LocalVariableReference" typeId="tpee.1068581242866" id="8083368042256393817" nodeInfo="nn">
                    <link role="variableDeclaration" roleId="tpee.1068581517664" targetNodeId="8083368042256393805" resolveInfo="leftModelMap" />
                  </node>
                </node>
              </node>
            </node>
          </node>
        </node>
        <node role="statement" roleId="tpee.1068581517665" type="tpee.Statement" typeId="tpee.1068580123157" id="8083368042256393890" nodeInfo="nn" />
        <node role="statement" roleId="tpee.1068581517665" type="tpee.LocalVariableDeclarationStatement" typeId="tpee.1068581242864" id="8083368042256393894" nodeInfo="nn">
          <node role="localVariableDeclaration" roleId="tpee.1068581242865" type="tpee.LocalVariableDeclaration" typeId="tpee.1068581242863" id="8083368042256393895" nodeInfo="nr">
            <property name="name" nameId="tpck.1169194664001" value="rightModelMap" />
            <node role="type" roleId="tpee.5680397130376446158" type="tp2q.MapType" typeId="tp2q.1197683403723" id="8083368042256393896" nodeInfo="in">
              <node role="valueType" roleId="tp2q.1197683475734" type="tp25.SModelType" typeId="tp25.1143226024141" id="8083368042256393897" nodeInfo="in" />
              <node role="keyType" roleId="tp2q.1197683466920" type="tpee.StringType" typeId="tpee.1225271177708" id="8083368042256393898" nodeInfo="in" />
            </node>
            <node role="initializer" roleId="tpee.1068431790190" type="tpee.GenericNewExpression" typeId="tpee.1145552977093" id="8083368042256393899" nodeInfo="nn">
              <node role="creator" roleId="tpee.1145553007750" type="tp2q.HashMapCreator" typeId="tp2q.1197686869805" id="8083368042256393900" nodeInfo="nn">
                <node role="keyType" roleId="tp2q.1197687026896" type="tpee.StringType" typeId="tpee.1225271177708" id="8083368042256393901" nodeInfo="in" />
                <node role="valueType" roleId="tp2q.1197687035757" type="tp25.SModelType" typeId="tp25.1143226024141" id="8083368042256393902" nodeInfo="in" />
              </node>
            </node>
          </node>
        </node>
        <node role="statement" roleId="tpee.1068581517665" type="tp2q.ForEachStatement" typeId="tp2q.1153943597977" id="8083368042256393917" nodeInfo="nn">
          <node role="inputSequence" roleId="tp2q.1153944424730" type="tpee.ParameterReference" typeId="tpee.1068581242874" id="8083368042256393945" nodeInfo="nn">
            <link role="variableDeclaration" roleId="tpee.1068581517664" targetNodeId="7016215775330865601" resolveInfo="rightModels" />
          </node>
          <node role="body" roleId="tpee.1154032183016" type="tpee.StatementList" typeId="tpee.1068580123136" id="8083368042256393920" nodeInfo="sn">
            <node role="statement" roleId="tpee.1068581517665" type="tpee.ExpressionStatement" typeId="tpee.1068580123155" id="8083368042256393927" nodeInfo="nn">
              <node role="expression" roleId="tpee.1068580123156" type="tpee.AssignmentExpression" typeId="tpee.1068498886294" id="8083368042256393928" nodeInfo="nn">
                <node role="lValue" roleId="tpee.1068498886295" type="tp2q.MapElement" typeId="tp2q.1197932370469" id="8083368042256393930" nodeInfo="nn">
                  <node role="key" roleId="tp2q.1197932525128" type="tpee.StaticMethodCall" typeId="tpee.1081236700937" id="2722862962576141495" nodeInfo="nn">
                    <link role="baseMethodDeclaration" roleId="tpee.1068499141037" targetNodeId="unno.9160302885342508446" resolveInfo="getModelLongName" />
                    <link role="classConcept" roleId="tpee.1144433194310" targetNodeId="unno.2089287822043606602" resolveInfo="SNodeOperations" />
                    <node role="actualArgument" roleId="tpee.1068499141038" type="tp25.SemanticDowncastExpression" typeId="tp25.1145404486709" id="2722862962576141496" nodeInfo="nn">
                      <node role="leftExpression" roleId="tp25.1145404616321" type="tp2q.ForEachVariableReference" typeId="tp2q.1153944233411" id="2722862962576141497" nodeInfo="nn">
                        <link role="variable" roleId="tp2q.1153944258490" targetNodeId="8083368042256393918" resolveInfo="m" />
                      </node>
                    </node>
                  </node>
                  <node role="map" roleId="tp2q.1197932505799" type="tpee.LocalVariableReference" typeId="tpee.1068581242866" id="8083368042256393934" nodeInfo="nn">
                    <link role="variableDeclaration" roleId="tpee.1068581517664" targetNodeId="8083368042256393895" resolveInfo="rightModelMap" />
                  </node>
                </node>
                <node role="rValue" roleId="tpee.1068498886297" type="tp2q.ForEachVariableReference" typeId="tp2q.1153944233411" id="8083368042256393969" nodeInfo="nn">
                  <link role="variable" roleId="tp2q.1153944258490" targetNodeId="8083368042256393918" resolveInfo="m" />
                </node>
              </node>
            </node>
          </node>
          <node role="variable" roleId="tp2q.1153944400369" type="tp2q.ForEachVariable" typeId="tp2q.1153944193378" id="8083368042256393918" nodeInfo="nr">
            <property name="name" nameId="tpck.1169194664001" value="m" />
          </node>
        </node>
        <node role="statement" roleId="tpee.1068581517665" type="tpee.Statement" typeId="tpee.1068580123157" id="8083368042256393891" nodeInfo="nn" />
        <node role="statement" roleId="tpee.1068581517665" type="tpe3.AssertTrue" typeId="tpe3.1171981022339" id="7149447565294019792" nodeInfo="nn">
          <node role="condition" roleId="tpe3.1171981057159" type="tpee.AndExpression" typeId="tpee.1080120340718" id="7149447565294019818" nodeInfo="nn">
            <node role="rightExpression" roleId="tpee.1081773367579" type="tpee.DotExpression" typeId="tpee.1197027756228" id="7149447565294019821" nodeInfo="nn">
              <node role="operation" roleId="tpee.1197027833540" type="tp2q.ContainsAllOperation" typeId="tp2q.6126991172893676625" id="7149447565294019825" nodeInfo="nn">
                <node role="argument" roleId="tp2q.6126991172893676626" type="tpee.DotExpression" typeId="tpee.1197027756228" id="7149447565294019826" nodeInfo="nn">
                  <node role="operand" roleId="tpee.1197027771414" type="tpee.LocalVariableReference" typeId="tpee.1068581242866" id="7149447565294019827" nodeInfo="nn">
                    <link role="variableDeclaration" roleId="tpee.1068581517664" targetNodeId="8083368042256393805" resolveInfo="leftModelMap" />
                  </node>
                  <node role="operation" roleId="tpee.1197027833540" type="tp2q.GetKeysOperation" typeId="tp2q.1201872418428" id="7149447565294019828" nodeInfo="nn" />
                </node>
              </node>
              <node role="operand" roleId="tpee.1197027771414" type="tpee.DotExpression" typeId="tpee.1197027756228" id="7149447565294019822" nodeInfo="nn">
                <node role="operation" roleId="tpee.1197027833540" type="tp2q.GetKeysOperation" typeId="tp2q.1201872418428" id="7149447565294019824" nodeInfo="nn" />
                <node role="operand" roleId="tpee.1197027771414" type="tpee.LocalVariableReference" typeId="tpee.1068581242866" id="7149447565294019823" nodeInfo="nn">
                  <link role="variableDeclaration" roleId="tpee.1068581517664" targetNodeId="8083368042256393895" resolveInfo="rightModelMap" />
                </node>
              </node>
            </node>
            <node role="leftExpression" roleId="tpee.1081773367580" type="tpee.DotExpression" typeId="tpee.1197027756228" id="7149447565294019794" nodeInfo="nn">
              <node role="operand" roleId="tpee.1197027771414" type="tpee.DotExpression" typeId="tpee.1197027756228" id="7149447565294019795" nodeInfo="nn">
                <node role="operand" roleId="tpee.1197027771414" type="tpee.LocalVariableReference" typeId="tpee.1068581242866" id="7149447565294019796" nodeInfo="nn">
                  <link role="variableDeclaration" roleId="tpee.1068581517664" targetNodeId="8083368042256393805" resolveInfo="leftModelMap" />
                </node>
                <node role="operation" roleId="tpee.1197027833540" type="tp2q.GetKeysOperation" typeId="tp2q.1201872418428" id="7149447565294019797" nodeInfo="nn" />
              </node>
              <node role="operation" roleId="tpee.1197027833540" type="tp2q.ContainsAllOperation" typeId="tp2q.6126991172893676625" id="7149447565294019798" nodeInfo="nn">
                <node role="argument" roleId="tp2q.6126991172893676626" type="tpee.DotExpression" typeId="tpee.1197027756228" id="7149447565294019799" nodeInfo="nn">
                  <node role="operand" roleId="tpee.1197027771414" type="tpee.LocalVariableReference" typeId="tpee.1068581242866" id="7149447565294019800" nodeInfo="nn">
                    <link role="variableDeclaration" roleId="tpee.1068581517664" targetNodeId="8083368042256393895" resolveInfo="rightModelMap" />
                  </node>
                  <node role="operation" roleId="tpee.1197027833540" type="tp2q.GetKeysOperation" typeId="tp2q.1201872418428" id="7149447565294019801" nodeInfo="nn" />
                </node>
              </node>
            </node>
          </node>
        </node>
        <node role="statement" roleId="tpee.1068581517665" type="tpee.Statement" typeId="tpee.1068580123157" id="7562608578341431653" nodeInfo="nn" />
        <node role="statement" roleId="tpee.1068581517665" type="tpee.SingleLineComment" typeId="tpee.6329021646629104954" id="7562608578341511028" nodeInfo="nn">
          <node role="commentPart" roleId="tpee.6329021646629175155" type="tpee.TextCommentPart" typeId="tpee.6329021646629104957" id="7562608578341511029" nodeInfo="nn">
            <property name="text" nameId="tpee.6329021646629104958" value="constructing the map of corresponding nodes" />
          </node>
        </node>
        <node role="statement" roleId="tpee.1068581517665" type="tpee.LocalVariableDeclarationStatement" typeId="tpee.1068581242864" id="7562608578341431655" nodeInfo="nn">
          <node role="localVariableDeclaration" roleId="tpee.1068581242865" type="tpee.LocalVariableDeclaration" typeId="tpee.1068581242863" id="7562608578341431656" nodeInfo="nr">
            <property name="name" nameId="tpck.1169194664001" value="classMap" />
            <node role="initializer" roleId="tpee.1068431790190" type="tpee.GenericNewExpression" typeId="tpee.1145552977093" id="7562608578341431664" nodeInfo="nn">
              <node role="creator" roleId="tpee.1145553007750" type="tp2q.HashMapCreator" typeId="tp2q.1197686869805" id="8083368042256112370" nodeInfo="nn">
                <node role="valueType" roleId="tp2q.1197687035757" type="tp25.SNodeType" typeId="tp25.1138055754698" id="8083368042256112372" nodeInfo="in" />
                <node role="keyType" roleId="tp2q.1197687026896" type="tp25.SNodeType" typeId="tp25.1138055754698" id="8083368042256112371" nodeInfo="in" />
              </node>
            </node>
            <node role="type" roleId="tpee.5680397130376446158" type="tp2q.MapType" typeId="tp2q.1197683403723" id="7562608578341431657" nodeInfo="in">
              <node role="keyType" roleId="tp2q.1197683466920" type="tp25.SNodeType" typeId="tp25.1138055754698" id="7562608578341431660" nodeInfo="in" />
              <node role="valueType" roleId="tp2q.1197683475734" type="tp25.SNodeType" typeId="tp25.1138055754698" id="7562608578341431661" nodeInfo="in" />
            </node>
          </node>
        </node>
        <node role="statement" roleId="tpee.1068581517665" type="tp2q.ForEachStatement" typeId="tp2q.1153943597977" id="7562608578341431671" nodeInfo="nn">
          <node role="inputSequence" roleId="tp2q.1153944424730" type="tpee.DotExpression" typeId="tpee.1197027756228" id="7562608578341431694" nodeInfo="nn">
            <node role="operand" roleId="tpee.1197027771414" type="tpee.LocalVariableReference" typeId="tpee.1068581242866" id="8083368042256394001" nodeInfo="nn">
              <link role="variableDeclaration" roleId="tpee.1068581517664" targetNodeId="8083368042256393805" resolveInfo="leftModelMap" />
            </node>
            <node role="operation" roleId="tpee.1197027833540" type="tp2q.GetKeysOperation" typeId="tp2q.1201872418428" id="7562608578341431699" nodeInfo="nn" />
          </node>
          <node role="variable" roleId="tp2q.1153944400369" type="tp2q.ForEachVariable" typeId="tp2q.1153944193378" id="7562608578341431672" nodeInfo="nr">
            <property name="name" nameId="tpck.1169194664001" value="name" />
          </node>
          <node role="body" roleId="tpee.1154032183016" type="tpee.StatementList" typeId="tpee.1068580123136" id="7562608578341431674" nodeInfo="sn">
            <node role="statement" roleId="tpee.1068581517665" type="tpee.LocalVariableDeclarationStatement" typeId="tpee.1068581242864" id="7562608578341431700" nodeInfo="nn">
              <node role="localVariableDeclaration" roleId="tpee.1068581242865" type="tpee.LocalVariableDeclaration" typeId="tpee.1068581242863" id="7562608578341431701" nodeInfo="nr">
                <property name="name" nameId="tpck.1169194664001" value="binModel" />
                <node role="type" roleId="tpee.5680397130376446158" type="tp25.SModelType" typeId="tp25.1143226024141" id="7562608578341431702" nodeInfo="in" />
                <node role="initializer" roleId="tpee.1068431790190" type="tp2q.MapElement" typeId="tp2q.1197932370469" id="7562608578341431703" nodeInfo="nn">
                  <node role="map" roleId="tp2q.1197932505799" type="tpee.LocalVariableReference" typeId="tpee.1068581242866" id="8083368042256394002" nodeInfo="nn">
                    <link role="variableDeclaration" roleId="tpee.1068581517664" targetNodeId="8083368042256393805" resolveInfo="leftModelMap" />
                  </node>
                  <node role="key" roleId="tp2q.1197932525128" type="tp2q.ForEachVariableReference" typeId="tp2q.1153944233411" id="7562608578341431704" nodeInfo="nn">
                    <link role="variable" roleId="tp2q.1153944258490" targetNodeId="7562608578341431672" resolveInfo="name" />
                  </node>
                </node>
              </node>
            </node>
            <node role="statement" roleId="tpee.1068581517665" type="tpee.LocalVariableDeclarationStatement" typeId="tpee.1068581242864" id="7562608578341431706" nodeInfo="nn">
              <node role="localVariableDeclaration" roleId="tpee.1068581242865" type="tpee.LocalVariableDeclaration" typeId="tpee.1068581242863" id="7562608578341431707" nodeInfo="nr">
                <property name="name" nameId="tpck.1169194664001" value="srcModel" />
                <node role="type" roleId="tpee.5680397130376446158" type="tp25.SModelType" typeId="tp25.1143226024141" id="7562608578341431708" nodeInfo="in" />
                <node role="initializer" roleId="tpee.1068431790190" type="tp2q.MapElement" typeId="tp2q.1197932370469" id="7562608578341431709" nodeInfo="nn">
                  <node role="map" roleId="tp2q.1197932505799" type="tpee.LocalVariableReference" typeId="tpee.1068581242866" id="8083368042256394003" nodeInfo="nn">
                    <link role="variableDeclaration" roleId="tpee.1068581517664" targetNodeId="8083368042256393895" resolveInfo="rightModelMap" />
                  </node>
                  <node role="key" roleId="tp2q.1197932525128" type="tp2q.ForEachVariableReference" typeId="tp2q.1153944233411" id="7562608578341431710" nodeInfo="nn">
                    <link role="variable" roleId="tp2q.1153944258490" targetNodeId="7562608578341431672" resolveInfo="name" />
                  </node>
                </node>
              </node>
            </node>
            <node role="statement" roleId="tpee.1068581517665" type="tpee.Statement" typeId="tpee.1068580123157" id="8083368042256419916" nodeInfo="nn" />
            <node role="statement" roleId="tpee.1068581517665" type="tpee.ExpressionStatement" typeId="tpee.1068580123155" id="8083368042256419918" nodeInfo="nn">
              <node role="expression" roleId="tpee.1068580123156" type="tpee.LocalStaticMethodCall" typeId="tpee.1172058436953" id="8083368042256419919" nodeInfo="nn">
                <link role="baseMethodDeclaration" roleId="tpee.1068499141037" targetNodeId="8083368042256419892" resolveInfo="buildModelNodeMap" />
                <node role="actualArgument" roleId="tpee.1068499141038" type="tpee.LocalVariableReference" typeId="tpee.1068581242866" id="8083368042256419920" nodeInfo="nn">
                  <link role="variableDeclaration" roleId="tpee.1068581517664" targetNodeId="7562608578341431701" resolveInfo="binModel" />
                </node>
                <node role="actualArgument" roleId="tpee.1068499141038" type="tpee.LocalVariableReference" typeId="tpee.1068581242866" id="8083368042256419922" nodeInfo="nn">
                  <link role="variableDeclaration" roleId="tpee.1068581517664" targetNodeId="7562608578341431707" resolveInfo="srcModel" />
                </node>
                <node role="actualArgument" roleId="tpee.1068499141038" type="tpee.LocalVariableReference" typeId="tpee.1068581242866" id="8083368042256419928" nodeInfo="nn">
                  <link role="variableDeclaration" roleId="tpee.1068581517664" targetNodeId="7562608578341431656" resolveInfo="classMap" />
                </node>
              </node>
            </node>
          </node>
        </node>
        <node role="statement" roleId="tpee.1068581517665" type="tpee.Statement" typeId="tpee.1068580123157" id="2974745296611900353" nodeInfo="nn" />
        <node role="statement" roleId="tpee.1068581517665" type="tpee.SingleLineComment" typeId="tpee.6329021646629104954" id="7092489630493796047" nodeInfo="nn">
          <node role="commentPart" roleId="tpee.6329021646629175155" type="tpee.StatementCommentPart" typeId="tpee.6329021646629175143" id="7092489630493796048" nodeInfo="nn">
            <node role="commentedStatement" roleId="tpee.6329021646629175144" type="tpee.ExpressionStatement" typeId="tpee.1068580123155" id="2974745296611900357" nodeInfo="nn">
              <node role="expression" roleId="tpee.1068580123156" type="tpee.DotExpression" typeId="tpee.1197027756228" id="2974745296611900358" nodeInfo="nn">
                <node role="operation" roleId="tpee.1197027833540" type="tpee.InstanceMethodCallOperation" typeId="tpee.1202948039474" id="2974745296611900360" nodeInfo="nn">
                  <link role="baseMethodDeclaration" roleId="tpee.1068499141037" targetNodeId="fxg7.~PrintStream%dprintln(java%dlang%dString)%cvoid" resolveInfo="println" />
                  <node role="actualArgument" roleId="tpee.1068499141038" type="tpee.StringLiteral" typeId="tpee.1070475926800" id="2974745296611900361" nodeInfo="nn">
                    <property name="value" nameId="tpee.1070475926801" value="-------------------------" />
                  </node>
                </node>
                <node role="operand" roleId="tpee.1197027771414" type="tpee.StaticFieldReference" typeId="tpee.1070533707846" id="2974745296611900359" nodeInfo="nn">
                  <link role="variableDeclaration" roleId="tpee.1068581517664" targetNodeId="e2lb.~System%dout" resolveInfo="out" />
                  <link role="classifier" roleId="tpee.1144433057691" targetNodeId="e2lb.~System" resolveInfo="System" />
                </node>
              </node>
            </node>
          </node>
        </node>
        <node role="statement" roleId="tpee.1068581517665" type="tpee.Statement" typeId="tpee.1068580123157" id="2974745296611411604" nodeInfo="nn" />
        <node role="statement" roleId="tpee.1068581517665" type="tpee.LocalVariableDeclarationStatement" typeId="tpee.1068581242864" id="7028682026562570839" nodeInfo="nn">
          <node role="localVariableDeclaration" roleId="tpee.1068581242865" type="tpee.LocalVariableDeclaration" typeId="tpee.1068581242863" id="7028682026562570840" nodeInfo="nr">
            <property name="name" nameId="tpck.1169194664001" value="errors" />
            <node role="type" roleId="tpee.5680397130376446158" type="tpee.BooleanType" typeId="tpee.1070534644030" id="7028682026562570841" nodeInfo="in" />
            <node role="initializer" roleId="tpee.1068431790190" type="tpee.BooleanConstant" typeId="tpee.1068580123137" id="7028682026562570843" nodeInfo="nn">
              <property name="value" nameId="tpee.1068580123138" value="false" />
            </node>
          </node>
        </node>
        <node role="statement" roleId="tpee.1068581517665" type="tpee.Statement" typeId="tpee.1068580123157" id="7028682026562570844" nodeInfo="nn" />
        <node role="statement" roleId="tpee.1068581517665" type="tp2q.ForEachStatement" typeId="tp2q.1153943597977" id="2974745296611411606" nodeInfo="nn">
          <node role="body" roleId="tpee.1154032183016" type="tpee.StatementList" typeId="tpee.1068580123136" id="2974745296611411609" nodeInfo="sn">
            <node role="statement" roleId="tpee.1068581517665" type="tpee.LocalVariableDeclarationStatement" typeId="tpee.1068581242864" id="2974745296611411637" nodeInfo="nn">
              <node role="localVariableDeclaration" roleId="tpee.1068581242865" type="tpee.LocalVariableDeclaration" typeId="tpee.1068581242863" id="2974745296611411638" nodeInfo="nr">
                <property name="name" nameId="tpck.1169194664001" value="binModel" />
                <node role="type" roleId="tpee.5680397130376446158" type="tp25.SModelType" typeId="tp25.1143226024141" id="2974745296611898965" nodeInfo="in" />
                <node role="initializer" roleId="tpee.1068431790190" type="tp2q.MapElement" typeId="tp2q.1197932370469" id="2974745296611411682" nodeInfo="nn">
                  <node role="map" roleId="tp2q.1197932505799" type="tpee.LocalVariableReference" typeId="tpee.1068581242866" id="8083368042256394005" nodeInfo="nn">
                    <link role="variableDeclaration" roleId="tpee.1068581517664" targetNodeId="8083368042256393805" resolveInfo="leftModelMap" />
                  </node>
                  <node role="key" roleId="tp2q.1197932525128" type="tp2q.ForEachVariableReference" typeId="tp2q.1153944233411" id="2974745296611411685" nodeInfo="nn">
                    <link role="variable" roleId="tp2q.1153944258490" targetNodeId="2974745296611411607" resolveInfo="name" />
                  </node>
                </node>
              </node>
            </node>
            <node role="statement" roleId="tpee.1068581517665" type="tpee.LocalVariableDeclarationStatement" typeId="tpee.1068581242864" id="2974745296611411689" nodeInfo="nn">
              <node role="localVariableDeclaration" roleId="tpee.1068581242865" type="tpee.LocalVariableDeclaration" typeId="tpee.1068581242863" id="2974745296611411690" nodeInfo="nr">
                <property name="name" nameId="tpck.1169194664001" value="srcModel" />
                <node role="type" roleId="tpee.5680397130376446158" type="tp25.SModelType" typeId="tp25.1143226024141" id="2974745296611898966" nodeInfo="in" />
                <node role="initializer" roleId="tpee.1068431790190" type="tp2q.MapElement" typeId="tp2q.1197932370469" id="2974745296611411713" nodeInfo="nn">
                  <node role="map" roleId="tp2q.1197932505799" type="tpee.LocalVariableReference" typeId="tpee.1068581242866" id="8083368042256394007" nodeInfo="nn">
                    <link role="variableDeclaration" roleId="tpee.1068581517664" targetNodeId="8083368042256393895" resolveInfo="rightModelMap" />
                  </node>
                  <node role="key" roleId="tp2q.1197932525128" type="tp2q.ForEachVariableReference" typeId="tp2q.1153944233411" id="2974745296611411716" nodeInfo="nn">
                    <link role="variable" roleId="tp2q.1153944258490" targetNodeId="2974745296611411607" resolveInfo="name" />
                  </node>
                </node>
              </node>
            </node>
            <node role="statement" roleId="tpee.1068581517665" type="tpee.Statement" typeId="tpee.1068580123157" id="8051061021619746300" nodeInfo="nn" />
            <node role="statement" roleId="tpee.1068581517665" type="tpee.ExpressionStatement" typeId="tpee.1068580123155" id="8051061021619746468" nodeInfo="nn">
              <node role="expression" roleId="tpee.1068580123156" type="tpee.AssignmentExpression" typeId="tpee.1068498886294" id="8051061021619746486" nodeInfo="nn">
                <node role="rValue" roleId="tpee.1068498886297" type="tpee.OrExpression" typeId="tpee.1080223426719" id="8442055033067413143" nodeInfo="nn">
                  <node role="rightExpression" roleId="tpee.1081773367579" type="tpee.VariableReference" typeId="tpee.1068498886296" id="8442055033067433127" nodeInfo="nn">
                    <link role="variableDeclaration" roleId="tpee.1068581517664" targetNodeId="7028682026562570840" resolveInfo="errors" />
                  </node>
                  <node role="leftExpression" roleId="tpee.1081773367580" type="tpee.LocalStaticMethodCall" typeId="tpee.1172058436953" id="8051061021619746303" nodeInfo="nn">
                    <link role="baseMethodDeclaration" roleId="tpee.1068499141037" targetNodeId="8051061021619746294" resolveInfo="compare2models" />
                    <node role="actualArgument" roleId="tpee.1068499141038" type="tpee.LocalVariableReference" typeId="tpee.1068581242866" id="8051061021619746304" nodeInfo="nn">
                      <link role="variableDeclaration" roleId="tpee.1068581517664" targetNodeId="2974745296611411638" resolveInfo="binModel" />
                    </node>
                    <node role="actualArgument" roleId="tpee.1068499141038" type="tpee.LocalVariableReference" typeId="tpee.1068581242866" id="8051061021619746306" nodeInfo="nn">
                      <link role="variableDeclaration" roleId="tpee.1068581517664" targetNodeId="2974745296611411690" resolveInfo="srcModel" />
                    </node>
                    <node role="actualArgument" roleId="tpee.1068499141038" type="tpee.LocalVariableReference" typeId="tpee.1068581242866" id="8051061021619746322" nodeInfo="nn">
                      <link role="variableDeclaration" roleId="tpee.1068581517664" targetNodeId="7562608578341431656" resolveInfo="classMap" />
                    </node>
                  </node>
                </node>
                <node role="lValue" roleId="tpee.1068498886295" type="tpee.LocalVariableReference" typeId="tpee.1068581242866" id="8051061021619746469" nodeInfo="nn">
                  <link role="variableDeclaration" roleId="tpee.1068581517664" targetNodeId="7028682026562570840" resolveInfo="errors" />
                </node>
              </node>
            </node>
          </node>
          <node role="variable" roleId="tp2q.1153944400369" type="tp2q.ForEachVariable" typeId="tp2q.1153944193378" id="2974745296611411607" nodeInfo="nr">
            <property name="name" nameId="tpck.1169194664001" value="name" />
          </node>
          <node role="inputSequence" roleId="tp2q.1153944424730" type="tpee.DotExpression" typeId="tpee.1197027756228" id="2974745296611411629" nodeInfo="nn">
            <node role="operand" roleId="tpee.1197027771414" type="tpee.LocalVariableReference" typeId="tpee.1068581242866" id="8083368042256394004" nodeInfo="nn">
              <link role="variableDeclaration" roleId="tpee.1068581517664" targetNodeId="8083368042256393805" resolveInfo="leftModelMap" />
            </node>
            <node role="operation" roleId="tpee.1197027833540" type="tp2q.GetKeysOperation" typeId="tp2q.1201872418428" id="2974745296611411634" nodeInfo="nn" />
          </node>
        </node>
        <node role="statement" roleId="tpee.1068581517665" type="tpee.Statement" typeId="tpee.1068580123157" id="358198011111622637" nodeInfo="nn" />
        <node role="statement" roleId="tpee.1068581517665" type="tpe3.AssertFalse" typeId="tpe3.1171983834376" id="7028682026562570869" nodeInfo="nn">
          <node role="condition" roleId="tpe3.1171983854940" type="tpee.VariableReference" typeId="tpee.1068498886296" id="358198011110985456" nodeInfo="nn">
            <link role="variableDeclaration" roleId="tpee.1068581517664" targetNodeId="7028682026562570840" resolveInfo="errors" />
          </node>
          <node role="message" roleId="tpe3.1172075534298" type="tpe3.Message" typeId="tpe3.1172073500303" id="358198011111417838" nodeInfo="ng">
            <node role="message" roleId="tpe3.1172073511101" type="tpee.StringLiteral" typeId="tpee.1070475926800" id="358198011111418022" nodeInfo="nn">
              <property name="value" nameId="tpee.1070475926801" value="Models differ" />
            </node>
          </node>
        </node>
      </node>
    </node>
    <node role="member" roleId="tpee.5375687026011219971" type="tpee.StaticMethodDeclaration" typeId="tpee.1081236700938" id="8051061021619746294" nodeInfo="igu">
      <property name="name" nameId="tpck.1169194664001" value="compare2models" />
      <node role="returnType" roleId="tpee.1068580123133" type="tpee.BooleanType" typeId="tpee.1070534644030" id="8051061021619746464" nodeInfo="in" />
      <node role="parameter" roleId="tpee.1068580123134" type="tpee.ParameterDeclaration" typeId="tpee.1068498886292" id="8051061021619746307" nodeInfo="ir">
        <property name="name" nameId="tpck.1169194664001" value="left" />
        <node role="type" roleId="tpee.5680397130376446158" type="tp25.SModelType" typeId="tp25.1143226024141" id="8051061021619746308" nodeInfo="in" />
      </node>
      <node role="parameter" roleId="tpee.1068580123134" type="tpee.ParameterDeclaration" typeId="tpee.1068498886292" id="8051061021619746309" nodeInfo="ir">
        <property name="name" nameId="tpck.1169194664001" value="right" />
        <node role="type" roleId="tpee.5680397130376446158" type="tp25.SModelType" typeId="tp25.1143226024141" id="8051061021619746311" nodeInfo="in" />
      </node>
      <node role="parameter" roleId="tpee.1068580123134" type="tpee.ParameterDeclaration" typeId="tpee.1068498886292" id="8051061021619746312" nodeInfo="ir">
        <property name="name" nameId="tpck.1169194664001" value="nodeMap" />
        <node role="type" roleId="tpee.5680397130376446158" type="tp2q.MapType" typeId="tp2q.1197683403723" id="8051061021619746314" nodeInfo="in">
          <node role="valueType" roleId="tp2q.1197683475734" type="tp25.SNodeType" typeId="tp25.1138055754698" id="8051061021619746318" nodeInfo="in" />
          <node role="keyType" roleId="tp2q.1197683466920" type="tp25.SNodeType" typeId="tp25.1138055754698" id="8051061021619746317" nodeInfo="in" />
        </node>
      </node>
      <node role="body" roleId="tpee.1068580123135" type="tpee.StatementList" typeId="tpee.1068580123136" id="8051061021619746297" nodeInfo="sn">
        <node role="statement" roleId="tpee.1068581517665" type="tpee.LocalVariableDeclarationStatement" typeId="tpee.1068581242864" id="8051061021619746455" nodeInfo="nn">
          <node role="localVariableDeclaration" roleId="tpee.1068581242865" type="tpee.LocalVariableDeclaration" typeId="tpee.1068581242863" id="8051061021619746456" nodeInfo="nr">
            <property name="name" nameId="tpck.1169194664001" value="wereErrors" />
            <node role="initializer" roleId="tpee.1068431790190" type="tpee.BooleanConstant" typeId="tpee.1068580123137" id="8051061021619746459" nodeInfo="nn">
              <property name="value" nameId="tpee.1068580123138" value="false" />
            </node>
            <node role="type" roleId="tpee.5680397130376446158" type="tpee.BooleanType" typeId="tpee.1070534644030" id="8051061021619746457" nodeInfo="in" />
          </node>
        </node>
        <node role="statement" roleId="tpee.1068581517665" type="tpee.LocalVariableDeclarationStatement" typeId="tpee.1068581242864" id="8051061021619746323" nodeInfo="nn">
          <node role="localVariableDeclaration" roleId="tpee.1068581242865" type="tpee.LocalVariableDeclaration" typeId="tpee.1068581242863" id="8051061021619746324" nodeInfo="nr">
            <property name="name" nameId="tpck.1169194664001" value="binRoots" />
            <node role="initializer" roleId="tpee.1068431790190" type="tpee.DotExpression" typeId="tpee.1197027756228" id="8051061021619746326" nodeInfo="nn">
              <node role="operation" roleId="tpee.1197027833540" type="tp25.Model_RootsOperation" typeId="tp25.1171315804604" id="8051061021619746328" nodeInfo="nn" />
              <node role="operand" roleId="tpee.1197027771414" type="tpee.ParameterReference" typeId="tpee.1068581242874" id="8051061021619746409" nodeInfo="nn">
                <link role="variableDeclaration" roleId="tpee.1068581517664" targetNodeId="8051061021619746307" resolveInfo="left" />
              </node>
            </node>
            <node role="type" roleId="tpee.5680397130376446158" type="tp25.SNodeListType" typeId="tp25.1145383075378" id="8051061021619746325" nodeInfo="in" />
          </node>
        </node>
        <node role="statement" roleId="tpee.1068581517665" type="tpee.LocalVariableDeclarationStatement" typeId="tpee.1068581242864" id="8051061021619746329" nodeInfo="nn">
          <node role="localVariableDeclaration" roleId="tpee.1068581242865" type="tpee.LocalVariableDeclaration" typeId="tpee.1068581242863" id="8051061021619746330" nodeInfo="nr">
            <property name="name" nameId="tpck.1169194664001" value="srcRoots" />
            <node role="initializer" roleId="tpee.1068431790190" type="tpee.DotExpression" typeId="tpee.1197027756228" id="8051061021619746332" nodeInfo="nn">
              <node role="operation" roleId="tpee.1197027833540" type="tp25.Model_RootsOperation" typeId="tp25.1171315804604" id="8051061021619746334" nodeInfo="nn" />
              <node role="operand" roleId="tpee.1197027771414" type="tpee.ParameterReference" typeId="tpee.1068581242874" id="8051061021619746414" nodeInfo="nn">
                <link role="variableDeclaration" roleId="tpee.1068581517664" targetNodeId="8051061021619746309" resolveInfo="right" />
              </node>
            </node>
            <node role="type" roleId="tpee.5680397130376446158" type="tp25.SNodeListType" typeId="tp25.1145383075378" id="8051061021619746331" nodeInfo="in" />
          </node>
        </node>
        <node role="statement" roleId="tpee.1068581517665" type="tpee.Statement" typeId="tpee.1068580123157" id="8051061021619746335" nodeInfo="nn" />
        <node role="statement" roleId="tpee.1068581517665" type="tpee.ExpressionStatement" typeId="tpee.1068580123155" id="8051061021619746336" nodeInfo="nn">
          <node role="expression" roleId="tpee.1068580123156" type="tpee.AssignmentExpression" typeId="tpee.1068498886294" id="8051061021619746337" nodeInfo="nn">
            <node role="rValue" roleId="tpee.1068498886297" type="tpee.DotExpression" typeId="tpee.1197027756228" id="8051061021619746339" nodeInfo="nn">
              <node role="operation" roleId="tpee.1197027833540" type="tp2q.ToListOperation" typeId="tp2q.1151702311717" id="8051061021619746353" nodeInfo="nn" />
              <node role="operand" roleId="tpee.1197027771414" type="tpee.DotExpression" typeId="tpee.1197027756228" id="8051061021619746340" nodeInfo="nn">
                <node role="operand" roleId="tpee.1197027771414" type="tpee.LocalVariableReference" typeId="tpee.1068581242866" id="8051061021619746341" nodeInfo="nn">
                  <link role="variableDeclaration" roleId="tpee.1068581517664" targetNodeId="8051061021619746324" resolveInfo="binRoots" />
                </node>
                <node role="operation" roleId="tpee.1197027833540" type="tp2q.SortOperation" typeId="tp2q.1205679737078" id="8051061021619746342" nodeInfo="nn">
                  <node role="ascending" roleId="tp2q.1205679832066" type="tp2q.SortDirection" typeId="tp2q.1178286324487" id="8051061021619746352" nodeInfo="nn">
                    <property name="value" nameId="tpee.1068580123138" value="true" />
                  </node>
                  <node role="closure" roleId="tp2q.1204796294226" type="tp2c.ClosureLiteral" typeId="tp2c.1199569711397" id="8051061021619746343" nodeInfo="nn">
                    <node role="parameter" roleId="tp2c.1199569906740" type="tp2q.SmartClosureParameterDeclaration" typeId="tp2q.1203518072036" id="8051061021619746350" nodeInfo="ig">
                      <property name="name" nameId="tpck.1169194664001" value="it" />
                      <node role="type" roleId="tpee.5680397130376446158" type="tpee.UndefinedType" typeId="tpee.4836112446988635817" id="8051061021619746351" nodeInfo="in" />
                    </node>
                    <node role="body" roleId="tp2c.1199569916463" type="tpee.StatementList" typeId="tpee.1068580123136" id="8051061021619746344" nodeInfo="sn">
                      <node role="statement" roleId="tpee.1068581517665" type="tpee.ReturnStatement" typeId="tpee.1068581242878" id="8051061021619746345" nodeInfo="nn">
                        <node role="expression" roleId="tpee.1068581517676" type="tpee.DotExpression" typeId="tpee.1197027756228" id="8051061021619746346" nodeInfo="nn">
                          <node role="operation" roleId="tpee.1197027833540" type="tp25.SPropertyAccess" typeId="tp25.1138056022639" id="8051061021619746349" nodeInfo="nn">
                            <link role="property" roleId="tp25.1138056395725" targetNodeId="tpck.1169194664001" resolveInfo="name" />
                          </node>
                          <node role="operand" roleId="tpee.1197027771414" type="tp25.SNodeTypeCastExpression" typeId="tp25.1140137987495" id="8051061021619746347" nodeInfo="nn">
                            <link role="concept" roleId="tp25.1140138128738" targetNodeId="tpee.1107461130800" resolveInfo="Classifier" />
                            <node role="leftExpression" roleId="tp25.1140138123956" type="tpee.ParameterReference" typeId="tpee.1068581242874" id="8051061021619746348" nodeInfo="nn">
                              <link role="variableDeclaration" roleId="tpee.1068581517664" targetNodeId="8051061021619746350" resolveInfo="it" />
                            </node>
                          </node>
                        </node>
                      </node>
                    </node>
                  </node>
                </node>
              </node>
            </node>
            <node role="lValue" roleId="tpee.1068498886295" type="tpee.LocalVariableReference" typeId="tpee.1068581242866" id="8051061021619746338" nodeInfo="nn">
              <link role="variableDeclaration" roleId="tpee.1068581517664" targetNodeId="8051061021619746324" resolveInfo="binRoots" />
            </node>
          </node>
        </node>
        <node role="statement" roleId="tpee.1068581517665" type="tpee.ExpressionStatement" typeId="tpee.1068580123155" id="8051061021619746354" nodeInfo="nn">
          <node role="expression" roleId="tpee.1068580123156" type="tpee.AssignmentExpression" typeId="tpee.1068498886294" id="8051061021619746355" nodeInfo="nn">
            <node role="lValue" roleId="tpee.1068498886295" type="tpee.LocalVariableReference" typeId="tpee.1068581242866" id="8051061021619746356" nodeInfo="nn">
              <link role="variableDeclaration" roleId="tpee.1068581517664" targetNodeId="8051061021619746330" resolveInfo="srcRoots" />
            </node>
            <node role="rValue" roleId="tpee.1068498886297" type="tpee.DotExpression" typeId="tpee.1197027756228" id="8051061021619746357" nodeInfo="nn">
              <node role="operand" roleId="tpee.1197027771414" type="tpee.DotExpression" typeId="tpee.1197027756228" id="8051061021619746358" nodeInfo="nn">
                <node role="operation" roleId="tpee.1197027833540" type="tp2q.SortOperation" typeId="tp2q.1205679737078" id="8051061021619746360" nodeInfo="nn">
                  <node role="closure" roleId="tp2q.1204796294226" type="tp2c.ClosureLiteral" typeId="tp2c.1199569711397" id="8051061021619746361" nodeInfo="nn">
                    <node role="body" roleId="tp2c.1199569916463" type="tpee.StatementList" typeId="tpee.1068580123136" id="8051061021619746362" nodeInfo="sn">
                      <node role="statement" roleId="tpee.1068581517665" type="tpee.ReturnStatement" typeId="tpee.1068581242878" id="8051061021619746363" nodeInfo="nn">
                        <node role="expression" roleId="tpee.1068581517676" type="tpee.DotExpression" typeId="tpee.1197027756228" id="8051061021619746364" nodeInfo="nn">
                          <node role="operand" roleId="tpee.1197027771414" type="tp25.SNodeTypeCastExpression" typeId="tp25.1140137987495" id="8051061021619746365" nodeInfo="nn">
                            <link role="concept" roleId="tp25.1140138128738" targetNodeId="tpee.1107461130800" resolveInfo="Classifier" />
                            <node role="leftExpression" roleId="tp25.1140138123956" type="tpee.ParameterReference" typeId="tpee.1068581242874" id="8051061021619746366" nodeInfo="nn">
                              <link role="variableDeclaration" roleId="tpee.1068581517664" targetNodeId="8051061021619746368" resolveInfo="it" />
                            </node>
                          </node>
                          <node role="operation" roleId="tpee.1197027833540" type="tp25.SPropertyAccess" typeId="tp25.1138056022639" id="8051061021619746367" nodeInfo="nn">
                            <link role="property" roleId="tp25.1138056395725" targetNodeId="tpck.1169194664001" resolveInfo="name" />
                          </node>
                        </node>
                      </node>
                    </node>
                    <node role="parameter" roleId="tp2c.1199569906740" type="tp2q.SmartClosureParameterDeclaration" typeId="tp2q.1203518072036" id="8051061021619746368" nodeInfo="ig">
                      <property name="name" nameId="tpck.1169194664001" value="it" />
                      <node role="type" roleId="tpee.5680397130376446158" type="tpee.UndefinedType" typeId="tpee.4836112446988635817" id="8051061021619746369" nodeInfo="in" />
                    </node>
                  </node>
                  <node role="ascending" roleId="tp2q.1205679832066" type="tp2q.SortDirection" typeId="tp2q.1178286324487" id="8051061021619746370" nodeInfo="nn">
                    <property name="value" nameId="tpee.1068580123138" value="true" />
                  </node>
                </node>
                <node role="operand" roleId="tpee.1197027771414" type="tpee.LocalVariableReference" typeId="tpee.1068581242866" id="8051061021619746359" nodeInfo="nn">
                  <link role="variableDeclaration" roleId="tpee.1068581517664" targetNodeId="8051061021619746330" resolveInfo="srcRoots" />
                </node>
              </node>
              <node role="operation" roleId="tpee.1197027833540" type="tp2q.ToListOperation" typeId="tp2q.1151702311717" id="8051061021619746371" nodeInfo="nn" />
            </node>
          </node>
        </node>
        <node role="statement" roleId="tpee.1068581517665" type="tpee.Statement" typeId="tpee.1068580123157" id="8051061021619746372" nodeInfo="nn" />
        <node role="statement" roleId="tpee.1068581517665" type="tpee.SingleLineComment" typeId="tpee.6329021646629104954" id="7092489630493796053" nodeInfo="nn">
          <node role="commentPart" roleId="tpee.6329021646629175155" type="tpee.StatementCommentPart" typeId="tpee.6329021646629175143" id="7092489630493796054" nodeInfo="nn">
            <node role="commentedStatement" roleId="tpee.6329021646629175144" type="tpee.ExpressionStatement" typeId="tpee.1068580123155" id="8051061021619746373" nodeInfo="nn">
              <node role="expression" roleId="tpee.1068580123156" type="tpee.DotExpression" typeId="tpee.1197027756228" id="8051061021619746374" nodeInfo="nn">
                <node role="operation" roleId="tpee.1197027833540" type="tpee.InstanceMethodCallOperation" typeId="tpee.1202948039474" id="8051061021619746376" nodeInfo="nn">
                  <link role="baseMethodDeclaration" roleId="tpee.1068499141037" targetNodeId="fxg7.~PrintStream%dprintln(java%dlang%dString)%cvoid" resolveInfo="println" />
                  <node role="actualArgument" roleId="tpee.1068499141038" type="tpee.PlusExpression" typeId="tpee.1068581242875" id="8051061021619746377" nodeInfo="nn">
                    <node role="rightExpression" roleId="tpee.1081773367579" type="tpee.DotExpression" typeId="tpee.1197027756228" id="8051061021619746436" nodeInfo="nn">
                      <node role="operation" roleId="tpee.1197027833540" type="tp25.Model_GetLongNameOperation" typeId="tp25.1212008292747" id="8051061021619746444" nodeInfo="nn" />
                      <node role="operand" roleId="tpee.1197027771414" type="tpee.ParameterReference" typeId="tpee.1068581242874" id="8051061021619746419" nodeInfo="nn">
                        <link role="variableDeclaration" roleId="tpee.1068581517664" targetNodeId="8051061021619746307" resolveInfo="left" />
                      </node>
                    </node>
                    <node role="leftExpression" roleId="tpee.1081773367580" type="tpee.StringLiteral" typeId="tpee.1070475926800" id="8051061021619746379" nodeInfo="nn">
                      <property name="value" nameId="tpee.1070475926801" value="Checking " />
                    </node>
                  </node>
                </node>
                <node role="operand" roleId="tpee.1197027771414" type="tpee.StaticFieldReference" typeId="tpee.1070533707846" id="8051061021619746375" nodeInfo="nn">
                  <link role="variableDeclaration" roleId="tpee.1068581517664" targetNodeId="e2lb.~System%dout" resolveInfo="out" />
                  <link role="classifier" roleId="tpee.1144433057691" targetNodeId="e2lb.~System" resolveInfo="System" />
                </node>
              </node>
            </node>
          </node>
        </node>
        <node role="statement" roleId="tpee.1068581517665" type="tpee.LocalVariableDeclarationStatement" typeId="tpee.1068581242864" id="8051061021619746380" nodeInfo="nn">
          <node role="localVariableDeclaration" roleId="tpee.1068581242865" type="tpee.LocalVariableDeclaration" typeId="tpee.1068581242863" id="8051061021619746381" nodeInfo="nr">
            <property name="name" nameId="tpck.1169194664001" value="diff" />
            <node role="initializer" roleId="tpee.1068431790190" type="tpee.StaticMethodCall" typeId="tpee.1081236700937" id="8051061021619746384" nodeInfo="nn">
              <link role="baseMethodDeclaration" roleId="tpee.1068499141037" targetNodeId="l288.8984393347190227640" resolveInfo="matchNodes" />
              <link role="classConcept" roleId="tpee.1144433194310" targetNodeId="l288.8984393347190227556" resolveInfo="NodesMatcher" />
              <node role="actualArgument" roleId="tpee.1068499141038" type="tpee.LocalVariableReference" typeId="tpee.1068581242866" id="8051061021619746385" nodeInfo="nn">
                <link role="variableDeclaration" roleId="tpee.1068581517664" targetNodeId="8051061021619746324" resolveInfo="binRoots" />
              </node>
              <node role="actualArgument" roleId="tpee.1068499141038" type="tpee.LocalVariableReference" typeId="tpee.1068581242866" id="8051061021619746386" nodeInfo="nn">
                <link role="variableDeclaration" roleId="tpee.1068581517664" targetNodeId="8051061021619746330" resolveInfo="srcRoots" />
              </node>
              <node role="actualArgument" roleId="tpee.1068499141038" type="tpee.ParameterReference" typeId="tpee.1068581242874" id="8051061021619746447" nodeInfo="nn">
                <link role="variableDeclaration" roleId="tpee.1068581517664" targetNodeId="8051061021619746312" resolveInfo="nodeMap" />
              </node>
            </node>
            <node role="type" roleId="tpee.5680397130376446158" type="tp2q.ListType" typeId="tp2q.1151688443754" id="8051061021619746382" nodeInfo="in">
              <node role="elementType" roleId="tp2q.1151688676805" type="tpee.ClassifierType" typeId="tpee.1107535904670" id="8051061021619746383" nodeInfo="in">
                <link role="classifier" roleId="tpee.1107535924139" targetNodeId="l288.8984393347190225584" resolveInfo="NodeDifference" />
              </node>
            </node>
          </node>
        </node>
        <node role="statement" roleId="tpee.1068581517665" type="tpee.IfStatement" typeId="tpee.1068580123159" id="8051061021619746388" nodeInfo="nn">
          <node role="ifTrue" roleId="tpee.1068580123161" type="tpee.StatementList" typeId="tpee.1068580123136" id="8051061021619746389" nodeInfo="sn">
            <node role="statement" roleId="tpee.1068581517665" type="tpee.ExpressionStatement" typeId="tpee.1068580123155" id="8051061021619746390" nodeInfo="nn">
              <node role="expression" roleId="tpee.1068580123156" type="tpee.AssignmentExpression" typeId="tpee.1068498886294" id="8051061021619746391" nodeInfo="nn">
                <node role="lValue" roleId="tpee.1068498886295" type="tpee.LocalVariableReference" typeId="tpee.1068581242866" id="8051061021619746465" nodeInfo="nn">
                  <link role="variableDeclaration" roleId="tpee.1068581517664" targetNodeId="8051061021619746456" resolveInfo="wereErrors" />
                </node>
                <node role="rValue" roleId="tpee.1068498886297" type="tpee.BooleanConstant" typeId="tpee.1068580123137" id="8051061021619746392" nodeInfo="nn">
                  <property name="value" nameId="tpee.1068580123138" value="true" />
                </node>
              </node>
            </node>
            <node role="statement" roleId="tpee.1068581517665" type="tpee.ExpressionStatement" typeId="tpee.1068580123155" id="8051061021619746394" nodeInfo="nn">
              <node role="expression" roleId="tpee.1068580123156" type="tpee.DotExpression" typeId="tpee.1197027756228" id="8051061021619746395" nodeInfo="nn">
                <node role="operand" roleId="tpee.1197027771414" type="tpee.StaticFieldReference" typeId="tpee.1070533707846" id="8051061021619746396" nodeInfo="nn">
                  <link role="classifier" roleId="tpee.1144433057691" targetNodeId="e2lb.~System" resolveInfo="System" />
                  <link role="variableDeclaration" roleId="tpee.1068581517664" targetNodeId="e2lb.~System%dout" resolveInfo="out" />
                </node>
                <node role="operation" roleId="tpee.1197027833540" type="tpee.InstanceMethodCallOperation" typeId="tpee.1202948039474" id="8051061021619746397" nodeInfo="nn">
                  <link role="baseMethodDeclaration" roleId="tpee.1068499141037" targetNodeId="fxg7.~PrintStream%dprintln(java%dlang%dString)%cvoid" resolveInfo="println" />
                  <node role="actualArgument" roleId="tpee.1068499141038" type="tpee.PlusExpression" typeId="tpee.1068581242875" id="8051061021619746398" nodeInfo="nn">
                    <node role="rightExpression" roleId="tpee.1081773367579" type="tpee.LocalVariableReference" typeId="tpee.1068581242866" id="8051061021619746399" nodeInfo="nn">
                      <link role="variableDeclaration" roleId="tpee.1068581517664" targetNodeId="8051061021619746381" resolveInfo="diff" />
                    </node>
                    <node role="leftExpression" roleId="tpee.1081773367580" type="tpee.StringLiteral" typeId="tpee.1070475926800" id="8051061021619746400" nodeInfo="nn">
                      <property name="value" nameId="tpee.1070475926801" value="Diff: " />
                    </node>
                  </node>
                </node>
              </node>
            </node>
          </node>
          <node role="condition" roleId="tpee.1068580123160" type="tpee.NotEqualsExpression" typeId="tpee.1073239437375" id="8051061021619746401" nodeInfo="nn">
            <node role="leftExpression" roleId="tpee.1081773367580" type="tpee.LocalVariableReference" typeId="tpee.1068581242866" id="8051061021619746403" nodeInfo="nn">
              <link role="variableDeclaration" roleId="tpee.1068581517664" targetNodeId="8051061021619746381" resolveInfo="diff" />
            </node>
            <node role="rightExpression" roleId="tpee.1081773367579" type="tpee.NullLiteral" typeId="tpee.1070534058343" id="8051061021619746402" nodeInfo="nn" />
          </node>
        </node>
        <node role="statement" roleId="tpee.1068581517665" type="tpee.ReturnStatement" typeId="tpee.1068581242878" id="8051061021619746461" nodeInfo="nn">
          <node role="expression" roleId="tpee.1068581517676" type="tpee.LocalVariableReference" typeId="tpee.1068581242866" id="8051061021619746463" nodeInfo="nn">
            <link role="variableDeclaration" roleId="tpee.1068581517664" targetNodeId="8051061021619746456" resolveInfo="wereErrors" />
          </node>
        </node>
      </node>
      <node role="visibility" roleId="tpee.1178549979242" type="tpee.PublicVisibility" typeId="tpee.1146644602865" id="8051061021619746296" nodeInfo="nn" />
    </node>
    <node role="member" roleId="tpee.5375687026011219971" type="tpee.StaticMethodDeclaration" typeId="tpee.1081236700938" id="8083368042256419892" nodeInfo="igu">
      <property name="name" nameId="tpck.1169194664001" value="buildModelNodeMap" />
      <node role="parameter" roleId="tpee.1068580123134" type="tpee.ParameterDeclaration" typeId="tpee.1068498886292" id="8083368042256419896" nodeInfo="ir">
        <property name="name" nameId="tpck.1169194664001" value="left" />
        <node role="type" roleId="tpee.5680397130376446158" type="tp25.SModelType" typeId="tp25.1143226024141" id="8083368042256419897" nodeInfo="in" />
      </node>
      <node role="parameter" roleId="tpee.1068580123134" type="tpee.ParameterDeclaration" typeId="tpee.1068498886292" id="8083368042256419898" nodeInfo="ir">
        <property name="name" nameId="tpck.1169194664001" value="right" />
        <node role="type" roleId="tpee.5680397130376446158" type="tp25.SModelType" typeId="tp25.1143226024141" id="8083368042256419900" nodeInfo="in" />
      </node>
      <node role="body" roleId="tpee.1068580123135" type="tpee.StatementList" typeId="tpee.1068580123136" id="8083368042256419895" nodeInfo="sn">
        <node role="statement" roleId="tpee.1068581517665" type="tpee.LocalVariableDeclarationStatement" typeId="tpee.1068581242864" id="7562608578341431714" nodeInfo="nn">
          <node role="localVariableDeclaration" roleId="tpee.1068581242865" type="tpee.LocalVariableDeclaration" typeId="tpee.1068581242863" id="7562608578341431715" nodeInfo="nr">
            <property name="name" nameId="tpck.1169194664001" value="rightRootIndex" />
            <node role="initializer" roleId="tpee.1068431790190" type="tpee.GenericNewExpression" typeId="tpee.1145552977093" id="7562608578341431722" nodeInfo="nn">
              <node role="creator" roleId="tpee.1145553007750" type="tp2q.HashMapCreator" typeId="tp2q.1197686869805" id="7562608578341431724" nodeInfo="nn">
                <node role="valueType" roleId="tp2q.1197687035757" type="tp25.SNodeType" typeId="tp25.1138055754698" id="7562608578341431728" nodeInfo="in" />
                <node role="keyType" roleId="tp2q.1197687026896" type="tpee.StringType" typeId="tpee.1225271177708" id="7562608578341431727" nodeInfo="in" />
              </node>
            </node>
            <node role="type" roleId="tpee.5680397130376446158" type="tp2q.MapType" typeId="tp2q.1197683403723" id="7562608578341431716" nodeInfo="in">
              <node role="valueType" roleId="tp2q.1197683475734" type="tp25.SNodeType" typeId="tp25.1138055754698" id="7562608578341431720" nodeInfo="in" />
              <node role="keyType" roleId="tp2q.1197683466920" type="tpee.StringType" typeId="tpee.1225271177708" id="7562608578341431719" nodeInfo="in" />
            </node>
          </node>
        </node>
        <node role="statement" roleId="tpee.1068581517665" type="tp2q.ForEachStatement" typeId="tp2q.1153943597977" id="7562608578341431730" nodeInfo="nn">
          <node role="variable" roleId="tp2q.1153944400369" type="tp2q.ForEachVariable" typeId="tp2q.1153944193378" id="7562608578341431731" nodeInfo="nr">
            <property name="name" nameId="tpck.1169194664001" value="rightRoot" />
          </node>
          <node role="body" roleId="tpee.1154032183016" type="tpee.StatementList" typeId="tpee.1068580123136" id="7562608578341431733" nodeInfo="sn">
            <node role="statement" roleId="tpee.1068581517665" type="tpee.ExpressionStatement" typeId="tpee.1068580123155" id="7562608578341431758" nodeInfo="nn">
              <node role="expression" roleId="tpee.1068580123156" type="tpee.AssignmentExpression" typeId="tpee.1068498886294" id="7562608578341463850" nodeInfo="nn">
                <node role="rValue" roleId="tpee.1068498886297" type="tp2q.ForEachVariableReference" typeId="tp2q.1153944233411" id="7562608578341463853" nodeInfo="nn">
                  <link role="variable" roleId="tp2q.1153944258490" targetNodeId="7562608578341431731" resolveInfo="rightRoot" />
                </node>
                <node role="lValue" roleId="tpee.1068498886295" type="tp2q.MapElement" typeId="tp2q.1197932370469" id="7562608578341431778" nodeInfo="nn">
                  <node role="map" roleId="tp2q.1197932505799" type="tpee.LocalVariableReference" typeId="tpee.1068581242866" id="7562608578341431759" nodeInfo="nn">
                    <link role="variableDeclaration" roleId="tpee.1068581517664" targetNodeId="7562608578341431715" resolveInfo="rightRootIndex" />
                  </node>
                  <node role="key" roleId="tp2q.1197932525128" type="tpee.DotExpression" typeId="tpee.1197027756228" id="7562608578341431838" nodeInfo="nn">
                    <node role="operation" roleId="tpee.1197027833540" type="tp25.SPropertyAccess" typeId="tp25.1138056022639" id="7562608578341463833" nodeInfo="nn">
                      <link role="property" roleId="tp25.1138056395725" targetNodeId="tpck.1169194664001" resolveInfo="name" />
                    </node>
                    <node role="operand" roleId="tpee.1197027771414" type="tp25.SNodeTypeCastExpression" typeId="tp25.1140137987495" id="7562608578341431820" nodeInfo="nn">
                      <link role="concept" roleId="tp25.1140138128738" targetNodeId="tpee.1212170275853" resolveInfo="IValidIdentifier" />
                      <node role="leftExpression" roleId="tp25.1140138123956" type="tp2q.ForEachVariableReference" typeId="tp2q.1153944233411" id="7562608578341431781" nodeInfo="nn">
                        <link role="variable" roleId="tp2q.1153944258490" targetNodeId="7562608578341431731" resolveInfo="rightRoot" />
                      </node>
                    </node>
                  </node>
                </node>
              </node>
            </node>
          </node>
          <node role="inputSequence" roleId="tp2q.1153944424730" type="tpee.DotExpression" typeId="tpee.1197027756228" id="7562608578341431751" nodeInfo="nn">
            <node role="operation" roleId="tpee.1197027833540" type="tp25.Model_RootsOperation" typeId="tp25.1171315804604" id="7562608578341431757" nodeInfo="nn" />
            <node role="operand" roleId="tpee.1197027771414" type="tpee.ParameterReference" typeId="tpee.1068581242874" id="8083368042256420085" nodeInfo="nn">
              <link role="variableDeclaration" roleId="tpee.1068581517664" targetNodeId="8083368042256419898" resolveInfo="right" />
            </node>
          </node>
        </node>
        <node role="statement" roleId="tpee.1068581517665" type="tpee.Statement" typeId="tpee.1068580123157" id="7562608578341463854" nodeInfo="nn" />
        <node role="statement" roleId="tpee.1068581517665" type="tp2q.ForEachStatement" typeId="tp2q.1153943597977" id="7562608578341463856" nodeInfo="nn">
          <node role="inputSequence" roleId="tp2q.1153944424730" type="tpee.DotExpression" typeId="tpee.1197027756228" id="7562608578341463877" nodeInfo="nn">
            <node role="operation" roleId="tpee.1197027833540" type="tp25.Model_RootsOperation" typeId="tp25.1171315804604" id="7562608578341463883" nodeInfo="nn" />
            <node role="operand" roleId="tpee.1197027771414" type="tpee.ParameterReference" typeId="tpee.1068581242874" id="8083368042256420089" nodeInfo="nn">
              <link role="variableDeclaration" roleId="tpee.1068581517664" targetNodeId="8083368042256419896" resolveInfo="left" />
            </node>
          </node>
          <node role="variable" roleId="tp2q.1153944400369" type="tp2q.ForEachVariable" typeId="tp2q.1153944193378" id="7562608578341463857" nodeInfo="nr">
            <property name="name" nameId="tpck.1169194664001" value="leftRoot" />
          </node>
          <node role="body" roleId="tpee.1154032183016" type="tpee.StatementList" typeId="tpee.1068580123136" id="7562608578341463859" nodeInfo="sn">
            <node role="statement" roleId="tpee.1068581517665" type="tpee.LocalVariableDeclarationStatement" typeId="tpee.1068581242864" id="7562608578341463918" nodeInfo="nn">
              <node role="localVariableDeclaration" roleId="tpee.1068581242865" type="tpee.LocalVariableDeclaration" typeId="tpee.1068581242863" id="7562608578341463919" nodeInfo="nr">
                <property name="name" nameId="tpck.1169194664001" value="rightBrother" />
                <node role="type" roleId="tpee.5680397130376446158" type="tp25.SNodeType" typeId="tp25.1138055754698" id="7562608578341463920" nodeInfo="in" />
                <node role="initializer" roleId="tpee.1068431790190" type="tp2q.MapElement" typeId="tp2q.1197932370469" id="7562608578341463941" nodeInfo="nn">
                  <node role="map" roleId="tp2q.1197932505799" type="tpee.LocalVariableReference" typeId="tpee.1068581242866" id="7562608578341463922" nodeInfo="nn">
                    <link role="variableDeclaration" roleId="tpee.1068581517664" targetNodeId="7562608578341431715" resolveInfo="rightRootIndex" />
                  </node>
                  <node role="key" roleId="tp2q.1197932525128" type="tpee.DotExpression" typeId="tpee.1197027756228" id="7562608578341463995" nodeInfo="nn">
                    <node role="operation" roleId="tpee.1197027833540" type="tp25.SPropertyAccess" typeId="tp25.1138056022639" id="7562608578341464000" nodeInfo="nn">
                      <link role="property" roleId="tp25.1138056395725" targetNodeId="tpck.1169194664001" resolveInfo="name" />
                    </node>
                    <node role="operand" roleId="tpee.1197027771414" type="tp25.SNodeTypeCastExpression" typeId="tp25.1140137987495" id="7562608578341463961" nodeInfo="nn">
                      <link role="concept" roleId="tp25.1140138128738" targetNodeId="tpee.1212170275853" resolveInfo="IValidIdentifier" />
                      <node role="leftExpression" roleId="tp25.1140138123956" type="tp2q.ForEachVariableReference" typeId="tp2q.1153944233411" id="7562608578341463944" nodeInfo="nn">
                        <link role="variable" roleId="tp2q.1153944258490" targetNodeId="7562608578341463857" resolveInfo="leftRoot" />
                      </node>
                    </node>
                  </node>
                </node>
              </node>
            </node>
            <node role="statement" roleId="tpee.1068581517665" type="tpee.IfStatement" typeId="tpee.1068580123159" id="6148840541590838802" nodeInfo="nn">
              <node role="condition" roleId="tpee.1068580123160" type="tpee.DotExpression" typeId="tpee.1197027756228" id="6148840541590839535" nodeInfo="nn">
                <node role="operation" roleId="tpee.1197027833540" type="tp25.Node_IsNotNullOperation" typeId="tp25.1172008320231" id="6148840541590840837" nodeInfo="nn" />
                <node role="operand" roleId="tpee.1197027771414" type="tpee.VariableReference" typeId="tpee.1068498886296" id="6148840541590839059" nodeInfo="nn">
                  <link role="variableDeclaration" roleId="tpee.1068581517664" targetNodeId="7562608578341463919" resolveInfo="rightBrother" />
                </node>
              </node>
              <node role="ifTrue" roleId="tpee.1068580123161" type="tpee.StatementList" typeId="tpee.1068580123136" id="6148840541590838804" nodeInfo="sn">
                <node role="statement" roleId="tpee.1068581517665" type="tpee.ExpressionStatement" typeId="tpee.1068580123155" id="6148840541590837662" nodeInfo="nn">
                  <node role="expression" roleId="tpee.1068580123156" type="tpee.StaticMethodCall" typeId="tpee.1081236700937" id="6148840541590837730" nodeInfo="nn">
                    <link role="baseMethodDeclaration" roleId="tpee.1068499141037" targetNodeId="6528213125921253713" resolveInfo="copyImportAttrs" />
                    <link role="classConcept" roleId="tpee.1144433194310" targetNodeId="8083368042256395971" resolveInfo="NodePatcher" />
                    <node role="actualArgument" roleId="tpee.1068499141038" type="tp2q.ForEachVariableReference" typeId="tp2q.1153944233411" id="6148840541590838091" nodeInfo="nn">
                      <link role="variable" roleId="tp2q.1153944258490" targetNodeId="7562608578341463857" resolveInfo="leftRoot" />
                    </node>
                    <node role="actualArgument" roleId="tpee.1068499141038" type="tpee.VariableReference" typeId="tpee.1068498886296" id="6148840541590838475" nodeInfo="nn">
                      <link role="variableDeclaration" roleId="tpee.1068581517664" targetNodeId="7562608578341463919" resolveInfo="rightBrother" />
                    </node>
                  </node>
                </node>
              </node>
            </node>
            <node role="statement" roleId="tpee.1068581517665" type="tpee.ExpressionStatement" typeId="tpee.1068580123155" id="7030568040400396916" nodeInfo="nn">
              <node role="expression" roleId="tpee.1068580123156" type="tpee.LocalStaticMethodCall" typeId="tpee.1172058436953" id="8083368042256419949" nodeInfo="nn">
                <link role="baseMethodDeclaration" roleId="tpee.1068499141037" targetNodeId="7562608578341431648" resolveInfo="buildClassifierNodeMap" />
                <node role="actualArgument" roleId="tpee.1068499141038" type="tp25.SNodeTypeCastExpression" typeId="tp25.1140137987495" id="8083368042256419988" nodeInfo="nn">
                  <link role="concept" roleId="tp25.1140138128738" targetNodeId="tpee.1107461130800" resolveInfo="Classifier" />
                  <node role="leftExpression" roleId="tp25.1140138123956" type="tp2q.ForEachVariableReference" typeId="tp2q.1153944233411" id="8083368042256419950" nodeInfo="nn">
                    <link role="variable" roleId="tp2q.1153944258490" targetNodeId="7562608578341463857" resolveInfo="leftRoot" />
                  </node>
                </node>
                <node role="actualArgument" roleId="tpee.1068499141038" type="tp25.SNodeTypeCastExpression" typeId="tp25.1140137987495" id="8083368042256420014" nodeInfo="nn">
                  <link role="concept" roleId="tp25.1140138128738" targetNodeId="tpee.1107461130800" resolveInfo="Classifier" />
                  <node role="leftExpression" roleId="tp25.1140138123956" type="tpee.LocalVariableReference" typeId="tpee.1068581242866" id="8083368042256419960" nodeInfo="nn">
                    <link role="variableDeclaration" roleId="tpee.1068581517664" targetNodeId="7562608578341463919" resolveInfo="rightBrother" />
                  </node>
                </node>
                <node role="actualArgument" roleId="tpee.1068499141038" type="tpee.ParameterReference" typeId="tpee.1068581242874" id="8083368042256419966" nodeInfo="nn">
                  <link role="variableDeclaration" roleId="tpee.1068581517664" targetNodeId="8083368042256419901" resolveInfo="nodeMap" />
                </node>
              </node>
            </node>
            <node role="statement" roleId="tpee.1068581517665" type="tpee.SingleLineComment" typeId="tpee.6329021646629104954" id="7030568040400396921" nodeInfo="nn">
              <node role="commentPart" roleId="tpee.6329021646629175155" type="tpee.StatementCommentPart" typeId="tpee.6329021646629175143" id="7030568040400396922" nodeInfo="nn">
                <node role="commentedStatement" roleId="tpee.6329021646629175144" type="tpee.ExpressionStatement" typeId="tpee.1068580123155" id="7562608578341464002" nodeInfo="nn">
                  <node role="expression" roleId="tpee.1068580123156" type="tpee.AssignmentExpression" typeId="tpee.1068498886294" id="7562608578341464042" nodeInfo="nn">
                    <node role="rValue" roleId="tpee.1068498886297" type="tpee.LocalVariableReference" typeId="tpee.1068581242866" id="7562608578341464045" nodeInfo="nn">
                      <link role="variableDeclaration" roleId="tpee.1068581517664" targetNodeId="7562608578341463919" resolveInfo="rightBrother" />
                    </node>
                    <node role="lValue" roleId="tpee.1068498886295" type="tp2q.MapElement" typeId="tp2q.1197932370469" id="7562608578341464022" nodeInfo="nn">
                      <node role="key" roleId="tp2q.1197932525128" type="tp2q.ForEachVariableReference" typeId="tp2q.1153944233411" id="7562608578341464025" nodeInfo="nn">
                        <link role="variable" roleId="tp2q.1153944258490" targetNodeId="7562608578341463857" resolveInfo="leftRoot" />
                      </node>
                      <node role="map" roleId="tp2q.1197932505799" type="tpee.ParameterReference" typeId="tpee.1068581242874" id="8083368042256419945" nodeInfo="nn">
                        <link role="variableDeclaration" roleId="tpee.1068581517664" targetNodeId="8083368042256419901" resolveInfo="nodeMap" />
                      </node>
                    </node>
                  </node>
                </node>
              </node>
            </node>
          </node>
        </node>
      </node>
      <node role="returnType" roleId="tpee.1068580123133" type="tpee.VoidType" typeId="tpee.1068581517677" id="8083368042256419893" nodeInfo="in" />
      <node role="visibility" roleId="tpee.1178549979242" type="tpee.PublicVisibility" typeId="tpee.1146644602865" id="8083368042256420047" nodeInfo="nn" />
      <node role="parameter" roleId="tpee.1068580123134" type="tpee.ParameterDeclaration" typeId="tpee.1068498886292" id="8083368042256419901" nodeInfo="ir">
        <property name="name" nameId="tpck.1169194664001" value="nodeMap" />
        <node role="type" roleId="tpee.5680397130376446158" type="tp2q.MapType" typeId="tp2q.1197683403723" id="8083368042256419903" nodeInfo="in">
          <node role="keyType" roleId="tp2q.1197683466920" type="tp25.SNodeType" typeId="tp25.1138055754698" id="8083368042256419906" nodeInfo="in" />
          <node role="valueType" roleId="tp2q.1197683475734" type="tp25.SNodeType" typeId="tp25.1138055754698" id="8083368042256419907" nodeInfo="in" />
        </node>
      </node>
    </node>
    <node role="member" roleId="tpee.5375687026011219971" type="tpee.StaticMethodDeclaration" typeId="tpee.1081236700938" id="7562608578341431648" nodeInfo="igu">
      <property name="name" nameId="tpck.1169194664001" value="buildClassifierNodeMap" />
      <node role="returnType" roleId="tpee.1068580123133" type="tpee.VoidType" typeId="tpee.1068581517677" id="7562608578341431649" nodeInfo="in" />
      <node role="body" roleId="tpee.1068580123135" type="tpee.StatementList" typeId="tpee.1068580123136" id="7562608578341431651" nodeInfo="sn">
        <node role="statement" roleId="tpee.1068581517665" type="tpee.SingleLineComment" typeId="tpee.6329021646629104954" id="7562608578341511032" nodeInfo="nn">
          <node role="commentPart" roleId="tpee.6329021646629175155" type="tpee.TextCommentPart" typeId="tpee.6329021646629104957" id="7562608578341511033" nodeInfo="nn">
            <property name="text" nameId="tpee.6329021646629104958" value="handling this class and nested classes" />
          </node>
        </node>
        <node role="statement" roleId="tpee.1068581517665" type="tpee.LocalVariableDeclarationStatement" typeId="tpee.1068581242864" id="7562608578341511064" nodeInfo="nn">
          <node role="localVariableDeclaration" roleId="tpee.1068581242865" type="tpee.LocalVariableDeclaration" typeId="tpee.1068581242863" id="7562608578341511065" nodeInfo="nr">
            <property name="name" nameId="tpck.1169194664001" value="rightNestedIndex" />
            <node role="initializer" roleId="tpee.1068431790190" type="tpee.GenericNewExpression" typeId="tpee.1145552977093" id="7562608578341511072" nodeInfo="nn">
              <node role="creator" roleId="tpee.1145553007750" type="tp2q.HashMapCreator" typeId="tp2q.1197686869805" id="7562608578341511074" nodeInfo="nn">
                <node role="keyType" roleId="tp2q.1197687026896" type="tpee.StringType" typeId="tpee.1225271177708" id="7562608578341511077" nodeInfo="in" />
                <node role="valueType" roleId="tp2q.1197687035757" type="tp25.SNodeType" typeId="tp25.1138055754698" id="7562608578341511078" nodeInfo="in" />
              </node>
            </node>
            <node role="type" roleId="tpee.5680397130376446158" type="tp2q.MapType" typeId="tp2q.1197683403723" id="7562608578341511066" nodeInfo="in">
              <node role="valueType" roleId="tp2q.1197683475734" type="tp25.SNodeType" typeId="tp25.1138055754698" id="7562608578341511070" nodeInfo="in" />
              <node role="keyType" roleId="tp2q.1197683466920" type="tpee.StringType" typeId="tpee.1225271177708" id="7562608578341511069" nodeInfo="in" />
            </node>
          </node>
        </node>
        <node role="statement" roleId="tpee.1068581517665" type="tp2q.ForEachStatement" typeId="tp2q.1153943597977" id="7562608578341511080" nodeInfo="nn">
          <node role="variable" roleId="tp2q.1153944400369" type="tp2q.ForEachVariable" typeId="tp2q.1153944193378" id="7562608578341511081" nodeInfo="nr">
            <property name="name" nameId="tpck.1169194664001" value="cl" />
          </node>
          <node role="body" roleId="tpee.1154032183016" type="tpee.StatementList" typeId="tpee.1068580123136" id="7562608578341511083" nodeInfo="sn">
            <node role="statement" roleId="tpee.1068581517665" type="tpee.ExpressionStatement" typeId="tpee.1068580123155" id="7562608578341511152" nodeInfo="nn">
              <node role="expression" roleId="tpee.1068580123156" type="tpee.AssignmentExpression" typeId="tpee.1068498886294" id="7562608578341511230" nodeInfo="nn">
                <node role="lValue" roleId="tpee.1068498886295" type="tp2q.MapElement" typeId="tp2q.1197932370469" id="7562608578341511172" nodeInfo="nn">
                  <node role="map" roleId="tp2q.1197932505799" type="tpee.LocalVariableReference" typeId="tpee.1068581242866" id="7562608578341511153" nodeInfo="nn">
                    <link role="variableDeclaration" roleId="tpee.1068581517664" targetNodeId="7562608578341511065" resolveInfo="rightNestedIndex" />
                  </node>
                  <node role="key" roleId="tp2q.1197932525128" type="tpee.DotExpression" typeId="tpee.1197027756228" id="7562608578341511208" nodeInfo="nn">
                    <node role="operation" roleId="tpee.1197027833540" type="tp25.SPropertyAccess" typeId="tp25.1138056022639" id="7562608578341511213" nodeInfo="nn">
                      <link role="property" roleId="tp25.1138056395725" targetNodeId="tpck.1169194664001" resolveInfo="name" />
                    </node>
                    <node role="operand" roleId="tpee.1197027771414" type="tp2q.ForEachVariableReference" typeId="tp2q.1153944233411" id="7562608578341511175" nodeInfo="nn">
                      <link role="variable" roleId="tp2q.1153944258490" targetNodeId="7562608578341511081" resolveInfo="cl" />
                    </node>
                  </node>
                </node>
                <node role="rValue" roleId="tpee.1068498886297" type="tp2q.ForEachVariableReference" typeId="tp2q.1153944233411" id="7562608578341511233" nodeInfo="nn">
                  <link role="variable" roleId="tp2q.1153944258490" targetNodeId="7562608578341511081" resolveInfo="cl" />
                </node>
              </node>
            </node>
          </node>
          <node role="inputSequence" roleId="tp2q.1153944424730" type="tpee.DotExpression" typeId="tpee.1197027756228" id="7562608578341511142" nodeInfo="nn">
            <node role="operation" roleId="tpee.1197027833540" type="tp25.Node_GetDescendantsOperation" typeId="tp25.1171305280644" id="7562608578341511147" nodeInfo="nn">
              <node role="parameter" roleId="tp25.1144104376918" type="tp25.OperationParm_Concept" typeId="tp25.1144101972840" id="7562608578341511148" nodeInfo="ng">
                <node role="conceptArgument" roleId="tp25.1207343664468" type="tp25.RefConcept_Reference" typeId="tp25.1177026924588" id="7562608578341511151" nodeInfo="nn">
                  <link role="conceptDeclaration" roleId="tp25.1177026940964" targetNodeId="tpee.1107461130800" resolveInfo="Classifier" />
                </node>
              </node>
              <node role="parameter" roleId="tp25.1144104376918" type="tp25.OperationParm_Inclusion" typeId="tp25.1144100932627" id="7030568040400252049" nodeInfo="ng" />
            </node>
            <node role="operand" roleId="tpee.1197027771414" type="tpee.ParameterReference" typeId="tpee.1068581242874" id="8083368042256420034" nodeInfo="nn">
              <link role="variableDeclaration" roleId="tpee.1068581517664" targetNodeId="8083368042256419882" resolveInfo="right" />
            </node>
          </node>
        </node>
        <node role="statement" roleId="tpee.1068581517665" type="tpee.Statement" typeId="tpee.1068580123157" id="7562608578341511234" nodeInfo="nn" />
        <node role="statement" roleId="tpee.1068581517665" type="tp2q.ForEachStatement" typeId="tp2q.1153943597977" id="7562608578341511236" nodeInfo="nn">
          <node role="inputSequence" roleId="tp2q.1153944424730" type="tpee.DotExpression" typeId="tpee.1197027756228" id="7562608578341511257" nodeInfo="nn">
            <node role="operation" roleId="tpee.1197027833540" type="tp25.Node_GetDescendantsOperation" typeId="tp25.1171305280644" id="7562608578341511262" nodeInfo="nn">
              <node role="parameter" roleId="tp25.1144104376918" type="tp25.OperationParm_Concept" typeId="tp25.1144101972840" id="7562608578341511263" nodeInfo="ng">
                <node role="conceptArgument" roleId="tp25.1207343664468" type="tp25.RefConcept_Reference" typeId="tp25.1177026924588" id="7562608578341511266" nodeInfo="nn">
                  <link role="conceptDeclaration" roleId="tp25.1177026940964" targetNodeId="tpee.1107461130800" resolveInfo="Classifier" />
                </node>
              </node>
              <node role="parameter" roleId="tp25.1144104376918" type="tp25.OperationParm_Inclusion" typeId="tp25.1144100932627" id="7030568040400252047" nodeInfo="ng" />
            </node>
            <node role="operand" roleId="tpee.1197027771414" type="tpee.ParameterReference" typeId="tpee.1068581242874" id="8083368042256420038" nodeInfo="nn">
              <link role="variableDeclaration" roleId="tpee.1068581517664" targetNodeId="8083368042256419880" resolveInfo="left" />
            </node>
          </node>
          <node role="body" roleId="tpee.1154032183016" type="tpee.StatementList" typeId="tpee.1068580123136" id="7562608578341511239" nodeInfo="sn">
            <node role="statement" roleId="tpee.1068581517665" type="tpee.LocalVariableDeclarationStatement" typeId="tpee.1068581242864" id="7030568040400147518" nodeInfo="nn">
              <node role="localVariableDeclaration" roleId="tpee.1068581242865" type="tpee.LocalVariableDeclaration" typeId="tpee.1068581242863" id="7030568040400147519" nodeInfo="nr">
                <property name="name" nameId="tpck.1169194664001" value="rightBrother" />
                <node role="initializer" roleId="tpee.1068431790190" type="tp25.SNodeTypeCastExpression" typeId="tp25.1140137987495" id="7030568040400198168" nodeInfo="nn">
                  <link role="concept" roleId="tp25.1140138128738" targetNodeId="tpee.1107461130800" resolveInfo="Classifier" />
                  <node role="leftExpression" roleId="tp25.1140138123956" type="tp2q.MapElement" typeId="tp2q.1197932370469" id="7030568040400147526" nodeInfo="nn">
                    <node role="key" roleId="tp2q.1197932525128" type="tpee.DotExpression" typeId="tpee.1197027756228" id="7030568040400147527" nodeInfo="nn">
                      <node role="operation" roleId="tpee.1197027833540" type="tp25.SPropertyAccess" typeId="tp25.1138056022639" id="7030568040400147529" nodeInfo="nn">
                        <link role="property" roleId="tp25.1138056395725" targetNodeId="tpck.1169194664001" resolveInfo="name" />
                      </node>
                      <node role="operand" roleId="tpee.1197027771414" type="tp2q.ForEachVariableReference" typeId="tp2q.1153944233411" id="7030568040400147528" nodeInfo="nn">
                        <link role="variable" roleId="tp2q.1153944258490" targetNodeId="7562608578341511237" resolveInfo="cl" />
                      </node>
                    </node>
                    <node role="map" roleId="tp2q.1197932505799" type="tpee.LocalVariableReference" typeId="tpee.1068581242866" id="7030568040400147530" nodeInfo="nn">
                      <link role="variableDeclaration" roleId="tpee.1068581517664" targetNodeId="7562608578341511065" resolveInfo="rightNestedIndex" />
                    </node>
                  </node>
                </node>
                <node role="type" roleId="tpee.5680397130376446158" type="tp25.SNodeType" typeId="tp25.1138055754698" id="7030568040400147520" nodeInfo="in">
                  <link role="concept" roleId="tp25.1138405853777" targetNodeId="tpee.1107461130800" resolveInfo="Classifier" />
                </node>
              </node>
            </node>
            <node role="statement" roleId="tpee.1068581517665" type="tpee.Statement" typeId="tpee.1068580123157" id="7030568040400403032" nodeInfo="nn" />
            <node role="statement" roleId="tpee.1068581517665" type="tpee.SingleLineComment" typeId="tpee.6329021646629104954" id="7092489630493796065" nodeInfo="nn">
              <node role="commentPart" roleId="tpee.6329021646629175155" type="tpee.StatementCommentPart" typeId="tpee.6329021646629175143" id="7092489630493796066" nodeInfo="nn">
                <node role="commentedStatement" roleId="tpee.6329021646629175144" type="tpee.ExpressionStatement" typeId="tpee.1068580123155" id="7562608578341511356" nodeInfo="nn">
                  <node role="expression" roleId="tpee.1068580123156" type="tpee.DotExpression" typeId="tpee.1197027756228" id="7562608578341511357" nodeInfo="nn">
                    <node role="operand" roleId="tpee.1197027771414" type="tpee.StaticFieldReference" typeId="tpee.1070533707846" id="7562608578341511358" nodeInfo="nn">
                      <link role="classifier" roleId="tpee.1144433057691" targetNodeId="e2lb.~System" resolveInfo="System" />
                      <link role="variableDeclaration" roleId="tpee.1068581517664" targetNodeId="e2lb.~System%dout" resolveInfo="out" />
                    </node>
                    <node role="operation" roleId="tpee.1197027833540" type="tpee.InstanceMethodCallOperation" typeId="tpee.1202948039474" id="7562608578341511359" nodeInfo="nn">
                      <link role="baseMethodDeclaration" roleId="tpee.1068499141037" targetNodeId="fxg7.~PrintStream%dprintln(java%dlang%dString)%cvoid" resolveInfo="println" />
                      <node role="actualArgument" roleId="tpee.1068499141038" type="tpee.PlusExpression" typeId="tpee.1068581242875" id="7030568040400396882" nodeInfo="nn">
                        <node role="leftExpression" roleId="tpee.1081773367580" type="tpee.PlusExpression" typeId="tpee.1068581242875" id="7562608578341511361" nodeInfo="nn">
                          <node role="leftExpression" roleId="tpee.1081773367580" type="tpee.PlusExpression" typeId="tpee.1068581242875" id="7562608578341511362" nodeInfo="nn">
                            <node role="leftExpression" roleId="tpee.1081773367580" type="tpee.StringLiteral" typeId="tpee.1070475926800" id="7562608578341511363" nodeInfo="nn">
                              <property name="value" nameId="tpee.1070475926801" value="Mapping " />
                            </node>
                            <node role="rightExpression" roleId="tpee.1081773367579" type="tpee.DotExpression" typeId="tpee.1197027756228" id="7562608578341511364" nodeInfo="nn">
                              <node role="operand" roleId="tpee.1197027771414" type="tp2q.ForEachVariableReference" typeId="tp2q.1153944233411" id="7562608578341511377" nodeInfo="nn">
                                <link role="variable" roleId="tp2q.1153944258490" targetNodeId="7562608578341511237" resolveInfo="cl" />
                              </node>
                              <node role="operation" roleId="tpee.1197027833540" type="tp25.SPropertyAccess" typeId="tp25.1138056022639" id="7562608578341511367" nodeInfo="nn">
                                <link role="property" roleId="tp25.1138056395725" targetNodeId="tpck.1169194664001" resolveInfo="name" />
                              </node>
                            </node>
                          </node>
                          <node role="rightExpression" roleId="tpee.1081773367579" type="tpee.StringLiteral" typeId="tpee.1070475926800" id="7562608578341511368" nodeInfo="nn">
                            <property name="value" nameId="tpee.1070475926801" value=" to " />
                          </node>
                        </node>
                        <node role="rightExpression" roleId="tpee.1081773367579" type="tpee.DotExpression" typeId="tpee.1197027756228" id="7030568040400396902" nodeInfo="nn">
                          <node role="operand" roleId="tpee.1197027771414" type="tpee.LocalVariableReference" typeId="tpee.1068581242866" id="7030568040400396913" nodeInfo="nn">
                            <link role="variableDeclaration" roleId="tpee.1068581517664" targetNodeId="7030568040400147519" resolveInfo="rightBrother" />
                          </node>
                          <node role="operation" roleId="tpee.1197027833540" type="tp25.SPropertyAccess" typeId="tp25.1138056022639" id="7030568040400396911" nodeInfo="nn">
                            <link role="property" roleId="tp25.1138056395725" targetNodeId="tpck.1169194664001" resolveInfo="name" />
                          </node>
                        </node>
                      </node>
                    </node>
                  </node>
                </node>
              </node>
            </node>
            <node role="statement" roleId="tpee.1068581517665" type="tpee.Statement" typeId="tpee.1068580123157" id="7030568040400403033" nodeInfo="nn" />
            <node role="statement" roleId="tpee.1068581517665" type="tpe3.AssertIsNull" typeId="tpe3.1172028177041" id="7030568040400401318" nodeInfo="nn">
              <node role="expression" roleId="tpe3.1172028236559" type="tp2q.MapElement" typeId="tp2q.1197932370469" id="7030568040400401319" nodeInfo="nn">
                <node role="key" roleId="tp2q.1197932525128" type="tp2q.ForEachVariableReference" typeId="tp2q.1153944233411" id="7030568040400401322" nodeInfo="nn">
                  <link role="variable" roleId="tp2q.1153944258490" targetNodeId="7562608578341511237" resolveInfo="cl" />
                </node>
                <node role="map" roleId="tp2q.1197932505799" type="tpee.ParameterReference" typeId="tpee.1068581242874" id="7030568040400401321" nodeInfo="nn">
                  <link role="variableDeclaration" roleId="tpee.1068581517664" targetNodeId="8083368042256419885" resolveInfo="nodeMap" />
                </node>
              </node>
            </node>
            <node role="statement" roleId="tpee.1068581517665" type="tpee.ExpressionStatement" typeId="tpee.1068580123155" id="7562608578341511267" nodeInfo="nn">
              <node role="expression" roleId="tpee.1068580123156" type="tpee.AssignmentExpression" typeId="tpee.1068498886294" id="7030568040400147548" nodeInfo="nn">
                <node role="lValue" roleId="tpee.1068498886295" type="tp2q.MapElement" typeId="tp2q.1197932370469" id="7562608578341511287" nodeInfo="nn">
                  <node role="key" roleId="tp2q.1197932525128" type="tp2q.ForEachVariableReference" typeId="tp2q.1153944233411" id="7562608578341511290" nodeInfo="nn">
                    <link role="variable" roleId="tp2q.1153944258490" targetNodeId="7562608578341511237" resolveInfo="cl" />
                  </node>
                  <node role="map" roleId="tp2q.1197932505799" type="tpee.ParameterReference" typeId="tpee.1068581242874" id="8083368042256420039" nodeInfo="nn">
                    <link role="variableDeclaration" roleId="tpee.1068581517664" targetNodeId="8083368042256419885" resolveInfo="nodeMap" />
                  </node>
                </node>
                <node role="rValue" roleId="tpee.1068498886297" type="tpee.LocalVariableReference" typeId="tpee.1068581242866" id="7030568040400147551" nodeInfo="nn">
                  <link role="variableDeclaration" roleId="tpee.1068581517664" targetNodeId="7030568040400147519" resolveInfo="rightBrother" />
                </node>
              </node>
            </node>
            <node role="statement" roleId="tpee.1068581517665" type="tpee.Statement" typeId="tpee.1068580123157" id="8214006229592692792" nodeInfo="nn" />
            <node role="statement" roleId="tpee.1068581517665" type="tpee.ExpressionStatement" typeId="tpee.1068580123155" id="7030568040400198172" nodeInfo="nn">
              <node role="expression" roleId="tpee.1068580123156" type="tpee.LocalStaticMethodCall" typeId="tpee.1172058436953" id="7030568040400198173" nodeInfo="nn">
                <link role="baseMethodDeclaration" roleId="tpee.1068499141037" targetNodeId="887121589775260846" resolveInfo="buildJustNodeMap" />
                <node role="actualArgument" roleId="tpee.1068499141038" type="tpee.DotExpression" typeId="tpee.1197027756228" id="7030568040400198191" nodeInfo="nn">
                  <node role="operand" roleId="tpee.1197027771414" type="tpee.ParameterReference" typeId="tpee.1068581242874" id="7030568040400198174" nodeInfo="nn">
                    <link role="variableDeclaration" roleId="tpee.1068581517664" targetNodeId="8083368042256419880" resolveInfo="left" />
                  </node>
                  <node role="operation" roleId="tpee.1197027833540" type="tp25.SLinkListAccess" typeId="tp25.1138056282393" id="7030568040400230186" nodeInfo="nn">
                    <link role="link" roleId="tp25.1138056546658" targetNodeId="tpee.1109279881614" />
                  </node>
                </node>
                <node role="actualArgument" roleId="tpee.1068499141038" type="tpee.DotExpression" typeId="tpee.1197027756228" id="7030568040400230205" nodeInfo="nn">
                  <node role="operand" roleId="tpee.1197027771414" type="tpee.ParameterReference" typeId="tpee.1068581242874" id="7030568040400230188" nodeInfo="nn">
                    <link role="variableDeclaration" roleId="tpee.1068581517664" targetNodeId="8083368042256419882" resolveInfo="right" />
                  </node>
                  <node role="operation" roleId="tpee.1197027833540" type="tp25.SLinkListAccess" typeId="tp25.1138056282393" id="7030568040400230211" nodeInfo="nn">
                    <link role="link" roleId="tp25.1138056546658" targetNodeId="tpee.1109279881614" />
                  </node>
                </node>
                <node role="actualArgument" roleId="tpee.1068499141038" type="tpee.ParameterReference" typeId="tpee.1068581242874" id="7030568040400230464" nodeInfo="nn">
                  <link role="variableDeclaration" roleId="tpee.1068581517664" targetNodeId="8083368042256419885" resolveInfo="nodeMap" />
                </node>
              </node>
            </node>
            <node role="statement" roleId="tpee.1068581517665" type="tpee.ExpressionStatement" typeId="tpee.1068580123155" id="7030568040400251416" nodeInfo="nn">
              <node role="expression" roleId="tpee.1068580123156" type="tpee.LocalStaticMethodCall" typeId="tpee.1172058436953" id="7030568040400251417" nodeInfo="nn">
                <link role="baseMethodDeclaration" roleId="tpee.1068499141037" targetNodeId="7030568040400251397" resolveInfo="buildMethodsNodeMap" />
                <node role="actualArgument" roleId="tpee.1068499141038" type="tpee.ParameterReference" typeId="tpee.1068581242874" id="7030568040400251421" nodeInfo="nn">
                  <link role="variableDeclaration" roleId="tpee.1068581517664" targetNodeId="8083368042256419880" resolveInfo="left" />
                </node>
                <node role="actualArgument" roleId="tpee.1068499141038" type="tpee.ParameterReference" typeId="tpee.1068581242874" id="7030568040400251424" nodeInfo="nn">
                  <link role="variableDeclaration" roleId="tpee.1068581517664" targetNodeId="8083368042256419882" resolveInfo="right" />
                </node>
                <node role="actualArgument" roleId="tpee.1068499141038" type="tpee.ParameterReference" typeId="tpee.1068581242874" id="7030568040400251425" nodeInfo="nn">
                  <link role="variableDeclaration" roleId="tpee.1068581517664" targetNodeId="8083368042256419885" resolveInfo="nodeMap" />
                </node>
              </node>
            </node>
            <node role="statement" roleId="tpee.1068581517665" type="tpee.Statement" typeId="tpee.1068580123157" id="7030568040400403037" nodeInfo="nn" />
          </node>
          <node role="variable" roleId="tp2q.1153944400369" type="tp2q.ForEachVariable" typeId="tp2q.1153944193378" id="7562608578341511237" nodeInfo="nr">
            <property name="name" nameId="tpck.1169194664001" value="cl" />
          </node>
        </node>
        <node role="statement" roleId="tpee.1068581517665" type="tpee.Statement" typeId="tpee.1068580123157" id="7030568040400147512" nodeInfo="nn" />
        <node role="statement" roleId="tpee.1068581517665" type="tpee.IfStatement" typeId="tpee.1068580123159" id="8083368042256455879" nodeInfo="nn">
          <node role="condition" roleId="tpee.1068580123160" type="tpee.AndExpression" typeId="tpee.1080120340718" id="8083368042256455924" nodeInfo="nn">
            <node role="leftExpression" roleId="tpee.1081773367580" type="tpee.DotExpression" typeId="tpee.1197027756228" id="8083368042256455900" nodeInfo="nn">
              <node role="operation" roleId="tpee.1197027833540" type="tp25.Node_IsInstanceOfOperation" typeId="tp25.1139621453865" id="8083368042256455905" nodeInfo="nn">
                <node role="conceptArgument" roleId="tp25.1177027386292" type="tp25.RefConcept_Reference" typeId="tp25.1177026924588" id="8083368042256455907" nodeInfo="nn">
                  <link role="conceptDeclaration" roleId="tp25.1177026940964" targetNodeId="tpee.1188206331916" resolveInfo="Annotation" />
                </node>
              </node>
              <node role="operand" roleId="tpee.1197027771414" type="tpee.ParameterReference" typeId="tpee.1068581242874" id="8083368042256455883" nodeInfo="nn">
                <link role="variableDeclaration" roleId="tpee.1068581517664" targetNodeId="8083368042256419880" resolveInfo="left" />
              </node>
            </node>
            <node role="rightExpression" roleId="tpee.1081773367579" type="tpee.DotExpression" typeId="tpee.1197027756228" id="8083368042256455944" nodeInfo="nn">
              <node role="operand" roleId="tpee.1197027771414" type="tpee.ParameterReference" typeId="tpee.1068581242874" id="8083368042256455927" nodeInfo="nn">
                <link role="variableDeclaration" roleId="tpee.1068581517664" targetNodeId="8083368042256419882" resolveInfo="right" />
              </node>
              <node role="operation" roleId="tpee.1197027833540" type="tp25.Node_IsInstanceOfOperation" typeId="tp25.1139621453865" id="8083368042256455950" nodeInfo="nn">
                <node role="conceptArgument" roleId="tp25.1177027386292" type="tp25.RefConcept_Reference" typeId="tp25.1177026924588" id="8083368042256455952" nodeInfo="nn">
                  <link role="conceptDeclaration" roleId="tp25.1177026940964" targetNodeId="tpee.1188206331916" resolveInfo="Annotation" />
                </node>
              </node>
            </node>
          </node>
          <node role="ifTrue" roleId="tpee.1068580123161" type="tpee.StatementList" typeId="tpee.1068580123136" id="8083368042256455880" nodeInfo="sn">
            <node role="statement" roleId="tpee.1068581517665" type="tpee.LocalVariableDeclarationStatement" typeId="tpee.1068581242864" id="8083368042256455974" nodeInfo="nn">
              <node role="localVariableDeclaration" roleId="tpee.1068581242865" type="tpee.LocalVariableDeclaration" typeId="tpee.1068581242863" id="8083368042256455975" nodeInfo="nr">
                <property name="name" nameId="tpck.1169194664001" value="rightMethodIndex" />
                <node role="type" roleId="tpee.5680397130376446158" type="tp2q.MapType" typeId="tp2q.1197683403723" id="8083368042256455976" nodeInfo="in">
                  <node role="keyType" roleId="tp2q.1197683466920" type="tpee.StringType" typeId="tpee.1225271177708" id="8083368042256455979" nodeInfo="in" />
                  <node role="valueType" roleId="tp2q.1197683475734" type="tp25.SNodeType" typeId="tp25.1138055754698" id="8083368042256455980" nodeInfo="in" />
                </node>
                <node role="initializer" roleId="tpee.1068431790190" type="tpee.GenericNewExpression" typeId="tpee.1145552977093" id="8083368042256455982" nodeInfo="nn">
                  <node role="creator" roleId="tpee.1145553007750" type="tp2q.HashMapCreator" typeId="tp2q.1197686869805" id="8083368042256455984" nodeInfo="nn">
                    <node role="keyType" roleId="tp2q.1197687026896" type="tpee.StringType" typeId="tpee.1225271177708" id="8083368042256455987" nodeInfo="in" />
                    <node role="valueType" roleId="tp2q.1197687035757" type="tp25.SNodeType" typeId="tp25.1138055754698" id="8083368042256455988" nodeInfo="in" />
                  </node>
                </node>
              </node>
            </node>
            <node role="statement" roleId="tpee.1068581517665" type="tp2q.ForEachStatement" typeId="tp2q.1153943597977" id="8083368042256455990" nodeInfo="nn">
              <node role="body" roleId="tpee.1154032183016" type="tpee.StatementList" typeId="tpee.1068580123136" id="8083368042256455993" nodeInfo="sn">
                <node role="statement" roleId="tpee.1068581517665" type="tpee.ExpressionStatement" typeId="tpee.1068580123155" id="8083368042256456078" nodeInfo="nn">
                  <node role="expression" roleId="tpee.1068580123156" type="tpee.AssignmentExpression" typeId="tpee.1068498886294" id="8083368042256456140" nodeInfo="nn">
                    <node role="lValue" roleId="tpee.1068498886295" type="tp2q.MapElement" typeId="tp2q.1197932370469" id="8083368042256456098" nodeInfo="nn">
                      <node role="key" roleId="tp2q.1197932525128" type="tpee.DotExpression" typeId="tpee.1197027756228" id="8083368042256456118" nodeInfo="nn">
                        <node role="operation" roleId="tpee.1197027833540" type="tp25.SPropertyAccess" typeId="tp25.1138056022639" id="8083368042256456123" nodeInfo="nn">
                          <link role="property" roleId="tp25.1138056395725" targetNodeId="tpck.1169194664001" resolveInfo="name" />
                        </node>
                        <node role="operand" roleId="tpee.1197027771414" type="tp2q.ForEachVariableReference" typeId="tp2q.1153944233411" id="8083368042256456101" nodeInfo="nn">
                          <link role="variable" roleId="tp2q.1153944258490" targetNodeId="8083368042256455991" resolveInfo="mthd" />
                        </node>
                      </node>
                      <node role="map" roleId="tp2q.1197932505799" type="tpee.LocalVariableReference" typeId="tpee.1068581242866" id="8083368042256456079" nodeInfo="nn">
                        <link role="variableDeclaration" roleId="tpee.1068581517664" targetNodeId="8083368042256455975" resolveInfo="rightMethodIndex" />
                      </node>
                    </node>
                    <node role="rValue" roleId="tpee.1068498886297" type="tp2q.ForEachVariableReference" typeId="tp2q.1153944233411" id="8083368042256456143" nodeInfo="nn">
                      <link role="variable" roleId="tp2q.1153944258490" targetNodeId="8083368042256455991" resolveInfo="mthd" />
                    </node>
                  </node>
                </node>
              </node>
              <node role="variable" roleId="tp2q.1153944400369" type="tp2q.ForEachVariable" typeId="tp2q.1153944193378" id="8083368042256455991" nodeInfo="nr">
                <property name="name" nameId="tpck.1169194664001" value="mthd" />
              </node>
              <node role="inputSequence" roleId="tp2q.1153944424730" type="tpee.DotExpression" typeId="tpee.1197027756228" id="8083368042256456029" nodeInfo="nn">
                <node role="operation" roleId="tpee.1197027833540" type="tp25.SLinkListAccess" typeId="tp25.1138056282393" id="8083368042256456056" nodeInfo="nn">
                  <link role="link" roleId="tp25.1138056546658" targetNodeId="tpee.1188206594042" />
                </node>
                <node role="operand" roleId="tpee.1197027771414" type="tp25.SNodeTypeCastExpression" typeId="tp25.1140137987495" id="8083368042256456011" nodeInfo="nn">
                  <link role="concept" roleId="tp25.1140138128738" targetNodeId="tpee.1188206331916" resolveInfo="Annotation" />
                  <node role="leftExpression" roleId="tp25.1140138123956" type="tpee.ParameterReference" typeId="tpee.1068581242874" id="8083368042256455994" nodeInfo="nn">
                    <link role="variableDeclaration" roleId="tpee.1068581517664" targetNodeId="8083368042256419882" resolveInfo="right" />
                  </node>
                </node>
              </node>
            </node>
            <node role="statement" roleId="tpee.1068581517665" type="tpee.Statement" typeId="tpee.1068580123157" id="8083368042256456144" nodeInfo="nn" />
            <node role="statement" roleId="tpee.1068581517665" type="tp2q.ForEachStatement" typeId="tp2q.1153943597977" id="8083368042256456146" nodeInfo="nn">
              <node role="inputSequence" roleId="tp2q.1153944424730" type="tpee.DotExpression" typeId="tpee.1197027756228" id="8083368042256456185" nodeInfo="nn">
                <node role="operation" roleId="tpee.1197027833540" type="tp25.SLinkListAccess" typeId="tp25.1138056282393" id="8083368042256456191" nodeInfo="nn">
                  <link role="link" roleId="tp25.1138056546658" targetNodeId="tpee.1188206594042" />
                </node>
                <node role="operand" roleId="tpee.1197027771414" type="tp25.SNodeTypeCastExpression" typeId="tp25.1140137987495" id="8083368042256456167" nodeInfo="nn">
                  <link role="concept" roleId="tp25.1140138128738" targetNodeId="tpee.1188206331916" resolveInfo="Annotation" />
                  <node role="leftExpression" roleId="tp25.1140138123956" type="tpee.ParameterReference" typeId="tpee.1068581242874" id="8083368042256456150" nodeInfo="nn">
                    <link role="variableDeclaration" roleId="tpee.1068581517664" targetNodeId="8083368042256419880" resolveInfo="left" />
                  </node>
                </node>
              </node>
              <node role="body" roleId="tpee.1154032183016" type="tpee.StatementList" typeId="tpee.1068580123136" id="8083368042256456149" nodeInfo="sn">
                <node role="statement" roleId="tpee.1068581517665" type="tpe3.AssertIsNull" typeId="tpe3.1172028177041" id="7030568040400401312" nodeInfo="nn">
                  <node role="expression" roleId="tpe3.1172028236559" type="tp2q.MapElement" typeId="tp2q.1197932370469" id="7030568040400401313" nodeInfo="nn">
                    <node role="map" roleId="tp2q.1197932505799" type="tpee.ParameterReference" typeId="tpee.1068581242874" id="7030568040400401315" nodeInfo="nn">
                      <link role="variableDeclaration" roleId="tpee.1068581517664" targetNodeId="8083368042256419885" resolveInfo="nodeMap" />
                    </node>
                    <node role="key" roleId="tp2q.1197932525128" type="tp2q.ForEachVariableReference" typeId="tp2q.1153944233411" id="7030568040400401316" nodeInfo="nn">
                      <link role="variable" roleId="tp2q.1153944258490" targetNodeId="8083368042256456147" resolveInfo="mthd" />
                    </node>
                  </node>
                </node>
                <node role="statement" roleId="tpee.1068581517665" type="tpee.ExpressionStatement" typeId="tpee.1068580123155" id="8083368042256456192" nodeInfo="nn">
                  <node role="expression" roleId="tpee.1068580123156" type="tpee.AssignmentExpression" typeId="tpee.1068498886294" id="8083368042256456233" nodeInfo="nn">
                    <node role="lValue" roleId="tpee.1068498886295" type="tp2q.MapElement" typeId="tp2q.1197932370469" id="8083368042256456213" nodeInfo="nn">
                      <node role="map" roleId="tp2q.1197932505799" type="tpee.ParameterReference" typeId="tpee.1068581242874" id="8083368042256456194" nodeInfo="nn">
                        <link role="variableDeclaration" roleId="tpee.1068581517664" targetNodeId="8083368042256419885" resolveInfo="nodeMap" />
                      </node>
                      <node role="key" roleId="tp2q.1197932525128" type="tp2q.ForEachVariableReference" typeId="tp2q.1153944233411" id="8083368042256456216" nodeInfo="nn">
                        <link role="variable" roleId="tp2q.1153944258490" targetNodeId="8083368042256456147" resolveInfo="mthd" />
                      </node>
                    </node>
                    <node role="rValue" roleId="tpee.1068498886297" type="tp2q.MapElement" typeId="tp2q.1197932370469" id="8083368042256456255" nodeInfo="nn">
                      <node role="map" roleId="tp2q.1197932505799" type="tpee.LocalVariableReference" typeId="tpee.1068581242866" id="8083368042256456236" nodeInfo="nn">
                        <link role="variableDeclaration" roleId="tpee.1068581517664" targetNodeId="8083368042256455975" resolveInfo="rightMethodIndex" />
                      </node>
                      <node role="key" roleId="tp2q.1197932525128" type="tpee.DotExpression" typeId="tpee.1197027756228" id="8083368042256456275" nodeInfo="nn">
                        <node role="operand" roleId="tpee.1197027771414" type="tp2q.ForEachVariableReference" typeId="tp2q.1153944233411" id="8083368042256456258" nodeInfo="nn">
                          <link role="variable" roleId="tp2q.1153944258490" targetNodeId="8083368042256456147" resolveInfo="mthd" />
                        </node>
                        <node role="operation" roleId="tpee.1197027833540" type="tp25.SPropertyAccess" typeId="tp25.1138056022639" id="8083368042256456280" nodeInfo="nn">
                          <link role="property" roleId="tp25.1138056395725" targetNodeId="tpck.1169194664001" resolveInfo="name" />
                        </node>
                      </node>
                    </node>
                  </node>
                </node>
              </node>
              <node role="variable" roleId="tp2q.1153944400369" type="tp2q.ForEachVariable" typeId="tp2q.1153944193378" id="8083368042256456147" nodeInfo="nr">
                <property name="name" nameId="tpck.1169194664001" value="mthd" />
              </node>
            </node>
          </node>
        </node>
      </node>
      <node role="parameter" roleId="tpee.1068580123134" type="tpee.ParameterDeclaration" typeId="tpee.1068498886292" id="8083368042256419880" nodeInfo="ir">
        <property name="name" nameId="tpck.1169194664001" value="left" />
        <node role="type" roleId="tpee.5680397130376446158" type="tp25.SNodeType" typeId="tp25.1138055754698" id="8083368042256419881" nodeInfo="in">
          <link role="concept" roleId="tp25.1138405853777" targetNodeId="tpee.1107461130800" resolveInfo="Classifier" />
        </node>
      </node>
      <node role="parameter" roleId="tpee.1068580123134" type="tpee.ParameterDeclaration" typeId="tpee.1068498886292" id="8083368042256419882" nodeInfo="ir">
        <property name="name" nameId="tpck.1169194664001" value="right" />
        <node role="type" roleId="tpee.5680397130376446158" type="tp25.SNodeType" typeId="tp25.1138055754698" id="8083368042256419884" nodeInfo="in">
          <link role="concept" roleId="tp25.1138405853777" targetNodeId="tpee.1107461130800" resolveInfo="Classifier" />
        </node>
      </node>
      <node role="visibility" roleId="tpee.1178549979242" type="tpee.PublicVisibility" typeId="tpee.1146644602865" id="8083368042256420054" nodeInfo="nn" />
      <node role="parameter" roleId="tpee.1068580123134" type="tpee.ParameterDeclaration" typeId="tpee.1068498886292" id="8083368042256419885" nodeInfo="ir">
        <property name="name" nameId="tpck.1169194664001" value="nodeMap" />
        <node role="type" roleId="tpee.5680397130376446158" type="tp2q.MapType" typeId="tp2q.1197683403723" id="8083368042256419887" nodeInfo="in">
          <node role="valueType" roleId="tp2q.1197683475734" type="tp25.SNodeType" typeId="tp25.1138055754698" id="8083368042256419891" nodeInfo="in" />
          <node role="keyType" roleId="tp2q.1197683466920" type="tp25.SNodeType" typeId="tp25.1138055754698" id="8083368042256419890" nodeInfo="in" />
        </node>
      </node>
    </node>
    <node role="member" roleId="tpee.5375687026011219971" type="tpee.StaticMethodDeclaration" typeId="tpee.1081236700938" id="7030568040400251397" nodeInfo="igu">
      <property name="name" nameId="tpck.1169194664001" value="buildMethodsNodeMap" />
      <node role="returnType" roleId="tpee.1068580123133" type="tpee.VoidType" typeId="tpee.1068581517677" id="7030568040400251398" nodeInfo="in" />
      <node role="visibility" roleId="tpee.1178549979242" type="tpee.PublicVisibility" typeId="tpee.1146644602865" id="7030568040400251399" nodeInfo="nn" />
      <node role="parameter" roleId="tpee.1068580123134" type="tpee.ParameterDeclaration" typeId="tpee.1068498886292" id="7030568040400251404" nodeInfo="ir">
        <property name="name" nameId="tpck.1169194664001" value="left" />
        <node role="type" roleId="tpee.5680397130376446158" type="tp25.SNodeType" typeId="tp25.1138055754698" id="7030568040400251405" nodeInfo="in">
          <link role="concept" roleId="tp25.1138405853777" targetNodeId="tpee.1107461130800" resolveInfo="Classifier" />
        </node>
      </node>
      <node role="body" roleId="tpee.1068580123135" type="tpee.StatementList" typeId="tpee.1068580123136" id="7030568040400251400" nodeInfo="sn">
        <node role="statement" roleId="tpee.1068581517665" type="tpee.LocalVariableDeclarationStatement" typeId="tpee.1068581242864" id="7030568040400251426" nodeInfo="nn">
          <node role="localVariableDeclaration" roleId="tpee.1068581242865" type="tpee.LocalVariableDeclaration" typeId="tpee.1068581242863" id="7030568040400251427" nodeInfo="nr">
            <property name="name" nameId="tpck.1169194664001" value="leftMethods" />
            <node role="type" roleId="tpee.5680397130376446158" type="tp25.SNodeListType" typeId="tp25.1145383075378" id="7030568040400251428" nodeInfo="in">
              <link role="elementConcept" roleId="tp25.1145383142433" targetNodeId="tpee.1068580123132" resolveInfo="BaseMethodDeclaration" />
            </node>
            <node role="initializer" roleId="tpee.1068431790190" type="tpee.GenericNewExpression" typeId="tpee.1145552977093" id="7030568040400251650" nodeInfo="nn">
              <node role="creator" roleId="tpee.1145553007750" type="tp25.SNodeListCreator" typeId="tp25.1145567426890" id="7030568040400251652" nodeInfo="nn">
                <node role="createdType" roleId="tp25.1145567471833" type="tp25.SNodeListType" typeId="tp25.1145383075378" id="7030568040400251653" nodeInfo="in">
                  <link role="elementConcept" roleId="tp25.1145383142433" targetNodeId="tpee.1068580123132" resolveInfo="BaseMethodDeclaration" />
                </node>
              </node>
            </node>
          </node>
        </node>
        <node role="statement" roleId="tpee.1068581517665" type="tpee.LocalVariableDeclarationStatement" typeId="tpee.1068581242864" id="7030568040400251655" nodeInfo="nn">
          <node role="localVariableDeclaration" roleId="tpee.1068581242865" type="tpee.LocalVariableDeclaration" typeId="tpee.1068581242863" id="7030568040400251656" nodeInfo="nr">
            <property name="name" nameId="tpck.1169194664001" value="rightMethods" />
            <node role="initializer" roleId="tpee.1068431790190" type="tpee.GenericNewExpression" typeId="tpee.1145552977093" id="7030568040400251658" nodeInfo="nn">
              <node role="creator" roleId="tpee.1145553007750" type="tp25.SNodeListCreator" typeId="tp25.1145567426890" id="7030568040400251659" nodeInfo="nn">
                <node role="createdType" roleId="tp25.1145567471833" type="tp25.SNodeListType" typeId="tp25.1145383075378" id="7030568040400251660" nodeInfo="in">
                  <link role="elementConcept" roleId="tp25.1145383142433" targetNodeId="tpee.1068580123132" resolveInfo="BaseMethodDeclaration" />
                </node>
              </node>
            </node>
            <node role="type" roleId="tpee.5680397130376446158" type="tp25.SNodeListType" typeId="tp25.1145383075378" id="7030568040400251657" nodeInfo="in">
              <link role="elementConcept" roleId="tp25.1145383142433" targetNodeId="tpee.1068580123132" resolveInfo="BaseMethodDeclaration" />
            </node>
          </node>
        </node>
        <node role="statement" roleId="tpee.1068581517665" type="tpee.ExpressionStatement" typeId="tpee.1068580123155" id="7030568040400251661" nodeInfo="nn">
          <node role="expression" roleId="tpee.1068580123156" type="tpee.DotExpression" typeId="tpee.1197027756228" id="7030568040400251679" nodeInfo="nn">
            <node role="operation" roleId="tpee.1197027833540" type="tp2q.AddAllElementsOperation" typeId="tp2q.1160666733551" id="7030568040400251685" nodeInfo="nn">
              <node role="argument" roleId="tp2q.1160666822012" type="tpee.DotExpression" typeId="tpee.1197027756228" id="1122517132830109946" nodeInfo="nn">
                <node role="operation" roleId="tpee.1197027833540" type="tp25.Node_ConceptMethodCall" typeId="tp25.1179409122411" id="2752112839363175339" nodeInfo="nn">
                  <link role="baseMethodDeclaration" roleId="tpee.1068499141037" targetNodeId="tpek.5292274854859311639" resolveInfo="methods" />
                </node>
                <node role="operand" roleId="tpee.1197027771414" type="tpee.ParameterReference" typeId="tpee.1068581242874" id="7030568040400251687" nodeInfo="nn">
                  <link role="variableDeclaration" roleId="tpee.1068581517664" targetNodeId="7030568040400251404" resolveInfo="left" />
                </node>
              </node>
            </node>
            <node role="operand" roleId="tpee.1197027771414" type="tpee.LocalVariableReference" typeId="tpee.1068581242866" id="7030568040400251662" nodeInfo="nn">
              <link role="variableDeclaration" roleId="tpee.1068581517664" targetNodeId="7030568040400251427" resolveInfo="leftMethods" />
            </node>
          </node>
        </node>
        <node role="statement" roleId="tpee.1068581517665" type="tpee.ExpressionStatement" typeId="tpee.1068580123155" id="7030568040400251711" nodeInfo="nn">
          <node role="expression" roleId="tpee.1068580123156" type="tpee.DotExpression" typeId="tpee.1197027756228" id="7030568040400251729" nodeInfo="nn">
            <node role="operation" roleId="tpee.1197027833540" type="tp2q.AddAllElementsOperation" typeId="tp2q.1160666733551" id="7030568040400251735" nodeInfo="nn">
              <node role="argument" roleId="tp2q.1160666822012" type="tpee.DotExpression" typeId="tpee.1197027756228" id="7030568040400251754" nodeInfo="nn">
                <node role="operation" roleId="tpee.1197027833540" type="tp25.Node_ConceptMethodCall" typeId="tp25.1179409122411" id="2752112839363172458" nodeInfo="nn">
                  <link role="baseMethodDeclaration" roleId="tpee.1068499141037" targetNodeId="tpek.5292274854859311639" resolveInfo="methods" />
                </node>
                <node role="operand" roleId="tpee.1197027771414" type="tpee.ParameterReference" typeId="tpee.1068581242874" id="7030568040400251737" nodeInfo="nn">
                  <link role="variableDeclaration" roleId="tpee.1068581517664" targetNodeId="7030568040400251406" resolveInfo="right" />
                </node>
              </node>
            </node>
            <node role="operand" roleId="tpee.1197027771414" type="tpee.LocalVariableReference" typeId="tpee.1068581242866" id="7030568040400251712" nodeInfo="nn">
              <link role="variableDeclaration" roleId="tpee.1068581517664" targetNodeId="7030568040400251656" resolveInfo="rightMethods" />
            </node>
          </node>
        </node>
        <node role="statement" roleId="tpee.1068581517665" type="tpee.Statement" typeId="tpee.1068580123157" id="7030568040400251760" nodeInfo="nn" />
        <node role="statement" roleId="tpee.1068581517665" type="tpee.LocalVariableDeclarationStatement" typeId="tpee.1068581242864" id="7030568040400251768" nodeInfo="nn">
          <node role="localVariableDeclaration" roleId="tpee.1068581242865" type="tpee.LocalVariableDeclaration" typeId="tpee.1068581242863" id="7030568040400251769" nodeInfo="nr">
            <property name="name" nameId="tpck.1169194664001" value="rightIndex" />
            <node role="type" roleId="tpee.5680397130376446158" type="tp2q.MapType" typeId="tp2q.1197683403723" id="7030568040400251770" nodeInfo="in">
              <node role="keyType" roleId="tp2q.1197683466920" type="tpee.StringType" typeId="tpee.1225271177708" id="7030568040400251773" nodeInfo="in" />
              <node role="valueType" roleId="tp2q.1197683475734" type="tp25.SNodeType" typeId="tp25.1138055754698" id="7030568040400251774" nodeInfo="in">
                <link role="concept" roleId="tp25.1138405853777" targetNodeId="tpee.1068580123132" resolveInfo="BaseMethodDeclaration" />
              </node>
            </node>
            <node role="initializer" roleId="tpee.1068431790190" type="tpee.GenericNewExpression" typeId="tpee.1145552977093" id="7030568040400251776" nodeInfo="nn">
              <node role="creator" roleId="tpee.1145553007750" type="tp2q.HashMapCreator" typeId="tp2q.1197686869805" id="7030568040400251778" nodeInfo="nn">
                <node role="valueType" roleId="tp2q.1197687035757" type="tp25.SNodeType" typeId="tp25.1138055754698" id="7030568040400251782" nodeInfo="in">
                  <link role="concept" roleId="tp25.1138405853777" targetNodeId="tpee.1068580123132" resolveInfo="BaseMethodDeclaration" />
                </node>
                <node role="keyType" roleId="tp2q.1197687026896" type="tpee.StringType" typeId="tpee.1225271177708" id="7030568040400251781" nodeInfo="in" />
              </node>
            </node>
          </node>
        </node>
        <node role="statement" roleId="tpee.1068581517665" type="tp2q.ForEachStatement" typeId="tp2q.1153943597977" id="7030568040400251762" nodeInfo="nn">
          <node role="variable" roleId="tp2q.1153944400369" type="tp2q.ForEachVariable" typeId="tp2q.1153944193378" id="7030568040400251763" nodeInfo="nr">
            <property name="name" nameId="tpck.1169194664001" value="rightMthd" />
          </node>
          <node role="body" roleId="tpee.1154032183016" type="tpee.StatementList" typeId="tpee.1068580123136" id="7030568040400251765" nodeInfo="sn">
            <node role="statement" roleId="tpee.1068581517665" type="tpee.ExpressionStatement" typeId="tpee.1068580123155" id="7030568040400251783" nodeInfo="nn">
              <node role="expression" roleId="tpee.1068580123156" type="tpee.AssignmentExpression" typeId="tpee.1068498886294" id="7030568040400251909" nodeInfo="nn">
                <node role="rValue" roleId="tpee.1068498886297" type="tp2q.ForEachVariableReference" typeId="tp2q.1153944233411" id="7030568040400251912" nodeInfo="nn">
                  <link role="variable" roleId="tp2q.1153944258490" targetNodeId="7030568040400251763" resolveInfo="rightMthd" />
                </node>
                <node role="lValue" roleId="tpee.1068498886295" type="tp2q.MapElement" typeId="tp2q.1197932370469" id="7030568040400251842" nodeInfo="nn">
                  <node role="map" roleId="tp2q.1197932505799" type="tpee.LocalVariableReference" typeId="tpee.1068581242866" id="7030568040400251801" nodeInfo="nn">
                    <link role="variableDeclaration" roleId="tpee.1068581517664" targetNodeId="7030568040400251769" resolveInfo="rightIndex" />
                  </node>
                  <node role="key" roleId="tp2q.1197932525128" type="tpee.DotExpression" typeId="tpee.1197027756228" id="7030568040400251862" nodeInfo="nn">
                    <node role="operand" roleId="tpee.1197027771414" type="tp2q.ForEachVariableReference" typeId="tp2q.1153944233411" id="7030568040400251888" nodeInfo="nn">
                      <link role="variable" roleId="tp2q.1153944258490" targetNodeId="7030568040400251763" resolveInfo="rightMthd" />
                    </node>
                    <node role="operation" roleId="tpee.1197027833540" type="tp25.SPropertyAccess" typeId="tp25.1138056022639" id="7030568040400251892" nodeInfo="nn">
                      <link role="property" roleId="tp25.1138056395725" targetNodeId="tpck.1169194664001" resolveInfo="name" />
                    </node>
                  </node>
                </node>
              </node>
            </node>
          </node>
          <node role="inputSequence" roleId="tp2q.1153944424730" type="tpee.LocalVariableReference" typeId="tpee.1068581242866" id="7030568040400251766" nodeInfo="nn">
            <link role="variableDeclaration" roleId="tpee.1068581517664" targetNodeId="7030568040400251656" resolveInfo="rightMethods" />
          </node>
        </node>
        <node role="statement" roleId="tpee.1068581517665" type="tpee.Statement" typeId="tpee.1068580123157" id="7030568040400251913" nodeInfo="nn" />
        <node role="statement" roleId="tpee.1068581517665" type="tp2q.ForEachStatement" typeId="tp2q.1153943597977" id="7030568040400251915" nodeInfo="nn">
          <node role="variable" roleId="tp2q.1153944400369" type="tp2q.ForEachVariable" typeId="tp2q.1153944193378" id="7030568040400251916" nodeInfo="nr">
            <property name="name" nameId="tpck.1169194664001" value="leftMthd" />
          </node>
          <node role="body" roleId="tpee.1154032183016" type="tpee.StatementList" typeId="tpee.1068580123136" id="7030568040400251918" nodeInfo="sn">
            <node role="statement" roleId="tpee.1068581517665" type="tpee.ExpressionStatement" typeId="tpee.1068580123155" id="887121589775268977" nodeInfo="nn">
              <node role="expression" roleId="tpee.1068580123156" type="tpee.LocalStaticMethodCall" typeId="tpee.1172058436953" id="887121589775268978" nodeInfo="nn">
                <link role="baseMethodDeclaration" roleId="tpee.1068499141037" targetNodeId="887121589775215554" resolveInfo="buildMethodBodyNodeMap" />
                <node role="actualArgument" roleId="tpee.1068499141038" type="tp2q.ForEachVariableReference" typeId="tp2q.1153944233411" id="887121589775268979" nodeInfo="nn">
                  <link role="variable" roleId="tp2q.1153944258490" targetNodeId="7030568040400251916" resolveInfo="leftMthd" />
                </node>
                <node role="actualArgument" roleId="tpee.1068499141038" type="tp2q.MapElement" typeId="tp2q.1197932370469" id="887121589775268981" nodeInfo="nn">
                  <node role="map" roleId="tp2q.1197932505799" type="tpee.LocalVariableReference" typeId="tpee.1068581242866" id="887121589775268985" nodeInfo="nn">
                    <link role="variableDeclaration" roleId="tpee.1068581517664" targetNodeId="7030568040400251769" resolveInfo="rightIndex" />
                  </node>
                  <node role="key" roleId="tp2q.1197932525128" type="tpee.DotExpression" typeId="tpee.1197027756228" id="887121589775268982" nodeInfo="nn">
                    <node role="operation" roleId="tpee.1197027833540" type="tp25.SPropertyAccess" typeId="tp25.1138056022639" id="887121589775268984" nodeInfo="nn">
                      <link role="property" roleId="tp25.1138056395725" targetNodeId="tpck.1169194664001" resolveInfo="name" />
                    </node>
                    <node role="operand" roleId="tpee.1197027771414" type="tp2q.ForEachVariableReference" typeId="tp2q.1153944233411" id="887121589775268983" nodeInfo="nn">
                      <link role="variable" roleId="tp2q.1153944258490" targetNodeId="7030568040400251916" resolveInfo="leftMthd" />
                    </node>
                  </node>
                </node>
                <node role="actualArgument" roleId="tpee.1068499141038" type="tpee.ParameterReference" typeId="tpee.1068581242874" id="887121589775268996" nodeInfo="nn">
                  <link role="variableDeclaration" roleId="tpee.1068581517664" targetNodeId="7030568040400251409" resolveInfo="nodeMap" />
                </node>
              </node>
            </node>
            <node role="statement" roleId="tpee.1068581517665" type="tpee.SingleLineComment" typeId="tpee.6329021646629104954" id="887121589775268997" nodeInfo="nn">
              <node role="commentPart" roleId="tpee.6329021646629175155" type="tpee.StatementCommentPart" typeId="tpee.6329021646629175143" id="887121589775268998" nodeInfo="nn">
                <node role="commentedStatement" roleId="tpee.6329021646629175144" type="tpee.ExpressionStatement" typeId="tpee.1068580123155" id="7030568040400251920" nodeInfo="nn">
                  <node role="expression" roleId="tpee.1068580123156" type="tpee.LocalStaticMethodCall" typeId="tpee.1172058436953" id="7030568040400251921" nodeInfo="nn">
                    <link role="baseMethodDeclaration" roleId="tpee.1068499141037" targetNodeId="887121589775260846" resolveInfo="buildJustNodeMap" />
                    <node role="actualArgument" roleId="tpee.1068499141038" type="tpee.DotExpression" typeId="tpee.1197027756228" id="7030568040400251960" nodeInfo="nn">
                      <node role="operand" roleId="tpee.1197027771414" type="tp2q.ForEachVariableReference" typeId="tp2q.1153944233411" id="7030568040400251943" nodeInfo="nn">
                        <link role="variable" roleId="tp2q.1153944258490" targetNodeId="7030568040400251916" resolveInfo="leftMthd" />
                      </node>
                      <node role="operation" roleId="tpee.1197027833540" type="tp25.SLinkListAccess" typeId="tp25.1138056282393" id="7030568040400251965" nodeInfo="nn">
                        <link role="link" roleId="tp25.1138056546658" targetNodeId="tpee.1109279881614" />
                      </node>
                    </node>
                    <node role="actualArgument" roleId="tpee.1068499141038" type="tpee.DotExpression" typeId="tpee.1197027756228" id="7030568040400252029" nodeInfo="nn">
                      <node role="operand" roleId="tpee.1197027771414" type="tp2q.MapElement" typeId="tp2q.1197932370469" id="7030568040400251987" nodeInfo="nn">
                        <node role="map" roleId="tp2q.1197932505799" type="tpee.LocalVariableReference" typeId="tpee.1068581242866" id="7030568040400251968" nodeInfo="nn">
                          <link role="variableDeclaration" roleId="tpee.1068581517664" targetNodeId="7030568040400251769" resolveInfo="rightIndex" />
                        </node>
                        <node role="key" roleId="tp2q.1197932525128" type="tpee.DotExpression" typeId="tpee.1197027756228" id="7030568040400252007" nodeInfo="nn">
                          <node role="operand" roleId="tpee.1197027771414" type="tp2q.ForEachVariableReference" typeId="tp2q.1153944233411" id="7030568040400251990" nodeInfo="nn">
                            <link role="variable" roleId="tp2q.1153944258490" targetNodeId="7030568040400251916" resolveInfo="leftMthd" />
                          </node>
                          <node role="operation" roleId="tpee.1197027833540" type="tp25.SPropertyAccess" typeId="tp25.1138056022639" id="7030568040400252012" nodeInfo="nn">
                            <link role="property" roleId="tp25.1138056395725" targetNodeId="tpck.1169194664001" resolveInfo="name" />
                          </node>
                        </node>
                      </node>
                      <node role="operation" roleId="tpee.1197027833540" type="tp25.SLinkListAccess" typeId="tp25.1138056282393" id="7030568040400252034" nodeInfo="nn">
                        <link role="link" roleId="tp25.1138056546658" targetNodeId="tpee.1109279881614" />
                      </node>
                    </node>
                    <node role="actualArgument" roleId="tpee.1068499141038" type="tpee.ParameterReference" typeId="tpee.1068581242874" id="7030568040400252040" nodeInfo="nn">
                      <link role="variableDeclaration" roleId="tpee.1068581517664" targetNodeId="7030568040400251409" resolveInfo="nodeMap" />
                    </node>
                  </node>
                </node>
              </node>
            </node>
          </node>
          <node role="inputSequence" roleId="tp2q.1153944424730" type="tpee.LocalVariableReference" typeId="tpee.1068581242866" id="7030568040400251919" nodeInfo="nn">
            <link role="variableDeclaration" roleId="tpee.1068581517664" targetNodeId="7030568040400251427" resolveInfo="leftMethods" />
          </node>
        </node>
      </node>
      <node role="parameter" roleId="tpee.1068580123134" type="tpee.ParameterDeclaration" typeId="tpee.1068498886292" id="7030568040400251406" nodeInfo="ir">
        <property name="name" nameId="tpck.1169194664001" value="right" />
        <node role="type" roleId="tpee.5680397130376446158" type="tp25.SNodeType" typeId="tp25.1138055754698" id="7030568040400251408" nodeInfo="in">
          <link role="concept" roleId="tp25.1138405853777" targetNodeId="tpee.1107461130800" resolveInfo="Classifier" />
        </node>
      </node>
      <node role="parameter" roleId="tpee.1068580123134" type="tpee.ParameterDeclaration" typeId="tpee.1068498886292" id="7030568040400251409" nodeInfo="ir">
        <property name="name" nameId="tpck.1169194664001" value="nodeMap" />
        <node role="type" roleId="tpee.5680397130376446158" type="tp2q.MapType" typeId="tp2q.1197683403723" id="7030568040400251411" nodeInfo="in">
          <node role="valueType" roleId="tp2q.1197683475734" type="tp25.SNodeType" typeId="tp25.1138055754698" id="7030568040400251415" nodeInfo="in" />
          <node role="keyType" roleId="tp2q.1197683466920" type="tp25.SNodeType" typeId="tp25.1138055754698" id="7030568040400251414" nodeInfo="in" />
        </node>
      </node>
    </node>
    <node role="member" roleId="tpee.5375687026011219971" type="tpee.StaticMethodDeclaration" typeId="tpee.1081236700938" id="887121589775215554" nodeInfo="igu">
      <property name="name" nameId="tpck.1169194664001" value="buildMethodBodyNodeMap" />
      <node role="returnType" roleId="tpee.1068580123133" type="tpee.VoidType" typeId="tpee.1068581517677" id="887121589775215555" nodeInfo="in" />
      <node role="body" roleId="tpee.1068580123135" type="tpee.StatementList" typeId="tpee.1068580123136" id="887121589775215557" nodeInfo="sn">
        <node role="statement" roleId="tpee.1068581517665" type="tpee.Statement" typeId="tpee.1068580123157" id="887121589775260708" nodeInfo="nn" />
        <node role="statement" roleId="tpee.1068581517665" type="tpee.SingleLineComment" typeId="tpee.6329021646629104954" id="887121589775268966" nodeInfo="nn">
          <node role="commentPart" roleId="tpee.6329021646629175155" type="tpee.TextCommentPart" typeId="tpee.6329021646629104957" id="887121589775268967" nodeInfo="nn">
            <property name="text" nameId="tpee.6329021646629104958" value=" type vars" />
          </node>
        </node>
        <node role="statement" roleId="tpee.1068581517665" type="tpee.ExpressionStatement" typeId="tpee.1068580123155" id="887121589775268946" nodeInfo="nn">
          <node role="expression" roleId="tpee.1068580123156" type="tpee.LocalStaticMethodCall" typeId="tpee.1172058436953" id="887121589775268947" nodeInfo="nn">
            <link role="baseMethodDeclaration" roleId="tpee.1068499141037" targetNodeId="887121589775260846" resolveInfo="buildJustNodeMap" />
            <node role="actualArgument" roleId="tpee.1068499141038" type="tpee.DotExpression" typeId="tpee.1197027756228" id="887121589775268948" nodeInfo="nn">
              <node role="operation" roleId="tpee.1197027833540" type="tp25.SLinkListAccess" typeId="tp25.1138056282393" id="887121589775268950" nodeInfo="nn">
                <link role="link" roleId="tp25.1138056546658" targetNodeId="tpee.1109279881614" />
              </node>
              <node role="operand" roleId="tpee.1197027771414" type="tpee.ParameterReference" typeId="tpee.1068581242874" id="887121589775268960" nodeInfo="nn">
                <link role="variableDeclaration" roleId="tpee.1068581517664" targetNodeId="887121589775228675" resolveInfo="left" />
              </node>
            </node>
            <node role="actualArgument" roleId="tpee.1068499141038" type="tpee.DotExpression" typeId="tpee.1197027756228" id="887121589775268951" nodeInfo="nn">
              <node role="operation" roleId="tpee.1197027833540" type="tp25.SLinkListAccess" typeId="tp25.1138056282393" id="887121589775268957" nodeInfo="nn">
                <link role="link" roleId="tp25.1138056546658" targetNodeId="tpee.1109279881614" />
              </node>
              <node role="operand" roleId="tpee.1197027771414" type="tpee.ParameterReference" typeId="tpee.1068581242874" id="887121589775268962" nodeInfo="nn">
                <link role="variableDeclaration" roleId="tpee.1068581517664" targetNodeId="887121589775260699" resolveInfo="right" />
              </node>
            </node>
            <node role="actualArgument" roleId="tpee.1068499141038" type="tpee.ParameterReference" typeId="tpee.1068581242874" id="887121589775268958" nodeInfo="nn">
              <link role="variableDeclaration" roleId="tpee.1068581517664" targetNodeId="887121589775260704" resolveInfo="nodeMap" />
            </node>
          </node>
        </node>
        <node role="statement" roleId="tpee.1068581517665" type="tpee.Statement" typeId="tpee.1068580123157" id="887121589775268945" nodeInfo="nn" />
        <node role="statement" roleId="tpee.1068581517665" type="tpee.SingleLineComment" typeId="tpee.6329021646629104954" id="887121589775268969" nodeInfo="nn">
          <node role="commentPart" roleId="tpee.6329021646629175155" type="tpee.TextCommentPart" typeId="tpee.6329021646629104957" id="887121589775268971" nodeInfo="nn">
            <property name="text" nameId="tpee.6329021646629104958" value="local vars and params" />
          </node>
        </node>
        <node role="statement" roleId="tpee.1068581517665" type="tpee.LocalVariableDeclarationStatement" typeId="tpee.1068581242864" id="887121589775260711" nodeInfo="nn">
          <node role="localVariableDeclaration" roleId="tpee.1068581242865" type="tpee.LocalVariableDeclaration" typeId="tpee.1068581242863" id="887121589775260712" nodeInfo="nr">
            <property name="name" nameId="tpck.1169194664001" value="leftVars" />
            <node role="type" roleId="tpee.5680397130376446158" type="tp25.SNodeListType" typeId="tp25.1145383075378" id="887121589775260713" nodeInfo="in">
              <link role="elementConcept" roleId="tp25.1145383142433" targetNodeId="tpee.1068431474542" resolveInfo="VariableDeclaration" />
            </node>
            <node role="initializer" roleId="tpee.1068431790190" type="tpee.GenericNewExpression" typeId="tpee.1145552977093" id="887121589775260715" nodeInfo="nn">
              <node role="creator" roleId="tpee.1145553007750" type="tp25.SNodeListCreator" typeId="tp25.1145567426890" id="887121589775260717" nodeInfo="nn">
                <node role="createdType" roleId="tp25.1145567471833" type="tp25.SNodeListType" typeId="tp25.1145383075378" id="887121589775260718" nodeInfo="in">
                  <link role="elementConcept" roleId="tp25.1145383142433" targetNodeId="tpee.1068431474542" resolveInfo="VariableDeclaration" />
                </node>
              </node>
            </node>
          </node>
        </node>
        <node role="statement" roleId="tpee.1068581517665" type="tpee.ExpressionStatement" typeId="tpee.1068580123155" id="887121589775260720" nodeInfo="nn">
          <node role="expression" roleId="tpee.1068580123156" type="tpee.DotExpression" typeId="tpee.1197027756228" id="887121589775260738" nodeInfo="nn">
            <node role="operation" roleId="tpee.1197027833540" type="tp2q.AddAllElementsOperation" typeId="tp2q.1160666733551" id="887121589775260744" nodeInfo="nn">
              <node role="argument" roleId="tp2q.1160666822012" type="tpee.DotExpression" typeId="tpee.1197027756228" id="887121589775260785" nodeInfo="nn">
                <node role="operand" roleId="tpee.1197027771414" type="tpee.ParameterReference" typeId="tpee.1068581242874" id="887121589775260768" nodeInfo="nn">
                  <link role="variableDeclaration" roleId="tpee.1068581517664" targetNodeId="887121589775228675" resolveInfo="left" />
                </node>
                <node role="operation" roleId="tpee.1197027833540" type="tp25.SLinkListAccess" typeId="tp25.1138056282393" id="887121589775260790" nodeInfo="nn">
                  <link role="link" roleId="tp25.1138056546658" targetNodeId="tpee.1068580123134" />
                </node>
              </node>
            </node>
            <node role="operand" roleId="tpee.1197027771414" type="tpee.LocalVariableReference" typeId="tpee.1068581242866" id="887121589775260721" nodeInfo="nn">
              <link role="variableDeclaration" roleId="tpee.1068581517664" targetNodeId="887121589775260712" resolveInfo="leftVars" />
            </node>
          </node>
        </node>
        <node role="statement" roleId="tpee.1068581517665" type="tpee.ExpressionStatement" typeId="tpee.1068580123155" id="887121589775260792" nodeInfo="nn">
          <node role="expression" roleId="tpee.1068580123156" type="tpee.DotExpression" typeId="tpee.1197027756228" id="887121589775260810" nodeInfo="nn">
            <node role="operation" roleId="tpee.1197027833540" type="tp2q.AddAllElementsOperation" typeId="tp2q.1160666733551" id="887121589775260816" nodeInfo="nn">
              <node role="argument" roleId="tp2q.1160666822012" type="tpee.DotExpression" typeId="tpee.1197027756228" id="887121589775228695" nodeInfo="nn">
                <node role="operand" roleId="tpee.1197027771414" type="tpee.ParameterReference" typeId="tpee.1068581242874" id="887121589775228678" nodeInfo="nn">
                  <link role="variableDeclaration" roleId="tpee.1068581517664" targetNodeId="887121589775228675" resolveInfo="left" />
                </node>
                <node role="operation" roleId="tpee.1197027833540" type="tp25.Node_GetDescendantsOperation" typeId="tp25.1171305280644" id="887121589775260690" nodeInfo="nn">
                  <node role="parameter" roleId="tp25.1144104376918" type="tp25.OperationParm_Concept" typeId="tp25.1144101972840" id="887121589775260691" nodeInfo="ng">
                    <node role="conceptArgument" roleId="tp25.1207343664468" type="tp25.RefConcept_Reference" typeId="tp25.1177026924588" id="887121589775260694" nodeInfo="nn">
                      <link role="conceptDeclaration" roleId="tp25.1177026940964" targetNodeId="tpee.1068581242863" resolveInfo="LocalVariableDeclaration" />
                    </node>
                  </node>
                  <node role="parameter" roleId="tp25.1144104376918" type="tp25.OperationParm_StopConceptList" typeId="tp25.1803469493727536395" id="887121589775260696" nodeInfo="ng">
                    <node role="concept" roleId="tp25.1803469493727536396" type="tp25.ConceptReference" typeId="tp25.1154546950173" id="887121589775260698" nodeInfo="ng">
                      <link role="concept" roleId="tp25.1154546997487" targetNodeId="tpee.1170345865475" resolveInfo="AnonymousClass" />
                    </node>
                  </node>
                </node>
              </node>
            </node>
            <node role="operand" roleId="tpee.1197027771414" type="tpee.LocalVariableReference" typeId="tpee.1068581242866" id="887121589775260793" nodeInfo="nn">
              <link role="variableDeclaration" roleId="tpee.1068581517664" targetNodeId="887121589775260712" resolveInfo="leftVars" />
            </node>
          </node>
        </node>
        <node role="statement" roleId="tpee.1068581517665" type="tpee.Statement" typeId="tpee.1068580123157" id="887121589775260818" nodeInfo="nn" />
        <node role="statement" roleId="tpee.1068581517665" type="tpee.LocalVariableDeclarationStatement" typeId="tpee.1068581242864" id="887121589775260820" nodeInfo="nn">
          <node role="localVariableDeclaration" roleId="tpee.1068581242865" type="tpee.LocalVariableDeclaration" typeId="tpee.1068581242863" id="887121589775260821" nodeInfo="nr">
            <property name="name" nameId="tpck.1169194664001" value="rightVars" />
            <node role="type" roleId="tpee.5680397130376446158" type="tp25.SNodeListType" typeId="tp25.1145383075378" id="887121589775260822" nodeInfo="in">
              <link role="elementConcept" roleId="tp25.1145383142433" targetNodeId="tpee.1068431474542" resolveInfo="VariableDeclaration" />
            </node>
            <node role="initializer" roleId="tpee.1068431790190" type="tpee.GenericNewExpression" typeId="tpee.1145552977093" id="887121589775260823" nodeInfo="nn">
              <node role="creator" roleId="tpee.1145553007750" type="tp25.SNodeListCreator" typeId="tp25.1145567426890" id="887121589775260824" nodeInfo="nn">
                <node role="createdType" roleId="tp25.1145567471833" type="tp25.SNodeListType" typeId="tp25.1145383075378" id="887121589775260825" nodeInfo="in">
                  <link role="elementConcept" roleId="tp25.1145383142433" targetNodeId="tpee.1068431474542" resolveInfo="VariableDeclaration" />
                </node>
              </node>
            </node>
          </node>
        </node>
        <node role="statement" roleId="tpee.1068581517665" type="tpee.ExpressionStatement" typeId="tpee.1068580123155" id="887121589775260826" nodeInfo="nn">
          <node role="expression" roleId="tpee.1068580123156" type="tpee.DotExpression" typeId="tpee.1197027756228" id="887121589775260827" nodeInfo="nn">
            <node role="operand" roleId="tpee.1197027771414" type="tpee.LocalVariableReference" typeId="tpee.1068581242866" id="887121589775260828" nodeInfo="nn">
              <link role="variableDeclaration" roleId="tpee.1068581517664" targetNodeId="887121589775260821" resolveInfo="rightVars" />
            </node>
            <node role="operation" roleId="tpee.1197027833540" type="tp2q.AddAllElementsOperation" typeId="tp2q.1160666733551" id="887121589775260829" nodeInfo="nn">
              <node role="argument" roleId="tp2q.1160666822012" type="tpee.DotExpression" typeId="tpee.1197027756228" id="887121589775260830" nodeInfo="nn">
                <node role="operation" roleId="tpee.1197027833540" type="tp25.SLinkListAccess" typeId="tp25.1138056282393" id="887121589775260832" nodeInfo="nn">
                  <link role="link" roleId="tp25.1138056546658" targetNodeId="tpee.1068580123134" />
                </node>
                <node role="operand" roleId="tpee.1197027771414" type="tpee.ParameterReference" typeId="tpee.1068581242874" id="887121589775260844" nodeInfo="nn">
                  <link role="variableDeclaration" roleId="tpee.1068581517664" targetNodeId="887121589775260699" resolveInfo="right" />
                </node>
              </node>
            </node>
          </node>
        </node>
        <node role="statement" roleId="tpee.1068581517665" type="tpee.ExpressionStatement" typeId="tpee.1068580123155" id="887121589775260833" nodeInfo="nn">
          <node role="expression" roleId="tpee.1068580123156" type="tpee.DotExpression" typeId="tpee.1197027756228" id="887121589775260834" nodeInfo="nn">
            <node role="operation" roleId="tpee.1197027833540" type="tp2q.AddAllElementsOperation" typeId="tp2q.1160666733551" id="887121589775260836" nodeInfo="nn">
              <node role="argument" roleId="tp2q.1160666822012" type="tpee.DotExpression" typeId="tpee.1197027756228" id="887121589775260837" nodeInfo="nn">
                <node role="operation" roleId="tpee.1197027833540" type="tp25.Node_GetDescendantsOperation" typeId="tp25.1171305280644" id="887121589775260839" nodeInfo="nn">
                  <node role="parameter" roleId="tp25.1144104376918" type="tp25.OperationParm_Concept" typeId="tp25.1144101972840" id="887121589775260840" nodeInfo="ng">
                    <node role="conceptArgument" roleId="tp25.1207343664468" type="tp25.RefConcept_Reference" typeId="tp25.1177026924588" id="887121589775260841" nodeInfo="nn">
                      <link role="conceptDeclaration" roleId="tp25.1177026940964" targetNodeId="tpee.1068581242863" resolveInfo="LocalVariableDeclaration" />
                    </node>
                  </node>
                  <node role="parameter" roleId="tp25.1144104376918" type="tp25.OperationParm_StopConceptList" typeId="tp25.1803469493727536395" id="887121589775260842" nodeInfo="ng">
                    <node role="concept" roleId="tp25.1803469493727536396" type="tp25.ConceptReference" typeId="tp25.1154546950173" id="887121589775260843" nodeInfo="ng">
                      <link role="concept" roleId="tp25.1154546997487" targetNodeId="tpee.1170345865475" resolveInfo="AnonymousClass" />
                    </node>
                  </node>
                </node>
                <node role="operand" roleId="tpee.1197027771414" type="tpee.ParameterReference" typeId="tpee.1068581242874" id="887121589775260845" nodeInfo="nn">
                  <link role="variableDeclaration" roleId="tpee.1068581517664" targetNodeId="887121589775260699" resolveInfo="right" />
                </node>
              </node>
            </node>
            <node role="operand" roleId="tpee.1197027771414" type="tpee.LocalVariableReference" typeId="tpee.1068581242866" id="887121589775260835" nodeInfo="nn">
              <link role="variableDeclaration" roleId="tpee.1068581517664" targetNodeId="887121589775260821" resolveInfo="rightVars" />
            </node>
          </node>
        </node>
        <node role="statement" roleId="tpee.1068581517665" type="tpee.Statement" typeId="tpee.1068580123157" id="887121589775260819" nodeInfo="nn" />
        <node role="statement" roleId="tpee.1068581517665" type="tpee.ExpressionStatement" typeId="tpee.1068580123155" id="887121589775260928" nodeInfo="nn">
          <node role="expression" roleId="tpee.1068580123156" type="tpee.LocalStaticMethodCall" typeId="tpee.1172058436953" id="887121589775260929" nodeInfo="nn">
            <link role="baseMethodDeclaration" roleId="tpee.1068499141037" targetNodeId="887121589775260846" resolveInfo="buildJustNodeMap" />
            <node role="actualArgument" roleId="tpee.1068499141038" type="tpee.LocalVariableReference" typeId="tpee.1068581242866" id="887121589775260930" nodeInfo="nn">
              <link role="variableDeclaration" roleId="tpee.1068581517664" targetNodeId="887121589775260712" resolveInfo="leftVars" />
            </node>
            <node role="actualArgument" roleId="tpee.1068499141038" type="tpee.LocalVariableReference" typeId="tpee.1068581242866" id="887121589775260932" nodeInfo="nn">
              <link role="variableDeclaration" roleId="tpee.1068581517664" targetNodeId="887121589775260821" resolveInfo="rightVars" />
            </node>
            <node role="actualArgument" roleId="tpee.1068499141038" type="tpee.ParameterReference" typeId="tpee.1068581242874" id="887121589775260936" nodeInfo="nn">
              <link role="variableDeclaration" roleId="tpee.1068581517664" targetNodeId="887121589775260704" resolveInfo="nodeMap" />
            </node>
          </node>
        </node>
        <node role="statement" roleId="tpee.1068581517665" type="tpee.Statement" typeId="tpee.1068580123157" id="887121589775268972" nodeInfo="nn" />
        <node role="statement" roleId="tpee.1068581517665" type="tpee.SingleLineComment" typeId="tpee.6329021646629104954" id="887121589775268974" nodeInfo="nn">
          <node role="commentPart" roleId="tpee.6329021646629175155" type="tpee.TextCommentPart" typeId="tpee.6329021646629104957" id="887121589775268975" nodeInfo="nn">
            <property name="text" nameId="tpee.6329021646629104958" value="anonymous classes and their insides" />
          </node>
        </node>
        <node role="statement" roleId="tpee.1068581517665" type="tpee.Statement" typeId="tpee.1068580123157" id="887121589775268963" nodeInfo="nn" />
        <node role="statement" roleId="tpee.1068581517665" type="tpee.Statement" typeId="tpee.1068580123157" id="887121589775268964" nodeInfo="nn" />
      </node>
      <node role="visibility" roleId="tpee.1178549979242" type="tpee.PublicVisibility" typeId="tpee.1146644602865" id="887121589775215556" nodeInfo="nn" />
      <node role="parameter" roleId="tpee.1068580123134" type="tpee.ParameterDeclaration" typeId="tpee.1068498886292" id="887121589775228675" nodeInfo="ir">
        <property name="name" nameId="tpck.1169194664001" value="left" />
        <node role="type" roleId="tpee.5680397130376446158" type="tp25.SNodeType" typeId="tp25.1138055754698" id="887121589775228676" nodeInfo="in">
          <link role="concept" roleId="tp25.1138405853777" targetNodeId="tpee.1068580123132" resolveInfo="BaseMethodDeclaration" />
        </node>
      </node>
      <node role="parameter" roleId="tpee.1068580123134" type="tpee.ParameterDeclaration" typeId="tpee.1068498886292" id="887121589775260699" nodeInfo="ir">
        <property name="name" nameId="tpck.1169194664001" value="right" />
        <node role="type" roleId="tpee.5680397130376446158" type="tp25.SNodeType" typeId="tp25.1138055754698" id="887121589775260701" nodeInfo="in">
          <link role="concept" roleId="tp25.1138405853777" targetNodeId="tpee.1068580123132" resolveInfo="BaseMethodDeclaration" />
        </node>
      </node>
      <node role="parameter" roleId="tpee.1068580123134" type="tpee.ParameterDeclaration" typeId="tpee.1068498886292" id="887121589775260704" nodeInfo="ir">
        <property name="name" nameId="tpck.1169194664001" value="nodeMap" />
        <node role="type" roleId="tpee.5680397130376446158" type="tp2q.MapType" typeId="tp2q.1197683403723" id="887121589775260705" nodeInfo="in">
          <node role="keyType" roleId="tp2q.1197683466920" type="tp25.SNodeType" typeId="tp25.1138055754698" id="887121589775260706" nodeInfo="in" />
          <node role="valueType" roleId="tp2q.1197683475734" type="tp25.SNodeType" typeId="tp25.1138055754698" id="887121589775260707" nodeInfo="in" />
        </node>
      </node>
    </node>
    <node role="member" roleId="tpee.5375687026011219971" type="tpee.StaticMethodDeclaration" typeId="tpee.1081236700938" id="887121589775260846" nodeInfo="igu">
      <property name="name" nameId="tpck.1169194664001" value="buildJustNodeMap" />
      <node role="returnType" roleId="tpee.1068580123133" type="tpee.VoidType" typeId="tpee.1068581517677" id="887121589775260847" nodeInfo="in" />
      <node role="visibility" roleId="tpee.1178549979242" type="tpee.PublicVisibility" typeId="tpee.1146644602865" id="887121589775260848" nodeInfo="nn" />
      <node role="body" roleId="tpee.1068580123135" type="tpee.StatementList" typeId="tpee.1068580123136" id="887121589775260849" nodeInfo="sn">
        <node role="statement" roleId="tpee.1068581517665" type="tpee.LocalVariableDeclarationStatement" typeId="tpee.1068581242864" id="887121589775260863" nodeInfo="nn">
          <node role="localVariableDeclaration" roleId="tpee.1068581242865" type="tpee.LocalVariableDeclaration" typeId="tpee.1068581242863" id="887121589775260864" nodeInfo="nr">
            <property name="name" nameId="tpck.1169194664001" value="rightIndex" />
            <node role="type" roleId="tpee.5680397130376446158" type="tp2q.MapType" typeId="tp2q.1197683403723" id="887121589775260865" nodeInfo="in">
              <node role="valueType" roleId="tp2q.1197683475734" type="tp25.SNodeType" typeId="tp25.1138055754698" id="887121589775260867" nodeInfo="in">
                <link role="concept" roleId="tp25.1138405853777" targetNodeId="tpck.1169194658468" resolveInfo="INamedConcept" />
              </node>
              <node role="keyType" roleId="tp2q.1197683466920" type="tpee.StringType" typeId="tpee.1225271177708" id="887121589775260866" nodeInfo="in" />
            </node>
            <node role="initializer" roleId="tpee.1068431790190" type="tpee.GenericNewExpression" typeId="tpee.1145552977093" id="887121589775260868" nodeInfo="nn">
              <node role="creator" roleId="tpee.1145553007750" type="tp2q.HashMapCreator" typeId="tp2q.1197686869805" id="887121589775260869" nodeInfo="nn">
                <node role="valueType" roleId="tp2q.1197687035757" type="tp25.SNodeType" typeId="tp25.1138055754698" id="887121589775260871" nodeInfo="in">
                  <link role="concept" roleId="tp25.1138405853777" targetNodeId="tpck.1169194658468" resolveInfo="INamedConcept" />
                </node>
                <node role="keyType" roleId="tp2q.1197687026896" type="tpee.StringType" typeId="tpee.1225271177708" id="887121589775260870" nodeInfo="in" />
              </node>
            </node>
          </node>
        </node>
        <node role="statement" roleId="tpee.1068581517665" type="tp2q.ForEachStatement" typeId="tp2q.1153943597977" id="887121589775260872" nodeInfo="nn">
          <node role="body" roleId="tpee.1154032183016" type="tpee.StatementList" typeId="tpee.1068580123136" id="887121589775260875" nodeInfo="sn">
            <node role="statement" roleId="tpee.1068581517665" type="tpee.ExpressionStatement" typeId="tpee.1068580123155" id="887121589775260876" nodeInfo="nn">
              <node role="expression" roleId="tpee.1068580123156" type="tpee.AssignmentExpression" typeId="tpee.1068498886294" id="887121589775260877" nodeInfo="nn">
                <node role="lValue" roleId="tpee.1068498886295" type="tp2q.MapElement" typeId="tp2q.1197932370469" id="887121589775260879" nodeInfo="nn">
                  <node role="map" roleId="tp2q.1197932505799" type="tpee.LocalVariableReference" typeId="tpee.1068581242866" id="887121589775260883" nodeInfo="nn">
                    <link role="variableDeclaration" roleId="tpee.1068581517664" targetNodeId="887121589775260864" resolveInfo="rightIndex" />
                  </node>
                  <node role="key" roleId="tp2q.1197932525128" type="tpee.DotExpression" typeId="tpee.1197027756228" id="887121589775260880" nodeInfo="nn">
                    <node role="operation" roleId="tpee.1197027833540" type="tp25.SPropertyAccess" typeId="tp25.1138056022639" id="887121589775260882" nodeInfo="nn">
                      <link role="property" roleId="tp25.1138056395725" targetNodeId="tpck.1169194664001" resolveInfo="name" />
                    </node>
                    <node role="operand" roleId="tpee.1197027771414" type="tp2q.ForEachVariableReference" typeId="tp2q.1153944233411" id="887121589775260881" nodeInfo="nn">
                      <link role="variable" roleId="tp2q.1153944258490" targetNodeId="887121589775260873" resolveInfo="rightNode" />
                    </node>
                  </node>
                </node>
                <node role="rValue" roleId="tpee.1068498886297" type="tp2q.ForEachVariableReference" typeId="tp2q.1153944233411" id="887121589775260878" nodeInfo="nn">
                  <link role="variable" roleId="tp2q.1153944258490" targetNodeId="887121589775260873" resolveInfo="rightNode" />
                </node>
              </node>
            </node>
          </node>
          <node role="inputSequence" roleId="tp2q.1153944424730" type="tpee.ParameterReference" typeId="tpee.1068581242874" id="887121589775260874" nodeInfo="nn">
            <link role="variableDeclaration" roleId="tpee.1068581517664" targetNodeId="887121589775260853" resolveInfo="right" />
          </node>
          <node role="variable" roleId="tp2q.1153944400369" type="tp2q.ForEachVariable" typeId="tp2q.1153944193378" id="887121589775260873" nodeInfo="nr">
            <property name="name" nameId="tpck.1169194664001" value="rightNode" />
          </node>
        </node>
        <node role="statement" roleId="tpee.1068581517665" type="tpee.Statement" typeId="tpee.1068580123157" id="887121589775260884" nodeInfo="nn" />
        <node role="statement" roleId="tpee.1068581517665" type="tp2q.ForEachStatement" typeId="tp2q.1153943597977" id="887121589775260885" nodeInfo="nn">
          <node role="variable" roleId="tp2q.1153944400369" type="tp2q.ForEachVariable" typeId="tp2q.1153944193378" id="887121589775260886" nodeInfo="nr">
            <property name="name" nameId="tpck.1169194664001" value="leftNode" />
          </node>
          <node role="inputSequence" roleId="tp2q.1153944424730" type="tpee.ParameterReference" typeId="tpee.1068581242874" id="887121589775260887" nodeInfo="nn">
            <link role="variableDeclaration" roleId="tpee.1068581517664" targetNodeId="887121589775260850" resolveInfo="left" />
          </node>
          <node role="body" roleId="tpee.1154032183016" type="tpee.StatementList" typeId="tpee.1068580123136" id="887121589775260888" nodeInfo="sn">
            <node role="statement" roleId="tpee.1068581517665" type="tpee.SingleLineComment" typeId="tpee.6329021646629104954" id="887121589775260889" nodeInfo="nn">
              <node role="commentPart" roleId="tpee.6329021646629175155" type="tpee.StatementCommentPart" typeId="tpee.6329021646629175143" id="887121589775260890" nodeInfo="nn">
                <node role="commentedStatement" roleId="tpee.6329021646629175144" type="tpe3.AssertIsNull" typeId="tpe3.1172028177041" id="887121589775260891" nodeInfo="nn">
                  <node role="expression" roleId="tpe3.1172028236559" type="tp2q.MapElement" typeId="tp2q.1197932370469" id="887121589775260892" nodeInfo="nn">
                    <node role="map" roleId="tp2q.1197932505799" type="tpee.ParameterReference" typeId="tpee.1068581242874" id="887121589775260894" nodeInfo="nn">
                      <link role="variableDeclaration" roleId="tpee.1068581517664" targetNodeId="887121589775260859" resolveInfo="nodeMap" />
                    </node>
                    <node role="key" roleId="tp2q.1197932525128" type="tp2q.ForEachVariableReference" typeId="tp2q.1153944233411" id="887121589775260893" nodeInfo="nn">
                      <link role="variable" roleId="tp2q.1153944258490" targetNodeId="887121589775260886" resolveInfo="leftNode" />
                    </node>
                  </node>
                </node>
              </node>
            </node>
            <node role="statement" roleId="tpee.1068581517665" type="tpee.ExpressionStatement" typeId="tpee.1068580123155" id="887121589775260895" nodeInfo="nn">
              <node role="expression" roleId="tpee.1068580123156" type="tpee.AssignmentExpression" typeId="tpee.1068498886294" id="887121589775260896" nodeInfo="nn">
                <node role="rValue" roleId="tpee.1068498886297" type="tp2q.MapElement" typeId="tp2q.1197932370469" id="887121589775260897" nodeInfo="nn">
                  <node role="key" roleId="tp2q.1197932525128" type="tpee.DotExpression" typeId="tpee.1197027756228" id="887121589775260898" nodeInfo="nn">
                    <node role="operand" roleId="tpee.1197027771414" type="tp2q.ForEachVariableReference" typeId="tp2q.1153944233411" id="887121589775260899" nodeInfo="nn">
                      <link role="variable" roleId="tp2q.1153944258490" targetNodeId="887121589775260886" resolveInfo="leftNode" />
                    </node>
                    <node role="operation" roleId="tpee.1197027833540" type="tp25.SPropertyAccess" typeId="tp25.1138056022639" id="887121589775260900" nodeInfo="nn">
                      <link role="property" roleId="tp25.1138056395725" targetNodeId="tpck.1169194664001" resolveInfo="name" />
                    </node>
                  </node>
                  <node role="map" roleId="tp2q.1197932505799" type="tpee.LocalVariableReference" typeId="tpee.1068581242866" id="887121589775260901" nodeInfo="nn">
                    <link role="variableDeclaration" roleId="tpee.1068581517664" targetNodeId="887121589775260864" resolveInfo="rightIndex" />
                  </node>
                </node>
                <node role="lValue" roleId="tpee.1068498886295" type="tp2q.MapElement" typeId="tp2q.1197932370469" id="887121589775260902" nodeInfo="nn">
                  <node role="key" roleId="tp2q.1197932525128" type="tp2q.ForEachVariableReference" typeId="tp2q.1153944233411" id="887121589775260903" nodeInfo="nn">
                    <link role="variable" roleId="tp2q.1153944258490" targetNodeId="887121589775260886" resolveInfo="leftNode" />
                  </node>
                  <node role="map" roleId="tp2q.1197932505799" type="tpee.ParameterReference" typeId="tpee.1068581242874" id="887121589775260904" nodeInfo="nn">
                    <link role="variableDeclaration" roleId="tpee.1068581517664" targetNodeId="887121589775260859" resolveInfo="nodeMap" />
                  </node>
                </node>
              </node>
            </node>
          </node>
        </node>
      </node>
      <node role="parameter" roleId="tpee.1068580123134" type="tpee.ParameterDeclaration" typeId="tpee.1068498886292" id="887121589775260850" nodeInfo="ir">
        <property name="name" nameId="tpck.1169194664001" value="left" />
        <node role="type" roleId="tpee.5680397130376446158" type="tp25.SNodeListType" typeId="tp25.1145383075378" id="887121589775260852" nodeInfo="in">
          <link role="elementConcept" roleId="tp25.1145383142433" targetNodeId="tpck.1169194658468" resolveInfo="INamedConcept" />
        </node>
      </node>
      <node role="parameter" roleId="tpee.1068580123134" type="tpee.ParameterDeclaration" typeId="tpee.1068498886292" id="887121589775260853" nodeInfo="ir">
        <property name="name" nameId="tpck.1169194664001" value="right" />
        <node role="type" roleId="tpee.5680397130376446158" type="tp25.SNodeListType" typeId="tp25.1145383075378" id="887121589775260856" nodeInfo="in">
          <link role="elementConcept" roleId="tp25.1145383142433" targetNodeId="tpck.1169194658468" resolveInfo="INamedConcept" />
        </node>
      </node>
      <node role="parameter" roleId="tpee.1068580123134" type="tpee.ParameterDeclaration" typeId="tpee.1068498886292" id="887121589775260859" nodeInfo="ir">
        <property name="name" nameId="tpck.1169194664001" value="nodeMap" />
        <node role="type" roleId="tpee.5680397130376446158" type="tp2q.MapType" typeId="tp2q.1197683403723" id="887121589775260860" nodeInfo="in">
          <node role="keyType" roleId="tp2q.1197683466920" type="tp25.SNodeType" typeId="tp25.1138055754698" id="887121589775260861" nodeInfo="in" />
          <node role="valueType" roleId="tp2q.1197683475734" type="tp25.SNodeType" typeId="tp25.1138055754698" id="887121589775260862" nodeInfo="in" />
        </node>
      </node>
    </node>
    <node role="visibility" roleId="tpee.1178549979242" type="tpee.PublicVisibility" typeId="tpee.1146644602865" id="8083368042256321541" nodeInfo="nn" />
  </root>
  <root type="tpee.ClassConcept" typeId="tpee.1068390468198" id="8083368042256395971" nodeInfo="ig">
    <property name="name" nameId="tpck.1169194664001" value="NodePatcher" />
    <node role="member" roleId="tpee.5375687026011219971" type="tpee.ConstructorDeclaration" typeId="tpee.1068580123140" id="8083368042256395973" nodeInfo="igu">
      <node role="returnType" roleId="tpee.1068580123133" type="tpee.VoidType" typeId="tpee.1068581517677" id="8083368042256395974" nodeInfo="in" />
      <node role="visibility" roleId="tpee.1178549979242" type="tpee.PublicVisibility" typeId="tpee.1146644602865" id="8083368042256395975" nodeInfo="nn" />
      <node role="body" roleId="tpee.1068580123135" type="tpee.StatementList" typeId="tpee.1068580123136" id="8083368042256395976" nodeInfo="sn" />
    </node>
    <node role="member" roleId="tpee.5375687026011219971" type="tpee.StaticMethodDeclaration" typeId="tpee.1081236700938" id="8083368042256395977" nodeInfo="igu">
      <property name="name" nameId="tpck.1169194664001" value="removeStatements" />
      <node role="returnType" roleId="tpee.1068580123133" type="tpee.VoidType" typeId="tpee.1068581517677" id="8083368042256395978" nodeInfo="in" />
      <node role="visibility" roleId="tpee.1178549979242" type="tpee.PublicVisibility" typeId="tpee.1146644602865" id="8083368042256395979" nodeInfo="nn" />
      <node role="body" roleId="tpee.1068580123135" type="tpee.StatementList" typeId="tpee.1068580123136" id="8083368042256395980" nodeInfo="sn">
        <node role="statement" roleId="tpee.1068581517665" type="tp2q.ForEachStatement" typeId="tp2q.1153943597977" id="8083368042256395999" nodeInfo="nn">
          <node role="variable" roleId="tp2q.1153944400369" type="tp2q.ForEachVariable" typeId="tp2q.1153944193378" id="8083368042256396000" nodeInfo="nr">
            <property name="name" nameId="tpck.1169194664001" value="method" />
          </node>
          <node role="inputSequence" roleId="tp2q.1153944424730" type="tpee.DotExpression" typeId="tpee.1197027756228" id="8083368042256396001" nodeInfo="nn">
            <node role="operation" roleId="tpee.1197027833540" type="tp25.Node_GetDescendantsOperation" typeId="tp25.1171305280644" id="8083368042256396002" nodeInfo="nn">
              <node role="parameter" roleId="tp25.1144104376918" type="tp25.OperationParm_Concept" typeId="tp25.1144101972840" id="8083368042256396003" nodeInfo="ng">
                <node role="conceptArgument" roleId="tp25.1207343664468" type="tp25.RefConcept_Reference" typeId="tp25.1177026924588" id="8083368042256396004" nodeInfo="nn">
                  <link role="conceptDeclaration" roleId="tp25.1177026940964" targetNodeId="tpee.1068580123132" resolveInfo="BaseMethodDeclaration" />
                </node>
              </node>
            </node>
            <node role="operand" roleId="tpee.1197027771414" type="tpee.ParameterReference" typeId="tpee.1068581242874" id="8083368042256396015" nodeInfo="nn">
              <link role="variableDeclaration" roleId="tpee.1068581517664" targetNodeId="8083368042256395981" resolveInfo="node" />
            </node>
          </node>
          <node role="body" roleId="tpee.1154032183016" type="tpee.StatementList" typeId="tpee.1068580123136" id="8083368042256396006" nodeInfo="sn">
            <node role="statement" roleId="tpee.1068581517665" type="tpee.ExpressionStatement" typeId="tpee.1068580123155" id="7339047227027414511" nodeInfo="nn">
              <node role="expression" roleId="tpee.1068580123156" type="tpee.AssignmentExpression" typeId="tpee.1068498886294" id="8083368042256396008" nodeInfo="nn">
                <node role="lValue" roleId="tpee.1068498886295" type="tpee.DotExpression" typeId="tpee.1197027756228" id="8083368042256396009" nodeInfo="nn">
                  <node role="operand" roleId="tpee.1197027771414" type="tp2q.ForEachVariableReference" typeId="tp2q.1153944233411" id="8083368042256396010" nodeInfo="nn">
                    <link role="variable" roleId="tp2q.1153944258490" targetNodeId="8083368042256396000" resolveInfo="method" />
                  </node>
                  <node role="operation" roleId="tpee.1197027833540" type="tp25.SLinkAccess" typeId="tp25.1138056143562" id="8083368042256396011" nodeInfo="nn">
                    <link role="link" roleId="tp25.1138056516764" targetNodeId="tpee.1068580123135" />
                  </node>
                </node>
                <node role="rValue" roleId="tpee.1068498886297" type="tpee.GenericNewExpression" typeId="tpee.1145552977093" id="8083368042256396012" nodeInfo="nn">
                  <node role="creator" roleId="tpee.1145553007750" type="tp25.SNodeCreator" typeId="tp25.1180636770613" id="8083368042256396013" nodeInfo="nn">
                    <node role="createdType" roleId="tp25.1180636770616" type="tp25.SNodeType" typeId="tp25.1138055754698" id="8083368042256396014" nodeInfo="in">
                      <link role="concept" roleId="tp25.1138405853777" targetNodeId="tpee.5293379017992965193" resolveInfo="StubStatementList" />
                    </node>
                  </node>
                </node>
              </node>
            </node>
          </node>
        </node>
      </node>
      <node role="parameter" roleId="tpee.1068580123134" type="tpee.ParameterDeclaration" typeId="tpee.1068498886292" id="8083368042256395981" nodeInfo="ir">
        <property name="name" nameId="tpck.1169194664001" value="node" />
        <node role="type" roleId="tpee.5680397130376446158" type="tp25.SNodeType" typeId="tp25.1138055754698" id="8083368042256395982" nodeInfo="in" />
      </node>
    </node>
    <node role="member" roleId="tpee.5375687026011219971" type="tpee.StaticMethodDeclaration" typeId="tpee.1081236700938" id="8083368042256398783" nodeInfo="igu">
      <property name="name" nameId="tpck.1169194664001" value="fixNonStatic" />
      <node role="returnType" roleId="tpee.1068580123133" type="tpee.VoidType" typeId="tpee.1068581517677" id="8083368042256398784" nodeInfo="in" />
      <node role="visibility" roleId="tpee.1178549979242" type="tpee.PublicVisibility" typeId="tpee.1146644602865" id="8083368042256398785" nodeInfo="nn" />
      <node role="body" roleId="tpee.1068580123135" type="tpee.StatementList" typeId="tpee.1068580123136" id="8083368042256398786" nodeInfo="sn">
        <node role="statement" roleId="tpee.1068581517665" type="tp2q.ForEachStatement" typeId="tp2q.1153943597977" id="8083368042256398805" nodeInfo="nn">
          <node role="variable" roleId="tp2q.1153944400369" type="tp2q.ForEachVariable" typeId="tp2q.1153944193378" id="8083368042256398806" nodeInfo="nr">
            <property name="name" nameId="tpck.1169194664001" value="cls" />
          </node>
          <node role="inputSequence" roleId="tp2q.1153944424730" type="tpee.DotExpression" typeId="tpee.1197027756228" id="8083368042256398807" nodeInfo="nn">
            <node role="operand" roleId="tpee.1197027771414" type="tpee.ParameterReference" typeId="tpee.1068581242874" id="8083368042256398830" nodeInfo="nn">
              <link role="variableDeclaration" roleId="tpee.1068581517664" targetNodeId="8083368042256398787" resolveInfo="node" />
            </node>
            <node role="operation" roleId="tpee.1197027833540" type="tp25.Node_GetDescendantsOperation" typeId="tp25.1171305280644" id="8083368042256398809" nodeInfo="nn">
              <node role="parameter" roleId="tp25.1144104376918" type="tp25.OperationParm_Concept" typeId="tp25.1144101972840" id="8083368042256398810" nodeInfo="ng">
                <node role="conceptArgument" roleId="tp25.1207343664468" type="tp25.RefConcept_Reference" typeId="tp25.1177026924588" id="8083368042256398811" nodeInfo="nn">
                  <link role="conceptDeclaration" roleId="tp25.1177026940964" targetNodeId="tpee.1107461130800" resolveInfo="Classifier" />
                </node>
              </node>
              <node role="parameter" roleId="tp25.1144104376918" type="tp25.OperationParm_Inclusion" typeId="tp25.1144100932627" id="8083368042256398812" nodeInfo="ng" />
            </node>
          </node>
          <node role="body" roleId="tpee.1154032183016" type="tpee.StatementList" typeId="tpee.1068580123136" id="8083368042256398813" nodeInfo="sn">
            <node role="statement" roleId="tpee.1068581517665" type="tpee.IfStatement" typeId="tpee.1068580123159" id="8083368042256398814" nodeInfo="nn">
              <node role="condition" roleId="tpee.1068580123160" type="tpee.EqualsExpression" typeId="tpee.1068580123152" id="8083368042256398815" nodeInfo="nn">
                <node role="leftExpression" roleId="tpee.1081773367580" type="tpee.StaticMethodCall" typeId="tpee.1081236700937" id="6497389703574368912" nodeInfo="nn">
                  <link role="classConcept" roleId="tpee.1144433194310" targetNodeId="ec5l.~SNodeAccessUtil" resolveInfo="SNodeAccessUtil" />
                  <link role="baseMethodDeclaration" roleId="tpee.1068499141037" targetNodeId="ec5l.~SNodeAccessUtil%dgetProperty(org%djetbrains%dmps%dopenapi%dmodel%dSNode,java%dlang%dString)%cjava%dlang%dString" resolveInfo="getProperty" />
                  <node role="actualArgument" roleId="tpee.1068499141038" type="tp25.SemanticDowncastExpression" typeId="tp25.1145404486709" id="6497389703574368913" nodeInfo="nn">
                    <node role="leftExpression" roleId="tp25.1145404616321" type="tp2q.ForEachVariableReference" typeId="tp2q.1153944233411" id="6497389703574368914" nodeInfo="nn">
                      <link role="variable" roleId="tp2q.1153944258490" targetNodeId="8083368042256398806" resolveInfo="cls" />
                    </node>
                  </node>
                  <node role="actualArgument" roleId="tpee.1068499141038" type="tpee.StringLiteral" typeId="tpee.1070475926800" id="6497389703574368915" nodeInfo="nn">
                    <property name="value" nameId="tpee.1070475926801" value="nonStatic" />
                  </node>
                </node>
                <node role="rightExpression" roleId="tpee.1081773367579" type="tpee.NullLiteral" typeId="tpee.1070534058343" id="8083368042256398816" nodeInfo="nn" />
              </node>
              <node role="ifTrue" roleId="tpee.1068580123161" type="tpee.StatementList" typeId="tpee.1068580123136" id="8083368042256398822" nodeInfo="sn">
                <node role="statement" roleId="tpee.1068581517665" type="tpee.ExpressionStatement" typeId="tpee.1068580123155" id="8083368042256398823" nodeInfo="nn">
                  <node role="expression" roleId="tpee.1068580123156" type="tpee.AssignmentExpression" typeId="tpee.1068498886294" id="8083368042256398824" nodeInfo="nn">
                    <node role="rValue" roleId="tpee.1068498886297" type="tpee.BooleanConstant" typeId="tpee.1068580123137" id="8083368042256398825" nodeInfo="nn">
                      <property name="value" nameId="tpee.1068580123138" value="true" />
                    </node>
                    <node role="lValue" roleId="tpee.1068498886295" type="tpee.DotExpression" typeId="tpee.1197027756228" id="8083368042256398826" nodeInfo="nn">
                      <node role="operand" roleId="tpee.1197027771414" type="tp2q.ForEachVariableReference" typeId="tp2q.1153944233411" id="8083368042256398827" nodeInfo="nn">
                        <link role="variable" roleId="tp2q.1153944258490" targetNodeId="8083368042256398806" resolveInfo="cls" />
                      </node>
                      <node role="operation" roleId="tpee.1197027833540" type="tp25.SPropertyAccess" typeId="tp25.1138056022639" id="8083368042256398828" nodeInfo="nn">
                        <link role="property" roleId="tp25.1138056395725" targetNodeId="tpee.521412098689998745" resolveInfo="nonStatic" />
                      </node>
                    </node>
                  </node>
                </node>
              </node>
            </node>
          </node>
        </node>
      </node>
      <node role="parameter" roleId="tpee.1068580123134" type="tpee.ParameterDeclaration" typeId="tpee.1068498886292" id="8083368042256398787" nodeInfo="ir">
        <property name="name" nameId="tpck.1169194664001" value="node" />
        <node role="type" roleId="tpee.5680397130376446158" type="tp25.SNodeType" typeId="tp25.1138055754698" id="6690662468853615496" nodeInfo="in" />
      </node>
      <node role="smodelAttribute" roleId="tpck.5169995583184591170" type="m373.MethodDocComment" typeId="m373.5349172909345532724" id="8083368042256453395" nodeInfo="ng">
        <node role="body" roleId="m373.8465538089690331502" type="m373.CommentLine" typeId="m373.8465538089690331500" id="8083368042256453396" nodeInfo="ng">
          <node role="part" roleId="m373.8970989240999019149" type="m373.TextCommentLinePart" typeId="m373.8970989240999019143" id="8083368042256453397" nodeInfo="ng">
            <property name="text" nameId="m373.8970989240999019144" value="Sometimes editor doesn't set nonStatic to true, sometimes it does." />
          </node>
        </node>
        <node role="body" roleId="m373.8465538089690331502" type="m373.CommentLine" typeId="m373.8465538089690331500" id="8083368042256453400" nodeInfo="ng">
          <node role="part" roleId="m373.8970989240999019149" type="m373.TextCommentLinePart" typeId="m373.8970989240999019143" id="8083368042256453401" nodeInfo="ng">
            <property name="text" nameId="m373.8970989240999019144" value="It makes node matching hard, as we don't know whether to set this property in" />
          </node>
        </node>
        <node role="body" roleId="m373.8465538089690331502" type="m373.CommentLine" typeId="m373.8465538089690331500" id="8083368042256453402" nodeInfo="ng">
          <node role="part" roleId="m373.8970989240999019149" type="m373.TextCommentLinePart" typeId="m373.8970989240999019143" id="8083368042256453403" nodeInfo="ng">
            <property name="text" nameId="m373.8970989240999019144" value="in the parser or not." />
          </node>
        </node>
        <node role="body" roleId="m373.8465538089690331502" type="m373.CommentLine" typeId="m373.8465538089690331500" id="8083368042256453404" nodeInfo="ng">
          <node role="part" roleId="m373.8970989240999019149" type="m373.TextCommentLinePart" typeId="m373.8970989240999019143" id="8083368042256453405" nodeInfo="ng">
            <property name="text" nameId="m373.8970989240999019144" value="This method normalises classifier in this respect." />
          </node>
        </node>
      </node>
    </node>
    <node role="member" roleId="tpee.5375687026011219971" type="tpee.StaticMethodDeclaration" typeId="tpee.1081236700938" id="7149447565294019885" nodeInfo="igu">
      <property name="name" nameId="tpck.1169194664001" value="removeInitializers" />
      <node role="returnType" roleId="tpee.1068580123133" type="tpee.VoidType" typeId="tpee.1068581517677" id="7149447565294019886" nodeInfo="in" />
      <node role="visibility" roleId="tpee.1178549979242" type="tpee.PublicVisibility" typeId="tpee.1146644602865" id="7149447565294019887" nodeInfo="nn" />
      <node role="body" roleId="tpee.1068580123135" type="tpee.StatementList" typeId="tpee.1068580123136" id="7149447565294019888" nodeInfo="sn">
        <node role="statement" roleId="tpee.1068581517665" type="tp2q.ForEachStatement" typeId="tp2q.1153943597977" id="7149447565294019912" nodeInfo="nn">
          <node role="variable" roleId="tp2q.1153944400369" type="tp2q.ForEachVariable" typeId="tp2q.1153944193378" id="7149447565294019913" nodeInfo="nr">
            <property name="name" nameId="tpck.1169194664001" value="field" />
          </node>
          <node role="inputSequence" roleId="tp2q.1153944424730" type="tpee.DotExpression" typeId="tpee.1197027756228" id="7149447565294019914" nodeInfo="nn">
            <node role="operation" roleId="tpee.1197027833540" type="tp25.Node_GetDescendantsOperation" typeId="tp25.1171305280644" id="7149447565294019915" nodeInfo="nn">
              <node role="parameter" roleId="tp25.1144104376918" type="tp25.OperationParm_Concept" typeId="tp25.1144101972840" id="7149447565294019916" nodeInfo="ng">
                <node role="conceptArgument" roleId="tp25.1207343664468" type="tp25.RefConcept_Reference" typeId="tp25.1177026924588" id="7149447565294019917" nodeInfo="nn">
                  <link role="conceptDeclaration" roleId="tp25.1177026940964" targetNodeId="tpee.1068431474542" resolveInfo="VariableDeclaration" />
                </node>
              </node>
            </node>
            <node role="operand" roleId="tpee.1197027771414" type="tpee.ParameterReference" typeId="tpee.1068581242874" id="7149447565294019926" nodeInfo="nn">
              <link role="variableDeclaration" roleId="tpee.1068581517664" targetNodeId="7149447565294019891" resolveInfo="node" />
            </node>
          </node>
          <node role="body" roleId="tpee.1154032183016" type="tpee.StatementList" typeId="tpee.1068580123136" id="7149447565294019919" nodeInfo="sn">
            <node role="statement" roleId="tpee.1068581517665" type="tpee.ExpressionStatement" typeId="tpee.1068580123155" id="7149447565294019920" nodeInfo="nn">
              <node role="expression" roleId="tpee.1068580123156" type="tpee.AssignmentExpression" typeId="tpee.1068498886294" id="7149447565294019921" nodeInfo="nn">
                <node role="lValue" roleId="tpee.1068498886295" type="tpee.DotExpression" typeId="tpee.1197027756228" id="7149447565294019922" nodeInfo="nn">
                  <node role="operand" roleId="tpee.1197027771414" type="tp2q.ForEachVariableReference" typeId="tp2q.1153944233411" id="7149447565294019923" nodeInfo="nn">
                    <link role="variable" roleId="tp2q.1153944258490" targetNodeId="7149447565294019913" resolveInfo="field" />
                  </node>
                  <node role="operation" roleId="tpee.1197027833540" type="tp25.SLinkAccess" typeId="tp25.1138056143562" id="7149447565294019924" nodeInfo="nn">
                    <link role="link" roleId="tp25.1138056516764" targetNodeId="tpee.1068431790190" />
                  </node>
                </node>
                <node role="rValue" roleId="tpee.1068498886297" type="tpee.NullLiteral" typeId="tpee.1070534058343" id="7149447565294019925" nodeInfo="nn" />
              </node>
            </node>
          </node>
        </node>
      </node>
      <node role="parameter" roleId="tpee.1068580123134" type="tpee.ParameterDeclaration" typeId="tpee.1068498886292" id="7149447565294019891" nodeInfo="ir">
        <property name="name" nameId="tpck.1169194664001" value="node" />
        <node role="type" roleId="tpee.5680397130376446158" type="tp25.SNodeType" typeId="tp25.1138055754698" id="7149447565294019892" nodeInfo="in" />
      </node>
    </node>
    <node role="member" roleId="tpee.5375687026011219971" type="tpee.StaticMethodDeclaration" typeId="tpee.1081236700938" id="7149447565294019965" nodeInfo="igu">
      <property name="name" nameId="tpck.1169194664001" value="removeConstructorName" />
      <node role="returnType" roleId="tpee.1068580123133" type="tpee.VoidType" typeId="tpee.1068581517677" id="7149447565294019966" nodeInfo="in" />
      <node role="visibility" roleId="tpee.1178549979242" type="tpee.PublicVisibility" typeId="tpee.1146644602865" id="7149447565294019967" nodeInfo="nn" />
      <node role="body" roleId="tpee.1068580123135" type="tpee.StatementList" typeId="tpee.1068580123136" id="7149447565294019968" nodeInfo="sn">
        <node role="statement" roleId="tpee.1068581517665" type="tp2q.ForEachStatement" typeId="tp2q.1153943597977" id="7149447565294019990" nodeInfo="nn">
          <node role="variable" roleId="tp2q.1153944400369" type="tp2q.ForEachVariable" typeId="tp2q.1153944193378" id="7149447565294019991" nodeInfo="nr">
            <property name="name" nameId="tpck.1169194664001" value="constr" />
          </node>
          <node role="inputSequence" roleId="tp2q.1153944424730" type="tpee.DotExpression" typeId="tpee.1197027756228" id="7149447565294019992" nodeInfo="nn">
            <node role="operand" roleId="tpee.1197027771414" type="tpee.ParameterReference" typeId="tpee.1068581242874" id="7149447565294020005" nodeInfo="nn">
              <link role="variableDeclaration" roleId="tpee.1068581517664" targetNodeId="7149447565294019969" resolveInfo="node" />
            </node>
            <node role="operation" roleId="tpee.1197027833540" type="tp25.Node_GetDescendantsOperation" typeId="tp25.1171305280644" id="7149447565294019994" nodeInfo="nn">
              <node role="parameter" roleId="tp25.1144104376918" type="tp25.OperationParm_Concept" typeId="tp25.1144101972840" id="7149447565294019995" nodeInfo="ng">
                <node role="conceptArgument" roleId="tp25.1207343664468" type="tp25.RefConcept_Reference" typeId="tp25.1177026924588" id="7149447565294019996" nodeInfo="nn">
                  <link role="conceptDeclaration" roleId="tp25.1177026940964" targetNodeId="tpee.1068580123140" resolveInfo="ConstructorDeclaration" />
                </node>
              </node>
            </node>
          </node>
          <node role="body" roleId="tpee.1154032183016" type="tpee.StatementList" typeId="tpee.1068580123136" id="7149447565294019997" nodeInfo="sn">
            <node role="statement" roleId="tpee.1068581517665" type="tpee.ExpressionStatement" typeId="tpee.1068580123155" id="7149447565294019998" nodeInfo="nn">
              <node role="expression" roleId="tpee.1068580123156" type="tpee.AssignmentExpression" typeId="tpee.1068498886294" id="7149447565294019999" nodeInfo="nn">
                <node role="rValue" roleId="tpee.1068498886297" type="tpee.NullLiteral" typeId="tpee.1070534058343" id="7149447565294020000" nodeInfo="nn" />
                <node role="lValue" roleId="tpee.1068498886295" type="tpee.DotExpression" typeId="tpee.1197027756228" id="7149447565294020001" nodeInfo="nn">
                  <node role="operand" roleId="tpee.1197027771414" type="tp2q.ForEachVariableReference" typeId="tp2q.1153944233411" id="7149447565294020002" nodeInfo="nn">
                    <link role="variable" roleId="tp2q.1153944258490" targetNodeId="7149447565294019991" resolveInfo="constr" />
                  </node>
                  <node role="operation" roleId="tpee.1197027833540" type="tp25.SPropertyAccess" typeId="tp25.1138056022639" id="7149447565294020003" nodeInfo="nn">
                    <link role="property" roleId="tp25.1138056395725" targetNodeId="tpck.1169194664001" resolveInfo="name" />
                  </node>
                </node>
              </node>
            </node>
          </node>
        </node>
      </node>
      <node role="parameter" roleId="tpee.1068580123134" type="tpee.ParameterDeclaration" typeId="tpee.1068498886292" id="7149447565294019969" nodeInfo="ir">
        <property name="name" nameId="tpck.1169194664001" value="node" />
        <node role="type" roleId="tpee.5680397130376446158" type="tp25.SNodeType" typeId="tp25.1138055754698" id="7149447565294019970" nodeInfo="in" />
      </node>
    </node>
    <node role="member" roleId="tpee.5375687026011219971" type="tpee.StaticMethodDeclaration" typeId="tpee.1081236700938" id="7149447565294020025" nodeInfo="igu">
      <property name="name" nameId="tpck.1169194664001" value="removeExtendsObject" />
      <node role="parameter" roleId="tpee.1068580123134" type="tpee.ParameterDeclaration" typeId="tpee.1068498886292" id="7149447565294020029" nodeInfo="ir">
        <property name="name" nameId="tpck.1169194664001" value="node" />
        <node role="type" roleId="tpee.5680397130376446158" type="tp25.SNodeType" typeId="tp25.1138055754698" id="7149447565294020031" nodeInfo="in" />
      </node>
      <node role="returnType" roleId="tpee.1068580123133" type="tpee.VoidType" typeId="tpee.1068581517677" id="7149447565294020026" nodeInfo="in" />
      <node role="visibility" roleId="tpee.1178549979242" type="tpee.PublicVisibility" typeId="tpee.1146644602865" id="7149447565294020027" nodeInfo="nn" />
      <node role="body" roleId="tpee.1068580123135" type="tpee.StatementList" typeId="tpee.1068580123136" id="7149447565294020028" nodeInfo="sn">
        <node role="statement" roleId="tpee.1068581517665" type="tp2q.ForEachStatement" typeId="tp2q.1153943597977" id="7149447565294020051" nodeInfo="nn">
          <node role="variable" roleId="tp2q.1153944400369" type="tp2q.ForEachVariable" typeId="tp2q.1153944193378" id="7149447565294020052" nodeInfo="nr">
            <property name="name" nameId="tpck.1169194664001" value="cls" />
          </node>
          <node role="inputSequence" roleId="tp2q.1153944424730" type="tpee.DotExpression" typeId="tpee.1197027756228" id="7149447565294020053" nodeInfo="nn">
            <node role="operand" roleId="tpee.1197027771414" type="tpee.ParameterReference" typeId="tpee.1068581242874" id="7149447565294020092" nodeInfo="nn">
              <link role="variableDeclaration" roleId="tpee.1068581517664" targetNodeId="7149447565294020029" resolveInfo="node" />
            </node>
            <node role="operation" roleId="tpee.1197027833540" type="tp25.Node_GetDescendantsOperation" typeId="tp25.1171305280644" id="7149447565294020055" nodeInfo="nn">
              <node role="parameter" roleId="tp25.1144104376918" type="tp25.OperationParm_Concept" typeId="tp25.1144101972840" id="7149447565294020056" nodeInfo="ng">
                <node role="conceptArgument" roleId="tp25.1207343664468" type="tp25.RefConcept_Reference" typeId="tp25.1177026924588" id="7149447565294020057" nodeInfo="nn">
                  <link role="conceptDeclaration" roleId="tp25.1177026940964" targetNodeId="tpee.1068390468198" resolveInfo="ClassConcept" />
                </node>
              </node>
              <node role="parameter" roleId="tp25.1144104376918" type="tp25.OperationParm_Inclusion" typeId="tp25.1144100932627" id="7149447565294020058" nodeInfo="ng" />
            </node>
          </node>
          <node role="body" roleId="tpee.1154032183016" type="tpee.StatementList" typeId="tpee.1068580123136" id="7149447565294020059" nodeInfo="sn">
            <node role="statement" roleId="tpee.1068581517665" type="tpee.IfStatement" typeId="tpee.1068580123159" id="7149447565294020060" nodeInfo="nn">
              <node role="condition" roleId="tpee.1068580123160" type="tpee.AndExpression" typeId="tpee.1080120340718" id="7149447565294020061" nodeInfo="nn">
                <node role="rightExpression" roleId="tpee.1081773367579" type="tpee.DotExpression" typeId="tpee.1197027756228" id="7149447565294020062" nodeInfo="nn">
                  <node role="operand" roleId="tpee.1197027771414" type="tpee.DotExpression" typeId="tpee.1197027756228" id="7149447565294020063" nodeInfo="nn">
                    <node role="operand" roleId="tpee.1197027771414" type="tpee.DotExpression" typeId="tpee.1197027756228" id="7149447565294020064" nodeInfo="nn">
                      <node role="operand" roleId="tpee.1197027771414" type="tpee.DotExpression" typeId="tpee.1197027756228" id="7149447565294020065" nodeInfo="nn">
                        <node role="operand" roleId="tpee.1197027771414" type="tp2q.ForEachVariableReference" typeId="tp2q.1153944233411" id="7149447565294020066" nodeInfo="nn">
                          <link role="variable" roleId="tp2q.1153944258490" targetNodeId="7149447565294020052" resolveInfo="cls" />
                        </node>
                        <node role="operation" roleId="tpee.1197027833540" type="tp25.SLinkAccess" typeId="tp25.1138056143562" id="7149447565294020067" nodeInfo="nn">
                          <link role="link" roleId="tp25.1138056516764" targetNodeId="tpee.1165602531693" />
                        </node>
                      </node>
                      <node role="operation" roleId="tpee.1197027833540" type="tp25.SLinkAccess" typeId="tp25.1138056143562" id="7149447565294020068" nodeInfo="nn">
                        <link role="link" roleId="tp25.1138056516764" targetNodeId="tpee.1107535924139" />
                      </node>
                    </node>
                    <node role="operation" roleId="tpee.1197027833540" type="tp25.SPropertyAccess" typeId="tp25.1138056022639" id="7149447565294020069" nodeInfo="nn">
                      <link role="property" roleId="tp25.1138056395725" targetNodeId="tpck.1169194664001" resolveInfo="name" />
                    </node>
                  </node>
                  <node role="operation" roleId="tpee.1197027833540" type="tpee.InstanceMethodCallOperation" typeId="tpee.1202948039474" id="7149447565294020070" nodeInfo="nn">
                    <link role="baseMethodDeclaration" roleId="tpee.1068499141037" targetNodeId="e2lb.~String%dequals(java%dlang%dObject)%cboolean" resolveInfo="equals" />
                    <node role="actualArgument" roleId="tpee.1068499141038" type="tpee.StringLiteral" typeId="tpee.1070475926800" id="7149447565294020071" nodeInfo="nn">
                      <property name="value" nameId="tpee.1070475926801" value="Object" />
                    </node>
                  </node>
                </node>
                <node role="leftExpression" roleId="tpee.1081773367580" type="tpee.AndExpression" typeId="tpee.1080120340718" id="7149447565294020072" nodeInfo="nn">
                  <node role="leftExpression" roleId="tpee.1081773367580" type="tpee.DotExpression" typeId="tpee.1197027756228" id="7149447565294020073" nodeInfo="nn">
                    <node role="operand" roleId="tpee.1197027771414" type="tpee.DotExpression" typeId="tpee.1197027756228" id="7149447565294020074" nodeInfo="nn">
                      <node role="operand" roleId="tpee.1197027771414" type="tp2q.ForEachVariableReference" typeId="tp2q.1153944233411" id="7149447565294020075" nodeInfo="nn">
                        <link role="variable" roleId="tp2q.1153944258490" targetNodeId="7149447565294020052" resolveInfo="cls" />
                      </node>
                      <node role="operation" roleId="tpee.1197027833540" type="tp25.SLinkAccess" typeId="tp25.1138056143562" id="7149447565294020076" nodeInfo="nn">
                        <link role="link" roleId="tp25.1138056516764" targetNodeId="tpee.1165602531693" />
                      </node>
                    </node>
                    <node role="operation" roleId="tpee.1197027833540" type="tp25.Node_IsNotNullOperation" typeId="tp25.1172008320231" id="7149447565294020077" nodeInfo="nn" />
                  </node>
                  <node role="rightExpression" roleId="tpee.1081773367579" type="tpee.DotExpression" typeId="tpee.1197027756228" id="7149447565294020078" nodeInfo="nn">
                    <node role="operand" roleId="tpee.1197027771414" type="tpee.DotExpression" typeId="tpee.1197027756228" id="7149447565294020079" nodeInfo="nn">
                      <node role="operand" roleId="tpee.1197027771414" type="tpee.DotExpression" typeId="tpee.1197027756228" id="7149447565294020080" nodeInfo="nn">
                        <node role="operand" roleId="tpee.1197027771414" type="tp2q.ForEachVariableReference" typeId="tp2q.1153944233411" id="7149447565294020081" nodeInfo="nn">
                          <link role="variable" roleId="tp2q.1153944258490" targetNodeId="7149447565294020052" resolveInfo="cls" />
                        </node>
                        <node role="operation" roleId="tpee.1197027833540" type="tp25.SLinkAccess" typeId="tp25.1138056143562" id="7149447565294020082" nodeInfo="nn">
                          <link role="link" roleId="tp25.1138056516764" targetNodeId="tpee.1165602531693" />
                        </node>
                      </node>
                      <node role="operation" roleId="tpee.1197027833540" type="tp25.SLinkAccess" typeId="tp25.1138056143562" id="7149447565294020083" nodeInfo="nn">
                        <link role="link" roleId="tp25.1138056516764" targetNodeId="tpee.1107535924139" />
                      </node>
                    </node>
                    <node role="operation" roleId="tpee.1197027833540" type="tp25.Node_IsNotNullOperation" typeId="tp25.1172008320231" id="7149447565294020084" nodeInfo="nn" />
                  </node>
                </node>
              </node>
              <node role="ifTrue" roleId="tpee.1068580123161" type="tpee.StatementList" typeId="tpee.1068580123136" id="7149447565294020085" nodeInfo="sn">
                <node role="statement" roleId="tpee.1068581517665" type="tpee.ExpressionStatement" typeId="tpee.1068580123155" id="7149447565294020086" nodeInfo="nn">
                  <node role="expression" roleId="tpee.1068580123156" type="tpee.AssignmentExpression" typeId="tpee.1068498886294" id="7149447565294020087" nodeInfo="nn">
                    <node role="rValue" roleId="tpee.1068498886297" type="tpee.NullLiteral" typeId="tpee.1070534058343" id="7149447565294020088" nodeInfo="nn" />
                    <node role="lValue" roleId="tpee.1068498886295" type="tpee.DotExpression" typeId="tpee.1197027756228" id="7149447565294020089" nodeInfo="nn">
                      <node role="operand" roleId="tpee.1197027771414" type="tp2q.ForEachVariableReference" typeId="tp2q.1153944233411" id="7149447565294020090" nodeInfo="nn">
                        <link role="variable" roleId="tp2q.1153944258490" targetNodeId="7149447565294020052" resolveInfo="cls" />
                      </node>
                      <node role="operation" roleId="tpee.1197027833540" type="tp25.SLinkAccess" typeId="tp25.1138056143562" id="7149447565294020091" nodeInfo="nn">
                        <link role="link" roleId="tp25.1138056516764" targetNodeId="tpee.1165602531693" />
                      </node>
                    </node>
                  </node>
                </node>
              </node>
            </node>
          </node>
        </node>
      </node>
    </node>
    <node role="member" roleId="tpee.5375687026011219971" type="tpee.StaticMethodDeclaration" typeId="tpee.1081236700938" id="7149447565294020241" nodeInfo="igu">
      <property name="name" nameId="tpck.1169194664001" value="removeSourceLevelAnnotations" />
      <node role="returnType" roleId="tpee.1068580123133" type="tpee.VoidType" typeId="tpee.1068581517677" id="7149447565294020242" nodeInfo="in" />
      <node role="visibility" roleId="tpee.1178549979242" type="tpee.PublicVisibility" typeId="tpee.1146644602865" id="7149447565294020243" nodeInfo="nn" />
      <node role="body" roleId="tpee.1068580123135" type="tpee.StatementList" typeId="tpee.1068580123136" id="7149447565294020244" nodeInfo="sn">
        <node role="statement" roleId="tpee.1068581517665" type="tpee.LocalVariableDeclarationStatement" typeId="tpee.1068581242864" id="7149447565294020267" nodeInfo="nn">
          <node role="localVariableDeclaration" roleId="tpee.1068581242865" type="tpee.LocalVariableDeclaration" typeId="tpee.1068581242863" id="7149447565294020268" nodeInfo="nr">
            <property name="name" nameId="tpck.1169194664001" value="retentionAnno" />
            <node role="type" roleId="tpee.5680397130376446158" type="tp25.SNodeType" typeId="tp25.1138055754698" id="7149447565294020269" nodeInfo="in">
              <link role="concept" roleId="tp25.1138405853777" targetNodeId="tpee.1188206331916" resolveInfo="Annotation" />
            </node>
            <node role="initializer" roleId="tpee.1068431790190" type="tpee.DotExpression" typeId="tpee.1197027756228" id="7149447565294020270" nodeInfo="nn">
              <node role="operand" roleId="tpee.1197027771414" type="tpee.DotExpression" typeId="tpee.1197027756228" id="7149447565294020271" nodeInfo="nn">
                <node role="operand" roleId="tpee.1197027771414" type="tp25.ModelReferenceExpression" typeId="tp25.559557797393017698" id="7149447565294020272" nodeInfo="nn">
                  <property name="stereotype" nameId="tp25.559557797393021807" value="java_stub" />
                  <property name="name" nameId="tp25.559557797393017702" value="java.lang.annotation" />
                  <property name="fqName" nameId="tp25.559557797393041554" value="no fqName&gt;" />
                </node>
                <node role="operation" roleId="tpee.1197027833540" type="tp25.Model_RootsOperation" typeId="tp25.1171315804604" id="7149447565294020273" nodeInfo="nn">
                  <link role="concept" roleId="tp25.1171315804605" targetNodeId="tpee.1188206331916" resolveInfo="Annotation" />
                </node>
              </node>
              <node role="operation" roleId="tpee.1197027833540" type="tp2q.FindFirstOperation" typeId="tp2q.1225727723840" id="7149447565294020274" nodeInfo="nn">
                <node role="closure" roleId="tp2q.1204796294226" type="tp2c.ClosureLiteral" typeId="tp2c.1199569711397" id="7149447565294020275" nodeInfo="nn">
                  <node role="body" roleId="tp2c.1199569916463" type="tpee.StatementList" typeId="tpee.1068580123136" id="7149447565294020276" nodeInfo="sn">
                    <node role="statement" roleId="tpee.1068581517665" type="tpee.ExpressionStatement" typeId="tpee.1068580123155" id="7149447565294020277" nodeInfo="nn">
                      <node role="expression" roleId="tpee.1068580123156" type="tpee.DotExpression" typeId="tpee.1197027756228" id="7149447565294020278" nodeInfo="nn">
                        <node role="operand" roleId="tpee.1197027771414" type="tpee.DotExpression" typeId="tpee.1197027756228" id="7149447565294020279" nodeInfo="nn">
                          <node role="operand" roleId="tpee.1197027771414" type="tpee.ParameterReference" typeId="tpee.1068581242874" id="7149447565294020280" nodeInfo="nn">
                            <link role="variableDeclaration" roleId="tpee.1068581517664" targetNodeId="7149447565294020284" resolveInfo="it" />
                          </node>
                          <node role="operation" roleId="tpee.1197027833540" type="tp25.SPropertyAccess" typeId="tp25.1138056022639" id="7149447565294020281" nodeInfo="nn">
                            <link role="property" roleId="tp25.1138056395725" targetNodeId="tpck.1169194664001" resolveInfo="name" />
                          </node>
                        </node>
                        <node role="operation" roleId="tpee.1197027833540" type="tpee.InstanceMethodCallOperation" typeId="tpee.1202948039474" id="7149447565294020282" nodeInfo="nn">
                          <link role="baseMethodDeclaration" roleId="tpee.1068499141037" targetNodeId="e2lb.~String%dequals(java%dlang%dObject)%cboolean" resolveInfo="equals" />
                          <node role="actualArgument" roleId="tpee.1068499141038" type="tpee.StringLiteral" typeId="tpee.1070475926800" id="7149447565294020283" nodeInfo="nn">
                            <property name="value" nameId="tpee.1070475926801" value="Retention" />
                          </node>
                        </node>
                      </node>
                    </node>
                  </node>
                  <node role="parameter" roleId="tp2c.1199569906740" type="tp2q.SmartClosureParameterDeclaration" typeId="tp2q.1203518072036" id="7149447565294020284" nodeInfo="ig">
                    <property name="name" nameId="tpck.1169194664001" value="it" />
                    <node role="type" roleId="tpee.5680397130376446158" type="tpee.UndefinedType" typeId="tpee.4836112446988635817" id="7149447565294020285" nodeInfo="in" />
                  </node>
                </node>
              </node>
            </node>
          </node>
        </node>
        <node role="statement" roleId="tpee.1068581517665" type="tpee.Statement" typeId="tpee.1068580123157" id="7149447565294020287" nodeInfo="nn" />
        <node role="statement" roleId="tpee.1068581517665" type="tp2q.ForEachStatement" typeId="tp2q.1153943597977" id="7149447565294020308" nodeInfo="nn">
          <node role="variable" roleId="tp2q.1153944400369" type="tp2q.ForEachVariable" typeId="tp2q.1153944193378" id="7149447565294020309" nodeInfo="nr">
            <property name="name" nameId="tpck.1169194664001" value="thisAnnoInst" />
          </node>
          <node role="inputSequence" roleId="tp2q.1153944424730" type="tpee.DotExpression" typeId="tpee.1197027756228" id="7149447565294020310" nodeInfo="nn">
            <node role="operand" roleId="tpee.1197027771414" type="tpee.ParameterReference" typeId="tpee.1068581242874" id="7149447565294020405" nodeInfo="nn">
              <link role="variableDeclaration" roleId="tpee.1068581517664" targetNodeId="7149447565294020246" resolveInfo="node" />
            </node>
            <node role="operation" roleId="tpee.1197027833540" type="tp25.Node_GetDescendantsOperation" typeId="tp25.1171305280644" id="7149447565294020312" nodeInfo="nn">
              <node role="parameter" roleId="tp25.1144104376918" type="tp25.OperationParm_Concept" typeId="tp25.1144101972840" id="7149447565294020313" nodeInfo="ng">
                <node role="conceptArgument" roleId="tp25.1207343664468" type="tp25.RefConcept_Reference" typeId="tp25.1177026924588" id="7149447565294020314" nodeInfo="nn">
                  <link role="conceptDeclaration" roleId="tp25.1177026940964" targetNodeId="tpee.1188207840427" resolveInfo="AnnotationInstance" />
                </node>
              </node>
            </node>
          </node>
          <node role="body" roleId="tpee.1154032183016" type="tpee.StatementList" typeId="tpee.1068580123136" id="7149447565294020315" nodeInfo="sn">
            <node role="statement" roleId="tpee.1068581517665" type="tpee.SingleLineComment" typeId="tpee.6329021646629104954" id="7149447565294020316" nodeInfo="nn">
              <node role="commentPart" roleId="tpee.6329021646629175155" type="tpee.TextCommentPart" typeId="tpee.6329021646629104957" id="7149447565294020317" nodeInfo="nn">
                <property name="text" nameId="tpee.6329021646629104958" value="getting value of retention annotation for this annotation" />
              </node>
            </node>
            <node role="statement" roleId="tpee.1068581517665" type="tpee.LocalVariableDeclarationStatement" typeId="tpee.1068581242864" id="7149447565294020318" nodeInfo="nn">
              <node role="localVariableDeclaration" roleId="tpee.1068581242865" type="tpee.LocalVariableDeclaration" typeId="tpee.1068581242863" id="7149447565294020319" nodeInfo="nr">
                <property name="name" nameId="tpck.1169194664001" value="retensionExp" />
                <node role="type" roleId="tpee.5680397130376446158" type="tp25.SNodeType" typeId="tp25.1138055754698" id="7149447565294020320" nodeInfo="in">
                  <link role="concept" roleId="tp25.1138405853777" targetNodeId="tpee.1068431790191" resolveInfo="Expression" />
                </node>
                <node role="initializer" roleId="tpee.1068431790190" type="tpee.DotExpression" typeId="tpee.1197027756228" id="7149447565294020321" nodeInfo="nn">
                  <node role="operand" roleId="tpee.1197027771414" type="tpee.DotExpression" typeId="tpee.1197027756228" id="7149447565294020322" nodeInfo="nn">
                    <node role="operand" roleId="tpee.1197027771414" type="tpee.DotExpression" typeId="tpee.1197027756228" id="7149447565294020323" nodeInfo="nn">
                      <node role="operand" roleId="tpee.1197027771414" type="tpee.DotExpression" typeId="tpee.1197027756228" id="7149447565294020324" nodeInfo="nn">
                        <node role="operand" roleId="tpee.1197027771414" type="tpee.DotExpression" typeId="tpee.1197027756228" id="7149447565294020325" nodeInfo="nn">
                          <node role="operand" roleId="tpee.1197027771414" type="tpee.DotExpression" typeId="tpee.1197027756228" id="7149447565294020326" nodeInfo="nn">
                            <node role="operand" roleId="tpee.1197027771414" type="tp2q.ForEachVariableReference" typeId="tp2q.1153944233411" id="7149447565294020327" nodeInfo="nn">
                              <link role="variable" roleId="tp2q.1153944258490" targetNodeId="7149447565294020309" resolveInfo="thisAnnoInst" />
                            </node>
                            <node role="operation" roleId="tpee.1197027833540" type="tp25.SLinkAccess" typeId="tp25.1138056143562" id="7149447565294020328" nodeInfo="nn">
                              <link role="link" roleId="tp25.1138056516764" targetNodeId="tpee.1188208074048" />
                            </node>
                          </node>
                          <node role="operation" roleId="tpee.1197027833540" type="tp25.SLinkListAccess" typeId="tp25.1138056282393" id="7149447565294020329" nodeInfo="nn">
                            <link role="link" roleId="tp25.1138056546658" targetNodeId="tpee.1188208488637" />
                          </node>
                        </node>
                        <node role="operation" roleId="tpee.1197027833540" type="tp2q.FindFirstOperation" typeId="tp2q.1225727723840" id="7149447565294020330" nodeInfo="nn">
                          <node role="closure" roleId="tp2q.1204796294226" type="tp2c.ClosureLiteral" typeId="tp2c.1199569711397" id="7149447565294020331" nodeInfo="nn">
                            <node role="body" roleId="tp2c.1199569916463" type="tpee.StatementList" typeId="tpee.1068580123136" id="7149447565294020332" nodeInfo="sn">
                              <node role="statement" roleId="tpee.1068581517665" type="tpee.ExpressionStatement" typeId="tpee.1068580123155" id="7149447565294020333" nodeInfo="nn">
                                <node role="expression" roleId="tpee.1068580123156" type="tpee.EqualsExpression" typeId="tpee.1068580123152" id="7149447565294020334" nodeInfo="nn">
                                  <node role="leftExpression" roleId="tpee.1081773367580" type="tpee.DotExpression" typeId="tpee.1197027756228" id="7149447565294020335" nodeInfo="nn">
                                    <node role="operand" roleId="tpee.1197027771414" type="tpee.ParameterReference" typeId="tpee.1068581242874" id="7149447565294020336" nodeInfo="nn">
                                      <link role="variableDeclaration" roleId="tpee.1068581517664" targetNodeId="7149447565294020339" resolveInfo="it" />
                                    </node>
                                    <node role="operation" roleId="tpee.1197027833540" type="tp25.SLinkAccess" typeId="tp25.1138056143562" id="7149447565294020337" nodeInfo="nn">
                                      <link role="link" roleId="tp25.1138056516764" targetNodeId="tpee.1188208074048" />
                                    </node>
                                  </node>
                                  <node role="rightExpression" roleId="tpee.1081773367579" type="tpee.LocalVariableReference" typeId="tpee.1068581242866" id="7149447565294020338" nodeInfo="nn">
                                    <link role="variableDeclaration" roleId="tpee.1068581517664" targetNodeId="7149447565294020268" resolveInfo="retentionAnno" />
                                  </node>
                                </node>
                              </node>
                            </node>
                            <node role="parameter" roleId="tp2c.1199569906740" type="tp2q.SmartClosureParameterDeclaration" typeId="tp2q.1203518072036" id="7149447565294020339" nodeInfo="ig">
                              <property name="name" nameId="tpck.1169194664001" value="it" />
                              <node role="type" roleId="tpee.5680397130376446158" type="tpee.UndefinedType" typeId="tpee.4836112446988635817" id="7149447565294020340" nodeInfo="in" />
                            </node>
                          </node>
                        </node>
                      </node>
                      <node role="operation" roleId="tpee.1197027833540" type="tp25.SLinkListAccess" typeId="tp25.1138056282393" id="7149447565294020341" nodeInfo="nn">
                        <link role="link" roleId="tp25.1138056546658" targetNodeId="tpee.1188214630783" />
                      </node>
                    </node>
                    <node role="operation" roleId="tpee.1197027833540" type="tp2q.FindFirstOperation" typeId="tp2q.1225727723840" id="7149447565294020342" nodeInfo="nn">
                      <node role="closure" roleId="tp2q.1204796294226" type="tp2c.ClosureLiteral" typeId="tp2c.1199569711397" id="7149447565294020343" nodeInfo="nn">
                        <node role="body" roleId="tp2c.1199569916463" type="tpee.StatementList" typeId="tpee.1068580123136" id="7149447565294020344" nodeInfo="sn">
                          <node role="statement" roleId="tpee.1068581517665" type="tpee.ExpressionStatement" typeId="tpee.1068580123155" id="7149447565294020345" nodeInfo="nn">
                            <node role="expression" roleId="tpee.1068580123156" type="tpee.DotExpression" typeId="tpee.1197027756228" id="7149447565294020346" nodeInfo="nn">
                              <node role="operand" roleId="tpee.1197027771414" type="tpee.DotExpression" typeId="tpee.1197027756228" id="7149447565294020347" nodeInfo="nn">
                                <node role="operand" roleId="tpee.1197027771414" type="tpee.DotExpression" typeId="tpee.1197027756228" id="7149447565294020348" nodeInfo="nn">
                                  <node role="operand" roleId="tpee.1197027771414" type="tpee.ParameterReference" typeId="tpee.1068581242874" id="7149447565294020349" nodeInfo="nn">
                                    <link role="variableDeclaration" roleId="tpee.1068581517664" targetNodeId="7149447565294020354" resolveInfo="it" />
                                  </node>
                                  <node role="operation" roleId="tpee.1197027833540" type="tp25.SLinkAccess" typeId="tp25.1138056143562" id="7149447565294020350" nodeInfo="nn">
                                    <link role="link" roleId="tp25.1138056516764" targetNodeId="tpee.1188214555875" />
                                  </node>
                                </node>
                                <node role="operation" roleId="tpee.1197027833540" type="tp25.SPropertyAccess" typeId="tp25.1138056022639" id="7149447565294020351" nodeInfo="nn">
                                  <link role="property" roleId="tp25.1138056395725" targetNodeId="tpck.1169194664001" resolveInfo="name" />
                                </node>
                              </node>
                              <node role="operation" roleId="tpee.1197027833540" type="tpee.InstanceMethodCallOperation" typeId="tpee.1202948039474" id="7149447565294020352" nodeInfo="nn">
                                <link role="baseMethodDeclaration" roleId="tpee.1068499141037" targetNodeId="e2lb.~String%dequals(java%dlang%dObject)%cboolean" resolveInfo="equals" />
                                <node role="actualArgument" roleId="tpee.1068499141038" type="tpee.StringLiteral" typeId="tpee.1070475926800" id="7149447565294020353" nodeInfo="nn">
                                  <property name="value" nameId="tpee.1070475926801" value="value" />
                                </node>
                              </node>
                            </node>
                          </node>
                        </node>
                        <node role="parameter" roleId="tp2c.1199569906740" type="tp2q.SmartClosureParameterDeclaration" typeId="tp2q.1203518072036" id="7149447565294020354" nodeInfo="ig">
                          <property name="name" nameId="tpck.1169194664001" value="it" />
                          <node role="type" roleId="tpee.5680397130376446158" type="tpee.UndefinedType" typeId="tpee.4836112446988635817" id="7149447565294020355" nodeInfo="in" />
                        </node>
                      </node>
                    </node>
                  </node>
                  <node role="operation" roleId="tpee.1197027833540" type="tp25.SLinkAccess" typeId="tp25.1138056143562" id="7149447565294020356" nodeInfo="nn">
                    <link role="link" roleId="tp25.1138056516764" targetNodeId="tpee.1188214607812" />
                  </node>
                </node>
              </node>
            </node>
            <node role="statement" roleId="tpee.1068581517665" type="tpee.Statement" typeId="tpee.1068580123157" id="7149447565294020357" nodeInfo="nn" />
            <node role="statement" roleId="tpee.1068581517665" type="tpee.IfStatement" typeId="tpee.1068580123159" id="7149447565294020358" nodeInfo="nn">
              <node role="ifTrue" roleId="tpee.1068580123161" type="tpee.StatementList" typeId="tpee.1068580123136" id="7149447565294020359" nodeInfo="sn">
                <node role="statement" roleId="tpee.1068581517665" type="tpee.ContinueStatement" typeId="tpee.1082113931046" id="7149447565294020360" nodeInfo="nn" />
              </node>
              <node role="condition" roleId="tpee.1068580123160" type="tpee.OrExpression" typeId="tpee.1080223426719" id="7149447565294020361" nodeInfo="nn">
                <node role="rightExpression" roleId="tpee.1081773367579" type="tpee.NotExpression" typeId="tpee.1081516740877" id="7149447565294020362" nodeInfo="nn">
                  <node role="expression" roleId="tpee.1081516765348" type="tpee.DotExpression" typeId="tpee.1197027756228" id="7149447565294020363" nodeInfo="nn">
                    <node role="operand" roleId="tpee.1197027771414" type="tpee.LocalVariableReference" typeId="tpee.1068581242866" id="7149447565294020364" nodeInfo="nn">
                      <link role="variableDeclaration" roleId="tpee.1068581517664" targetNodeId="7149447565294020319" resolveInfo="retensionExp" />
                    </node>
                    <node role="operation" roleId="tpee.1197027833540" type="tp25.Node_IsInstanceOfOperation" typeId="tp25.1139621453865" id="7149447565294020365" nodeInfo="nn">
                      <node role="conceptArgument" roleId="tp25.1177027386292" type="tp25.RefConcept_Reference" typeId="tp25.1177026924588" id="7149447565294020366" nodeInfo="nn">
                        <link role="conceptDeclaration" roleId="tp25.1177026940964" targetNodeId="tpee.1083260308424" resolveInfo="EnumConstantReference" />
                      </node>
                    </node>
                  </node>
                </node>
                <node role="leftExpression" roleId="tpee.1081773367580" type="tpee.DotExpression" typeId="tpee.1197027756228" id="7149447565294020367" nodeInfo="nn">
                  <node role="operand" roleId="tpee.1197027771414" type="tpee.LocalVariableReference" typeId="tpee.1068581242866" id="7149447565294020368" nodeInfo="nn">
                    <link role="variableDeclaration" roleId="tpee.1068581517664" targetNodeId="7149447565294020319" resolveInfo="retensionExp" />
                  </node>
                  <node role="operation" roleId="tpee.1197027833540" type="tp25.Node_IsNullOperation" typeId="tp25.1171999116870" id="7149447565294020369" nodeInfo="nn" />
                </node>
              </node>
            </node>
            <node role="statement" roleId="tpee.1068581517665" type="tpee.Statement" typeId="tpee.1068580123157" id="7149447565294020370" nodeInfo="nn" />
            <node role="statement" roleId="tpee.1068581517665" type="tpee.LocalVariableDeclarationStatement" typeId="tpee.1068581242864" id="7149447565294020371" nodeInfo="nn">
              <node role="localVariableDeclaration" roleId="tpee.1068581242865" type="tpee.LocalVariableDeclaration" typeId="tpee.1068581242863" id="7149447565294020372" nodeInfo="nr">
                <property name="name" nameId="tpck.1169194664001" value="sourceConst" />
                <node role="type" roleId="tpee.5680397130376446158" type="tpee.ClassifierType" typeId="tpee.1107535904670" id="7149447565294020373" nodeInfo="in">
                  <link role="classifier" roleId="tpee.1107535924139" targetNodeId="ec5l.~SNodeId" resolveInfo="SNodeId" />
                </node>
                <node role="initializer" roleId="tpee.1068431790190" type="tpee.GenericNewExpression" typeId="tpee.1145552977093" id="7149447565294020374" nodeInfo="nn">
                  <node role="creator" roleId="tpee.1145553007750" type="tpee.ClassCreator" typeId="tpee.1212685548494" id="7149447565294020375" nodeInfo="nn">
                    <link role="baseMethodDeclaration" roleId="tpee.1068499141037" targetNodeId="cu2c.~SNodeId$Foreign%d&lt;init&gt;(java%dlang%dString)" resolveInfo="SNodeId.Foreign" />
                    <node role="actualArgument" roleId="tpee.1068499141038" type="tpee.PlusExpression" typeId="tpee.1068581242875" id="7149447565294020376" nodeInfo="nn">
                      <node role="rightExpression" roleId="tpee.1081773367579" type="tpee.StringLiteral" typeId="tpee.1070475926800" id="7149447565294020377" nodeInfo="nn">
                        <property name="value" nameId="tpee.1070475926801" value="RetentionPolicy.SOURCE" />
                      </node>
                      <node role="leftExpression" roleId="tpee.1081773367580" type="tpee.StaticFieldReference" typeId="tpee.1070533707846" id="7149447565294020378" nodeInfo="nn">
                        <link role="variableDeclaration" roleId="tpee.1068581517664" targetNodeId="cu2c.~SNodeId$Foreign%dID_PREFIX" resolveInfo="ID_PREFIX" />
                        <link role="classifier" roleId="tpee.1144433057691" targetNodeId="cu2c.~SNodeId$Foreign" resolveInfo="SNodeId.Foreign" />
                      </node>
                    </node>
                  </node>
                </node>
              </node>
            </node>
            <node role="statement" roleId="tpee.1068581517665" type="tpee.LocalVariableDeclarationStatement" typeId="tpee.1068581242864" id="7149447565294020379" nodeInfo="nn">
              <node role="localVariableDeclaration" roleId="tpee.1068581242865" type="tpee.LocalVariableDeclaration" typeId="tpee.1068581242863" id="7149447565294020380" nodeInfo="nr">
                <property name="name" nameId="tpck.1169194664001" value="nodeId" />
                <node role="type" roleId="tpee.5680397130376446158" type="tpee.ClassifierType" typeId="tpee.1107535904670" id="7149447565294020381" nodeInfo="in">
                  <link role="classifier" roleId="tpee.1107535924139" targetNodeId="ec5l.~SNodeId" resolveInfo="SNodeId" />
                </node>
                <node role="initializer" roleId="tpee.1068431790190" type="tpee.DotExpression" typeId="tpee.1197027756228" id="7149447565294020382" nodeInfo="nn">
                  <node role="operand" roleId="tpee.1197027771414" type="tpee.DotExpression" typeId="tpee.1197027756228" id="7149447565294020383" nodeInfo="nn">
                    <node role="operand" roleId="tpee.1197027771414" type="tp25.SemanticDowncastExpression" typeId="tp25.1145404486709" id="7149447565294020384" nodeInfo="nn">
                      <node role="leftExpression" roleId="tp25.1145404616321" type="tpee.LocalVariableReference" typeId="tpee.1068581242866" id="7149447565294020385" nodeInfo="nn">
                        <link role="variableDeclaration" roleId="tpee.1068581517664" targetNodeId="7149447565294020319" resolveInfo="retensionExp" />
                      </node>
                    </node>
                    <node role="operation" roleId="tpee.1197027833540" type="tpee.InstanceMethodCallOperation" typeId="tpee.1202948039474" id="7149447565294020386" nodeInfo="nn">
                      <link role="baseMethodDeclaration" roleId="tpee.1068499141037" targetNodeId="ec5l.~SNode%dgetReference(java%dlang%dString)%corg%djetbrains%dmps%dopenapi%dmodel%dSReference" resolveInfo="getReference" />
                      <node role="actualArgument" roleId="tpee.1068499141038" type="tpee.StringLiteral" typeId="tpee.1070475926800" id="7149447565294020387" nodeInfo="nn">
                        <property name="value" nameId="tpee.1070475926801" value="enumConstantDeclaration" />
                      </node>
                    </node>
                  </node>
                  <node role="operation" roleId="tpee.1197027833540" type="tpee.InstanceMethodCallOperation" typeId="tpee.1202948039474" id="7149447565294020388" nodeInfo="nn">
                    <link role="baseMethodDeclaration" roleId="tpee.1068499141037" targetNodeId="ec5l.~SReference%dgetTargetNodeId()%corg%djetbrains%dmps%dopenapi%dmodel%dSNodeId" resolveInfo="getTargetNodeId" />
                  </node>
                </node>
              </node>
            </node>
            <node role="statement" roleId="tpee.1068581517665" type="tpee.Statement" typeId="tpee.1068580123157" id="7149447565294020389" nodeInfo="nn" />
            <node role="statement" roleId="tpee.1068581517665" type="tpee.LocalVariableDeclarationStatement" typeId="tpee.1068581242864" id="7149447565294020390" nodeInfo="nn">
              <node role="localVariableDeclaration" roleId="tpee.1068581242865" type="tpee.LocalVariableDeclaration" typeId="tpee.1068581242863" id="7149447565294020391" nodeInfo="nr">
                <property name="name" nameId="tpck.1169194664001" value="isSourceRetention" />
                <node role="type" roleId="tpee.5680397130376446158" type="tpee.BooleanType" typeId="tpee.1070534644030" id="7149447565294020392" nodeInfo="in" />
                <node role="initializer" roleId="tpee.1068431790190" type="tpee.DotExpression" typeId="tpee.1197027756228" id="7149447565294020393" nodeInfo="nn">
                  <node role="operand" roleId="tpee.1197027771414" type="tpee.LocalVariableReference" typeId="tpee.1068581242866" id="7149447565294020394" nodeInfo="nn">
                    <link role="variableDeclaration" roleId="tpee.1068581517664" targetNodeId="7149447565294020372" resolveInfo="sourceConst" />
                  </node>
                  <node role="operation" roleId="tpee.1197027833540" type="tpee.InstanceMethodCallOperation" typeId="tpee.1202948039474" id="7149447565294020395" nodeInfo="nn">
                    <link role="baseMethodDeclaration" roleId="tpee.1068499141037" targetNodeId="e2lb.~Object%dequals(java%dlang%dObject)%cboolean" resolveInfo="equals" />
                    <node role="actualArgument" roleId="tpee.1068499141038" type="tpee.LocalVariableReference" typeId="tpee.1068581242866" id="7149447565294020396" nodeInfo="nn">
                      <link role="variableDeclaration" roleId="tpee.1068581517664" targetNodeId="7149447565294020380" resolveInfo="nodeId" />
                    </node>
                  </node>
                </node>
              </node>
            </node>
            <node role="statement" roleId="tpee.1068581517665" type="tpee.Statement" typeId="tpee.1068580123157" id="7149447565294020397" nodeInfo="nn" />
            <node role="statement" roleId="tpee.1068581517665" type="tpee.IfStatement" typeId="tpee.1068580123159" id="7149447565294020398" nodeInfo="nn">
              <node role="ifTrue" roleId="tpee.1068580123161" type="tpee.StatementList" typeId="tpee.1068580123136" id="7149447565294020399" nodeInfo="sn">
                <node role="statement" roleId="tpee.1068581517665" type="tpee.ExpressionStatement" typeId="tpee.1068580123155" id="7149447565294020400" nodeInfo="nn">
                  <node role="expression" roleId="tpee.1068580123156" type="tpee.DotExpression" typeId="tpee.1197027756228" id="7149447565294020401" nodeInfo="nn">
                    <node role="operand" roleId="tpee.1197027771414" type="tp2q.ForEachVariableReference" typeId="tp2q.1153944233411" id="7149447565294020402" nodeInfo="nn">
                      <link role="variable" roleId="tp2q.1153944258490" targetNodeId="7149447565294020309" resolveInfo="thisAnnoInst" />
                    </node>
                    <node role="operation" roleId="tpee.1197027833540" type="tp25.Node_DeleteOperation" typeId="tp25.1140133623887" id="7149447565294020403" nodeInfo="nn" />
                  </node>
                </node>
              </node>
              <node role="condition" roleId="tpee.1068580123160" type="tpee.LocalVariableReference" typeId="tpee.1068581242866" id="7149447565294020404" nodeInfo="nn">
                <link role="variableDeclaration" roleId="tpee.1068581517664" targetNodeId="7149447565294020391" resolveInfo="isSourceRetention" />
              </node>
            </node>
          </node>
        </node>
      </node>
      <node role="parameter" roleId="tpee.1068580123134" type="tpee.ParameterDeclaration" typeId="tpee.1068498886292" id="7149447565294020246" nodeInfo="ir">
        <property name="name" nameId="tpck.1169194664001" value="node" />
        <node role="type" roleId="tpee.5680397130376446158" type="tp25.SNodeType" typeId="tp25.1138055754698" id="6690662468853642582" nodeInfo="in" />
      </node>
    </node>
    <node role="member" roleId="tpee.5375687026011219971" type="tpee.StaticMethodDeclaration" typeId="tpee.1081236700938" id="7030568040400429275" nodeInfo="igu">
      <property name="name" nameId="tpck.1169194664001" value="sortNestedClass" />
      <node role="returnType" roleId="tpee.1068580123133" type="tpee.VoidType" typeId="tpee.1068581517677" id="7030568040400429276" nodeInfo="in" />
      <node role="visibility" roleId="tpee.1178549979242" type="tpee.PublicVisibility" typeId="tpee.1146644602865" id="7030568040400429277" nodeInfo="nn" />
      <node role="body" roleId="tpee.1068580123135" type="tpee.StatementList" typeId="tpee.1068580123136" id="7030568040400429278" nodeInfo="sn">
        <node role="statement" roleId="tpee.1068581517665" type="tpee.LocalVariableDeclarationStatement" typeId="tpee.1068581242864" id="7030568040400429410" nodeInfo="nn">
          <node role="localVariableDeclaration" roleId="tpee.1068581242865" type="tpee.LocalVariableDeclaration" typeId="tpee.1068581242863" id="7030568040400429411" nodeInfo="nr">
            <property name="name" nameId="tpck.1169194664001" value="nested" />
            <node role="type" roleId="tpee.5680397130376446158" type="tp25.SNodeListType" typeId="tp25.1145383075378" id="7030568040400429420" nodeInfo="in">
              <link role="elementConcept" roleId="tp25.1145383142433" targetNodeId="tpee.1107461130800" resolveInfo="Classifier" />
            </node>
            <node role="initializer" roleId="tpee.1068431790190" type="tpee.GenericNewExpression" typeId="tpee.1145552977093" id="7030568040400429422" nodeInfo="nn">
              <node role="creator" roleId="tpee.1145553007750" type="tp25.SNodeListCreator" typeId="tp25.1145567426890" id="7030568040400429424" nodeInfo="nn">
                <node role="createdType" roleId="tp25.1145567471833" type="tp25.SNodeListType" typeId="tp25.1145383075378" id="7030568040400429425" nodeInfo="in">
                  <link role="elementConcept" roleId="tp25.1145383142433" targetNodeId="tpee.1107461130800" resolveInfo="Classifier" />
                </node>
              </node>
            </node>
          </node>
        </node>
        <node role="statement" roleId="tpee.1068581517665" type="tpee.ExpressionStatement" typeId="tpee.1068580123155" id="7030568040400429427" nodeInfo="nn">
          <node role="expression" roleId="tpee.1068580123156" type="tpee.DotExpression" typeId="tpee.1197027756228" id="7030568040400429445" nodeInfo="nn">
            <node role="operand" roleId="tpee.1197027771414" type="tpee.LocalVariableReference" typeId="tpee.1068581242866" id="7030568040400429428" nodeInfo="nn">
              <link role="variableDeclaration" roleId="tpee.1068581517664" targetNodeId="7030568040400429411" resolveInfo="nested" />
            </node>
            <node role="operation" roleId="tpee.1197027833540" type="tp2q.AddAllElementsOperation" typeId="tp2q.1160666733551" id="7030568040400429451" nodeInfo="nn">
              <node role="argument" roleId="tp2q.1160666822012" type="tpee.DotExpression" typeId="tpee.1197027756228" id="7030568040400429325" nodeInfo="nn">
                <node role="operand" roleId="tpee.1197027771414" type="tpee.DotExpression" typeId="tpee.1197027756228" id="7030568040400429299" nodeInfo="nn">
                  <node role="operation" roleId="tpee.1197027833540" type="tp25.Node_ConceptMethodCall" typeId="tp25.1179409122411" id="1122517132829930058" nodeInfo="nn">
                    <link role="baseMethodDeclaration" roleId="tpee.1068499141037" targetNodeId="tpek.5292274854859193142" resolveInfo="nestedClassifiers" />
                  </node>
                  <node role="operand" roleId="tpee.1197027771414" type="tpee.ParameterReference" typeId="tpee.1068581242874" id="7030568040400429282" nodeInfo="nn">
                    <link role="variableDeclaration" roleId="tpee.1068581517664" targetNodeId="7030568040400429279" resolveInfo="node" />
                  </node>
                </node>
                <node role="operation" roleId="tpee.1197027833540" type="tp2q.SortOperation" typeId="tp2q.1205679737078" id="7030568040400429331" nodeInfo="nn">
                  <node role="closure" roleId="tp2q.1204796294226" type="tp2c.ClosureLiteral" typeId="tp2c.1199569711397" id="7030568040400429332" nodeInfo="nn">
                    <node role="body" roleId="tp2c.1199569916463" type="tpee.StatementList" typeId="tpee.1068580123136" id="7030568040400429333" nodeInfo="sn">
                      <node role="statement" roleId="tpee.1068581517665" type="tpee.ExpressionStatement" typeId="tpee.1068580123155" id="7030568040400429337" nodeInfo="nn">
                        <node role="expression" roleId="tpee.1068580123156" type="tpee.DotExpression" typeId="tpee.1197027756228" id="7030568040400429355" nodeInfo="nn">
                          <node role="operand" roleId="tpee.1197027771414" type="tpee.ParameterReference" typeId="tpee.1068581242874" id="7030568040400429338" nodeInfo="nn">
                            <link role="variableDeclaration" roleId="tpee.1068581517664" targetNodeId="7030568040400429334" resolveInfo="it" />
                          </node>
                          <node role="operation" roleId="tpee.1197027833540" type="tp25.SPropertyAccess" typeId="tp25.1138056022639" id="7030568040400429360" nodeInfo="nn">
                            <link role="property" roleId="tp25.1138056395725" targetNodeId="tpck.1169194664001" resolveInfo="name" />
                          </node>
                        </node>
                      </node>
                    </node>
                    <node role="parameter" roleId="tp2c.1199569906740" type="tp2q.SmartClosureParameterDeclaration" typeId="tp2q.1203518072036" id="7030568040400429334" nodeInfo="ig">
                      <property name="name" nameId="tpck.1169194664001" value="it" />
                      <node role="type" roleId="tpee.5680397130376446158" type="tpee.UndefinedType" typeId="tpee.4836112446988635817" id="7030568040400429335" nodeInfo="in" />
                    </node>
                  </node>
                  <node role="ascending" roleId="tp2q.1205679832066" type="tp2q.SortDirection" typeId="tp2q.1178286324487" id="7030568040400429336" nodeInfo="nn">
                    <property name="value" nameId="tpee.1068580123138" value="true" />
                  </node>
                </node>
              </node>
            </node>
          </node>
        </node>
        <node role="statement" roleId="tpee.1068581517665" type="tpee.ExpressionStatement" typeId="tpee.1068580123155" id="7303989191346963709" nodeInfo="nn">
          <node role="expression" roleId="tpee.1068580123156" type="tpee.DotExpression" typeId="tpee.1197027756228" id="7303989191346981877" nodeInfo="nn">
            <node role="operation" roleId="tpee.1197027833540" type="tp2q.RemoveWhereOperation" typeId="tp2q.3055999550620853964" id="7303989191346994320" nodeInfo="nn">
              <node role="closure" roleId="tp2q.1204796294226" type="tp2c.ClosureLiteral" typeId="tp2c.1199569711397" id="7303989191346994322" nodeInfo="nn">
                <node role="body" roleId="tp2c.1199569916463" type="tpee.StatementList" typeId="tpee.1068580123136" id="7303989191346994323" nodeInfo="sn">
                  <node role="statement" roleId="tpee.1068581517665" type="tpee.ExpressionStatement" typeId="tpee.1068580123155" id="7303989191347003941" nodeInfo="nn">
                    <node role="expression" roleId="tpee.1068580123156" type="tpee.DotExpression" typeId="tpee.1197027756228" id="7303989191347007457" nodeInfo="nn">
                      <node role="operand" roleId="tpee.1197027771414" type="tpee.VariableReference" typeId="tpee.1068498886296" id="1122517132830081468" nodeInfo="nn">
                        <link role="variableDeclaration" roleId="tpee.1068581517664" targetNodeId="7303989191346994324" resolveInfo="it" />
                      </node>
                      <node role="operation" roleId="tpee.1197027833540" type="tp25.Node_IsInstanceOfOperation" typeId="tp25.1139621453865" id="7303989191347011023" nodeInfo="nn">
                        <node role="conceptArgument" roleId="tp25.1177027386292" type="tp25.RefConcept_Reference" typeId="tp25.1177026924588" id="7303989191347013273" nodeInfo="nn">
                          <link role="conceptDeclaration" roleId="tp25.1177026940964" targetNodeId="tpee.1107461130800" resolveInfo="Classifier" />
                        </node>
                      </node>
                    </node>
                  </node>
                </node>
                <node role="parameter" roleId="tp2c.1199569906740" type="tp2q.SmartClosureParameterDeclaration" typeId="tp2q.1203518072036" id="7303989191346994324" nodeInfo="ig">
                  <property name="name" nameId="tpck.1169194664001" value="it" />
                  <node role="type" roleId="tpee.5680397130376446158" type="tpee.UndefinedType" typeId="tpee.4836112446988635817" id="7303989191346994325" nodeInfo="in" />
                </node>
              </node>
            </node>
            <node role="operand" roleId="tpee.1197027771414" type="tpee.DotExpression" typeId="tpee.1197027756228" id="7303989191346965201" nodeInfo="nn">
              <node role="operand" roleId="tpee.1197027771414" type="tpee.VariableReference" typeId="tpee.1068498886296" id="7303989191346963708" nodeInfo="nn">
                <link role="variableDeclaration" roleId="tpee.1068581517664" targetNodeId="7030568040400429279" resolveInfo="node" />
              </node>
              <node role="operation" roleId="tpee.1197027833540" type="tp25.SLinkListAccess" typeId="tp25.1138056282393" id="7303989191346974073" nodeInfo="nn">
                <link role="link" roleId="tp25.1138056546658" targetNodeId="tpee.5375687026011219971" />
              </node>
            </node>
          </node>
        </node>
        <node role="statement" roleId="tpee.1068581517665" type="tpee.ExpressionStatement" typeId="tpee.1068580123155" id="7030568040400429504" nodeInfo="nn">
          <node role="expression" roleId="tpee.1068580123156" type="tpee.DotExpression" typeId="tpee.1197027756228" id="7030568040400429546" nodeInfo="nn">
            <node role="operand" roleId="tpee.1197027771414" type="tpee.DotExpression" typeId="tpee.1197027756228" id="7030568040400429522" nodeInfo="nn">
              <node role="operand" roleId="tpee.1197027771414" type="tpee.ParameterReference" typeId="tpee.1068581242874" id="7030568040400429505" nodeInfo="nn">
                <link role="variableDeclaration" roleId="tpee.1068581517664" targetNodeId="7030568040400429279" resolveInfo="node" />
              </node>
              <node role="operation" roleId="tpee.1197027833540" type="tp25.SLinkListAccess" typeId="tp25.1138056282393" id="7030568040400429528" nodeInfo="nn">
                <link role="link" roleId="tp25.1138056546658" targetNodeId="tpee.5375687026011219971" />
              </node>
            </node>
            <node role="operation" roleId="tpee.1197027833540" type="tp2q.AddAllElementsOperation" typeId="tp2q.1160666733551" id="7030568040400429552" nodeInfo="nn">
              <node role="argument" roleId="tp2q.1160666822012" type="tpee.LocalVariableReference" typeId="tpee.1068581242866" id="7030568040400429554" nodeInfo="nn">
                <link role="variableDeclaration" roleId="tpee.1068581517664" targetNodeId="7030568040400429411" resolveInfo="nested" />
              </node>
            </node>
          </node>
        </node>
      </node>
      <node role="parameter" roleId="tpee.1068580123134" type="tpee.ParameterDeclaration" typeId="tpee.1068498886292" id="7030568040400429279" nodeInfo="ir">
        <property name="name" nameId="tpck.1169194664001" value="node" />
        <node role="type" roleId="tpee.5680397130376446158" type="tp25.SNodeType" typeId="tp25.1138055754698" id="7030568040400429280" nodeInfo="in">
          <link role="concept" roleId="tp25.1138405853777" targetNodeId="tpee.1107461130800" resolveInfo="Classifier" />
        </node>
      </node>
    </node>
    <node role="member" roleId="tpee.5375687026011219971" type="tpee.StaticMethodDeclaration" typeId="tpee.1081236700938" id="2623182543840387799" nodeInfo="igu">
      <property name="name" nameId="tpck.1169194664001" value="removeSModelAttrs" />
      <node role="returnType" roleId="tpee.1068580123133" type="tpee.VoidType" typeId="tpee.1068581517677" id="2623182543840402700" nodeInfo="in" />
      <node role="visibility" roleId="tpee.1178549979242" type="tpee.PublicVisibility" typeId="tpee.1146644602865" id="2623182543840402701" nodeInfo="nn" />
      <node role="body" roleId="tpee.1068580123135" type="tpee.StatementList" typeId="tpee.1068580123136" id="2623182543840402702" nodeInfo="sn">
        <node role="statement" roleId="tpee.1068581517665" type="tp2q.ForEachStatement" typeId="tp2q.1153943597977" id="2623182543841382813" nodeInfo="nn">
          <node role="variable" roleId="tp2q.1153944400369" type="tp2q.ForEachVariable" typeId="tp2q.1153944193378" id="2623182543841382815" nodeInfo="nr">
            <property name="name" nameId="tpck.1169194664001" value="attr" />
          </node>
          <node role="body" roleId="tpee.1154032183016" type="tpee.StatementList" typeId="tpee.1068580123136" id="2623182543841382819" nodeInfo="sn">
            <node role="statement" roleId="tpee.1068581517665" type="tpee.IfStatement" typeId="tpee.1068580123159" id="6148840541586463463" nodeInfo="nn">
              <node role="condition" roleId="tpee.1068580123160" type="tpee.EqualsExpression" typeId="tpee.1068580123152" id="6148840541591194046" nodeInfo="nn">
                <node role="rightExpression" roleId="tpee.1081773367579" type="tp25.ConceptRefExpression" typeId="tp25.1172424058054" id="6148840541591194247" nodeInfo="nn">
                  <link role="conceptDeclaration" roleId="tp25.1172424100906" targetNodeId="tpee.6050519299856556786" resolveInfo="JavaImports" />
                </node>
                <node role="leftExpression" roleId="tpee.1081773367580" type="tpee.DotExpression" typeId="tpee.1197027756228" id="6148840541591182165" nodeInfo="nn">
                  <node role="operation" roleId="tpee.1197027833540" type="tp25.Node_GetConceptOperation" typeId="tp25.1172323065820" id="6148840541591188605" nodeInfo="nn" />
                  <node role="operand" roleId="tpee.1197027771414" type="tp2q.ForEachVariableReference" typeId="tp2q.1153944233411" id="6148840541591179877" nodeInfo="nn">
                    <link role="variable" roleId="tp2q.1153944258490" targetNodeId="2623182543841382815" resolveInfo="attr" />
                  </node>
                </node>
              </node>
              <node role="ifTrue" roleId="tpee.1068580123161" type="tpee.StatementList" typeId="tpee.1068580123136" id="6148840541586463465" nodeInfo="sn">
                <node role="statement" roleId="tpee.1068581517665" type="tpee.ContinueStatement" typeId="tpee.1082113931046" id="6148840541586482187" nodeInfo="nn" />
              </node>
            </node>
            <node role="statement" roleId="tpee.1068581517665" type="tpee.ExpressionStatement" typeId="tpee.1068580123155" id="2623182543841384809" nodeInfo="nn">
              <node role="expression" roleId="tpee.1068580123156" type="tpee.DotExpression" typeId="tpee.1197027756228" id="2623182543841386999" nodeInfo="nn">
                <node role="operation" roleId="tpee.1197027833540" type="tp25.Node_DetachOperation" typeId="tp25.1228341669568" id="2623182543841387672" nodeInfo="nn" />
                <node role="operand" roleId="tpee.1197027771414" type="tp2q.ForEachVariableReference" typeId="tp2q.1153944233411" id="2623182543841384808" nodeInfo="nn">
                  <link role="variable" roleId="tp2q.1153944258490" targetNodeId="2623182543841382815" resolveInfo="attr" />
                </node>
              </node>
            </node>
            <node role="statement" roleId="tpee.1068581517665" type="tpee.ExpressionStatement" typeId="tpee.1068580123155" id="2623182543841387930" nodeInfo="nn">
              <node role="expression" roleId="tpee.1068580123156" type="tpee.DotExpression" typeId="tpee.1197027756228" id="2623182543841390124" nodeInfo="nn">
                <node role="operation" roleId="tpee.1197027833540" type="tp25.Node_DeleteOperation" typeId="tp25.1140133623887" id="2623182543841390818" nodeInfo="nn" />
                <node role="operand" roleId="tpee.1197027771414" type="tp2q.ForEachVariableReference" typeId="tp2q.1153944233411" id="2623182543841387929" nodeInfo="nn">
                  <link role="variable" roleId="tp2q.1153944258490" targetNodeId="2623182543841382815" resolveInfo="attr" />
                </node>
              </node>
            </node>
          </node>
          <node role="inputSequence" roleId="tp2q.1153944424730" type="tpee.DotExpression" typeId="tpee.1197027756228" id="2623182543841380968" nodeInfo="nn">
            <node role="operation" roleId="tpee.1197027833540" type="tp25.AttributeAccess" typeId="tp25.6407023681583031218" id="2623182543841381297" nodeInfo="nn">
              <node role="qualifier" roleId="tp25.6407023681583036852" type="tp25.AllAttributeQualifier" typeId="tp25.6407023681583040688" id="2623182543841381489" nodeInfo="ng" />
            </node>
            <node role="operand" roleId="tpee.1197027771414" type="tpee.VariableReference" typeId="tpee.1068498886296" id="2623182543841380481" nodeInfo="nn">
              <link role="variableDeclaration" roleId="tpee.1068581517664" targetNodeId="2623182543840439405" resolveInfo="node" />
            </node>
          </node>
        </node>
      </node>
      <node role="parameter" roleId="tpee.1068580123134" type="tpee.ParameterDeclaration" typeId="tpee.1068498886292" id="2623182543840439405" nodeInfo="ir">
        <property name="name" nameId="tpck.1169194664001" value="node" />
        <node role="type" roleId="tpee.5680397130376446158" type="tp25.SNodeType" typeId="tp25.1138055754698" id="2623182543840439404" nodeInfo="in" />
      </node>
    </node>
    <node role="member" roleId="tpee.5375687026011219971" type="tpee.StaticMethodDeclaration" typeId="tpee.1081236700938" id="6528213125921253713" nodeInfo="igu">
      <property name="name" nameId="tpck.1169194664001" value="copyImportAttrs" />
      <property name="isFinal" nameId="tpee.1181808852946" value="false" />
      <node role="returnType" roleId="tpee.1068580123133" type="tpee.VoidType" typeId="tpee.1068581517677" id="6528213125921213055" nodeInfo="in" />
      <node role="parameter" roleId="tpee.1068580123134" type="tpee.ParameterDeclaration" typeId="tpee.1068498886292" id="6528213125921213763" nodeInfo="ir">
        <property name="name" nameId="tpck.1169194664001" value="from" />
        <node role="type" roleId="tpee.5680397130376446158" type="tp25.SNodeType" typeId="tp25.1138055754698" id="6528213125921213762" nodeInfo="in" />
      </node>
      <node role="parameter" roleId="tpee.1068580123134" type="tpee.ParameterDeclaration" typeId="tpee.1068498886292" id="6528213125921213769" nodeInfo="ir">
        <property name="name" nameId="tpck.1169194664001" value="to" />
        <node role="type" roleId="tpee.5680397130376446158" type="tp25.SNodeType" typeId="tp25.1138055754698" id="6528213125921213780" nodeInfo="in" />
      </node>
      <node role="body" roleId="tpee.1068580123135" type="tpee.StatementList" typeId="tpee.1068580123136" id="6528213125921213057" nodeInfo="sn">
        <node role="statement" roleId="tpee.1068581517665" type="tpee.IfStatement" typeId="tpee.1068580123159" id="6528213125921213801" nodeInfo="nn">
          <node role="condition" roleId="tpee.1068580123160" type="tpee.DotExpression" typeId="tpee.1197027756228" id="6528213125921221824" nodeInfo="nn">
            <node role="operation" roleId="tpee.1197027833540" type="tp25.Node_IsNotNullOperation" typeId="tp25.1172008320231" id="6528213125921225342" nodeInfo="nn" />
            <node role="operand" roleId="tpee.1197027771414" type="tpee.DotExpression" typeId="tpee.1197027756228" id="6528213125921219599" nodeInfo="nn">
              <node role="operand" roleId="tpee.1197027771414" type="tp25.SNodeTypeCastExpression" typeId="tp25.1140137987495" id="6528213125921221279" nodeInfo="nn">
                <link role="concept" roleId="tp25.1140138128738" targetNodeId="tpee.1107461130800" resolveInfo="Classifier" />
                <node role="leftExpression" roleId="tp25.1140138123956" type="tpee.VariableReference" typeId="tpee.1068498886296" id="6528213125921219305" nodeInfo="nn">
                  <link role="variableDeclaration" roleId="tpee.1068581517664" targetNodeId="6528213125921213763" resolveInfo="from" />
                </node>
              </node>
              <node role="operation" roleId="tpee.1197027833540" type="tp25.AttributeAccess" typeId="tp25.6407023681583031218" id="6528213125921220890" nodeInfo="nn">
                <node role="qualifier" roleId="tp25.6407023681583036852" type="tp25.NodeAttributeQualifier" typeId="tp25.6407023681583036853" id="6528213125921221352" nodeInfo="ng">
                  <link role="attributeConcept" roleId="tp25.6407023681583036854" targetNodeId="tpee.6050519299856556786" resolveInfo="JavaImports" />
                </node>
              </node>
            </node>
          </node>
          <node role="ifTrue" roleId="tpee.1068580123161" type="tpee.StatementList" typeId="tpee.1068580123136" id="6528213125921213803" nodeInfo="sn">
            <node role="statement" roleId="tpee.1068581517665" type="tpee.ExpressionStatement" typeId="tpee.1068580123155" id="6528213125921225364" nodeInfo="nn">
              <node role="expression" roleId="tpee.1068580123156" type="tpee.DotExpression" typeId="tpee.1197027756228" id="6528213125921428094" nodeInfo="nn">
                <node role="operation" roleId="tpee.1197027833540" type="tp25.Link_SetTargetOperation" typeId="tp25.1140725362528" id="6528213125921434999" nodeInfo="nn">
                  <node role="linkTarget" roleId="tp25.1140725362529" type="tpee.DotExpression" typeId="tpee.1197027756228" id="6148840541579883102" nodeInfo="nn">
                    <node role="operation" roleId="tpee.1197027833540" type="tp25.Node_CopyOperation" typeId="tp25.1144146199828" id="6148840541579926748" nodeInfo="nn" />
                    <node role="operand" roleId="tpee.1197027771414" type="tpee.DotExpression" typeId="tpee.1197027756228" id="6528213125921238751" nodeInfo="nn">
                      <node role="operand" roleId="tpee.1197027771414" type="tp25.SNodeTypeCastExpression" typeId="tp25.1140137987495" id="6528213125921238752" nodeInfo="nn">
                        <link role="concept" roleId="tp25.1140138128738" targetNodeId="tpee.1107461130800" resolveInfo="Classifier" />
                        <node role="leftExpression" roleId="tp25.1140138123956" type="tpee.VariableReference" typeId="tpee.1068498886296" id="6528213125921238753" nodeInfo="nn">
                          <link role="variableDeclaration" roleId="tpee.1068581517664" targetNodeId="6528213125921213763" resolveInfo="from" />
                        </node>
                      </node>
                      <node role="operation" roleId="tpee.1197027833540" type="tp25.AttributeAccess" typeId="tp25.6407023681583031218" id="6528213125921238754" nodeInfo="nn">
                        <node role="qualifier" roleId="tp25.6407023681583036852" type="tp25.NodeAttributeQualifier" typeId="tp25.6407023681583036853" id="6528213125921238755" nodeInfo="ng">
                          <link role="attributeConcept" roleId="tp25.6407023681583036854" targetNodeId="tpee.6050519299856556786" resolveInfo="JavaImports" />
                        </node>
                      </node>
                    </node>
                  </node>
                </node>
                <node role="operand" roleId="tpee.1197027771414" type="tpee.DotExpression" typeId="tpee.1197027756228" id="6528213125921227179" nodeInfo="nn">
                  <node role="operation" roleId="tpee.1197027833540" type="tp25.AttributeAccess" typeId="tp25.6407023681583031218" id="6528213125921238038" nodeInfo="nn">
                    <node role="qualifier" roleId="tp25.6407023681583036852" type="tp25.NodeAttributeQualifier" typeId="tp25.6407023681583036853" id="6528213125921238222" nodeInfo="ng">
                      <link role="attributeConcept" roleId="tp25.6407023681583036854" targetNodeId="tpee.6050519299856556786" resolveInfo="JavaImports" />
                    </node>
                  </node>
                  <node role="operand" roleId="tpee.1197027771414" type="tp25.SNodeTypeCastExpression" typeId="tp25.1140137987495" id="6528213125921225675" nodeInfo="nn">
                    <link role="concept" roleId="tp25.1140138128738" targetNodeId="tpee.1107461130800" resolveInfo="Classifier" />
                    <node role="leftExpression" roleId="tp25.1140138123956" type="tpee.VariableReference" typeId="tpee.1068498886296" id="6528213125921225363" nodeInfo="nn">
                      <link role="variableDeclaration" roleId="tpee.1068581517664" targetNodeId="6528213125921213769" resolveInfo="to" />
                    </node>
                  </node>
                </node>
              </node>
            </node>
          </node>
        </node>
      </node>
      <node role="visibility" roleId="tpee.1178549979242" type="tpee.PublicVisibility" typeId="tpee.1146644602865" id="6528213125921213056" nodeInfo="nn" />
    </node>
    <node role="visibility" roleId="tpee.1178549979242" type="tpee.PublicVisibility" typeId="tpee.1146644602865" id="8083368042256395972" nodeInfo="nn" />
  </root>
</model>
<|MERGE_RESOLUTION|>--- conflicted
+++ resolved
@@ -41,19 +41,19 @@
       <node role="body" roleId="tpee.1068580123135" type="tpee.StatementList" typeId="tpee.1068580123136" id="8083368042256321545" nodeInfo="sn" />
       <node role="returnType" roleId="tpee.1068580123133" type="tpee.VoidType" typeId="tpee.1068581517677" id="8083368042256321543" nodeInfo="in" />
     </node>
-    <node role="member" roleId="tpee.5375687026011219971" type="tpee.StaticMethodDeclaration" typeId="tpee.1081236700938" id="4173418906128840988" nodeInfo="igu">
+    <node role="member" roleId="tpee.5375687026011219971" type="tpee.StaticMethodDeclaration" typeId="tpee.1081236700938" id="5526773023384970376" nodeInfo="igu">
       <property name="name" nameId="tpck.1169194664001" value="getModule" />
       <property name="isSynchronized" nameId="tpee.4276006055363816570" value="false" />
       <property name="isFinal" nameId="tpee.1181808852946" value="false" />
-      <node role="body" roleId="tpee.1068580123135" type="tpee.StatementList" typeId="tpee.1068580123136" id="4173418906128840991" nodeInfo="sn">
-        <node role="statement" roleId="tpee.1068581517665" type="tpee.ExpressionStatement" typeId="tpee.1068580123155" id="4173418906128893338" nodeInfo="nn">
+      <node role="body" roleId="tpee.1068580123135" type="tpee.StatementList" typeId="tpee.1068580123136" id="5526773023384970379" nodeInfo="sn">
+        <node role="statement" roleId="tpee.1068581517665" type="tpee.ExpressionStatement" typeId="tpee.1068580123155" id="5526773023384971772" nodeInfo="nn">
           <node role="expression" roleId="tpee.1068580123156" type="tp25.ModuleReferenceExpression" typeId="tp25.4040588429969021681" id="887121589775378607" nodeInfo="nn">
             <property name="moduleId" nameId="tp25.4040588429969021683" value="c3786d2b-aba2-45e5-8de0-1124fd14259b" />
           </node>
         </node>
       </node>
-      <node role="visibility" roleId="tpee.1178549979242" type="tpee.PrivateVisibility" typeId="tpee.1146644623116" id="4173418906128839581" nodeInfo="nn" />
-      <node role="returnType" roleId="tpee.1068580123133" type="tpee.ClassifierType" typeId="tpee.1107535904670" id="4173418906128840986" nodeInfo="in">
+      <node role="visibility" roleId="tpee.1178549979242" type="tpee.PrivateVisibility" typeId="tpee.1146644623116" id="5526773023384968986" nodeInfo="nn" />
+      <node role="returnType" roleId="tpee.1068580123133" type="tpee.ClassifierType" typeId="tpee.1107535904670" id="5526773023384971767" nodeInfo="in">
         <link role="classifier" roleId="tpee.1107535924139" targetNodeId="88zw.~SModule" resolveInfo="SModule" />
       </node>
     </node>
@@ -444,8 +444,8 @@
           <node role="expression" roleId="tpee.1068580123156" type="tpee.DotExpression" typeId="tpee.1197027756228" id="4122405104059466682" nodeInfo="nn">
             <node role="operation" roleId="tpee.1197027833540" type="tpee.InstanceMethodCallOperation" typeId="tpee.1202948039474" id="4122405104059466683" nodeInfo="nn">
               <link role="baseMethodDeclaration" roleId="tpee.1068499141037" targetNodeId="ep0o.~ModelRootBase%dsetModule(org%djetbrains%dmps%dopenapi%dmodule%dSModule)%cvoid" resolveInfo="setModule" />
-              <node role="actualArgument" roleId="tpee.1068499141038" type="tpee.LocalMethodCall" typeId="tpee.7812454656619025412" id="4173418906128978855" nodeInfo="nn">
-                <link role="baseMethodDeclaration" roleId="tpee.1068499141037" targetNodeId="4173418906128840988" resolveInfo="getModule" />
+              <node role="actualArgument" roleId="tpee.1068499141038" type="tpee.LocalMethodCall" typeId="tpee.7812454656619025412" id="5526773023385011817" nodeInfo="nn">
+                <link role="baseMethodDeclaration" roleId="tpee.1068499141037" targetNodeId="5526773023384970376" resolveInfo="getModule" />
               </node>
             </node>
             <node role="operand" roleId="tpee.1197027771414" type="tpee.VariableReference" typeId="tpee.1068498886296" id="4122405104059466684" nodeInfo="nn">
@@ -751,8 +751,8 @@
           <node role="expression" roleId="tpee.1068580123156" type="tpee.DotExpression" typeId="tpee.1197027756228" id="6690662468857056137" nodeInfo="nn">
             <node role="operation" roleId="tpee.1197027833540" type="tpee.InstanceMethodCallOperation" typeId="tpee.1202948039474" id="6690662468857057487" nodeInfo="nn">
               <link role="baseMethodDeclaration" roleId="tpee.1068499141037" targetNodeId="ep0o.~ModelRootBase%dsetModule(org%djetbrains%dmps%dopenapi%dmodule%dSModule)%cvoid" resolveInfo="setModule" />
-              <node role="actualArgument" roleId="tpee.1068499141038" type="tpee.LocalMethodCall" typeId="tpee.7812454656619025412" id="4173418906128981961" nodeInfo="nn">
-                <link role="baseMethodDeclaration" roleId="tpee.1068499141037" targetNodeId="4173418906128840988" resolveInfo="getModule" />
+              <node role="actualArgument" roleId="tpee.1068499141038" type="tpee.LocalMethodCall" typeId="tpee.7812454656619025412" id="5526773023385014068" nodeInfo="nn">
+                <link role="baseMethodDeclaration" roleId="tpee.1068499141037" targetNodeId="5526773023384970376" resolveInfo="getModule" />
               </node>
             </node>
             <node role="operand" roleId="tpee.1197027771414" type="tpee.VariableReference" typeId="tpee.1068498886296" id="6690662468857054502" nodeInfo="nn">
@@ -977,15 +977,9 @@
                 </node>
                 <node role="initializer" roleId="tpee.1068431790190" type="tpee.GenericNewExpression" typeId="tpee.1145552977093" id="887121589775378541" nodeInfo="nn">
                   <node role="creator" roleId="tpee.1145553007750" type="tpee.ClassCreator" typeId="tpee.1212685548494" id="887121589775378543" nodeInfo="nn">
-<<<<<<< HEAD
-                    <link role="baseMethodDeclaration" roleId="tpee.1068499141037" targetNodeId="rkxj.5230611918664057302" resolveInfo="DirParser" />
-                    <node role="actualArgument" roleId="tpee.1068499141038" type="tpee.LocalMethodCall" typeId="tpee.7812454656619025412" id="4173418906128984299" nodeInfo="nn">
-                      <link role="baseMethodDeclaration" roleId="tpee.1068499141037" targetNodeId="4173418906128840988" resolveInfo="getModule" />
-=======
                     <link role="baseMethodDeclaration" roleId="tpee.1068499141037" targetNodeId="rkxj.887121589775377719" resolveInfo="DirParser" />
                     <node role="actualArgument" roleId="tpee.1068499141038" type="tpee.VariableReference" typeId="tpee.1068498886296" id="3594858679921257659" nodeInfo="nn">
                       <link role="variableDeclaration" roleId="tpee.1068581517664" targetNodeId="3594858679921188712" resolveInfo="testMaterials" />
->>>>>>> c8788949
                     </node>
                     <node role="actualArgument" roleId="tpee.1068499141038" type="tpee.GenericNewExpression" typeId="tpee.1145552977093" id="1305226844299329623" nodeInfo="nn">
                       <node role="creator" roleId="tpee.1145553007750" type="tpee.ClassCreator" typeId="tpee.1212685548494" id="1305226844299373646" nodeInfo="nn">
