<?xml version="1.0" encoding="UTF-8"?>
<debug-info>
  <concept fqn="jetbrains.mps.baseLanguage.structure.ExpressionStatement" />
  <concept fqn="jetbrains.mps.baseLanguage.structure.InstanceMethodDeclaration" />
  <concept fqn="jetbrains.mps.baseLanguage.structure.LocalVariableDeclarationStatement" />
  <root nodeRef="r:160abcc6-9e67-4700-883d-b19377a315a7(jetbrains.mps.ide.java.tests.realCode@tests)/7016215775330902578">
    <file name="BytecodeVsSourceStubs_Test.java">
<<<<<<< HEAD
      <node id="7016215775330902578" at="15,45,16,127" concept="0" />
      <node id="7016215775330902578" at="16,127,17,114" concept="0" />
      <node id="8083368042256451495" at="21,47,22,50" concept="2" />
      <node id="8083368042256451508" at="22,50,23,88" concept="2" />
      <node id="1029938204559302091" at="23,88,24,121" concept="0" />
      <node id="7016215775330902578" at="14,0,19,0" concept="1" trace="test_Guava#()V" />
      <node id="7016215775330902582" at="21,0,26,0" concept="1" trace="test_Guava#()V" />
      <scope id="7016215775330902578" at="15,45,17,114" />
      <scope id="7016215775330902582" at="21,47,24,121">
=======
      <node id="7016215775330902578" at="15,45,16,122" concept="0" />
      <node id="7016215775330902578" at="16,122,17,109" concept="0" />
      <node id="8083368042256451495" at="22,47,23,50" concept="2" />
      <node id="8083368042256451508" at="23,50,24,88" concept="2" />
      <node id="7016215775330902589" at="24,88,25,85" concept="0" />
      <node id="7016215775330902578" at="14,0,19,0" concept="1" trace="test_Guava#()V" />
      <node id="7016215775330902582" at="22,0,27,0" concept="1" trace="test_Guava#()V" />
      <scope id="7016215775330902578" at="15,45,17,109" />
      <scope id="7016215775330902582" at="22,47,25,85">
>>>>>>> 48cbadaa
        <var name="guavaPath" id="8083368042256451509" />
        <var name="homePath" id="8083368042256451496" />
      </scope>
      <scope id="7016215775330902578" at="14,0,19,0" />
      <scope id="7016215775330902582" at="22,0,27,0" />
      <unit id="7016215775330902578" at="20,0,30,0" name="jetbrains.mps.ide.java.tests.realCode.BytecodeVsSourceStubs_Test$TestBody" />
      <unit id="7016215775330902578" at="12,0,31,0" name="jetbrains.mps.ide.java.tests.realCode.BytecodeVsSourceStubs_Test" />
    </file>
  </root>
</debug-info>
<|MERGE_RESOLUTION|>--- conflicted
+++ resolved
@@ -5,27 +5,15 @@
   <concept fqn="jetbrains.mps.baseLanguage.structure.LocalVariableDeclarationStatement" />
   <root nodeRef="r:160abcc6-9e67-4700-883d-b19377a315a7(jetbrains.mps.ide.java.tests.realCode@tests)/7016215775330902578">
     <file name="BytecodeVsSourceStubs_Test.java">
-<<<<<<< HEAD
-      <node id="7016215775330902578" at="15,45,16,127" concept="0" />
-      <node id="7016215775330902578" at="16,127,17,114" concept="0" />
-      <node id="8083368042256451495" at="21,47,22,50" concept="2" />
-      <node id="8083368042256451508" at="22,50,23,88" concept="2" />
-      <node id="1029938204559302091" at="23,88,24,121" concept="0" />
-      <node id="7016215775330902578" at="14,0,19,0" concept="1" trace="test_Guava#()V" />
-      <node id="7016215775330902582" at="21,0,26,0" concept="1" trace="test_Guava#()V" />
-      <scope id="7016215775330902578" at="15,45,17,114" />
-      <scope id="7016215775330902582" at="21,47,24,121">
-=======
       <node id="7016215775330902578" at="15,45,16,122" concept="0" />
       <node id="7016215775330902578" at="16,122,17,109" concept="0" />
       <node id="8083368042256451495" at="22,47,23,50" concept="2" />
       <node id="8083368042256451508" at="23,50,24,88" concept="2" />
-      <node id="7016215775330902589" at="24,88,25,85" concept="0" />
+      <node id="1029938204559302091" at="24,88,25,116" concept="0" />
       <node id="7016215775330902578" at="14,0,19,0" concept="1" trace="test_Guava#()V" />
       <node id="7016215775330902582" at="22,0,27,0" concept="1" trace="test_Guava#()V" />
       <scope id="7016215775330902578" at="15,45,17,109" />
-      <scope id="7016215775330902582" at="22,47,25,85">
->>>>>>> 48cbadaa
+      <scope id="7016215775330902582" at="22,47,25,116">
         <var name="guavaPath" id="8083368042256451509" />
         <var name="homePath" id="8083368042256451496" />
       </scope>
