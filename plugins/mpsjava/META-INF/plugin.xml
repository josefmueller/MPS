<!--
  ~ Copyright 2003-2017 JetBrains s.r.o.
  ~
  ~ Licensed under the Apache License, Version 2.0 (the "License");
  ~ you may not use this file except in compliance with the License.
  ~ You may obtain a copy of the License at
  ~
  ~ http://www.apache.org/licenses/LICENSE-2.0
  ~
  ~ Unless required by applicable law or agreed to in writing, software
  ~ distributed under the License is distributed on an "AS IS" BASIS,
  ~ WITHOUT WARRANTIES OR CONDITIONS OF ANY KIND, either express or implied.
  ~ See the License for the specific language governing permissions and
  ~ limitations under the License.
  -->
<!DOCTYPE idea-plugin PUBLIC "Plugin/DTD" "http://plugins.intellij.net/plugin.dtd">
<idea-plugin version="2" xmlns:xi="http://www.w3.org/2001/XInclude">
  <id>jetbrains.mps.ide.java.platform</id>
  <name>MPS Java Integration Platform</name>
  <description>Allows importing sources from Java into MPS</description>
  <version>3.5</version>
  <vendor url="http://www.jetbrains.com/mps/" logo="/MPS_16.png">JetBrains</vendor>
<<<<<<< HEAD
  <idea-version since-build="163.1" until-build="171.1"/>
  <depends>jetbrains.mps.core</depends>
=======
  <idea-version since-build="171.1" until-build="172.1"/>
>>>>>>> 2ed88171

  <xi:include href="platform/actions/JavaActions.xml" xpointer="xpointer(/components/*)"/>

  <application-components>
    <component>
      <implementation-class>jetbrains.mps.ide.java.platform.index.ClassifierSuccessorsFinder</implementation-class>
    </component>
  </application-components>

  <project-components>
    <component>
      <implementation-class>jetbrains.mps.ide.java.actions.OverrideImplementMethodComponent</implementation-class>
    </component>
    <component>
      <implementation-class>jetbrains.mps.ide.java.platform.highlighters.JavaHighlighters</implementation-class>
    </component>
  </project-components>

  <extensions defaultExtensionNs="com.intellij">
    <mps.LanguageLibrary dir="."/>
    <fileBasedIndex implementation="jetbrains.mps.ide.java.platform.index.ClassifierSuccessorsIndexer"/>
    <errorHandler implementation="jetbrains.mps.ide.blame.CharismaReporter"/>
  </extensions>
</idea-plugin><|MERGE_RESOLUTION|>--- conflicted
+++ resolved
@@ -1,5 +1,5 @@
 <!--
-  ~ Copyright 2003-2017 JetBrains s.r.o.
+  ~ Copyright 2003-2010 JetBrains s.r.o.
   ~
   ~ Licensed under the Apache License, Version 2.0 (the "License");
   ~ you may not use this file except in compliance with the License.
@@ -15,23 +15,23 @@
   -->
 <!DOCTYPE idea-plugin PUBLIC "Plugin/DTD" "http://plugins.intellij.net/plugin.dtd">
 <idea-plugin version="2" xmlns:xi="http://www.w3.org/2001/XInclude">
-  <id>jetbrains.mps.ide.java.platform</id>
-  <name>MPS Java Integration Platform</name>
+  <id>jetbrains.mps.ide.java</id>
+  <name>Java Integration</name>
   <description>Allows importing sources from Java into MPS</description>
   <version>3.5</version>
   <vendor url="http://www.jetbrains.com/mps/" logo="/MPS_16.png">JetBrains</vendor>
-<<<<<<< HEAD
-  <idea-version since-build="163.1" until-build="171.1"/>
-  <depends>jetbrains.mps.core</depends>
-=======
   <idea-version since-build="171.1" until-build="172.1"/>
->>>>>>> 2ed88171
 
-  <xi:include href="platform/actions/JavaActions.xml" xpointer="xpointer(/components/*)"/>
+  <xi:include href="../classes/jetbrains/mps/ide/java/actions/JavaActions.xml" xpointer="xpointer(/components/*)"/>
+  <xi:include href="../classes/jetbrains/mps/ide/java/workbench/actions/JavaWorkbenchActions.xml"
+              xpointer="xpointer(/components/*)"/>
 
   <application-components>
     <component>
       <implementation-class>jetbrains.mps.ide.java.platform.index.ClassifierSuccessorsFinder</implementation-class>
+    </component>
+    <component>
+      <implementation-class>jetbrains.mps.ide.java.sourceStubs.EmptyJavaSourcetubsFindUsages</implementation-class>
     </component>
   </application-components>
 
@@ -42,11 +42,25 @@
     <component>
       <implementation-class>jetbrains.mps.ide.java.platform.highlighters.JavaHighlighters</implementation-class>
     </component>
+    <component>
+      <implementation-class>jetbrains.mps.ide.java.JavaExtensionComponent</implementation-class>
+    </component>
   </project-components>
 
   <extensions defaultExtensionNs="com.intellij">
-    <mps.LanguageLibrary dir="."/>
     <fileBasedIndex implementation="jetbrains.mps.ide.java.platform.index.ClassifierSuccessorsIndexer"/>
+    <mps.LanguageLibrary dir=""/>
     <errorHandler implementation="jetbrains.mps.ide.blame.CharismaReporter"/>
+    <mps.VisibleModuleMask mask="Ant"/>
+    <mps.VisibleModuleMask mask="closures.*"/>
+    <mps.VisibleModuleMask mask="collections.*"/>
+    <mps.VisibleModuleMask mask="JDK.*"/>
+    <mps.VisibleModuleMask mask="Annotations"/>
+    <mps.VisibleModuleMask mask="jetbrains\.mps\.ant"/>
+    <mps.VisibleModuleMask mask="jetbrains\.mps\.baseLanguage.*"/>
+    <mps.VisibleModuleMask mask="jetbrains\.mps\.devkit\.general-purpose"/>
+    <mps.modelRootFactory rootType="java_source_stubs" className="jetbrains.mps.ide.java.sourceStubs.JavaSourceStubModelRootFactory"/>
+    <mps.modelRootSettings rootType="java_source_stubs" className="jetbrains.mps.ide.java.sourceStubsUI.JavaSourceStubModelRootSettingsProvider"/>
+    <mps.modelRootEntry rootType="java_source_stubs" className="jetbrains.mps.ide.java.ui.JavaSourceStubsModelRootEntryFactory"/>
   </extensions>
 </idea-plugin>