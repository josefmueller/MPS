<?xml version="1.0" encoding="UTF-8"?>
<model modelUID="r:ba675e48-daa4-42f0-bb41-6ecb53e4758b(jetbrains.mps.ide.java.util)">
  <persistence version="7" />
  <language namespace="f3061a53-9226-4cc5-a443-f952ceaf5816(jetbrains.mps.baseLanguage)" />
  <language namespace="7866978e-a0f0-4cc7-81bc-4d213d9375e1(jetbrains.mps.lang.smodel)" />
  <language namespace="83888646-71ce-4f1c-9c53-c54016f6ad4f(jetbrains.mps.baseLanguage.collections)" />
  <language namespace="fd392034-7849-419d-9071-12563d152375(jetbrains.mps.baseLanguage.closures)" />
  <language namespace="760a0a8c-eabb-4521-8bfd-65db761a9ba3(jetbrains.mps.baseLanguage.logging)" />
  <language namespace="774bf8a0-62e5-41e1-af63-f4812e60e48b(jetbrains.mps.baseLanguage.checkedDots)" />
  <import index="jdco" modelUID="r:04c99548-6fc3-4aa6-947d-2dc4e95a3572(jetbrains.mps.ide.java.parser)" version="-1" />
  <import index="tpee" modelUID="r:00000000-0000-4000-0000-011c895902ca(jetbrains.mps.baseLanguage.structure)" version="4" />
  <import index="tpce" modelUID="r:00000000-0000-4000-0000-011c89590292(jetbrains.mps.lang.structure.structure)" version="0" />
  <import index="tt4m" modelUID="f:java_stub#6354ebe7-c22a-4a0f-ac54-50b52ab9b065#java.awt.datatransfer(JDK/java.awt.datatransfer@java_stub)" version="-1" />
  <import index="fxg7" modelUID="f:java_stub#6354ebe7-c22a-4a0f-ac54-50b52ab9b065#java.io(JDK/java.io@java_stub)" version="-1" />
  <import index="cu2c" modelUID="f:java_stub#6ed54515-acc8-4d1e-a16c-9fd6cfe951ea#jetbrains.mps.smodel(MPS.Core/jetbrains.mps.smodel@java_stub)" version="-1" />
  <import index="vsqj" modelUID="f:java_stub#6ed54515-acc8-4d1e-a16c-9fd6cfe951ea#jetbrains.mps.project(MPS.Core/jetbrains.mps.project@java_stub)" version="-1" />
  <import index="ua2a" modelUID="f:java_stub#6ed54515-acc8-4d1e-a16c-9fd6cfe951ea#jetbrains.mps.typesystem.inference(MPS.Core/jetbrains.mps.typesystem.inference@java_stub)" version="-1" />
  <import index="to5d" modelUID="f:java_stub#6ed54515-acc8-4d1e-a16c-9fd6cfe951ea#jetbrains.mps.logging(MPS.Core/jetbrains.mps.logging@java_stub)" version="-1" />
  <import index="rhwp" modelUID="f:java_stub#6ed54515-acc8-4d1e-a16c-9fd6cfe951ea#jetbrains.mps.smodel.descriptor(MPS.Core/jetbrains.mps.smodel.descriptor@java_stub)" version="-1" />
  <import index="o8zo" modelUID="r:314576fc-3aee-4386-a0a5-a38348ac317d(jetbrains.mps.scope)" version="-1" />
  <import index="ymbg" modelUID="f:java_stub#6ed54515-acc8-4d1e-a16c-9fd6cfe951ea#jetbrains.mps.smodel.constraints(MPS.Core/jetbrains.mps.smodel.constraints@java_stub)" version="-1" />
  <import index="dp1x" modelUID="r:84719e1a-99f6-4297-90ba-8ad2a947fa4a(jetbrains.mps.ide.datatransfer)" version="-1" />
  <import index="dbrf" modelUID="f:java_stub#6354ebe7-c22a-4a0f-ac54-50b52ab9b065#javax.swing(JDK/javax.swing@java_stub)" version="-1" />
  <import index="k7g3" modelUID="f:java_stub#6354ebe7-c22a-4a0f-ac54-50b52ab9b065#java.util(JDK/java.util@java_stub)" version="-1" />
  <import index="iwwu" modelUID="r:2c4d9270-b6d6-44af-aecd-e01a223680db(jetbrains.mps.kernel.model)" version="-1" />
  <import index="68ai" modelUID="f:java_stub#6ed54515-acc8-4d1e-a16c-9fd6cfe951ea#org.jetbrains.annotations(MPS.Core/org.jetbrains.annotations@java_stub)" version="-1" />
  <import index="k04z" modelUID="f:java_stub#6ed54515-acc8-4d1e-a16c-9fd6cfe951ea#jetbrains.mps.datatransfer(MPS.Core/jetbrains.mps.datatransfer@java_stub)" version="-1" />
  <import index="t7eg" modelUID="f:java_stub#742f6602-5a2f-4313-aa6e-ae1cd4ffdc61#com.intellij.openapi.components(MPS.Platform/com.intellij.openapi.components@java_stub)" version="-1" />
  <import index="q9wm" modelUID="f:java_stub#742f6602-5a2f-4313-aa6e-ae1cd4ffdc61#com.intellij.ide(MPS.Platform/com.intellij.ide@java_stub)" version="-1" />
  <import index="jrbx" modelUID="f:java_stub#742f6602-5a2f-4313-aa6e-ae1cd4ffdc61#jetbrains.mps.project(MPS.Platform/jetbrains.mps.project@java_stub)" version="-1" />
  <import index="86um" modelUID="f:java_stub#742f6602-5a2f-4313-aa6e-ae1cd4ffdc61#jetbrains.mps.ide(MPS.Platform/jetbrains.mps.ide@java_stub)" version="-1" />
  <import index="pt5l" modelUID="f:java_stub#742f6602-5a2f-4313-aa6e-ae1cd4ffdc61#jetbrains.mps.ide.project(MPS.Platform/jetbrains.mps.ide.project@java_stub)" version="-1" />
  <import index="e2lb" modelUID="f:java_stub#6354ebe7-c22a-4a0f-ac54-50b52ab9b065#java.lang(JDK/java.lang@java_stub)" version="-1" />
<<<<<<< HEAD
  <import index="rkxj" modelUID="r:b1598fca-3527-4718-b3ee-193781dbf052(jetbrains.mps.ide.java.newparser)" version="-1" />
=======
  <import index="unno" modelUID="r:61e3d524-8c49-4491-b5e3-f6d6e9364527(jetbrains.mps.util)" version="-1" />
>>>>>>> 534a7cd8
  <import index="tp2q" modelUID="r:00000000-0000-4000-0000-011c8959032e(jetbrains.mps.baseLanguage.collections.structure)" version="7" implicit="yes" />
  <import index="tp25" modelUID="r:00000000-0000-4000-0000-011c89590301(jetbrains.mps.lang.smodel.structure)" version="16" implicit="yes" />
  <import index="tpck" modelUID="r:00000000-0000-4000-0000-011c89590288(jetbrains.mps.lang.core.structure)" version="0" implicit="yes" />
  <import index="tp2c" modelUID="r:00000000-0000-4000-0000-011c89590338(jetbrains.mps.baseLanguage.closures.structure)" version="3" implicit="yes" />
  <import index="tpib" modelUID="r:00000000-0000-4000-0000-011c8959057f(jetbrains.mps.baseLanguage.logging.structure)" version="0" implicit="yes" />
  <import index="pxpg" modelUID="r:5a550369-d6d9-4c89-a89b-1bb748dc20b3(jetbrains.mps.baseLanguage.checkedDots.structure)" version="-1" implicit="yes" />
  <roots>
    <node type="tpee.ClassConcept" typeId="tpee.1068390468198" id="5646944109420335310">
      <property name="name" nameId="tpck.1169194664001" value="JavaPaster" />
    </node>
    <node type="tpee.ClassConcept" typeId="tpee.1068390468198" id="5778265495851109956">
      <property name="name" nameId="tpck.1169194664001" value="StubResolver" />
    </node>
    <node type="tpee.ClassConcept" typeId="tpee.1068390468198" id="4193578441191911527">
      <property name="name" nameId="tpck.1169194664001" value="JavaCopyPasteDataConverter" />
    </node>
  </roots>
  <root id="5646944109420335310">
    <node role="staticMethod" roleId="tpee.1070462273904" type="tpee.StaticMethodDeclaration" typeId="tpee.1081236700938" id="1418985936284183532">
      <property name="name" nameId="tpck.1169194664001" value="pasteAtAnchorInRole" />
      <node role="returnType" roleId="tpee.1068580123133" type="tpee.BooleanType" typeId="tpee.1070534644030" id="1418985936284183826" />
      <node role="visibility" roleId="tpee.1178549979242" type="tpee.PrivateVisibility" typeId="tpee.1146644623116" id="1418985936284183697" />
      <node role="body" roleId="tpee.1068580123135" type="tpee.StatementList" typeId="tpee.1068580123136" id="1418985936284183535">
        <node role="statement" roleId="tpee.1068581517665" type="tpee.LocalVariableDeclarationStatement" typeId="tpee.1068581242864" id="1418985936284183547">
          <node role="localVariableDeclaration" roleId="tpee.1068581242865" type="tpee.LocalVariableDeclaration" typeId="tpee.1068581242863" id="1418985936284183548">
            <property name="name" nameId="tpck.1169194664001" value="parent" />
            <node role="type" roleId="tpee.5680397130376446158" type="tp25.SNodeType" typeId="tp25.1138055754698" id="1418985936284183549" />
            <node role="initializer" roleId="tpee.1068431790190" type="tpee.DotExpression" typeId="tpee.1197027756228" id="1418985936284183552">
              <node role="operand" roleId="tpee.1197027771414" type="tpee.ParameterReference" typeId="tpee.1068581242874" id="1418985936284183551">
                <link role="variableDeclaration" roleId="tpee.1068581517664" targetNodeId="1418985936284183536" resolveInfo="anchor" />
              </node>
              <node role="operation" roleId="tpee.1197027833540" type="tp25.Node_GetAncestorOperation" typeId="tp25.1171407110247" id="1418985936284183556">
                <node role="parameter" roleId="tp25.1144104376918" type="tp25.OperationParm_Concept" typeId="tp25.1144101972840" id="1418985936284183557">
                  <node role="conceptArgument" roleId="tp25.1207343664468" type="tp25.PoundExpression" typeId="tp25.1204834851141" id="1418985936284183560">
                    <node role="expression" roleId="tp25.1204834868751" type="tpee.ParameterReference" typeId="tpee.1068581242874" id="1418985936284183563">
                      <link role="variableDeclaration" roleId="tpee.1068581517664" targetNodeId="1418985936284183544" resolveInfo="parentConcept" />
                    </node>
                  </node>
                </node>
                <node role="parameter" roleId="tp25.1144104376918" type="tp25.OperationParm_Inclusion" typeId="tp25.1144100932627" id="1418985936284183695" />
              </node>
            </node>
          </node>
        </node>
        <node role="statement" roleId="tpee.1068581517665" type="tpee.IfStatement" typeId="tpee.1068580123159" id="1418985936284183679">
          <node role="ifTrue" roleId="tpee.1068580123161" type="tpee.StatementList" typeId="tpee.1068580123136" id="1418985936284183680">
            <node role="statement" roleId="tpee.1068581517665" type="tpee.ReturnStatement" typeId="tpee.1068581242878" id="1418985936284183692">
              <node role="expression" roleId="tpee.1068581517676" type="tpee.BooleanConstant" typeId="tpee.1068580123137" id="1418985936284183828">
                <property name="value" nameId="tpee.1068580123138" value="false" />
              </node>
            </node>
          </node>
          <node role="condition" roleId="tpee.1068580123160" type="tpee.DotExpression" typeId="tpee.1197027756228" id="1418985936284183686">
            <node role="operand" roleId="tpee.1197027771414" type="tpee.LocalVariableReference" typeId="tpee.1068581242866" id="1418985936284183683">
              <link role="variableDeclaration" roleId="tpee.1068581517664" targetNodeId="1418985936284183548" resolveInfo="parent" />
            </node>
            <node role="operation" roleId="tpee.1197027833540" type="tp25.Node_IsNullOperation" typeId="tp25.1171999116870" id="1418985936284183691" />
          </node>
        </node>
        <node role="statement" roleId="tpee.1068581517665" type="tpee.ExpressionStatement" typeId="tpee.1068580123155" id="1418985936284183572">
          <node role="expression" roleId="tpee.1068580123156" type="tpee.AssignmentExpression" typeId="tpee.1068498886294" id="1418985936284183574">
            <node role="rValue" roleId="tpee.1068498886297" type="tpee.DotExpression" typeId="tpee.1197027756228" id="1418985936284183578">
              <node role="operand" roleId="tpee.1197027771414" type="tpee.ParameterReference" typeId="tpee.1068581242874" id="1418985936284183577">
                <link role="variableDeclaration" roleId="tpee.1068581517664" targetNodeId="1418985936284183536" resolveInfo="anchor" />
              </node>
              <node role="operation" roleId="tpee.1197027833540" type="tp25.Node_GetAncestorOperation" typeId="tp25.1171407110247" id="1418985936284183582">
                <node role="parameter" roleId="tp25.1144104376918" type="tp25.OperationParm_Concept" typeId="tp25.1144101972840" id="1418985936284183583">
                  <node role="conceptArgument" roleId="tp25.1207343664468" type="tp25.PoundExpression" typeId="tp25.1204834851141" id="1418985936284183586">
                    <node role="expression" roleId="tp25.1204834868751" type="tpee.DotExpression" typeId="tpee.1197027756228" id="6143900558605452521">
                      <node role="operand" roleId="tpee.1197027771414" type="tpee.ParameterReference" typeId="tpee.1068581242874" id="1418985936284183711">
                        <link role="variableDeclaration" roleId="tpee.1068581517664" targetNodeId="1418985936284183541" resolveInfo="role" />
                      </node>
                      <node role="operation" roleId="tpee.1197027833540" type="tp25.SLinkAccess" typeId="tp25.1138056143562" id="6143900558605452527">
                        <link role="link" roleId="tp25.1138056516764" targetNodeId="tpce.1071599976176" />
                      </node>
                    </node>
                  </node>
                </node>
              </node>
            </node>
            <node role="lValue" roleId="tpee.1068498886295" type="tpee.ParameterReference" typeId="tpee.1068581242874" id="1418985936284183573">
              <link role="variableDeclaration" roleId="tpee.1068581517664" targetNodeId="1418985936284183536" resolveInfo="anchor" />
            </node>
          </node>
        </node>
        <node role="statement" roleId="tpee.1068581517665" type="tpee.IfStatement" typeId="tpee.1068580123159" id="1418985936284183725">
          <node role="ifTrue" roleId="tpee.1068580123161" type="tpee.StatementList" typeId="tpee.1068580123136" id="1418985936284183726">
            <node role="statement" roleId="tpee.1068581517665" type="tpee.ExpressionStatement" typeId="tpee.1068580123155" id="1418985936284183748">
              <node role="expression" roleId="tpee.1068580123156" type="tpee.DotExpression" typeId="tpee.1197027756228" id="1418985936284183771">
                <node role="operand" roleId="tpee.1197027771414" type="tp25.SemanticDowncastExpression" typeId="tp25.1145404486709" id="1418985936284183779">
                  <node role="leftExpression" roleId="tp25.1145404616321" type="tpee.LocalVariableReference" typeId="tpee.1068581242866" id="1418985936284183749">
                    <link role="variableDeclaration" roleId="tpee.1068581517664" targetNodeId="1418985936284183548" resolveInfo="parent" />
                  </node>
                </node>
                <node role="operation" roleId="tpee.1197027833540" type="tpee.InstanceMethodCallOperation" typeId="tpee.1202948039474" id="1418985936284183783">
                  <link role="baseMethodDeclaration" roleId="tpee.1068499141037" targetNodeId="cu2c.~SNode%daddChild(java%dlang%dString,org%djetbrains%dmps%dopenapi%dmodel%dSNode)%cvoid" resolveInfo="addChild" />
                  <node role="actualArgument" roleId="tpee.1068499141038" type="tpee.DotExpression" typeId="tpee.1197027756228" id="1418985936284183788">
                    <node role="operand" roleId="tpee.1197027771414" type="tpee.ParameterReference" typeId="tpee.1068581242874" id="1418985936284183787">
                      <link role="variableDeclaration" roleId="tpee.1068581517664" targetNodeId="1418985936284183541" resolveInfo="role" />
                    </node>
                    <node role="operation" roleId="tpee.1197027833540" type="tp25.SPropertyAccess" typeId="tp25.1138056022639" id="1418985936284183792">
                      <link role="property" roleId="tp25.1138056395725" targetNodeId="tpce.1071599776563" resolveInfo="role" />
                    </node>
                  </node>
                  <node role="actualArgument" roleId="tpee.1068499141038" type="tpee.ParameterReference" typeId="tpee.1068581242874" id="1418985936284183793">
                    <link role="variableDeclaration" roleId="tpee.1068581517664" targetNodeId="1418985936284183852" resolveInfo="node" />
                  </node>
                </node>
              </node>
            </node>
          </node>
          <node role="condition" roleId="tpee.1068580123160" type="tpee.OrExpression" typeId="tpee.1080223426719" id="1418985936284183735">
            <node role="rightExpression" roleId="tpee.1081773367579" type="tpee.NotEqualsExpression" typeId="tpee.1073239437375" id="1418985936284183744">
              <node role="rightExpression" roleId="tpee.1081773367579" type="tpee.LocalVariableReference" typeId="tpee.1068581242866" id="1418985936284183747">
                <link role="variableDeclaration" roleId="tpee.1068581517664" targetNodeId="1418985936284183548" resolveInfo="parent" />
              </node>
              <node role="leftExpression" roleId="tpee.1081773367580" type="tpee.DotExpression" typeId="tpee.1197027756228" id="1418985936284183739">
                <node role="operand" roleId="tpee.1197027771414" type="tpee.ParameterReference" typeId="tpee.1068581242874" id="1418985936284183738">
                  <link role="variableDeclaration" roleId="tpee.1068581517664" targetNodeId="1418985936284183536" resolveInfo="anchor" />
                </node>
                <node role="operation" roleId="tpee.1197027833540" type="tp25.Node_GetParentOperation" typeId="tp25.1139613262185" id="1418985936284183743" />
              </node>
            </node>
            <node role="leftExpression" roleId="tpee.1081773367580" type="tpee.DotExpression" typeId="tpee.1197027756228" id="1418985936284183730">
              <node role="operand" roleId="tpee.1197027771414" type="tpee.ParameterReference" typeId="tpee.1068581242874" id="1418985936284183729">
                <link role="variableDeclaration" roleId="tpee.1068581517664" targetNodeId="1418985936284183536" resolveInfo="anchor" />
              </node>
              <node role="operation" roleId="tpee.1197027833540" type="tp25.Node_IsNullOperation" typeId="tp25.1171999116870" id="1418985936284183734" />
            </node>
          </node>
          <node role="ifFalseStatement" roleId="tpee.1082485599094" type="tpee.BlockStatement" typeId="tpee.1082485599095" id="1418985936284183794">
            <node role="statements" roleId="tpee.1082485599096" type="tpee.StatementList" typeId="tpee.1068580123136" id="1418985936284183795">
              <node role="statement" roleId="tpee.1068581517665" type="tpee.ExpressionStatement" typeId="tpee.1068580123155" id="1418985936284183796">
                <node role="expression" roleId="tpee.1068580123156" type="tpee.StaticMethodCall" typeId="tpee.1081236700937" id="5577480965331736043">
                  <link role="baseMethodDeclaration" roleId="tpee.1068499141037" targetNodeId="unno.3395068133255551311" resolveInfo="insertChild" />
                  <link role="classConcept" roleId="tpee.1144433194310" targetNodeId="unno.2089287822043606602" resolveInfo="SNodeOperations" />
                  <node role="actualArgument" roleId="tpee.1068499141038" type="tp25.SemanticDowncastExpression" typeId="tp25.1145404486709" id="5577480965331736044">
                    <node role="leftExpression" roleId="tp25.1145404616321" type="tpee.LocalVariableReference" typeId="tpee.1068581242866" id="5577480965331736045">
                      <link role="variableDeclaration" roleId="tpee.1068581517664" targetNodeId="1418985936284183548" resolveInfo="parent" />
                    </node>
                  </node>
                  <node role="actualArgument" roleId="tpee.1068499141038" type="tpee.DotExpression" typeId="tpee.1197027756228" id="5577480965331736046">
                    <node role="operand" roleId="tpee.1197027771414" type="tpee.ParameterReference" typeId="tpee.1068581242874" id="5577480965331736047">
                      <link role="variableDeclaration" roleId="tpee.1068581517664" targetNodeId="1418985936284183541" resolveInfo="role" />
                    </node>
                    <node role="operation" roleId="tpee.1197027833540" type="tp25.SPropertyAccess" typeId="tp25.1138056022639" id="5577480965331736048">
                      <link role="property" roleId="tp25.1138056395725" targetNodeId="tpce.1071599776563" resolveInfo="role" />
                    </node>
                  </node>
                  <node role="actualArgument" roleId="tpee.1068499141038" type="tpee.ParameterReference" typeId="tpee.1068581242874" id="5577480965331736049">
                    <link role="variableDeclaration" roleId="tpee.1068581517664" targetNodeId="1418985936284183852" resolveInfo="node" />
                  </node>
                  <node role="actualArgument" roleId="tpee.1068499141038" type="tpee.ParameterReference" typeId="tpee.1068581242874" id="5577480965331736050">
                    <link role="variableDeclaration" roleId="tpee.1068581517664" targetNodeId="1418985936284183536" resolveInfo="anchor" />
                  </node>
                  <node role="actualArgument" roleId="tpee.1068499141038" type="tpee.BooleanConstant" typeId="tpee.1068580123137" id="5577480965331736051">
                    <property name="value" nameId="tpee.1068580123138" value="true" />
                  </node>
                </node>
              </node>
            </node>
          </node>
        </node>
        <node role="statement" roleId="tpee.1068581517665" type="tpee.ReturnStatement" typeId="tpee.1068581242878" id="1418985936284183830">
          <node role="expression" roleId="tpee.1068581517676" type="tpee.BooleanConstant" typeId="tpee.1068580123137" id="1418985936284183832">
            <property name="value" nameId="tpee.1068580123138" value="true" />
          </node>
        </node>
      </node>
      <node role="parameter" roleId="tpee.1068580123134" type="tpee.ParameterDeclaration" typeId="tpee.1068498886292" id="1418985936284183852">
        <property name="name" nameId="tpck.1169194664001" value="node" />
        <node role="type" roleId="tpee.5680397130376446158" type="tp25.SNodeType" typeId="tp25.1138055754698" id="1418985936284183853" />
      </node>
      <node role="parameter" roleId="tpee.1068580123134" type="tpee.ParameterDeclaration" typeId="tpee.1068498886292" id="1418985936284183536">
        <property name="name" nameId="tpck.1169194664001" value="anchor" />
        <node role="type" roleId="tpee.5680397130376446158" type="tp25.SNodeType" typeId="tp25.1138055754698" id="1418985936284183537" />
      </node>
      <node role="parameter" roleId="tpee.1068580123134" type="tpee.ParameterDeclaration" typeId="tpee.1068498886292" id="1418985936284183544">
        <property name="name" nameId="tpck.1169194664001" value="parentConcept" />
        <node role="type" roleId="tpee.5680397130376446158" type="tp25.SConceptType" typeId="tp25.1172420572800" id="1418985936284183546" />
      </node>
      <node role="parameter" roleId="tpee.1068580123134" type="tpee.ParameterDeclaration" typeId="tpee.1068498886292" id="1418985936284183541">
        <property name="name" nameId="tpck.1169194664001" value="role" />
        <node role="type" roleId="tpee.5680397130376446158" type="tp25.SNodeType" typeId="tp25.1138055754698" id="1418985936284183698">
          <link role="concept" roleId="tp25.1138405853777" targetNodeId="tpce.1071489288298" resolveInfo="LinkDeclaration" />
        </node>
      </node>
    </node>
    <node role="staticMethod" roleId="tpee.1070462273904" type="tpee.StaticMethodDeclaration" typeId="tpee.1081236700938" id="3256924578580258449">
      <property name="name" nameId="tpck.1169194664001" value="getStatementsFromJavaText" />
      <node role="visibility" roleId="tpee.1178549979242" type="tpee.PublicVisibility" typeId="tpee.1146644602865" id="3256924578580258451" />
      <node role="body" roleId="tpee.1068580123135" type="tpee.StatementList" typeId="tpee.1068580123136" id="3256924578580258452">
        <node role="statement" roleId="tpee.1068581517665" type="tpee.LocalVariableDeclarationStatement" typeId="tpee.1068581242864" id="3256924578580312278">
          <node role="localVariableDeclaration" roleId="tpee.1068581242865" type="tpee.LocalVariableDeclaration" typeId="tpee.1068581242863" id="3256924578580312279">
            <property name="name" nameId="tpck.1169194664001" value="module" />
            <node role="type" roleId="tpee.5680397130376446158" type="tpee.ClassifierType" typeId="tpee.1107535904670" id="3256924578580312280">
              <link role="classifier" roleId="tpee.1107535924139" targetNodeId="vsqj.~IModule" resolveInfo="IModule" />
            </node>
            <node role="initializer" roleId="tpee.1068431790190" type="tpee.DotExpression" typeId="tpee.1197027756228" id="3256924578580312281">
              <node role="operand" roleId="tpee.1197027771414" type="tpee.DotExpression" typeId="tpee.1197027756228" id="3256924578580312282">
                <node role="operand" roleId="tpee.1197027771414" type="tp25.SemanticDowncastExpression" typeId="tp25.1145404486709" id="3256924578580312283">
                  <node role="leftExpression" roleId="tp25.1145404616321" type="tpee.ParameterReference" typeId="tpee.1068581242874" id="3256924578580312284">
                    <link role="variableDeclaration" roleId="tpee.1068581517664" targetNodeId="3256924578580258456" resolveInfo="model" />
                  </node>
                </node>
                <node role="operation" roleId="tpee.1197027833540" type="tpee.InstanceMethodCallOperation" typeId="tpee.1202948039474" id="3256924578580312285">
                  <link role="baseMethodDeclaration" roleId="tpee.1068499141037" targetNodeId="cu2c.~SModel%dgetModelDescriptor()%cjetbrains%dmps%dsmodel%dSModelDescriptor" resolveInfo="getModelDescriptor" />
                </node>
              </node>
              <node role="operation" roleId="tpee.1197027833540" type="tpee.InstanceMethodCallOperation" typeId="tpee.1202948039474" id="3256924578580312286">
                <link role="baseMethodDeclaration" roleId="tpee.1068499141037" targetNodeId="cu2c.~SModelDescriptor%dgetModule()%cjetbrains%dmps%dproject%dIModule" resolveInfo="getModule" />
              </node>
            </node>
          </node>
        </node>
        <node role="statement" roleId="tpee.1068581517665" type="tpee.TryCatchStatement" typeId="tpee.1164879751025" id="3256924578580312332">
          <node role="body" roleId="tpee.1164879758292" type="tpee.StatementList" typeId="tpee.1068580123136" id="3256924578580312333">
            <node role="statement" roleId="tpee.1068581517665" type="tpee.ReturnStatement" typeId="tpee.1068581242878" id="3256924578580312339">
              <node role="expression" roleId="tpee.1068581517676" type="tpee.DotExpression" typeId="tpee.1197027756228" id="3256924578580312340">
                <node role="operation" roleId="tpee.1197027833540" type="tpee.InstanceMethodCallOperation" typeId="tpee.1202948039474" id="3256924578580312341">
                  <link role="baseMethodDeclaration" roleId="tpee.1068499141037" targetNodeId="jdco.5646944109420332508" resolveInfo="compileIsolated" />
                  <node role="actualArgument" roleId="tpee.1068499141038" type="tpee.ParameterReference" typeId="tpee.1068581242874" id="3256924578580312342">
                    <link role="variableDeclaration" roleId="tpee.1068581517664" targetNodeId="3256924578580258454" resolveInfo="javaCode" />
                  </node>
                  <node role="actualArgument" roleId="tpee.1068499141038" type="tpee.EnumConstantReference" typeId="tpee.1083260308424" id="3256924578580312343">
                    <link role="enumConstantDeclaration" roleId="tpee.1083260308426" targetNodeId="jdco.5646944109420333257" resolveInfo="STATEMENTS" />
                    <link role="enumClass" roleId="tpee.1144432896254" targetNodeId="jdco.5646944109420325187" resolveInfo="FeatureKind" />
                  </node>
                </node>
                <node role="operand" roleId="tpee.1197027771414" type="tpee.GenericNewExpression" typeId="tpee.1145552977093" id="3256924578580312344">
                  <node role="creator" roleId="tpee.1145553007750" type="tpee.ClassCreator" typeId="tpee.1212685548494" id="3256924578580312345">
                    <link role="baseMethodDeclaration" roleId="tpee.1068499141037" targetNodeId="jdco.5646944109420331748" resolveInfo="JavaCompiler" />
                    <node role="actualArgument" roleId="tpee.1068499141038" type="tpee.ParameterReference" typeId="tpee.1068581242874" id="3256924578580312346">
                      <link role="variableDeclaration" roleId="tpee.1068581517664" targetNodeId="3256924578580258459" resolveInfo="context" />
                    </node>
                    <node role="actualArgument" roleId="tpee.1068499141038" type="tpee.LocalVariableReference" typeId="tpee.1068581242866" id="3256924578580312347">
                      <link role="variableDeclaration" roleId="tpee.1068581517664" targetNodeId="3256924578580312279" resolveInfo="module" />
                    </node>
                    <node role="actualArgument" roleId="tpee.1068499141038" type="tpee.CastExpression" typeId="tpee.1070534934090" id="8753353829093758672">
                      <node role="type" roleId="tpee.1070534934091" type="tpee.ClassifierType" typeId="tpee.1107535904670" id="8753353829093758675">
                        <link role="classifier" roleId="tpee.1107535924139" targetNodeId="fxg7.~File" resolveInfo="File" />
                      </node>
                      <node role="expression" roleId="tpee.1070534934092" type="tpee.NullLiteral" typeId="tpee.1070534058343" id="3256924578580312348" />
                    </node>
                    <node role="actualArgument" roleId="tpee.1068499141038" type="tpee.BooleanConstant" typeId="tpee.1068580123137" id="3256924578580312349" />
                    <node role="actualArgument" roleId="tpee.1068499141038" type="tpee.ParameterReference" typeId="tpee.1068581242874" id="3256924578580312350">
                      <link role="variableDeclaration" roleId="tpee.1068581517664" targetNodeId="3256924578580258456" resolveInfo="model" />
                    </node>
                    <node role="actualArgument" roleId="tpee.1068499141038" type="tpee.StaticMethodCall" typeId="tpee.1081236700937" id="7906476754414886646">
                      <link role="classConcept" roleId="tpee.1144433194310" targetNodeId="pt5l.~ProjectHelper" resolveInfo="ProjectHelper" />
                      <link role="baseMethodDeclaration" roleId="tpee.1068499141037" targetNodeId="pt5l.~ProjectHelper%dtoIdeaProject(jetbrains%dmps%dproject%dProject)%ccom%dintellij%dopenapi%dproject%dProject" resolveInfo="toIdeaProject" />
                      <node role="actualArgument" roleId="tpee.1068499141038" type="tpee.ParameterReference" typeId="tpee.1068581242874" id="7906476754414886647">
                        <link role="variableDeclaration" roleId="tpee.1068581517664" targetNodeId="912131512389474055" resolveInfo="project" />
                      </node>
                    </node>
                  </node>
                </node>
              </node>
            </node>
          </node>
          <node role="catchClause" roleId="tpee.1164903496223" type="tpee.CatchClause" typeId="tpee.1164903280175" id="3256924578580312335">
            <node role="throwable" roleId="tpee.1164903359217" type="tpee.LocalVariableDeclaration" typeId="tpee.1068581242863" id="3256924578580312336">
              <property name="name" nameId="tpck.1169194664001" value="e" />
              <node role="type" roleId="tpee.5680397130376446158" type="tpee.ClassifierType" typeId="tpee.1107535904670" id="3256924578580312355">
                <link role="classifier" roleId="tpee.1107535924139" targetNodeId="jdco.5646944109420333236" resolveInfo="ConversionFailedException" />
              </node>
            </node>
            <node role="catchBody" roleId="tpee.1164903359218" type="tpee.StatementList" typeId="tpee.1068580123136" id="3256924578580312338" />
          </node>
        </node>
        <node role="statement" roleId="tpee.1068581517665" type="tpee.ReturnStatement" typeId="tpee.1068581242878" id="3256924578580312352">
          <node role="expression" roleId="tpee.1068581517676" type="tpee.GenericNewExpression" typeId="tpee.1145552977093" id="3256924578580312588">
            <node role="creator" roleId="tpee.1145553007750" type="tp25.SNodeListCreator" typeId="tp25.1145567426890" id="3256924578580312590">
              <node role="createdType" roleId="tp25.1145567471833" type="tp25.SNodeListType" typeId="tp25.1145383075378" id="3256924578580312591" />
            </node>
          </node>
        </node>
      </node>
      <node role="returnType" roleId="tpee.1068580123133" type="tp25.SNodeListType" typeId="tp25.1145383075378" id="3256924578580258453" />
      <node role="parameter" roleId="tpee.1068580123134" type="tpee.ParameterDeclaration" typeId="tpee.1068498886292" id="3256924578580258454">
        <property name="name" nameId="tpck.1169194664001" value="javaCode" />
        <node role="type" roleId="tpee.5680397130376446158" type="tpee.StringType" typeId="tpee.1225271177708" id="3256924578580258455" />
      </node>
      <node role="parameter" roleId="tpee.1068580123134" type="tpee.ParameterDeclaration" typeId="tpee.1068498886292" id="3256924578580258456">
        <property name="name" nameId="tpck.1169194664001" value="model" />
        <node role="type" roleId="tpee.5680397130376446158" type="tp25.SModelType" typeId="tp25.1143226024141" id="3256924578580258458" />
      </node>
      <node role="parameter" roleId="tpee.1068580123134" type="tpee.ParameterDeclaration" typeId="tpee.1068498886292" id="3256924578580258459">
        <property name="name" nameId="tpck.1169194664001" value="context" />
        <node role="type" roleId="tpee.5680397130376446158" type="tpee.ClassifierType" typeId="tpee.1107535904670" id="3256924578580312276">
          <link role="classifier" roleId="tpee.1107535924139" targetNodeId="cu2c.~IOperationContext" resolveInfo="IOperationContext" />
        </node>
      </node>
      <node role="parameter" roleId="tpee.1068580123134" type="tpee.ParameterDeclaration" typeId="tpee.1068498886292" id="912131512389474055">
        <property name="name" nameId="tpck.1169194664001" value="project" />
        <node role="type" roleId="tpee.5680397130376446158" type="tpee.ClassifierType" typeId="tpee.1107535904670" id="912131512389474056">
          <link role="classifier" roleId="tpee.1107535924139" targetNodeId="vsqj.~Project" resolveInfo="Project" />
        </node>
      </node>
    </node>
    <node role="staticMethod" roleId="tpee.1070462273904" type="tpee.StaticMethodDeclaration" typeId="tpee.1081236700938" id="5662895729668271035">
      <property name="name" nameId="tpck.1169194664001" value="areDataAvailableInClipboard" />
      <node role="returnType" roleId="tpee.1068580123133" type="tpee.BooleanType" typeId="tpee.1070534644030" id="5662895729668271039" />
      <node role="visibility" roleId="tpee.1178549979242" type="tpee.PublicVisibility" typeId="tpee.1146644602865" id="5662895729668271037" />
      <node role="body" roleId="tpee.1068580123135" type="tpee.StatementList" typeId="tpee.1068580123136" id="5662895729668271038">
        <node role="statement" roleId="tpee.1068581517665" type="tpee.LocalVariableDeclarationStatement" typeId="tpee.1068581242864" id="5662895729668301265">
          <node role="localVariableDeclaration" roleId="tpee.1068581242865" type="tpee.LocalVariableDeclaration" typeId="tpee.1068581242863" id="5662895729668301266">
            <property name="name" nameId="tpck.1169194664001" value="trf" />
            <node role="type" roleId="tpee.5680397130376446158" type="tpee.ClassifierType" typeId="tpee.1107535904670" id="5662895729668301267">
              <link role="classifier" roleId="tpee.1107535924139" targetNodeId="tt4m.~Transferable" resolveInfo="Transferable" />
            </node>
            <node role="initializer" roleId="tpee.1068431790190" type="tpee.DotExpression" typeId="tpee.1197027756228" id="5662895729668301272">
              <node role="operand" roleId="tpee.1197027771414" type="tpee.StaticMethodCall" typeId="tpee.1081236700937" id="5662895729668301271">
                <link role="baseMethodDeclaration" roleId="tpee.1068499141037" targetNodeId="q9wm.~CopyPasteManagerEx%dgetInstanceEx()%ccom%dintellij%dide%dCopyPasteManagerEx" resolveInfo="getInstanceEx" />
                <link role="classConcept" roleId="tpee.1144433194310" targetNodeId="q9wm.~CopyPasteManagerEx" resolveInfo="CopyPasteManagerEx" />
              </node>
              <node role="operation" roleId="tpee.1197027833540" type="tpee.InstanceMethodCallOperation" typeId="tpee.1202948039474" id="5662895729668301276">
                <link role="baseMethodDeclaration" roleId="tpee.1068499141037" targetNodeId="q9wm.~CopyPasteManagerEx%dgetContents()%cjava%dawt%ddatatransfer%dTransferable" resolveInfo="getContents" />
              </node>
            </node>
          </node>
        </node>
        <node role="statement" roleId="tpee.1068581517665" type="tpee.IfStatement" typeId="tpee.1068580123159" id="5662895729668294572">
          <node role="ifTrue" roleId="tpee.1068580123161" type="tpee.StatementList" typeId="tpee.1068580123136" id="5662895729668294573">
            <node role="statement" roleId="tpee.1068581517665" type="tpee.ReturnStatement" typeId="tpee.1068581242878" id="5662895729668294581">
              <node role="expression" roleId="tpee.1068581517676" type="tpee.BooleanConstant" typeId="tpee.1068580123137" id="5662895729668294583">
                <property name="value" nameId="tpee.1068580123138" value="false" />
              </node>
            </node>
          </node>
          <node role="condition" roleId="tpee.1068580123160" type="tpee.OrExpression" typeId="tpee.1080223426719" id="5662895729668294584">
            <node role="leftExpression" roleId="tpee.1081773367580" type="tpee.EqualsExpression" typeId="tpee.1068580123152" id="5662895729668294577">
              <node role="leftExpression" roleId="tpee.1081773367580" type="tpee.LocalVariableReference" typeId="tpee.1068581242866" id="785982690597886971">
                <link role="variableDeclaration" roleId="tpee.1068581517664" targetNodeId="5662895729668301266" resolveInfo="trf" />
              </node>
              <node role="rightExpression" roleId="tpee.1081773367579" type="tpee.NullLiteral" typeId="tpee.1070534058343" id="5662895729668294580" />
            </node>
            <node role="rightExpression" roleId="tpee.1081773367579" type="tpee.DotExpression" typeId="tpee.1197027756228" id="5662895729668294587">
              <node role="operand" roleId="tpee.1197027771414" type="tpee.LocalVariableReference" typeId="tpee.1068581242866" id="785982690597886973">
                <link role="variableDeclaration" roleId="tpee.1068581517664" targetNodeId="5662895729668301266" resolveInfo="trf" />
              </node>
              <node role="operation" roleId="tpee.1197027833540" type="tpee.InstanceMethodCallOperation" typeId="tpee.1202948039474" id="5662895729668294589">
                <link role="baseMethodDeclaration" roleId="tpee.1068499141037" targetNodeId="tt4m.~Transferable%disDataFlavorSupported(java%dawt%ddatatransfer%dDataFlavor)%cboolean" resolveInfo="isDataFlavorSupported" />
                <node role="actualArgument" roleId="tpee.1068499141038" type="tpee.StaticFieldReference" typeId="tpee.1070533707846" id="5662895729668294590">
                  <link role="classifier" roleId="tpee.1144433057691" targetNodeId="dp1x.6299533519672649753" resolveInfo="SModelDataFlavor" />
                  <link role="variableDeclaration" roleId="tpee.1068581517664" targetNodeId="dp1x.6299533519672652323" resolveInfo="sNode" />
                </node>
              </node>
            </node>
          </node>
        </node>
        <node role="statement" roleId="tpee.1068581517665" type="tpee.IfStatement" typeId="tpee.1068580123159" id="5662895729668294592">
          <node role="ifTrue" roleId="tpee.1068580123161" type="tpee.StatementList" typeId="tpee.1068580123136" id="5662895729668294593">
            <node role="statement" roleId="tpee.1068581517665" type="tpee.ReturnStatement" typeId="tpee.1068581242878" id="5662895729668294600">
              <node role="expression" roleId="tpee.1068581517676" type="tpee.BooleanConstant" typeId="tpee.1068580123137" id="5662895729668294602">
                <property name="value" nameId="tpee.1068580123138" value="true" />
              </node>
            </node>
          </node>
          <node role="condition" roleId="tpee.1068580123160" type="tpee.DotExpression" typeId="tpee.1197027756228" id="5662895729668294596">
            <node role="operand" roleId="tpee.1197027771414" type="tpee.LocalVariableReference" typeId="tpee.1068581242866" id="785982690597886972">
              <link role="variableDeclaration" roleId="tpee.1068581517664" targetNodeId="5662895729668301266" resolveInfo="trf" />
            </node>
            <node role="operation" roleId="tpee.1197027833540" type="tpee.InstanceMethodCallOperation" typeId="tpee.1202948039474" id="5662895729668294598">
              <link role="baseMethodDeclaration" roleId="tpee.1068499141037" targetNodeId="tt4m.~Transferable%disDataFlavorSupported(java%dawt%ddatatransfer%dDataFlavor)%cboolean" resolveInfo="isDataFlavorSupported" />
              <node role="actualArgument" roleId="tpee.1068499141038" type="tpee.StaticFieldReference" typeId="tpee.1070533707846" id="5662895729668294599">
                <link role="classifier" roleId="tpee.1144433057691" targetNodeId="tt4m.~DataFlavor" resolveInfo="DataFlavor" />
                <link role="variableDeclaration" roleId="tpee.1068581517664" targetNodeId="tt4m.~DataFlavor%dstringFlavor" resolveInfo="stringFlavor" />
              </node>
            </node>
          </node>
        </node>
        <node role="statement" roleId="tpee.1068581517665" type="tpee.ReturnStatement" typeId="tpee.1068581242878" id="5662895729668294604">
          <node role="expression" roleId="tpee.1068581517676" type="tpee.BooleanConstant" typeId="tpee.1068580123137" id="5662895729668294606">
            <property name="value" nameId="tpee.1068580123138" value="false" />
          </node>
        </node>
      </node>
    </node>
    <node role="visibility" roleId="tpee.1178549979242" type="tpee.PublicVisibility" typeId="tpee.1146644602865" id="5646944109420336543" />
    <node role="staticField" roleId="tpee.1128555889557" type="tpee.StaticFieldDeclaration" typeId="tpee.1070462154015" id="5646944109420336544">
      <property name="name" nameId="tpck.1169194664001" value="LOG" />
      <node role="type" roleId="tpee.5680397130376446158" type="tpee.ClassifierType" typeId="tpee.1107535904670" id="5646944109420336545">
        <link role="classifier" roleId="tpee.1107535924139" targetNodeId="to5d.~Logger" resolveInfo="Logger" />
      </node>
      <node role="visibility" roleId="tpee.1178549979242" type="tpee.PrivateVisibility" typeId="tpee.1146644623116" id="5646944109420336546" />
      <node role="initializer" roleId="tpee.1068431790190" type="tpee.StaticMethodCall" typeId="tpee.1081236700937" id="5646944109420336547">
        <link role="classConcept" roleId="tpee.1144433194310" targetNodeId="to5d.~Logger" resolveInfo="Logger" />
        <link role="baseMethodDeclaration" roleId="tpee.1068499141037" targetNodeId="to5d.~Logger%dgetLogger(java%dlang%dClass)%cjetbrains%dmps%dlogging%dLogger" resolveInfo="getLogger" />
        <node role="actualArgument" roleId="tpee.1068499141038" type="tpee.ClassifierClassExpression" typeId="tpee.1116615150612" id="5646944109420336548">
          <link role="classifier" roleId="tpee.1116615189566" targetNodeId="5646944109420335310" resolveInfo="JavaPaster" />
        </node>
      </node>
    </node>
    <node role="constructor" roleId="tpee.1068390468201" type="tpee.ConstructorDeclaration" typeId="tpee.1068580123140" id="5646944109420336549">
      <node role="visibility" roleId="tpee.1178549979242" type="tpee.PublicVisibility" typeId="tpee.1146644602865" id="5646944109420336550" />
      <node role="returnType" roleId="tpee.1068580123133" type="tpee.VoidType" typeId="tpee.1068581517677" id="5646944109420336551" />
      <node role="body" roleId="tpee.1068580123135" type="tpee.StatementList" typeId="tpee.1068580123136" id="5646944109420336552" />
    </node>
    <node role="method" roleId="tpee.1107880067339" type="tpee.InstanceMethodDeclaration" typeId="tpee.1068580123165" id="5646944109420336553">
      <property name="name" nameId="tpck.1169194664001" value="pasteJava" />
      <node role="visibility" roleId="tpee.1178549979242" type="tpee.PublicVisibility" typeId="tpee.1146644602865" id="5646944109420336554" />
      <node role="returnType" roleId="tpee.1068580123133" type="tpee.VoidType" typeId="tpee.1068581517677" id="5646944109420336555" />
      <node role="parameter" roleId="tpee.1068580123134" type="tpee.ParameterDeclaration" typeId="tpee.1068498886292" id="5646944109420336556">
        <property name="name" nameId="tpck.1169194664001" value="anchor" />
        <node role="type" roleId="tpee.5680397130376446158" type="tpee.ClassifierType" typeId="tpee.1107535904670" id="5646944109420336557">
          <link role="classifier" roleId="tpee.1107535924139" targetNodeId="cu2c.~SNode" resolveInfo="SNode" />
        </node>
      </node>
      <node role="parameter" roleId="tpee.1068580123134" type="tpee.ParameterDeclaration" typeId="tpee.1068498886292" id="5646944109420336558">
        <property name="name" nameId="tpck.1169194664001" value="operationContext" />
        <node role="type" roleId="tpee.5680397130376446158" type="tpee.ClassifierType" typeId="tpee.1107535904670" id="5646944109420336559">
          <link role="classifier" roleId="tpee.1107535924139" targetNodeId="cu2c.~IOperationContext" resolveInfo="IOperationContext" />
        </node>
      </node>
      <node role="parameter" roleId="tpee.1068580123134" type="tpee.ParameterDeclaration" typeId="tpee.1068498886292" id="5646944109420336560">
        <property name="name" nameId="tpck.1169194664001" value="featureKind" />
        <node role="type" roleId="tpee.5680397130376446158" type="tpee.ClassifierType" typeId="tpee.1107535904670" id="5646944109420336561">
          <link role="classifier" roleId="tpee.1107535924139" targetNodeId="jdco.5646944109420325187" resolveInfo="FeatureKind" />
        </node>
      </node>
      <node role="parameter" roleId="tpee.1068580123134" type="tpee.ParameterDeclaration" typeId="tpee.1068498886292" id="912131512389473038">
        <property name="name" nameId="tpck.1169194664001" value="project" />
        <node role="type" roleId="tpee.5680397130376446158" type="tpee.ClassifierType" typeId="tpee.1107535904670" id="912131512389473120">
          <link role="classifier" roleId="tpee.1107535924139" targetNodeId="vsqj.~Project" resolveInfo="Project" />
        </node>
      </node>
      <node role="body" roleId="tpee.1068580123135" type="tpee.StatementList" typeId="tpee.1068580123136" id="5646944109420336562">
        <node role="statement" roleId="tpee.1068581517665" type="tpee.LocalVariableDeclarationStatement" typeId="tpee.1068581242864" id="5646944109420336563">
          <node role="localVariableDeclaration" roleId="tpee.1068581242865" type="tpee.LocalVariableDeclaration" typeId="tpee.1068581242863" id="5646944109420336564">
            <property name="name" nameId="tpck.1169194664001" value="javaCode" />
            <node role="type" roleId="tpee.5680397130376446158" type="tpee.ClassifierType" typeId="tpee.1107535904670" id="5646944109420336565">
              <link role="classifier" roleId="tpee.1107535924139" targetNodeId="e2lb.~String" resolveInfo="String" />
            </node>
            <node role="initializer" roleId="tpee.1068431790190" type="tpee.LocalInstanceMethodCall" typeId="tpee.3066917033203108594" id="5646944109420336566">
              <link role="baseMethodDeclaration" roleId="tpee.1068499141037" targetNodeId="5646944109420336607" resolveInfo="getStringFromClipboard" />
            </node>
          </node>
        </node>
        <node role="statement" roleId="tpee.1068581517665" type="tpee.IfStatement" typeId="tpee.1068580123159" id="5646944109420336567">
          <node role="condition" roleId="tpee.1068580123160" type="tpee.EqualsExpression" typeId="tpee.1068580123152" id="5646944109420336568">
            <node role="leftExpression" roleId="tpee.1081773367580" type="tpee.LocalVariableReference" typeId="tpee.1068581242866" id="5646944109420336569">
              <link role="variableDeclaration" roleId="tpee.1068581517664" targetNodeId="5646944109420336564" resolveInfo="javaCode" />
            </node>
            <node role="rightExpression" roleId="tpee.1081773367579" type="tpee.NullLiteral" typeId="tpee.1070534058343" id="5646944109420336570" />
          </node>
          <node role="ifTrue" roleId="tpee.1068580123161" type="tpee.StatementList" typeId="tpee.1068580123136" id="5646944109420336571">
            <node role="statement" roleId="tpee.1068581517665" type="tpee.ReturnStatement" typeId="tpee.1068581242878" id="5646944109420336572" />
          </node>
        </node>
        <node role="statement" roleId="tpee.1068581517665" type="tpee.ExpressionStatement" typeId="tpee.1068580123155" id="5646944109420336573">
          <node role="expression" roleId="tpee.1068580123156" type="tpee.LocalInstanceMethodCall" typeId="tpee.3066917033203108594" id="5646944109420336574">
            <link role="baseMethodDeclaration" roleId="tpee.1068499141037" targetNodeId="5646944109420336685" resolveInfo="pasteJavaAsNode" />
            <node role="actualArgument" roleId="tpee.1068499141038" type="tpee.ParameterReference" typeId="tpee.1068581242874" id="5646944109420336575">
              <link role="variableDeclaration" roleId="tpee.1068581517664" targetNodeId="5646944109420336556" resolveInfo="anchor" />
            </node>
            <node role="actualArgument" roleId="tpee.1068499141038" type="tpee.DotExpression" typeId="tpee.1197027756228" id="5646944109420336576">
              <node role="operand" roleId="tpee.1197027771414" type="tpee.ParameterReference" typeId="tpee.1068581242874" id="5646944109420336577">
                <link role="variableDeclaration" roleId="tpee.1068581517664" targetNodeId="5646944109420336556" resolveInfo="anchor" />
              </node>
              <node role="operation" roleId="tpee.1197027833540" type="tpee.InstanceMethodCallOperation" typeId="tpee.1202948039474" id="5646944109420336578">
                <link role="baseMethodDeclaration" roleId="tpee.1068499141037" targetNodeId="cu2c.~SNode%dgetModel()%cjetbrains%dmps%dsmodel%dSModel" resolveInfo="getModel" />
              </node>
            </node>
            <node role="actualArgument" roleId="tpee.1068499141038" type="tpee.LocalVariableReference" typeId="tpee.1068581242866" id="5646944109420336579">
              <link role="variableDeclaration" roleId="tpee.1068581517664" targetNodeId="5646944109420336564" resolveInfo="javaCode" />
            </node>
            <node role="actualArgument" roleId="tpee.1068499141038" type="tpee.ParameterReference" typeId="tpee.1068581242874" id="5646944109420336580">
              <link role="variableDeclaration" roleId="tpee.1068581517664" targetNodeId="5646944109420336558" resolveInfo="operationContext" />
            </node>
            <node role="actualArgument" roleId="tpee.1068499141038" type="tpee.ParameterReference" typeId="tpee.1068581242874" id="5646944109420336581">
              <link role="variableDeclaration" roleId="tpee.1068581517664" targetNodeId="5646944109420336560" resolveInfo="featureKind" />
            </node>
            <node role="actualArgument" roleId="tpee.1068499141038" type="tpee.ParameterReference" typeId="tpee.1068581242874" id="912131512389473640">
              <link role="variableDeclaration" roleId="tpee.1068581517664" targetNodeId="912131512389473038" resolveInfo="project" />
            </node>
          </node>
        </node>
      </node>
    </node>
    <node role="method" roleId="tpee.1107880067339" type="tpee.InstanceMethodDeclaration" typeId="tpee.1068580123165" id="5646944109420336582">
      <property name="name" nameId="tpck.1169194664001" value="pasteJavaAsClass" />
      <node role="visibility" roleId="tpee.1178549979242" type="tpee.PublicVisibility" typeId="tpee.1146644602865" id="5646944109420336583" />
      <node role="returnType" roleId="tpee.1068580123133" type="tpee.VoidType" typeId="tpee.1068581517677" id="5646944109420336584" />
      <node role="parameter" roleId="tpee.1068580123134" type="tpee.ParameterDeclaration" typeId="tpee.1068498886292" id="5646944109420336585">
        <property name="name" nameId="tpck.1169194664001" value="model" />
        <node role="type" roleId="tpee.5680397130376446158" type="tpee.ClassifierType" typeId="tpee.1107535904670" id="5646944109420336586">
          <link role="classifier" roleId="tpee.1107535924139" targetNodeId="cu2c.~SModel" resolveInfo="SModel" />
        </node>
      </node>
      <node role="parameter" roleId="tpee.1068580123134" type="tpee.ParameterDeclaration" typeId="tpee.1068498886292" id="5646944109420336587">
        <property name="name" nameId="tpck.1169194664001" value="operationContext" />
        <node role="type" roleId="tpee.5680397130376446158" type="tpee.ClassifierType" typeId="tpee.1107535904670" id="5646944109420336588">
          <link role="classifier" roleId="tpee.1107535924139" targetNodeId="cu2c.~IOperationContext" resolveInfo="IOperationContext" />
        </node>
      </node>
      <node role="parameter" roleId="tpee.1068580123134" type="tpee.ParameterDeclaration" typeId="tpee.1068498886292" id="912131512389473200">
        <property name="name" nameId="tpck.1169194664001" value="project" />
        <node role="type" roleId="tpee.5680397130376446158" type="tpee.ClassifierType" typeId="tpee.1107535904670" id="912131512389473201">
          <link role="classifier" roleId="tpee.1107535924139" targetNodeId="vsqj.~Project" resolveInfo="Project" />
        </node>
      </node>
      <node role="body" roleId="tpee.1068580123135" type="tpee.StatementList" typeId="tpee.1068580123136" id="5646944109420336589">
        <node role="statement" roleId="tpee.1068581517665" type="tpee.LocalVariableDeclarationStatement" typeId="tpee.1068581242864" id="5646944109420336590">
          <node role="localVariableDeclaration" roleId="tpee.1068581242865" type="tpee.LocalVariableDeclaration" typeId="tpee.1068581242863" id="5646944109420336591">
            <property name="name" nameId="tpck.1169194664001" value="javaCode" />
            <node role="type" roleId="tpee.5680397130376446158" type="tpee.ClassifierType" typeId="tpee.1107535904670" id="5646944109420336592">
              <link role="classifier" roleId="tpee.1107535924139" targetNodeId="e2lb.~String" resolveInfo="String" />
            </node>
            <node role="initializer" roleId="tpee.1068431790190" type="tpee.LocalInstanceMethodCall" typeId="tpee.3066917033203108594" id="5646944109420336593">
              <link role="baseMethodDeclaration" roleId="tpee.1068499141037" targetNodeId="5646944109420336607" resolveInfo="getStringFromClipboard" />
            </node>
          </node>
        </node>
        <node role="statement" roleId="tpee.1068581517665" type="tpee.IfStatement" typeId="tpee.1068580123159" id="5646944109420336594">
          <node role="condition" roleId="tpee.1068580123160" type="tpee.EqualsExpression" typeId="tpee.1068580123152" id="5646944109420336595">
            <node role="leftExpression" roleId="tpee.1081773367580" type="tpee.LocalVariableReference" typeId="tpee.1068581242866" id="5646944109420336596">
              <link role="variableDeclaration" roleId="tpee.1068581517664" targetNodeId="5646944109420336591" resolveInfo="javaCode" />
            </node>
            <node role="rightExpression" roleId="tpee.1081773367579" type="tpee.NullLiteral" typeId="tpee.1070534058343" id="5646944109420336597" />
          </node>
          <node role="ifTrue" roleId="tpee.1068580123161" type="tpee.StatementList" typeId="tpee.1068580123136" id="5646944109420336598">
            <node role="statement" roleId="tpee.1068581517665" type="tpee.ReturnStatement" typeId="tpee.1068581242878" id="5646944109420336599" />
          </node>
        </node>
        <node role="statement" roleId="tpee.1068581517665" type="tpee.ExpressionStatement" typeId="tpee.1068580123155" id="5646944109420336600">
          <node role="expression" roleId="tpee.1068580123156" type="tpee.LocalInstanceMethodCall" typeId="tpee.3066917033203108594" id="5646944109420336601">
            <link role="baseMethodDeclaration" roleId="tpee.1068499141037" targetNodeId="5646944109420336685" resolveInfo="pasteJavaAsNode" />
            <node role="actualArgument" roleId="tpee.1068499141038" type="tpee.NullLiteral" typeId="tpee.1070534058343" id="5646944109420336602" />
            <node role="actualArgument" roleId="tpee.1068499141038" type="tpee.ParameterReference" typeId="tpee.1068581242874" id="5646944109420336603">
              <link role="variableDeclaration" roleId="tpee.1068581517664" targetNodeId="5646944109420336585" resolveInfo="model" />
            </node>
            <node role="actualArgument" roleId="tpee.1068499141038" type="tpee.LocalVariableReference" typeId="tpee.1068581242866" id="5646944109420336604">
              <link role="variableDeclaration" roleId="tpee.1068581517664" targetNodeId="5646944109420336591" resolveInfo="javaCode" />
            </node>
            <node role="actualArgument" roleId="tpee.1068499141038" type="tpee.ParameterReference" typeId="tpee.1068581242874" id="5646944109420336605">
              <link role="variableDeclaration" roleId="tpee.1068581517664" targetNodeId="5646944109420336587" resolveInfo="operationContext" />
            </node>
            <node role="actualArgument" roleId="tpee.1068499141038" type="tpee.EnumConstantReference" typeId="tpee.1083260308424" id="5646944109420336606">
              <link role="enumClass" roleId="tpee.1144432896254" targetNodeId="jdco.5646944109420325187" resolveInfo="FeatureKind" />
              <link role="enumConstantDeclaration" roleId="tpee.1083260308426" targetNodeId="jdco.5646944109420333253" resolveInfo="CLASS" />
            </node>
            <node role="actualArgument" roleId="tpee.1068499141038" type="tpee.ParameterReference" typeId="tpee.1068581242874" id="912131512389473647">
              <link role="variableDeclaration" roleId="tpee.1068581517664" targetNodeId="912131512389473200" resolveInfo="project" />
            </node>
          </node>
        </node>
      </node>
    </node>
    <node role="method" roleId="tpee.1107880067339" type="tpee.InstanceMethodDeclaration" typeId="tpee.1068580123165" id="5646944109420336607">
      <property name="name" nameId="tpck.1169194664001" value="getStringFromClipboard" />
      <node role="visibility" roleId="tpee.1178549979242" type="tpee.PublicVisibility" typeId="tpee.1146644602865" id="5646944109420336608" />
      <node role="returnType" roleId="tpee.1068580123133" type="tpee.ClassifierType" typeId="tpee.1107535904670" id="5646944109420336609">
        <link role="classifier" roleId="tpee.1107535924139" targetNodeId="e2lb.~String" resolveInfo="String" />
      </node>
      <node role="body" roleId="tpee.1068580123135" type="tpee.StatementList" typeId="tpee.1068580123136" id="5646944109420336610">
        <node role="statement" roleId="tpee.1068581517665" type="tpee.LocalVariableDeclarationStatement" typeId="tpee.1068581242864" id="5646944109420336611">
          <node role="localVariableDeclaration" roleId="tpee.1068581242865" type="tpee.LocalVariableDeclaration" typeId="tpee.1068581242863" id="5646944109420336612">
            <property name="name" nameId="tpck.1169194664001" value="contents" />
            <node role="type" roleId="tpee.5680397130376446158" type="tpee.ClassifierType" typeId="tpee.1107535904670" id="5646944109420336613">
              <link role="classifier" roleId="tpee.1107535924139" targetNodeId="tt4m.~Transferable" resolveInfo="Transferable" />
            </node>
            <node role="initializer" roleId="tpee.1068431790190" type="tpee.NullLiteral" typeId="tpee.1070534058343" id="5646944109420336614" />
          </node>
        </node>
        <node role="statement" roleId="tpee.1068581517665" type="tpee.ForeachStatement" typeId="tpee.1144226303539" id="5646944109420336615">
          <node role="iterable" roleId="tpee.1144226360166" type="tpee.DotExpression" typeId="tpee.1197027756228" id="5646944109420336616">
            <node role="operand" roleId="tpee.1197027771414" type="tpee.StaticMethodCall" typeId="tpee.1081236700937" id="5646944109420336617">
              <link role="baseMethodDeclaration" roleId="tpee.1068499141037" targetNodeId="q9wm.~CopyPasteManagerEx%dgetInstanceEx()%ccom%dintellij%dide%dCopyPasteManagerEx" resolveInfo="getInstanceEx" />
              <link role="classConcept" roleId="tpee.1144433194310" targetNodeId="q9wm.~CopyPasteManagerEx" resolveInfo="CopyPasteManagerEx" />
            </node>
            <node role="operation" roleId="tpee.1197027833540" type="tpee.InstanceMethodCallOperation" typeId="tpee.1202948039474" id="5646944109420336618">
              <link role="baseMethodDeclaration" roleId="tpee.1068499141037" targetNodeId="q9wm.~CopyPasteManagerEx%dgetAllContents()%cjava%dawt%ddatatransfer%dTransferable[]" resolveInfo="getAllContents" />
            </node>
          </node>
          <node role="variable" roleId="tpee.1144230900587" type="tpee.LocalVariableDeclaration" typeId="tpee.1068581242863" id="5646944109420336619">
            <property name="name" nameId="tpck.1169194664001" value="trf" />
            <node role="type" roleId="tpee.5680397130376446158" type="tpee.ClassifierType" typeId="tpee.1107535904670" id="5646944109420336620">
              <link role="classifier" roleId="tpee.1107535924139" targetNodeId="tt4m.~Transferable" resolveInfo="Transferable" />
            </node>
          </node>
          <node role="body" roleId="tpee.1154032183016" type="tpee.StatementList" typeId="tpee.1068580123136" id="5646944109420336621">
            <node role="statement" roleId="tpee.1068581517665" type="tpee.IfStatement" typeId="tpee.1068580123159" id="5646944109420336622">
              <node role="condition" roleId="tpee.1068580123160" type="tpee.AndExpression" typeId="tpee.1080120340718" id="5646944109420336623">
                <node role="leftExpression" roleId="tpee.1081773367580" type="tpee.NotEqualsExpression" typeId="tpee.1073239437375" id="5646944109420336624">
                  <node role="leftExpression" roleId="tpee.1081773367580" type="tpee.LocalVariableReference" typeId="tpee.1068581242866" id="5646944109420336625">
                    <link role="variableDeclaration" roleId="tpee.1068581517664" targetNodeId="5646944109420336619" resolveInfo="trf" />
                  </node>
                  <node role="rightExpression" roleId="tpee.1081773367579" type="tpee.NullLiteral" typeId="tpee.1070534058343" id="5646944109420336626" />
                </node>
                <node role="rightExpression" roleId="tpee.1081773367579" type="tpee.DotExpression" typeId="tpee.1197027756228" id="5646944109420336627">
                  <node role="operand" roleId="tpee.1197027771414" type="tpee.LocalVariableReference" typeId="tpee.1068581242866" id="5646944109420336628">
                    <link role="variableDeclaration" roleId="tpee.1068581517664" targetNodeId="5646944109420336619" resolveInfo="trf" />
                  </node>
                  <node role="operation" roleId="tpee.1197027833540" type="tpee.InstanceMethodCallOperation" typeId="tpee.1202948039474" id="5646944109420336629">
                    <link role="baseMethodDeclaration" roleId="tpee.1068499141037" targetNodeId="tt4m.~Transferable%disDataFlavorSupported(java%dawt%ddatatransfer%dDataFlavor)%cboolean" resolveInfo="isDataFlavorSupported" />
                    <node role="actualArgument" roleId="tpee.1068499141038" type="tpee.StaticFieldReference" typeId="tpee.1070533707846" id="5646944109420336630">
                      <link role="classifier" roleId="tpee.1144433057691" targetNodeId="tt4m.~DataFlavor" resolveInfo="DataFlavor" />
                      <link role="variableDeclaration" roleId="tpee.1068581517664" targetNodeId="tt4m.~DataFlavor%dstringFlavor" resolveInfo="stringFlavor" />
                    </node>
                  </node>
                </node>
              </node>
              <node role="ifTrue" roleId="tpee.1068580123161" type="tpee.StatementList" typeId="tpee.1068580123136" id="5646944109420336631">
                <node role="statement" roleId="tpee.1068581517665" type="tpee.ExpressionStatement" typeId="tpee.1068580123155" id="5646944109420336632">
                  <node role="expression" roleId="tpee.1068580123156" type="tpee.AssignmentExpression" typeId="tpee.1068498886294" id="5646944109420336633">
                    <node role="lValue" roleId="tpee.1068498886295" type="tpee.LocalVariableReference" typeId="tpee.1068581242866" id="5646944109420336634">
                      <link role="variableDeclaration" roleId="tpee.1068581517664" targetNodeId="5646944109420336612" resolveInfo="contents" />
                    </node>
                    <node role="rValue" roleId="tpee.1068498886297" type="tpee.LocalVariableReference" typeId="tpee.1068581242866" id="5646944109420336635">
                      <link role="variableDeclaration" roleId="tpee.1068581517664" targetNodeId="5646944109420336619" resolveInfo="trf" />
                    </node>
                  </node>
                </node>
              </node>
            </node>
            <node role="statement" roleId="tpee.1068581517665" type="tpee.BreakStatement" typeId="tpee.1081855346303" id="5646944109420336636" />
          </node>
        </node>
        <node role="statement" roleId="tpee.1068581517665" type="tpee.IfStatement" typeId="tpee.1068580123159" id="5646944109420336637">
          <node role="condition" roleId="tpee.1068580123160" type="tpee.EqualsExpression" typeId="tpee.1068580123152" id="5646944109420336638">
            <node role="leftExpression" roleId="tpee.1081773367580" type="tpee.LocalVariableReference" typeId="tpee.1068581242866" id="5646944109420336639">
              <link role="variableDeclaration" roleId="tpee.1068581517664" targetNodeId="5646944109420336612" resolveInfo="contents" />
            </node>
            <node role="rightExpression" roleId="tpee.1081773367579" type="tpee.NullLiteral" typeId="tpee.1070534058343" id="5646944109420336640" />
          </node>
          <node role="ifTrue" roleId="tpee.1068580123161" type="tpee.StatementList" typeId="tpee.1068580123136" id="5646944109420336641">
            <node role="statement" roleId="tpee.1068581517665" type="tpee.ReturnStatement" typeId="tpee.1068581242878" id="5646944109420336642">
              <node role="expression" roleId="tpee.1068581517676" type="tpee.NullLiteral" typeId="tpee.1070534058343" id="5646944109420336643" />
            </node>
          </node>
        </node>
        <node role="statement" roleId="tpee.1068581517665" type="tpee.IfStatement" typeId="tpee.1068580123159" id="5646944109420336644">
          <node role="condition" roleId="tpee.1068580123160" type="tpee.DotExpression" typeId="tpee.1197027756228" id="5646944109420336645">
            <node role="operand" roleId="tpee.1197027771414" type="tpee.LocalVariableReference" typeId="tpee.1068581242866" id="5646944109420336646">
              <link role="variableDeclaration" roleId="tpee.1068581517664" targetNodeId="5646944109420336612" resolveInfo="contents" />
            </node>
            <node role="operation" roleId="tpee.1197027833540" type="tpee.InstanceMethodCallOperation" typeId="tpee.1202948039474" id="5646944109420336647">
              <link role="baseMethodDeclaration" roleId="tpee.1068499141037" targetNodeId="tt4m.~Transferable%disDataFlavorSupported(java%dawt%ddatatransfer%dDataFlavor)%cboolean" resolveInfo="isDataFlavorSupported" />
              <node role="actualArgument" roleId="tpee.1068499141038" type="tpee.StaticFieldReference" typeId="tpee.1070533707846" id="5646944109420336648">
                <link role="classifier" roleId="tpee.1144433057691" targetNodeId="tt4m.~DataFlavor" resolveInfo="DataFlavor" />
                <link role="variableDeclaration" roleId="tpee.1068581517664" targetNodeId="tt4m.~DataFlavor%dstringFlavor" resolveInfo="stringFlavor" />
              </node>
            </node>
          </node>
          <node role="ifTrue" roleId="tpee.1068580123161" type="tpee.StatementList" typeId="tpee.1068580123136" id="5646944109420336649">
            <node role="statement" roleId="tpee.1068581517665" type="tpee.TryCatchStatement" typeId="tpee.1164879751025" id="5646944109420336650">
              <node role="catchClause" roleId="tpee.1164903496223" type="tpee.CatchClause" typeId="tpee.1164903280175" id="5646944109420336651">
                <node role="catchBody" roleId="tpee.1164903359218" type="tpee.StatementList" typeId="tpee.1068580123136" id="5646944109420336652">
                  <node role="statement" roleId="tpee.1068581517665" type="tpee.ReturnStatement" typeId="tpee.1068581242878" id="5646944109420336653">
                    <node role="expression" roleId="tpee.1068581517676" type="tpee.NullLiteral" typeId="tpee.1070534058343" id="5646944109420336654" />
                  </node>
                </node>
                <node role="throwable" roleId="tpee.1164903359217" type="tpee.LocalVariableDeclaration" typeId="tpee.1068581242863" id="5646944109420336655">
                  <property name="name" nameId="tpck.1169194664001" value="ex" />
                  <node role="type" roleId="tpee.5680397130376446158" type="tpee.ClassifierType" typeId="tpee.1107535904670" id="5646944109420336656">
                    <link role="classifier" roleId="tpee.1107535924139" targetNodeId="tt4m.~UnsupportedFlavorException" resolveInfo="UnsupportedFlavorException" />
                  </node>
                </node>
              </node>
              <node role="catchClause" roleId="tpee.1164903496223" type="tpee.CatchClause" typeId="tpee.1164903280175" id="5646944109420336657">
                <node role="catchBody" roleId="tpee.1164903359218" type="tpee.StatementList" typeId="tpee.1068580123136" id="5646944109420336658">
                  <node role="statement" roleId="tpee.1068581517665" type="tpee.ExpressionStatement" typeId="tpee.1068580123155" id="5646944109420336659">
                    <node role="expression" roleId="tpee.1068580123156" type="tpee.DotExpression" typeId="tpee.1197027756228" id="5646944109420336660">
                      <node role="operand" roleId="tpee.1197027771414" type="tpee.LocalStaticFieldReference" typeId="tpee.1172008963197" id="5646944109420336661">
                        <link role="variableDeclaration" roleId="tpee.1068581517664" targetNodeId="5646944109420336544" resolveInfo="LOG" />
                      </node>
                      <node role="operation" roleId="tpee.1197027833540" type="tpee.InstanceMethodCallOperation" typeId="tpee.1202948039474" id="5646944109420336662">
                        <link role="baseMethodDeclaration" roleId="tpee.1068499141037" targetNodeId="to5d.~Logger%derror(java%dlang%dThrowable)%cvoid" resolveInfo="error" />
                        <node role="actualArgument" roleId="tpee.1068499141038" type="tpee.LocalVariableReference" typeId="tpee.1068581242866" id="5646944109420336663">
                          <link role="variableDeclaration" roleId="tpee.1068581517664" targetNodeId="5646944109420336664" resolveInfo="ex" />
                        </node>
                      </node>
                    </node>
                  </node>
                </node>
                <node role="throwable" roleId="tpee.1164903359217" type="tpee.LocalVariableDeclaration" typeId="tpee.1068581242863" id="5646944109420336664">
                  <property name="name" nameId="tpck.1169194664001" value="ex" />
                  <node role="type" roleId="tpee.5680397130376446158" type="tpee.ClassifierType" typeId="tpee.1107535904670" id="5646944109420336665">
                    <link role="classifier" roleId="tpee.1107535924139" targetNodeId="fxg7.~IOException" resolveInfo="IOException" />
                  </node>
                </node>
              </node>
              <node role="body" roleId="tpee.1164879758292" type="tpee.StatementList" typeId="tpee.1068580123136" id="5646944109420336666">
                <node role="statement" roleId="tpee.1068581517665" type="tpee.LocalVariableDeclarationStatement" typeId="tpee.1068581242864" id="5646944109420336667">
                  <node role="localVariableDeclaration" roleId="tpee.1068581242865" type="tpee.LocalVariableDeclaration" typeId="tpee.1068581242863" id="5646944109420336668">
                    <property name="name" nameId="tpck.1169194664001" value="data" />
                    <node role="type" roleId="tpee.5680397130376446158" type="tpee.ClassifierType" typeId="tpee.1107535904670" id="5646944109420336669">
                      <link role="classifier" roleId="tpee.1107535924139" targetNodeId="e2lb.~Object" resolveInfo="Object" />
                    </node>
                    <node role="initializer" roleId="tpee.1068431790190" type="tpee.DotExpression" typeId="tpee.1197027756228" id="5646944109420336670">
                      <node role="operand" roleId="tpee.1197027771414" type="tpee.LocalVariableReference" typeId="tpee.1068581242866" id="5646944109420336671">
                        <link role="variableDeclaration" roleId="tpee.1068581517664" targetNodeId="5646944109420336612" resolveInfo="contents" />
                      </node>
                      <node role="operation" roleId="tpee.1197027833540" type="tpee.InstanceMethodCallOperation" typeId="tpee.1202948039474" id="5646944109420336672">
                        <link role="baseMethodDeclaration" roleId="tpee.1068499141037" targetNodeId="tt4m.~Transferable%dgetTransferData(java%dawt%ddatatransfer%dDataFlavor)%cjava%dlang%dObject" resolveInfo="getTransferData" />
                        <node role="actualArgument" roleId="tpee.1068499141038" type="tpee.StaticFieldReference" typeId="tpee.1070533707846" id="5646944109420336673">
                          <link role="classifier" roleId="tpee.1144433057691" targetNodeId="tt4m.~DataFlavor" resolveInfo="DataFlavor" />
                          <link role="variableDeclaration" roleId="tpee.1068581517664" targetNodeId="tt4m.~DataFlavor%dstringFlavor" resolveInfo="stringFlavor" />
                        </node>
                      </node>
                    </node>
                  </node>
                </node>
                <node role="statement" roleId="tpee.1068581517665" type="tpee.IfStatement" typeId="tpee.1068580123159" id="5646944109420336674">
                  <node role="condition" roleId="tpee.1068580123160" type="tpee.InstanceOfExpression" typeId="tpee.1081256982272" id="5646944109420336675">
                    <node role="leftExpression" roleId="tpee.1081256993304" type="tpee.LocalVariableReference" typeId="tpee.1068581242866" id="5646944109420336676">
                      <link role="variableDeclaration" roleId="tpee.1068581517664" targetNodeId="5646944109420336668" resolveInfo="data" />
                    </node>
                    <node role="classType" roleId="tpee.1081256993305" type="tpee.ClassifierType" typeId="tpee.1107535904670" id="5646944109420336677">
                      <link role="classifier" roleId="tpee.1107535924139" targetNodeId="e2lb.~String" resolveInfo="String" />
                    </node>
                  </node>
                  <node role="ifTrue" roleId="tpee.1068580123161" type="tpee.StatementList" typeId="tpee.1068580123136" id="5646944109420336678">
                    <node role="statement" roleId="tpee.1068581517665" type="tpee.ReturnStatement" typeId="tpee.1068581242878" id="5646944109420336679">
                      <node role="expression" roleId="tpee.1068581517676" type="tpee.CastExpression" typeId="tpee.1070534934090" id="5646944109420336680">
                        <node role="expression" roleId="tpee.1070534934092" type="tpee.LocalVariableReference" typeId="tpee.1068581242866" id="5646944109420336681">
                          <link role="variableDeclaration" roleId="tpee.1068581517664" targetNodeId="5646944109420336668" resolveInfo="data" />
                        </node>
                        <node role="type" roleId="tpee.1070534934091" type="tpee.ClassifierType" typeId="tpee.1107535904670" id="5646944109420336682">
                          <link role="classifier" roleId="tpee.1107535924139" targetNodeId="e2lb.~String" resolveInfo="String" />
                        </node>
                      </node>
                    </node>
                  </node>
                </node>
              </node>
            </node>
          </node>
        </node>
        <node role="statement" roleId="tpee.1068581517665" type="tpee.ReturnStatement" typeId="tpee.1068581242878" id="5646944109420336683">
          <node role="expression" roleId="tpee.1068581517676" type="tpee.NullLiteral" typeId="tpee.1070534058343" id="5646944109420336684" />
        </node>
      </node>
    </node>
    <node role="method" roleId="tpee.1107880067339" type="tpee.InstanceMethodDeclaration" typeId="tpee.1068580123165" id="5646944109420336685">
      <property name="name" nameId="tpck.1169194664001" value="pasteJavaAsNode" />
      <node role="visibility" roleId="tpee.1178549979242" type="tpee.PublicVisibility" typeId="tpee.1146644602865" id="5646944109420336686" />
      <node role="returnType" roleId="tpee.1068580123133" type="tpee.VoidType" typeId="tpee.1068581517677" id="5646944109420336687" />
      <node role="parameter" roleId="tpee.1068580123134" type="tpee.ParameterDeclaration" typeId="tpee.1068498886292" id="5646944109420336688">
        <property name="name" nameId="tpck.1169194664001" value="anchor" />
        <node role="type" roleId="tpee.5680397130376446158" type="tp25.SNodeType" typeId="tp25.1138055754698" id="8782942717408908591" />
      </node>
      <node role="parameter" roleId="tpee.1068580123134" type="tpee.ParameterDeclaration" typeId="tpee.1068498886292" id="5646944109420336690">
        <property name="name" nameId="tpck.1169194664001" value="model" />
        <node role="type" roleId="tpee.5680397130376446158" type="tp25.SModelType" typeId="tp25.1143226024141" id="1418985936284183477" />
      </node>
      <node role="parameter" roleId="tpee.1068580123134" type="tpee.ParameterDeclaration" typeId="tpee.1068498886292" id="5646944109420336692">
        <property name="name" nameId="tpck.1169194664001" value="javaCode" />
        <node role="type" roleId="tpee.5680397130376446158" type="tpee.StringType" typeId="tpee.1225271177708" id="1418985936284183476" />
      </node>
      <node role="parameter" roleId="tpee.1068580123134" type="tpee.ParameterDeclaration" typeId="tpee.1068498886292" id="5646944109420336694">
        <property name="name" nameId="tpck.1169194664001" value="operationContext" />
        <node role="type" roleId="tpee.5680397130376446158" type="tpee.ClassifierType" typeId="tpee.1107535904670" id="5646944109420336695">
          <link role="classifier" roleId="tpee.1107535924139" targetNodeId="cu2c.~IOperationContext" resolveInfo="IOperationContext" />
        </node>
      </node>
      <node role="parameter" roleId="tpee.1068580123134" type="tpee.ParameterDeclaration" typeId="tpee.1068498886292" id="5646944109420336696">
        <property name="name" nameId="tpck.1169194664001" value="featureKind" />
        <node role="type" roleId="tpee.5680397130376446158" type="tpee.ClassifierType" typeId="tpee.1107535904670" id="5646944109420336697">
          <link role="classifier" roleId="tpee.1107535924139" targetNodeId="jdco.5646944109420325187" resolveInfo="FeatureKind" />
        </node>
      </node>
      <node role="parameter" roleId="tpee.1068580123134" type="tpee.ParameterDeclaration" typeId="tpee.1068498886292" id="912131512389473690">
        <property name="name" nameId="tpck.1169194664001" value="project" />
        <node role="type" roleId="tpee.5680397130376446158" type="tpee.ClassifierType" typeId="tpee.1107535904670" id="912131512389473691">
          <link role="classifier" roleId="tpee.1107535924139" targetNodeId="vsqj.~Project" resolveInfo="Project" />
        </node>
      </node>
      <node role="body" roleId="tpee.1068580123135" type="tpee.StatementList" typeId="tpee.1068580123136" id="5646944109420336698">
        <node role="statement" roleId="tpee.1068581517665" type="tpee.LocalVariableDeclarationStatement" typeId="tpee.1068581242864" id="5646944109420336699">
          <node role="localVariableDeclaration" roleId="tpee.1068581242865" type="tpee.LocalVariableDeclaration" typeId="tpee.1068581242863" id="5646944109420336700">
            <property name="name" nameId="tpck.1169194664001" value="module" />
            <node role="type" roleId="tpee.5680397130376446158" type="tpee.ClassifierType" typeId="tpee.1107535904670" id="5646944109420336701">
              <link role="classifier" roleId="tpee.1107535924139" targetNodeId="vsqj.~IModule" resolveInfo="IModule" />
            </node>
            <node role="initializer" roleId="tpee.1068431790190" type="tpee.DotExpression" typeId="tpee.1197027756228" id="5646944109420336702">
              <node role="operand" roleId="tpee.1197027771414" type="tpee.DotExpression" typeId="tpee.1197027756228" id="5646944109420336703">
                <node role="operand" roleId="tpee.1197027771414" type="tp25.SemanticDowncastExpression" typeId="tp25.1145404486709" id="1418985936284183478">
                  <node role="leftExpression" roleId="tp25.1145404616321" type="tpee.ParameterReference" typeId="tpee.1068581242874" id="5646944109420336704">
                    <link role="variableDeclaration" roleId="tpee.1068581517664" targetNodeId="5646944109420336690" resolveInfo="model" />
                  </node>
                </node>
                <node role="operation" roleId="tpee.1197027833540" type="tpee.InstanceMethodCallOperation" typeId="tpee.1202948039474" id="5646944109420336705">
                  <link role="baseMethodDeclaration" roleId="tpee.1068499141037" targetNodeId="cu2c.~SModel%dgetModelDescriptor()%cjetbrains%dmps%dsmodel%dSModelDescriptor" resolveInfo="getModelDescriptor" />
                </node>
              </node>
              <node role="operation" roleId="tpee.1197027833540" type="tpee.InstanceMethodCallOperation" typeId="tpee.1202948039474" id="5646944109420336706">
                <link role="baseMethodDeclaration" roleId="tpee.1068499141037" targetNodeId="cu2c.~SModelDescriptor%dgetModule()%cjetbrains%dmps%dproject%dIModule" resolveInfo="getModule" />
              </node>
            </node>
          </node>
        </node>
        <node role="statement" roleId="tpee.1068581517665" type="tpee.SingleLineComment" typeId="tpee.6329021646629104954" id="4901369180371243437">
          <node role="commentPart" roleId="tpee.6329021646629175155" type="tpee.StatementCommentPart" typeId="tpee.6329021646629175143" id="4901369180371243438">
            <node role="commentedStatement" roleId="tpee.6329021646629175144" type="tpee.LocalVariableDeclarationStatement" typeId="tpee.1068581242864" id="5646944109420336707">
              <node role="localVariableDeclaration" roleId="tpee.1068581242865" type="tpee.LocalVariableDeclaration" typeId="tpee.1068581242863" id="5646944109420336708">
                <property name="name" nameId="tpck.1169194664001" value="javaCompiler" />
                <node role="type" roleId="tpee.5680397130376446158" type="tpee.ClassifierType" typeId="tpee.1107535904670" id="5646944109420336709">
                  <link role="classifier" roleId="tpee.1107535924139" targetNodeId="jdco.5646944109420308657" resolveInfo="JavaCompiler" />
                </node>
                <node role="initializer" roleId="tpee.1068431790190" type="tpee.GenericNewExpression" typeId="tpee.1145552977093" id="5646944109420336710">
                  <node role="creator" roleId="tpee.1145553007750" type="tpee.ClassCreator" typeId="tpee.1212685548494" id="5646944109420336711">
                    <link role="baseMethodDeclaration" roleId="tpee.1068499141037" targetNodeId="jdco.5646944109420331748" resolveInfo="JavaCompiler" />
                    <node role="actualArgument" roleId="tpee.1068499141038" type="tpee.ParameterReference" typeId="tpee.1068581242874" id="5646944109420336712">
                      <link role="variableDeclaration" roleId="tpee.1068581517664" targetNodeId="5646944109420336694" resolveInfo="operationContext" />
                    </node>
                    <node role="actualArgument" roleId="tpee.1068499141038" type="tpee.LocalVariableReference" typeId="tpee.1068581242866" id="5646944109420336713">
                      <link role="variableDeclaration" roleId="tpee.1068581517664" targetNodeId="5646944109420336700" resolveInfo="module" />
                    </node>
                    <node role="actualArgument" roleId="tpee.1068499141038" type="tpee.CastExpression" typeId="tpee.1070534934090" id="8753353829093758668">
                      <node role="expression" roleId="tpee.1070534934092" type="tpee.NullLiteral" typeId="tpee.1070534058343" id="5646944109420336714" />
                      <node role="type" roleId="tpee.1070534934091" type="tpee.ClassifierType" typeId="tpee.1107535904670" id="8753353829093758671">
                        <link role="classifier" roleId="tpee.1107535924139" targetNodeId="fxg7.~File" resolveInfo="File" />
                      </node>
                    </node>
                    <node role="actualArgument" roleId="tpee.1068499141038" type="tpee.BooleanConstant" typeId="tpee.1068580123137" id="5646944109420336715" />
                    <node role="actualArgument" roleId="tpee.1068499141038" type="tpee.ParameterReference" typeId="tpee.1068581242874" id="5646944109420336716">
                      <link role="variableDeclaration" roleId="tpee.1068581517664" targetNodeId="5646944109420336690" resolveInfo="model" />
                    </node>
                    <node role="actualArgument" roleId="tpee.1068499141038" type="tpee.StaticMethodCall" typeId="tpee.1081236700937" id="7906476754414886552">
                      <link role="baseMethodDeclaration" roleId="tpee.1068499141037" targetNodeId="pt5l.~ProjectHelper%dtoIdeaProject(jetbrains%dmps%dproject%dProject)%ccom%dintellij%dopenapi%dproject%dProject" resolveInfo="toIdeaProject" />
                      <link role="classConcept" roleId="tpee.1144433194310" targetNodeId="pt5l.~ProjectHelper" resolveInfo="ProjectHelper" />
                      <node role="actualArgument" roleId="tpee.1068499141038" type="tpee.ParameterReference" typeId="tpee.1068581242874" id="7906476754414886578">
                        <link role="variableDeclaration" roleId="tpee.1068581517664" targetNodeId="912131512389473690" resolveInfo="project" />
                      </node>
                    </node>
                  </node>
                </node>
              </node>
            </node>
          </node>
        </node>
        <node role="statement" roleId="tpee.1068581517665" type="tpee.SingleLineComment" typeId="tpee.6329021646629104954" id="4018023047320280003">
          <node role="commentPart" roleId="tpee.6329021646629175155" type="tpee.TextCommentPart" typeId="tpee.6329021646629104957" id="4018023047320280009">
            <property name="text" nameId="tpee.6329021646629104958" value="new parser" />
          </node>
        </node>
        <node role="statement" roleId="tpee.1068581517665" type="tpee.LocalVariableDeclarationStatement" typeId="tpee.1068581242864" id="2537348641689779824">
          <node role="localVariableDeclaration" roleId="tpee.1068581242865" type="tpee.LocalVariableDeclaration" typeId="tpee.1068581242863" id="2537348641689779825">
            <property name="name" nameId="tpck.1169194664001" value="parser" />
            <node role="type" roleId="tpee.5680397130376446158" type="tpee.ClassifierType" typeId="tpee.1107535904670" id="2537348641689779826">
              <link role="classifier" roleId="tpee.1107535924139" targetNodeId="rkxj.3493766494546492073" resolveInfo="JavaParser" />
            </node>
            <node role="initializer" roleId="tpee.1068431790190" type="tpee.GenericNewExpression" typeId="tpee.1145552977093" id="2537348641689779832">
              <node role="creator" roleId="tpee.1145553007750" type="tpee.ClassCreator" typeId="tpee.1212685548494" id="2537348641689779836">
                <link role="baseMethodDeclaration" roleId="tpee.1068499141037" targetNodeId="rkxj.3493766494546492317" resolveInfo="JavaParser" />
              </node>
            </node>
          </node>
        </node>
        <node role="statement" roleId="tpee.1068581517665" type="tpee.Statement" typeId="tpee.1068580123157" id="2537348641689779819" />
        <node role="statement" roleId="tpee.1068581517665" type="tpee.TryCatchStatement" typeId="tpee.1164879751025" id="5646944109420336717">
          <node role="catchClause" roleId="tpee.1164903496223" type="tpee.CatchClause" typeId="tpee.1164903280175" id="5646944109420336718">
            <node role="catchBody" roleId="tpee.1164903359218" type="tpee.StatementList" typeId="tpee.1068580123136" id="5646944109420336719">
              <node role="statement" roleId="tpee.1068581517665" type="tpee.ExpressionStatement" typeId="tpee.1068580123155" id="5646944109420336720">
                <node role="expression" roleId="tpee.1068580123156" type="tpee.StaticMethodCall" typeId="tpee.1081236700937" id="5646944109420336721">
                  <link role="classConcept" roleId="tpee.1144433194310" targetNodeId="dbrf.~JOptionPane" resolveInfo="JOptionPane" />
                  <link role="baseMethodDeclaration" roleId="tpee.1068499141037" targetNodeId="dbrf.~JOptionPane%dshowMessageDialog(java%dawt%dComponent,java%dlang%dObject,java%dlang%dString,int)%cvoid" resolveInfo="showMessageDialog" />
                  <node role="actualArgument" roleId="tpee.1068499141038" type="tpee.NullLiteral" typeId="tpee.1070534058343" id="5646944109420336722" />
                  <node role="actualArgument" roleId="tpee.1068499141038" type="tpee.DotExpression" typeId="tpee.1197027756228" id="5646944109420336723">
                    <node role="operand" roleId="tpee.1197027771414" type="tpee.LocalVariableReference" typeId="tpee.1068581242866" id="5646944109420336724">
                      <link role="variableDeclaration" roleId="tpee.1068581517664" targetNodeId="5646944109420336728" resolveInfo="ex" />
                    </node>
                    <node role="operation" roleId="tpee.1197027833540" type="tpee.InstanceMethodCallOperation" typeId="tpee.1202948039474" id="5646944109420336725">
                      <link role="baseMethodDeclaration" roleId="tpee.1068499141037" targetNodeId="e2lb.~Throwable%dgetMessage()%cjava%dlang%dString" resolveInfo="getMessage" />
                    </node>
                  </node>
                  <node role="actualArgument" roleId="tpee.1068499141038" type="tpee.StringLiteral" typeId="tpee.1070475926800" id="5646944109420336726">
                    <property name="value" nameId="tpee.1070475926801" value="ERROR" />
                  </node>
                  <node role="actualArgument" roleId="tpee.1068499141038" type="tpee.StaticFieldReference" typeId="tpee.1070533707846" id="5646944109420336727">
                    <link role="classifier" roleId="tpee.1144433057691" targetNodeId="dbrf.~JOptionPane" resolveInfo="JOptionPane" />
                    <link role="variableDeclaration" roleId="tpee.1068581517664" targetNodeId="dbrf.~JOptionPane%dERROR_MESSAGE" resolveInfo="ERROR_MESSAGE" />
                  </node>
                </node>
              </node>
            </node>
            <node role="throwable" roleId="tpee.1164903359217" type="tpee.LocalVariableDeclaration" typeId="tpee.1068581242863" id="5646944109420336728">
              <property name="name" nameId="tpck.1169194664001" value="ex" />
              <node role="type" roleId="tpee.5680397130376446158" type="tpee.ClassifierType" typeId="tpee.1107535904670" id="5646944109420336729">
                <link role="classifier" roleId="tpee.1107535924139" targetNodeId="jdco.5646944109420333236" resolveInfo="ConversionFailedException" />
              </node>
            </node>
          </node>
          <node role="body" roleId="tpee.1164879758292" type="tpee.StatementList" typeId="tpee.1068580123136" id="5646944109420336730">
            <node role="statement" roleId="tpee.1068581517665" type="tpee.Statement" typeId="tpee.1068580123157" id="2537348641689790463" />
            <node role="statement" roleId="tpee.1068581517665" type="tpee.LocalVariableDeclarationStatement" typeId="tpee.1068581242864" id="5646944109420336731">
              <node role="localVariableDeclaration" roleId="tpee.1068581242865" type="tpee.LocalVariableDeclaration" typeId="tpee.1068581242863" id="5646944109420336732">
                <property name="name" nameId="tpck.1169194664001" value="nodes" />
                <node role="type" roleId="tpee.5680397130376446158" type="tp25.SNodeListType" typeId="tp25.1145383075378" id="5611348363757625093" />
                <node role="initializer" roleId="tpee.1068431790190" type="tpee.DotExpression" typeId="tpee.1197027756228" id="5616839344933972761">
                  <node role="operand" roleId="tpee.1197027771414" type="tpee.DotExpression" typeId="tpee.1197027756228" id="2537348641689779884">
                    <node role="operand" roleId="tpee.1197027771414" type="tpee.LocalVariableReference" typeId="tpee.1068581242866" id="2537348641689779863">
                      <link role="variableDeclaration" roleId="tpee.1068581517664" targetNodeId="2537348641689779825" resolveInfo="parser" />
                    </node>
                    <node role="operation" roleId="tpee.1197027833540" type="tpee.InstanceMethodCallOperation" typeId="tpee.1202948039474" id="2537348641689779890">
                      <link role="baseMethodDeclaration" roleId="tpee.1068499141037" targetNodeId="rkxj.3493766494546492074" resolveInfo="parse" />
                      <node role="actualArgument" roleId="tpee.1068499141038" type="tpee.ParameterReference" typeId="tpee.1068581242874" id="2537348641689779892">
                        <link role="variableDeclaration" roleId="tpee.1068581517664" targetNodeId="5646944109420336692" resolveInfo="javaCode" />
                      </node>
                      <node role="actualArgument" roleId="tpee.1068499141038" type="tpee.DotExpression" typeId="tpee.1197027756228" id="2537348641689779917">
                        <node role="operand" roleId="tpee.1197027771414" type="tpee.ParameterReference" typeId="tpee.1068581242874" id="2537348641689779895">
                          <link role="variableDeclaration" roleId="tpee.1068581517664" targetNodeId="5646944109420336690" resolveInfo="model" />
                        </node>
                        <node role="operation" roleId="tpee.1197027833540" type="tp25.Model_GetLongNameOperation" typeId="tp25.1212008292747" id="2537348641689779924" />
                      </node>
                      <node role="actualArgument" roleId="tpee.1068499141038" type="tpee.ParameterReference" typeId="tpee.1068581242874" id="2537348641689790384">
                        <link role="variableDeclaration" roleId="tpee.1068581517664" targetNodeId="5646944109420336696" resolveInfo="featureKind" />
                      </node>
                      <node role="actualArgument" roleId="tpee.1068499141038" type="tpee.BooleanConstant" typeId="tpee.1068580123137" id="2537348641689790416">
                        <property name="value" nameId="tpee.1068580123138" value="true" />
                      </node>
                    </node>
                  </node>
                  <node role="operation" roleId="tpee.1197027833540" type="tpee.InstanceMethodCallOperation" typeId="tpee.1202948039474" id="5616839344933972767">
                    <link role="baseMethodDeclaration" roleId="tpee.1068499141037" targetNodeId="rkxj.5616839344933923156" resolveInfo="getNodes" />
                  </node>
                </node>
              </node>
            </node>
            <node role="statement" roleId="tpee.1068581517665" type="tpee.Statement" typeId="tpee.1068580123157" id="2537348641689790421" />
            <node role="statement" roleId="tpee.1068581517665" type="tpee.IfStatement" typeId="tpee.1068580123159" id="5646944109420336740">
              <node role="condition" roleId="tpee.1068580123160" type="tpee.DotExpression" typeId="tpee.1197027756228" id="5646944109420336741">
                <node role="operand" roleId="tpee.1197027771414" type="tpee.LocalVariableReference" typeId="tpee.1068581242866" id="5646944109420336742">
                  <link role="variableDeclaration" roleId="tpee.1068581517664" targetNodeId="5646944109420336732" resolveInfo="nodes" />
                </node>
                <node role="operation" roleId="tpee.1197027833540" type="tp2q.IsEmptyOperation" typeId="tp2q.1165530316231" id="5611348363757625095" />
              </node>
              <node role="ifTrue" roleId="tpee.1068580123161" type="tpee.StatementList" typeId="tpee.1068580123136" id="5646944109420336744">
                <node role="statement" roleId="tpee.1068581517665" type="tpee.ExpressionStatement" typeId="tpee.1068580123155" id="5646944109420336745">
                  <node role="expression" roleId="tpee.1068580123156" type="tpee.StaticMethodCall" typeId="tpee.1081236700937" id="5646944109420336746">
                    <link role="classConcept" roleId="tpee.1144433194310" targetNodeId="dbrf.~JOptionPane" resolveInfo="JOptionPane" />
                    <link role="baseMethodDeclaration" roleId="tpee.1068499141037" targetNodeId="dbrf.~JOptionPane%dshowMessageDialog(java%dawt%dComponent,java%dlang%dObject,java%dlang%dString,int)%cvoid" resolveInfo="showMessageDialog" />
                    <node role="actualArgument" roleId="tpee.1068499141038" type="tpee.NullLiteral" typeId="tpee.1070534058343" id="5646944109420336747" />
                    <node role="actualArgument" roleId="tpee.1068499141038" type="tpee.StringLiteral" typeId="tpee.1070475926800" id="5646944109420336748">
                      <property name="value" nameId="tpee.1070475926801" value="nothing to paste as Java" />
                    </node>
                    <node role="actualArgument" roleId="tpee.1068499141038" type="tpee.StringLiteral" typeId="tpee.1070475926800" id="5646944109420336749">
                      <property name="value" nameId="tpee.1070475926801" value="ERROR" />
                    </node>
                    <node role="actualArgument" roleId="tpee.1068499141038" type="tpee.StaticFieldReference" typeId="tpee.1070533707846" id="5646944109420336750">
                      <link role="classifier" roleId="tpee.1144433057691" targetNodeId="dbrf.~JOptionPane" resolveInfo="JOptionPane" />
                      <link role="variableDeclaration" roleId="tpee.1068581517664" targetNodeId="dbrf.~JOptionPane%dERROR_MESSAGE" resolveInfo="ERROR_MESSAGE" />
                    </node>
                  </node>
                </node>
                <node role="statement" roleId="tpee.1068581517665" type="tpee.ReturnStatement" typeId="tpee.1068581242878" id="5646944109420336751" />
              </node>
            </node>
            <node role="statement" roleId="tpee.1068581517665" type="tpee.SwitchStatement" typeId="tpee.1163670490218" id="5611348363757625096">
              <node role="case" roleId="tpee.1163670772911" type="tpee.SwitchCase" typeId="tpee.1163670641947" id="5611348363757625100">
                <node role="body" roleId="tpee.1163670683720" type="tpee.StatementList" typeId="tpee.1068580123136" id="5611348363757625102">
                  <node role="statement" roleId="tpee.1068581517665" type="tpee.ExpressionStatement" typeId="tpee.1068580123155" id="1418985936284183490">
                    <node role="expression" roleId="tpee.1068580123156" type="tpee.DotExpression" typeId="tpee.1197027756228" id="1418985936284183492">
                      <node role="operand" roleId="tpee.1197027771414" type="tpee.LocalVariableReference" typeId="tpee.1068581242866" id="1418985936284183491">
                        <link role="variableDeclaration" roleId="tpee.1068581517664" targetNodeId="5646944109420336732" resolveInfo="nodes" />
                      </node>
                      <node role="operation" roleId="tpee.1197027833540" type="tp2q.VisitAllOperation" typeId="tp2q.1204980550705" id="1418985936284183496">
                        <node role="closure" roleId="tp2q.1204796294226" type="tp2c.ClosureLiteral" typeId="tp2c.1199569711397" id="1418985936284183497">
                          <node role="body" roleId="tp2c.1199569916463" type="tpee.StatementList" typeId="tpee.1068580123136" id="1418985936284183498">
                            <node role="statement" roleId="tpee.1068581517665" type="tpee.ExpressionStatement" typeId="tpee.1068580123155" id="1418985936284183501">
                              <node role="expression" roleId="tpee.1068580123156" type="tpee.DotExpression" typeId="tpee.1197027756228" id="1418985936284183502">
                                <node role="operand" roleId="tpee.1197027771414" type="tpee.ParameterReference" typeId="tpee.1068581242874" id="1418985936284183503">
                                  <link role="variableDeclaration" roleId="tpee.1068581517664" targetNodeId="5646944109420336690" resolveInfo="model" />
                                </node>
                                <node role="operation" roleId="tpee.1197027833540" type="tp25.Model_AddRootOperation" typeId="tp25.1206482823744" id="1418985936284183504">
                                  <node role="nodeArgument" roleId="tp25.1206482823746" type="tpee.ParameterReference" typeId="tpee.1068581242874" id="1418985936284183506">
                                    <link role="variableDeclaration" roleId="tpee.1068581517664" targetNodeId="1418985936284183499" resolveInfo="node" />
                                  </node>
                                </node>
                              </node>
                            </node>
                          </node>
                          <node role="parameter" roleId="tp2c.1199569906740" type="tp2q.SmartClosureParameterDeclaration" typeId="tp2q.1203518072036" id="1418985936284183499">
                            <property name="name" nameId="tpck.1169194664001" value="node" />
                            <node role="type" roleId="tpee.5680397130376446158" type="tpee.UndefinedType" typeId="tpee.4836112446988635817" id="1418985936284183500" />
                          </node>
                        </node>
                      </node>
                    </node>
                  </node>
                  <node role="statement" roleId="tpee.1068581517665" type="tpee.BreakStatement" typeId="tpee.1081855346303" id="5611348363757634391" />
                </node>
                <node role="expression" roleId="tpee.1163670677455" type="tpee.EnumConstantReference" typeId="tpee.1083260308424" id="5611348363757634377">
                  <link role="enumConstantDeclaration" roleId="tpee.1083260308426" targetNodeId="jdco.5646944109420333253" resolveInfo="CLASS" />
                  <link role="enumClass" roleId="tpee.1144432896254" targetNodeId="jdco.5646944109420325187" resolveInfo="FeatureKind" />
                </node>
              </node>
              <node role="case" roleId="tpee.1163670772911" type="tpee.SwitchCase" typeId="tpee.1163670641947" id="5611348363757634387">
                <node role="expression" roleId="tpee.1163670677455" type="tpee.EnumConstantReference" typeId="tpee.1083260308424" id="9154129924133602448">
                  <link role="enumConstantDeclaration" roleId="tpee.1083260308426" targetNodeId="jdco.9154129924133602445" resolveInfo="CLASS_CONTENT" />
                  <link role="enumClass" roleId="tpee.1144432896254" targetNodeId="jdco.5646944109420325187" resolveInfo="FeatureKind" />
                </node>
                <node role="body" roleId="tpee.1163670683720" type="tpee.StatementList" typeId="tpee.1068580123136" id="5611348363757634389">
                  <node role="statement" roleId="tpee.1068581517665" type="tp2q.ForEachStatement" typeId="tp2q.1153943597977" id="5611348363757640816">
                    <node role="variable" roleId="tp2q.1153944400369" type="tp2q.ForEachVariable" typeId="tp2q.1153944193378" id="5611348363757640817">
                      <property name="name" nameId="tpck.1169194664001" value="node" />
                    </node>
                    <node role="inputSequence" roleId="tp2q.1153944424730" type="tpee.LocalVariableReference" typeId="tpee.1068581242866" id="5611348363757640820">
                      <link role="variableDeclaration" roleId="tpee.1068581517664" targetNodeId="5646944109420336732" resolveInfo="nodes" />
                    </node>
                    <node role="body" roleId="tpee.1154032183016" type="tpee.StatementList" typeId="tpee.1068580123136" id="5611348363757640819">
                      <node role="statement" roleId="tpee.1068581517665" type="tpee.IfStatement" typeId="tpee.1068580123159" id="8782942717408904347">
                        <node role="ifTrue" roleId="tpee.1068580123161" type="tpee.StatementList" typeId="tpee.1068580123136" id="8782942717408904348">
                          <node role="statement" roleId="tpee.1068581517665" type="tpee.ExpressionStatement" typeId="tpee.1068580123155" id="1418985936284183834">
                            <node role="expression" roleId="tpee.1068580123156" type="tpee.LocalStaticMethodCall" typeId="tpee.1172058436953" id="1418985936284183835">
                              <link role="baseMethodDeclaration" roleId="tpee.1068499141037" targetNodeId="1418985936284183532" resolveInfo="pasteAtAnchorInRole" />
                              <node role="actualArgument" roleId="tpee.1068499141038" type="tp2q.ForEachVariableReference" typeId="tp2q.1153944233411" id="1418985936284183869">
                                <link role="variable" roleId="tp2q.1153944258490" targetNodeId="5611348363757640817" resolveInfo="node" />
                              </node>
                              <node role="actualArgument" roleId="tpee.1068499141038" type="tpee.ParameterReference" typeId="tpee.1068581242874" id="1418985936284183875">
                                <link role="variableDeclaration" roleId="tpee.1068581517664" targetNodeId="5646944109420336688" resolveInfo="anchor" />
                              </node>
                              <node role="actualArgument" roleId="tpee.1068499141038" type="tp25.ConceptRefExpression" typeId="tp25.1172424058054" id="1418985936284183881">
                                <link role="conceptDeclaration" roleId="tp25.1172424100906" targetNodeId="tpee.1107461130800" resolveInfo="Classifier" />
                              </node>
                              <node role="actualArgument" roleId="tpee.1068499141038" type="tp25.LinkRefExpression" typeId="tp25.1226359078165" id="1418985936284183898">
                                <link role="conceptDeclaration" roleId="tp25.1226359078166" targetNodeId="tpee.1107461130800" resolveInfo="Classifier" />
                                <link role="linkDeclaration" roleId="tp25.1226359192215" targetNodeId="tpee.1107880067339" />
                              </node>
                            </node>
                          </node>
                        </node>
                        <node role="condition" roleId="tpee.1068580123160" type="tpee.DotExpression" typeId="tpee.1197027756228" id="8782942717408904352">
                          <node role="operand" roleId="tpee.1197027771414" type="tp2q.ForEachVariableReference" typeId="tp2q.1153944233411" id="8782942717408904351">
                            <link role="variable" roleId="tp2q.1153944258490" targetNodeId="5611348363757640817" resolveInfo="node" />
                          </node>
                          <node role="operation" roleId="tpee.1197027833540" type="tp25.Node_IsInstanceOfOperation" typeId="tp25.1139621453865" id="8782942717408904356">
                            <node role="conceptArgument" roleId="tp25.1177027386292" type="tp25.RefConcept_Reference" typeId="tp25.1177026924588" id="8782942717408904358">
                              <link role="conceptDeclaration" roleId="tp25.1177026940964" targetNodeId="tpee.1068580123165" resolveInfo="InstanceMethodDeclaration" />
                            </node>
                          </node>
                        </node>
                        <node role="elsifClauses" roleId="tpee.1206060520071" type="tpee.ElsifClause" typeId="tpee.1206060495898" id="8782942717408904365">
                          <node role="condition" roleId="tpee.1206060619838" type="tpee.DotExpression" typeId="tpee.1197027756228" id="8782942717408904369">
                            <node role="operand" roleId="tpee.1197027771414" type="tp2q.ForEachVariableReference" typeId="tp2q.1153944233411" id="8782942717408904368">
                              <link role="variable" roleId="tp2q.1153944258490" targetNodeId="5611348363757640817" resolveInfo="node" />
                            </node>
                            <node role="operation" roleId="tpee.1197027833540" type="tp25.Node_IsInstanceOfOperation" typeId="tp25.1139621453865" id="8782942717408904373">
                              <node role="conceptArgument" roleId="tp25.1177027386292" type="tp25.RefConcept_Reference" typeId="tp25.1177026924588" id="8782942717408904375">
                                <link role="conceptDeclaration" roleId="tp25.1177026940964" targetNodeId="tpee.1070462154015" resolveInfo="StaticFieldDeclaration" />
                              </node>
                            </node>
                          </node>
                          <node role="statementList" roleId="tpee.1206060644605" type="tpee.StatementList" typeId="tpee.1068580123136" id="8782942717408904367">
                            <node role="statement" roleId="tpee.1068581517665" type="tpee.ExpressionStatement" typeId="tpee.1068580123155" id="6143900558605454733">
                              <node role="expression" roleId="tpee.1068580123156" type="tpee.LocalStaticMethodCall" typeId="tpee.1172058436953" id="6143900558605454734">
                                <link role="baseMethodDeclaration" roleId="tpee.1068499141037" targetNodeId="1418985936284183532" resolveInfo="pasteAtAnchorInRole" />
                                <node role="actualArgument" roleId="tpee.1068499141038" type="tp2q.ForEachVariableReference" typeId="tp2q.1153944233411" id="6143900558605454735">
                                  <link role="variable" roleId="tp2q.1153944258490" targetNodeId="5611348363757640817" resolveInfo="node" />
                                </node>
                                <node role="actualArgument" roleId="tpee.1068499141038" type="tpee.ParameterReference" typeId="tpee.1068581242874" id="6143900558605454739">
                                  <link role="variableDeclaration" roleId="tpee.1068581517664" targetNodeId="5646944109420336688" resolveInfo="anchor" />
                                </node>
                                <node role="actualArgument" roleId="tpee.1068499141038" type="tp25.ConceptRefExpression" typeId="tp25.1172424058054" id="6143900558605454745">
                                  <link role="conceptDeclaration" roleId="tp25.1172424100906" targetNodeId="tpee.1107461130800" resolveInfo="Classifier" />
                                </node>
                                <node role="actualArgument" roleId="tpee.1068499141038" type="tp25.LinkRefExpression" typeId="tp25.1226359078165" id="6143900558605454753">
                                  <link role="conceptDeclaration" roleId="tp25.1226359078166" targetNodeId="tpee.1107461130800" resolveInfo="Classifier" />
                                  <link role="linkDeclaration" roleId="tp25.1226359192215" targetNodeId="tpee.1128555889557" />
                                </node>
                              </node>
                            </node>
                          </node>
                        </node>
                        <node role="elsifClauses" roleId="tpee.1206060520071" type="tpee.ElsifClause" typeId="tpee.1206060495898" id="8782942717408904382">
                          <node role="condition" roleId="tpee.1206060619838" type="tpee.DotExpression" typeId="tpee.1197027756228" id="8782942717408904386">
                            <node role="operand" roleId="tpee.1197027771414" type="tp2q.ForEachVariableReference" typeId="tp2q.1153944233411" id="8782942717408904385">
                              <link role="variable" roleId="tp2q.1153944258490" targetNodeId="5611348363757640817" resolveInfo="node" />
                            </node>
                            <node role="operation" roleId="tpee.1197027833540" type="tp25.Node_IsInstanceOfOperation" typeId="tp25.1139621453865" id="8782942717408904390">
                              <node role="conceptArgument" roleId="tp25.1177027386292" type="tp25.RefConcept_Reference" typeId="tp25.1177026924588" id="8782942717408904392">
                                <link role="conceptDeclaration" roleId="tp25.1177026940964" targetNodeId="tpee.1068390468200" resolveInfo="FieldDeclaration" />
                              </node>
                            </node>
                          </node>
                          <node role="statementList" roleId="tpee.1206060644605" type="tpee.StatementList" typeId="tpee.1068580123136" id="8782942717408904384">
                            <node role="statement" roleId="tpee.1068581517665" type="tpee.ExpressionStatement" typeId="tpee.1068580123155" id="6143900558605454764">
                              <node role="expression" roleId="tpee.1068580123156" type="tpee.LocalStaticMethodCall" typeId="tpee.1172058436953" id="6143900558605454765">
                                <link role="baseMethodDeclaration" roleId="tpee.1068499141037" targetNodeId="1418985936284183532" resolveInfo="pasteAtAnchorInRole" />
                                <node role="actualArgument" roleId="tpee.1068499141038" type="tp2q.ForEachVariableReference" typeId="tp2q.1153944233411" id="6143900558605454766">
                                  <link role="variable" roleId="tp2q.1153944258490" targetNodeId="5611348363757640817" resolveInfo="node" />
                                </node>
                                <node role="actualArgument" roleId="tpee.1068499141038" type="tpee.ParameterReference" typeId="tpee.1068581242874" id="6143900558605454775">
                                  <link role="variableDeclaration" roleId="tpee.1068581517664" targetNodeId="5646944109420336688" resolveInfo="anchor" />
                                </node>
                                <node role="actualArgument" roleId="tpee.1068499141038" type="tp25.ConceptRefExpression" typeId="tp25.1172424058054" id="6143900558605454781">
                                  <link role="conceptDeclaration" roleId="tp25.1172424100906" targetNodeId="tpee.1068390468198" resolveInfo="ClassConcept" />
                                </node>
                                <node role="actualArgument" roleId="tpee.1068499141038" type="tp25.LinkRefExpression" typeId="tp25.1226359078165" id="6143900558605454789">
                                  <link role="conceptDeclaration" roleId="tp25.1226359078166" targetNodeId="tpee.1068390468198" resolveInfo="ClassConcept" />
                                  <link role="linkDeclaration" roleId="tp25.1226359192215" targetNodeId="tpee.1068390468199" />
                                </node>
                              </node>
                            </node>
                          </node>
                        </node>
                        <node role="elsifClauses" roleId="tpee.1206060520071" type="tpee.ElsifClause" typeId="tpee.1206060495898" id="8782942717408904399">
                          <node role="condition" roleId="tpee.1206060619838" type="tpee.DotExpression" typeId="tpee.1197027756228" id="8782942717408904403">
                            <node role="operand" roleId="tpee.1197027771414" type="tp2q.ForEachVariableReference" typeId="tp2q.1153944233411" id="8782942717408904402">
                              <link role="variable" roleId="tp2q.1153944258490" targetNodeId="5611348363757640817" resolveInfo="node" />
                            </node>
                            <node role="operation" roleId="tpee.1197027833540" type="tp25.Node_IsInstanceOfOperation" typeId="tp25.1139621453865" id="8782942717408904407">
                              <node role="conceptArgument" roleId="tp25.1177027386292" type="tp25.RefConcept_Reference" typeId="tp25.1177026924588" id="8782942717408904409">
                                <link role="conceptDeclaration" roleId="tp25.1177026940964" targetNodeId="tpee.1081236700938" resolveInfo="StaticMethodDeclaration" />
                              </node>
                            </node>
                          </node>
                          <node role="statementList" roleId="tpee.1206060644605" type="tpee.StatementList" typeId="tpee.1068580123136" id="8782942717408904401">
                            <node role="statement" roleId="tpee.1068581517665" type="tpee.ExpressionStatement" typeId="tpee.1068580123155" id="6143900558605454796">
                              <node role="expression" roleId="tpee.1068580123156" type="tpee.LocalStaticMethodCall" typeId="tpee.1172058436953" id="6143900558605454797">
                                <link role="baseMethodDeclaration" roleId="tpee.1068499141037" targetNodeId="1418985936284183532" resolveInfo="pasteAtAnchorInRole" />
                                <node role="actualArgument" roleId="tpee.1068499141038" type="tp2q.ForEachVariableReference" typeId="tp2q.1153944233411" id="6143900558605454798">
                                  <link role="variable" roleId="tp2q.1153944258490" targetNodeId="5611348363757640817" resolveInfo="node" />
                                </node>
                                <node role="actualArgument" roleId="tpee.1068499141038" type="tpee.ParameterReference" typeId="tpee.1068581242874" id="6143900558605454802">
                                  <link role="variableDeclaration" roleId="tpee.1068581517664" targetNodeId="5646944109420336688" resolveInfo="anchor" />
                                </node>
                                <node role="actualArgument" roleId="tpee.1068499141038" type="tp25.ConceptRefExpression" typeId="tp25.1172424058054" id="6143900558605454808">
                                  <link role="conceptDeclaration" roleId="tp25.1172424100906" targetNodeId="tpee.1068390468198" resolveInfo="ClassConcept" />
                                </node>
                                <node role="actualArgument" roleId="tpee.1068499141038" type="tp25.LinkRefExpression" typeId="tp25.1226359078165" id="6143900558605454816">
                                  <link role="conceptDeclaration" roleId="tp25.1226359078166" targetNodeId="tpee.1068390468198" resolveInfo="ClassConcept" />
                                  <link role="linkDeclaration" roleId="tp25.1226359192215" targetNodeId="tpee.1070462273904" />
                                </node>
                              </node>
                            </node>
                          </node>
                        </node>
                        <node role="elsifClauses" roleId="tpee.1206060520071" type="tpee.ElsifClause" typeId="tpee.1206060495898" id="8782942717408904416">
                          <node role="condition" roleId="tpee.1206060619838" type="tpee.DotExpression" typeId="tpee.1197027756228" id="8782942717408904420">
                            <node role="operand" roleId="tpee.1197027771414" type="tp2q.ForEachVariableReference" typeId="tp2q.1153944233411" id="8782942717408904419">
                              <link role="variable" roleId="tp2q.1153944258490" targetNodeId="5611348363757640817" resolveInfo="node" />
                            </node>
                            <node role="operation" roleId="tpee.1197027833540" type="tp25.Node_IsInstanceOfOperation" typeId="tp25.1139621453865" id="8782942717408904424">
                              <node role="conceptArgument" roleId="tp25.1177027386292" type="tp25.RefConcept_Reference" typeId="tp25.1177026924588" id="8782942717408904426">
                                <link role="conceptDeclaration" roleId="tp25.1177026940964" targetNodeId="tpee.1068580123140" resolveInfo="ConstructorDeclaration" />
                              </node>
                            </node>
                          </node>
                          <node role="statementList" roleId="tpee.1206060644605" type="tpee.StatementList" typeId="tpee.1068580123136" id="8782942717408904418">
                            <node role="statement" roleId="tpee.1068581517665" type="tpee.ExpressionStatement" typeId="tpee.1068580123155" id="6143900558605454823">
                              <node role="expression" roleId="tpee.1068580123156" type="tpee.LocalStaticMethodCall" typeId="tpee.1172058436953" id="6143900558605454824">
                                <link role="baseMethodDeclaration" roleId="tpee.1068499141037" targetNodeId="1418985936284183532" resolveInfo="pasteAtAnchorInRole" />
                                <node role="actualArgument" roleId="tpee.1068499141038" type="tp2q.ForEachVariableReference" typeId="tp2q.1153944233411" id="6143900558605454825">
                                  <link role="variable" roleId="tp2q.1153944258490" targetNodeId="5611348363757640817" resolveInfo="node" />
                                </node>
                                <node role="actualArgument" roleId="tpee.1068499141038" type="tpee.ParameterReference" typeId="tpee.1068581242874" id="6143900558605454826">
                                  <link role="variableDeclaration" roleId="tpee.1068581517664" targetNodeId="5646944109420336688" resolveInfo="anchor" />
                                </node>
                                <node role="actualArgument" roleId="tpee.1068499141038" type="tp25.ConceptRefExpression" typeId="tp25.1172424058054" id="6143900558605454827">
                                  <link role="conceptDeclaration" roleId="tp25.1172424100906" targetNodeId="tpee.1068390468198" resolveInfo="ClassConcept" />
                                </node>
                                <node role="actualArgument" roleId="tpee.1068499141038" type="tp25.LinkRefExpression" typeId="tp25.1226359078165" id="6143900558605454828">
                                  <link role="conceptDeclaration" roleId="tp25.1226359078166" targetNodeId="tpee.1068390468198" resolveInfo="ClassConcept" />
                                  <link role="linkDeclaration" roleId="tp25.1226359192215" targetNodeId="tpee.1068390468201" />
                                </node>
                              </node>
                            </node>
                          </node>
                        </node>
                        <node role="elsifClauses" roleId="tpee.1206060520071" type="tpee.ElsifClause" typeId="tpee.1206060495898" id="1023591392840591438">
                          <node role="condition" roleId="tpee.1206060619838" type="tpee.DotExpression" typeId="tpee.1197027756228" id="1023591392840591463">
                            <node role="operand" roleId="tpee.1197027771414" type="tp2q.ForEachVariableReference" typeId="tp2q.1153944233411" id="1023591392840591442">
                              <link role="variable" roleId="tp2q.1153944258490" targetNodeId="5611348363757640817" resolveInfo="node" />
                            </node>
                            <node role="operation" roleId="tpee.1197027833540" type="tp25.Node_IsInstanceOfOperation" typeId="tp25.1139621453865" id="1023591392840591469">
                              <node role="conceptArgument" roleId="tp25.1177027386292" type="tp25.RefConcept_Reference" typeId="tp25.1177026924588" id="1023591392840591472">
                                <link role="conceptDeclaration" roleId="tp25.1177026940964" targetNodeId="tpee.1188206574119" resolveInfo="AnnotationMethodDeclaration" />
                              </node>
                            </node>
                          </node>
                          <node role="statementList" roleId="tpee.1206060644605" type="tpee.StatementList" typeId="tpee.1068580123136" id="1023591392840591440">
                            <node role="statement" roleId="tpee.1068581517665" type="tpee.ExpressionStatement" typeId="tpee.1068580123155" id="1023591392840591474">
                              <node role="expression" roleId="tpee.1068580123156" type="tpee.LocalStaticMethodCall" typeId="tpee.1172058436953" id="1023591392840591475">
                                <link role="baseMethodDeclaration" roleId="tpee.1068499141037" targetNodeId="1418985936284183532" resolveInfo="pasteAtAnchorInRole" />
                                <node role="actualArgument" roleId="tpee.1068499141038" type="tp2q.ForEachVariableReference" typeId="tp2q.1153944233411" id="1023591392840591476">
                                  <link role="variable" roleId="tp2q.1153944258490" targetNodeId="5611348363757640817" resolveInfo="node" />
                                </node>
                                <node role="actualArgument" roleId="tpee.1068499141038" type="tpee.ParameterReference" typeId="tpee.1068581242874" id="1023591392840591477">
                                  <link role="variableDeclaration" roleId="tpee.1068581517664" targetNodeId="5646944109420336688" resolveInfo="anchor" />
                                </node>
                                <node role="actualArgument" roleId="tpee.1068499141038" type="tp25.ConceptRefExpression" typeId="tp25.1172424058054" id="1023591392840591478">
                                  <link role="conceptDeclaration" roleId="tp25.1172424100906" targetNodeId="tpee.1188206331916" resolveInfo="Annotation" />
                                </node>
                                <node role="actualArgument" roleId="tpee.1068499141038" type="tp25.LinkRefExpression" typeId="tp25.1226359078165" id="1023591392840591479">
                                  <link role="conceptDeclaration" roleId="tp25.1226359078166" targetNodeId="tpee.1188206331916" resolveInfo="Annotation" />
                                  <link role="linkDeclaration" roleId="tp25.1226359192215" targetNodeId="tpee.1188206594042" />
                                </node>
                              </node>
                            </node>
                          </node>
                        </node>
                        <node role="elsifClauses" roleId="tpee.1206060520071" type="tpee.ElsifClause" typeId="tpee.1206060495898" id="8782942717408904433">
                          <node role="condition" roleId="tpee.1206060619838" type="tpee.DotExpression" typeId="tpee.1197027756228" id="8782942717408904441">
                            <node role="operand" roleId="tpee.1197027771414" type="tp2q.ForEachVariableReference" typeId="tp2q.1153944233411" id="8782942717408904440">
                              <link role="variable" roleId="tp2q.1153944258490" targetNodeId="5611348363757640817" resolveInfo="node" />
                            </node>
                            <node role="operation" roleId="tpee.1197027833540" type="tp25.Node_IsInstanceOfOperation" typeId="tp25.1139621453865" id="8782942717408904445">
                              <node role="conceptArgument" roleId="tp25.1177027386292" type="tp25.RefConcept_Reference" typeId="tp25.1177026924588" id="8782942717408904447">
                                <link role="conceptDeclaration" roleId="tp25.1177026940964" targetNodeId="tpee.1107461130800" resolveInfo="Classifier" />
                              </node>
                            </node>
                          </node>
                          <node role="statementList" roleId="tpee.1206060644605" type="tpee.StatementList" typeId="tpee.1068580123136" id="8782942717408904435">
                            <node role="statement" roleId="tpee.1068581517665" type="tpee.ExpressionStatement" typeId="tpee.1068580123155" id="6143900558605454831">
                              <node role="expression" roleId="tpee.1068580123156" type="tpee.LocalStaticMethodCall" typeId="tpee.1172058436953" id="6143900558605454832">
                                <link role="baseMethodDeclaration" roleId="tpee.1068499141037" targetNodeId="1418985936284183532" resolveInfo="pasteAtAnchorInRole" />
                                <node role="actualArgument" roleId="tpee.1068499141038" type="tp2q.ForEachVariableReference" typeId="tp2q.1153944233411" id="6143900558605454833">
                                  <link role="variable" roleId="tp2q.1153944258490" targetNodeId="5611348363757640817" resolveInfo="node" />
                                </node>
                                <node role="actualArgument" roleId="tpee.1068499141038" type="tpee.ParameterReference" typeId="tpee.1068581242874" id="6143900558605454834">
                                  <link role="variableDeclaration" roleId="tpee.1068581517664" targetNodeId="5646944109420336688" resolveInfo="anchor" />
                                </node>
                                <node role="actualArgument" roleId="tpee.1068499141038" type="tp25.ConceptRefExpression" typeId="tp25.1172424058054" id="6143900558605454835">
                                  <link role="conceptDeclaration" roleId="tp25.1172424100906" targetNodeId="tpee.1107461130800" resolveInfo="Classifier" />
                                </node>
                                <node role="actualArgument" roleId="tpee.1068499141038" type="tp25.LinkRefExpression" typeId="tp25.1226359078165" id="6143900558605454836">
                                  <link role="conceptDeclaration" roleId="tp25.1226359078166" targetNodeId="tpee.1107461130800" resolveInfo="Classifier" />
                                  <link role="linkDeclaration" roleId="tp25.1226359192215" targetNodeId="tpee.1178616825527" />
                                </node>
                              </node>
                            </node>
                          </node>
                        </node>
                      </node>
                    </node>
                  </node>
                  <node role="statement" roleId="tpee.1068581517665" type="tpee.BreakStatement" typeId="tpee.1081855346303" id="5611348363757634394" />
                </node>
              </node>
              <node role="expression" roleId="tpee.1163670766145" type="tpee.ParameterReference" typeId="tpee.1068581242874" id="5611348363757625099">
                <link role="variableDeclaration" roleId="tpee.1068581517664" targetNodeId="5646944109420336696" resolveInfo="featureKind" />
              </node>
              <node role="defaultBlock" roleId="tpee.1163670592366" type="tpee.StatementList" typeId="tpee.1068580123136" id="5611348363757625098" />
              <node role="case" roleId="tpee.1163670772911" type="tpee.SwitchCase" typeId="tpee.1163670641947" id="1855439628317371229">
                <node role="expression" roleId="tpee.1163670677455" type="tpee.EnumConstantReference" typeId="tpee.1083260308424" id="1855439628317371233">
                  <link role="enumConstantDeclaration" roleId="tpee.1083260308426" targetNodeId="jdco.5646944109420333257" resolveInfo="STATEMENTS" />
                  <link role="enumClass" roleId="tpee.1144432896254" targetNodeId="jdco.5646944109420325187" resolveInfo="FeatureKind" />
                </node>
                <node role="body" roleId="tpee.1163670683720" type="tpee.StatementList" typeId="tpee.1068580123136" id="1855439628317371231">
                  <node role="statement" roleId="tpee.1068581517665" type="tp2q.ForEachStatement" typeId="tp2q.1153943597977" id="9154129924133556760">
                    <node role="variable" roleId="tp2q.1153944400369" type="tp2q.ForEachVariable" typeId="tp2q.1153944193378" id="9154129924133556761">
                      <property name="name" nameId="tpck.1169194664001" value="node" />
                    </node>
                    <node role="inputSequence" roleId="tp2q.1153944424730" type="tpee.LocalVariableReference" typeId="tpee.1068581242866" id="9154129924133556764">
                      <link role="variableDeclaration" roleId="tpee.1068581517664" targetNodeId="5646944109420336732" resolveInfo="nodes" />
                    </node>
                    <node role="body" roleId="tpee.1154032183016" type="tpee.StatementList" typeId="tpee.1068580123136" id="9154129924133556763">
                      <node role="statement" roleId="tpee.1068581517665" type="tpee.ExpressionStatement" typeId="tpee.1068580123155" id="9154129924133556765">
                        <node role="expression" roleId="tpee.1068580123156" type="tpee.LocalStaticMethodCall" typeId="tpee.1172058436953" id="9154129924133556766">
                          <link role="baseMethodDeclaration" roleId="tpee.1068499141037" targetNodeId="1418985936284183532" resolveInfo="pasteAtAnchorInRole" />
                          <node role="actualArgument" roleId="tpee.1068499141038" type="tp2q.ForEachVariableReference" typeId="tp2q.1153944233411" id="9154129924133556772">
                            <link role="variable" roleId="tp2q.1153944258490" targetNodeId="9154129924133556761" resolveInfo="node" />
                          </node>
                          <node role="actualArgument" roleId="tpee.1068499141038" type="tpee.ParameterReference" typeId="tpee.1068581242874" id="9154129924133556768">
                            <link role="variableDeclaration" roleId="tpee.1068581517664" targetNodeId="5646944109420336688" resolveInfo="anchor" />
                          </node>
                          <node role="actualArgument" roleId="tpee.1068499141038" type="tp25.ConceptRefExpression" typeId="tp25.1172424058054" id="9154129924133556769">
                            <link role="conceptDeclaration" roleId="tp25.1172424100906" targetNodeId="tpee.1068580123136" resolveInfo="StatementList" />
                          </node>
                          <node role="actualArgument" roleId="tpee.1068499141038" type="tp25.LinkRefExpression" typeId="tp25.1226359078165" id="9154129924133556770">
                            <link role="linkDeclaration" roleId="tp25.1226359192215" targetNodeId="tpee.1068581517665" />
                            <link role="conceptDeclaration" roleId="tp25.1226359078166" targetNodeId="tpee.1068580123136" resolveInfo="StatementList" />
                          </node>
                        </node>
                      </node>
                    </node>
                  </node>
                  <node role="statement" roleId="tpee.1068581517665" type="tpee.BreakStatement" typeId="tpee.1081855346303" id="9154129924133556758" />
                </node>
              </node>
            </node>
          </node>
        </node>
      </node>
    </node>
  </root>
  <root id="5778265495851109956">
    <node role="staticMethod" roleId="tpee.1070462273904" type="tpee.StaticMethodDeclaration" typeId="tpee.1081236700938" id="2742102018362199349">
      <property name="name" nameId="tpck.1169194664001" value="resolveReferences" />
      <node role="visibility" roleId="tpee.1178549979242" type="tpee.PublicVisibility" typeId="tpee.1146644602865" id="2742102018362199350" />
      <node role="returnType" roleId="tpee.1068580123133" type="tpee.IntegerType" typeId="tpee.1070534370425" id="2742102018362199351" />
      <node role="parameter" roleId="tpee.1068580123134" type="tpee.ParameterDeclaration" typeId="tpee.1068498886292" id="2742102018362199346">
        <property name="name" nameId="tpck.1169194664001" value="toResolve" />
        <node role="type" roleId="tpee.5680397130376446158" type="tp2q.ListType" typeId="tp2q.1151688443754" id="2742102018362199352">
          <node role="elementType" roleId="tp2q.1151688676805" type="tp25.SReferenceType" typeId="tp25.8758390115029295477" id="2742102018362199353" />
        </node>
      </node>
      <node role="parameter" roleId="tpee.1068580123134" type="tpee.ParameterDeclaration" typeId="tpee.1068498886292" id="2742102018362199347">
        <property name="name" nameId="tpck.1169194664001" value="models" />
        <node role="type" roleId="tpee.5680397130376446158" type="tp2q.MapType" typeId="tp2q.1197683403723" id="2742102018362199354">
          <node role="keyType" roleId="tp2q.1197683466920" type="tpee.ClassifierType" typeId="tpee.1107535904670" id="2742102018362199355">
            <link role="classifier" roleId="tpee.1107535924139" targetNodeId="cu2c.~SModelReference" resolveInfo="SModelReference" />
          </node>
          <node role="valueType" roleId="tp2q.1197683475734" type="tpee.ClassifierType" typeId="tpee.1107535904670" id="2742102018362199356">
            <link role="classifier" roleId="tpee.1107535924139" targetNodeId="cu2c.~SModelReference" resolveInfo="SModelReference" />
          </node>
        </node>
      </node>
      <node role="parameter" roleId="tpee.1068580123134" type="tpee.ParameterDeclaration" typeId="tpee.1068498886292" id="2742102018362199348">
        <property name="name" nameId="tpck.1169194664001" value="context" />
        <node role="type" roleId="tpee.5680397130376446158" type="tpee.ClassifierType" typeId="tpee.1107535904670" id="2742102018362199357">
          <link role="classifier" roleId="tpee.1107535924139" targetNodeId="cu2c.~IOperationContext" resolveInfo="IOperationContext" />
        </node>
      </node>
      <node role="body" roleId="tpee.1068580123135" type="tpee.StatementList" typeId="tpee.1068580123136" id="2742102018362199358">
        <node role="statement" roleId="tpee.1068581517665" type="tpee.LocalVariableDeclarationStatement" typeId="tpee.1068581242864" id="2742102018362199359">
          <node role="localVariableDeclaration" roleId="tpee.1068581242865" type="tpee.LocalVariableDeclaration" typeId="tpee.1068581242863" id="2742102018362199345">
            <property name="name" nameId="tpck.1169194664001" value="cnt" />
            <node role="type" roleId="tpee.5680397130376446158" type="tpee.IntegerType" typeId="tpee.1070534370425" id="2742102018362199360" />
            <node role="initializer" roleId="tpee.1068431790190" type="tpee.IntegerConstant" typeId="tpee.1068580320020" id="2742102018362199361">
              <property name="value" nameId="tpee.1068580320021" value="0" />
            </node>
          </node>
        </node>
        <node role="statement" roleId="tpee.1068581517665" type="tpee.LocalVariableDeclarationStatement" typeId="tpee.1068581242864" id="2742102018362199362">
          <node role="localVariableDeclaration" roleId="tpee.1068581242865" type="tpee.LocalVariableDeclaration" typeId="tpee.1068581242863" id="2742102018362199337">
            <property name="name" nameId="tpck.1169194664001" value="found" />
            <node role="type" roleId="tpee.5680397130376446158" type="tpee.BooleanType" typeId="tpee.1070534644030" id="2742102018362199363" />
          </node>
        </node>
        <node role="statement" roleId="tpee.1068581517665" type="tpee.DoWhileStatement" typeId="tpee.1177666668936" id="2742102018362199364">
          <node role="body" roleId="tpee.1154032183016" type="tpee.StatementList" typeId="tpee.1068580123136" id="2742102018362199365">
            <node role="statement" roleId="tpee.1068581517665" type="tpee.ExpressionStatement" typeId="tpee.1068580123155" id="2742102018362199366">
              <node role="expression" roleId="tpee.1068580123156" type="tpee.AssignmentExpression" typeId="tpee.1068498886294" id="2742102018362199367">
                <node role="rValue" roleId="tpee.1068498886297" type="tpee.BooleanConstant" typeId="tpee.1068580123137" id="2742102018362199368">
                  <property name="value" nameId="tpee.1068580123138" value="false" />
                </node>
                <node role="lValue" roleId="tpee.1068498886295" type="tpee.LocalVariableReference" typeId="tpee.1068581242866" id="2742102018362199369">
                  <link role="variableDeclaration" roleId="tpee.1068581517664" targetNodeId="2742102018362199337" resolveInfo="found" />
                </node>
              </node>
            </node>
            <node role="statement" roleId="tpee.1068581517665" type="tp2q.ForEachStatement" typeId="tp2q.1153943597977" id="2742102018362199370">
              <node role="variable" roleId="tp2q.1153944400369" type="tp2q.ForEachVariable" typeId="tp2q.1153944193378" id="2742102018362199338">
                <property name="name" nameId="tpck.1169194664001" value="ref" />
              </node>
              <node role="inputSequence" roleId="tp2q.1153944424730" type="tpee.DotExpression" typeId="tpee.1197027756228" id="2742102018362199371">
                <node role="operand" roleId="tpee.1197027771414" type="tpee.ParameterReference" typeId="tpee.1068581242874" id="2742102018362199372">
                  <link role="variableDeclaration" roleId="tpee.1068581517664" targetNodeId="2742102018362199346" resolveInfo="toResolve" />
                </node>
                <node role="operation" roleId="tpee.1197027833540" type="tp2q.ToArrayOperation" typeId="tp2q.1184963466173" id="2742102018362199373" />
              </node>
              <node role="body" roleId="tpee.1154032183016" type="tpee.StatementList" typeId="tpee.1068580123136" id="2742102018362199374">
                <node role="statement" roleId="tpee.1068581517665" type="tpee.LocalVariableDeclarationStatement" typeId="tpee.1068581242864" id="2742102018362199375">
                  <node role="localVariableDeclaration" roleId="tpee.1068581242865" type="tpee.LocalVariableDeclaration" typeId="tpee.1068581242863" id="2742102018362199341">
                    <property name="name" nameId="tpck.1169194664001" value="node" />
                    <node role="type" roleId="tpee.5680397130376446158" type="tp25.SNodeType" typeId="tp25.1138055754698" id="2742102018362199376" />
                    <node role="initializer" roleId="tpee.1068431790190" type="tpee.DotExpression" typeId="tpee.1197027756228" id="2742102018362199377">
                      <node role="operand" roleId="tpee.1197027771414" type="tp2q.ForEachVariableReference" typeId="tp2q.1153944233411" id="2742102018362199378">
                        <link role="variable" roleId="tp2q.1153944258490" targetNodeId="2742102018362199338" resolveInfo="ref" />
                      </node>
                      <node role="operation" roleId="tpee.1197027833540" type="tpee.InstanceMethodCallOperation" typeId="tpee.1202948039474" id="2742102018362199379">
                        <link role="baseMethodDeclaration" roleId="tpee.1068499141037" targetNodeId="cu2c.~SReference%dgetSourceNode()%cjetbrains%dmps%dsmodel%dSNode" resolveInfo="getSourceNode" />
                      </node>
                    </node>
                  </node>
                </node>
                <node role="statement" roleId="tpee.1068581517665" type="tpee.LocalVariableDeclarationStatement" typeId="tpee.1068581242864" id="2742102018362199380">
                  <node role="localVariableDeclaration" roleId="tpee.1068581242865" type="tpee.LocalVariableDeclaration" typeId="tpee.1068581242863" id="2742102018362199339">
                    <property name="name" nameId="tpck.1169194664001" value="modelRef" />
                    <property name="isFinal" nameId="tpee.1176718929932" value="true" />
                    <node role="type" roleId="tpee.5680397130376446158" type="tpee.ClassifierType" typeId="tpee.1107535904670" id="2742102018362199381">
                      <link role="classifier" roleId="tpee.1107535924139" targetNodeId="cu2c.~SModelReference" resolveInfo="SModelReference" />
                    </node>
                    <node role="initializer" roleId="tpee.1068431790190" type="tp2q.MapElement" typeId="tp2q.1197932370469" id="2742102018362199382">
                      <node role="key" roleId="tp2q.1197932525128" type="tpee.DotExpression" typeId="tpee.1197027756228" id="2742102018362199383">
                        <node role="operand" roleId="tpee.1197027771414" type="tp2q.ForEachVariableReference" typeId="tp2q.1153944233411" id="2742102018362199384">
                          <link role="variable" roleId="tp2q.1153944258490" targetNodeId="2742102018362199338" resolveInfo="ref" />
                        </node>
                        <node role="operation" roleId="tpee.1197027833540" type="tpee.InstanceMethodCallOperation" typeId="tpee.1202948039474" id="2742102018362199385">
                          <link role="baseMethodDeclaration" roleId="tpee.1068499141037" targetNodeId="cu2c.~SReference%dgetTargetSModelReference()%cjetbrains%dmps%dsmodel%dSModelReference" resolveInfo="getTargetSModelReference" />
                        </node>
                      </node>
                      <node role="map" roleId="tp2q.1197932505799" type="tpee.ParameterReference" typeId="tpee.1068581242874" id="2742102018362199386">
                        <link role="variableDeclaration" roleId="tpee.1068581517664" targetNodeId="2742102018362199347" resolveInfo="models" />
                      </node>
                    </node>
                  </node>
                </node>
                <node role="statement" roleId="tpee.1068581517665" type="tpee.LocalVariableDeclarationStatement" typeId="tpee.1068581242864" id="2742102018362199387">
                  <node role="localVariableDeclaration" roleId="tpee.1068581242865" type="tpee.LocalVariableDeclaration" typeId="tpee.1068581242863" id="2742102018362199340">
                    <property name="name" nameId="tpck.1169194664001" value="resolveInfo" />
                    <property name="isFinal" nameId="tpee.1176718929932" value="true" />
                    <node role="type" roleId="tpee.5680397130376446158" type="tpee.StringType" typeId="tpee.1225271177708" id="2742102018362199388" />
                    <node role="initializer" roleId="tpee.1068431790190" type="tpee.DotExpression" typeId="tpee.1197027756228" id="2742102018362199389">
                      <node role="operand" roleId="tpee.1197027771414" type="tp2q.ForEachVariableReference" typeId="tp2q.1153944233411" id="2742102018362199390">
                        <link role="variable" roleId="tp2q.1153944258490" targetNodeId="2742102018362199338" resolveInfo="ref" />
                      </node>
                      <node role="operation" roleId="tpee.1197027833540" type="tp25.Reference_GetResolveInfo" typeId="tp25.5708036808576088033" id="2742102018362199391" />
                    </node>
                  </node>
                </node>
                <node role="statement" roleId="tpee.1068581517665" type="tpee.IfStatement" typeId="tpee.1068580123159" id="2742102018362199392">
                  <node role="condition" roleId="tpee.1068580123160" type="tpee.OrExpression" typeId="tpee.1080223426719" id="2742102018362199393">
                    <node role="leftExpression" roleId="tpee.1081773367580" type="tpee.EqualsExpression" typeId="tpee.1068580123152" id="2742102018362199394">
                      <node role="rightExpression" roleId="tpee.1081773367579" type="tpee.NullLiteral" typeId="tpee.1070534058343" id="2742102018362199395" />
                      <node role="leftExpression" roleId="tpee.1081773367580" type="tpee.LocalVariableReference" typeId="tpee.1068581242866" id="2742102018362199396">
                        <link role="variableDeclaration" roleId="tpee.1068581517664" targetNodeId="2742102018362199339" resolveInfo="modelRef" />
                      </node>
                    </node>
                    <node role="rightExpression" roleId="tpee.1081773367579" type="tpee.EqualsExpression" typeId="tpee.1068580123152" id="2742102018362199397">
                      <node role="rightExpression" roleId="tpee.1081773367579" type="tpee.NullLiteral" typeId="tpee.1070534058343" id="2742102018362199398" />
                      <node role="leftExpression" roleId="tpee.1081773367580" type="tpee.LocalVariableReference" typeId="tpee.1068581242866" id="2742102018362199399">
                        <link role="variableDeclaration" roleId="tpee.1068581517664" targetNodeId="2742102018362199340" resolveInfo="resolveInfo" />
                      </node>
                    </node>
                  </node>
                  <node role="ifTrue" roleId="tpee.1068580123161" type="tpee.StatementList" typeId="tpee.1068580123136" id="2742102018362199400">
                    <node role="statement" roleId="tpee.1068581517665" type="tpee.ContinueStatement" typeId="tpee.1082113931046" id="2742102018362199401" />
                  </node>
                </node>
                <node role="statement" roleId="tpee.1068581517665" type="tpee.LocalVariableDeclarationStatement" typeId="tpee.1068581242864" id="6770603745029714855">
                  <node role="localVariableDeclaration" roleId="tpee.1068581242865" type="tpee.LocalVariableDeclaration" typeId="tpee.1068581242863" id="6770603745029714856">
                    <property name="name" nameId="tpck.1169194664001" value="refScope" />
                    <node role="type" roleId="tpee.5680397130376446158" type="tpee.ClassifierType" typeId="tpee.1107535904670" id="6770603745029714857">
                      <link role="classifier" roleId="tpee.1107535924139" targetNodeId="o8zo.3734116213129862372" resolveInfo="Scope" />
                    </node>
                    <node role="initializer" roleId="tpee.1068431790190" type="tpee.StaticMethodCall" typeId="tpee.1081236700937" id="6770603745029715175">
                      <link role="classConcept" roleId="tpee.1144433194310" targetNodeId="ymbg.~ModelConstraints" resolveInfo="ModelConstraints" />
                      <link role="baseMethodDeclaration" roleId="tpee.1068499141037" targetNodeId="ymbg.~ModelConstraints%dgetScope(jetbrains%dmps%dsmodel%dSReference)%cjetbrains%dmps%dscope%dScope" resolveInfo="getScope" />
                      <node role="actualArgument" roleId="tpee.1068499141038" type="tp2q.ForEachVariableReference" typeId="tp2q.1153944233411" id="6770603745029715176">
                        <link role="variable" roleId="tp2q.1153944258490" targetNodeId="2742102018362199338" resolveInfo="ref" />
                      </node>
                    </node>
                  </node>
                </node>
                <node role="statement" roleId="tpee.1068581517665" type="tpee.IfStatement" typeId="tpee.1068580123159" id="2742102018362199410">
                  <node role="condition" roleId="tpee.1068580123160" type="tpee.InstanceOfExpression" typeId="tpee.1081256982272" id="6770603745029715181">
                    <node role="classType" roleId="tpee.1081256993305" type="tpee.ClassifierType" typeId="tpee.1107535904670" id="6770603745029715184">
                      <link role="classifier" roleId="tpee.1107535924139" targetNodeId="o8zo.7712479415687661167" resolveInfo="ErrorScope" />
                    </node>
                    <node role="leftExpression" roleId="tpee.1081256993304" type="tpee.LocalVariableReference" typeId="tpee.1068581242866" id="6770603745029715180">
                      <link role="variableDeclaration" roleId="tpee.1068581517664" targetNodeId="6770603745029714856" resolveInfo="refScope" />
                    </node>
                  </node>
                  <node role="ifTrue" roleId="tpee.1068580123161" type="tpee.StatementList" typeId="tpee.1068580123136" id="2742102018362199414">
                    <node role="statement" roleId="tpee.1068581517665" type="tpee.ContinueStatement" typeId="tpee.1082113931046" id="2742102018362199415" />
                  </node>
                </node>
                <node role="statement" roleId="tpee.1068581517665" type="tpee.LocalVariableDeclarationStatement" typeId="tpee.1068581242864" id="2742102018362199416">
                  <node role="localVariableDeclaration" roleId="tpee.1068581242865" type="tpee.LocalVariableDeclaration" typeId="tpee.1068581242863" id="2742102018362199344">
                    <property name="name" nameId="tpck.1169194664001" value="resolved" />
                    <node role="type" roleId="tpee.5680397130376446158" type="tp25.SNodeListType" typeId="tp25.1145383075378" id="2742102018362199417" />
                    <node role="initializer" roleId="tpee.1068431790190" type="tpee.DotExpression" typeId="tpee.1197027756228" id="2742102018362199418">
                      <node role="operand" roleId="tpee.1197027771414" type="tpee.StaticMethodCall" typeId="tpee.1081236700937" id="2742102018362199419">
                        <link role="classConcept" roleId="tpee.1144433194310" targetNodeId="ua2a.~TypeContextManager" resolveInfo="TypeContextManager" />
                        <link role="baseMethodDeclaration" roleId="tpee.1068499141037" targetNodeId="ua2a.~TypeContextManager%dgetInstance()%cjetbrains%dmps%dtypesystem%dinference%dTypeContextManager" resolveInfo="getInstance" />
                      </node>
                      <node role="operation" roleId="tpee.1197027833540" type="tpee.InstanceMethodCallOperation" typeId="tpee.1202948039474" id="2742102018362199420">
                        <link role="baseMethodDeclaration" roleId="tpee.1068499141037" targetNodeId="ua2a.~TypeContextManager%drunResolveAction(jetbrains%dmps%dutil%dComputable)%cjava%dlang%dObject" resolveInfo="runResolveAction" />
                        <node role="actualArgument" roleId="tpee.1068499141038" type="tp2c.ClosureLiteral" typeId="tp2c.1199569711397" id="2742102018362199421">
                          <node role="body" roleId="tp2c.1199569916463" type="tpee.StatementList" typeId="tpee.1068580123136" id="2742102018362199422">
                            <node role="statement" roleId="tpee.1068581517665" type="tpee.ExpressionStatement" typeId="tpee.1068580123155" id="2742102018362199423">
                              <node role="expression" roleId="tpee.1068580123156" type="tpee.DotExpression" typeId="tpee.1197027756228" id="6770603745029716128">
                                <node role="operand" roleId="tpee.1197027771414" type="tpee.DotExpression" typeId="tpee.1197027756228" id="6770603745029715187">
                                  <node role="operand" roleId="tpee.1197027771414" type="tpee.DotExpression" typeId="tpee.1197027756228" id="2742102018362199424">
                                    <node role="operand" roleId="tpee.1197027771414" type="tpee.LocalVariableReference" typeId="tpee.1068581242866" id="6770603745029715185">
                                      <link role="variableDeclaration" roleId="tpee.1068581517664" targetNodeId="6770603745029714856" resolveInfo="refScope" />
                                    </node>
                                    <node role="operation" roleId="tpee.1197027833540" type="tpee.InstanceMethodCallOperation" typeId="tpee.1202948039474" id="2742102018362199426">
                                      <link role="baseMethodDeclaration" roleId="tpee.1068499141037" targetNodeId="o8zo.3734116213129862471" resolveInfo="getAvailableElements" />
                                      <node role="actualArgument" roleId="tpee.1068499141038" type="tpee.NullLiteral" typeId="tpee.1070534058343" id="6770603745029715186" />
                                    </node>
                                  </node>
                                  <node role="operation" roleId="tpee.1197027833540" type="tp2q.WhereOperation" typeId="tp2q.1202120902084" id="6770603745029716119">
                                    <node role="closure" roleId="tp2q.1204796294226" type="tp2c.ClosureLiteral" typeId="tp2c.1199569711397" id="6770603745029716120">
                                      <node role="body" roleId="tp2c.1199569916463" type="tpee.StatementList" typeId="tpee.1068580123136" id="6770603745029716121">
                                        <node role="statement" roleId="tpee.1068581517665" type="tpee.ExpressionStatement" typeId="tpee.1068580123155" id="2742102018362199429">
                                          <node role="expression" roleId="tpee.1068580123156" type="tpee.AndExpression" typeId="tpee.1080120340718" id="2742102018362199430">
                                            <node role="leftExpression" roleId="tpee.1081773367580" type="tpee.DotExpression" typeId="tpee.1197027756228" id="2742102018362199431">
                                              <node role="operand" roleId="tpee.1197027771414" type="tpee.LocalVariableReference" typeId="tpee.1068581242866" id="2742102018362199432">
                                                <link role="variableDeclaration" roleId="tpee.1068581517664" targetNodeId="2742102018362199339" resolveInfo="modelRef" />
                                              </node>
                                              <node role="operation" roleId="tpee.1197027833540" type="tpee.InstanceMethodCallOperation" typeId="tpee.1202948039474" id="2742102018362199433">
                                                <link role="baseMethodDeclaration" roleId="tpee.1068499141037" targetNodeId="cu2c.~SModelReference%dequals(java%dlang%dObject)%cboolean" resolveInfo="equals" />
                                                <node role="actualArgument" roleId="tpee.1068499141038" type="tpee.DotExpression" typeId="tpee.1197027756228" id="2742102018362199434">
                                                  <node role="operand" roleId="tpee.1197027771414" type="tp25.SemanticDowncastExpression" typeId="tp25.1145404486709" id="2742102018362199435">
                                                    <node role="leftExpression" roleId="tp25.1145404616321" type="tpee.DotExpression" typeId="tpee.1197027756228" id="2742102018362199436">
                                                      <node role="operand" roleId="tpee.1197027771414" type="tpee.ParameterReference" typeId="tpee.1068581242874" id="6770603745029716125">
                                                        <link role="variableDeclaration" roleId="tpee.1068581517664" targetNodeId="6770603745029716122" resolveInfo="n" />
                                                      </node>
                                                      <node role="operation" roleId="tpee.1197027833540" type="tp25.Node_GetModelOperation" typeId="tp25.1143234257716" id="2742102018362199438" />
                                                    </node>
                                                  </node>
                                                  <node role="operation" roleId="tpee.1197027833540" type="tpee.InstanceMethodCallOperation" typeId="tpee.1202948039474" id="2742102018362199439">
                                                    <link role="baseMethodDeclaration" roleId="tpee.1068499141037" targetNodeId="cu2c.~SModel%dgetSModelReference()%cjetbrains%dmps%dsmodel%dSModelReference" resolveInfo="getSModelReference" />
                                                  </node>
                                                </node>
                                              </node>
                                            </node>
                                            <node role="rightExpression" roleId="tpee.1081773367579" type="tpee.DotExpression" typeId="tpee.1197027756228" id="2742102018362199440">
                                              <node role="operand" roleId="tpee.1197027771414" type="tpee.LocalVariableReference" typeId="tpee.1068581242866" id="2742102018362199441">
                                                <link role="variableDeclaration" roleId="tpee.1068581517664" targetNodeId="2742102018362199340" resolveInfo="resolveInfo" />
                                              </node>
                                              <node role="operation" roleId="tpee.1197027833540" type="tpee.InstanceMethodCallOperation" typeId="tpee.1202948039474" id="2742102018362199442">
                                                <link role="baseMethodDeclaration" roleId="tpee.1068499141037" targetNodeId="e2lb.~String%dequals(java%dlang%dObject)%cboolean" resolveInfo="equals" />
                                                <node role="actualArgument" roleId="tpee.1068499141038" type="tpee.StaticMethodCall" typeId="tpee.1081236700937" id="8959490735701162204">
                                                  <link role="baseMethodDeclaration" roleId="tpee.1068499141037" targetNodeId="unno.6792623998776975955" resolveInfo="getResolveInfo" />
                                                  <link role="classConcept" roleId="tpee.1144433194310" targetNodeId="unno.2089287822043606602" resolveInfo="SNodeOperations" />
                                                  <node role="actualArgument" roleId="tpee.1068499141038" type="tp25.SemanticDowncastExpression" typeId="tp25.1145404486709" id="8959490735701162205">
                                                    <node role="leftExpression" roleId="tp25.1145404616321" type="tpee.ParameterReference" typeId="tpee.1068581242874" id="8959490735701162206">
                                                      <link role="variableDeclaration" roleId="tpee.1068581517664" targetNodeId="6770603745029716122" resolveInfo="n" />
                                                    </node>
                                                  </node>
                                                </node>
                                              </node>
                                            </node>
                                          </node>
                                        </node>
                                      </node>
                                      <node role="parameter" roleId="tp2c.1199569906740" type="tp2q.SmartClosureParameterDeclaration" typeId="tp2q.1203518072036" id="6770603745029716122">
                                        <property name="name" nameId="tpck.1169194664001" value="n" />
                                        <node role="type" roleId="tpee.5680397130376446158" type="tpee.UndefinedType" typeId="tpee.4836112446988635817" id="6770603745029716123" />
                                      </node>
                                    </node>
                                  </node>
                                </node>
                                <node role="operation" roleId="tpee.1197027833540" type="tp2q.ToListOperation" typeId="tp2q.1151702311717" id="6770603745029716132" />
                              </node>
                            </node>
                          </node>
                        </node>
                      </node>
                    </node>
                  </node>
                </node>
                <node role="statement" roleId="tpee.1068581517665" type="tpee.IfStatement" typeId="tpee.1068580123159" id="2742102018362199448">
                  <property name="forceMultiLine" nameId="tpee.4467513934994662257" value="false" />
                  <property name="forceOneLine" nameId="tpee.4467513934994662256" value="true" />
                  <node role="condition" roleId="tpee.1068580123160" type="tpee.GreaterThanExpression" typeId="tpee.1081506762703" id="2742102018362199449">
                    <node role="rightExpression" roleId="tpee.1081773367579" type="tpee.IntegerConstant" typeId="tpee.1068580320020" id="2742102018362199450">
                      <property name="value" nameId="tpee.1068580320021" value="1" />
                    </node>
                    <node role="leftExpression" roleId="tpee.1081773367580" type="tpee.DotExpression" typeId="tpee.1197027756228" id="2742102018362199451">
                      <node role="operand" roleId="tpee.1197027771414" type="tpee.LocalVariableReference" typeId="tpee.1068581242866" id="2742102018362199452">
                        <link role="variableDeclaration" roleId="tpee.1068581517664" targetNodeId="2742102018362199344" resolveInfo="resolved" />
                      </node>
                      <node role="operation" roleId="tpee.1197027833540" type="tp2q.GetSizeOperation" typeId="tp2q.1162935959151" id="2742102018362199453" />
                    </node>
                  </node>
                  <node role="ifTrue" roleId="tpee.1068580123161" type="tpee.StatementList" typeId="tpee.1068580123136" id="2742102018362199454">
                    <node role="statement" roleId="tpee.1068581517665" type="tpib.LogStatement" typeId="tpib.1167227138527" id="2742102018362199455">
                      <property name="severity" nameId="tpib.1167245565795" value="error" />
                      <node role="logExpression" roleId="tpib.1167227463056" type="tpee.PlusExpression" typeId="tpee.1068581242875" id="2742102018362199456">
                        <node role="leftExpression" roleId="tpee.1081773367580" type="tpee.PlusExpression" typeId="tpee.1068581242875" id="2742102018362199457">
                          <node role="leftExpression" roleId="tpee.1081773367580" type="tpee.PlusExpression" typeId="tpee.1068581242875" id="2742102018362199458">
                            <node role="leftExpression" roleId="tpee.1081773367580" type="tpee.StringLiteral" typeId="tpee.1070475926800" id="2742102018362199459">
                              <property name="value" nameId="tpee.1070475926801" value="more than 1 possible resolution for " />
                            </node>
                            <node role="rightExpression" roleId="tpee.1081773367579" type="tpee.DotExpression" typeId="tpee.1197027756228" id="2742102018362199460">
                              <node role="operand" roleId="tpee.1197027771414" type="tp2q.ForEachVariableReference" typeId="tp2q.1153944233411" id="2742102018362199461">
                                <link role="variable" roleId="tp2q.1153944258490" targetNodeId="2742102018362199338" resolveInfo="ref" />
                              </node>
                              <node role="operation" roleId="tpee.1197027833540" type="tp25.Reference_GetResolveInfo" typeId="tp25.5708036808576088033" id="2742102018362199462" />
                            </node>
                          </node>
                          <node role="rightExpression" roleId="tpee.1081773367579" type="tpee.StringLiteral" typeId="tpee.1070475926800" id="2742102018362199463">
                            <property name="value" nameId="tpee.1070475926801" value=" in model " />
                          </node>
                        </node>
                        <node role="rightExpression" roleId="tpee.1081773367579" type="tpee.DotExpression" typeId="tpee.1197027756228" id="2742102018362199464">
                          <node role="operand" roleId="tpee.1197027771414" type="tpee.LocalVariableReference" typeId="tpee.1068581242866" id="2742102018362199465">
                            <link role="variableDeclaration" roleId="tpee.1068581517664" targetNodeId="2742102018362199339" resolveInfo="modelRef" />
                          </node>
                          <node role="operation" roleId="tpee.1197027833540" type="tpee.InstanceMethodCallOperation" typeId="tpee.1202948039474" id="2742102018362199466">
                            <link role="baseMethodDeclaration" roleId="tpee.1068499141037" targetNodeId="cu2c.~SModelReference%dgetLongName()%cjava%dlang%dString" resolveInfo="getLongName" />
                          </node>
                        </node>
                      </node>
                    </node>
                  </node>
                </node>
                <node role="statement" roleId="tpee.1068581517665" type="tpee.IfStatement" typeId="tpee.1068580123159" id="2742102018362199467">
                  <node role="ifTrue" roleId="tpee.1068580123161" type="tpee.StatementList" typeId="tpee.1068580123136" id="2742102018362199468">
                    <node role="statement" roleId="tpee.1068581517665" type="tpee.ExpressionStatement" typeId="tpee.1068580123155" id="2742102018362199469">
                      <node role="expression" roleId="tpee.1068580123156" type="tpee.DotExpression" typeId="tpee.1197027756228" id="2742102018362199470">
                        <node role="operation" roleId="tpee.1197027833540" type="tpee.InstanceMethodCallOperation" typeId="tpee.1202948039474" id="2645979090144625850">
                          <link role="baseMethodDeclaration" roleId="tpee.1068499141037" targetNodeId="cu2c.~SNode%dsetReferenceTarget(java%dlang%dString,org%djetbrains%dmps%dopenapi%dmodel%dSNode)%cvoid" resolveInfo="setReferenceTarget" />
                          <node role="actualArgument" roleId="tpee.1068499141038" type="tpee.DotExpression" typeId="tpee.1197027756228" id="2645979090144625851">
                            <node role="operand" roleId="tpee.1197027771414" type="tp2q.ForEachVariableReference" typeId="tp2q.1153944233411" id="2645979090144625852">
                              <link role="variable" roleId="tp2q.1153944258490" targetNodeId="2742102018362199338" resolveInfo="ref" />
                            </node>
                            <node role="operation" roleId="tpee.1197027833540" type="tp25.Reference_GetRoleOperation" typeId="tp25.5692182839349412519" id="2645979090144625853" />
                          </node>
                          <node role="actualArgument" roleId="tpee.1068499141038" type="tpee.DotExpression" typeId="tpee.1197027756228" id="2645979090144625854">
                            <node role="operand" roleId="tpee.1197027771414" type="tpee.LocalVariableReference" typeId="tpee.1068581242866" id="2645979090144625855">
                              <link role="variableDeclaration" roleId="tpee.1068581517664" targetNodeId="2742102018362199344" resolveInfo="resolved" />
                            </node>
                            <node role="operation" roleId="tpee.1197027833540" type="tp2q.GetFirstOperation" typeId="tp2q.1165525191778" id="2645979090144625856" />
                          </node>
                        </node>
                        <node role="operand" roleId="tpee.1197027771414" type="tp25.SemanticDowncastExpression" typeId="tp25.1145404486709" id="2742102018362199471">
                          <node role="leftExpression" roleId="tp25.1145404616321" type="tpee.LocalVariableReference" typeId="tpee.1068581242866" id="2742102018362199472">
                            <link role="variableDeclaration" roleId="tpee.1068581517664" targetNodeId="2742102018362199341" resolveInfo="node" />
                          </node>
                        </node>
                      </node>
                    </node>
                    <node role="statement" roleId="tpee.1068581517665" type="tpee.ExpressionStatement" typeId="tpee.1068580123155" id="2742102018362199480">
                      <node role="expression" roleId="tpee.1068580123156" type="tpee.DotExpression" typeId="tpee.1197027756228" id="2742102018362199481">
                        <node role="operand" roleId="tpee.1197027771414" type="tpee.ParameterReference" typeId="tpee.1068581242874" id="2742102018362199482">
                          <link role="variableDeclaration" roleId="tpee.1068581517664" targetNodeId="2742102018362199346" resolveInfo="toResolve" />
                        </node>
                        <node role="operation" roleId="tpee.1197027833540" type="tp2q.RemoveElementOperation" typeId="tp2q.1167380149909" id="2742102018362199483">
                          <node role="argument" roleId="tp2q.1167380149910" type="tp2q.ForEachVariableReference" typeId="tp2q.1153944233411" id="2742102018362199484">
                            <link role="variable" roleId="tp2q.1153944258490" targetNodeId="2742102018362199338" resolveInfo="ref" />
                          </node>
                        </node>
                      </node>
                    </node>
                    <node role="statement" roleId="tpee.1068581517665" type="tpee.ExpressionStatement" typeId="tpee.1068580123155" id="2742102018362199485">
                      <node role="expression" roleId="tpee.1068580123156" type="tpee.PrefixIncrementExpression" typeId="tpee.1239709250944" id="2742102018362199486">
                        <node role="expression" roleId="tpee.1239714902950" type="tpee.LocalVariableReference" typeId="tpee.1068581242866" id="2742102018362199487">
                          <link role="variableDeclaration" roleId="tpee.1068581517664" targetNodeId="2742102018362199345" resolveInfo="cnt" />
                        </node>
                      </node>
                    </node>
                    <node role="statement" roleId="tpee.1068581517665" type="tpee.ExpressionStatement" typeId="tpee.1068580123155" id="2742102018362199488">
                      <node role="expression" roleId="tpee.1068580123156" type="tpee.AssignmentExpression" typeId="tpee.1068498886294" id="2742102018362199489">
                        <node role="rValue" roleId="tpee.1068498886297" type="tpee.BooleanConstant" typeId="tpee.1068580123137" id="2742102018362199490">
                          <property name="value" nameId="tpee.1068580123138" value="true" />
                        </node>
                        <node role="lValue" roleId="tpee.1068498886295" type="tpee.LocalVariableReference" typeId="tpee.1068581242866" id="2742102018362199491">
                          <link role="variableDeclaration" roleId="tpee.1068581517664" targetNodeId="2742102018362199337" resolveInfo="found" />
                        </node>
                      </node>
                    </node>
                  </node>
                  <node role="condition" roleId="tpee.1068580123160" type="tpee.GreaterThanExpression" typeId="tpee.1081506762703" id="2742102018362199492">
                    <node role="rightExpression" roleId="tpee.1081773367579" type="tpee.IntegerConstant" typeId="tpee.1068580320020" id="2742102018362199493">
                      <property name="value" nameId="tpee.1068580320021" value="0" />
                    </node>
                    <node role="leftExpression" roleId="tpee.1081773367580" type="tpee.DotExpression" typeId="tpee.1197027756228" id="2742102018362199494">
                      <node role="operand" roleId="tpee.1197027771414" type="tpee.LocalVariableReference" typeId="tpee.1068581242866" id="2742102018362199495">
                        <link role="variableDeclaration" roleId="tpee.1068581517664" targetNodeId="2742102018362199344" resolveInfo="resolved" />
                      </node>
                      <node role="operation" roleId="tpee.1197027833540" type="tp2q.GetSizeOperation" typeId="tp2q.1162935959151" id="2742102018362199496" />
                    </node>
                  </node>
                </node>
              </node>
            </node>
          </node>
          <node role="condition" roleId="tpee.1177666688034" type="tpee.LocalVariableReference" typeId="tpee.1068581242866" id="2742102018362199497">
            <link role="variableDeclaration" roleId="tpee.1068581517664" targetNodeId="2742102018362199337" resolveInfo="found" />
          </node>
        </node>
        <node role="statement" roleId="tpee.1068581517665" type="tpee.ReturnStatement" typeId="tpee.1068581242878" id="2742102018362199498">
          <node role="expression" roleId="tpee.1068581517676" type="tpee.LocalVariableReference" typeId="tpee.1068581242866" id="2742102018362199499">
            <link role="variableDeclaration" roleId="tpee.1068581517664" targetNodeId="2742102018362199345" resolveInfo="cnt" />
          </node>
        </node>
      </node>
    </node>
    <node role="method" roleId="tpee.1107880067339" type="tpee.InstanceMethodDeclaration" typeId="tpee.1068580123165" id="9073603541474867664">
      <property name="name" nameId="tpck.1169194664001" value="getReferencesToResolve" />
      <node role="returnType" roleId="tpee.1068580123133" type="tp2q.ListType" typeId="tp2q.1151688443754" id="9073603541474867669">
        <node role="elementType" roleId="tp2q.1151688676805" type="tp25.SReferenceType" typeId="tp25.8758390115029295477" id="9073603541474867671" />
      </node>
      <node role="visibility" roleId="tpee.1178549979242" type="tpee.PrivateVisibility" typeId="tpee.1146644623116" id="9073603541474867668" />
      <node role="body" roleId="tpee.1068580123135" type="tpee.StatementList" typeId="tpee.1068580123136" id="9073603541474867667">
        <node role="statement" roleId="tpee.1068581517665" type="tpee.SingleLineComment" typeId="tpee.6329021646629104954" id="9073603541474871874">
          <node role="commentPart" roleId="tpee.6329021646629175155" type="tpee.TextCommentPart" typeId="tpee.6329021646629104957" id="9073603541474871875">
            <property name="text" nameId="tpee.6329021646629104958" value="fills models map with stub -&gt; model correspondance" />
          </node>
        </node>
        <node role="statement" roleId="tpee.1068581517665" type="tpee.LocalVariableDeclarationStatement" typeId="tpee.1068581242864" id="9073603541474867678">
          <node role="localVariableDeclaration" roleId="tpee.1068581242865" type="tpee.LocalVariableDeclaration" typeId="tpee.1068581242863" id="9073603541474867679">
            <property name="name" nameId="tpck.1169194664001" value="result" />
            <node role="type" roleId="tpee.5680397130376446158" type="tp2q.ListType" typeId="tp2q.1151688443754" id="9073603541474867680">
              <node role="elementType" roleId="tp2q.1151688676805" type="tp25.SReferenceType" typeId="tp25.8758390115029295477" id="9073603541474867681" />
            </node>
            <node role="initializer" roleId="tpee.1068431790190" type="tpee.GenericNewExpression" typeId="tpee.1145552977093" id="9073603541474867682">
              <node role="creator" roleId="tpee.1145553007750" type="tp2q.ListCreatorWithInit" typeId="tp2q.1160600644654" id="9073603541474867683">
                <node role="elementType" roleId="tp2q.1237721435807" type="tp25.SReferenceType" typeId="tp25.8758390115029295477" id="9073603541474867684" />
              </node>
            </node>
          </node>
        </node>
        <node role="statement" roleId="tpee.1068581517665" type="tp2q.ForEachStatement" typeId="tp2q.1153943597977" id="9073603541474867694">
          <node role="variable" roleId="tp2q.1153944400369" type="tp2q.ForEachVariable" typeId="tp2q.1153944193378" id="9073603541474867695">
            <property name="name" nameId="tpck.1169194664001" value="node" />
          </node>
          <node role="inputSequence" roleId="tp2q.1153944424730" type="tpee.DotExpression" typeId="tpee.1197027756228" id="9073603541474867696">
            <node role="operation" roleId="tpee.1197027833540" type="tp25.Model_NodesOperation" typeId="tp25.1171323947159" id="9073603541474867697" />
            <node role="operand" roleId="tpee.1197027771414" type="tpee.ParameterReference" typeId="tpee.1068581242874" id="9073603541474867698">
              <link role="variableDeclaration" roleId="tpee.1068581517664" targetNodeId="9073603541474867672" resolveInfo="sourceModel" />
            </node>
          </node>
          <node role="body" roleId="tpee.1154032183016" type="tpee.StatementList" typeId="tpee.1068580123136" id="9073603541474867699">
            <node role="statement" roleId="tpee.1068581517665" type="tp2q.ForEachStatement" typeId="tp2q.1153943597977" id="9073603541474867700">
              <node role="variable" roleId="tp2q.1153944400369" type="tp2q.ForEachVariable" typeId="tp2q.1153944193378" id="9073603541474867701">
                <property name="name" nameId="tpck.1169194664001" value="ref" />
              </node>
              <node role="inputSequence" roleId="tp2q.1153944424730" type="tpee.DotExpression" typeId="tpee.1197027756228" id="9073603541474867702">
                <node role="operand" roleId="tpee.1197027771414" type="tp2q.ForEachVariableReference" typeId="tp2q.1153944233411" id="9073603541474867703">
                  <link role="variable" roleId="tp2q.1153944258490" targetNodeId="9073603541474867695" resolveInfo="node" />
                </node>
                <node role="operation" roleId="tpee.1197027833540" type="tp25.Node_GetReferencesOperation" typeId="tp25.8758390115028452779" id="9073603541474867704" />
              </node>
              <node role="body" roleId="tpee.1154032183016" type="tpee.StatementList" typeId="tpee.1068580123136" id="9073603541474867705">
                <node role="statement" roleId="tpee.1068581517665" type="tpee.LocalVariableDeclarationStatement" typeId="tpee.1068581242864" id="9073603541474867706">
                  <node role="localVariableDeclaration" roleId="tpee.1068581242865" type="tpee.LocalVariableDeclaration" typeId="tpee.1068581242863" id="9073603541474867707">
                    <property name="name" nameId="tpck.1169194664001" value="targetModelRef" />
                    <property name="isFinal" nameId="tpee.1176718929932" value="false" />
                    <node role="type" roleId="tpee.5680397130376446158" type="tpee.ClassifierType" typeId="tpee.1107535904670" id="9073603541474867708">
                      <link role="classifier" roleId="tpee.1107535924139" targetNodeId="cu2c.~SModelReference" resolveInfo="SModelReference" />
                    </node>
                    <node role="initializer" roleId="tpee.1068431790190" type="tpee.DotExpression" typeId="tpee.1197027756228" id="9073603541474867709">
                      <node role="operand" roleId="tpee.1197027771414" type="tp2q.ForEachVariableReference" typeId="tp2q.1153944233411" id="9073603541474867710">
                        <link role="variable" roleId="tp2q.1153944258490" targetNodeId="9073603541474867701" resolveInfo="ref" />
                      </node>
                      <node role="operation" roleId="tpee.1197027833540" type="tpee.InstanceMethodCallOperation" typeId="tpee.1202948039474" id="9073603541474867711">
                        <link role="baseMethodDeclaration" roleId="tpee.1068499141037" targetNodeId="cu2c.~SReference%dgetTargetSModelReference()%cjetbrains%dmps%dsmodel%dSModelReference" resolveInfo="getTargetSModelReference" />
                      </node>
                    </node>
                  </node>
                </node>
                <node role="statement" roleId="tpee.1068581517665" type="tpee.IfStatement" typeId="tpee.1068580123159" id="9073603541474867712">
                  <node role="condition" roleId="tpee.1068580123160" type="tpee.OrExpression" typeId="tpee.1080223426719" id="9073603541474867713">
                    <node role="leftExpression" roleId="tpee.1081773367580" type="tpee.EqualsExpression" typeId="tpee.1068580123152" id="9073603541474867714">
                      <node role="rightExpression" roleId="tpee.1081773367579" type="tpee.NullLiteral" typeId="tpee.1070534058343" id="9073603541474867715" />
                      <node role="leftExpression" roleId="tpee.1081773367580" type="tpee.LocalVariableReference" typeId="tpee.1068581242866" id="9073603541474867716">
                        <link role="variableDeclaration" roleId="tpee.1068581517664" targetNodeId="9073603541474867707" resolveInfo="targetModelRef" />
                      </node>
                    </node>
                    <node role="rightExpression" roleId="tpee.1081773367579" type="tpee.NotExpression" typeId="tpee.1081516740877" id="9073603541474867717">
                      <node role="expression" roleId="tpee.1081516765348" type="tpee.DotExpression" typeId="tpee.1197027756228" id="9073603541474867718">
                        <node role="operand" roleId="tpee.1197027771414" type="tpee.LocalStaticFieldReference" typeId="tpee.1172008963197" id="9073603541474867781">
                          <link role="variableDeclaration" roleId="tpee.1068581517664" targetNodeId="5778265495851109972" resolveInfo="JAVA_STUB" />
                        </node>
                        <node role="operation" roleId="tpee.1197027833540" type="tpee.InstanceMethodCallOperation" typeId="tpee.1202948039474" id="9073603541474867719">
                          <link role="baseMethodDeclaration" roleId="tpee.1068499141037" targetNodeId="e2lb.~String%dequals(java%dlang%dObject)%cboolean" resolveInfo="equals" />
                          <node role="actualArgument" roleId="tpee.1068499141038" type="tpee.DotExpression" typeId="tpee.1197027756228" id="9073603541474867720">
                            <node role="operand" roleId="tpee.1197027771414" type="tpee.LocalVariableReference" typeId="tpee.1068581242866" id="9073603541474867721">
                              <link role="variableDeclaration" roleId="tpee.1068581517664" targetNodeId="9073603541474867707" resolveInfo="targetModelRef" />
                            </node>
                            <node role="operation" roleId="tpee.1197027833540" type="tpee.InstanceMethodCallOperation" typeId="tpee.1202948039474" id="9073603541474867722">
                              <link role="baseMethodDeclaration" roleId="tpee.1068499141037" targetNodeId="cu2c.~SModelReference%dgetStereotype()%cjava%dlang%dString" resolveInfo="getStereotype" />
                            </node>
                          </node>
                        </node>
                      </node>
                    </node>
                  </node>
                  <node role="ifTrue" roleId="tpee.1068580123161" type="tpee.StatementList" typeId="tpee.1068580123136" id="9073603541474867723">
                    <node role="statement" roleId="tpee.1068581517665" type="tpee.ContinueStatement" typeId="tpee.1082113931046" id="9073603541474867724" />
                  </node>
                </node>
                <node role="statement" roleId="tpee.1068581517665" type="tpee.SingleLineComment" typeId="tpee.6329021646629104954" id="9073603541474867725">
                  <node role="commentPart" roleId="tpee.6329021646629175155" type="tpee.TextCommentPart" typeId="tpee.6329021646629104957" id="9073603541474867726">
                    <property name="text" nameId="tpee.6329021646629104958" value="trying to find correspondent nonstub model" />
                  </node>
                </node>
                <node role="statement" roleId="tpee.1068581517665" type="tpee.LocalVariableDeclarationStatement" typeId="tpee.1068581242864" id="9073603541474867727">
                  <node role="localVariableDeclaration" roleId="tpee.1068581242865" type="tpee.LocalVariableDeclaration" typeId="tpee.1068581242863" id="9073603541474867728">
                    <property name="name" nameId="tpck.1169194664001" value="modelName" />
                    <node role="type" roleId="tpee.5680397130376446158" type="tpee.ClassifierType" typeId="tpee.1107535904670" id="9073603541474867729">
                      <link role="classifier" roleId="tpee.1107535924139" targetNodeId="cu2c.~SModelFqName" resolveInfo="SModelFqName" />
                    </node>
                    <node role="initializer" roleId="tpee.1068431790190" type="tpee.GenericNewExpression" typeId="tpee.1145552977093" id="9073603541474867730">
                      <node role="creator" roleId="tpee.1145553007750" type="tpee.ClassCreator" typeId="tpee.1212685548494" id="9073603541474867731">
                        <link role="baseMethodDeclaration" roleId="tpee.1068499141037" targetNodeId="cu2c.~SModelFqName%d&lt;init&gt;(java%dlang%dString,java%dlang%dString)" resolveInfo="SModelFqName" />
                        <node role="actualArgument" roleId="tpee.1068499141038" type="tpee.DotExpression" typeId="tpee.1197027756228" id="9073603541474867732">
                          <node role="operand" roleId="tpee.1197027771414" type="tpee.LocalVariableReference" typeId="tpee.1068581242866" id="9073603541474867733">
                            <link role="variableDeclaration" roleId="tpee.1068581517664" targetNodeId="9073603541474867707" resolveInfo="targetModelRef" />
                          </node>
                          <node role="operation" roleId="tpee.1197027833540" type="tpee.InstanceMethodCallOperation" typeId="tpee.1202948039474" id="9073603541474867734">
                            <link role="baseMethodDeclaration" roleId="tpee.1068499141037" targetNodeId="cu2c.~SModelReference%dgetLongName()%cjava%dlang%dString" resolveInfo="getLongName" />
                          </node>
                        </node>
                        <node role="actualArgument" roleId="tpee.1068499141038" type="tpee.NullLiteral" typeId="tpee.1070534058343" id="9073603541474867735" />
                      </node>
                    </node>
                  </node>
                </node>
                <node role="statement" roleId="tpee.1068581517665" type="tpee.LocalVariableDeclarationStatement" typeId="tpee.1068581242864" id="9073603541474867743">
                  <node role="localVariableDeclaration" roleId="tpee.1068581242865" type="tpee.LocalVariableDeclaration" typeId="tpee.1068581242863" id="9073603541474867744">
                    <property name="name" nameId="tpck.1169194664001" value="modelRef" />
                    <node role="type" roleId="tpee.5680397130376446158" type="tpee.ClassifierType" typeId="tpee.1107535904670" id="9073603541474867745">
                      <link role="classifier" roleId="tpee.1107535924139" targetNodeId="cu2c.~SModelReference" resolveInfo="SModelReference" />
                    </node>
                    <node role="initializer" roleId="tpee.1068431790190" type="pxpg.CheckedDotExpression" typeId="pxpg.4079382982702596667" id="9073603541474867746">
                      <node role="operand" roleId="tpee.1197027771414" type="tpee.DotExpression" typeId="tpee.1197027756228" id="9073603541474867747">
                        <node role="operand" roleId="tpee.1197027771414" type="tpee.StaticMethodCall" typeId="tpee.1081236700937" id="9073603541474867748">
                          <link role="classConcept" roleId="tpee.1144433194310" targetNodeId="cu2c.~SModelRepository" resolveInfo="SModelRepository" />
                          <link role="baseMethodDeclaration" roleId="tpee.1068499141037" targetNodeId="cu2c.~SModelRepository%dgetInstance()%cjetbrains%dmps%dsmodel%dSModelRepository" resolveInfo="getInstance" />
                        </node>
                        <node role="operation" roleId="tpee.1197027833540" type="tpee.InstanceMethodCallOperation" typeId="tpee.1202948039474" id="9073603541474867749">
                          <link role="baseMethodDeclaration" roleId="tpee.1068499141037" targetNodeId="cu2c.~SModelRepository%dgetModelDescriptor(jetbrains%dmps%dsmodel%dSModelFqName)%cjetbrains%dmps%dsmodel%dSModelDescriptor" resolveInfo="getModelDescriptor" />
                          <node role="actualArgument" roleId="tpee.1068499141038" type="tpee.LocalVariableReference" typeId="tpee.1068581242866" id="9073603541474867750">
                            <link role="variableDeclaration" roleId="tpee.1068581517664" targetNodeId="9073603541474867728" resolveInfo="modelName" />
                          </node>
                        </node>
                      </node>
                      <node role="operation" roleId="tpee.1197027833540" type="tpee.InstanceMethodCallOperation" typeId="tpee.1202948039474" id="9073603541474867751">
                        <link role="baseMethodDeclaration" roleId="tpee.1068499141037" targetNodeId="cu2c.~SModelDescriptor%dgetSModelReference()%cjetbrains%dmps%dsmodel%dSModelReference" resolveInfo="getSModelReference" />
                      </node>
                    </node>
                  </node>
                </node>
                <node role="statement" roleId="tpee.1068581517665" type="tpee.IfStatement" typeId="tpee.1068580123159" id="4008291884597295667">
                  <node role="ifTrue" roleId="tpee.1068580123161" type="tpee.StatementList" typeId="tpee.1068580123136" id="4008291884597295668">
                    <node role="statement" roleId="tpee.1068581517665" type="tpee.ContinueStatement" typeId="tpee.1082113931046" id="4008291884597295676" />
                  </node>
                  <node role="condition" roleId="tpee.1068580123160" type="tpee.EqualsExpression" typeId="tpee.1068580123152" id="4008291884597295672">
                    <node role="rightExpression" roleId="tpee.1081773367579" type="tpee.NullLiteral" typeId="tpee.1070534058343" id="4008291884597295675" />
                    <node role="leftExpression" roleId="tpee.1081773367580" type="tpee.LocalVariableReference" typeId="tpee.1068581242866" id="4008291884597295671">
                      <link role="variableDeclaration" roleId="tpee.1068581517664" targetNodeId="9073603541474867744" resolveInfo="modelRef" />
                    </node>
                  </node>
                </node>
                <node role="statement" roleId="tpee.1068581517665" type="tpee.IfStatement" typeId="tpee.1068580123159" id="9073603541474867758">
                  <node role="ifTrue" roleId="tpee.1068580123161" type="tpee.StatementList" typeId="tpee.1068580123136" id="9073603541474867759">
                    <node role="statement" roleId="tpee.1068581517665" type="tpee.ExpressionStatement" typeId="tpee.1068580123155" id="9073603541474867768">
                      <node role="expression" roleId="tpee.1068580123156" type="tpee.AssignmentExpression" typeId="tpee.1068498886294" id="9073603541474867769">
                        <node role="lValue" roleId="tpee.1068498886295" type="tp2q.MapElement" typeId="tp2q.1197932370469" id="9073603541474867770">
                          <node role="key" roleId="tp2q.1197932525128" type="tpee.LocalVariableReference" typeId="tpee.1068581242866" id="9073603541474867771">
                            <link role="variableDeclaration" roleId="tpee.1068581517664" targetNodeId="9073603541474867707" resolveInfo="targetModelRef" />
                          </node>
                          <node role="map" roleId="tp2q.1197932505799" type="tpee.ParameterReference" typeId="tpee.1068581242874" id="9073603541474871811">
                            <link role="variableDeclaration" roleId="tpee.1068581517664" targetNodeId="9073603541474871804" resolveInfo="models" />
                          </node>
                        </node>
                        <node role="rValue" roleId="tpee.1068498886297" type="tpee.LocalVariableReference" typeId="tpee.1068581242866" id="9073603541474867789">
                          <link role="variableDeclaration" roleId="tpee.1068581517664" targetNodeId="9073603541474867744" resolveInfo="modelRef" />
                        </node>
                      </node>
                    </node>
                    <node role="statement" roleId="tpee.1068581517665" type="tpee.ExpressionStatement" typeId="tpee.1068580123155" id="9073603541474867776">
                      <node role="expression" roleId="tpee.1068580123156" type="tpee.DotExpression" typeId="tpee.1197027756228" id="9073603541474867777">
                        <node role="operand" roleId="tpee.1197027771414" type="tpee.LocalVariableReference" typeId="tpee.1068581242866" id="9073603541474867778">
                          <link role="variableDeclaration" roleId="tpee.1068581517664" targetNodeId="9073603541474867679" resolveInfo="result" />
                        </node>
                        <node role="operation" roleId="tpee.1197027833540" type="tp2q.AddElementOperation" typeId="tp2q.1160612413312" id="9073603541474867779">
                          <node role="argument" roleId="tp2q.1160612519549" type="tp2q.ForEachVariableReference" typeId="tp2q.1153944233411" id="9073603541474867780">
                            <link role="variable" roleId="tp2q.1153944258490" targetNodeId="9073603541474867701" resolveInfo="ref" />
                          </node>
                        </node>
                      </node>
                    </node>
                  </node>
                  <node role="condition" roleId="tpee.1068580123160" type="tpee.OrExpression" typeId="tpee.1080223426719" id="9073603541474867790">
                    <node role="leftExpression" roleId="tpee.1081773367580" type="tpee.EqualsExpression" typeId="tpee.1068580123152" id="9073603541474867794">
                      <node role="rightExpression" roleId="tpee.1081773367579" type="tpee.NullLiteral" typeId="tpee.1070534058343" id="9073603541474867797" />
                      <node role="leftExpression" roleId="tpee.1081773367580" type="tpee.LocalInstanceFieldReference" typeId="tpee.7785501532031639928" id="9073603541474867793">
                        <link role="variableDeclaration" roleId="tpee.1068581517664" targetNodeId="9073603541474867540" resolveInfo="myUsedModels" />
                      </node>
                    </node>
                    <node role="rightExpression" roleId="tpee.1081773367579" type="tpee.DotExpression" typeId="tpee.1197027756228" id="9073603541474867761">
                      <node role="operation" roleId="tpee.1197027833540" type="tp2q.ContainsOperation" typeId="tp2q.1172254888721" id="9073603541474867766">
                        <node role="argument" roleId="tp2q.1172256416782" type="tpee.LocalVariableReference" typeId="tpee.1068581242866" id="9073603541474867767">
                          <link role="variableDeclaration" roleId="tpee.1068581517664" targetNodeId="9073603541474867744" resolveInfo="modelRef" />
                        </node>
                      </node>
                      <node role="operand" roleId="tpee.1197027771414" type="tpee.LocalInstanceFieldReference" typeId="tpee.7785501532031639928" id="9073603541474867783">
                        <link role="variableDeclaration" roleId="tpee.1068581517664" targetNodeId="9073603541474867540" resolveInfo="myUsedModels" />
                      </node>
                    </node>
                  </node>
                </node>
              </node>
            </node>
          </node>
        </node>
        <node role="statement" roleId="tpee.1068581517665" type="tpee.ReturnStatement" typeId="tpee.1068581242878" id="9073603541474867785">
          <node role="expression" roleId="tpee.1068581517676" type="tpee.LocalVariableReference" typeId="tpee.1068581242866" id="9073603541474867787">
            <link role="variableDeclaration" roleId="tpee.1068581517664" targetNodeId="9073603541474867679" resolveInfo="result" />
          </node>
        </node>
      </node>
      <node role="parameter" roleId="tpee.1068580123134" type="tpee.ParameterDeclaration" typeId="tpee.1068498886292" id="9073603541474867672">
        <property name="name" nameId="tpck.1169194664001" value="sourceModel" />
        <node role="type" roleId="tpee.5680397130376446158" type="tp25.SModelType" typeId="tp25.1143226024141" id="9073603541474867673" />
      </node>
      <node role="parameter" roleId="tpee.1068580123134" type="tpee.ParameterDeclaration" typeId="tpee.1068498886292" id="9073603541474871804">
        <property name="name" nameId="tpck.1169194664001" value="models" />
        <node role="type" roleId="tpee.5680397130376446158" type="tp2q.MapType" typeId="tp2q.1197683403723" id="9073603541474871806">
          <node role="valueType" roleId="tp2q.1197683475734" type="tpee.ClassifierType" typeId="tpee.1107535904670" id="9073603541474871810">
            <link role="classifier" roleId="tpee.1107535924139" targetNodeId="cu2c.~SModelReference" resolveInfo="SModelReference" />
          </node>
          <node role="keyType" roleId="tp2q.1197683466920" type="tpee.ClassifierType" typeId="tpee.1107535904670" id="9073603541474871809">
            <link role="classifier" roleId="tpee.1107535924139" targetNodeId="cu2c.~SModelReference" resolveInfo="SModelReference" />
          </node>
        </node>
      </node>
    </node>
    <node role="field" roleId="tpee.1068390468199" type="tpee.FieldDeclaration" typeId="tpee.1068390468200" id="9073603541474867540">
      <property name="name" nameId="tpck.1169194664001" value="myUsedModels" />
      <node role="visibility" roleId="tpee.1178549979242" type="tpee.PrivateVisibility" typeId="tpee.1146644623116" id="9073603541474867541" />
      <node role="type" roleId="tpee.5680397130376446158" type="tp2q.SetType" typeId="tp2q.1226511727824" id="9073603541474867545">
        <node role="elementType" roleId="tp2q.1226511765987" type="tpee.ClassifierType" typeId="tpee.1107535904670" id="9073603541474867590">
          <link role="classifier" roleId="tpee.1107535924139" targetNodeId="cu2c.~SModelReference" resolveInfo="SModelReference" />
        </node>
      </node>
    </node>
    <node role="staticField" roleId="tpee.1128555889557" type="tpee.StaticFieldDeclaration" typeId="tpee.1070462154015" id="5778265495851109972">
      <property name="name" nameId="tpck.1169194664001" value="JAVA_STUB" />
      <property name="isFinal" nameId="tpee.1176718929932" value="true" />
      <node role="visibility" roleId="tpee.1178549979242" type="tpee.PrivateVisibility" typeId="tpee.1146644623116" id="5778265495851109973" />
      <node role="type" roleId="tpee.5680397130376446158" type="tpee.StringType" typeId="tpee.1225271177708" id="5778265495851109975" />
      <node role="initializer" roleId="tpee.1068431790190" type="tpee.StaticMethodCall" typeId="tpee.1081236700937" id="5778265495851109978">
        <link role="baseMethodDeclaration" roleId="tpee.1068499141037" targetNodeId="cu2c.~SModelStereotype%dgetStubStereotypeForId(java%dlang%dString)%cjava%dlang%dString" resolveInfo="getStubStereotypeForId" />
        <link role="classConcept" roleId="tpee.1144433194310" targetNodeId="cu2c.~SModelStereotype" resolveInfo="SModelStereotype" />
        <node role="actualArgument" roleId="tpee.1068499141038" type="tpee.StaticFieldReference" typeId="tpee.1070533707846" id="5778265495851109979">
          <link role="classifier" roleId="tpee.1144433057691" targetNodeId="cu2c.~LanguageID" resolveInfo="LanguageID" />
          <link role="variableDeclaration" roleId="tpee.1068581517664" targetNodeId="cu2c.~LanguageID%dJAVA" resolveInfo="JAVA" />
        </node>
      </node>
    </node>
    <node role="visibility" roleId="tpee.1178549979242" type="tpee.PublicVisibility" typeId="tpee.1146644602865" id="5778265495851109957" />
    <node role="constructor" roleId="tpee.1068390468201" type="tpee.ConstructorDeclaration" typeId="tpee.1068580123140" id="5778265495851109958">
      <node role="returnType" roleId="tpee.1068580123133" type="tpee.VoidType" typeId="tpee.1068581517677" id="5778265495851109959" />
      <node role="visibility" roleId="tpee.1178549979242" type="tpee.PublicVisibility" typeId="tpee.1146644602865" id="5778265495851109960" />
      <node role="body" roleId="tpee.1068580123135" type="tpee.StatementList" typeId="tpee.1068580123136" id="5778265495851109961">
        <node role="statement" roleId="tpee.1068581517665" type="tpee.SingleLineComment" typeId="tpee.6329021646629104954" id="9073603541474871880">
          <node role="commentPart" roleId="tpee.6329021646629175155" type="tpee.TextCommentPart" typeId="tpee.6329021646629104957" id="9073603541474871881">
            <property name="text" nameId="tpee.6329021646629104958" value="resolve to any nonstub model" />
          </node>
        </node>
        <node role="statement" roleId="tpee.1068581517665" type="tpee.ExpressionStatement" typeId="tpee.1068580123155" id="9073603541474871883">
          <node role="expression" roleId="tpee.1068580123156" type="tpee.AssignmentExpression" typeId="tpee.1068498886294" id="9073603541474871885">
            <node role="rValue" roleId="tpee.1068498886297" type="tpee.NullLiteral" typeId="tpee.1070534058343" id="9073603541474871888" />
            <node role="lValue" roleId="tpee.1068498886295" type="tpee.LocalInstanceFieldReference" typeId="tpee.7785501532031639928" id="9073603541474871884">
              <link role="variableDeclaration" roleId="tpee.1068581517664" targetNodeId="9073603541474867540" resolveInfo="myUsedModels" />
            </node>
          </node>
        </node>
      </node>
    </node>
    <node role="constructor" roleId="tpee.1068390468201" type="tpee.ConstructorDeclaration" typeId="tpee.1068580123140" id="9073603541474867550">
      <node role="returnType" roleId="tpee.1068580123133" type="tpee.VoidType" typeId="tpee.1068581517677" id="9073603541474867551" />
      <node role="visibility" roleId="tpee.1178549979242" type="tpee.PublicVisibility" typeId="tpee.1146644602865" id="9073603541474867552" />
      <node role="body" roleId="tpee.1068580123135" type="tpee.StatementList" typeId="tpee.1068580123136" id="9073603541474867553">
        <node role="statement" roleId="tpee.1068581517665" type="tpee.SingleLineComment" typeId="tpee.6329021646629104954" id="9073603541474871877">
          <node role="commentPart" roleId="tpee.6329021646629175155" type="tpee.TextCommentPart" typeId="tpee.6329021646629104957" id="9073603541474871879">
            <property name="text" nameId="tpee.6329021646629104958" value="resolve only to models from sequence" />
          </node>
        </node>
        <node role="statement" roleId="tpee.1068581517665" type="tpee.ExpressionStatement" typeId="tpee.1068580123155" id="9073603541474867558">
          <node role="expression" roleId="tpee.1068580123156" type="tpee.AssignmentExpression" typeId="tpee.1068498886294" id="9073603541474867560">
            <node role="rValue" roleId="tpee.1068498886297" type="tpee.GenericNewExpression" typeId="tpee.1145552977093" id="9073603541474867563">
              <node role="creator" roleId="tpee.1145553007750" type="tp2q.HashSetCreator" typeId="tp2q.1226516258405" id="9073603541474867564">
                <node role="copyFrom" roleId="tp2q.1237731803878" type="tpee.DotExpression" typeId="tpee.1197027756228" id="9073603541474867575">
                  <node role="operand" roleId="tpee.1197027771414" type="tpee.ParameterReference" typeId="tpee.1068581242874" id="9073603541474867567">
                    <link role="variableDeclaration" roleId="tpee.1068581517664" targetNodeId="9073603541474867554" resolveInfo="models" />
                  </node>
                  <node role="operation" roleId="tpee.1197027833540" type="tp2q.SelectOperation" typeId="tp2q.1202128969694" id="9073603541474867579">
                    <node role="closure" roleId="tp2q.1204796294226" type="tp2c.ClosureLiteral" typeId="tp2c.1199569711397" id="9073603541474867580">
                      <node role="body" roleId="tp2c.1199569916463" type="tpee.StatementList" typeId="tpee.1068580123136" id="9073603541474867581">
                        <node role="statement" roleId="tpee.1068581517665" type="tpee.ExpressionStatement" typeId="tpee.1068580123155" id="9073603541474867584">
                          <node role="expression" roleId="tpee.1068580123156" type="tpee.DotExpression" typeId="tpee.1197027756228" id="9073603541474867597">
                            <node role="operand" roleId="tpee.1197027771414" type="tp25.SemanticDowncastExpression" typeId="tp25.1145404486709" id="9073603541474867595">
                              <node role="leftExpression" roleId="tp25.1145404616321" type="tpee.ParameterReference" typeId="tpee.1068581242874" id="9073603541474867585">
                                <link role="variableDeclaration" roleId="tpee.1068581517664" targetNodeId="9073603541474867582" resolveInfo="it" />
                              </node>
                            </node>
                            <node role="operation" roleId="tpee.1197027833540" type="tpee.InstanceMethodCallOperation" typeId="tpee.1202948039474" id="9073603541474867601">
                              <link role="baseMethodDeclaration" roleId="tpee.1068499141037" targetNodeId="cu2c.~SModel%dgetSModelReference()%cjetbrains%dmps%dsmodel%dSModelReference" resolveInfo="getSModelReference" />
                            </node>
                          </node>
                        </node>
                      </node>
                      <node role="parameter" roleId="tp2c.1199569906740" type="tp2q.SmartClosureParameterDeclaration" typeId="tp2q.1203518072036" id="9073603541474867582">
                        <property name="name" nameId="tpck.1169194664001" value="it" />
                        <node role="type" roleId="tpee.5680397130376446158" type="tpee.UndefinedType" typeId="tpee.4836112446988635817" id="9073603541474867583" />
                      </node>
                    </node>
                  </node>
                </node>
                <node role="elementType" roleId="tp2q.1237721435807" type="tpee.ClassifierType" typeId="tpee.1107535904670" id="9073603541474867608">
                  <link role="classifier" roleId="tpee.1107535924139" targetNodeId="cu2c.~SModelReference" resolveInfo="SModelReference" />
                </node>
              </node>
            </node>
            <node role="lValue" roleId="tpee.1068498886295" type="tpee.LocalInstanceFieldReference" typeId="tpee.7785501532031639928" id="9073603541474867559">
              <link role="variableDeclaration" roleId="tpee.1068581517664" targetNodeId="9073603541474867540" resolveInfo="myUsedModels" />
            </node>
          </node>
        </node>
      </node>
      <node role="parameter" roleId="tpee.1068580123134" type="tpee.ParameterDeclaration" typeId="tpee.1068498886292" id="9073603541474867554">
        <property name="name" nameId="tpck.1169194664001" value="models" />
        <node role="type" roleId="tpee.5680397130376446158" type="tp2q.SequenceType" typeId="tp2q.1151689724996" id="9073603541474867555">
          <node role="elementType" roleId="tp2q.1151689745422" type="tp25.SModelType" typeId="tp25.1143226024141" id="9073603541474867557" />
        </node>
      </node>
    </node>
    <node role="method" roleId="tpee.1107880067339" type="tpee.InstanceMethodDeclaration" typeId="tpee.1068580123165" id="9073603541474871828">
      <property name="name" nameId="tpck.1169194664001" value="resolveInModel" />
      <property name="isFinal" nameId="tpee.1181808852946" value="false" />
      <node role="returnType" roleId="tpee.1068580123133" type="tpee.VoidType" typeId="tpee.1068581517677" id="5778265495851109963" />
      <node role="parameter" roleId="tpee.1068580123134" type="tpee.ParameterDeclaration" typeId="tpee.1068498886292" id="5778265495851109980">
        <property name="name" nameId="tpck.1169194664001" value="model" />
        <node role="type" roleId="tpee.5680397130376446158" type="tp25.SModelType" typeId="tp25.1143226024141" id="5778265495851109981" />
      </node>
      <node role="parameter" roleId="tpee.1068580123134" type="tpee.ParameterDeclaration" typeId="tpee.1068498886292" id="5778265495851109982">
        <property name="name" nameId="tpck.1169194664001" value="context" />
        <node role="type" roleId="tpee.5680397130376446158" type="tpee.ClassifierType" typeId="tpee.1107535904670" id="5778265495851109984">
          <link role="classifier" roleId="tpee.1107535924139" targetNodeId="cu2c.~IOperationContext" resolveInfo="IOperationContext" />
        </node>
      </node>
      <node role="body" roleId="tpee.1068580123135" type="tpee.StatementList" typeId="tpee.1068580123136" id="5778265495851109965">
        <node role="statement" roleId="tpee.1068581517665" type="tpee.LocalVariableDeclarationStatement" typeId="tpee.1068581242864" id="5397868107582790868">
          <node role="localVariableDeclaration" roleId="tpee.1068581242865" type="tpee.LocalVariableDeclaration" typeId="tpee.1068581242863" id="5397868107582790869">
            <property name="name" nameId="tpck.1169194664001" value="models" />
            <node role="type" roleId="tpee.5680397130376446158" type="tp2q.MapType" typeId="tp2q.1197683403723" id="5397868107582790870">
              <node role="keyType" roleId="tp2q.1197683466920" type="tpee.ClassifierType" typeId="tpee.1107535904670" id="5397868107582792317">
                <link role="classifier" roleId="tpee.1107535924139" targetNodeId="cu2c.~SModelReference" resolveInfo="SModelReference" />
              </node>
              <node role="valueType" roleId="tp2q.1197683475734" type="tpee.ClassifierType" typeId="tpee.1107535904670" id="5397868107582792318">
                <link role="classifier" roleId="tpee.1107535924139" targetNodeId="cu2c.~SModelReference" resolveInfo="SModelReference" />
              </node>
            </node>
            <node role="initializer" roleId="tpee.1068431790190" type="tpee.GenericNewExpression" typeId="tpee.1145552977093" id="5397868107582792320">
              <node role="creator" roleId="tpee.1145553007750" type="tp2q.HashMapCreator" typeId="tp2q.1197686869805" id="5397868107582792321">
                <node role="keyType" roleId="tp2q.1197687026896" type="tpee.ClassifierType" typeId="tpee.1107535904670" id="5397868107582792322">
                  <link role="classifier" roleId="tpee.1107535924139" targetNodeId="cu2c.~SModelReference" resolveInfo="SModelReference" />
                </node>
                <node role="valueType" roleId="tp2q.1197687035757" type="tpee.ClassifierType" typeId="tpee.1107535904670" id="5397868107582792323">
                  <link role="classifier" roleId="tpee.1107535924139" targetNodeId="cu2c.~SModelReference" resolveInfo="SModelReference" />
                </node>
              </node>
            </node>
          </node>
        </node>
        <node role="statement" roleId="tpee.1068581517665" type="tpee.LocalVariableDeclarationStatement" typeId="tpee.1068581242864" id="9073603541474871863">
          <node role="localVariableDeclaration" roleId="tpee.1068581242865" type="tpee.LocalVariableDeclaration" typeId="tpee.1068581242863" id="9073603541474871864">
            <property name="name" nameId="tpck.1169194664001" value="toResolve" />
            <node role="type" roleId="tpee.5680397130376446158" type="tp2q.ListType" typeId="tp2q.1151688443754" id="9073603541474871865">
              <node role="elementType" roleId="tp2q.1151688676805" type="tp25.SReferenceType" typeId="tp25.8758390115029295477" id="9073603541474871867" />
            </node>
            <node role="initializer" roleId="tpee.1068431790190" type="tpee.LocalInstanceMethodCall" typeId="tpee.3066917033203108594" id="9073603541474871869">
              <link role="baseMethodDeclaration" roleId="tpee.1068499141037" targetNodeId="9073603541474867664" resolveInfo="getReferencesToResolve" />
              <node role="actualArgument" roleId="tpee.1068499141038" type="tpee.ParameterReference" typeId="tpee.1068581242874" id="9073603541474871870">
                <link role="variableDeclaration" roleId="tpee.1068581517664" targetNodeId="5778265495851109980" resolveInfo="model" />
              </node>
              <node role="actualArgument" roleId="tpee.1068499141038" type="tpee.LocalVariableReference" typeId="tpee.1068581242866" id="9073603541474871872">
                <link role="variableDeclaration" roleId="tpee.1068581517664" targetNodeId="5397868107582790869" resolveInfo="models" />
              </node>
            </node>
          </node>
        </node>
        <node role="statement" roleId="tpee.1068581517665" type="tpee.IfStatement" typeId="tpee.1068580123159" id="2534586358646788787">
          <node role="ifTrue" roleId="tpee.1068580123161" type="tpee.StatementList" typeId="tpee.1068580123136" id="2534586358646788788">
            <node role="statement" roleId="tpee.1068581517665" type="tpee.ReturnStatement" typeId="tpee.1068581242878" id="2534586358646788797" />
          </node>
          <node role="condition" roleId="tpee.1068580123160" type="tpee.DotExpression" typeId="tpee.1197027756228" id="2534586358646788792">
            <node role="operand" roleId="tpee.1197027771414" type="tpee.LocalVariableReference" typeId="tpee.1068581242866" id="2534586358646788791">
              <link role="variableDeclaration" roleId="tpee.1068581517664" targetNodeId="9073603541474871864" resolveInfo="toResolve" />
            </node>
            <node role="operation" roleId="tpee.1197027833540" type="tp2q.IsEmptyOperation" typeId="tp2q.1165530316231" id="2534586358646788796" />
          </node>
        </node>
        <node role="statement" roleId="tpee.1068581517665" type="tpee.Statement" typeId="tpee.1068580123157" id="8201298579766221141" />
        <node role="statement" roleId="tpee.1068581517665" type="tpee.LocalVariableDeclarationStatement" typeId="tpee.1068581242864" id="2354139374978876815">
          <node role="localVariableDeclaration" roleId="tpee.1068581242865" type="tpee.LocalVariableDeclaration" typeId="tpee.1068581242863" id="2354139374978876816">
            <property name="name" nameId="tpck.1169194664001" value="modelsToAdd" />
            <node role="initializer" roleId="tpee.1068431790190" type="tpee.DotExpression" typeId="tpee.1197027756228" id="2354139374978876827">
              <node role="operand" roleId="tpee.1197027771414" type="tpee.DotExpression" typeId="tpee.1197027756228" id="2354139374978876822">
                <node role="operand" roleId="tpee.1197027771414" type="tpee.LocalVariableReference" typeId="tpee.1068581242866" id="2354139374978876821">
                  <link role="variableDeclaration" roleId="tpee.1068581517664" targetNodeId="5397868107582790869" resolveInfo="models" />
                </node>
                <node role="operation" roleId="tpee.1197027833540" type="tp2q.GetValuesOperation" typeId="tp2q.1237909114519" id="2354139374978876826" />
              </node>
              <node role="operation" roleId="tpee.1197027833540" type="tp2q.WhereOperation" typeId="tp2q.1202120902084" id="2354139374978876831">
                <node role="closure" roleId="tp2q.1204796294226" type="tp2c.ClosureLiteral" typeId="tp2c.1199569711397" id="2354139374978876832">
                  <node role="body" roleId="tp2c.1199569916463" type="tpee.StatementList" typeId="tpee.1068580123136" id="2354139374978876833">
                    <node role="statement" roleId="tpee.1068581517665" type="tpee.ExpressionStatement" typeId="tpee.1068580123155" id="2354139374978876837">
                      <node role="expression" roleId="tpee.1068580123156" type="tpee.NotExpression" typeId="tpee.1081516740877" id="2354139374978876838">
                        <node role="expression" roleId="tpee.1081516765348" type="tpee.DotExpression" typeId="tpee.1197027756228" id="2354139374978876839">
                          <node role="operand" roleId="tpee.1197027771414" type="tpee.StaticMethodCall" typeId="tpee.1081236700937" id="2354139374978876840">
                            <link role="baseMethodDeclaration" roleId="tpee.1068499141037" targetNodeId="cu2c.~SModelOperations%dgetImportedModelUIDs(jetbrains%dmps%dsmodel%dSModel)%cjava%dutil%dList" resolveInfo="getImportedModelUIDs" />
                            <link role="classConcept" roleId="tpee.1144433194310" targetNodeId="cu2c.~SModelOperations" resolveInfo="SModelOperations" />
                            <node role="actualArgument" roleId="tpee.1068499141038" type="tpee.ParameterReference" typeId="tpee.1068581242874" id="2354139374978876841">
                              <link role="variableDeclaration" roleId="tpee.1068581517664" targetNodeId="5778265495851109980" resolveInfo="model" />
                            </node>
                          </node>
                          <node role="operation" roleId="tpee.1197027833540" type="tpee.InstanceMethodCallOperation" typeId="tpee.1202948039474" id="2354139374978876842">
                            <link role="baseMethodDeclaration" roleId="tpee.1068499141037" targetNodeId="k7g3.~List%dcontains(java%dlang%dObject)%cboolean" resolveInfo="contains" />
                            <node role="actualArgument" roleId="tpee.1068499141038" type="tpee.ParameterReference" typeId="tpee.1068581242874" id="2354139374978876889">
                              <link role="variableDeclaration" roleId="tpee.1068581517664" targetNodeId="2354139374978876834" resolveInfo="it" />
                            </node>
                          </node>
                        </node>
                      </node>
                    </node>
                  </node>
                  <node role="parameter" roleId="tp2c.1199569906740" type="tp2q.SmartClosureParameterDeclaration" typeId="tp2q.1203518072036" id="2354139374978876834">
                    <property name="name" nameId="tpck.1169194664001" value="it" />
                    <node role="type" roleId="tpee.5680397130376446158" type="tpee.UndefinedType" typeId="tpee.4836112446988635817" id="2354139374978876835" />
                  </node>
                </node>
              </node>
            </node>
            <node role="type" roleId="tpee.5680397130376446158" type="tp2q.SequenceType" typeId="tp2q.1151689724996" id="2354139374978876848">
              <node role="elementType" roleId="tp2q.1151689745422" type="tpee.ClassifierType" typeId="tpee.1107535904670" id="2354139374978876850">
                <link role="classifier" roleId="tpee.1107535924139" targetNodeId="cu2c.~SModelReference" resolveInfo="SModelReference" />
              </node>
            </node>
          </node>
        </node>
        <node role="statement" roleId="tpee.1068581517665" type="tpee.ExpressionStatement" typeId="tpee.1068580123155" id="2354139374978876852">
          <node role="expression" roleId="tpee.1068580123156" type="tpee.DotExpression" typeId="tpee.1197027756228" id="2354139374978876854">
            <node role="operand" roleId="tpee.1197027771414" type="tpee.LocalVariableReference" typeId="tpee.1068581242866" id="2354139374978876853">
              <link role="variableDeclaration" roleId="tpee.1068581517664" targetNodeId="2354139374978876816" resolveInfo="modelsToAdd" />
            </node>
            <node role="operation" roleId="tpee.1197027833540" type="tp2q.VisitAllOperation" typeId="tp2q.1204980550705" id="2354139374978876858">
              <node role="closure" roleId="tp2q.1204796294226" type="tp2c.ClosureLiteral" typeId="tp2c.1199569711397" id="2354139374978876859">
                <node role="body" roleId="tp2c.1199569916463" type="tpee.StatementList" typeId="tpee.1068580123136" id="2354139374978876860">
                  <node role="statement" roleId="tpee.1068581517665" type="tpee.ExpressionStatement" typeId="tpee.1068580123155" id="2354139374978876863">
                    <node role="expression" roleId="tpee.1068580123156" type="tpee.DotExpression" typeId="tpee.1197027756228" id="2354139374978876864">
                      <node role="operand" roleId="tpee.1197027771414" type="tp25.SemanticDowncastExpression" typeId="tp25.1145404486709" id="2354139374978876865">
                        <node role="leftExpression" roleId="tp25.1145404616321" type="tpee.ParameterReference" typeId="tpee.1068581242874" id="2354139374978876873">
                          <link role="variableDeclaration" roleId="tpee.1068581517664" targetNodeId="5778265495851109980" resolveInfo="model" />
                        </node>
                      </node>
                      <node role="operation" roleId="tpee.1197027833540" type="tpee.InstanceMethodCallOperation" typeId="tpee.1202948039474" id="2354139374978876869">
                        <link role="baseMethodDeclaration" roleId="tpee.1068499141037" targetNodeId="cu2c.~SModel%daddModelImport(jetbrains%dmps%dsmodel%dSModelReference,boolean)%cvoid" resolveInfo="addModelImport" />
                        <node role="actualArgument" roleId="tpee.1068499141038" type="tpee.ParameterReference" typeId="tpee.1068581242874" id="2354139374978876870">
                          <link role="variableDeclaration" roleId="tpee.1068581517664" targetNodeId="2354139374978876861" resolveInfo="it" />
                        </node>
                        <node role="actualArgument" roleId="tpee.1068499141038" type="tpee.BooleanConstant" typeId="tpee.1068580123137" id="2354139374978876871">
                          <property name="value" nameId="tpee.1068580123138" value="false" />
                        </node>
                      </node>
                    </node>
                  </node>
                </node>
                <node role="parameter" roleId="tp2c.1199569906740" type="tp2q.SmartClosureParameterDeclaration" typeId="tp2q.1203518072036" id="2354139374978876861">
                  <property name="name" nameId="tpck.1169194664001" value="it" />
                  <node role="type" roleId="tpee.5680397130376446158" type="tpee.UndefinedType" typeId="tpee.4836112446988635817" id="2354139374978876862" />
                </node>
              </node>
            </node>
          </node>
        </node>
        <node role="statement" roleId="tpee.1068581517665" type="tpee.IfStatement" typeId="tpee.1068580123159" id="2534586358646788799">
          <node role="ifTrue" roleId="tpee.1068580123161" type="tpee.StatementList" typeId="tpee.1068580123136" id="2534586358646788800">
            <node role="statement" roleId="tpee.1068581517665" type="tpee.ExpressionStatement" typeId="tpee.1068580123155" id="8685596848221230195">
              <node role="expression" roleId="tpee.1068580123156" type="tpee.DotExpression" typeId="tpee.1197027756228" id="8685596848221230196">
                <node role="operand" roleId="tpee.1197027771414" type="tpee.GenericNewExpression" typeId="tpee.1145552977093" id="8685596848221230197">
                  <node role="creator" roleId="tpee.1145553007750" type="tpee.ClassCreator" typeId="tpee.1212685548494" id="8685596848221230198">
                    <link role="baseMethodDeclaration" roleId="tpee.1068499141037" targetNodeId="iwwu.4193578441192064996" resolveInfo="MissingDependenciesFixer" />
                    <node role="actualArgument" roleId="tpee.1068499141038" type="tpee.DotExpression" typeId="tpee.1197027756228" id="8685596848221230200">
                      <node role="operand" roleId="tpee.1197027771414" type="tp25.SemanticDowncastExpression" typeId="tp25.1145404486709" id="8685596848221230201">
                        <node role="leftExpression" roleId="tp25.1145404616321" type="tpee.ParameterReference" typeId="tpee.1068581242874" id="8685596848221230202">
                          <link role="variableDeclaration" roleId="tpee.1068581517664" targetNodeId="5778265495851109980" resolveInfo="model" />
                        </node>
                      </node>
                      <node role="operation" roleId="tpee.1197027833540" type="tpee.InstanceMethodCallOperation" typeId="tpee.1202948039474" id="8685596848221230203">
                        <link role="baseMethodDeclaration" roleId="tpee.1068499141037" targetNodeId="cu2c.~SModel%dgetModelDescriptor()%cjetbrains%dmps%dsmodel%dSModelDescriptor" resolveInfo="getModelDescriptor" />
                      </node>
                    </node>
                  </node>
                </node>
                <node role="operation" roleId="tpee.1197027833540" type="tpee.InstanceMethodCallOperation" typeId="tpee.1202948039474" id="8685596848221230204">
                  <link role="baseMethodDeclaration" roleId="tpee.1068499141037" targetNodeId="iwwu.4193578441192065014" resolveInfo="fix" />
                  <node role="actualArgument" roleId="tpee.1068499141038" type="tpee.BooleanConstant" typeId="tpee.1068580123137" id="8685596848221230205">
                    <property name="value" nameId="tpee.1068580123138" value="false" />
                  </node>
                </node>
              </node>
            </node>
          </node>
          <node role="condition" roleId="tpee.1068580123160" type="tpee.DotExpression" typeId="tpee.1197027756228" id="2534586358646788804">
            <node role="operand" roleId="tpee.1197027771414" type="tpee.LocalVariableReference" typeId="tpee.1068581242866" id="2534586358646788803">
              <link role="variableDeclaration" roleId="tpee.1068581517664" targetNodeId="2354139374978876816" resolveInfo="modelsToAdd" />
            </node>
            <node role="operation" roleId="tpee.1197027833540" type="tp2q.IsNotEmptyOperation" typeId="tp2q.1176501494711" id="2534586358646788808" />
          </node>
        </node>
        <node role="statement" roleId="tpee.1068581517665" type="tpee.Statement" typeId="tpee.1068580123157" id="5397868107582795307" />
        <node role="statement" roleId="tpee.1068581517665" type="tpee.LocalVariableDeclarationStatement" typeId="tpee.1068581242864" id="5397868107582795310">
          <node role="localVariableDeclaration" roleId="tpee.1068581242865" type="tpee.LocalVariableDeclaration" typeId="tpee.1068581242863" id="5397868107582795311">
            <property name="name" nameId="tpck.1169194664001" value="cnt" />
            <node role="initializer" roleId="tpee.1068431790190" type="tpee.StaticMethodCall" typeId="tpee.1081236700937" id="2742102018362199500">
              <link role="classConcept" roleId="tpee.1144433194310" targetNodeId="5778265495851109956" resolveInfo="StubResolver" />
              <link role="baseMethodDeclaration" roleId="tpee.1068499141037" targetNodeId="2742102018362199349" resolveInfo="resolveReferences" />
              <node role="actualArgument" roleId="tpee.1068499141038" type="tpee.LocalVariableReference" typeId="tpee.1068581242866" id="2742102018362199501">
                <link role="variableDeclaration" roleId="tpee.1068581517664" targetNodeId="9073603541474871864" resolveInfo="toResolve" />
              </node>
              <node role="actualArgument" roleId="tpee.1068499141038" type="tpee.LocalVariableReference" typeId="tpee.1068581242866" id="2742102018362199502">
                <link role="variableDeclaration" roleId="tpee.1068581517664" targetNodeId="5397868107582790869" resolveInfo="models" />
              </node>
              <node role="actualArgument" roleId="tpee.1068499141038" type="tpee.ParameterReference" typeId="tpee.1068581242874" id="2742102018362199503">
                <link role="variableDeclaration" roleId="tpee.1068581517664" targetNodeId="5778265495851109982" resolveInfo="context" />
              </node>
            </node>
            <node role="type" roleId="tpee.5680397130376446158" type="tpee.IntegerType" typeId="tpee.1070534370425" id="5397868107582795312" />
          </node>
        </node>
        <node role="statement" roleId="tpee.1068581517665" type="tpee.Statement" typeId="tpee.1068580123157" id="2354139374978876891" />
        <node role="statement" roleId="tpee.1068581517665" type="tpee.ExpressionStatement" typeId="tpee.1068580123155" id="8201298579766229638">
          <node role="expression" roleId="tpee.1068580123156" type="tpee.DotExpression" typeId="tpee.1197027756228" id="8201298579766229643">
            <node role="operand" roleId="tpee.1197027771414" type="tpee.GenericNewExpression" typeId="tpee.1145552977093" id="8201298579766229639">
              <node role="creator" roleId="tpee.1145553007750" type="tpee.ClassCreator" typeId="tpee.1212685548494" id="8201298579766229641">
                <link role="baseMethodDeclaration" roleId="tpee.1068499141037" targetNodeId="vsqj.~OptimizeImportsHelper%d&lt;init&gt;(jetbrains%dmps%dsmodel%dIOperationContext)" resolveInfo="OptimizeImportsHelper" />
                <node role="actualArgument" roleId="tpee.1068499141038" type="tpee.ParameterReference" typeId="tpee.1068581242874" id="8201298579766229642">
                  <link role="variableDeclaration" roleId="tpee.1068581517664" targetNodeId="5778265495851109982" resolveInfo="context" />
                </node>
              </node>
            </node>
            <node role="operation" roleId="tpee.1197027833540" type="tpee.InstanceMethodCallOperation" typeId="tpee.1202948039474" id="8201298579766229647">
              <link role="baseMethodDeclaration" roleId="tpee.1068499141037" targetNodeId="vsqj.~OptimizeImportsHelper%doptimizeModelImports(jetbrains%dmps%dsmodel%dSModelDescriptor)%cjava%dlang%dString" resolveInfo="optimizeModelImports" />
              <node role="actualArgument" roleId="tpee.1068499141038" type="tpee.DotExpression" typeId="tpee.1197027756228" id="8201298579766229651">
                <node role="operand" roleId="tpee.1197027771414" type="tp25.SemanticDowncastExpression" typeId="tp25.1145404486709" id="8201298579766229649">
                  <node role="leftExpression" roleId="tp25.1145404616321" type="tpee.ParameterReference" typeId="tpee.1068581242874" id="8201298579766229648">
                    <link role="variableDeclaration" roleId="tpee.1068581517664" targetNodeId="5778265495851109980" resolveInfo="model" />
                  </node>
                </node>
                <node role="operation" roleId="tpee.1197027833540" type="tpee.InstanceMethodCallOperation" typeId="tpee.1202948039474" id="8201298579766229786">
                  <link role="baseMethodDeclaration" roleId="tpee.1068499141037" targetNodeId="cu2c.~SModel%dgetModelDescriptor()%cjetbrains%dmps%dsmodel%dSModelDescriptor" resolveInfo="getModelDescriptor" />
                </node>
              </node>
            </node>
          </node>
        </node>
        <node role="statement" roleId="tpee.1068581517665" type="tpib.LogStatement" typeId="tpib.1167227138527" id="5397868107582795458">
          <property name="severity" nameId="tpib.1167245565795" value="info" />
          <node role="logExpression" roleId="tpib.1167227463056" type="tpee.PlusExpression" typeId="tpee.1068581242875" id="5397868107582795459">
            <node role="rightExpression" roleId="tpee.1081773367579" type="tpee.StringLiteral" typeId="tpee.1070475926800" id="5397868107582795460">
              <property name="value" nameId="tpee.1070475926801" value=")" />
            </node>
            <node role="leftExpression" roleId="tpee.1081773367580" type="tpee.PlusExpression" typeId="tpee.1068581242875" id="5397868107582795461">
              <node role="leftExpression" roleId="tpee.1081773367580" type="tpee.PlusExpression" typeId="tpee.1068581242875" id="5397868107582795462">
                <node role="leftExpression" roleId="tpee.1081773367580" type="tpee.PlusExpression" typeId="tpee.1068581242875" id="8883975518329349220">
                  <node role="rightExpression" roleId="tpee.1081773367579" type="tpee.DotExpression" typeId="tpee.1197027756228" id="8883975518329349224">
                    <node role="operand" roleId="tpee.1197027771414" type="tpee.ParameterReference" typeId="tpee.1068581242874" id="8883975518329349223">
                      <link role="variableDeclaration" roleId="tpee.1068581517664" targetNodeId="5778265495851109980" resolveInfo="model" />
                    </node>
                    <node role="operation" roleId="tpee.1197027833540" type="tp25.Model_GetLongNameOperation" typeId="tp25.1212008292747" id="8883975518329349228" />
                  </node>
                  <node role="leftExpression" roleId="tpee.1081773367580" type="tpee.PlusExpression" typeId="tpee.1068581242875" id="5397868107582795464">
                    <node role="leftExpression" roleId="tpee.1081773367580" type="tpee.LocalVariableReference" typeId="tpee.1068581242866" id="5397868107582795561">
                      <link role="variableDeclaration" roleId="tpee.1068581517664" targetNodeId="5397868107582795311" resolveInfo="cnt" />
                    </node>
                    <node role="rightExpression" roleId="tpee.1081773367579" type="tpee.StringLiteral" typeId="tpee.1070475926800" id="5397868107582795468">
                      <property name="value" nameId="tpee.1070475926801" value=" stub references were re-resolved in model " />
                    </node>
                  </node>
                </node>
                <node role="rightExpression" roleId="tpee.1081773367579" type="tpee.StringLiteral" typeId="tpee.1070475926800" id="5397868107582795472">
                  <property name="value" nameId="tpee.1070475926801" value=". (" />
                </node>
              </node>
              <node role="rightExpression" roleId="tpee.1081773367579" type="tpee.DotExpression" typeId="tpee.1197027756228" id="5397868107582795563">
                <node role="operand" roleId="tpee.1197027771414" type="tpee.LocalVariableReference" typeId="tpee.1068581242866" id="5397868107582795562">
                  <link role="variableDeclaration" roleId="tpee.1068581517664" targetNodeId="9073603541474871864" resolveInfo="toResolve" />
                </node>
                <node role="operation" roleId="tpee.1197027833540" type="tp2q.GetSizeOperation" typeId="tp2q.1162935959151" id="5397868107582795567" />
              </node>
            </node>
          </node>
        </node>
      </node>
      <node role="visibility" roleId="tpee.1178549979242" type="tpee.PublicVisibility" typeId="tpee.1146644602865" id="5778265495851109964" />
    </node>
    <node role="method" roleId="tpee.1107880067339" type="tpee.InstanceMethodDeclaration" typeId="tpee.1068580123165" id="9073603541474871832">
      <property name="name" nameId="tpck.1169194664001" value="resolveInModels" />
      <property name="isFinal" nameId="tpee.1181808852946" value="false" />
      <node role="returnType" roleId="tpee.1068580123133" type="tpee.VoidType" typeId="tpee.1068581517677" id="2082194532791124433" />
      <node role="parameter" roleId="tpee.1068580123134" type="tpee.ParameterDeclaration" typeId="tpee.1068498886292" id="2082194532791126329">
        <property name="name" nameId="tpck.1169194664001" value="models" />
        <node role="type" roleId="tpee.5680397130376446158" type="tp2q.ListType" typeId="tp2q.1151688443754" id="2082194532791126330">
          <node role="elementType" roleId="tp2q.1151688676805" type="tpee.ClassifierType" typeId="tpee.1107535904670" id="2082194532791126332">
            <link role="classifier" roleId="tpee.1107535924139" targetNodeId="cu2c.~SModelDescriptor" resolveInfo="SModelDescriptor" />
          </node>
        </node>
      </node>
      <node role="parameter" roleId="tpee.1068580123134" type="tpee.ParameterDeclaration" typeId="tpee.1068498886292" id="2082194532791127529">
        <property name="name" nameId="tpck.1169194664001" value="context" />
        <node role="type" roleId="tpee.5680397130376446158" type="tpee.ClassifierType" typeId="tpee.1107535904670" id="2082194532791127531">
          <link role="classifier" roleId="tpee.1107535924139" targetNodeId="cu2c.~IOperationContext" resolveInfo="IOperationContext" />
        </node>
      </node>
      <node role="body" roleId="tpee.1068580123135" type="tpee.StatementList" typeId="tpee.1068580123136" id="2082194532791124435">
        <node role="statement" roleId="tpee.1068581517665" type="tp2q.ForEachStatement" typeId="tp2q.1153943597977" id="2082194532791126333">
          <node role="variable" roleId="tp2q.1153944400369" type="tp2q.ForEachVariable" typeId="tp2q.1153944193378" id="2082194532791126334">
            <property name="name" nameId="tpck.1169194664001" value="model" />
          </node>
          <node role="inputSequence" roleId="tp2q.1153944424730" type="tpee.ParameterReference" typeId="tpee.1068581242874" id="2082194532791126337">
            <link role="variableDeclaration" roleId="tpee.1068581517664" targetNodeId="2082194532791126329" resolveInfo="models" />
          </node>
          <node role="body" roleId="tpee.1154032183016" type="tpee.StatementList" typeId="tpee.1068580123136" id="2082194532791126336">
            <node role="statement" roleId="tpee.1068581517665" type="tpee.ExpressionStatement" typeId="tpee.1068580123155" id="9073603541474871852">
              <node role="expression" roleId="tpee.1068580123156" type="tpee.LocalInstanceMethodCall" typeId="tpee.3066917033203108594" id="9073603541474871853">
                <link role="baseMethodDeclaration" roleId="tpee.1068499141037" targetNodeId="9073603541474871828" resolveInfo="resolveInModel" />
                <node role="actualArgument" roleId="tpee.1068499141038" type="tpee.DotExpression" typeId="tpee.1197027756228" id="9073603541474871855">
                  <node role="operand" roleId="tpee.1197027771414" type="tp2q.ForEachVariableReference" typeId="tp2q.1153944233411" id="9073603541474871854">
                    <link role="variable" roleId="tp2q.1153944258490" targetNodeId="2082194532791126334" resolveInfo="model" />
                  </node>
                  <node role="operation" roleId="tpee.1197027833540" type="tpee.InstanceMethodCallOperation" typeId="tpee.1202948039474" id="9073603541474871859">
                    <link role="baseMethodDeclaration" roleId="tpee.1068499141037" targetNodeId="cu2c.~SModelDescriptor%dgetSModel()%cjetbrains%dmps%dsmodel%dSModel" resolveInfo="getSModel" />
                  </node>
                </node>
                <node role="actualArgument" roleId="tpee.1068499141038" type="tpee.ParameterReference" typeId="tpee.1068581242874" id="9073603541474871861">
                  <link role="variableDeclaration" roleId="tpee.1068581517664" targetNodeId="2082194532791127529" resolveInfo="context" />
                </node>
              </node>
            </node>
          </node>
        </node>
      </node>
      <node role="visibility" roleId="tpee.1178549979242" type="tpee.PublicVisibility" typeId="tpee.1146644602865" id="2082194532791124434" />
    </node>
    <node role="method" roleId="tpee.1107880067339" type="tpee.InstanceMethodDeclaration" typeId="tpee.1068580123165" id="9073603541474871836">
      <property name="name" nameId="tpck.1169194664001" value="resolveInProject" />
      <property name="isFinal" nameId="tpee.1181808852946" value="false" />
      <node role="returnType" roleId="tpee.1068580123133" type="tpee.VoidType" typeId="tpee.1068581517677" id="4326588611400152018" />
      <node role="parameter" roleId="tpee.1068580123134" type="tpee.ParameterDeclaration" typeId="tpee.1068498886292" id="4326588611400153914">
        <property name="name" nameId="tpck.1169194664001" value="project" />
        <node role="type" roleId="tpee.5680397130376446158" type="tpee.ClassifierType" typeId="tpee.1107535904670" id="4326588611400153915">
          <link role="classifier" roleId="tpee.1107535924139" targetNodeId="jrbx.~MPSProject" resolveInfo="MPSProject" />
        </node>
      </node>
      <node role="parameter" roleId="tpee.1068580123134" type="tpee.ParameterDeclaration" typeId="tpee.1068498886292" id="4326588611400153916">
        <property name="name" nameId="tpck.1169194664001" value="context" />
        <node role="type" roleId="tpee.5680397130376446158" type="tpee.ClassifierType" typeId="tpee.1107535904670" id="4326588611400153918">
          <link role="classifier" roleId="tpee.1107535924139" targetNodeId="cu2c.~IOperationContext" resolveInfo="IOperationContext" />
        </node>
      </node>
      <node role="body" roleId="tpee.1068580123135" type="tpee.StatementList" typeId="tpee.1068580123136" id="4326588611400152020">
        <node role="statement" roleId="tpee.1068581517665" type="tp2q.ForEachStatement" typeId="tp2q.1153943597977" id="9164503229271455504">
          <node role="variable" roleId="tp2q.1153944400369" type="tp2q.ForEachVariable" typeId="tp2q.1153944193378" id="9164503229271455505">
            <property name="name" nameId="tpck.1169194664001" value="module" />
          </node>
          <node role="inputSequence" roleId="tp2q.1153944424730" type="tpee.DotExpression" typeId="tpee.1197027756228" id="9164503229271486521">
            <node role="operand" roleId="tpee.1197027771414" type="tpee.ParameterReference" typeId="tpee.1068581242874" id="4326588611400279202">
              <link role="variableDeclaration" roleId="tpee.1068581517664" targetNodeId="4326588611400153914" resolveInfo="project" />
            </node>
            <node role="operation" roleId="tpee.1197027833540" type="tpee.InstanceMethodCallOperation" typeId="tpee.1202948039474" id="9164503229271486525">
              <link role="baseMethodDeclaration" roleId="tpee.1068499141037" targetNodeId="jrbx.~MPSProject%dgetModulesWithGenerators()%cjava%dutil%dList" resolveInfo="getModulesWithGenerators" />
            </node>
          </node>
          <node role="body" roleId="tpee.1154032183016" type="tpee.StatementList" typeId="tpee.1068580123136" id="9164503229271455507">
            <node role="statement" roleId="tpee.1068581517665" type="tpee.IfStatement" typeId="tpee.1068580123159" id="9164503229271487738">
              <node role="condition" roleId="tpee.1068580123160" type="tpee.DotExpression" typeId="tpee.1197027756228" id="9164503229271487742">
                <node role="operand" roleId="tpee.1197027771414" type="tp2q.ForEachVariableReference" typeId="tp2q.1153944233411" id="9164503229271487741">
                  <link role="variable" roleId="tp2q.1153944258490" targetNodeId="9164503229271455505" resolveInfo="module" />
                </node>
                <node role="operation" roleId="tpee.1197027833540" type="tpee.InstanceMethodCallOperation" typeId="tpee.1202948039474" id="9164503229271487746">
                  <link role="baseMethodDeclaration" roleId="tpee.1068499141037" targetNodeId="vsqj.~IModule%disPackaged()%cboolean" resolveInfo="isPackaged" />
                </node>
              </node>
              <node role="ifTrue" roleId="tpee.1068580123161" type="tpee.StatementList" typeId="tpee.1068580123136" id="9164503229271487740">
                <node role="statement" roleId="tpee.1068581517665" type="tpee.ContinueStatement" typeId="tpee.1082113931046" id="9164503229271487747" />
              </node>
            </node>
            <node role="statement" roleId="tpee.1068581517665" type="tp2q.ForEachStatement" typeId="tp2q.1153943597977" id="9164503229271486526">
              <node role="variable" roleId="tp2q.1153944400369" type="tp2q.ForEachVariable" typeId="tp2q.1153944193378" id="9164503229271486527">
                <property name="name" nameId="tpck.1169194664001" value="model" />
              </node>
              <node role="inputSequence" roleId="tp2q.1153944424730" type="tpee.DotExpression" typeId="tpee.1197027756228" id="9164503229271486531">
                <node role="operand" roleId="tpee.1197027771414" type="tp2q.ForEachVariableReference" typeId="tp2q.1153944233411" id="9164503229271486530">
                  <link role="variable" roleId="tp2q.1153944258490" targetNodeId="9164503229271455505" resolveInfo="module" />
                </node>
                <node role="operation" roleId="tpee.1197027833540" type="tpee.InstanceMethodCallOperation" typeId="tpee.1202948039474" id="9164503229271486535">
                  <link role="baseMethodDeclaration" roleId="tpee.1068499141037" targetNodeId="vsqj.~IModule%dgetOwnModelDescriptors()%cjava%dutil%dList" resolveInfo="getOwnModelDescriptors" />
                </node>
              </node>
              <node role="body" roleId="tpee.1154032183016" type="tpee.StatementList" typeId="tpee.1068580123136" id="9164503229271486529">
                <node role="statement" roleId="tpee.1068581517665" type="tpee.IfStatement" typeId="tpee.1068580123159" id="8883975518329349205">
                  <node role="ifTrue" roleId="tpee.1068580123161" type="tpee.StatementList" typeId="tpee.1068580123136" id="8883975518329349206">
                    <node role="statement" roleId="tpee.1068581517665" type="tpee.ExpressionStatement" typeId="tpee.1068580123155" id="9073603541474871841">
                      <node role="expression" roleId="tpee.1068580123156" type="tpee.LocalInstanceMethodCall" typeId="tpee.3066917033203108594" id="9073603541474871842">
                        <link role="baseMethodDeclaration" roleId="tpee.1068499141037" targetNodeId="9073603541474871828" resolveInfo="resolveInModel" />
                        <node role="actualArgument" roleId="tpee.1068499141038" type="tpee.DotExpression" typeId="tpee.1197027756228" id="9073603541474871844">
                          <node role="operand" roleId="tpee.1197027771414" type="tp2q.ForEachVariableReference" typeId="tp2q.1153944233411" id="9073603541474871843">
                            <link role="variable" roleId="tp2q.1153944258490" targetNodeId="9164503229271486527" resolveInfo="model" />
                          </node>
                          <node role="operation" roleId="tpee.1197027833540" type="tpee.InstanceMethodCallOperation" typeId="tpee.1202948039474" id="9073603541474871848">
                            <link role="baseMethodDeclaration" roleId="tpee.1068499141037" targetNodeId="cu2c.~SModelDescriptor%dgetSModel()%cjetbrains%dmps%dsmodel%dSModel" resolveInfo="getSModel" />
                          </node>
                        </node>
                        <node role="actualArgument" roleId="tpee.1068499141038" type="tpee.ParameterReference" typeId="tpee.1068581242874" id="9073603541474871850">
                          <link role="variableDeclaration" roleId="tpee.1068581517664" targetNodeId="4326588611400153916" resolveInfo="context" />
                        </node>
                      </node>
                    </node>
                  </node>
                  <node role="condition" roleId="tpee.1068580123160" type="tpee.AndExpression" typeId="tpee.1080120340718" id="8883975518329349212">
                    <node role="rightExpression" roleId="tpee.1081773367579" type="tpee.InstanceOfExpression" typeId="tpee.1081256982272" id="8883975518329349216">
                      <node role="classType" roleId="tpee.1081256993305" type="tpee.ClassifierType" typeId="tpee.1107535904670" id="8883975518329349219">
                        <link role="classifier" roleId="tpee.1107535924139" targetNodeId="rhwp.~EditableSModelDescriptor" resolveInfo="EditableSModelDescriptor" />
                      </node>
                      <node role="leftExpression" roleId="tpee.1081256993304" type="tp2q.ForEachVariableReference" typeId="tp2q.1153944233411" id="8883975518329349215">
                        <link role="variable" roleId="tp2q.1153944258490" targetNodeId="9164503229271486527" resolveInfo="model" />
                      </node>
                    </node>
                    <node role="leftExpression" roleId="tpee.1081773367580" type="tpee.StaticMethodCall" typeId="tpee.1081236700937" id="8883975518329349210">
                      <link role="classConcept" roleId="tpee.1144433194310" targetNodeId="cu2c.~SModelStereotype" resolveInfo="SModelStereotype" />
                      <link role="baseMethodDeclaration" roleId="tpee.1068499141037" targetNodeId="cu2c.~SModelStereotype%disUserModel(org%djetbrains%dmps%dopenapi%dmodel%dSModel)%cboolean" resolveInfo="isUserModel" />
                      <node role="actualArgument" roleId="tpee.1068499141038" type="tp2q.ForEachVariableReference" typeId="tp2q.1153944233411" id="8883975518329349211">
                        <link role="variable" roleId="tp2q.1153944258490" targetNodeId="9164503229271486527" resolveInfo="model" />
                      </node>
                    </node>
                  </node>
                </node>
              </node>
            </node>
          </node>
        </node>
      </node>
      <node role="visibility" roleId="tpee.1178549979242" type="tpee.PublicVisibility" typeId="tpee.1146644602865" id="4326588611400152019" />
    </node>
  </root>
  <root id="4193578441191911527">
    <node role="staticField" roleId="tpee.1128555889557" type="tpee.StaticFieldDeclaration" typeId="tpee.1070462154015" id="4193578441191970303">
      <property name="name" nameId="tpck.1169194664001" value="MIN_TEXT_LENGTH_TO_CONVERT" />
      <property name="isFinal" nameId="tpee.1176718929932" value="true" />
      <node role="visibility" roleId="tpee.1178549979242" type="tpee.PrivateVisibility" typeId="tpee.1146644623116" id="4193578441191970304" />
      <node role="type" roleId="tpee.5680397130376446158" type="tpee.IntegerType" typeId="tpee.1070534370425" id="4193578441191970306" />
      <node role="initializer" roleId="tpee.1068431790190" type="tpee.IntegerConstant" typeId="tpee.1068580320020" id="4193578441191970308">
        <property name="value" nameId="tpee.1068580320021" value="100" />
      </node>
    </node>
    <node role="visibility" roleId="tpee.1178549979242" type="tpee.PublicVisibility" typeId="tpee.1146644602865" id="4193578441191911528" />
    <node role="constructor" roleId="tpee.1068390468201" type="tpee.ConstructorDeclaration" typeId="tpee.1068580123140" id="4193578441191911529">
      <node role="parameter" roleId="tpee.1068580123134" type="tpee.ParameterDeclaration" typeId="tpee.1068498886292" id="4450057996090661301">
        <property name="name" nameId="tpck.1169194664001" value="coreComponents" />
        <node role="type" roleId="tpee.5680397130376446158" type="tpee.ClassifierType" typeId="tpee.1107535904670" id="4450057996090661303">
          <link role="classifier" roleId="tpee.1107535924139" targetNodeId="86um.~MPSCoreComponents" resolveInfo="MPSCoreComponents" />
        </node>
      </node>
      <node role="returnType" roleId="tpee.1068580123133" type="tpee.VoidType" typeId="tpee.1068581517677" id="4193578441191911530" />
      <node role="visibility" roleId="tpee.1178549979242" type="tpee.PublicVisibility" typeId="tpee.1146644602865" id="4193578441191911531" />
      <node role="body" roleId="tpee.1068580123135" type="tpee.StatementList" typeId="tpee.1068580123136" id="4193578441191911532" />
    </node>
    <node role="implementedInterface" roleId="tpee.1095933932569" type="tpee.ClassifierType" typeId="tpee.1107535904670" id="4193578441191912004">
      <link role="classifier" roleId="tpee.1107535924139" targetNodeId="t7eg.~ApplicationComponent" resolveInfo="ApplicationComponent" />
    </node>
    <node role="implementedInterface" roleId="tpee.1095933932569" type="tpee.ClassifierType" typeId="tpee.1107535904670" id="4193578441191921087">
      <link role="classifier" roleId="tpee.1107535924139" targetNodeId="dp1x.1963440973928775580" resolveInfo="CopyPasteUtil.IDataConverter" />
    </node>
    <node role="method" roleId="tpee.1107880067339" type="tpee.InstanceMethodDeclaration" typeId="tpee.1068580123165" id="4193578441191912013">
      <property name="isDeprecated" nameId="tpee.1224848525476" value="false" />
      <property name="isAbstract" nameId="tpee.1178608670077" value="false" />
      <property name="name" nameId="tpck.1169194664001" value="initComponent" />
      <property name="isFinal" nameId="tpee.1181808852946" value="false" />
      <node role="visibility" roleId="tpee.1178549979242" type="tpee.PublicVisibility" typeId="tpee.1146644602865" id="4193578441191912014" />
      <node role="returnType" roleId="tpee.1068580123133" type="tpee.VoidType" typeId="tpee.1068581517677" id="4193578441191912015" />
      <node role="body" roleId="tpee.1068580123135" type="tpee.StatementList" typeId="tpee.1068580123136" id="4193578441191912016">
        <node role="statement" roleId="tpee.1068581517665" type="tpee.ExpressionStatement" typeId="tpee.1068580123155" id="4193578441191921069">
          <node role="expression" roleId="tpee.1068580123156" type="tpee.StaticMethodCall" typeId="tpee.1081236700937" id="4193578441191921071">
            <link role="baseMethodDeclaration" roleId="tpee.1068499141037" targetNodeId="dp1x.1963440973928775602" resolveInfo="setDataConverter" />
            <link role="classConcept" roleId="tpee.1144433194310" targetNodeId="dp1x.6299533519672638253" resolveInfo="CopyPasteUtil" />
            <node role="actualArgument" roleId="tpee.1068499141038" type="tpee.ThisExpression" typeId="tpee.1070475354124" id="4193578441191921072" />
          </node>
        </node>
      </node>
    </node>
    <node role="method" roleId="tpee.1107880067339" type="tpee.InstanceMethodDeclaration" typeId="tpee.1068580123165" id="4193578441191912017">
      <property name="isDeprecated" nameId="tpee.1224848525476" value="false" />
      <property name="isAbstract" nameId="tpee.1178608670077" value="false" />
      <property name="name" nameId="tpck.1169194664001" value="disposeComponent" />
      <property name="isFinal" nameId="tpee.1181808852946" value="false" />
      <node role="visibility" roleId="tpee.1178549979242" type="tpee.PublicVisibility" typeId="tpee.1146644602865" id="4193578441191912018" />
      <node role="returnType" roleId="tpee.1068580123133" type="tpee.VoidType" typeId="tpee.1068581517677" id="4193578441191912019" />
      <node role="body" roleId="tpee.1068580123135" type="tpee.StatementList" typeId="tpee.1068580123136" id="4193578441191912020">
        <node role="statement" roleId="tpee.1068581517665" type="tpee.ExpressionStatement" typeId="tpee.1068580123155" id="4193578441191921073">
          <node role="expression" roleId="tpee.1068580123156" type="tpee.StaticMethodCall" typeId="tpee.1081236700937" id="4193578441191921074">
            <link role="baseMethodDeclaration" roleId="tpee.1068499141037" targetNodeId="dp1x.1963440973928775602" resolveInfo="setDataConverter" />
            <link role="classConcept" roleId="tpee.1144433194310" targetNodeId="dp1x.6299533519672638253" resolveInfo="CopyPasteUtil" />
            <node role="actualArgument" roleId="tpee.1068499141038" type="tpee.NullLiteral" typeId="tpee.1070534058343" id="4193578441191921076" />
          </node>
        </node>
      </node>
    </node>
    <node role="method" roleId="tpee.1107880067339" type="tpee.InstanceMethodDeclaration" typeId="tpee.1068580123165" id="4193578441191912021">
      <property name="isDeprecated" nameId="tpee.1224848525476" value="false" />
      <property name="isAbstract" nameId="tpee.1178608670077" value="false" />
      <property name="name" nameId="tpck.1169194664001" value="getComponentName" />
      <property name="isFinal" nameId="tpee.1181808852946" value="false" />
      <node role="visibility" roleId="tpee.1178549979242" type="tpee.PublicVisibility" typeId="tpee.1146644602865" id="4193578441191912022" />
      <node role="returnType" roleId="tpee.1068580123133" type="tpee.StringType" typeId="tpee.1225271177708" id="4193578441191921077" />
      <node role="annotation" roleId="tpee.1188208488637" type="tpee.AnnotationInstance" typeId="tpee.1188207840427" id="4193578441191912024">
        <link role="annotation" roleId="tpee.1188208074048" targetNodeId="68ai.~NonNls" resolveInfo="NonNls" />
      </node>
      <node role="annotation" roleId="tpee.1188208488637" type="tpee.AnnotationInstance" typeId="tpee.1188207840427" id="4193578441191912025">
        <link role="annotation" roleId="tpee.1188208074048" targetNodeId="68ai.~NotNull" resolveInfo="NotNull" />
      </node>
      <node role="body" roleId="tpee.1068580123135" type="tpee.StatementList" typeId="tpee.1068580123136" id="4193578441191912026">
        <node role="statement" roleId="tpee.1068581517665" type="tpee.ReturnStatement" typeId="tpee.1068581242878" id="4193578441191912031">
          <node role="expression" roleId="tpee.1068581517676" type="tpee.StringLiteral" typeId="tpee.1070475926800" id="4193578441191912029">
            <property name="value" nameId="tpee.1070475926801" value="Java-specific CopyPaste Data Converter implementation" />
          </node>
        </node>
      </node>
    </node>
    <node role="method" roleId="tpee.1107880067339" type="tpee.InstanceMethodDeclaration" typeId="tpee.1068580123165" id="4193578441191921088">
      <property name="isAbstract" nameId="tpee.1178608670077" value="false" />
      <property name="name" nameId="tpck.1169194664001" value="canPasteAsNodes" />
      <node role="returnType" roleId="tpee.1068580123133" type="tpee.BooleanType" typeId="tpee.1070534644030" id="4193578441191921089" />
      <node role="visibility" roleId="tpee.1178549979242" type="tpee.PublicVisibility" typeId="tpee.1146644602865" id="4193578441191921090" />
      <node role="parameter" roleId="tpee.1068580123134" type="tpee.ParameterDeclaration" typeId="tpee.1068498886292" id="4193578441191921091">
        <property name="name" nameId="tpck.1169194664001" value="model" />
        <node role="type" roleId="tpee.5680397130376446158" type="tp25.SModelType" typeId="tp25.1143226024141" id="4193578441191921092" />
      </node>
      <node role="parameter" roleId="tpee.1068580123134" type="tpee.ParameterDeclaration" typeId="tpee.1068498886292" id="4193578441191921093">
        <property name="name" nameId="tpck.1169194664001" value="anchor" />
        <node role="type" roleId="tpee.5680397130376446158" type="tp25.SNodeType" typeId="tp25.1138055754698" id="4193578441191921094" />
      </node>
      <node role="body" roleId="tpee.1068580123135" type="tpee.StatementList" typeId="tpee.1068580123136" id="4193578441191921095">
        <node role="statement" roleId="tpee.1068581517665" type="tpee.LocalVariableDeclarationStatement" typeId="tpee.1068581242864" id="1963440973928800045">
          <node role="localVariableDeclaration" roleId="tpee.1068581242865" type="tpee.LocalVariableDeclaration" typeId="tpee.1068581242863" id="1963440973928800046">
            <property name="name" nameId="tpck.1169194664001" value="text" />
            <node role="type" roleId="tpee.5680397130376446158" type="tpee.StringType" typeId="tpee.1225271177708" id="1963440973928800047" />
            <node role="initializer" roleId="tpee.1068431790190" type="tpee.StaticMethodCall" typeId="tpee.1081236700937" id="1963440973928800049">
              <link role="classConcept" roleId="tpee.1144433194310" targetNodeId="dp1x.6299533519672652334" resolveInfo="TextPasteUtil" />
              <link role="baseMethodDeclaration" roleId="tpee.1068499141037" targetNodeId="dp1x.6299533519672652374" resolveInfo="getStringFromClipboard" />
            </node>
          </node>
        </node>
        <node role="statement" roleId="tpee.1068581517665" type="tpee.ReturnStatement" typeId="tpee.1068581242878" id="1963440973928800082">
          <node role="expression" roleId="tpee.1068581517676" type="tpee.AndExpression" typeId="tpee.1080120340718" id="1963440973928800089">
            <node role="leftExpression" roleId="tpee.1081773367580" type="tpee.NotEqualsExpression" typeId="tpee.1073239437375" id="1963440973928800085">
              <node role="leftExpression" roleId="tpee.1081773367580" type="tpee.LocalVariableReference" typeId="tpee.1068581242866" id="1963440973928800084">
                <link role="variableDeclaration" roleId="tpee.1068581517664" targetNodeId="1963440973928800046" resolveInfo="text" />
              </node>
              <node role="rightExpression" roleId="tpee.1081773367579" type="tpee.NullLiteral" typeId="tpee.1070534058343" id="1963440973928800088" />
            </node>
            <node role="rightExpression" roleId="tpee.1081773367579" type="tpee.GreaterThanExpression" typeId="tpee.1081506762703" id="9012622553972679316">
              <node role="rightExpression" roleId="tpee.1081773367579" type="tpee.LocalStaticFieldReference" typeId="tpee.1172008963197" id="4193578441191970310">
                <link role="variableDeclaration" roleId="tpee.1068581517664" targetNodeId="4193578441191970303" resolveInfo="MIN_TEXT_LENGTH_TO_CONVERT" />
              </node>
              <node role="leftExpression" roleId="tpee.1081773367580" type="tpee.DotExpression" typeId="tpee.1197027756228" id="1963440973928800094">
                <node role="operand" roleId="tpee.1197027771414" type="tpee.LocalVariableReference" typeId="tpee.1068581242866" id="1963440973928800095">
                  <link role="variableDeclaration" roleId="tpee.1068581517664" targetNodeId="1963440973928800046" resolveInfo="text" />
                </node>
                <node role="operation" roleId="tpee.1197027833540" type="tpee.InstanceMethodCallOperation" typeId="tpee.1202948039474" id="1963440973928800096">
                  <link role="baseMethodDeclaration" roleId="tpee.1068499141037" targetNodeId="e2lb.~String%dlength()%cint" resolveInfo="length" />
                </node>
              </node>
            </node>
          </node>
        </node>
      </node>
    </node>
    <node role="method" roleId="tpee.1107880067339" type="tpee.InstanceMethodDeclaration" typeId="tpee.1068580123165" id="4193578441191921098">
      <property name="isAbstract" nameId="tpee.1178608670077" value="false" />
      <property name="name" nameId="tpck.1169194664001" value="pasteAsNodes" />
      <node role="returnType" roleId="tpee.1068580123133" type="tpee.VoidType" typeId="tpee.1068581517677" id="4193578441191921099" />
      <node role="visibility" roleId="tpee.1178549979242" type="tpee.PublicVisibility" typeId="tpee.1146644602865" id="4193578441191921100" />
      <node role="parameter" roleId="tpee.1068580123134" type="tpee.ParameterDeclaration" typeId="tpee.1068498886292" id="4193578441191921101">
        <property name="name" nameId="tpck.1169194664001" value="model" />
        <node role="type" roleId="tpee.5680397130376446158" type="tp25.SModelType" typeId="tp25.1143226024141" id="4193578441191921102" />
      </node>
      <node role="parameter" roleId="tpee.1068580123134" type="tpee.ParameterDeclaration" typeId="tpee.1068498886292" id="4193578441191921103">
        <property name="name" nameId="tpck.1169194664001" value="anchor" />
        <node role="type" roleId="tpee.5680397130376446158" type="tp25.SNodeType" typeId="tp25.1138055754698" id="4193578441191921104" />
      </node>
      <node role="parameter" roleId="tpee.1068580123134" type="tpee.ParameterDeclaration" typeId="tpee.1068498886292" id="912131512389473552">
        <property name="name" nameId="tpck.1169194664001" value="project" />
        <node role="type" roleId="tpee.5680397130376446158" type="tpee.ClassifierType" typeId="tpee.1107535904670" id="912131512389473554">
          <link role="classifier" roleId="tpee.1107535924139" targetNodeId="vsqj.~Project" resolveInfo="Project" />
        </node>
      </node>
      <node role="body" roleId="tpee.1068580123135" type="tpee.StatementList" typeId="tpee.1068580123136" id="4193578441191921105">
        <node role="statement" roleId="tpee.1068581517665" type="tpee.LocalVariableDeclarationStatement" typeId="tpee.1068581242864" id="1963440973928800181">
          <node role="localVariableDeclaration" roleId="tpee.1068581242865" type="tpee.LocalVariableDeclaration" typeId="tpee.1068581242863" id="1963440973928800182">
            <property name="name" nameId="tpck.1169194664001" value="text" />
            <node role="type" roleId="tpee.5680397130376446158" type="tpee.StringType" typeId="tpee.1225271177708" id="1963440973928800183" />
            <node role="initializer" roleId="tpee.1068431790190" type="tpee.StaticMethodCall" typeId="tpee.1081236700937" id="1963440973928800184">
              <link role="baseMethodDeclaration" roleId="tpee.1068499141037" targetNodeId="dp1x.6299533519672652374" resolveInfo="getStringFromClipboard" />
              <link role="classConcept" roleId="tpee.1144433194310" targetNodeId="dp1x.6299533519672652334" resolveInfo="TextPasteUtil" />
            </node>
          </node>
        </node>
        <node role="statement" roleId="tpee.1068581517665" type="tpee.IfStatement" typeId="tpee.1068580123159" id="1963440973928800185">
          <property name="forceMultiLine" nameId="tpee.4467513934994662257" value="true" />
          <property name="forceOneLine" nameId="tpee.4467513934994662256" value="false" />
          <node role="ifTrue" roleId="tpee.1068580123161" type="tpee.StatementList" typeId="tpee.1068580123136" id="1963440973928800186">
            <node role="statement" roleId="tpee.1068581517665" type="tpee.ExpressionStatement" typeId="tpee.1068580123155" id="1963440973928800214">
              <node role="expression" roleId="tpee.1068580123156" type="tpee.DotExpression" typeId="tpee.1197027756228" id="1963440973928800220">
                <node role="operand" roleId="tpee.1197027771414" type="tpee.GenericNewExpression" typeId="tpee.1145552977093" id="1963440973928800217">
                  <node role="creator" roleId="tpee.1145553007750" type="tpee.ClassCreator" typeId="tpee.1212685548494" id="1963440973928800219">
                    <link role="baseMethodDeclaration" roleId="tpee.1068499141037" targetNodeId="5646944109420336549" resolveInfo="JavaPaster" />
                  </node>
                </node>
                <node role="operation" roleId="tpee.1197027833540" type="tpee.InstanceMethodCallOperation" typeId="tpee.1202948039474" id="1963440973928800224">
                  <link role="baseMethodDeclaration" roleId="tpee.1068499141037" targetNodeId="5646944109420336685" resolveInfo="pasteJavaAsNode" />
                  <node role="actualArgument" roleId="tpee.1068499141038" type="tpee.ParameterReference" typeId="tpee.1068581242874" id="1963440973928800225">
                    <link role="variableDeclaration" roleId="tpee.1068581517664" targetNodeId="4193578441191921103" resolveInfo="anchor" />
                  </node>
                  <node role="actualArgument" roleId="tpee.1068499141038" type="tpee.ParameterReference" typeId="tpee.1068581242874" id="1963440973928800227">
                    <link role="variableDeclaration" roleId="tpee.1068581517664" targetNodeId="4193578441191921101" resolveInfo="model" />
                  </node>
                  <node role="actualArgument" roleId="tpee.1068499141038" type="tpee.LocalVariableReference" typeId="tpee.1068581242866" id="1963440973928800229">
                    <link role="variableDeclaration" roleId="tpee.1068581517664" targetNodeId="1963440973928800182" resolveInfo="text" />
                  </node>
                  <node role="actualArgument" roleId="tpee.1068499141038" type="tpee.NullLiteral" typeId="tpee.1070534058343" id="1963440973928800231" />
                  <node role="actualArgument" roleId="tpee.1068499141038" type="tpee.EnumConstantReference" typeId="tpee.1083260308424" id="1963440973928800234">
                    <link role="enumConstantDeclaration" roleId="tpee.1083260308426" targetNodeId="jdco.5646944109420333257" resolveInfo="STATEMENTS" />
                    <link role="enumClass" roleId="tpee.1144432896254" targetNodeId="jdco.5646944109420325187" resolveInfo="FeatureKind" />
                  </node>
                  <node role="actualArgument" roleId="tpee.1068499141038" type="tpee.ParameterReference" typeId="tpee.1068581242874" id="912131512389473629">
                    <link role="variableDeclaration" roleId="tpee.1068581517664" targetNodeId="912131512389473552" resolveInfo="project" />
                  </node>
                </node>
              </node>
            </node>
          </node>
          <node role="condition" roleId="tpee.1068580123160" type="tpee.AndExpression" typeId="tpee.1080120340718" id="1963440973928800202">
            <node role="leftExpression" roleId="tpee.1081773367580" type="tpee.NotEqualsExpression" typeId="tpee.1073239437375" id="1963440973928800203">
              <node role="leftExpression" roleId="tpee.1081773367580" type="tpee.LocalVariableReference" typeId="tpee.1068581242866" id="1963440973928800204">
                <link role="variableDeclaration" roleId="tpee.1068581517664" targetNodeId="1963440973928800182" resolveInfo="text" />
              </node>
              <node role="rightExpression" roleId="tpee.1081773367579" type="tpee.NullLiteral" typeId="tpee.1070534058343" id="1963440973928800205" />
            </node>
            <node role="rightExpression" roleId="tpee.1081773367579" type="tpee.GreaterThanExpression" typeId="tpee.1081506762703" id="1963440973928800206">
              <node role="leftExpression" roleId="tpee.1081773367580" type="tpee.DotExpression" typeId="tpee.1197027756228" id="1963440973928800208">
                <node role="operand" roleId="tpee.1197027771414" type="tpee.LocalVariableReference" typeId="tpee.1068581242866" id="1963440973928800209">
                  <link role="variableDeclaration" roleId="tpee.1068581517664" targetNodeId="1963440973928800182" resolveInfo="text" />
                </node>
                <node role="operation" roleId="tpee.1197027833540" type="tpee.InstanceMethodCallOperation" typeId="tpee.1202948039474" id="1963440973928800210">
                  <link role="baseMethodDeclaration" roleId="tpee.1068499141037" targetNodeId="e2lb.~String%dlength()%cint" resolveInfo="length" />
                </node>
              </node>
              <node role="rightExpression" roleId="tpee.1081773367579" type="tpee.LocalStaticFieldReference" typeId="tpee.1172008963197" id="4193578441191970314">
                <link role="variableDeclaration" roleId="tpee.1068581517664" targetNodeId="4193578441191970303" resolveInfo="MIN_TEXT_LENGTH_TO_CONVERT" />
              </node>
            </node>
          </node>
        </node>
      </node>
    </node>
    <node role="method" roleId="tpee.1107880067339" type="tpee.InstanceMethodDeclaration" typeId="tpee.1068580123165" id="4193578441191921106">
      <property name="isAbstract" nameId="tpee.1178608670077" value="false" />
      <property name="name" nameId="tpck.1169194664001" value="getPasteNodeData" />
      <node role="returnType" roleId="tpee.1068580123133" type="tpee.ClassifierType" typeId="tpee.1107535904670" id="4193578441191921107">
        <link role="classifier" roleId="tpee.1107535924139" targetNodeId="k04z.~PasteNodeData" resolveInfo="PasteNodeData" />
      </node>
      <node role="visibility" roleId="tpee.1178549979242" type="tpee.PublicVisibility" typeId="tpee.1146644602865" id="4193578441191921108" />
      <node role="parameter" roleId="tpee.1068580123134" type="tpee.ParameterDeclaration" typeId="tpee.1068498886292" id="4193578441191921109">
        <property name="name" nameId="tpck.1169194664001" value="model" />
        <node role="type" roleId="tpee.5680397130376446158" type="tp25.SModelType" typeId="tp25.1143226024141" id="4193578441191921110" />
      </node>
      <node role="parameter" roleId="tpee.1068580123134" type="tpee.ParameterDeclaration" typeId="tpee.1068498886292" id="912131512389473569">
        <property name="name" nameId="tpck.1169194664001" value="project" />
        <node role="type" roleId="tpee.5680397130376446158" type="tpee.ClassifierType" typeId="tpee.1107535904670" id="912131512389473570">
          <link role="classifier" roleId="tpee.1107535924139" targetNodeId="vsqj.~Project" resolveInfo="Project" />
        </node>
      </node>
      <node role="body" roleId="tpee.1068580123135" type="tpee.StatementList" typeId="tpee.1068580123136" id="4193578441191921111">
        <node role="statement" roleId="tpee.1068581517665" type="tpee.SingleLineComment" typeId="tpee.6329021646629104954" id="1963440973928800236">
          <node role="commentPart" roleId="tpee.6329021646629175155" type="tpee.TextCommentPart" typeId="tpee.6329021646629104957" id="1963440973928800237">
            <property name="text" nameId="tpee.6329021646629104958" value="requires write action :(" />
          </node>
        </node>
        <node role="statement" roleId="tpee.1068581517665" type="tpee.LocalVariableDeclarationStatement" typeId="tpee.1068581242864" id="1963440973928800121">
          <node role="localVariableDeclaration" roleId="tpee.1068581242865" type="tpee.LocalVariableDeclaration" typeId="tpee.1068581242863" id="1963440973928800122">
            <property name="name" nameId="tpck.1169194664001" value="text" />
            <node role="type" roleId="tpee.5680397130376446158" type="tpee.StringType" typeId="tpee.1225271177708" id="1963440973928800123" />
            <node role="initializer" roleId="tpee.1068431790190" type="tpee.StaticMethodCall" typeId="tpee.1081236700937" id="1963440973928800124">
              <link role="classConcept" roleId="tpee.1144433194310" targetNodeId="dp1x.6299533519672652334" resolveInfo="TextPasteUtil" />
              <link role="baseMethodDeclaration" roleId="tpee.1068499141037" targetNodeId="dp1x.6299533519672652374" resolveInfo="getStringFromClipboard" />
            </node>
          </node>
        </node>
        <node role="statement" roleId="tpee.1068581517665" type="tpee.IfStatement" typeId="tpee.1068580123159" id="1963440973928800126">
          <property name="forceMultiLine" nameId="tpee.4467513934994662257" value="true" />
          <property name="forceOneLine" nameId="tpee.4467513934994662256" value="false" />
          <node role="ifTrue" roleId="tpee.1068580123161" type="tpee.StatementList" typeId="tpee.1068580123136" id="1963440973928800127">
            <node role="statement" roleId="tpee.1068581517665" type="tpee.LocalVariableDeclarationStatement" typeId="tpee.1068581242864" id="1963440973928800158">
              <node role="localVariableDeclaration" roleId="tpee.1068581242865" type="tpee.LocalVariableDeclaration" typeId="tpee.1068581242863" id="1963440973928800159">
                <property name="name" nameId="tpck.1169194664001" value="transferable" />
                <node role="type" roleId="tpee.5680397130376446158" type="tpee.ClassifierType" typeId="tpee.1107535904670" id="1963440973928800160">
                  <link role="classifier" roleId="tpee.1107535924139" targetNodeId="dp1x.6299533519672651952" resolveInfo="SNodeTransferable" />
                </node>
                <node role="initializer" roleId="tpee.1068431790190" type="tpee.GenericNewExpression" typeId="tpee.1145552977093" id="1963440973928800162">
                  <node role="creator" roleId="tpee.1145553007750" type="tpee.ClassCreator" typeId="tpee.1212685548494" id="1963440973928800164">
                    <link role="baseMethodDeclaration" roleId="tpee.1068499141037" targetNodeId="dp1x.6299533519672652019" resolveInfo="SNodeTransferable" />
                    <node role="actualArgument" roleId="tpee.1068499141038" type="tpee.StaticMethodCall" typeId="tpee.1081236700937" id="1963440973928800165">
                      <link role="baseMethodDeclaration" roleId="tpee.1068499141037" targetNodeId="3256924578580258449" resolveInfo="getStatementsFromJavaText" />
                      <link role="classConcept" roleId="tpee.1144433194310" targetNodeId="5646944109420335310" resolveInfo="JavaPaster" />
                      <node role="actualArgument" roleId="tpee.1068499141038" type="tpee.LocalVariableReference" typeId="tpee.1068581242866" id="1963440973928800166">
                        <link role="variableDeclaration" roleId="tpee.1068581517664" targetNodeId="1963440973928800122" resolveInfo="text" />
                      </node>
                      <node role="actualArgument" roleId="tpee.1068499141038" type="tpee.ParameterReference" typeId="tpee.1068581242874" id="1963440973928800167">
                        <link role="variableDeclaration" roleId="tpee.1068581517664" targetNodeId="4193578441191921109" resolveInfo="model" />
                      </node>
                      <node role="actualArgument" roleId="tpee.1068499141038" type="tpee.NullLiteral" typeId="tpee.1070534058343" id="1963440973928800168" />
                      <node role="actualArgument" roleId="tpee.1068499141038" type="tpee.ParameterReference" typeId="tpee.1068581242874" id="912131512389473867">
                        <link role="variableDeclaration" roleId="tpee.1068581517664" targetNodeId="912131512389473569" resolveInfo="project" />
                      </node>
                    </node>
                    <node role="actualArgument" roleId="tpee.1068499141038" type="tpee.LocalVariableReference" typeId="tpee.1068581242866" id="1963440973928800178">
                      <link role="variableDeclaration" roleId="tpee.1068581517664" targetNodeId="1963440973928800122" resolveInfo="text" />
                    </node>
                  </node>
                </node>
              </node>
            </node>
            <node role="statement" roleId="tpee.1068581517665" type="tpee.ReturnStatement" typeId="tpee.1068581242878" id="1963440973928800139">
              <node role="expression" roleId="tpee.1068581517676" type="tpee.DotExpression" typeId="tpee.1197027756228" id="1963440973928800171">
                <node role="operand" roleId="tpee.1197027771414" type="tpee.LocalVariableReference" typeId="tpee.1068581242866" id="1963440973928800170">
                  <link role="variableDeclaration" roleId="tpee.1068581517664" targetNodeId="1963440973928800159" resolveInfo="transferable" />
                </node>
                <node role="operation" roleId="tpee.1197027833540" type="tpee.InstanceMethodCallOperation" typeId="tpee.1202948039474" id="1963440973928800175">
                  <link role="baseMethodDeclaration" roleId="tpee.1068499141037" targetNodeId="dp1x.6299533519672652247" resolveInfo="createNodeData" />
                  <node role="actualArgument" roleId="tpee.1068499141038" type="tpee.ParameterReference" typeId="tpee.1068581242874" id="1963440973928800176">
                    <link role="variableDeclaration" roleId="tpee.1068581517664" targetNodeId="4193578441191921109" resolveInfo="model" />
                  </node>
                </node>
              </node>
            </node>
          </node>
          <node role="condition" roleId="tpee.1068580123160" type="tpee.AndExpression" typeId="tpee.1080120340718" id="1963440973928800130">
            <node role="leftExpression" roleId="tpee.1081773367580" type="tpee.NotEqualsExpression" typeId="tpee.1073239437375" id="1963440973928800131">
              <node role="leftExpression" roleId="tpee.1081773367580" type="tpee.LocalVariableReference" typeId="tpee.1068581242866" id="1963440973928800132">
                <link role="variableDeclaration" roleId="tpee.1068581517664" targetNodeId="1963440973928800122" resolveInfo="text" />
              </node>
              <node role="rightExpression" roleId="tpee.1081773367579" type="tpee.NullLiteral" typeId="tpee.1070534058343" id="1963440973928800133" />
            </node>
            <node role="rightExpression" roleId="tpee.1081773367579" type="tpee.GreaterThanExpression" typeId="tpee.1081506762703" id="1963440973928800134">
              <node role="leftExpression" roleId="tpee.1081773367580" type="tpee.DotExpression" typeId="tpee.1197027756228" id="1963440973928800136">
                <node role="operand" roleId="tpee.1197027771414" type="tpee.LocalVariableReference" typeId="tpee.1068581242866" id="1963440973928800137">
                  <link role="variableDeclaration" roleId="tpee.1068581517664" targetNodeId="1963440973928800122" resolveInfo="text" />
                </node>
                <node role="operation" roleId="tpee.1197027833540" type="tpee.InstanceMethodCallOperation" typeId="tpee.1202948039474" id="1963440973928800138">
                  <link role="baseMethodDeclaration" roleId="tpee.1068499141037" targetNodeId="e2lb.~String%dlength()%cint" resolveInfo="length" />
                </node>
              </node>
              <node role="rightExpression" roleId="tpee.1081773367579" type="tpee.LocalStaticFieldReference" typeId="tpee.1172008963197" id="4193578441191970318">
                <link role="variableDeclaration" roleId="tpee.1068581517664" targetNodeId="4193578441191970303" resolveInfo="MIN_TEXT_LENGTH_TO_CONVERT" />
              </node>
            </node>
          </node>
        </node>
        <node role="statement" roleId="tpee.1068581517665" type="tpee.ReturnStatement" typeId="tpee.1068581242878" id="1963440973928800152">
          <node role="expression" roleId="tpee.1068581517676" type="tpee.NullLiteral" typeId="tpee.1070534058343" id="1963440973928800154" />
        </node>
      </node>
    </node>
  </root>
</model>
<|MERGE_RESOLUTION|>--- conflicted
+++ resolved
@@ -31,11 +31,8 @@
   <import index="86um" modelUID="f:java_stub#742f6602-5a2f-4313-aa6e-ae1cd4ffdc61#jetbrains.mps.ide(MPS.Platform/jetbrains.mps.ide@java_stub)" version="-1" />
   <import index="pt5l" modelUID="f:java_stub#742f6602-5a2f-4313-aa6e-ae1cd4ffdc61#jetbrains.mps.ide.project(MPS.Platform/jetbrains.mps.ide.project@java_stub)" version="-1" />
   <import index="e2lb" modelUID="f:java_stub#6354ebe7-c22a-4a0f-ac54-50b52ab9b065#java.lang(JDK/java.lang@java_stub)" version="-1" />
-<<<<<<< HEAD
   <import index="rkxj" modelUID="r:b1598fca-3527-4718-b3ee-193781dbf052(jetbrains.mps.ide.java.newparser)" version="-1" />
-=======
   <import index="unno" modelUID="r:61e3d524-8c49-4491-b5e3-f6d6e9364527(jetbrains.mps.util)" version="-1" />
->>>>>>> 534a7cd8
   <import index="tp2q" modelUID="r:00000000-0000-4000-0000-011c8959032e(jetbrains.mps.baseLanguage.collections.structure)" version="7" implicit="yes" />
   <import index="tp25" modelUID="r:00000000-0000-4000-0000-011c89590301(jetbrains.mps.lang.smodel.structure)" version="16" implicit="yes" />
   <import index="tpck" modelUID="r:00000000-0000-4000-0000-011c89590288(jetbrains.mps.lang.core.structure)" version="0" implicit="yes" />
@@ -926,7 +923,6 @@
             <node role="statement" roleId="tpee.1068581517665" type="tpee.LocalVariableDeclarationStatement" typeId="tpee.1068581242864" id="5646944109420336731">
               <node role="localVariableDeclaration" roleId="tpee.1068581242865" type="tpee.LocalVariableDeclaration" typeId="tpee.1068581242863" id="5646944109420336732">
                 <property name="name" nameId="tpck.1169194664001" value="nodes" />
-                <node role="type" roleId="tpee.5680397130376446158" type="tp25.SNodeListType" typeId="tp25.1145383075378" id="5611348363757625093" />
                 <node role="initializer" roleId="tpee.1068431790190" type="tpee.DotExpression" typeId="tpee.1197027756228" id="5616839344933972761">
                   <node role="operand" roleId="tpee.1197027771414" type="tpee.DotExpression" typeId="tpee.1197027756228" id="2537348641689779884">
                     <node role="operand" roleId="tpee.1197027771414" type="tpee.LocalVariableReference" typeId="tpee.1068581242866" id="2537348641689779863">
@@ -955,6 +951,7 @@
                     <link role="baseMethodDeclaration" roleId="tpee.1068499141037" targetNodeId="rkxj.5616839344933923156" resolveInfo="getNodes" />
                   </node>
                 </node>
+                <node role="type" roleId="tpee.5680397130376446158" type="tp25.SNodeListType" typeId="tp25.1145383075378" id="5611348363757625093" />
               </node>
             </node>
             <node role="statement" roleId="tpee.1068581517665" type="tpee.Statement" typeId="tpee.1068580123157" id="2537348641689790421" />
@@ -1936,8 +1933,8 @@
       </node>
     </node>
     <node role="staticField" roleId="tpee.1128555889557" type="tpee.StaticFieldDeclaration" typeId="tpee.1070462154015" id="5778265495851109972">
+      <property name="isFinal" nameId="tpee.1176718929932" value="true" />
       <property name="name" nameId="tpck.1169194664001" value="JAVA_STUB" />
-      <property name="isFinal" nameId="tpee.1176718929932" value="true" />
       <node role="visibility" roleId="tpee.1178549979242" type="tpee.PrivateVisibility" typeId="tpee.1146644623116" id="5778265495851109973" />
       <node role="type" roleId="tpee.5680397130376446158" type="tpee.StringType" typeId="tpee.1225271177708" id="5778265495851109975" />
       <node role="initializer" roleId="tpee.1068431790190" type="tpee.StaticMethodCall" typeId="tpee.1081236700937" id="5778265495851109978">
@@ -2448,8 +2445,8 @@
   </root>
   <root id="4193578441191911527">
     <node role="staticField" roleId="tpee.1128555889557" type="tpee.StaticFieldDeclaration" typeId="tpee.1070462154015" id="4193578441191970303">
+      <property name="isFinal" nameId="tpee.1176718929932" value="true" />
       <property name="name" nameId="tpck.1169194664001" value="MIN_TEXT_LENGTH_TO_CONVERT" />
-      <property name="isFinal" nameId="tpee.1176718929932" value="true" />
       <node role="visibility" roleId="tpee.1178549979242" type="tpee.PrivateVisibility" typeId="tpee.1146644623116" id="4193578441191970304" />
       <node role="type" roleId="tpee.5680397130376446158" type="tpee.IntegerType" typeId="tpee.1070534370425" id="4193578441191970306" />
       <node role="initializer" roleId="tpee.1068431790190" type="tpee.IntegerConstant" typeId="tpee.1068580320020" id="4193578441191970308">
@@ -2475,10 +2472,10 @@
       <link role="classifier" roleId="tpee.1107535924139" targetNodeId="dp1x.1963440973928775580" resolveInfo="CopyPasteUtil.IDataConverter" />
     </node>
     <node role="method" roleId="tpee.1107880067339" type="tpee.InstanceMethodDeclaration" typeId="tpee.1068580123165" id="4193578441191912013">
-      <property name="isDeprecated" nameId="tpee.1224848525476" value="false" />
       <property name="isAbstract" nameId="tpee.1178608670077" value="false" />
       <property name="name" nameId="tpck.1169194664001" value="initComponent" />
       <property name="isFinal" nameId="tpee.1181808852946" value="false" />
+      <property name="isDeprecated" nameId="tpee.1224848525476" value="false" />
       <node role="visibility" roleId="tpee.1178549979242" type="tpee.PublicVisibility" typeId="tpee.1146644602865" id="4193578441191912014" />
       <node role="returnType" roleId="tpee.1068580123133" type="tpee.VoidType" typeId="tpee.1068581517677" id="4193578441191912015" />
       <node role="body" roleId="tpee.1068580123135" type="tpee.StatementList" typeId="tpee.1068580123136" id="4193578441191912016">
@@ -2492,10 +2489,10 @@
       </node>
     </node>
     <node role="method" roleId="tpee.1107880067339" type="tpee.InstanceMethodDeclaration" typeId="tpee.1068580123165" id="4193578441191912017">
-      <property name="isDeprecated" nameId="tpee.1224848525476" value="false" />
       <property name="isAbstract" nameId="tpee.1178608670077" value="false" />
       <property name="name" nameId="tpck.1169194664001" value="disposeComponent" />
       <property name="isFinal" nameId="tpee.1181808852946" value="false" />
+      <property name="isDeprecated" nameId="tpee.1224848525476" value="false" />
       <node role="visibility" roleId="tpee.1178549979242" type="tpee.PublicVisibility" typeId="tpee.1146644602865" id="4193578441191912018" />
       <node role="returnType" roleId="tpee.1068580123133" type="tpee.VoidType" typeId="tpee.1068581517677" id="4193578441191912019" />
       <node role="body" roleId="tpee.1068580123135" type="tpee.StatementList" typeId="tpee.1068580123136" id="4193578441191912020">
@@ -2509,10 +2506,10 @@
       </node>
     </node>
     <node role="method" roleId="tpee.1107880067339" type="tpee.InstanceMethodDeclaration" typeId="tpee.1068580123165" id="4193578441191912021">
-      <property name="isDeprecated" nameId="tpee.1224848525476" value="false" />
       <property name="isAbstract" nameId="tpee.1178608670077" value="false" />
       <property name="name" nameId="tpck.1169194664001" value="getComponentName" />
       <property name="isFinal" nameId="tpee.1181808852946" value="false" />
+      <property name="isDeprecated" nameId="tpee.1224848525476" value="false" />
       <node role="visibility" roleId="tpee.1178549979242" type="tpee.PublicVisibility" typeId="tpee.1146644602865" id="4193578441191912022" />
       <node role="returnType" roleId="tpee.1068580123133" type="tpee.StringType" typeId="tpee.1225271177708" id="4193578441191921077" />
       <node role="annotation" roleId="tpee.1188208488637" type="tpee.AnnotationInstance" typeId="tpee.1188207840427" id="4193578441191912024">
