--- conflicted
+++ resolved
@@ -1182,7 +1182,6 @@
               <node role="operation" roleId="tpee.1197027833540" type="tp25.Node_IsNotNullOperation" typeId="tp25.1172008320231" id="1333741215284469650" />
               <node role="operand" roleId="tpee.1197027771414" type="tpee.VariableReference" typeId="tpee.1068498886296" id="1333741215284468328">
                 <link role="variableDeclaration" roleId="tpee.1068581517664" targetNodeId="1333741215284452177" resolveInfo="anchor" />
-<<<<<<< HEAD
               </node>
             </node>
           </node>
@@ -1375,200 +1374,6 @@
                     <link role="enumClass" roleId="tpee.1144432896254" targetNodeId="jdco.5646944109420325187" resolveInfo="FeatureKind" />
                   </node>
                 </node>
-=======
-              </node>
-            </node>
-          </node>
-          <node role="body" roleId="tpee.1154032183016" type="tpee.StatementList" typeId="tpee.1068580123136" id="1333741215284467834">
-            <node role="statement" roleId="tpee.1068581517665" type="tpee.ExpressionStatement" typeId="tpee.1068580123155" id="1333741215284475148">
-              <node role="expression" roleId="tpee.1068580123156" type="tpee.AssignmentExpression" typeId="tpee.1068498886294" id="1333741215284475903">
-                <node role="rValue" roleId="tpee.1068498886297" type="tpee.DotExpression" typeId="tpee.1197027756228" id="1333741215284477023">
-                  <node role="operation" roleId="tpee.1197027833540" type="tp25.Node_GetParentOperation" typeId="tp25.1139613262185" id="1333741215284477529" />
-                  <node role="operand" roleId="tpee.1197027771414" type="tpee.VariableReference" typeId="tpee.1068498886296" id="1333741215284476264">
-                    <link role="variableDeclaration" roleId="tpee.1068581517664" targetNodeId="1333741215284452177" resolveInfo="anchor" />
-                  </node>
-                </node>
-                <node role="lValue" roleId="tpee.1068498886295" type="tpee.VariableReference" typeId="tpee.1068498886296" id="1333741215284475147">
-                  <link role="variableDeclaration" roleId="tpee.1068581517664" targetNodeId="1333741215284452177" resolveInfo="anchor" />
-                </node>
-              </node>
-            </node>
-          </node>
-        </node>
-        <node role="statement" roleId="tpee.1068581517665" type="tpee.LocalVariableDeclarationStatement" typeId="tpee.1068581242864" id="4417492373318998530">
-          <node role="localVariableDeclaration" roleId="tpee.1068581242865" type="tpee.LocalVariableDeclaration" typeId="tpee.1068581242863" id="4417492373318998533">
-            <property name="name" nameId="tpck.1169194664001" value="index" />
-            <node role="initializer" roleId="tpee.1068431790190" type="tpee.IntegerConstant" typeId="tpee.1068580320020" id="4417492373318998794">
-              <property name="value" nameId="tpee.1068580320021" value="-1" />
-            </node>
-            <node role="type" roleId="tpee.5680397130376446158" type="tpee.IntegerType" typeId="tpee.1070534370425" id="4417492373318998528" />
-          </node>
-        </node>
-        <node role="statement" roleId="tpee.1068581517665" type="tpee.IfStatement" typeId="tpee.1068580123159" id="4417492373318979658">
-          <node role="condition" roleId="tpee.1068580123160" type="tpee.DotExpression" typeId="tpee.1197027756228" id="4417492373318985673">
-            <node role="operation" roleId="tpee.1197027833540" type="tp25.Node_IsInstanceOfOperation" typeId="tp25.1139621453865" id="4417492373318988722">
-              <node role="conceptArgument" roleId="tp25.1177027386292" type="tp25.RefConcept_Reference" typeId="tp25.1177026924588" id="4417492373318992513">
-                <link role="conceptDeclaration" roleId="tp25.1177026940964" targetNodeId="tpee.1178285077437" resolveInfo="ClassifierMember" />
-              </node>
-            </node>
-            <node role="operand" roleId="tpee.1197027771414" type="tpee.VariableReference" typeId="tpee.1068498886296" id="4417492373318982659">
-              <link role="variableDeclaration" roleId="tpee.1068581517664" targetNodeId="1333741215284452177" resolveInfo="anchor" />
-            </node>
-          </node>
-          <node role="ifTrue" roleId="tpee.1068580123161" type="tpee.StatementList" typeId="tpee.1068580123136" id="4417492373318979660">
-            <node role="statement" roleId="tpee.1068581517665" type="tpee.ExpressionStatement" typeId="tpee.1068580123155" id="4417492373319006306">
-              <node role="expression" roleId="tpee.1068580123156" type="tpee.AssignmentExpression" typeId="tpee.1068498886294" id="4417492373319010332">
-                <node role="lValue" roleId="tpee.1068498886295" type="tpee.VariableReference" typeId="tpee.1068498886296" id="4417492373319006305">
-                  <link role="variableDeclaration" roleId="tpee.1068581517664" targetNodeId="4417492373318998533" resolveInfo="index" />
-                </node>
-                <node role="rValue" roleId="tpee.1068498886297" type="tpee.DotExpression" typeId="tpee.1197027756228" id="4417492373319013014">
-                  <node role="operation" roleId="tpee.1197027833540" type="tp2q.GetIndexOfOperation" typeId="tp2q.1171391069720" id="4417492373319013015">
-                    <node role="argument" roleId="tp2q.1171391518575" type="tp25.SNodeTypeCastExpression" typeId="tp25.1140137987495" id="4417492373319022236">
-                      <link role="concept" roleId="tp25.1140138128738" targetNodeId="tpee.1178285077437" resolveInfo="ClassifierMember" />
-                      <node role="leftExpression" roleId="tp25.1140138123956" type="tpee.VariableReference" typeId="tpee.1068498886296" id="4417492373319013016">
-                        <link role="variableDeclaration" roleId="tpee.1068581517664" targetNodeId="1333741215284452177" resolveInfo="anchor" />
-                      </node>
-                    </node>
-                  </node>
-                  <node role="operand" roleId="tpee.1197027771414" type="tpee.DotExpression" typeId="tpee.1197027756228" id="4417492373319013017">
-                    <node role="operation" roleId="tpee.1197027833540" type="tp25.Node_GetChildrenOperation" typeId="tp25.1171500988903" id="4417492373319013018">
-                      <node role="parameter" roleId="tp25.1144104376918" type="tp25.OperationParm_LinkQualifier" typeId="tp25.5168775467716640652" id="4417492373319013019">
-                        <node role="linkQualifier" roleId="tp25.5168775467716640653" type="tp25.LinkRefQualifier" typeId="tp25.1204851882688" id="4417492373319013020">
-                          <link role="link" roleId="tp25.1204851882689" targetNodeId="tpee.5375687026011219971" />
-                        </node>
-                      </node>
-                    </node>
-                    <node role="operand" roleId="tpee.1197027771414" type="tpee.VariableReference" typeId="tpee.1068498886296" id="4417492373319013021">
-                      <link role="variableDeclaration" roleId="tpee.1068581517664" targetNodeId="1333741215284452114" resolveInfo="parent" />
-                    </node>
-                  </node>
-                </node>
-              </node>
-            </node>
-          </node>
-        </node>
-        <node role="statement" roleId="tpee.1068581517665" type="tpee.IfStatement" typeId="tpee.1068580123159" id="1333741215284452141">
-          <node role="condition" roleId="tpee.1068580123160" type="tpee.EqualsExpression" typeId="tpee.1068580123152" id="1333741215284646300">
-            <node role="rightExpression" roleId="tpee.1081773367579" type="tpee.IntegerConstant" typeId="tpee.1068580320020" id="1333741215284646997">
-              <property name="value" nameId="tpee.1068580320021" value="-1" />
-            </node>
-            <node role="leftExpression" roleId="tpee.1081773367580" type="tpee.VariableReference" typeId="tpee.1068498886296" id="1333741215284642319">
-              <link role="variableDeclaration" roleId="tpee.1068581517664" targetNodeId="4417492373318998533" resolveInfo="index" />
-            </node>
-          </node>
-          <node role="ifTrue" roleId="tpee.1068580123161" type="tpee.StatementList" typeId="tpee.1068580123136" id="1333741215284452142">
-            <node role="statement" roleId="tpee.1068581517665" type="tpee.ExpressionStatement" typeId="tpee.1068580123155" id="1333741215284480931">
-              <node role="expression" roleId="tpee.1068580123156" type="tpee.DotExpression" typeId="tpee.1197027756228" id="1333741215284490731">
-                <node role="operation" roleId="tpee.1197027833540" type="tp2q.AddElementOperation" typeId="tp2q.1160612413312" id="1333741215284502745">
-                  <node role="argument" roleId="tp2q.1160612519549" type="tpee.VariableReference" typeId="tpee.1068498886296" id="1333741215284503579">
-                    <link role="variableDeclaration" roleId="tpee.1068581517664" targetNodeId="1333741215284452175" resolveInfo="member" />
-                  </node>
-                </node>
-                <node role="operand" roleId="tpee.1197027771414" type="tpee.DotExpression" typeId="tpee.1197027756228" id="1333741215284481961">
-                  <node role="operation" roleId="tpee.1197027833540" type="tp25.SLinkListAccess" typeId="tp25.1138056282393" id="1333741215284486014">
-                    <link role="link" roleId="tp25.1138056546658" targetNodeId="tpee.5375687026011219971" />
-                  </node>
-                  <node role="operand" roleId="tpee.1197027771414" type="tpee.VariableReference" typeId="tpee.1068498886296" id="1333741215284480930">
-                    <link role="variableDeclaration" roleId="tpee.1068581517664" targetNodeId="1333741215284452114" resolveInfo="parent" />
-                  </node>
-                </node>
-              </node>
-            </node>
-          </node>
-          <node role="ifFalseStatement" roleId="tpee.1082485599094" type="tpee.BlockStatement" typeId="tpee.1082485599095" id="1333741215284452161">
-            <node role="statements" roleId="tpee.1082485599096" type="tpee.StatementList" typeId="tpee.1068580123136" id="1333741215284452162">
-              <node role="statement" roleId="tpee.1068581517665" type="tpee.ExpressionStatement" typeId="tpee.1068580123155" id="1333741215284515394">
-                <node role="expression" roleId="tpee.1068580123156" type="tpee.DotExpression" typeId="tpee.1197027756228" id="1333741215284681704">
-                  <node role="operation" roleId="tpee.1197027833540" type="tp2q.InsertElementOperation" typeId="tp2q.1225621920911" id="1333741215284700355">
-                    <node role="element" roleId="tp2q.1225621943565" type="tpee.VariableReference" typeId="tpee.1068498886296" id="1333741215284712007">
-                      <link role="variableDeclaration" roleId="tpee.1068581517664" targetNodeId="1333741215284452175" resolveInfo="member" />
-                    </node>
-                    <node role="index" roleId="tp2q.1225621960341" type="tpee.VariableReference" typeId="tpee.1068498886296" id="1333741215284701719">
-                      <link role="variableDeclaration" roleId="tpee.1068581517664" targetNodeId="4417492373318998533" resolveInfo="index" />
-                    </node>
-                  </node>
-                  <node role="operand" roleId="tpee.1197027771414" type="tpee.DotExpression" typeId="tpee.1197027756228" id="1333741215284516376">
-                    <node role="operand" roleId="tpee.1197027771414" type="tpee.VariableReference" typeId="tpee.1068498886296" id="1333741215284515393">
-                      <link role="variableDeclaration" roleId="tpee.1068581517664" targetNodeId="1333741215284452114" resolveInfo="parent" />
-                    </node>
-                    <node role="operation" roleId="tpee.1197027833540" type="tp25.Node_GetChildrenOperation" typeId="tp25.1171500988903" id="1333741215284666696">
-                      <node role="parameter" roleId="tp25.1144104376918" type="tp25.OperationParm_LinkQualifier" typeId="tp25.5168775467716640652" id="1333741215284674806">
-                        <node role="linkQualifier" roleId="tp25.5168775467716640653" type="tp25.LinkRefQualifier" typeId="tp25.1204851882688" id="1333741215284675459">
-                          <link role="link" roleId="tp25.1204851882689" targetNodeId="tpee.5375687026011219971" />
-                        </node>
-                      </node>
-                    </node>
-                  </node>
-                </node>
-              </node>
-            </node>
-          </node>
-        </node>
-        <node role="statement" roleId="tpee.1068581517665" type="tpee.ReturnStatement" typeId="tpee.1068581242878" id="1333741215284452173">
-          <node role="expression" roleId="tpee.1068581517676" type="tpee.BooleanConstant" typeId="tpee.1068580123137" id="1333741215284452174">
-            <property name="value" nameId="tpee.1068580123138" value="true" />
-          </node>
-        </node>
-      </node>
-      <node role="parameter" roleId="tpee.1068580123134" type="tpee.ParameterDeclaration" typeId="tpee.1068498886292" id="1333741215284452175">
-        <property name="name" nameId="tpck.1169194664001" value="member" />
-        <node role="type" roleId="tpee.5680397130376446158" type="tp25.SNodeType" typeId="tp25.1138055754698" id="1333741215284452176">
-          <link role="concept" roleId="tp25.1138405853777" targetNodeId="tpee.1178285077437" resolveInfo="ClassifierMember" />
-        </node>
-      </node>
-      <node role="parameter" roleId="tpee.1068580123134" type="tpee.ParameterDeclaration" typeId="tpee.1068498886292" id="1333741215284452177">
-        <property name="name" nameId="tpck.1169194664001" value="anchor" />
-        <node role="type" roleId="tpee.5680397130376446158" type="tp25.SNodeType" typeId="tp25.1138055754698" id="1333741215284452178" />
-      </node>
-      <node role="parameter" roleId="tpee.1068580123134" type="tpee.ParameterDeclaration" typeId="tpee.1068498886292" id="1333741215284452179">
-        <property name="name" nameId="tpck.1169194664001" value="parentConcept" />
-        <node role="type" roleId="tpee.5680397130376446158" type="tp25.SConceptType" typeId="tp25.1172420572800" id="1333741215284452180">
-          <link role="conceptDeclaraton" roleId="tp25.1180481110358" targetNodeId="tpee.1107461130800" resolveInfo="Classifier" />
-        </node>
-      </node>
-    </node>
-    <node role="member" roleId="tpee.5375687026011219971" type="tpee.StaticMethodDeclaration" typeId="tpee.1081236700938" id="3256924578580258449">
-      <property name="name" nameId="tpck.1169194664001" value="getStatementsFromJavaText" />
-      <node role="visibility" roleId="tpee.1178549979242" type="tpee.PublicVisibility" typeId="tpee.1146644602865" id="3256924578580258451" />
-      <node role="body" roleId="tpee.1068580123135" type="tpee.StatementList" typeId="tpee.1068580123136" id="3256924578580258452">
-        <node role="statement" roleId="tpee.1068581517665" type="tpee.LocalVariableDeclarationStatement" typeId="tpee.1068581242864" id="3256924578580312278">
-          <node role="localVariableDeclaration" roleId="tpee.1068581242865" type="tpee.LocalVariableDeclaration" typeId="tpee.1068581242863" id="3256924578580312279">
-            <property name="name" nameId="tpck.1169194664001" value="module" />
-            <node role="type" roleId="tpee.5680397130376446158" type="tpee.ClassifierType" typeId="tpee.1107535904670" id="3256924578580312280">
-              <link role="classifier" roleId="tpee.1107535924139" targetNodeId="vsqj.~IModule" resolveInfo="IModule" />
-            </node>
-            <node role="initializer" roleId="tpee.1068431790190" type="tpee.DotExpression" typeId="tpee.1197027756228" id="3256924578580312281">
-              <node role="operand" roleId="tpee.1197027771414" type="tpee.DotExpression" typeId="tpee.1197027756228" id="3256924578580312282">
-                <node role="operand" roleId="tpee.1197027771414" type="tp25.SemanticDowncastExpression" typeId="tp25.1145404486709" id="3256924578580312283">
-                  <node role="leftExpression" roleId="tp25.1145404616321" type="tpee.ParameterReference" typeId="tpee.1068581242874" id="3256924578580312284">
-                    <link role="variableDeclaration" roleId="tpee.1068581517664" targetNodeId="3256924578580258456" resolveInfo="model" />
-                  </node>
-                </node>
-                <node role="operation" roleId="tpee.1197027833540" type="tpee.InstanceMethodCallOperation" typeId="tpee.1202948039474" id="3256924578580312285">
-                  <link role="baseMethodDeclaration" roleId="tpee.1068499141037" targetNodeId="cu2c.~SModel%dgetModelDescriptor()%cjetbrains%dmps%dsmodel%dSModelDescriptor" resolveInfo="getModelDescriptor" />
-                </node>
-              </node>
-              <node role="operation" roleId="tpee.1197027833540" type="tpee.InstanceMethodCallOperation" typeId="tpee.1202948039474" id="3256924578580312286">
-                <link role="baseMethodDeclaration" roleId="tpee.1068499141037" targetNodeId="cu2c.~SModelDescriptor%dgetModule()%cjetbrains%dmps%dproject%dIModule" resolveInfo="getModule" />
-              </node>
-            </node>
-          </node>
-        </node>
-        <node role="statement" roleId="tpee.1068581517665" type="tpee.TryCatchStatement" typeId="tpee.1164879751025" id="3256924578580312332">
-          <node role="body" roleId="tpee.1164879758292" type="tpee.StatementList" typeId="tpee.1068580123136" id="3256924578580312333">
-            <node role="statement" roleId="tpee.1068581517665" type="tpee.ReturnStatement" typeId="tpee.1068581242878" id="3256924578580312339">
-              <node role="expression" roleId="tpee.1068581517676" type="tpee.DotExpression" typeId="tpee.1197027756228" id="3256924578580312340">
-                <node role="operation" roleId="tpee.1197027833540" type="tpee.InstanceMethodCallOperation" typeId="tpee.1202948039474" id="3256924578580312341">
-                  <link role="baseMethodDeclaration" roleId="tpee.1068499141037" targetNodeId="jdco.5646944109420332508" resolveInfo="compileIsolated" />
-                  <node role="actualArgument" roleId="tpee.1068499141038" type="tpee.ParameterReference" typeId="tpee.1068581242874" id="3256924578580312342">
-                    <link role="variableDeclaration" roleId="tpee.1068581517664" targetNodeId="3256924578580258454" resolveInfo="javaCode" />
-                  </node>
-                  <node role="actualArgument" roleId="tpee.1068499141038" type="tpee.EnumConstantReference" typeId="tpee.1083260308424" id="3256924578580312343">
-                    <link role="enumConstantDeclaration" roleId="tpee.1083260308426" targetNodeId="jdco.5646944109420333257" resolveInfo="STATEMENTS" />
-                    <link role="enumClass" roleId="tpee.1144432896254" targetNodeId="jdco.5646944109420325187" resolveInfo="FeatureKind" />
-                  </node>
-                </node>
->>>>>>> 9161bcdd
                 <node role="operand" roleId="tpee.1197027771414" type="tpee.GenericNewExpression" typeId="tpee.1145552977093" id="3256924578580312344">
                   <node role="creator" roleId="tpee.1145553007750" type="tpee.ClassCreator" typeId="tpee.1212685548494" id="3256924578580312345">
                     <link role="baseMethodDeclaration" roleId="tpee.1068499141037" targetNodeId="jdco.5646944109420331748" resolveInfo="JavaCompiler" />
@@ -2195,194 +2000,6 @@
                       </node>
                     </node>
                   </node>
-<<<<<<< HEAD
-                  <node role="condition" roleId="tpee.1068580123160" type="tpee.OrExpression" typeId="tpee.1080223426719" id="9073603541474867790">
-                    <node role="leftExpression" roleId="tpee.1081773367580" type="tpee.EqualsExpression" typeId="tpee.1068580123152" id="9073603541474867794">
-                      <node role="rightExpression" roleId="tpee.1081773367579" type="tpee.NullLiteral" typeId="tpee.1070534058343" id="9073603541474867797" />
-                      <node role="leftExpression" roleId="tpee.1081773367580" type="tpee.LocalInstanceFieldReference" typeId="tpee.7785501532031639928" id="9073603541474867793">
-                        <link role="variableDeclaration" roleId="tpee.1068581517664" targetNodeId="9073603541474867540" resolveInfo="myUsedModels" />
-                      </node>
-                    </node>
-                    <node role="rightExpression" roleId="tpee.1081773367579" type="tpee.DotExpression" typeId="tpee.1197027756228" id="9073603541474867761">
-                      <node role="operation" roleId="tpee.1197027833540" type="tp2q.ContainsOperation" typeId="tp2q.1172254888721" id="9073603541474867766">
-                        <node role="argument" roleId="tp2q.1172256416782" type="tpee.LocalVariableReference" typeId="tpee.1068581242866" id="9073603541474867767">
-                          <link role="variableDeclaration" roleId="tpee.1068581517664" targetNodeId="9073603541474867744" resolveInfo="modelRef" />
-                        </node>
-                      </node>
-                      <node role="operand" roleId="tpee.1197027771414" type="tpee.LocalInstanceFieldReference" typeId="tpee.7785501532031639928" id="9073603541474867783">
-                        <link role="variableDeclaration" roleId="tpee.1068581517664" targetNodeId="9073603541474867540" resolveInfo="myUsedModels" />
-                      </node>
-                    </node>
-                  </node>
-                </node>
-              </node>
-            </node>
-          </node>
-        </node>
-        <node role="statement" roleId="tpee.1068581517665" type="tpee.ReturnStatement" typeId="tpee.1068581242878" id="9073603541474867785">
-          <node role="expression" roleId="tpee.1068581517676" type="tpee.LocalVariableReference" typeId="tpee.1068581242866" id="9073603541474867787">
-            <link role="variableDeclaration" roleId="tpee.1068581517664" targetNodeId="9073603541474867679" resolveInfo="result" />
-          </node>
-        </node>
-      </node>
-      <node role="parameter" roleId="tpee.1068580123134" type="tpee.ParameterDeclaration" typeId="tpee.1068498886292" id="9073603541474867672">
-        <property name="name" nameId="tpck.1169194664001" value="sourceModel" />
-        <node role="type" roleId="tpee.5680397130376446158" type="tp25.SModelType" typeId="tp25.1143226024141" id="9073603541474867673" />
-      </node>
-      <node role="parameter" roleId="tpee.1068580123134" type="tpee.ParameterDeclaration" typeId="tpee.1068498886292" id="9073603541474871804">
-        <property name="name" nameId="tpck.1169194664001" value="models" />
-        <node role="type" roleId="tpee.5680397130376446158" type="tp2q.MapType" typeId="tp2q.1197683403723" id="9073603541474871806">
-          <node role="valueType" roleId="tp2q.1197683475734" type="tpee.ClassifierType" typeId="tpee.1107535904670" id="9073603541474871810">
-            <link role="classifier" roleId="tpee.1107535924139" targetNodeId="cu2c.~SModelReference" resolveInfo="SModelReference" />
-          </node>
-          <node role="keyType" roleId="tp2q.1197683466920" type="tpee.ClassifierType" typeId="tpee.1107535904670" id="9073603541474871809">
-            <link role="classifier" roleId="tpee.1107535924139" targetNodeId="cu2c.~SModelReference" resolveInfo="SModelReference" />
-          </node>
-        </node>
-      </node>
-    </node>
-    <node role="member" roleId="tpee.5375687026011219971" type="tpee.InstanceMethodDeclaration" typeId="tpee.1068580123165" id="9073603541474871828">
-      <property name="name" nameId="tpck.1169194664001" value="resolveInModel" />
-      <property name="isFinal" nameId="tpee.1181808852946" value="false" />
-      <node role="returnType" roleId="tpee.1068580123133" type="tpee.VoidType" typeId="tpee.1068581517677" id="5778265495851109963" />
-      <node role="parameter" roleId="tpee.1068580123134" type="tpee.ParameterDeclaration" typeId="tpee.1068498886292" id="5778265495851109980">
-        <property name="name" nameId="tpck.1169194664001" value="model" />
-        <node role="type" roleId="tpee.5680397130376446158" type="tp25.SModelType" typeId="tp25.1143226024141" id="5778265495851109981" />
-      </node>
-      <node role="parameter" roleId="tpee.1068580123134" type="tpee.ParameterDeclaration" typeId="tpee.1068498886292" id="5778265495851109982">
-        <property name="name" nameId="tpck.1169194664001" value="context" />
-        <node role="type" roleId="tpee.5680397130376446158" type="tpee.ClassifierType" typeId="tpee.1107535904670" id="5778265495851109984">
-          <link role="classifier" roleId="tpee.1107535924139" targetNodeId="cu2c.~IOperationContext" resolveInfo="IOperationContext" />
-        </node>
-      </node>
-      <node role="body" roleId="tpee.1068580123135" type="tpee.StatementList" typeId="tpee.1068580123136" id="5778265495851109965">
-        <node role="statement" roleId="tpee.1068581517665" type="tpee.LocalVariableDeclarationStatement" typeId="tpee.1068581242864" id="5397868107582790868">
-          <node role="localVariableDeclaration" roleId="tpee.1068581242865" type="tpee.LocalVariableDeclaration" typeId="tpee.1068581242863" id="5397868107582790869">
-            <property name="name" nameId="tpck.1169194664001" value="models" />
-            <node role="type" roleId="tpee.5680397130376446158" type="tp2q.MapType" typeId="tp2q.1197683403723" id="5397868107582790870">
-              <node role="keyType" roleId="tp2q.1197683466920" type="tpee.ClassifierType" typeId="tpee.1107535904670" id="5397868107582792317">
-                <link role="classifier" roleId="tpee.1107535924139" targetNodeId="cu2c.~SModelReference" resolveInfo="SModelReference" />
-              </node>
-              <node role="valueType" roleId="tp2q.1197683475734" type="tpee.ClassifierType" typeId="tpee.1107535904670" id="5397868107582792318">
-                <link role="classifier" roleId="tpee.1107535924139" targetNodeId="cu2c.~SModelReference" resolveInfo="SModelReference" />
-              </node>
-            </node>
-            <node role="initializer" roleId="tpee.1068431790190" type="tpee.GenericNewExpression" typeId="tpee.1145552977093" id="5397868107582792320">
-              <node role="creator" roleId="tpee.1145553007750" type="tp2q.HashMapCreator" typeId="tp2q.1197686869805" id="5397868107582792321">
-                <node role="keyType" roleId="tp2q.1197687026896" type="tpee.ClassifierType" typeId="tpee.1107535904670" id="5397868107582792322">
-                  <link role="classifier" roleId="tpee.1107535924139" targetNodeId="cu2c.~SModelReference" resolveInfo="SModelReference" />
-                </node>
-                <node role="valueType" roleId="tp2q.1197687035757" type="tpee.ClassifierType" typeId="tpee.1107535904670" id="5397868107582792323">
-                  <link role="classifier" roleId="tpee.1107535924139" targetNodeId="cu2c.~SModelReference" resolveInfo="SModelReference" />
-                </node>
-              </node>
-            </node>
-          </node>
-        </node>
-        <node role="statement" roleId="tpee.1068581517665" type="tpee.LocalVariableDeclarationStatement" typeId="tpee.1068581242864" id="9073603541474871863">
-          <node role="localVariableDeclaration" roleId="tpee.1068581242865" type="tpee.LocalVariableDeclaration" typeId="tpee.1068581242863" id="9073603541474871864">
-            <property name="name" nameId="tpck.1169194664001" value="toResolve" />
-            <node role="type" roleId="tpee.5680397130376446158" type="tp2q.ListType" typeId="tp2q.1151688443754" id="9073603541474871865">
-              <node role="elementType" roleId="tp2q.1151688676805" type="tp25.SReferenceType" typeId="tp25.8758390115029295477" id="9073603541474871867" />
-            </node>
-            <node role="initializer" roleId="tpee.1068431790190" type="tpee.LocalInstanceMethodCall" typeId="tpee.3066917033203108594" id="9073603541474871869">
-              <link role="baseMethodDeclaration" roleId="tpee.1068499141037" targetNodeId="9073603541474867664" resolveInfo="getReferencesToResolve" />
-              <node role="actualArgument" roleId="tpee.1068499141038" type="tpee.ParameterReference" typeId="tpee.1068581242874" id="9073603541474871870">
-                <link role="variableDeclaration" roleId="tpee.1068581517664" targetNodeId="5778265495851109980" resolveInfo="model" />
-              </node>
-              <node role="actualArgument" roleId="tpee.1068499141038" type="tpee.LocalVariableReference" typeId="tpee.1068581242866" id="9073603541474871872">
-                <link role="variableDeclaration" roleId="tpee.1068581517664" targetNodeId="5397868107582790869" resolveInfo="models" />
-              </node>
-            </node>
-          </node>
-        </node>
-        <node role="statement" roleId="tpee.1068581517665" type="tpee.IfStatement" typeId="tpee.1068580123159" id="2534586358646788787">
-          <node role="ifTrue" roleId="tpee.1068580123161" type="tpee.StatementList" typeId="tpee.1068580123136" id="2534586358646788788">
-            <node role="statement" roleId="tpee.1068581517665" type="tpee.ReturnStatement" typeId="tpee.1068581242878" id="2534586358646788797" />
-          </node>
-          <node role="condition" roleId="tpee.1068580123160" type="tpee.DotExpression" typeId="tpee.1197027756228" id="2534586358646788792">
-            <node role="operand" roleId="tpee.1197027771414" type="tpee.LocalVariableReference" typeId="tpee.1068581242866" id="2534586358646788791">
-              <link role="variableDeclaration" roleId="tpee.1068581517664" targetNodeId="9073603541474871864" resolveInfo="toResolve" />
-            </node>
-            <node role="operation" roleId="tpee.1197027833540" type="tp2q.IsEmptyOperation" typeId="tp2q.1165530316231" id="2534586358646788796" />
-          </node>
-        </node>
-        <node role="statement" roleId="tpee.1068581517665" type="tpee.Statement" typeId="tpee.1068580123157" id="8201298579766221141" />
-        <node role="statement" roleId="tpee.1068581517665" type="tpee.LocalVariableDeclarationStatement" typeId="tpee.1068581242864" id="2354139374978876815">
-          <node role="localVariableDeclaration" roleId="tpee.1068581242865" type="tpee.LocalVariableDeclaration" typeId="tpee.1068581242863" id="2354139374978876816">
-            <property name="name" nameId="tpck.1169194664001" value="modelsToAdd" />
-            <node role="initializer" roleId="tpee.1068431790190" type="tpee.DotExpression" typeId="tpee.1197027756228" id="2354139374978876827">
-              <node role="operand" roleId="tpee.1197027771414" type="tpee.DotExpression" typeId="tpee.1197027756228" id="2354139374978876822">
-                <node role="operand" roleId="tpee.1197027771414" type="tpee.LocalVariableReference" typeId="tpee.1068581242866" id="2354139374978876821">
-                  <link role="variableDeclaration" roleId="tpee.1068581517664" targetNodeId="5397868107582790869" resolveInfo="models" />
-                </node>
-                <node role="operation" roleId="tpee.1197027833540" type="tp2q.GetValuesOperation" typeId="tp2q.1237909114519" id="2354139374978876826" />
-              </node>
-              <node role="operation" roleId="tpee.1197027833540" type="tp2q.WhereOperation" typeId="tp2q.1202120902084" id="2354139374978876831">
-                <node role="closure" roleId="tp2q.1204796294226" type="tp2c.ClosureLiteral" typeId="tp2c.1199569711397" id="2354139374978876832">
-                  <node role="body" roleId="tp2c.1199569916463" type="tpee.StatementList" typeId="tpee.1068580123136" id="2354139374978876833">
-                    <node role="statement" roleId="tpee.1068581517665" type="tpee.ExpressionStatement" typeId="tpee.1068580123155" id="2354139374978876837">
-                      <node role="expression" roleId="tpee.1068580123156" type="tpee.NotExpression" typeId="tpee.1081516740877" id="2354139374978876838">
-                        <node role="expression" roleId="tpee.1081516765348" type="tpee.DotExpression" typeId="tpee.1197027756228" id="2354139374978876839">
-                          <node role="operand" roleId="tpee.1197027771414" type="tpee.StaticMethodCall" typeId="tpee.1081236700937" id="2354139374978876840">
-                            <link role="baseMethodDeclaration" roleId="tpee.1068499141037" targetNodeId="cu2c.~SModelOperations%dgetImportedModelUIDs(jetbrains%dmps%dsmodel%dSModel)%cjava%dutil%dList" resolveInfo="getImportedModelUIDs" />
-                            <link role="classConcept" roleId="tpee.1144433194310" targetNodeId="cu2c.~SModelOperations" resolveInfo="SModelOperations" />
-                            <node role="actualArgument" roleId="tpee.1068499141038" type="tpee.ParameterReference" typeId="tpee.1068581242874" id="2354139374978876841">
-                              <link role="variableDeclaration" roleId="tpee.1068581517664" targetNodeId="5778265495851109980" resolveInfo="model" />
-                            </node>
-                          </node>
-                          <node role="operation" roleId="tpee.1197027833540" type="tpee.InstanceMethodCallOperation" typeId="tpee.1202948039474" id="2354139374978876842">
-                            <link role="baseMethodDeclaration" roleId="tpee.1068499141037" targetNodeId="k7g3.~List%dcontains(java%dlang%dObject)%cboolean" resolveInfo="contains" />
-                            <node role="actualArgument" roleId="tpee.1068499141038" type="tpee.ParameterReference" typeId="tpee.1068581242874" id="2354139374978876889">
-                              <link role="variableDeclaration" roleId="tpee.1068581517664" targetNodeId="2354139374978876834" resolveInfo="it" />
-                            </node>
-                          </node>
-                        </node>
-                      </node>
-                    </node>
-                  </node>
-                  <node role="parameter" roleId="tp2c.1199569906740" type="tp2q.SmartClosureParameterDeclaration" typeId="tp2q.1203518072036" id="2354139374978876834">
-                    <property name="name" nameId="tpck.1169194664001" value="it" />
-                    <node role="type" roleId="tpee.5680397130376446158" type="tpee.UndefinedType" typeId="tpee.4836112446988635817" id="2354139374978876835" />
-                  </node>
-                </node>
-              </node>
-            </node>
-            <node role="type" roleId="tpee.5680397130376446158" type="tp2q.SequenceType" typeId="tp2q.1151689724996" id="2354139374978876848">
-              <node role="elementType" roleId="tp2q.1151689745422" type="tpee.ClassifierType" typeId="tpee.1107535904670" id="2354139374978876850">
-                <link role="classifier" roleId="tpee.1107535924139" targetNodeId="cu2c.~SModelReference" resolveInfo="SModelReference" />
-              </node>
-            </node>
-          </node>
-        </node>
-        <node role="statement" roleId="tpee.1068581517665" type="tpee.ExpressionStatement" typeId="tpee.1068580123155" id="2354139374978876852">
-          <node role="expression" roleId="tpee.1068580123156" type="tpee.DotExpression" typeId="tpee.1197027756228" id="2354139374978876854">
-            <node role="operand" roleId="tpee.1197027771414" type="tpee.LocalVariableReference" typeId="tpee.1068581242866" id="2354139374978876853">
-              <link role="variableDeclaration" roleId="tpee.1068581517664" targetNodeId="2354139374978876816" resolveInfo="modelsToAdd" />
-            </node>
-            <node role="operation" roleId="tpee.1197027833540" type="tp2q.VisitAllOperation" typeId="tp2q.1204980550705" id="2354139374978876858">
-              <node role="closure" roleId="tp2q.1204796294226" type="tp2c.ClosureLiteral" typeId="tp2c.1199569711397" id="2354139374978876859">
-                <node role="body" roleId="tp2c.1199569916463" type="tpee.StatementList" typeId="tpee.1068580123136" id="2354139374978876860">
-                  <node role="statement" roleId="tpee.1068581517665" type="tpee.ExpressionStatement" typeId="tpee.1068580123155" id="2354139374978876863">
-                    <node role="expression" roleId="tpee.1068580123156" type="tpee.DotExpression" typeId="tpee.1197027756228" id="2354139374978876864">
-                      <node role="operand" roleId="tpee.1197027771414" type="tp25.SemanticDowncastExpression" typeId="tp25.1145404486709" id="2354139374978876865">
-                        <node role="leftExpression" roleId="tp25.1145404616321" type="tpee.ParameterReference" typeId="tpee.1068581242874" id="2354139374978876873">
-                          <link role="variableDeclaration" roleId="tpee.1068581517664" targetNodeId="5778265495851109980" resolveInfo="model" />
-                        </node>
-                      </node>
-                      <node role="operation" roleId="tpee.1197027833540" type="tpee.InstanceMethodCallOperation" typeId="tpee.1202948039474" id="2354139374978876869">
-                        <link role="baseMethodDeclaration" roleId="tpee.1068499141037" targetNodeId="cu2c.~SModel%daddModelImport(jetbrains%dmps%dsmodel%dSModelReference,boolean)%cvoid" resolveInfo="addModelImport" />
-                        <node role="actualArgument" roleId="tpee.1068499141038" type="tpee.ParameterReference" typeId="tpee.1068581242874" id="2354139374978876870">
-                          <link role="variableDeclaration" roleId="tpee.1068581517664" targetNodeId="2354139374978876861" resolveInfo="it" />
-                        </node>
-                        <node role="actualArgument" roleId="tpee.1068499141038" type="tpee.BooleanConstant" typeId="tpee.1068580123137" id="2354139374978876871">
-                          <property name="value" nameId="tpee.1068580123138" value="false" />
-                        </node>
-                      </node>
-                    </node>
-                  </node>
-=======
->>>>>>> 9161bcdd
                 </node>
                 <node role="parameter" roleId="tp2c.1199569906740" type="tp2q.SmartClosureParameterDeclaration" typeId="tp2q.1203518072036" id="2354139374978876861">
                   <property name="name" nameId="tpck.1169194664001" value="it" />
@@ -2445,70 +2062,6 @@
               </node>
             </node>
             <node role="type" roleId="tpee.5680397130376446158" type="tpee.IntegerType" typeId="tpee.1070534370425" id="5397868107582795312" />
-<<<<<<< HEAD
-          </node>
-        </node>
-        <node role="statement" roleId="tpee.1068581517665" type="tpee.Statement" typeId="tpee.1068580123157" id="2354139374978876891" />
-        <node role="statement" roleId="tpee.1068581517665" type="tpee.ExpressionStatement" typeId="tpee.1068580123155" id="8201298579766229638">
-          <node role="expression" roleId="tpee.1068580123156" type="tpee.DotExpression" typeId="tpee.1197027756228" id="8201298579766229643">
-            <node role="operand" roleId="tpee.1197027771414" type="tpee.GenericNewExpression" typeId="tpee.1145552977093" id="8201298579766229639">
-              <node role="creator" roleId="tpee.1145553007750" type="tpee.ClassCreator" typeId="tpee.1212685548494" id="8201298579766229641">
-                <link role="baseMethodDeclaration" roleId="tpee.1068499141037" targetNodeId="vsqj.~OptimizeImportsHelper%d&lt;init&gt;(jetbrains%dmps%dsmodel%dIOperationContext)" resolveInfo="OptimizeImportsHelper" />
-                <node role="actualArgument" roleId="tpee.1068499141038" type="tpee.ParameterReference" typeId="tpee.1068581242874" id="8201298579766229642">
-                  <link role="variableDeclaration" roleId="tpee.1068581517664" targetNodeId="5778265495851109982" resolveInfo="context" />
-                </node>
-              </node>
-            </node>
-            <node role="operation" roleId="tpee.1197027833540" type="tpee.InstanceMethodCallOperation" typeId="tpee.1202948039474" id="8201298579766229647">
-              <link role="baseMethodDeclaration" roleId="tpee.1068499141037" targetNodeId="vsqj.~OptimizeImportsHelper%doptimizeModelImports(jetbrains%dmps%dsmodel%dSModelDescriptor)%cjava%dlang%dString" resolveInfo="optimizeModelImports" />
-              <node role="actualArgument" roleId="tpee.1068499141038" type="tpee.DotExpression" typeId="tpee.1197027756228" id="8201298579766229651">
-                <node role="operand" roleId="tpee.1197027771414" type="tp25.SemanticDowncastExpression" typeId="tp25.1145404486709" id="8201298579766229649">
-                  <node role="leftExpression" roleId="tp25.1145404616321" type="tpee.ParameterReference" typeId="tpee.1068581242874" id="8201298579766229648">
-                    <link role="variableDeclaration" roleId="tpee.1068581517664" targetNodeId="5778265495851109980" resolveInfo="model" />
-                  </node>
-                </node>
-                <node role="operation" roleId="tpee.1197027833540" type="tpee.InstanceMethodCallOperation" typeId="tpee.1202948039474" id="8201298579766229786">
-                  <link role="baseMethodDeclaration" roleId="tpee.1068499141037" targetNodeId="cu2c.~SModel%dgetModelDescriptor()%cjetbrains%dmps%dsmodel%dSModelDescriptor" resolveInfo="getModelDescriptor" />
-                </node>
-              </node>
-            </node>
-          </node>
-        </node>
-        <node role="statement" roleId="tpee.1068581517665" type="tpib.LogStatement" typeId="tpib.1167227138527" id="5397868107582795458">
-          <property name="severity" nameId="tpib.1167245565795" value="info" />
-          <node role="logExpression" roleId="tpib.1167227463056" type="tpee.PlusExpression" typeId="tpee.1068581242875" id="5397868107582795459">
-            <node role="rightExpression" roleId="tpee.1081773367579" type="tpee.StringLiteral" typeId="tpee.1070475926800" id="5397868107582795460">
-              <property name="value" nameId="tpee.1070475926801" value=")" />
-            </node>
-            <node role="leftExpression" roleId="tpee.1081773367580" type="tpee.PlusExpression" typeId="tpee.1068581242875" id="5397868107582795461">
-              <node role="leftExpression" roleId="tpee.1081773367580" type="tpee.PlusExpression" typeId="tpee.1068581242875" id="5397868107582795462">
-                <node role="leftExpression" roleId="tpee.1081773367580" type="tpee.PlusExpression" typeId="tpee.1068581242875" id="8883975518329349220">
-                  <node role="rightExpression" roleId="tpee.1081773367579" type="tpee.DotExpression" typeId="tpee.1197027756228" id="8883975518329349224">
-                    <node role="operand" roleId="tpee.1197027771414" type="tpee.ParameterReference" typeId="tpee.1068581242874" id="8883975518329349223">
-                      <link role="variableDeclaration" roleId="tpee.1068581517664" targetNodeId="5778265495851109980" resolveInfo="model" />
-                    </node>
-                    <node role="operation" roleId="tpee.1197027833540" type="tp25.Model_GetLongNameOperation" typeId="tp25.1212008292747" id="8883975518329349228" />
-                  </node>
-                  <node role="leftExpression" roleId="tpee.1081773367580" type="tpee.PlusExpression" typeId="tpee.1068581242875" id="5397868107582795464">
-                    <node role="leftExpression" roleId="tpee.1081773367580" type="tpee.LocalVariableReference" typeId="tpee.1068581242866" id="5397868107582795561">
-                      <link role="variableDeclaration" roleId="tpee.1068581517664" targetNodeId="5397868107582795311" resolveInfo="cnt" />
-                    </node>
-                    <node role="rightExpression" roleId="tpee.1081773367579" type="tpee.StringLiteral" typeId="tpee.1070475926800" id="5397868107582795468">
-                      <property name="value" nameId="tpee.1070475926801" value=" stub references were re-resolved in model " />
-                    </node>
-                  </node>
-                </node>
-                <node role="rightExpression" roleId="tpee.1081773367579" type="tpee.StringLiteral" typeId="tpee.1070475926800" id="5397868107582795472">
-                  <property name="value" nameId="tpee.1070475926801" value=". (" />
-                </node>
-              </node>
-              <node role="rightExpression" roleId="tpee.1081773367579" type="tpee.DotExpression" typeId="tpee.1197027756228" id="5397868107582795563">
-                <node role="operand" roleId="tpee.1197027771414" type="tpee.LocalVariableReference" typeId="tpee.1068581242866" id="5397868107582795562">
-                  <link role="variableDeclaration" roleId="tpee.1068581517664" targetNodeId="9073603541474871864" resolveInfo="toResolve" />
-                </node>
-                <node role="operation" roleId="tpee.1197027833540" type="tp2q.GetSizeOperation" typeId="tp2q.1162935959151" id="5397868107582795567" />
-              </node>
-=======
           </node>
         </node>
         <node role="statement" roleId="tpee.1068581517665" type="tpee.Statement" typeId="tpee.1068580123157" id="2354139374978876891" />
@@ -2619,62 +2172,10 @@
                   <link role="variableDeclaration" roleId="tpee.1068581517664" targetNodeId="2082194532791127529" resolveInfo="context" />
                 </node>
               </node>
->>>>>>> 9161bcdd
-            </node>
-          </node>
-        </node>
-      </node>
-<<<<<<< HEAD
-      <node role="visibility" roleId="tpee.1178549979242" type="tpee.PublicVisibility" typeId="tpee.1146644602865" id="5778265495851109964" />
-    </node>
-    <node role="member" roleId="tpee.5375687026011219971" type="tpee.InstanceMethodDeclaration" typeId="tpee.1068580123165" id="9073603541474871832">
-      <property name="name" nameId="tpck.1169194664001" value="resolveInModels" />
-      <property name="isFinal" nameId="tpee.1181808852946" value="false" />
-      <node role="returnType" roleId="tpee.1068580123133" type="tpee.VoidType" typeId="tpee.1068581517677" id="2082194532791124433" />
-      <node role="parameter" roleId="tpee.1068580123134" type="tpee.ParameterDeclaration" typeId="tpee.1068498886292" id="2082194532791126329">
-        <property name="name" nameId="tpck.1169194664001" value="models" />
-        <node role="type" roleId="tpee.5680397130376446158" type="tp2q.ListType" typeId="tp2q.1151688443754" id="2082194532791126330">
-          <node role="elementType" roleId="tp2q.1151688676805" type="tpee.ClassifierType" typeId="tpee.1107535904670" id="2082194532791126332">
-            <link role="classifier" roleId="tpee.1107535924139" targetNodeId="cu2c.~SModelDescriptor" resolveInfo="SModelDescriptor" />
-          </node>
-        </node>
-      </node>
-      <node role="parameter" roleId="tpee.1068580123134" type="tpee.ParameterDeclaration" typeId="tpee.1068498886292" id="2082194532791127529">
-        <property name="name" nameId="tpck.1169194664001" value="context" />
-        <node role="type" roleId="tpee.5680397130376446158" type="tpee.ClassifierType" typeId="tpee.1107535904670" id="2082194532791127531">
-          <link role="classifier" roleId="tpee.1107535924139" targetNodeId="cu2c.~IOperationContext" resolveInfo="IOperationContext" />
-        </node>
-      </node>
-      <node role="body" roleId="tpee.1068580123135" type="tpee.StatementList" typeId="tpee.1068580123136" id="2082194532791124435">
-        <node role="statement" roleId="tpee.1068581517665" type="tp2q.ForEachStatement" typeId="tp2q.1153943597977" id="2082194532791126333">
-          <node role="variable" roleId="tp2q.1153944400369" type="tp2q.ForEachVariable" typeId="tp2q.1153944193378" id="2082194532791126334">
-            <property name="name" nameId="tpck.1169194664001" value="model" />
-          </node>
-          <node role="inputSequence" roleId="tp2q.1153944424730" type="tpee.ParameterReference" typeId="tpee.1068581242874" id="2082194532791126337">
-            <link role="variableDeclaration" roleId="tpee.1068581517664" targetNodeId="2082194532791126329" resolveInfo="models" />
-          </node>
-          <node role="body" roleId="tpee.1154032183016" type="tpee.StatementList" typeId="tpee.1068580123136" id="2082194532791126336">
-            <node role="statement" roleId="tpee.1068581517665" type="tpee.ExpressionStatement" typeId="tpee.1068580123155" id="9073603541474871852">
-              <node role="expression" roleId="tpee.1068580123156" type="tpee.LocalInstanceMethodCall" typeId="tpee.3066917033203108594" id="9073603541474871853">
-                <link role="baseMethodDeclaration" roleId="tpee.1068499141037" targetNodeId="9073603541474871828" resolveInfo="resolveInModel" />
-                <node role="actualArgument" roleId="tpee.1068499141038" type="tpee.DotExpression" typeId="tpee.1197027756228" id="9073603541474871855">
-                  <node role="operand" roleId="tpee.1197027771414" type="tp2q.ForEachVariableReference" typeId="tp2q.1153944233411" id="9073603541474871854">
-                    <link role="variable" roleId="tp2q.1153944258490" targetNodeId="2082194532791126334" resolveInfo="model" />
-                  </node>
-                  <node role="operation" roleId="tpee.1197027833540" type="tpee.InstanceMethodCallOperation" typeId="tpee.1202948039474" id="9073603541474871859">
-                    <link role="baseMethodDeclaration" roleId="tpee.1068499141037" targetNodeId="cu2c.~SModelDescriptor%dgetSModel()%cjetbrains%dmps%dsmodel%dSModel" resolveInfo="getSModel" />
-                  </node>
-                </node>
-                <node role="actualArgument" roleId="tpee.1068499141038" type="tpee.ParameterReference" typeId="tpee.1068581242874" id="9073603541474871861">
-                  <link role="variableDeclaration" roleId="tpee.1068581517664" targetNodeId="2082194532791127529" resolveInfo="context" />
-                </node>
-              </node>
-            </node>
-          </node>
-        </node>
-      </node>
-=======
->>>>>>> 9161bcdd
+            </node>
+          </node>
+        </node>
+      </node>
       <node role="visibility" roleId="tpee.1178549979242" type="tpee.PublicVisibility" typeId="tpee.1146644602865" id="2082194532791124434" />
     </node>
     <node role="member" roleId="tpee.5375687026011219971" type="tpee.InstanceMethodDeclaration" typeId="tpee.1068580123165" id="9073603541474871836">
@@ -2933,8 +2434,6 @@
                     </node>
                     <node role="leftExpression" roleId="tpee.1081256993304" type="tpee.LocalVariableReference" typeId="tpee.1068581242866" id="6770603745029715180">
                       <link role="variableDeclaration" roleId="tpee.1068581517664" targetNodeId="6770603745029714856" resolveInfo="refScope" />
-<<<<<<< HEAD
-=======
                     </node>
                   </node>
                   <node role="ifTrue" roleId="tpee.1068580123161" type="tpee.StatementList" typeId="tpee.1068580123136" id="2742102018362199414">
@@ -3025,103 +2524,9 @@
                           </node>
                         </node>
                       </node>
->>>>>>> 9161bcdd
-                    </node>
-                  </node>
-                  <node role="ifTrue" roleId="tpee.1068580123161" type="tpee.StatementList" typeId="tpee.1068580123136" id="2742102018362199414">
-                    <node role="statement" roleId="tpee.1068581517665" type="tpee.ContinueStatement" typeId="tpee.1082113931046" id="2742102018362199415" />
-                  </node>
-                </node>
-<<<<<<< HEAD
-                <node role="statement" roleId="tpee.1068581517665" type="tpee.LocalVariableDeclarationStatement" typeId="tpee.1068581242864" id="2742102018362199416">
-                  <node role="localVariableDeclaration" roleId="tpee.1068581242865" type="tpee.LocalVariableDeclaration" typeId="tpee.1068581242863" id="2742102018362199344">
-                    <property name="name" nameId="tpck.1169194664001" value="resolved" />
-                    <node role="type" roleId="tpee.5680397130376446158" type="tp25.SNodeListType" typeId="tp25.1145383075378" id="2742102018362199417" />
-                    <node role="initializer" roleId="tpee.1068431790190" type="tpee.DotExpression" typeId="tpee.1197027756228" id="2742102018362199418">
-                      <node role="operand" roleId="tpee.1197027771414" type="tpee.StaticMethodCall" typeId="tpee.1081236700937" id="2742102018362199419">
-                        <link role="classConcept" roleId="tpee.1144433194310" targetNodeId="ua2a.~TypeContextManager" resolveInfo="TypeContextManager" />
-                        <link role="baseMethodDeclaration" roleId="tpee.1068499141037" targetNodeId="ua2a.~TypeContextManager%dgetInstance()%cjetbrains%dmps%dtypesystem%dinference%dTypeContextManager" resolveInfo="getInstance" />
-                      </node>
-                      <node role="operation" roleId="tpee.1197027833540" type="tpee.InstanceMethodCallOperation" typeId="tpee.1202948039474" id="2742102018362199420">
-                        <link role="baseMethodDeclaration" roleId="tpee.1068499141037" targetNodeId="ua2a.~TypeContextManager%drunResolveAction(jetbrains%dmps%dutil%dComputable)%cjava%dlang%dObject" resolveInfo="runResolveAction" />
-                        <node role="actualArgument" roleId="tpee.1068499141038" type="tp2c.ClosureLiteral" typeId="tp2c.1199569711397" id="2742102018362199421">
-                          <node role="body" roleId="tp2c.1199569916463" type="tpee.StatementList" typeId="tpee.1068580123136" id="2742102018362199422">
-                            <node role="statement" roleId="tpee.1068581517665" type="tpee.ExpressionStatement" typeId="tpee.1068580123155" id="2742102018362199423">
-                              <node role="expression" roleId="tpee.1068580123156" type="tpee.DotExpression" typeId="tpee.1197027756228" id="6770603745029716128">
-                                <node role="operand" roleId="tpee.1197027771414" type="tpee.DotExpression" typeId="tpee.1197027756228" id="6770603745029715187">
-                                  <node role="operand" roleId="tpee.1197027771414" type="tpee.DotExpression" typeId="tpee.1197027756228" id="2742102018362199424">
-                                    <node role="operand" roleId="tpee.1197027771414" type="tpee.LocalVariableReference" typeId="tpee.1068581242866" id="6770603745029715185">
-                                      <link role="variableDeclaration" roleId="tpee.1068581517664" targetNodeId="6770603745029714856" resolveInfo="refScope" />
-                                    </node>
-                                    <node role="operation" roleId="tpee.1197027833540" type="tpee.InstanceMethodCallOperation" typeId="tpee.1202948039474" id="2742102018362199426">
-                                      <link role="baseMethodDeclaration" roleId="tpee.1068499141037" targetNodeId="o8zo.3734116213129862471" resolveInfo="getAvailableElements" />
-                                      <node role="actualArgument" roleId="tpee.1068499141038" type="tpee.NullLiteral" typeId="tpee.1070534058343" id="6770603745029715186" />
-                                    </node>
-                                  </node>
-                                  <node role="operation" roleId="tpee.1197027833540" type="tp2q.WhereOperation" typeId="tp2q.1202120902084" id="6770603745029716119">
-                                    <node role="closure" roleId="tp2q.1204796294226" type="tp2c.ClosureLiteral" typeId="tp2c.1199569711397" id="6770603745029716120">
-                                      <node role="body" roleId="tp2c.1199569916463" type="tpee.StatementList" typeId="tpee.1068580123136" id="6770603745029716121">
-                                        <node role="statement" roleId="tpee.1068581517665" type="tpee.ExpressionStatement" typeId="tpee.1068580123155" id="2742102018362199429">
-                                          <node role="expression" roleId="tpee.1068580123156" type="tpee.AndExpression" typeId="tpee.1080120340718" id="2742102018362199430">
-                                            <node role="leftExpression" roleId="tpee.1081773367580" type="tpee.DotExpression" typeId="tpee.1197027756228" id="2742102018362199431">
-                                              <node role="operand" roleId="tpee.1197027771414" type="tpee.LocalVariableReference" typeId="tpee.1068581242866" id="2742102018362199432">
-                                                <link role="variableDeclaration" roleId="tpee.1068581517664" targetNodeId="2742102018362199339" resolveInfo="modelRef" />
-                                              </node>
-                                              <node role="operation" roleId="tpee.1197027833540" type="tpee.InstanceMethodCallOperation" typeId="tpee.1202948039474" id="2742102018362199433">
-                                                <link role="baseMethodDeclaration" roleId="tpee.1068499141037" targetNodeId="cu2c.~SModelReference%dequals(java%dlang%dObject)%cboolean" resolveInfo="equals" />
-                                                <node role="actualArgument" roleId="tpee.1068499141038" type="tpee.DotExpression" typeId="tpee.1197027756228" id="2742102018362199434">
-                                                  <node role="operand" roleId="tpee.1197027771414" type="tp25.SemanticDowncastExpression" typeId="tp25.1145404486709" id="2742102018362199435">
-                                                    <node role="leftExpression" roleId="tp25.1145404616321" type="tpee.DotExpression" typeId="tpee.1197027756228" id="2742102018362199436">
-                                                      <node role="operand" roleId="tpee.1197027771414" type="tpee.ParameterReference" typeId="tpee.1068581242874" id="6770603745029716125">
-                                                        <link role="variableDeclaration" roleId="tpee.1068581517664" targetNodeId="6770603745029716122" resolveInfo="n" />
-                                                      </node>
-                                                      <node role="operation" roleId="tpee.1197027833540" type="tp25.Node_GetModelOperation" typeId="tp25.1143234257716" id="2742102018362199438" />
-                                                    </node>
-                                                  </node>
-                                                  <node role="operation" roleId="tpee.1197027833540" type="tpee.InstanceMethodCallOperation" typeId="tpee.1202948039474" id="2742102018362199439">
-                                                    <link role="baseMethodDeclaration" roleId="tpee.1068499141037" targetNodeId="cu2c.~SModel%dgetSModelReference()%cjetbrains%dmps%dsmodel%dSModelReference" resolveInfo="getSModelReference" />
-                                                  </node>
-                                                </node>
-                                              </node>
-                                            </node>
-                                            <node role="rightExpression" roleId="tpee.1081773367579" type="tpee.DotExpression" typeId="tpee.1197027756228" id="2742102018362199440">
-                                              <node role="operand" roleId="tpee.1197027771414" type="tpee.LocalVariableReference" typeId="tpee.1068581242866" id="2742102018362199441">
-                                                <link role="variableDeclaration" roleId="tpee.1068581517664" targetNodeId="2742102018362199340" resolveInfo="resolveInfo" />
-                                              </node>
-                                              <node role="operation" roleId="tpee.1197027833540" type="tpee.InstanceMethodCallOperation" typeId="tpee.1202948039474" id="2742102018362199442">
-                                                <link role="baseMethodDeclaration" roleId="tpee.1068499141037" targetNodeId="e2lb.~String%dequals(java%dlang%dObject)%cboolean" resolveInfo="equals" />
-                                                <node role="actualArgument" roleId="tpee.1068499141038" type="tpee.StaticMethodCall" typeId="tpee.1081236700937" id="8959490735701162204">
-                                                  <link role="baseMethodDeclaration" roleId="tpee.1068499141037" targetNodeId="unno.6792623998776975955" resolveInfo="getResolveInfo" />
-                                                  <link role="classConcept" roleId="tpee.1144433194310" targetNodeId="unno.2089287822043606602" resolveInfo="SNodeOperations" />
-                                                  <node role="actualArgument" roleId="tpee.1068499141038" type="tp25.SemanticDowncastExpression" typeId="tp25.1145404486709" id="8959490735701162205">
-                                                    <node role="leftExpression" roleId="tp25.1145404616321" type="tpee.ParameterReference" typeId="tpee.1068581242874" id="8959490735701162206">
-                                                      <link role="variableDeclaration" roleId="tpee.1068581517664" targetNodeId="6770603745029716122" resolveInfo="n" />
-                                                    </node>
-                                                  </node>
-                                                </node>
-                                              </node>
-                                            </node>
-                                          </node>
-                                        </node>
-                                      </node>
-                                      <node role="parameter" roleId="tp2c.1199569906740" type="tp2q.SmartClosureParameterDeclaration" typeId="tp2q.1203518072036" id="6770603745029716122">
-                                        <property name="name" nameId="tpck.1169194664001" value="n" />
-                                        <node role="type" roleId="tpee.5680397130376446158" type="tpee.UndefinedType" typeId="tpee.4836112446988635817" id="6770603745029716123" />
-                                      </node>
-                                    </node>
-                                  </node>
-                                </node>
-                                <node role="operation" roleId="tpee.1197027833540" type="tp2q.ToListOperation" typeId="tp2q.1151702311717" id="6770603745029716132" />
-                              </node>
-                            </node>
-                          </node>
-                        </node>
-                      </node>
-                    </node>
-                  </node>
-                </node>
-=======
->>>>>>> 9161bcdd
+                    </node>
+                  </node>
+                </node>
                 <node role="statement" roleId="tpee.1068581517665" type="tpee.IfStatement" typeId="tpee.1068580123159" id="2742102018362199448">
                   <property name="forceMultiLine" nameId="tpee.4467513934994662257" value="false" />
                   <property name="forceOneLine" nameId="tpee.4467513934994662256" value="true" />
@@ -3171,22 +2576,6 @@
                 <node role="statement" roleId="tpee.1068581517665" type="tpee.IfStatement" typeId="tpee.1068580123159" id="2742102018362199467">
                   <node role="ifTrue" roleId="tpee.1068580123161" type="tpee.StatementList" typeId="tpee.1068580123136" id="2742102018362199468">
                     <node role="statement" roleId="tpee.1068581517665" type="tpee.ExpressionStatement" typeId="tpee.1068580123155" id="2742102018362199469">
-<<<<<<< HEAD
-                      <node role="expression" roleId="tpee.1068580123156" type="tpee.DotExpression" typeId="tpee.1197027756228" id="2742102018362199470">
-                        <node role="operation" roleId="tpee.1197027833540" type="tpee.InstanceMethodCallOperation" typeId="tpee.1202948039474" id="2645979090144625850">
-                          <link role="baseMethodDeclaration" roleId="tpee.1068499141037" targetNodeId="cu2c.~SNode%dsetReferenceTarget(java%dlang%dString,org%djetbrains%dmps%dopenapi%dmodel%dSNode)%cvoid" resolveInfo="setReferenceTarget" />
-                          <node role="actualArgument" roleId="tpee.1068499141038" type="tpee.DotExpression" typeId="tpee.1197027756228" id="2645979090144625851">
-                            <node role="operand" roleId="tpee.1197027771414" type="tp2q.ForEachVariableReference" typeId="tp2q.1153944233411" id="2645979090144625852">
-                              <link role="variable" roleId="tp2q.1153944258490" targetNodeId="2742102018362199338" resolveInfo="ref" />
-                            </node>
-                            <node role="operation" roleId="tpee.1197027833540" type="tp25.Reference_GetRoleOperation" typeId="tp25.5692182839349412519" id="2645979090144625853" />
-                          </node>
-                          <node role="actualArgument" roleId="tpee.1068499141038" type="tpee.DotExpression" typeId="tpee.1197027756228" id="2645979090144625854">
-                            <node role="operand" roleId="tpee.1197027771414" type="tpee.LocalVariableReference" typeId="tpee.1068581242866" id="2645979090144625855">
-                              <link role="variableDeclaration" roleId="tpee.1068581517664" targetNodeId="2742102018362199344" resolveInfo="resolved" />
-                            </node>
-                            <node role="operation" roleId="tpee.1197027833540" type="tp2q.GetFirstOperation" typeId="tp2q.1165525191778" id="2645979090144625856" />
-=======
                       <node role="expression" roleId="tpee.1068580123156" type="tpee.StaticMethodCall" typeId="tpee.1081236700937" id="6497389703574369463">
                         <link role="baseMethodDeclaration" roleId="tpee.1068499141037" targetNodeId="ec5l.~SNodeAccessUtil%dsetReferenceTarget(jetbrains%dmps%dsmodel%dSNode,java%dlang%dString,jetbrains%dmps%dsmodel%dSNode)%cvoid" resolveInfo="setReferenceTarget" />
                         <link role="classConcept" roleId="tpee.1144433194310" targetNodeId="ec5l.~SNodeAccessUtil" resolveInfo="SNodeAccessUtil" />
@@ -3198,22 +2587,14 @@
                         <node role="actualArgument" roleId="tpee.1068499141038" type="tpee.DotExpression" typeId="tpee.1197027756228" id="6497389703574369466">
                           <node role="operand" roleId="tpee.1197027771414" type="tp2q.ForEachVariableReference" typeId="tp2q.1153944233411" id="6497389703574369467">
                             <link role="variable" roleId="tp2q.1153944258490" targetNodeId="2742102018362199338" resolveInfo="ref" />
->>>>>>> 9161bcdd
                           </node>
                           <node role="operation" roleId="tpee.1197027833540" type="tp25.Reference_GetRoleOperation" typeId="tp25.5692182839349412519" id="6497389703574369468" />
                         </node>
-<<<<<<< HEAD
-                        <node role="operand" roleId="tpee.1197027771414" type="tp25.SemanticDowncastExpression" typeId="tp25.1145404486709" id="2742102018362199471">
-                          <node role="leftExpression" roleId="tp25.1145404616321" type="tpee.LocalVariableReference" typeId="tpee.1068581242866" id="2742102018362199472">
-                            <link role="variableDeclaration" roleId="tpee.1068581517664" targetNodeId="2742102018362199341" resolveInfo="node" />
-                          </node>
-=======
                         <node role="actualArgument" roleId="tpee.1068499141038" type="tpee.DotExpression" typeId="tpee.1197027756228" id="6497389703574369469">
                           <node role="operand" roleId="tpee.1197027771414" type="tpee.LocalVariableReference" typeId="tpee.1068581242866" id="6497389703574369470">
                             <link role="variableDeclaration" roleId="tpee.1068581517664" targetNodeId="2742102018362199344" resolveInfo="resolved" />
                           </node>
                           <node role="operation" roleId="tpee.1197027833540" type="tp2q.GetFirstOperation" typeId="tp2q.1165525191778" id="6497389703574369471" />
->>>>>>> 9161bcdd
                         </node>
                       </node>
                     </node>
