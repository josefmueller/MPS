--- conflicted
+++ resolved
@@ -381,29 +381,18 @@
                     <property name="nonStatic" nameId="tpee.521412098689998745" value="true" />
                     <link role="classifier" roleId="tpee.1170346070688" targetNodeId="e2lb.~Runnable" resolveInfo="Runnable" />
                     <link role="baseMethodDeclaration" roleId="tpee.1068499141037" targetNodeId="e2lb.~Object%d&lt;init&gt;()" resolveInfo="Object" />
-<<<<<<< HEAD
-                    <node role="visibility" roleId="tpee.1178549979242" type="tpee.PublicVisibility" typeId="tpee.1146644602865" id="8139782154295720685" />
-=======
->>>>>>> 9161bcdd
                     <node role="member" roleId="tpee.5375687026011219971" type="tpee.InstanceMethodDeclaration" typeId="tpee.1068580123165" id="8139782154295720686">
                       <property name="isDeprecated" nameId="tpee.1224848525476" value="false" />
                       <property name="isAbstract" nameId="tpee.1178608670077" value="false" />
                       <property name="name" nameId="tpck.1169194664001" value="run" />
                       <property name="isFinal" nameId="tpee.1181808852946" value="false" />
-                      <node role="visibility" roleId="tpee.1178549979242" type="tpee.PublicVisibility" typeId="tpee.1146644602865" id="8139782154295720687" />
                       <node role="returnType" roleId="tpee.1068580123133" type="tpee.VoidType" typeId="tpee.1068581517677" id="8139782154295720688" />
                       <node role="body" roleId="tpee.1068580123135" type="tpee.StatementList" typeId="tpee.1068580123136" id="8139782154295720689">
                         <node role="statement" roleId="tpee.1068581517665" type="tpee.LocalVariableDeclarationStatement" typeId="tpee.1068581242864" id="7732671373443366322">
                           <node role="localVariableDeclaration" roleId="tpee.1068581242865" type="tpee.LocalVariableDeclaration" typeId="tpee.1068581242863" id="7732671373443366320">
                             <property name="name" nameId="tpck.1169194664001" value="node" />
-                            <node role="type" roleId="tpee.5680397130376446158" type="tpee.ClassifierType" typeId="tpee.1107535904670" id="7732671373443366321">
-                              <link role="classifier" roleId="tpee.1107535924139" targetNodeId="cu2c.~SNode" resolveInfo="SNode" />
-                            </node>
                             <node role="initializer" roleId="tpee.1068431790190" type="tpee.ParenthesizedExpression" typeId="tpee.1079359253375" id="5272546517257910828">
                               <node role="expression" roleId="tpee.1079359253376" type="tpee.CastExpression" typeId="tpee.1070534934090" id="5272546517257910829">
-                                <node role="type" roleId="tpee.1070534934091" type="tpee.ClassifierType" typeId="tpee.1107535904670" id="5272546517257910830">
-                                  <link role="classifier" roleId="tpee.1107535924139" targetNodeId="cu2c.~SNode" resolveInfo="SNode" />
-                                </node>
                                 <node role="expression" roleId="tpee.1070534934092" type="tpee.DotExpression" typeId="tpee.1197027756228" id="5272546517257910831">
                                   <node role="operand" roleId="tpee.1197027771414" type="tp4f.ThisClassifierExpression" typeId="tp4f.1205752633985" id="5272546517257910832">
                                     <link role="classifier" roleId="tp4f.1218736638915" targetNodeId="6812098398776640299" resolveInfo="ChangeMethodSignature" />
@@ -412,14 +401,17 @@
                                     <link role="member" roleId="tp4f.1205756909548" targetNodeId="6812098398776640423" resolveInfo="method" />
                                   </node>
                                 </node>
+                                <node role="type" roleId="tpee.1070534934091" type="tpee.ClassifierType" typeId="tpee.1107535904670" id="5272546517257910830">
+                                  <link role="classifier" roleId="tpee.1107535924139" targetNodeId="cu2c.~SNode" resolveInfo="SNode" />
+                                </node>
                               </node>
                             </node>
+                            <node role="type" roleId="tpee.5680397130376446158" type="tpee.ClassifierType" typeId="tpee.1107535904670" id="7732671373443366321">
+                              <link role="classifier" roleId="tpee.1107535924139" targetNodeId="cu2c.~SNode" resolveInfo="SNode" />
+                            </node>
                           </node>
                         </node>
                         <node role="statement" roleId="tpee.1068581517665" type="tpee.IfStatement" typeId="tpee.1068580123159" id="7732671373443366330">
-                          <node role="ifTrue" roleId="tpee.1068580123161" type="tpee.StatementList" typeId="tpee.1068580123136" id="7732671373443366331">
-                            <node role="statement" roleId="tpee.1068581517665" type="tpee.ReturnStatement" typeId="tpee.1068581242878" id="7732671373443366332" />
-                          </node>
                           <node role="condition" roleId="tpee.1068580123160" type="tpee.OrExpression" typeId="tpee.1080223426719" id="7732671373443366333">
                             <node role="rightExpression" roleId="tpee.1081773367579" type="tpee.StaticMethodCall" typeId="tpee.1081236700937" id="7732671373443366334">
                               <link role="baseMethodDeclaration" roleId="tpee.1068499141037" targetNodeId="unno.2089287822043606777" resolveInfo="isDisposed" />
@@ -454,22 +446,25 @@
                               </node>
                             </node>
                           </node>
+                          <node role="ifTrue" roleId="tpee.1068580123161" type="tpee.StatementList" typeId="tpee.1068580123136" id="7732671373443366331">
+                            <node role="statement" roleId="tpee.1068581517665" type="tpee.ReturnStatement" typeId="tpee.1068581242878" id="7732671373443366332" />
+                          </node>
                         </node>
                         <node role="statement" roleId="tpee.1068581517665" type="tpee.LocalVariableDeclarationStatement" typeId="tpee.1068581242864" id="7732671373443366356">
                           <node role="localVariableDeclaration" roleId="tpee.1068581242865" type="tpee.LocalVariableDeclaration" typeId="tpee.1068581242863" id="7732671373443366354">
                             <property name="name" nameId="tpck.1169194664001" value="node1" />
-                            <node role="type" roleId="tpee.5680397130376446158" type="tpee.ClassifierType" typeId="tpee.1107535904670" id="7732671373443366355">
-                              <link role="classifier" roleId="tpee.1107535924139" targetNodeId="cu2c.~SNode" resolveInfo="SNode" />
-                            </node>
                             <node role="initializer" roleId="tpee.1068431790190" type="tpee.ParenthesizedExpression" typeId="tpee.1079359253375" id="5272546517257910766">
                               <node role="expression" roleId="tpee.1079359253376" type="tpee.CastExpression" typeId="tpee.1070534934090" id="5272546517257910767">
+                                <node role="expression" roleId="tpee.1070534934092" type="tpee.LocalVariableReference" typeId="tpee.1068581242866" id="5272546517257910769">
+                                  <link role="variableDeclaration" roleId="tpee.1068581517664" targetNodeId="6812098398776640357" resolveInfo="methodToRefactor" />
+                                </node>
                                 <node role="type" roleId="tpee.1070534934091" type="tpee.ClassifierType" typeId="tpee.1107535904670" id="5272546517257910768">
                                   <link role="classifier" roleId="tpee.1107535924139" targetNodeId="cu2c.~SNode" resolveInfo="SNode" />
                                 </node>
-                                <node role="expression" roleId="tpee.1070534934092" type="tpee.LocalVariableReference" typeId="tpee.1068581242866" id="5272546517257910769">
-                                  <link role="variableDeclaration" roleId="tpee.1068581517664" targetNodeId="6812098398776640357" resolveInfo="methodToRefactor" />
-                                </node>
                               </node>
+                            </node>
+                            <node role="type" roleId="tpee.5680397130376446158" type="tpee.ClassifierType" typeId="tpee.1107535904670" id="7732671373443366355">
+                              <link role="classifier" roleId="tpee.1107535924139" targetNodeId="cu2c.~SNode" resolveInfo="SNode" />
                             </node>
                           </node>
                         </node>
@@ -510,20 +505,21 @@
                         <node role="statement" roleId="tpee.1068581517665" type="tpee.Statement" typeId="tpee.1068580123157" id="1161420610164734925" />
                         <node role="statement" roleId="tpee.1068581517665" type="tp1h.ExecuteRefactoringStatement" typeId="tp1h.2298239814950983788" id="6812098398776640417">
                           <link role="refactoring" roleId="tp1h.2298239814950983795" targetNodeId="qx6f.5161277940733430086" resolveInfo="ChangeMethodSignature" />
+                          <node role="target" roleId="tp1h.2298239814950983792" type="tpee.LocalVariableReference" typeId="tpee.1068581242866" id="6812098398776640422">
+                            <link role="variableDeclaration" roleId="tpee.1068581517664" targetNodeId="6812098398776640357" resolveInfo="methodToRefactor" />
+                          </node>
+                          <node role="parameters" roleId="tp1h.2298239814950983793" type="tpee.LocalVariableReference" typeId="tpee.1068581242866" id="6812098398776640421">
+                            <link role="variableDeclaration" roleId="tpee.1068581517664" targetNodeId="6812098398776640405" resolveInfo="myRefactorings" />
+                          </node>
                           <node role="project" roleId="tp1h.2298239814950983794" type="tpee.DotExpression" typeId="tpee.1197027756228" id="6812098398776640418">
-                            <node role="operand" roleId="tpee.1197027771414" type="tp4f.ThisClassifierExpression" typeId="tp4f.1205752633985" id="6812098398776640419" />
                             <node role="operation" roleId="tpee.1197027833540" type="tp4k.ActionDataParameterReferenceOperation" typeId="tp4k.1217252428768" id="6812098398776640420">
                               <link role="member" roleId="tp4f.1205756909548" targetNodeId="6812098398776640427" resolveInfo="project" />
                             </node>
-                          </node>
-                          <node role="parameters" roleId="tp1h.2298239814950983793" type="tpee.LocalVariableReference" typeId="tpee.1068581242866" id="6812098398776640421">
-                            <link role="variableDeclaration" roleId="tpee.1068581517664" targetNodeId="6812098398776640405" resolveInfo="myRefactorings" />
-                          </node>
-                          <node role="target" roleId="tp1h.2298239814950983792" type="tpee.LocalVariableReference" typeId="tpee.1068581242866" id="6812098398776640422">
-                            <link role="variableDeclaration" roleId="tpee.1068581517664" targetNodeId="6812098398776640357" resolveInfo="methodToRefactor" />
-                          </node>
-                        </node>
-                      </node>
+                            <node role="operand" roleId="tpee.1197027771414" type="tp4f.ThisClassifierExpression" typeId="tp4f.1205752633985" id="6812098398776640419" />
+                          </node>
+                        </node>
+                      </node>
+                      <node role="visibility" roleId="tpee.1178549979242" type="tpee.PublicVisibility" typeId="tpee.1146644602865" id="8139782154295720687" />
                     </node>
                     <node role="visibility" roleId="tpee.1178549979242" type="tpee.PublicVisibility" typeId="tpee.1146644602865" id="8139782154295720685" />
                   </node>
@@ -575,54 +571,45 @@
     </node>
   </root>
   <root id="6812098398776640439">
-<<<<<<< HEAD
-    <node role="visibility" roleId="tpee.1178549979242" type="tpee.PublicVisibility" typeId="tpee.1146644602865" id="6812098398776640594" />
-    <node role="superclass" roleId="tpee.1165602531693" type="tpee.ClassifierType" typeId="tpee.1107535904670" id="6812098398776640641">
-      <link role="classifier" roleId="tpee.1107535924139" targetNodeId="u42p.1685972956014264534" resolveInfo="RefactoringDialog" />
-    </node>
-=======
->>>>>>> 9161bcdd
     <node role="member" roleId="tpee.5375687026011219971" type="tpee.FieldDeclaration" typeId="tpee.1068390468200" id="6812098398776640577">
       <property name="name" nameId="tpck.1169194664001" value="myDeclaration" />
-      <node role="visibility" roleId="tpee.1178549979242" type="tpee.PrivateVisibility" typeId="tpee.1146644623116" id="6812098398776640578" />
       <node role="type" roleId="tpee.5680397130376446158" type="tp25.SNodeType" typeId="tp25.1138055754698" id="6812098398776640579">
         <link role="concept" roleId="tp25.1138405853777" targetNodeId="tpee.1068580123132" resolveInfo="BaseMethodDeclaration" />
       </node>
+      <node role="visibility" roleId="tpee.1178549979242" type="tpee.PrivateVisibility" typeId="tpee.1146644623116" id="6812098398776640578" />
     </node>
     <node role="member" roleId="tpee.5375687026011219971" type="tpee.FieldDeclaration" typeId="tpee.1068390468200" id="6812098398776640580">
       <property name="name" nameId="tpck.1169194664001" value="myParameters" />
-      <node role="visibility" roleId="tpee.1178549979242" type="tpee.PrivateVisibility" typeId="tpee.1146644623116" id="6812098398776640581" />
       <node role="type" roleId="tpee.5680397130376446158" type="tpee.ClassifierType" typeId="tpee.1107535904670" id="6812098398776640582">
         <link role="classifier" roleId="tpee.1107535924139" targetNodeId="89o2.8492459591399165206" resolveInfo="ChangeMethodSignatureParameters" />
       </node>
+      <node role="visibility" roleId="tpee.1178549979242" type="tpee.PrivateVisibility" typeId="tpee.1146644623116" id="6812098398776640581" />
     </node>
     <node role="member" roleId="tpee.5375687026011219971" type="tpee.FieldDeclaration" typeId="tpee.1068390468200" id="6812098398776640583">
       <property name="name" nameId="tpck.1169194664001" value="myOperationContext" />
-      <node role="visibility" roleId="tpee.1178549979242" type="tpee.PrivateVisibility" typeId="tpee.1146644623116" id="6812098398776640584" />
       <node role="type" roleId="tpee.5680397130376446158" type="tpee.ClassifierType" typeId="tpee.1107535904670" id="6812098398776640585">
         <link role="classifier" roleId="tpee.1107535924139" targetNodeId="cu2c.~IOperationContext" resolveInfo="IOperationContext" />
       </node>
+      <node role="visibility" roleId="tpee.1178549979242" type="tpee.PrivateVisibility" typeId="tpee.1146644623116" id="6812098398776640584" />
     </node>
     <node role="member" roleId="tpee.5375687026011219971" type="tpee.FieldDeclaration" typeId="tpee.1068390468200" id="6812098398776640586">
       <property name="name" nameId="tpck.1169194664001" value="myEditor" />
-      <node role="visibility" roleId="tpee.1178549979242" type="tpee.PrivateVisibility" typeId="tpee.1146644623116" id="6812098398776640587" />
       <node role="type" roleId="tpee.5680397130376446158" type="tpee.ClassifierType" typeId="tpee.1107535904670" id="6812098398776640588">
         <link role="classifier" roleId="tpee.1107535924139" targetNodeId="tpru.1219405202223" resolveInfo="EmbeddableEditor" />
       </node>
+      <node role="visibility" roleId="tpee.1178549979242" type="tpee.PrivateVisibility" typeId="tpee.1146644623116" id="6812098398776640587" />
     </node>
     <node role="member" roleId="tpee.5375687026011219971" type="tpee.FieldDeclaration" typeId="tpee.1068390468200" id="6812098398776640589">
       <property name="name" nameId="tpck.1169194664001" value="myRefactorings" />
-      <node role="visibility" roleId="tpee.1178549979242" type="tpee.PrivateVisibility" typeId="tpee.1146644623116" id="6812098398776640590" />
+      <node role="initializer" roleId="tpee.1068431790190" type="tpee.NullLiteral" typeId="tpee.1070534058343" id="6812098398776640593" />
       <node role="type" roleId="tpee.5680397130376446158" type="tp2q.ListType" typeId="tp2q.1151688443754" id="6812098398776640591">
         <node role="elementType" roleId="tp2q.1151688676805" type="tpee.ClassifierType" typeId="tpee.1107535904670" id="6812098398776640592">
           <link role="classifier" roleId="tpee.1107535924139" targetNodeId="89o2.8492459591399170533" resolveInfo="ChangeMethodSignatureRefactoring" />
         </node>
       </node>
-      <node role="initializer" roleId="tpee.1068431790190" type="tpee.NullLiteral" typeId="tpee.1070534058343" id="6812098398776640593" />
+      <node role="visibility" roleId="tpee.1178549979242" type="tpee.PrivateVisibility" typeId="tpee.1146644623116" id="6812098398776640590" />
     </node>
     <node role="member" roleId="tpee.5375687026011219971" type="tpee.ConstructorDeclaration" typeId="tpee.1068580123140" id="6812098398776640595">
-      <node role="returnType" roleId="tpee.1068580123133" type="tpee.VoidType" typeId="tpee.1068581517677" id="6812098398776640596" />
-      <node role="visibility" roleId="tpee.1178549979242" type="tpee.PublicVisibility" typeId="tpee.1146644602865" id="6812098398776640597" />
       <node role="body" roleId="tpee.1068580123135" type="tpee.StatementList" typeId="tpee.1068580123136" id="6812098398776640598">
         <node role="statement" roleId="tpee.1068581517665" type="tpee.SuperConstructorInvocation" typeId="tpee.1070475587102" id="6812098398776640599">
           <link role="baseMethodDeclaration" roleId="tpee.1068499141037" targetNodeId="u42p.1685972956014264565" resolveInfo="RefactoringDialog" />
@@ -644,27 +631,27 @@
         <node role="statement" roleId="tpee.1068581517665" type="tpee.Statement" typeId="tpee.1068580123157" id="6812098398776640605" />
         <node role="statement" roleId="tpee.1068581517665" type="tpee.ExpressionStatement" typeId="tpee.1068580123155" id="6812098398776640606">
           <node role="expression" roleId="tpee.1068580123156" type="tpee.AssignmentExpression" typeId="tpee.1068498886294" id="6812098398776640607">
+            <node role="lValue" roleId="tpee.1068498886295" type="tpee.DotExpression" typeId="tpee.1197027756228" id="6812098398776640609">
+              <node role="operand" roleId="tpee.1197027771414" type="tpee.ThisExpression" typeId="tpee.1070475354124" id="6812098398776640611" />
+              <node role="operation" roleId="tpee.1197027833540" type="tpee.FieldReferenceOperation" typeId="tpee.1197029447546" id="6812098398776640610">
+                <link role="fieldDeclaration" roleId="tpee.1197029500499" targetNodeId="6812098398776640583" resolveInfo="myOperationContext" />
+              </node>
+            </node>
             <node role="rValue" roleId="tpee.1068498886297" type="tpee.ParameterReference" typeId="tpee.1068581242874" id="6812098398776640608">
               <link role="variableDeclaration" roleId="tpee.1068581517664" targetNodeId="6812098398776640639" resolveInfo="operationContext" />
             </node>
-            <node role="lValue" roleId="tpee.1068498886295" type="tpee.DotExpression" typeId="tpee.1197027756228" id="6812098398776640609">
-              <node role="operation" roleId="tpee.1197027833540" type="tpee.FieldReferenceOperation" typeId="tpee.1197029447546" id="6812098398776640610">
-                <link role="fieldDeclaration" roleId="tpee.1197029500499" targetNodeId="6812098398776640583" resolveInfo="myOperationContext" />
-              </node>
-              <node role="operand" roleId="tpee.1197027771414" type="tpee.ThisExpression" typeId="tpee.1070475354124" id="6812098398776640611" />
-            </node>
           </node>
         </node>
         <node role="statement" roleId="tpee.1068581517665" type="tpee.ExpressionStatement" typeId="tpee.1068580123155" id="6812098398776640612">
           <node role="expression" roleId="tpee.1068580123156" type="tpee.AssignmentExpression" typeId="tpee.1068498886294" id="6812098398776640613">
+            <node role="rValue" roleId="tpee.1068498886297" type="tpee.ParameterReference" typeId="tpee.1068581242874" id="6812098398776640617">
+              <link role="variableDeclaration" roleId="tpee.1068581517664" targetNodeId="6812098398776640637" resolveInfo="node" />
+            </node>
             <node role="lValue" roleId="tpee.1068498886295" type="tpee.DotExpression" typeId="tpee.1197027756228" id="6812098398776640614">
+              <node role="operand" roleId="tpee.1197027771414" type="tpee.ThisExpression" typeId="tpee.1070475354124" id="6812098398776640616" />
               <node role="operation" roleId="tpee.1197027833540" type="tpee.FieldReferenceOperation" typeId="tpee.1197029447546" id="6812098398776640615">
                 <link role="fieldDeclaration" roleId="tpee.1197029500499" targetNodeId="6812098398776640577" resolveInfo="myDeclaration" />
               </node>
-              <node role="operand" roleId="tpee.1197027771414" type="tpee.ThisExpression" typeId="tpee.1070475354124" id="6812098398776640616" />
-            </node>
-            <node role="rValue" roleId="tpee.1068498886297" type="tpee.ParameterReference" typeId="tpee.1068581242874" id="6812098398776640617">
-              <link role="variableDeclaration" roleId="tpee.1068581517664" targetNodeId="6812098398776640637" resolveInfo="node" />
             </node>
           </node>
         </node>
@@ -678,6 +665,12 @@
             <node role="body" roleId="tp2c.1199569916463" type="tpee.StatementList" typeId="tpee.1068580123136" id="6812098398776640622">
               <node role="statement" roleId="tpee.1068581517665" type="tpee.ExpressionStatement" typeId="tpee.1068580123155" id="6812098398776640623">
                 <node role="expression" roleId="tpee.1068580123156" type="tpee.AssignmentExpression" typeId="tpee.1068498886294" id="6812098398776640624">
+                  <node role="lValue" roleId="tpee.1068498886295" type="tpee.DotExpression" typeId="tpee.1197027756228" id="6812098398776640628">
+                    <node role="operation" roleId="tpee.1197027833540" type="tpee.FieldReferenceOperation" typeId="tpee.1197029447546" id="6812098398776640629">
+                      <link role="fieldDeclaration" roleId="tpee.1197029500499" targetNodeId="6812098398776640580" resolveInfo="myParameters" />
+                    </node>
+                    <node role="operand" roleId="tpee.1197027771414" type="tpee.ThisExpression" typeId="tpee.1070475354124" id="6812098398776640630" />
+                  </node>
                   <node role="rValue" roleId="tpee.1068498886297" type="tpee.GenericNewExpression" typeId="tpee.1145552977093" id="6812098398776640625">
                     <node role="creator" roleId="tpee.1145553007750" type="tpee.ClassCreator" typeId="tpee.1212685548494" id="6812098398776640626">
                       <link role="baseMethodDeclaration" roleId="tpee.1068499141037" targetNodeId="89o2.8492459591399165277" resolveInfo="ChangeMethodSignatureParameters" />
@@ -686,12 +679,6 @@
                       </node>
                     </node>
                   </node>
-                  <node role="lValue" roleId="tpee.1068498886295" type="tpee.DotExpression" typeId="tpee.1197027756228" id="6812098398776640628">
-                    <node role="operation" roleId="tpee.1197027833540" type="tpee.FieldReferenceOperation" typeId="tpee.1197029447546" id="6812098398776640629">
-                      <link role="fieldDeclaration" roleId="tpee.1197029500499" targetNodeId="6812098398776640580" resolveInfo="myParameters" />
-                    </node>
-                    <node role="operand" roleId="tpee.1197027771414" type="tpee.ThisExpression" typeId="tpee.1070475354124" id="6812098398776640630" />
-                  </node>
                 </node>
               </node>
             </node>
@@ -704,13 +691,15 @@
           </node>
         </node>
       </node>
+      <node role="returnType" roleId="tpee.1068580123133" type="tpee.VoidType" typeId="tpee.1068581517677" id="6812098398776640596" />
+      <node role="visibility" roleId="tpee.1178549979242" type="tpee.PublicVisibility" typeId="tpee.1146644602865" id="6812098398776640597" />
       <node role="parameter" roleId="tpee.1068580123134" type="tpee.ParameterDeclaration" typeId="tpee.1068498886292" id="6812098398776640634">
         <property name="name" nameId="tpck.1169194664001" value="project" />
+        <node role="annotation" roleId="tpee.1188208488637" type="tpee.AnnotationInstance" typeId="tpee.1188207840427" id="6812098398776640636">
+          <link role="annotation" roleId="tpee.1188208074048" targetNodeId="68ai.~NotNull" resolveInfo="NotNull" />
+        </node>
         <node role="type" roleId="tpee.5680397130376446158" type="tpee.ClassifierType" typeId="tpee.1107535904670" id="6812098398776640635">
           <link role="classifier" roleId="tpee.1107535924139" targetNodeId="ph2v.~Project" resolveInfo="Project" />
-        </node>
-        <node role="annotation" roleId="tpee.1188208488637" type="tpee.AnnotationInstance" typeId="tpee.1188207840427" id="6812098398776640636">
-          <link role="annotation" roleId="tpee.1188208074048" targetNodeId="68ai.~NotNull" resolveInfo="NotNull" />
         </node>
       </node>
       <node role="parameter" roleId="tpee.1068580123134" type="tpee.ParameterDeclaration" typeId="tpee.1068498886292" id="6812098398776640637">
@@ -728,17 +717,10 @@
     </node>
     <node role="member" roleId="tpee.5375687026011219971" type="tpee.InstanceMethodDeclaration" typeId="tpee.1068580123165" id="6812098398776640440">
       <property name="name" nameId="tpck.1169194664001" value="createSingnaturePanel" />
-      <node role="returnType" roleId="tpee.1068580123133" type="tpee.ClassifierType" typeId="tpee.1107535904670" id="6812098398776640441">
-        <link role="classifier" roleId="tpee.1107535924139" targetNodeId="dbrf.~JComponent" resolveInfo="JComponent" />
-      </node>
-      <node role="visibility" roleId="tpee.1178549979242" type="tpee.PrivateVisibility" typeId="tpee.1146644623116" id="6812098398776640442" />
       <node role="body" roleId="tpee.1068580123135" type="tpee.StatementList" typeId="tpee.1068580123136" id="6812098398776640443">
         <node role="statement" roleId="tpee.1068581517665" type="tpee.LocalVariableDeclarationStatement" typeId="tpee.1068581242864" id="6812098398776640444">
           <node role="localVariableDeclaration" roleId="tpee.1068581242865" type="tpee.LocalVariableDeclaration" typeId="tpee.1068581242863" id="6812098398776640445">
             <property name="name" nameId="tpck.1169194664001" value="panel" />
-            <node role="type" roleId="tpee.5680397130376446158" type="tpee.ClassifierType" typeId="tpee.1107535904670" id="6812098398776640446">
-              <link role="classifier" roleId="tpee.1107535924139" targetNodeId="dbrf.~JPanel" resolveInfo="JPanel" />
-            </node>
             <node role="initializer" roleId="tpee.1068431790190" type="tpee.GenericNewExpression" typeId="tpee.1145552977093" id="6812098398776640447">
               <node role="creator" roleId="tpee.1145553007750" type="tpee.ClassCreator" typeId="tpee.1212685548494" id="6812098398776640448">
                 <link role="baseMethodDeclaration" roleId="tpee.1068499141037" targetNodeId="dbrf.~JPanel%d&lt;init&gt;(java%dawt%dLayoutManager)" resolveInfo="JPanel" />
@@ -748,6 +730,9 @@
                   </node>
                 </node>
               </node>
+            </node>
+            <node role="type" roleId="tpee.5680397130376446158" type="tpee.ClassifierType" typeId="tpee.1107535904670" id="6812098398776640446">
+              <link role="classifier" roleId="tpee.1107535924139" targetNodeId="dbrf.~JPanel" resolveInfo="JPanel" />
             </node>
           </node>
         </node>
@@ -804,10 +789,10 @@
                     <node role="creator" roleId="tpee.1145553007750" type="tpee.ClassCreator" typeId="tpee.1212685548494" id="6812098398776640476">
                       <link role="baseMethodDeclaration" roleId="tpee.1068499141037" targetNodeId="tpru.5367124414732055990" resolveInfo="EmbeddableEditor" />
                       <node role="actualArgument" roleId="tpee.1068499141038" type="tpee.DotExpression" typeId="tpee.1197027756228" id="6812098398776640477">
+                        <node role="operand" roleId="tpee.1197027771414" type="tpee.ThisExpression" typeId="tpee.1070475354124" id="6812098398776640479" />
                         <node role="operation" roleId="tpee.1197027833540" type="tpee.FieldReferenceOperation" typeId="tpee.1197029447546" id="6812098398776640478">
                           <link role="fieldDeclaration" roleId="tpee.1197029500499" targetNodeId="6812098398776640583" resolveInfo="myOperationContext" />
                         </node>
-                        <node role="operand" roleId="tpee.1197027771414" type="tpee.ThisExpression" typeId="tpee.1070475354124" id="6812098398776640479" />
                       </node>
                       <node role="actualArgument" roleId="tpee.1068499141038" type="tpee.DotExpression" typeId="tpee.1197027756228" id="6812098398776640480">
                         <node role="operand" roleId="tpee.1197027771414" type="tpee.DotExpression" typeId="tpee.1197027756228" id="6812098398776640481">
@@ -853,73 +838,52 @@
                       <node role="operation" roleId="tpee.1197027833540" type="tpee.InstanceMethodCallOperation" typeId="tpee.1202948039474" id="6812098398776640498">
                         <link role="baseMethodDeclaration" roleId="tpee.1068499141037" targetNodeId="tpru.1219418281320" resolveInfo="addLanguageStructureModel" />
                         <node role="actualArgument" roleId="tpee.1068499141038" type="tpee.CastExpression" typeId="tpee.1070534934090" id="6812098398776640499">
+                          <node role="expression" roleId="tpee.1070534934092" type="tpee.LocalVariableReference" typeId="tpee.1068581242866" id="6812098398776640501">
+                            <link role="variableDeclaration" roleId="tpee.1068581517664" targetNodeId="6812098398776640487" resolveInfo="module" />
+                          </node>
                           <node role="type" roleId="tpee.1070534934091" type="tpee.ClassifierType" typeId="tpee.1107535904670" id="6812098398776640500">
                             <link role="classifier" roleId="tpee.1107535924139" targetNodeId="cu2c.~Language" resolveInfo="Language" />
                           </node>
-                          <node role="expression" roleId="tpee.1070534934092" type="tpee.LocalVariableReference" typeId="tpee.1068581242866" id="6812098398776640501">
-                            <link role="variableDeclaration" roleId="tpee.1068581517664" targetNodeId="6812098398776640487" resolveInfo="module" />
-                          </node>
                         </node>
                       </node>
                       <node role="operand" roleId="tpee.1197027771414" type="tpee.DotExpression" typeId="tpee.1197027756228" id="6812098398776640502">
+                        <node role="operand" roleId="tpee.1197027771414" type="tpee.ThisExpression" typeId="tpee.1070475354124" id="6812098398776640504" />
                         <node role="operation" roleId="tpee.1197027833540" type="tpee.FieldReferenceOperation" typeId="tpee.1197029447546" id="6812098398776640503">
                           <link role="fieldDeclaration" roleId="tpee.1197029500499" targetNodeId="6812098398776640586" resolveInfo="myEditor" />
                         </node>
-                        <node role="operand" roleId="tpee.1197027771414" type="tpee.ThisExpression" typeId="tpee.1070475354124" id="6812098398776640504" />
                       </node>
                     </node>
                   </node>
                 </node>
                 <node role="condition" roleId="tpee.1068580123160" type="tpee.InstanceOfExpression" typeId="tpee.1081256982272" id="6812098398776640505">
+                  <node role="leftExpression" roleId="tpee.1081256993304" type="tpee.LocalVariableReference" typeId="tpee.1068581242866" id="6812098398776640507">
+                    <link role="variableDeclaration" roleId="tpee.1068581517664" targetNodeId="6812098398776640487" resolveInfo="module" />
+                  </node>
                   <node role="classType" roleId="tpee.1081256993305" type="tpee.ClassifierType" typeId="tpee.1107535904670" id="6812098398776640506">
                     <link role="classifier" roleId="tpee.1107535924139" targetNodeId="cu2c.~Language" resolveInfo="Language" />
-                  </node>
-                  <node role="leftExpression" roleId="tpee.1081256993304" type="tpee.LocalVariableReference" typeId="tpee.1068581242866" id="6812098398776640507">
-                    <link role="variableDeclaration" roleId="tpee.1068581517664" targetNodeId="6812098398776640487" resolveInfo="module" />
                   </node>
                 </node>
               </node>
               <node role="statement" roleId="tpee.1068581517665" type="tpee.LocalVariableDeclarationStatement" typeId="tpee.1068581242864" id="6812098398776640508">
                 <node role="localVariableDeclaration" roleId="tpee.1068581242865" type="tpee.LocalVariableDeclaration" typeId="tpee.1068581242863" id="6812098398776640509">
                   <property name="name" nameId="tpck.1169194664001" value="m" />
+                  <node role="initializer" roleId="tpee.1068431790190" type="tpee.DotExpression" typeId="tpee.1197027756228" id="6812098398776640511">
+                    <node role="operation" roleId="tpee.1197027833540" type="tpee.InstanceMethodCallOperation" typeId="tpee.1202948039474" id="6812098398776640515">
+                      <link role="baseMethodDeclaration" roleId="tpee.1068499141037" targetNodeId="cu2c.~IOperationContext%dgetModule()%cjetbrains%dmps%dproject%dIModule" resolveInfo="getModule" />
+                    </node>
+                    <node role="operand" roleId="tpee.1197027771414" type="tpee.DotExpression" typeId="tpee.1197027756228" id="6812098398776640512">
+                      <node role="operand" roleId="tpee.1197027771414" type="tpee.ThisExpression" typeId="tpee.1070475354124" id="6812098398776640514" />
+                      <node role="operation" roleId="tpee.1197027833540" type="tpee.FieldReferenceOperation" typeId="tpee.1197029447546" id="6812098398776640513">
+                        <link role="fieldDeclaration" roleId="tpee.1197029500499" targetNodeId="6812098398776640583" resolveInfo="myOperationContext" />
+                      </node>
+                    </node>
+                  </node>
                   <node role="type" roleId="tpee.5680397130376446158" type="tpee.ClassifierType" typeId="tpee.1107535904670" id="6812098398776640510">
                     <link role="classifier" roleId="tpee.1107535924139" targetNodeId="vsqj.~IModule" resolveInfo="IModule" />
                   </node>
-                  <node role="initializer" roleId="tpee.1068431790190" type="tpee.DotExpression" typeId="tpee.1197027756228" id="6812098398776640511">
-                    <node role="operand" roleId="tpee.1197027771414" type="tpee.DotExpression" typeId="tpee.1197027756228" id="6812098398776640512">
-                      <node role="operation" roleId="tpee.1197027833540" type="tpee.FieldReferenceOperation" typeId="tpee.1197029447546" id="6812098398776640513">
-                        <link role="fieldDeclaration" roleId="tpee.1197029500499" targetNodeId="6812098398776640583" resolveInfo="myOperationContext" />
-                      </node>
-                      <node role="operand" roleId="tpee.1197027771414" type="tpee.ThisExpression" typeId="tpee.1070475354124" id="6812098398776640514" />
-                    </node>
-                    <node role="operation" roleId="tpee.1197027833540" type="tpee.InstanceMethodCallOperation" typeId="tpee.1202948039474" id="6812098398776640515">
-                      <link role="baseMethodDeclaration" roleId="tpee.1068499141037" targetNodeId="cu2c.~IOperationContext%dgetModule()%cjetbrains%dmps%dproject%dIModule" resolveInfo="getModule" />
-                    </node>
-                  </node>
                 </node>
               </node>
               <node role="statement" roleId="tpee.1068581517665" type="tp2q.ForEachStatement" typeId="tp2q.1153943597977" id="6812098398776640516">
-                <node role="variable" roleId="tp2q.1153944400369" type="tp2q.ForEachVariable" typeId="tp2q.1153944193378" id="6812098398776640517">
-                  <property name="name" nameId="tpck.1169194664001" value="language" />
-                </node>
-                <node role="body" roleId="tpee.1154032183016" type="tpee.StatementList" typeId="tpee.1068580123136" id="6812098398776640518">
-                  <node role="statement" roleId="tpee.1068581517665" type="tpee.ExpressionStatement" typeId="tpee.1068580123155" id="6812098398776640519">
-                    <node role="expression" roleId="tpee.1068580123156" type="tpee.DotExpression" typeId="tpee.1197027756228" id="6812098398776640520">
-                      <node role="operation" roleId="tpee.1197027833540" type="tpee.InstanceMethodCallOperation" typeId="tpee.1202948039474" id="6812098398776640521">
-                        <link role="baseMethodDeclaration" roleId="tpee.1068499141037" targetNodeId="tpru.1227605579938" resolveInfo="addLanguage" />
-                        <node role="actualArgument" roleId="tpee.1068499141038" type="tp2q.ForEachVariableReference" typeId="tp2q.1153944233411" id="6812098398776640522">
-                          <link role="variable" roleId="tp2q.1153944258490" targetNodeId="6812098398776640517" resolveInfo="language" />
-                        </node>
-                      </node>
-                      <node role="operand" roleId="tpee.1197027771414" type="tpee.DotExpression" typeId="tpee.1197027756228" id="6812098398776640523">
-                        <node role="operation" roleId="tpee.1197027833540" type="tpee.FieldReferenceOperation" typeId="tpee.1197029447546" id="6812098398776640524">
-                          <link role="fieldDeclaration" roleId="tpee.1197029500499" targetNodeId="6812098398776640586" resolveInfo="myEditor" />
-                        </node>
-                        <node role="operand" roleId="tpee.1197027771414" type="tpee.ThisExpression" typeId="tpee.1070475354124" id="6812098398776640525" />
-                      </node>
-                    </node>
-                  </node>
-                </node>
                 <node role="inputSequence" roleId="tp2q.1153944424730" type="tpee.DotExpression" typeId="tpee.1197027756228" id="2856694665814340758">
                   <node role="operand" roleId="tpee.1197027771414" type="tpee.GenericNewExpression" typeId="tpee.1145552977093" id="2856694665814340725">
                     <node role="creator" roleId="tpee.1145553007750" type="tpee.ClassCreator" typeId="tpee.1212685548494" id="2856694665814340728">
@@ -933,38 +897,59 @@
                     <link role="baseMethodDeclaration" roleId="tpee.1068499141037" targetNodeId="gqu6.~GlobalModuleDependenciesManager%dgetUsedLanguages()%cjava%dutil%dCollection" resolveInfo="getUsedLanguages" />
                   </node>
                 </node>
+                <node role="body" roleId="tpee.1154032183016" type="tpee.StatementList" typeId="tpee.1068580123136" id="6812098398776640518">
+                  <node role="statement" roleId="tpee.1068581517665" type="tpee.ExpressionStatement" typeId="tpee.1068580123155" id="6812098398776640519">
+                    <node role="expression" roleId="tpee.1068580123156" type="tpee.DotExpression" typeId="tpee.1197027756228" id="6812098398776640520">
+                      <node role="operand" roleId="tpee.1197027771414" type="tpee.DotExpression" typeId="tpee.1197027756228" id="6812098398776640523">
+                        <node role="operand" roleId="tpee.1197027771414" type="tpee.ThisExpression" typeId="tpee.1070475354124" id="6812098398776640525" />
+                        <node role="operation" roleId="tpee.1197027833540" type="tpee.FieldReferenceOperation" typeId="tpee.1197029447546" id="6812098398776640524">
+                          <link role="fieldDeclaration" roleId="tpee.1197029500499" targetNodeId="6812098398776640586" resolveInfo="myEditor" />
+                        </node>
+                      </node>
+                      <node role="operation" roleId="tpee.1197027833540" type="tpee.InstanceMethodCallOperation" typeId="tpee.1202948039474" id="6812098398776640521">
+                        <link role="baseMethodDeclaration" roleId="tpee.1068499141037" targetNodeId="tpru.1227605579938" resolveInfo="addLanguage" />
+                        <node role="actualArgument" roleId="tpee.1068499141038" type="tp2q.ForEachVariableReference" typeId="tp2q.1153944233411" id="6812098398776640522">
+                          <link role="variable" roleId="tp2q.1153944258490" targetNodeId="6812098398776640517" resolveInfo="language" />
+                        </node>
+                      </node>
+                    </node>
+                  </node>
+                </node>
+                <node role="variable" roleId="tp2q.1153944400369" type="tp2q.ForEachVariable" typeId="tp2q.1153944193378" id="6812098398776640517">
+                  <property name="name" nameId="tpck.1169194664001" value="language" />
+                </node>
               </node>
               <node role="statement" roleId="tpee.1068581517665" type="tpee.LocalVariableDeclarationStatement" typeId="tpee.1068581242864" id="6812098398776640531">
                 <node role="localVariableDeclaration" roleId="tpee.1068581242865" type="tpee.LocalVariableDeclaration" typeId="tpee.1068581242863" id="6812098398776640532">
                   <property name="name" nameId="tpck.1169194664001" value="model" />
+                  <node role="initializer" roleId="tpee.1068431790190" type="tpee.DotExpression" typeId="tpee.1197027756228" id="6812098398776640534">
+                    <node role="operation" roleId="tpee.1197027833540" type="tpee.InstanceMethodCallOperation" typeId="tpee.1202948039474" id="6812098398776640539">
+                      <link role="baseMethodDeclaration" roleId="tpee.1068499141037" targetNodeId="cu2c.~SNode%dgetModel()%cjetbrains%dmps%dsmodel%dSModel" resolveInfo="getModel" />
+                    </node>
+                    <node role="operand" roleId="tpee.1197027771414" type="tp25.SemanticDowncastExpression" typeId="tp25.1145404486709" id="6812098398776640535">
+                      <node role="leftExpression" roleId="tp25.1145404616321" type="tpee.DotExpression" typeId="tpee.1197027756228" id="6812098398776640536">
+                        <node role="operand" roleId="tpee.1197027771414" type="tpee.ThisExpression" typeId="tpee.1070475354124" id="6812098398776640538" />
+                        <node role="operation" roleId="tpee.1197027833540" type="tpee.FieldReferenceOperation" typeId="tpee.1197029447546" id="6812098398776640537">
+                          <link role="fieldDeclaration" roleId="tpee.1197029500499" targetNodeId="6812098398776640577" resolveInfo="myDeclaration" />
+                        </node>
+                      </node>
+                    </node>
+                  </node>
                   <node role="type" roleId="tpee.5680397130376446158" type="tpee.ClassifierType" typeId="tpee.1107535904670" id="6812098398776640533">
                     <link role="classifier" roleId="tpee.1107535924139" targetNodeId="cu2c.~SModel" resolveInfo="SModel" />
                   </node>
-                  <node role="initializer" roleId="tpee.1068431790190" type="tpee.DotExpression" typeId="tpee.1197027756228" id="6812098398776640534">
-                    <node role="operand" roleId="tpee.1197027771414" type="tp25.SemanticDowncastExpression" typeId="tp25.1145404486709" id="6812098398776640535">
-                      <node role="leftExpression" roleId="tp25.1145404616321" type="tpee.DotExpression" typeId="tpee.1197027756228" id="6812098398776640536">
-                        <node role="operation" roleId="tpee.1197027833540" type="tpee.FieldReferenceOperation" typeId="tpee.1197029447546" id="6812098398776640537">
-                          <link role="fieldDeclaration" roleId="tpee.1197029500499" targetNodeId="6812098398776640577" resolveInfo="myDeclaration" />
-                        </node>
-                        <node role="operand" roleId="tpee.1197027771414" type="tpee.ThisExpression" typeId="tpee.1070475354124" id="6812098398776640538" />
-                      </node>
-                    </node>
-                    <node role="operation" roleId="tpee.1197027833540" type="tpee.InstanceMethodCallOperation" typeId="tpee.1202948039474" id="6812098398776640539">
-                      <link role="baseMethodDeclaration" roleId="tpee.1068499141037" targetNodeId="cu2c.~SNode%dgetModel()%cjetbrains%dmps%dsmodel%dSModel" resolveInfo="getModel" />
-                    </node>
-                  </node>
                 </node>
               </node>
               <node role="statement" roleId="tpee.1068581517665" type="tp2q.ForEachStatement" typeId="tp2q.1153943597977" id="6812098398776640540">
-                <node role="variable" roleId="tp2q.1153944400369" type="tp2q.ForEachVariable" typeId="tp2q.1153944193378" id="6812098398776640541">
-                  <property name="name" nameId="tpck.1169194664001" value="imported" />
-                </node>
                 <node role="inputSequence" roleId="tp2q.1153944424730" type="tpee.StaticMethodCall" typeId="tpee.1081236700937" id="6812098398776640542">
                   <link role="baseMethodDeclaration" roleId="tpee.1068499141037" targetNodeId="cu2c.~SModelOperations%dgetImportedModelUIDs(jetbrains%dmps%dsmodel%dSModel)%cjava%dutil%dList" resolveInfo="getImportedModelUIDs" />
                   <link role="classConcept" roleId="tpee.1144433194310" targetNodeId="cu2c.~SModelOperations" resolveInfo="SModelOperations" />
                   <node role="actualArgument" roleId="tpee.1068499141038" type="tpee.LocalVariableReference" typeId="tpee.1068581242866" id="6812098398776640543">
                     <link role="variableDeclaration" roleId="tpee.1068581517664" targetNodeId="6812098398776640532" resolveInfo="model" />
                   </node>
+                </node>
+                <node role="variable" roleId="tp2q.1153944400369" type="tp2q.ForEachVariable" typeId="tp2q.1153944193378" id="6812098398776640541">
+                  <property name="name" nameId="tpck.1169194664001" value="imported" />
                 </node>
                 <node role="body" roleId="tpee.1154032183016" type="tpee.StatementList" typeId="tpee.1068580123136" id="6812098398776640544">
                   <node role="statement" roleId="tpee.1068581517665" type="tpee.ExpressionStatement" typeId="tpee.1068580123155" id="6812098398776640545">
@@ -976,10 +961,10 @@
                         </node>
                       </node>
                       <node role="operand" roleId="tpee.1197027771414" type="tpee.DotExpression" typeId="tpee.1197027756228" id="6812098398776640549">
+                        <node role="operand" roleId="tpee.1197027771414" type="tpee.ThisExpression" typeId="tpee.1070475354124" id="6812098398776640551" />
                         <node role="operation" roleId="tpee.1197027833540" type="tpee.FieldReferenceOperation" typeId="tpee.1197029447546" id="6812098398776640550">
                           <link role="fieldDeclaration" roleId="tpee.1197029500499" targetNodeId="6812098398776640586" resolveInfo="myEditor" />
                         </node>
-                        <node role="operand" roleId="tpee.1197027771414" type="tpee.ThisExpression" typeId="tpee.1070475354124" id="6812098398776640551" />
                       </node>
                     </node>
                   </node>
@@ -990,9 +975,6 @@
         </node>
         <node role="statement" roleId="tpee.1068581517665" type="tpee.ExpressionStatement" typeId="tpee.1068580123155" id="6812098398776640552">
           <node role="expression" roleId="tpee.1068580123156" type="tpee.DotExpression" typeId="tpee.1197027756228" id="6812098398776640553">
-            <node role="operand" roleId="tpee.1197027771414" type="tpee.LocalVariableReference" typeId="tpee.1068581242866" id="6812098398776640554">
-              <link role="variableDeclaration" roleId="tpee.1068581517664" targetNodeId="6812098398776640445" resolveInfo="panel" />
-            </node>
             <node role="operation" roleId="tpee.1197027833540" type="tpee.InstanceMethodCallOperation" typeId="tpee.1202948039474" id="6812098398776640555">
               <link role="baseMethodDeclaration" roleId="tpee.1068499141037" targetNodeId="dbrf.~JComponent%dsetBorder(javax%dswing%dborder%dBorder)%cvoid" resolveInfo="setBorder" />
               <node role="actualArgument" roleId="tpee.1068499141038" type="tpee.GenericNewExpression" typeId="tpee.1145552977093" id="6812098398776640556">
@@ -1004,6 +986,9 @@
                 </node>
               </node>
             </node>
+            <node role="operand" roleId="tpee.1197027771414" type="tpee.LocalVariableReference" typeId="tpee.1068581242866" id="6812098398776640554">
+              <link role="variableDeclaration" roleId="tpee.1068581517664" targetNodeId="6812098398776640445" resolveInfo="panel" />
+            </node>
           </node>
         </node>
         <node role="statement" roleId="tpee.1068581517665" type="tpee.ExpressionStatement" typeId="tpee.1068580123155" id="6812098398776640559">
@@ -1032,6 +1017,10 @@
             <link role="variableDeclaration" roleId="tpee.1068581517664" targetNodeId="6812098398776640445" resolveInfo="panel" />
           </node>
         </node>
+      </node>
+      <node role="visibility" roleId="tpee.1178549979242" type="tpee.PrivateVisibility" typeId="tpee.1146644623116" id="6812098398776640442" />
+      <node role="returnType" roleId="tpee.1068580123133" type="tpee.ClassifierType" typeId="tpee.1107535904670" id="6812098398776640441">
+        <link role="classifier" roleId="tpee.1107535924139" targetNodeId="dbrf.~JComponent" resolveInfo="JComponent" />
       </node>
     </node>
     <node role="member" roleId="tpee.5375687026011219971" type="tpee.InstanceMethodDeclaration" typeId="tpee.1068580123165" id="6812098398776640570">
@@ -1056,19 +1045,10 @@
       <property name="name" nameId="tpck.1169194664001" value="createCenterPanel" />
       <property name="isFinal" nameId="tpee.1181808852946" value="false" />
       <node role="visibility" roleId="tpee.1178549979242" type="tpee.ProtectedVisibility" typeId="tpee.1146644641414" id="6812098398776640643" />
-      <node role="returnType" roleId="tpee.1068580123133" type="tpee.ClassifierType" typeId="tpee.1107535904670" id="6812098398776640644">
-        <link role="classifier" roleId="tpee.1107535924139" targetNodeId="dbrf.~JComponent" resolveInfo="JComponent" />
-      </node>
-      <node role="annotation" roleId="tpee.1188208488637" type="tpee.AnnotationInstance" typeId="tpee.1188207840427" id="6812098398776640645">
-        <link role="annotation" roleId="tpee.1188208074048" targetNodeId="68ai.~Nullable" resolveInfo="Nullable" />
-      </node>
       <node role="body" roleId="tpee.1068580123135" type="tpee.StatementList" typeId="tpee.1068580123136" id="6812098398776640646">
         <node role="statement" roleId="tpee.1068581517665" type="tpee.LocalVariableDeclarationStatement" typeId="tpee.1068581242864" id="6812098398776640647">
           <node role="localVariableDeclaration" roleId="tpee.1068581242865" type="tpee.LocalVariableDeclaration" typeId="tpee.1068581242863" id="6812098398776640648">
             <property name="name" nameId="tpck.1169194664001" value="panel" />
-            <node role="type" roleId="tpee.5680397130376446158" type="tpee.ClassifierType" typeId="tpee.1107535904670" id="6812098398776640649">
-              <link role="classifier" roleId="tpee.1107535924139" targetNodeId="dbrf.~JPanel" resolveInfo="JPanel" />
-            </node>
             <node role="initializer" roleId="tpee.1068431790190" type="tpee.GenericNewExpression" typeId="tpee.1145552977093" id="6812098398776640650">
               <node role="creator" roleId="tpee.1145553007750" type="tpee.ClassCreator" typeId="tpee.1212685548494" id="6812098398776640651">
                 <link role="baseMethodDeclaration" roleId="tpee.1068499141037" targetNodeId="dbrf.~JPanel%d&lt;init&gt;(java%dawt%dLayoutManager)" resolveInfo="JPanel" />
@@ -1079,34 +1059,37 @@
                 </node>
               </node>
             </node>
+            <node role="type" roleId="tpee.5680397130376446158" type="tpee.ClassifierType" typeId="tpee.1107535904670" id="6812098398776640649">
+              <link role="classifier" roleId="tpee.1107535924139" targetNodeId="dbrf.~JPanel" resolveInfo="JPanel" />
+            </node>
           </node>
         </node>
         <node role="statement" roleId="tpee.1068581517665" type="tpee.LocalVariableDeclarationStatement" typeId="tpee.1068581242864" id="6812098398776640654">
           <node role="localVariableDeclaration" roleId="tpee.1068581242865" type="tpee.LocalVariableDeclaration" typeId="tpee.1068581242863" id="6812098398776640655">
             <property name="name" nameId="tpck.1169194664001" value="c" />
-            <node role="type" roleId="tpee.5680397130376446158" type="tpee.ClassifierType" typeId="tpee.1107535904670" id="6812098398776640656">
-              <link role="classifier" roleId="tpee.1107535924139" targetNodeId="1t7x.~GridBagConstraints" resolveInfo="GridBagConstraints" />
-            </node>
             <node role="initializer" roleId="tpee.1068431790190" type="tpee.GenericNewExpression" typeId="tpee.1145552977093" id="6812098398776640657">
               <node role="creator" roleId="tpee.1145553007750" type="tpee.ClassCreator" typeId="tpee.1212685548494" id="6812098398776640658">
                 <link role="baseMethodDeclaration" roleId="tpee.1068499141037" targetNodeId="1t7x.~GridBagConstraints%d&lt;init&gt;()" resolveInfo="GridBagConstraints" />
               </node>
             </node>
+            <node role="type" roleId="tpee.5680397130376446158" type="tpee.ClassifierType" typeId="tpee.1107535904670" id="6812098398776640656">
+              <link role="classifier" roleId="tpee.1107535924139" targetNodeId="1t7x.~GridBagConstraints" resolveInfo="GridBagConstraints" />
+            </node>
           </node>
         </node>
         <node role="statement" roleId="tpee.1068581517665" type="tpee.ExpressionStatement" typeId="tpee.1068580123155" id="6812098398776640659">
           <node role="expression" roleId="tpee.1068580123156" type="tpee.AssignmentExpression" typeId="tpee.1068498886294" id="6812098398776640660">
+            <node role="lValue" roleId="tpee.1068498886295" type="tpee.DotExpression" typeId="tpee.1197027756228" id="6812098398776640662">
+              <node role="operand" roleId="tpee.1197027771414" type="tpee.LocalVariableReference" typeId="tpee.1068581242866" id="6812098398776640663">
+                <link role="variableDeclaration" roleId="tpee.1068581517664" targetNodeId="6812098398776640655" resolveInfo="c" />
+              </node>
+              <node role="operation" roleId="tpee.1197027833540" type="tpee.FieldReferenceOperation" typeId="tpee.1197029447546" id="6812098398776640664">
+                <link role="fieldDeclaration" roleId="tpee.1197029500499" targetNodeId="1t7x.~GridBagConstraints%dfill" resolveInfo="fill" />
+              </node>
+            </node>
             <node role="rValue" roleId="tpee.1068498886297" type="tpee.StaticFieldReference" typeId="tpee.1070533707846" id="6812098398776640661">
               <link role="classifier" roleId="tpee.1144433057691" targetNodeId="1t7x.~GridBagConstraints" resolveInfo="GridBagConstraints" />
               <link role="variableDeclaration" roleId="tpee.1068581517664" targetNodeId="1t7x.~GridBagConstraints%dBOTH" resolveInfo="BOTH" />
-            </node>
-            <node role="lValue" roleId="tpee.1068498886295" type="tpee.DotExpression" typeId="tpee.1197027756228" id="6812098398776640662">
-              <node role="operand" roleId="tpee.1197027771414" type="tpee.LocalVariableReference" typeId="tpee.1068581242866" id="6812098398776640663">
-                <link role="variableDeclaration" roleId="tpee.1068581517664" targetNodeId="6812098398776640655" resolveInfo="c" />
-              </node>
-              <node role="operation" roleId="tpee.1197027833540" type="tpee.FieldReferenceOperation" typeId="tpee.1197029447546" id="6812098398776640664">
-                <link role="fieldDeclaration" roleId="tpee.1197029500499" targetNodeId="1t7x.~GridBagConstraints%dfill" resolveInfo="fill" />
-              </node>
             </node>
           </node>
         </node>
@@ -1171,16 +1154,16 @@
         </node>
         <node role="statement" roleId="tpee.1068581517665" type="tpee.ExpressionStatement" typeId="tpee.1068580123155" id="6812098398776640688">
           <node role="expression" roleId="tpee.1068580123156" type="tpee.AssignmentExpression" typeId="tpee.1068498886294" id="6812098398776640689">
+            <node role="lValue" roleId="tpee.1068498886295" type="tpee.DotExpression" typeId="tpee.1197027756228" id="6812098398776640691">
+              <node role="operation" roleId="tpee.1197027833540" type="tpee.FieldReferenceOperation" typeId="tpee.1197029447546" id="6812098398776640693">
+                <link role="fieldDeclaration" roleId="tpee.1197029500499" targetNodeId="1t7x.~GridBagConstraints%dweightx" resolveInfo="weightx" />
+              </node>
+              <node role="operand" roleId="tpee.1197027771414" type="tpee.LocalVariableReference" typeId="tpee.1068581242866" id="6812098398776640692">
+                <link role="variableDeclaration" roleId="tpee.1068581517664" targetNodeId="6812098398776640655" resolveInfo="c" />
+              </node>
+            </node>
             <node role="rValue" roleId="tpee.1068498886297" type="tpee.IntegerConstant" typeId="tpee.1068580320020" id="6812098398776640690">
               <property name="value" nameId="tpee.1068580320021" value="1" />
-            </node>
-            <node role="lValue" roleId="tpee.1068498886295" type="tpee.DotExpression" typeId="tpee.1197027756228" id="6812098398776640691">
-              <node role="operand" roleId="tpee.1197027771414" type="tpee.LocalVariableReference" typeId="tpee.1068581242866" id="6812098398776640692">
-                <link role="variableDeclaration" roleId="tpee.1068581517664" targetNodeId="6812098398776640655" resolveInfo="c" />
-              </node>
-              <node role="operation" roleId="tpee.1197027833540" type="tpee.FieldReferenceOperation" typeId="tpee.1197029447546" id="6812098398776640693">
-                <link role="fieldDeclaration" roleId="tpee.1197029500499" targetNodeId="1t7x.~GridBagConstraints%dweightx" resolveInfo="weightx" />
-              </node>
             </node>
           </node>
         </node>
@@ -1201,20 +1184,20 @@
         </node>
         <node role="statement" roleId="tpee.1068581517665" type="tpee.ExpressionStatement" typeId="tpee.1068580123155" id="6812098398776640700">
           <node role="expression" roleId="tpee.1068580123156" type="tpee.DotExpression" typeId="tpee.1197027756228" id="6812098398776640701">
-            <node role="operand" roleId="tpee.1197027771414" type="tpee.LocalVariableReference" typeId="tpee.1068581242866" id="6812098398776640702">
-              <link role="variableDeclaration" roleId="tpee.1068581517664" targetNodeId="6812098398776640648" resolveInfo="panel" />
-            </node>
             <node role="operation" roleId="tpee.1197027833540" type="tpee.InstanceMethodCallOperation" typeId="tpee.1202948039474" id="6812098398776640703">
               <link role="baseMethodDeclaration" roleId="tpee.1068499141037" targetNodeId="1t7x.~Container%dadd(java%dawt%dComponent,java%dlang%dObject)%cvoid" resolveInfo="add" />
               <node role="actualArgument" roleId="tpee.1068499141038" type="tpee.DotExpression" typeId="tpee.1197027756228" id="6812098398776640704">
+                <node role="operand" roleId="tpee.1197027771414" type="tpee.ThisExpression" typeId="tpee.1070475354124" id="6812098398776640706" />
                 <node role="operation" roleId="tpee.1197027833540" type="tpee.InstanceMethodCallOperation" typeId="tpee.1202948039474" id="6812098398776640705">
                   <link role="baseMethodDeclaration" roleId="tpee.1068499141037" targetNodeId="6812098398776640440" resolveInfo="createSingnaturePanel" />
                 </node>
-                <node role="operand" roleId="tpee.1197027771414" type="tpee.ThisExpression" typeId="tpee.1070475354124" id="6812098398776640706" />
               </node>
               <node role="actualArgument" roleId="tpee.1068499141038" type="tpee.LocalVariableReference" typeId="tpee.1068581242866" id="6812098398776640707">
                 <link role="variableDeclaration" roleId="tpee.1068581517664" targetNodeId="6812098398776640655" resolveInfo="c" />
               </node>
+            </node>
+            <node role="operand" roleId="tpee.1197027771414" type="tpee.LocalVariableReference" typeId="tpee.1068581242866" id="6812098398776640702">
+              <link role="variableDeclaration" roleId="tpee.1068581517664" targetNodeId="6812098398776640648" resolveInfo="panel" />
             </node>
           </node>
         </node>
@@ -1224,11 +1207,16 @@
           </node>
         </node>
       </node>
+      <node role="returnType" roleId="tpee.1068580123133" type="tpee.ClassifierType" typeId="tpee.1107535904670" id="6812098398776640644">
+        <link role="classifier" roleId="tpee.1107535924139" targetNodeId="dbrf.~JComponent" resolveInfo="JComponent" />
+      </node>
+      <node role="annotation" roleId="tpee.1188208488637" type="tpee.AnnotationInstance" typeId="tpee.1188207840427" id="6812098398776640645">
+        <link role="annotation" roleId="tpee.1188208074048" targetNodeId="68ai.~Nullable" resolveInfo="Nullable" />
+      </node>
     </node>
     <node role="member" roleId="tpee.5375687026011219971" type="tpee.InstanceMethodDeclaration" typeId="tpee.1068580123165" id="6812098398776640710">
       <property name="isAbstract" nameId="tpee.1178608670077" value="false" />
       <property name="name" nameId="tpck.1169194664001" value="doRefactoringAction" />
-      <node role="returnType" roleId="tpee.1068580123133" type="tpee.VoidType" typeId="tpee.1068581517677" id="5918389564640884306" />
       <node role="visibility" roleId="tpee.1178549979242" type="tpee.ProtectedVisibility" typeId="tpee.1146644641414" id="6812098398776640712" />
       <node role="body" roleId="tpee.1068580123135" type="tpee.StatementList" typeId="tpee.1068580123136" id="6812098398776640713">
         <node role="statement" roleId="tpee.1068581517665" type="tpee.LocalVariableDeclarationStatement" typeId="tpee.1068581242864" id="6812098398776640714">
@@ -1249,10 +1237,6 @@
         </node>
         <node role="statement" roleId="tpee.1068581517665" type="tpee.ExpressionStatement" typeId="tpee.1068580123155" id="6812098398776640720">
           <node role="expression" roleId="tpee.1068580123156" type="tpee.DotExpression" typeId="tpee.1197027756228" id="6812098398776640721">
-            <node role="operand" roleId="tpee.1197027771414" type="tpee.StaticMethodCall" typeId="tpee.1081236700937" id="6812098398776640722">
-              <link role="classConcept" roleId="tpee.1144433194310" targetNodeId="b1vz.~ProgressManager" resolveInfo="ProgressManager" />
-              <link role="baseMethodDeclaration" roleId="tpee.1068499141037" targetNodeId="b1vz.~ProgressManager%dgetInstance()%ccom%dintellij%dopenapi%dprogress%dProgressManager" resolveInfo="getInstance" />
-            </node>
             <node role="operation" roleId="tpee.1197027833540" type="tpee.InstanceMethodCallOperation" typeId="tpee.1202948039474" id="6812098398776640723">
               <link role="baseMethodDeclaration" roleId="tpee.1068499141037" targetNodeId="b1vz.~ProgressManager%drun(com%dintellij%dopenapi%dprogress%dTask)%cvoid" resolveInfo="run" />
               <node role="actualArgument" roleId="tpee.1068499141038" type="tpee.GenericNewExpression" typeId="tpee.1145552977093" id="6812098398776640724">
@@ -1261,28 +1245,8 @@
                     <link role="classifier" roleId="tpee.1170346070688" targetNodeId="b1vz.~Task$Modal" resolveInfo="Task.Modal" />
                     <link role="baseMethodDeclaration" roleId="tpee.1068499141037" targetNodeId="b1vz.~Task$Modal%d&lt;init&gt;(com%dintellij%dopenapi%dproject%dProject,java%dlang%dString,boolean)" resolveInfo="Task.Modal" />
                     <node role="visibility" roleId="tpee.1178549979242" type="tpee.PublicVisibility" typeId="tpee.1146644602865" id="6812098398776640727" />
-                    <node role="actualArgument" roleId="tpee.1068499141038" type="tpee.LocalInstanceFieldReference" typeId="tpee.7785501532031639928" id="6812098398776640751">
-                      <link role="variableDeclaration" roleId="tpee.1068581517664" targetNodeId="u42p.1685972956014264538" resolveInfo="myProject" />
-                    </node>
-                    <node role="actualArgument" roleId="tpee.1068499141038" type="tpee.StringLiteral" typeId="tpee.1070475926800" id="6812098398776640752">
-                      <property name="value" nameId="tpee.1070475926801" value="Search for overriding methods" />
-                    </node>
-                    <node role="actualArgument" roleId="tpee.1068499141038" type="tpee.BooleanConstant" typeId="tpee.1068580123137" id="6812098398776640753">
-                      <property name="value" nameId="tpee.1068580123138" value="true" />
-                    </node>
                     <node role="member" roleId="tpee.5375687026011219971" type="tpee.InstanceMethodDeclaration" typeId="tpee.1068580123165" id="6812098398776640728">
                       <property name="name" nameId="tpck.1169194664001" value="run" />
-                      <node role="visibility" roleId="tpee.1178549979242" type="tpee.PublicVisibility" typeId="tpee.1146644602865" id="6812098398776640729" />
-                      <node role="returnType" roleId="tpee.1068580123133" type="tpee.VoidType" typeId="tpee.1068581517677" id="6812098398776640730" />
-                      <node role="parameter" roleId="tpee.1068580123134" type="tpee.ParameterDeclaration" typeId="tpee.1068498886292" id="6812098398776640731">
-                        <property name="name" nameId="tpck.1169194664001" value="indicator" />
-                        <node role="type" roleId="tpee.5680397130376446158" type="tpee.ClassifierType" typeId="tpee.1107535904670" id="6812098398776640732">
-                          <link role="classifier" roleId="tpee.1107535924139" targetNodeId="b1vz.~ProgressIndicator" resolveInfo="ProgressIndicator" />
-                        </node>
-                        <node role="annotation" roleId="tpee.1188208488637" type="tpee.AnnotationInstance" typeId="tpee.1188207840427" id="6812098398776640733">
-                          <link role="annotation" roleId="tpee.1188208074048" targetNodeId="68ai.~NotNull" resolveInfo="NotNull" />
-                        </node>
-                      </node>
                       <node role="body" roleId="tpee.1068580123135" type="tpee.StatementList" typeId="tpee.1068580123136" id="6812098398776640734">
                         <node role="statement" roleId="tpee.1068581517665" type="qff7.ExecuteLightweightCommandStatement" typeId="qff7.8974276187400348181" id="6812098398776640735">
                           <node role="commandClosureLiteral" roleId="qff7.8974276187400348171" type="qff7.CommandClosureLiteral" typeId="qff7.8974276187400348173" id="6812098398776640736">
@@ -1326,27 +1290,54 @@
                           </node>
                         </node>
                       </node>
-                    </node>
-                  </node>
-                </node>
-              </node>
+                      <node role="parameter" roleId="tpee.1068580123134" type="tpee.ParameterDeclaration" typeId="tpee.1068498886292" id="6812098398776640731">
+                        <property name="name" nameId="tpck.1169194664001" value="indicator" />
+                        <node role="annotation" roleId="tpee.1188208488637" type="tpee.AnnotationInstance" typeId="tpee.1188207840427" id="6812098398776640733">
+                          <link role="annotation" roleId="tpee.1188208074048" targetNodeId="68ai.~NotNull" resolveInfo="NotNull" />
+                        </node>
+                        <node role="type" roleId="tpee.5680397130376446158" type="tpee.ClassifierType" typeId="tpee.1107535904670" id="6812098398776640732">
+                          <link role="classifier" roleId="tpee.1107535924139" targetNodeId="b1vz.~ProgressIndicator" resolveInfo="ProgressIndicator" />
+                        </node>
+                      </node>
+                      <node role="returnType" roleId="tpee.1068580123133" type="tpee.VoidType" typeId="tpee.1068581517677" id="6812098398776640730" />
+                      <node role="visibility" roleId="tpee.1178549979242" type="tpee.PublicVisibility" typeId="tpee.1146644602865" id="6812098398776640729" />
+                    </node>
+                    <node role="actualArgument" roleId="tpee.1068499141038" type="tpee.LocalInstanceFieldReference" typeId="tpee.7785501532031639928" id="6812098398776640751">
+                      <link role="variableDeclaration" roleId="tpee.1068581517664" targetNodeId="u42p.1685972956014264538" resolveInfo="myProject" />
+                    </node>
+                    <node role="actualArgument" roleId="tpee.1068499141038" type="tpee.StringLiteral" typeId="tpee.1070475926800" id="6812098398776640752">
+                      <property name="value" nameId="tpee.1070475926801" value="Search for overriding methods" />
+                    </node>
+                    <node role="actualArgument" roleId="tpee.1068499141038" type="tpee.BooleanConstant" typeId="tpee.1068580123137" id="6812098398776640753">
+                      <property name="value" nameId="tpee.1068580123138" value="true" />
+                    </node>
+                  </node>
+                </node>
+              </node>
+            </node>
+            <node role="operand" roleId="tpee.1197027771414" type="tpee.StaticMethodCall" typeId="tpee.1081236700937" id="6812098398776640722">
+              <link role="classConcept" roleId="tpee.1144433194310" targetNodeId="b1vz.~ProgressManager" resolveInfo="ProgressManager" />
+              <link role="baseMethodDeclaration" roleId="tpee.1068499141037" targetNodeId="b1vz.~ProgressManager%dgetInstance()%ccom%dintellij%dopenapi%dprogress%dProgressManager" resolveInfo="getInstance" />
             </node>
           </node>
         </node>
         <node role="statement" roleId="tpee.1068581517665" type="tpee.ExpressionStatement" typeId="tpee.1068580123155" id="6812098398776640754">
           <node role="expression" roleId="tpee.1068580123156" type="tpee.DotExpression" typeId="tpee.1197027756228" id="6812098398776640755">
-            <node role="operand" roleId="tpee.1197027771414" type="tpee.LocalVariableReference" typeId="tpee.1068581242866" id="6812098398776640756">
-              <link role="variableDeclaration" roleId="tpee.1068581517664" targetNodeId="6812098398776640715" resolveInfo="methodsToRefactor" />
-            </node>
             <node role="operation" roleId="tpee.1197027833540" type="tp2q.AddElementOperation" typeId="tp2q.1160612413312" id="6812098398776640757">
               <node role="argument" roleId="tp2q.1160612519549" type="tpee.LocalInstanceFieldReference" typeId="tpee.7785501532031639928" id="6812098398776640758">
                 <link role="variableDeclaration" roleId="tpee.1068581517664" targetNodeId="6812098398776640577" resolveInfo="myDeclaration" />
               </node>
             </node>
+            <node role="operand" roleId="tpee.1197027771414" type="tpee.LocalVariableReference" typeId="tpee.1068581242866" id="6812098398776640756">
+              <link role="variableDeclaration" roleId="tpee.1068581517664" targetNodeId="6812098398776640715" resolveInfo="methodsToRefactor" />
+            </node>
           </node>
         </node>
         <node role="statement" roleId="tpee.1068581517665" type="tpee.ExpressionStatement" typeId="tpee.1068580123155" id="6812098398776640759">
           <node role="expression" roleId="tpee.1068580123156" type="tpee.AssignmentExpression" typeId="tpee.1068498886294" id="6812098398776640760">
+            <node role="lValue" roleId="tpee.1068498886295" type="tpee.LocalInstanceFieldReference" typeId="tpee.7785501532031639928" id="6812098398776640764">
+              <link role="variableDeclaration" roleId="tpee.1068581517664" targetNodeId="6812098398776640589" resolveInfo="myRefactorings" />
+            </node>
             <node role="rValue" roleId="tpee.1068498886297" type="tpee.GenericNewExpression" typeId="tpee.1145552977093" id="6812098398776640761">
               <node role="creator" roleId="tpee.1145553007750" type="tp2q.ListCreatorWithInit" typeId="tp2q.1160600644654" id="6812098398776640762">
                 <node role="elementType" roleId="tp2q.1237721435807" type="tpee.ClassifierType" typeId="tpee.1107535904670" id="6812098398776640763">
@@ -1354,18 +1345,9 @@
                 </node>
               </node>
             </node>
-            <node role="lValue" roleId="tpee.1068498886295" type="tpee.LocalInstanceFieldReference" typeId="tpee.7785501532031639928" id="6812098398776640764">
-              <link role="variableDeclaration" roleId="tpee.1068581517664" targetNodeId="6812098398776640589" resolveInfo="myRefactorings" />
-            </node>
           </node>
         </node>
         <node role="statement" roleId="tpee.1068581517665" type="tp2q.ForEachStatement" typeId="tp2q.1153943597977" id="6812098398776640765">
-          <node role="variable" roleId="tp2q.1153944400369" type="tp2q.ForEachVariable" typeId="tp2q.1153944193378" id="6812098398776640766">
-            <property name="name" nameId="tpck.1169194664001" value="method" />
-          </node>
-          <node role="inputSequence" roleId="tp2q.1153944424730" type="tpee.LocalVariableReference" typeId="tpee.1068581242866" id="6812098398776640767">
-            <link role="variableDeclaration" roleId="tpee.1068581517664" targetNodeId="6812098398776640715" resolveInfo="methodsToRefactor" />
-          </node>
           <node role="body" roleId="tpee.1154032183016" type="tpee.StatementList" typeId="tpee.1068580123136" id="6812098398776640768">
             <node role="statement" roleId="tpee.1068581517665" type="tpee.ExpressionStatement" typeId="tpee.1068580123155" id="6812098398776640769">
               <node role="expression" roleId="tpee.1068580123156" type="tpee.DotExpression" typeId="tpee.1197027756228" id="6812098398776640770">
@@ -1377,10 +1359,10 @@
                     <node role="creator" roleId="tpee.1145553007750" type="tpee.ClassCreator" typeId="tpee.1212685548494" id="6812098398776640774">
                       <link role="baseMethodDeclaration" roleId="tpee.1068499141037" targetNodeId="89o2.8492459591399170848" resolveInfo="ChangeMethodSignatureRefactoring" />
                       <node role="actualArgument" roleId="tpee.1068499141038" type="tpee.DotExpression" typeId="tpee.1197027756228" id="6812098398776640775">
+                        <node role="operand" roleId="tpee.1197027771414" type="tpee.ThisExpression" typeId="tpee.1070475354124" id="6812098398776640777" />
                         <node role="operation" roleId="tpee.1197027833540" type="tpee.FieldReferenceOperation" typeId="tpee.1197029447546" id="6812098398776640776">
                           <link role="fieldDeclaration" roleId="tpee.1197029500499" targetNodeId="6812098398776640580" resolveInfo="myParameters" />
                         </node>
-                        <node role="operand" roleId="tpee.1197027771414" type="tpee.ThisExpression" typeId="tpee.1070475354124" id="6812098398776640777" />
                       </node>
                       <node role="actualArgument" roleId="tpee.1068499141038" type="tp2q.ForEachVariableReference" typeId="tp2q.1153944233411" id="6812098398776640778">
                         <link role="variable" roleId="tp2q.1153944258490" targetNodeId="6812098398776640766" resolveInfo="method" />
@@ -1390,6 +1372,12 @@
                 </node>
               </node>
             </node>
+          </node>
+          <node role="inputSequence" roleId="tp2q.1153944424730" type="tpee.LocalVariableReference" typeId="tpee.1068581242866" id="6812098398776640767">
+            <link role="variableDeclaration" roleId="tpee.1068581517664" targetNodeId="6812098398776640715" resolveInfo="methodsToRefactor" />
+          </node>
+          <node role="variable" roleId="tp2q.1153944400369" type="tp2q.ForEachVariable" typeId="tp2q.1153944193378" id="6812098398776640766">
+            <property name="name" nameId="tpck.1169194664001" value="method" />
           </node>
         </node>
         <node role="statement" roleId="tpee.1068581517665" type="tpee.ExpressionStatement" typeId="tpee.1068580123155" id="5918389564640884313">
@@ -1398,16 +1386,23 @@
           </node>
         </node>
       </node>
+      <node role="returnType" roleId="tpee.1068580123133" type="tpee.VoidType" typeId="tpee.1068581517677" id="5918389564640884306" />
     </node>
     <node role="member" roleId="tpee.5375687026011219971" type="tpee.InstanceMethodDeclaration" typeId="tpee.1068580123165" id="6812098398776640781">
       <property name="isDeprecated" nameId="tpee.1224848525476" value="false" />
       <property name="isAbstract" nameId="tpee.1178608670077" value="false" />
       <property name="name" nameId="tpck.1169194664001" value="dispose" />
       <property name="isFinal" nameId="tpee.1181808852946" value="false" />
+      <node role="returnType" roleId="tpee.1068580123133" type="tpee.VoidType" typeId="tpee.1068581517677" id="6812098398776640783" />
       <node role="visibility" roleId="tpee.1178549979242" type="tpee.ProtectedVisibility" typeId="tpee.1146644641414" id="6812098398776640782" />
-      <node role="returnType" roleId="tpee.1068580123133" type="tpee.VoidType" typeId="tpee.1068581517677" id="6812098398776640783" />
       <node role="body" roleId="tpee.1068580123135" type="tpee.StatementList" typeId="tpee.1068580123136" id="6812098398776640784">
         <node role="statement" roleId="tpee.1068581517665" type="tpee.IfStatement" typeId="tpee.1068580123159" id="6812098398776640785">
+          <node role="condition" roleId="tpee.1068580123160" type="tpee.NotEqualsExpression" typeId="tpee.1073239437375" id="6812098398776640796">
+            <node role="rightExpression" roleId="tpee.1081773367579" type="tpee.NullLiteral" typeId="tpee.1070534058343" id="6812098398776640797" />
+            <node role="leftExpression" roleId="tpee.1081773367580" type="tpee.LocalInstanceFieldReference" typeId="tpee.7785501532031639928" id="6812098398776640798">
+              <link role="variableDeclaration" roleId="tpee.1068581517664" targetNodeId="6812098398776640586" resolveInfo="myEditor" />
+            </node>
+          </node>
           <node role="ifTrue" roleId="tpee.1068580123161" type="tpee.StatementList" typeId="tpee.1068580123136" id="6812098398776640786">
             <node role="statement" roleId="tpee.1068581517665" type="tpee.ExpressionStatement" typeId="tpee.1068580123155" id="6812098398776640787">
               <node role="expression" roleId="tpee.1068580123156" type="tpee.DotExpression" typeId="tpee.1197027756228" id="6812098398776640788">
@@ -1427,12 +1422,6 @@
                   <link role="variableDeclaration" roleId="tpee.1068581517664" targetNodeId="6812098398776640586" resolveInfo="myEditor" />
                 </node>
               </node>
-            </node>
-          </node>
-          <node role="condition" roleId="tpee.1068580123160" type="tpee.NotEqualsExpression" typeId="tpee.1073239437375" id="6812098398776640796">
-            <node role="rightExpression" roleId="tpee.1081773367579" type="tpee.NullLiteral" typeId="tpee.1070534058343" id="6812098398776640797" />
-            <node role="leftExpression" roleId="tpee.1081773367580" type="tpee.LocalInstanceFieldReference" typeId="tpee.7785501532031639928" id="6812098398776640798">
-              <link role="variableDeclaration" roleId="tpee.1068581517664" targetNodeId="6812098398776640586" resolveInfo="myEditor" />
             </node>
           </node>
         </node>
