--- conflicted
+++ resolved
@@ -381,10 +381,6 @@
                     <property name="nonStatic" nameId="tpee.521412098689998745" value="true" />
                     <link role="classifier" roleId="tpee.1170346070688" targetNodeId="e2lb.~Runnable" resolveInfo="Runnable" />
                     <link role="baseMethodDeclaration" roleId="tpee.1068499141037" targetNodeId="e2lb.~Object%d&lt;init&gt;()" resolveInfo="Object" />
-<<<<<<< HEAD
-                    <node role="visibility" roleId="tpee.1178549979242" type="tpee.PublicVisibility" typeId="tpee.1146644602865" id="8139782154295720685" />
-=======
->>>>>>> 9161bcdd
                     <node role="member" roleId="tpee.5375687026011219971" type="tpee.InstanceMethodDeclaration" typeId="tpee.1068580123165" id="8139782154295720686">
                       <property name="isDeprecated" nameId="tpee.1224848525476" value="false" />
                       <property name="isAbstract" nameId="tpee.1178608670077" value="false" />
@@ -575,13 +571,6 @@
     </node>
   </root>
   <root id="6812098398776640439">
-<<<<<<< HEAD
-    <node role="visibility" roleId="tpee.1178549979242" type="tpee.PublicVisibility" typeId="tpee.1146644602865" id="6812098398776640594" />
-    <node role="superclass" roleId="tpee.1165602531693" type="tpee.ClassifierType" typeId="tpee.1107535904670" id="6812098398776640641">
-      <link role="classifier" roleId="tpee.1107535924139" targetNodeId="u42p.1685972956014264534" resolveInfo="RefactoringDialog" />
-    </node>
-=======
->>>>>>> 9161bcdd
     <node role="member" roleId="tpee.5375687026011219971" type="tpee.FieldDeclaration" typeId="tpee.1068390468200" id="6812098398776640577">
       <property name="name" nameId="tpck.1169194664001" value="myDeclaration" />
       <node role="visibility" roleId="tpee.1178549979242" type="tpee.PrivateVisibility" typeId="tpee.1146644623116" id="6812098398776640578" />
