--- conflicted
+++ resolved
@@ -23,12 +23,9 @@
     <orderEntry type="module" module-name="make-runtime" />
     <orderEntry type="library" name="Idea-plaform" level="project" />
     <orderEntry type="library" name="Annotations" level="project" />
-<<<<<<< HEAD
     <orderEntry type="module" module-name="behavior-api" />
-=======
     <orderEntry type="module" module-name="mps-core" />
     <orderEntry type="module" module-name="generator-engine" />
     <orderEntry type="module" module-name="smodelquery-runtime" />
->>>>>>> fb34af2e
   </component>
-</module>+</module>
