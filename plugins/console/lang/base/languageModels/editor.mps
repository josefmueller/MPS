<?xml version="1.0" encoding="UTF-8"?>
<model ref="r:f09c85c2-fb88-4283-852e-78d5fc87420e(jetbrains.mps.console.base.editor)">
  <persistence version="9" />
  <languages>
    <use id="18bc6592-03a6-4e29-a83a-7ff23bde13ba" name="jetbrains.mps.lang.editor" version="2" />
    <devkit ref="fbc25dd2-5da4-483a-8b19-70928e1b62d7(jetbrains.mps.devkit.general-purpose)" />
  </languages>
  <imports>
    <import index="eynw" ref="r:359b1d2b-77c4-46df-9bf2-b25cbea32254(jetbrains.mps.console.base.structure)" />
    <import index="tpco" ref="r:00000000-0000-4000-0000-011c89590284(jetbrains.mps.lang.core.editor)" />
    <import index="zyb2" ref="r:1754cb33-73c2-441d-96bc-93a7824726e7(jetbrains.mps.console.base.behavior)" />
    <import index="exr9" ref="1ed103c3-3aa6-49b7-9c21-6765ee11f224/java:jetbrains.mps.nodeEditor(MPS.Editor/)" />
    <import index="z60i" ref="6354ebe7-c22a-4a0f-ac54-50b52ab9b065/java:java.awt(JDK/)" />
    <import index="qgo0" ref="r:de40a5a4-f08c-4c67-ac43-e1f5c384f7d6(jetbrains.mps.console.tool)" />
    <import index="w1kc" ref="6ed54515-acc8-4d1e-a16c-9fd6cfe951ea/java:jetbrains.mps.smodel(MPS.Core/)" />
    <import index="z1c3" ref="6ed54515-acc8-4d1e-a16c-9fd6cfe951ea/java:jetbrains.mps.project(MPS.Core/)" />
    <import index="cj4x" ref="1ed103c3-3aa6-49b7-9c21-6765ee11f224/java:jetbrains.mps.openapi.editor(MPS.Editor/)" />
    <import index="tpen" ref="r:00000000-0000-4000-0000-011c895902c3(jetbrains.mps.baseLanguage.editor)" implicit="true" />
    <import index="tpee" ref="r:00000000-0000-4000-0000-011c895902ca(jetbrains.mps.baseLanguage.structure)" implicit="true" />
  </imports>
  <registry>
    <language id="18bc6592-03a6-4e29-a83a-7ff23bde13ba" name="jetbrains.mps.lang.editor">
      <concept id="1402906326895675325" name="jetbrains.mps.lang.editor.structure.CellActionMap_FunctionParm_selectedNode" flags="nn" index="0IXxy" />
      <concept id="1071666914219" name="jetbrains.mps.lang.editor.structure.ConceptEditorDeclaration" flags="ig" index="24kQdi">
        <child id="1078153129734" name="inspectedCellModel" index="6VMZX" />
      </concept>
      <concept id="1140524381322" name="jetbrains.mps.lang.editor.structure.CellModel_ListWithRole" flags="ng" index="2czfm3">
        <child id="1140524464360" name="cellLayout" index="2czzBx" />
        <child id="1140524464359" name="emptyCellModel" index="2czzBI" />
      </concept>
      <concept id="1106270549637" name="jetbrains.mps.lang.editor.structure.CellLayout_Horizontal" flags="nn" index="2iRfu4" />
      <concept id="1106270571710" name="jetbrains.mps.lang.editor.structure.CellLayout_Vertical" flags="nn" index="2iRkQZ" />
      <concept id="8954657570917870539" name="jetbrains.mps.lang.editor.structure.TransformationLocation_ContextAssistant" flags="ng" index="2j_NTm" />
      <concept id="3459162043708467089" name="jetbrains.mps.lang.editor.structure.CellActionMap_CanExecuteFunction" flags="in" index="jK8Ss" />
      <concept id="1237303669825" name="jetbrains.mps.lang.editor.structure.CellLayout_Indent" flags="nn" index="l2Vlx" />
      <concept id="2491174914159318432" name="jetbrains.mps.lang.editor.structure.DominatesRecord" flags="lg" index="2lhJJ2" />
      <concept id="1237307900041" name="jetbrains.mps.lang.editor.structure.IndentLayoutIndentStyleClassItem" flags="ln" index="lj46D" />
      <concept id="1237308012275" name="jetbrains.mps.lang.editor.structure.IndentLayoutNewLineStyleClassItem" flags="ln" index="ljvvj" />
      <concept id="1142886221719" name="jetbrains.mps.lang.editor.structure.QueryFunction_NodeCondition" flags="in" index="pkWqt" />
      <concept id="1142886811589" name="jetbrains.mps.lang.editor.structure.ConceptFunctionParameter_node" flags="nn" index="pncrf" />
      <concept id="1080736578640" name="jetbrains.mps.lang.editor.structure.BaseEditorComponent" flags="ig" index="2wURMF">
        <child id="1080736633877" name="cellModel" index="2wV5jI" />
      </concept>
      <concept id="795210086017940429" name="jetbrains.mps.lang.editor.structure.ReadOnlyStyleClassItem" flags="lg" index="xShMh" />
      <concept id="6718020819487620873" name="jetbrains.mps.lang.editor.structure.TransformationMenuReference_Named" flags="ng" index="A1WHu">
        <reference id="6718020819487620874" name="menu" index="A1WHt" />
      </concept>
      <concept id="1638911550608571617" name="jetbrains.mps.lang.editor.structure.TransformationMenu_Default" flags="ng" index="IW6AY" />
      <concept id="1638911550608610798" name="jetbrains.mps.lang.editor.structure.QueryFunction_TransformationMenu_Execute" flags="ig" index="IWg2L" />
      <concept id="1638911550608610278" name="jetbrains.mps.lang.editor.structure.TransformationMenuPart_Action" flags="ng" index="IWgqT">
        <child id="1638911550608610281" name="executeFunction" index="IWgqQ" />
        <child id="5692353713941573325" name="textFunction" index="1hCUd6" />
      </concept>
      <concept id="1164824717996" name="jetbrains.mps.lang.editor.structure.CellMenuDescriptor" flags="ng" index="OXEIz">
        <child id="1164824815888" name="cellMenuPart" index="OY2wv" />
      </concept>
      <concept id="1078938745671" name="jetbrains.mps.lang.editor.structure.EditorComponentDeclaration" flags="ig" index="PKFIW" />
      <concept id="1078939183254" name="jetbrains.mps.lang.editor.structure.CellModel_Component" flags="sg" stub="3162947552742194261" index="PMmxH">
        <reference id="1078939183255" name="editorComponent" index="PMmxG" />
      </concept>
      <concept id="1164914519156" name="jetbrains.mps.lang.editor.structure.CellMenuPart_ReplaceNode_CustomNodeConcept" flags="ng" index="UkePV">
        <reference id="1164914727930" name="replacementConcept" index="Ul1FP" />
      </concept>
      <concept id="1186402211651" name="jetbrains.mps.lang.editor.structure.StyleSheet" flags="ng" index="V5hpn">
        <child id="1186402402630" name="styleClass" index="V601i" />
      </concept>
      <concept id="1186403694788" name="jetbrains.mps.lang.editor.structure.ColorStyleClassItem" flags="ln" index="VaVBg">
        <property id="1186403713874" name="color" index="Vb096" />
        <child id="1186403803051" name="query" index="VblUZ" />
      </concept>
      <concept id="1186403751766" name="jetbrains.mps.lang.editor.structure.FontStyleStyleClassItem" flags="ln" index="Vb9p2">
        <property id="1186403771423" name="style" index="Vbekb" />
      </concept>
      <concept id="1186404549998" name="jetbrains.mps.lang.editor.structure.ForegroundColorStyleClassItem" flags="ln" index="VechU" />
      <concept id="1186404574412" name="jetbrains.mps.lang.editor.structure.BackgroundColorStyleClassItem" flags="ln" index="Veino" />
      <concept id="1186414536763" name="jetbrains.mps.lang.editor.structure.BooleanStyleSheetItem" flags="ln" index="VOi$J">
        <property id="1186414551515" name="flag" index="VOm3f" />
      </concept>
      <concept id="1186414860679" name="jetbrains.mps.lang.editor.structure.EditableStyleClassItem" flags="ln" index="VPxyj" />
      <concept id="1186414928363" name="jetbrains.mps.lang.editor.structure.SelectableStyleSheetItem" flags="ln" index="VPM3Z" />
      <concept id="1186414976055" name="jetbrains.mps.lang.editor.structure.DrawBorderStyleClassItem" flags="ln" index="VPXOz" />
      <concept id="1186414999511" name="jetbrains.mps.lang.editor.structure.UnderlinedStyleClassItem" flags="ln" index="VQ3r3">
        <property id="1214316229833" name="underlined" index="2USNnj" />
        <child id="1221219051630" name="query" index="1mkY_M" />
      </concept>
      <concept id="1233758997495" name="jetbrains.mps.lang.editor.structure.PunctuationLeftStyleClassItem" flags="ln" index="11L4FC" />
      <concept id="1233759184865" name="jetbrains.mps.lang.editor.structure.PunctuationRightStyleClassItem" flags="ln" index="11LMrY" />
      <concept id="3383245079137382180" name="jetbrains.mps.lang.editor.structure.StyleClass" flags="ig" index="14StLt">
        <child id="3383245079137422296" name="dominates" index="14Sbyx" />
      </concept>
      <concept id="3360401466585705291" name="jetbrains.mps.lang.editor.structure.CellModel_ContextAssistant" flags="ng" index="18a60v" />
      <concept id="1221062700015" name="jetbrains.mps.lang.editor.structure.QueryFunction_Underlined" flags="in" index="1d0yFN" />
      <concept id="1139535219966" name="jetbrains.mps.lang.editor.structure.CellActionMapDeclaration" flags="ig" index="1h_SRR">
        <reference id="1139535219968" name="applicableConcept" index="1h_SK9" />
        <child id="1139535219969" name="item" index="1h_SK8" />
      </concept>
      <concept id="1139535280617" name="jetbrains.mps.lang.editor.structure.CellActionMapItem" flags="lg" index="1hA7zw">
        <property id="1139535298778" name="actionId" index="1hAc7j" />
        <child id="3459162043708468028" name="canExecuteFunction" index="jK8aL" />
        <child id="1139535280620" name="executeFunction" index="1hA7z_" />
      </concept>
      <concept id="1139535439104" name="jetbrains.mps.lang.editor.structure.CellActionMap_ExecuteFunction" flags="in" index="1hAIg9" />
<<<<<<< HEAD
      <concept id="5692353713941573329" name="jetbrains.mps.lang.editor.structure.QueryFunction_TransformationMenu_ActionLabelText" flags="ig" index="1hCUdq" />
=======
      <concept id="5692353713941573329" name="jetbrains.mps.lang.editor.structure.QueryFunction_TransformationMenu_Text" flags="ig" index="1hCUdq" />
>>>>>>> e512801e
      <concept id="1088013125922" name="jetbrains.mps.lang.editor.structure.CellModel_RefCell" flags="sg" stub="730538219795941030" index="1iCGBv">
        <child id="1088186146602" name="editorComponent" index="1sWHZn" />
      </concept>
      <concept id="1381004262292414836" name="jetbrains.mps.lang.editor.structure.ICellStyle" flags="ng" index="1k5N5V">
        <reference id="1381004262292426837" name="parentStyleClass" index="1k5W1q" />
      </concept>
      <concept id="1088185857835" name="jetbrains.mps.lang.editor.structure.InlineEditorComponent" flags="ig" index="1sVBvm" />
      <concept id="9122903797312246523" name="jetbrains.mps.lang.editor.structure.StyleReference" flags="ng" index="1wgc9g">
        <reference id="9122903797312247166" name="style" index="1wgcnl" />
      </concept>
      <concept id="1139848536355" name="jetbrains.mps.lang.editor.structure.CellModel_WithRole" flags="ng" index="1$h60E">
        <property id="1214560368769" name="emptyNoTargetText" index="39s7Ar" />
        <reference id="1140103550593" name="relationDeclaration" index="1NtTu8" />
      </concept>
      <concept id="1073389214265" name="jetbrains.mps.lang.editor.structure.EditorCellModel" flags="ng" index="3EYTF0">
        <reference id="1139959269582" name="actionMap" index="1ERwB7" />
        <child id="1164826688380" name="menuDescriptor" index="P5bDN" />
        <child id="4202667662392416064" name="contextAssistantMenu" index="3vIgyS" />
      </concept>
      <concept id="1073389446423" name="jetbrains.mps.lang.editor.structure.CellModel_Collection" flags="sn" stub="3013115976261988961" index="3EZMnI">
        <child id="1106270802874" name="cellLayout" index="2iSdaV" />
        <child id="1073389446424" name="childCellModel" index="3EZMnx" />
      </concept>
      <concept id="1073389577006" name="jetbrains.mps.lang.editor.structure.CellModel_Constant" flags="sn" stub="3610246225209162225" index="3F0ifn">
        <property id="1082639509531" name="nullText" index="ilYzB" />
        <property id="1073389577007" name="text" index="3F0ifm" />
      </concept>
      <concept id="1073389658414" name="jetbrains.mps.lang.editor.structure.CellModel_Property" flags="sg" stub="730538219796134133" index="3F0A7n" />
      <concept id="1219418625346" name="jetbrains.mps.lang.editor.structure.IStyleContainer" flags="ng" index="3F0Thp">
        <child id="1219418656006" name="styleItem" index="3F10Kt" />
      </concept>
      <concept id="1073389882823" name="jetbrains.mps.lang.editor.structure.CellModel_RefNode" flags="sg" stub="730538219795960754" index="3F1sOY">
        <property id="16410578721444372" name="customizeEmptyCell" index="2ru_X1" />
        <child id="16410578721629643" name="emptyCellModel" index="2ruayu" />
      </concept>
      <concept id="1073390211982" name="jetbrains.mps.lang.editor.structure.CellModel_RefNodeList" flags="sg" stub="2794558372793454595" index="3F2HdR" />
      <concept id="1225898583838" name="jetbrains.mps.lang.editor.structure.ReadOnlyModelAccessor" flags="ng" index="1HfYo3">
        <child id="1225898971709" name="getter" index="1Hhtcw" />
      </concept>
      <concept id="1225900081164" name="jetbrains.mps.lang.editor.structure.CellModel_ReadOnlyModelAccessor" flags="sg" stub="3708815482283559694" index="1HlG4h">
        <child id="1225900141900" name="modelAccessor" index="1HlULh" />
      </concept>
      <concept id="5624877018226900666" name="jetbrains.mps.lang.editor.structure.TransformationMenu" flags="ng" index="3ICUPy">
        <reference id="1597643335226202920" name="conceptDeclaration" index="7LAce" />
      </concept>
      <concept id="5624877018226904808" name="jetbrains.mps.lang.editor.structure.TransformationMenu_Named" flags="ng" index="3ICXOK" />
      <concept id="5624877018228267058" name="jetbrains.mps.lang.editor.structure.ITransformationMenu" flags="ng" index="3INCJE">
<<<<<<< HEAD
        <child id="1638911550608572412" name="sections" index="IW6Ez" />
=======
        <child id="1638911550608572412" name="items" index="IW6Ez" />
>>>>>>> e512801e
      </concept>
      <concept id="1161622981231" name="jetbrains.mps.lang.editor.structure.ConceptFunctionParameter_editorContext" flags="nn" index="1Q80Hx" />
      <concept id="1088612959204" name="jetbrains.mps.lang.editor.structure.CellModel_Alternation" flags="sg" stub="8104358048506729361" index="1QoScp">
        <property id="1088613081987" name="vertical" index="1QpmdY" />
        <child id="1145918517974" name="alternationCondition" index="3e4ffs" />
        <child id="1088612958265" name="ifTrueCellModel" index="1QoS34" />
        <child id="1088612973955" name="ifFalseCellModel" index="1QoVPY" />
      </concept>
      <concept id="7980428675268276156" name="jetbrains.mps.lang.editor.structure.TransformationMenuSection" flags="ng" index="1Qtc8_">
        <child id="7980428675268276157" name="locations" index="1Qtc8$" />
        <child id="7980428675268276159" name="parts" index="1Qtc8A" />
      </concept>
      <concept id="625126330682908270" name="jetbrains.mps.lang.editor.structure.CellModel_ReferencePresentation" flags="sg" stub="730538219795961225" index="3SHvHV" />
      <concept id="1176717841777" name="jetbrains.mps.lang.editor.structure.QueryFunction_ModelAccess_Getter" flags="in" index="3TQlhw" />
      <concept id="1950447826681509042" name="jetbrains.mps.lang.editor.structure.ApplyStyleClass" flags="lg" index="3Xmtl4">
        <child id="1950447826683828796" name="target" index="3XvnJa" />
      </concept>
      <concept id="1950447826686048995" name="jetbrains.mps.lang.editor.structure.UnapplyStyle" flags="lg" index="3XB9Gl">
        <child id="1950447826686049051" name="target" index="3XB9FH" />
      </concept>
      <concept id="1198256887712" name="jetbrains.mps.lang.editor.structure.CellModel_Indent" flags="ng" index="3XFhqQ" />
      <concept id="1166049232041" name="jetbrains.mps.lang.editor.structure.AbstractComponent" flags="ng" index="1XWOmA">
        <reference id="1166049300910" name="conceptDeclaration" index="1XX52x" />
      </concept>
      <concept id="1176809959526" name="jetbrains.mps.lang.editor.structure.QueryFunction_Color" flags="in" index="3ZlJ5R" />
    </language>
    <language id="f3061a53-9226-4cc5-a443-f952ceaf5816" name="jetbrains.mps.baseLanguage">
      <concept id="1082485599095" name="jetbrains.mps.baseLanguage.structure.BlockStatement" flags="nn" index="9aQIb">
        <child id="1082485599096" name="statements" index="9aQI4" />
      </concept>
      <concept id="1215693861676" name="jetbrains.mps.baseLanguage.structure.BaseAssignmentExpression" flags="nn" index="d038R">
        <child id="1068498886297" name="rValue" index="37vLTx" />
        <child id="1068498886295" name="lValue" index="37vLTJ" />
      </concept>
      <concept id="1202948039474" name="jetbrains.mps.baseLanguage.structure.InstanceMethodCallOperation" flags="nn" index="liA8E" />
      <concept id="1197027756228" name="jetbrains.mps.baseLanguage.structure.DotExpression" flags="nn" index="2OqwBi">
        <child id="1197027771414" name="operand" index="2Oq$k0" />
        <child id="1197027833540" name="operation" index="2OqNvi" />
      </concept>
      <concept id="1145552977093" name="jetbrains.mps.baseLanguage.structure.GenericNewExpression" flags="nn" index="2ShNRf">
        <child id="1145553007750" name="creator" index="2ShVmc" />
      </concept>
      <concept id="1137021947720" name="jetbrains.mps.baseLanguage.structure.ConceptFunction" flags="in" index="2VMwT0">
        <child id="1137022507850" name="body" index="2VODD2" />
      </concept>
      <concept id="1070475926800" name="jetbrains.mps.baseLanguage.structure.StringLiteral" flags="nn" index="Xl_RD">
        <property id="1070475926801" name="value" index="Xl_RC" />
      </concept>
      <concept id="1070533707846" name="jetbrains.mps.baseLanguage.structure.StaticFieldReference" flags="nn" index="10M0yZ">
        <reference id="1144433057691" name="classifier" index="1PxDUh" />
      </concept>
      <concept id="1070534058343" name="jetbrains.mps.baseLanguage.structure.NullLiteral" flags="nn" index="10Nm6u" />
      <concept id="1068431474542" name="jetbrains.mps.baseLanguage.structure.VariableDeclaration" flags="ng" index="33uBYm">
        <child id="1068431790190" name="initializer" index="33vP2m" />
      </concept>
      <concept id="1068498886296" name="jetbrains.mps.baseLanguage.structure.VariableReference" flags="nn" index="37vLTw">
        <reference id="1068581517664" name="variableDeclaration" index="3cqZAo" />
      </concept>
      <concept id="1068498886294" name="jetbrains.mps.baseLanguage.structure.AssignmentExpression" flags="nn" index="37vLTI" />
      <concept id="1225271283259" name="jetbrains.mps.baseLanguage.structure.NPEEqualsExpression" flags="nn" index="17R0WA" />
      <concept id="4972933694980447171" name="jetbrains.mps.baseLanguage.structure.BaseVariableDeclaration" flags="ng" index="19Szcq">
        <child id="5680397130376446158" name="type" index="1tU5fm" />
      </concept>
      <concept id="1068580123152" name="jetbrains.mps.baseLanguage.structure.EqualsExpression" flags="nn" index="3clFbC" />
      <concept id="1068580123155" name="jetbrains.mps.baseLanguage.structure.ExpressionStatement" flags="nn" index="3clFbF">
        <child id="1068580123156" name="expression" index="3clFbG" />
      </concept>
      <concept id="1068580123159" name="jetbrains.mps.baseLanguage.structure.IfStatement" flags="nn" index="3clFbJ">
        <child id="1082485599094" name="ifFalseStatement" index="9aQIa" />
        <child id="1068580123160" name="condition" index="3clFbw" />
        <child id="1068580123161" name="ifTrue" index="3clFbx" />
      </concept>
      <concept id="1068580123136" name="jetbrains.mps.baseLanguage.structure.StatementList" flags="sn" stub="5293379017992965193" index="3clFbS">
        <child id="1068581517665" name="statement" index="3cqZAp" />
      </concept>
      <concept id="1068581242878" name="jetbrains.mps.baseLanguage.structure.ReturnStatement" flags="nn" index="3cpWs6">
        <child id="1068581517676" name="expression" index="3cqZAk" />
      </concept>
      <concept id="1068581242864" name="jetbrains.mps.baseLanguage.structure.LocalVariableDeclarationStatement" flags="nn" index="3cpWs8">
        <child id="1068581242865" name="localVariableDeclaration" index="3cpWs9" />
      </concept>
      <concept id="1068581242863" name="jetbrains.mps.baseLanguage.structure.LocalVariableDeclaration" flags="nr" index="3cpWsn" />
      <concept id="1204053956946" name="jetbrains.mps.baseLanguage.structure.IMethodCall" flags="ng" index="1ndlxa">
        <reference id="1068499141037" name="baseMethodDeclaration" index="37wK5l" />
        <child id="1068499141038" name="actualArgument" index="37wK5m" />
      </concept>
      <concept id="1107535904670" name="jetbrains.mps.baseLanguage.structure.ClassifierType" flags="in" index="3uibUv">
        <reference id="1107535924139" name="classifier" index="3uigEE" />
      </concept>
      <concept id="1081773326031" name="jetbrains.mps.baseLanguage.structure.BinaryOperation" flags="nn" index="3uHJSO">
        <child id="1081773367579" name="rightExpression" index="3uHU7w" />
        <child id="1081773367580" name="leftExpression" index="3uHU7B" />
      </concept>
      <concept id="1073239437375" name="jetbrains.mps.baseLanguage.structure.NotEqualsExpression" flags="nn" index="3y3z36" />
      <concept id="1116615150612" name="jetbrains.mps.baseLanguage.structure.ClassifierClassExpression" flags="nn" index="3VsKOn">
        <reference id="1116615189566" name="classifier" index="3VsUkX" />
      </concept>
    </language>
    <language id="7866978e-a0f0-4cc7-81bc-4d213d9375e1" name="jetbrains.mps.lang.smodel">
      <concept id="1177026924588" name="jetbrains.mps.lang.smodel.structure.RefConcept_Reference" flags="nn" index="chp4Y">
        <reference id="1177026940964" name="conceptDeclaration" index="cht4Q" />
      </concept>
      <concept id="1138411891628" name="jetbrains.mps.lang.smodel.structure.SNodeOperation" flags="nn" index="eCIE_">
        <child id="1144104376918" name="parameter" index="1xVPHs" />
      </concept>
      <concept id="1179409122411" name="jetbrains.mps.lang.smodel.structure.Node_ConceptMethodCall" flags="nn" index="2qgKlT" />
      <concept id="2396822768958367367" name="jetbrains.mps.lang.smodel.structure.AbstractTypeCastExpression" flags="nn" index="$5XWr">
        <reference id="6733348108486823428" name="concept" index="1m5ApE" />
        <child id="6733348108486823193" name="leftExpression" index="1m5AlR" />
      </concept>
      <concept id="1139184414036" name="jetbrains.mps.lang.smodel.structure.LinkList_AddNewChildOperation" flags="nn" index="WFELt">
        <reference id="1139877738879" name="concept" index="1A0vxQ" />
      </concept>
      <concept id="1171407110247" name="jetbrains.mps.lang.smodel.structure.Node_GetAncestorOperation" flags="nn" index="2Xjw5R" />
      <concept id="2644386474300074836" name="jetbrains.mps.lang.smodel.structure.ConceptIdRefExpression" flags="nn" index="35c_gC">
        <reference id="2644386474300074837" name="conceptDeclaration" index="35c_gD" />
      </concept>
      <concept id="1144101972840" name="jetbrains.mps.lang.smodel.structure.OperationParm_Concept" flags="ng" index="1xMEDy">
        <child id="1207343664468" name="conceptArgument" index="ri$Ld" />
      </concept>
      <concept id="1180636770613" name="jetbrains.mps.lang.smodel.structure.SNodeCreator" flags="nn" index="3zrR0B">
        <child id="1180636770616" name="createdType" index="3zrR0E" />
      </concept>
      <concept id="1140131837776" name="jetbrains.mps.lang.smodel.structure.Node_ReplaceWithAnotherOperation" flags="nn" index="1P9Npp">
        <child id="1140131861877" name="replacementNode" index="1P9ThW" />
      </concept>
      <concept id="1140133623887" name="jetbrains.mps.lang.smodel.structure.Node_DeleteOperation" flags="nn" index="1PgB_6" />
      <concept id="1140137987495" name="jetbrains.mps.lang.smodel.structure.SNodeTypeCastExpression" flags="nn" index="1PxgMI" />
      <concept id="1138055754698" name="jetbrains.mps.lang.smodel.structure.SNodeType" flags="in" index="3Tqbb2">
        <reference id="1138405853777" name="concept" index="ehGHo" />
      </concept>
      <concept id="1138056143562" name="jetbrains.mps.lang.smodel.structure.SLinkAccess" flags="nn" index="3TrEf2">
        <reference id="1138056516764" name="link" index="3Tt5mk" />
      </concept>
      <concept id="1138056282393" name="jetbrains.mps.lang.smodel.structure.SLinkListAccess" flags="nn" index="3Tsc0h">
        <reference id="1138056546658" name="link" index="3TtcxE" />
      </concept>
    </language>
    <language id="ceab5195-25ea-4f22-9b92-103b95ca8c0c" name="jetbrains.mps.lang.core">
      <concept id="1133920641626" name="jetbrains.mps.lang.core.structure.BaseConcept" flags="ng" index="2VYdi">
        <property id="1193676396447" name="virtualPackage" index="3GE5qa" />
      </concept>
      <concept id="1169194658468" name="jetbrains.mps.lang.core.structure.INamedConcept" flags="ng" index="TrEIO">
        <property id="1169194664001" name="name" index="TrG5h" />
      </concept>
    </language>
    <language id="83888646-71ce-4f1c-9c53-c54016f6ad4f" name="jetbrains.mps.baseLanguage.collections">
      <concept id="1165525191778" name="jetbrains.mps.baseLanguage.collections.structure.GetFirstOperation" flags="nn" index="1uHKPH" />
    </language>
  </registry>
  <node concept="24kQdi" id="3Rtzc5jtaZ5">
    <property role="3GE5qa" value="history" />
    <ref role="1XX52x" to="eynw:E3nMz1EwaY" resolve="History" />
    <node concept="3F2HdR" id="3Rtzc5jtcei" role="2wV5jI">
      <ref role="1NtTu8" to="eynw:6fqcR$Fnviq" />
      <node concept="2iRkQZ" id="1nVd0kvsDRL" role="2czzBx" />
      <node concept="3F0ifn" id="2Mer9erkuSb" role="2czzBI">
        <property role="3F0ifm" value=" " />
      </node>
    </node>
  </node>
  <node concept="24kQdi" id="5pylk$7XEj0">
    <property role="3GE5qa" value="command" />
    <ref role="1XX52x" to="eynw:1yfzJNJq9L_" resolve="InterpretedCommand" />
    <node concept="PMmxH" id="7Q$BpsAMm_N" role="2wV5jI">
      <ref role="PMmxG" to="tpco:2wZex4PafBj" resolve="alias" />
    </node>
  </node>
  <node concept="24kQdi" id="jysm2GH4$X">
    <property role="3GE5qa" value="" />
    <ref role="1XX52x" to="eynw:jysm2GH4xb" resolve="CommandHolder" />
    <node concept="3EZMnI" id="jysm2GH4VX" role="2wV5jI">
      <ref role="1ERwB7" node="rutuztWpGv" resolve="CommandHolder_Actions" />
      <node concept="xShMh" id="3$RjcTxpe$i" role="3F10Kt">
        <property role="VOm3f" value="true" />
      </node>
      <node concept="3F0ifn" id="jysm2GH4W4" role="3EZMnx">
        <property role="3F0ifm" value="&gt; " />
        <node concept="VPM3Z" id="7x97l4jtSKP" role="3F10Kt">
          <property role="VOm3f" value="false" />
        </node>
        <node concept="11LMrY" id="6_TW7xUZOq4" role="3F10Kt">
          <property role="VOm3f" value="true" />
        </node>
      </node>
      <node concept="3F1sOY" id="jysm2GH4Wa" role="3EZMnx">
        <property role="2ru_X1" value="true" />
        <ref role="1NtTu8" to="eynw:jysm2GH4$$" />
        <node concept="3F0ifn" id="7PU0zk4Vx23" role="2ruayu">
          <property role="ilYzB" value="&lt;no command&gt;" />
          <node concept="Vb9p2" id="7PU0zk4VAxa" role="3F10Kt" />
          <node concept="VechU" id="7PU0zk4VAyR" role="3F10Kt">
            <property role="Vb096" value="gray" />
          </node>
          <node concept="VPxyj" id="1iYfrXGZl04" role="3F10Kt">
            <property role="VOm3f" value="true" />
          </node>
          <node concept="A1WHu" id="3DiRZz_Y3Uy" role="3vIgyS">
            <ref role="A1WHt" node="7PU0zk4VAyV" resolve="CommandHolder_Empty_ContextAssistantMenu" />
          </node>
        </node>
        <node concept="xShMh" id="3$RjcTxpe_T" role="3F10Kt">
          <property role="VOm3f" value="false" />
        </node>
      </node>
      <node concept="18a60v" id="25llCubXcVU" role="3EZMnx">
        <node concept="VPM3Z" id="25llCubXcVW" role="3F10Kt">
          <property role="VOm3f" value="false" />
        </node>
      </node>
      <node concept="2iRfu4" id="jysm2GH4W0" role="2iSdaV" />
    </node>
    <node concept="3EZMnI" id="7x0bSItOjCn" role="6VMZX">
      <node concept="l2Vlx" id="7x0bSItOjCo" role="2iSdaV" />
      <node concept="3F0ifn" id="7x0bSItOjCr" role="3EZMnx">
        <property role="3F0ifm" value="Congratulations!!!" />
      </node>
      <node concept="3F0ifn" id="7x0bSItOjCw" role="3EZMnx">
        <property role="3F0ifm" value="Now you have seen all MPS internals." />
      </node>
    </node>
  </node>
  <node concept="24kQdi" id="54jax8WyvE2">
    <property role="3GE5qa" value="command.input" />
    <ref role="1XX52x" to="eynw:54jax8WyvDY" resolve="PastedNodeReference" />
    <node concept="1QoScp" id="55XVrlFSRUw" role="2wV5jI">
      <property role="1QpmdY" value="true" />
      <node concept="pkWqt" id="55XVrlFSRUx" role="3e4ffs">
        <node concept="3clFbS" id="55XVrlFSRUy" role="2VODD2">
          <node concept="3clFbF" id="55XVrlFSRUz" role="3cqZAp">
            <node concept="3y3z36" id="5gkDnYUNYJG" role="3clFbG">
              <node concept="10Nm6u" id="5gkDnYUNYPP" role="3uHU7w" />
              <node concept="2OqwBi" id="55XVrlFSRU$" role="3uHU7B">
                <node concept="pncrf" id="55XVrlFSRU_" role="2Oq$k0" />
                <node concept="3TrEf2" id="5gkDnYUNYc7" role="2OqNvi">
                  <ref role="3Tt5mk" to="eynw:igjXyutfLJ" />
                </node>
              </node>
            </node>
          </node>
        </node>
      </node>
      <node concept="1HlG4h" id="55XVrlFSRUH" role="1QoVPY">
        <node concept="1HfYo3" id="55XVrlFSRUI" role="1HlULh">
          <node concept="3TQlhw" id="55XVrlFSRUJ" role="1Hhtcw">
            <node concept="3clFbS" id="55XVrlFSRUK" role="2VODD2">
              <node concept="3clFbF" id="55XVrlFSRUL" role="3cqZAp">
                <node concept="2OqwBi" id="55XVrlFSRUM" role="3clFbG">
                  <node concept="pncrf" id="55XVrlFSRUN" role="2Oq$k0" />
                  <node concept="2qgKlT" id="55XVrlFSRUO" role="2OqNvi">
                    <ref role="37wK5l" to="zyb2:igjXyuNrou" resolve="getTextWhenBroken" />
                  </node>
                </node>
              </node>
            </node>
          </node>
        </node>
        <node concept="VechU" id="55XVrlFSRUP" role="3F10Kt">
          <property role="Vb096" value="gray" />
        </node>
      </node>
      <node concept="Veino" id="55XVrlFT60m" role="3F10Kt">
        <property role="Vb096" value="yellow" />
      </node>
      <node concept="3EZMnI" id="7zxi3b30Fm9" role="1QoS34">
        <node concept="3F0ifn" id="7zxi3b30JZf" role="3EZMnx">
          <property role="3F0ifm" value=" " />
          <node concept="11LMrY" id="7zxi3b30XvW" role="3F10Kt">
            <property role="VOm3f" value="true" />
          </node>
          <node concept="VechU" id="7zxi3b30JZQ" role="3F10Kt">
            <property role="Vb096" value="DARK_BLUE" />
          </node>
          <node concept="VQ3r3" id="7zxi3b31iVQ" role="3F10Kt">
            <property role="2USNnj" value="2" />
          </node>
          <node concept="VPxyj" id="7zxi3b30JZS" role="3F10Kt">
            <property role="VOm3f" value="false" />
          </node>
        </node>
        <node concept="1iCGBv" id="7zxi3b2YxaB" role="3EZMnx">
          <ref role="1NtTu8" to="eynw:igjXyutfLJ" />
          <node concept="1sVBvm" id="7zxi3b2YxaD" role="1sWHZn">
            <node concept="1HlG4h" id="7zxi3b2Yxpv" role="2wV5jI">
              <node concept="VechU" id="7zxi3b2Yx$t" role="3F10Kt">
                <property role="Vb096" value="DARK_BLUE" />
              </node>
              <node concept="VQ3r3" id="7zxi3b31mGK" role="3F10Kt">
                <property role="2USNnj" value="2" />
              </node>
              <node concept="VPxyj" id="7zxi3b2Yx$v" role="3F10Kt">
                <property role="VOm3f" value="false" />
              </node>
              <node concept="1HfYo3" id="7zxi3b2Yxpx" role="1HlULh">
                <node concept="3TQlhw" id="7zxi3b2Yxpz" role="1Hhtcw">
                  <node concept="3clFbS" id="7zxi3b2Yxp_" role="2VODD2">
                    <node concept="3clFbF" id="7zxi3b2ZeN0" role="3cqZAp">
                      <node concept="2OqwBi" id="7zxi3b2ZfeC" role="3clFbG">
                        <node concept="35c_gC" id="7zxi3b2ZeMY" role="2Oq$k0">
                          <ref role="35c_gD" to="eynw:54jax8WyvDY" resolve="PastedNodeReference" />
                        </node>
                        <node concept="2qgKlT" id="7zxi3b2ZfGQ" role="2OqNvi">
                          <ref role="37wK5l" to="zyb2:5Yox2dUTCkJ" resolve="getText" />
                          <node concept="pncrf" id="7zxi3b2ZfVP" role="37wK5m" />
                        </node>
                      </node>
                    </node>
                  </node>
                </node>
              </node>
            </node>
          </node>
        </node>
        <node concept="3F0ifn" id="7zxi3b30K0r" role="3EZMnx">
          <property role="3F0ifm" value=" " />
          <node concept="11L4FC" id="7zxi3b30Xu1" role="3F10Kt">
            <property role="VOm3f" value="true" />
          </node>
          <node concept="VechU" id="7zxi3b30K11" role="3F10Kt">
            <property role="Vb096" value="DARK_BLUE" />
          </node>
          <node concept="VQ3r3" id="7zxi3b31mUJ" role="3F10Kt">
            <property role="2USNnj" value="2" />
          </node>
          <node concept="VPxyj" id="7zxi3b30K13" role="3F10Kt">
            <property role="VOm3f" value="false" />
          </node>
        </node>
        <node concept="2iRfu4" id="7zxi3b30Rgf" role="2iSdaV" />
        <node concept="VPXOz" id="7zxi3b317Fj" role="3F10Kt">
          <property role="VOm3f" value="true" />
        </node>
      </node>
    </node>
  </node>
  <node concept="24kQdi" id="22lVekVIvVq">
    <property role="3GE5qa" value="response.interactive" />
    <ref role="1XX52x" to="eynw:22lVekVIvmK" resolve="IClickable" />
    <node concept="PMmxH" id="5G2W3aWD0CM" role="2wV5jI">
      <ref role="PMmxG" node="5G2W3aWCZ08" resolve="ClickableEditorComponent" />
    </node>
  </node>
  <node concept="PKFIW" id="5G2W3aWCZ08">
    <property role="3GE5qa" value="response.interactive" />
    <property role="TrG5h" value="ClickableEditorComponent" />
    <ref role="1XX52x" to="eynw:22lVekVIvmK" resolve="IClickable" />
    <node concept="3F0A7n" id="3ob4OZ0iF8I" role="2wV5jI">
      <ref role="1NtTu8" to="eynw:3ob4OZ0hWSE" resolve="text" />
      <node concept="VechU" id="22lVekVIzdT" role="3F10Kt">
        <property role="Vb096" value="DARK_BLUE" />
        <node concept="3ZlJ5R" id="22lVekVIzdU" role="VblUZ">
          <node concept="3clFbS" id="22lVekVIzdV" role="2VODD2">
            <node concept="3clFbJ" id="22lVekVIzdW" role="3cqZAp">
              <node concept="3clFbS" id="22lVekVIzdX" role="3clFbx">
                <node concept="3cpWs6" id="22lVekVIzdY" role="3cqZAp">
                  <node concept="10M0yZ" id="22lVekVIzdZ" role="3cqZAk">
                    <ref role="3cqZAo" to="exr9:~MPSColors.DARK_BLUE" resolve="DARK_BLUE" />
                    <ref role="1PxDUh" to="exr9:~MPSColors" resolve="MPSColors" />
                  </node>
                </node>
              </node>
              <node concept="2OqwBi" id="22lVekVIze0" role="3clFbw">
                <node concept="pncrf" id="22lVekVIze1" role="2Oq$k0" />
                <node concept="2qgKlT" id="22lVekVIze2" role="2OqNvi">
                  <ref role="37wK5l" to="zyb2:2QdC0h7dh1h" resolve="canExecute" />
                </node>
              </node>
              <node concept="9aQIb" id="22lVekVIze3" role="9aQIa">
                <node concept="3clFbS" id="22lVekVIze4" role="9aQI4">
                  <node concept="3cpWs6" id="22lVekVIze5" role="3cqZAp">
                    <node concept="10M0yZ" id="22lVekVIze6" role="3cqZAk">
                      <ref role="1PxDUh" to="exr9:~MPSColors" resolve="MPSColors" />
                      <ref role="3cqZAo" to="z60i:~Color.GRAY" resolve="GRAY" />
                    </node>
                  </node>
                </node>
              </node>
            </node>
          </node>
        </node>
      </node>
      <node concept="VQ3r3" id="22lVekVIze7" role="3F10Kt">
        <property role="2USNnj" value="2" />
        <node concept="1d0yFN" id="22lVekVIze8" role="1mkY_M">
          <node concept="3clFbS" id="22lVekVIze9" role="2VODD2">
            <node concept="3cpWs6" id="22lVekVIzea" role="3cqZAp">
              <node concept="2OqwBi" id="22lVekVIzeb" role="3cqZAk">
                <node concept="pncrf" id="22lVekVIzec" role="2Oq$k0" />
                <node concept="2qgKlT" id="22lVekVIzed" role="2OqNvi">
                  <ref role="37wK5l" to="zyb2:2QdC0h7dh1h" resolve="canExecute" />
                </node>
              </node>
            </node>
          </node>
        </node>
      </node>
    </node>
  </node>
  <node concept="24kQdi" id="igjXyutfZ_">
    <property role="3GE5qa" value="response.interactive" />
    <ref role="1XX52x" to="eynw:3qGrMAIz1YP" resolve="INodeWithReference" />
    <node concept="PMmxH" id="igjXyuPtB1" role="2wV5jI">
      <ref role="PMmxG" node="igjXyuOxyx" resolve="INodeWithReference_EditorComponent" />
    </node>
  </node>
  <node concept="PKFIW" id="igjXyuOxyx">
    <property role="3GE5qa" value="response.interactive" />
    <property role="TrG5h" value="INodeWithReference_EditorComponent" />
    <ref role="1XX52x" to="eynw:3qGrMAIz1YP" resolve="INodeWithReference" />
    <node concept="1QoScp" id="igjXyuOxzR" role="2wV5jI">
      <property role="1QpmdY" value="true" />
      <node concept="pkWqt" id="igjXyuOxzS" role="3e4ffs">
        <node concept="3clFbS" id="igjXyuOxzT" role="2VODD2">
          <node concept="3clFbF" id="igjXyuOxzU" role="3cqZAp">
            <node concept="2OqwBi" id="igjXyuOxzV" role="3clFbG">
              <node concept="pncrf" id="igjXyuOxzW" role="2Oq$k0" />
              <node concept="2qgKlT" id="igjXyuOxzX" role="2OqNvi">
                <ref role="37wK5l" to="zyb2:2QdC0h7dh1h" resolve="canExecute" />
              </node>
            </node>
          </node>
        </node>
      </node>
      <node concept="1iCGBv" id="igjXyuOxzY" role="1QoS34">
        <ref role="1NtTu8" to="eynw:igjXyutfLJ" />
        <node concept="1sVBvm" id="igjXyuOxzZ" role="1sWHZn">
          <node concept="3SHvHV" id="igjXyuPufg" role="2wV5jI">
            <node concept="VechU" id="igjXyuPC4m" role="3F10Kt">
              <property role="Vb096" value="DARK_BLUE" />
            </node>
            <node concept="VQ3r3" id="igjXyuPC5e" role="3F10Kt">
              <property role="2USNnj" value="2" />
            </node>
            <node concept="VPxyj" id="4oTxo1IXCT_" role="3F10Kt">
              <property role="VOm3f" value="false" />
            </node>
          </node>
        </node>
      </node>
      <node concept="1HlG4h" id="igjXyuOx$b" role="1QoVPY">
        <node concept="1HfYo3" id="igjXyuOx$c" role="1HlULh">
          <node concept="3TQlhw" id="igjXyuOx$d" role="1Hhtcw">
            <node concept="3clFbS" id="igjXyuOx$e" role="2VODD2">
              <node concept="3clFbF" id="igjXyuOx$f" role="3cqZAp">
                <node concept="2OqwBi" id="igjXyuOx$g" role="3clFbG">
                  <node concept="pncrf" id="igjXyuOx$h" role="2Oq$k0" />
                  <node concept="2qgKlT" id="igjXyuOx$i" role="2OqNvi">
                    <ref role="37wK5l" to="zyb2:igjXyuNrou" resolve="getTextWhenBroken" />
                  </node>
                </node>
              </node>
            </node>
          </node>
        </node>
        <node concept="VechU" id="igjXyuPLgq" role="3F10Kt">
          <property role="Vb096" value="darkGray" />
        </node>
      </node>
    </node>
  </node>
  <node concept="24kQdi" id="1nVd0kvs_Jb">
    <ref role="1XX52x" to="eynw:1nVd0kvs_CG" resolve="ConsoleRoot" />
    <node concept="3EZMnI" id="1nVd0kvsDRp" role="2wV5jI">
      <node concept="3Xmtl4" id="G99PKEYlPi" role="3F10Kt">
        <node concept="1wgc9g" id="2airAaRUmH6" role="3XvnJa">
          <ref role="1wgcnl" node="6ribWMLyULV" resolve="ReadOnly" />
        </node>
      </node>
      <node concept="3F0ifn" id="5S_9tvHFEJb" role="3EZMnx">
        <property role="3F0ifm" value="Type an expression or {statements} to execute." />
        <node concept="Vb9p2" id="5S_9tvHG7L5" role="3F10Kt">
          <property role="Vbekb" value="PLAIN" />
        </node>
      </node>
      <node concept="3F0ifn" id="5S_9tvHFEJf" role="3EZMnx">
        <property role="3F0ifm" value="Type ? for a list of commands." />
        <node concept="Vb9p2" id="5S_9tvHG7KZ" role="3F10Kt">
          <property role="Vbekb" value="PLAIN" />
        </node>
      </node>
      <node concept="3F0ifn" id="5S_9tvHG3g9" role="3EZMnx">
        <property role="3F0ifm" value="Press Ctrl+Enter to execute command." />
        <node concept="Vb9p2" id="5S_9tvHG7Ef" role="3F10Kt">
          <property role="Vbekb" value="PLAIN" />
        </node>
      </node>
      <node concept="3F0ifn" id="24$Ek5A4lMi" role="3EZMnx">
        <property role="3F0ifm" value="Use Ctrl+M, Ctrl+R and Ctrl+L to add imports and languages." />
        <node concept="Vb9p2" id="24$Ek5A4qnG" role="3F10Kt" />
      </node>
      <node concept="3F1sOY" id="1nVd0kvsDRA" role="3EZMnx">
        <ref role="1NtTu8" to="eynw:1nVd0kvs_IJ" />
      </node>
      <node concept="3F1sOY" id="1nVd0kvsDRF" role="3EZMnx">
        <ref role="1NtTu8" to="eynw:1nVd0kvs_IL" />
        <node concept="3XB9Gl" id="3$RjcTxoJds" role="3F10Kt">
          <node concept="1wgc9g" id="2airAaRUmJ4" role="3XB9FH">
            <ref role="1wgcnl" node="6ribWMLyULV" resolve="ReadOnly" />
          </node>
        </node>
      </node>
      <node concept="2iRkQZ" id="7Q$BpsAMKBP" role="2iSdaV" />
    </node>
  </node>
  <node concept="24kQdi" id="1cuLJ89vZv1">
    <ref role="1XX52x" to="eynw:1cuLJ89vZtv" resolve="OutputConsoleRoot" />
    <node concept="3F1sOY" id="1cuLJ89w0VX" role="2wV5jI">
      <ref role="1NtTu8" to="eynw:1nVd0kvs_IJ" />
      <ref role="1k5W1q" node="6ribWMLyULV" resolve="ReadOnly" />
    </node>
  </node>
  <node concept="24kQdi" id="4SV0P5LGPKI">
    <property role="3GE5qa" value="response" />
    <ref role="1XX52x" to="eynw:4SV0P5LGPKk" resolve="NodeResponseItem" />
    <node concept="3F1sOY" id="4SV0P5LGPKK" role="2wV5jI">
      <ref role="1NtTu8" to="eynw:4SV0P5LGPKl" />
    </node>
  </node>
  <node concept="24kQdi" id="60B$832WV9k">
    <property role="3GE5qa" value="help" />
    <ref role="1XX52x" to="eynw:60B$832WV89" resolve="HelpConceptReference" />
    <node concept="1iCGBv" id="60B$832WVc0" role="2wV5jI">
      <ref role="1NtTu8" to="eynw:60B$832WZzm" />
      <node concept="1sVBvm" id="60B$832WVc1" role="1sWHZn">
        <node concept="3SHvHV" id="60B$832Xyjf" role="2wV5jI" />
      </node>
    </node>
  </node>
  <node concept="24kQdi" id="60B$832TXPQ">
    <property role="3GE5qa" value="help" />
    <ref role="1XX52x" to="eynw:qgIopN2xY0" resolve="HelpCommand" />
    <node concept="3EZMnI" id="60B$832U15f" role="2wV5jI">
      <node concept="PMmxH" id="60B$832U7Vy" role="3EZMnx">
        <ref role="PMmxG" to="tpco:2wZex4PafBj" resolve="alias" />
        <node concept="VPxyj" id="60B$833gVuv" role="3F10Kt">
          <property role="VOm3f" value="false" />
        </node>
        <node concept="11LMrY" id="60B$833hffF" role="3F10Kt">
          <property role="VOm3f" value="true" />
        </node>
      </node>
      <node concept="3F0ifn" id="60B$833hifw" role="3EZMnx" />
      <node concept="3F1sOY" id="60B$832X5Ym" role="3EZMnx">
        <property role="39s7Ar" value="true" />
        <ref role="1NtTu8" to="eynw:60B$832X1$F" />
      </node>
      <node concept="l2Vlx" id="60B$832U15i" role="2iSdaV" />
    </node>
  </node>
  <node concept="24kQdi" id="4SV0P5LGNY6">
    <property role="3GE5qa" value="response" />
    <ref role="1XX52x" to="eynw:4SV0P5LDrC2" resolve="Response" />
    <node concept="3EZMnI" id="4SV0P5LGPh_" role="2wV5jI">
      <node concept="3XFhqQ" id="4SV0P5LGPhA" role="3EZMnx" />
      <node concept="3EZMnI" id="4SV0P5LGPhB" role="3EZMnx">
        <node concept="VPM3Z" id="4SV0P5LGPhC" role="3F10Kt">
          <property role="VOm3f" value="false" />
        </node>
        <node concept="3EZMnI" id="4SV0P5LGPHz" role="3EZMnx">
          <node concept="VPM3Z" id="4SV0P5LGPH_" role="3F10Kt">
            <property role="VOm3f" value="false" />
          </node>
          <node concept="3F2HdR" id="4SV0P5LGPHL" role="3EZMnx">
            <ref role="1NtTu8" to="eynw:4SV0P5LGPrH" />
            <node concept="l2Vlx" id="4SV0P5LGPHM" role="2czzBx" />
          </node>
          <node concept="l2Vlx" id="4SV0P5LGPHC" role="2iSdaV" />
        </node>
        <node concept="3XFhqQ" id="4SV0P5LGPhJ" role="3EZMnx" />
        <node concept="2iRfu4" id="4SV0P5LGPhK" role="2iSdaV" />
      </node>
      <node concept="2iRfu4" id="4SV0P5LGPhL" role="2iSdaV" />
    </node>
  </node>
  <node concept="24kQdi" id="4SV0P5LGPSV">
    <property role="3GE5qa" value="response" />
    <ref role="1XX52x" to="eynw:4SV0P5LGPOK" resolve="NewLineResponseItem" />
    <node concept="3F0ifn" id="4SV0P5LGPSX" role="2wV5jI">
      <node concept="ljvvj" id="4SV0P5LGPUu" role="3F10Kt">
        <property role="VOm3f" value="true" />
      </node>
    </node>
  </node>
  <node concept="24kQdi" id="4SV0P5LGPOE">
    <property role="3GE5qa" value="response" />
    <ref role="1XX52x" to="eynw:4SV0P5LGPKS" resolve="TextResponseItem" />
    <node concept="3F0A7n" id="4SV0P5LGPOG" role="2wV5jI">
      <ref role="1NtTu8" to="eynw:4SV0P5LGPOh" resolve="text" />
    </node>
  </node>
  <node concept="V5hpn" id="6ribWMLyUJF">
    <property role="TrG5h" value="ConsoleStyle" />
    <node concept="14StLt" id="6ribWMLyULV" role="V601i">
      <property role="TrG5h" value="ReadOnly" />
      <node concept="xShMh" id="G99PKEY0_w" role="3F10Kt">
        <property role="VOm3f" value="true" />
      </node>
      <node concept="2lhJJ2" id="2airAaT5Mod" role="14Sbyx" />
    </node>
  </node>
  <node concept="24kQdi" id="5G2W3aWCXqw">
    <property role="3GE5qa" value="response" />
    <ref role="1XX52x" to="eynw:5G2W3aW$Vsk" resolve="ExceptionHolder" />
    <node concept="3EZMnI" id="5G2W3aWD0CO" role="2wV5jI">
      <node concept="3F0ifn" id="5G2W3aWD0CV" role="3EZMnx">
        <property role="3F0ifm" value="Exception:" />
      </node>
      <node concept="PMmxH" id="5G2W3aWD11C" role="3EZMnx">
        <ref role="PMmxG" node="5G2W3aWCZ08" resolve="ClickableEditorComponent" />
      </node>
      <node concept="2iRfu4" id="5G2W3aWD0CR" role="2iSdaV" />
      <node concept="Veino" id="5G2W3aWDrTB" role="3F10Kt">
        <property role="Vb096" value="pink" />
      </node>
    </node>
  </node>
  <node concept="24kQdi" id="4Jke6BA4gx1">
    <ref role="1XX52x" to="eynw:4Jke6BA4ffD" resolve="BLCommand" />
    <node concept="1QoScp" id="5RBjc7g8YOu" role="2wV5jI">
      <property role="1QpmdY" value="true" />
      <node concept="pkWqt" id="5RBjc7g8YOv" role="3e4ffs">
        <node concept="3clFbS" id="5RBjc7g8YOw" role="2VODD2">
          <node concept="3clFbF" id="5RBjc7g8Zf3" role="3cqZAp">
            <node concept="3clFbC" id="5RBjc7g9p6A" role="3clFbG">
              <node concept="2OqwBi" id="5RBjc7g9p6D" role="3uHU7B">
                <node concept="pncrf" id="5RBjc7g9p6E" role="2Oq$k0" />
                <node concept="2Xjw5R" id="5RBjc7g9p6F" role="2OqNvi">
                  <node concept="1xMEDy" id="5RBjc7g9p6G" role="1xVPHs">
                    <node concept="chp4Y" id="5RBjc7g9p6H" role="ri$Ld">
                      <ref role="cht4Q" to="eynw:E3nMz1EwaY" resolve="History" />
                    </node>
                  </node>
                </node>
              </node>
              <node concept="10Nm6u" id="5RBjc7g9p6C" role="3uHU7w" />
            </node>
          </node>
        </node>
      </node>
      <node concept="3F1sOY" id="5RBjc7g8Z8u" role="1QoVPY">
        <ref role="1NtTu8" to="eynw:1yfzJNJreD_" />
      </node>
      <node concept="3EZMnI" id="5RBjc7g8YNa" role="1QoS34">
        <node concept="3F0ifn" id="5RBjc7g8YNl" role="3EZMnx">
          <property role="3F0ifm" value="{" />
          <ref role="1k5W1q" to="tpen:hFD5onb" resolve="LeftBrace" />
          <node concept="ljvvj" id="5RBjc7g8YNs" role="3F10Kt">
            <property role="VOm3f" value="true" />
          </node>
        </node>
        <node concept="3F1sOY" id="5RBjc7g8YN$" role="3EZMnx">
          <ref role="1NtTu8" to="eynw:1yfzJNJreD_" />
          <node concept="lj46D" id="5RBjc7g8YNC" role="3F10Kt">
            <property role="VOm3f" value="true" />
          </node>
          <node concept="ljvvj" id="5RBjc7g8YOh" role="3F10Kt">
            <property role="VOm3f" value="true" />
          </node>
        </node>
        <node concept="3F0ifn" id="25llCubXcVv" role="3EZMnx">
          <property role="3F0ifm" value="}" />
          <ref role="1k5W1q" to="tpen:hFD5_7H" resolve="RightBrace" />
        </node>
        <node concept="l2Vlx" id="5RBjc7g8YNd" role="2iSdaV" />
      </node>
    </node>
  </node>
  <node concept="24kQdi" id="6D0CP__oERm">
    <ref role="1XX52x" to="eynw:6D0CP__oaBp" resolve="BLExpression" />
    <node concept="3F1sOY" id="6_TW7xUYPpQ" role="2wV5jI">
      <ref role="1ERwB7" node="PtBTHLWHzE" resolve="BLExpression_Actions" />
      <ref role="1NtTu8" to="eynw:6D0CP__oaD2" />
    </node>
  </node>
  <node concept="1h_SRR" id="PtBTHLWHzE">
    <property role="TrG5h" value="BLExpression_Actions" />
    <ref role="1h_SK9" to="eynw:6D0CP__oaBp" resolve="BLExpression" />
    <node concept="1hA7zw" id="PtBTHLWI1q" role="1h_SK8">
      <property role="1hAc7j" value="insert_action_id" />
      <node concept="1hAIg9" id="PtBTHLWI1r" role="1hA7z_">
        <node concept="3clFbS" id="PtBTHLWI1s" role="2VODD2">
          <node concept="3cpWs8" id="PtBTHLWMQm" role="3cqZAp">
            <node concept="3cpWsn" id="PtBTHLWMQp" role="3cpWs9">
              <property role="TrG5h" value="blCommand" />
              <node concept="3Tqbb2" id="PtBTHLWMQl" role="1tU5fm">
                <ref role="ehGHo" to="eynw:4Jke6BA4ffD" resolve="BLCommand" />
              </node>
              <node concept="2ShNRf" id="PtBTHLWMTP" role="33vP2m">
                <node concept="3zrR0B" id="PtBTHLWMTN" role="2ShVmc">
                  <node concept="3Tqbb2" id="PtBTHLWMTO" role="3zrR0E">
                    <ref role="ehGHo" to="eynw:4Jke6BA4ffD" resolve="BLCommand" />
                  </node>
                </node>
              </node>
            </node>
          </node>
          <node concept="3clFbF" id="PtBTHLY7pU" role="3cqZAp">
            <node concept="37vLTI" id="PtBTHLYmZ3" role="3clFbG">
              <node concept="2ShNRf" id="PtBTHLYn51" role="37vLTx">
                <node concept="3zrR0B" id="PtBTHLYn3W" role="2ShVmc">
                  <node concept="3Tqbb2" id="PtBTHLYn3X" role="3zrR0E">
                    <ref role="ehGHo" to="tpee:fzclF80" resolve="StatementList" />
                  </node>
                </node>
              </node>
              <node concept="2OqwBi" id="PtBTHLY7zD" role="37vLTJ">
                <node concept="37vLTw" id="PtBTHLY7pT" role="2Oq$k0">
                  <ref role="3cqZAo" node="PtBTHLWMQp" resolve="blCommand" />
                </node>
                <node concept="3TrEf2" id="PtBTHLYfnQ" role="2OqNvi">
                  <ref role="3Tt5mk" to="eynw:1yfzJNJreD_" />
                </node>
              </node>
            </node>
          </node>
          <node concept="3clFbF" id="PtBTHLYnaO" role="3cqZAp">
            <node concept="2OqwBi" id="PtBTHLYYR7" role="3clFbG">
              <node concept="2OqwBi" id="PtBTHLYrFU" role="2Oq$k0">
                <node concept="2OqwBi" id="PtBTHLYnkF" role="2Oq$k0">
                  <node concept="37vLTw" id="PtBTHLYnaN" role="2Oq$k0">
                    <ref role="3cqZAo" node="PtBTHLWMQp" resolve="blCommand" />
                  </node>
                  <node concept="3TrEf2" id="PtBTHLYq4X" role="2OqNvi">
                    <ref role="3Tt5mk" to="eynw:1yfzJNJreD_" />
                  </node>
                </node>
                <node concept="3Tsc0h" id="PtBTHLYvQh" role="2OqNvi">
                  <ref role="3TtcxE" to="tpee:fzcqZ_x" />
                </node>
              </node>
              <node concept="WFELt" id="PtBTHLZgBk" role="2OqNvi">
                <ref role="1A0vxQ" to="tpee:fzclF8j" resolve="ExpressionStatement" />
              </node>
            </node>
          </node>
          <node concept="3clFbF" id="PtBTHLZgEJ" role="3cqZAp">
            <node concept="37vLTI" id="PtBTHM0aSD" role="3clFbG">
              <node concept="2OqwBi" id="PtBTHM0bmf" role="37vLTx">
                <node concept="0IXxy" id="PtBTHM0beh" role="2Oq$k0" />
                <node concept="3TrEf2" id="PtBTHM0dM$" role="2OqNvi">
                  <ref role="3Tt5mk" to="eynw:6D0CP__oaD2" />
                </node>
              </node>
              <node concept="2OqwBi" id="PtBTHM05NP" role="37vLTJ">
                <node concept="1PxgMI" id="PtBTHM04lS" role="2Oq$k0">
                  <ref role="1m5ApE" to="tpee:fzclF8j" resolve="ExpressionStatement" />
                  <node concept="2OqwBi" id="PtBTHLZrLS" role="1m5AlR">
                    <node concept="2OqwBi" id="PtBTHLZjMW" role="2Oq$k0">
                      <node concept="2OqwBi" id="PtBTHLZgOI" role="2Oq$k0">
                        <node concept="37vLTw" id="PtBTHLZgEI" role="2Oq$k0">
                          <ref role="3cqZAo" node="PtBTHLWMQp" resolve="blCommand" />
                        </node>
                        <node concept="3TrEf2" id="PtBTHLZid2" role="2OqNvi">
                          <ref role="3Tt5mk" to="eynw:1yfzJNJreD_" />
                        </node>
                      </node>
                      <node concept="3Tsc0h" id="PtBTHLZnXj" role="2OqNvi">
                        <ref role="3TtcxE" to="tpee:fzcqZ_x" />
                      </node>
                    </node>
                    <node concept="1uHKPH" id="PtBTHLZGIL" role="2OqNvi" />
                  </node>
                </node>
                <node concept="3TrEf2" id="PtBTHM08jj" role="2OqNvi">
                  <ref role="3Tt5mk" to="tpee:fzclF8k" />
                </node>
              </node>
            </node>
          </node>
          <node concept="3clFbF" id="PtBTHLWMUs" role="3cqZAp">
            <node concept="2OqwBi" id="PtBTHLWN2D" role="3clFbG">
              <node concept="0IXxy" id="PtBTHLWMUq" role="2Oq$k0" />
              <node concept="1P9Npp" id="PtBTHLX4PU" role="2OqNvi">
                <node concept="37vLTw" id="PtBTHLX4Rk" role="1P9ThW">
                  <ref role="3cqZAo" node="PtBTHLWMQp" resolve="blCommand" />
                </node>
              </node>
            </node>
          </node>
        </node>
      </node>
    </node>
    <node concept="1hA7zw" id="5YxQmqOF2S5" role="1h_SK8">
      <property role="1hAc7j" value="backspace_action_id" />
      <node concept="1hAIg9" id="5YxQmqOF2S6" role="1hA7z_">
        <node concept="3clFbS" id="5YxQmqOF2S7" role="2VODD2">
          <node concept="3clFbF" id="5YxQmqOF2UV" role="3cqZAp">
            <node concept="2OqwBi" id="5YxQmqOF2Xs" role="3clFbG">
              <node concept="0IXxy" id="5YxQmqOF2UU" role="2Oq$k0" />
              <node concept="1PgB_6" id="5YxQmqOF3dx" role="2OqNvi" />
            </node>
          </node>
        </node>
      </node>
    </node>
  </node>
  <node concept="24kQdi" id="6M9lfhDDWh5">
    <property role="3GE5qa" value="expression.print" />
    <ref role="1XX52x" to="eynw:6M9lfhDDWgw" resolve="AbstractPrintExpression" />
    <node concept="3EZMnI" id="7gnNafF7Ztz" role="2wV5jI">
      <node concept="PMmxH" id="7gnNafF7ZtD" role="3EZMnx">
        <ref role="PMmxG" to="tpco:2wZex4PafBj" resolve="alias" />
        <ref role="1ERwB7" node="6D0CP__cz92" resolve="AbstractPrintExpression_Actions" />
        <node concept="OXEIz" id="6kp4dbAhdvj" role="P5bDN">
          <node concept="UkePV" id="6kp4dbAhdy$" role="OY2wv">
            <ref role="Ul1FP" to="eynw:6M9lfhDDWgw" resolve="AbstractPrintExpression" />
          </node>
        </node>
      </node>
      <node concept="3F1sOY" id="7gnNafF7ZtI" role="3EZMnx">
        <ref role="1NtTu8" to="eynw:7gnNafF7Ztx" />
      </node>
      <node concept="l2Vlx" id="3J6h25Qz6bJ" role="2iSdaV" />
    </node>
  </node>
  <node concept="1h_SRR" id="6D0CP__cz92">
    <property role="3GE5qa" value="expression.print" />
    <property role="TrG5h" value="AbstractPrintExpression_Actions" />
    <ref role="1h_SK9" to="eynw:6M9lfhDDWgw" resolve="AbstractPrintExpression" />
    <node concept="1hA7zw" id="6D0CP__czcO" role="1h_SK8">
      <property role="1hAc7j" value="delete_action_id" />
      <node concept="1hAIg9" id="6D0CP__czcP" role="1hA7z_">
        <node concept="3clFbS" id="6D0CP__czcQ" role="2VODD2">
          <node concept="3clFbF" id="6D0CP__cTUX" role="3cqZAp">
            <node concept="2OqwBi" id="6D0CP__cU1f" role="3clFbG">
              <node concept="0IXxy" id="6D0CP__cTUW" role="2Oq$k0" />
              <node concept="1P9Npp" id="6D0CP__cVAK" role="2OqNvi">
                <node concept="2OqwBi" id="6D0CP__cVJQ" role="1P9ThW">
                  <node concept="0IXxy" id="6D0CP__cVD$" role="2Oq$k0" />
                  <node concept="3TrEf2" id="6D0CP__cXm7" role="2OqNvi">
                    <ref role="3Tt5mk" to="eynw:7gnNafF7Ztx" />
                  </node>
                </node>
              </node>
            </node>
          </node>
        </node>
      </node>
    </node>
  </node>
  <node concept="1h_SRR" id="rutuztWpGv">
    <property role="3GE5qa" value="" />
    <property role="TrG5h" value="CommandHolder_Actions" />
    <ref role="1h_SK9" to="eynw:jysm2GH4xb" resolve="CommandHolder" />
    <node concept="1hA7zw" id="rutuztWpGB" role="1h_SK8">
      <property role="1hAc7j" value="comment_out_action_id" />
      <node concept="1hAIg9" id="rutuztWpGC" role="1hA7z_">
        <node concept="3clFbS" id="rutuztWpGD" role="2VODD2" />
      </node>
      <node concept="jK8Ss" id="rutuztWuqz" role="jK8aL">
        <node concept="3clFbS" id="rutuztWuq$" role="2VODD2">
          <node concept="3clFbF" id="rutuztWuch" role="3cqZAp">
            <node concept="17R0WA" id="rutuztWujb" role="3clFbG">
              <node concept="0IXxy" id="rutuztWuli" role="3uHU7w" />
              <node concept="2OqwBi" id="rutuztWudw" role="3uHU7B">
                <node concept="1Q80Hx" id="rutuztWucg" role="2Oq$k0" />
                <node concept="liA8E" id="rutuztWugM" role="2OqNvi">
                  <ref role="37wK5l" to="cj4x:~EditorContext.getSelectedNode():org.jetbrains.mps.openapi.model.SNode" resolve="getSelectedNode" />
                </node>
              </node>
            </node>
          </node>
        </node>
      </node>
    </node>
  </node>
  <node concept="IW6AY" id="3QmSL4cIVd">
    <ref role="7LAce" to="eynw:4Jke6BA4ffD" resolve="BLCommand" />
    <node concept="1Qtc8_" id="6V0bp$oLZAb" role="IW6Ez">
      <node concept="2j_NTm" id="6V0bp$oLZLu" role="1Qtc8$" />
      <node concept="IWgqT" id="3QmSL4cIXn" role="1Qtc8A">
        <node concept="1hCUdq" id="3QmSL4cIXp" role="1hCUd6">
          <node concept="3clFbS" id="3QmSL4cIXr" role="2VODD2">
            <node concept="3clFbF" id="3QmSL4cIYG" role="3cqZAp">
              <node concept="Xl_RD" id="3QmSL4cIYF" role="3clFbG">
                <property role="Xl_RC" value="Evaluate (Ctrl+Enter)" />
              </node>
            </node>
          </node>
        </node>
        <node concept="IWg2L" id="3QmSL4cIXt" role="IWgqQ">
          <node concept="3clFbS" id="3QmSL4cIXv" role="2VODD2">
            <node concept="3cpWs8" id="3QmSL4dnAR" role="3cqZAp">
              <node concept="3cpWsn" id="3QmSL4dnAS" role="3cpWs9">
                <property role="TrG5h" value="tool" />
                <node concept="3uibUv" id="3QmSL4dnAL" role="1tU5fm">
                  <ref role="3uigEE" to="qgo0:1iC2RjkXjYJ" resolve="ConsoleTool" />
                </node>
                <node concept="2OqwBi" id="3QmSL4dnAT" role="33vP2m">
                  <node concept="2OqwBi" id="3QmSL4dnAU" role="2Oq$k0">
                    <node concept="2OqwBi" id="3QmSL4dnAV" role="2Oq$k0">
                      <node concept="1Q80Hx" id="3QmSL4dnAW" role="2Oq$k0" />
                      <node concept="liA8E" id="3QmSL4dnAX" role="2OqNvi">
                        <ref role="37wK5l" to="cj4x:~EditorContext.getOperationContext():jetbrains.mps.smodel.IOperationContext" resolve="getOperationContext" />
                      </node>
                    </node>
                    <node concept="liA8E" id="3QmSL4dnAY" role="2OqNvi">
                      <ref role="37wK5l" to="w1kc:~IOperationContext.getProject():jetbrains.mps.project.Project" resolve="getProject" />
                    </node>
                  </node>
                  <node concept="liA8E" id="3QmSL4dnAZ" role="2OqNvi">
                    <ref role="37wK5l" to="z1c3:~Project.getComponent(java.lang.Class):java.lang.Object" resolve="getComponent" />
                    <node concept="3VsKOn" id="3QmSL4dnB0" role="37wK5m">
                      <ref role="3VsUkX" to="qgo0:1iC2RjkXjYJ" resolve="ConsoleTool" />
                    </node>
                  </node>
                </node>
              </node>
            </node>
            <node concept="3clFbF" id="3QmSL4dm1o" role="3cqZAp">
              <node concept="2OqwBi" id="3QmSL4dnYX" role="3clFbG">
                <node concept="2OqwBi" id="3QmSL4dnGi" role="2Oq$k0">
                  <node concept="37vLTw" id="3QmSL4dnB1" role="2Oq$k0">
                    <ref role="3cqZAo" node="3QmSL4dnAS" resolve="tool" />
                  </node>
                  <node concept="liA8E" id="3QmSL4dnV4" role="2OqNvi">
                    <ref role="37wK5l" to="qgo0:5VzHAnbXFEZ" resolve="getCurrentEditableTab" />
                  </node>
                </node>
                <node concept="liA8E" id="3QmSL4d$Cd" role="2OqNvi">
                  <ref role="37wK5l" to="qgo0:3QmSL4dvrr" resolve="executeCurrentCommand" />
                </node>
              </node>
            </node>
          </node>
        </node>
      </node>
    </node>
  </node>
  <node concept="3ICXOK" id="7PU0zk4VAyV">
    <property role="TrG5h" value="CommandHolder_Empty_ContextAssistantMenu" />
    <ref role="7LAce" to="eynw:jysm2GH4xb" resolve="CommandHolder" />
  </node>
</model>
<|MERGE_RESOLUTION|>--- conflicted
+++ resolved
@@ -2,7 +2,7 @@
 <model ref="r:f09c85c2-fb88-4283-852e-78d5fc87420e(jetbrains.mps.console.base.editor)">
   <persistence version="9" />
   <languages>
-    <use id="18bc6592-03a6-4e29-a83a-7ff23bde13ba" name="jetbrains.mps.lang.editor" version="2" />
+    <use id="18bc6592-03a6-4e29-a83a-7ff23bde13ba" name="jetbrains.mps.lang.editor" version="-1" />
     <devkit ref="fbc25dd2-5da4-483a-8b19-70928e1b62d7(jetbrains.mps.devkit.general-purpose)" />
   </languages>
   <imports>
@@ -55,7 +55,7 @@
         <child id="1164824815888" name="cellMenuPart" index="OY2wv" />
       </concept>
       <concept id="1078938745671" name="jetbrains.mps.lang.editor.structure.EditorComponentDeclaration" flags="ig" index="PKFIW" />
-      <concept id="1078939183254" name="jetbrains.mps.lang.editor.structure.CellModel_Component" flags="sg" stub="3162947552742194261" index="PMmxH">
+      <concept id="1078939183254" name="jetbrains.mps.lang.editor.structure.CellModel_Component" flags="sg" index="PMmxH">
         <reference id="1078939183255" name="editorComponent" index="PMmxG" />
       </concept>
       <concept id="1164914519156" name="jetbrains.mps.lang.editor.structure.CellMenuPart_ReplaceNode_CustomNodeConcept" flags="ng" index="UkePV">
@@ -100,12 +100,8 @@
         <child id="1139535280620" name="executeFunction" index="1hA7z_" />
       </concept>
       <concept id="1139535439104" name="jetbrains.mps.lang.editor.structure.CellActionMap_ExecuteFunction" flags="in" index="1hAIg9" />
-<<<<<<< HEAD
       <concept id="5692353713941573329" name="jetbrains.mps.lang.editor.structure.QueryFunction_TransformationMenu_ActionLabelText" flags="ig" index="1hCUdq" />
-=======
-      <concept id="5692353713941573329" name="jetbrains.mps.lang.editor.structure.QueryFunction_TransformationMenu_Text" flags="ig" index="1hCUdq" />
->>>>>>> e512801e
-      <concept id="1088013125922" name="jetbrains.mps.lang.editor.structure.CellModel_RefCell" flags="sg" stub="730538219795941030" index="1iCGBv">
+      <concept id="1088013125922" name="jetbrains.mps.lang.editor.structure.CellModel_RefCell" flags="sg" index="1iCGBv">
         <child id="1088186146602" name="editorComponent" index="1sWHZn" />
       </concept>
       <concept id="1381004262292414836" name="jetbrains.mps.lang.editor.structure.ICellStyle" flags="ng" index="1k5N5V">
@@ -124,27 +120,27 @@
         <child id="1164826688380" name="menuDescriptor" index="P5bDN" />
         <child id="4202667662392416064" name="contextAssistantMenu" index="3vIgyS" />
       </concept>
-      <concept id="1073389446423" name="jetbrains.mps.lang.editor.structure.CellModel_Collection" flags="sn" stub="3013115976261988961" index="3EZMnI">
+      <concept id="1073389446423" name="jetbrains.mps.lang.editor.structure.CellModel_Collection" flags="sn" index="3EZMnI">
         <child id="1106270802874" name="cellLayout" index="2iSdaV" />
         <child id="1073389446424" name="childCellModel" index="3EZMnx" />
       </concept>
-      <concept id="1073389577006" name="jetbrains.mps.lang.editor.structure.CellModel_Constant" flags="sn" stub="3610246225209162225" index="3F0ifn">
+      <concept id="1073389577006" name="jetbrains.mps.lang.editor.structure.CellModel_Constant" flags="sn" index="3F0ifn">
         <property id="1082639509531" name="nullText" index="ilYzB" />
         <property id="1073389577007" name="text" index="3F0ifm" />
       </concept>
-      <concept id="1073389658414" name="jetbrains.mps.lang.editor.structure.CellModel_Property" flags="sg" stub="730538219796134133" index="3F0A7n" />
+      <concept id="1073389658414" name="jetbrains.mps.lang.editor.structure.CellModel_Property" flags="sg" index="3F0A7n" />
       <concept id="1219418625346" name="jetbrains.mps.lang.editor.structure.IStyleContainer" flags="ng" index="3F0Thp">
         <child id="1219418656006" name="styleItem" index="3F10Kt" />
       </concept>
-      <concept id="1073389882823" name="jetbrains.mps.lang.editor.structure.CellModel_RefNode" flags="sg" stub="730538219795960754" index="3F1sOY">
+      <concept id="1073389882823" name="jetbrains.mps.lang.editor.structure.CellModel_RefNode" flags="sg" index="3F1sOY">
         <property id="16410578721444372" name="customizeEmptyCell" index="2ru_X1" />
         <child id="16410578721629643" name="emptyCellModel" index="2ruayu" />
       </concept>
-      <concept id="1073390211982" name="jetbrains.mps.lang.editor.structure.CellModel_RefNodeList" flags="sg" stub="2794558372793454595" index="3F2HdR" />
+      <concept id="1073390211982" name="jetbrains.mps.lang.editor.structure.CellModel_RefNodeList" flags="sg" index="3F2HdR" />
       <concept id="1225898583838" name="jetbrains.mps.lang.editor.structure.ReadOnlyModelAccessor" flags="ng" index="1HfYo3">
         <child id="1225898971709" name="getter" index="1Hhtcw" />
       </concept>
-      <concept id="1225900081164" name="jetbrains.mps.lang.editor.structure.CellModel_ReadOnlyModelAccessor" flags="sg" stub="3708815482283559694" index="1HlG4h">
+      <concept id="1225900081164" name="jetbrains.mps.lang.editor.structure.CellModel_ReadOnlyModelAccessor" flags="sg" index="1HlG4h">
         <child id="1225900141900" name="modelAccessor" index="1HlULh" />
       </concept>
       <concept id="5624877018226900666" name="jetbrains.mps.lang.editor.structure.TransformationMenu" flags="ng" index="3ICUPy">
@@ -152,14 +148,10 @@
       </concept>
       <concept id="5624877018226904808" name="jetbrains.mps.lang.editor.structure.TransformationMenu_Named" flags="ng" index="3ICXOK" />
       <concept id="5624877018228267058" name="jetbrains.mps.lang.editor.structure.ITransformationMenu" flags="ng" index="3INCJE">
-<<<<<<< HEAD
         <child id="1638911550608572412" name="sections" index="IW6Ez" />
-=======
-        <child id="1638911550608572412" name="items" index="IW6Ez" />
->>>>>>> e512801e
       </concept>
       <concept id="1161622981231" name="jetbrains.mps.lang.editor.structure.ConceptFunctionParameter_editorContext" flags="nn" index="1Q80Hx" />
-      <concept id="1088612959204" name="jetbrains.mps.lang.editor.structure.CellModel_Alternation" flags="sg" stub="8104358048506729361" index="1QoScp">
+      <concept id="1088612959204" name="jetbrains.mps.lang.editor.structure.CellModel_Alternation" flags="sg" index="1QoScp">
         <property id="1088613081987" name="vertical" index="1QpmdY" />
         <child id="1145918517974" name="alternationCondition" index="3e4ffs" />
         <child id="1088612958265" name="ifTrueCellModel" index="1QoS34" />
@@ -169,7 +161,7 @@
         <child id="7980428675268276157" name="locations" index="1Qtc8$" />
         <child id="7980428675268276159" name="parts" index="1Qtc8A" />
       </concept>
-      <concept id="625126330682908270" name="jetbrains.mps.lang.editor.structure.CellModel_ReferencePresentation" flags="sg" stub="730538219795961225" index="3SHvHV" />
+      <concept id="625126330682908270" name="jetbrains.mps.lang.editor.structure.CellModel_ReferencePresentation" flags="sg" index="3SHvHV" />
       <concept id="1176717841777" name="jetbrains.mps.lang.editor.structure.QueryFunction_ModelAccess_Getter" flags="in" index="3TQlhw" />
       <concept id="1950447826681509042" name="jetbrains.mps.lang.editor.structure.ApplyStyleClass" flags="lg" index="3Xmtl4">
         <child id="1950447826683828796" name="target" index="3XvnJa" />
@@ -229,7 +221,7 @@
         <child id="1068580123160" name="condition" index="3clFbw" />
         <child id="1068580123161" name="ifTrue" index="3clFbx" />
       </concept>
-      <concept id="1068580123136" name="jetbrains.mps.baseLanguage.structure.StatementList" flags="sn" stub="5293379017992965193" index="3clFbS">
+      <concept id="1068580123136" name="jetbrains.mps.baseLanguage.structure.StatementList" flags="sn" index="3clFbS">
         <child id="1068581517665" name="statement" index="3cqZAp" />
       </concept>
       <concept id="1068581242878" name="jetbrains.mps.baseLanguage.structure.ReturnStatement" flags="nn" index="3cpWs6">
