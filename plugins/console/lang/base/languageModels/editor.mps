--- conflicted
+++ resolved
@@ -2,11 +2,7 @@
 <model ref="r:f09c85c2-fb88-4283-852e-78d5fc87420e(jetbrains.mps.console.base.editor)">
   <persistence version="9" />
   <languages>
-<<<<<<< HEAD
-    <use id="18bc6592-03a6-4e29-a83a-7ff23bde13ba" name="jetbrains.mps.lang.editor" version="-1" />
-=======
-    <use id="18bc6592-03a6-4e29-a83a-7ff23bde13ba" name="jetbrains.mps.lang.editor" version="3" />
->>>>>>> 8605555f
+    <use id="18bc6592-03a6-4e29-a83a-7ff23bde13ba" name="jetbrains.mps.lang.editor" version="2" />
     <devkit ref="fbc25dd2-5da4-483a-8b19-70928e1b62d7(jetbrains.mps.devkit.general-purpose)" />
   </languages>
   <imports>
@@ -58,7 +54,7 @@
         <child id="1164824815888" name="cellMenuPart" index="OY2wv" />
       </concept>
       <concept id="1078938745671" name="jetbrains.mps.lang.editor.structure.EditorComponentDeclaration" flags="ig" index="PKFIW" />
-      <concept id="1078939183254" name="jetbrains.mps.lang.editor.structure.CellModel_Component" flags="sg" index="PMmxH">
+      <concept id="1078939183254" name="jetbrains.mps.lang.editor.structure.CellModel_Component" flags="sg" stub="3162947552742194261" index="PMmxH">
         <reference id="1078939183255" name="editorComponent" index="PMmxG" />
       </concept>
       <concept id="1164914519156" name="jetbrains.mps.lang.editor.structure.CellMenuPart_ReplaceNode_CustomNodeConcept" flags="ng" index="UkePV">
@@ -104,7 +100,7 @@
       </concept>
       <concept id="1139535439104" name="jetbrains.mps.lang.editor.structure.CellActionMap_ExecuteFunction" flags="in" index="1hAIg9" />
       <concept id="5692353713941573329" name="jetbrains.mps.lang.editor.structure.QueryFunction_ContextAssistantText" flags="ig" index="1hCUdq" />
-      <concept id="1088013125922" name="jetbrains.mps.lang.editor.structure.CellModel_RefCell" flags="sg" index="1iCGBv">
+      <concept id="1088013125922" name="jetbrains.mps.lang.editor.structure.CellModel_RefCell" flags="sg" stub="730538219795941030" index="1iCGBv">
         <child id="1088186146602" name="editorComponent" index="1sWHZn" />
       </concept>
       <concept id="1381004262292414836" name="jetbrains.mps.lang.editor.structure.ICellStyle" flags="ng" index="1k5N5V">
@@ -123,27 +119,27 @@
         <child id="1164826688380" name="menuDescriptor" index="P5bDN" />
         <child id="4202667662392416064" name="contextAssistantMenu" index="3vIgyS" />
       </concept>
-      <concept id="1073389446423" name="jetbrains.mps.lang.editor.structure.CellModel_Collection" flags="sn" index="3EZMnI">
+      <concept id="1073389446423" name="jetbrains.mps.lang.editor.structure.CellModel_Collection" flags="sn" stub="3013115976261988961" index="3EZMnI">
         <child id="1106270802874" name="cellLayout" index="2iSdaV" />
         <child id="1073389446424" name="childCellModel" index="3EZMnx" />
       </concept>
-      <concept id="1073389577006" name="jetbrains.mps.lang.editor.structure.CellModel_Constant" flags="sn" index="3F0ifn">
+      <concept id="1073389577006" name="jetbrains.mps.lang.editor.structure.CellModel_Constant" flags="sn" stub="3610246225209162225" index="3F0ifn">
         <property id="1082639509531" name="nullText" index="ilYzB" />
         <property id="1073389577007" name="text" index="3F0ifm" />
       </concept>
-      <concept id="1073389658414" name="jetbrains.mps.lang.editor.structure.CellModel_Property" flags="sg" index="3F0A7n" />
+      <concept id="1073389658414" name="jetbrains.mps.lang.editor.structure.CellModel_Property" flags="sg" stub="730538219796134133" index="3F0A7n" />
       <concept id="1219418625346" name="jetbrains.mps.lang.editor.structure.IStyleContainer" flags="ng" index="3F0Thp">
         <child id="1219418656006" name="styleItem" index="3F10Kt" />
       </concept>
-      <concept id="1073389882823" name="jetbrains.mps.lang.editor.structure.CellModel_RefNode" flags="sg" index="3F1sOY">
+      <concept id="1073389882823" name="jetbrains.mps.lang.editor.structure.CellModel_RefNode" flags="sg" stub="730538219795960754" index="3F1sOY">
         <property id="16410578721444372" name="customizeEmptyCell" index="2ru_X1" />
         <child id="16410578721629643" name="emptyCellModel" index="2ruayu" />
       </concept>
-      <concept id="1073390211982" name="jetbrains.mps.lang.editor.structure.CellModel_RefNodeList" flags="sg" index="3F2HdR" />
+      <concept id="1073390211982" name="jetbrains.mps.lang.editor.structure.CellModel_RefNodeList" flags="sg" stub="2794558372793454595" index="3F2HdR" />
       <concept id="1225898583838" name="jetbrains.mps.lang.editor.structure.ReadOnlyModelAccessor" flags="ng" index="1HfYo3">
         <child id="1225898971709" name="getter" index="1Hhtcw" />
       </concept>
-      <concept id="1225900081164" name="jetbrains.mps.lang.editor.structure.CellModel_ReadOnlyModelAccessor" flags="sg" index="1HlG4h">
+      <concept id="1225900081164" name="jetbrains.mps.lang.editor.structure.CellModel_ReadOnlyModelAccessor" flags="sg" stub="3708815482283559694" index="1HlG4h">
         <child id="1225900141900" name="modelAccessor" index="1HlULh" />
       </concept>
       <concept id="5624877018226900666" name="jetbrains.mps.lang.editor.structure.ContextAssistantMenu" flags="ng" index="3ICUPy">
@@ -154,13 +150,13 @@
         <child id="1638911550608572412" name="items" index="IW6Ez" />
       </concept>
       <concept id="1161622981231" name="jetbrains.mps.lang.editor.structure.ConceptFunctionParameter_editorContext" flags="nn" index="1Q80Hx" />
-      <concept id="1088612959204" name="jetbrains.mps.lang.editor.structure.CellModel_Alternation" flags="sg" index="1QoScp">
+      <concept id="1088612959204" name="jetbrains.mps.lang.editor.structure.CellModel_Alternation" flags="sg" stub="8104358048506729361" index="1QoScp">
         <property id="1088613081987" name="vertical" index="1QpmdY" />
         <child id="1145918517974" name="alternationCondition" index="3e4ffs" />
         <child id="1088612958265" name="ifTrueCellModel" index="1QoS34" />
         <child id="1088612973955" name="ifFalseCellModel" index="1QoVPY" />
       </concept>
-      <concept id="625126330682908270" name="jetbrains.mps.lang.editor.structure.CellModel_ReferencePresentation" flags="sg" index="3SHvHV" />
+      <concept id="625126330682908270" name="jetbrains.mps.lang.editor.structure.CellModel_ReferencePresentation" flags="sg" stub="730538219795961225" index="3SHvHV" />
       <concept id="1176717841777" name="jetbrains.mps.lang.editor.structure.QueryFunction_ModelAccess_Getter" flags="in" index="3TQlhw" />
       <concept id="1950447826681509042" name="jetbrains.mps.lang.editor.structure.ApplyStyleClass" flags="lg" index="3Xmtl4">
         <child id="1950447826683828796" name="target" index="3XvnJa" />
@@ -220,7 +216,7 @@
         <child id="1068580123160" name="condition" index="3clFbw" />
         <child id="1068580123161" name="ifTrue" index="3clFbx" />
       </concept>
-      <concept id="1068580123136" name="jetbrains.mps.baseLanguage.structure.StatementList" flags="sn" index="3clFbS">
+      <concept id="1068580123136" name="jetbrains.mps.baseLanguage.structure.StatementList" flags="sn" stub="5293379017992965193" index="3clFbS">
         <child id="1068581517665" name="statement" index="3cqZAp" />
       </concept>
       <concept id="1068581242878" name="jetbrains.mps.baseLanguage.structure.ReturnStatement" flags="nn" index="3cpWs6">
@@ -319,15 +315,6 @@
   <node concept="24kQdi" id="jysm2GH4$X">
     <property role="3GE5qa" value="" />
     <ref role="1XX52x" to="eynw:jysm2GH4xb" resolve="CommandHolder" />
-    <node concept="3EZMnI" id="7x0bSItOjCn" role="6VMZX">
-      <node concept="l2Vlx" id="7x0bSItOjCo" role="2iSdaV" />
-      <node concept="3F0ifn" id="7x0bSItOjCr" role="3EZMnx">
-        <property role="3F0ifm" value="Congratulations!!!" />
-      </node>
-      <node concept="3F0ifn" id="7x0bSItOjCw" role="3EZMnx">
-        <property role="3F0ifm" value="Now you have seen all MPS internals." />
-      </node>
-    </node>
     <node concept="3EZMnI" id="jysm2GH4VX" role="2wV5jI">
       <ref role="1ERwB7" node="rutuztWpGv" resolve="CommandHolder_Actions" />
       <node concept="xShMh" id="3$RjcTxpe$i" role="3F10Kt">
@@ -368,6 +355,15 @@
         </node>
       </node>
       <node concept="2iRfu4" id="jysm2GH4W0" role="2iSdaV" />
+    </node>
+    <node concept="3EZMnI" id="7x0bSItOjCn" role="6VMZX">
+      <node concept="l2Vlx" id="7x0bSItOjCo" role="2iSdaV" />
+      <node concept="3F0ifn" id="7x0bSItOjCr" role="3EZMnx">
+        <property role="3F0ifm" value="Congratulations!!!" />
+      </node>
+      <node concept="3F0ifn" id="7x0bSItOjCw" role="3EZMnx">
+        <property role="3F0ifm" value="Now you have seen all MPS internals." />
+      </node>
     </node>
   </node>
   <node concept="24kQdi" id="54jax8WyvE2">
