--- conflicted
+++ resolved
@@ -16,119 +16,64 @@
   </root>
   <root nodeRef="r:f09c85c2-fb88-4283-852e-78d5fc87420e(jetbrains.mps.console.base.editor)/1377757278865717185">
     <file name="OutputConsoleRoot_Editor.java">
-<<<<<<< HEAD
-      <node id="1377757278865717185" at="16,79,17,63" concept="6" />
-      <node id="1377757278865717185" at="19,89,20,96" concept="5" />
-      <node id="1377757278865717185" at="20,96,21,48" concept="2" />
-      <node id="1377757278865717185" at="21,48,22,28" concept="2" />
-      <node id="1377757278865717185" at="22,28,23,80" concept="0" />
-      <node id="1377757278865717185" at="22,28,23,80" concept="2" />
-      <node id="1377757278865717185" at="23,80,24,22" concept="6" />
-      <node id="1377757278865723133" at="26,87,27,81" concept="5" />
-      <node id="1377757278865723133" at="27,81,28,32" concept="2" />
-      <node id="1377757278865723133" at="28,32,29,45" concept="2" />
-      <node id="1377757278865723133" at="29,45,30,26" concept="5" />
-      <node id="1377757278865723133" at="30,26,31,58" concept="2" />
-      <node id="1377757278865723133" at="32,39,33,36" concept="2" />
-      <node id="1377757278865723133" at="34,5,35,73" concept="2" />
-      <node id="1377757278865723133" at="35,73,36,57" concept="5" />
-      <node id="1377757278865723133" at="36,57,37,59" concept="5" />
-      <node id="1377757278865723133" at="38,35,39,72" concept="5" />
-      <node id="1377757278865723133" at="39,72,40,78" concept="5" />
-      <node id="1377757278865723133" at="40,78,41,109" concept="6" />
-      <node id="1377757278865723133" at="42,10,43,22" concept="6" />
-      <node id="1377757278865717185" at="16,0,19,0" concept="4" trace="createEditorCell#(Ljetbrains/mps/openapi/editor/EditorContext;Lorg/jetbrains/mps/openapi/model/SNode;)Ljetbrains/mps/openapi/editor/cells/EditorCell;" />
-      <node id="1377757278865723133" at="31,58,34,5" concept="3" />
-      <node id="1377757278865723133" at="37,59,43,22" concept="3" />
-      <node id="1377757278865717185" at="19,0,26,0" concept="4" trace="createCollection_ktrdy2_a#(Ljetbrains/mps/openapi/editor/EditorContext;Lorg/jetbrains/mps/openapi/model/SNode;)Ljetbrains/mps/openapi/editor/cells/EditorCell;" />
-      <node id="1377757278865723133" at="26,0,45,0" concept="4" trace="createRefNode_ktrdy2_a0#(Ljetbrains/mps/openapi/editor/EditorContext;Lorg/jetbrains/mps/openapi/model/SNode;)Ljetbrains/mps/openapi/editor/cells/EditorCell;" />
-      <scope id="1377757278865717185" at="16,79,17,63" />
-      <scope id="1377757278865717185" at="22,28,23,80" />
-      <scope id="1377757278865723133" at="32,39,33,36" />
-      <scope id="1377757278865717185" at="16,0,19,0">
-        <var name="editorContext" id="1377757278865717185" />
-        <var name="node" id="1377757278865717185" />
-      </scope>
-      <scope id="1377757278865723133" at="38,35,41,109">
-        <var name="manager" id="1377757278865723133" />
-        <var name="opContext" id="1377757278865723133" />
-      </scope>
-      <scope id="1377757278865717185" at="19,89,24,22">
-        <var name="editorCell" id="1377757278865717185" />
-      </scope>
-      <scope id="1377757278865717185" at="19,0,26,0">
-        <var name="editorContext" id="1377757278865717185" />
-        <var name="node" id="1377757278865717185" />
-      </scope>
-      <scope id="1377757278865723133" at="26,87,43,22">
-=======
       <node id="1377757278865717185" at="18,79,19,63" concept="6" />
-      <node id="1377757278865717185" at="22,89,23,96" concept="5" />
-      <node id="1377757278865717185" at="23,96,24,48" concept="2" />
-      <node id="1377757278865717185" at="24,48,25,28" concept="2" />
-      <node id="1377757278865717185" at="25,28,26,80" concept="0" />
-      <node id="1377757278865717185" at="25,28,26,80" concept="2" />
-      <node id="1377757278865717185" at="26,80,27,22" concept="6" />
-      <node id="1377757278865723133" at="30,87,31,81" concept="5" />
-      <node id="1377757278865723133" at="31,81,32,32" concept="2" />
-      <node id="1377757278865723133" at="32,32,33,45" concept="2" />
-      <node id="1377757278865723133" at="33,45,34,26" concept="5" />
-      <node id="1377757278865723133" at="34,26,35,58" concept="2" />
-      <node id="1377757278865723133" at="36,39,37,36" concept="2" />
-      <node id="1377757278865723133" at="38,5,39,34" concept="5" />
-      <node id="1377757278865723133" at="39,34,40,62" concept="2" />
-      <node id="1377757278865723133" at="40,62,41,40" concept="2" />
-      <node id="1377757278865723133" at="41,40,42,73" concept="2" />
-      <node id="1377757278865723133" at="42,73,43,57" concept="5" />
-      <node id="1377757278865723133" at="43,57,44,59" concept="5" />
-      <node id="1377757278865723133" at="45,35,46,72" concept="5" />
-      <node id="1377757278865723133" at="46,72,47,78" concept="5" />
-      <node id="1377757278865723133" at="47,78,48,109" concept="6" />
-      <node id="1377757278865723133" at="49,10,50,22" concept="6" />
+      <node id="1377757278865717185" at="21,89,22,96" concept="5" />
+      <node id="1377757278865717185" at="22,96,23,48" concept="2" />
+      <node id="1377757278865717185" at="23,48,24,28" concept="2" />
+      <node id="1377757278865717185" at="24,28,25,80" concept="0" />
+      <node id="1377757278865717185" at="24,28,25,80" concept="2" />
+      <node id="1377757278865717185" at="25,80,26,22" concept="6" />
+      <node id="1377757278865723133" at="28,87,29,81" concept="5" />
+      <node id="1377757278865723133" at="29,81,30,32" concept="2" />
+      <node id="1377757278865723133" at="30,32,31,45" concept="2" />
+      <node id="1377757278865723133" at="31,45,32,26" concept="5" />
+      <node id="1377757278865723133" at="32,26,33,58" concept="2" />
+      <node id="1377757278865723133" at="34,39,35,36" concept="2" />
+      <node id="1377757278865723133" at="36,5,37,34" concept="5" />
+      <node id="1377757278865723133" at="37,34,38,62" concept="2" />
+      <node id="1377757278865723133" at="38,62,39,40" concept="2" />
+      <node id="1377757278865723133" at="39,40,40,73" concept="2" />
+      <node id="1377757278865723133" at="40,73,41,57" concept="5" />
+      <node id="1377757278865723133" at="41,57,42,59" concept="5" />
+      <node id="1377757278865723133" at="43,35,44,72" concept="5" />
+      <node id="1377757278865723133" at="44,72,45,78" concept="5" />
+      <node id="1377757278865723133" at="45,78,46,109" concept="6" />
+      <node id="1377757278865723133" at="47,10,48,22" concept="6" />
       <node id="1377757278865717185" at="18,0,21,0" concept="4" trace="createEditorCell#(Ljetbrains/mps/openapi/editor/EditorContext;Lorg/jetbrains/mps/openapi/model/SNode;)Ljetbrains/mps/openapi/editor/cells/EditorCell;" />
-      <node id="1377757278865723133" at="35,58,38,5" concept="3" />
-      <node id="1377757278865723133" at="44,59,50,22" concept="3" />
-      <node id="1377757278865717185" at="22,0,29,0" concept="4" trace="createCollection_ktrdy2_a#(Ljetbrains/mps/openapi/editor/EditorContext;Lorg/jetbrains/mps/openapi/model/SNode;)Ljetbrains/mps/openapi/editor/cells/EditorCell;" />
-      <node id="1377757278865723133" at="30,0,52,0" concept="4" trace="createRefNode_ktrdy2_a0#(Ljetbrains/mps/openapi/editor/EditorContext;Lorg/jetbrains/mps/openapi/model/SNode;)Ljetbrains/mps/openapi/editor/cells/EditorCell;" />
+      <node id="1377757278865723133" at="33,58,36,5" concept="3" />
+      <node id="1377757278865723133" at="42,59,48,22" concept="3" />
+      <node id="1377757278865717185" at="21,0,28,0" concept="4" trace="createCollection_ktrdy2_a#(Ljetbrains/mps/openapi/editor/EditorContext;Lorg/jetbrains/mps/openapi/model/SNode;)Ljetbrains/mps/openapi/editor/cells/EditorCell;" />
+      <node id="1377757278865723133" at="28,0,50,0" concept="4" trace="createRefNode_ktrdy2_a0#(Ljetbrains/mps/openapi/editor/EditorContext;Lorg/jetbrains/mps/openapi/model/SNode;)Ljetbrains/mps/openapi/editor/cells/EditorCell;" />
       <scope id="1377757278865717185" at="18,79,19,63" />
-      <scope id="1377757278865717185" at="25,28,26,80" />
-      <scope id="1377757278865723133" at="36,39,37,36" />
+      <scope id="1377757278865717185" at="24,28,25,80" />
+      <scope id="1377757278865723133" at="34,39,35,36" />
       <scope id="1377757278865717185" at="18,0,21,0">
         <var name="editorContext" id="1377757278865717185" />
         <var name="node" id="1377757278865717185" />
       </scope>
-      <scope id="1377757278865723133" at="45,35,48,109">
+      <scope id="1377757278865723133" at="43,35,46,109">
         <var name="manager" id="1377757278865723133" />
         <var name="opContext" id="1377757278865723133" />
       </scope>
-      <scope id="1377757278865717185" at="22,89,27,22">
+      <scope id="1377757278865717185" at="21,89,26,22">
         <var name="editorCell" id="1377757278865717185" />
       </scope>
-      <scope id="1377757278865717185" at="22,0,29,0">
+      <scope id="1377757278865717185" at="21,0,28,0">
         <var name="editorContext" id="1377757278865717185" />
         <var name="node" id="1377757278865717185" />
       </scope>
-      <scope id="1377757278865723133" at="30,87,50,22">
->>>>>>> bf3a2c62
+      <scope id="1377757278865723133" at="28,87,48,22">
         <var name="attributeConcept" id="1377757278865723133" />
         <var name="attributeKind" id="1377757278865723133" />
         <var name="editorCell" id="1377757278865723133" />
         <var name="provider" id="1377757278865723133" />
         <var name="style" id="1377757278865723133" />
       </scope>
-<<<<<<< HEAD
-      <scope id="1377757278865723133" at="26,0,45,0">
+      <scope id="1377757278865723133" at="28,0,50,0">
         <var name="editorContext" id="1377757278865723133" />
         <var name="node" id="1377757278865723133" />
       </scope>
-      <unit id="1377757278865717185" at="15,0,46,0" name="jetbrains.mps.console.base.editor.OutputConsoleRoot_Editor" />
-=======
-      <scope id="1377757278865723133" at="30,0,52,0">
-        <var name="editorContext" id="1377757278865723133" />
-        <var name="node" id="1377757278865723133" />
-      </scope>
-      <unit id="1377757278865717185" at="17,0,53,0" name="jetbrains.mps.console.base.editor.OutputConsoleRoot_Editor" />
->>>>>>> bf3a2c62
+      <unit id="1377757278865717185" at="17,0,51,0" name="jetbrains.mps.console.base.editor.OutputConsoleRoot_Editor" />
     </file>
   </root>
   <root nodeRef="r:f09c85c2-fb88-4283-852e-78d5fc87420e(jetbrains.mps.console.base.editor)/1583916890557930443">
