<?xml version="1.0" encoding="UTF-8"?>
<debug-info version="2">
  <concept fqn="c:f3061a53-9226-4cc5-a443-f952ceaf5816/1082485599095:jetbrains.mps.baseLanguage.structure.BlockStatement" />
  <concept fqn="c:f3061a53-9226-4cc5-a443-f952ceaf5816/1068580123140:jetbrains.mps.baseLanguage.structure.ConstructorDeclaration" />
  <concept fqn="c:f3061a53-9226-4cc5-a443-f952ceaf5816/1068580123155:jetbrains.mps.baseLanguage.structure.ExpressionStatement" />
  <concept fqn="c:f3061a53-9226-4cc5-a443-f952ceaf5816/1068390468200:jetbrains.mps.baseLanguage.structure.FieldDeclaration" />
  <concept fqn="c:f3061a53-9226-4cc5-a443-f952ceaf5816/1068580123159:jetbrains.mps.baseLanguage.structure.IfStatement" />
  <concept fqn="c:f3061a53-9226-4cc5-a443-f952ceaf5816/1068580123165:jetbrains.mps.baseLanguage.structure.InstanceMethodDeclaration" />
  <concept fqn="c:f3061a53-9226-4cc5-a443-f952ceaf5816/1068581242864:jetbrains.mps.baseLanguage.structure.LocalVariableDeclarationStatement" />
  <concept fqn="c:f3061a53-9226-4cc5-a443-f952ceaf5816/1068581242878:jetbrains.mps.baseLanguage.structure.ReturnStatement" />
  <concept fqn="c:f3061a53-9226-4cc5-a443-f952ceaf5816/6329021646629104954:jetbrains.mps.baseLanguage.structure.SingleLineComment" />
  <concept fqn="c:f3061a53-9226-4cc5-a443-f952ceaf5816/1068580123157:jetbrains.mps.baseLanguage.structure.Statement" />
  <concept fqn="c:f3061a53-9226-4cc5-a443-f952ceaf5816/1081236700938:jetbrains.mps.baseLanguage.structure.StaticMethodDeclaration" />
  <concept fqn="c:f3061a53-9226-4cc5-a443-f952ceaf5816/1070475587102:jetbrains.mps.baseLanguage.structure.SuperConstructorInvocation" />
  <concept fqn="c:f3061a53-9226-4cc5-a443-f952ceaf5816/1164991038168:jetbrains.mps.baseLanguage.structure.ThrowStatement" />
  <root>
    <file name="EditorAspectDescriptorImpl.java">
      <unit at="20,0,144,0" name="jetbrains.mps.console.base.editor.EditorAspectDescriptorImpl" />
    </file>
  </root>
  <root nodeRef="r:f09c85c2-fb88-4283-852e-78d5fc87420e(jetbrains.mps.console.base.editor)/1377757278865717185">
    <file name="OutputConsoleRoot_Editor.java">
      <node id="1377757278865717185" at="11,79,12,83" concept="7" />
      <node id="1377757278865717185" at="11,0,14,0" concept="5" trace="createEditorCell#(Ljetbrains/mps/openapi/editor/EditorContext;Lorg/jetbrains/mps/openapi/model/SNode;)Ljetbrains/mps/openapi/editor/cells/EditorCell;" />
      <scope id="1377757278865717185" at="11,79,12,83" />
      <scope id="1377757278865717185" at="11,0,14,0">
        <var name="editorContext" id="1377757278865717185" />
        <var name="node" id="1377757278865717185" />
      </scope>
      <unit id="1377757278865717185" at="10,0,15,0" name="jetbrains.mps.console.base.editor.OutputConsoleRoot_Editor" />
    </file>
    <file name="OutputConsoleRoot_EditorBuilder_a.java">
      <node id="1377757278865717185" at="26,97,27,19" concept="11" />
      <node id="1377757278865717185" at="27,19,28,18" concept="2" />
      <node id="1377757278865717185" at="33,26,34,18" concept="7" />
      <node id="1377757278865717185" at="37,39,38,39" concept="7" />
      <node id="1377757278865717185" at="41,50,42,103" concept="6" />
      <node id="1377757278865717185" at="42,103,43,48" concept="2" />
      <node id="1377757278865717185" at="43,48,44,28" concept="2" />
      <node id="1377757278865717185" at="44,28,45,65" concept="2" />
      <node id="1377757278865717185" at="45,65,46,56" concept="2" />
      <node id="1377757278865717185" at="46,56,47,22" concept="7" />
      <node id="1377757278865717185" at="49,48,50,273" concept="6" />
      <node id="1377757278865717185" at="50,273,51,33" concept="7" />
      <node id="1377757278865717185" at="54,121,55,49" concept="11" />
      <node id="1377757278865717185" at="57,55,58,59" concept="6" />
      <node id="1377757278865717185" at="58,59,59,41" concept="2" />
      <node id="1377757278865717185" at="59,41,60,24" concept="7" />
      <node id="1377757278865717185" at="63,118,64,385" concept="2" />
      <node id="1377757278865717185" at="66,41,67,38" concept="2" />
      <node id="1377757278865717185" at="68,7,69,36" concept="6" />
      <node id="1377757278865717185" at="69,36,70,85" concept="2" />
      <node id="1377757278865717185" at="70,85,71,42" concept="2" />
      <node id="1377757278865717185" at="74,44,75,54" concept="6" />
      <node id="1377757278865717185" at="75,54,76,44" concept="2" />
      <node id="1377757278865717185" at="76,44,77,0" concept="9" />
      <node id="1377757278865717185" at="77,0,78,40" concept="2" />
      <node id="1377757278865717185" at="78,40,79,24" concept="7" />
      <node id="1377757278865717185" at="81,40,82,28" concept="7" />
      <node id="1377757278865717185" at="23,0,25,0" concept="3" trace="myNode" />
      <node id="1377757278865717185" at="37,0,40,0" concept="5" trace="createCell#()Ljetbrains/mps/openapi/editor/cells/EditorCell;" />
      <node id="1377757278865717185" at="54,0,57,0" concept="1" trace="historySingleRoleHandler_ktrdy2_a0#(Lorg/jetbrains/mps/openapi/model/SNode;Lorg/jetbrains/mps/openapi/language/SContainmentLink;Ljetbrains/mps/openapi/editor/EditorContext;)V" />
      <node id="1377757278865717185" at="62,70,65,7" concept="4" />
      <node id="1377757278865717185" at="65,7,68,7" concept="4" />
      <node id="1377757278865717185" at="81,0,84,0" concept="5" trace="getNoTargetText#()Ljava/lang/String;" />
      <node id="1377757278865717185" at="26,0,30,0" concept="1" trace="OutputConsoleRoot_EditorBuilder_a#(Ljetbrains/mps/openapi/editor/EditorContext;Lorg/jetbrains/mps/openapi/model/SNode;)V" />
      <node id="1377757278865717185" at="49,0,53,0" concept="5" trace="createRefNode_ktrdy2_a0#()Ljetbrains/mps/openapi/editor/cells/EditorCell;" />
      <node id="1377757278865717185" at="31,0,36,0" concept="5" trace="getNode#()Lorg/jetbrains/mps/openapi/model/SNode;" />
      <node id="1377757278865717185" at="57,0,62,0" concept="5" trace="createChildCell#(Lorg/jetbrains/mps/openapi/model/SNode;)Ljetbrains/mps/openapi/editor/cells/EditorCell;" />
      <node id="1377757278865717185" at="41,0,49,0" concept="5" trace="createCollection_ktrdy2_a#()Ljetbrains/mps/openapi/editor/cells/EditorCell;" />
      <node id="1377757278865717185" at="73,0,81,0" concept="5" trace="createEmptyCell#()Ljetbrains/mps/openapi/editor/cells/EditorCell;" />
      <node id="1377757278865717185" at="62,0,73,0" concept="5" trace="installCellInfo#(Lorg/jetbrains/mps/openapi/model/SNode;Ljetbrains/mps/openapi/editor/cells/EditorCell;)V" />
      <scope id="1377757278865717185" at="33,26,34,18" />
      <scope id="1377757278865717185" at="37,39,38,39" />
      <scope id="1377757278865717185" at="54,121,55,49" />
      <scope id="1377757278865717185" at="63,118,64,385" />
      <scope id="1377757278865717185" at="66,41,67,38" />
      <scope id="1377757278865717185" at="81,40,82,28" />
      <scope id="1377757278865717185" at="26,97,28,18" />
      <scope id="1377757278865717185" at="49,48,51,33">
        <var name="provider" id="1377757278865717185" />
      </scope>
      <scope id="1377757278865717185" at="37,0,40,0" />
      <scope id="1377757278865717185" at="54,0,57,0">
        <var name="containmentLink" id="1377757278865717185" />
        <var name="context" id="1377757278865717185" />
        <var name="ownerNode" id="1377757278865717185" />
      </scope>
      <scope id="1377757278865717185" at="57,55,60,24">
        <var name="editorCell" id="1377757278865717185" />
      </scope>
      <scope id="1377757278865717185" at="81,0,84,0" />
      <scope id="1377757278865717185" at="26,0,30,0">
        <var name="context" id="1377757278865717185" />
        <var name="node" id="1377757278865717185" />
      </scope>
      <scope id="1377757278865717185" at="49,0,53,0" />
      <scope id="1377757278865717185" at="31,0,36,0" />
      <scope id="1377757278865717185" at="57,0,62,0">
        <var name="child" id="1377757278865717185" />
      </scope>
      <scope id="1377757278865717185" at="74,44,79,24">
        <var name="editorCell" id="1377757278865717185" />
      </scope>
      <scope id="1377757278865717185" at="41,50,47,22">
        <var name="editorCell" id="1377757278865717185" />
      </scope>
      <scope id="1377757278865717185" at="41,0,49,0" />
      <scope id="1377757278865717185" at="73,0,81,0" />
      <scope id="1377757278865717185" at="62,70,71,42">
        <var name="style" id="1377757278865717185" />
      </scope>
      <scope id="1377757278865717185" at="62,0,73,0">
        <var name="child" id="1377757278865717185" />
        <var name="editorCell" id="1377757278865717185" />
      </scope>
      <unit id="1377757278865717185" at="53,0,85,0" name="jetbrains.mps.console.base.editor.OutputConsoleRoot_EditorBuilder_a$historySingleRoleHandler_ktrdy2_a0" />
      <unit id="1377757278865717185" at="22,0,86,0" name="jetbrains.mps.console.base.editor.OutputConsoleRoot_EditorBuilder_a" />
    </file>
  </root>
  <root nodeRef="r:f09c85c2-fb88-4283-852e-78d5fc87420e(jetbrains.mps.console.base.editor)/1583916890557930443">
    <file name="ConsoleRoot_Editor.java">
      <node id="1583916890557930443" at="11,79,12,77" concept="7" />
      <node id="1583916890557930443" at="11,0,14,0" concept="5" trace="createEditorCell#(Ljetbrains/mps/openapi/editor/EditorContext;Lorg/jetbrains/mps/openapi/model/SNode;)Ljetbrains/mps/openapi/editor/cells/EditorCell;" />
      <scope id="1583916890557930443" at="11,79,12,77" />
      <scope id="1583916890557930443" at="11,0,14,0">
        <var name="editorContext" id="1583916890557930443" />
        <var name="node" id="1583916890557930443" />
      </scope>
      <unit id="1583916890557930443" at="10,0,15,0" name="jetbrains.mps.console.base.editor.ConsoleRoot_Editor" />
    </file>
    <file name="ConsoleRoot_EditorBuilder_a.java">
      <node id="1583916890557930443" at="29,91,30,19" concept="11" />
      <node id="1583916890557930443" at="30,19,31,18" concept="2" />
      <node id="1583916890557930443" at="36,26,37,18" concept="7" />
      <node id="1583916890557930443" at="40,39,41,39" concept="7" />
      <node id="1583916890557930443" at="44,50,45,104" concept="6" />
      <node id="1583916890557930443" at="45,104,46,48" concept="2" />
      <node id="1583916890557930443" at="46,48,47,28" concept="2" />
      <node id="1583916890557930443" at="47,28,48,65" concept="2" />
      <node id="1583916890557930443" at="48,65,49,34" concept="6" />
      <node id="1583916890557930443" at="49,34,50,83" concept="2" />
      <node id="1583916890557930443" at="50,83,51,40" concept="2" />
      <node id="1583916890557930443" at="51,40,52,57" concept="2" />
      <node id="1583916890557930443" at="52,57,53,57" concept="2" />
      <node id="1583916890557930443" at="53,57,54,57" concept="2" />
      <node id="1583916890557930443" at="54,57,55,57" concept="2" />
      <node id="1583916890557930443" at="55,57,56,56" concept="2" />
      <node id="1583916890557930443" at="56,56,57,56" concept="2" />
      <node id="1583916890557930443" at="57,56,58,22" concept="7" />
      <node id="6783870023039364043" at="60,49,61,139" concept="6" />
      <node id="6783870023039364043" at="61,139,62,47" concept="2" />
      <node id="6783870023039364043" at="62,47,63,34" concept="6" />
      <node id="6783870023039364043" at="63,34,64,58" concept="2" />
      <node id="6783870023039364043" at="64,58,65,40" concept="2" />
      <node id="6783870023039364043" at="65,40,66,34" concept="2" />
      <node id="6783870023039364043" at="66,34,67,22" concept="7" />
      <node id="6783870023039364047" at="69,49,70,123" concept="6" />
      <node id="6783870023039364047" at="70,123,71,47" concept="2" />
      <node id="6783870023039364047" at="71,47,72,34" concept="6" />
      <node id="6783870023039364047" at="72,34,73,58" concept="2" />
      <node id="6783870023039364047" at="73,58,74,40" concept="2" />
      <node id="6783870023039364047" at="74,40,75,34" concept="2" />
      <node id="6783870023039364047" at="75,34,76,22" concept="7" />
      <node id="6783870023039464457" at="78,49,79,129" concept="6" />
      <node id="6783870023039464457" at="79,129,80,47" concept="2" />
      <node id="6783870023039464457" at="80,47,81,34" concept="6" />
      <node id="6783870023039464457" at="81,34,82,58" concept="2" />
      <node id="6783870023039464457" at="82,58,83,40" concept="2" />
      <node id="6783870023039464457" at="83,40,84,34" concept="2" />
      <node id="6783870023039464457" at="84,34,85,22" concept="7" />
      <node id="2388219800763587730" at="87,49,88,152" concept="6" />
      <node id="2388219800763587730" at="88,152,89,47" concept="2" />
      <node id="2388219800763587730" at="89,47,90,34" concept="6" />
      <node id="2388219800763587730" at="90,34,91,58" concept="2" />
      <node id="2388219800763587730" at="91,58,92,40" concept="2" />
      <node id="2388219800763587730" at="92,40,93,34" concept="2" />
      <node id="2388219800763587730" at="93,34,94,22" concept="7" />
      <node id="1583916890557930443" at="96,48,97,267" concept="6" />
      <node id="1583916890557930443" at="97,267,98,33" concept="7" />
      <node id="1583916890557930443" at="101,121,102,49" concept="11" />
      <node id="1583916890557930443" at="104,55,105,59" concept="6" />
      <node id="1583916890557930443" at="105,59,106,41" concept="2" />
      <node id="1583916890557930443" at="106,41,107,24" concept="7" />
      <node id="1583916890557930443" at="110,118,111,385" concept="2" />
      <node id="1583916890557930443" at="113,41,114,38" concept="2" />
      <node id="1583916890557930443" at="118,44,119,54" concept="6" />
      <node id="1583916890557930443" at="119,54,120,44" concept="2" />
      <node id="1583916890557930443" at="120,44,121,0" concept="9" />
      <node id="1583916890557930443" at="121,0,122,40" concept="2" />
      <node id="1583916890557930443" at="122,40,123,24" concept="7" />
      <node id="1583916890557930443" at="125,40,126,28" concept="7" />
      <node id="1583916890557930443" at="129,48,130,279" concept="6" />
      <node id="1583916890557930443" at="130,279,131,33" concept="7" />
      <node id="1583916890557930443" at="134,127,135,49" concept="11" />
      <node id="1583916890557930443" at="137,55,138,59" concept="6" />
      <node id="1583916890557930443" at="138,59,139,41" concept="2" />
      <node id="1583916890557930443" at="139,41,140,24" concept="7" />
      <node id="1583916890557930443" at="143,118,144,391" concept="2" />
      <node id="1583916890557930443" at="146,41,147,44" concept="2" />
      <node id="1583916890557930443" at="148,7,149,36" concept="6" />
      <node id="1583916890557930443" at="149,36,150,87" concept="2" />
      <node id="1583916890557930443" at="150,87,151,42" concept="2" />
      <node id="1583916890557930443" at="154,44,155,54" concept="6" />
      <node id="1583916890557930443" at="155,54,156,50" concept="2" />
      <node id="1583916890557930443" at="156,50,157,0" concept="9" />
      <node id="1583916890557930443" at="157,0,158,40" concept="2" />
      <node id="1583916890557930443" at="158,40,159,24" concept="7" />
      <node id="1583916890557930443" at="161,40,162,34" concept="7" />
      <node id="1583916890557930443" at="26,0,28,0" concept="3" trace="myNode" />
      <node id="1583916890557930443" at="40,0,43,0" concept="5" trace="createCell#()Ljetbrains/mps/openapi/editor/cells/EditorCell;" />
      <node id="1583916890557930443" at="101,0,104,0" concept="1" trace="historySingleRoleHandler_drvoix_e0#(Lorg/jetbrains/mps/openapi/model/SNode;Lorg/jetbrains/mps/openapi/language/SContainmentLink;Ljetbrains/mps/openapi/editor/EditorContext;)V" />
      <node id="1583916890557930443" at="109,70,112,7" concept="4" />
      <node id="1583916890557930443" at="112,7,115,7" concept="4" />
      <node id="1583916890557930443" at="125,0,128,0" concept="5" trace="getNoTargetText#()Ljava/lang/String;" />
      <node id="1583916890557930443" at="134,0,137,0" concept="1" trace="commandHolderSingleRoleHandler_drvoix_f0#(Lorg/jetbrains/mps/openapi/model/SNode;Lorg/jetbrains/mps/openapi/language/SContainmentLink;Ljetbrains/mps/openapi/editor/EditorContext;)V" />
      <node id="1583916890557930443" at="142,70,145,7" concept="4" />
      <node id="1583916890557930443" at="145,7,148,7" concept="4" />
      <node id="1583916890557930443" at="161,0,164,0" concept="5" trace="getNoTargetText#()Ljava/lang/String;" />
      <node id="1583916890557930443" at="29,0,33,0" concept="1" trace="ConsoleRoot_EditorBuilder_a#(Ljetbrains/mps/openapi/editor/EditorContext;Lorg/jetbrains/mps/openapi/model/SNode;)V" />
      <node id="1583916890557930443" at="96,0,100,0" concept="5" trace="createRefNode_drvoix_e0#()Ljetbrains/mps/openapi/editor/cells/EditorCell;" />
      <node id="1583916890557930443" at="129,0,133,0" concept="5" trace="createRefNode_drvoix_f0#()Ljetbrains/mps/openapi/editor/cells/EditorCell;" />
      <node id="1583916890557930443" at="34,0,39,0" concept="5" trace="getNode#()Lorg/jetbrains/mps/openapi/model/SNode;" />
      <node id="1583916890557930443" at="104,0,109,0" concept="5" trace="createChildCell#(Lorg/jetbrains/mps/openapi/model/SNode;)Ljetbrains/mps/openapi/editor/cells/EditorCell;" />
      <node id="1583916890557930443" at="137,0,142,0" concept="5" trace="createChildCell#(Lorg/jetbrains/mps/openapi/model/SNode;)Ljetbrains/mps/openapi/editor/cells/EditorCell;" />
      <node id="1583916890557930443" at="109,0,117,0" concept="5" trace="installCellInfo#(Lorg/jetbrains/mps/openapi/model/SNode;Ljetbrains/mps/openapi/editor/cells/EditorCell;)V" />
      <node id="1583916890557930443" at="117,0,125,0" concept="5" trace="createEmptyCell#()Ljetbrains/mps/openapi/editor/cells/EditorCell;" />
      <node id="1583916890557930443" at="153,0,161,0" concept="5" trace="createEmptyCell#()Ljetbrains/mps/openapi/editor/cells/EditorCell;" />
      <node id="6783870023039364043" at="60,0,69,0" concept="5" trace="createConstant_drvoix_a0#()Ljetbrains/mps/openapi/editor/cells/EditorCell;" />
      <node id="6783870023039364047" at="69,0,78,0" concept="5" trace="createConstant_drvoix_b0#()Ljetbrains/mps/openapi/editor/cells/EditorCell;" />
      <node id="6783870023039464457" at="78,0,87,0" concept="5" trace="createConstant_drvoix_c0#()Ljetbrains/mps/openapi/editor/cells/EditorCell;" />
      <node id="2388219800763587730" at="87,0,96,0" concept="5" trace="createConstant_drvoix_d0#()Ljetbrains/mps/openapi/editor/cells/EditorCell;" />
      <node id="1583916890557930443" at="142,0,153,0" concept="5" trace="installCellInfo#(Lorg/jetbrains/mps/openapi/model/SNode;Ljetbrains/mps/openapi/editor/cells/EditorCell;)V" />
      <node id="1583916890557930443" at="44,0,60,0" concept="5" trace="createCollection_drvoix_a#()Ljetbrains/mps/openapi/editor/cells/EditorCell;" />
      <scope id="1583916890557930443" at="36,26,37,18" />
      <scope id="1583916890557930443" at="40,39,41,39" />
      <scope id="1583916890557930443" at="101,121,102,49" />
      <scope id="1583916890557930443" at="110,118,111,385" />
      <scope id="1583916890557930443" at="113,41,114,38" />
      <scope id="1583916890557930443" at="125,40,126,28" />
      <scope id="1583916890557930443" at="134,127,135,49" />
      <scope id="1583916890557930443" at="143,118,144,391" />
      <scope id="1583916890557930443" at="146,41,147,44" />
      <scope id="1583916890557930443" at="161,40,162,34" />
      <scope id="1583916890557930443" at="29,91,31,18" />
      <scope id="1583916890557930443" at="96,48,98,33">
        <var name="provider" id="1583916890557930443" />
      </scope>
      <scope id="1583916890557930443" at="129,48,131,33">
        <var name="provider" id="1583916890557930443" />
      </scope>
      <scope id="1583916890557930443" at="40,0,43,0" />
      <scope id="1583916890557930443" at="101,0,104,0">
        <var name="containmentLink" id="1583916890557930443" />
        <var name="context" id="1583916890557930443" />
        <var name="ownerNode" id="1583916890557930443" />
      </scope>
      <scope id="1583916890557930443" at="104,55,107,24">
        <var name="editorCell" id="1583916890557930443" />
      </scope>
      <scope id="1583916890557930443" at="125,0,128,0" />
      <scope id="1583916890557930443" at="134,0,137,0">
        <var name="containmentLink" id="1583916890557930443" />
        <var name="context" id="1583916890557930443" />
        <var name="ownerNode" id="1583916890557930443" />
      </scope>
      <scope id="1583916890557930443" at="137,55,140,24">
        <var name="editorCell" id="1583916890557930443" />
      </scope>
      <scope id="1583916890557930443" at="161,0,164,0" />
      <scope id="1583916890557930443" at="29,0,33,0">
        <var name="context" id="1583916890557930443" />
        <var name="node" id="1583916890557930443" />
      </scope>
      <scope id="1583916890557930443" at="96,0,100,0" />
      <scope id="1583916890557930443" at="129,0,133,0" />
      <scope id="1583916890557930443" at="34,0,39,0" />
      <scope id="1583916890557930443" at="104,0,109,0">
        <var name="child" id="1583916890557930443" />
      </scope>
      <scope id="1583916890557930443" at="118,44,123,24">
        <var name="editorCell" id="1583916890557930443" />
      </scope>
      <scope id="1583916890557930443" at="137,0,142,0">
        <var name="child" id="1583916890557930443" />
      </scope>
      <scope id="1583916890557930443" at="154,44,159,24">
        <var name="editorCell" id="1583916890557930443" />
      </scope>
      <scope id="1583916890557930443" at="109,70,115,7" />
      <scope id="6783870023039364043" at="60,49,67,22">
        <var name="editorCell" id="6783870023039364043" />
        <var name="style" id="6783870023039364043" />
      </scope>
      <scope id="6783870023039364047" at="69,49,76,22">
        <var name="editorCell" id="6783870023039364047" />
        <var name="style" id="6783870023039364047" />
      </scope>
      <scope id="6783870023039464457" at="78,49,85,22">
        <var name="editorCell" id="6783870023039464457" />
        <var name="style" id="6783870023039464457" />
      </scope>
      <scope id="2388219800763587730" at="87,49,94,22">
        <var name="editorCell" id="2388219800763587730" />
        <var name="style" id="2388219800763587730" />
      </scope>
      <scope id="1583916890557930443" at="109,0,117,0">
        <var name="child" id="1583916890557930443" />
        <var name="editorCell" id="1583916890557930443" />
      </scope>
      <scope id="1583916890557930443" at="117,0,125,0" />
      <scope id="1583916890557930443" at="153,0,161,0" />
      <scope id="6783870023039364043" at="60,0,69,0" />
      <scope id="6783870023039364047" at="69,0,78,0" />
      <scope id="6783870023039464457" at="78,0,87,0" />
      <scope id="2388219800763587730" at="87,0,96,0" />
      <scope id="1583916890557930443" at="142,70,151,42">
        <var name="style" id="1583916890557930443" />
      </scope>
      <scope id="1583916890557930443" at="142,0,153,0">
        <var name="child" id="1583916890557930443" />
        <var name="editorCell" id="1583916890557930443" />
      </scope>
      <scope id="1583916890557930443" at="44,50,58,22">
        <var name="editorCell" id="1583916890557930443" />
        <var name="style" id="1583916890557930443" />
      </scope>
      <scope id="1583916890557930443" at="44,0,60,0" />
      <unit id="1583916890557930443" at="100,0,129,0" name="jetbrains.mps.console.base.editor.ConsoleRoot_EditorBuilder_a$historySingleRoleHandler_drvoix_e0" />
      <unit id="1583916890557930443" at="133,0,165,0" name="jetbrains.mps.console.base.editor.ConsoleRoot_EditorBuilder_a$commandHolderSingleRoleHandler_drvoix_f0" />
      <unit id="1583916890557930443" at="25,0,166,0" name="jetbrains.mps.console.base.editor.ConsoleRoot_EditorBuilder_a" />
    </file>
  </root>
  <root nodeRef="r:f09c85c2-fb88-4283-852e-78d5fc87420e(jetbrains.mps.console.base.editor)/1741258697586939322">
    <file name="Command_SubstituteMenu.java">
      <node id="1741258697586939322" at="32,118,33,140" concept="6" />
      <node id="1741258697586939322" at="33,140,34,81" concept="2" />
      <node id="1741258697586939322" at="34,81,35,85" concept="2" />
      <node id="1741258697586939322" at="35,85,36,18" concept="7" />
      <node id="1741258697586939322" at="43,0,44,0" concept="3" trace="myCreatedNode" />
      <node id="1741258697586939322" at="47,52,48,41" concept="7" />
      <node id="1741258697586939322" at="52,58,53,55" concept="6" />
      <node id="1741258697586939322" at="53,55,54,37" concept="2" />
      <node id="1741258697586939328" at="54,37,55,295" concept="6" />
      <node id="1741258697586939336" at="55,295,56,193" concept="2" />
      <node id="1741258697586939343" at="56,193,57,24" concept="7" />
      <node id="1741258697586939322" at="60,81,61,47" concept="2" />
      <node id="1741258697586939322" at="67,78,68,70" concept="6" />
      <node id="1741258697586939322" at="68,70,69,245" concept="7" />
      <node id="1741258697586939322" at="73,76,74,214" concept="7" />
      <node id="1741258697586939322" at="77,125,78,149" concept="7" />
      <node id="1741258697586939322" at="73,0,76,0" concept="5" trace="getConcepts#(Ljetbrains/mps/openapi/editor/menus/substitute/SubstituteMenuContext;)Ljava/util/Collection;" />
      <node id="1741258697586939322" at="59,0,63,0" concept="5" trace="select#(Lorg/jetbrains/mps/openapi/model/SNode;Ljava/lang/String;)V" />
      <node id="1741258697586939322" at="76,0,80,0" concept="5" trace="createItemsForConcept#(Ljetbrains/mps/openapi/editor/menus/substitute/SubstituteMenuContext;Lorg/jetbrains/mps/openapi/language/SAbstractConcept;)Ljava/util/Collection;" />
      <node id="1741258697586939322" at="45,0,50,0" concept="5" trace="getOutputConcept#()Lorg/jetbrains/mps/openapi/language/SAbstractConcept;" />
      <node id="1741258697586939322" at="65,0,71,0" concept="5" trace="getLookup#(Ljetbrains/mps/openapi/editor/menus/substitute/SubstituteMenuContext;)Ljetbrains/mps/openapi/editor/menus/substitute/SubstituteMenuLookup;" />
      <node id="1741258697586939322" at="30,0,38,0" concept="5" trace="getParts#(Ljetbrains/mps/openapi/editor/menus/substitute/SubstituteMenuContext;)Ljava/util/List;" />
      <node id="1741258697586939322" at="50,0,59,0" concept="5" trace="createNode#(Ljava/lang/String;)Lorg/jetbrains/mps/openapi/model/SNode;" />
      <node id="1741258697586939322" at="41,112,63,8" concept="7" />
      <node id="1741258697586939322" at="39,0,65,0" concept="5" trace="wrapItem#(Ljetbrains/mps/openapi/editor/menus/substitute/SubstituteMenuItem;Ljetbrains/mps/openapi/editor/menus/substitute/SubstituteMenuContext;)Ljetbrains/mps/openapi/editor/menus/substitute/SubstituteMenuItem;" />
      <scope id="1741258697586939322" at="47,52,48,41" />
      <scope id="1741258697586939322" at="60,81,61,47" />
      <scope id="1741258697586939322" at="73,76,74,214" />
      <scope id="1741258697586939322" at="77,125,78,149" />
      <scope id="1741258697586939322" at="67,78,69,245">
        <var name="editorContext" id="1741258697586939322" />
      </scope>
      <scope id="1741258697586939322" at="73,0,76,0">
        <var name="_context" id="1741258697586939322" />
      </scope>
      <scope id="1741258697586939322" at="32,118,36,18">
        <var name="result" id="1741258697586939322" />
      </scope>
      <scope id="1741258697586939322" at="59,0,63,0">
        <var name="createdNode" id="1741258697586939322" />
        <var name="pattern" id="1741258697586939322" />
      </scope>
      <scope id="1741258697586939322" at="76,0,80,0">
        <var name="concept" id="1741258697586939322" />
        <var name="context" id="1741258697586939322" />
      </scope>
      <scope id="1741258697586939322" at="45,0,50,0" />
      <scope id="1741258697586939322" at="52,58,57,24">
        <var name="nodeToWrap" id="1741258697586939322" />
        <var name="result" id="1741258697586939329" />
      </scope>
      <scope id="1741258697586939322" at="65,0,71,0">
        <var name="_context" id="1741258697586939322" />
      </scope>
      <scope id="1741258697586939322" at="30,0,38,0">
        <var name="_context" id="1741258697586939322" />
      </scope>
      <scope id="1741258697586939322" at="50,0,59,0">
        <var name="pattern" id="1741258697586939322" />
      </scope>
      <scope id="1741258697586939322" at="41,112,63,8" />
      <scope id="1741258697586939322" at="39,0,65,0">
        <var name="_context" id="1741258697586939322" />
        <var name="item" id="1741258697586939322" />
      </scope>
      <unit id="1741258697586939322" at="72,0,81,0" name="jetbrains.mps.console.base.editor.Command_SubstituteMenu$SubstituteMenuPart_Subconcepts_2t0axy_b" />
      <unit id="1741258697586939322" at="42,17,63,7" name="jetbrains.mps.console.base.editor.Command_SubstituteMenu$SubstituteMenuPart_Wrapper_2t0axy_a$1" />
      <unit id="1741258697586939322" at="38,0,72,0" name="jetbrains.mps.console.base.editor.Command_SubstituteMenu$SubstituteMenuPart_Wrapper_2t0axy_a" />
      <unit id="1741258697586939322" at="29,0,82,0" name="jetbrains.mps.console.base.editor.Command_SubstituteMenu" />
    </file>
  </root>
  <root nodeRef="r:f09c85c2-fb88-4283-852e-78d5fc87420e(jetbrains.mps.console.base.editor)/1741258697586939376">
    <file name="PastedNodeReference_SubstituteMenu.java">
      <node id="1741258697586939376" at="16,118,17,140" concept="6" />
      <node id="1741258697586939376" at="17,140,18,18" concept="7" />
      <node id="1741258697586939376" at="14,0,20,0" concept="5" trace="getParts#(Ljetbrains/mps/openapi/editor/menus/substitute/SubstituteMenuContext;)Ljava/util/List;" />
      <scope id="1741258697586939376" at="16,118,18,18">
        <var name="result" id="1741258697586939376" />
      </scope>
      <scope id="1741258697586939376" at="14,0,20,0">
        <var name="_context" id="1741258697586939376" />
      </scope>
      <unit id="1741258697586939376" at="13,0,21,0" name="jetbrains.mps.console.base.editor.PastedNodeReference_SubstituteMenu" />
    </file>
  </root>
  <root nodeRef="r:f09c85c2-fb88-4283-852e-78d5fc87420e(jetbrains.mps.console.base.editor)/1741258697586939377">
    <file name="Response_SubstituteMenu.java">
      <node id="1741258697586939377" at="16,118,17,140" concept="6" />
      <node id="1741258697586939377" at="17,140,18,18" concept="7" />
      <node id="1741258697586939377" at="14,0,20,0" concept="5" trace="getParts#(Ljetbrains/mps/openapi/editor/menus/substitute/SubstituteMenuContext;)Ljava/util/List;" />
      <scope id="1741258697586939377" at="16,118,18,18">
        <var name="result" id="1741258697586939377" />
      </scope>
      <scope id="1741258697586939377" at="14,0,20,0">
        <var name="_context" id="1741258697586939377" />
      </scope>
      <unit id="1741258697586939377" at="13,0,21,0" name="jetbrains.mps.console.base.editor.Response_SubstituteMenu" />
    </file>
  </root>
  <root nodeRef="r:f09c85c2-fb88-4283-852e-78d5fc87420e(jetbrains.mps.console.base.editor)/2348043250037292762">
    <file name="IClickable_Editor.java">
      <node id="2348043250037292762" at="11,79,12,76" concept="7" />
      <node id="2348043250037292762" at="11,0,14,0" concept="5" trace="createEditorCell#(Ljetbrains/mps/openapi/editor/EditorContext;Lorg/jetbrains/mps/openapi/model/SNode;)Ljetbrains/mps/openapi/editor/cells/EditorCell;" />
      <scope id="2348043250037292762" at="11,79,12,76" />
      <scope id="2348043250037292762" at="11,0,14,0">
        <var name="editorContext" id="2348043250037292762" />
        <var name="node" id="2348043250037292762" />
      </scope>
      <unit id="2348043250037292762" at="10,0,15,0" name="jetbrains.mps.console.base.editor.IClickable_Editor" />
    </file>
    <file name="IClickable_EditorBuilder_a.java">
      <node id="2348043250037292762" at="16,90,17,19" concept="11" />
      <node id="2348043250037292762" at="17,19,18,18" concept="2" />
      <node id="2348043250037292762" at="23,26,24,18" concept="7" />
      <node id="2348043250037292762" at="27,39,28,38" concept="7" />
      <node id="6558068108108761650" at="31,49,32,141" concept="6" />
      <node id="6558068108108761650" at="32,141,33,72" concept="6" />
      <node id="6558068108108761650" at="34,26,35,27" concept="2" />
      <node id="6558068108108761650" at="35,27,36,64" concept="2" />
      <node id="6558068108108761650" at="37,5,38,22" concept="7" />
      <node id="2348043250037292762" at="13,0,15,0" concept="3" trace="myNode" />
      <node id="2348043250037292762" at="27,0,30,0" concept="5" trace="createCell#()Ljetbrains/mps/openapi/editor/cells/EditorCell;" />
      <node id="2348043250037292762" at="16,0,20,0" concept="1" trace="IClickable_EditorBuilder_a#(Ljetbrains/mps/openapi/editor/EditorContext;Lorg/jetbrains/mps/openapi/model/SNode;)V" />
      <node id="6558068108108761650" at="33,72,37,5" concept="4" />
      <node id="2348043250037292762" at="21,0,26,0" concept="5" trace="getNode#()Lorg/jetbrains/mps/openapi/model/SNode;" />
      <node id="6558068108108761650" at="31,0,40,0" concept="5" trace="createComponent_lz8kqh_a#()Ljetbrains/mps/openapi/editor/cells/EditorCell;" />
      <scope id="2348043250037292762" at="23,26,24,18" />
      <scope id="2348043250037292762" at="27,39,28,38" />
      <scope id="2348043250037292762" at="16,90,18,18" />
      <scope id="6558068108108761650" at="34,26,36,64" />
      <scope id="2348043250037292762" at="27,0,30,0" />
      <scope id="2348043250037292762" at="16,0,20,0">
        <var name="context" id="2348043250037292762" />
        <var name="node" id="2348043250037292762" />
      </scope>
      <scope id="2348043250037292762" at="21,0,26,0" />
      <scope id="6558068108108761650" at="31,49,38,22">
        <var name="bigCell" id="6558068108108761650" />
        <var name="editorCell" id="6558068108108761650" />
      </scope>
      <scope id="6558068108108761650" at="31,0,40,0" />
      <unit id="2348043250037292762" at="12,0,41,0" name="jetbrains.mps.console.base.editor.IClickable_EditorBuilder_a" />
    </file>
  </root>
  <root nodeRef="r:f09c85c2-fb88-4283-852e-78d5fc87420e(jetbrains.mps.console.base.editor)/328850564588044261">
    <file name="INodeWithReference_Editor.java">
      <node id="328850564588044261" at="11,79,12,84" concept="7" />
      <node id="328850564588044261" at="11,0,14,0" concept="5" trace="createEditorCell#(Ljetbrains/mps/openapi/editor/EditorContext;Lorg/jetbrains/mps/openapi/model/SNode;)Ljetbrains/mps/openapi/editor/cells/EditorCell;" />
      <scope id="328850564588044261" at="11,79,12,84" />
      <scope id="328850564588044261" at="11,0,14,0">
        <var name="editorContext" id="328850564588044261" />
        <var name="node" id="328850564588044261" />
      </scope>
      <unit id="328850564588044261" at="10,0,15,0" name="jetbrains.mps.console.base.editor.INodeWithReference_Editor" />
    </file>
    <file name="INodeWithReference_EditorBuilder_a.java">
      <node id="328850564588044261" at="16,98,17,19" concept="11" />
      <node id="328850564588044261" at="17,19,18,18" concept="2" />
      <node id="328850564588044261" at="23,26,24,18" concept="7" />
      <node id="328850564588044261" at="27,39,28,38" concept="7" />
      <node id="328850564594391489" at="31,49,32,151" concept="6" />
      <node id="328850564594391489" at="32,151,33,72" concept="6" />
      <node id="328850564594391489" at="34,26,35,27" concept="2" />
      <node id="328850564594391489" at="35,27,36,64" concept="2" />
      <node id="328850564594391489" at="37,5,38,22" concept="7" />
      <node id="328850564588044261" at="13,0,15,0" concept="3" trace="myNode" />
      <node id="328850564588044261" at="27,0,30,0" concept="5" trace="createCell#()Ljetbrains/mps/openapi/editor/cells/EditorCell;" />
      <node id="328850564588044261" at="16,0,20,0" concept="1" trace="INodeWithReference_EditorBuilder_a#(Ljetbrains/mps/openapi/editor/EditorContext;Lorg/jetbrains/mps/openapi/model/SNode;)V" />
      <node id="328850564594391489" at="33,72,37,5" concept="4" />
      <node id="328850564588044261" at="21,0,26,0" concept="5" trace="getNode#()Lorg/jetbrains/mps/openapi/model/SNode;" />
      <node id="328850564594391489" at="31,0,40,0" concept="5" trace="createComponent_fx5jqx_a#()Ljetbrains/mps/openapi/editor/cells/EditorCell;" />
      <scope id="328850564588044261" at="23,26,24,18" />
      <scope id="328850564588044261" at="27,39,28,38" />
      <scope id="328850564588044261" at="16,98,18,18" />
      <scope id="328850564594391489" at="34,26,36,64" />
      <scope id="328850564588044261" at="27,0,30,0" />
      <scope id="328850564588044261" at="16,0,20,0">
        <var name="context" id="328850564588044261" />
        <var name="node" id="328850564588044261" />
      </scope>
      <scope id="328850564588044261" at="21,0,26,0" />
      <scope id="328850564594391489" at="31,49,38,22">
        <var name="bigCell" id="328850564594391489" />
        <var name="editorCell" id="328850564594391489" />
      </scope>
      <scope id="328850564594391489" at="31,0,40,0" />
      <unit id="328850564588044261" at="12,0,41,0" name="jetbrains.mps.console.base.editor.INodeWithReference_EditorBuilder_a" />
    </file>
  </root>
  <root nodeRef="r:f09c85c2-fb88-4283-852e-78d5fc87420e(jetbrains.mps.console.base.editor)/328850564594145441">
    <file name="INodeWithReference_EditorComponent.java">
<<<<<<< HEAD
      <node id="328850564594145441" at="15,47,16,35" concept="7" />
      <node id="328850564594145441" at="18,79,19,103" concept="7" />
      <node id="328850564594145441" at="18,0,21,0" concept="5" trace="createEditorCell#(Ljetbrains/mps/openapi/editor/EditorContext;Lorg/jetbrains/mps/openapi/model/SNode;)Ljetbrains/mps/openapi/editor/cells/EditorCell;" />
      <node id="328850564594145441" at="14,0,18,0" concept="5" trace="getContextHints#()Ljava/util/Collection;" />
      <scope id="328850564594145441" at="15,47,16,35" />
      <scope id="328850564594145441" at="18,79,19,103" />
      <scope id="328850564594145441" at="18,0,21,0">
        <var name="editorContext" id="328850564594145441" />
        <var name="node" id="328850564594145441" />
      </scope>
      <scope id="328850564594145441" at="14,0,18,0" />
      <unit id="328850564594145441" at="13,0,22,0" name="jetbrains.mps.console.base.editor.INodeWithReference_EditorComponent" />
    </file>
    <file name="INodeWithReference_EditorComponent_ComponentBuilder_a.java">
      <node id="328850564594145441" at="32,117,33,19" concept="11" />
      <node id="328850564594145441" at="33,19,34,18" concept="2" />
      <node id="328850564594145441" at="39,26,40,18" concept="7" />
      <node id="328850564594145441" at="43,39,44,40" concept="7" />
      <node id="328850564594145441" at="47,51,48,40" concept="6" />
      <node id="328850564594145441" at="48,40,49,138" concept="2" />
      <node id="328850564594145441" at="49,138,50,33" concept="6" />
      <node id="328850564594145441" at="51,31,52,45" concept="2" />
      <node id="328850564594145441" at="53,12,54,59" concept="2" />
      <node id="328850564594145441" at="55,5,56,22" concept="7" />
      <node id="328850564594145530" at="58,96,59,93" concept="7" />
      <node id="328850564594145441" at="61,48,62,88" concept="6" />
      <node id="328850564594145441" at="62,88,63,31" concept="2" />
      <node id="328850564594145441" at="63,31,64,44" concept="2" />
      <node id="328850564594145441" at="64,44,65,26" concept="6" />
      <node id="328850564594145441" at="65,26,66,118" concept="2" />
      <node id="328850564594145441" at="66,118,67,63" concept="2" />
      <node id="328850564594145441" at="68,39,69,40" concept="2" />
      <node id="328850564594145441" at="69,40,70,35" concept="2" />
      <node id="328850564594145441" at="71,5,72,73" concept="2" />
      <node id="328850564594145441" at="72,73,73,57" concept="6" />
      <node id="328850564594145441" at="73,57,74,59" concept="6" />
      <node id="328850564594145441" at="75,35,76,87" concept="6" />
      <node id="328850564594145441" at="76,87,77,94" concept="7" />
      <node id="328850564594145441" at="78,10,79,22" concept="7" />
      <node id="328850564594145441" at="82,33,83,14" concept="11" />
      <node id="328850564594145441" at="85,69,86,57" concept="7" />
      <node id="328850564594145441" at="88,81,89,41" concept="8" />
      <node id="328850564594145441" at="89,41,90,145" concept="7" />
      <node id="328850564594145441" at="96,0,97,0" concept="3" trace="myReferencingNode" />
      <node id="328850564594145441" at="98,119,99,21" concept="11" />
      <node id="328850564594145441" at="99,21,100,42" concept="2" />
      <node id="328850564594145441" at="100,42,101,20" concept="2" />
      <node id="328850564594145441" at="104,41,105,55" concept="7" />
      <node id="328850564594145441" at="110,28,111,20" concept="7" />
      <node id="328850564594394064" at="114,66,115,130" concept="6" />
      <node id="328850564594394064" at="115,130,116,64" concept="2" />
      <node id="328850564594394064" at="116,64,117,36" concept="6" />
      <node id="328850564594394064" at="117,36,118,109" concept="2" />
      <node id="328850564594394064" at="118,109,119,50" concept="2" />
      <node id="328850564594394064" at="119,50,120,49" concept="2" />
      <node id="328850564594394064" at="120,49,121,54" concept="2" />
      <node id="328850564594394064" at="121,54,122,42" concept="2" />
      <node id="328850564594394064" at="122,42,123,24" concept="7" />
      <node id="328850564594145551" at="128,31,129,109" concept="7" />
      <node id="328850564594145547" at="133,44,134,46" concept="7" />
      <node id="328850564594145547" at="136,15,137,79" concept="2" />
      <node id="328850564594145547" at="137,79,138,82" concept="2" />
      <node id="328850564594145547" at="138,82,139,60" concept="2" />
      <node id="328850564594145547" at="139,60,140,34" concept="6" />
      <node id="328850564594145547" at="140,34,141,106" concept="2" />
      <node id="328850564594145547" at="141,106,142,40" concept="2" />
      <node id="328850564594145547" at="142,40,143,22" concept="7" />
      <node id="328850564594145441" at="29,0,31,0" concept="3" trace="myNode" />
      <node id="328850564594145441" at="53,10,55,5" concept="0" />
      <node id="328850564594145441" at="94,0,96,0" concept="3" trace="myNode" />
      <node id="328850564594145547" at="131,0,133,0" concept="5" trace="setText#(Ljava/lang/String;)V" />
      <node id="328850564594145441" at="43,0,46,0" concept="5" trace="createCell#()Ljetbrains/mps/openapi/editor/cells/EditorCell;" />
      <node id="328850564594145528" at="58,0,61,0" concept="10" trace="renderingCondition_clzyhh_a0#(Lorg/jetbrains/mps/openapi/model/SNode;Ljetbrains/mps/openapi/editor/EditorContext;)Z" />
      <node id="328850564594145441" at="82,0,85,0" concept="1" trace="_Inline_clzyhh_a0a#()V" />
      <node id="328850564594145441" at="85,0,88,0" concept="5" trace="createEditorCell#(Ljetbrains/mps/openapi/editor/EditorContext;)Ljetbrains/mps/openapi/editor/cells/EditorCell;" />
      <node id="328850564594145441" at="104,0,107,0" concept="5" trace="createCell#()Ljetbrains/mps/openapi/editor/cells/EditorCell;" />
      <node id="328850564594145547" at="128,0,131,0" concept="5" trace="getText#()Ljava/lang/String;" />
      <node id="328850564594145547" at="133,0,136,0" concept="5" trace="isValidText#(Ljava/lang/String;)Z" />
      <node id="328850564594145441" at="32,0,36,0" concept="1" trace="INodeWithReference_EditorComponent_ComponentBuilder_a#(Ljetbrains/mps/openapi/editor/EditorContext;Lorg/jetbrains/mps/openapi/model/SNode;)V" />
      <node id="328850564594145441" at="67,63,71,5" concept="4" />
      <node id="328850564594145441" at="88,0,92,0" concept="5" trace="createEditorCell#(Ljetbrains/mps/openapi/editor/EditorContext;Lorg/jetbrains/mps/openapi/model/SNode;)Ljetbrains/mps/openapi/editor/cells/EditorCell;" />
      <node id="328850564594145441" at="37,0,42,0" concept="5" trace="getNode#()Lorg/jetbrains/mps/openapi/model/SNode;" />
      <node id="328850564594145441" at="50,33,55,5" concept="4" />
      <node id="328850564594145441" at="74,59,79,22" concept="4" />
      <node id="328850564594145441" at="98,0,103,0" concept="1" trace="Inline_Builder_clzyhh_a0a#(Ljetbrains/mps/openapi/editor/EditorContext;Lorg/jetbrains/mps/openapi/model/SNode;Lorg/jetbrains/mps/openapi/model/SNode;)V" />
      <node id="328850564594145441" at="108,0,113,0" concept="5" trace="getNode#()Lorg/jetbrains/mps/openapi/model/SNode;" />
      <node id="328850564594145547" at="126,62,136,15" concept="6" />
      <node id="328850564594145441" at="47,0,58,0" concept="5" trace="createAlternation_clzyhh_a#()Ljetbrains/mps/openapi/editor/cells/EditorCell;" />
      <node id="328850564594394064" at="114,0,125,0" concept="5" trace="createReferencePresentation_clzyhh_a0a0#()Ljetbrains/mps/openapi/editor/cells/EditorCell;" />
      <node id="328850564594145547" at="126,0,145,0" concept="5" trace="createReadOnlyModelAccessor_clzyhh_a0#()Ljetbrains/mps/openapi/editor/cells/EditorCell;" />
      <node id="328850564594145441" at="61,0,81,0" concept="5" trace="createRefCell_clzyhh_a0#()Ljetbrains/mps/openapi/editor/cells/EditorCell;" />
      <scope id="328850564594145547" at="131,37,131,37" />
      <scope id="328850564594145441" at="39,26,40,18" />
      <scope id="328850564594145441" at="43,39,44,40" />
      <scope id="328850564594145441" at="51,31,52,45" />
      <scope id="328850564594145441" at="53,12,54,59" />
      <scope id="328850564594145529" at="58,96,59,93" />
      <scope id="328850564594145441" at="82,33,83,14" />
      <scope id="328850564594145441" at="85,69,86,57" />
      <scope id="328850564594145441" at="104,41,105,55" />
      <scope id="328850564594145441" at="110,28,111,20" />
      <scope id="328850564594145550" at="128,31,129,109" />
      <scope id="328850564594145547" at="133,44,134,46" />
      <scope id="328850564594145441" at="32,117,34,18" />
      <scope id="328850564594145441" at="68,39,70,35" />
      <scope id="328850564594145441" at="75,35,77,94">
        <var name="manager" id="328850564594145441" />
      </scope>
      <scope id="328850564594145441" at="88,81,90,145" />
      <scope id="328850564594145547" at="131,0,133,0">
=======
      <node id="328850564594145441" at="32,47,33,35" concept="7" />
      <node id="328850564594145441" at="35,79,36,64" concept="7" />
      <node id="328850564594145441" at="38,90,39,40" concept="6" />
      <node id="328850564594145441" at="39,40,40,112" concept="2" />
      <node id="328850564594145441" at="40,112,41,33" concept="6" />
      <node id="328850564594145441" at="42,31,43,69" concept="2" />
      <node id="328850564594145441" at="44,12,45,83" concept="2" />
      <node id="328850564594145441" at="46,5,47,22" concept="7" />
      <node id="328850564594145530" at="49,96,50,93" concept="7" />
      <node id="328850564594145441" at="52,87,53,81" concept="6" />
      <node id="328850564594145441" at="53,81,54,31" concept="2" />
      <node id="328850564594145441" at="54,31,55,44" concept="2" />
      <node id="328850564594145441" at="55,44,56,26" concept="6" />
      <node id="328850564594145441" at="56,26,57,99" concept="2" />
      <node id="328850564594145441" at="57,99,58,58" concept="2" />
      <node id="328850564594145441" at="59,39,60,40" concept="2" />
      <node id="328850564594145441" at="60,40,61,35" concept="2" />
      <node id="328850564594145441" at="62,5,63,73" concept="2" />
      <node id="328850564594145441" at="63,73,64,57" concept="6" />
      <node id="328850564594145441" at="65,35,66,82" concept="6" />
      <node id="328850564594145441" at="66,82,67,112" concept="7" />
      <node id="328850564594145441" at="68,10,69,22" concept="7" />
      <node id="328850564594145535" at="72,33,73,14" concept="10" />
      <node id="328850564594145535" at="75,69,76,67" concept="7" />
      <node id="328850564594145535" at="78,81,79,79" concept="7" />
      <node id="328850564594394064" at="81,105,82,123" concept="6" />
      <node id="328850564594394064" at="82,123,83,64" concept="2" />
      <node id="328850564594394064" at="83,64,84,36" concept="6" />
      <node id="328850564594394064" at="84,36,85,112" concept="2" />
      <node id="328850564594394064" at="85,112,86,53" concept="2" />
      <node id="328850564594394064" at="86,53,87,52" concept="2" />
      <node id="328850564594394064" at="87,52,88,57" concept="2" />
      <node id="328850564594394064" at="88,57,89,42" concept="2" />
      <node id="328850564594394064" at="89,42,90,24" concept="7" />
      <node id="328850564594145551" at="95,31,96,107" concept="7" />
      <node id="328850564594145547" at="100,44,101,46" concept="7" />
      <node id="328850564594145547" at="103,13,104,79" concept="2" />
      <node id="328850564594145547" at="104,79,105,82" concept="2" />
      <node id="328850564594145547" at="105,82,106,60" concept="2" />
      <node id="328850564594145547" at="106,60,107,34" concept="6" />
      <node id="328850564594145547" at="107,34,108,109" concept="2" />
      <node id="328850564594145547" at="108,109,109,40" concept="2" />
      <node id="328850564594145547" at="109,40,110,22" concept="7" />
      <node id="328850564594145441" at="44,10,46,5" concept="0" />
      <node id="328850564594145547" at="98,0,100,0" concept="5" trace="setText#(Ljava/lang/String;)V" />
      <node id="328850564594145441" at="35,0,38,0" concept="5" trace="createEditorCell#(Ljetbrains/mps/openapi/editor/EditorContext;Lorg/jetbrains/mps/openapi/model/SNode;)Ljetbrains/mps/openapi/editor/cells/EditorCell;" />
      <node id="328850564594145528" at="49,0,52,0" concept="9" trace="renderingCondition_clzyhh_a0#(Lorg/jetbrains/mps/openapi/model/SNode;Ljetbrains/mps/openapi/editor/EditorContext;)Z" />
      <node id="328850564594145535" at="72,0,75,0" concept="1" trace="_Inline_clzyhh_a0a#()V" />
      <node id="328850564594145535" at="75,0,78,0" concept="5" trace="createEditorCell#(Ljetbrains/mps/openapi/editor/EditorContext;)Ljetbrains/mps/openapi/editor/cells/EditorCell;" />
      <node id="328850564594145535" at="78,0,81,0" concept="5" trace="createEditorCell#(Ljetbrains/mps/openapi/editor/EditorContext;Lorg/jetbrains/mps/openapi/model/SNode;)Ljetbrains/mps/openapi/editor/cells/EditorCell;" />
      <node id="328850564594145547" at="95,0,98,0" concept="5" trace="getText#()Ljava/lang/String;" />
      <node id="328850564594145547" at="100,0,103,0" concept="5" trace="isValidText#(Ljava/lang/String;)Z" />
      <node id="328850564594145441" at="31,0,35,0" concept="5" trace="getContextHints#()Ljava/util/Collection;" />
      <node id="328850564594145441" at="58,58,62,5" concept="4" />
      <node id="328850564594145441" at="41,33,46,5" concept="4" />
      <node id="328850564594145441" at="64,57,69,22" concept="4" />
      <node id="328850564594145547" at="93,113,103,13" concept="6" />
      <node id="328850564594145441" at="38,0,49,0" concept="5" trace="createAlternation_clzyhh_a#(Ljetbrains/mps/openapi/editor/EditorContext;Lorg/jetbrains/mps/openapi/model/SNode;)Ljetbrains/mps/openapi/editor/cells/EditorCell;" />
      <node id="328850564594394064" at="81,0,92,0" concept="5" trace="createReferencePresentation_clzyhh_a0a0#(Ljetbrains/mps/openapi/editor/EditorContext;Lorg/jetbrains/mps/openapi/model/SNode;)Ljetbrains/mps/openapi/editor/cells/EditorCell;" />
      <node id="328850564594145441" at="52,0,71,0" concept="5" trace="createRefCell_clzyhh_a0#(Ljetbrains/mps/openapi/editor/EditorContext;Lorg/jetbrains/mps/openapi/model/SNode;)Ljetbrains/mps/openapi/editor/cells/EditorCell;" />
      <node id="328850564594145547" at="93,0,112,0" concept="5" trace="createReadOnlyModelAccessor_clzyhh_a0#(Ljetbrains/mps/openapi/editor/EditorContext;Lorg/jetbrains/mps/openapi/model/SNode;)Ljetbrains/mps/openapi/editor/cells/EditorCell;" />
      <scope id="328850564594145547" at="98,37,98,37" />
      <scope id="328850564594145441" at="32,47,33,35" />
      <scope id="328850564594145441" at="35,79,36,64" />
      <scope id="328850564594145441" at="42,31,43,69" />
      <scope id="328850564594145441" at="44,12,45,83" />
      <scope id="328850564594145529" at="49,96,50,93" />
      <scope id="328850564594145535" at="72,33,73,14" />
      <scope id="328850564594145535" at="75,69,76,67" />
      <scope id="328850564594145535" at="78,81,79,79" />
      <scope id="328850564594145550" at="95,31,96,107" />
      <scope id="328850564594145547" at="100,44,101,46" />
      <scope id="328850564594145441" at="59,39,61,35" />
      <scope id="328850564594145441" at="65,35,67,112">
        <var name="manager" id="328850564594145441" />
      </scope>
      <scope id="328850564594145547" at="98,0,100,0">
>>>>>>> bd830ede
        <var name="s" id="328850564594145547" />
      </scope>
      <scope id="328850564594145441" at="43,0,46,0" />
      <scope id="328850564594145528" at="58,0,61,0">
        <var name="editorContext" id="328850564594145528" />
        <var name="node" id="328850564594145528" />
      </scope>
<<<<<<< HEAD
      <scope id="328850564594145441" at="82,0,85,0" />
      <scope id="328850564594145441" at="85,0,88,0">
        <var name="editorContext" id="328850564594145441" />
      </scope>
      <scope id="328850564594145441" at="98,119,101,20" />
      <scope id="328850564594145441" at="104,0,107,0" />
      <scope id="328850564594145547" at="128,0,131,0" />
      <scope id="328850564594145547" at="133,0,136,0">
=======
      <scope id="328850564594145535" at="72,0,75,0" />
      <scope id="328850564594145535" at="75,0,78,0">
        <var name="editorContext" id="328850564594145535" />
      </scope>
      <scope id="328850564594145535" at="78,0,81,0">
        <var name="editorContext" id="328850564594145535" />
        <var name="node" id="328850564594145535" />
      </scope>
      <scope id="328850564594145547" at="95,0,98,0" />
      <scope id="328850564594145547" at="100,0,103,0">
>>>>>>> bd830ede
        <var name="s" id="328850564594145547" />
      </scope>
      <scope id="328850564594145441" at="32,0,36,0">
        <var name="context" id="328850564594145441" />
        <var name="node" id="328850564594145441" />
      </scope>
      <scope id="328850564594145441" at="88,0,92,0">
        <var name="editorContext" id="328850564594145441" />
        <var name="node" id="328850564594145441" />
      </scope>
      <scope id="328850564594145441" at="37,0,42,0" />
      <scope id="328850564594145441" at="98,0,103,0">
        <var name="context" id="328850564594145441" />
        <var name="node" id="328850564594145441" />
        <var name="referencingNode" id="328850564594145441" />
      </scope>
      <scope id="328850564594145441" at="108,0,113,0" />
      <scope id="328850564594145441" at="47,51,56,22">
        <var name="alternationCondition" id="328850564594145441" />
        <var name="editorCell" id="328850564594145441" />
      </scope>
<<<<<<< HEAD
      <scope id="328850564594394064" at="114,66,123,24">
        <var name="editorCell" id="328850564594394064" />
        <var name="style" id="328850564594394064" />
      </scope>
      <scope id="328850564594145441" at="47,0,58,0" />
      <scope id="328850564594394064" at="114,0,125,0" />
      <scope id="328850564594145547" at="126,62,143,22">
        <var name="editorCell" id="328850564594145547" />
        <var name="style" id="328850564594145547" />
      </scope>
      <scope id="328850564594145441" at="61,48,79,22">
=======
      <scope id="328850564594394064" at="81,105,90,24">
        <var name="editorCell" id="328850564594394064" />
        <var name="style" id="328850564594394064" />
      </scope>
      <scope id="328850564594145441" at="38,0,49,0">
        <var name="editorContext" id="328850564594145441" />
        <var name="node" id="328850564594145441" />
      </scope>
      <scope id="328850564594394064" at="81,0,92,0">
        <var name="editorContext" id="328850564594394064" />
        <var name="node" id="328850564594394064" />
      </scope>
      <scope id="328850564594145441" at="52,87,69,22">
>>>>>>> bd830ede
        <var name="attributeConcept" id="328850564594145441" />
        <var name="editorCell" id="328850564594145441" />
        <var name="provider" id="328850564594145441" />
      </scope>
<<<<<<< HEAD
      <scope id="328850564594145547" at="126,0,145,0" />
      <scope id="328850564594145441" at="61,0,81,0" />
      <unit id="328850564594145547" at="127,88,136,5" name="jetbrains.mps.console.base.editor.INodeWithReference_EditorComponent_ComponentBuilder_a$1" />
      <unit id="328850564594145441" at="81,0,93,0" name="jetbrains.mps.console.base.editor.INodeWithReference_EditorComponent_ComponentBuilder_a$_Inline_clzyhh_a0a" />
      <unit id="328850564594145441" at="93,0,126,0" name="jetbrains.mps.console.base.editor.INodeWithReference_EditorComponent_ComponentBuilder_a$Inline_Builder_clzyhh_a0a" />
      <unit id="328850564594145441" at="28,0,146,0" name="jetbrains.mps.console.base.editor.INodeWithReference_EditorComponent_ComponentBuilder_a" />
=======
      <scope id="328850564594145547" at="93,113,110,22">
        <var name="editorCell" id="328850564594145547" />
        <var name="style" id="328850564594145547" />
      </scope>
      <scope id="328850564594145441" at="52,0,71,0">
        <var name="editorContext" id="328850564594145441" />
        <var name="node" id="328850564594145441" />
      </scope>
      <scope id="328850564594145547" at="93,0,112,0">
        <var name="editorContext" id="328850564594145547" />
        <var name="node" id="328850564594145547" />
      </scope>
      <unit id="328850564594145547" at="94,83,103,5" name="jetbrains.mps.console.base.editor.INodeWithReference_EditorComponent$1" />
      <unit id="328850564594145535" at="71,0,93,0" name="jetbrains.mps.console.base.editor.INodeWithReference_EditorComponent$_Inline_clzyhh_a0a" />
      <unit id="328850564594145441" at="30,0,113,0" name="jetbrains.mps.console.base.editor.INodeWithReference_EditorComponent" />
>>>>>>> bd830ede
    </file>
  </root>
  <root nodeRef="r:f09c85c2-fb88-4283-852e-78d5fc87420e(jetbrains.mps.console.base.editor)/351968380916615485">
    <file name="CommandHolder_Editor.java">
      <node id="351968380916615485" at="11,79,12,79" concept="7" />
      <node id="351968380916615485" at="14,82,15,82" concept="7" />
      <node id="351968380916615485" at="11,0,14,0" concept="5" trace="createEditorCell#(Ljetbrains/mps/openapi/editor/EditorContext;Lorg/jetbrains/mps/openapi/model/SNode;)Ljetbrains/mps/openapi/editor/cells/EditorCell;" />
      <node id="351968380916615485" at="14,0,17,0" concept="5" trace="createInspectedCell#(Ljetbrains/mps/openapi/editor/EditorContext;Lorg/jetbrains/mps/openapi/model/SNode;)Ljetbrains/mps/openapi/editor/cells/EditorCell;" />
      <scope id="351968380916615485" at="11,79,12,79" />
      <scope id="351968380916615485" at="14,82,15,82" />
      <scope id="351968380916615485" at="11,0,14,0">
        <var name="editorContext" id="351968380916615485" />
        <var name="node" id="351968380916615485" />
      </scope>
      <scope id="351968380916615485" at="14,0,17,0">
        <var name="editorContext" id="351968380916615485" />
        <var name="node" id="351968380916615485" />
      </scope>
      <unit id="351968380916615485" at="10,0,18,0" name="jetbrains.mps.console.base.editor.CommandHolder_Editor" />
    </file>
    <file name="CommandHolder_EditorBuilder_a.java">
      <node id="351968380916615485" at="33,93,34,19" concept="11" />
      <node id="351968380916615485" at="34,19,35,18" concept="2" />
      <node id="351968380916615485" at="40,26,41,18" concept="7" />
      <node id="351968380916615485" at="44,39,45,39" concept="7" />
      <node id="351968380916615485" at="48,50,49,106" concept="6" />
      <node id="351968380916615485" at="49,106,50,48" concept="2" />
      <node id="351968380916615485" at="50,48,51,28" concept="2" />
      <node id="351968380916615485" at="51,28,52,65" concept="2" />
      <node id="351968380916615485" at="52,65,53,34" concept="6" />
      <node id="351968380916615485" at="53,34,54,47" concept="2" />
      <node id="351968380916615485" at="54,47,55,40" concept="2" />
      <node id="351968380916615485" at="55,40,56,81" concept="2" />
      <node id="351968380916615485" at="56,81,57,57" concept="2" />
      <node id="351968380916615485" at="57,57,58,56" concept="2" />
      <node id="351968380916615485" at="58,56,59,65" concept="2" />
      <node id="351968380916615485" at="59,65,60,22" concept="7" />
      <node id="351968380916616964" at="62,49,63,95" concept="6" />
      <node id="351968380916616964" at="63,95,64,47" concept="2" />
      <node id="351968380916616964" at="64,47,65,34" concept="6" />
      <node id="351968380916616964" at="65,34,66,49" concept="2" />
      <node id="351968380916616964" at="66,49,67,55" concept="2" />
      <node id="351968380916616964" at="67,55,68,40" concept="2" />
      <node id="351968380916616964" at="68,40,69,34" concept="2" />
      <node id="351968380916616964" at="69,34,70,22" concept="7" />
      <node id="351968380916615485" at="72,48,73,267" concept="6" />
      <node id="351968380916615485" at="73,267,74,33" concept="7" />
      <node id="351968380916615485" at="77,121,78,49" concept="11" />
      <node id="351968380916615485" at="80,55,81,59" concept="6" />
      <node id="351968380916615485" at="81,59,82,41" concept="2" />
      <node id="351968380916615485" at="82,41,83,24" concept="7" />
      <node id="351968380916615485" at="86,118,87,383" concept="2" />
      <node id="351968380916615485" at="89,41,90,38" concept="2" />
      <node id="351968380916615485" at="91,7,92,36" concept="6" />
      <node id="351968380916615485" at="92,36,93,50" concept="2" />
      <node id="351968380916615485" at="93,50,94,42" concept="2" />
      <node id="351968380916615485" at="97,44,98,58" concept="6" />
      <node id="351968380916615485" at="98,58,99,0" concept="9" />
      <node id="351968380916615485" at="99,0,100,40" concept="2" />
      <node id="351968380916615485" at="100,40,101,24" concept="7" />
      <node id="9041541628638924931" at="103,52,104,95" concept="6" />
      <node id="9041541628638924931" at="104,95,105,50" concept="2" />
      <node id="9041541628638924931" at="105,50,106,36" concept="6" />
      <node id="9041541628638924931" at="106,36,107,60" concept="2" />
      <node id="9041541628638924931" at="107,60,108,104" concept="2" />
      <node id="9041541628638924931" at="108,104,109,48" concept="2" />
      <node id="9041541628638924931" at="109,48,110,42" concept="2" />
      <node id="9041541628638924931" at="110,42,111,373" concept="2" />
      <node id="9041541628638924931" at="111,373,112,48" concept="2" />
      <node id="9041541628638924931" at="112,48,113,73" concept="2" />
      <node id="9041541628638924931" at="113,73,114,24" concept="7" />
      <node id="2401921116440678138" at="117,57,118,97" concept="6" />
      <node id="2401921116440678138" at="118,97,119,55" concept="2" />
      <node id="2401921116440678138" at="119,55,120,34" concept="6" />
      <node id="2401921116440678138" at="120,34,121,49" concept="2" />
      <node id="2401921116440678138" at="121,49,122,40" concept="2" />
      <node id="2401921116440678138" at="122,40,123,22" concept="7" />
      <node id="351968380916615485" at="30,0,32,0" concept="3" trace="myNode" />
      <node id="351968380916615485" at="44,0,47,0" concept="5" trace="createCell#()Ljetbrains/mps/openapi/editor/cells/EditorCell;" />
      <node id="351968380916615485" at="77,0,80,0" concept="1" trace="commandSingleRoleHandler_nvbf9m_b0#(Lorg/jetbrains/mps/openapi/model/SNode;Lorg/jetbrains/mps/openapi/language/SContainmentLink;Ljetbrains/mps/openapi/editor/EditorContext;)V" />
      <node id="351968380916615485" at="85,70,88,7" concept="4" />
      <node id="351968380916615485" at="88,7,91,7" concept="4" />
      <node id="351968380916615485" at="33,0,37,0" concept="1" trace="CommandHolder_EditorBuilder_a#(Ljetbrains/mps/openapi/editor/EditorContext;Lorg/jetbrains/mps/openapi/model/SNode;)V" />
      <node id="351968380916615485" at="72,0,76,0" concept="5" trace="createRefNode_nvbf9m_b0#()Ljetbrains/mps/openapi/editor/cells/EditorCell;" />
      <node id="351968380916615485" at="38,0,43,0" concept="5" trace="getNode#()Lorg/jetbrains/mps/openapi/model/SNode;" />
      <node id="351968380916615485" at="80,0,85,0" concept="5" trace="createChildCell#(Lorg/jetbrains/mps/openapi/model/SNode;)Ljetbrains/mps/openapi/editor/cells/EditorCell;" />
      <node id="351968380916615485" at="96,0,103,0" concept="5" trace="createEmptyCell#()Ljetbrains/mps/openapi/editor/cells/EditorCell;" />
      <node id="2401921116440678138" at="117,0,125,0" concept="5" trace="createContextAssistant_nvbf9m_c0#()Ljetbrains/mps/openapi/editor/cells/EditorCell;" />
      <node id="351968380916616964" at="62,0,72,0" concept="5" trace="createConstant_nvbf9m_a0#()Ljetbrains/mps/openapi/editor/cells/EditorCell;" />
      <node id="351968380916615485" at="85,0,96,0" concept="5" trace="installCellInfo#(Lorg/jetbrains/mps/openapi/model/SNode;Ljetbrains/mps/openapi/editor/cells/EditorCell;)V" />
      <node id="9041541628638924931" at="103,0,116,0" concept="5" trace="createConstant_nvbf9m_a1a#()Ljetbrains/mps/openapi/editor/cells/EditorCell;" />
      <node id="351968380916615485" at="48,0,62,0" concept="5" trace="createCollection_nvbf9m_a#()Ljetbrains/mps/openapi/editor/cells/EditorCell;" />
      <scope id="351968380916615485" at="40,26,41,18" />
      <scope id="351968380916615485" at="44,39,45,39" />
      <scope id="351968380916615485" at="77,121,78,49" />
      <scope id="351968380916615485" at="86,118,87,383" />
      <scope id="351968380916615485" at="89,41,90,38" />
      <scope id="351968380916615485" at="33,93,35,18" />
      <scope id="351968380916615485" at="72,48,74,33">
        <var name="provider" id="351968380916615485" />
      </scope>
      <scope id="351968380916615485" at="44,0,47,0" />
      <scope id="351968380916615485" at="77,0,80,0">
        <var name="containmentLink" id="351968380916615485" />
        <var name="context" id="351968380916615485" />
        <var name="ownerNode" id="351968380916615485" />
      </scope>
      <scope id="351968380916615485" at="80,55,83,24">
        <var name="editorCell" id="351968380916615485" />
      </scope>
      <scope id="351968380916615485" at="33,0,37,0">
        <var name="context" id="351968380916615485" />
        <var name="node" id="351968380916615485" />
      </scope>
      <scope id="351968380916615485" at="72,0,76,0" />
      <scope id="351968380916615485" at="97,44,101,24">
        <var name="editorCell" id="351968380916615485" />
      </scope>
      <scope id="351968380916615485" at="38,0,43,0" />
      <scope id="351968380916615485" at="80,0,85,0">
        <var name="child" id="351968380916615485" />
      </scope>
      <scope id="2401921116440678138" at="117,57,123,22">
        <var name="editorCell" id="2401921116440678138" />
        <var name="style" id="2401921116440678138" />
      </scope>
      <scope id="351968380916615485" at="96,0,103,0" />
      <scope id="351968380916616964" at="62,49,70,22">
        <var name="editorCell" id="351968380916616964" />
        <var name="style" id="351968380916616964" />
      </scope>
      <scope id="2401921116440678138" at="117,0,125,0" />
      <scope id="351968380916615485" at="85,70,94,42">
        <var name="style" id="351968380916615485" />
      </scope>
      <scope id="351968380916616964" at="62,0,72,0" />
      <scope id="351968380916615485" at="85,0,96,0">
        <var name="child" id="351968380916615485" />
        <var name="editorCell" id="351968380916615485" />
      </scope>
      <scope id="9041541628638924931" at="103,52,114,24">
        <var name="editorCell" id="9041541628638924931" />
        <var name="style" id="9041541628638924931" />
      </scope>
      <scope id="351968380916615485" at="48,50,60,22">
        <var name="editorCell" id="351968380916615485" />
        <var name="style" id="351968380916615485" />
      </scope>
      <scope id="9041541628638924931" at="103,0,116,0" />
      <scope id="351968380916615485" at="48,0,62,0" />
      <unit id="351968380916615485" at="76,0,117,0" name="jetbrains.mps.console.base.editor.CommandHolder_EditorBuilder_a$commandSingleRoleHandler_nvbf9m_b0" />
      <unit id="351968380916615485" at="29,0,126,0" name="jetbrains.mps.console.base.editor.CommandHolder_EditorBuilder_a" />
    </file>
    <file name="CommandHolder_InspectorBuilder_a.java">
      <node id="351968380916615485" at="17,96,18,19" concept="11" />
      <node id="351968380916615485" at="18,19,19,18" concept="2" />
      <node id="351968380916615485" at="24,26,25,18" concept="7" />
      <node id="351968380916615485" at="28,39,29,41" concept="7" />
      <node id="351968380916615485" at="32,52,33,103" concept="6" />
      <node id="351968380916615485" at="33,103,34,50" concept="2" />
      <node id="351968380916615485" at="34,50,35,28" concept="2" />
      <node id="351968380916615485" at="35,28,36,65" concept="2" />
      <node id="351968380916615485" at="36,65,37,59" concept="2" />
      <node id="351968380916615485" at="37,59,38,57" concept="2" />
      <node id="351968380916615485" at="38,57,39,22" concept="7" />
      <node id="8664977959755528731" at="41,51,42,111" concept="6" />
      <node id="8664977959755528731" at="42,111,43,49" concept="2" />
      <node id="8664977959755528731" at="43,49,44,34" concept="2" />
      <node id="8664977959755528731" at="44,34,45,22" concept="7" />
      <node id="8664977959755528736" at="47,49,48,129" concept="6" />
      <node id="8664977959755528736" at="48,129,49,47" concept="2" />
      <node id="8664977959755528736" at="49,47,50,34" concept="2" />
      <node id="8664977959755528736" at="50,34,51,22" concept="7" />
      <node id="351968380916615485" at="14,0,16,0" concept="3" trace="myNode" />
      <node id="351968380916615485" at="28,0,31,0" concept="5" trace="createCell#()Ljetbrains/mps/openapi/editor/cells/EditorCell;" />
      <node id="351968380916615485" at="17,0,21,0" concept="1" trace="CommandHolder_InspectorBuilder_a#(Ljetbrains/mps/openapi/editor/EditorContext;Lorg/jetbrains/mps/openapi/model/SNode;)V" />
      <node id="351968380916615485" at="22,0,27,0" concept="5" trace="getNode#()Lorg/jetbrains/mps/openapi/model/SNode;" />
      <node id="8664977959755528731" at="41,0,47,0" concept="5" trace="createConstant_nvbf9m_a0_0#()Ljetbrains/mps/openapi/editor/cells/EditorCell;" />
      <node id="8664977959755528736" at="47,0,53,0" concept="5" trace="createConstant_nvbf9m_b0#()Ljetbrains/mps/openapi/editor/cells/EditorCell;" />
      <node id="351968380916615485" at="32,0,41,0" concept="5" trace="createCollection_nvbf9m_a_0#()Ljetbrains/mps/openapi/editor/cells/EditorCell;" />
      <scope id="351968380916615485" at="24,26,25,18" />
      <scope id="351968380916615485" at="28,39,29,41" />
      <scope id="351968380916615485" at="17,96,19,18" />
      <scope id="351968380916615485" at="28,0,31,0" />
      <scope id="351968380916615485" at="17,0,21,0">
        <var name="context" id="351968380916615485" />
        <var name="node" id="351968380916615485" />
      </scope>
      <scope id="8664977959755528731" at="41,51,45,22">
        <var name="editorCell" id="8664977959755528731" />
      </scope>
      <scope id="8664977959755528736" at="47,49,51,22">
        <var name="editorCell" id="8664977959755528736" />
      </scope>
      <scope id="351968380916615485" at="22,0,27,0" />
      <scope id="8664977959755528731" at="41,0,47,0" />
      <scope id="8664977959755528736" at="47,0,53,0" />
      <scope id="351968380916615485" at="32,52,39,22">
        <var name="editorCell" id="351968380916615485" />
      </scope>
      <scope id="351968380916615485" at="32,0,41,0" />
      <unit id="351968380916615485" at="13,0,54,0" name="jetbrains.mps.console.base.editor.CommandHolder_InspectorBuilder_a" />
    </file>
  </root>
  <root nodeRef="r:f09c85c2-fb88-4283-852e-78d5fc87420e(jetbrains.mps.console.base.editor)/4457873968123391941">
    <file name="History_Editor.java">
      <node id="4457873968123391941" at="11,79,12,73" concept="7" />
      <node id="4457873968123391941" at="11,0,14,0" concept="5" trace="createEditorCell#(Ljetbrains/mps/openapi/editor/EditorContext;Lorg/jetbrains/mps/openapi/model/SNode;)Ljetbrains/mps/openapi/editor/cells/EditorCell;" />
      <scope id="4457873968123391941" at="11,79,12,73" />
      <scope id="4457873968123391941" at="11,0,14,0">
        <var name="editorContext" id="4457873968123391941" />
        <var name="node" id="4457873968123391941" />
      </scope>
      <unit id="4457873968123391941" at="10,0,15,0" name="jetbrains.mps.console.base.editor.History_Editor" />
    </file>
    <file name="History_EditorBuilder_a.java">
      <node id="4457873968123391941" at="28,87,29,19" concept="11" />
      <node id="4457873968123391941" at="29,19,30,18" concept="2" />
      <node id="4457873968123391941" at="35,26,36,18" concept="7" />
      <node id="4457873968123391941" at="39,39,40,39" concept="7" />
      <node id="4457873968123391941" at="43,50,44,103" concept="6" />
      <node id="4457873968123391941" at="44,103,45,48" concept="2" />
      <node id="4457873968123391941" at="45,48,46,28" concept="2" />
      <node id="4457873968123391941" at="46,28,47,65" concept="2" />
      <node id="4457873968123391941" at="47,65,48,60" concept="2" />
      <node id="4457873968123391941" at="48,60,49,22" concept="7" />
      <node id="4457873968123391941" at="51,52,52,128" concept="6" />
      <node id="4457873968123391941" at="52,128,53,93" concept="6" />
      <node id="4457873968123391941" at="53,93,54,45" concept="2" />
      <node id="4457873968123391941" at="54,45,55,49" concept="2" />
      <node id="4457873968123391941" at="55,49,56,22" concept="7" />
      <node id="4457873968123391941" at="59,96,60,50" concept="11" />
      <node id="4457873968123391941" at="62,66,63,93" concept="7" />
      <node id="4457873968123391941" at="65,57,66,65" concept="6" />
      <node id="4457873968123391941" at="66,65,67,58" concept="2" />
      <node id="4457873968123391941" at="67,58,68,25" concept="7" />
      <node id="4457873968123391941" at="70,41,71,34" concept="6" />
      <node id="4457873968123391941" at="71,34,72,46" concept="2" />
      <node id="4457873968123391941" at="72,46,73,49" concept="2" />
      <node id="4457873968123391941" at="73,49,74,23" concept="7" />
      <node id="4457873968123391941" at="77,96,78,134" concept="2" />
      <node id="4457873968123391941" at="79,34,80,142" concept="2" />
      <node id="4457873968123391941" at="80,142,81,146" concept="2" />
      <node id="4457873968123391941" at="83,122,84,392" concept="2" />
      <node id="3210622965583572491" at="88,52,89,96" concept="6" />
      <node id="3210622965583572491" at="89,96,90,50" concept="2" />
      <node id="3210622965583572491" at="90,50,91,36" concept="2" />
      <node id="3210622965583572491" at="91,36,92,24" concept="7" />
      <node id="4457873968123391941" at="25,0,27,0" concept="3" trace="myNode" />
      <node id="4457873968123391941" at="39,0,42,0" concept="5" trace="createCell#()Ljetbrains/mps/openapi/editor/cells/EditorCell;" />
      <node id="4457873968123391941" at="59,0,62,0" concept="1" trace="itemListHandler_ff9cd8_a0#(Lorg/jetbrains/mps/openapi/model/SNode;Ljava/lang/String;Ljetbrains/mps/openapi/editor/EditorContext;)V" />
      <node id="4457873968123391941" at="62,0,65,0" concept="5" trace="createNodeToInsert#(Ljetbrains/mps/openapi/editor/EditorContext;)Lorg/jetbrains/mps/openapi/model/SNode;" />
      <node id="4457873968123391941" at="82,9,85,9" concept="4" />
      <node id="4457873968123391941" at="28,0,32,0" concept="1" trace="History_EditorBuilder_a#(Ljetbrains/mps/openapi/editor/EditorContext;Lorg/jetbrains/mps/openapi/model/SNode;)V" />
      <node id="4457873968123391941" at="78,134,82,9" concept="4" />
      <node id="4457873968123391941" at="33,0,38,0" concept="5" trace="getNode#()Lorg/jetbrains/mps/openapi/model/SNode;" />
      <node id="4457873968123391941" at="65,0,70,0" concept="5" trace="createNodeCell#(Lorg/jetbrains/mps/openapi/model/SNode;)Ljetbrains/mps/openapi/editor/cells/EditorCell;" />
      <node id="4457873968123391941" at="70,0,76,0" concept="5" trace="createEmptyCell#()Ljetbrains/mps/openapi/editor/cells/EditorCell;" />
      <node id="3210622965583572491" at="88,0,94,0" concept="5" trace="createConstant_ff9cd8_a0a#()Ljetbrains/mps/openapi/editor/cells/EditorCell;" />
      <node id="4457873968123391941" at="51,0,58,0" concept="5" trace="createRefNodeList_ff9cd8_a0#()Ljetbrains/mps/openapi/editor/cells/EditorCell;" />
      <node id="4457873968123391941" at="43,0,51,0" concept="5" trace="createCollection_ff9cd8_a#()Ljetbrains/mps/openapi/editor/cells/EditorCell;" />
      <node id="4457873968123391941" at="76,86,86,7" concept="4" />
      <node id="4457873968123391941" at="76,0,88,0" concept="5" trace="installElementCellActions#(Lorg/jetbrains/mps/openapi/model/SNode;Ljetbrains/mps/openapi/editor/cells/EditorCell;)V" />
      <scope id="4457873968123391941" at="35,26,36,18" />
      <scope id="4457873968123391941" at="39,39,40,39" />
      <scope id="4457873968123391941" at="59,96,60,50" />
      <scope id="4457873968123391941" at="62,66,63,93" />
      <scope id="4457873968123391941" at="83,122,84,392" />
      <scope id="4457873968123391941" at="28,87,30,18" />
      <scope id="4457873968123391941" at="79,34,81,146" />
      <scope id="4457873968123391941" at="39,0,42,0" />
      <scope id="4457873968123391941" at="59,0,62,0">
        <var name="childRole" id="4457873968123391941" />
        <var name="context" id="4457873968123391941" />
        <var name="ownerNode" id="4457873968123391941" />
      </scope>
      <scope id="4457873968123391941" at="62,0,65,0">
        <var name="editorContext" id="4457873968123391941" />
      </scope>
      <scope id="4457873968123391941" at="65,57,68,25">
        <var name="elementCell" id="4457873968123391941" />
      </scope>
      <scope id="4457873968123391941" at="28,0,32,0">
        <var name="context" id="4457873968123391941" />
        <var name="node" id="4457873968123391941" />
      </scope>
      <scope id="4457873968123391941" at="70,41,74,23">
        <var name="emptyCell" id="4457873968123391941" />
      </scope>
      <scope id="3210622965583572491" at="88,52,92,24">
        <var name="editorCell" id="3210622965583572491" />
      </scope>
      <scope id="4457873968123391941" at="33,0,38,0" />
      <scope id="4457873968123391941" at="51,52,56,22">
        <var name="editorCell" id="4457873968123391941" />
        <var name="handler" id="4457873968123391941" />
      </scope>
      <scope id="4457873968123391941" at="65,0,70,0">
        <var name="elementNode" id="4457873968123391941" />
      </scope>
      <scope id="4457873968123391941" at="43,50,49,22">
        <var name="editorCell" id="4457873968123391941" />
      </scope>
      <scope id="4457873968123391941" at="70,0,76,0" />
      <scope id="3210622965583572491" at="88,0,94,0" />
      <scope id="4457873968123391941" at="51,0,58,0" />
      <scope id="4457873968123391941" at="43,0,51,0" />
      <scope id="4457873968123391941" at="77,96,85,9" />
      <scope id="4457873968123391941" at="76,86,86,7" />
      <scope id="4457873968123391941" at="76,0,88,0">
        <var name="elementCell" id="4457873968123391941" />
        <var name="elementNode" id="4457873968123391941" />
      </scope>
      <unit id="4457873968123391941" at="58,0,95,0" name="jetbrains.mps.console.base.editor.History_EditorBuilder_a$itemListHandler_ff9cd8_a0" />
      <unit id="4457873968123391941" at="24,0,96,0" name="jetbrains.mps.console.base.editor.History_EditorBuilder_a" />
    </file>
  </root>
  <root nodeRef="r:f09c85c2-fb88-4283-852e-78d5fc87420e(jetbrains.mps.console.base.editor)/494962652073794335">
    <file name="CommandHolder_Actions.java">
      <node id="494962652073794335" at="12,95,13,112" concept="2" />
      <node id="494962652073794335" at="16,0,17,0" concept="3" trace="myNode" />
      <node id="494962652073794335" at="17,54,18,25" concept="2" />
      <node id="494962652073794335" at="20,54,21,56" concept="2" />
      <node id="494962652073794335" at="26,60,27,66" concept="7" />
      <node id="494962652073812753" at="29,81,30,68" concept="7" />
      <node id="494962652073813195" at="32,64,33,48" concept="7" />
      <node id="494962652073794335" at="23,0,25,0" concept="5" trace="execute_internal#(Ljetbrains/mps/openapi/editor/EditorContext;Lorg/jetbrains/mps/openapi/model/SNode;)V" />
      <node id="494962652073794335" at="12,0,15,0" concept="10" trace="setCellActions#(Ljetbrains/mps/openapi/editor/cells/EditorCell;Lorg/jetbrains/mps/openapi/model/SNode;Ljetbrains/mps/openapi/editor/EditorContext;)V" />
      <node id="494962652073794335" at="17,0,20,0" concept="1" trace="CommandHolder_Actions_COMMENT#(Lorg/jetbrains/mps/openapi/model/SNode;)V" />
      <node id="494962652073794335" at="20,0,23,0" concept="5" trace="execute#(Ljetbrains/mps/openapi/editor/EditorContext;)V" />
      <node id="494962652073794335" at="29,0,32,0" concept="5" trace="canExecute_internal#(Ljetbrains/mps/openapi/editor/EditorContext;Lorg/jetbrains/mps/openapi/model/SNode;)Z" />
      <node id="494962652073813195" at="32,0,35,0" concept="10" trace="eq_5bkq2_a0a0f1#(Ljava/lang/Object;Ljava/lang/Object;)Z" />
      <node id="494962652073794335" at="25,0,29,0" concept="5" trace="canExecute#(Ljetbrains/mps/openapi/editor/EditorContext;)Z" />
      <scope id="494962652073794345" at="23,75,23,75" />
      <scope id="494962652073794335" at="12,95,13,112" />
      <scope id="494962652073794335" at="17,54,18,25" />
      <scope id="494962652073794335" at="20,54,21,56" />
      <scope id="494962652073794335" at="26,60,27,66" />
      <scope id="494962652073813668" at="29,81,30,68" />
      <scope id="494962652073813195" at="32,64,33,48" />
      <scope id="494962652073794335" at="23,0,25,0">
        <var name="editorContext" id="494962652073794335" />
        <var name="node" id="494962652073794335" />
      </scope>
      <scope id="494962652073794335" at="12,0,15,0">
        <var name="context" id="494962652073794335" />
        <var name="editorCell" id="494962652073794335" />
        <var name="node" id="494962652073794335" />
      </scope>
      <scope id="494962652073794335" at="17,0,20,0">
        <var name="node" id="494962652073794335" />
      </scope>
      <scope id="494962652073794335" at="20,0,23,0">
        <var name="editorContext" id="494962652073794335" />
      </scope>
      <scope id="494962652073794335" at="29,0,32,0">
        <var name="editorContext" id="494962652073794335" />
        <var name="node" id="494962652073794335" />
      </scope>
      <scope id="494962652073813195" at="32,0,35,0">
        <var name="a" id="494962652073813195" />
        <var name="b" id="494962652073813195" />
      </scope>
      <scope id="494962652073794335" at="25,0,29,0">
        <var name="editorContext" id="494962652073794335" />
      </scope>
      <unit id="494962652073794335" at="15,0,36,0" name="jetbrains.mps.console.base.editor.CommandHolder_Actions$CommandHolder_Actions_COMMENT" />
      <unit id="494962652073794335" at="11,0,37,0" name="jetbrains.mps.console.base.editor.CommandHolder_Actions" />
    </file>
  </root>
  <root nodeRef="r:f09c85c2-fb88-4283-852e-78d5fc87420e(jetbrains.mps.console.base.editor)/5286186381821047465">
    <file name="print.java">
      <node id="5286186381821047465" at="32,18,33,16" concept="11" />
      <node id="5286186381821047465" at="35,0,36,0" concept="3" trace="myLocations" />
      <node id="5286186381821047465" at="37,67,38,63" concept="7" />
      <node id="5286186381821047465" at="43,124,44,156" concept="6" />
      <node id="5286186381821047465" at="45,137,46,68" concept="2" />
      <node id="5286186381821047465" at="47,5,48,18" concept="7" />
      <node id="5286186381821486580" at="54,225,55,396" concept="7" />
      <node id="5286186381821486590" at="56,241,57,20" concept="7" />
      <node id="5286186381821486607" at="58,14,59,21" concept="7" />
      <node id="5286186381821048042" at="64,92,65,191" concept="7" />
      <node id="5286186381821048042" at="71,98,72,72" concept="6" />
      <node id="5286186381821048042" at="72,72,73,266" concept="7" />
      <node id="5286186381821373276" at="78,227,79,388" concept="7" />
      <node id="5286186381821138309" at="80,243,81,229" concept="7" />
      <node id="5286186381821140447" at="82,16,83,22" concept="7" />
      <node id="5286186381821048042" at="86,125,87,53" concept="6" />
      <node id="5286186381821250803" at="87,53,88,34" concept="6" />
      <node id="5286186381821479886" at="89,227,90,555" concept="2" />
      <node id="5286186381821513058" at="91,243,92,408" concept="2" />
      <node id="5286186381821517931" at="93,16,94,44" concept="12" />
      <node id="5286186381821049708" at="95,9,96,77" concept="2" />
      <node id="5286186381821052006" at="96,77,97,201" concept="2" />
      <node id="5286186381821486605" at="58,12,60,7" concept="0" />
      <node id="5286186381821139795" at="82,14,84,9" concept="0" />
      <node id="5286186381821473102" at="93,14,95,9" concept="0" />
      <node id="5286186381821047465" at="32,0,35,0" concept="1" trace="print#()V" />
      <node id="5286186381821047465" at="44,156,47,5" concept="4" />
      <node id="5286186381821047465" at="36,0,40,0" concept="5" trace="isApplicableToLocation#(Ljava/lang/String;)Z" />
      <node id="5286186381821048042" at="63,0,67,0" concept="5" trace="getParts#()Ljava/util/List;" />
      <node id="5286186381821048042" at="69,0,75,0" concept="5" trace="getSubstituteMenuLookup#(Ljetbrains/mps/openapi/editor/menus/transformation/TransformationMenuContext;)Ljetbrains/mps/openapi/editor/menus/substitute/SubstituteMenuLookup;" />
      <node id="5286186381821486570" at="53,72,60,7" concept="4" />
      <node id="5286186381820938845" at="77,73,84,9" concept="4" />
      <node id="5286186381821473067" at="88,34,95,9" concept="4" />
      <node id="5286186381821047465" at="41,0,50,0" concept="5" trace="getParts#(Ljetbrains/mps/openapi/editor/menus/transformation/TransformationMenuContext;)Ljava/util/List;" />
      <node id="5286186381821048042" at="52,0,62,0" concept="5" trace="isApplicable#(Ljetbrains/mps/openapi/editor/menus/transformation/TransformationMenuContext;)Z" />
      <node id="5286186381821048042" at="76,0,86,0" concept="5" trace="getTargetNode#(Ljetbrains/mps/openapi/editor/menus/transformation/TransformationMenuContext;)Lorg/jetbrains/mps/openapi/model/SNode;" />
      <node id="5286186381821048042" at="86,0,99,0" concept="5" trace="execute#(Lorg/jetbrains/mps/openapi/model/SNode;Ljetbrains/mps/openapi/editor/menus/substitute/SubstituteMenuItem;Ljetbrains/mps/openapi/editor/menus/transformation/TransformationMenuContext;Ljava/lang/String;)V" />
      <scope id="5286186381821047465" at="32,18,33,16" />
      <scope id="5286186381821047465" at="37,67,38,63" />
      <scope id="5286186381821047465" at="45,137,46,68" />
      <scope id="5286186381821486579" at="54,225,55,396" />
      <scope id="5286186381821486589" at="56,241,57,20" />
      <scope id="5286186381821486606" at="58,14,59,21" />
      <scope id="5286186381821048042" at="64,92,65,191" />
      <scope id="5286186381820938847" at="78,227,79,388" />
      <scope id="5286186381821135663" at="80,243,81,229" />
      <scope id="5286186381821139796" at="82,16,83,22" />
      <scope id="5286186381821473076" at="89,227,90,555" />
      <scope id="5286186381821473086" at="91,243,92,408" />
      <scope id="5286186381821473103" at="93,16,94,44" />
      <scope id="5286186381821048042" at="71,98,73,266">
        <var name="editorContext" id="5286186381821048042" />
      </scope>
      <scope id="5286186381821047465" at="32,0,35,0" />
      <scope id="5286186381821047465" at="36,0,40,0">
        <var name="location" id="5286186381821047465" />
      </scope>
      <scope id="5286186381821048042" at="63,0,67,0" />
      <scope id="5286186381821047465" at="43,124,48,18">
        <var name="result" id="5286186381821047465" />
      </scope>
      <scope id="5286186381821048042" at="69,0,75,0">
        <var name="_context" id="5286186381821048042" />
      </scope>
      <scope id="5286186381821483950" at="53,72,60,7" />
      <scope id="5286186381821155987" at="77,73,84,9" />
      <scope id="5286186381821047465" at="41,0,50,0">
        <var name="_context" id="5286186381821047465" />
      </scope>
      <scope id="5286186381821048042" at="52,0,62,0">
        <var name="_context" id="5286186381821048042" />
      </scope>
      <scope id="5286186381821048042" at="76,0,86,0">
        <var name="_context" id="5286186381821048042" />
      </scope>
      <scope id="5286186381821048042" at="86,125,97,201">
        <var name="createdNode" id="5286186381821048042" />
        <var name="expressionToReplace" id="5286186381821250804" />
      </scope>
      <scope id="5286186381821048042" at="86,0,99,0">
        <var name="_context" id="5286186381821048042" />
        <var name="item" id="5286186381821048042" />
        <var name="pattern" id="5286186381821048042" />
        <var name="targetNode" id="5286186381821048042" />
      </scope>
      <unit id="5286186381821048042" at="67,0,100,0" name="jetbrains.mps.console.base.editor.print$TransformationMenuPart_Group_vtzrq_a0$TransformationMenuPart_WrapSubstituteMenu_vtzrq_a0a" />
      <unit id="5286186381821048042" at="51,0,101,0" name="jetbrains.mps.console.base.editor.print$TransformationMenuPart_Group_vtzrq_a0" />
      <unit id="5286186381821047465" at="31,0,102,0" name="jetbrains.mps.console.base.editor.print" />
    </file>
  </root>
  <root nodeRef="r:f09c85c2-fb88-4283-852e-78d5fc87420e(jetbrains.mps.console.base.editor)/5464054275389851713">
    <file name="BLCommand_Editor.java">
      <node id="5464054275389851713" at="11,79,12,75" concept="7" />
      <node id="5464054275389851713" at="11,0,14,0" concept="5" trace="createEditorCell#(Ljetbrains/mps/openapi/editor/EditorContext;Lorg/jetbrains/mps/openapi/model/SNode;)Ljetbrains/mps/openapi/editor/cells/EditorCell;" />
      <scope id="5464054275389851713" at="11,79,12,75" />
      <scope id="5464054275389851713" at="11,0,14,0">
        <var name="editorContext" id="5464054275389851713" />
        <var name="node" id="5464054275389851713" />
      </scope>
      <unit id="5464054275389851713" at="10,0,15,0" name="jetbrains.mps.console.base.editor.BLCommand_Editor" />
    </file>
    <file name="BLCommand_EditorBuilder_a.java">
      <node id="5464054275389851713" at="31,89,32,19" concept="11" />
      <node id="5464054275389851713" at="32,19,33,18" concept="2" />
      <node id="5464054275389851713" at="38,26,39,18" concept="7" />
      <node id="5464054275389851713" at="42,39,43,40" concept="7" />
      <node id="5464054275389851713" at="46,51,47,40" concept="6" />
      <node id="5464054275389851713" at="47,40,48,110" concept="2" />
      <node id="5464054275389851713" at="48,110,49,33" concept="6" />
      <node id="5464054275389851713" at="50,31,51,48" concept="2" />
      <node id="5464054275389851713" at="52,12,53,45" concept="2" />
      <node id="5464054275389851713" at="54,5,55,72" concept="6" />
      <node id="5464054275389851713" at="56,26,57,27" concept="2" />
      <node id="5464054275389851713" at="57,27,58,64" concept="2" />
      <node id="5464054275389851713" at="59,5,60,22" concept="7" />
      <node id="6766461360451875779" at="62,96,63,212" concept="7" />
      <node id="5464054275389851713" at="65,51,66,103" concept="6" />
      <node id="5464054275389851713" at="66,103,67,49" concept="2" />
      <node id="5464054275389851713" at="67,49,68,58" concept="2" />
      <node id="5464054275389851713" at="68,58,69,57" concept="2" />
      <node id="5464054275389851713" at="69,57,70,58" concept="2" />
      <node id="5464054275389851713" at="70,58,71,22" concept="7" />
      <node id="6766461360451874005" at="73,50,74,94" concept="6" />
      <node id="6766461360451874005" at="74,94,75,48" concept="2" />
      <node id="6766461360451874005" at="75,48,76,34" concept="6" />
      <node id="6766461360451874005" at="76,34,77,84" concept="2" />
      <node id="6766461360451874005" at="77,84,78,60" concept="2" />
      <node id="6766461360451874005" at="78,60,79,40" concept="2" />
      <node id="6766461360451874005" at="79,40,80,34" concept="2" />
      <node id="6766461360451874005" at="80,34,81,22" concept="7" />
      <node id="5464054275389851713" at="83,49,84,260" concept="6" />
      <node id="5464054275389851713" at="84,260,85,33" concept="7" />
      <node id="5464054275389851713" at="88,119,89,49" concept="11" />
      <node id="5464054275389851713" at="91,55,92,59" concept="6" />
      <node id="5464054275389851713" at="92,59,93,41" concept="2" />
      <node id="5464054275389851713" at="93,41,94,24" concept="7" />
      <node id="5464054275389851713" at="97,118,98,382" concept="2" />
      <node id="5464054275389851713" at="100,41,101,35" concept="2" />
      <node id="5464054275389851713" at="102,7,103,36" concept="6" />
      <node id="5464054275389851713" at="103,36,104,60" concept="2" />
      <node id="5464054275389851713" at="104,60,105,62" concept="2" />
      <node id="5464054275389851713" at="105,62,106,42" concept="2" />
      <node id="5464054275389851713" at="109,44,110,54" concept="6" />
      <node id="5464054275389851713" at="110,54,111,41" concept="2" />
      <node id="5464054275389851713" at="111,41,112,0" concept="9" />
      <node id="5464054275389851713" at="112,0,113,40" concept="2" />
      <node id="5464054275389851713" at="113,40,114,24" concept="7" />
      <node id="5464054275389851713" at="116,40,117,25" concept="7" />
      <node id="2401921116440678111" at="120,50,121,94" concept="6" />
      <node id="2401921116440678111" at="121,94,122,48" concept="2" />
      <node id="2401921116440678111" at="122,48,123,34" concept="6" />
      <node id="2401921116440678111" at="123,34,124,85" concept="2" />
      <node id="2401921116440678111" at="124,85,125,40" concept="2" />
      <node id="2401921116440678111" at="125,40,126,34" concept="2" />
      <node id="2401921116440678111" at="126,34,127,22" concept="7" />
      <node id="5464054275389851713" at="129,48,130,259" concept="6" />
      <node id="5464054275389851713" at="130,259,131,33" concept="7" />
      <node id="5464054275389851713" at="134,118,135,49" concept="11" />
      <node id="5464054275389851713" at="137,55,138,59" concept="6" />
      <node id="5464054275389851713" at="138,59,139,41" concept="2" />
      <node id="5464054275389851713" at="139,41,140,24" concept="7" />
      <node id="5464054275389851713" at="143,118,144,382" concept="2" />
      <node id="5464054275389851713" at="146,41,147,35" concept="2" />
      <node id="5464054275389851713" at="151,44,152,54" concept="6" />
      <node id="5464054275389851713" at="152,54,153,41" concept="2" />
      <node id="5464054275389851713" at="153,41,154,0" concept="9" />
      <node id="5464054275389851713" at="154,0,155,40" concept="2" />
      <node id="5464054275389851713" at="155,40,156,24" concept="7" />
      <node id="5464054275389851713" at="158,40,159,25" concept="7" />
      <node id="5464054275389851713" at="28,0,30,0" concept="3" trace="myNode" />
      <node id="5464054275389851713" at="52,10,54,5" concept="0" />
      <node id="5464054275389851713" at="42,0,45,0" concept="5" trace="createCell#()Ljetbrains/mps/openapi/editor/cells/EditorCell;" />
      <node id="6766461360451874079" at="62,0,65,0" concept="10" trace="renderingCondition_zc016d_a0#(Lorg/jetbrains/mps/openapi/model/SNode;Ljetbrains/mps/openapi/editor/EditorContext;)Z" />
      <node id="5464054275389851713" at="88,0,91,0" concept="1" trace="bodySingleRoleHandler_zc016d_b0a#(Lorg/jetbrains/mps/openapi/model/SNode;Lorg/jetbrains/mps/openapi/language/SContainmentLink;Ljetbrains/mps/openapi/editor/EditorContext;)V" />
      <node id="5464054275389851713" at="96,70,99,7" concept="4" />
      <node id="5464054275389851713" at="99,7,102,7" concept="4" />
      <node id="5464054275389851713" at="116,0,119,0" concept="5" trace="getNoTargetText#()Ljava/lang/String;" />
      <node id="5464054275389851713" at="134,0,137,0" concept="1" trace="bodySingleRoleHandler_zc016d_a0#(Lorg/jetbrains/mps/openapi/model/SNode;Lorg/jetbrains/mps/openapi/language/SContainmentLink;Ljetbrains/mps/openapi/editor/EditorContext;)V" />
      <node id="5464054275389851713" at="142,70,145,7" concept="4" />
      <node id="5464054275389851713" at="145,7,148,7" concept="4" />
      <node id="5464054275389851713" at="158,0,161,0" concept="5" trace="getNoTargetText#()Ljava/lang/String;" />
      <node id="5464054275389851713" at="31,0,35,0" concept="1" trace="BLCommand_EditorBuilder_a#(Ljetbrains/mps/openapi/editor/EditorContext;Lorg/jetbrains/mps/openapi/model/SNode;)V" />
      <node id="5464054275389851713" at="55,72,59,5" concept="4" />
      <node id="5464054275389851713" at="83,0,87,0" concept="5" trace="createRefNode_zc016d_b0a#()Ljetbrains/mps/openapi/editor/cells/EditorCell;" />
      <node id="5464054275389851713" at="129,0,133,0" concept="5" trace="createRefNode_zc016d_a0#()Ljetbrains/mps/openapi/editor/cells/EditorCell;" />
      <node id="5464054275389851713" at="36,0,41,0" concept="5" trace="getNode#()Lorg/jetbrains/mps/openapi/model/SNode;" />
      <node id="5464054275389851713" at="49,33,54,5" concept="4" />
      <node id="5464054275389851713" at="91,0,96,0" concept="5" trace="createChildCell#(Lorg/jetbrains/mps/openapi/model/SNode;)Ljetbrains/mps/openapi/editor/cells/EditorCell;" />
      <node id="5464054275389851713" at="137,0,142,0" concept="5" trace="createChildCell#(Lorg/jetbrains/mps/openapi/model/SNode;)Ljetbrains/mps/openapi/editor/cells/EditorCell;" />
      <node id="5464054275389851713" at="65,0,73,0" concept="5" trace="createCollection_zc016d_a0#()Ljetbrains/mps/openapi/editor/cells/EditorCell;" />
      <node id="5464054275389851713" at="108,0,116,0" concept="5" trace="createEmptyCell#()Ljetbrains/mps/openapi/editor/cells/EditorCell;" />
      <node id="5464054275389851713" at="142,0,150,0" concept="5" trace="installCellInfo#(Lorg/jetbrains/mps/openapi/model/SNode;Ljetbrains/mps/openapi/editor/cells/EditorCell;)V" />
      <node id="5464054275389851713" at="150,0,158,0" concept="5" trace="createEmptyCell#()Ljetbrains/mps/openapi/editor/cells/EditorCell;" />
      <node id="2401921116440678111" at="120,0,129,0" concept="5" trace="createConstant_zc016d_c0a#()Ljetbrains/mps/openapi/editor/cells/EditorCell;" />
      <node id="6766461360451874005" at="73,0,83,0" concept="5" trace="createConstant_zc016d_a0a#()Ljetbrains/mps/openapi/editor/cells/EditorCell;" />
      <node id="5464054275389851713" at="96,0,108,0" concept="5" trace="installCellInfo#(Lorg/jetbrains/mps/openapi/model/SNode;Ljetbrains/mps/openapi/editor/cells/EditorCell;)V" />
      <node id="5464054275389851713" at="46,0,62,0" concept="5" trace="createAlternation_zc016d_a#()Ljetbrains/mps/openapi/editor/cells/EditorCell;" />
      <scope id="5464054275389851713" at="38,26,39,18" />
      <scope id="5464054275389851713" at="42,39,43,40" />
      <scope id="5464054275389851713" at="50,31,51,48" />
      <scope id="5464054275389851713" at="52,12,53,45" />
      <scope id="6766461360451874080" at="62,96,63,212" />
      <scope id="5464054275389851713" at="88,119,89,49" />
      <scope id="5464054275389851713" at="97,118,98,382" />
      <scope id="5464054275389851713" at="100,41,101,35" />
      <scope id="5464054275389851713" at="116,40,117,25" />
      <scope id="5464054275389851713" at="134,118,135,49" />
      <scope id="5464054275389851713" at="143,118,144,382" />
      <scope id="5464054275389851713" at="146,41,147,35" />
      <scope id="5464054275389851713" at="158,40,159,25" />
      <scope id="5464054275389851713" at="31,89,33,18" />
      <scope id="5464054275389851713" at="56,26,58,64" />
      <scope id="5464054275389851713" at="83,49,85,33">
        <var name="provider" id="5464054275389851713" />
      </scope>
      <scope id="5464054275389851713" at="129,48,131,33">
        <var name="provider" id="5464054275389851713" />
      </scope>
      <scope id="5464054275389851713" at="42,0,45,0" />
      <scope id="6766461360451874079" at="62,0,65,0">
        <var name="editorContext" id="6766461360451874079" />
        <var name="node" id="6766461360451874079" />
      </scope>
      <scope id="5464054275389851713" at="88,0,91,0">
        <var name="containmentLink" id="5464054275389851713" />
        <var name="context" id="5464054275389851713" />
        <var name="ownerNode" id="5464054275389851713" />
      </scope>
      <scope id="5464054275389851713" at="91,55,94,24">
        <var name="editorCell" id="5464054275389851713" />
      </scope>
      <scope id="5464054275389851713" at="116,0,119,0" />
      <scope id="5464054275389851713" at="134,0,137,0">
        <var name="containmentLink" id="5464054275389851713" />
        <var name="context" id="5464054275389851713" />
        <var name="ownerNode" id="5464054275389851713" />
      </scope>
      <scope id="5464054275389851713" at="137,55,140,24">
        <var name="editorCell" id="5464054275389851713" />
      </scope>
      <scope id="5464054275389851713" at="158,0,161,0" />
      <scope id="5464054275389851713" at="31,0,35,0">
        <var name="context" id="5464054275389851713" />
        <var name="node" id="5464054275389851713" />
      </scope>
      <scope id="5464054275389851713" at="83,0,87,0" />
      <scope id="5464054275389851713" at="129,0,133,0" />
      <scope id="5464054275389851713" at="36,0,41,0" />
      <scope id="5464054275389851713" at="91,0,96,0">
        <var name="child" id="5464054275389851713" />
      </scope>
      <scope id="5464054275389851713" at="109,44,114,24">
        <var name="editorCell" id="5464054275389851713" />
      </scope>
      <scope id="5464054275389851713" at="137,0,142,0">
        <var name="child" id="5464054275389851713" />
      </scope>
      <scope id="5464054275389851713" at="151,44,156,24">
        <var name="editorCell" id="5464054275389851713" />
      </scope>
      <scope id="5464054275389851713" at="65,51,71,22">
        <var name="editorCell" id="5464054275389851713" />
      </scope>
      <scope id="5464054275389851713" at="142,70,148,7" />
      <scope id="2401921116440678111" at="120,50,127,22">
        <var name="editorCell" id="2401921116440678111" />
        <var name="style" id="2401921116440678111" />
      </scope>
      <scope id="5464054275389851713" at="65,0,73,0" />
      <scope id="6766461360451874005" at="73,50,81,22">
        <var name="editorCell" id="6766461360451874005" />
        <var name="style" id="6766461360451874005" />
      </scope>
      <scope id="5464054275389851713" at="108,0,116,0" />
      <scope id="5464054275389851713" at="142,0,150,0">
        <var name="child" id="5464054275389851713" />
        <var name="editorCell" id="5464054275389851713" />
      </scope>
      <scope id="5464054275389851713" at="150,0,158,0" />
      <scope id="2401921116440678111" at="120,0,129,0" />
      <scope id="6766461360451874005" at="73,0,83,0" />
      <scope id="5464054275389851713" at="96,70,106,42">
        <var name="style" id="5464054275389851713" />
      </scope>
      <scope id="5464054275389851713" at="96,0,108,0">
        <var name="child" id="5464054275389851713" />
        <var name="editorCell" id="5464054275389851713" />
      </scope>
      <scope id="5464054275389851713" at="46,51,60,22">
        <var name="alternationCondition" id="5464054275389851713" />
        <var name="bigCell" id="5464054275389851713" />
        <var name="editorCell" id="5464054275389851713" />
      </scope>
      <scope id="5464054275389851713" at="46,0,62,0" />
      <unit id="5464054275389851713" at="133,0,162,0" name="jetbrains.mps.console.base.editor.BLCommand_EditorBuilder_a$bodySingleRoleHandler_zc016d_a0" />
      <unit id="5464054275389851713" at="87,0,120,0" name="jetbrains.mps.console.base.editor.BLCommand_EditorBuilder_a$bodySingleRoleHandler_zc016d_b0a" />
      <unit id="5464054275389851713" at="27,0,163,0" name="jetbrains.mps.console.base.editor.BLCommand_EditorBuilder_a" />
    </file>
  </root>
  <root nodeRef="r:f09c85c2-fb88-4283-852e-78d5fc87420e(jetbrains.mps.console.base.editor)/5637103006919114630">
    <file name="Response_Editor.java">
      <node id="5637103006919114630" at="11,79,12,74" concept="7" />
      <node id="5637103006919114630" at="11,0,14,0" concept="5" trace="createEditorCell#(Ljetbrains/mps/openapi/editor/EditorContext;Lorg/jetbrains/mps/openapi/model/SNode;)Ljetbrains/mps/openapi/editor/cells/EditorCell;" />
      <scope id="5637103006919114630" at="11,79,12,74" />
      <scope id="5637103006919114630" at="11,0,14,0">
        <var name="editorContext" id="5637103006919114630" />
        <var name="node" id="5637103006919114630" />
      </scope>
      <unit id="5637103006919114630" at="10,0,15,0" name="jetbrains.mps.console.base.editor.Response_Editor" />
    </file>
    <file name="Response_EditorBuilder_a.java">
      <node id="5637103006919114630" at="31,88,32,19" concept="11" />
      <node id="5637103006919114630" at="32,19,33,18" concept="2" />
      <node id="5637103006919114630" at="38,26,39,18" concept="7" />
      <node id="5637103006919114630" at="42,39,43,39" concept="7" />
      <node id="5637103006919114630" at="46,50,47,106" concept="6" />
      <node id="5637103006919114630" at="47,106,48,48" concept="2" />
      <node id="5637103006919114630" at="48,48,49,28" concept="2" />
      <node id="5637103006919114630" at="49,28,50,65" concept="2" />
      <node id="5637103006919114630" at="50,65,51,59" concept="2" />
      <node id="5637103006919114630" at="51,59,52,59" concept="2" />
      <node id="5637103006919114630" at="52,59,53,22" concept="7" />
      <node id="5637103006919119974" at="55,51,56,85" concept="6" />
      <node id="5637103006919119974" at="56,85,57,22" concept="7" />
      <node id="5637103006919114630" at="59,51,60,106" concept="6" />
      <node id="5637103006919114630" at="60,106,61,49" concept="2" />
      <node id="5637103006919114630" at="61,49,62,34" concept="6" />
      <node id="5637103006919114630" at="62,34,63,49" concept="2" />
      <node id="5637103006919114630" at="63,49,64,40" concept="2" />
      <node id="5637103006919114630" at="64,40,65,60" concept="2" />
      <node id="5637103006919114630" at="65,60,66,60" concept="2" />
      <node id="5637103006919114630" at="66,60,67,22" concept="7" />
      <node id="5637103006919114630" at="69,52,70,103" concept="6" />
      <node id="5637103006919114630" at="70,103,71,50" concept="2" />
      <node id="5637103006919114630" at="71,50,72,34" concept="6" />
      <node id="5637103006919114630" at="72,34,73,49" concept="2" />
      <node id="5637103006919114630" at="73,49,74,40" concept="2" />
      <node id="5637103006919114630" at="74,40,75,62" concept="2" />
      <node id="5637103006919114630" at="75,62,76,22" concept="7" />
      <node id="5637103006919114630" at="78,54,79,131" concept="6" />
      <node id="5637103006919114630" at="79,131,80,91" concept="6" />
      <node id="5637103006919114630" at="80,91,81,45" concept="2" />
      <node id="5637103006919114630" at="81,45,82,49" concept="2" />
      <node id="5637103006919114630" at="82,49,83,22" concept="7" />
      <node id="5637103006919114630" at="86,98,87,50" concept="11" />
      <node id="5637103006919114630" at="89,66,90,93" concept="7" />
      <node id="5637103006919114630" at="92,57,93,65" concept="6" />
      <node id="5637103006919114630" at="93,65,94,58" concept="2" />
      <node id="5637103006919114630" at="94,58,95,25" concept="7" />
      <node id="5637103006919114630" at="97,41,98,34" concept="6" />
      <node id="5637103006919114630" at="98,34,99,42" concept="2" />
      <node id="5637103006919114630" at="99,42,100,49" concept="2" />
      <node id="5637103006919114630" at="100,49,101,23" concept="7" />
      <node id="5637103006919114630" at="104,96,105,134" concept="2" />
      <node id="5637103006919114630" at="106,34,107,142" concept="2" />
      <node id="5637103006919114630" at="107,142,108,146" concept="2" />
      <node id="5637103006919114630" at="110,122,111,393" concept="2" />
      <node id="5637103006919119983" at="116,52,117,85" concept="6" />
      <node id="5637103006919119983" at="117,85,118,22" concept="7" />
      <node id="5637103006919114630" at="28,0,30,0" concept="3" trace="myNode" />
      <node id="5637103006919114630" at="42,0,45,0" concept="5" trace="createCell#()Ljetbrains/mps/openapi/editor/cells/EditorCell;" />
      <node id="5637103006919114630" at="86,0,89,0" concept="1" trace="itemListHandler_mesn11_a0b0#(Lorg/jetbrains/mps/openapi/model/SNode;Ljava/lang/String;Ljetbrains/mps/openapi/editor/EditorContext;)V" />
      <node id="5637103006919114630" at="89,0,92,0" concept="5" trace="createNodeToInsert#(Ljetbrains/mps/openapi/editor/EditorContext;)Lorg/jetbrains/mps/openapi/model/SNode;" />
      <node id="5637103006919114630" at="109,9,112,9" concept="4" />
      <node id="5637103006919114630" at="31,0,35,0" concept="1" trace="Response_EditorBuilder_a#(Ljetbrains/mps/openapi/editor/EditorContext;Lorg/jetbrains/mps/openapi/model/SNode;)V" />
      <node id="5637103006919119974" at="55,0,59,0" concept="5" trace="createIndentCell_mesn11_a0#()Ljetbrains/mps/openapi/editor/cells/EditorCell;" />
      <node id="5637103006919114630" at="105,134,109,9" concept="4" />
      <node id="5637103006919119983" at="116,0,120,0" concept="5" trace="createIndentCell_mesn11_b1a#()Ljetbrains/mps/openapi/editor/cells/EditorCell;" />
      <node id="5637103006919114630" at="36,0,41,0" concept="5" trace="getNode#()Lorg/jetbrains/mps/openapi/model/SNode;" />
      <node id="5637103006919114630" at="92,0,97,0" concept="5" trace="createNodeCell#(Lorg/jetbrains/mps/openapi/model/SNode;)Ljetbrains/mps/openapi/editor/cells/EditorCell;" />
      <node id="5637103006919114630" at="97,0,103,0" concept="5" trace="createEmptyCell#()Ljetbrains/mps/openapi/editor/cells/EditorCell;" />
      <node id="5637103006919114630" at="78,0,85,0" concept="5" trace="createRefNodeList_mesn11_a0b0#()Ljetbrains/mps/openapi/editor/cells/EditorCell;" />
      <node id="5637103006919114630" at="46,0,55,0" concept="5" trace="createCollection_mesn11_a#()Ljetbrains/mps/openapi/editor/cells/EditorCell;" />
      <node id="5637103006919114630" at="69,0,78,0" concept="5" trace="createCollection_mesn11_a1a#()Ljetbrains/mps/openapi/editor/cells/EditorCell;" />
      <node id="5637103006919114630" at="59,0,69,0" concept="5" trace="createCollection_mesn11_b0#()Ljetbrains/mps/openapi/editor/cells/EditorCell;" />
      <node id="5637103006919114630" at="103,86,113,7" concept="4" />
      <node id="5637103006919114630" at="103,0,115,0" concept="5" trace="installElementCellActions#(Lorg/jetbrains/mps/openapi/model/SNode;Ljetbrains/mps/openapi/editor/cells/EditorCell;)V" />
      <scope id="5637103006919114630" at="38,26,39,18" />
      <scope id="5637103006919114630" at="42,39,43,39" />
      <scope id="5637103006919114630" at="86,98,87,50" />
      <scope id="5637103006919114630" at="89,66,90,93" />
      <scope id="5637103006919114630" at="110,122,111,393" />
      <scope id="5637103006919114630" at="31,88,33,18" />
      <scope id="5637103006919119974" at="55,51,57,22">
        <var name="editorCell" id="5637103006919119974" />
      </scope>
      <scope id="5637103006919114630" at="106,34,108,146" />
      <scope id="5637103006919119983" at="116,52,118,22">
        <var name="editorCell" id="5637103006919119983" />
      </scope>
      <scope id="5637103006919114630" at="42,0,45,0" />
      <scope id="5637103006919114630" at="86,0,89,0">
        <var name="childRole" id="5637103006919114630" />
        <var name="context" id="5637103006919114630" />
        <var name="ownerNode" id="5637103006919114630" />
      </scope>
      <scope id="5637103006919114630" at="89,0,92,0">
        <var name="editorContext" id="5637103006919114630" />
      </scope>
      <scope id="5637103006919114630" at="92,57,95,25">
        <var name="elementCell" id="5637103006919114630" />
      </scope>
      <scope id="5637103006919114630" at="31,0,35,0">
        <var name="context" id="5637103006919114630" />
        <var name="node" id="5637103006919114630" />
      </scope>
      <scope id="5637103006919119974" at="55,0,59,0" />
      <scope id="5637103006919114630" at="97,41,101,23">
        <var name="emptyCell" id="5637103006919114630" />
      </scope>
      <scope id="5637103006919119983" at="116,0,120,0" />
      <scope id="5637103006919114630" at="36,0,41,0" />
      <scope id="5637103006919114630" at="78,54,83,22">
        <var name="editorCell" id="5637103006919114630" />
        <var name="handler" id="5637103006919114630" />
      </scope>
      <scope id="5637103006919114630" at="92,0,97,0">
        <var name="elementNode" id="5637103006919114630" />
      </scope>
      <scope id="5637103006919114630" at="97,0,103,0" />
      <scope id="5637103006919114630" at="46,50,53,22">
        <var name="editorCell" id="5637103006919114630" />
      </scope>
      <scope id="5637103006919114630" at="69,52,76,22">
        <var name="editorCell" id="5637103006919114630" />
        <var name="style" id="5637103006919114630" />
      </scope>
      <scope id="5637103006919114630" at="78,0,85,0" />
      <scope id="5637103006919114630" at="59,51,67,22">
        <var name="editorCell" id="5637103006919114630" />
        <var name="style" id="5637103006919114630" />
      </scope>
      <scope id="5637103006919114630" at="104,96,112,9" />
      <scope id="5637103006919114630" at="46,0,55,0" />
      <scope id="5637103006919114630" at="69,0,78,0" />
      <scope id="5637103006919114630" at="59,0,69,0" />
      <scope id="5637103006919114630" at="103,86,113,7" />
      <scope id="5637103006919114630" at="103,0,115,0">
        <var name="elementCell" id="5637103006919114630" />
        <var name="elementNode" id="5637103006919114630" />
      </scope>
      <unit id="5637103006919114630" at="85,0,116,0" name="jetbrains.mps.console.base.editor.Response_EditorBuilder_a$itemListHandler_mesn11_a0b0" />
      <unit id="5637103006919114630" at="27,0,121,0" name="jetbrains.mps.console.base.editor.Response_EditorBuilder_a" />
    </file>
  </root>
  <root nodeRef="r:f09c85c2-fb88-4283-852e-78d5fc87420e(jetbrains.mps.console.base.editor)/5637103006919121966">
    <file name="NodeResponseItem_Editor.java">
      <node id="5637103006919121966" at="11,79,12,82" concept="7" />
      <node id="5637103006919121966" at="11,0,14,0" concept="5" trace="createEditorCell#(Ljetbrains/mps/openapi/editor/EditorContext;Lorg/jetbrains/mps/openapi/model/SNode;)Ljetbrains/mps/openapi/editor/cells/EditorCell;" />
      <scope id="5637103006919121966" at="11,79,12,82" />
      <scope id="5637103006919121966" at="11,0,14,0">
        <var name="editorContext" id="5637103006919121966" />
        <var name="node" id="5637103006919121966" />
      </scope>
      <unit id="5637103006919121966" at="10,0,15,0" name="jetbrains.mps.console.base.editor.NodeResponseItem_Editor" />
    </file>
    <file name="NodeResponseItem_EditorBuilder_a.java">
      <node id="5637103006919121966" at="23,96,24,19" concept="11" />
      <node id="5637103006919121966" at="24,19,25,18" concept="2" />
      <node id="5637103006919121966" at="30,26,31,18" concept="7" />
      <node id="5637103006919121966" at="34,39,35,39" concept="7" />
      <node id="5637103006919121966" at="38,50,39,103" concept="6" />
      <node id="5637103006919121966" at="39,103,40,48" concept="2" />
      <node id="5637103006919121966" at="40,48,41,28" concept="2" />
      <node id="5637103006919121966" at="41,28,42,65" concept="2" />
      <node id="5637103006919121966" at="42,65,43,56" concept="2" />
      <node id="5637103006919121966" at="43,56,44,22" concept="7" />
      <node id="5637103006919121966" at="46,48,47,266" concept="6" />
      <node id="5637103006919121966" at="47,266,48,33" concept="7" />
      <node id="5637103006919121966" at="51,118,52,49" concept="11" />
      <node id="5637103006919121966" at="54,55,55,59" concept="6" />
      <node id="5637103006919121966" at="55,59,56,41" concept="2" />
      <node id="5637103006919121966" at="56,41,57,24" concept="7" />
      <node id="5637103006919121966" at="60,118,61,382" concept="2" />
      <node id="5637103006919121966" at="63,41,64,35" concept="2" />
      <node id="5637103006919121966" at="68,44,69,54" concept="6" />
      <node id="5637103006919121966" at="69,54,70,41" concept="2" />
      <node id="5637103006919121966" at="70,41,71,0" concept="9" />
      <node id="5637103006919121966" at="71,0,72,40" concept="2" />
      <node id="5637103006919121966" at="72,40,73,24" concept="7" />
      <node id="5637103006919121966" at="75,40,76,25" concept="7" />
      <node id="5637103006919121966" at="20,0,22,0" concept="3" trace="myNode" />
      <node id="5637103006919121966" at="34,0,37,0" concept="5" trace="createCell#()Ljetbrains/mps/openapi/editor/cells/EditorCell;" />
      <node id="5637103006919121966" at="51,0,54,0" concept="1" trace="nodeSingleRoleHandler_rjs2cb_a0#(Lorg/jetbrains/mps/openapi/model/SNode;Lorg/jetbrains/mps/openapi/language/SContainmentLink;Ljetbrains/mps/openapi/editor/EditorContext;)V" />
      <node id="5637103006919121966" at="59,70,62,7" concept="4" />
      <node id="5637103006919121966" at="62,7,65,7" concept="4" />
      <node id="5637103006919121966" at="75,0,78,0" concept="5" trace="getNoTargetText#()Ljava/lang/String;" />
      <node id="5637103006919121966" at="23,0,27,0" concept="1" trace="NodeResponseItem_EditorBuilder_a#(Ljetbrains/mps/openapi/editor/EditorContext;Lorg/jetbrains/mps/openapi/model/SNode;)V" />
      <node id="5637103006919121966" at="46,0,50,0" concept="5" trace="createRefNode_rjs2cb_a0#()Ljetbrains/mps/openapi/editor/cells/EditorCell;" />
      <node id="5637103006919121966" at="28,0,33,0" concept="5" trace="getNode#()Lorg/jetbrains/mps/openapi/model/SNode;" />
      <node id="5637103006919121966" at="54,0,59,0" concept="5" trace="createChildCell#(Lorg/jetbrains/mps/openapi/model/SNode;)Ljetbrains/mps/openapi/editor/cells/EditorCell;" />
      <node id="5637103006919121966" at="38,0,46,0" concept="5" trace="createCollection_rjs2cb_a#()Ljetbrains/mps/openapi/editor/cells/EditorCell;" />
      <node id="5637103006919121966" at="59,0,67,0" concept="5" trace="installCellInfo#(Lorg/jetbrains/mps/openapi/model/SNode;Ljetbrains/mps/openapi/editor/cells/EditorCell;)V" />
      <node id="5637103006919121966" at="67,0,75,0" concept="5" trace="createEmptyCell#()Ljetbrains/mps/openapi/editor/cells/EditorCell;" />
      <scope id="5637103006919121966" at="30,26,31,18" />
      <scope id="5637103006919121966" at="34,39,35,39" />
      <scope id="5637103006919121966" at="51,118,52,49" />
      <scope id="5637103006919121966" at="60,118,61,382" />
      <scope id="5637103006919121966" at="63,41,64,35" />
      <scope id="5637103006919121966" at="75,40,76,25" />
      <scope id="5637103006919121966" at="23,96,25,18" />
      <scope id="5637103006919121966" at="46,48,48,33">
        <var name="provider" id="5637103006919121966" />
      </scope>
      <scope id="5637103006919121966" at="34,0,37,0" />
      <scope id="5637103006919121966" at="51,0,54,0">
        <var name="containmentLink" id="5637103006919121966" />
        <var name="context" id="5637103006919121966" />
        <var name="ownerNode" id="5637103006919121966" />
      </scope>
      <scope id="5637103006919121966" at="54,55,57,24">
        <var name="editorCell" id="5637103006919121966" />
      </scope>
      <scope id="5637103006919121966" at="75,0,78,0" />
      <scope id="5637103006919121966" at="23,0,27,0">
        <var name="context" id="5637103006919121966" />
        <var name="node" id="5637103006919121966" />
      </scope>
      <scope id="5637103006919121966" at="46,0,50,0" />
      <scope id="5637103006919121966" at="28,0,33,0" />
      <scope id="5637103006919121966" at="54,0,59,0">
        <var name="child" id="5637103006919121966" />
      </scope>
      <scope id="5637103006919121966" at="68,44,73,24">
        <var name="editorCell" id="5637103006919121966" />
      </scope>
      <scope id="5637103006919121966" at="38,50,44,22">
        <var name="editorCell" id="5637103006919121966" />
      </scope>
      <scope id="5637103006919121966" at="59,70,65,7" />
      <scope id="5637103006919121966" at="38,0,46,0" />
      <scope id="5637103006919121966" at="59,0,67,0">
        <var name="child" id="5637103006919121966" />
        <var name="editorCell" id="5637103006919121966" />
      </scope>
      <scope id="5637103006919121966" at="67,0,75,0" />
      <unit id="5637103006919121966" at="50,0,79,0" name="jetbrains.mps.console.base.editor.NodeResponseItem_EditorBuilder_a$nodeSingleRoleHandler_rjs2cb_a0" />
      <unit id="5637103006919121966" at="19,0,80,0" name="jetbrains.mps.console.base.editor.NodeResponseItem_EditorBuilder_a" />
    </file>
  </root>
  <root nodeRef="r:f09c85c2-fb88-4283-852e-78d5fc87420e(jetbrains.mps.console.base.editor)/5637103006919122218">
    <file name="TextResponseItem_Editor.java">
<<<<<<< HEAD
      <node id="5637103006919122218" at="11,79,12,82" concept="7" />
      <node id="5637103006919122218" at="11,0,14,0" concept="5" trace="createEditorCell#(Ljetbrains/mps/openapi/editor/EditorContext;Lorg/jetbrains/mps/openapi/model/SNode;)Ljetbrains/mps/openapi/editor/cells/EditorCell;" />
      <scope id="5637103006919122218" at="11,79,12,82" />
      <scope id="5637103006919122218" at="11,0,14,0">
        <var name="editorContext" id="5637103006919122218" />
        <var name="node" id="5637103006919122218" />
      </scope>
      <unit id="5637103006919122218" at="10,0,15,0" name="jetbrains.mps.console.base.editor.TextResponseItem_Editor" />
    </file>
    <file name="TextResponseItem_EditorBuilder_a.java">
      <node id="5637103006919122218" at="18,96,19,19" concept="11" />
      <node id="5637103006919122218" at="19,19,20,18" concept="2" />
      <node id="5637103006919122218" at="25,26,26,18" concept="7" />
      <node id="5637103006919122218" at="29,39,30,37" concept="7" />
      <node id="5637103006919122220" at="33,48,34,89" concept="6" />
      <node id="5637103006919122220" at="34,89,35,29" concept="2" />
      <node id="5637103006919122220" at="35,29,36,42" concept="2" />
      <node id="5637103006919122220" at="36,42,37,26" concept="6" />
      <node id="5637103006919122220" at="37,26,38,63" concept="2" />
      <node id="5637103006919122220" at="38,63,39,42" concept="2" />
      <node id="5637103006919122220" at="39,42,40,28" concept="2" />
      <node id="5637103006919122220" at="40,28,41,65" concept="2" />
      <node id="5637103006919122220" at="41,65,42,73" concept="2" />
      <node id="5637103006919122220" at="42,73,43,57" concept="6" />
      <node id="5637103006919122220" at="43,57,44,59" concept="6" />
      <node id="5637103006919122220" at="45,35,46,87" concept="6" />
      <node id="5637103006919122220" at="46,87,47,94" concept="7" />
      <node id="5637103006919122220" at="48,10,49,22" concept="7" />
      <node id="5637103006919122218" at="15,0,17,0" concept="3" trace="myNode" />
      <node id="5637103006919122218" at="29,0,32,0" concept="5" trace="createCell#()Ljetbrains/mps/openapi/editor/cells/EditorCell;" />
      <node id="5637103006919122218" at="18,0,22,0" concept="1" trace="TextResponseItem_EditorBuilder_a#(Ljetbrains/mps/openapi/editor/EditorContext;Lorg/jetbrains/mps/openapi/model/SNode;)V" />
      <node id="5637103006919122218" at="23,0,28,0" concept="5" trace="getNode#()Lorg/jetbrains/mps/openapi/model/SNode;" />
      <node id="5637103006919122220" at="44,59,49,22" concept="4" />
      <node id="5637103006919122220" at="33,0,51,0" concept="5" trace="createProperty_szksb9_a#()Ljetbrains/mps/openapi/editor/cells/EditorCell;" />
      <scope id="5637103006919122218" at="25,26,26,18" />
      <scope id="5637103006919122218" at="29,39,30,37" />
      <scope id="5637103006919122218" at="18,96,20,18" />
      <scope id="5637103006919122220" at="45,35,47,94">
=======
      <node id="5637103006919122218" at="14,79,15,61" concept="7" />
      <node id="5637103006919122220" at="17,87,18,82" concept="6" />
      <node id="5637103006919122220" at="18,82,19,29" concept="2" />
      <node id="5637103006919122220" at="19,29,20,42" concept="2" />
      <node id="5637103006919122220" at="20,42,21,26" concept="6" />
      <node id="5637103006919122220" at="21,26,22,58" concept="2" />
      <node id="5637103006919122220" at="22,58,23,42" concept="2" />
      <node id="5637103006919122220" at="23,42,24,28" concept="2" />
      <node id="5637103006919122220" at="24,28,25,73" concept="2" />
      <node id="5637103006919122220" at="25,73,26,57" concept="6" />
      <node id="5637103006919122220" at="27,35,28,82" concept="6" />
      <node id="5637103006919122220" at="28,82,29,112" concept="7" />
      <node id="5637103006919122220" at="30,10,31,22" concept="7" />
      <node id="5637103006919122218" at="14,0,17,0" concept="5" trace="createEditorCell#(Ljetbrains/mps/openapi/editor/EditorContext;Lorg/jetbrains/mps/openapi/model/SNode;)Ljetbrains/mps/openapi/editor/cells/EditorCell;" />
      <node id="5637103006919122220" at="26,57,31,22" concept="4" />
      <node id="5637103006919122220" at="17,0,33,0" concept="5" trace="createProperty_szksb9_a#(Ljetbrains/mps/openapi/editor/EditorContext;Lorg/jetbrains/mps/openapi/model/SNode;)Ljetbrains/mps/openapi/editor/cells/EditorCell;" />
      <scope id="5637103006919122218" at="14,79,15,61" />
      <scope id="5637103006919122220" at="27,35,29,112">
>>>>>>> bd830ede
        <var name="manager" id="5637103006919122220" />
      </scope>
      <scope id="5637103006919122218" at="29,0,32,0" />
      <scope id="5637103006919122218" at="18,0,22,0">
        <var name="context" id="5637103006919122218" />
        <var name="node" id="5637103006919122218" />
      </scope>
<<<<<<< HEAD
      <scope id="5637103006919122218" at="23,0,28,0" />
      <scope id="5637103006919122220" at="33,48,49,22">
=======
      <scope id="5637103006919122220" at="17,87,31,22">
>>>>>>> bd830ede
        <var name="attributeConcept" id="5637103006919122220" />
        <var name="editorCell" id="5637103006919122220" />
        <var name="provider" id="5637103006919122220" />
      </scope>
<<<<<<< HEAD
      <scope id="5637103006919122220" at="33,0,51,0" />
      <unit id="5637103006919122218" at="14,0,52,0" name="jetbrains.mps.console.base.editor.TextResponseItem_EditorBuilder_a" />
=======
      <scope id="5637103006919122220" at="17,0,33,0">
        <var name="editorContext" id="5637103006919122220" />
        <var name="node" id="5637103006919122220" />
      </scope>
      <unit id="5637103006919122218" at="13,0,34,0" name="jetbrains.mps.console.base.editor.TextResponseItem_Editor" />
>>>>>>> bd830ede
    </file>
  </root>
  <root nodeRef="r:f09c85c2-fb88-4283-852e-78d5fc87420e(jetbrains.mps.console.base.editor)/5637103006919122491">
    <file name="NewLineResponseItem_Editor.java">
      <node id="5637103006919122491" at="11,79,12,85" concept="7" />
      <node id="5637103006919122491" at="11,0,14,0" concept="5" trace="createEditorCell#(Ljetbrains/mps/openapi/editor/EditorContext;Lorg/jetbrains/mps/openapi/model/SNode;)Ljetbrains/mps/openapi/editor/cells/EditorCell;" />
      <scope id="5637103006919122491" at="11,79,12,85" />
      <scope id="5637103006919122491" at="11,0,14,0">
        <var name="editorContext" id="5637103006919122491" />
        <var name="node" id="5637103006919122491" />
      </scope>
      <unit id="5637103006919122491" at="10,0,15,0" name="jetbrains.mps.console.base.editor.NewLineResponseItem_Editor" />
    </file>
    <file name="NewLineResponseItem_EditorBuilder_a.java">
      <node id="5637103006919122491" at="19,99,20,19" concept="11" />
      <node id="5637103006919122491" at="20,19,21,18" concept="2" />
      <node id="5637103006919122491" at="26,26,27,18" concept="7" />
      <node id="5637103006919122491" at="30,39,31,37" concept="7" />
      <node id="5637103006919122493" at="34,48,35,93" concept="6" />
      <node id="5637103006919122493" at="35,93,36,46" concept="2" />
      <node id="5637103006919122493" at="36,46,37,28" concept="2" />
      <node id="5637103006919122493" at="37,28,38,65" concept="2" />
      <node id="5637103006919122493" at="38,65,39,34" concept="6" />
      <node id="5637103006919122493" at="39,34,40,60" concept="2" />
      <node id="5637103006919122493" at="40,60,41,40" concept="2" />
      <node id="5637103006919122493" at="41,40,42,34" concept="2" />
      <node id="5637103006919122493" at="42,34,43,22" concept="7" />
      <node id="5637103006919122491" at="16,0,18,0" concept="3" trace="myNode" />
      <node id="5637103006919122491" at="30,0,33,0" concept="5" trace="createCell#()Ljetbrains/mps/openapi/editor/cells/EditorCell;" />
      <node id="5637103006919122491" at="19,0,23,0" concept="1" trace="NewLineResponseItem_EditorBuilder_a#(Ljetbrains/mps/openapi/editor/EditorContext;Lorg/jetbrains/mps/openapi/model/SNode;)V" />
      <node id="5637103006919122491" at="24,0,29,0" concept="5" trace="getNode#()Lorg/jetbrains/mps/openapi/model/SNode;" />
      <node id="5637103006919122493" at="34,0,45,0" concept="5" trace="createConstant_e0ktqa_a#()Ljetbrains/mps/openapi/editor/cells/EditorCell;" />
      <scope id="5637103006919122491" at="26,26,27,18" />
      <scope id="5637103006919122491" at="30,39,31,37" />
      <scope id="5637103006919122491" at="19,99,21,18" />
      <scope id="5637103006919122491" at="30,0,33,0" />
      <scope id="5637103006919122491" at="19,0,23,0">
        <var name="context" id="5637103006919122491" />
        <var name="node" id="5637103006919122491" />
      </scope>
      <scope id="5637103006919122491" at="24,0,29,0" />
      <scope id="5637103006919122493" at="34,48,43,22">
        <var name="editorCell" id="5637103006919122493" />
        <var name="style" id="5637103006919122493" />
      </scope>
      <scope id="5637103006919122493" at="34,0,45,0" />
      <unit id="5637103006919122491" at="15,0,46,0" name="jetbrains.mps.console.base.editor.NewLineResponseItem_EditorBuilder_a" />
    </file>
  </root>
  <root nodeRef="r:f09c85c2-fb88-4283-852e-78d5fc87420e(jetbrains.mps.console.base.editor)/5842059399443118722">
    <file name="PastedNodeReference_Editor.java">
<<<<<<< HEAD
      <node id="5842059399443118722" at="11,79,12,85" concept="7" />
      <node id="5842059399443118722" at="11,0,14,0" concept="5" trace="createEditorCell#(Ljetbrains/mps/openapi/editor/EditorContext;Lorg/jetbrains/mps/openapi/model/SNode;)Ljetbrains/mps/openapi/editor/cells/EditorCell;" />
      <scope id="5842059399443118722" at="11,79,12,85" />
      <scope id="5842059399443118722" at="11,0,14,0">
        <var name="editorContext" id="5842059399443118722" />
        <var name="node" id="5842059399443118722" />
      </scope>
      <unit id="5842059399443118722" at="10,0,15,0" name="jetbrains.mps.console.base.editor.PastedNodeReference_Editor" />
    </file>
    <file name="PastedNodeReference_EditorBuilder_a.java">
      <node id="5842059399443118722" at="37,99,38,19" concept="11" />
      <node id="5842059399443118722" at="38,19,39,18" concept="2" />
      <node id="5842059399443118722" at="44,26,45,18" concept="7" />
      <node id="5842059399443118722" at="48,39,49,40" concept="7" />
      <node id="5842059399443118722" at="52,51,53,40" concept="6" />
      <node id="5842059399443118722" at="53,40,54,120" concept="2" />
      <node id="5842059399443118722" at="54,120,55,33" concept="6" />
      <node id="5842059399443118722" at="56,31,57,48" concept="2" />
      <node id="5842059399443118722" at="58,12,59,59" concept="2" />
      <node id="5842059399443118722" at="60,5,61,72" concept="6" />
      <node id="5842059399443118722" at="62,26,63,27" concept="2" />
      <node id="5842059399443118722" at="63,27,64,64" concept="2" />
      <node id="5842059399443118722" at="65,5,66,34" concept="6" />
      <node id="5842059399443118722" at="66,34,67,110" concept="2" />
      <node id="5842059399443118722" at="67,110,68,40" concept="2" />
      <node id="5842059399443118722" at="68,40,69,22" concept="7" />
      <node id="5872110852615929507" at="71,96,72,181" concept="7" />
      <node id="5842059399443118722" at="74,51,75,106" concept="6" />
      <node id="5842059399443118722" at="75,106,76,49" concept="2" />
      <node id="5842059399443118722" at="76,49,77,34" concept="6" />
      <node id="5842059399443118722" at="77,34,78,49" concept="2" />
      <node id="5842059399443118722" at="78,49,79,40" concept="2" />
      <node id="5842059399443118722" at="79,40,80,58" concept="2" />
      <node id="5842059399443118722" at="80,58,81,57" concept="2" />
      <node id="5842059399443118722" at="81,57,82,58" concept="2" />
      <node id="5842059399443118722" at="82,58,83,22" concept="7" />
      <node id="8710322537168568271" at="85,50,86,94" concept="6" />
      <node id="8710322537168568271" at="86,94,87,48" concept="2" />
      <node id="8710322537168568271" at="87,48,88,34" concept="6" />
      <node id="8710322537168568271" at="88,34,89,55" concept="2" />
      <node id="8710322537168568271" at="89,55,90,107" concept="2" />
      <node id="8710322537168568271" at="90,107,91,48" concept="2" />
      <node id="8710322537168568271" at="91,48,92,47" concept="2" />
      <node id="8710322537168568271" at="92,47,93,40" concept="2" />
      <node id="8710322537168568271" at="93,40,94,34" concept="2" />
      <node id="8710322537168568271" at="94,34,95,22" concept="7" />
      <node id="5842059399443118722" at="97,49,98,88" concept="6" />
      <node id="5842059399443118722" at="98,88,99,31" concept="2" />
      <node id="5842059399443118722" at="99,31,100,44" concept="2" />
      <node id="5842059399443118722" at="100,44,101,26" concept="6" />
      <node id="5842059399443118722" at="101,26,102,101" concept="2" />
      <node id="5842059399443118722" at="102,101,103,63" concept="2" />
      <node id="5842059399443118722" at="104,39,105,40" concept="2" />
      <node id="5842059399443118722" at="105,40,106,35" concept="2" />
      <node id="5842059399443118722" at="107,5,108,73" concept="2" />
      <node id="5842059399443118722" at="108,73,109,57" concept="6" />
      <node id="5842059399443118722" at="109,57,110,59" concept="6" />
      <node id="5842059399443118722" at="111,35,112,87" concept="6" />
      <node id="5842059399443118722" at="112,87,113,94" concept="7" />
      <node id="5842059399443118722" at="114,10,115,22" concept="7" />
      <node id="5842059399443118722" at="118,34,119,14" concept="11" />
      <node id="5842059399443118722" at="121,69,122,57" concept="7" />
      <node id="5842059399443118722" at="124,81,125,41" concept="8" />
      <node id="5842059399443118722" at="125,41,126,128" concept="7" />
      <node id="5842059399443118722" at="132,0,133,0" concept="3" trace="myReferencingNode" />
      <node id="5842059399443118722" at="134,120,135,21" concept="11" />
      <node id="5842059399443118722" at="135,21,136,42" concept="2" />
      <node id="5842059399443118722" at="136,42,137,20" concept="2" />
      <node id="5842059399443118722" at="140,41,141,56" concept="7" />
      <node id="5842059399443118722" at="146,28,147,20" concept="7" />
      <node id="8710322537168170176" at="152,33,153,285" concept="7" />
      <node id="8710322537167984223" at="157,46,158,48" concept="7" />
      <node id="8710322537167984223" at="160,17,161,81" concept="2" />
      <node id="8710322537167984223" at="161,81,162,84" concept="2" />
      <node id="8710322537167984223" at="162,84,163,65" concept="2" />
      <node id="8710322537167984223" at="163,65,164,36" concept="6" />
      <node id="8710322537167984223" at="164,36,165,109" concept="2" />
      <node id="8710322537167984223" at="165,109,166,50" concept="2" />
      <node id="8710322537167984223" at="166,50,167,49" concept="2" />
      <node id="8710322537167984223" at="167,49,168,42" concept="2" />
      <node id="8710322537167984223" at="168,42,169,24" concept="7" />
      <node id="8710322537168568347" at="172,50,173,94" concept="6" />
      <node id="8710322537168568347" at="173,94,174,48" concept="2" />
      <node id="8710322537168568347" at="174,48,175,34" concept="6" />
      <node id="8710322537168568347" at="175,34,176,54" concept="2" />
      <node id="8710322537168568347" at="176,54,177,107" concept="2" />
      <node id="8710322537168568347" at="177,107,178,48" concept="2" />
      <node id="8710322537168568347" at="178,48,179,47" concept="2" />
      <node id="8710322537168568347" at="179,47,180,40" concept="2" />
      <node id="8710322537168568347" at="180,40,181,34" concept="2" />
      <node id="8710322537168568347" at="181,34,182,22" concept="7" />
      <node id="5872110852615929521" at="186,31,187,109" concept="7" />
      <node id="5872110852615929517" at="191,44,192,46" concept="7" />
      <node id="5872110852615929517" at="194,15,195,79" concept="2" />
      <node id="5872110852615929517" at="195,79,196,82" concept="2" />
      <node id="5872110852615929517" at="196,82,197,60" concept="2" />
      <node id="5872110852615929517" at="197,60,198,34" concept="6" />
      <node id="5872110852615929517" at="198,34,199,102" concept="2" />
      <node id="5872110852615929517" at="199,102,200,40" concept="2" />
      <node id="5872110852615929517" at="200,40,201,22" concept="7" />
      <node id="5842059399443118722" at="34,0,36,0" concept="3" trace="myNode" />
      <node id="5842059399443118722" at="58,10,60,5" concept="0" />
      <node id="5842059399443118722" at="130,0,132,0" concept="3" trace="myNode" />
      <node id="8710322537167984223" at="155,0,157,0" concept="5" trace="setText#(Ljava/lang/String;)V" />
      <node id="5872110852615929517" at="189,0,191,0" concept="5" trace="setText#(Ljava/lang/String;)V" />
      <node id="5842059399443118722" at="48,0,51,0" concept="5" trace="createCell#()Ljetbrains/mps/openapi/editor/cells/EditorCell;" />
      <node id="5872110852615929505" at="71,0,74,0" concept="10" trace="renderingCondition_7k9x8q_a0#(Lorg/jetbrains/mps/openapi/model/SNode;Ljetbrains/mps/openapi/editor/EditorContext;)Z" />
      <node id="5842059399443118722" at="118,0,121,0" concept="1" trace="_Inline_7k9x8q_a1a0#()V" />
      <node id="5842059399443118722" at="121,0,124,0" concept="5" trace="createEditorCell#(Ljetbrains/mps/openapi/editor/EditorContext;)Ljetbrains/mps/openapi/editor/cells/EditorCell;" />
      <node id="5842059399443118722" at="140,0,143,0" concept="5" trace="createCell#()Ljetbrains/mps/openapi/editor/cells/EditorCell;" />
      <node id="8710322537167984223" at="152,0,155,0" concept="5" trace="getText#()Ljava/lang/String;" />
      <node id="8710322537167984223" at="157,0,160,0" concept="5" trace="isValidText#(Ljava/lang/String;)Z" />
      <node id="5872110852615929517" at="186,0,189,0" concept="5" trace="getText#()Ljava/lang/String;" />
      <node id="5872110852615929517" at="191,0,194,0" concept="5" trace="isValidText#(Ljava/lang/String;)Z" />
      <node id="5842059399443118722" at="37,0,41,0" concept="1" trace="PastedNodeReference_EditorBuilder_a#(Ljetbrains/mps/openapi/editor/EditorContext;Lorg/jetbrains/mps/openapi/model/SNode;)V" />
      <node id="5842059399443118722" at="61,72,65,5" concept="4" />
      <node id="5842059399443118722" at="103,63,107,5" concept="4" />
      <node id="5842059399443118722" at="124,0,128,0" concept="5" trace="createEditorCell#(Ljetbrains/mps/openapi/editor/EditorContext;Lorg/jetbrains/mps/openapi/model/SNode;)Ljetbrains/mps/openapi/editor/cells/EditorCell;" />
      <node id="5842059399443118722" at="42,0,47,0" concept="5" trace="getNode#()Lorg/jetbrains/mps/openapi/model/SNode;" />
      <node id="5842059399443118722" at="55,33,60,5" concept="4" />
      <node id="5842059399443118722" at="110,59,115,22" concept="4" />
      <node id="5842059399443118722" at="134,0,139,0" concept="1" trace="Inline_Builder_7k9x8q_a1a0#(Ljetbrains/mps/openapi/editor/EditorContext;Lorg/jetbrains/mps/openapi/model/SNode;Lorg/jetbrains/mps/openapi/model/SNode;)V" />
      <node id="5842059399443118722" at="144,0,149,0" concept="5" trace="getNode#()Lorg/jetbrains/mps/openapi/model/SNode;" />
      <node id="8710322537167984223" at="150,67,160,17" concept="6" />
      <node id="5872110852615929517" at="184,62,194,15" concept="6" />
      <node id="5842059399443118722" at="74,0,85,0" concept="5" trace="createCollection_7k9x8q_a0#()Ljetbrains/mps/openapi/editor/cells/EditorCell;" />
      <node id="8710322537168568271" at="85,0,97,0" concept="5" trace="createConstant_7k9x8q_a0a#()Ljetbrains/mps/openapi/editor/cells/EditorCell;" />
      <node id="8710322537168568347" at="172,0,184,0" concept="5" trace="createConstant_7k9x8q_c0a#()Ljetbrains/mps/openapi/editor/cells/EditorCell;" />
      <node id="5842059399443118722" at="52,0,71,0" concept="5" trace="createAlternation_7k9x8q_a#()Ljetbrains/mps/openapi/editor/cells/EditorCell;" />
      <node id="5872110852615929517" at="184,0,203,0" concept="5" trace="createReadOnlyModelAccessor_7k9x8q_a0#()Ljetbrains/mps/openapi/editor/cells/EditorCell;" />
      <node id="5842059399443118722" at="97,0,117,0" concept="5" trace="createRefCell_7k9x8q_b0a#()Ljetbrains/mps/openapi/editor/cells/EditorCell;" />
      <node id="8710322537167984223" at="150,0,171,0" concept="5" trace="createReadOnlyModelAccessor_7k9x8q_a0b0a#()Ljetbrains/mps/openapi/editor/cells/EditorCell;" />
      <scope id="8710322537167984223" at="155,39,155,39" />
      <scope id="5872110852615929517" at="189,37,189,37" />
      <scope id="5842059399443118722" at="44,26,45,18" />
      <scope id="5842059399443118722" at="48,39,49,40" />
      <scope id="5842059399443118722" at="56,31,57,48" />
      <scope id="5842059399443118722" at="58,12,59,59" />
      <scope id="5872110852615929506" at="71,96,72,181" />
      <scope id="5842059399443118722" at="118,34,119,14" />
      <scope id="5842059399443118722" at="121,69,122,57" />
      <scope id="5842059399443118722" at="140,41,141,56" />
      <scope id="5842059399443118722" at="146,28,147,20" />
      <scope id="8710322537167984229" at="152,33,153,285" />
      <scope id="8710322537167984223" at="157,46,158,48" />
      <scope id="5872110852615929520" at="186,31,187,109" />
      <scope id="5872110852615929517" at="191,44,192,46" />
      <scope id="5842059399443118722" at="37,99,39,18" />
      <scope id="5842059399443118722" at="62,26,64,64" />
      <scope id="5842059399443118722" at="104,39,106,35" />
      <scope id="5842059399443118722" at="111,35,113,94">
        <var name="manager" id="5842059399443118722" />
      </scope>
      <scope id="5842059399443118722" at="124,81,126,128" />
      <scope id="8710322537167984223" at="155,0,157,0">
        <var name="s" id="8710322537167984223" />
      </scope>
      <scope id="5872110852615929517" at="189,0,191,0">
        <var name="s" id="5872110852615929517" />
      </scope>
      <scope id="5842059399443118722" at="48,0,51,0" />
      <scope id="5872110852615929505" at="71,0,74,0">
        <var name="editorContext" id="5872110852615929505" />
        <var name="node" id="5872110852615929505" />
      </scope>
      <scope id="5842059399443118722" at="118,0,121,0" />
      <scope id="5842059399443118722" at="121,0,124,0">
        <var name="editorContext" id="5842059399443118722" />
      </scope>
      <scope id="5842059399443118722" at="134,120,137,20" />
      <scope id="5842059399443118722" at="140,0,143,0" />
      <scope id="8710322537167984223" at="152,0,155,0" />
      <scope id="8710322537167984223" at="157,0,160,0">
        <var name="s" id="8710322537167984223" />
      </scope>
      <scope id="5872110852615929517" at="186,0,189,0" />
      <scope id="5872110852615929517" at="191,0,194,0">
        <var name="s" id="5872110852615929517" />
      </scope>
      <scope id="5842059399443118722" at="37,0,41,0">
        <var name="context" id="5842059399443118722" />
        <var name="node" id="5842059399443118722" />
      </scope>
      <scope id="5842059399443118722" at="124,0,128,0">
        <var name="editorContext" id="5842059399443118722" />
        <var name="node" id="5842059399443118722" />
      </scope>
      <scope id="5842059399443118722" at="42,0,47,0" />
      <scope id="5842059399443118722" at="134,0,139,0">
        <var name="context" id="5842059399443118722" />
        <var name="node" id="5842059399443118722" />
        <var name="referencingNode" id="5842059399443118722" />
      </scope>
      <scope id="5842059399443118722" at="144,0,149,0" />
      <scope id="5842059399443118722" at="74,51,83,22">
        <var name="editorCell" id="5842059399443118722" />
        <var name="style" id="5842059399443118722" />
      </scope>
      <scope id="8710322537168568271" at="85,50,95,22">
        <var name="editorCell" id="8710322537168568271" />
        <var name="style" id="8710322537168568271" />
      </scope>
      <scope id="8710322537168568347" at="172,50,182,22">
        <var name="editorCell" id="8710322537168568347" />
        <var name="style" id="8710322537168568347" />
      </scope>
      <scope id="5842059399443118722" at="74,0,85,0" />
      <scope id="8710322537168568271" at="85,0,97,0" />
      <scope id="8710322537168568347" at="172,0,184,0" />
      <scope id="5842059399443118722" at="52,51,69,22">
=======
      <node id="5842059399443118722" at="34,79,35,64" concept="7" />
      <node id="5842059399443118722" at="37,90,38,40" concept="6" />
      <node id="5842059399443118722" at="38,40,39,104" concept="2" />
      <node id="5842059399443118722" at="39,104,40,33" concept="6" />
      <node id="5842059399443118722" at="41,31,42,72" concept="2" />
      <node id="5842059399443118722" at="43,12,44,83" concept="2" />
      <node id="5842059399443118722" at="45,5,46,67" concept="6" />
      <node id="5842059399443118722" at="47,26,48,27" concept="2" />
      <node id="5842059399443118722" at="49,5,50,34" concept="6" />
      <node id="5842059399443118722" at="50,34,51,113" concept="2" />
      <node id="5842059399443118722" at="51,113,52,40" concept="2" />
      <node id="5842059399443118722" at="52,40,53,22" concept="7" />
      <node id="5872110852615929507" at="55,96,56,181" concept="7" />
      <node id="5842059399443118722" at="58,90,59,99" concept="6" />
      <node id="5842059399443118722" at="59,99,60,49" concept="2" />
      <node id="5842059399443118722" at="60,49,61,34" concept="6" />
      <node id="5842059399443118722" at="61,34,62,52" concept="2" />
      <node id="5842059399443118722" at="62,52,63,40" concept="2" />
      <node id="5842059399443118722" at="63,40,64,82" concept="2" />
      <node id="5842059399443118722" at="64,82,65,81" concept="2" />
      <node id="5842059399443118722" at="65,81,66,82" concept="2" />
      <node id="5842059399443118722" at="66,82,67,82" concept="2" />
      <node id="5842059399443118722" at="67,82,68,22" concept="7" />
      <node id="8710322537168568271" at="70,89,71,87" concept="6" />
      <node id="8710322537168568271" at="71,87,72,48" concept="2" />
      <node id="8710322537168568271" at="72,48,73,34" concept="6" />
      <node id="8710322537168568271" at="73,34,74,58" concept="2" />
      <node id="8710322537168568271" at="74,58,75,110" concept="2" />
      <node id="8710322537168568271" at="75,110,76,51" concept="2" />
      <node id="8710322537168568271" at="76,51,77,50" concept="2" />
      <node id="8710322537168568271" at="77,50,78,40" concept="2" />
      <node id="8710322537168568271" at="78,40,79,34" concept="2" />
      <node id="8710322537168568271" at="79,34,80,22" concept="7" />
      <node id="5842059399443118722" at="82,88,83,81" concept="6" />
      <node id="5842059399443118722" at="83,81,84,31" concept="2" />
      <node id="5842059399443118722" at="84,31,85,44" concept="2" />
      <node id="5842059399443118722" at="85,44,86,26" concept="6" />
      <node id="5842059399443118722" at="86,26,87,92" concept="2" />
      <node id="5842059399443118722" at="87,92,88,58" concept="2" />
      <node id="5842059399443118722" at="89,39,90,40" concept="2" />
      <node id="5842059399443118722" at="90,40,91,35" concept="2" />
      <node id="5842059399443118722" at="92,5,93,73" concept="2" />
      <node id="5842059399443118722" at="93,73,94,57" concept="6" />
      <node id="5842059399443118722" at="95,35,96,82" concept="6" />
      <node id="5842059399443118722" at="96,82,97,112" concept="7" />
      <node id="5842059399443118722" at="98,10,99,22" concept="7" />
      <node id="8710322537167983273" at="102,34,103,14" concept="10" />
      <node id="8710322537167983273" at="105,69,106,67" concept="7" />
      <node id="8710322537167983273" at="108,81,109,80" concept="7" />
      <node id="8710322537168170176" at="113,33,114,283" concept="7" />
      <node id="8710322537167984223" at="118,46,119,48" concept="7" />
      <node id="8710322537167984223" at="121,15,122,81" concept="2" />
      <node id="8710322537167984223" at="122,81,123,84" concept="2" />
      <node id="8710322537167984223" at="123,84,124,65" concept="2" />
      <node id="8710322537167984223" at="124,65,125,36" concept="6" />
      <node id="8710322537167984223" at="125,36,126,112" concept="2" />
      <node id="8710322537167984223" at="126,112,127,53" concept="2" />
      <node id="8710322537167984223" at="127,53,128,52" concept="2" />
      <node id="8710322537167984223" at="128,52,129,42" concept="2" />
      <node id="8710322537167984223" at="129,42,130,24" concept="7" />
      <node id="8710322537168568347" at="133,89,134,87" concept="6" />
      <node id="8710322537168568347" at="134,87,135,48" concept="2" />
      <node id="8710322537168568347" at="135,48,136,34" concept="6" />
      <node id="8710322537168568347" at="136,34,137,57" concept="2" />
      <node id="8710322537168568347" at="137,57,138,110" concept="2" />
      <node id="8710322537168568347" at="138,110,139,51" concept="2" />
      <node id="8710322537168568347" at="139,51,140,50" concept="2" />
      <node id="8710322537168568347" at="140,50,141,40" concept="2" />
      <node id="8710322537168568347" at="142,15,143,90" concept="2" />
      <node id="8710322537168568347" at="144,5,145,34" concept="2" />
      <node id="8710322537168568347" at="145,34,146,22" concept="7" />
      <node id="8442398486385884148" at="148,89,149,86" concept="6" />
      <node id="8442398486385884148" at="149,86,150,48" concept="2" />
      <node id="8442398486385884148" at="150,48,151,34" concept="6" />
      <node id="8442398486385884148" at="151,34,152,57" concept="2" />
      <node id="8442398486385884148" at="152,57,153,58" concept="2" />
      <node id="8442398486385884148" at="153,58,154,52" concept="2" />
      <node id="8442398486385884148" at="154,52,155,51" concept="2" />
      <node id="8442398486385884148" at="155,51,156,40" concept="2" />
      <node id="8442398486385884148" at="156,40,157,34" concept="2" />
      <node id="8442398486385884148" at="157,34,158,22" concept="7" />
      <node id="5872110852615929521" at="162,31,163,107" concept="7" />
      <node id="5872110852615929517" at="167,44,168,46" concept="7" />
      <node id="5872110852615929517" at="170,13,171,79" concept="2" />
      <node id="5872110852615929517" at="171,79,172,82" concept="2" />
      <node id="5872110852615929517" at="172,82,173,60" concept="2" />
      <node id="5872110852615929517" at="173,60,174,34" concept="6" />
      <node id="5872110852615929517" at="174,34,175,105" concept="2" />
      <node id="5872110852615929517" at="175,105,176,40" concept="2" />
      <node id="5872110852615929517" at="176,40,177,22" concept="7" />
      <node id="5842059399443118722" at="43,10,45,5" concept="0" />
      <node id="8710322537167984223" at="116,0,118,0" concept="5" trace="setText#(Ljava/lang/String;)V" />
      <node id="5872110852615929517" at="165,0,167,0" concept="5" trace="setText#(Ljava/lang/String;)V" />
      <node id="5842059399443118722" at="34,0,37,0" concept="5" trace="createEditorCell#(Ljetbrains/mps/openapi/editor/EditorContext;Lorg/jetbrains/mps/openapi/model/SNode;)Ljetbrains/mps/openapi/editor/cells/EditorCell;" />
      <node id="5842059399443118722" at="46,67,49,5" concept="4" />
      <node id="5872110852615929505" at="55,0,58,0" concept="9" trace="renderingCondition_7k9x8q_a0#(Lorg/jetbrains/mps/openapi/model/SNode;Ljetbrains/mps/openapi/editor/EditorContext;)Z" />
      <node id="8710322537167983273" at="102,0,105,0" concept="1" trace="_Inline_7k9x8q_a1a0#()V" />
      <node id="8710322537167983273" at="105,0,108,0" concept="5" trace="createEditorCell#(Ljetbrains/mps/openapi/editor/EditorContext;)Ljetbrains/mps/openapi/editor/cells/EditorCell;" />
      <node id="8710322537167983273" at="108,0,111,0" concept="5" trace="createEditorCell#(Ljetbrains/mps/openapi/editor/EditorContext;Lorg/jetbrains/mps/openapi/model/SNode;)Ljetbrains/mps/openapi/editor/cells/EditorCell;" />
      <node id="8710322537167984223" at="113,0,116,0" concept="5" trace="getText#()Ljava/lang/String;" />
      <node id="8710322537167984223" at="118,0,121,0" concept="5" trace="isValidText#(Ljava/lang/String;)Z" />
      <node id="8710322537168568347" at="141,40,144,5" concept="4" />
      <node id="5872110852615929517" at="162,0,165,0" concept="5" trace="getText#()Ljava/lang/String;" />
      <node id="5872110852615929517" at="167,0,170,0" concept="5" trace="isValidText#(Ljava/lang/String;)Z" />
      <node id="5842059399443118722" at="88,58,92,5" concept="4" />
      <node id="5842059399443118722" at="40,33,45,5" concept="4" />
      <node id="5842059399443118722" at="94,57,99,22" concept="4" />
      <node id="8710322537167984223" at="111,118,121,15" concept="6" />
      <node id="5872110852615929517" at="160,113,170,13" concept="6" />
      <node id="5842059399443118722" at="58,0,70,0" concept="5" trace="createCollection_7k9x8q_a0#(Ljetbrains/mps/openapi/editor/EditorContext;Lorg/jetbrains/mps/openapi/model/SNode;)Ljetbrains/mps/openapi/editor/cells/EditorCell;" />
      <node id="8710322537168568271" at="70,0,82,0" concept="5" trace="createConstant_7k9x8q_a0a#(Ljetbrains/mps/openapi/editor/EditorContext;Lorg/jetbrains/mps/openapi/model/SNode;)Ljetbrains/mps/openapi/editor/cells/EditorCell;" />
      <node id="8442398486385884148" at="148,0,160,0" concept="5" trace="createConstant_7k9x8q_d0a#(Ljetbrains/mps/openapi/editor/EditorContext;Lorg/jetbrains/mps/openapi/model/SNode;)Ljetbrains/mps/openapi/editor/cells/EditorCell;" />
      <node id="8710322537168568347" at="133,0,148,0" concept="5" trace="createConstant_7k9x8q_c0a#(Ljetbrains/mps/openapi/editor/EditorContext;Lorg/jetbrains/mps/openapi/model/SNode;)Ljetbrains/mps/openapi/editor/cells/EditorCell;" />
      <node id="5842059399443118722" at="37,0,55,0" concept="5" trace="createAlternation_7k9x8q_a#(Ljetbrains/mps/openapi/editor/EditorContext;Lorg/jetbrains/mps/openapi/model/SNode;)Ljetbrains/mps/openapi/editor/cells/EditorCell;" />
      <node id="5842059399443118722" at="82,0,101,0" concept="5" trace="createRefCell_7k9x8q_b0a#(Ljetbrains/mps/openapi/editor/EditorContext;Lorg/jetbrains/mps/openapi/model/SNode;)Ljetbrains/mps/openapi/editor/cells/EditorCell;" />
      <node id="5872110852615929517" at="160,0,179,0" concept="5" trace="createReadOnlyModelAccessor_7k9x8q_a0#(Ljetbrains/mps/openapi/editor/EditorContext;Lorg/jetbrains/mps/openapi/model/SNode;)Ljetbrains/mps/openapi/editor/cells/EditorCell;" />
      <node id="8710322537167984223" at="111,0,132,0" concept="5" trace="createReadOnlyModelAccessor_7k9x8q_a0b0a#(Ljetbrains/mps/openapi/editor/EditorContext;Lorg/jetbrains/mps/openapi/model/SNode;)Ljetbrains/mps/openapi/editor/cells/EditorCell;" />
      <scope id="8710322537167984223" at="116,39,116,39" />
      <scope id="5872110852615929517" at="165,37,165,37" />
      <scope id="5842059399443118722" at="34,79,35,64" />
      <scope id="5842059399443118722" at="41,31,42,72" />
      <scope id="5842059399443118722" at="43,12,44,83" />
      <scope id="5842059399443118722" at="47,26,48,27" />
      <scope id="5872110852615929506" at="55,96,56,181" />
      <scope id="8710322537167983273" at="102,34,103,14" />
      <scope id="8710322537167983273" at="105,69,106,67" />
      <scope id="8710322537167983273" at="108,81,109,80" />
      <scope id="8710322537167984229" at="113,33,114,283" />
      <scope id="8710322537167984223" at="118,46,119,48" />
      <scope id="8710322537168568347" at="142,15,143,90" />
      <scope id="5872110852615929520" at="162,31,163,107" />
      <scope id="5872110852615929517" at="167,44,168,46" />
      <scope id="5842059399443118722" at="89,39,91,35" />
      <scope id="5842059399443118722" at="95,35,97,112">
        <var name="manager" id="5842059399443118722" />
      </scope>
      <scope id="8710322537167984223" at="116,0,118,0">
        <var name="s" id="8710322537167984223" />
      </scope>
      <scope id="5872110852615929517" at="165,0,167,0">
        <var name="s" id="5872110852615929517" />
      </scope>
      <scope id="5842059399443118722" at="34,0,37,0">
        <var name="editorContext" id="5842059399443118722" />
        <var name="node" id="5842059399443118722" />
      </scope>
      <scope id="5872110852615929505" at="55,0,58,0">
        <var name="editorContext" id="5872110852615929505" />
        <var name="node" id="5872110852615929505" />
      </scope>
      <scope id="8710322537167983273" at="102,0,105,0" />
      <scope id="8710322537167983273" at="105,0,108,0">
        <var name="editorContext" id="8710322537167983273" />
      </scope>
      <scope id="8710322537167983273" at="108,0,111,0">
        <var name="editorContext" id="8710322537167983273" />
        <var name="node" id="8710322537167983273" />
      </scope>
      <scope id="8710322537167984223" at="113,0,116,0" />
      <scope id="8710322537167984223" at="118,0,121,0">
        <var name="s" id="8710322537167984223" />
      </scope>
      <scope id="5872110852615929517" at="162,0,165,0" />
      <scope id="5872110852615929517" at="167,0,170,0">
        <var name="s" id="5872110852615929517" />
      </scope>
      <scope id="5842059399443118722" at="58,90,68,22">
        <var name="editorCell" id="5842059399443118722" />
        <var name="style" id="5842059399443118722" />
      </scope>
      <scope id="8710322537168568271" at="70,89,80,22">
        <var name="editorCell" id="8710322537168568271" />
        <var name="style" id="8710322537168568271" />
      </scope>
      <scope id="8442398486385884148" at="148,89,158,22">
        <var name="editorCell" id="8442398486385884148" />
        <var name="style" id="8442398486385884148" />
      </scope>
      <scope id="5842059399443118722" at="58,0,70,0">
        <var name="editorContext" id="5842059399443118722" />
        <var name="node" id="5842059399443118722" />
      </scope>
      <scope id="8710322537168568271" at="70,0,82,0">
        <var name="editorContext" id="8710322537168568271" />
        <var name="node" id="8710322537168568271" />
      </scope>
      <scope id="8442398486385884148" at="148,0,160,0">
        <var name="editorContext" id="8442398486385884148" />
        <var name="node" id="8442398486385884148" />
      </scope>
      <scope id="8710322537168568347" at="133,89,146,22">
        <var name="editorCell" id="8710322537168568347" />
        <var name="style" id="8710322537168568347" />
      </scope>
      <scope id="8710322537168568347" at="133,0,148,0">
        <var name="editorContext" id="8710322537168568347" />
        <var name="node" id="8710322537168568347" />
      </scope>
      <scope id="5842059399443118722" at="37,90,53,22">
>>>>>>> bd830ede
        <var name="alternationCondition" id="5842059399443118722" />
        <var name="bigCell" id="5842059399443118722" />
        <var name="editorCell" id="5842059399443118722" />
        <var name="style" id="5842059399443118722" />
      </scope>
<<<<<<< HEAD
      <scope id="5872110852615929517" at="184,62,201,22">
        <var name="editorCell" id="5872110852615929517" />
        <var name="style" id="5872110852615929517" />
      </scope>
      <scope id="5842059399443118722" at="97,49,115,22">
        <var name="attributeConcept" id="5842059399443118722" />
        <var name="attributeKind" id="5842059399443118722" />
        <var name="editorCell" id="5842059399443118722" />
        <var name="provider" id="5842059399443118722" />
      </scope>
      <scope id="5842059399443118722" at="52,0,71,0" />
      <scope id="8710322537167984223" at="150,67,169,24">
        <var name="editorCell" id="8710322537167984223" />
        <var name="style" id="8710322537167984223" />
      </scope>
      <scope id="5872110852615929517" at="184,0,203,0" />
      <scope id="5842059399443118722" at="97,0,117,0" />
      <scope id="8710322537167984223" at="150,0,171,0" />
      <unit id="8710322537167984223" at="151,90,160,7" name="jetbrains.mps.console.base.editor.PastedNodeReference_EditorBuilder_a$Inline_Builder_7k9x8q_a1a0$1" />
      <unit id="5872110852615929517" at="185,88,194,5" name="jetbrains.mps.console.base.editor.PastedNodeReference_EditorBuilder_a$1" />
      <unit id="5842059399443118722" at="117,0,129,0" name="jetbrains.mps.console.base.editor.PastedNodeReference_EditorBuilder_a$_Inline_7k9x8q_a1a0" />
      <unit id="5842059399443118722" at="129,0,172,0" name="jetbrains.mps.console.base.editor.PastedNodeReference_EditorBuilder_a$Inline_Builder_7k9x8q_a1a0" />
      <unit id="5842059399443118722" at="33,0,204,0" name="jetbrains.mps.console.base.editor.PastedNodeReference_EditorBuilder_a" />
=======
      <scope id="5842059399443118722" at="82,88,99,22">
        <var name="attributeConcept" id="5842059399443118722" />
        <var name="editorCell" id="5842059399443118722" />
        <var name="provider" id="5842059399443118722" />
      </scope>
      <scope id="5872110852615929517" at="160,113,177,22">
        <var name="editorCell" id="5872110852615929517" />
        <var name="style" id="5872110852615929517" />
      </scope>
      <scope id="5842059399443118722" at="37,0,55,0">
        <var name="editorContext" id="5842059399443118722" />
        <var name="node" id="5842059399443118722" />
      </scope>
      <scope id="5842059399443118722" at="82,0,101,0">
        <var name="editorContext" id="5842059399443118722" />
        <var name="node" id="5842059399443118722" />
      </scope>
      <scope id="8710322537167984223" at="111,118,130,24">
        <var name="editorCell" id="8710322537167984223" />
        <var name="style" id="8710322537167984223" />
      </scope>
      <scope id="5872110852615929517" at="160,0,179,0">
        <var name="editorContext" id="5872110852615929517" />
        <var name="node" id="5872110852615929517" />
      </scope>
      <scope id="8710322537167984223" at="111,0,132,0">
        <var name="editorContext" id="8710322537167984223" />
        <var name="node" id="8710322537167984223" />
      </scope>
      <unit id="8710322537167984223" at="112,85,121,7" name="jetbrains.mps.console.base.editor.PastedNodeReference_Editor$1" />
      <unit id="5872110852615929517" at="161,83,170,5" name="jetbrains.mps.console.base.editor.PastedNodeReference_Editor$1" />
      <unit id="8710322537167983273" at="101,0,133,0" name="jetbrains.mps.console.base.editor.PastedNodeReference_Editor$_Inline_7k9x8q_a1a0" />
      <unit id="5842059399443118722" at="33,0,180,0" name="jetbrains.mps.console.base.editor.PastedNodeReference_Editor" />
>>>>>>> bd830ede
    </file>
  </root>
  <root nodeRef="r:f09c85c2-fb88-4283-852e-78d5fc87420e(jetbrains.mps.console.base.editor)/6224631407134024896">
    <file name="InterpretedCommand_Editor.java">
      <node id="6224631407134024896" at="11,79,12,84" concept="7" />
      <node id="6224631407134024896" at="11,0,14,0" concept="5" trace="createEditorCell#(Ljetbrains/mps/openapi/editor/EditorContext;Lorg/jetbrains/mps/openapi/model/SNode;)Ljetbrains/mps/openapi/editor/cells/EditorCell;" />
      <scope id="6224631407134024896" at="11,79,12,84" />
      <scope id="6224631407134024896" at="11,0,14,0">
        <var name="editorContext" id="6224631407134024896" />
        <var name="node" id="6224631407134024896" />
      </scope>
      <unit id="6224631407134024896" at="10,0,15,0" name="jetbrains.mps.console.base.editor.InterpretedCommand_Editor" />
    </file>
    <file name="InterpretedCommand_EditorBuilder_a.java">
      <node id="6224631407134024896" at="16,98,17,19" concept="11" />
      <node id="6224631407134024896" at="17,19,18,18" concept="2" />
      <node id="6224631407134024896" at="23,26,24,18" concept="7" />
      <node id="6224631407134024896" at="27,39,28,38" concept="7" />
      <node id="9053534423437896051" at="31,49,32,119" concept="6" />
      <node id="9053534423437896051" at="32,119,33,72" concept="6" />
      <node id="9053534423437896051" at="34,26,35,27" concept="2" />
      <node id="9053534423437896051" at="35,27,36,64" concept="2" />
      <node id="9053534423437896051" at="37,5,38,22" concept="7" />
      <node id="6224631407134024896" at="13,0,15,0" concept="3" trace="myNode" />
      <node id="6224631407134024896" at="27,0,30,0" concept="5" trace="createCell#()Ljetbrains/mps/openapi/editor/cells/EditorCell;" />
      <node id="6224631407134024896" at="16,0,20,0" concept="1" trace="InterpretedCommand_EditorBuilder_a#(Ljetbrains/mps/openapi/editor/EditorContext;Lorg/jetbrains/mps/openapi/model/SNode;)V" />
      <node id="9053534423437896051" at="33,72,37,5" concept="4" />
      <node id="6224631407134024896" at="21,0,26,0" concept="5" trace="getNode#()Lorg/jetbrains/mps/openapi/model/SNode;" />
      <node id="9053534423437896051" at="31,0,40,0" concept="5" trace="createComponent_k55s8m_a#()Ljetbrains/mps/openapi/editor/cells/EditorCell;" />
      <scope id="6224631407134024896" at="23,26,24,18" />
      <scope id="6224631407134024896" at="27,39,28,38" />
      <scope id="6224631407134024896" at="16,98,18,18" />
      <scope id="9053534423437896051" at="34,26,36,64" />
      <scope id="6224631407134024896" at="27,0,30,0" />
      <scope id="6224631407134024896" at="16,0,20,0">
        <var name="context" id="6224631407134024896" />
        <var name="node" id="6224631407134024896" />
      </scope>
      <scope id="6224631407134024896" at="21,0,26,0" />
      <scope id="9053534423437896051" at="31,49,38,22">
        <var name="bigCell" id="9053534423437896051" />
        <var name="editorCell" id="9053534423437896051" />
      </scope>
      <scope id="9053534423437896051" at="31,0,40,0" />
      <unit id="6224631407134024896" at="12,0,41,0" name="jetbrains.mps.console.base.editor.InterpretedCommand_EditorBuilder_a" />
    </file>
  </root>
  <root nodeRef="r:f09c85c2-fb88-4283-852e-78d5fc87420e(jetbrains.mps.console.base.editor)/6558068108108748448">
    <file name="ExceptionHolder_Editor.java">
      <node id="6558068108108748448" at="11,79,12,81" concept="7" />
      <node id="6558068108108748448" at="11,0,14,0" concept="5" trace="createEditorCell#(Ljetbrains/mps/openapi/editor/EditorContext;Lorg/jetbrains/mps/openapi/model/SNode;)Ljetbrains/mps/openapi/editor/cells/EditorCell;" />
      <scope id="6558068108108748448" at="11,79,12,81" />
      <scope id="6558068108108748448" at="11,0,14,0">
        <var name="editorContext" id="6558068108108748448" />
        <var name="node" id="6558068108108748448" />
      </scope>
      <unit id="6558068108108748448" at="10,0,15,0" name="jetbrains.mps.console.base.editor.ExceptionHolder_Editor" />
    </file>
    <file name="ExceptionHolder_EditorBuilder_a.java">
      <node id="6558068108108748448" at="22,95,23,19" concept="11" />
      <node id="6558068108108748448" at="23,19,24,18" concept="2" />
      <node id="6558068108108748448" at="29,26,30,18" concept="7" />
      <node id="6558068108108748448" at="33,39,34,39" concept="7" />
      <node id="6558068108108748448" at="37,50,38,106" concept="6" />
      <node id="6558068108108748448" at="38,106,39,48" concept="2" />
      <node id="6558068108108748448" at="39,48,40,28" concept="2" />
      <node id="6558068108108748448" at="40,28,41,65" concept="2" />
      <node id="6558068108108748448" at="41,65,42,34" concept="6" />
      <node id="6558068108108748448" at="42,34,43,108" concept="2" />
      <node id="6558068108108748448" at="43,108,44,40" concept="2" />
      <node id="6558068108108748448" at="44,40,45,57" concept="2" />
      <node id="6558068108108748448" at="45,57,46,58" concept="2" />
      <node id="6558068108108748448" at="46,58,47,22" concept="7" />
      <node id="6558068108108761659" at="49,49,50,103" concept="6" />
      <node id="6558068108108761659" at="50,103,51,47" concept="2" />
      <node id="6558068108108761659" at="51,47,52,34" concept="2" />
      <node id="6558068108108761659" at="52,34,53,22" concept="7" />
      <node id="6558068108108763240" at="55,50,56,141" concept="6" />
      <node id="6558068108108763240" at="56,141,57,22" concept="7" />
      <node id="6558068108108748448" at="19,0,21,0" concept="3" trace="myNode" />
      <node id="6558068108108748448" at="33,0,36,0" concept="5" trace="createCell#()Ljetbrains/mps/openapi/editor/cells/EditorCell;" />
      <node id="6558068108108748448" at="22,0,26,0" concept="1" trace="ExceptionHolder_EditorBuilder_a#(Ljetbrains/mps/openapi/editor/EditorContext;Lorg/jetbrains/mps/openapi/model/SNode;)V" />
      <node id="6558068108108763240" at="55,0,59,0" concept="5" trace="createComponent_hbc894_b0#()Ljetbrains/mps/openapi/editor/cells/EditorCell;" />
      <node id="6558068108108748448" at="27,0,32,0" concept="5" trace="getNode#()Lorg/jetbrains/mps/openapi/model/SNode;" />
      <node id="6558068108108761659" at="49,0,55,0" concept="5" trace="createConstant_hbc894_a0#()Ljetbrains/mps/openapi/editor/cells/EditorCell;" />
      <node id="6558068108108748448" at="37,0,49,0" concept="5" trace="createCollection_hbc894_a#()Ljetbrains/mps/openapi/editor/cells/EditorCell;" />
      <scope id="6558068108108748448" at="29,26,30,18" />
      <scope id="6558068108108748448" at="33,39,34,39" />
      <scope id="6558068108108748448" at="22,95,24,18" />
      <scope id="6558068108108763240" at="55,50,57,22">
        <var name="editorCell" id="6558068108108763240" />
      </scope>
      <scope id="6558068108108748448" at="33,0,36,0" />
      <scope id="6558068108108748448" at="22,0,26,0">
        <var name="context" id="6558068108108748448" />
        <var name="node" id="6558068108108748448" />
      </scope>
      <scope id="6558068108108761659" at="49,49,53,22">
        <var name="editorCell" id="6558068108108761659" />
      </scope>
      <scope id="6558068108108763240" at="55,0,59,0" />
      <scope id="6558068108108748448" at="27,0,32,0" />
      <scope id="6558068108108761659" at="49,0,55,0" />
      <scope id="6558068108108748448" at="37,50,47,22">
        <var name="editorCell" id="6558068108108748448" />
        <var name="style" id="6558068108108748448" />
      </scope>
      <scope id="6558068108108748448" at="37,0,49,0" />
      <unit id="6558068108108748448" at="18,0,60,0" name="jetbrains.mps.console.base.editor.ExceptionHolder_EditorBuilder_a" />
    </file>
  </root>
  <root nodeRef="r:f09c85c2-fb88-4283-852e-78d5fc87420e(jetbrains.mps.console.base.editor)/6558068108108754952">
    <file name="ClickableEditorComponent.java">
<<<<<<< HEAD
      <node id="6558068108108754952" at="15,47,16,35" concept="7" />
      <node id="6558068108108754952" at="18,79,19,93" concept="7" />
      <node id="6558068108108754952" at="18,0,21,0" concept="5" trace="createEditorCell#(Ljetbrains/mps/openapi/editor/EditorContext;Lorg/jetbrains/mps/openapi/model/SNode;)Ljetbrains/mps/openapi/editor/cells/EditorCell;" />
      <node id="6558068108108754952" at="14,0,18,0" concept="5" trace="getContextHints#()Ljava/util/Collection;" />
      <scope id="6558068108108754952" at="15,47,16,35" />
      <scope id="6558068108108754952" at="18,79,19,93" />
      <scope id="6558068108108754952" at="18,0,21,0">
        <var name="editorContext" id="6558068108108754952" />
        <var name="node" id="6558068108108754952" />
      </scope>
      <scope id="6558068108108754952" at="14,0,18,0" />
      <unit id="6558068108108754952" at="13,0,22,0" name="jetbrains.mps.console.base.editor.ClickableEditorComponent" />
    </file>
    <file name="ClickableEditorComponent_ComponentBuilder_a.java">
      <node id="6558068108108754952" at="25,107,26,19" concept="11" />
      <node id="6558068108108754952" at="26,19,27,18" concept="2" />
      <node id="6558068108108754952" at="32,26,33,18" concept="7" />
      <node id="6558068108108754952" at="36,39,37,37" concept="7" />
      <node id="6558068108108754952" at="40,48,41,89" concept="6" />
      <node id="6558068108108754952" at="41,89,42,29" concept="2" />
      <node id="6558068108108754952" at="42,29,43,42" concept="2" />
      <node id="6558068108108754952" at="43,42,44,26" concept="6" />
      <node id="6558068108108754952" at="44,26,45,63" concept="2" />
      <node id="6558068108108754952" at="45,63,46,46" concept="2" />
      <node id="6558068108108754952" at="46,46,47,34" concept="6" />
      <node id="6558068108108754952" at="47,34,48,159" concept="2" />
      <node id="6558068108108754952" at="48,159,49,115" concept="2" />
      <node id="6558068108108754952" at="49,115,50,40" concept="2" />
      <node id="6558068108108754952" at="50,40,51,73" concept="2" />
      <node id="6558068108108754952" at="51,73,52,57" concept="6" />
      <node id="6558068108108754952" at="52,57,53,59" concept="6" />
      <node id="6558068108108754952" at="54,35,55,87" concept="6" />
      <node id="6558068108108754952" at="55,87,56,94" concept="7" />
      <node id="6558068108108754952" at="57,10,58,22" concept="7" />
      <node id="2348043250037306238" at="61,92,62,33" concept="7" />
      <node id="2348043250037306245" at="63,12,64,28" concept="7" />
      <node id="2348043250037306250" at="67,108,68,93" concept="7" />
      <node id="6558068108108754952" at="22,0,24,0" concept="3" trace="myNode" />
      <node id="2348043250037306243" at="63,10,65,5" concept="0" />
      <node id="6558068108108754952" at="36,0,39,0" concept="5" trace="createCell#()Ljetbrains/mps/openapi/editor/cells/EditorCell;" />
      <node id="2348043250037306248" at="67,0,70,0" concept="10" trace="_StyleParameter_QueryFunction_k1kh9z_a1a#(Ljetbrains/mps/openapi/editor/EditorContext;Lorg/jetbrains/mps/openapi/model/SNode;)Z" />
      <node id="6558068108108754952" at="25,0,29,0" concept="1" trace="ClickableEditorComponent_ComponentBuilder_a#(Ljetbrains/mps/openapi/editor/EditorContext;Lorg/jetbrains/mps/openapi/model/SNode;)V" />
      <node id="6558068108108754952" at="30,0,35,0" concept="5" trace="getNode#()Lorg/jetbrains/mps/openapi/model/SNode;" />
      <node id="6558068108108754952" at="53,59,58,22" concept="4" />
      <node id="2348043250037306236" at="60,106,65,5" concept="4" />
      <node id="2348043250037306234" at="60,0,67,0" concept="10" trace="_StyleParameter_QueryFunction_k1kh9z_a0a#(Ljetbrains/mps/openapi/editor/EditorContext;Lorg/jetbrains/mps/openapi/model/SNode;)Ljava/awt/Color;" />
      <node id="6558068108108754952" at="40,0,60,0" concept="5" trace="createProperty_k1kh9z_a#()Ljetbrains/mps/openapi/editor/cells/EditorCell;" />
      <scope id="6558068108108754952" at="32,26,33,18" />
      <scope id="6558068108108754952" at="36,39,37,37" />
      <scope id="2348043250037306237" at="61,92,62,33" />
      <scope id="2348043250037306244" at="63,12,64,28" />
      <scope id="2348043250037306249" at="67,108,68,93" />
      <scope id="6558068108108754952" at="25,107,27,18" />
      <scope id="6558068108108754952" at="54,35,56,94">
        <var name="manager" id="6558068108108754952" />
      </scope>
      <scope id="6558068108108754952" at="36,0,39,0" />
      <scope id="2348043250037306248" at="67,0,70,0">
        <var name="editorContext" id="2348043250037306248" />
        <var name="node" id="2348043250037306248" />
      </scope>
      <scope id="6558068108108754952" at="25,0,29,0">
        <var name="context" id="6558068108108754952" />
        <var name="node" id="6558068108108754952" />
      </scope>
      <scope id="6558068108108754952" at="30,0,35,0" />
      <scope id="2348043250037306235" at="60,106,65,5" />
      <scope id="2348043250037306234" at="60,0,67,0">
        <var name="editorContext" id="2348043250037306234" />
        <var name="node" id="2348043250037306234" />
      </scope>
      <scope id="6558068108108754952" at="40,48,58,22">
=======
      <node id="6558068108108754952" at="25,47,26,35" concept="7" />
      <node id="6558068108108754952" at="28,79,29,61" concept="7" />
      <node id="6558068108108754952" at="31,87,32,82" concept="6" />
      <node id="6558068108108754952" at="32,82,33,29" concept="2" />
      <node id="6558068108108754952" at="33,29,34,42" concept="2" />
      <node id="6558068108108754952" at="34,42,35,26" concept="6" />
      <node id="6558068108108754952" at="35,26,36,58" concept="2" />
      <node id="6558068108108754952" at="36,58,37,46" concept="2" />
      <node id="6558068108108754952" at="37,46,38,34" concept="6" />
      <node id="6558068108108754952" at="38,34,39,177" concept="2" />
      <node id="6558068108108754952" at="39,177,40,133" concept="2" />
      <node id="6558068108108754952" at="40,133,41,40" concept="2" />
      <node id="6558068108108754952" at="41,40,42,73" concept="2" />
      <node id="6558068108108754952" at="42,73,43,57" concept="6" />
      <node id="6558068108108754952" at="44,35,45,82" concept="6" />
      <node id="6558068108108754952" at="45,82,46,112" concept="7" />
      <node id="6558068108108754952" at="47,10,48,22" concept="7" />
      <node id="2348043250037306238" at="51,92,52,33" concept="7" />
      <node id="2348043250037306245" at="53,12,54,28" concept="7" />
      <node id="2348043250037306250" at="57,108,58,93" concept="7" />
      <node id="2348043250037306243" at="53,10,55,5" concept="0" />
      <node id="6558068108108754952" at="28,0,31,0" concept="5" trace="createEditorCell#(Ljetbrains/mps/openapi/editor/EditorContext;Lorg/jetbrains/mps/openapi/model/SNode;)Ljetbrains/mps/openapi/editor/cells/EditorCell;" />
      <node id="2348043250037306248" at="57,0,60,0" concept="9" trace="_StyleParameter_QueryFunction_k1kh9z_a1a#(Ljetbrains/mps/openapi/editor/EditorContext;Lorg/jetbrains/mps/openapi/model/SNode;)Z" />
      <node id="6558068108108754952" at="24,0,28,0" concept="5" trace="getContextHints#()Ljava/util/Collection;" />
      <node id="6558068108108754952" at="43,57,48,22" concept="4" />
      <node id="2348043250037306236" at="50,106,55,5" concept="4" />
      <node id="2348043250037306234" at="50,0,57,0" concept="9" trace="_StyleParameter_QueryFunction_k1kh9z_a0a#(Ljetbrains/mps/openapi/editor/EditorContext;Lorg/jetbrains/mps/openapi/model/SNode;)Ljava/awt/Color;" />
      <node id="6558068108108754952" at="31,0,50,0" concept="5" trace="createProperty_k1kh9z_a#(Ljetbrains/mps/openapi/editor/EditorContext;Lorg/jetbrains/mps/openapi/model/SNode;)Ljetbrains/mps/openapi/editor/cells/EditorCell;" />
      <scope id="6558068108108754952" at="25,47,26,35" />
      <scope id="6558068108108754952" at="28,79,29,61" />
      <scope id="2348043250037306237" at="51,92,52,33" />
      <scope id="2348043250037306244" at="53,12,54,28" />
      <scope id="2348043250037306249" at="57,108,58,93" />
      <scope id="6558068108108754952" at="44,35,46,112">
        <var name="manager" id="6558068108108754952" />
      </scope>
      <scope id="6558068108108754952" at="28,0,31,0">
        <var name="editorContext" id="6558068108108754952" />
        <var name="node" id="6558068108108754952" />
      </scope>
      <scope id="2348043250037306248" at="57,0,60,0">
        <var name="editorContext" id="2348043250037306248" />
        <var name="node" id="2348043250037306248" />
      </scope>
      <scope id="6558068108108754952" at="24,0,28,0" />
      <scope id="2348043250037306235" at="50,106,55,5" />
      <scope id="2348043250037306234" at="50,0,57,0">
        <var name="editorContext" id="2348043250037306234" />
        <var name="node" id="2348043250037306234" />
      </scope>
      <scope id="6558068108108754952" at="31,87,48,22">
>>>>>>> bd830ede
        <var name="attributeConcept" id="6558068108108754952" />
        <var name="editorCell" id="6558068108108754952" />
        <var name="provider" id="6558068108108754952" />
        <var name="style" id="6558068108108754952" />
      </scope>
<<<<<<< HEAD
      <scope id="6558068108108754952" at="40,0,60,0" />
      <unit id="6558068108108754952" at="21,0,71,0" name="jetbrains.mps.console.base.editor.ClickableEditorComponent_ComponentBuilder_a" />
=======
      <scope id="6558068108108754952" at="31,0,50,0">
        <var name="editorContext" id="6558068108108754952" />
        <var name="node" id="6558068108108754952" />
      </scope>
      <unit id="6558068108108754952" at="23,0,61,0" name="jetbrains.mps.console.base.editor.ClickableEditorComponent" />
>>>>>>> bd830ede
    </file>
  </root>
  <root nodeRef="r:f09c85c2-fb88-4283-852e-78d5fc87420e(jetbrains.mps.console.base.editor)/6928665434432986486">
    <file name="HelpCommand_Editor.java">
      <node id="6928665434432986486" at="11,79,12,77" concept="7" />
      <node id="6928665434432986486" at="11,0,14,0" concept="5" trace="createEditorCell#(Ljetbrains/mps/openapi/editor/EditorContext;Lorg/jetbrains/mps/openapi/model/SNode;)Ljetbrains/mps/openapi/editor/cells/EditorCell;" />
      <scope id="6928665434432986486" at="11,79,12,77" />
      <scope id="6928665434432986486" at="11,0,14,0">
        <var name="editorContext" id="6928665434432986486" />
        <var name="node" id="6928665434432986486" />
      </scope>
      <unit id="6928665434432986486" at="10,0,15,0" name="jetbrains.mps.console.base.editor.HelpCommand_Editor" />
    </file>
    <file name="HelpCommand_EditorBuilder_a.java">
      <node id="6928665434432986486" at="27,91,28,19" concept="11" />
      <node id="6928665434432986486" at="28,19,29,18" concept="2" />
      <node id="6928665434432986486" at="34,26,35,18" concept="7" />
      <node id="6928665434432986486" at="38,39,39,39" concept="7" />
      <node id="6928665434432986486" at="42,50,43,103" concept="6" />
      <node id="6928665434432986486" at="43,103,44,48" concept="2" />
      <node id="6928665434432986486" at="44,48,45,28" concept="2" />
      <node id="6928665434432986486" at="45,28,46,65" concept="2" />
      <node id="6928665434432986486" at="46,65,47,58" concept="2" />
      <node id="6928665434432986486" at="47,58,48,57" concept="2" />
      <node id="6928665434432986486" at="48,57,49,56" concept="2" />
      <node id="6928665434432986486" at="49,56,50,22" concept="7" />
      <node id="6928665434433027810" at="52,50,53,119" concept="6" />
      <node id="6928665434433027810" at="53,119,54,34" concept="6" />
      <node id="6928665434433027810" at="54,34,55,47" concept="2" />
      <node id="6928665434433027810" at="55,47,56,55" concept="2" />
      <node id="6928665434433027810" at="56,55,57,40" concept="2" />
      <node id="6928665434433027810" at="57,40,58,22" concept="7" />
      <node id="6928665434439099360" at="60,49,61,93" concept="6" />
      <node id="6928665434439099360" at="61,93,62,47" concept="2" />
      <node id="6928665434439099360" at="62,47,63,34" concept="2" />
      <node id="6928665434439099360" at="63,34,64,22" concept="7" />
      <node id="6928665434432986486" at="66,48,67,264" concept="6" />
      <node id="6928665434432986486" at="67,264,68,33" concept="7" />
      <node id="6928665434432986486" at="71,120,72,49" concept="11" />
      <node id="6928665434432986486" at="74,55,75,59" concept="6" />
      <node id="6928665434432986486" at="75,59,76,41" concept="2" />
      <node id="6928665434432986486" at="76,41,77,24" concept="7" />
      <node id="6928665434432986486" at="80,118,81,383" concept="2" />
      <node id="6928665434432986486" at="83,41,84,37" concept="2" />
      <node id="6928665434432986486" at="88,44,89,54" concept="6" />
      <node id="6928665434432986486" at="89,54,90,43" concept="2" />
      <node id="6928665434432986486" at="90,43,91,0" concept="9" />
      <node id="6928665434432986486" at="91,0,92,40" concept="2" />
      <node id="6928665434432986486" at="92,40,93,24" concept="7" />
      <node id="6928665434432986486" at="95,40,96,16" concept="7" />
      <node id="6928665434432986486" at="24,0,26,0" concept="3" trace="myNode" />
      <node id="6928665434432986486" at="38,0,41,0" concept="5" trace="createCell#()Ljetbrains/mps/openapi/editor/cells/EditorCell;" />
      <node id="6928665434432986486" at="71,0,74,0" concept="1" trace="targetSingleRoleHandler_qkizq9_c0#(Lorg/jetbrains/mps/openapi/model/SNode;Lorg/jetbrains/mps/openapi/language/SContainmentLink;Ljetbrains/mps/openapi/editor/EditorContext;)V" />
      <node id="6928665434432986486" at="79,70,82,7" concept="4" />
      <node id="6928665434432986486" at="82,7,85,7" concept="4" />
      <node id="6928665434432986486" at="95,0,98,0" concept="5" trace="getNoTargetText#()Ljava/lang/String;" />
      <node id="6928665434432986486" at="27,0,31,0" concept="1" trace="HelpCommand_EditorBuilder_a#(Ljetbrains/mps/openapi/editor/EditorContext;Lorg/jetbrains/mps/openapi/model/SNode;)V" />
      <node id="6928665434432986486" at="66,0,70,0" concept="5" trace="createRefNode_qkizq9_c0#()Ljetbrains/mps/openapi/editor/cells/EditorCell;" />
      <node id="6928665434432986486" at="32,0,37,0" concept="5" trace="getNode#()Lorg/jetbrains/mps/openapi/model/SNode;" />
      <node id="6928665434432986486" at="74,0,79,0" concept="5" trace="createChildCell#(Lorg/jetbrains/mps/openapi/model/SNode;)Ljetbrains/mps/openapi/editor/cells/EditorCell;" />
      <node id="6928665434439099360" at="60,0,66,0" concept="5" trace="createConstant_qkizq9_b0#()Ljetbrains/mps/openapi/editor/cells/EditorCell;" />
      <node id="6928665434433027810" at="52,0,60,0" concept="5" trace="createComponent_qkizq9_a0#()Ljetbrains/mps/openapi/editor/cells/EditorCell;" />
      <node id="6928665434432986486" at="79,0,87,0" concept="5" trace="installCellInfo#(Lorg/jetbrains/mps/openapi/model/SNode;Ljetbrains/mps/openapi/editor/cells/EditorCell;)V" />
      <node id="6928665434432986486" at="87,0,95,0" concept="5" trace="createEmptyCell#()Ljetbrains/mps/openapi/editor/cells/EditorCell;" />
      <node id="6928665434432986486" at="42,0,52,0" concept="5" trace="createCollection_qkizq9_a#()Ljetbrains/mps/openapi/editor/cells/EditorCell;" />
      <scope id="6928665434432986486" at="34,26,35,18" />
      <scope id="6928665434432986486" at="38,39,39,39" />
      <scope id="6928665434432986486" at="71,120,72,49" />
      <scope id="6928665434432986486" at="80,118,81,383" />
      <scope id="6928665434432986486" at="83,41,84,37" />
      <scope id="6928665434432986486" at="95,40,96,16" />
      <scope id="6928665434432986486" at="27,91,29,18" />
      <scope id="6928665434432986486" at="66,48,68,33">
        <var name="provider" id="6928665434432986486" />
      </scope>
      <scope id="6928665434432986486" at="38,0,41,0" />
      <scope id="6928665434432986486" at="71,0,74,0">
        <var name="containmentLink" id="6928665434432986486" />
        <var name="context" id="6928665434432986486" />
        <var name="ownerNode" id="6928665434432986486" />
      </scope>
      <scope id="6928665434432986486" at="74,55,77,24">
        <var name="editorCell" id="6928665434432986486" />
      </scope>
      <scope id="6928665434432986486" at="95,0,98,0" />
      <scope id="6928665434432986486" at="27,0,31,0">
        <var name="context" id="6928665434432986486" />
        <var name="node" id="6928665434432986486" />
      </scope>
      <scope id="6928665434439099360" at="60,49,64,22">
        <var name="editorCell" id="6928665434439099360" />
      </scope>
      <scope id="6928665434432986486" at="66,0,70,0" />
      <scope id="6928665434432986486" at="32,0,37,0" />
      <scope id="6928665434432986486" at="74,0,79,0">
        <var name="child" id="6928665434432986486" />
      </scope>
      <scope id="6928665434432986486" at="88,44,93,24">
        <var name="editorCell" id="6928665434432986486" />
      </scope>
      <scope id="6928665434433027810" at="52,50,58,22">
        <var name="editorCell" id="6928665434433027810" />
        <var name="style" id="6928665434433027810" />
      </scope>
      <scope id="6928665434439099360" at="60,0,66,0" />
      <scope id="6928665434432986486" at="79,70,85,7" />
      <scope id="6928665434432986486" at="42,50,50,22">
        <var name="editorCell" id="6928665434432986486" />
      </scope>
      <scope id="6928665434433027810" at="52,0,60,0" />
      <scope id="6928665434432986486" at="79,0,87,0">
        <var name="child" id="6928665434432986486" />
        <var name="editorCell" id="6928665434432986486" />
      </scope>
      <scope id="6928665434432986486" at="87,0,95,0" />
      <scope id="6928665434432986486" at="42,0,52,0" />
      <unit id="6928665434432986486" at="70,0,99,0" name="jetbrains.mps.console.base.editor.HelpCommand_EditorBuilder_a$targetSingleRoleHandler_qkizq9_c0" />
      <unit id="6928665434432986486" at="23,0,100,0" name="jetbrains.mps.console.base.editor.HelpCommand_EditorBuilder_a" />
    </file>
  </root>
  <root nodeRef="r:f09c85c2-fb88-4283-852e-78d5fc87420e(jetbrains.mps.console.base.editor)/6928665434433761876">
    <file name="HelpConceptReference_Editor.java">
<<<<<<< HEAD
      <node id="6928665434433761876" at="11,79,12,86" concept="7" />
      <node id="6928665434433761876" at="11,0,14,0" concept="5" trace="createEditorCell#(Ljetbrains/mps/openapi/editor/EditorContext;Lorg/jetbrains/mps/openapi/model/SNode;)Ljetbrains/mps/openapi/editor/cells/EditorCell;" />
      <scope id="6928665434433761876" at="11,79,12,86" />
      <scope id="6928665434433761876" at="11,0,14,0">
        <var name="editorContext" id="6928665434433761876" />
        <var name="node" id="6928665434433761876" />
      </scope>
      <unit id="6928665434433761876" at="10,0,15,0" name="jetbrains.mps.console.base.editor.HelpConceptReference_Editor" />
    </file>
    <file name="HelpConceptReference_EditorBuilder_a.java">
      <node id="6928665434433761876" at="25,100,26,19" concept="11" />
      <node id="6928665434433761876" at="26,19,27,18" concept="2" />
      <node id="6928665434433761876" at="32,26,33,18" concept="7" />
      <node id="6928665434433761876" at="36,39,37,39" concept="7" />
      <node id="6928665434433761876" at="40,50,41,103" concept="6" />
      <node id="6928665434433761876" at="41,103,42,48" concept="2" />
      <node id="6928665434433761876" at="42,48,43,28" concept="2" />
      <node id="6928665434433761876" at="43,28,44,65" concept="2" />
      <node id="6928665434433761876" at="44,65,45,56" concept="2" />
      <node id="6928665434433761876" at="45,56,46,22" concept="7" />
      <node id="6928665434433761876" at="48,48,49,88" concept="6" />
      <node id="6928665434433761876" at="49,88,50,32" concept="2" />
      <node id="6928665434433761876" at="50,32,51,45" concept="2" />
      <node id="6928665434433761876" at="51,45,52,26" concept="6" />
      <node id="6928665434433761876" at="52,26,53,101" concept="2" />
      <node id="6928665434433761876" at="53,101,54,63" concept="2" />
      <node id="6928665434433761876" at="55,39,56,40" concept="2" />
      <node id="6928665434433761876" at="56,40,57,36" concept="2" />
      <node id="6928665434433761876" at="58,5,59,73" concept="2" />
      <node id="6928665434433761876" at="59,73,60,57" concept="6" />
      <node id="6928665434433761876" at="60,57,61,59" concept="6" />
      <node id="6928665434433761876" at="62,35,63,87" concept="6" />
      <node id="6928665434433761876" at="63,87,64,94" concept="7" />
      <node id="6928665434433761876" at="65,10,66,22" concept="7" />
      <node id="6928665434433761876" at="69,33,70,14" concept="11" />
      <node id="6928665434433761876" at="72,69,73,57" concept="7" />
      <node id="6928665434433761876" at="75,81,76,41" concept="8" />
      <node id="6928665434433761876" at="76,41,77,128" concept="7" />
      <node id="6928665434433761876" at="83,0,84,0" concept="3" trace="myReferencingNode" />
      <node id="6928665434433761876" at="85,119,86,21" concept="11" />
      <node id="6928665434433761876" at="86,21,87,42" concept="2" />
      <node id="6928665434433761876" at="87,42,88,20" concept="2" />
      <node id="6928665434433761876" at="91,41,92,55" concept="7" />
      <node id="6928665434433761876" at="97,28,98,20" concept="7" />
      <node id="6928665434433922255" at="101,66,102,131" concept="6" />
      <node id="6928665434433922255" at="102,131,103,64" concept="2" />
      <node id="6928665434433922255" at="103,64,104,36" concept="6" />
      <node id="6928665434433922255" at="104,36,105,54" concept="2" />
      <node id="6928665434433922255" at="105,54,106,42" concept="2" />
      <node id="6928665434433922255" at="106,42,107,24" concept="7" />
      <node id="6928665434433761876" at="22,0,24,0" concept="3" trace="myNode" />
      <node id="6928665434433761876" at="81,0,83,0" concept="3" trace="myNode" />
      <node id="6928665434433761876" at="36,0,39,0" concept="5" trace="createCell#()Ljetbrains/mps/openapi/editor/cells/EditorCell;" />
      <node id="6928665434433761876" at="69,0,72,0" concept="1" trace="_Inline_nmmm44_a0a#()V" />
      <node id="6928665434433761876" at="72,0,75,0" concept="5" trace="createEditorCell#(Ljetbrains/mps/openapi/editor/EditorContext;)Ljetbrains/mps/openapi/editor/cells/EditorCell;" />
      <node id="6928665434433761876" at="91,0,94,0" concept="5" trace="createCell#()Ljetbrains/mps/openapi/editor/cells/EditorCell;" />
      <node id="6928665434433761876" at="25,0,29,0" concept="1" trace="HelpConceptReference_EditorBuilder_a#(Ljetbrains/mps/openapi/editor/EditorContext;Lorg/jetbrains/mps/openapi/model/SNode;)V" />
      <node id="6928665434433761876" at="54,63,58,5" concept="4" />
      <node id="6928665434433761876" at="75,0,79,0" concept="5" trace="createEditorCell#(Ljetbrains/mps/openapi/editor/EditorContext;Lorg/jetbrains/mps/openapi/model/SNode;)Ljetbrains/mps/openapi/editor/cells/EditorCell;" />
      <node id="6928665434433761876" at="30,0,35,0" concept="5" trace="getNode#()Lorg/jetbrains/mps/openapi/model/SNode;" />
      <node id="6928665434433761876" at="61,59,66,22" concept="4" />
      <node id="6928665434433761876" at="85,0,90,0" concept="1" trace="Inline_Builder_nmmm44_a0a#(Ljetbrains/mps/openapi/editor/EditorContext;Lorg/jetbrains/mps/openapi/model/SNode;Lorg/jetbrains/mps/openapi/model/SNode;)V" />
      <node id="6928665434433761876" at="95,0,100,0" concept="5" trace="getNode#()Lorg/jetbrains/mps/openapi/model/SNode;" />
      <node id="6928665434433761876" at="40,0,48,0" concept="5" trace="createCollection_nmmm44_a#()Ljetbrains/mps/openapi/editor/cells/EditorCell;" />
      <node id="6928665434433922255" at="101,0,109,0" concept="5" trace="createReferencePresentation_nmmm44_a0a0#()Ljetbrains/mps/openapi/editor/cells/EditorCell;" />
      <node id="6928665434433761876" at="48,0,68,0" concept="5" trace="createRefCell_nmmm44_a0#()Ljetbrains/mps/openapi/editor/cells/EditorCell;" />
      <scope id="6928665434433761876" at="32,26,33,18" />
      <scope id="6928665434433761876" at="36,39,37,39" />
      <scope id="6928665434433761876" at="69,33,70,14" />
      <scope id="6928665434433761876" at="72,69,73,57" />
      <scope id="6928665434433761876" at="91,41,92,55" />
      <scope id="6928665434433761876" at="97,28,98,20" />
      <scope id="6928665434433761876" at="25,100,27,18" />
      <scope id="6928665434433761876" at="55,39,57,36" />
      <scope id="6928665434433761876" at="62,35,64,94">
=======
      <node id="6928665434433761876" at="21,79,22,63" concept="7" />
      <node id="6928665434433761876" at="24,89,25,96" concept="6" />
      <node id="6928665434433761876" at="25,96,26,48" concept="2" />
      <node id="6928665434433761876" at="26,48,27,28" concept="2" />
      <node id="6928665434433761876" at="27,28,28,80" concept="2" />
      <node id="6928665434433761876" at="28,80,29,22" concept="7" />
      <node id="6928665434433761876" at="31,87,32,81" concept="6" />
      <node id="6928665434433761876" at="32,81,33,32" concept="2" />
      <node id="6928665434433761876" at="33,32,34,45" concept="2" />
      <node id="6928665434433761876" at="34,45,35,26" concept="6" />
      <node id="6928665434433761876" at="35,26,36,92" concept="2" />
      <node id="6928665434433761876" at="36,92,37,58" concept="2" />
      <node id="6928665434433761876" at="38,39,39,40" concept="2" />
      <node id="6928665434433761876" at="39,40,40,36" concept="2" />
      <node id="6928665434433761876" at="41,5,42,73" concept="2" />
      <node id="6928665434433761876" at="42,73,43,57" concept="6" />
      <node id="6928665434433761876" at="44,35,45,82" concept="6" />
      <node id="6928665434433761876" at="45,82,46,112" concept="7" />
      <node id="6928665434433761876" at="47,10,48,22" concept="7" />
      <node id="6928665434433762049" at="51,33,52,14" concept="10" />
      <node id="6928665434433762049" at="54,69,55,67" concept="7" />
      <node id="6928665434433762049" at="57,81,58,79" concept="7" />
      <node id="6928665434433922255" at="60,105,61,124" concept="6" />
      <node id="6928665434433922255" at="61,124,62,64" concept="2" />
      <node id="6928665434433922255" at="62,64,63,36" concept="6" />
      <node id="6928665434433922255" at="63,36,64,57" concept="2" />
      <node id="6928665434433922255" at="64,57,65,42" concept="2" />
      <node id="6928665434433922255" at="65,42,66,24" concept="7" />
      <node id="6928665434433761876" at="21,0,24,0" concept="5" trace="createEditorCell#(Ljetbrains/mps/openapi/editor/EditorContext;Lorg/jetbrains/mps/openapi/model/SNode;)Ljetbrains/mps/openapi/editor/cells/EditorCell;" />
      <node id="6928665434433762049" at="51,0,54,0" concept="1" trace="_Inline_nmmm44_a0a#()V" />
      <node id="6928665434433762049" at="54,0,57,0" concept="5" trace="createEditorCell#(Ljetbrains/mps/openapi/editor/EditorContext;)Ljetbrains/mps/openapi/editor/cells/EditorCell;" />
      <node id="6928665434433762049" at="57,0,60,0" concept="5" trace="createEditorCell#(Ljetbrains/mps/openapi/editor/EditorContext;Lorg/jetbrains/mps/openapi/model/SNode;)Ljetbrains/mps/openapi/editor/cells/EditorCell;" />
      <node id="6928665434433761876" at="37,58,41,5" concept="4" />
      <node id="6928665434433761876" at="43,57,48,22" concept="4" />
      <node id="6928665434433761876" at="24,0,31,0" concept="5" trace="createCollection_nmmm44_a#(Ljetbrains/mps/openapi/editor/EditorContext;Lorg/jetbrains/mps/openapi/model/SNode;)Ljetbrains/mps/openapi/editor/cells/EditorCell;" />
      <node id="6928665434433922255" at="60,0,68,0" concept="5" trace="createReferencePresentation_nmmm44_a0a0#(Ljetbrains/mps/openapi/editor/EditorContext;Lorg/jetbrains/mps/openapi/model/SNode;)Ljetbrains/mps/openapi/editor/cells/EditorCell;" />
      <node id="6928665434433761876" at="31,0,50,0" concept="5" trace="createRefCell_nmmm44_a0#(Ljetbrains/mps/openapi/editor/EditorContext;Lorg/jetbrains/mps/openapi/model/SNode;)Ljetbrains/mps/openapi/editor/cells/EditorCell;" />
      <scope id="6928665434433761876" at="21,79,22,63" />
      <scope id="6928665434433762049" at="51,33,52,14" />
      <scope id="6928665434433762049" at="54,69,55,67" />
      <scope id="6928665434433762049" at="57,81,58,79" />
      <scope id="6928665434433761876" at="38,39,40,36" />
      <scope id="6928665434433761876" at="44,35,46,112">
>>>>>>> bd830ede
        <var name="manager" id="6928665434433761876" />
      </scope>
      <scope id="6928665434433761876" at="75,81,77,128" />
      <scope id="6928665434433761876" at="36,0,39,0" />
      <scope id="6928665434433761876" at="69,0,72,0" />
      <scope id="6928665434433761876" at="72,0,75,0">
        <var name="editorContext" id="6928665434433761876" />
      </scope>
      <scope id="6928665434433761876" at="85,119,88,20" />
      <scope id="6928665434433761876" at="91,0,94,0" />
      <scope id="6928665434433761876" at="25,0,29,0">
        <var name="context" id="6928665434433761876" />
        <var name="node" id="6928665434433761876" />
      </scope>
<<<<<<< HEAD
      <scope id="6928665434433761876" at="75,0,79,0">
        <var name="editorContext" id="6928665434433761876" />
        <var name="node" id="6928665434433761876" />
      </scope>
      <scope id="6928665434433761876" at="30,0,35,0" />
      <scope id="6928665434433761876" at="85,0,90,0">
        <var name="context" id="6928665434433761876" />
        <var name="node" id="6928665434433761876" />
        <var name="referencingNode" id="6928665434433761876" />
=======
      <scope id="6928665434433762049" at="51,0,54,0" />
      <scope id="6928665434433762049" at="54,0,57,0">
        <var name="editorContext" id="6928665434433762049" />
      </scope>
      <scope id="6928665434433762049" at="57,0,60,0">
        <var name="editorContext" id="6928665434433762049" />
        <var name="node" id="6928665434433762049" />
>>>>>>> bd830ede
      </scope>
      <scope id="6928665434433761876" at="95,0,100,0" />
      <scope id="6928665434433761876" at="40,50,46,22">
        <var name="editorCell" id="6928665434433761876" />
      </scope>
<<<<<<< HEAD
      <scope id="6928665434433922255" at="101,66,107,24">
        <var name="editorCell" id="6928665434433922255" />
        <var name="style" id="6928665434433922255" />
      </scope>
      <scope id="6928665434433761876" at="40,0,48,0" />
      <scope id="6928665434433922255" at="101,0,109,0" />
      <scope id="6928665434433761876" at="48,48,66,22">
=======
      <scope id="6928665434433922255" at="60,105,66,24">
        <var name="editorCell" id="6928665434433922255" />
        <var name="style" id="6928665434433922255" />
      </scope>
      <scope id="6928665434433761876" at="24,0,31,0">
        <var name="editorContext" id="6928665434433761876" />
        <var name="node" id="6928665434433761876" />
      </scope>
      <scope id="6928665434433922255" at="60,0,68,0">
        <var name="editorContext" id="6928665434433922255" />
        <var name="node" id="6928665434433922255" />
      </scope>
      <scope id="6928665434433761876" at="31,87,48,22">
>>>>>>> bd830ede
        <var name="attributeConcept" id="6928665434433761876" />
        <var name="editorCell" id="6928665434433761876" />
        <var name="provider" id="6928665434433761876" />
      </scope>
<<<<<<< HEAD
      <scope id="6928665434433761876" at="48,0,68,0" />
      <unit id="6928665434433761876" at="68,0,80,0" name="jetbrains.mps.console.base.editor.HelpConceptReference_EditorBuilder_a$_Inline_nmmm44_a0a" />
      <unit id="6928665434433761876" at="80,0,110,0" name="jetbrains.mps.console.base.editor.HelpConceptReference_EditorBuilder_a$Inline_Builder_nmmm44_a0a" />
      <unit id="6928665434433761876" at="21,0,111,0" name="jetbrains.mps.console.base.editor.HelpConceptReference_EditorBuilder_a" />
=======
      <scope id="6928665434433761876" at="31,0,50,0">
        <var name="editorContext" id="6928665434433761876" />
        <var name="node" id="6928665434433761876" />
      </scope>
      <unit id="6928665434433762049" at="50,0,69,0" name="jetbrains.mps.console.base.editor.HelpConceptReference_Editor$_Inline_nmmm44_a0a" />
      <unit id="6928665434433761876" at="20,0,70,0" name="jetbrains.mps.console.base.editor.HelpConceptReference_Editor" />
>>>>>>> bd830ede
    </file>
  </root>
  <root nodeRef="r:f09c85c2-fb88-4283-852e-78d5fc87420e(jetbrains.mps.console.base.editor)/69343502268559053">
    <file name="BLCommand_TransformationMenu.java">
      <node id="69343502268559053" at="23,0,24,0" concept="3" trace="myLocations" />
      <node id="69343502268559053" at="25,67,26,63" concept="7" />
      <node id="69343502268559053" at="31,124,32,156" concept="6" />
      <node id="69343502268559053" at="33,135,34,93" concept="2" />
      <node id="69343502268559053" at="35,5,36,18" concept="7" />
      <node id="7980428675269523851" at="41,84,42,100" concept="7" />
      <node id="7980428675269523851" at="46,0,47,0" concept="3" trace="_context" />
      <node id="7980428675269523851" at="48,55,49,27" concept="2" />
      <node id="69343502268559276" at="54,50,55,39" concept="7" />
      <node id="69343502268725687" at="59,52,60,122" concept="6" />
      <node id="69343502268719192" at="60,122,61,61" concept="2" />
      <node id="69343502268559053" at="32,156,35,5" concept="4" />
      <node id="7980428675269523851" at="48,0,51,0" concept="1" trace="Item#(Ljetbrains/mps/openapi/editor/menus/transformation/TransformationMenuContext;)V" />
      <node id="69343502268559053" at="24,0,28,0" concept="5" trace="isApplicableToLocation#(Ljava/lang/String;)Z" />
      <node id="7980428675269523851" at="40,0,44,0" concept="5" trace="createItem#(Ljetbrains/mps/openapi/editor/menus/transformation/TransformationMenuContext;)Ljetbrains/mps/openapi/editor/menus/transformation/TransformationMenuItem;" />
      <node id="7980428675269523851" at="52,0,57,0" concept="5" trace="getLabelText#(Ljava/lang/String;)Ljava/lang/String;" />
      <node id="7980428675269523851" at="58,0,63,0" concept="5" trace="execute#(Ljava/lang/String;)V" />
      <node id="69343502268559053" at="29,0,38,0" concept="5" trace="getParts#(Ljetbrains/mps/openapi/editor/menus/transformation/TransformationMenuContext;)Ljava/util/List;" />
      <scope id="69343502268559053" at="25,67,26,63" />
      <scope id="69343502268559053" at="33,135,34,93" />
      <scope id="7980428675269523851" at="41,84,42,100" />
      <scope id="7980428675269523851" at="48,55,49,27" />
      <scope id="69343502268559195" at="54,50,55,39" />
      <scope id="69343502268559199" at="59,52,61,61">
        <var name="tool" id="69343502268725688" />
      </scope>
      <scope id="7980428675269523851" at="48,0,51,0">
        <var name="context" id="7980428675269523851" />
      </scope>
      <scope id="69343502268559053" at="24,0,28,0">
        <var name="location" id="69343502268559053" />
      </scope>
      <scope id="7980428675269523851" at="40,0,44,0">
        <var name="context" id="7980428675269523851" />
      </scope>
      <scope id="69343502268559053" at="31,124,36,18">
        <var name="result" id="69343502268559053" />
      </scope>
      <scope id="7980428675269523851" at="52,0,57,0">
        <var name="pattern" id="7980428675269523851" />
      </scope>
      <scope id="7980428675269523851" at="58,0,63,0">
        <var name="pattern" id="7980428675269523851" />
      </scope>
      <scope id="69343502268559053" at="29,0,38,0">
        <var name="_context" id="69343502268559053" />
      </scope>
      <unit id="7980428675269523851" at="45,0,66,0" name="jetbrains.mps.console.base.editor.BLCommand_TransformationMenu$TransformationMenuPart_Action_bzpwar_a0$Item" />
      <unit id="7980428675269523851" at="39,0,67,0" name="jetbrains.mps.console.base.editor.BLCommand_TransformationMenu$TransformationMenuPart_Action_bzpwar_a0" />
      <unit id="69343502268559053" at="22,0,68,0" name="jetbrains.mps.console.base.editor.BLCommand_TransformationMenu" />
    </file>
  </root>
  <root nodeRef="r:f09c85c2-fb88-4283-852e-78d5fc87420e(jetbrains.mps.console.base.editor)/7409036893176441835">
    <file name="ConsoleStyle_StyleSheet.java">
      <node id="7409036893176441835" at="18,73,19,69" concept="6" />
      <node id="7409036893176441835" at="19,69,20,88" concept="6" />
      <node id="7409036893176441835" at="20,88,21,97" concept="2" />
      <node id="7409036893176441835" at="25,72,26,33" concept="11" />
      <node id="7409036893176441835" at="30,59,31,52" concept="2" />
      <node id="7409036893176441835" at="25,0,28,0" concept="1" trace="ReadOnlyStyleClass#(Ljetbrains/mps/openapi/editor/EditorContext;Lorg/jetbrains/mps/openapi/model/SNode;)V" />
      <node id="7409036893176441835" at="29,0,33,0" concept="5" trace="apply#(Ljetbrains/mps/openapi/editor/style/Style;Ljetbrains/mps/openapi/editor/cells/EditorCell;)V" />
      <node id="7409036893176441835" at="17,0,23,0" concept="10" trace="apply_ReadOnly#(Ljetbrains/mps/openapi/editor/style/Style;Ljetbrains/mps/openapi/editor/cells/EditorCell;)V" />
      <scope id="7409036893176441835" at="25,72,26,33" />
      <scope id="7409036893176441835" at="30,59,31,52" />
      <scope id="7409036893176441835" at="18,73,21,97">
        <var name="editorContext" id="7409036893176441835" />
        <var name="node" id="7409036893176441835" />
      </scope>
      <scope id="7409036893176441835" at="25,0,28,0">
        <var name="editorContext" id="7409036893176441835" />
        <var name="node" id="7409036893176441835" />
      </scope>
      <scope id="7409036893176441835" at="29,0,33,0">
        <var name="editorCell" id="7409036893176441835" />
        <var name="style" id="7409036893176441835" />
      </scope>
      <scope id="7409036893176441835" at="17,0,23,0">
        <var name="editorCell" id="7409036893176441835" />
        <var name="style" id="7409036893176441835" />
      </scope>
      <unit id="7409036893176441835" at="24,0,35,0" name="jetbrains.mps.console.base.editor.ConsoleStyle_StyleSheet$ReadOnlyStyleClass" />
      <unit id="7409036893176441835" at="12,0,36,0" name="jetbrains.mps.console.base.editor.ConsoleStyle_StyleSheet" />
    </file>
  </root>
  <root nodeRef="r:f09c85c2-fb88-4283-852e-78d5fc87420e(jetbrains.mps.console.base.editor)/7656298970875048514">
    <file name="AbstractPrintExpression_Actions.java">
      <node id="7656298970875048514" at="15,95,16,130" concept="2" />
      <node id="7656298970875048514" at="16,130,17,136" concept="2" />
      <node id="7656298970875048514" at="20,0,21,0" concept="3" trace="myNode" />
      <node id="7656298970875048514" at="21,63,22,25" concept="2" />
      <node id="7656298970875048514" at="24,54,25,56" concept="2" />
      <node id="7656298970875141821" at="27,75,28,213" concept="2" />
      <node id="7656298970875048514" at="32,0,33,0" concept="3" trace="myNode" />
      <node id="7656298970875048514" at="33,66,34,25" concept="2" />
      <node id="7656298970875048514" at="36,54,37,56" concept="2" />
      <node id="7656298970875141821" at="39,75,40,213" concept="2" />
      <node id="7656298970875048514" at="21,0,24,0" concept="1" trace="AbstractPrintExpression_Actions_DELETE#(Lorg/jetbrains/mps/openapi/model/SNode;)V" />
      <node id="7656298970875048514" at="24,0,27,0" concept="5" trace="execute#(Ljetbrains/mps/openapi/editor/EditorContext;)V" />
      <node id="7656298970875048514" at="27,0,30,0" concept="5" trace="execute_internal#(Ljetbrains/mps/openapi/editor/EditorContext;Lorg/jetbrains/mps/openapi/model/SNode;)V" />
      <node id="7656298970875048514" at="33,0,36,0" concept="1" trace="AbstractPrintExpression_Actions_BACKSPACE#(Lorg/jetbrains/mps/openapi/model/SNode;)V" />
      <node id="7656298970875048514" at="36,0,39,0" concept="5" trace="execute#(Ljetbrains/mps/openapi/editor/EditorContext;)V" />
      <node id="7656298970875048514" at="39,0,42,0" concept="5" trace="execute_internal#(Ljetbrains/mps/openapi/editor/EditorContext;Lorg/jetbrains/mps/openapi/model/SNode;)V" />
      <node id="7656298970875048514" at="15,0,19,0" concept="10" trace="setCellActions#(Ljetbrains/mps/openapi/editor/cells/EditorCell;Lorg/jetbrains/mps/openapi/model/SNode;Ljetbrains/mps/openapi/editor/EditorContext;)V" />
      <scope id="7656298970875048514" at="21,63,22,25" />
      <scope id="7656298970875048514" at="24,54,25,56" />
      <scope id="7656298970875048758" at="27,75,28,213" />
      <scope id="7656298970875048514" at="33,66,34,25" />
      <scope id="7656298970875048514" at="36,54,37,56" />
      <scope id="7656298970875048758" at="39,75,40,213" />
      <scope id="7656298970875048514" at="15,95,17,136" />
      <scope id="7656298970875048514" at="21,0,24,0">
        <var name="node" id="7656298970875048514" />
      </scope>
      <scope id="7656298970875048514" at="24,0,27,0">
        <var name="editorContext" id="7656298970875048514" />
      </scope>
      <scope id="7656298970875048514" at="27,0,30,0">
        <var name="editorContext" id="7656298970875048514" />
        <var name="node" id="7656298970875048514" />
      </scope>
      <scope id="7656298970875048514" at="33,0,36,0">
        <var name="node" id="7656298970875048514" />
      </scope>
      <scope id="7656298970875048514" at="36,0,39,0">
        <var name="editorContext" id="7656298970875048514" />
      </scope>
      <scope id="7656298970875048514" at="39,0,42,0">
        <var name="editorContext" id="7656298970875048514" />
        <var name="node" id="7656298970875048514" />
      </scope>
      <scope id="7656298970875048514" at="15,0,19,0">
        <var name="context" id="7656298970875048514" />
        <var name="editorCell" id="7656298970875048514" />
        <var name="node" id="7656298970875048514" />
      </scope>
      <unit id="7656298970875048514" at="19,0,31,0" name="jetbrains.mps.console.base.editor.AbstractPrintExpression_Actions$AbstractPrintExpression_Actions_DELETE" />
      <unit id="7656298970875048514" at="31,0,43,0" name="jetbrains.mps.console.base.editor.AbstractPrintExpression_Actions$AbstractPrintExpression_Actions_BACKSPACE" />
      <unit id="7656298970875048514" at="14,0,44,0" name="jetbrains.mps.console.base.editor.AbstractPrintExpression_Actions" />
    </file>
  </root>
  <root nodeRef="r:f09c85c2-fb88-4283-852e-78d5fc87420e(jetbrains.mps.console.base.editor)/7656298970878225878">
    <file name="BLExpression_Editor.java">
      <node id="7656298970878225878" at="11,79,12,78" concept="7" />
      <node id="7656298970878225878" at="11,0,14,0" concept="5" trace="createEditorCell#(Ljetbrains/mps/openapi/editor/EditorContext;Lorg/jetbrains/mps/openapi/model/SNode;)Ljetbrains/mps/openapi/editor/cells/EditorCell;" />
      <scope id="7656298970878225878" at="11,79,12,78" />
      <scope id="7656298970878225878" at="11,0,14,0">
        <var name="editorContext" id="7656298970878225878" />
        <var name="node" id="7656298970878225878" />
      </scope>
      <unit id="7656298970878225878" at="10,0,15,0" name="jetbrains.mps.console.base.editor.BLExpression_Editor" />
    </file>
    <file name="BLExpression_EditorBuilder_a.java">
      <node id="7656298970878225878" at="23,92,24,19" concept="11" />
      <node id="7656298970878225878" at="24,19,25,18" concept="2" />
      <node id="7656298970878225878" at="30,26,31,18" concept="7" />
      <node id="7656298970878225878" at="34,39,35,39" concept="7" />
      <node id="7656298970878225878" at="38,50,39,103" concept="6" />
      <node id="7656298970878225878" at="39,103,40,48" concept="2" />
      <node id="7656298970878225878" at="40,48,41,28" concept="2" />
      <node id="7656298970878225878" at="41,28,42,65" concept="2" />
      <node id="7656298970878225878" at="42,65,43,56" concept="2" />
      <node id="7656298970878225878" at="43,56,44,22" concept="7" />
      <node id="7656298970878225878" at="46,48,47,274" concept="6" />
      <node id="7656298970878225878" at="47,274,48,33" concept="7" />
      <node id="7656298970878225878" at="51,124,52,49" concept="11" />
      <node id="7656298970878225878" at="54,55,55,59" concept="6" />
      <node id="7656298970878225878" at="55,59,56,41" concept="2" />
      <node id="7656298970878225878" at="56,41,57,24" concept="7" />
      <node id="7656298970878225878" at="60,118,61,388" concept="2" />
      <node id="7656298970878225878" at="63,41,64,41" concept="2" />
      <node id="7656298970878225878" at="65,7,66,85" concept="2" />
      <node id="7656298970878225878" at="69,44,70,54" concept="6" />
      <node id="7656298970878225878" at="70,54,71,47" concept="2" />
      <node id="7656298970878225878" at="71,47,72,0" concept="9" />
      <node id="7656298970878225878" at="72,0,73,40" concept="2" />
      <node id="7656298970878225878" at="73,40,74,24" concept="7" />
      <node id="7656298970878225878" at="76,40,77,31" concept="7" />
      <node id="7656298970878225878" at="20,0,22,0" concept="3" trace="myNode" />
      <node id="7656298970878225878" at="34,0,37,0" concept="5" trace="createCell#()Ljetbrains/mps/openapi/editor/cells/EditorCell;" />
      <node id="7656298970878225878" at="51,0,54,0" concept="1" trace="expressionSingleRoleHandler_f3ggz9_a0#(Lorg/jetbrains/mps/openapi/model/SNode;Lorg/jetbrains/mps/openapi/language/SContainmentLink;Ljetbrains/mps/openapi/editor/EditorContext;)V" />
      <node id="7656298970878225878" at="59,70,62,7" concept="4" />
      <node id="7656298970878225878" at="62,7,65,7" concept="4" />
      <node id="7656298970878225878" at="76,0,79,0" concept="5" trace="getNoTargetText#()Ljava/lang/String;" />
      <node id="7656298970878225878" at="23,0,27,0" concept="1" trace="BLExpression_EditorBuilder_a#(Ljetbrains/mps/openapi/editor/EditorContext;Lorg/jetbrains/mps/openapi/model/SNode;)V" />
      <node id="7656298970878225878" at="46,0,50,0" concept="5" trace="createRefNode_f3ggz9_a0#()Ljetbrains/mps/openapi/editor/cells/EditorCell;" />
      <node id="7656298970878225878" at="28,0,33,0" concept="5" trace="getNode#()Lorg/jetbrains/mps/openapi/model/SNode;" />
      <node id="7656298970878225878" at="54,0,59,0" concept="5" trace="createChildCell#(Lorg/jetbrains/mps/openapi/model/SNode;)Ljetbrains/mps/openapi/editor/cells/EditorCell;" />
      <node id="7656298970878225878" at="38,0,46,0" concept="5" trace="createCollection_f3ggz9_a#()Ljetbrains/mps/openapi/editor/cells/EditorCell;" />
      <node id="7656298970878225878" at="68,0,76,0" concept="5" trace="createEmptyCell#()Ljetbrains/mps/openapi/editor/cells/EditorCell;" />
      <node id="7656298970878225878" at="59,0,68,0" concept="5" trace="installCellInfo#(Lorg/jetbrains/mps/openapi/model/SNode;Ljetbrains/mps/openapi/editor/cells/EditorCell;)V" />
      <scope id="7656298970878225878" at="30,26,31,18" />
      <scope id="7656298970878225878" at="34,39,35,39" />
      <scope id="7656298970878225878" at="51,124,52,49" />
      <scope id="7656298970878225878" at="60,118,61,388" />
      <scope id="7656298970878225878" at="63,41,64,41" />
      <scope id="7656298970878225878" at="76,40,77,31" />
      <scope id="7656298970878225878" at="23,92,25,18" />
      <scope id="7656298970878225878" at="46,48,48,33">
        <var name="provider" id="7656298970878225878" />
      </scope>
      <scope id="7656298970878225878" at="34,0,37,0" />
      <scope id="7656298970878225878" at="51,0,54,0">
        <var name="containmentLink" id="7656298970878225878" />
        <var name="context" id="7656298970878225878" />
        <var name="ownerNode" id="7656298970878225878" />
      </scope>
      <scope id="7656298970878225878" at="54,55,57,24">
        <var name="editorCell" id="7656298970878225878" />
      </scope>
      <scope id="7656298970878225878" at="76,0,79,0" />
      <scope id="7656298970878225878" at="23,0,27,0">
        <var name="context" id="7656298970878225878" />
        <var name="node" id="7656298970878225878" />
      </scope>
      <scope id="7656298970878225878" at="46,0,50,0" />
      <scope id="7656298970878225878" at="28,0,33,0" />
      <scope id="7656298970878225878" at="54,0,59,0">
        <var name="child" id="7656298970878225878" />
      </scope>
      <scope id="7656298970878225878" at="69,44,74,24">
        <var name="editorCell" id="7656298970878225878" />
      </scope>
      <scope id="7656298970878225878" at="38,50,44,22">
        <var name="editorCell" id="7656298970878225878" />
      </scope>
      <scope id="7656298970878225878" at="59,70,66,85" />
      <scope id="7656298970878225878" at="38,0,46,0" />
      <scope id="7656298970878225878" at="68,0,76,0" />
      <scope id="7656298970878225878" at="59,0,68,0">
        <var name="child" id="7656298970878225878" />
        <var name="editorCell" id="7656298970878225878" />
      </scope>
      <unit id="7656298970878225878" at="50,0,80,0" name="jetbrains.mps.console.base.editor.BLExpression_EditorBuilder_a$expressionSingleRoleHandler_f3ggz9_a0" />
      <unit id="7656298970878225878" at="19,0,81,0" name="jetbrains.mps.console.base.editor.BLExpression_EditorBuilder_a" />
    </file>
  </root>
  <root nodeRef="r:f09c85c2-fb88-4283-852e-78d5fc87420e(jetbrains.mps.console.base.editor)/7820875636626932805">
    <file name="AbstractPrintExpression_Editor.java">
      <node id="7820875636626932805" at="11,79,12,89" concept="7" />
      <node id="7820875636626932805" at="11,0,14,0" concept="5" trace="createEditorCell#(Ljetbrains/mps/openapi/editor/EditorContext;Lorg/jetbrains/mps/openapi/model/SNode;)Ljetbrains/mps/openapi/editor/cells/EditorCell;" />
      <scope id="7820875636626932805" at="11,79,12,89" />
      <scope id="7820875636626932805" at="11,0,14,0">
        <var name="editorContext" id="7820875636626932805" />
        <var name="node" id="7820875636626932805" />
      </scope>
      <unit id="7820875636626932805" at="10,0,15,0" name="jetbrains.mps.console.base.editor.AbstractPrintExpression_Editor" />
    </file>
    <file name="AbstractPrintExpression_EditorBuilder_a.java">
      <node id="7820875636626932805" at="29,103,30,19" concept="11" />
      <node id="7820875636626932805" at="30,19,31,18" concept="2" />
      <node id="7820875636626932805" at="36,26,37,18" concept="7" />
      <node id="7820875636626932805" at="40,39,41,39" concept="7" />
      <node id="7820875636626932805" at="44,50,45,103" concept="6" />
      <node id="7820875636626932805" at="45,103,46,48" concept="2" />
      <node id="7820875636626932805" at="46,48,47,28" concept="2" />
      <node id="7820875636626932805" at="47,28,48,65" concept="2" />
      <node id="7820875636626932805" at="48,65,49,58" concept="2" />
      <node id="7820875636626932805" at="49,58,50,56" concept="2" />
      <node id="7820875636626932805" at="50,56,51,22" concept="7" />
      <node id="7820875636626932805" at="53,50,54,119" concept="6" />
      <node id="7820875636626932805" at="54,119,55,91" concept="2" />
      <node id="7820875636626932805" at="55,91,56,289" concept="2" />
      <node id="7820875636626932805" at="56,289,57,22" concept="7" />
      <node id="7284872370240936100" at="62,53,63,170" concept="7" />
      <node id="7820875636626932805" at="66,48,67,277" concept="6" />
      <node id="7820875636626932805" at="67,277,68,33" concept="7" />
      <node id="7820875636626932805" at="71,120,72,49" concept="11" />
      <node id="7820875636626932805" at="74,55,75,59" concept="6" />
      <node id="7820875636626932805" at="75,59,76,41" concept="2" />
      <node id="7820875636626932805" at="76,41,77,24" concept="7" />
      <node id="7820875636626932805" at="80,118,81,384" concept="2" />
      <node id="7820875636626932805" at="83,41,84,37" concept="2" />
      <node id="7820875636626932805" at="88,44,89,54" concept="6" />
      <node id="7820875636626932805" at="89,54,90,43" concept="2" />
      <node id="7820875636626932805" at="90,43,91,0" concept="9" />
      <node id="7820875636626932805" at="91,0,92,40" concept="2" />
      <node id="7820875636626932805" at="92,40,93,24" concept="7" />
      <node id="7820875636626932805" at="95,40,96,27" concept="7" />
      <node id="7820875636626932805" at="26,0,28,0" concept="3" trace="myNode" />
      <node id="7284872370240936100" at="60,0,62,0" concept="1" trace="ReplaceWith_AbstractPrintExpression_cellMenu_9ckmec_a0a0#()V" />
      <node id="7820875636626932805" at="40,0,43,0" concept="5" trace="createCell#()Ljetbrains/mps/openapi/editor/cells/EditorCell;" />
      <node id="7284872370240936100" at="62,0,65,0" concept="5" trace="getReplacementConcept#()Lorg/jetbrains/mps/openapi/language/SAbstractConcept;" />
      <node id="7820875636626932805" at="71,0,74,0" concept="1" trace="objectSingleRoleHandler_9ckmec_b0#(Lorg/jetbrains/mps/openapi/model/SNode;Lorg/jetbrains/mps/openapi/language/SContainmentLink;Ljetbrains/mps/openapi/editor/EditorContext;)V" />
      <node id="7820875636626932805" at="79,70,82,7" concept="4" />
      <node id="7820875636626932805" at="82,7,85,7" concept="4" />
      <node id="7820875636626932805" at="95,0,98,0" concept="5" trace="getNoTargetText#()Ljava/lang/String;" />
      <node id="7820875636626932805" at="29,0,33,0" concept="1" trace="AbstractPrintExpression_EditorBuilder_a#(Ljetbrains/mps/openapi/editor/EditorContext;Lorg/jetbrains/mps/openapi/model/SNode;)V" />
      <node id="7820875636626932805" at="66,0,70,0" concept="5" trace="createRefNode_9ckmec_b0#()Ljetbrains/mps/openapi/editor/cells/EditorCell;" />
      <node id="7820875636626932805" at="34,0,39,0" concept="5" trace="getNode#()Lorg/jetbrains/mps/openapi/model/SNode;" />
      <node id="7820875636626932805" at="74,0,79,0" concept="5" trace="createChildCell#(Lorg/jetbrains/mps/openapi/model/SNode;)Ljetbrains/mps/openapi/editor/cells/EditorCell;" />
      <node id="7820875636626932805" at="53,0,59,0" concept="5" trace="createComponent_9ckmec_a0#()Ljetbrains/mps/openapi/editor/cells/EditorCell;" />
      <node id="7820875636626932805" at="79,0,87,0" concept="5" trace="installCellInfo#(Lorg/jetbrains/mps/openapi/model/SNode;Ljetbrains/mps/openapi/editor/cells/EditorCell;)V" />
      <node id="7820875636626932805" at="87,0,95,0" concept="5" trace="createEmptyCell#()Ljetbrains/mps/openapi/editor/cells/EditorCell;" />
      <node id="7820875636626932805" at="44,0,53,0" concept="5" trace="createCollection_9ckmec_a#()Ljetbrains/mps/openapi/editor/cells/EditorCell;" />
      <scope id="7284872370240936100" at="60,71,60,71" />
      <scope id="7820875636626932805" at="36,26,37,18" />
      <scope id="7820875636626932805" at="40,39,41,39" />
      <scope id="7284872370240936100" at="62,53,63,170" />
      <scope id="7820875636626932805" at="71,120,72,49" />
      <scope id="7820875636626932805" at="80,118,81,384" />
      <scope id="7820875636626932805" at="83,41,84,37" />
      <scope id="7820875636626932805" at="95,40,96,27" />
      <scope id="7820875636626932805" at="29,103,31,18" />
      <scope id="7284872370240936100" at="60,0,62,0" />
      <scope id="7820875636626932805" at="66,48,68,33">
        <var name="provider" id="7820875636626932805" />
      </scope>
      <scope id="7820875636626932805" at="40,0,43,0" />
      <scope id="7284872370240936100" at="62,0,65,0" />
      <scope id="7820875636626932805" at="71,0,74,0">
        <var name="containmentLink" id="7820875636626932805" />
        <var name="context" id="7820875636626932805" />
        <var name="ownerNode" id="7820875636626932805" />
      </scope>
      <scope id="7820875636626932805" at="74,55,77,24">
        <var name="editorCell" id="7820875636626932805" />
      </scope>
      <scope id="7820875636626932805" at="95,0,98,0" />
      <scope id="7820875636626932805" at="29,0,33,0">
        <var name="context" id="7820875636626932805" />
        <var name="node" id="7820875636626932805" />
      </scope>
      <scope id="7820875636626932805" at="53,50,57,22">
        <var name="editorCell" id="7820875636626932805" />
      </scope>
      <scope id="7820875636626932805" at="66,0,70,0" />
      <scope id="7820875636626932805" at="34,0,39,0" />
      <scope id="7820875636626932805" at="74,0,79,0">
        <var name="child" id="7820875636626932805" />
      </scope>
      <scope id="7820875636626932805" at="88,44,93,24">
        <var name="editorCell" id="7820875636626932805" />
      </scope>
      <scope id="7820875636626932805" at="53,0,59,0" />
      <scope id="7820875636626932805" at="79,70,85,7" />
      <scope id="7820875636626932805" at="44,50,51,22">
        <var name="editorCell" id="7820875636626932805" />
      </scope>
      <scope id="7820875636626932805" at="79,0,87,0">
        <var name="child" id="7820875636626932805" />
        <var name="editorCell" id="7820875636626932805" />
      </scope>
      <scope id="7820875636626932805" at="87,0,95,0" />
      <scope id="7820875636626932805" at="44,0,53,0" />
      <unit id="7284872370240936100" at="59,0,66,0" name="jetbrains.mps.console.base.editor.AbstractPrintExpression_EditorBuilder_a$ReplaceWith_AbstractPrintExpression_cellMenu_9ckmec_a0a0" />
      <unit id="7820875636626932805" at="70,0,99,0" name="jetbrains.mps.console.base.editor.AbstractPrintExpression_EditorBuilder_a$objectSingleRoleHandler_9ckmec_b0" />
      <unit id="7820875636626932805" at="25,0,100,0" name="jetbrains.mps.console.base.editor.AbstractPrintExpression_EditorBuilder_a" />
    </file>
  </root>
  <root nodeRef="r:f09c85c2-fb88-4283-852e-78d5fc87420e(jetbrains.mps.console.base.editor)/9041541628638947515">
    <file name="CommandHolder_EmptyCell_TransformationMenu.java">
      <node id="9041541628638947515" at="23,0,24,0" concept="3" trace="myLocations" />
      <node id="9041541628638947515" at="25,67,26,63" concept="7" />
      <node id="9041541628638947515" at="31,124,32,156" concept="6" />
      <node id="9041541628638947515" at="33,128,34,122" concept="2" />
      <node id="9041541628638947515" at="35,5,36,18" concept="7" />
      <node id="523596204891427589" at="41,70,42,31" concept="7" />
      <node id="523596204891427589" at="45,72,46,18" concept="7" />
      <node id="523596204891427589" at="49,86,50,144" concept="7" />
      <node id="9041541628638947515" at="32,156,35,5" concept="4" />
      <node id="9041541628638947515" at="24,0,28,0" concept="5" trace="isApplicableToLocation#(Ljava/lang/String;)Z" />
      <node id="523596204891427589" at="40,0,44,0" concept="5" trace="getParentNode#(Ljetbrains/mps/openapi/editor/menus/transformation/TransformationMenuContext;)Lorg/jetbrains/mps/openapi/model/SNode;" />
      <node id="523596204891427589" at="44,0,48,0" concept="5" trace="getCurrentChild#(Ljetbrains/mps/openapi/editor/menus/transformation/TransformationMenuContext;)Lorg/jetbrains/mps/openapi/model/SNode;" />
      <node id="523596204891427589" at="48,0,52,0" concept="5" trace="getContainmentLink#(Ljetbrains/mps/openapi/editor/menus/transformation/TransformationMenuContext;)Lorg/jetbrains/mps/openapi/language/SContainmentLink;" />
      <node id="9041541628638947515" at="29,0,38,0" concept="5" trace="getParts#(Ljetbrains/mps/openapi/editor/menus/transformation/TransformationMenuContext;)Ljava/util/List;" />
      <scope id="9041541628638947515" at="25,67,26,63" />
      <scope id="9041541628638947515" at="33,128,34,122" />
      <scope id="523596204891427589" at="41,70,42,31" />
      <scope id="523596204891427589" at="45,72,46,18" />
      <scope id="523596204891427589" at="49,86,50,144" />
      <scope id="9041541628638947515" at="24,0,28,0">
        <var name="location" id="9041541628638947515" />
      </scope>
      <scope id="523596204891427589" at="40,0,44,0">
        <var name="context" id="523596204891427589" />
      </scope>
      <scope id="523596204891427589" at="44,0,48,0">
        <var name="context" id="523596204891427589" />
      </scope>
      <scope id="523596204891427589" at="48,0,52,0">
        <var name="context" id="523596204891427589" />
      </scope>
      <scope id="9041541628638947515" at="31,124,36,18">
        <var name="result" id="9041541628638947515" />
      </scope>
      <scope id="9041541628638947515" at="29,0,38,0">
        <var name="_context" id="9041541628638947515" />
      </scope>
      <unit id="523596204891427589" at="39,0,53,0" name="jetbrains.mps.console.base.editor.CommandHolder_EmptyCell_TransformationMenu$TransformationMenuPart_IncludeSubstituteMenu_8yeiqo_a0" />
      <unit id="9041541628638947515" at="22,0,54,0" name="jetbrains.mps.console.base.editor.CommandHolder_EmptyCell_TransformationMenu" />
    </file>
  </root>
  <root nodeRef="r:f09c85c2-fb88-4283-852e-78d5fc87420e(jetbrains.mps.console.base.editor)/963101385307642090">
    <file name="BLExpression_Actions.java">
      <node id="963101385307642090" at="17,95,18,108" concept="2" />
      <node id="963101385307642090" at="18,108,19,114" concept="2" />
      <node id="963101385307642090" at="22,0,23,0" concept="3" trace="myNode" />
      <node id="963101385307642090" at="23,52,24,25" concept="2" />
      <node id="963101385307642090" at="26,54,27,56" concept="2" />
      <node id="963101385307663766" at="29,75,30,201" concept="6" />
      <node id="963101385308010106" at="30,201,31,350" concept="2" />
      <node id="963101385308074676" at="31,350,32,475" concept="2" />
      <node id="963101385308310191" at="32,475,33,850" concept="2" />
      <node id="963101385307664028" at="33,850,34,58" concept="2" />
      <node id="963101385307642090" at="38,0,39,0" concept="3" trace="myNode" />
      <node id="963101385307642090" at="39,55,40,25" concept="2" />
      <node id="963101385307642090" at="42,54,43,56" concept="2" />
      <node id="6891027939994644155" at="45,75,46,39" concept="2" />
      <node id="963101385307642090" at="23,0,26,0" concept="1" trace="BLExpression_Actions_INSERT#(Lorg/jetbrains/mps/openapi/model/SNode;)V" />
      <node id="963101385307642090" at="26,0,29,0" concept="5" trace="execute#(Ljetbrains/mps/openapi/editor/EditorContext;)V" />
      <node id="963101385307642090" at="39,0,42,0" concept="1" trace="BLExpression_Actions_BACKSPACE#(Lorg/jetbrains/mps/openapi/model/SNode;)V" />
      <node id="963101385307642090" at="42,0,45,0" concept="5" trace="execute#(Ljetbrains/mps/openapi/editor/EditorContext;)V" />
      <node id="963101385307642090" at="45,0,48,0" concept="5" trace="execute_internal#(Ljetbrains/mps/openapi/editor/EditorContext;Lorg/jetbrains/mps/openapi/model/SNode;)V" />
      <node id="963101385307642090" at="17,0,21,0" concept="10" trace="setCellActions#(Ljetbrains/mps/openapi/editor/cells/EditorCell;Lorg/jetbrains/mps/openapi/model/SNode;Ljetbrains/mps/openapi/editor/EditorContext;)V" />
      <node id="963101385307642090" at="29,0,36,0" concept="5" trace="execute_internal#(Ljetbrains/mps/openapi/editor/EditorContext;Lorg/jetbrains/mps/openapi/model/SNode;)V" />
      <scope id="963101385307642090" at="23,52,24,25" />
      <scope id="963101385307642090" at="26,54,27,56" />
      <scope id="963101385307642090" at="39,55,40,25" />
      <scope id="963101385307642090" at="42,54,43,56" />
      <scope id="6891027939994643975" at="45,75,46,39" />
      <scope id="963101385307642090" at="17,95,19,114" />
      <scope id="963101385307642090" at="23,0,26,0">
        <var name="node" id="963101385307642090" />
      </scope>
      <scope id="963101385307642090" at="26,0,29,0">
        <var name="editorContext" id="963101385307642090" />
      </scope>
      <scope id="963101385307642090" at="39,0,42,0">
        <var name="node" id="963101385307642090" />
      </scope>
      <scope id="963101385307642090" at="42,0,45,0">
        <var name="editorContext" id="963101385307642090" />
      </scope>
      <scope id="963101385307642090" at="45,0,48,0">
        <var name="editorContext" id="963101385307642090" />
        <var name="node" id="963101385307642090" />
      </scope>
      <scope id="963101385307642090" at="17,0,21,0">
        <var name="context" id="963101385307642090" />
        <var name="editorCell" id="963101385307642090" />
        <var name="node" id="963101385307642090" />
      </scope>
      <scope id="963101385307643996" at="29,75,34,58">
        <var name="blCommand" id="963101385307663769" />
      </scope>
      <scope id="963101385307642090" at="29,0,36,0">
        <var name="editorContext" id="963101385307642090" />
        <var name="node" id="963101385307642090" />
      </scope>
      <unit id="963101385307642090" at="37,0,49,0" name="jetbrains.mps.console.base.editor.BLExpression_Actions$BLExpression_Actions_BACKSPACE" />
      <unit id="963101385307642090" at="21,0,37,0" name="jetbrains.mps.console.base.editor.BLExpression_Actions$BLExpression_Actions_INSERT" />
      <unit id="963101385307642090" at="16,0,50,0" name="jetbrains.mps.console.base.editor.BLExpression_Actions" />
    </file>
  </root>
</debug-info>
<|MERGE_RESOLUTION|>--- conflicted
+++ resolved
@@ -524,7 +524,6 @@
   </root>
   <root nodeRef="r:f09c85c2-fb88-4283-852e-78d5fc87420e(jetbrains.mps.console.base.editor)/328850564594145441">
     <file name="INodeWithReference_EditorComponent.java">
-<<<<<<< HEAD
       <node id="328850564594145441" at="15,47,16,35" concept="7" />
       <node id="328850564594145441" at="18,79,19,103" concept="7" />
       <node id="328850564594145441" at="18,0,21,0" concept="5" trace="createEditorCell#(Ljetbrains/mps/openapi/editor/EditorContext;Lorg/jetbrains/mps/openapi/model/SNode;)Ljetbrains/mps/openapi/editor/cells/EditorCell;" />
@@ -560,160 +559,80 @@
       <node id="328850564594145441" at="69,40,70,35" concept="2" />
       <node id="328850564594145441" at="71,5,72,73" concept="2" />
       <node id="328850564594145441" at="72,73,73,57" concept="6" />
-      <node id="328850564594145441" at="73,57,74,59" concept="6" />
-      <node id="328850564594145441" at="75,35,76,87" concept="6" />
-      <node id="328850564594145441" at="76,87,77,94" concept="7" />
-      <node id="328850564594145441" at="78,10,79,22" concept="7" />
-      <node id="328850564594145441" at="82,33,83,14" concept="11" />
-      <node id="328850564594145441" at="85,69,86,57" concept="7" />
-      <node id="328850564594145441" at="88,81,89,41" concept="8" />
-      <node id="328850564594145441" at="89,41,90,145" concept="7" />
-      <node id="328850564594145441" at="96,0,97,0" concept="3" trace="myReferencingNode" />
-      <node id="328850564594145441" at="98,119,99,21" concept="11" />
-      <node id="328850564594145441" at="99,21,100,42" concept="2" />
-      <node id="328850564594145441" at="100,42,101,20" concept="2" />
-      <node id="328850564594145441" at="104,41,105,55" concept="7" />
-      <node id="328850564594145441" at="110,28,111,20" concept="7" />
-      <node id="328850564594394064" at="114,66,115,130" concept="6" />
-      <node id="328850564594394064" at="115,130,116,64" concept="2" />
-      <node id="328850564594394064" at="116,64,117,36" concept="6" />
-      <node id="328850564594394064" at="117,36,118,109" concept="2" />
-      <node id="328850564594394064" at="118,109,119,50" concept="2" />
-      <node id="328850564594394064" at="119,50,120,49" concept="2" />
-      <node id="328850564594394064" at="120,49,121,54" concept="2" />
-      <node id="328850564594394064" at="121,54,122,42" concept="2" />
-      <node id="328850564594394064" at="122,42,123,24" concept="7" />
-      <node id="328850564594145551" at="128,31,129,109" concept="7" />
-      <node id="328850564594145547" at="133,44,134,46" concept="7" />
-      <node id="328850564594145547" at="136,15,137,79" concept="2" />
-      <node id="328850564594145547" at="137,79,138,82" concept="2" />
-      <node id="328850564594145547" at="138,82,139,60" concept="2" />
-      <node id="328850564594145547" at="139,60,140,34" concept="6" />
-      <node id="328850564594145547" at="140,34,141,106" concept="2" />
-      <node id="328850564594145547" at="141,106,142,40" concept="2" />
-      <node id="328850564594145547" at="142,40,143,22" concept="7" />
+      <node id="328850564594145441" at="74,35,75,87" concept="6" />
+      <node id="328850564594145441" at="75,87,76,112" concept="7" />
+      <node id="328850564594145441" at="77,10,78,22" concept="7" />
+      <node id="328850564594145441" at="81,33,82,14" concept="11" />
+      <node id="328850564594145441" at="84,69,85,57" concept="7" />
+      <node id="328850564594145441" at="87,81,88,41" concept="8" />
+      <node id="328850564594145441" at="88,41,89,145" concept="7" />
+      <node id="328850564594145441" at="95,0,96,0" concept="3" trace="myReferencingNode" />
+      <node id="328850564594145441" at="97,119,98,21" concept="11" />
+      <node id="328850564594145441" at="98,21,99,42" concept="2" />
+      <node id="328850564594145441" at="99,42,100,20" concept="2" />
+      <node id="328850564594145441" at="103,41,104,55" concept="7" />
+      <node id="328850564594145441" at="109,28,110,20" concept="7" />
+      <node id="328850564594394064" at="113,66,114,130" concept="6" />
+      <node id="328850564594394064" at="114,130,115,64" concept="2" />
+      <node id="328850564594394064" at="115,64,116,36" concept="6" />
+      <node id="328850564594394064" at="116,36,117,109" concept="2" />
+      <node id="328850564594394064" at="117,109,118,50" concept="2" />
+      <node id="328850564594394064" at="118,50,119,49" concept="2" />
+      <node id="328850564594394064" at="119,49,120,54" concept="2" />
+      <node id="328850564594394064" at="120,54,121,42" concept="2" />
+      <node id="328850564594394064" at="121,42,122,24" concept="7" />
+      <node id="328850564594145551" at="127,31,128,109" concept="7" />
+      <node id="328850564594145547" at="132,44,133,46" concept="7" />
+      <node id="328850564594145547" at="135,15,136,79" concept="2" />
+      <node id="328850564594145547" at="136,79,137,82" concept="2" />
+      <node id="328850564594145547" at="137,82,138,60" concept="2" />
+      <node id="328850564594145547" at="138,60,139,34" concept="6" />
+      <node id="328850564594145547" at="139,34,140,106" concept="2" />
+      <node id="328850564594145547" at="140,106,141,40" concept="2" />
+      <node id="328850564594145547" at="141,40,142,22" concept="7" />
       <node id="328850564594145441" at="29,0,31,0" concept="3" trace="myNode" />
       <node id="328850564594145441" at="53,10,55,5" concept="0" />
-      <node id="328850564594145441" at="94,0,96,0" concept="3" trace="myNode" />
-      <node id="328850564594145547" at="131,0,133,0" concept="5" trace="setText#(Ljava/lang/String;)V" />
+      <node id="328850564594145441" at="93,0,95,0" concept="3" trace="myNode" />
+      <node id="328850564594145547" at="130,0,132,0" concept="5" trace="setText#(Ljava/lang/String;)V" />
       <node id="328850564594145441" at="43,0,46,0" concept="5" trace="createCell#()Ljetbrains/mps/openapi/editor/cells/EditorCell;" />
       <node id="328850564594145528" at="58,0,61,0" concept="10" trace="renderingCondition_clzyhh_a0#(Lorg/jetbrains/mps/openapi/model/SNode;Ljetbrains/mps/openapi/editor/EditorContext;)Z" />
-      <node id="328850564594145441" at="82,0,85,0" concept="1" trace="_Inline_clzyhh_a0a#()V" />
-      <node id="328850564594145441" at="85,0,88,0" concept="5" trace="createEditorCell#(Ljetbrains/mps/openapi/editor/EditorContext;)Ljetbrains/mps/openapi/editor/cells/EditorCell;" />
-      <node id="328850564594145441" at="104,0,107,0" concept="5" trace="createCell#()Ljetbrains/mps/openapi/editor/cells/EditorCell;" />
-      <node id="328850564594145547" at="128,0,131,0" concept="5" trace="getText#()Ljava/lang/String;" />
-      <node id="328850564594145547" at="133,0,136,0" concept="5" trace="isValidText#(Ljava/lang/String;)Z" />
+      <node id="328850564594145441" at="81,0,84,0" concept="1" trace="_Inline_clzyhh_a0a#()V" />
+      <node id="328850564594145441" at="84,0,87,0" concept="5" trace="createEditorCell#(Ljetbrains/mps/openapi/editor/EditorContext;)Ljetbrains/mps/openapi/editor/cells/EditorCell;" />
+      <node id="328850564594145441" at="103,0,106,0" concept="5" trace="createCell#()Ljetbrains/mps/openapi/editor/cells/EditorCell;" />
+      <node id="328850564594145547" at="127,0,130,0" concept="5" trace="getText#()Ljava/lang/String;" />
+      <node id="328850564594145547" at="132,0,135,0" concept="5" trace="isValidText#(Ljava/lang/String;)Z" />
       <node id="328850564594145441" at="32,0,36,0" concept="1" trace="INodeWithReference_EditorComponent_ComponentBuilder_a#(Ljetbrains/mps/openapi/editor/EditorContext;Lorg/jetbrains/mps/openapi/model/SNode;)V" />
       <node id="328850564594145441" at="67,63,71,5" concept="4" />
-      <node id="328850564594145441" at="88,0,92,0" concept="5" trace="createEditorCell#(Ljetbrains/mps/openapi/editor/EditorContext;Lorg/jetbrains/mps/openapi/model/SNode;)Ljetbrains/mps/openapi/editor/cells/EditorCell;" />
+      <node id="328850564594145441" at="87,0,91,0" concept="5" trace="createEditorCell#(Ljetbrains/mps/openapi/editor/EditorContext;Lorg/jetbrains/mps/openapi/model/SNode;)Ljetbrains/mps/openapi/editor/cells/EditorCell;" />
       <node id="328850564594145441" at="37,0,42,0" concept="5" trace="getNode#()Lorg/jetbrains/mps/openapi/model/SNode;" />
       <node id="328850564594145441" at="50,33,55,5" concept="4" />
-      <node id="328850564594145441" at="74,59,79,22" concept="4" />
-      <node id="328850564594145441" at="98,0,103,0" concept="1" trace="Inline_Builder_clzyhh_a0a#(Ljetbrains/mps/openapi/editor/EditorContext;Lorg/jetbrains/mps/openapi/model/SNode;Lorg/jetbrains/mps/openapi/model/SNode;)V" />
-      <node id="328850564594145441" at="108,0,113,0" concept="5" trace="getNode#()Lorg/jetbrains/mps/openapi/model/SNode;" />
-      <node id="328850564594145547" at="126,62,136,15" concept="6" />
+      <node id="328850564594145441" at="73,57,78,22" concept="4" />
+      <node id="328850564594145441" at="97,0,102,0" concept="1" trace="Inline_Builder_clzyhh_a0a#(Ljetbrains/mps/openapi/editor/EditorContext;Lorg/jetbrains/mps/openapi/model/SNode;Lorg/jetbrains/mps/openapi/model/SNode;)V" />
+      <node id="328850564594145441" at="107,0,112,0" concept="5" trace="getNode#()Lorg/jetbrains/mps/openapi/model/SNode;" />
+      <node id="328850564594145547" at="125,62,135,15" concept="6" />
       <node id="328850564594145441" at="47,0,58,0" concept="5" trace="createAlternation_clzyhh_a#()Ljetbrains/mps/openapi/editor/cells/EditorCell;" />
-      <node id="328850564594394064" at="114,0,125,0" concept="5" trace="createReferencePresentation_clzyhh_a0a0#()Ljetbrains/mps/openapi/editor/cells/EditorCell;" />
-      <node id="328850564594145547" at="126,0,145,0" concept="5" trace="createReadOnlyModelAccessor_clzyhh_a0#()Ljetbrains/mps/openapi/editor/cells/EditorCell;" />
-      <node id="328850564594145441" at="61,0,81,0" concept="5" trace="createRefCell_clzyhh_a0#()Ljetbrains/mps/openapi/editor/cells/EditorCell;" />
-      <scope id="328850564594145547" at="131,37,131,37" />
+      <node id="328850564594394064" at="113,0,124,0" concept="5" trace="createReferencePresentation_clzyhh_a0a0#()Ljetbrains/mps/openapi/editor/cells/EditorCell;" />
+      <node id="328850564594145441" at="61,0,80,0" concept="5" trace="createRefCell_clzyhh_a0#()Ljetbrains/mps/openapi/editor/cells/EditorCell;" />
+      <node id="328850564594145547" at="125,0,144,0" concept="5" trace="createReadOnlyModelAccessor_clzyhh_a0#()Ljetbrains/mps/openapi/editor/cells/EditorCell;" />
+      <scope id="328850564594145547" at="130,37,130,37" />
       <scope id="328850564594145441" at="39,26,40,18" />
       <scope id="328850564594145441" at="43,39,44,40" />
       <scope id="328850564594145441" at="51,31,52,45" />
       <scope id="328850564594145441" at="53,12,54,59" />
       <scope id="328850564594145529" at="58,96,59,93" />
-      <scope id="328850564594145441" at="82,33,83,14" />
-      <scope id="328850564594145441" at="85,69,86,57" />
-      <scope id="328850564594145441" at="104,41,105,55" />
-      <scope id="328850564594145441" at="110,28,111,20" />
-      <scope id="328850564594145550" at="128,31,129,109" />
-      <scope id="328850564594145547" at="133,44,134,46" />
+      <scope id="328850564594145441" at="81,33,82,14" />
+      <scope id="328850564594145441" at="84,69,85,57" />
+      <scope id="328850564594145441" at="103,41,104,55" />
+      <scope id="328850564594145441" at="109,28,110,20" />
+      <scope id="328850564594145550" at="127,31,128,109" />
+      <scope id="328850564594145547" at="132,44,133,46" />
       <scope id="328850564594145441" at="32,117,34,18" />
       <scope id="328850564594145441" at="68,39,70,35" />
-      <scope id="328850564594145441" at="75,35,77,94">
+      <scope id="328850564594145441" at="74,35,76,112">
         <var name="manager" id="328850564594145441" />
       </scope>
-      <scope id="328850564594145441" at="88,81,90,145" />
-      <scope id="328850564594145547" at="131,0,133,0">
-=======
-      <node id="328850564594145441" at="32,47,33,35" concept="7" />
-      <node id="328850564594145441" at="35,79,36,64" concept="7" />
-      <node id="328850564594145441" at="38,90,39,40" concept="6" />
-      <node id="328850564594145441" at="39,40,40,112" concept="2" />
-      <node id="328850564594145441" at="40,112,41,33" concept="6" />
-      <node id="328850564594145441" at="42,31,43,69" concept="2" />
-      <node id="328850564594145441" at="44,12,45,83" concept="2" />
-      <node id="328850564594145441" at="46,5,47,22" concept="7" />
-      <node id="328850564594145530" at="49,96,50,93" concept="7" />
-      <node id="328850564594145441" at="52,87,53,81" concept="6" />
-      <node id="328850564594145441" at="53,81,54,31" concept="2" />
-      <node id="328850564594145441" at="54,31,55,44" concept="2" />
-      <node id="328850564594145441" at="55,44,56,26" concept="6" />
-      <node id="328850564594145441" at="56,26,57,99" concept="2" />
-      <node id="328850564594145441" at="57,99,58,58" concept="2" />
-      <node id="328850564594145441" at="59,39,60,40" concept="2" />
-      <node id="328850564594145441" at="60,40,61,35" concept="2" />
-      <node id="328850564594145441" at="62,5,63,73" concept="2" />
-      <node id="328850564594145441" at="63,73,64,57" concept="6" />
-      <node id="328850564594145441" at="65,35,66,82" concept="6" />
-      <node id="328850564594145441" at="66,82,67,112" concept="7" />
-      <node id="328850564594145441" at="68,10,69,22" concept="7" />
-      <node id="328850564594145535" at="72,33,73,14" concept="10" />
-      <node id="328850564594145535" at="75,69,76,67" concept="7" />
-      <node id="328850564594145535" at="78,81,79,79" concept="7" />
-      <node id="328850564594394064" at="81,105,82,123" concept="6" />
-      <node id="328850564594394064" at="82,123,83,64" concept="2" />
-      <node id="328850564594394064" at="83,64,84,36" concept="6" />
-      <node id="328850564594394064" at="84,36,85,112" concept="2" />
-      <node id="328850564594394064" at="85,112,86,53" concept="2" />
-      <node id="328850564594394064" at="86,53,87,52" concept="2" />
-      <node id="328850564594394064" at="87,52,88,57" concept="2" />
-      <node id="328850564594394064" at="88,57,89,42" concept="2" />
-      <node id="328850564594394064" at="89,42,90,24" concept="7" />
-      <node id="328850564594145551" at="95,31,96,107" concept="7" />
-      <node id="328850564594145547" at="100,44,101,46" concept="7" />
-      <node id="328850564594145547" at="103,13,104,79" concept="2" />
-      <node id="328850564594145547" at="104,79,105,82" concept="2" />
-      <node id="328850564594145547" at="105,82,106,60" concept="2" />
-      <node id="328850564594145547" at="106,60,107,34" concept="6" />
-      <node id="328850564594145547" at="107,34,108,109" concept="2" />
-      <node id="328850564594145547" at="108,109,109,40" concept="2" />
-      <node id="328850564594145547" at="109,40,110,22" concept="7" />
-      <node id="328850564594145441" at="44,10,46,5" concept="0" />
-      <node id="328850564594145547" at="98,0,100,0" concept="5" trace="setText#(Ljava/lang/String;)V" />
-      <node id="328850564594145441" at="35,0,38,0" concept="5" trace="createEditorCell#(Ljetbrains/mps/openapi/editor/EditorContext;Lorg/jetbrains/mps/openapi/model/SNode;)Ljetbrains/mps/openapi/editor/cells/EditorCell;" />
-      <node id="328850564594145528" at="49,0,52,0" concept="9" trace="renderingCondition_clzyhh_a0#(Lorg/jetbrains/mps/openapi/model/SNode;Ljetbrains/mps/openapi/editor/EditorContext;)Z" />
-      <node id="328850564594145535" at="72,0,75,0" concept="1" trace="_Inline_clzyhh_a0a#()V" />
-      <node id="328850564594145535" at="75,0,78,0" concept="5" trace="createEditorCell#(Ljetbrains/mps/openapi/editor/EditorContext;)Ljetbrains/mps/openapi/editor/cells/EditorCell;" />
-      <node id="328850564594145535" at="78,0,81,0" concept="5" trace="createEditorCell#(Ljetbrains/mps/openapi/editor/EditorContext;Lorg/jetbrains/mps/openapi/model/SNode;)Ljetbrains/mps/openapi/editor/cells/EditorCell;" />
-      <node id="328850564594145547" at="95,0,98,0" concept="5" trace="getText#()Ljava/lang/String;" />
-      <node id="328850564594145547" at="100,0,103,0" concept="5" trace="isValidText#(Ljava/lang/String;)Z" />
-      <node id="328850564594145441" at="31,0,35,0" concept="5" trace="getContextHints#()Ljava/util/Collection;" />
-      <node id="328850564594145441" at="58,58,62,5" concept="4" />
-      <node id="328850564594145441" at="41,33,46,5" concept="4" />
-      <node id="328850564594145441" at="64,57,69,22" concept="4" />
-      <node id="328850564594145547" at="93,113,103,13" concept="6" />
-      <node id="328850564594145441" at="38,0,49,0" concept="5" trace="createAlternation_clzyhh_a#(Ljetbrains/mps/openapi/editor/EditorContext;Lorg/jetbrains/mps/openapi/model/SNode;)Ljetbrains/mps/openapi/editor/cells/EditorCell;" />
-      <node id="328850564594394064" at="81,0,92,0" concept="5" trace="createReferencePresentation_clzyhh_a0a0#(Ljetbrains/mps/openapi/editor/EditorContext;Lorg/jetbrains/mps/openapi/model/SNode;)Ljetbrains/mps/openapi/editor/cells/EditorCell;" />
-      <node id="328850564594145441" at="52,0,71,0" concept="5" trace="createRefCell_clzyhh_a0#(Ljetbrains/mps/openapi/editor/EditorContext;Lorg/jetbrains/mps/openapi/model/SNode;)Ljetbrains/mps/openapi/editor/cells/EditorCell;" />
-      <node id="328850564594145547" at="93,0,112,0" concept="5" trace="createReadOnlyModelAccessor_clzyhh_a0#(Ljetbrains/mps/openapi/editor/EditorContext;Lorg/jetbrains/mps/openapi/model/SNode;)Ljetbrains/mps/openapi/editor/cells/EditorCell;" />
-      <scope id="328850564594145547" at="98,37,98,37" />
-      <scope id="328850564594145441" at="32,47,33,35" />
-      <scope id="328850564594145441" at="35,79,36,64" />
-      <scope id="328850564594145441" at="42,31,43,69" />
-      <scope id="328850564594145441" at="44,12,45,83" />
-      <scope id="328850564594145529" at="49,96,50,93" />
-      <scope id="328850564594145535" at="72,33,73,14" />
-      <scope id="328850564594145535" at="75,69,76,67" />
-      <scope id="328850564594145535" at="78,81,79,79" />
-      <scope id="328850564594145550" at="95,31,96,107" />
-      <scope id="328850564594145547" at="100,44,101,46" />
-      <scope id="328850564594145441" at="59,39,61,35" />
-      <scope id="328850564594145441" at="65,35,67,112">
-        <var name="manager" id="328850564594145441" />
-      </scope>
-      <scope id="328850564594145547" at="98,0,100,0">
->>>>>>> bd830ede
+      <scope id="328850564594145441" at="87,81,89,145" />
+      <scope id="328850564594145547" at="130,0,132,0">
         <var name="s" id="328850564594145547" />
       </scope>
       <scope id="328850564594145441" at="43,0,46,0" />
@@ -721,103 +640,56 @@
         <var name="editorContext" id="328850564594145528" />
         <var name="node" id="328850564594145528" />
       </scope>
-<<<<<<< HEAD
-      <scope id="328850564594145441" at="82,0,85,0" />
-      <scope id="328850564594145441" at="85,0,88,0">
+      <scope id="328850564594145441" at="81,0,84,0" />
+      <scope id="328850564594145441" at="84,0,87,0">
         <var name="editorContext" id="328850564594145441" />
       </scope>
-      <scope id="328850564594145441" at="98,119,101,20" />
-      <scope id="328850564594145441" at="104,0,107,0" />
-      <scope id="328850564594145547" at="128,0,131,0" />
-      <scope id="328850564594145547" at="133,0,136,0">
-=======
-      <scope id="328850564594145535" at="72,0,75,0" />
-      <scope id="328850564594145535" at="75,0,78,0">
-        <var name="editorContext" id="328850564594145535" />
-      </scope>
-      <scope id="328850564594145535" at="78,0,81,0">
-        <var name="editorContext" id="328850564594145535" />
-        <var name="node" id="328850564594145535" />
-      </scope>
-      <scope id="328850564594145547" at="95,0,98,0" />
-      <scope id="328850564594145547" at="100,0,103,0">
->>>>>>> bd830ede
+      <scope id="328850564594145441" at="97,119,100,20" />
+      <scope id="328850564594145441" at="103,0,106,0" />
+      <scope id="328850564594145547" at="127,0,130,0" />
+      <scope id="328850564594145547" at="132,0,135,0">
         <var name="s" id="328850564594145547" />
       </scope>
       <scope id="328850564594145441" at="32,0,36,0">
         <var name="context" id="328850564594145441" />
         <var name="node" id="328850564594145441" />
       </scope>
-      <scope id="328850564594145441" at="88,0,92,0">
+      <scope id="328850564594145441" at="87,0,91,0">
         <var name="editorContext" id="328850564594145441" />
         <var name="node" id="328850564594145441" />
       </scope>
       <scope id="328850564594145441" at="37,0,42,0" />
-      <scope id="328850564594145441" at="98,0,103,0">
+      <scope id="328850564594145441" at="97,0,102,0">
         <var name="context" id="328850564594145441" />
         <var name="node" id="328850564594145441" />
         <var name="referencingNode" id="328850564594145441" />
       </scope>
-      <scope id="328850564594145441" at="108,0,113,0" />
+      <scope id="328850564594145441" at="107,0,112,0" />
       <scope id="328850564594145441" at="47,51,56,22">
         <var name="alternationCondition" id="328850564594145441" />
         <var name="editorCell" id="328850564594145441" />
       </scope>
-<<<<<<< HEAD
-      <scope id="328850564594394064" at="114,66,123,24">
+      <scope id="328850564594394064" at="113,66,122,24">
         <var name="editorCell" id="328850564594394064" />
         <var name="style" id="328850564594394064" />
       </scope>
       <scope id="328850564594145441" at="47,0,58,0" />
-      <scope id="328850564594394064" at="114,0,125,0" />
-      <scope id="328850564594145547" at="126,62,143,22">
-        <var name="editorCell" id="328850564594145547" />
-        <var name="style" id="328850564594145547" />
-      </scope>
-      <scope id="328850564594145441" at="61,48,79,22">
-=======
-      <scope id="328850564594394064" at="81,105,90,24">
-        <var name="editorCell" id="328850564594394064" />
-        <var name="style" id="328850564594394064" />
-      </scope>
-      <scope id="328850564594145441" at="38,0,49,0">
-        <var name="editorContext" id="328850564594145441" />
-        <var name="node" id="328850564594145441" />
-      </scope>
-      <scope id="328850564594394064" at="81,0,92,0">
-        <var name="editorContext" id="328850564594394064" />
-        <var name="node" id="328850564594394064" />
-      </scope>
-      <scope id="328850564594145441" at="52,87,69,22">
->>>>>>> bd830ede
+      <scope id="328850564594394064" at="113,0,124,0" />
+      <scope id="328850564594145441" at="61,48,78,22">
         <var name="attributeConcept" id="328850564594145441" />
         <var name="editorCell" id="328850564594145441" />
         <var name="provider" id="328850564594145441" />
       </scope>
-<<<<<<< HEAD
-      <scope id="328850564594145547" at="126,0,145,0" />
-      <scope id="328850564594145441" at="61,0,81,0" />
-      <unit id="328850564594145547" at="127,88,136,5" name="jetbrains.mps.console.base.editor.INodeWithReference_EditorComponent_ComponentBuilder_a$1" />
-      <unit id="328850564594145441" at="81,0,93,0" name="jetbrains.mps.console.base.editor.INodeWithReference_EditorComponent_ComponentBuilder_a$_Inline_clzyhh_a0a" />
-      <unit id="328850564594145441" at="93,0,126,0" name="jetbrains.mps.console.base.editor.INodeWithReference_EditorComponent_ComponentBuilder_a$Inline_Builder_clzyhh_a0a" />
-      <unit id="328850564594145441" at="28,0,146,0" name="jetbrains.mps.console.base.editor.INodeWithReference_EditorComponent_ComponentBuilder_a" />
-=======
-      <scope id="328850564594145547" at="93,113,110,22">
+      <scope id="328850564594145547" at="125,62,142,22">
         <var name="editorCell" id="328850564594145547" />
         <var name="style" id="328850564594145547" />
       </scope>
-      <scope id="328850564594145441" at="52,0,71,0">
-        <var name="editorContext" id="328850564594145441" />
-        <var name="node" id="328850564594145441" />
-      </scope>
-      <scope id="328850564594145547" at="93,0,112,0">
-        <var name="editorContext" id="328850564594145547" />
-        <var name="node" id="328850564594145547" />
-      </scope>
-      <unit id="328850564594145547" at="94,83,103,5" name="jetbrains.mps.console.base.editor.INodeWithReference_EditorComponent$1" />
-      <unit id="328850564594145535" at="71,0,93,0" name="jetbrains.mps.console.base.editor.INodeWithReference_EditorComponent$_Inline_clzyhh_a0a" />
-      <unit id="328850564594145441" at="30,0,113,0" name="jetbrains.mps.console.base.editor.INodeWithReference_EditorComponent" />
->>>>>>> bd830ede
+      <scope id="328850564594145441" at="61,0,80,0" />
+      <scope id="328850564594145547" at="125,0,144,0" />
+      <unit id="328850564594145547" at="126,88,135,5" name="jetbrains.mps.console.base.editor.INodeWithReference_EditorComponent_ComponentBuilder_a$1" />
+      <unit id="328850564594145441" at="80,0,92,0" name="jetbrains.mps.console.base.editor.INodeWithReference_EditorComponent_ComponentBuilder_a$_Inline_clzyhh_a0a" />
+      <unit id="328850564594145441" at="92,0,125,0" name="jetbrains.mps.console.base.editor.INodeWithReference_EditorComponent_ComponentBuilder_a$Inline_Builder_clzyhh_a0a" />
+      <unit id="328850564594145441" at="28,0,145,0" name="jetbrains.mps.console.base.editor.INodeWithReference_EditorComponent_ComponentBuilder_a" />
     </file>
   </root>
   <root nodeRef="r:f09c85c2-fb88-4283-852e-78d5fc87420e(jetbrains.mps.console.base.editor)/351968380916615485">
@@ -1732,7 +1604,6 @@
   </root>
   <root nodeRef="r:f09c85c2-fb88-4283-852e-78d5fc87420e(jetbrains.mps.console.base.editor)/5637103006919122218">
     <file name="TextResponseItem_Editor.java">
-<<<<<<< HEAD
       <node id="5637103006919122218" at="11,79,12,82" concept="7" />
       <node id="5637103006919122218" at="11,0,14,0" concept="5" trace="createEditorCell#(Ljetbrains/mps/openapi/editor/EditorContext;Lorg/jetbrains/mps/openapi/model/SNode;)Ljetbrains/mps/openapi/editor/cells/EditorCell;" />
       <scope id="5637103006919122218" at="11,79,12,82" />
@@ -1757,40 +1628,19 @@
       <node id="5637103006919122220" at="40,28,41,65" concept="2" />
       <node id="5637103006919122220" at="41,65,42,73" concept="2" />
       <node id="5637103006919122220" at="42,73,43,57" concept="6" />
-      <node id="5637103006919122220" at="43,57,44,59" concept="6" />
-      <node id="5637103006919122220" at="45,35,46,87" concept="6" />
-      <node id="5637103006919122220" at="46,87,47,94" concept="7" />
-      <node id="5637103006919122220" at="48,10,49,22" concept="7" />
+      <node id="5637103006919122220" at="44,35,45,87" concept="6" />
+      <node id="5637103006919122220" at="45,87,46,112" concept="7" />
+      <node id="5637103006919122220" at="47,10,48,22" concept="7" />
       <node id="5637103006919122218" at="15,0,17,0" concept="3" trace="myNode" />
       <node id="5637103006919122218" at="29,0,32,0" concept="5" trace="createCell#()Ljetbrains/mps/openapi/editor/cells/EditorCell;" />
       <node id="5637103006919122218" at="18,0,22,0" concept="1" trace="TextResponseItem_EditorBuilder_a#(Ljetbrains/mps/openapi/editor/EditorContext;Lorg/jetbrains/mps/openapi/model/SNode;)V" />
       <node id="5637103006919122218" at="23,0,28,0" concept="5" trace="getNode#()Lorg/jetbrains/mps/openapi/model/SNode;" />
-      <node id="5637103006919122220" at="44,59,49,22" concept="4" />
-      <node id="5637103006919122220" at="33,0,51,0" concept="5" trace="createProperty_szksb9_a#()Ljetbrains/mps/openapi/editor/cells/EditorCell;" />
+      <node id="5637103006919122220" at="43,57,48,22" concept="4" />
+      <node id="5637103006919122220" at="33,0,50,0" concept="5" trace="createProperty_szksb9_a#()Ljetbrains/mps/openapi/editor/cells/EditorCell;" />
       <scope id="5637103006919122218" at="25,26,26,18" />
       <scope id="5637103006919122218" at="29,39,30,37" />
       <scope id="5637103006919122218" at="18,96,20,18" />
-      <scope id="5637103006919122220" at="45,35,47,94">
-=======
-      <node id="5637103006919122218" at="14,79,15,61" concept="7" />
-      <node id="5637103006919122220" at="17,87,18,82" concept="6" />
-      <node id="5637103006919122220" at="18,82,19,29" concept="2" />
-      <node id="5637103006919122220" at="19,29,20,42" concept="2" />
-      <node id="5637103006919122220" at="20,42,21,26" concept="6" />
-      <node id="5637103006919122220" at="21,26,22,58" concept="2" />
-      <node id="5637103006919122220" at="22,58,23,42" concept="2" />
-      <node id="5637103006919122220" at="23,42,24,28" concept="2" />
-      <node id="5637103006919122220" at="24,28,25,73" concept="2" />
-      <node id="5637103006919122220" at="25,73,26,57" concept="6" />
-      <node id="5637103006919122220" at="27,35,28,82" concept="6" />
-      <node id="5637103006919122220" at="28,82,29,112" concept="7" />
-      <node id="5637103006919122220" at="30,10,31,22" concept="7" />
-      <node id="5637103006919122218" at="14,0,17,0" concept="5" trace="createEditorCell#(Ljetbrains/mps/openapi/editor/EditorContext;Lorg/jetbrains/mps/openapi/model/SNode;)Ljetbrains/mps/openapi/editor/cells/EditorCell;" />
-      <node id="5637103006919122220" at="26,57,31,22" concept="4" />
-      <node id="5637103006919122220" at="17,0,33,0" concept="5" trace="createProperty_szksb9_a#(Ljetbrains/mps/openapi/editor/EditorContext;Lorg/jetbrains/mps/openapi/model/SNode;)Ljetbrains/mps/openapi/editor/cells/EditorCell;" />
-      <scope id="5637103006919122218" at="14,79,15,61" />
-      <scope id="5637103006919122220" at="27,35,29,112">
->>>>>>> bd830ede
+      <scope id="5637103006919122220" at="44,35,46,112">
         <var name="manager" id="5637103006919122220" />
       </scope>
       <scope id="5637103006919122218" at="29,0,32,0" />
@@ -1798,26 +1648,14 @@
         <var name="context" id="5637103006919122218" />
         <var name="node" id="5637103006919122218" />
       </scope>
-<<<<<<< HEAD
       <scope id="5637103006919122218" at="23,0,28,0" />
-      <scope id="5637103006919122220" at="33,48,49,22">
-=======
-      <scope id="5637103006919122220" at="17,87,31,22">
->>>>>>> bd830ede
+      <scope id="5637103006919122220" at="33,48,48,22">
         <var name="attributeConcept" id="5637103006919122220" />
         <var name="editorCell" id="5637103006919122220" />
         <var name="provider" id="5637103006919122220" />
       </scope>
-<<<<<<< HEAD
-      <scope id="5637103006919122220" at="33,0,51,0" />
-      <unit id="5637103006919122218" at="14,0,52,0" name="jetbrains.mps.console.base.editor.TextResponseItem_EditorBuilder_a" />
-=======
-      <scope id="5637103006919122220" at="17,0,33,0">
-        <var name="editorContext" id="5637103006919122220" />
-        <var name="node" id="5637103006919122220" />
-      </scope>
-      <unit id="5637103006919122218" at="13,0,34,0" name="jetbrains.mps.console.base.editor.TextResponseItem_Editor" />
->>>>>>> bd830ede
+      <scope id="5637103006919122220" at="33,0,50,0" />
+      <unit id="5637103006919122218" at="14,0,51,0" name="jetbrains.mps.console.base.editor.TextResponseItem_EditorBuilder_a" />
     </file>
   </root>
   <root nodeRef="r:f09c85c2-fb88-4283-852e-78d5fc87420e(jetbrains.mps.console.base.editor)/5637103006919122491">
@@ -1869,7 +1707,6 @@
   </root>
   <root nodeRef="r:f09c85c2-fb88-4283-852e-78d5fc87420e(jetbrains.mps.console.base.editor)/5842059399443118722">
     <file name="PastedNodeReference_Editor.java">
-<<<<<<< HEAD
       <node id="5842059399443118722" at="11,79,12,85" concept="7" />
       <node id="5842059399443118722" at="11,0,14,0" concept="5" trace="createEditorCell#(Ljetbrains/mps/openapi/editor/EditorContext;Lorg/jetbrains/mps/openapi/model/SNode;)Ljetbrains/mps/openapi/editor/cells/EditorCell;" />
       <scope id="5842059399443118722" at="11,79,12,85" />
@@ -1880,471 +1717,252 @@
       <unit id="5842059399443118722" at="10,0,15,0" name="jetbrains.mps.console.base.editor.PastedNodeReference_Editor" />
     </file>
     <file name="PastedNodeReference_EditorBuilder_a.java">
-      <node id="5842059399443118722" at="37,99,38,19" concept="11" />
-      <node id="5842059399443118722" at="38,19,39,18" concept="2" />
-      <node id="5842059399443118722" at="44,26,45,18" concept="7" />
-      <node id="5842059399443118722" at="48,39,49,40" concept="7" />
-      <node id="5842059399443118722" at="52,51,53,40" concept="6" />
-      <node id="5842059399443118722" at="53,40,54,120" concept="2" />
-      <node id="5842059399443118722" at="54,120,55,33" concept="6" />
-      <node id="5842059399443118722" at="56,31,57,48" concept="2" />
-      <node id="5842059399443118722" at="58,12,59,59" concept="2" />
-      <node id="5842059399443118722" at="60,5,61,72" concept="6" />
-      <node id="5842059399443118722" at="62,26,63,27" concept="2" />
-      <node id="5842059399443118722" at="63,27,64,64" concept="2" />
-      <node id="5842059399443118722" at="65,5,66,34" concept="6" />
-      <node id="5842059399443118722" at="66,34,67,110" concept="2" />
-      <node id="5842059399443118722" at="67,110,68,40" concept="2" />
-      <node id="5842059399443118722" at="68,40,69,22" concept="7" />
-      <node id="5872110852615929507" at="71,96,72,181" concept="7" />
-      <node id="5842059399443118722" at="74,51,75,106" concept="6" />
-      <node id="5842059399443118722" at="75,106,76,49" concept="2" />
-      <node id="5842059399443118722" at="76,49,77,34" concept="6" />
-      <node id="5842059399443118722" at="77,34,78,49" concept="2" />
-      <node id="5842059399443118722" at="78,49,79,40" concept="2" />
-      <node id="5842059399443118722" at="79,40,80,58" concept="2" />
-      <node id="5842059399443118722" at="80,58,81,57" concept="2" />
-      <node id="5842059399443118722" at="81,57,82,58" concept="2" />
-      <node id="5842059399443118722" at="82,58,83,22" concept="7" />
-      <node id="8710322537168568271" at="85,50,86,94" concept="6" />
-      <node id="8710322537168568271" at="86,94,87,48" concept="2" />
-      <node id="8710322537168568271" at="87,48,88,34" concept="6" />
-      <node id="8710322537168568271" at="88,34,89,55" concept="2" />
-      <node id="8710322537168568271" at="89,55,90,107" concept="2" />
-      <node id="8710322537168568271" at="90,107,91,48" concept="2" />
-      <node id="8710322537168568271" at="91,48,92,47" concept="2" />
-      <node id="8710322537168568271" at="92,47,93,40" concept="2" />
-      <node id="8710322537168568271" at="93,40,94,34" concept="2" />
-      <node id="8710322537168568271" at="94,34,95,22" concept="7" />
-      <node id="5842059399443118722" at="97,49,98,88" concept="6" />
-      <node id="5842059399443118722" at="98,88,99,31" concept="2" />
-      <node id="5842059399443118722" at="99,31,100,44" concept="2" />
-      <node id="5842059399443118722" at="100,44,101,26" concept="6" />
-      <node id="5842059399443118722" at="101,26,102,101" concept="2" />
-      <node id="5842059399443118722" at="102,101,103,63" concept="2" />
-      <node id="5842059399443118722" at="104,39,105,40" concept="2" />
-      <node id="5842059399443118722" at="105,40,106,35" concept="2" />
-      <node id="5842059399443118722" at="107,5,108,73" concept="2" />
-      <node id="5842059399443118722" at="108,73,109,57" concept="6" />
-      <node id="5842059399443118722" at="109,57,110,59" concept="6" />
-      <node id="5842059399443118722" at="111,35,112,87" concept="6" />
-      <node id="5842059399443118722" at="112,87,113,94" concept="7" />
-      <node id="5842059399443118722" at="114,10,115,22" concept="7" />
-      <node id="5842059399443118722" at="118,34,119,14" concept="11" />
-      <node id="5842059399443118722" at="121,69,122,57" concept="7" />
-      <node id="5842059399443118722" at="124,81,125,41" concept="8" />
-      <node id="5842059399443118722" at="125,41,126,128" concept="7" />
-      <node id="5842059399443118722" at="132,0,133,0" concept="3" trace="myReferencingNode" />
-      <node id="5842059399443118722" at="134,120,135,21" concept="11" />
-      <node id="5842059399443118722" at="135,21,136,42" concept="2" />
-      <node id="5842059399443118722" at="136,42,137,20" concept="2" />
-      <node id="5842059399443118722" at="140,41,141,56" concept="7" />
-      <node id="5842059399443118722" at="146,28,147,20" concept="7" />
-      <node id="8710322537168170176" at="152,33,153,285" concept="7" />
-      <node id="8710322537167984223" at="157,46,158,48" concept="7" />
-      <node id="8710322537167984223" at="160,17,161,81" concept="2" />
-      <node id="8710322537167984223" at="161,81,162,84" concept="2" />
-      <node id="8710322537167984223" at="162,84,163,65" concept="2" />
-      <node id="8710322537167984223" at="163,65,164,36" concept="6" />
-      <node id="8710322537167984223" at="164,36,165,109" concept="2" />
-      <node id="8710322537167984223" at="165,109,166,50" concept="2" />
-      <node id="8710322537167984223" at="166,50,167,49" concept="2" />
-      <node id="8710322537167984223" at="167,49,168,42" concept="2" />
-      <node id="8710322537167984223" at="168,42,169,24" concept="7" />
-      <node id="8710322537168568347" at="172,50,173,94" concept="6" />
-      <node id="8710322537168568347" at="173,94,174,48" concept="2" />
-      <node id="8710322537168568347" at="174,48,175,34" concept="6" />
-      <node id="8710322537168568347" at="175,34,176,54" concept="2" />
-      <node id="8710322537168568347" at="176,54,177,107" concept="2" />
-      <node id="8710322537168568347" at="177,107,178,48" concept="2" />
-      <node id="8710322537168568347" at="178,48,179,47" concept="2" />
-      <node id="8710322537168568347" at="179,47,180,40" concept="2" />
-      <node id="8710322537168568347" at="180,40,181,34" concept="2" />
-      <node id="8710322537168568347" at="181,34,182,22" concept="7" />
-      <node id="5872110852615929521" at="186,31,187,109" concept="7" />
-      <node id="5872110852615929517" at="191,44,192,46" concept="7" />
-      <node id="5872110852615929517" at="194,15,195,79" concept="2" />
-      <node id="5872110852615929517" at="195,79,196,82" concept="2" />
-      <node id="5872110852615929517" at="196,82,197,60" concept="2" />
-      <node id="5872110852615929517" at="197,60,198,34" concept="6" />
-      <node id="5872110852615929517" at="198,34,199,102" concept="2" />
-      <node id="5872110852615929517" at="199,102,200,40" concept="2" />
-      <node id="5872110852615929517" at="200,40,201,22" concept="7" />
-      <node id="5842059399443118722" at="34,0,36,0" concept="3" trace="myNode" />
-      <node id="5842059399443118722" at="58,10,60,5" concept="0" />
-      <node id="5842059399443118722" at="130,0,132,0" concept="3" trace="myNode" />
-      <node id="8710322537167984223" at="155,0,157,0" concept="5" trace="setText#(Ljava/lang/String;)V" />
-      <node id="5872110852615929517" at="189,0,191,0" concept="5" trace="setText#(Ljava/lang/String;)V" />
-      <node id="5842059399443118722" at="48,0,51,0" concept="5" trace="createCell#()Ljetbrains/mps/openapi/editor/cells/EditorCell;" />
-      <node id="5872110852615929505" at="71,0,74,0" concept="10" trace="renderingCondition_7k9x8q_a0#(Lorg/jetbrains/mps/openapi/model/SNode;Ljetbrains/mps/openapi/editor/EditorContext;)Z" />
-      <node id="5842059399443118722" at="118,0,121,0" concept="1" trace="_Inline_7k9x8q_a1a0#()V" />
-      <node id="5842059399443118722" at="121,0,124,0" concept="5" trace="createEditorCell#(Ljetbrains/mps/openapi/editor/EditorContext;)Ljetbrains/mps/openapi/editor/cells/EditorCell;" />
-      <node id="5842059399443118722" at="140,0,143,0" concept="5" trace="createCell#()Ljetbrains/mps/openapi/editor/cells/EditorCell;" />
-      <node id="8710322537167984223" at="152,0,155,0" concept="5" trace="getText#()Ljava/lang/String;" />
-      <node id="8710322537167984223" at="157,0,160,0" concept="5" trace="isValidText#(Ljava/lang/String;)Z" />
-      <node id="5872110852615929517" at="186,0,189,0" concept="5" trace="getText#()Ljava/lang/String;" />
-      <node id="5872110852615929517" at="191,0,194,0" concept="5" trace="isValidText#(Ljava/lang/String;)Z" />
-      <node id="5842059399443118722" at="37,0,41,0" concept="1" trace="PastedNodeReference_EditorBuilder_a#(Ljetbrains/mps/openapi/editor/EditorContext;Lorg/jetbrains/mps/openapi/model/SNode;)V" />
-      <node id="5842059399443118722" at="61,72,65,5" concept="4" />
-      <node id="5842059399443118722" at="103,63,107,5" concept="4" />
-      <node id="5842059399443118722" at="124,0,128,0" concept="5" trace="createEditorCell#(Ljetbrains/mps/openapi/editor/EditorContext;Lorg/jetbrains/mps/openapi/model/SNode;)Ljetbrains/mps/openapi/editor/cells/EditorCell;" />
-      <node id="5842059399443118722" at="42,0,47,0" concept="5" trace="getNode#()Lorg/jetbrains/mps/openapi/model/SNode;" />
-      <node id="5842059399443118722" at="55,33,60,5" concept="4" />
-      <node id="5842059399443118722" at="110,59,115,22" concept="4" />
-      <node id="5842059399443118722" at="134,0,139,0" concept="1" trace="Inline_Builder_7k9x8q_a1a0#(Ljetbrains/mps/openapi/editor/EditorContext;Lorg/jetbrains/mps/openapi/model/SNode;Lorg/jetbrains/mps/openapi/model/SNode;)V" />
-      <node id="5842059399443118722" at="144,0,149,0" concept="5" trace="getNode#()Lorg/jetbrains/mps/openapi/model/SNode;" />
-      <node id="8710322537167984223" at="150,67,160,17" concept="6" />
-      <node id="5872110852615929517" at="184,62,194,15" concept="6" />
-      <node id="5842059399443118722" at="74,0,85,0" concept="5" trace="createCollection_7k9x8q_a0#()Ljetbrains/mps/openapi/editor/cells/EditorCell;" />
-      <node id="8710322537168568271" at="85,0,97,0" concept="5" trace="createConstant_7k9x8q_a0a#()Ljetbrains/mps/openapi/editor/cells/EditorCell;" />
-      <node id="8710322537168568347" at="172,0,184,0" concept="5" trace="createConstant_7k9x8q_c0a#()Ljetbrains/mps/openapi/editor/cells/EditorCell;" />
-      <node id="5842059399443118722" at="52,0,71,0" concept="5" trace="createAlternation_7k9x8q_a#()Ljetbrains/mps/openapi/editor/cells/EditorCell;" />
-      <node id="5872110852615929517" at="184,0,203,0" concept="5" trace="createReadOnlyModelAccessor_7k9x8q_a0#()Ljetbrains/mps/openapi/editor/cells/EditorCell;" />
-      <node id="5842059399443118722" at="97,0,117,0" concept="5" trace="createRefCell_7k9x8q_b0a#()Ljetbrains/mps/openapi/editor/cells/EditorCell;" />
-      <node id="8710322537167984223" at="150,0,171,0" concept="5" trace="createReadOnlyModelAccessor_7k9x8q_a0b0a#()Ljetbrains/mps/openapi/editor/cells/EditorCell;" />
-      <scope id="8710322537167984223" at="155,39,155,39" />
-      <scope id="5872110852615929517" at="189,37,189,37" />
-      <scope id="5842059399443118722" at="44,26,45,18" />
-      <scope id="5842059399443118722" at="48,39,49,40" />
-      <scope id="5842059399443118722" at="56,31,57,48" />
-      <scope id="5842059399443118722" at="58,12,59,59" />
-      <scope id="5872110852615929506" at="71,96,72,181" />
-      <scope id="5842059399443118722" at="118,34,119,14" />
-      <scope id="5842059399443118722" at="121,69,122,57" />
-      <scope id="5842059399443118722" at="140,41,141,56" />
-      <scope id="5842059399443118722" at="146,28,147,20" />
-      <scope id="8710322537167984229" at="152,33,153,285" />
-      <scope id="8710322537167984223" at="157,46,158,48" />
-      <scope id="5872110852615929520" at="186,31,187,109" />
-      <scope id="5872110852615929517" at="191,44,192,46" />
-      <scope id="5842059399443118722" at="37,99,39,18" />
-      <scope id="5842059399443118722" at="62,26,64,64" />
-      <scope id="5842059399443118722" at="104,39,106,35" />
-      <scope id="5842059399443118722" at="111,35,113,94">
+      <node id="5842059399443118722" at="38,99,39,19" concept="11" />
+      <node id="5842059399443118722" at="39,19,40,18" concept="2" />
+      <node id="5842059399443118722" at="45,26,46,18" concept="7" />
+      <node id="5842059399443118722" at="49,39,50,40" concept="7" />
+      <node id="5842059399443118722" at="53,51,54,40" concept="6" />
+      <node id="5842059399443118722" at="54,40,55,120" concept="2" />
+      <node id="5842059399443118722" at="55,120,56,33" concept="6" />
+      <node id="5842059399443118722" at="57,31,58,48" concept="2" />
+      <node id="5842059399443118722" at="59,12,60,59" concept="2" />
+      <node id="5842059399443118722" at="61,5,62,72" concept="6" />
+      <node id="5842059399443118722" at="63,26,64,27" concept="2" />
+      <node id="5842059399443118722" at="64,27,65,64" concept="2" />
+      <node id="5842059399443118722" at="66,5,67,34" concept="6" />
+      <node id="5842059399443118722" at="67,34,68,110" concept="2" />
+      <node id="5842059399443118722" at="68,110,69,40" concept="2" />
+      <node id="5842059399443118722" at="69,40,70,22" concept="7" />
+      <node id="5872110852615929507" at="72,96,73,181" concept="7" />
+      <node id="5842059399443118722" at="75,51,76,106" concept="6" />
+      <node id="5842059399443118722" at="76,106,77,49" concept="2" />
+      <node id="5842059399443118722" at="77,49,78,34" concept="6" />
+      <node id="5842059399443118722" at="78,34,79,49" concept="2" />
+      <node id="5842059399443118722" at="79,49,80,40" concept="2" />
+      <node id="5842059399443118722" at="80,40,81,58" concept="2" />
+      <node id="5842059399443118722" at="81,58,82,57" concept="2" />
+      <node id="5842059399443118722" at="82,57,83,58" concept="2" />
+      <node id="5842059399443118722" at="83,58,84,58" concept="2" />
+      <node id="5842059399443118722" at="84,58,85,22" concept="7" />
+      <node id="8710322537168568271" at="87,50,88,94" concept="6" />
+      <node id="8710322537168568271" at="88,94,89,48" concept="2" />
+      <node id="8710322537168568271" at="89,48,90,34" concept="6" />
+      <node id="8710322537168568271" at="90,34,91,55" concept="2" />
+      <node id="8710322537168568271" at="91,55,92,107" concept="2" />
+      <node id="8710322537168568271" at="92,107,93,48" concept="2" />
+      <node id="8710322537168568271" at="93,48,94,47" concept="2" />
+      <node id="8710322537168568271" at="94,47,95,40" concept="2" />
+      <node id="8710322537168568271" at="95,40,96,34" concept="2" />
+      <node id="8710322537168568271" at="96,34,97,22" concept="7" />
+      <node id="5842059399443118722" at="99,49,100,88" concept="6" />
+      <node id="5842059399443118722" at="100,88,101,31" concept="2" />
+      <node id="5842059399443118722" at="101,31,102,44" concept="2" />
+      <node id="5842059399443118722" at="102,44,103,26" concept="6" />
+      <node id="5842059399443118722" at="103,26,104,101" concept="2" />
+      <node id="5842059399443118722" at="104,101,105,63" concept="2" />
+      <node id="5842059399443118722" at="106,39,107,40" concept="2" />
+      <node id="5842059399443118722" at="107,40,108,35" concept="2" />
+      <node id="5842059399443118722" at="109,5,110,73" concept="2" />
+      <node id="5842059399443118722" at="110,73,111,57" concept="6" />
+      <node id="5842059399443118722" at="112,35,113,87" concept="6" />
+      <node id="5842059399443118722" at="113,87,114,112" concept="7" />
+      <node id="5842059399443118722" at="115,10,116,22" concept="7" />
+      <node id="5842059399443118722" at="119,34,120,14" concept="11" />
+      <node id="5842059399443118722" at="122,69,123,57" concept="7" />
+      <node id="5842059399443118722" at="125,81,126,41" concept="8" />
+      <node id="5842059399443118722" at="126,41,127,128" concept="7" />
+      <node id="5842059399443118722" at="133,0,134,0" concept="3" trace="myReferencingNode" />
+      <node id="5842059399443118722" at="135,120,136,21" concept="11" />
+      <node id="5842059399443118722" at="136,21,137,42" concept="2" />
+      <node id="5842059399443118722" at="137,42,138,20" concept="2" />
+      <node id="5842059399443118722" at="141,41,142,56" concept="7" />
+      <node id="5842059399443118722" at="147,28,148,20" concept="7" />
+      <node id="8710322537168170176" at="153,33,154,285" concept="7" />
+      <node id="8710322537167984223" at="158,46,159,48" concept="7" />
+      <node id="8710322537167984223" at="161,17,162,81" concept="2" />
+      <node id="8710322537167984223" at="162,81,163,84" concept="2" />
+      <node id="8710322537167984223" at="163,84,164,65" concept="2" />
+      <node id="8710322537167984223" at="164,65,165,36" concept="6" />
+      <node id="8710322537167984223" at="165,36,166,109" concept="2" />
+      <node id="8710322537167984223" at="166,109,167,50" concept="2" />
+      <node id="8710322537167984223" at="167,50,168,49" concept="2" />
+      <node id="8710322537167984223" at="168,49,169,42" concept="2" />
+      <node id="8710322537167984223" at="169,42,170,24" concept="7" />
+      <node id="8710322537168568347" at="173,50,174,94" concept="6" />
+      <node id="8710322537168568347" at="174,94,175,48" concept="2" />
+      <node id="8710322537168568347" at="175,48,176,34" concept="6" />
+      <node id="8710322537168568347" at="176,34,177,54" concept="2" />
+      <node id="8710322537168568347" at="177,54,178,107" concept="2" />
+      <node id="8710322537168568347" at="178,107,179,48" concept="2" />
+      <node id="8710322537168568347" at="179,48,180,47" concept="2" />
+      <node id="8710322537168568347" at="180,47,181,40" concept="2" />
+      <node id="8710322537168568347" at="182,15,183,90" concept="2" />
+      <node id="8710322537168568347" at="184,5,185,34" concept="2" />
+      <node id="8710322537168568347" at="185,34,186,22" concept="7" />
+      <node id="8442398486385884148" at="188,50,189,93" concept="6" />
+      <node id="8442398486385884148" at="189,93,190,48" concept="2" />
+      <node id="8442398486385884148" at="190,48,191,34" concept="6" />
+      <node id="8442398486385884148" at="191,34,192,54" concept="2" />
+      <node id="8442398486385884148" at="192,54,193,55" concept="2" />
+      <node id="8442398486385884148" at="193,55,194,49" concept="2" />
+      <node id="8442398486385884148" at="194,49,195,48" concept="2" />
+      <node id="8442398486385884148" at="195,48,196,40" concept="2" />
+      <node id="8442398486385884148" at="196,40,197,34" concept="2" />
+      <node id="8442398486385884148" at="197,34,198,22" concept="7" />
+      <node id="5872110852615929521" at="202,31,203,109" concept="7" />
+      <node id="5872110852615929517" at="207,44,208,46" concept="7" />
+      <node id="5872110852615929517" at="210,15,211,79" concept="2" />
+      <node id="5872110852615929517" at="211,79,212,82" concept="2" />
+      <node id="5872110852615929517" at="212,82,213,60" concept="2" />
+      <node id="5872110852615929517" at="213,60,214,34" concept="6" />
+      <node id="5872110852615929517" at="214,34,215,102" concept="2" />
+      <node id="5872110852615929517" at="215,102,216,40" concept="2" />
+      <node id="5872110852615929517" at="216,40,217,22" concept="7" />
+      <node id="5842059399443118722" at="35,0,37,0" concept="3" trace="myNode" />
+      <node id="5842059399443118722" at="59,10,61,5" concept="0" />
+      <node id="5842059399443118722" at="131,0,133,0" concept="3" trace="myNode" />
+      <node id="8710322537167984223" at="156,0,158,0" concept="5" trace="setText#(Ljava/lang/String;)V" />
+      <node id="5872110852615929517" at="205,0,207,0" concept="5" trace="setText#(Ljava/lang/String;)V" />
+      <node id="5842059399443118722" at="49,0,52,0" concept="5" trace="createCell#()Ljetbrains/mps/openapi/editor/cells/EditorCell;" />
+      <node id="5872110852615929505" at="72,0,75,0" concept="10" trace="renderingCondition_7k9x8q_a0#(Lorg/jetbrains/mps/openapi/model/SNode;Ljetbrains/mps/openapi/editor/EditorContext;)Z" />
+      <node id="5842059399443118722" at="119,0,122,0" concept="1" trace="_Inline_7k9x8q_a1a0#()V" />
+      <node id="5842059399443118722" at="122,0,125,0" concept="5" trace="createEditorCell#(Ljetbrains/mps/openapi/editor/EditorContext;)Ljetbrains/mps/openapi/editor/cells/EditorCell;" />
+      <node id="5842059399443118722" at="141,0,144,0" concept="5" trace="createCell#()Ljetbrains/mps/openapi/editor/cells/EditorCell;" />
+      <node id="8710322537167984223" at="153,0,156,0" concept="5" trace="getText#()Ljava/lang/String;" />
+      <node id="8710322537167984223" at="158,0,161,0" concept="5" trace="isValidText#(Ljava/lang/String;)Z" />
+      <node id="8710322537168568347" at="181,40,184,5" concept="4" />
+      <node id="5872110852615929517" at="202,0,205,0" concept="5" trace="getText#()Ljava/lang/String;" />
+      <node id="5872110852615929517" at="207,0,210,0" concept="5" trace="isValidText#(Ljava/lang/String;)Z" />
+      <node id="5842059399443118722" at="38,0,42,0" concept="1" trace="PastedNodeReference_EditorBuilder_a#(Ljetbrains/mps/openapi/editor/EditorContext;Lorg/jetbrains/mps/openapi/model/SNode;)V" />
+      <node id="5842059399443118722" at="62,72,66,5" concept="4" />
+      <node id="5842059399443118722" at="105,63,109,5" concept="4" />
+      <node id="5842059399443118722" at="125,0,129,0" concept="5" trace="createEditorCell#(Ljetbrains/mps/openapi/editor/EditorContext;Lorg/jetbrains/mps/openapi/model/SNode;)Ljetbrains/mps/openapi/editor/cells/EditorCell;" />
+      <node id="5842059399443118722" at="43,0,48,0" concept="5" trace="getNode#()Lorg/jetbrains/mps/openapi/model/SNode;" />
+      <node id="5842059399443118722" at="56,33,61,5" concept="4" />
+      <node id="5842059399443118722" at="111,57,116,22" concept="4" />
+      <node id="5842059399443118722" at="135,0,140,0" concept="1" trace="Inline_Builder_7k9x8q_a1a0#(Ljetbrains/mps/openapi/editor/EditorContext;Lorg/jetbrains/mps/openapi/model/SNode;Lorg/jetbrains/mps/openapi/model/SNode;)V" />
+      <node id="5842059399443118722" at="145,0,150,0" concept="5" trace="getNode#()Lorg/jetbrains/mps/openapi/model/SNode;" />
+      <node id="8710322537167984223" at="151,67,161,17" concept="6" />
+      <node id="5872110852615929517" at="200,62,210,15" concept="6" />
+      <node id="5842059399443118722" at="75,0,87,0" concept="5" trace="createCollection_7k9x8q_a0#()Ljetbrains/mps/openapi/editor/cells/EditorCell;" />
+      <node id="8710322537168568271" at="87,0,99,0" concept="5" trace="createConstant_7k9x8q_a0a#()Ljetbrains/mps/openapi/editor/cells/EditorCell;" />
+      <node id="8442398486385884148" at="188,0,200,0" concept="5" trace="createConstant_7k9x8q_d0a#()Ljetbrains/mps/openapi/editor/cells/EditorCell;" />
+      <node id="8710322537168568347" at="173,0,188,0" concept="5" trace="createConstant_7k9x8q_c0a#()Ljetbrains/mps/openapi/editor/cells/EditorCell;" />
+      <node id="5842059399443118722" at="53,0,72,0" concept="5" trace="createAlternation_7k9x8q_a#()Ljetbrains/mps/openapi/editor/cells/EditorCell;" />
+      <node id="5842059399443118722" at="99,0,118,0" concept="5" trace="createRefCell_7k9x8q_b0a#()Ljetbrains/mps/openapi/editor/cells/EditorCell;" />
+      <node id="5872110852615929517" at="200,0,219,0" concept="5" trace="createReadOnlyModelAccessor_7k9x8q_a0#()Ljetbrains/mps/openapi/editor/cells/EditorCell;" />
+      <node id="8710322537167984223" at="151,0,172,0" concept="5" trace="createReadOnlyModelAccessor_7k9x8q_a0b0a#()Ljetbrains/mps/openapi/editor/cells/EditorCell;" />
+      <scope id="8710322537167984223" at="156,39,156,39" />
+      <scope id="5872110852615929517" at="205,37,205,37" />
+      <scope id="5842059399443118722" at="45,26,46,18" />
+      <scope id="5842059399443118722" at="49,39,50,40" />
+      <scope id="5842059399443118722" at="57,31,58,48" />
+      <scope id="5842059399443118722" at="59,12,60,59" />
+      <scope id="5872110852615929506" at="72,96,73,181" />
+      <scope id="5842059399443118722" at="119,34,120,14" />
+      <scope id="5842059399443118722" at="122,69,123,57" />
+      <scope id="5842059399443118722" at="141,41,142,56" />
+      <scope id="5842059399443118722" at="147,28,148,20" />
+      <scope id="8710322537167984229" at="153,33,154,285" />
+      <scope id="8710322537167984223" at="158,46,159,48" />
+      <scope id="8710322537168568347" at="182,15,183,90" />
+      <scope id="5872110852615929520" at="202,31,203,109" />
+      <scope id="5872110852615929517" at="207,44,208,46" />
+      <scope id="5842059399443118722" at="38,99,40,18" />
+      <scope id="5842059399443118722" at="63,26,65,64" />
+      <scope id="5842059399443118722" at="106,39,108,35" />
+      <scope id="5842059399443118722" at="112,35,114,112">
         <var name="manager" id="5842059399443118722" />
       </scope>
-      <scope id="5842059399443118722" at="124,81,126,128" />
-      <scope id="8710322537167984223" at="155,0,157,0">
+      <scope id="5842059399443118722" at="125,81,127,128" />
+      <scope id="8710322537167984223" at="156,0,158,0">
         <var name="s" id="8710322537167984223" />
       </scope>
-      <scope id="5872110852615929517" at="189,0,191,0">
+      <scope id="5872110852615929517" at="205,0,207,0">
         <var name="s" id="5872110852615929517" />
       </scope>
-      <scope id="5842059399443118722" at="48,0,51,0" />
-      <scope id="5872110852615929505" at="71,0,74,0">
+      <scope id="5842059399443118722" at="49,0,52,0" />
+      <scope id="5872110852615929505" at="72,0,75,0">
         <var name="editorContext" id="5872110852615929505" />
         <var name="node" id="5872110852615929505" />
       </scope>
-      <scope id="5842059399443118722" at="118,0,121,0" />
-      <scope id="5842059399443118722" at="121,0,124,0">
+      <scope id="5842059399443118722" at="119,0,122,0" />
+      <scope id="5842059399443118722" at="122,0,125,0">
         <var name="editorContext" id="5842059399443118722" />
       </scope>
-      <scope id="5842059399443118722" at="134,120,137,20" />
-      <scope id="5842059399443118722" at="140,0,143,0" />
-      <scope id="8710322537167984223" at="152,0,155,0" />
-      <scope id="8710322537167984223" at="157,0,160,0">
+      <scope id="5842059399443118722" at="135,120,138,20" />
+      <scope id="5842059399443118722" at="141,0,144,0" />
+      <scope id="8710322537167984223" at="153,0,156,0" />
+      <scope id="8710322537167984223" at="158,0,161,0">
         <var name="s" id="8710322537167984223" />
       </scope>
-      <scope id="5872110852615929517" at="186,0,189,0" />
-      <scope id="5872110852615929517" at="191,0,194,0">
+      <scope id="5872110852615929517" at="202,0,205,0" />
+      <scope id="5872110852615929517" at="207,0,210,0">
         <var name="s" id="5872110852615929517" />
       </scope>
-      <scope id="5842059399443118722" at="37,0,41,0">
+      <scope id="5842059399443118722" at="38,0,42,0">
         <var name="context" id="5842059399443118722" />
         <var name="node" id="5842059399443118722" />
       </scope>
-      <scope id="5842059399443118722" at="124,0,128,0">
+      <scope id="5842059399443118722" at="125,0,129,0">
         <var name="editorContext" id="5842059399443118722" />
         <var name="node" id="5842059399443118722" />
       </scope>
-      <scope id="5842059399443118722" at="42,0,47,0" />
-      <scope id="5842059399443118722" at="134,0,139,0">
+      <scope id="5842059399443118722" at="43,0,48,0" />
+      <scope id="5842059399443118722" at="135,0,140,0">
         <var name="context" id="5842059399443118722" />
         <var name="node" id="5842059399443118722" />
         <var name="referencingNode" id="5842059399443118722" />
       </scope>
-      <scope id="5842059399443118722" at="144,0,149,0" />
-      <scope id="5842059399443118722" at="74,51,83,22">
+      <scope id="5842059399443118722" at="145,0,150,0" />
+      <scope id="5842059399443118722" at="75,51,85,22">
         <var name="editorCell" id="5842059399443118722" />
         <var name="style" id="5842059399443118722" />
       </scope>
-      <scope id="8710322537168568271" at="85,50,95,22">
+      <scope id="8710322537168568271" at="87,50,97,22">
         <var name="editorCell" id="8710322537168568271" />
         <var name="style" id="8710322537168568271" />
       </scope>
-      <scope id="8710322537168568347" at="172,50,182,22">
+      <scope id="8442398486385884148" at="188,50,198,22">
+        <var name="editorCell" id="8442398486385884148" />
+        <var name="style" id="8442398486385884148" />
+      </scope>
+      <scope id="5842059399443118722" at="75,0,87,0" />
+      <scope id="8710322537168568271" at="87,0,99,0" />
+      <scope id="8442398486385884148" at="188,0,200,0" />
+      <scope id="8710322537168568347" at="173,50,186,22">
         <var name="editorCell" id="8710322537168568347" />
         <var name="style" id="8710322537168568347" />
       </scope>
-      <scope id="5842059399443118722" at="74,0,85,0" />
-      <scope id="8710322537168568271" at="85,0,97,0" />
-      <scope id="8710322537168568347" at="172,0,184,0" />
-      <scope id="5842059399443118722" at="52,51,69,22">
-=======
-      <node id="5842059399443118722" at="34,79,35,64" concept="7" />
-      <node id="5842059399443118722" at="37,90,38,40" concept="6" />
-      <node id="5842059399443118722" at="38,40,39,104" concept="2" />
-      <node id="5842059399443118722" at="39,104,40,33" concept="6" />
-      <node id="5842059399443118722" at="41,31,42,72" concept="2" />
-      <node id="5842059399443118722" at="43,12,44,83" concept="2" />
-      <node id="5842059399443118722" at="45,5,46,67" concept="6" />
-      <node id="5842059399443118722" at="47,26,48,27" concept="2" />
-      <node id="5842059399443118722" at="49,5,50,34" concept="6" />
-      <node id="5842059399443118722" at="50,34,51,113" concept="2" />
-      <node id="5842059399443118722" at="51,113,52,40" concept="2" />
-      <node id="5842059399443118722" at="52,40,53,22" concept="7" />
-      <node id="5872110852615929507" at="55,96,56,181" concept="7" />
-      <node id="5842059399443118722" at="58,90,59,99" concept="6" />
-      <node id="5842059399443118722" at="59,99,60,49" concept="2" />
-      <node id="5842059399443118722" at="60,49,61,34" concept="6" />
-      <node id="5842059399443118722" at="61,34,62,52" concept="2" />
-      <node id="5842059399443118722" at="62,52,63,40" concept="2" />
-      <node id="5842059399443118722" at="63,40,64,82" concept="2" />
-      <node id="5842059399443118722" at="64,82,65,81" concept="2" />
-      <node id="5842059399443118722" at="65,81,66,82" concept="2" />
-      <node id="5842059399443118722" at="66,82,67,82" concept="2" />
-      <node id="5842059399443118722" at="67,82,68,22" concept="7" />
-      <node id="8710322537168568271" at="70,89,71,87" concept="6" />
-      <node id="8710322537168568271" at="71,87,72,48" concept="2" />
-      <node id="8710322537168568271" at="72,48,73,34" concept="6" />
-      <node id="8710322537168568271" at="73,34,74,58" concept="2" />
-      <node id="8710322537168568271" at="74,58,75,110" concept="2" />
-      <node id="8710322537168568271" at="75,110,76,51" concept="2" />
-      <node id="8710322537168568271" at="76,51,77,50" concept="2" />
-      <node id="8710322537168568271" at="77,50,78,40" concept="2" />
-      <node id="8710322537168568271" at="78,40,79,34" concept="2" />
-      <node id="8710322537168568271" at="79,34,80,22" concept="7" />
-      <node id="5842059399443118722" at="82,88,83,81" concept="6" />
-      <node id="5842059399443118722" at="83,81,84,31" concept="2" />
-      <node id="5842059399443118722" at="84,31,85,44" concept="2" />
-      <node id="5842059399443118722" at="85,44,86,26" concept="6" />
-      <node id="5842059399443118722" at="86,26,87,92" concept="2" />
-      <node id="5842059399443118722" at="87,92,88,58" concept="2" />
-      <node id="5842059399443118722" at="89,39,90,40" concept="2" />
-      <node id="5842059399443118722" at="90,40,91,35" concept="2" />
-      <node id="5842059399443118722" at="92,5,93,73" concept="2" />
-      <node id="5842059399443118722" at="93,73,94,57" concept="6" />
-      <node id="5842059399443118722" at="95,35,96,82" concept="6" />
-      <node id="5842059399443118722" at="96,82,97,112" concept="7" />
-      <node id="5842059399443118722" at="98,10,99,22" concept="7" />
-      <node id="8710322537167983273" at="102,34,103,14" concept="10" />
-      <node id="8710322537167983273" at="105,69,106,67" concept="7" />
-      <node id="8710322537167983273" at="108,81,109,80" concept="7" />
-      <node id="8710322537168170176" at="113,33,114,283" concept="7" />
-      <node id="8710322537167984223" at="118,46,119,48" concept="7" />
-      <node id="8710322537167984223" at="121,15,122,81" concept="2" />
-      <node id="8710322537167984223" at="122,81,123,84" concept="2" />
-      <node id="8710322537167984223" at="123,84,124,65" concept="2" />
-      <node id="8710322537167984223" at="124,65,125,36" concept="6" />
-      <node id="8710322537167984223" at="125,36,126,112" concept="2" />
-      <node id="8710322537167984223" at="126,112,127,53" concept="2" />
-      <node id="8710322537167984223" at="127,53,128,52" concept="2" />
-      <node id="8710322537167984223" at="128,52,129,42" concept="2" />
-      <node id="8710322537167984223" at="129,42,130,24" concept="7" />
-      <node id="8710322537168568347" at="133,89,134,87" concept="6" />
-      <node id="8710322537168568347" at="134,87,135,48" concept="2" />
-      <node id="8710322537168568347" at="135,48,136,34" concept="6" />
-      <node id="8710322537168568347" at="136,34,137,57" concept="2" />
-      <node id="8710322537168568347" at="137,57,138,110" concept="2" />
-      <node id="8710322537168568347" at="138,110,139,51" concept="2" />
-      <node id="8710322537168568347" at="139,51,140,50" concept="2" />
-      <node id="8710322537168568347" at="140,50,141,40" concept="2" />
-      <node id="8710322537168568347" at="142,15,143,90" concept="2" />
-      <node id="8710322537168568347" at="144,5,145,34" concept="2" />
-      <node id="8710322537168568347" at="145,34,146,22" concept="7" />
-      <node id="8442398486385884148" at="148,89,149,86" concept="6" />
-      <node id="8442398486385884148" at="149,86,150,48" concept="2" />
-      <node id="8442398486385884148" at="150,48,151,34" concept="6" />
-      <node id="8442398486385884148" at="151,34,152,57" concept="2" />
-      <node id="8442398486385884148" at="152,57,153,58" concept="2" />
-      <node id="8442398486385884148" at="153,58,154,52" concept="2" />
-      <node id="8442398486385884148" at="154,52,155,51" concept="2" />
-      <node id="8442398486385884148" at="155,51,156,40" concept="2" />
-      <node id="8442398486385884148" at="156,40,157,34" concept="2" />
-      <node id="8442398486385884148" at="157,34,158,22" concept="7" />
-      <node id="5872110852615929521" at="162,31,163,107" concept="7" />
-      <node id="5872110852615929517" at="167,44,168,46" concept="7" />
-      <node id="5872110852615929517" at="170,13,171,79" concept="2" />
-      <node id="5872110852615929517" at="171,79,172,82" concept="2" />
-      <node id="5872110852615929517" at="172,82,173,60" concept="2" />
-      <node id="5872110852615929517" at="173,60,174,34" concept="6" />
-      <node id="5872110852615929517" at="174,34,175,105" concept="2" />
-      <node id="5872110852615929517" at="175,105,176,40" concept="2" />
-      <node id="5872110852615929517" at="176,40,177,22" concept="7" />
-      <node id="5842059399443118722" at="43,10,45,5" concept="0" />
-      <node id="8710322537167984223" at="116,0,118,0" concept="5" trace="setText#(Ljava/lang/String;)V" />
-      <node id="5872110852615929517" at="165,0,167,0" concept="5" trace="setText#(Ljava/lang/String;)V" />
-      <node id="5842059399443118722" at="34,0,37,0" concept="5" trace="createEditorCell#(Ljetbrains/mps/openapi/editor/EditorContext;Lorg/jetbrains/mps/openapi/model/SNode;)Ljetbrains/mps/openapi/editor/cells/EditorCell;" />
-      <node id="5842059399443118722" at="46,67,49,5" concept="4" />
-      <node id="5872110852615929505" at="55,0,58,0" concept="9" trace="renderingCondition_7k9x8q_a0#(Lorg/jetbrains/mps/openapi/model/SNode;Ljetbrains/mps/openapi/editor/EditorContext;)Z" />
-      <node id="8710322537167983273" at="102,0,105,0" concept="1" trace="_Inline_7k9x8q_a1a0#()V" />
-      <node id="8710322537167983273" at="105,0,108,0" concept="5" trace="createEditorCell#(Ljetbrains/mps/openapi/editor/EditorContext;)Ljetbrains/mps/openapi/editor/cells/EditorCell;" />
-      <node id="8710322537167983273" at="108,0,111,0" concept="5" trace="createEditorCell#(Ljetbrains/mps/openapi/editor/EditorContext;Lorg/jetbrains/mps/openapi/model/SNode;)Ljetbrains/mps/openapi/editor/cells/EditorCell;" />
-      <node id="8710322537167984223" at="113,0,116,0" concept="5" trace="getText#()Ljava/lang/String;" />
-      <node id="8710322537167984223" at="118,0,121,0" concept="5" trace="isValidText#(Ljava/lang/String;)Z" />
-      <node id="8710322537168568347" at="141,40,144,5" concept="4" />
-      <node id="5872110852615929517" at="162,0,165,0" concept="5" trace="getText#()Ljava/lang/String;" />
-      <node id="5872110852615929517" at="167,0,170,0" concept="5" trace="isValidText#(Ljava/lang/String;)Z" />
-      <node id="5842059399443118722" at="88,58,92,5" concept="4" />
-      <node id="5842059399443118722" at="40,33,45,5" concept="4" />
-      <node id="5842059399443118722" at="94,57,99,22" concept="4" />
-      <node id="8710322537167984223" at="111,118,121,15" concept="6" />
-      <node id="5872110852615929517" at="160,113,170,13" concept="6" />
-      <node id="5842059399443118722" at="58,0,70,0" concept="5" trace="createCollection_7k9x8q_a0#(Ljetbrains/mps/openapi/editor/EditorContext;Lorg/jetbrains/mps/openapi/model/SNode;)Ljetbrains/mps/openapi/editor/cells/EditorCell;" />
-      <node id="8710322537168568271" at="70,0,82,0" concept="5" trace="createConstant_7k9x8q_a0a#(Ljetbrains/mps/openapi/editor/EditorContext;Lorg/jetbrains/mps/openapi/model/SNode;)Ljetbrains/mps/openapi/editor/cells/EditorCell;" />
-      <node id="8442398486385884148" at="148,0,160,0" concept="5" trace="createConstant_7k9x8q_d0a#(Ljetbrains/mps/openapi/editor/EditorContext;Lorg/jetbrains/mps/openapi/model/SNode;)Ljetbrains/mps/openapi/editor/cells/EditorCell;" />
-      <node id="8710322537168568347" at="133,0,148,0" concept="5" trace="createConstant_7k9x8q_c0a#(Ljetbrains/mps/openapi/editor/EditorContext;Lorg/jetbrains/mps/openapi/model/SNode;)Ljetbrains/mps/openapi/editor/cells/EditorCell;" />
-      <node id="5842059399443118722" at="37,0,55,0" concept="5" trace="createAlternation_7k9x8q_a#(Ljetbrains/mps/openapi/editor/EditorContext;Lorg/jetbrains/mps/openapi/model/SNode;)Ljetbrains/mps/openapi/editor/cells/EditorCell;" />
-      <node id="5842059399443118722" at="82,0,101,0" concept="5" trace="createRefCell_7k9x8q_b0a#(Ljetbrains/mps/openapi/editor/EditorContext;Lorg/jetbrains/mps/openapi/model/SNode;)Ljetbrains/mps/openapi/editor/cells/EditorCell;" />
-      <node id="5872110852615929517" at="160,0,179,0" concept="5" trace="createReadOnlyModelAccessor_7k9x8q_a0#(Ljetbrains/mps/openapi/editor/EditorContext;Lorg/jetbrains/mps/openapi/model/SNode;)Ljetbrains/mps/openapi/editor/cells/EditorCell;" />
-      <node id="8710322537167984223" at="111,0,132,0" concept="5" trace="createReadOnlyModelAccessor_7k9x8q_a0b0a#(Ljetbrains/mps/openapi/editor/EditorContext;Lorg/jetbrains/mps/openapi/model/SNode;)Ljetbrains/mps/openapi/editor/cells/EditorCell;" />
-      <scope id="8710322537167984223" at="116,39,116,39" />
-      <scope id="5872110852615929517" at="165,37,165,37" />
-      <scope id="5842059399443118722" at="34,79,35,64" />
-      <scope id="5842059399443118722" at="41,31,42,72" />
-      <scope id="5842059399443118722" at="43,12,44,83" />
-      <scope id="5842059399443118722" at="47,26,48,27" />
-      <scope id="5872110852615929506" at="55,96,56,181" />
-      <scope id="8710322537167983273" at="102,34,103,14" />
-      <scope id="8710322537167983273" at="105,69,106,67" />
-      <scope id="8710322537167983273" at="108,81,109,80" />
-      <scope id="8710322537167984229" at="113,33,114,283" />
-      <scope id="8710322537167984223" at="118,46,119,48" />
-      <scope id="8710322537168568347" at="142,15,143,90" />
-      <scope id="5872110852615929520" at="162,31,163,107" />
-      <scope id="5872110852615929517" at="167,44,168,46" />
-      <scope id="5842059399443118722" at="89,39,91,35" />
-      <scope id="5842059399443118722" at="95,35,97,112">
-        <var name="manager" id="5842059399443118722" />
-      </scope>
-      <scope id="8710322537167984223" at="116,0,118,0">
-        <var name="s" id="8710322537167984223" />
-      </scope>
-      <scope id="5872110852615929517" at="165,0,167,0">
-        <var name="s" id="5872110852615929517" />
-      </scope>
-      <scope id="5842059399443118722" at="34,0,37,0">
-        <var name="editorContext" id="5842059399443118722" />
-        <var name="node" id="5842059399443118722" />
-      </scope>
-      <scope id="5872110852615929505" at="55,0,58,0">
-        <var name="editorContext" id="5872110852615929505" />
-        <var name="node" id="5872110852615929505" />
-      </scope>
-      <scope id="8710322537167983273" at="102,0,105,0" />
-      <scope id="8710322537167983273" at="105,0,108,0">
-        <var name="editorContext" id="8710322537167983273" />
-      </scope>
-      <scope id="8710322537167983273" at="108,0,111,0">
-        <var name="editorContext" id="8710322537167983273" />
-        <var name="node" id="8710322537167983273" />
-      </scope>
-      <scope id="8710322537167984223" at="113,0,116,0" />
-      <scope id="8710322537167984223" at="118,0,121,0">
-        <var name="s" id="8710322537167984223" />
-      </scope>
-      <scope id="5872110852615929517" at="162,0,165,0" />
-      <scope id="5872110852615929517" at="167,0,170,0">
-        <var name="s" id="5872110852615929517" />
-      </scope>
-      <scope id="5842059399443118722" at="58,90,68,22">
-        <var name="editorCell" id="5842059399443118722" />
-        <var name="style" id="5842059399443118722" />
-      </scope>
-      <scope id="8710322537168568271" at="70,89,80,22">
-        <var name="editorCell" id="8710322537168568271" />
-        <var name="style" id="8710322537168568271" />
-      </scope>
-      <scope id="8442398486385884148" at="148,89,158,22">
-        <var name="editorCell" id="8442398486385884148" />
-        <var name="style" id="8442398486385884148" />
-      </scope>
-      <scope id="5842059399443118722" at="58,0,70,0">
-        <var name="editorContext" id="5842059399443118722" />
-        <var name="node" id="5842059399443118722" />
-      </scope>
-      <scope id="8710322537168568271" at="70,0,82,0">
-        <var name="editorContext" id="8710322537168568271" />
-        <var name="node" id="8710322537168568271" />
-      </scope>
-      <scope id="8442398486385884148" at="148,0,160,0">
-        <var name="editorContext" id="8442398486385884148" />
-        <var name="node" id="8442398486385884148" />
-      </scope>
-      <scope id="8710322537168568347" at="133,89,146,22">
-        <var name="editorCell" id="8710322537168568347" />
-        <var name="style" id="8710322537168568347" />
-      </scope>
-      <scope id="8710322537168568347" at="133,0,148,0">
-        <var name="editorContext" id="8710322537168568347" />
-        <var name="node" id="8710322537168568347" />
-      </scope>
-      <scope id="5842059399443118722" at="37,90,53,22">
->>>>>>> bd830ede
+      <scope id="8710322537168568347" at="173,0,188,0" />
+      <scope id="5842059399443118722" at="53,51,70,22">
         <var name="alternationCondition" id="5842059399443118722" />
         <var name="bigCell" id="5842059399443118722" />
         <var name="editorCell" id="5842059399443118722" />
         <var name="style" id="5842059399443118722" />
       </scope>
-<<<<<<< HEAD
-      <scope id="5872110852615929517" at="184,62,201,22">
-        <var name="editorCell" id="5872110852615929517" />
-        <var name="style" id="5872110852615929517" />
-      </scope>
-      <scope id="5842059399443118722" at="97,49,115,22">
-        <var name="attributeConcept" id="5842059399443118722" />
-        <var name="attributeKind" id="5842059399443118722" />
-        <var name="editorCell" id="5842059399443118722" />
-        <var name="provider" id="5842059399443118722" />
-      </scope>
-      <scope id="5842059399443118722" at="52,0,71,0" />
-      <scope id="8710322537167984223" at="150,67,169,24">
-        <var name="editorCell" id="8710322537167984223" />
-        <var name="style" id="8710322537167984223" />
-      </scope>
-      <scope id="5872110852615929517" at="184,0,203,0" />
-      <scope id="5842059399443118722" at="97,0,117,0" />
-      <scope id="8710322537167984223" at="150,0,171,0" />
-      <unit id="8710322537167984223" at="151,90,160,7" name="jetbrains.mps.console.base.editor.PastedNodeReference_EditorBuilder_a$Inline_Builder_7k9x8q_a1a0$1" />
-      <unit id="5872110852615929517" at="185,88,194,5" name="jetbrains.mps.console.base.editor.PastedNodeReference_EditorBuilder_a$1" />
-      <unit id="5842059399443118722" at="117,0,129,0" name="jetbrains.mps.console.base.editor.PastedNodeReference_EditorBuilder_a$_Inline_7k9x8q_a1a0" />
-      <unit id="5842059399443118722" at="129,0,172,0" name="jetbrains.mps.console.base.editor.PastedNodeReference_EditorBuilder_a$Inline_Builder_7k9x8q_a1a0" />
-      <unit id="5842059399443118722" at="33,0,204,0" name="jetbrains.mps.console.base.editor.PastedNodeReference_EditorBuilder_a" />
-=======
-      <scope id="5842059399443118722" at="82,88,99,22">
+      <scope id="5842059399443118722" at="99,49,116,22">
         <var name="attributeConcept" id="5842059399443118722" />
         <var name="editorCell" id="5842059399443118722" />
         <var name="provider" id="5842059399443118722" />
       </scope>
-      <scope id="5872110852615929517" at="160,113,177,22">
+      <scope id="5872110852615929517" at="200,62,217,22">
         <var name="editorCell" id="5872110852615929517" />
         <var name="style" id="5872110852615929517" />
       </scope>
-      <scope id="5842059399443118722" at="37,0,55,0">
-        <var name="editorContext" id="5842059399443118722" />
-        <var name="node" id="5842059399443118722" />
-      </scope>
-      <scope id="5842059399443118722" at="82,0,101,0">
-        <var name="editorContext" id="5842059399443118722" />
-        <var name="node" id="5842059399443118722" />
-      </scope>
-      <scope id="8710322537167984223" at="111,118,130,24">
+      <scope id="5842059399443118722" at="53,0,72,0" />
+      <scope id="5842059399443118722" at="99,0,118,0" />
+      <scope id="8710322537167984223" at="151,67,170,24">
         <var name="editorCell" id="8710322537167984223" />
         <var name="style" id="8710322537167984223" />
       </scope>
-      <scope id="5872110852615929517" at="160,0,179,0">
-        <var name="editorContext" id="5872110852615929517" />
-        <var name="node" id="5872110852615929517" />
-      </scope>
-      <scope id="8710322537167984223" at="111,0,132,0">
-        <var name="editorContext" id="8710322537167984223" />
-        <var name="node" id="8710322537167984223" />
-      </scope>
-      <unit id="8710322537167984223" at="112,85,121,7" name="jetbrains.mps.console.base.editor.PastedNodeReference_Editor$1" />
-      <unit id="5872110852615929517" at="161,83,170,5" name="jetbrains.mps.console.base.editor.PastedNodeReference_Editor$1" />
-      <unit id="8710322537167983273" at="101,0,133,0" name="jetbrains.mps.console.base.editor.PastedNodeReference_Editor$_Inline_7k9x8q_a1a0" />
-      <unit id="5842059399443118722" at="33,0,180,0" name="jetbrains.mps.console.base.editor.PastedNodeReference_Editor" />
->>>>>>> bd830ede
+      <scope id="5872110852615929517" at="200,0,219,0" />
+      <scope id="8710322537167984223" at="151,0,172,0" />
+      <unit id="8710322537167984223" at="152,90,161,7" name="jetbrains.mps.console.base.editor.PastedNodeReference_EditorBuilder_a$Inline_Builder_7k9x8q_a1a0$1" />
+      <unit id="5872110852615929517" at="201,88,210,5" name="jetbrains.mps.console.base.editor.PastedNodeReference_EditorBuilder_a$1" />
+      <unit id="5842059399443118722" at="118,0,130,0" name="jetbrains.mps.console.base.editor.PastedNodeReference_EditorBuilder_a$_Inline_7k9x8q_a1a0" />
+      <unit id="5842059399443118722" at="130,0,173,0" name="jetbrains.mps.console.base.editor.PastedNodeReference_EditorBuilder_a$Inline_Builder_7k9x8q_a1a0" />
+      <unit id="5842059399443118722" at="34,0,220,0" name="jetbrains.mps.console.base.editor.PastedNodeReference_EditorBuilder_a" />
     </file>
   </root>
   <root nodeRef="r:f09c85c2-fb88-4283-852e-78d5fc87420e(jetbrains.mps.console.base.editor)/6224631407134024896">
@@ -2458,7 +2076,6 @@
   </root>
   <root nodeRef="r:f09c85c2-fb88-4283-852e-78d5fc87420e(jetbrains.mps.console.base.editor)/6558068108108754952">
     <file name="ClickableEditorComponent.java">
-<<<<<<< HEAD
       <node id="6558068108108754952" at="15,47,16,35" concept="7" />
       <node id="6558068108108754952" at="18,79,19,93" concept="7" />
       <node id="6558068108108754952" at="18,0,21,0" concept="5" trace="createEditorCell#(Ljetbrains/mps/openapi/editor/EditorContext;Lorg/jetbrains/mps/openapi/model/SNode;)Ljetbrains/mps/openapi/editor/cells/EditorCell;" />
@@ -2489,34 +2106,33 @@
       <node id="6558068108108754952" at="49,115,50,40" concept="2" />
       <node id="6558068108108754952" at="50,40,51,73" concept="2" />
       <node id="6558068108108754952" at="51,73,52,57" concept="6" />
-      <node id="6558068108108754952" at="52,57,53,59" concept="6" />
-      <node id="6558068108108754952" at="54,35,55,87" concept="6" />
-      <node id="6558068108108754952" at="55,87,56,94" concept="7" />
-      <node id="6558068108108754952" at="57,10,58,22" concept="7" />
-      <node id="2348043250037306238" at="61,92,62,33" concept="7" />
-      <node id="2348043250037306245" at="63,12,64,28" concept="7" />
-      <node id="2348043250037306250" at="67,108,68,93" concept="7" />
+      <node id="6558068108108754952" at="53,35,54,87" concept="6" />
+      <node id="6558068108108754952" at="54,87,55,112" concept="7" />
+      <node id="6558068108108754952" at="56,10,57,22" concept="7" />
+      <node id="2348043250037306238" at="60,92,61,33" concept="7" />
+      <node id="2348043250037306245" at="62,12,63,28" concept="7" />
+      <node id="2348043250037306250" at="66,108,67,93" concept="7" />
       <node id="6558068108108754952" at="22,0,24,0" concept="3" trace="myNode" />
-      <node id="2348043250037306243" at="63,10,65,5" concept="0" />
+      <node id="2348043250037306243" at="62,10,64,5" concept="0" />
       <node id="6558068108108754952" at="36,0,39,0" concept="5" trace="createCell#()Ljetbrains/mps/openapi/editor/cells/EditorCell;" />
-      <node id="2348043250037306248" at="67,0,70,0" concept="10" trace="_StyleParameter_QueryFunction_k1kh9z_a1a#(Ljetbrains/mps/openapi/editor/EditorContext;Lorg/jetbrains/mps/openapi/model/SNode;)Z" />
+      <node id="2348043250037306248" at="66,0,69,0" concept="10" trace="_StyleParameter_QueryFunction_k1kh9z_a1a#(Ljetbrains/mps/openapi/editor/EditorContext;Lorg/jetbrains/mps/openapi/model/SNode;)Z" />
       <node id="6558068108108754952" at="25,0,29,0" concept="1" trace="ClickableEditorComponent_ComponentBuilder_a#(Ljetbrains/mps/openapi/editor/EditorContext;Lorg/jetbrains/mps/openapi/model/SNode;)V" />
       <node id="6558068108108754952" at="30,0,35,0" concept="5" trace="getNode#()Lorg/jetbrains/mps/openapi/model/SNode;" />
-      <node id="6558068108108754952" at="53,59,58,22" concept="4" />
-      <node id="2348043250037306236" at="60,106,65,5" concept="4" />
-      <node id="2348043250037306234" at="60,0,67,0" concept="10" trace="_StyleParameter_QueryFunction_k1kh9z_a0a#(Ljetbrains/mps/openapi/editor/EditorContext;Lorg/jetbrains/mps/openapi/model/SNode;)Ljava/awt/Color;" />
-      <node id="6558068108108754952" at="40,0,60,0" concept="5" trace="createProperty_k1kh9z_a#()Ljetbrains/mps/openapi/editor/cells/EditorCell;" />
+      <node id="6558068108108754952" at="52,57,57,22" concept="4" />
+      <node id="2348043250037306236" at="59,106,64,5" concept="4" />
+      <node id="2348043250037306234" at="59,0,66,0" concept="10" trace="_StyleParameter_QueryFunction_k1kh9z_a0a#(Ljetbrains/mps/openapi/editor/EditorContext;Lorg/jetbrains/mps/openapi/model/SNode;)Ljava/awt/Color;" />
+      <node id="6558068108108754952" at="40,0,59,0" concept="5" trace="createProperty_k1kh9z_a#()Ljetbrains/mps/openapi/editor/cells/EditorCell;" />
       <scope id="6558068108108754952" at="32,26,33,18" />
       <scope id="6558068108108754952" at="36,39,37,37" />
-      <scope id="2348043250037306237" at="61,92,62,33" />
-      <scope id="2348043250037306244" at="63,12,64,28" />
-      <scope id="2348043250037306249" at="67,108,68,93" />
+      <scope id="2348043250037306237" at="60,92,61,33" />
+      <scope id="2348043250037306244" at="62,12,63,28" />
+      <scope id="2348043250037306249" at="66,108,67,93" />
       <scope id="6558068108108754952" at="25,107,27,18" />
-      <scope id="6558068108108754952" at="54,35,56,94">
+      <scope id="6558068108108754952" at="53,35,55,112">
         <var name="manager" id="6558068108108754952" />
       </scope>
       <scope id="6558068108108754952" at="36,0,39,0" />
-      <scope id="2348043250037306248" at="67,0,70,0">
+      <scope id="2348043250037306248" at="66,0,69,0">
         <var name="editorContext" id="2348043250037306248" />
         <var name="node" id="2348043250037306248" />
       </scope>
@@ -2525,80 +2141,19 @@
         <var name="node" id="6558068108108754952" />
       </scope>
       <scope id="6558068108108754952" at="30,0,35,0" />
-      <scope id="2348043250037306235" at="60,106,65,5" />
-      <scope id="2348043250037306234" at="60,0,67,0">
+      <scope id="2348043250037306235" at="59,106,64,5" />
+      <scope id="2348043250037306234" at="59,0,66,0">
         <var name="editorContext" id="2348043250037306234" />
         <var name="node" id="2348043250037306234" />
       </scope>
-      <scope id="6558068108108754952" at="40,48,58,22">
-=======
-      <node id="6558068108108754952" at="25,47,26,35" concept="7" />
-      <node id="6558068108108754952" at="28,79,29,61" concept="7" />
-      <node id="6558068108108754952" at="31,87,32,82" concept="6" />
-      <node id="6558068108108754952" at="32,82,33,29" concept="2" />
-      <node id="6558068108108754952" at="33,29,34,42" concept="2" />
-      <node id="6558068108108754952" at="34,42,35,26" concept="6" />
-      <node id="6558068108108754952" at="35,26,36,58" concept="2" />
-      <node id="6558068108108754952" at="36,58,37,46" concept="2" />
-      <node id="6558068108108754952" at="37,46,38,34" concept="6" />
-      <node id="6558068108108754952" at="38,34,39,177" concept="2" />
-      <node id="6558068108108754952" at="39,177,40,133" concept="2" />
-      <node id="6558068108108754952" at="40,133,41,40" concept="2" />
-      <node id="6558068108108754952" at="41,40,42,73" concept="2" />
-      <node id="6558068108108754952" at="42,73,43,57" concept="6" />
-      <node id="6558068108108754952" at="44,35,45,82" concept="6" />
-      <node id="6558068108108754952" at="45,82,46,112" concept="7" />
-      <node id="6558068108108754952" at="47,10,48,22" concept="7" />
-      <node id="2348043250037306238" at="51,92,52,33" concept="7" />
-      <node id="2348043250037306245" at="53,12,54,28" concept="7" />
-      <node id="2348043250037306250" at="57,108,58,93" concept="7" />
-      <node id="2348043250037306243" at="53,10,55,5" concept="0" />
-      <node id="6558068108108754952" at="28,0,31,0" concept="5" trace="createEditorCell#(Ljetbrains/mps/openapi/editor/EditorContext;Lorg/jetbrains/mps/openapi/model/SNode;)Ljetbrains/mps/openapi/editor/cells/EditorCell;" />
-      <node id="2348043250037306248" at="57,0,60,0" concept="9" trace="_StyleParameter_QueryFunction_k1kh9z_a1a#(Ljetbrains/mps/openapi/editor/EditorContext;Lorg/jetbrains/mps/openapi/model/SNode;)Z" />
-      <node id="6558068108108754952" at="24,0,28,0" concept="5" trace="getContextHints#()Ljava/util/Collection;" />
-      <node id="6558068108108754952" at="43,57,48,22" concept="4" />
-      <node id="2348043250037306236" at="50,106,55,5" concept="4" />
-      <node id="2348043250037306234" at="50,0,57,0" concept="9" trace="_StyleParameter_QueryFunction_k1kh9z_a0a#(Ljetbrains/mps/openapi/editor/EditorContext;Lorg/jetbrains/mps/openapi/model/SNode;)Ljava/awt/Color;" />
-      <node id="6558068108108754952" at="31,0,50,0" concept="5" trace="createProperty_k1kh9z_a#(Ljetbrains/mps/openapi/editor/EditorContext;Lorg/jetbrains/mps/openapi/model/SNode;)Ljetbrains/mps/openapi/editor/cells/EditorCell;" />
-      <scope id="6558068108108754952" at="25,47,26,35" />
-      <scope id="6558068108108754952" at="28,79,29,61" />
-      <scope id="2348043250037306237" at="51,92,52,33" />
-      <scope id="2348043250037306244" at="53,12,54,28" />
-      <scope id="2348043250037306249" at="57,108,58,93" />
-      <scope id="6558068108108754952" at="44,35,46,112">
-        <var name="manager" id="6558068108108754952" />
-      </scope>
-      <scope id="6558068108108754952" at="28,0,31,0">
-        <var name="editorContext" id="6558068108108754952" />
-        <var name="node" id="6558068108108754952" />
-      </scope>
-      <scope id="2348043250037306248" at="57,0,60,0">
-        <var name="editorContext" id="2348043250037306248" />
-        <var name="node" id="2348043250037306248" />
-      </scope>
-      <scope id="6558068108108754952" at="24,0,28,0" />
-      <scope id="2348043250037306235" at="50,106,55,5" />
-      <scope id="2348043250037306234" at="50,0,57,0">
-        <var name="editorContext" id="2348043250037306234" />
-        <var name="node" id="2348043250037306234" />
-      </scope>
-      <scope id="6558068108108754952" at="31,87,48,22">
->>>>>>> bd830ede
+      <scope id="6558068108108754952" at="40,48,57,22">
         <var name="attributeConcept" id="6558068108108754952" />
         <var name="editorCell" id="6558068108108754952" />
         <var name="provider" id="6558068108108754952" />
         <var name="style" id="6558068108108754952" />
       </scope>
-<<<<<<< HEAD
-      <scope id="6558068108108754952" at="40,0,60,0" />
-      <unit id="6558068108108754952" at="21,0,71,0" name="jetbrains.mps.console.base.editor.ClickableEditorComponent_ComponentBuilder_a" />
-=======
-      <scope id="6558068108108754952" at="31,0,50,0">
-        <var name="editorContext" id="6558068108108754952" />
-        <var name="node" id="6558068108108754952" />
-      </scope>
-      <unit id="6558068108108754952" at="23,0,61,0" name="jetbrains.mps.console.base.editor.ClickableEditorComponent" />
->>>>>>> bd830ede
+      <scope id="6558068108108754952" at="40,0,59,0" />
+      <unit id="6558068108108754952" at="21,0,70,0" name="jetbrains.mps.console.base.editor.ClickableEditorComponent_ComponentBuilder_a" />
     </file>
   </root>
   <root nodeRef="r:f09c85c2-fb88-4283-852e-78d5fc87420e(jetbrains.mps.console.base.editor)/6928665434432986486">
@@ -2721,7 +2276,6 @@
   </root>
   <root nodeRef="r:f09c85c2-fb88-4283-852e-78d5fc87420e(jetbrains.mps.console.base.editor)/6928665434433761876">
     <file name="HelpConceptReference_Editor.java">
-<<<<<<< HEAD
       <node id="6928665434433761876" at="11,79,12,86" concept="7" />
       <node id="6928665434433761876" at="11,0,14,0" concept="5" trace="createEditorCell#(Ljetbrains/mps/openapi/editor/EditorContext;Lorg/jetbrains/mps/openapi/model/SNode;)Ljetbrains/mps/openapi/editor/cells/EditorCell;" />
       <scope id="6928665434433761876" at="11,79,12,86" />
@@ -2752,174 +2306,93 @@
       <node id="6928665434433761876" at="56,40,57,36" concept="2" />
       <node id="6928665434433761876" at="58,5,59,73" concept="2" />
       <node id="6928665434433761876" at="59,73,60,57" concept="6" />
-      <node id="6928665434433761876" at="60,57,61,59" concept="6" />
-      <node id="6928665434433761876" at="62,35,63,87" concept="6" />
-      <node id="6928665434433761876" at="63,87,64,94" concept="7" />
-      <node id="6928665434433761876" at="65,10,66,22" concept="7" />
-      <node id="6928665434433761876" at="69,33,70,14" concept="11" />
-      <node id="6928665434433761876" at="72,69,73,57" concept="7" />
-      <node id="6928665434433761876" at="75,81,76,41" concept="8" />
-      <node id="6928665434433761876" at="76,41,77,128" concept="7" />
-      <node id="6928665434433761876" at="83,0,84,0" concept="3" trace="myReferencingNode" />
-      <node id="6928665434433761876" at="85,119,86,21" concept="11" />
-      <node id="6928665434433761876" at="86,21,87,42" concept="2" />
-      <node id="6928665434433761876" at="87,42,88,20" concept="2" />
-      <node id="6928665434433761876" at="91,41,92,55" concept="7" />
-      <node id="6928665434433761876" at="97,28,98,20" concept="7" />
-      <node id="6928665434433922255" at="101,66,102,131" concept="6" />
-      <node id="6928665434433922255" at="102,131,103,64" concept="2" />
-      <node id="6928665434433922255" at="103,64,104,36" concept="6" />
-      <node id="6928665434433922255" at="104,36,105,54" concept="2" />
-      <node id="6928665434433922255" at="105,54,106,42" concept="2" />
-      <node id="6928665434433922255" at="106,42,107,24" concept="7" />
+      <node id="6928665434433761876" at="61,35,62,87" concept="6" />
+      <node id="6928665434433761876" at="62,87,63,112" concept="7" />
+      <node id="6928665434433761876" at="64,10,65,22" concept="7" />
+      <node id="6928665434433761876" at="68,33,69,14" concept="11" />
+      <node id="6928665434433761876" at="71,69,72,57" concept="7" />
+      <node id="6928665434433761876" at="74,81,75,41" concept="8" />
+      <node id="6928665434433761876" at="75,41,76,128" concept="7" />
+      <node id="6928665434433761876" at="82,0,83,0" concept="3" trace="myReferencingNode" />
+      <node id="6928665434433761876" at="84,119,85,21" concept="11" />
+      <node id="6928665434433761876" at="85,21,86,42" concept="2" />
+      <node id="6928665434433761876" at="86,42,87,20" concept="2" />
+      <node id="6928665434433761876" at="90,41,91,55" concept="7" />
+      <node id="6928665434433761876" at="96,28,97,20" concept="7" />
+      <node id="6928665434433922255" at="100,66,101,131" concept="6" />
+      <node id="6928665434433922255" at="101,131,102,64" concept="2" />
+      <node id="6928665434433922255" at="102,64,103,36" concept="6" />
+      <node id="6928665434433922255" at="103,36,104,54" concept="2" />
+      <node id="6928665434433922255" at="104,54,105,42" concept="2" />
+      <node id="6928665434433922255" at="105,42,106,24" concept="7" />
       <node id="6928665434433761876" at="22,0,24,0" concept="3" trace="myNode" />
-      <node id="6928665434433761876" at="81,0,83,0" concept="3" trace="myNode" />
+      <node id="6928665434433761876" at="80,0,82,0" concept="3" trace="myNode" />
       <node id="6928665434433761876" at="36,0,39,0" concept="5" trace="createCell#()Ljetbrains/mps/openapi/editor/cells/EditorCell;" />
-      <node id="6928665434433761876" at="69,0,72,0" concept="1" trace="_Inline_nmmm44_a0a#()V" />
-      <node id="6928665434433761876" at="72,0,75,0" concept="5" trace="createEditorCell#(Ljetbrains/mps/openapi/editor/EditorContext;)Ljetbrains/mps/openapi/editor/cells/EditorCell;" />
-      <node id="6928665434433761876" at="91,0,94,0" concept="5" trace="createCell#()Ljetbrains/mps/openapi/editor/cells/EditorCell;" />
+      <node id="6928665434433761876" at="68,0,71,0" concept="1" trace="_Inline_nmmm44_a0a#()V" />
+      <node id="6928665434433761876" at="71,0,74,0" concept="5" trace="createEditorCell#(Ljetbrains/mps/openapi/editor/EditorContext;)Ljetbrains/mps/openapi/editor/cells/EditorCell;" />
+      <node id="6928665434433761876" at="90,0,93,0" concept="5" trace="createCell#()Ljetbrains/mps/openapi/editor/cells/EditorCell;" />
       <node id="6928665434433761876" at="25,0,29,0" concept="1" trace="HelpConceptReference_EditorBuilder_a#(Ljetbrains/mps/openapi/editor/EditorContext;Lorg/jetbrains/mps/openapi/model/SNode;)V" />
       <node id="6928665434433761876" at="54,63,58,5" concept="4" />
-      <node id="6928665434433761876" at="75,0,79,0" concept="5" trace="createEditorCell#(Ljetbrains/mps/openapi/editor/EditorContext;Lorg/jetbrains/mps/openapi/model/SNode;)Ljetbrains/mps/openapi/editor/cells/EditorCell;" />
+      <node id="6928665434433761876" at="74,0,78,0" concept="5" trace="createEditorCell#(Ljetbrains/mps/openapi/editor/EditorContext;Lorg/jetbrains/mps/openapi/model/SNode;)Ljetbrains/mps/openapi/editor/cells/EditorCell;" />
       <node id="6928665434433761876" at="30,0,35,0" concept="5" trace="getNode#()Lorg/jetbrains/mps/openapi/model/SNode;" />
-      <node id="6928665434433761876" at="61,59,66,22" concept="4" />
-      <node id="6928665434433761876" at="85,0,90,0" concept="1" trace="Inline_Builder_nmmm44_a0a#(Ljetbrains/mps/openapi/editor/EditorContext;Lorg/jetbrains/mps/openapi/model/SNode;Lorg/jetbrains/mps/openapi/model/SNode;)V" />
-      <node id="6928665434433761876" at="95,0,100,0" concept="5" trace="getNode#()Lorg/jetbrains/mps/openapi/model/SNode;" />
+      <node id="6928665434433761876" at="60,57,65,22" concept="4" />
+      <node id="6928665434433761876" at="84,0,89,0" concept="1" trace="Inline_Builder_nmmm44_a0a#(Ljetbrains/mps/openapi/editor/EditorContext;Lorg/jetbrains/mps/openapi/model/SNode;Lorg/jetbrains/mps/openapi/model/SNode;)V" />
+      <node id="6928665434433761876" at="94,0,99,0" concept="5" trace="getNode#()Lorg/jetbrains/mps/openapi/model/SNode;" />
       <node id="6928665434433761876" at="40,0,48,0" concept="5" trace="createCollection_nmmm44_a#()Ljetbrains/mps/openapi/editor/cells/EditorCell;" />
-      <node id="6928665434433922255" at="101,0,109,0" concept="5" trace="createReferencePresentation_nmmm44_a0a0#()Ljetbrains/mps/openapi/editor/cells/EditorCell;" />
-      <node id="6928665434433761876" at="48,0,68,0" concept="5" trace="createRefCell_nmmm44_a0#()Ljetbrains/mps/openapi/editor/cells/EditorCell;" />
+      <node id="6928665434433922255" at="100,0,108,0" concept="5" trace="createReferencePresentation_nmmm44_a0a0#()Ljetbrains/mps/openapi/editor/cells/EditorCell;" />
+      <node id="6928665434433761876" at="48,0,67,0" concept="5" trace="createRefCell_nmmm44_a0#()Ljetbrains/mps/openapi/editor/cells/EditorCell;" />
       <scope id="6928665434433761876" at="32,26,33,18" />
       <scope id="6928665434433761876" at="36,39,37,39" />
-      <scope id="6928665434433761876" at="69,33,70,14" />
-      <scope id="6928665434433761876" at="72,69,73,57" />
-      <scope id="6928665434433761876" at="91,41,92,55" />
-      <scope id="6928665434433761876" at="97,28,98,20" />
+      <scope id="6928665434433761876" at="68,33,69,14" />
+      <scope id="6928665434433761876" at="71,69,72,57" />
+      <scope id="6928665434433761876" at="90,41,91,55" />
+      <scope id="6928665434433761876" at="96,28,97,20" />
       <scope id="6928665434433761876" at="25,100,27,18" />
       <scope id="6928665434433761876" at="55,39,57,36" />
-      <scope id="6928665434433761876" at="62,35,64,94">
-=======
-      <node id="6928665434433761876" at="21,79,22,63" concept="7" />
-      <node id="6928665434433761876" at="24,89,25,96" concept="6" />
-      <node id="6928665434433761876" at="25,96,26,48" concept="2" />
-      <node id="6928665434433761876" at="26,48,27,28" concept="2" />
-      <node id="6928665434433761876" at="27,28,28,80" concept="2" />
-      <node id="6928665434433761876" at="28,80,29,22" concept="7" />
-      <node id="6928665434433761876" at="31,87,32,81" concept="6" />
-      <node id="6928665434433761876" at="32,81,33,32" concept="2" />
-      <node id="6928665434433761876" at="33,32,34,45" concept="2" />
-      <node id="6928665434433761876" at="34,45,35,26" concept="6" />
-      <node id="6928665434433761876" at="35,26,36,92" concept="2" />
-      <node id="6928665434433761876" at="36,92,37,58" concept="2" />
-      <node id="6928665434433761876" at="38,39,39,40" concept="2" />
-      <node id="6928665434433761876" at="39,40,40,36" concept="2" />
-      <node id="6928665434433761876" at="41,5,42,73" concept="2" />
-      <node id="6928665434433761876" at="42,73,43,57" concept="6" />
-      <node id="6928665434433761876" at="44,35,45,82" concept="6" />
-      <node id="6928665434433761876" at="45,82,46,112" concept="7" />
-      <node id="6928665434433761876" at="47,10,48,22" concept="7" />
-      <node id="6928665434433762049" at="51,33,52,14" concept="10" />
-      <node id="6928665434433762049" at="54,69,55,67" concept="7" />
-      <node id="6928665434433762049" at="57,81,58,79" concept="7" />
-      <node id="6928665434433922255" at="60,105,61,124" concept="6" />
-      <node id="6928665434433922255" at="61,124,62,64" concept="2" />
-      <node id="6928665434433922255" at="62,64,63,36" concept="6" />
-      <node id="6928665434433922255" at="63,36,64,57" concept="2" />
-      <node id="6928665434433922255" at="64,57,65,42" concept="2" />
-      <node id="6928665434433922255" at="65,42,66,24" concept="7" />
-      <node id="6928665434433761876" at="21,0,24,0" concept="5" trace="createEditorCell#(Ljetbrains/mps/openapi/editor/EditorContext;Lorg/jetbrains/mps/openapi/model/SNode;)Ljetbrains/mps/openapi/editor/cells/EditorCell;" />
-      <node id="6928665434433762049" at="51,0,54,0" concept="1" trace="_Inline_nmmm44_a0a#()V" />
-      <node id="6928665434433762049" at="54,0,57,0" concept="5" trace="createEditorCell#(Ljetbrains/mps/openapi/editor/EditorContext;)Ljetbrains/mps/openapi/editor/cells/EditorCell;" />
-      <node id="6928665434433762049" at="57,0,60,0" concept="5" trace="createEditorCell#(Ljetbrains/mps/openapi/editor/EditorContext;Lorg/jetbrains/mps/openapi/model/SNode;)Ljetbrains/mps/openapi/editor/cells/EditorCell;" />
-      <node id="6928665434433761876" at="37,58,41,5" concept="4" />
-      <node id="6928665434433761876" at="43,57,48,22" concept="4" />
-      <node id="6928665434433761876" at="24,0,31,0" concept="5" trace="createCollection_nmmm44_a#(Ljetbrains/mps/openapi/editor/EditorContext;Lorg/jetbrains/mps/openapi/model/SNode;)Ljetbrains/mps/openapi/editor/cells/EditorCell;" />
-      <node id="6928665434433922255" at="60,0,68,0" concept="5" trace="createReferencePresentation_nmmm44_a0a0#(Ljetbrains/mps/openapi/editor/EditorContext;Lorg/jetbrains/mps/openapi/model/SNode;)Ljetbrains/mps/openapi/editor/cells/EditorCell;" />
-      <node id="6928665434433761876" at="31,0,50,0" concept="5" trace="createRefCell_nmmm44_a0#(Ljetbrains/mps/openapi/editor/EditorContext;Lorg/jetbrains/mps/openapi/model/SNode;)Ljetbrains/mps/openapi/editor/cells/EditorCell;" />
-      <scope id="6928665434433761876" at="21,79,22,63" />
-      <scope id="6928665434433762049" at="51,33,52,14" />
-      <scope id="6928665434433762049" at="54,69,55,67" />
-      <scope id="6928665434433762049" at="57,81,58,79" />
-      <scope id="6928665434433761876" at="38,39,40,36" />
-      <scope id="6928665434433761876" at="44,35,46,112">
->>>>>>> bd830ede
+      <scope id="6928665434433761876" at="61,35,63,112">
         <var name="manager" id="6928665434433761876" />
       </scope>
-      <scope id="6928665434433761876" at="75,81,77,128" />
+      <scope id="6928665434433761876" at="74,81,76,128" />
       <scope id="6928665434433761876" at="36,0,39,0" />
-      <scope id="6928665434433761876" at="69,0,72,0" />
-      <scope id="6928665434433761876" at="72,0,75,0">
+      <scope id="6928665434433761876" at="68,0,71,0" />
+      <scope id="6928665434433761876" at="71,0,74,0">
         <var name="editorContext" id="6928665434433761876" />
       </scope>
-      <scope id="6928665434433761876" at="85,119,88,20" />
-      <scope id="6928665434433761876" at="91,0,94,0" />
+      <scope id="6928665434433761876" at="84,119,87,20" />
+      <scope id="6928665434433761876" at="90,0,93,0" />
       <scope id="6928665434433761876" at="25,0,29,0">
         <var name="context" id="6928665434433761876" />
         <var name="node" id="6928665434433761876" />
       </scope>
-<<<<<<< HEAD
-      <scope id="6928665434433761876" at="75,0,79,0">
+      <scope id="6928665434433761876" at="74,0,78,0">
         <var name="editorContext" id="6928665434433761876" />
         <var name="node" id="6928665434433761876" />
       </scope>
       <scope id="6928665434433761876" at="30,0,35,0" />
-      <scope id="6928665434433761876" at="85,0,90,0">
+      <scope id="6928665434433761876" at="84,0,89,0">
         <var name="context" id="6928665434433761876" />
         <var name="node" id="6928665434433761876" />
         <var name="referencingNode" id="6928665434433761876" />
-=======
-      <scope id="6928665434433762049" at="51,0,54,0" />
-      <scope id="6928665434433762049" at="54,0,57,0">
-        <var name="editorContext" id="6928665434433762049" />
-      </scope>
-      <scope id="6928665434433762049" at="57,0,60,0">
-        <var name="editorContext" id="6928665434433762049" />
-        <var name="node" id="6928665434433762049" />
->>>>>>> bd830ede
-      </scope>
-      <scope id="6928665434433761876" at="95,0,100,0" />
+      </scope>
+      <scope id="6928665434433761876" at="94,0,99,0" />
       <scope id="6928665434433761876" at="40,50,46,22">
         <var name="editorCell" id="6928665434433761876" />
       </scope>
-<<<<<<< HEAD
-      <scope id="6928665434433922255" at="101,66,107,24">
+      <scope id="6928665434433922255" at="100,66,106,24">
         <var name="editorCell" id="6928665434433922255" />
         <var name="style" id="6928665434433922255" />
       </scope>
       <scope id="6928665434433761876" at="40,0,48,0" />
-      <scope id="6928665434433922255" at="101,0,109,0" />
-      <scope id="6928665434433761876" at="48,48,66,22">
-=======
-      <scope id="6928665434433922255" at="60,105,66,24">
-        <var name="editorCell" id="6928665434433922255" />
-        <var name="style" id="6928665434433922255" />
-      </scope>
-      <scope id="6928665434433761876" at="24,0,31,0">
-        <var name="editorContext" id="6928665434433761876" />
-        <var name="node" id="6928665434433761876" />
-      </scope>
-      <scope id="6928665434433922255" at="60,0,68,0">
-        <var name="editorContext" id="6928665434433922255" />
-        <var name="node" id="6928665434433922255" />
-      </scope>
-      <scope id="6928665434433761876" at="31,87,48,22">
->>>>>>> bd830ede
+      <scope id="6928665434433922255" at="100,0,108,0" />
+      <scope id="6928665434433761876" at="48,48,65,22">
         <var name="attributeConcept" id="6928665434433761876" />
         <var name="editorCell" id="6928665434433761876" />
         <var name="provider" id="6928665434433761876" />
       </scope>
-<<<<<<< HEAD
-      <scope id="6928665434433761876" at="48,0,68,0" />
-      <unit id="6928665434433761876" at="68,0,80,0" name="jetbrains.mps.console.base.editor.HelpConceptReference_EditorBuilder_a$_Inline_nmmm44_a0a" />
-      <unit id="6928665434433761876" at="80,0,110,0" name="jetbrains.mps.console.base.editor.HelpConceptReference_EditorBuilder_a$Inline_Builder_nmmm44_a0a" />
-      <unit id="6928665434433761876" at="21,0,111,0" name="jetbrains.mps.console.base.editor.HelpConceptReference_EditorBuilder_a" />
-=======
-      <scope id="6928665434433761876" at="31,0,50,0">
-        <var name="editorContext" id="6928665434433761876" />
-        <var name="node" id="6928665434433761876" />
-      </scope>
-      <unit id="6928665434433762049" at="50,0,69,0" name="jetbrains.mps.console.base.editor.HelpConceptReference_Editor$_Inline_nmmm44_a0a" />
-      <unit id="6928665434433761876" at="20,0,70,0" name="jetbrains.mps.console.base.editor.HelpConceptReference_Editor" />
->>>>>>> bd830ede
+      <scope id="6928665434433761876" at="48,0,67,0" />
+      <unit id="6928665434433761876" at="67,0,79,0" name="jetbrains.mps.console.base.editor.HelpConceptReference_EditorBuilder_a$_Inline_nmmm44_a0a" />
+      <unit id="6928665434433761876" at="79,0,109,0" name="jetbrains.mps.console.base.editor.HelpConceptReference_EditorBuilder_a$Inline_Builder_nmmm44_a0a" />
+      <unit id="6928665434433761876" at="21,0,110,0" name="jetbrains.mps.console.base.editor.HelpConceptReference_EditorBuilder_a" />
     </file>
   </root>
   <root nodeRef="r:f09c85c2-fb88-4283-852e-78d5fc87420e(jetbrains.mps.console.base.editor)/69343502268559053">
