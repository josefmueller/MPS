--- conflicted
+++ resolved
@@ -92,184 +92,97 @@
   </root>
   <root nodeRef="r:1754cb33-73c2-441d-96bc-93a7824726e7(jetbrains.mps.console.base.behavior)/1769790395579662700">
     <file name="GeneratedCommand_Behavior.java">
-<<<<<<< HEAD
-      <node id="1868797401534226287" at="27,25,28,71" concept="6" />
-      <node id="2921639075324765954" at="28,71,29,71" concept="6" />
-      <node id="2921639075324836207" at="30,24,31,17" concept="7" />
-      <node id="6822470975757273810" at="37,21,38,53" concept="6" />
-      <node id="2034046503373010526" at="38,53,39,75" concept="6" />
-      <node id="6822470975757313641" at="39,75,40,92" concept="6" />
-      <node id="6822470975757423455" at="41,39,42,99" concept="11" />
-      <node id="2034046503373010538" at="43,19,44,57" concept="6" />
-      <node id="4374601616592242315" at="46,61,47,43" concept="1" />
-      <node id="2034046503373010562" at="47,43,48,74" concept="1" />
-      <node id="3321948346082003251" at="48,74,49,42" concept="1" />
-      <node id="4972839799272058556" at="49,42,50,29" concept="7" />
-      <node id="2034046503373010576" at="54,54,55,68" concept="1" />
-      <node id="2034046503373010583" at="58,54,59,68" concept="1" />
-      <node id="2034046503373010592" at="62,54,63,68" concept="1" />
-      <node id="1769790395579662700" at="74,0,75,0" concept="9" trace="LOG" />
+      <node id="1868797401534226287" at="26,25,27,71" concept="6" />
+      <node id="2921639075324765954" at="27,71,28,71" concept="6" />
+      <node id="2921639075324836207" at="29,24,30,17" concept="7" />
+      <node id="6822470975757273810" at="36,21,37,53" concept="6" />
+      <node id="2034046503373010526" at="37,53,38,75" concept="6" />
+      <node id="6822470975757313641" at="38,75,39,92" concept="6" />
+      <node id="6822470975757423455" at="40,39,41,99" concept="11" />
+      <node id="2034046503373010538" at="42,19,43,57" concept="6" />
+      <node id="4374601616592242315" at="45,61,46,43" concept="1" />
+      <node id="2034046503373010562" at="46,43,47,74" concept="1" />
+      <node id="3321948346082003251" at="47,74,48,42" concept="1" />
+      <node id="4972839799272058556" at="48,42,49,29" concept="7" />
+      <node id="2034046503373010576" at="53,54,54,68" concept="1" />
+      <node id="2034046503373010583" at="57,54,58,68" concept="1" />
+      <node id="2034046503373010592" at="61,54,62,68" concept="1" />
+      <node id="1769790395579662700" at="72,0,73,0" concept="9" trace="LOG" />
       <node id="1769790395579662700" at="22,0,24,0" concept="10" trace="init#(Lorg/jetbrains/mps/openapi/model/SNode;)V" />
-      <node id="2921639075324783254" at="29,71,32,9" concept="4" />
-      <node id="6822470975757413472" at="40,92,43,19" concept="4" />
-      <node id="2034046503373010576" at="53,57,56,19" concept="0" />
-      <node id="2034046503373010576" at="53,57,56,19" concept="4" />
-      <node id="2034046503373010583" at="57,57,60,19" concept="0" />
-      <node id="2034046503373010583" at="57,57,60,19" concept="4" />
-      <node id="2034046503373010592" at="61,60,64,19" concept="0" />
-      <node id="2034046503373010592" at="61,60,64,19" concept="4" />
-      <node id="2034046503373010553" at="45,49,51,21" concept="4" />
-      <node id="2034046503373010548" at="44,57,52,19" concept="3" />
-      <node id="2034046503373010512" at="36,33,65,17" concept="12" />
-      <node id="4374601616591835857" at="36,0,67,0" concept="5" trace="run#()V" />
-      <node id="4374601616591835855" at="34,29,67,15" concept="1" />
-      <node id="1868797401535268429" at="34,0,69,0" concept="5" trace="run#()V" />
-      <node id="1868797401535190894" at="32,9,69,11" concept="1" />
-      <node id="1868797401535606493" at="27,0,71,0" concept="5" trace="run#()V" />
-      <node id="1868797401535557939" at="25,194,71,7" concept="1" />
-      <node id="1769790395579662700" at="25,0,73,0" concept="10" trace="virtual_execute_6854397602732226506#(Lorg/jetbrains/mps/openapi/model/SNode;Ljetbrains/mps/console/tool/ConsoleContext;Ljetbrains/mps/console/tool/ConsoleStream;Ljava/lang/Runnable;Ljava/lang/Runnable;)V" />
+      <node id="2921639075324783254" at="28,71,31,9" concept="4" />
+      <node id="6822470975757413472" at="39,92,42,19" concept="4" />
+      <node id="2034046503373010576" at="52,57,55,19" concept="0" />
+      <node id="2034046503373010576" at="52,57,55,19" concept="4" />
+      <node id="2034046503373010583" at="56,57,59,19" concept="0" />
+      <node id="2034046503373010583" at="56,57,59,19" concept="4" />
+      <node id="2034046503373010592" at="60,60,63,19" concept="0" />
+      <node id="2034046503373010592" at="60,60,63,19" concept="4" />
+      <node id="2034046503373010553" at="44,49,50,21" concept="4" />
+      <node id="2034046503373010548" at="43,57,51,19" concept="3" />
+      <node id="2034046503373010512" at="35,33,64,17" concept="12" />
+      <node id="4374601616591835857" at="35,0,66,0" concept="5" trace="run#()V" />
+      <node id="4374601616591835855" at="33,29,66,15" concept="1" />
+      <node id="1868797401535268429" at="33,0,68,0" concept="5" trace="run#()V" />
+      <node id="1868797401535190894" at="31,9,68,11" concept="1" />
+      <node id="1868797401535606493" at="26,0,70,0" concept="5" trace="run#()V" />
+      <node id="1868797401535557939" at="24,194,70,7" concept="1" />
+      <node id="1769790395579662700" at="24,0,72,0" concept="10" trace="virtual_execute_6854397602732226506#(Lorg/jetbrains/mps/openapi/model/SNode;Ljetbrains/mps/console/tool/ConsoleContext;Ljetbrains/mps/console/tool/ConsoleStream;Ljava/lang/Runnable;Ljava/lang/Runnable;)V" />
       <scope id="1769790395579662862" at="22,43,22,43" />
-      <scope id="2921639075324783257" at="30,24,31,17" />
-      <scope id="6822470975757413475" at="41,39,42,99" />
-      <scope id="2034046503373010576" at="54,54,55,68" />
-      <scope id="2034046503373010583" at="58,54,59,68" />
-      <scope id="2034046503373010592" at="62,54,63,68" />
+      <scope id="2921639075324783257" at="29,24,30,17" />
+      <scope id="6822470975757413475" at="40,39,41,99" />
+      <scope id="2034046503373010576" at="53,54,54,68" />
+      <scope id="2034046503373010583" at="57,54,58,68" />
+      <scope id="2034046503373010592" at="61,54,62,68" />
       <scope id="1769790395579662700" at="22,0,24,0">
         <var name="thisNode" id="1769790395579662700" />
       </scope>
-      <scope id="2034046503373010571" at="53,0,56,19">
+      <scope id="2034046503373010571" at="52,0,55,19">
         <var name="ignore" id="2034046503373010572" />
       </scope>
-      <scope id="2034046503373010575" at="53,57,56,19" />
-      <scope id="2034046503373010576" at="53,57,56,19" />
-      <scope id="2034046503373010579" at="57,0,60,19">
+      <scope id="2034046503373010575" at="52,57,55,19" />
+      <scope id="2034046503373010576" at="52,57,55,19" />
+      <scope id="2034046503373010579" at="56,0,59,19">
         <var name="ignore" id="2034046503373010580" />
       </scope>
-      <scope id="2034046503373010582" at="57,57,60,19" />
-      <scope id="2034046503373010583" at="57,57,60,19" />
-      <scope id="2034046503373010587" at="61,0,64,19">
+      <scope id="2034046503373010582" at="56,57,59,19" />
+      <scope id="2034046503373010583" at="56,57,59,19" />
+      <scope id="2034046503373010587" at="60,0,63,19">
         <var name="ignore" id="2034046503373010589" />
       </scope>
-      <scope id="2034046503373010591" at="61,60,64,19" />
-      <scope id="2034046503373010592" at="61,60,64,19" />
-      <scope id="2034046503373010561" at="46,61,50,29" />
-      <scope id="2034046503373010552" at="45,49,51,21" />
-      <scope id="2034046503373010548" at="44,57,52,19">
+      <scope id="2034046503373010591" at="60,60,63,19" />
+      <scope id="2034046503373010592" at="60,60,63,19" />
+      <scope id="2034046503373010561" at="45,61,49,29" />
+      <scope id="2034046503373010552" at="44,49,50,21" />
+      <scope id="2034046503373010548" at="43,57,51,19">
         <var name="method" id="2034046503373010551" />
       </scope>
-      <scope id="2034046503373010513" at="37,21,52,19">
+      <scope id="2034046503373010513" at="36,21,51,19">
         <var name="aClass" id="6822470975757313642" />
-=======
-      <node id="1868797401534226287" at="25,25,26,71" concept="6" />
-      <node id="2921639075324765954" at="26,71,27,71" concept="6" />
-      <node id="2921639075324836207" at="28,24,29,17" concept="7" />
-      <node id="2034046503373010514" at="35,21,36,112" concept="6" />
-      <node id="2034046503373010526" at="36,112,37,75" concept="6" />
-      <node id="2034046503373010537" at="37,75,38,0" concept="8" />
-      <node id="2034046503373010538" at="38,0,39,84" concept="6" />
-      <node id="4374601616592242315" at="41,61,42,43" concept="1" />
-      <node id="2034046503373010562" at="42,43,43,74" concept="1" />
-      <node id="3321948346082003251" at="43,74,44,42" concept="1" />
-      <node id="4972839799272058556" at="44,42,45,29" concept="7" />
-      <node id="2034046503373010576" at="49,54,50,68" concept="1" />
-      <node id="2034046503373010583" at="53,54,54,68" concept="1" />
-      <node id="2034046503373010592" at="57,54,58,68" concept="1" />
-      <node id="1769790395579662700" at="68,0,69,0" concept="9" trace="LOG" />
-      <node id="1769790395579662700" at="21,0,23,0" concept="10" trace="init#(Lorg/jetbrains/mps/openapi/model/SNode;)V" />
-      <node id="2921639075324783254" at="27,71,30,9" concept="4" />
-      <node id="2034046503373010576" at="48,57,51,19" concept="0" />
-      <node id="2034046503373010576" at="48,57,51,19" concept="4" />
-      <node id="2034046503373010583" at="52,57,55,19" concept="0" />
-      <node id="2034046503373010583" at="52,57,55,19" concept="4" />
-      <node id="2034046503373010592" at="56,60,59,19" concept="0" />
-      <node id="2034046503373010592" at="56,60,59,19" concept="4" />
-      <node id="2034046503373010553" at="40,49,46,21" concept="4" />
-      <node id="2034046503373010548" at="39,84,47,19" concept="3" />
-      <node id="2034046503373010512" at="34,33,60,17" concept="11" />
-      <node id="4374601616591835857" at="34,0,62,0" concept="5" trace="run#()V" />
-      <node id="4374601616591835855" at="32,29,62,15" concept="1" />
-      <node id="1868797401535268429" at="32,0,64,0" concept="5" trace="run#()V" />
-      <node id="1868797401535190894" at="30,9,64,11" concept="1" />
-      <node id="1868797401535606493" at="25,0,66,0" concept="5" trace="run#()V" />
-      <node id="1868797401535557939" at="23,194,66,7" concept="1" />
-      <node id="1769790395579662700" at="23,0,68,0" concept="10" trace="virtual_execute_6854397602732226506#(Lorg/jetbrains/mps/openapi/model/SNode;Ljetbrains/mps/console/tool/ConsoleContext;Ljetbrains/mps/console/tool/ConsoleStream;Ljava/lang/Runnable;Ljava/lang/Runnable;)V" />
-      <scope id="1769790395579662862" at="21,43,21,43" />
-      <scope id="2921639075324783257" at="28,24,29,17" />
-      <scope id="2034046503373010576" at="49,54,50,68" />
-      <scope id="2034046503373010583" at="53,54,54,68" />
-      <scope id="2034046503373010592" at="57,54,58,68" />
-      <scope id="1769790395579662700" at="21,0,23,0">
-        <var name="thisNode" id="1769790395579662700" />
-      </scope>
-      <scope id="2034046503373010571" at="48,0,51,19">
-        <var name="ignore" id="2034046503373010572" />
-      </scope>
-      <scope id="2034046503373010575" at="48,57,51,19" />
-      <scope id="2034046503373010576" at="48,57,51,19" />
-      <scope id="2034046503373010579" at="52,0,55,19">
-        <var name="ignore" id="2034046503373010580" />
-      </scope>
-      <scope id="2034046503373010582" at="52,57,55,19" />
-      <scope id="2034046503373010583" at="52,57,55,19" />
-      <scope id="2034046503373010587" at="56,0,59,19">
-        <var name="ignore" id="2034046503373010589" />
-      </scope>
-      <scope id="2034046503373010591" at="56,60,59,19" />
-      <scope id="2034046503373010592" at="56,60,59,19" />
-      <scope id="2034046503373010561" at="41,61,45,29" />
-      <scope id="2034046503373010552" at="40,49,46,21" />
-      <scope id="2034046503373010548" at="39,84,47,19">
-        <var name="method" id="2034046503373010551" />
-      </scope>
-      <scope id="2034046503373010513" at="35,21,47,19">
-        <var name="loader" id="2034046503373010515" />
->>>>>>> 75b4975e
         <var name="methods" id="2034046503373010539" />
         <var name="module" id="6822470975757273811" />
         <var name="name" id="2034046503373010527" />
       </scope>
-<<<<<<< HEAD
-      <scope id="4374601616591835859" at="36,33,65,17" />
-      <scope id="4374601616591835857" at="36,0,67,0" />
-      <scope id="1868797401535268430" at="34,29,67,15" />
-      <scope id="1868797401535268429" at="34,0,69,0" />
-      <scope id="1868797401535606497" at="27,25,69,11">
+      <scope id="4374601616591835859" at="35,33,64,17" />
+      <scope id="4374601616591835857" at="35,0,66,0" />
+      <scope id="1868797401535268430" at="33,29,66,15" />
+      <scope id="1868797401535268429" at="33,0,68,0" />
+      <scope id="1868797401535606497" at="26,25,68,11">
         <var name="model" id="1868797401534226288" />
         <var name="result" id="2921639075324765955" />
       </scope>
-      <scope id="1868797401535606493" at="27,0,71,0" />
-      <scope id="5464054275389859618" at="25,194,71,7" />
-      <scope id="1769790395579662700" at="25,0,73,0">
-=======
-      <scope id="4374601616591835859" at="34,33,60,17" />
-      <scope id="4374601616591835857" at="34,0,62,0" />
-      <scope id="1868797401535268430" at="32,29,62,15" />
-      <scope id="1868797401535268429" at="32,0,64,0" />
-      <scope id="1868797401535606497" at="25,25,64,11">
-        <var name="model" id="1868797401534226288" />
-        <var name="result" id="2921639075324765955" />
-      </scope>
-      <scope id="1868797401535606493" at="25,0,66,0" />
-      <scope id="5464054275389859618" at="23,194,66,7" />
-      <scope id="1769790395579662700" at="23,0,68,0">
->>>>>>> 75b4975e
+      <scope id="1868797401535606493" at="26,0,70,0" />
+      <scope id="5464054275389859618" at="24,194,70,7" />
+      <scope id="1769790395579662700" at="24,0,72,0">
         <var name="afterCallback" id="3321948346081687306" />
         <var name="beforeCallback" id="4374601616592181629" />
         <var name="console" id="4374601616592181627" />
         <var name="context" id="4374601616592181625" />
         <var name="thisNode" id="1769790395579662700" />
       </scope>
-<<<<<<< HEAD
-      <unit id="4374601616591835857" at="35,63,67,13" name="jetbrains.mps.console.base.behavior.GeneratedCommand_Behavior$3" />
-      <unit id="1868797401535268429" at="33,39,69,9" name="jetbrains.mps.console.base.behavior.GeneratedCommand_Behavior$2" />
-      <unit id="1868797401535606491" at="26,66,71,5" name="jetbrains.mps.console.base.behavior.GeneratedCommand_Behavior$1" />
-      <unit id="1769790395579662700" at="21,0,76,0" name="jetbrains.mps.console.base.behavior.GeneratedCommand_Behavior" />
-=======
-      <unit id="4374601616591835857" at="33,63,62,13" name="jetbrains.mps.console.base.behavior.GeneratedCommand_Behavior$3" />
-      <unit id="1868797401535268429" at="31,39,64,9" name="jetbrains.mps.console.base.behavior.GeneratedCommand_Behavior$2" />
-      <unit id="1868797401535606491" at="24,66,66,5" name="jetbrains.mps.console.base.behavior.GeneratedCommand_Behavior$1" />
-      <unit id="1769790395579662700" at="20,0,70,0" name="jetbrains.mps.console.base.behavior.GeneratedCommand_Behavior" />
->>>>>>> 75b4975e
+      <unit id="4374601616591835857" at="34,63,66,13" name="jetbrains.mps.console.base.behavior.GeneratedCommand_Behavior$3" />
+      <unit id="1868797401535268429" at="32,39,68,9" name="jetbrains.mps.console.base.behavior.GeneratedCommand_Behavior$2" />
+      <unit id="1868797401535606491" at="25,66,70,5" name="jetbrains.mps.console.base.behavior.GeneratedCommand_Behavior$1" />
+      <unit id="1769790395579662700" at="21,0,74,0" name="jetbrains.mps.console.base.behavior.GeneratedCommand_Behavior" />
     </file>
   </root>
   <root nodeRef="r:1754cb33-73c2-441d-96bc-93a7824726e7(jetbrains.mps.console.base.behavior)/2348043250037383206">
@@ -457,43 +370,6 @@
       <node id="1114206087961102593" at="148,5,149,13" concept="7" />
       <node id="473081947980701637" at="33,0,35,0" concept="10" trace="init#(Lorg/jetbrains/mps/openapi/model/SNode;)V" />
       <node id="6928665434440001583" at="119,14,121,9" concept="0" />
-<<<<<<< HEAD
-      <node id="6928665434436790709" at="39,0,42,0" concept="5" trace="accept#(Lorg/jetbrains/mps/openapi/model/SNode;)Z" />
-      <node id="6928665434441795895" at="43,0,46,0" concept="5" trace="select#(Lorg/jetbrains/mps/openapi/model/SNode;)Ljava/lang/String;" />
-      <node id="6928665434441908595" at="47,0,50,0" concept="5" trace="select#(Lorg/jetbrains/mps/openapi/model/SNode;)Ljava/lang/String;" />
-      <node id="5932042262275287360" at="51,0,54,0" concept="5" trace="select#(Lorg/jetbrains/mps/openapi/model/SNode;)Ljava/lang/String;" />
-      <node id="7185170375690375999" at="56,60,59,9" concept="4" />
-      <node id="473081947986262001" at="66,40,69,13" concept="0" />
-      <node id="473081947986262001" at="66,40,69,13" concept="4" />
-      <node id="748410583115907546" at="80,0,83,0" concept="5" trace="select#(Ljava/util/List;)Ljava/lang/Integer;" />
-      <node id="748410583115980109" at="84,0,87,0" concept="5" trace="combine#(Ljava/lang/Integer;Ljava/lang/Integer;)Ljava/lang/Integer;" />
-      <node id="7006261637499380697" at="90,90,93,11" concept="4" />
-      <node id="7006261637500126800" at="102,63,105,13" concept="2" />
-      <node id="473081947980701637" at="127,0,130,0" concept="10" trace="virtual_getShortHelp_473081947982699339#(Lorg/jetbrains/mps/openapi/language/SAbstractConcept;)Ljava/lang/String;" />
-      <node id="473081947980701637" at="131,0,134,0" concept="10" trace="virtual_getHelpPage_7006261637493125297#(Lorg/jetbrains/mps/openapi/language/SAbstractConcept;)Ljava/lang/String;" />
-      <node id="7185170375690669461" at="137,73,140,5" concept="4" />
-      <node id="748410583116024892" at="144,73,147,5" concept="4" />
-      <node id="1114206087961102593" at="151,75,154,5" concept="4" />
-      <node id="5932042262275377143" at="158,0,161,0" concept="10" trace="isNotEmptyString#(Ljava/lang/String;)Z" />
-      <node id="748410583118390906" at="69,13,74,13" concept="12" />
-      <node id="748410583117702051" at="101,124,106,11" concept="4" />
-      <node id="6928665434439882323" at="116,202,121,9" concept="4" />
-      <node id="7185170375690345297" at="55,101,61,7" concept="3" />
-      <node id="7006261637499380683" at="88,26,94,9" concept="3" />
-      <node id="7185170375690669461" at="137,0,143,0" concept="10" trace="check_x46ur7_a0a0c0a0a#(Lorg/jetbrains/mps/openapi/model/SNode;)Ljava/lang/String;" />
-      <node id="748410583116024892" at="144,0,150,0" concept="10" trace="check_x46ur7_a0a0b0f0a0a#(Ljava/lang/String;)I" />
-      <node id="1114206087961102593" at="151,0,157,0" concept="10" trace="check_x46ur7_a0a0b0a0i0a0a#(Ljava/lang/String;)I" />
-      <node id="748410583116912243" at="99,66,107,9" concept="2" />
-      <node id="6928665434439673438" at="113,22,123,7" concept="12" />
-      <node id="7006261637498594250" at="98,49,109,7" concept="3" />
-      <node id="473081947986135948" at="63,55,75,11" concept="12" />
-      <node id="6928665434435324984" at="63,0,77,0" concept="5" trace="select#(Lorg/jetbrains/mps/openapi/model/SNode;)Ljetbrains/mps/internal/collections/runtime/IListSequence;" />
-      <node id="748410583115738436" at="61,7,77,10" concept="6" />
-      <node id="6928665434434403639" at="37,72,54,15" concept="6" />
-      <node id="748410583115848789" at="78,79,96,7" concept="2" />
-      <node id="6928665434439181588" at="36,123,124,5" concept="4" />
-      <node id="473081947980701637" at="36,0,126,0" concept="10" trace="virtual_doExecute_3321948346081469500#(Lorg/jetbrains/mps/openapi/model/SNode;Ljetbrains/mps/console/tool/ConsoleContext;Ljetbrains/mps/console/tool/ConsoleStream;)V" />
-=======
       <node id="6928665434436790709" at="38,0,41,0" concept="5" trace="accept#(Lorg/jetbrains/mps/openapi/model/SNode;)Z" />
       <node id="6928665434441795895" at="42,0,45,0" concept="5" trace="select#(Lorg/jetbrains/mps/openapi/model/SNode;)Ljava/lang/String;" />
       <node id="6928665434441908595" at="46,0,49,0" concept="5" trace="select#(Lorg/jetbrains/mps/openapi/model/SNode;)Ljava/lang/String;" />
@@ -510,7 +386,7 @@
       <node id="7185170375690669461" at="133,73,136,5" concept="4" />
       <node id="748410583116024892" at="139,73,142,5" concept="4" />
       <node id="1114206087961102593" at="145,75,148,5" concept="4" />
-      <node id="748410583118390906" at="68,13,73,13" concept="11" />
+      <node id="748410583118390906" at="68,13,73,13" concept="12" />
       <node id="748410583117702051" at="100,124,105,11" concept="4" />
       <node id="6928665434439882323" at="116,595,121,9" concept="4" />
       <node id="7185170375690345297" at="54,101,60,7" concept="3" />
@@ -520,15 +396,14 @@
       <node id="1114206087961102593" at="145,0,151,0" concept="10" trace="check_x46ur7_a0a0b0a0i0a0a#(Ljava/lang/String;)I" />
       <node id="748410583116912243" at="98,66,106,9" concept="2" />
       <node id="7006261637498594250" at="97,49,108,7" concept="3" />
-      <node id="6928665434439673438" at="112,22,123,7" concept="11" />
-      <node id="473081947986135948" at="62,55,74,11" concept="11" />
+      <node id="6928665434439673438" at="112,22,123,7" concept="12" />
+      <node id="473081947986135948" at="62,55,74,11" concept="12" />
       <node id="6928665434435324984" at="62,0,76,0" concept="5" trace="select#(Lorg/jetbrains/mps/openapi/model/SNode;)Ljetbrains/mps/internal/collections/runtime/IListSequence;" />
       <node id="748410583115738436" at="60,7,76,10" concept="6" />
       <node id="6928665434434403639" at="36,72,53,15" concept="6" />
       <node id="748410583115848789" at="77,79,95,7" concept="2" />
       <node id="6928665434439181588" at="35,123,124,5" concept="4" />
       <node id="473081947980701637" at="35,0,126,0" concept="10" trace="virtual_doExecute_3321948346081469500#(Lorg/jetbrains/mps/openapi/model/SNode;Ljetbrains/mps/console/tool/ConsoleContext;Ljetbrains/mps/console/tool/ConsoleStream;)V" />
->>>>>>> 75b4975e
       <scope id="473081947980701790" at="33,43,33,43" />
       <scope id="6928665434439673441" at="122,0,122,42">
         <var name="ignored" id="6928665434439673443" />
