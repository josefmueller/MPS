<?xml version="1.0" encoding="UTF-8"?>
<debug-info>
  <concept fqn="jetbrains.mps.baseLanguage.structure.BlockStatement" />
  <concept fqn="jetbrains.mps.baseLanguage.structure.ExpressionStatement" />
  <concept fqn="jetbrains.mps.baseLanguage.structure.ForStatement" />
  <concept fqn="jetbrains.mps.baseLanguage.structure.ForeachStatement" />
  <concept fqn="jetbrains.mps.baseLanguage.structure.IfStatement" />
  <concept fqn="jetbrains.mps.baseLanguage.structure.InstanceMethodDeclaration" />
  <concept fqn="jetbrains.mps.baseLanguage.structure.LocalVariableDeclarationStatement" />
  <concept fqn="jetbrains.mps.baseLanguage.structure.ReturnStatement" />
  <concept fqn="jetbrains.mps.baseLanguage.structure.Statement" />
  <concept fqn="jetbrains.mps.baseLanguage.structure.StaticFieldDeclaration" />
  <concept fqn="jetbrains.mps.baseLanguage.structure.StaticMethodDeclaration" />
  <concept fqn="jetbrains.mps.baseLanguage.structure.TryCatchStatement" />
  <root>
    <file name="HelpCommand_BehaviorDescriptor.java">
      <unit at="10,0,33,0" name="jetbrains.mps.console.base.behavior.HelpCommand_BehaviorDescriptor" />
    </file>
    <file name="ConsoleRoot_BehaviorDescriptor.java">
      <unit at="7,0,15,0" name="jetbrains.mps.console.base.behavior.ConsoleRoot_BehaviorDescriptor" />
    </file>
    <file name="NodeResponseItem_BehaviorDescriptor.java">
      <unit at="7,0,15,0" name="jetbrains.mps.console.base.behavior.NodeResponseItem_BehaviorDescriptor" />
    </file>
    <file name="HistoryItem_BehaviorDescriptor.java">
      <unit at="6,0,8,0" name="jetbrains.mps.console.base.behavior.HistoryItem_BehaviorDescriptor" />
    </file>
    <file name="GeneratedCommand_BehaviorDescriptor.java">
      <unit at="9,0,20,0" name="jetbrains.mps.console.base.behavior.GeneratedCommand_BehaviorDescriptor" />
    </file>
    <file name="ModifiedCommandHistoryItem_BehaviorDescriptor.java">
      <unit at="7,0,18,0" name="jetbrains.mps.console.base.behavior.ModifiedCommandHistoryItem_BehaviorDescriptor" />
    </file>
    <file name="IClickable_BehaviorDescriptor.java">
      <unit at="6,0,8,0" name="jetbrains.mps.console.base.behavior.IClickable_BehaviorDescriptor" />
    </file>
    <file name="NodeReferencePresentation_BehaviorDescriptor.java">
      <unit at="9,0,26,0" name="jetbrains.mps.console.base.behavior.NodeReferencePresentation_BehaviorDescriptor" />
    </file>
    <file name="TextResponseItem_BehaviorDescriptor.java">
      <unit at="7,0,15,0" name="jetbrains.mps.console.base.behavior.TextResponseItem_BehaviorDescriptor" />
    </file>
    <file name="NodeWithClosure_BehaviorDescriptor.java">
      <unit at="9,0,23,0" name="jetbrains.mps.console.base.behavior.NodeWithClosure_BehaviorDescriptor" />
    </file>
    <file name="Response_BehaviorDescriptor.java">
      <unit at="8,0,16,0" name="jetbrains.mps.console.base.behavior.Response_BehaviorDescriptor" />
    </file>
    <file name="CommandHolder_BehaviorDescriptor.java">
      <unit at="10,0,24,0" name="jetbrains.mps.console.base.behavior.CommandHolder_BehaviorDescriptor" />
    </file>
    <file name="BehaviorAspectDescriptor.java">
      <unit at="9,0,50,0" name="jetbrains.mps.console.base.behavior.BehaviorAspectDescriptor" />
    </file>
    <file name="Command_BehaviorDescriptor.java">
<<<<<<< HEAD
      <unit at="11,0,32,0" name="jetbrains.mps.console.base.behavior.Command_BehaviorDescriptor" />
=======
      <unit at="11,0,42,0" name="jetbrains.mps.console.base.behavior.Command_BehaviorDescriptor" />
>>>>>>> bf3a2c62
    </file>
    <file name="ConsoleHelpProvider_BehaviorDescriptor.java">
      <unit at="7,0,14,0" name="jetbrains.mps.console.base.behavior.ConsoleHelpProvider_BehaviorDescriptor" />
    </file>
    <file name="InterpretedCommand_BehaviorDescriptor.java">
      <unit at="9,0,21,0" name="jetbrains.mps.console.base.behavior.InterpretedCommand_BehaviorDescriptor" />
    </file>
    <file name="History_BehaviorDescriptor.java">
      <unit at="7,0,15,0" name="jetbrains.mps.console.base.behavior.History_BehaviorDescriptor" />
    </file>
    <file name="OutputConsoleRoot_BehaviorDescriptor.java">
      <unit at="6,0,14,0" name="jetbrains.mps.console.base.behavior.OutputConsoleRoot_BehaviorDescriptor" />
    </file>
    <file name="INodeWithReference_BehaviorDescriptor.java">
      <unit at="7,0,10,0" name="jetbrains.mps.console.base.behavior.INodeWithReference_BehaviorDescriptor" />
    </file>
    <file name="NewLineResponseItem_BehaviorDescriptor.java">
      <unit at="7,0,15,0" name="jetbrains.mps.console.base.behavior.NewLineResponseItem_BehaviorDescriptor" />
    </file>
    <file name="HelpConceptReference_BehaviorDescriptor.java">
      <unit at="7,0,15,0" name="jetbrains.mps.console.base.behavior.HelpConceptReference_BehaviorDescriptor" />
    </file>
    <file name="PastedNodeReference_BehaviorDescriptor.java">
      <unit at="10,0,30,0" name="jetbrains.mps.console.base.behavior.PastedNodeReference_BehaviorDescriptor" />
    </file>
    <file name="NodeReferenceString_BehaviorDescriptor.java">
      <unit at="9,0,26,0" name="jetbrains.mps.console.base.behavior.NodeReferenceString_BehaviorDescriptor" />
    </file>
    <file name="ResponseItem_BehaviorDescriptor.java">
      <unit at="6,0,8,0" name="jetbrains.mps.console.base.behavior.ResponseItem_BehaviorDescriptor" />
    </file>
    <file name="IActionHolder_BehaviorDescriptor.java">
      <unit at="8,0,12,0" name="jetbrains.mps.console.base.behavior.IActionHolder_BehaviorDescriptor" />
    </file>
  </root>
  <root nodeRef="r:1754cb33-73c2-441d-96bc-93a7824726e7(jetbrains.mps.console.base.behavior)/1769790395579662700">
    <file name="GeneratedCommand_Behavior.java">
      <node id="1868797401534226287" at="25,25,26,71" concept="6" />
      <node id="2921639075324765954" at="26,71,27,71" concept="6" />
      <node id="2921639075324836207" at="28,24,29,17" concept="7" />
      <node id="2034046503373010514" at="35,21,36,112" concept="6" />
      <node id="2034046503373010526" at="36,112,37,75" concept="6" />
      <node id="2034046503373010537" at="37,75,38,0" concept="8" />
      <node id="2034046503373010538" at="38,0,39,84" concept="6" />
      <node id="4374601616592242315" at="41,61,42,43" concept="1" />
      <node id="2034046503373010562" at="42,43,43,74" concept="1" />
      <node id="3321948346082003251" at="43,74,44,42" concept="1" />
      <node id="4972839799272058556" at="44,42,45,29" concept="7" />
      <node id="2034046503373010576" at="49,54,50,68" concept="1" />
      <node id="2034046503373010583" at="53,54,54,68" concept="1" />
      <node id="2034046503373010592" at="57,54,58,68" concept="1" />
      <node id="1769790395579662700" at="68,0,69,0" concept="9" trace="LOG" />
      <node id="1769790395579662700" at="21,0,23,0" concept="10" trace="init#(Lorg/jetbrains/mps/openapi/model/SNode;)V" />
      <node id="2921639075324783254" at="27,71,30,9" concept="4" />
      <node id="2034046503373010576" at="48,57,51,19" concept="0" />
      <node id="2034046503373010576" at="48,57,51,19" concept="4" />
      <node id="2034046503373010583" at="52,57,55,19" concept="0" />
      <node id="2034046503373010583" at="52,57,55,19" concept="4" />
      <node id="2034046503373010592" at="56,60,59,19" concept="0" />
      <node id="2034046503373010592" at="56,60,59,19" concept="4" />
      <node id="2034046503373010553" at="40,49,46,21" concept="4" />
      <node id="2034046503373010548" at="39,84,47,19" concept="3" />
      <node id="2034046503373010512" at="34,33,60,17" concept="11" />
      <node id="4374601616591835857" at="34,0,62,0" concept="5" trace="run#()V" />
      <node id="4374601616591835855" at="32,29,62,15" concept="1" />
      <node id="1868797401535268429" at="32,0,64,0" concept="5" trace="run#()V" />
      <node id="1868797401535190894" at="30,9,64,11" concept="1" />
      <node id="1868797401535606493" at="25,0,66,0" concept="5" trace="run#()V" />
      <node id="1868797401535557939" at="23,194,66,7" concept="1" />
      <node id="1769790395579662700" at="23,0,68,0" concept="10" trace="virtual_execute_6854397602732226506#(Lorg/jetbrains/mps/openapi/model/SNode;Ljetbrains/mps/console/tool/ConsoleContext;Ljetbrains/mps/console/tool/ConsoleStream;Ljava/lang/Runnable;Ljava/lang/Runnable;)V" />
      <scope id="1769790395579662862" at="21,43,21,43" />
      <scope id="2921639075324783257" at="28,24,29,17" />
      <scope id="2034046503373010576" at="49,54,50,68" />
      <scope id="2034046503373010583" at="53,54,54,68" />
      <scope id="2034046503373010592" at="57,54,58,68" />
      <scope id="1769790395579662700" at="21,0,23,0">
        <var name="thisNode" id="1769790395579662700" />
      </scope>
      <scope id="2034046503373010571" at="48,0,51,19">
        <var name="ignore" id="2034046503373010572" />
      </scope>
      <scope id="2034046503373010575" at="48,57,51,19" />
      <scope id="2034046503373010576" at="48,57,51,19" />
      <scope id="2034046503373010579" at="52,0,55,19">
        <var name="ignore" id="2034046503373010580" />
      </scope>
      <scope id="2034046503373010582" at="52,57,55,19" />
      <scope id="2034046503373010583" at="52,57,55,19" />
      <scope id="2034046503373010587" at="56,0,59,19">
        <var name="ignore" id="2034046503373010589" />
      </scope>
      <scope id="2034046503373010591" at="56,60,59,19" />
      <scope id="2034046503373010592" at="56,60,59,19" />
      <scope id="2034046503373010561" at="41,61,45,29" />
      <scope id="2034046503373010552" at="40,49,46,21" />
      <scope id="2034046503373010548" at="39,84,47,19">
        <var name="method" id="2034046503373010551" />
      </scope>
      <scope id="2034046503373010513" at="35,21,47,19">
        <var name="loader" id="2034046503373010515" />
        <var name="methods" id="2034046503373010539" />
        <var name="name" id="2034046503373010527" />
      </scope>
      <scope id="4374601616591835859" at="34,33,60,17" />
      <scope id="4374601616591835857" at="34,0,62,0" />
      <scope id="1868797401535268430" at="32,29,62,15" />
      <scope id="1868797401535268429" at="32,0,64,0" />
      <scope id="1868797401535606497" at="25,25,64,11">
        <var name="model" id="1868797401534226288" />
        <var name="result" id="2921639075324765955" />
      </scope>
      <scope id="1868797401535606493" at="25,0,66,0" />
      <scope id="5464054275389859618" at="23,194,66,7" />
      <scope id="1769790395579662700" at="23,0,68,0">
        <var name="afterCallback" id="3321948346081687306" />
        <var name="beforeCallback" id="4374601616592181629" />
        <var name="console" id="4374601616592181627" />
        <var name="context" id="4374601616592181625" />
        <var name="thisNode" id="1769790395579662700" />
      </scope>
      <unit id="4374601616591835857" at="33,63,62,13" name="jetbrains.mps.console.base.behavior.GeneratedCommand_Behavior$3" />
      <unit id="1868797401535268429" at="31,39,64,9" name="jetbrains.mps.console.base.behavior.GeneratedCommand_Behavior$2" />
      <unit id="1868797401535606491" at="24,66,66,5" name="jetbrains.mps.console.base.behavior.GeneratedCommand_Behavior$1" />
      <unit id="1769790395579662700" at="20,0,70,0" name="jetbrains.mps.console.base.behavior.GeneratedCommand_Behavior" />
    </file>
  </root>
  <root nodeRef="r:1754cb33-73c2-441d-96bc-93a7824726e7(jetbrains.mps.console.base.behavior)/2348043250037383206">
    <file name="NodeReferencePresentation_Behavior.java">
      <node id="328850564592114821" at="12,43,13,222" concept="1" />
      <node id="6273399648875667798" at="15,80,16,183" concept="7" />
      <node id="6273399648875673058" at="18,91,19,178" concept="1" />
      <node id="2348043250037383206" at="12,0,15,0" concept="10" trace="init#(Lorg/jetbrains/mps/openapi/model/SNode;)V" />
      <node id="2348043250037383206" at="15,0,18,0" concept="10" trace="virtual_canExecute_3282455643657932881#(Lorg/jetbrains/mps/openapi/model/SNode;)Z" />
      <node id="2348043250037383206" at="18,0,21,0" concept="10" trace="virtual_execute_8517397753922085153#(Lorg/jetbrains/mps/openapi/model/SNode;Lcom/intellij/openapi/project/Project;)V" />
      <scope id="2348043250037383208" at="12,43,13,222" />
      <scope id="6273399648875638644" at="15,80,16,183" />
      <scope id="6273399648875672528" at="18,91,19,178" />
      <scope id="2348043250037383206" at="12,0,15,0">
        <var name="thisNode" id="2348043250037383206" />
      </scope>
      <scope id="2348043250037383206" at="15,0,18,0">
        <var name="thisNode" id="2348043250037383206" />
      </scope>
      <scope id="2348043250037383206" at="18,0,21,0">
        <var name="project" id="6273399648875673043" />
        <var name="thisNode" id="2348043250037383206" />
      </scope>
      <unit id="2348043250037383206" at="11,0,22,0" name="jetbrains.mps.console.base.behavior.NodeReferencePresentation_Behavior" />
    </file>
  </root>
  <root nodeRef="r:1754cb33-73c2-441d-96bc-93a7824726e7(jetbrains.mps.console.base.behavior)/3002373989556540709">
    <file name="CommandHolder_Behavior.java">
      <node id="7455880135461190242" at="10,43,11,63" concept="1" />
      <node id="691634242167797091" at="13,83,14,64" concept="7" />
      <node id="3002373989556540709" at="10,0,13,0" concept="10" trace="init#(Lorg/jetbrains/mps/openapi/model/SNode;)V" />
      <node id="3002373989556540709" at="13,0,16,0" concept="10" trace="virtual_getCommandToEdit_691634242167796942#(Lorg/jetbrains/mps/openapi/model/SNode;)Lorg/jetbrains/mps/openapi/model/SNode;" />
      <scope id="3002373989556541083" at="10,43,11,63" />
      <scope id="691634242167796946" at="13,83,14,64" />
      <scope id="3002373989556540709" at="10,0,13,0">
        <var name="thisNode" id="3002373989556540709" />
      </scope>
      <scope id="3002373989556540709" at="13,0,16,0">
        <var name="thisNode" id="3002373989556540709" />
      </scope>
      <unit id="3002373989556540709" at="9,0,17,0" name="jetbrains.mps.console.base.behavior.CommandHolder_Behavior" />
    </file>
  </root>
  <root nodeRef="r:1754cb33-73c2-441d-96bc-93a7824726e7(jetbrains.mps.console.base.behavior)/328850564593930191">
    <file name="NodeReferenceString_Behavior.java">
      <node id="328850564593939202" at="10,85,11,28" concept="7" />
      <node id="328850564593930191" at="8,0,10,0" concept="10" trace="init#(Lorg/jetbrains/mps/openapi/model/SNode;)V" />
      <node id="328850564593930191" at="10,0,13,0" concept="10" trace="virtual_getTextWhenBroken_328850564593858078#(Lorg/jetbrains/mps/openapi/model/SNode;)Ljava/lang/String;" />
      <scope id="328850564593930193" at="8,43,8,43" />
      <scope id="328850564593939065" at="10,85,11,28" />
      <scope id="328850564593930191" at="8,0,10,0">
        <var name="thisNode" id="328850564593930191" />
      </scope>
      <scope id="328850564593930191" at="10,0,13,0">
        <var name="thisNode" id="328850564593930191" />
      </scope>
      <unit id="328850564593930191" at="7,0,14,0" name="jetbrains.mps.console.base.behavior.NodeReferenceString_Behavior" />
    </file>
  </root>
  <root nodeRef="r:1754cb33-73c2-441d-96bc-93a7824726e7(jetbrains.mps.console.base.behavior)/3321948346081461817">
    <file name="InterpretedCommand_Behavior.java">
      <node id="3321948346081461867" at="13,170,14,25" concept="1" />
      <node id="3321948346081469924" at="14,25,15,132" concept="1" />
      <node id="3321948346081463867" at="15,132,16,24" concept="1" />
      <node id="3321948346081461817" at="11,0,13,0" concept="10" trace="init#(Lorg/jetbrains/mps/openapi/model/SNode;)V" />
      <node id="3321948346081461817" at="13,0,18,0" concept="10" trace="virtual_execute_6854397602732226506#(Lorg/jetbrains/mps/openapi/model/SNode;Ljetbrains/mps/console/tool/ConsoleContext;Ljetbrains/mps/console/tool/ConsoleStream;Ljava/lang/Runnable;Ljava/lang/Runnable;)V" />
      <scope id="3321948346081461819" at="11,43,11,43" />
      <scope id="3321948346081461817" at="11,0,13,0">
        <var name="thisNode" id="3321948346081461817" />
      </scope>
      <scope id="3321948346081461830" at="13,170,16,24" />
      <scope id="3321948346081461817" at="13,0,18,0">
        <var name="afterCallback" id="3321948346081480146" />
        <var name="beforeCallback" id="3321948346081461835" />
        <var name="console" id="3321948346081461833" />
        <var name="context" id="3321948346081461831" />
        <var name="thisNode" id="3321948346081461817" />
      </scope>
      <unit id="3321948346081461817" at="10,0,19,0" name="jetbrains.mps.console.base.behavior.InterpretedCommand_Behavior" />
    </file>
  </root>
  <root nodeRef="r:1754cb33-73c2-441d-96bc-93a7824726e7(jetbrains.mps.console.base.behavior)/3894227536041770958">
    <file name="NodeWithClosure_Behavior.java">
      <node id="3894227536041771148" at="12,91,13,66" concept="1" />
      <node id="497034489490439351" at="15,80,16,77" concept="7" />
      <node id="3894227536041770958" at="10,0,12,0" concept="10" trace="init#(Lorg/jetbrains/mps/openapi/model/SNode;)V" />
      <node id="3894227536041770958" at="12,0,15,0" concept="10" trace="virtual_execute_8517397753922085153#(Lorg/jetbrains/mps/openapi/model/SNode;Lcom/intellij/openapi/project/Project;)V" />
      <node id="3894227536041770958" at="15,0,18,0" concept="10" trace="virtual_canExecute_3282455643657932881#(Lorg/jetbrains/mps/openapi/model/SNode;)Z" />
      <scope id="3894227536041771111" at="10,43,10,43" />
      <scope id="3894227536041771147" at="12,91,13,66" />
      <scope id="497034489490439360" at="15,80,16,77" />
      <scope id="3894227536041770958" at="10,0,12,0">
        <var name="thisNode" id="3894227536041770958" />
      </scope>
      <scope id="3894227536041770958" at="12,0,15,0">
        <var name="project" id="3894227536041771154" />
        <var name="thisNode" id="3894227536041770958" />
      </scope>
      <scope id="3894227536041770958" at="15,0,18,0">
        <var name="thisNode" id="3894227536041770958" />
      </scope>
      <unit id="3894227536041770958" at="9,0,19,0" name="jetbrains.mps.console.base.behavior.NodeWithClosure_Behavior" />
    </file>
  </root>
  <root nodeRef="r:1754cb33-73c2-441d-96bc-93a7824726e7(jetbrains.mps.console.base.behavior)/3939645998855102457">
    <file name="INodeWithReference_Behavior.java">
      <node id="3939645998855149468" at="18,91,19,76" concept="6" />
      <node id="2431734420460469711" at="19,76,20,83" concept="6" />
      <node id="2431734420460483172" at="21,29,22,13" concept="7" />
      <node id="2431734420460449016" at="23,5,24,72" concept="6" />
      <node id="2431734420460440670" at="24,72,25,111" concept="1" />
      <node id="3939645998855102807" at="27,80,28,72" concept="7" />
      <node id="328850564593863337" at="30,85,31,96" concept="7" />
      <node id="3939645998855102457" at="16,0,18,0" concept="10" trace="init#(Lorg/jetbrains/mps/openapi/model/SNode;)V" />
      <node id="2431734420460477709" at="20,83,23,5" concept="4" />
      <node id="3939645998855102457" at="27,0,30,0" concept="10" trace="virtual_canExecute_3282455643657932881#(Lorg/jetbrains/mps/openapi/model/SNode;)Z" />
      <node id="3939645998855102457" at="30,0,33,0" concept="10" trace="virtual_getTextWhenBroken_328850564593858078#(Lorg/jetbrains/mps/openapi/model/SNode;)Ljava/lang/String;" />
      <node id="3939645998855102457" at="18,0,27,0" concept="10" trace="virtual_execute_8517397753922085153#(Lorg/jetbrains/mps/openapi/model/SNode;Lcom/intellij/openapi/project/Project;)V" />
      <scope id="3939645998855102459" at="16,43,16,43" />
      <scope id="2431734420460477712" at="21,29,22,13" />
      <scope id="3939645998855102763" at="27,80,28,72" />
      <scope id="328850564593858081" at="30,85,31,96" />
      <scope id="3939645998855102457" at="16,0,18,0">
        <var name="thisNode" id="3939645998855102457" />
      </scope>
      <scope id="3939645998855102457" at="27,0,30,0">
        <var name="thisNode" id="3939645998855102457" />
      </scope>
      <scope id="3939645998855102457" at="30,0,33,0">
        <var name="thisNode" id="3939645998855102457" />
      </scope>
      <scope id="3939645998855102757" at="18,91,25,111">
        <var name="context" id="2431734420460449017" />
        <var name="mpsProject" id="2431734420460469712" />
        <var name="targetNode" id="3939645998855149471" />
      </scope>
      <scope id="3939645998855102457" at="18,0,27,0">
        <var name="project" id="2431734420460432282" />
        <var name="thisNode" id="3939645998855102457" />
      </scope>
      <unit id="3939645998855102457" at="15,0,34,0" name="jetbrains.mps.console.base.behavior.INodeWithReference_Behavior" />
    </file>
  </root>
  <root nodeRef="r:1754cb33-73c2-441d-96bc-93a7824726e7(jetbrains.mps.console.base.behavior)/473081947980701637">
    <file name="HelpCommand_Behavior.java">
<<<<<<< HEAD
      <node id="6928665434436813463" at="38,41,39,202" concept="7" />
      <node id="6928665434441819863" at="42,40,43,196" concept="7" />
      <node id="6928665434441933129" at="46,40,47,195" concept="7" />
      <node id="5932042262275306661" at="50,40,51,59" concept="7" />
      <node id="7185170375690254627" at="53,15,54,101" concept="6" />
      <node id="7185170375690453459" at="56,282,57,83" concept="1" />
      <node id="7185170375690496282" at="58,9,59,78" concept="1" />
      <node id="7006261637497467664" at="63,15,64,839" concept="7" />
      <node id="473081947986262001" at="66,47,67,218" concept="1" />
      <node id="7006261637498557561" at="69,17,70,277" concept="7" />
      <node id="6928665434436626873" at="71,43,72,132" concept="7" />
      <node id="7006261637499677206" at="76,10,77,79" concept="6" />
      <node id="748410583115909756" at="79,48,80,51" concept="7" />
      <node id="748410583115984103" at="83,55,84,33" concept="7" />
      <node id="7006261637499275416" at="86,16,87,26" concept="6" />
      <node id="7006261637499380687" at="88,68,89,90" concept="6" />
      <node id="7006261637499380699" at="90,35,91,31" concept="1" />
      <node id="7006261637499724808" at="93,9,94,61" concept="1" />
      <node id="7006261637501117441" at="95,7,96,0" concept="8" />
      <node id="7006261637500072679" at="96,0,97,49" concept="6" />
      <node id="7006261637500077234" at="99,74,100,124" concept="1" />
      <node id="7006261637500352229" at="102,155,103,33" concept="1" />
      <node id="7006261637500093481" at="106,9,107,28" concept="1" />
      <node id="748410583119129775" at="108,7,109,65" concept="1" />
      <node id="3448341583993589079" at="109,65,110,41" concept="1" />
      <node id="6928665434439673819" at="111,209,112,22" concept="6" />
      <node id="6928665434439691294" at="113,11,114,125" concept="6" />
      <node id="6928665434439674790" at="114,125,115,202" concept="1" />
      <node id="6928665434439684406" at="116,58,117,424" concept="1" />
      <node id="6928665434440004412" at="118,16,119,596" concept="1" />
      <node id="748410583119152993" at="125,94,126,47" concept="7" />
      <node id="7185170375691175706" at="128,94,129,123" concept="7" />
      <node id="473081947980701637" at="131,0,132,0" concept="9" trace="LOG" />
      <node id="7185170375690669461" at="133,36,134,207" concept="7" />
      <node id="7185170375690669461" at="135,5,136,16" concept="7" />
      <node id="748410583116024892" at="139,36,140,40" concept="7" />
      <node id="748410583116024892" at="141,5,142,13" concept="7" />
      <node id="1114206087961102593" at="145,36,146,40" concept="7" />
      <node id="1114206087961102593" at="147,5,148,13" concept="7" />
      <node id="5932042262275377143" at="150,55,151,43" concept="7" />
      <node id="473081947980701637" at="33,0,35,0" concept="10" trace="init#(Lorg/jetbrains/mps/openapi/model/SNode;)V" />
      <node id="6928665434440001583" at="118,14,120,9" concept="0" />
      <node id="6928665434436790709" at="38,0,41,0" concept="5" trace="accept#(Lorg/jetbrains/mps/openapi/model/SNode;)Z" />
      <node id="6928665434441795895" at="42,0,45,0" concept="5" trace="select#(Lorg/jetbrains/mps/openapi/model/SNode;)Ljava/lang/String;" />
      <node id="6928665434441908595" at="46,0,49,0" concept="5" trace="select#(Lorg/jetbrains/mps/openapi/model/SNode;)Ljava/lang/String;" />
      <node id="5932042262275287360" at="50,0,53,0" concept="5" trace="select#(Lorg/jetbrains/mps/openapi/model/SNode;)Ljava/lang/String;" />
      <node id="7185170375690375999" at="55,60,58,9" concept="4" />
      <node id="473081947986262001" at="65,40,68,13" concept="0" />
      <node id="473081947986262001" at="65,40,68,13" concept="4" />
      <node id="748410583115907546" at="79,0,82,0" concept="5" trace="select#(Ljava/util/List;)Ljava/lang/Integer;" />
      <node id="748410583115980109" at="83,0,86,0" concept="5" trace="combine#(Ljava/lang/Integer;Ljava/lang/Integer;)Ljava/lang/Integer;" />
      <node id="7006261637499380697" at="89,90,92,11" concept="4" />
      <node id="7006261637500126800" at="101,63,104,13" concept="2" />
      <node id="473081947980701637" at="125,0,128,0" concept="10" trace="virtual_getShortHelp_473081947982699339#(Lorg/jetbrains/mps/openapi/language/SAbstractConcept;)Ljava/lang/String;" />
      <node id="473081947980701637" at="128,0,131,0" concept="10" trace="virtual_getHelpPage_7006261637493125297#(Lorg/jetbrains/mps/openapi/language/SAbstractConcept;)Ljava/lang/String;" />
      <node id="7185170375690669461" at="132,73,135,5" concept="4" />
      <node id="748410583116024892" at="138,73,141,5" concept="4" />
      <node id="1114206087961102593" at="144,75,147,5" concept="4" />
      <node id="5932042262275377143" at="150,0,153,0" concept="10" trace="isNotEmptyString#(Ljava/lang/String;)Z" />
      <node id="748410583118390906" at="68,13,73,13" concept="11" />
      <node id="748410583117702051" at="100,124,105,11" concept="4" />
      <node id="6928665434439882323" at="115,202,120,9" concept="4" />
      <node id="7185170375690345297" at="54,101,60,7" concept="3" />
      <node id="7006261637499380683" at="87,26,93,9" concept="3" />
      <node id="7185170375690669461" at="132,0,138,0" concept="10" trace="check_x46ur7_a0a0c0a0a#(Lorg/jetbrains/mps/openapi/model/SNode;)Ljava/lang/String;" />
      <node id="748410583116024892" at="138,0,144,0" concept="10" trace="check_x46ur7_a0a0b0f0a0a#(Ljava/lang/String;)I" />
      <node id="1114206087961102593" at="144,0,150,0" concept="10" trace="check_x46ur7_a0a0b0a0i0a0a#(Ljava/lang/String;)I" />
      <node id="748410583116912243" at="98,66,106,9" concept="2" />
      <node id="6928665434439673438" at="112,22,122,7" concept="11" />
      <node id="7006261637498594250" at="97,49,108,7" concept="3" />
      <node id="473081947986135948" at="62,55,74,11" concept="11" />
      <node id="6928665434435324984" at="62,0,76,0" concept="5" trace="select#(Lorg/jetbrains/mps/openapi/model/SNode;)Ljetbrains/mps/internal/collections/runtime/IListSequence;" />
      <node id="748410583115738436" at="60,7,76,10" concept="6" />
      <node id="6928665434434403639" at="36,72,53,15" concept="6" />
      <node id="748410583115848789" at="77,79,95,7" concept="2" />
      <node id="6928665434439181588" at="35,123,123,5" concept="4" />
      <node id="473081947980701637" at="35,0,125,0" concept="10" trace="virtual_doExecute_3321948346081469500#(Lorg/jetbrains/mps/openapi/model/SNode;Ljetbrains/mps/console/tool/ConsoleContext;Ljetbrains/mps/console/tool/ConsoleStream;)V" />
      <scope id="473081947980701790" at="33,43,33,43" />
      <scope id="6928665434439673441" at="121,0,121,42">
        <var name="ignored" id="6928665434439673443" />
      </scope>
      <scope id="6928665434439673447" at="121,42,121,42" />
      <scope id="6928665434436790710" at="38,41,39,202" />
      <scope id="6928665434441795896" at="42,40,43,196" />
      <scope id="6928665434441908596" at="46,40,47,195" />
      <scope id="5932042262275287361" at="50,40,51,59" />
      <scope id="7185170375690376000" at="56,282,57,83" />
      <scope id="473081947986135950" at="63,15,64,839" />
      <scope id="473081947986262001" at="66,47,67,218" />
      <scope id="748410583118390908" at="69,17,70,277" />
      <scope id="748410583118390909" at="71,0,72,132">
        <var name="e1" id="748410583118390911" />
      </scope>
      <scope id="748410583118390915" at="71,43,72,132" />
      <scope id="748410583115907547" at="79,48,80,51" />
      <scope id="748410583115980110" at="83,55,84,33" />
      <scope id="7006261637499380698" at="90,35,91,31" />
      <scope id="7006261637500126803" at="102,155,103,33" />
      <scope id="6928665434439882326" at="116,58,117,424" />
      <scope id="6928665434440001584" at="118,16,119,596" />
      <scope id="473081947983370828" at="125,94,126,47" />
      <scope id="7185170375691171353" at="128,94,129,123" />
      <scope id="7185170375690669461" at="133,36,134,207" />
      <scope id="748410583116024892" at="139,36,140,40" />
      <scope id="1114206087961102593" at="145,36,146,40" />
      <scope id="5932042262275377143" at="150,55,151,43" />
=======
      <node id="6928665434436813463" at="39,41,40,202" concept="7" />
      <node id="6928665434441819863" at="43,40,44,196" concept="7" />
      <node id="6928665434441933129" at="47,40,48,195" concept="7" />
      <node id="5932042262275306661" at="51,40,52,59" concept="7" />
      <node id="7185170375690254627" at="54,15,55,101" concept="6" />
      <node id="7185170375690453459" at="57,282,58,83" concept="1" />
      <node id="7185170375690496282" at="59,9,60,78" concept="1" />
      <node id="7006261637497467664" at="64,15,65,445" concept="7" />
      <node id="473081947986262001" at="67,47,68,218" concept="1" />
      <node id="7006261637498557561" at="70,17,71,268" concept="7" />
      <node id="6928665434436626873" at="72,43,73,123" concept="7" />
      <node id="7006261637499677206" at="77,10,78,79" concept="6" />
      <node id="748410583115909756" at="80,48,81,51" concept="7" />
      <node id="748410583115984103" at="84,55,85,33" concept="7" />
      <node id="7006261637499275416" at="87,16,88,26" concept="6" />
      <node id="7006261637499380687" at="89,68,90,90" concept="6" />
      <node id="7006261637499380699" at="91,35,92,31" concept="1" />
      <node id="7006261637499724808" at="94,9,95,61" concept="1" />
      <node id="7006261637501117441" at="96,7,97,0" concept="8" />
      <node id="7006261637500072679" at="97,0,98,49" concept="6" />
      <node id="7006261637500077234" at="100,74,101,124" concept="1" />
      <node id="7006261637500352229" at="103,155,104,33" concept="1" />
      <node id="7006261637500093481" at="107,9,108,28" concept="1" />
      <node id="748410583119129775" at="109,7,110,65" concept="1" />
      <node id="3448341583993589079" at="110,65,111,41" concept="1" />
      <node id="6928665434439673819" at="112,209,113,22" concept="6" />
      <node id="6928665434439691294" at="114,11,115,125" concept="6" />
      <node id="6928665434439674790" at="115,125,116,202" concept="1" />
      <node id="1433263869220324265" at="116,202,117,595" concept="6" />
      <node id="6928665434439684406" at="118,58,119,56" concept="1" />
      <node id="6928665434440004412" at="120,16,121,36" concept="1" />
      <node id="748410583119152993" at="128,94,129,58" concept="7" />
      <node id="7185170375691175706" at="132,94,133,123" concept="7" />
      <node id="473081947980701637" at="136,0,137,0" concept="9" trace="LOG" />
      <node id="7185170375690669461" at="139,36,140,207" concept="7" />
      <node id="7185170375690669461" at="141,5,142,16" concept="7" />
      <node id="748410583116024892" at="146,36,147,40" concept="7" />
      <node id="748410583116024892" at="148,5,149,13" concept="7" />
      <node id="1114206087961102593" at="153,36,154,40" concept="7" />
      <node id="1114206087961102593" at="155,5,156,13" concept="7" />
      <node id="473081947980701637" at="33,0,35,0" concept="10" trace="init#(Lorg/jetbrains/mps/openapi/model/SNode;)V" />
      <node id="6928665434440001583" at="120,14,122,9" concept="0" />
      <node id="6928665434436790709" at="39,0,42,0" concept="5" trace="accept#(Lorg/jetbrains/mps/openapi/model/SNode;)Z" />
      <node id="6928665434441795895" at="43,0,46,0" concept="5" trace="select#(Lorg/jetbrains/mps/openapi/model/SNode;)Ljava/lang/String;" />
      <node id="6928665434441908595" at="47,0,50,0" concept="5" trace="select#(Lorg/jetbrains/mps/openapi/model/SNode;)Ljava/lang/String;" />
      <node id="5932042262275287360" at="51,0,54,0" concept="5" trace="select#(Lorg/jetbrains/mps/openapi/model/SNode;)Ljava/lang/String;" />
      <node id="7185170375690375999" at="56,60,59,9" concept="4" />
      <node id="473081947986262001" at="66,40,69,13" concept="0" />
      <node id="473081947986262001" at="66,40,69,13" concept="4" />
      <node id="748410583115907546" at="80,0,83,0" concept="5" trace="select#(Ljava/util/List;)Ljava/lang/Integer;" />
      <node id="748410583115980109" at="84,0,87,0" concept="5" trace="combine#(Ljava/lang/Integer;Ljava/lang/Integer;)Ljava/lang/Integer;" />
      <node id="7006261637499380697" at="90,90,93,11" concept="4" />
      <node id="7006261637500126800" at="102,63,105,13" concept="2" />
      <node id="473081947980701637" at="128,0,131,0" concept="10" trace="virtual_getShortHelp_473081947982699339#(Lorg/jetbrains/mps/openapi/language/SAbstractConcept;)Ljava/lang/String;" />
      <node id="473081947980701637" at="132,0,135,0" concept="10" trace="virtual_getHelpPage_7006261637493125297#(Lorg/jetbrains/mps/openapi/language/SAbstractConcept;)Ljava/lang/String;" />
      <node id="7185170375690669461" at="138,73,141,5" concept="4" />
      <node id="748410583116024892" at="145,73,148,5" concept="4" />
      <node id="1114206087961102593" at="152,75,155,5" concept="4" />
      <node id="748410583118390906" at="69,13,74,13" concept="11" />
      <node id="748410583117702051" at="101,124,106,11" concept="4" />
      <node id="6928665434439882323" at="117,595,122,9" concept="4" />
      <node id="7185170375690345297" at="55,101,61,7" concept="3" />
      <node id="7006261637499380683" at="88,26,94,9" concept="3" />
      <node id="7185170375690669461" at="138,0,144,0" concept="10" trace="check_x46ur7_a0a0c0a0a#(Lorg/jetbrains/mps/openapi/model/SNode;)Ljava/lang/String;" />
      <node id="748410583116024892" at="145,0,151,0" concept="10" trace="check_x46ur7_a0a0b0f0a0a#(Ljava/lang/String;)I" />
      <node id="1114206087961102593" at="152,0,158,0" concept="10" trace="check_x46ur7_a0a0b0a0i0a0a#(Ljava/lang/String;)I" />
      <node id="748410583116912243" at="99,66,107,9" concept="2" />
      <node id="7006261637498594250" at="98,49,109,7" concept="3" />
      <node id="6928665434439673438" at="113,22,124,7" concept="11" />
      <node id="473081947986135948" at="63,55,75,11" concept="11" />
      <node id="6928665434435324984" at="63,0,77,0" concept="5" trace="select#(Lorg/jetbrains/mps/openapi/model/SNode;)Ljetbrains/mps/internal/collections/runtime/IListSequence;" />
      <node id="748410583115738436" at="61,7,77,10" concept="6" />
      <node id="6928665434434403639" at="37,72,54,15" concept="6" />
      <node id="748410583115848789" at="78,79,96,7" concept="2" />
      <node id="6928665434439181588" at="36,123,125,5" concept="4" />
      <node id="473081947980701637" at="36,0,127,0" concept="10" trace="virtual_doExecute_3321948346081469500#(Lorg/jetbrains/mps/openapi/model/SNode;Ljetbrains/mps/console/tool/ConsoleContext;Ljetbrains/mps/console/tool/ConsoleStream;)V" />
      <scope id="473081947980701790" at="33,43,33,43" />
      <scope id="6928665434439673441" at="123,0,123,42">
        <var name="ignored" id="6928665434439673443" />
      </scope>
      <scope id="6928665434439673447" at="123,42,123,42" />
      <scope id="6928665434436790710" at="39,41,40,202" />
      <scope id="6928665434441795896" at="43,40,44,196" />
      <scope id="6928665434441908596" at="47,40,48,195" />
      <scope id="5932042262275287361" at="51,40,52,59" />
      <scope id="7185170375690376000" at="57,282,58,83" />
      <scope id="473081947986135950" at="64,15,65,445" />
      <scope id="473081947986262001" at="67,47,68,218" />
      <scope id="748410583118390908" at="70,17,71,268" />
      <scope id="748410583118390909" at="72,0,73,123">
        <var name="e1" id="748410583118390911" />
      </scope>
      <scope id="748410583118390915" at="72,43,73,123" />
      <scope id="748410583115907547" at="80,48,81,51" />
      <scope id="748410583115980110" at="84,55,85,33" />
      <scope id="7006261637499380698" at="91,35,92,31" />
      <scope id="7006261637500126803" at="103,155,104,33" />
      <scope id="6928665434439882326" at="118,58,119,56" />
      <scope id="6928665434440001584" at="120,16,121,36" />
      <scope id="473081947983370828" at="128,94,129,58" />
      <scope id="7185170375691171353" at="132,94,133,123" />
      <scope id="7185170375690669461" at="139,36,140,207" />
      <scope id="748410583116024892" at="146,36,147,40" />
      <scope id="1114206087961102593" at="153,36,154,40" />
>>>>>>> bf3a2c62
      <scope id="473081947980701637" at="33,0,35,0">
        <var name="thisNode" id="473081947980701637" />
      </scope>
      <scope id="6928665434436790709" at="38,0,41,0">
        <var name="it" id="6928665434436790709" />
      </scope>
      <scope id="6928665434441795895" at="42,0,45,0">
        <var name="it" id="6928665434441795895" />
      </scope>
      <scope id="6928665434441908595" at="46,0,49,0">
        <var name="it" id="6928665434441908595" />
      </scope>
      <scope id="5932042262275287360" at="50,0,53,0">
        <var name="it" id="5932042262275287360" />
      </scope>
      <scope id="473081947986262001" at="65,40,68,13" />
      <scope id="748410583115907546" at="79,0,82,0">
        <var name="it" id="748410583115907546" />
      </scope>
      <scope id="748410583115980109" at="83,0,86,0">
        <var name="it" id="748410583115980109" />
        <var name="s" id="748410583115980109" />
      </scope>
      <scope id="7006261637500126800" at="101,63,104,13">
        <var name="j" id="7006261637500126806" />
      </scope>
<<<<<<< HEAD
      <scope id="748410583117702054" at="101,63,104,13" />
      <scope id="473081947980701637" at="125,0,128,0">
        <var name="thisConcept" id="473081947980701637" />
      </scope>
      <scope id="473081947980701637" at="128,0,131,0">
        <var name="thisConcept" id="473081947980701637" />
      </scope>
      <scope id="5932042262275377143" at="150,0,153,0">
        <var name="str" id="5932042262275377143" />
      </scope>
      <scope id="7185170375690345303" at="55,60,59,78" />
      <scope id="7006261637499380686" at="88,68,92,11">
        <var name="length" id="7006261637499380688" />
      </scope>
      <scope id="7185170375690669461" at="132,73,136,16" />
      <scope id="748410583116024892" at="138,73,142,13" />
      <scope id="1114206087961102593" at="144,75,148,13" />
      <scope id="7185170375690345297" at="54,101,60,7">
=======
      <scope id="748410583117702054" at="102,63,105,13" />
      <scope id="473081947980701637" at="128,0,131,0">
        <var name="thisConcept" id="473081947980701637" />
      </scope>
      <scope id="473081947980701637" at="132,0,135,0">
        <var name="thisConcept" id="473081947980701637" />
      </scope>
      <scope id="7185170375690345303" at="56,60,60,78" />
      <scope id="7006261637499380686" at="89,68,93,11">
        <var name="length" id="7006261637499380688" />
      </scope>
      <scope id="7185170375690669461" at="138,73,142,16" />
      <scope id="748410583116024892" at="145,73,149,13" />
      <scope id="1114206087961102593" at="152,75,156,13" />
      <scope id="7185170375690345297" at="55,101,61,7">
>>>>>>> bf3a2c62
        <var name="e" id="7185170375690345299" />
      </scope>
      <scope id="7006261637499380683" at="87,26,93,9">
        <var name="row" id="7006261637499380684" />
      </scope>
<<<<<<< HEAD
      <scope id="748410583116912246" at="99,74,105,11" />
      <scope id="7185170375690669461" at="132,0,138,0">
        <var name="checkedDotOperand" id="7185170375690669461" />
      </scope>
      <scope id="748410583116024892" at="138,0,144,0">
        <var name="checkedDotOperand" id="748410583116024892" />
      </scope>
      <scope id="1114206087961102593" at="144,0,150,0">
        <var name="checkedDotOperand" id="1114206087961102593" />
      </scope>
      <scope id="6928665434439673440" at="113,11,120,9">
        <var name="chp" id="6928665434439691297" />
      </scope>
      <scope id="473081947986135951" at="65,0,73,13">
=======
      <scope id="748410583116912246" at="100,74,106,11" />
      <scope id="7185170375690669461" at="138,0,144,0">
        <var name="checkedDotOperand" id="7185170375690669461" />
      </scope>
      <scope id="748410583116024892" at="145,0,151,0">
        <var name="checkedDotOperand" id="748410583116024892" />
      </scope>
      <scope id="1114206087961102593" at="152,0,158,0">
        <var name="checkedDotOperand" id="1114206087961102593" />
      </scope>
      <scope id="473081947986135951" at="66,0,74,13">
>>>>>>> bf3a2c62
        <var name="e" id="473081947986135953" />
      </scope>
      <scope id="473081947986135957" at="65,40,73,13" />
      <scope id="748410583115848792" at="86,16,94,61">
        <var name="maxLength" id="7006261637499275419" />
      </scope>
      <scope id="748410583116912243" at="98,66,106,9">
        <var name="i" id="748410583116912249" />
      </scope>
<<<<<<< HEAD
      <scope id="7006261637498594256" at="98,66,107,28" />
      <scope id="7006261637498594250" at="97,49,108,7">
        <var name="row" id="7006261637498594252" />
      </scope>
      <scope id="6928665434439380119" at="111,209,122,7">
        <var name="helpPage" id="6928665434439673822" />
      </scope>
      <scope id="6928665434435324985" at="62,55,74,11" />
      <scope id="6928665434435324984" at="62,0,76,0">
=======
      <scope id="6928665434439673440" at="114,11,122,9">
        <var name="chp" id="6928665434439691297" />
        <var name="helpHead" id="1433263869220324266" />
      </scope>
      <scope id="7006261637498594256" at="99,66,108,28" />
      <scope id="7006261637498594250" at="98,49,109,7">
        <var name="row" id="7006261637498594252" />
      </scope>
      <scope id="6928665434435324985" at="63,55,75,11" />
      <scope id="6928665434439380119" at="112,209,124,7">
        <var name="helpPage" id="6928665434439673822" />
      </scope>
      <scope id="6928665434435324984" at="63,0,77,0">
>>>>>>> bf3a2c62
        <var name="it" id="6928665434435324984" />
      </scope>
      <scope id="748410583115848789" at="77,79,95,7">
        <var name="i" id="748410583115848795" />
      </scope>
      <scope id="6928665434439181591" at="36,72,110,41">
        <var name="constructions" id="6928665434434403642" />
        <var name="groupedConstructions" id="7185170375690254630" />
        <var name="maxLens" id="7006261637499677209" />
        <var name="output" id="7006261637500072680" />
        <var name="resultList" id="748410583115738439" />
      </scope>
<<<<<<< HEAD
      <scope id="473081947980702287" at="35,123,123,5" />
      <scope id="473081947980701637" at="35,0,125,0">
=======
      <scope id="473081947980702287" at="36,123,125,5" />
      <scope id="473081947980701637" at="36,0,127,0">
>>>>>>> bf3a2c62
        <var name="console" id="473081947980702290" />
        <var name="context" id="473081947980702288" />
        <var name="thisNode" id="473081947980701637" />
      </scope>
<<<<<<< HEAD
      <unit id="6928665434436790709" at="37,254,41,7" name="jetbrains.mps.console.base.behavior.HelpCommand_Behavior$1" />
      <unit id="6928665434441795895" at="41,18,45,7" name="jetbrains.mps.console.base.behavior.HelpCommand_Behavior$2" />
      <unit id="6928665434441908595" at="45,28,49,7" name="jetbrains.mps.console.base.behavior.HelpCommand_Behavior$3" />
      <unit id="5932042262275287360" at="49,28,53,7" name="jetbrains.mps.console.base.behavior.HelpCommand_Behavior$4" />
      <unit id="748410583115907546" at="78,71,82,7" name="jetbrains.mps.console.base.behavior.HelpCommand_Behavior$6" />
      <unit id="748410583115980109" at="82,26,86,7" name="jetbrains.mps.console.base.behavior.HelpCommand_Behavior$7" />
      <unit id="6928665434435324984" at="61,168,76,7" name="jetbrains.mps.console.base.behavior.HelpCommand_Behavior$5" />
      <unit id="473081947980701637" at="32,0,154,0" name="jetbrains.mps.console.base.behavior.HelpCommand_Behavior" />
=======
      <unit id="6928665434436790709" at="38,254,42,7" name="jetbrains.mps.console.base.behavior.HelpCommand_Behavior$1" />
      <unit id="6928665434441795895" at="42,18,46,7" name="jetbrains.mps.console.base.behavior.HelpCommand_Behavior$2" />
      <unit id="6928665434441908595" at="46,28,50,7" name="jetbrains.mps.console.base.behavior.HelpCommand_Behavior$3" />
      <unit id="5932042262275287360" at="50,28,54,7" name="jetbrains.mps.console.base.behavior.HelpCommand_Behavior$4" />
      <unit id="748410583115907546" at="79,71,83,7" name="jetbrains.mps.console.base.behavior.HelpCommand_Behavior$6" />
      <unit id="748410583115980109" at="83,26,87,7" name="jetbrains.mps.console.base.behavior.HelpCommand_Behavior$7" />
      <unit id="6928665434435324984" at="62,168,77,7" name="jetbrains.mps.console.base.behavior.HelpCommand_Behavior$5" />
      <unit id="473081947980701637" at="32,0,159,0" name="jetbrains.mps.console.base.behavior.HelpCommand_Behavior" />
>>>>>>> bf3a2c62
    </file>
  </root>
  <root nodeRef="r:1754cb33-73c2-441d-96bc-93a7824726e7(jetbrains.mps.console.base.behavior)/473081947982699336">
    <file name="ConsoleHelpProvider_Behavior.java">
<<<<<<< HEAD
      <node id="7006261637493128366" at="14,94,15,16" concept="7" />
      <node id="6928665434441165614" at="17,91,18,139" concept="7" />
      <node id="6928665434437563301" at="20,99,21,140" concept="6" />
      <node id="6928665434437576073" at="22,48,23,19" concept="7" />
      <node id="6928665434437576528" at="24,12,25,126" concept="7" />
      <node id="473081947982699336" at="12,0,14,0" concept="10" trace="init#(Lorg/jetbrains/mps/openapi/model/SNode;)V" />
      <node id="6928665434437576376" at="24,10,26,5" concept="0" />
      <node id="473081947982699336" at="14,0,17,0" concept="10" trace="virtual_getHelpPage_7006261637493125297#(Lorg/jetbrains/mps/openapi/language/SAbstractConcept;)Ljava/lang/String;" />
      <node id="473081947982699336" at="17,0,20,0" concept="10" trace="virtual_getGroup_6928665434441162387#(Lorg/jetbrains/mps/openapi/language/SAbstractConcept;)Ljava/lang/String;" />
      <node id="6928665434437564316" at="21,140,26,5" concept="4" />
      <node id="473081947982699336" at="20,0,28,0" concept="10" trace="virtual_getDisplayString_7006261637493126103#(Lorg/jetbrains/mps/openapi/language/SAbstractConcept;)Ljava/lang/String;" />
      <scope id="473081947982699338" at="12,43,12,43" />
      <scope id="7006261637493125454" at="14,94,15,16" />
      <scope id="6928665434441162390" at="17,91,18,139" />
      <scope id="6928665434437564319" at="22,48,23,19" />
      <scope id="6928665434437576377" at="24,12,25,126" />
=======
      <node id="1433263869219891526" at="15,94,16,143" concept="7" />
      <node id="7006261637493128366" at="19,94,20,16" concept="7" />
      <node id="6928665434441165614" at="23,91,24,139" concept="7" />
      <node id="6928665434437563301" at="27,99,28,140" concept="6" />
      <node id="6928665434437576073" at="29,48,30,19" concept="7" />
      <node id="6928665434437576528" at="31,12,32,126" concept="7" />
      <node id="473081947982699336" at="12,0,14,0" concept="10" trace="init#(Lorg/jetbrains/mps/openapi/model/SNode;)V" />
      <node id="6928665434437576376" at="31,10,33,5" concept="0" />
      <node id="473081947982699336" at="15,0,18,0" concept="10" trace="virtual_getShortHelp_473081947982699339#(Lorg/jetbrains/mps/openapi/language/SAbstractConcept;)Ljava/lang/String;" />
      <node id="473081947982699336" at="19,0,22,0" concept="10" trace="virtual_getHelpPage_7006261637493125297#(Lorg/jetbrains/mps/openapi/language/SAbstractConcept;)Ljava/lang/String;" />
      <node id="473081947982699336" at="23,0,26,0" concept="10" trace="virtual_getGroup_6928665434441162387#(Lorg/jetbrains/mps/openapi/language/SAbstractConcept;)Ljava/lang/String;" />
      <node id="6928665434437564316" at="28,140,33,5" concept="4" />
      <node id="473081947982699336" at="27,0,35,0" concept="10" trace="virtual_getDisplayString_7006261637493126103#(Lorg/jetbrains/mps/openapi/language/SAbstractConcept;)Ljava/lang/String;" />
      <scope id="473081947982699338" at="12,43,12,43" />
      <scope id="473081947982699342" at="15,94,16,143" />
      <scope id="7006261637493125454" at="19,94,20,16" />
      <scope id="6928665434441162390" at="23,91,24,139" />
      <scope id="6928665434437564319" at="29,48,30,19" />
      <scope id="6928665434437576377" at="31,12,32,126" />
>>>>>>> bf3a2c62
      <scope id="473081947982699336" at="12,0,14,0">
        <var name="thisNode" id="473081947982699336" />
      </scope>
      <scope id="473081947982699336" at="14,0,17,0">
        <var name="thisConcept" id="473081947982699336" />
      </scope>
      <scope id="473081947982699336" at="17,0,20,0">
        <var name="thisConcept" id="473081947982699336" />
      </scope>
<<<<<<< HEAD
      <scope id="7006261637493126106" at="20,99,26,5">
        <var name="alias" id="6928665434437563304" />
      </scope>
      <scope id="473081947982699336" at="20,0,28,0">
        <var name="thisConcept" id="473081947982699336" />
      </scope>
      <unit id="473081947982699336" at="11,0,29,0" name="jetbrains.mps.console.base.behavior.ConsoleHelpProvider_Behavior" />
=======
      <scope id="473081947982699336" at="23,0,26,0">
        <var name="thisConcept" id="473081947982699336" />
      </scope>
      <scope id="7006261637493126106" at="27,99,33,5">
        <var name="alias" id="6928665434437563304" />
      </scope>
      <scope id="473081947982699336" at="27,0,35,0">
        <var name="thisConcept" id="473081947982699336" />
      </scope>
      <unit id="473081947982699336" at="11,0,36,0" name="jetbrains.mps.console.base.behavior.ConsoleHelpProvider_Behavior" />
>>>>>>> bf3a2c62
    </file>
  </root>
  <root nodeRef="r:1754cb33-73c2-441d-96bc-93a7824726e7(jetbrains.mps.console.base.behavior)/5842059399443118726">
    <file name="PastedNodeReference_Behavior.java">
      <node id="328850564588308693" at="11,81,12,64" concept="7" />
      <node id="7656298970873971977" at="14,85,15,89" concept="6" />
      <node id="7656298970872562378" at="15,89,16,58" concept="7" />
      <node id="5842059399443118726" at="9,0,11,0" concept="10" trace="init#(Lorg/jetbrains/mps/openapi/model/SNode;)V" />
      <node id="5842059399443118726" at="11,0,14,0" concept="10" trace="virtual_getTargetNode_3575813534625153815#(Lorg/jetbrains/mps/openapi/model/SNode;)Lorg/jetbrains/mps/openapi/model/SNode;" />
      <node id="5842059399443118726" at="14,0,18,0" concept="10" trace="virtual_getTextWhenBroken_328850564593858078#(Lorg/jetbrains/mps/openapi/model/SNode;)Ljava/lang/String;" />
      <scope id="5842059399443118728" at="9,43,9,43" />
      <scope id="328850564588308687" at="11,81,12,64" />
      <scope id="5842059399443118726" at="9,0,11,0">
        <var name="thisNode" id="5842059399443118726" />
      </scope>
      <scope id="328850564594109021" at="14,85,16,58">
        <var name="id" id="7656298970873971980" />
      </scope>
      <scope id="5842059399443118726" at="11,0,14,0">
        <var name="thisNode" id="5842059399443118726" />
      </scope>
      <scope id="5842059399443118726" at="14,0,18,0">
        <var name="thisNode" id="5842059399443118726" />
      </scope>
      <unit id="5842059399443118726" at="8,0,19,0" name="jetbrains.mps.console.base.behavior.PastedNodeReference_Behavior" />
    </file>
  </root>
  <root nodeRef="r:1754cb33-73c2-441d-96bc-93a7824726e7(jetbrains.mps.console.base.behavior)/6854397602732226001">
    <file name="Command_Behavior.java">
      <node id="7006261637493129681" at="11,90,12,21" concept="7" />
      <node id="6854397602732226001" at="9,0,11,0" concept="10" trace="init#(Lorg/jetbrains/mps/openapi/model/SNode;)V" />
      <node id="6854397602732226001" at="11,0,14,0" concept="10" trace="virtual_getKind_7006261637493126084#(Lorg/jetbrains/mps/openapi/language/SAbstractConcept;)Ljava/lang/String;" />
      <scope id="6854397602732226154" at="9,43,9,43" />
      <scope id="7006261637493129662" at="11,90,12,21" />
      <scope id="6854397602732226001" at="9,0,11,0">
        <var name="thisNode" id="6854397602732226001" />
      </scope>
      <scope id="6854397602732226001" at="11,0,14,0">
        <var name="thisConcept" id="6854397602732226001" />
      </scope>
      <unit id="6854397602732226001" at="8,0,15,0" name="jetbrains.mps.console.base.behavior.Command_Behavior" />
    </file>
  </root>
  <root nodeRef="r:1754cb33-73c2-441d-96bc-93a7824726e7(jetbrains.mps.console.base.behavior)/691634242167805890">
    <file name="ModifiedCommandHistoryItem_Behavior.java">
      <node id="5802999594247387275" at="11,83,12,72" concept="7" />
      <node id="691634242167805890" at="9,0,11,0" concept="10" trace="init#(Lorg/jetbrains/mps/openapi/model/SNode;)V" />
      <node id="691634242167805890" at="11,0,14,0" concept="10" trace="virtual_getCommandToEdit_691634242167796942#(Lorg/jetbrains/mps/openapi/model/SNode;)Lorg/jetbrains/mps/openapi/model/SNode;" />
      <scope id="691634242167805892" at="9,43,9,43" />
      <scope id="5802999594247323768" at="11,83,12,72" />
      <scope id="691634242167805890" at="9,0,11,0">
        <var name="thisNode" id="691634242167805890" />
      </scope>
      <scope id="691634242167805890" at="11,0,14,0">
        <var name="thisNode" id="691634242167805890" />
      </scope>
      <unit id="691634242167805890" at="8,0,15,0" name="jetbrains.mps.console.base.behavior.ModifiedCommandHistoryItem_Behavior" />
    </file>
  </root>
  <root nodeRef="r:1754cb33-73c2-441d-96bc-93a7824726e7(jetbrains.mps.console.base.behavior)/8517397753921951854">
    <file name="IActionHolder_Behavior.java">
      <node id="8517397753921951854" at="8,0,10,0" concept="10" trace="init#(Lorg/jetbrains/mps/openapi/model/SNode;)V" />
      <scope id="8517397753921952016" at="8,43,8,43" />
      <scope id="8517397753921951854" at="8,0,10,0">
        <var name="thisNode" id="8517397753921951854" />
      </scope>
      <unit id="8517397753921951854" at="7,0,11,0" name="jetbrains.mps.console.base.behavior.IActionHolder_Behavior" />
    </file>
  </root>
</debug-info>
<|MERGE_RESOLUTION|>--- conflicted
+++ resolved
@@ -53,11 +53,7 @@
       <unit at="9,0,50,0" name="jetbrains.mps.console.base.behavior.BehaviorAspectDescriptor" />
     </file>
     <file name="Command_BehaviorDescriptor.java">
-<<<<<<< HEAD
-      <unit at="11,0,32,0" name="jetbrains.mps.console.base.behavior.Command_BehaviorDescriptor" />
-=======
-      <unit at="11,0,42,0" name="jetbrains.mps.console.base.behavior.Command_BehaviorDescriptor" />
->>>>>>> bf3a2c62
+      <unit at="11,0,35,0" name="jetbrains.mps.console.base.behavior.Command_BehaviorDescriptor" />
     </file>
     <file name="ConsoleHelpProvider_BehaviorDescriptor.java">
       <unit at="7,0,14,0" name="jetbrains.mps.console.base.behavior.ConsoleHelpProvider_BehaviorDescriptor" />
@@ -327,7 +323,6 @@
   </root>
   <root nodeRef="r:1754cb33-73c2-441d-96bc-93a7824726e7(jetbrains.mps.console.base.behavior)/473081947980701637">
     <file name="HelpCommand_Behavior.java">
-<<<<<<< HEAD
       <node id="6928665434436813463" at="38,41,39,202" concept="7" />
       <node id="6928665434441819863" at="42,40,43,196" concept="7" />
       <node id="6928665434441933129" at="46,40,47,195" concept="7" />
@@ -335,10 +330,10 @@
       <node id="7185170375690254627" at="53,15,54,101" concept="6" />
       <node id="7185170375690453459" at="56,282,57,83" concept="1" />
       <node id="7185170375690496282" at="58,9,59,78" concept="1" />
-      <node id="7006261637497467664" at="63,15,64,839" concept="7" />
+      <node id="7006261637497467664" at="63,15,64,445" concept="7" />
       <node id="473081947986262001" at="66,47,67,218" concept="1" />
-      <node id="7006261637498557561" at="69,17,70,277" concept="7" />
-      <node id="6928665434436626873" at="71,43,72,132" concept="7" />
+      <node id="7006261637498557561" at="69,17,70,268" concept="7" />
+      <node id="6928665434436626873" at="71,43,72,123" concept="7" />
       <node id="7006261637499677206" at="76,10,77,79" concept="6" />
       <node id="748410583115909756" at="79,48,80,51" concept="7" />
       <node id="748410583115984103" at="83,55,84,33" concept="7" />
@@ -356,20 +351,20 @@
       <node id="6928665434439673819" at="111,209,112,22" concept="6" />
       <node id="6928665434439691294" at="113,11,114,125" concept="6" />
       <node id="6928665434439674790" at="114,125,115,202" concept="1" />
-      <node id="6928665434439684406" at="116,58,117,424" concept="1" />
-      <node id="6928665434440004412" at="118,16,119,596" concept="1" />
-      <node id="748410583119152993" at="125,94,126,47" concept="7" />
-      <node id="7185170375691175706" at="128,94,129,123" concept="7" />
-      <node id="473081947980701637" at="131,0,132,0" concept="9" trace="LOG" />
-      <node id="7185170375690669461" at="133,36,134,207" concept="7" />
-      <node id="7185170375690669461" at="135,5,136,16" concept="7" />
-      <node id="748410583116024892" at="139,36,140,40" concept="7" />
-      <node id="748410583116024892" at="141,5,142,13" concept="7" />
-      <node id="1114206087961102593" at="145,36,146,40" concept="7" />
-      <node id="1114206087961102593" at="147,5,148,13" concept="7" />
-      <node id="5932042262275377143" at="150,55,151,43" concept="7" />
+      <node id="1433263869220324265" at="115,202,116,595" concept="6" />
+      <node id="6928665434439684406" at="117,58,118,56" concept="1" />
+      <node id="6928665434440004412" at="119,16,120,36" concept="1" />
+      <node id="748410583119152993" at="126,94,127,58" concept="7" />
+      <node id="7185170375691175706" at="129,94,130,123" concept="7" />
+      <node id="473081947980701637" at="132,0,133,0" concept="9" trace="LOG" />
+      <node id="7185170375690669461" at="134,36,135,207" concept="7" />
+      <node id="7185170375690669461" at="136,5,137,16" concept="7" />
+      <node id="748410583116024892" at="140,36,141,40" concept="7" />
+      <node id="748410583116024892" at="142,5,143,13" concept="7" />
+      <node id="1114206087961102593" at="146,36,147,40" concept="7" />
+      <node id="1114206087961102593" at="148,5,149,13" concept="7" />
       <node id="473081947980701637" at="33,0,35,0" concept="10" trace="init#(Lorg/jetbrains/mps/openapi/model/SNode;)V" />
-      <node id="6928665434440001583" at="118,14,120,9" concept="0" />
+      <node id="6928665434440001583" at="119,14,121,9" concept="0" />
       <node id="6928665434436790709" at="38,0,41,0" concept="5" trace="accept#(Lorg/jetbrains/mps/openapi/model/SNode;)Z" />
       <node id="6928665434441795895" at="42,0,45,0" concept="5" trace="select#(Lorg/jetbrains/mps/openapi/model/SNode;)Ljava/lang/String;" />
       <node id="6928665434441908595" at="46,0,49,0" concept="5" trace="select#(Lorg/jetbrains/mps/openapi/model/SNode;)Ljava/lang/String;" />
@@ -381,165 +376,57 @@
       <node id="748410583115980109" at="83,0,86,0" concept="5" trace="combine#(Ljava/lang/Integer;Ljava/lang/Integer;)Ljava/lang/Integer;" />
       <node id="7006261637499380697" at="89,90,92,11" concept="4" />
       <node id="7006261637500126800" at="101,63,104,13" concept="2" />
-      <node id="473081947980701637" at="125,0,128,0" concept="10" trace="virtual_getShortHelp_473081947982699339#(Lorg/jetbrains/mps/openapi/language/SAbstractConcept;)Ljava/lang/String;" />
-      <node id="473081947980701637" at="128,0,131,0" concept="10" trace="virtual_getHelpPage_7006261637493125297#(Lorg/jetbrains/mps/openapi/language/SAbstractConcept;)Ljava/lang/String;" />
-      <node id="7185170375690669461" at="132,73,135,5" concept="4" />
-      <node id="748410583116024892" at="138,73,141,5" concept="4" />
-      <node id="1114206087961102593" at="144,75,147,5" concept="4" />
-      <node id="5932042262275377143" at="150,0,153,0" concept="10" trace="isNotEmptyString#(Ljava/lang/String;)Z" />
+      <node id="473081947980701637" at="126,0,129,0" concept="10" trace="virtual_getShortHelp_473081947982699339#(Lorg/jetbrains/mps/openapi/language/SAbstractConcept;)Ljava/lang/String;" />
+      <node id="473081947980701637" at="129,0,132,0" concept="10" trace="virtual_getHelpPage_7006261637493125297#(Lorg/jetbrains/mps/openapi/language/SAbstractConcept;)Ljava/lang/String;" />
+      <node id="7185170375690669461" at="133,73,136,5" concept="4" />
+      <node id="748410583116024892" at="139,73,142,5" concept="4" />
+      <node id="1114206087961102593" at="145,75,148,5" concept="4" />
       <node id="748410583118390906" at="68,13,73,13" concept="11" />
       <node id="748410583117702051" at="100,124,105,11" concept="4" />
-      <node id="6928665434439882323" at="115,202,120,9" concept="4" />
+      <node id="6928665434439882323" at="116,595,121,9" concept="4" />
       <node id="7185170375690345297" at="54,101,60,7" concept="3" />
       <node id="7006261637499380683" at="87,26,93,9" concept="3" />
-      <node id="7185170375690669461" at="132,0,138,0" concept="10" trace="check_x46ur7_a0a0c0a0a#(Lorg/jetbrains/mps/openapi/model/SNode;)Ljava/lang/String;" />
-      <node id="748410583116024892" at="138,0,144,0" concept="10" trace="check_x46ur7_a0a0b0f0a0a#(Ljava/lang/String;)I" />
-      <node id="1114206087961102593" at="144,0,150,0" concept="10" trace="check_x46ur7_a0a0b0a0i0a0a#(Ljava/lang/String;)I" />
+      <node id="7185170375690669461" at="133,0,139,0" concept="10" trace="check_x46ur7_a0a0c0a0a#(Lorg/jetbrains/mps/openapi/model/SNode;)Ljava/lang/String;" />
+      <node id="748410583116024892" at="139,0,145,0" concept="10" trace="check_x46ur7_a0a0b0f0a0a#(Ljava/lang/String;)I" />
+      <node id="1114206087961102593" at="145,0,151,0" concept="10" trace="check_x46ur7_a0a0b0a0i0a0a#(Ljava/lang/String;)I" />
       <node id="748410583116912243" at="98,66,106,9" concept="2" />
-      <node id="6928665434439673438" at="112,22,122,7" concept="11" />
       <node id="7006261637498594250" at="97,49,108,7" concept="3" />
+      <node id="6928665434439673438" at="112,22,123,7" concept="11" />
       <node id="473081947986135948" at="62,55,74,11" concept="11" />
       <node id="6928665434435324984" at="62,0,76,0" concept="5" trace="select#(Lorg/jetbrains/mps/openapi/model/SNode;)Ljetbrains/mps/internal/collections/runtime/IListSequence;" />
       <node id="748410583115738436" at="60,7,76,10" concept="6" />
       <node id="6928665434434403639" at="36,72,53,15" concept="6" />
       <node id="748410583115848789" at="77,79,95,7" concept="2" />
-      <node id="6928665434439181588" at="35,123,123,5" concept="4" />
-      <node id="473081947980701637" at="35,0,125,0" concept="10" trace="virtual_doExecute_3321948346081469500#(Lorg/jetbrains/mps/openapi/model/SNode;Ljetbrains/mps/console/tool/ConsoleContext;Ljetbrains/mps/console/tool/ConsoleStream;)V" />
+      <node id="6928665434439181588" at="35,123,124,5" concept="4" />
+      <node id="473081947980701637" at="35,0,126,0" concept="10" trace="virtual_doExecute_3321948346081469500#(Lorg/jetbrains/mps/openapi/model/SNode;Ljetbrains/mps/console/tool/ConsoleContext;Ljetbrains/mps/console/tool/ConsoleStream;)V" />
       <scope id="473081947980701790" at="33,43,33,43" />
-      <scope id="6928665434439673441" at="121,0,121,42">
+      <scope id="6928665434439673441" at="122,0,122,42">
         <var name="ignored" id="6928665434439673443" />
       </scope>
-      <scope id="6928665434439673447" at="121,42,121,42" />
+      <scope id="6928665434439673447" at="122,42,122,42" />
       <scope id="6928665434436790710" at="38,41,39,202" />
       <scope id="6928665434441795896" at="42,40,43,196" />
       <scope id="6928665434441908596" at="46,40,47,195" />
       <scope id="5932042262275287361" at="50,40,51,59" />
       <scope id="7185170375690376000" at="56,282,57,83" />
-      <scope id="473081947986135950" at="63,15,64,839" />
+      <scope id="473081947986135950" at="63,15,64,445" />
       <scope id="473081947986262001" at="66,47,67,218" />
-      <scope id="748410583118390908" at="69,17,70,277" />
-      <scope id="748410583118390909" at="71,0,72,132">
+      <scope id="748410583118390908" at="69,17,70,268" />
+      <scope id="748410583118390909" at="71,0,72,123">
         <var name="e1" id="748410583118390911" />
       </scope>
-      <scope id="748410583118390915" at="71,43,72,132" />
+      <scope id="748410583118390915" at="71,43,72,123" />
       <scope id="748410583115907547" at="79,48,80,51" />
       <scope id="748410583115980110" at="83,55,84,33" />
       <scope id="7006261637499380698" at="90,35,91,31" />
       <scope id="7006261637500126803" at="102,155,103,33" />
-      <scope id="6928665434439882326" at="116,58,117,424" />
-      <scope id="6928665434440001584" at="118,16,119,596" />
-      <scope id="473081947983370828" at="125,94,126,47" />
-      <scope id="7185170375691171353" at="128,94,129,123" />
-      <scope id="7185170375690669461" at="133,36,134,207" />
-      <scope id="748410583116024892" at="139,36,140,40" />
-      <scope id="1114206087961102593" at="145,36,146,40" />
-      <scope id="5932042262275377143" at="150,55,151,43" />
-=======
-      <node id="6928665434436813463" at="39,41,40,202" concept="7" />
-      <node id="6928665434441819863" at="43,40,44,196" concept="7" />
-      <node id="6928665434441933129" at="47,40,48,195" concept="7" />
-      <node id="5932042262275306661" at="51,40,52,59" concept="7" />
-      <node id="7185170375690254627" at="54,15,55,101" concept="6" />
-      <node id="7185170375690453459" at="57,282,58,83" concept="1" />
-      <node id="7185170375690496282" at="59,9,60,78" concept="1" />
-      <node id="7006261637497467664" at="64,15,65,445" concept="7" />
-      <node id="473081947986262001" at="67,47,68,218" concept="1" />
-      <node id="7006261637498557561" at="70,17,71,268" concept="7" />
-      <node id="6928665434436626873" at="72,43,73,123" concept="7" />
-      <node id="7006261637499677206" at="77,10,78,79" concept="6" />
-      <node id="748410583115909756" at="80,48,81,51" concept="7" />
-      <node id="748410583115984103" at="84,55,85,33" concept="7" />
-      <node id="7006261637499275416" at="87,16,88,26" concept="6" />
-      <node id="7006261637499380687" at="89,68,90,90" concept="6" />
-      <node id="7006261637499380699" at="91,35,92,31" concept="1" />
-      <node id="7006261637499724808" at="94,9,95,61" concept="1" />
-      <node id="7006261637501117441" at="96,7,97,0" concept="8" />
-      <node id="7006261637500072679" at="97,0,98,49" concept="6" />
-      <node id="7006261637500077234" at="100,74,101,124" concept="1" />
-      <node id="7006261637500352229" at="103,155,104,33" concept="1" />
-      <node id="7006261637500093481" at="107,9,108,28" concept="1" />
-      <node id="748410583119129775" at="109,7,110,65" concept="1" />
-      <node id="3448341583993589079" at="110,65,111,41" concept="1" />
-      <node id="6928665434439673819" at="112,209,113,22" concept="6" />
-      <node id="6928665434439691294" at="114,11,115,125" concept="6" />
-      <node id="6928665434439674790" at="115,125,116,202" concept="1" />
-      <node id="1433263869220324265" at="116,202,117,595" concept="6" />
-      <node id="6928665434439684406" at="118,58,119,56" concept="1" />
-      <node id="6928665434440004412" at="120,16,121,36" concept="1" />
-      <node id="748410583119152993" at="128,94,129,58" concept="7" />
-      <node id="7185170375691175706" at="132,94,133,123" concept="7" />
-      <node id="473081947980701637" at="136,0,137,0" concept="9" trace="LOG" />
-      <node id="7185170375690669461" at="139,36,140,207" concept="7" />
-      <node id="7185170375690669461" at="141,5,142,16" concept="7" />
-      <node id="748410583116024892" at="146,36,147,40" concept="7" />
-      <node id="748410583116024892" at="148,5,149,13" concept="7" />
-      <node id="1114206087961102593" at="153,36,154,40" concept="7" />
-      <node id="1114206087961102593" at="155,5,156,13" concept="7" />
-      <node id="473081947980701637" at="33,0,35,0" concept="10" trace="init#(Lorg/jetbrains/mps/openapi/model/SNode;)V" />
-      <node id="6928665434440001583" at="120,14,122,9" concept="0" />
-      <node id="6928665434436790709" at="39,0,42,0" concept="5" trace="accept#(Lorg/jetbrains/mps/openapi/model/SNode;)Z" />
-      <node id="6928665434441795895" at="43,0,46,0" concept="5" trace="select#(Lorg/jetbrains/mps/openapi/model/SNode;)Ljava/lang/String;" />
-      <node id="6928665434441908595" at="47,0,50,0" concept="5" trace="select#(Lorg/jetbrains/mps/openapi/model/SNode;)Ljava/lang/String;" />
-      <node id="5932042262275287360" at="51,0,54,0" concept="5" trace="select#(Lorg/jetbrains/mps/openapi/model/SNode;)Ljava/lang/String;" />
-      <node id="7185170375690375999" at="56,60,59,9" concept="4" />
-      <node id="473081947986262001" at="66,40,69,13" concept="0" />
-      <node id="473081947986262001" at="66,40,69,13" concept="4" />
-      <node id="748410583115907546" at="80,0,83,0" concept="5" trace="select#(Ljava/util/List;)Ljava/lang/Integer;" />
-      <node id="748410583115980109" at="84,0,87,0" concept="5" trace="combine#(Ljava/lang/Integer;Ljava/lang/Integer;)Ljava/lang/Integer;" />
-      <node id="7006261637499380697" at="90,90,93,11" concept="4" />
-      <node id="7006261637500126800" at="102,63,105,13" concept="2" />
-      <node id="473081947980701637" at="128,0,131,0" concept="10" trace="virtual_getShortHelp_473081947982699339#(Lorg/jetbrains/mps/openapi/language/SAbstractConcept;)Ljava/lang/String;" />
-      <node id="473081947980701637" at="132,0,135,0" concept="10" trace="virtual_getHelpPage_7006261637493125297#(Lorg/jetbrains/mps/openapi/language/SAbstractConcept;)Ljava/lang/String;" />
-      <node id="7185170375690669461" at="138,73,141,5" concept="4" />
-      <node id="748410583116024892" at="145,73,148,5" concept="4" />
-      <node id="1114206087961102593" at="152,75,155,5" concept="4" />
-      <node id="748410583118390906" at="69,13,74,13" concept="11" />
-      <node id="748410583117702051" at="101,124,106,11" concept="4" />
-      <node id="6928665434439882323" at="117,595,122,9" concept="4" />
-      <node id="7185170375690345297" at="55,101,61,7" concept="3" />
-      <node id="7006261637499380683" at="88,26,94,9" concept="3" />
-      <node id="7185170375690669461" at="138,0,144,0" concept="10" trace="check_x46ur7_a0a0c0a0a#(Lorg/jetbrains/mps/openapi/model/SNode;)Ljava/lang/String;" />
-      <node id="748410583116024892" at="145,0,151,0" concept="10" trace="check_x46ur7_a0a0b0f0a0a#(Ljava/lang/String;)I" />
-      <node id="1114206087961102593" at="152,0,158,0" concept="10" trace="check_x46ur7_a0a0b0a0i0a0a#(Ljava/lang/String;)I" />
-      <node id="748410583116912243" at="99,66,107,9" concept="2" />
-      <node id="7006261637498594250" at="98,49,109,7" concept="3" />
-      <node id="6928665434439673438" at="113,22,124,7" concept="11" />
-      <node id="473081947986135948" at="63,55,75,11" concept="11" />
-      <node id="6928665434435324984" at="63,0,77,0" concept="5" trace="select#(Lorg/jetbrains/mps/openapi/model/SNode;)Ljetbrains/mps/internal/collections/runtime/IListSequence;" />
-      <node id="748410583115738436" at="61,7,77,10" concept="6" />
-      <node id="6928665434434403639" at="37,72,54,15" concept="6" />
-      <node id="748410583115848789" at="78,79,96,7" concept="2" />
-      <node id="6928665434439181588" at="36,123,125,5" concept="4" />
-      <node id="473081947980701637" at="36,0,127,0" concept="10" trace="virtual_doExecute_3321948346081469500#(Lorg/jetbrains/mps/openapi/model/SNode;Ljetbrains/mps/console/tool/ConsoleContext;Ljetbrains/mps/console/tool/ConsoleStream;)V" />
-      <scope id="473081947980701790" at="33,43,33,43" />
-      <scope id="6928665434439673441" at="123,0,123,42">
-        <var name="ignored" id="6928665434439673443" />
-      </scope>
-      <scope id="6928665434439673447" at="123,42,123,42" />
-      <scope id="6928665434436790710" at="39,41,40,202" />
-      <scope id="6928665434441795896" at="43,40,44,196" />
-      <scope id="6928665434441908596" at="47,40,48,195" />
-      <scope id="5932042262275287361" at="51,40,52,59" />
-      <scope id="7185170375690376000" at="57,282,58,83" />
-      <scope id="473081947986135950" at="64,15,65,445" />
-      <scope id="473081947986262001" at="67,47,68,218" />
-      <scope id="748410583118390908" at="70,17,71,268" />
-      <scope id="748410583118390909" at="72,0,73,123">
-        <var name="e1" id="748410583118390911" />
-      </scope>
-      <scope id="748410583118390915" at="72,43,73,123" />
-      <scope id="748410583115907547" at="80,48,81,51" />
-      <scope id="748410583115980110" at="84,55,85,33" />
-      <scope id="7006261637499380698" at="91,35,92,31" />
-      <scope id="7006261637500126803" at="103,155,104,33" />
-      <scope id="6928665434439882326" at="118,58,119,56" />
-      <scope id="6928665434440001584" at="120,16,121,36" />
-      <scope id="473081947983370828" at="128,94,129,58" />
-      <scope id="7185170375691171353" at="132,94,133,123" />
-      <scope id="7185170375690669461" at="139,36,140,207" />
-      <scope id="748410583116024892" at="146,36,147,40" />
-      <scope id="1114206087961102593" at="153,36,154,40" />
->>>>>>> bf3a2c62
+      <scope id="6928665434439882326" at="117,58,118,56" />
+      <scope id="6928665434440001584" at="119,16,120,36" />
+      <scope id="473081947983370828" at="126,94,127,58" />
+      <scope id="7185170375691171353" at="129,94,130,123" />
+      <scope id="7185170375690669461" at="134,36,135,207" />
+      <scope id="748410583116024892" at="140,36,141,40" />
+      <scope id="1114206087961102593" at="146,36,147,40" />
       <scope id="473081947980701637" at="33,0,35,0">
         <var name="thisNode" id="473081947980701637" />
       </scope>
@@ -566,75 +453,37 @@
       <scope id="7006261637500126800" at="101,63,104,13">
         <var name="j" id="7006261637500126806" />
       </scope>
-<<<<<<< HEAD
       <scope id="748410583117702054" at="101,63,104,13" />
-      <scope id="473081947980701637" at="125,0,128,0">
+      <scope id="473081947980701637" at="126,0,129,0">
         <var name="thisConcept" id="473081947980701637" />
       </scope>
-      <scope id="473081947980701637" at="128,0,131,0">
+      <scope id="473081947980701637" at="129,0,132,0">
         <var name="thisConcept" id="473081947980701637" />
-      </scope>
-      <scope id="5932042262275377143" at="150,0,153,0">
-        <var name="str" id="5932042262275377143" />
       </scope>
       <scope id="7185170375690345303" at="55,60,59,78" />
       <scope id="7006261637499380686" at="88,68,92,11">
         <var name="length" id="7006261637499380688" />
       </scope>
-      <scope id="7185170375690669461" at="132,73,136,16" />
-      <scope id="748410583116024892" at="138,73,142,13" />
-      <scope id="1114206087961102593" at="144,75,148,13" />
+      <scope id="7185170375690669461" at="133,73,137,16" />
+      <scope id="748410583116024892" at="139,73,143,13" />
+      <scope id="1114206087961102593" at="145,75,149,13" />
       <scope id="7185170375690345297" at="54,101,60,7">
-=======
-      <scope id="748410583117702054" at="102,63,105,13" />
-      <scope id="473081947980701637" at="128,0,131,0">
-        <var name="thisConcept" id="473081947980701637" />
-      </scope>
-      <scope id="473081947980701637" at="132,0,135,0">
-        <var name="thisConcept" id="473081947980701637" />
-      </scope>
-      <scope id="7185170375690345303" at="56,60,60,78" />
-      <scope id="7006261637499380686" at="89,68,93,11">
-        <var name="length" id="7006261637499380688" />
-      </scope>
-      <scope id="7185170375690669461" at="138,73,142,16" />
-      <scope id="748410583116024892" at="145,73,149,13" />
-      <scope id="1114206087961102593" at="152,75,156,13" />
-      <scope id="7185170375690345297" at="55,101,61,7">
->>>>>>> bf3a2c62
         <var name="e" id="7185170375690345299" />
       </scope>
       <scope id="7006261637499380683" at="87,26,93,9">
         <var name="row" id="7006261637499380684" />
       </scope>
-<<<<<<< HEAD
       <scope id="748410583116912246" at="99,74,105,11" />
-      <scope id="7185170375690669461" at="132,0,138,0">
+      <scope id="7185170375690669461" at="133,0,139,0">
         <var name="checkedDotOperand" id="7185170375690669461" />
       </scope>
-      <scope id="748410583116024892" at="138,0,144,0">
+      <scope id="748410583116024892" at="139,0,145,0">
         <var name="checkedDotOperand" id="748410583116024892" />
       </scope>
-      <scope id="1114206087961102593" at="144,0,150,0">
+      <scope id="1114206087961102593" at="145,0,151,0">
         <var name="checkedDotOperand" id="1114206087961102593" />
       </scope>
-      <scope id="6928665434439673440" at="113,11,120,9">
-        <var name="chp" id="6928665434439691297" />
-      </scope>
       <scope id="473081947986135951" at="65,0,73,13">
-=======
-      <scope id="748410583116912246" at="100,74,106,11" />
-      <scope id="7185170375690669461" at="138,0,144,0">
-        <var name="checkedDotOperand" id="7185170375690669461" />
-      </scope>
-      <scope id="748410583116024892" at="145,0,151,0">
-        <var name="checkedDotOperand" id="748410583116024892" />
-      </scope>
-      <scope id="1114206087961102593" at="152,0,158,0">
-        <var name="checkedDotOperand" id="1114206087961102593" />
-      </scope>
-      <scope id="473081947986135951" at="66,0,74,13">
->>>>>>> bf3a2c62
         <var name="e" id="473081947986135953" />
       </scope>
       <scope id="473081947986135957" at="65,40,73,13" />
@@ -644,31 +493,19 @@
       <scope id="748410583116912243" at="98,66,106,9">
         <var name="i" id="748410583116912249" />
       </scope>
-<<<<<<< HEAD
+      <scope id="6928665434439673440" at="113,11,121,9">
+        <var name="chp" id="6928665434439691297" />
+        <var name="helpHead" id="1433263869220324266" />
+      </scope>
       <scope id="7006261637498594256" at="98,66,107,28" />
       <scope id="7006261637498594250" at="97,49,108,7">
         <var name="row" id="7006261637498594252" />
       </scope>
-      <scope id="6928665434439380119" at="111,209,122,7">
+      <scope id="6928665434435324985" at="62,55,74,11" />
+      <scope id="6928665434439380119" at="111,209,123,7">
         <var name="helpPage" id="6928665434439673822" />
       </scope>
-      <scope id="6928665434435324985" at="62,55,74,11" />
       <scope id="6928665434435324984" at="62,0,76,0">
-=======
-      <scope id="6928665434439673440" at="114,11,122,9">
-        <var name="chp" id="6928665434439691297" />
-        <var name="helpHead" id="1433263869220324266" />
-      </scope>
-      <scope id="7006261637498594256" at="99,66,108,28" />
-      <scope id="7006261637498594250" at="98,49,109,7">
-        <var name="row" id="7006261637498594252" />
-      </scope>
-      <scope id="6928665434435324985" at="63,55,75,11" />
-      <scope id="6928665434439380119" at="112,209,124,7">
-        <var name="helpPage" id="6928665434439673822" />
-      </scope>
-      <scope id="6928665434435324984" at="63,0,77,0">
->>>>>>> bf3a2c62
         <var name="it" id="6928665434435324984" />
       </scope>
       <scope id="748410583115848789" at="77,79,95,7">
@@ -681,18 +518,12 @@
         <var name="output" id="7006261637500072680" />
         <var name="resultList" id="748410583115738439" />
       </scope>
-<<<<<<< HEAD
-      <scope id="473081947980702287" at="35,123,123,5" />
-      <scope id="473081947980701637" at="35,0,125,0">
-=======
-      <scope id="473081947980702287" at="36,123,125,5" />
-      <scope id="473081947980701637" at="36,0,127,0">
->>>>>>> bf3a2c62
+      <scope id="473081947980702287" at="35,123,124,5" />
+      <scope id="473081947980701637" at="35,0,126,0">
         <var name="console" id="473081947980702290" />
         <var name="context" id="473081947980702288" />
         <var name="thisNode" id="473081947980701637" />
       </scope>
-<<<<<<< HEAD
       <unit id="6928665434436790709" at="37,254,41,7" name="jetbrains.mps.console.base.behavior.HelpCommand_Behavior$1" />
       <unit id="6928665434441795895" at="41,18,45,7" name="jetbrains.mps.console.base.behavior.HelpCommand_Behavior$2" />
       <unit id="6928665434441908595" at="45,28,49,7" name="jetbrains.mps.console.base.behavior.HelpCommand_Behavior$3" />
@@ -700,59 +531,30 @@
       <unit id="748410583115907546" at="78,71,82,7" name="jetbrains.mps.console.base.behavior.HelpCommand_Behavior$6" />
       <unit id="748410583115980109" at="82,26,86,7" name="jetbrains.mps.console.base.behavior.HelpCommand_Behavior$7" />
       <unit id="6928665434435324984" at="61,168,76,7" name="jetbrains.mps.console.base.behavior.HelpCommand_Behavior$5" />
-      <unit id="473081947980701637" at="32,0,154,0" name="jetbrains.mps.console.base.behavior.HelpCommand_Behavior" />
-=======
-      <unit id="6928665434436790709" at="38,254,42,7" name="jetbrains.mps.console.base.behavior.HelpCommand_Behavior$1" />
-      <unit id="6928665434441795895" at="42,18,46,7" name="jetbrains.mps.console.base.behavior.HelpCommand_Behavior$2" />
-      <unit id="6928665434441908595" at="46,28,50,7" name="jetbrains.mps.console.base.behavior.HelpCommand_Behavior$3" />
-      <unit id="5932042262275287360" at="50,28,54,7" name="jetbrains.mps.console.base.behavior.HelpCommand_Behavior$4" />
-      <unit id="748410583115907546" at="79,71,83,7" name="jetbrains.mps.console.base.behavior.HelpCommand_Behavior$6" />
-      <unit id="748410583115980109" at="83,26,87,7" name="jetbrains.mps.console.base.behavior.HelpCommand_Behavior$7" />
-      <unit id="6928665434435324984" at="62,168,77,7" name="jetbrains.mps.console.base.behavior.HelpCommand_Behavior$5" />
-      <unit id="473081947980701637" at="32,0,159,0" name="jetbrains.mps.console.base.behavior.HelpCommand_Behavior" />
->>>>>>> bf3a2c62
+      <unit id="473081947980701637" at="32,0,152,0" name="jetbrains.mps.console.base.behavior.HelpCommand_Behavior" />
     </file>
   </root>
   <root nodeRef="r:1754cb33-73c2-441d-96bc-93a7824726e7(jetbrains.mps.console.base.behavior)/473081947982699336">
     <file name="ConsoleHelpProvider_Behavior.java">
-<<<<<<< HEAD
-      <node id="7006261637493128366" at="14,94,15,16" concept="7" />
-      <node id="6928665434441165614" at="17,91,18,139" concept="7" />
-      <node id="6928665434437563301" at="20,99,21,140" concept="6" />
-      <node id="6928665434437576073" at="22,48,23,19" concept="7" />
-      <node id="6928665434437576528" at="24,12,25,126" concept="7" />
+      <node id="1433263869219891526" at="14,94,15,143" concept="7" />
+      <node id="7006261637493128366" at="17,94,18,16" concept="7" />
+      <node id="6928665434441165614" at="20,91,21,139" concept="7" />
+      <node id="6928665434437563301" at="23,99,24,140" concept="6" />
+      <node id="6928665434437576073" at="25,48,26,19" concept="7" />
+      <node id="6928665434437576528" at="27,12,28,126" concept="7" />
       <node id="473081947982699336" at="12,0,14,0" concept="10" trace="init#(Lorg/jetbrains/mps/openapi/model/SNode;)V" />
-      <node id="6928665434437576376" at="24,10,26,5" concept="0" />
-      <node id="473081947982699336" at="14,0,17,0" concept="10" trace="virtual_getHelpPage_7006261637493125297#(Lorg/jetbrains/mps/openapi/language/SAbstractConcept;)Ljava/lang/String;" />
-      <node id="473081947982699336" at="17,0,20,0" concept="10" trace="virtual_getGroup_6928665434441162387#(Lorg/jetbrains/mps/openapi/language/SAbstractConcept;)Ljava/lang/String;" />
-      <node id="6928665434437564316" at="21,140,26,5" concept="4" />
-      <node id="473081947982699336" at="20,0,28,0" concept="10" trace="virtual_getDisplayString_7006261637493126103#(Lorg/jetbrains/mps/openapi/language/SAbstractConcept;)Ljava/lang/String;" />
+      <node id="6928665434437576376" at="27,10,29,5" concept="0" />
+      <node id="473081947982699336" at="14,0,17,0" concept="10" trace="virtual_getShortHelp_473081947982699339#(Lorg/jetbrains/mps/openapi/language/SAbstractConcept;)Ljava/lang/String;" />
+      <node id="473081947982699336" at="17,0,20,0" concept="10" trace="virtual_getHelpPage_7006261637493125297#(Lorg/jetbrains/mps/openapi/language/SAbstractConcept;)Ljava/lang/String;" />
+      <node id="473081947982699336" at="20,0,23,0" concept="10" trace="virtual_getGroup_6928665434441162387#(Lorg/jetbrains/mps/openapi/language/SAbstractConcept;)Ljava/lang/String;" />
+      <node id="6928665434437564316" at="24,140,29,5" concept="4" />
+      <node id="473081947982699336" at="23,0,31,0" concept="10" trace="virtual_getDisplayString_7006261637493126103#(Lorg/jetbrains/mps/openapi/language/SAbstractConcept;)Ljava/lang/String;" />
       <scope id="473081947982699338" at="12,43,12,43" />
-      <scope id="7006261637493125454" at="14,94,15,16" />
-      <scope id="6928665434441162390" at="17,91,18,139" />
-      <scope id="6928665434437564319" at="22,48,23,19" />
-      <scope id="6928665434437576377" at="24,12,25,126" />
-=======
-      <node id="1433263869219891526" at="15,94,16,143" concept="7" />
-      <node id="7006261637493128366" at="19,94,20,16" concept="7" />
-      <node id="6928665434441165614" at="23,91,24,139" concept="7" />
-      <node id="6928665434437563301" at="27,99,28,140" concept="6" />
-      <node id="6928665434437576073" at="29,48,30,19" concept="7" />
-      <node id="6928665434437576528" at="31,12,32,126" concept="7" />
-      <node id="473081947982699336" at="12,0,14,0" concept="10" trace="init#(Lorg/jetbrains/mps/openapi/model/SNode;)V" />
-      <node id="6928665434437576376" at="31,10,33,5" concept="0" />
-      <node id="473081947982699336" at="15,0,18,0" concept="10" trace="virtual_getShortHelp_473081947982699339#(Lorg/jetbrains/mps/openapi/language/SAbstractConcept;)Ljava/lang/String;" />
-      <node id="473081947982699336" at="19,0,22,0" concept="10" trace="virtual_getHelpPage_7006261637493125297#(Lorg/jetbrains/mps/openapi/language/SAbstractConcept;)Ljava/lang/String;" />
-      <node id="473081947982699336" at="23,0,26,0" concept="10" trace="virtual_getGroup_6928665434441162387#(Lorg/jetbrains/mps/openapi/language/SAbstractConcept;)Ljava/lang/String;" />
-      <node id="6928665434437564316" at="28,140,33,5" concept="4" />
-      <node id="473081947982699336" at="27,0,35,0" concept="10" trace="virtual_getDisplayString_7006261637493126103#(Lorg/jetbrains/mps/openapi/language/SAbstractConcept;)Ljava/lang/String;" />
-      <scope id="473081947982699338" at="12,43,12,43" />
-      <scope id="473081947982699342" at="15,94,16,143" />
-      <scope id="7006261637493125454" at="19,94,20,16" />
-      <scope id="6928665434441162390" at="23,91,24,139" />
-      <scope id="6928665434437564319" at="29,48,30,19" />
-      <scope id="6928665434437576377" at="31,12,32,126" />
->>>>>>> bf3a2c62
+      <scope id="473081947982699342" at="14,94,15,143" />
+      <scope id="7006261637493125454" at="17,94,18,16" />
+      <scope id="6928665434441162390" at="20,91,21,139" />
+      <scope id="6928665434437564319" at="25,48,26,19" />
+      <scope id="6928665434437576377" at="27,12,28,126" />
       <scope id="473081947982699336" at="12,0,14,0">
         <var name="thisNode" id="473081947982699336" />
       </scope>
@@ -762,26 +564,16 @@
       <scope id="473081947982699336" at="17,0,20,0">
         <var name="thisConcept" id="473081947982699336" />
       </scope>
-<<<<<<< HEAD
-      <scope id="7006261637493126106" at="20,99,26,5">
+      <scope id="473081947982699336" at="20,0,23,0">
+        <var name="thisConcept" id="473081947982699336" />
+      </scope>
+      <scope id="7006261637493126106" at="23,99,29,5">
         <var name="alias" id="6928665434437563304" />
       </scope>
-      <scope id="473081947982699336" at="20,0,28,0">
+      <scope id="473081947982699336" at="23,0,31,0">
         <var name="thisConcept" id="473081947982699336" />
       </scope>
-      <unit id="473081947982699336" at="11,0,29,0" name="jetbrains.mps.console.base.behavior.ConsoleHelpProvider_Behavior" />
-=======
-      <scope id="473081947982699336" at="23,0,26,0">
-        <var name="thisConcept" id="473081947982699336" />
-      </scope>
-      <scope id="7006261637493126106" at="27,99,33,5">
-        <var name="alias" id="6928665434437563304" />
-      </scope>
-      <scope id="473081947982699336" at="27,0,35,0">
-        <var name="thisConcept" id="473081947982699336" />
-      </scope>
-      <unit id="473081947982699336" at="11,0,36,0" name="jetbrains.mps.console.base.behavior.ConsoleHelpProvider_Behavior" />
->>>>>>> bf3a2c62
+      <unit id="473081947982699336" at="11,0,32,0" name="jetbrains.mps.console.base.behavior.ConsoleHelpProvider_Behavior" />
     </file>
   </root>
   <root nodeRef="r:1754cb33-73c2-441d-96bc-93a7824726e7(jetbrains.mps.console.base.behavior)/5842059399443118726">
