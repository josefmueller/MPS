<?xml version="1.0" encoding="UTF-8"?>
<language namespace="jetbrains.mps.console.scripts" uuid="f26691d2-0def-4c06-aec6-2cb90c4af0a4">
  <models>
    <modelRoot contentPath="${module}" type="default">
      <sourceRoot path="${module}/languageModels" />
    </modelRoot>
  </models>
  <accessoryModels />
  <generators>
    <generator name="" generatorUID="jetbrains.mps.console.scripts#1734392475490224704" uuid="b372f31d-dc58-46b6-ad0b-2e1b2e187b9d">
      <models>
        <modelRoot contentPath="${module}" type="default">
          <sourceRoot location="generator/template" />
        </modelRoot>
      </models>
      <external-templates>
        <generator generatorUID="2bdcefec-ba49-4b32-ab50-ebc7a41d5090(jetbrains.mps.lang.smodel#1139186730696)" />
        <generator generatorUID="504d7390-81ca-4422-8018-f7290efa217f(jetbrains.mps.console.blCommand#5336086527852811409)" />
      </external-templates>
      <dependencies>
        <dependency reexport="false">1a8554c4-eb84-43ba-8c34-6f0d90c6e75a(jetbrains.mps.console.blCommand)</dependency>
        <dependency reexport="false" scope="design">2bdcefec-ba49-4b32-ab50-ebc7a41d5090(jetbrains.mps.lang.smodel#1139186730696)</dependency>
      </dependencies>
      <usedLanguages>
        <usedLanguage>ed6d7656-532c-4bc2-81d1-af945aeb8280(jetbrains.mps.baseLanguage.blTypes)</usedLanguage>
        <usedLanguage>de1ad86d-6e50-4a02-b306-d4d17f64c375(jetbrains.mps.console.base)</usedLanguage>
        <usedLanguage>f26691d2-0def-4c06-aec6-2cb90c4af0a4(jetbrains.mps.console.scripts)</usedLanguage>
        <usedLanguage>b401a680-8325-4110-8fd3-84331ff25bef(jetbrains.mps.lang.generator)</usedLanguage>
        <usedLanguage>d7706f63-9be2-479c-a3da-ae92af1e64d5(jetbrains.mps.lang.generator.generationContext)</usedLanguage>
        <usedLanguage>9ded098b-ad6a-4657-bfd9-48636cfe8bc3(jetbrains.mps.lang.traceable)</usedLanguage>
      </usedLanguages>
      <usedDevKits>
        <usedDevKit>fbc25dd2-5da4-483a-8b19-70928e1b62d7(jetbrains.mps.devkit.general-purpose)</usedDevKit>
      </usedDevKits>
      <mapping-priorities>
        <mapping-priority-rule kind="strictly_together">
          <greater-priority-mapping>
            <generator generatorUID="b372f31d-dc58-46b6-ad0b-2e1b2e187b9d(jetbrains.mps.console.scripts#1734392475490224704)" />
            <external-mapping>
              <mapping-node modelUID="r:d126bb78-add4-48f5-8d7d-bb3111805e2a(jetbrains.mps.console.scripts.generator.main@generator)" nodeID="1734392475490465061" />
            </external-mapping>
          </greater-priority-mapping>
          <lesser-priority-mapping>
            <generator generatorUID="504d7390-81ca-4422-8018-f7290efa217f(jetbrains.mps.console.blCommand#5336086527852811409)" />
            <external-mapping>
              <mapping-node modelUID="r:443bf6a4-9266-4251-8983-0f2d347a9c11(jetbrains.mps.console.blCommand.generator.template.main@generator)" nodeID="5336086527852811410" />
            </external-mapping>
          </lesser-priority-mapping>
        </mapping-priority-rule>
<<<<<<< HEAD
        <mapping-priority-rule kind="strictly_before">
          <greater-priority-mapping>
            <generator generatorUID="b372f31d-dc58-46b6-ad0b-2e1b2e187b9d(jetbrains.mps.console.scripts#1734392475490224704)" />
            <external-mapping>
              <mapping-node modelUID="r:d126bb78-add4-48f5-8d7d-bb3111805e2a(jetbrains.mps.console.scripts.generator.main@generator)" nodeID="1672541786946132901" />
=======
        <mapping-priority-rule kind="strictly_after">
          <greater-priority-mapping>
            <generator generatorUID="b372f31d-dc58-46b6-ad0b-2e1b2e187b9d(jetbrains.mps.console.scripts#1734392475490224704)" />
            <external-mapping>
              <mapping-node modelUID="r:d126bb78-add4-48f5-8d7d-bb3111805e2a(jetbrains.mps.console.scripts.generator.main@generator)" nodeID="1734392475490465061" />
>>>>>>> 96a35807
            </external-mapping>
          </greater-priority-mapping>
          <lesser-priority-mapping>
            <generator generatorUID="2bdcefec-ba49-4b32-ab50-ebc7a41d5090(jetbrains.mps.lang.smodel#1139186730696)" />
            <external-mapping>
<<<<<<< HEAD
              <mapping-node modelUID="r:00000000-0000-4000-0000-011c89590303(jetbrains.mps.lang.smodel.generator.baseLanguage.template.main@generator)" nodeID="1139186732963" />
=======
              <mapping-node modelUID="r:00000000-0000-4000-0000-011c89590303(jetbrains.mps.lang.smodel.generator.baseLanguage.template.main@generator)" nodeID="1206551858932" />
>>>>>>> 96a35807
            </external-mapping>
          </lesser-priority-mapping>
        </mapping-priority-rule>
      </mapping-priorities>
    </generator>
  </generators>
  <sourcePath />
  <dependencies>
    <dependency reexport="false">f3061a53-9226-4cc5-a443-f952ceaf5816(jetbrains.mps.baseLanguage)</dependency>
    <dependency reexport="false">83888646-71ce-4f1c-9c53-c54016f6ad4f(jetbrains.mps.baseLanguage.collections)</dependency>
  </dependencies>
  <usedDevKits>
    <usedDevKit>fbc25dd2-5da4-483a-8b19-70928e1b62d7(jetbrains.mps.devkit.general-purpose)</usedDevKit>
    <usedDevKit>2677cb18-f558-4e33-bc38-a5139cee06dc(jetbrains.mps.devkit.language-design)</usedDevKit>
  </usedDevKits>
  <runtime>
    <dependency reexport="false">ebc06ad9-00ca-47ed-b5c6-bde710ea8f4d(jetbrains.mps.console.scripts.runtime)</dependency>
  </runtime>
  <extendedLanguages>
    <extendedLanguage>de1ad86d-6e50-4a02-b306-d4d17f64c375(jetbrains.mps.console.base)</extendedLanguage>
    <extendedLanguage>1a8554c4-eb84-43ba-8c34-6f0d90c6e75a(jetbrains.mps.console.blCommand)</extendedLanguage>
  </extendedLanguages>
</language>
<|MERGE_RESOLUTION|>--- conflicted
+++ resolved
@@ -47,29 +47,17 @@
             </external-mapping>
           </lesser-priority-mapping>
         </mapping-priority-rule>
-<<<<<<< HEAD
         <mapping-priority-rule kind="strictly_before">
           <greater-priority-mapping>
             <generator generatorUID="b372f31d-dc58-46b6-ad0b-2e1b2e187b9d(jetbrains.mps.console.scripts#1734392475490224704)" />
             <external-mapping>
               <mapping-node modelUID="r:d126bb78-add4-48f5-8d7d-bb3111805e2a(jetbrains.mps.console.scripts.generator.main@generator)" nodeID="1672541786946132901" />
-=======
-        <mapping-priority-rule kind="strictly_after">
-          <greater-priority-mapping>
-            <generator generatorUID="b372f31d-dc58-46b6-ad0b-2e1b2e187b9d(jetbrains.mps.console.scripts#1734392475490224704)" />
-            <external-mapping>
-              <mapping-node modelUID="r:d126bb78-add4-48f5-8d7d-bb3111805e2a(jetbrains.mps.console.scripts.generator.main@generator)" nodeID="1734392475490465061" />
->>>>>>> 96a35807
             </external-mapping>
           </greater-priority-mapping>
           <lesser-priority-mapping>
             <generator generatorUID="2bdcefec-ba49-4b32-ab50-ebc7a41d5090(jetbrains.mps.lang.smodel#1139186730696)" />
             <external-mapping>
-<<<<<<< HEAD
               <mapping-node modelUID="r:00000000-0000-4000-0000-011c89590303(jetbrains.mps.lang.smodel.generator.baseLanguage.template.main@generator)" nodeID="1139186732963" />
-=======
-              <mapping-node modelUID="r:00000000-0000-4000-0000-011c89590303(jetbrains.mps.lang.smodel.generator.baseLanguage.template.main@generator)" nodeID="1206551858932" />
->>>>>>> 96a35807
             </external-mapping>
           </lesser-priority-mapping>
         </mapping-priority-rule>
