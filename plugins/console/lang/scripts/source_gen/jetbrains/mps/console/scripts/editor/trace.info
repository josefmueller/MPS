--- conflicted
+++ resolved
@@ -17,7 +17,6 @@
   </root>
   <root nodeRef="r:9fe44883-19b9-49f5-b65d-10b7b410436b(jetbrains.mps.console.scripts.editor)/1734392475491228956">
     <file name="Execute_Editor.java">
-<<<<<<< HEAD
       <node id="1734392475491228956" at="11,79,12,73" concept="6" />
       <node id="1734392475491228956" at="11,0,14,0" concept="4" trace="createEditorCell#(Ljetbrains/mps/openapi/editor/EditorContext;Lorg/jetbrains/mps/openapi/model/SNode;)Ljetbrains/mps/openapi/editor/cells/EditorCell;" />
       <scope id="1734392475491228956" at="11,79,12,73" />
@@ -51,213 +50,113 @@
       <node id="1734392475491228956" at="57,40,58,35" concept="1" />
       <node id="1734392475491228956" at="59,5,60,73" concept="1" />
       <node id="1734392475491228956" at="60,73,61,57" concept="5" />
-      <node id="1734392475491228956" at="61,57,62,59" concept="5" />
-      <node id="1734392475491228956" at="63,35,64,87" concept="5" />
-      <node id="1734392475491228956" at="64,87,65,94" concept="6" />
-      <node id="1734392475491228956" at="66,10,67,22" concept="6" />
-      <node id="1734392475491228956" at="70,33,71,14" concept="9" />
-      <node id="1734392475491228956" at="73,69,74,57" concept="6" />
-      <node id="1734392475491228956" at="76,81,77,41" concept="7" />
-      <node id="1734392475491228956" at="77,41,78,115" concept="6" />
-      <node id="1734392475491228956" at="84,0,85,0" concept="2" trace="myReferencingNode" />
-      <node id="1734392475491228956" at="86,119,87,21" concept="9" />
-      <node id="1734392475491228956" at="87,21,88,42" concept="1" />
-      <node id="1734392475491228956" at="88,42,89,20" concept="1" />
-      <node id="1734392475491228956" at="92,41,93,42" concept="6" />
-      <node id="1734392475491228956" at="98,28,99,20" concept="6" />
-      <node id="1734392475491228962" at="102,53,103,91" concept="5" />
-      <node id="1734392475491228962" at="103,91,104,31" concept="1" />
-      <node id="1734392475491228962" at="104,31,105,44" concept="1" />
-      <node id="1734392475491228962" at="105,44,106,33" concept="1" />
-      <node id="1734392475491228962" at="106,33,107,28" concept="5" />
-      <node id="1734392475491228962" at="107,28,108,65" concept="1" />
-      <node id="1734392475491228962" at="108,65,109,44" concept="1" />
-      <node id="1734392475491228962" at="109,44,110,75" concept="1" />
-      <node id="1734392475491228962" at="110,75,111,59" concept="5" />
-      <node id="1734392475491228962" at="111,59,112,61" concept="5" />
-      <node id="1734392475491228962" at="113,37,114,89" concept="5" />
-      <node id="1734392475491228962" at="114,89,115,96" concept="6" />
-      <node id="1734392475491228962" at="116,12,117,24" concept="6" />
+      <node id="1734392475491228956" at="62,35,63,87" concept="5" />
+      <node id="1734392475491228956" at="63,87,64,112" concept="6" />
+      <node id="1734392475491228956" at="65,10,66,22" concept="6" />
+      <node id="1734392475491228956" at="69,33,70,14" concept="9" />
+      <node id="1734392475491228956" at="72,69,73,57" concept="6" />
+      <node id="1734392475491228956" at="75,81,76,41" concept="7" />
+      <node id="1734392475491228956" at="76,41,77,115" concept="6" />
+      <node id="1734392475491228956" at="83,0,84,0" concept="2" trace="myReferencingNode" />
+      <node id="1734392475491228956" at="85,119,86,21" concept="9" />
+      <node id="1734392475491228956" at="86,21,87,42" concept="1" />
+      <node id="1734392475491228956" at="87,42,88,20" concept="1" />
+      <node id="1734392475491228956" at="91,41,92,42" concept="6" />
+      <node id="1734392475491228956" at="97,28,98,20" concept="6" />
+      <node id="1734392475491228962" at="101,53,102,91" concept="5" />
+      <node id="1734392475491228962" at="102,91,103,31" concept="1" />
+      <node id="1734392475491228962" at="103,31,104,44" concept="1" />
+      <node id="1734392475491228962" at="104,44,105,33" concept="1" />
+      <node id="1734392475491228962" at="105,33,106,28" concept="5" />
+      <node id="1734392475491228962" at="106,28,107,65" concept="1" />
+      <node id="1734392475491228962" at="107,65,108,44" concept="1" />
+      <node id="1734392475491228962" at="108,44,109,75" concept="1" />
+      <node id="1734392475491228962" at="109,75,110,59" concept="5" />
+      <node id="1734392475491228962" at="111,37,112,89" concept="5" />
+      <node id="1734392475491228962" at="112,89,113,114" concept="6" />
+      <node id="1734392475491228962" at="114,12,115,24" concept="6" />
       <node id="1734392475491228956" at="18,0,20,0" concept="2" trace="myNode" />
-      <node id="1734392475491228956" at="82,0,84,0" concept="2" trace="myNode" />
+      <node id="1734392475491228956" at="81,0,83,0" concept="2" trace="myNode" />
       <node id="1734392475491228956" at="32,0,35,0" concept="4" trace="createCell#()Ljetbrains/mps/openapi/editor/cells/EditorCell;" />
-      <node id="1734392475491228956" at="70,0,73,0" concept="0" trace="_Inline_7wrlcr_a1a#()V" />
-      <node id="1734392475491228956" at="73,0,76,0" concept="4" trace="createEditorCell#(Ljetbrains/mps/openapi/editor/EditorContext;)Ljetbrains/mps/openapi/editor/cells/EditorCell;" />
-      <node id="1734392475491228956" at="92,0,95,0" concept="4" trace="createCell#()Ljetbrains/mps/openapi/editor/cells/EditorCell;" />
+      <node id="1734392475491228956" at="69,0,72,0" concept="0" trace="_Inline_7wrlcr_a1a#()V" />
+      <node id="1734392475491228956" at="72,0,75,0" concept="4" trace="createEditorCell#(Ljetbrains/mps/openapi/editor/EditorContext;)Ljetbrains/mps/openapi/editor/cells/EditorCell;" />
+      <node id="1734392475491228956" at="91,0,94,0" concept="4" trace="createCell#()Ljetbrains/mps/openapi/editor/cells/EditorCell;" />
       <node id="1734392475491228956" at="21,0,25,0" concept="0" trace="Execute_EditorBuilder_a#(Ljetbrains/mps/openapi/editor/EditorContext;Lorg/jetbrains/mps/openapi/model/SNode;)V" />
       <node id="1734392475491228959" at="45,0,49,0" concept="4" trace="createComponent_7wrlcr_a0#()Ljetbrains/mps/openapi/editor/cells/EditorCell;" />
       <node id="1734392475491228956" at="55,63,59,5" concept="3" />
-      <node id="1734392475491228956" at="76,0,80,0" concept="4" trace="createEditorCell#(Ljetbrains/mps/openapi/editor/EditorContext;Lorg/jetbrains/mps/openapi/model/SNode;)Ljetbrains/mps/openapi/editor/cells/EditorCell;" />
+      <node id="1734392475491228956" at="75,0,79,0" concept="4" trace="createEditorCell#(Ljetbrains/mps/openapi/editor/EditorContext;Lorg/jetbrains/mps/openapi/model/SNode;)Ljetbrains/mps/openapi/editor/cells/EditorCell;" />
       <node id="1734392475491228956" at="26,0,31,0" concept="4" trace="getNode#()Lorg/jetbrains/mps/openapi/model/SNode;" />
-      <node id="1734392475491228956" at="62,59,67,22" concept="3" />
-      <node id="1734392475491228956" at="86,0,91,0" concept="0" trace="Inline_Builder_7wrlcr_a1a#(Ljetbrains/mps/openapi/editor/EditorContext;Lorg/jetbrains/mps/openapi/model/SNode;Lorg/jetbrains/mps/openapi/model/SNode;)V" />
-      <node id="1734392475491228956" at="96,0,101,0" concept="4" trace="getNode#()Lorg/jetbrains/mps/openapi/model/SNode;" />
-      <node id="1734392475491228962" at="112,61,117,24" concept="3" />
+      <node id="1734392475491228956" at="61,57,66,22" concept="3" />
+      <node id="1734392475491228956" at="85,0,90,0" concept="0" trace="Inline_Builder_7wrlcr_a1a#(Ljetbrains/mps/openapi/editor/EditorContext;Lorg/jetbrains/mps/openapi/model/SNode;Lorg/jetbrains/mps/openapi/model/SNode;)V" />
+      <node id="1734392475491228956" at="95,0,100,0" concept="4" trace="getNode#()Lorg/jetbrains/mps/openapi/model/SNode;" />
+      <node id="1734392475491228962" at="110,59,115,24" concept="3" />
       <node id="1734392475491228956" at="36,0,45,0" concept="4" trace="createCollection_7wrlcr_a#()Ljetbrains/mps/openapi/editor/cells/EditorCell;" />
-      <node id="1734392475491228962" at="102,0,119,0" concept="4" trace="createProperty_7wrlcr_a0b0#()Ljetbrains/mps/openapi/editor/cells/EditorCell;" />
-      <node id="1734392475491228956" at="49,0,69,0" concept="4" trace="createRefCell_7wrlcr_b0#()Ljetbrains/mps/openapi/editor/cells/EditorCell;" />
+      <node id="1734392475491228962" at="101,0,117,0" concept="4" trace="createProperty_7wrlcr_a0b0#()Ljetbrains/mps/openapi/editor/cells/EditorCell;" />
+      <node id="1734392475491228956" at="49,0,68,0" concept="4" trace="createRefCell_7wrlcr_b0#()Ljetbrains/mps/openapi/editor/cells/EditorCell;" />
       <scope id="1734392475491228956" at="28,26,29,18" />
       <scope id="1734392475491228956" at="32,39,33,39" />
-      <scope id="1734392475491228956" at="70,33,71,14" />
-      <scope id="1734392475491228956" at="73,69,74,57" />
-      <scope id="1734392475491228956" at="92,41,93,42" />
-      <scope id="1734392475491228956" at="98,28,99,20" />
+      <scope id="1734392475491228956" at="69,33,70,14" />
+      <scope id="1734392475491228956" at="72,69,73,57" />
+      <scope id="1734392475491228956" at="91,41,92,42" />
+      <scope id="1734392475491228956" at="97,28,98,20" />
       <scope id="1734392475491228956" at="21,87,23,18" />
       <scope id="1734392475491228959" at="45,50,47,22">
         <var name="editorCell" id="1734392475491228959" />
       </scope>
       <scope id="1734392475491228956" at="56,39,58,35" />
-      <scope id="1734392475491228956" at="63,35,65,94">
+      <scope id="1734392475491228956" at="62,35,64,112">
         <var name="manager" id="1734392475491228956" />
       </scope>
-      <scope id="1734392475491228956" at="76,81,78,115" />
-      <scope id="1734392475491228962" at="113,37,115,96">
-=======
-      <node id="1734392475491228956" at="17,79,18,63" concept="5" />
-      <node id="1734392475491228956" at="20,89,21,96" concept="4" />
-      <node id="1734392475491228956" at="21,96,22,48" concept="1" />
-      <node id="1734392475491228956" at="22,48,23,28" concept="1" />
-      <node id="1734392475491228956" at="23,28,24,82" concept="1" />
-      <node id="1734392475491228956" at="24,82,25,80" concept="1" />
-      <node id="1734392475491228956" at="25,80,26,22" concept="5" />
-      <node id="1734392475491228959" at="28,89,29,131" concept="4" />
-      <node id="1734392475491228959" at="29,131,30,22" concept="5" />
-      <node id="1734392475491228956" at="32,87,33,81" concept="4" />
-      <node id="1734392475491228956" at="33,81,34,31" concept="1" />
-      <node id="1734392475491228956" at="34,31,35,44" concept="1" />
-      <node id="1734392475491228956" at="35,44,36,26" concept="4" />
-      <node id="1734392475491228956" at="36,26,37,79" concept="1" />
-      <node id="1734392475491228956" at="37,79,38,58" concept="1" />
-      <node id="1734392475491228956" at="39,39,40,40" concept="1" />
-      <node id="1734392475491228956" at="40,40,41,35" concept="1" />
-      <node id="1734392475491228956" at="42,5,43,73" concept="1" />
-      <node id="1734392475491228956" at="43,73,44,57" concept="4" />
-      <node id="1734392475491228956" at="45,35,46,82" concept="4" />
-      <node id="1734392475491228956" at="46,82,47,112" concept="5" />
-      <node id="1734392475491228956" at="48,10,49,22" concept="5" />
-      <node id="1734392475491228961" at="52,33,53,14" concept="7" />
-      <node id="1734392475491228961" at="55,69,56,67" concept="5" />
-      <node id="1734392475491228961" at="58,81,59,66" concept="5" />
-      <node id="1734392475491228962" at="61,92,62,84" concept="4" />
-      <node id="1734392475491228962" at="62,84,63,31" concept="1" />
-      <node id="1734392475491228962" at="63,31,64,44" concept="1" />
-      <node id="1734392475491228962" at="64,44,65,33" concept="1" />
-      <node id="1734392475491228962" at="65,33,66,28" concept="4" />
-      <node id="1734392475491228962" at="66,28,67,60" concept="1" />
-      <node id="1734392475491228962" at="67,60,68,44" concept="1" />
-      <node id="1734392475491228962" at="68,44,69,75" concept="1" />
-      <node id="1734392475491228962" at="69,75,70,59" concept="4" />
-      <node id="1734392475491228962" at="71,37,72,84" concept="4" />
-      <node id="1734392475491228962" at="72,84,73,114" concept="5" />
-      <node id="1734392475491228962" at="74,12,75,24" concept="5" />
-      <node id="1734392475491228956" at="17,0,20,0" concept="3" trace="createEditorCell#(Ljetbrains/mps/openapi/editor/EditorContext;Lorg/jetbrains/mps/openapi/model/SNode;)Ljetbrains/mps/openapi/editor/cells/EditorCell;" />
-      <node id="1734392475491228961" at="52,0,55,0" concept="0" trace="_Inline_7wrlcr_a1a#()V" />
-      <node id="1734392475491228961" at="55,0,58,0" concept="3" trace="createEditorCell#(Ljetbrains/mps/openapi/editor/EditorContext;)Ljetbrains/mps/openapi/editor/cells/EditorCell;" />
-      <node id="1734392475491228961" at="58,0,61,0" concept="3" trace="createEditorCell#(Ljetbrains/mps/openapi/editor/EditorContext;Lorg/jetbrains/mps/openapi/model/SNode;)Ljetbrains/mps/openapi/editor/cells/EditorCell;" />
-      <node id="1734392475491228959" at="28,0,32,0" concept="3" trace="createComponent_7wrlcr_a0#(Ljetbrains/mps/openapi/editor/EditorContext;Lorg/jetbrains/mps/openapi/model/SNode;)Ljetbrains/mps/openapi/editor/cells/EditorCell;" />
-      <node id="1734392475491228956" at="38,58,42,5" concept="2" />
-      <node id="1734392475491228956" at="44,57,49,22" concept="2" />
-      <node id="1734392475491228962" at="70,59,75,24" concept="2" />
-      <node id="1734392475491228956" at="20,0,28,0" concept="3" trace="createCollection_7wrlcr_a#(Ljetbrains/mps/openapi/editor/EditorContext;Lorg/jetbrains/mps/openapi/model/SNode;)Ljetbrains/mps/openapi/editor/cells/EditorCell;" />
-      <node id="1734392475491228962" at="61,0,77,0" concept="3" trace="createProperty_7wrlcr_a0b0#(Ljetbrains/mps/openapi/editor/EditorContext;Lorg/jetbrains/mps/openapi/model/SNode;)Ljetbrains/mps/openapi/editor/cells/EditorCell;" />
-      <node id="1734392475491228956" at="32,0,51,0" concept="3" trace="createRefCell_7wrlcr_b0#(Ljetbrains/mps/openapi/editor/EditorContext;Lorg/jetbrains/mps/openapi/model/SNode;)Ljetbrains/mps/openapi/editor/cells/EditorCell;" />
-      <scope id="1734392475491228956" at="17,79,18,63" />
-      <scope id="1734392475491228961" at="52,33,53,14" />
-      <scope id="1734392475491228961" at="55,69,56,67" />
-      <scope id="1734392475491228961" at="58,81,59,66" />
-      <scope id="1734392475491228959" at="28,89,30,22">
-        <var name="editorCell" id="1734392475491228959" />
-      </scope>
-      <scope id="1734392475491228956" at="39,39,41,35" />
-      <scope id="1734392475491228956" at="45,35,47,112">
-        <var name="manager" id="1734392475491228956" />
-      </scope>
-      <scope id="1734392475491228962" at="71,37,73,114">
->>>>>>> bd830ede
+      <scope id="1734392475491228956" at="75,81,77,115" />
+      <scope id="1734392475491228962" at="111,37,113,114">
         <var name="manager" id="1734392475491228962" />
       </scope>
       <scope id="1734392475491228956" at="32,0,35,0" />
-      <scope id="1734392475491228956" at="70,0,73,0" />
-      <scope id="1734392475491228956" at="73,0,76,0">
+      <scope id="1734392475491228956" at="69,0,72,0" />
+      <scope id="1734392475491228956" at="72,0,75,0">
         <var name="editorContext" id="1734392475491228956" />
       </scope>
-<<<<<<< HEAD
-      <scope id="1734392475491228956" at="86,119,89,20" />
-      <scope id="1734392475491228956" at="92,0,95,0" />
+      <scope id="1734392475491228956" at="85,119,88,20" />
+      <scope id="1734392475491228956" at="91,0,94,0" />
       <scope id="1734392475491228956" at="21,0,25,0">
         <var name="context" id="1734392475491228956" />
         <var name="node" id="1734392475491228956" />
       </scope>
       <scope id="1734392475491228959" at="45,0,49,0" />
-      <scope id="1734392475491228956" at="76,0,80,0">
+      <scope id="1734392475491228956" at="75,0,79,0">
         <var name="editorContext" id="1734392475491228956" />
         <var name="node" id="1734392475491228956" />
-=======
-      <scope id="1734392475491228961" at="52,0,55,0" />
-      <scope id="1734392475491228961" at="55,0,58,0">
-        <var name="editorContext" id="1734392475491228961" />
-      </scope>
-      <scope id="1734392475491228961" at="58,0,61,0">
-        <var name="editorContext" id="1734392475491228961" />
-        <var name="node" id="1734392475491228961" />
->>>>>>> bd830ede
       </scope>
       <scope id="1734392475491228956" at="26,0,31,0" />
-      <scope id="1734392475491228956" at="86,0,91,0">
+      <scope id="1734392475491228956" at="85,0,90,0">
         <var name="context" id="1734392475491228956" />
         <var name="node" id="1734392475491228956" />
         <var name="referencingNode" id="1734392475491228956" />
       </scope>
-      <scope id="1734392475491228956" at="96,0,101,0" />
+      <scope id="1734392475491228956" at="95,0,100,0" />
       <scope id="1734392475491228956" at="36,50,43,22">
         <var name="editorCell" id="1734392475491228956" />
       </scope>
-<<<<<<< HEAD
       <scope id="1734392475491228956" at="36,0,45,0" />
-      <scope id="1734392475491228962" at="102,53,117,24">
-=======
-      <scope id="1734392475491228956" at="20,0,28,0">
-        <var name="editorContext" id="1734392475491228956" />
-        <var name="node" id="1734392475491228956" />
-      </scope>
-      <scope id="1734392475491228962" at="61,92,75,24">
->>>>>>> bd830ede
+      <scope id="1734392475491228962" at="101,53,115,24">
         <var name="attributeConcept" id="1734392475491228962" />
         <var name="editorCell" id="1734392475491228962" />
         <var name="provider" id="1734392475491228962" />
       </scope>
-<<<<<<< HEAD
-      <scope id="1734392475491228962" at="102,0,119,0" />
-      <scope id="1734392475491228956" at="49,48,67,22">
-=======
-      <scope id="1734392475491228962" at="61,0,77,0">
-        <var name="editorContext" id="1734392475491228962" />
-        <var name="node" id="1734392475491228962" />
-      </scope>
-      <scope id="1734392475491228956" at="32,87,49,22">
->>>>>>> bd830ede
+      <scope id="1734392475491228962" at="101,0,117,0" />
+      <scope id="1734392475491228956" at="49,48,66,22">
         <var name="attributeConcept" id="1734392475491228956" />
         <var name="editorCell" id="1734392475491228956" />
         <var name="provider" id="1734392475491228956" />
       </scope>
-<<<<<<< HEAD
-      <scope id="1734392475491228956" at="49,0,69,0" />
-      <unit id="1734392475491228956" at="69,0,81,0" name="jetbrains.mps.console.scripts.editor.Execute_EditorBuilder_a$_Inline_7wrlcr_a1a" />
-      <unit id="1734392475491228956" at="81,0,120,0" name="jetbrains.mps.console.scripts.editor.Execute_EditorBuilder_a$Inline_Builder_7wrlcr_a1a" />
-      <unit id="1734392475491228956" at="17,0,121,0" name="jetbrains.mps.console.scripts.editor.Execute_EditorBuilder_a" />
-=======
-      <scope id="1734392475491228956" at="32,0,51,0">
-        <var name="editorContext" id="1734392475491228956" />
-        <var name="node" id="1734392475491228956" />
-      </scope>
-      <unit id="1734392475491228961" at="51,0,78,0" name="jetbrains.mps.console.scripts.editor.Execute_Editor$_Inline_7wrlcr_a1a" />
-      <unit id="1734392475491228956" at="16,0,79,0" name="jetbrains.mps.console.scripts.editor.Execute_Editor" />
->>>>>>> bd830ede
+      <scope id="1734392475491228956" at="49,0,68,0" />
+      <unit id="1734392475491228956" at="68,0,80,0" name="jetbrains.mps.console.scripts.editor.Execute_EditorBuilder_a$_Inline_7wrlcr_a1a" />
+      <unit id="1734392475491228956" at="80,0,118,0" name="jetbrains.mps.console.scripts.editor.Execute_EditorBuilder_a$Inline_Builder_7wrlcr_a1a" />
+      <unit id="1734392475491228956" at="17,0,119,0" name="jetbrains.mps.console.scripts.editor.Execute_EditorBuilder_a" />
     </file>
   </root>
   <root nodeRef="r:9fe44883-19b9-49f5-b65d-10b7b410436b(jetbrains.mps.console.scripts.editor)/1734392475491521612">
     <file name="ConsoleScript_Editor.java">
-<<<<<<< HEAD
       <node id="1734392475491521612" at="11,79,12,79" concept="6" />
       <node id="1734392475491521612" at="11,0,14,0" concept="4" trace="createEditorCell#(Ljetbrains/mps/openapi/editor/EditorContext;Lorg/jetbrains/mps/openapi/model/SNode;)Ljetbrains/mps/openapi/editor/cells/EditorCell;" />
       <scope id="1734392475491521612" at="11,79,12,79" />
@@ -295,340 +194,152 @@
       <node id="1734392475491521616" at="75,63,76,42" concept="1" />
       <node id="1734392475491521616" at="76,42,77,73" concept="1" />
       <node id="1734392475491521616" at="77,73,78,57" concept="5" />
-      <node id="1734392475491521616" at="78,57,79,59" concept="5" />
-      <node id="1734392475491521616" at="80,35,81,87" concept="5" />
-      <node id="1734392475491521616" at="81,87,82,94" concept="6" />
-      <node id="1734392475491521616" at="83,10,84,22" concept="6" />
-      <node id="1734392475491521617" at="86,49,87,94" concept="5" />
-      <node id="1734392475491521617" at="87,94,88,47" concept="1" />
-      <node id="1734392475491521617" at="88,47,89,34" concept="5" />
-      <node id="1734392475491521617" at="89,34,90,84" concept="1" />
-      <node id="1734392475491521617" at="90,84,91,60" concept="1" />
-      <node id="1734392475491521617" at="91,60,92,40" concept="1" />
-      <node id="1734392475491521617" at="92,40,93,34" concept="1" />
-      <node id="1734392475491521617" at="93,34,94,22" concept="6" />
-      <node id="1734392475491521612" at="96,52,97,140" concept="5" />
-      <node id="1734392475491521612" at="97,140,98,91" concept="5" />
-      <node id="1734392475491521612" at="98,91,99,48" concept="1" />
-      <node id="1734392475491521612" at="99,48,100,34" concept="5" />
-      <node id="1734392475491521612" at="100,34,101,60" concept="1" />
-      <node id="1734392475491521612" at="101,60,102,68" concept="1" />
-      <node id="1734392475491521612" at="102,68,103,58" concept="1" />
-      <node id="1734392475491521612" at="103,58,104,40" concept="1" />
-      <node id="1734392475491521612" at="104,40,105,49" concept="1" />
-      <node id="1734392475491521612" at="105,49,106,22" concept="6" />
-      <node id="1734392475491521612" at="109,99,110,50" concept="9" />
-      <node id="1734392475491521612" at="112,66,113,93" concept="6" />
-      <node id="1734392475491521612" at="115,57,116,65" concept="5" />
-      <node id="1734392475491521612" at="116,65,117,58" concept="1" />
-      <node id="1734392475491521612" at="117,58,118,25" concept="6" />
-      <node id="1734392475491521612" at="120,41,121,34" concept="5" />
-      <node id="1734392475491521612" at="121,34,122,42" concept="1" />
-      <node id="1734392475491521612" at="122,42,123,49" concept="1" />
-      <node id="1734392475491521612" at="123,49,124,23" concept="6" />
-      <node id="1734392475491521612" at="127,96,128,134" concept="1" />
-      <node id="1734392475491521612" at="129,34,130,142" concept="1" />
-      <node id="1734392475491521612" at="130,142,131,146" concept="1" />
-      <node id="1734392475491521612" at="133,122,134,396" concept="1" />
-      <node id="1734392475491521624" at="139,49,140,93" concept="5" />
-      <node id="1734392475491521624" at="140,93,141,47" concept="1" />
-      <node id="1734392475491521624" at="141,47,142,34" concept="5" />
-      <node id="1734392475491521624" at="142,34,143,60" concept="1" />
-      <node id="1734392475491521624" at="143,60,144,58" concept="1" />
-      <node id="1734392475491521624" at="144,58,145,40" concept="1" />
-      <node id="1734392475491521624" at="145,40,146,34" concept="1" />
-      <node id="1734392475491521624" at="146,34,147,22" concept="6" />
-      <node id="1734392475491521627" at="149,49,150,94" concept="5" />
-      <node id="1734392475491521627" at="150,94,151,47" concept="1" />
-      <node id="1734392475491521627" at="151,47,152,34" concept="5" />
-      <node id="1734392475491521627" at="152,34,153,85" concept="1" />
-      <node id="1734392475491521627" at="153,85,154,40" concept="1" />
-      <node id="1734392475491521627" at="154,40,155,34" concept="1" />
-      <node id="1734392475491521627" at="155,34,156,22" concept="6" />
+      <node id="1734392475491521616" at="79,35,80,87" concept="5" />
+      <node id="1734392475491521616" at="80,87,81,112" concept="6" />
+      <node id="1734392475491521616" at="82,10,83,22" concept="6" />
+      <node id="1734392475491521617" at="85,49,86,94" concept="5" />
+      <node id="1734392475491521617" at="86,94,87,47" concept="1" />
+      <node id="1734392475491521617" at="87,47,88,34" concept="5" />
+      <node id="1734392475491521617" at="88,34,89,84" concept="1" />
+      <node id="1734392475491521617" at="89,84,90,60" concept="1" />
+      <node id="1734392475491521617" at="90,60,91,40" concept="1" />
+      <node id="1734392475491521617" at="91,40,92,34" concept="1" />
+      <node id="1734392475491521617" at="92,34,93,22" concept="6" />
+      <node id="1734392475491521612" at="95,52,96,140" concept="5" />
+      <node id="1734392475491521612" at="96,140,97,91" concept="5" />
+      <node id="1734392475491521612" at="97,91,98,48" concept="1" />
+      <node id="1734392475491521612" at="98,48,99,34" concept="5" />
+      <node id="1734392475491521612" at="99,34,100,60" concept="1" />
+      <node id="1734392475491521612" at="100,60,101,68" concept="1" />
+      <node id="1734392475491521612" at="101,68,102,58" concept="1" />
+      <node id="1734392475491521612" at="102,58,103,40" concept="1" />
+      <node id="1734392475491521612" at="103,40,104,49" concept="1" />
+      <node id="1734392475491521612" at="104,49,105,22" concept="6" />
+      <node id="1734392475491521612" at="108,99,109,50" concept="9" />
+      <node id="1734392475491521612" at="111,66,112,93" concept="6" />
+      <node id="1734392475491521612" at="114,57,115,65" concept="5" />
+      <node id="1734392475491521612" at="115,65,116,58" concept="1" />
+      <node id="1734392475491521612" at="116,58,117,25" concept="6" />
+      <node id="1734392475491521612" at="119,41,120,34" concept="5" />
+      <node id="1734392475491521612" at="120,34,121,42" concept="1" />
+      <node id="1734392475491521612" at="121,42,122,49" concept="1" />
+      <node id="1734392475491521612" at="122,49,123,23" concept="6" />
+      <node id="1734392475491521612" at="126,96,127,134" concept="1" />
+      <node id="1734392475491521612" at="128,34,129,142" concept="1" />
+      <node id="1734392475491521612" at="129,142,130,146" concept="1" />
+      <node id="1734392475491521612" at="132,122,133,396" concept="1" />
+      <node id="1734392475491521624" at="138,49,139,93" concept="5" />
+      <node id="1734392475491521624" at="139,93,140,47" concept="1" />
+      <node id="1734392475491521624" at="140,47,141,34" concept="5" />
+      <node id="1734392475491521624" at="141,34,142,60" concept="1" />
+      <node id="1734392475491521624" at="142,60,143,58" concept="1" />
+      <node id="1734392475491521624" at="143,58,144,40" concept="1" />
+      <node id="1734392475491521624" at="144,40,145,34" concept="1" />
+      <node id="1734392475491521624" at="145,34,146,22" concept="6" />
+      <node id="1734392475491521627" at="148,49,149,94" concept="5" />
+      <node id="1734392475491521627" at="149,94,150,47" concept="1" />
+      <node id="1734392475491521627" at="150,47,151,34" concept="5" />
+      <node id="1734392475491521627" at="151,34,152,85" concept="1" />
+      <node id="1734392475491521627" at="152,85,153,40" concept="1" />
+      <node id="1734392475491521627" at="153,40,154,34" concept="1" />
+      <node id="1734392475491521627" at="154,34,155,22" concept="6" />
       <node id="1734392475491521612" at="33,0,35,0" concept="2" trace="myNode" />
       <node id="1734392475491521612" at="47,0,50,0" concept="4" trace="createCell#()Ljetbrains/mps/openapi/editor/cells/EditorCell;" />
-      <node id="1734392475491521612" at="109,0,112,0" concept="0" trace="commandListHandler_6bf1s5_d0#(Lorg/jetbrains/mps/openapi/model/SNode;Ljava/lang/String;Ljetbrains/mps/openapi/editor/EditorContext;)V" />
-      <node id="1734392475491521612" at="112,0,115,0" concept="4" trace="createNodeToInsert#(Ljetbrains/mps/openapi/editor/EditorContext;)Lorg/jetbrains/mps/openapi/model/SNode;" />
-      <node id="1734392475491521612" at="132,9,135,9" concept="3" />
+      <node id="1734392475491521612" at="108,0,111,0" concept="0" trace="commandListHandler_6bf1s5_d0#(Lorg/jetbrains/mps/openapi/model/SNode;Ljava/lang/String;Ljetbrains/mps/openapi/editor/EditorContext;)V" />
+      <node id="1734392475491521612" at="111,0,114,0" concept="4" trace="createNodeToInsert#(Ljetbrains/mps/openapi/editor/EditorContext;)Lorg/jetbrains/mps/openapi/model/SNode;" />
+      <node id="1734392475491521612" at="131,9,134,9" concept="3" />
       <node id="1734392475491521612" at="36,0,40,0" concept="0" trace="ConsoleScript_EditorBuilder_a#(Ljetbrains/mps/openapi/editor/EditorContext;Lorg/jetbrains/mps/openapi/model/SNode;)V" />
-      <node id="1734392475491521612" at="128,134,132,9" concept="3" />
+      <node id="1734392475491521612" at="127,134,131,9" concept="3" />
       <node id="1734392475491521612" at="41,0,46,0" concept="4" trace="getNode#()Lorg/jetbrains/mps/openapi/model/SNode;" />
-      <node id="1734392475491521616" at="79,59,84,22" concept="3" />
-      <node id="1734392475491521612" at="115,0,120,0" concept="4" trace="createNodeCell#(Lorg/jetbrains/mps/openapi/model/SNode;)Ljetbrains/mps/openapi/editor/cells/EditorCell;" />
+      <node id="1734392475491521616" at="78,57,83,22" concept="3" />
+      <node id="1734392475491521612" at="114,0,119,0" concept="4" trace="createNodeCell#(Lorg/jetbrains/mps/openapi/model/SNode;)Ljetbrains/mps/openapi/editor/cells/EditorCell;" />
       <node id="1734392475491521615" at="64,0,70,0" concept="4" trace="createConstant_6bf1s5_a0#()Ljetbrains/mps/openapi/editor/cells/EditorCell;" />
-      <node id="1734392475491521612" at="120,0,126,0" concept="4" trace="createEmptyCell#()Ljetbrains/mps/openapi/editor/cells/EditorCell;" />
-      <node id="1734392475491521627" at="149,0,158,0" concept="4" trace="createConstant_6bf1s5_f0#()Ljetbrains/mps/openapi/editor/cells/EditorCell;" />
-      <node id="1734392475491521617" at="86,0,96,0" concept="4" trace="createConstant_6bf1s5_c0#()Ljetbrains/mps/openapi/editor/cells/EditorCell;" />
-      <node id="1734392475491521612" at="126,86,136,7" concept="3" />
-      <node id="1734392475491521624" at="139,0,149,0" concept="4" trace="createConstant_6bf1s5_e0#()Ljetbrains/mps/openapi/editor/cells/EditorCell;" />
-      <node id="1734392475491521612" at="96,0,108,0" concept="4" trace="createRefNodeList_6bf1s5_d0#()Ljetbrains/mps/openapi/editor/cells/EditorCell;" />
-      <node id="1734392475491521612" at="126,0,138,0" concept="4" trace="installElementCellActions#(Lorg/jetbrains/mps/openapi/model/SNode;Ljetbrains/mps/openapi/editor/cells/EditorCell;)V" />
+      <node id="1734392475491521612" at="119,0,125,0" concept="4" trace="createEmptyCell#()Ljetbrains/mps/openapi/editor/cells/EditorCell;" />
+      <node id="1734392475491521627" at="148,0,157,0" concept="4" trace="createConstant_6bf1s5_f0#()Ljetbrains/mps/openapi/editor/cells/EditorCell;" />
+      <node id="1734392475491521617" at="85,0,95,0" concept="4" trace="createConstant_6bf1s5_c0#()Ljetbrains/mps/openapi/editor/cells/EditorCell;" />
+      <node id="1734392475491521612" at="125,86,135,7" concept="3" />
+      <node id="1734392475491521624" at="138,0,148,0" concept="4" trace="createConstant_6bf1s5_e0#()Ljetbrains/mps/openapi/editor/cells/EditorCell;" />
+      <node id="1734392475491521612" at="95,0,107,0" concept="4" trace="createRefNodeList_6bf1s5_d0#()Ljetbrains/mps/openapi/editor/cells/EditorCell;" />
+      <node id="1734392475491521612" at="125,0,137,0" concept="4" trace="installElementCellActions#(Lorg/jetbrains/mps/openapi/model/SNode;Ljetbrains/mps/openapi/editor/cells/EditorCell;)V" />
       <node id="1734392475491521612" at="51,0,64,0" concept="4" trace="createCollection_6bf1s5_a#()Ljetbrains/mps/openapi/editor/cells/EditorCell;" />
-      <node id="1734392475491521616" at="70,0,86,0" concept="4" trace="createProperty_6bf1s5_b0#()Ljetbrains/mps/openapi/editor/cells/EditorCell;" />
+      <node id="1734392475491521616" at="70,0,85,0" concept="4" trace="createProperty_6bf1s5_b0#()Ljetbrains/mps/openapi/editor/cells/EditorCell;" />
       <scope id="1734392475491521612" at="43,26,44,18" />
       <scope id="1734392475491521612" at="47,39,48,39" />
-      <scope id="1734392475491521612" at="109,99,110,50" />
-      <scope id="1734392475491521612" at="112,66,113,93" />
-      <scope id="1734392475491521612" at="133,122,134,396" />
+      <scope id="1734392475491521612" at="108,99,109,50" />
+      <scope id="1734392475491521612" at="111,66,112,93" />
+      <scope id="1734392475491521612" at="132,122,133,396" />
       <scope id="1734392475491521612" at="36,93,38,18" />
-      <scope id="1734392475491521616" at="80,35,82,94">
+      <scope id="1734392475491521616" at="79,35,81,112">
         <var name="manager" id="1734392475491521616" />
       </scope>
-      <scope id="1734392475491521612" at="129,34,131,146" />
+      <scope id="1734392475491521612" at="128,34,130,146" />
       <scope id="1734392475491521612" at="47,0,50,0" />
-      <scope id="1734392475491521612" at="109,0,112,0">
-=======
-      <node id="1734392475491521612" at="31,79,32,63" concept="5" />
-      <node id="1734392475491521612" at="34,89,35,96" concept="4" />
-      <node id="1734392475491521612" at="35,96,36,48" concept="1" />
-      <node id="1734392475491521612" at="36,48,37,28" concept="1" />
-      <node id="1734392475491521612" at="37,28,38,81" concept="1" />
-      <node id="1734392475491521612" at="38,81,39,81" concept="1" />
-      <node id="1734392475491521612" at="39,81,40,81" concept="1" />
-      <node id="1734392475491521612" at="40,81,41,84" concept="1" />
-      <node id="1734392475491521612" at="41,84,42,81" concept="1" />
-      <node id="1734392475491521612" at="42,81,43,81" concept="1" />
-      <node id="1734392475491521612" at="43,81,44,22" concept="5" />
-      <node id="1734392475491521615" at="46,88,47,92" concept="4" />
-      <node id="1734392475491521615" at="47,92,48,47" concept="1" />
-      <node id="1734392475491521615" at="48,47,49,34" concept="1" />
-      <node id="1734392475491521615" at="49,34,50,22" concept="5" />
-      <node id="1734392475491521616" at="52,88,53,82" concept="4" />
-      <node id="1734392475491521616" at="53,82,54,29" concept="1" />
-      <node id="1734392475491521616" at="54,29,55,42" concept="1" />
-      <node id="1734392475491521616" at="55,42,56,26" concept="4" />
-      <node id="1734392475491521616" at="56,26,57,58" concept="1" />
-      <node id="1734392475491521616" at="57,58,58,42" concept="1" />
-      <node id="1734392475491521616" at="58,42,59,73" concept="1" />
-      <node id="1734392475491521616" at="59,73,60,57" concept="4" />
-      <node id="1734392475491521616" at="61,35,62,82" concept="4" />
-      <node id="1734392475491521616" at="62,82,63,112" concept="5" />
-      <node id="1734392475491521616" at="64,10,65,22" concept="5" />
-      <node id="1734392475491521617" at="67,88,68,87" concept="4" />
-      <node id="1734392475491521617" at="68,87,69,47" concept="1" />
-      <node id="1734392475491521617" at="69,47,70,34" concept="4" />
-      <node id="1734392475491521617" at="70,34,71,68" concept="1" />
-      <node id="1734392475491521617" at="71,68,72,63" concept="1" />
-      <node id="1734392475491521617" at="72,63,73,40" concept="1" />
-      <node id="1734392475491521617" at="73,40,74,34" concept="1" />
-      <node id="1734392475491521617" at="74,34,75,22" concept="5" />
-      <node id="1734392475491521612" at="77,91,78,124" concept="4" />
-      <node id="1734392475491521612" at="78,124,79,106" concept="4" />
-      <node id="1734392475491521612" at="79,106,80,48" concept="1" />
-      <node id="1734392475491521612" at="80,48,81,34" concept="4" />
-      <node id="1734392475491521612" at="81,34,82,63" concept="1" />
-      <node id="1734392475491521612" at="82,63,83,71" concept="1" />
-      <node id="1734392475491521612" at="83,71,84,61" concept="1" />
-      <node id="1734392475491521612" at="84,61,85,40" concept="1" />
-      <node id="1734392475491521612" at="85,40,86,49" concept="1" />
-      <node id="1734392475491521612" at="86,49,87,22" concept="5" />
-      <node id="1734392475491521612" at="90,99,91,50" concept="7" />
-      <node id="1734392475491521612" at="93,66,94,41" concept="4" />
-      <node id="1734392475491521612" at="94,41,95,93" concept="5" />
-      <node id="1734392475491521612" at="97,86,98,80" concept="4" />
-      <node id="1734392475491521612" at="98,80,99,95" concept="1" />
-      <node id="1734392475491521612" at="99,95,100,25" concept="5" />
-      <node id="1734392475491521612" at="102,68,103,34" concept="4" />
-      <node id="1734392475491521612" at="103,34,104,55" concept="1" />
-      <node id="1734392475491521612" at="104,55,105,87" concept="1" />
-      <node id="1734392475491521612" at="105,87,106,23" concept="5" />
-      <node id="1734392475491521612" at="109,96,110,134" concept="1" />
-      <node id="1734392475491521612" at="111,34,112,142" concept="1" />
-      <node id="1734392475491521612" at="112,142,113,146" concept="1" />
-      <node id="1734392475491521612" at="115,122,116,394" concept="1" />
-      <node id="1734392475491521624" at="121,88,122,86" concept="4" />
-      <node id="1734392475491521624" at="122,86,123,47" concept="1" />
-      <node id="1734392475491521624" at="123,47,124,34" concept="4" />
-      <node id="1734392475491521624" at="124,34,125,63" concept="1" />
-      <node id="1734392475491521624" at="125,63,126,61" concept="1" />
-      <node id="1734392475491521624" at="126,61,127,40" concept="1" />
-      <node id="1734392475491521624" at="127,40,128,34" concept="1" />
-      <node id="1734392475491521624" at="128,34,129,22" concept="5" />
-      <node id="1734392475491521627" at="131,88,132,87" concept="4" />
-      <node id="1734392475491521627" at="132,87,133,47" concept="1" />
-      <node id="1734392475491521627" at="133,47,134,34" concept="4" />
-      <node id="1734392475491521627" at="134,34,135,69" concept="1" />
-      <node id="1734392475491521627" at="135,69,136,40" concept="1" />
-      <node id="1734392475491521627" at="136,40,137,34" concept="1" />
-      <node id="1734392475491521627" at="137,34,138,22" concept="5" />
-      <node id="1734392475491521612" at="31,0,34,0" concept="3" trace="createEditorCell#(Ljetbrains/mps/openapi/editor/EditorContext;Lorg/jetbrains/mps/openapi/model/SNode;)Ljetbrains/mps/openapi/editor/cells/EditorCell;" />
-      <node id="1734392475491521612" at="90,0,93,0" concept="0" trace="commandListHandler_6bf1s5_d0#(Lorg/jetbrains/mps/openapi/model/SNode;Ljava/lang/String;Ljetbrains/mps/openapi/editor/EditorContext;)V" />
-      <node id="1734392475491521612" at="114,9,117,9" concept="2" />
-      <node id="1734392475491521612" at="93,0,97,0" concept="3" trace="createNodeToInsert#(Ljetbrains/mps/openapi/editor/EditorContext;)Lorg/jetbrains/mps/openapi/model/SNode;" />
-      <node id="1734392475491521612" at="110,134,114,9" concept="2" />
-      <node id="1734392475491521616" at="60,57,65,22" concept="2" />
-      <node id="1734392475491521612" at="97,0,102,0" concept="3" trace="createNodeCell#(Ljetbrains/mps/openapi/editor/EditorContext;Lorg/jetbrains/mps/openapi/model/SNode;)Ljetbrains/mps/openapi/editor/cells/EditorCell;" />
-      <node id="1734392475491521615" at="46,0,52,0" concept="3" trace="createConstant_6bf1s5_a0#(Ljetbrains/mps/openapi/editor/EditorContext;Lorg/jetbrains/mps/openapi/model/SNode;)Ljetbrains/mps/openapi/editor/cells/EditorCell;" />
-      <node id="1734392475491521612" at="102,0,108,0" concept="3" trace="createEmptyCell#(Ljetbrains/mps/openapi/editor/EditorContext;)Ljetbrains/mps/openapi/editor/cells/EditorCell;" />
-      <node id="1734392475491521627" at="131,0,140,0" concept="3" trace="createConstant_6bf1s5_f0#(Ljetbrains/mps/openapi/editor/EditorContext;Lorg/jetbrains/mps/openapi/model/SNode;)Ljetbrains/mps/openapi/editor/cells/EditorCell;" />
-      <node id="1734392475491521617" at="67,0,77,0" concept="3" trace="createConstant_6bf1s5_c0#(Ljetbrains/mps/openapi/editor/EditorContext;Lorg/jetbrains/mps/openapi/model/SNode;)Ljetbrains/mps/openapi/editor/cells/EditorCell;" />
-      <node id="1734392475491521612" at="108,132,118,7" concept="2" />
-      <node id="1734392475491521624" at="121,0,131,0" concept="3" trace="createConstant_6bf1s5_e0#(Ljetbrains/mps/openapi/editor/EditorContext;Lorg/jetbrains/mps/openapi/model/SNode;)Ljetbrains/mps/openapi/editor/cells/EditorCell;" />
-      <node id="1734392475491521612" at="34,0,46,0" concept="3" trace="createCollection_6bf1s5_a#(Ljetbrains/mps/openapi/editor/EditorContext;Lorg/jetbrains/mps/openapi/model/SNode;)Ljetbrains/mps/openapi/editor/cells/EditorCell;" />
-      <node id="1734392475491521612" at="77,0,89,0" concept="3" trace="createRefNodeList_6bf1s5_d0#(Ljetbrains/mps/openapi/editor/EditorContext;Lorg/jetbrains/mps/openapi/model/SNode;)Ljetbrains/mps/openapi/editor/cells/EditorCell;" />
-      <node id="1734392475491521612" at="108,0,120,0" concept="3" trace="installElementCellActions#(Lorg/jetbrains/mps/openapi/model/SNode;Lorg/jetbrains/mps/openapi/model/SNode;Ljetbrains/mps/openapi/editor/cells/EditorCell;Ljetbrains/mps/openapi/editor/EditorContext;)V" />
-      <node id="1734392475491521616" at="52,0,67,0" concept="3" trace="createProperty_6bf1s5_b0#(Ljetbrains/mps/openapi/editor/EditorContext;Lorg/jetbrains/mps/openapi/model/SNode;)Ljetbrains/mps/openapi/editor/cells/EditorCell;" />
-      <scope id="1734392475491521612" at="31,79,32,63" />
-      <scope id="1734392475491521612" at="90,99,91,50" />
-      <scope id="1734392475491521612" at="115,122,116,394" />
-      <scope id="1734392475491521616" at="61,35,63,112">
-        <var name="manager" id="1734392475491521616" />
-      </scope>
-      <scope id="1734392475491521612" at="93,66,95,93">
-        <var name="listOwner" id="1734392475491521612" />
-      </scope>
-      <scope id="1734392475491521612" at="111,34,113,146" />
-      <scope id="1734392475491521612" at="31,0,34,0">
-        <var name="editorContext" id="1734392475491521612" />
-        <var name="node" id="1734392475491521612" />
-      </scope>
-      <scope id="1734392475491521612" at="90,0,93,0">
->>>>>>> bd830ede
+      <scope id="1734392475491521612" at="108,0,111,0">
         <var name="childRole" id="1734392475491521612" />
         <var name="context" id="1734392475491521612" />
         <var name="ownerNode" id="1734392475491521612" />
       </scope>
-<<<<<<< HEAD
-      <scope id="1734392475491521612" at="112,0,115,0">
+      <scope id="1734392475491521612" at="111,0,114,0">
         <var name="editorContext" id="1734392475491521612" />
       </scope>
-      <scope id="1734392475491521612" at="115,57,118,25">
-=======
-      <scope id="1734392475491521612" at="97,86,100,25">
->>>>>>> bd830ede
+      <scope id="1734392475491521612" at="114,57,117,25">
         <var name="elementCell" id="1734392475491521612" />
       </scope>
       <scope id="1734392475491521612" at="36,0,40,0">
         <var name="context" id="1734392475491521612" />
         <var name="node" id="1734392475491521612" />
       </scope>
-<<<<<<< HEAD
       <scope id="1734392475491521615" at="64,49,68,22">
         <var name="editorCell" id="1734392475491521615" />
       </scope>
-      <scope id="1734392475491521612" at="120,41,124,23">
+      <scope id="1734392475491521612" at="119,41,123,23">
         <var name="emptyCell" id="1734392475491521612" />
       </scope>
       <scope id="1734392475491521612" at="41,0,46,0" />
-      <scope id="1734392475491521612" at="115,0,120,0">
+      <scope id="1734392475491521612" at="114,0,119,0">
         <var name="elementNode" id="1734392475491521612" />
       </scope>
       <scope id="1734392475491521615" at="64,0,70,0" />
-      <scope id="1734392475491521612" at="120,0,126,0" />
-      <scope id="1734392475491521627" at="149,49,156,22">
+      <scope id="1734392475491521612" at="119,0,125,0" />
+      <scope id="1734392475491521627" at="148,49,155,22">
         <var name="editorCell" id="1734392475491521627" />
         <var name="style" id="1734392475491521627" />
       </scope>
-      <scope id="1734392475491521617" at="86,49,94,22">
+      <scope id="1734392475491521617" at="85,49,93,22">
         <var name="editorCell" id="1734392475491521617" />
         <var name="style" id="1734392475491521617" />
       </scope>
-      <scope id="1734392475491521612" at="127,96,135,9" />
-      <scope id="1734392475491521624" at="139,49,147,22">
+      <scope id="1734392475491521612" at="126,96,134,9" />
+      <scope id="1734392475491521624" at="138,49,146,22">
         <var name="editorCell" id="1734392475491521624" />
         <var name="style" id="1734392475491521624" />
       </scope>
-      <scope id="1734392475491521627" at="149,0,158,0" />
-      <scope id="1734392475491521617" at="86,0,96,0" />
-      <scope id="1734392475491521612" at="96,52,106,22">
-=======
-      <scope id="1734392475491521612" at="93,0,97,0">
-        <var name="editorContext" id="1734392475491521612" />
-      </scope>
-      <scope id="1734392475491521612" at="102,68,106,23">
-        <var name="emptyCell" id="1734392475491521612" />
-      </scope>
-      <scope id="1734392475491521612" at="97,0,102,0">
-        <var name="editorContext" id="1734392475491521612" />
-        <var name="elementNode" id="1734392475491521612" />
-      </scope>
-      <scope id="1734392475491521615" at="46,0,52,0">
-        <var name="editorContext" id="1734392475491521615" />
-        <var name="node" id="1734392475491521615" />
-      </scope>
-      <scope id="1734392475491521612" at="102,0,108,0">
-        <var name="editorContext" id="1734392475491521612" />
-      </scope>
-      <scope id="1734392475491521627" at="131,88,138,22">
-        <var name="editorCell" id="1734392475491521627" />
-        <var name="style" id="1734392475491521627" />
-      </scope>
-      <scope id="1734392475491521617" at="67,88,75,22">
-        <var name="editorCell" id="1734392475491521617" />
-        <var name="style" id="1734392475491521617" />
-      </scope>
-      <scope id="1734392475491521612" at="109,96,117,9" />
-      <scope id="1734392475491521624" at="121,88,129,22">
-        <var name="editorCell" id="1734392475491521624" />
-        <var name="style" id="1734392475491521624" />
-      </scope>
-      <scope id="1734392475491521627" at="131,0,140,0">
-        <var name="editorContext" id="1734392475491521627" />
-        <var name="node" id="1734392475491521627" />
-      </scope>
-      <scope id="1734392475491521612" at="34,89,44,22">
-        <var name="editorCell" id="1734392475491521612" />
-      </scope>
-      <scope id="1734392475491521617" at="67,0,77,0">
-        <var name="editorContext" id="1734392475491521617" />
-        <var name="node" id="1734392475491521617" />
-      </scope>
-      <scope id="1734392475491521612" at="77,91,87,22">
->>>>>>> bd830ede
+      <scope id="1734392475491521627" at="148,0,157,0" />
+      <scope id="1734392475491521617" at="85,0,95,0" />
+      <scope id="1734392475491521612" at="95,52,105,22">
         <var name="editorCell" id="1734392475491521612" />
         <var name="handler" id="1734392475491521612" />
         <var name="style" id="1734392475491521612" />
       </scope>
-<<<<<<< HEAD
-      <scope id="1734392475491521612" at="126,86,136,7" />
-      <scope id="1734392475491521624" at="139,0,149,0" />
+      <scope id="1734392475491521612" at="125,86,135,7" />
+      <scope id="1734392475491521624" at="138,0,148,0" />
       <scope id="1734392475491521612" at="51,50,62,22">
         <var name="editorCell" id="1734392475491521612" />
       </scope>
-      <scope id="1734392475491521612" at="96,0,108,0" />
-      <scope id="1734392475491521612" at="126,0,138,0">
-=======
-      <scope id="1734392475491521612" at="108,132,118,7" />
-      <scope id="1734392475491521624" at="121,0,131,0">
-        <var name="editorContext" id="1734392475491521624" />
-        <var name="node" id="1734392475491521624" />
-      </scope>
-      <scope id="1734392475491521612" at="34,0,46,0">
-        <var name="editorContext" id="1734392475491521612" />
-        <var name="node" id="1734392475491521612" />
-      </scope>
-      <scope id="1734392475491521612" at="77,0,89,0">
-        <var name="editorContext" id="1734392475491521612" />
-        <var name="node" id="1734392475491521612" />
-      </scope>
-      <scope id="1734392475491521612" at="108,0,120,0">
-        <var name="editorContext" id="1734392475491521612" />
->>>>>>> bd830ede
+      <scope id="1734392475491521612" at="95,0,107,0" />
+      <scope id="1734392475491521612" at="125,0,137,0">
         <var name="elementCell" id="1734392475491521612" />
         <var name="elementNode" id="1734392475491521612" />
       </scope>
-<<<<<<< HEAD
       <scope id="1734392475491521612" at="51,0,64,0" />
-      <scope id="1734392475491521616" at="70,49,84,22">
-=======
-      <scope id="1734392475491521616" at="52,88,65,22">
->>>>>>> bd830ede
+      <scope id="1734392475491521616" at="70,49,83,22">
         <var name="attributeConcept" id="1734392475491521616" />
         <var name="editorCell" id="1734392475491521616" />
         <var name="provider" id="1734392475491521616" />
       </scope>
-<<<<<<< HEAD
-      <scope id="1734392475491521616" at="70,0,86,0" />
-      <unit id="1734392475491521612" at="108,0,139,0" name="jetbrains.mps.console.scripts.editor.ConsoleScript_EditorBuilder_a$commandListHandler_6bf1s5_d0" />
-      <unit id="1734392475491521612" at="32,0,159,0" name="jetbrains.mps.console.scripts.editor.ConsoleScript_EditorBuilder_a" />
-=======
-      <scope id="1734392475491521616" at="52,0,67,0">
-        <var name="editorContext" id="1734392475491521616" />
-        <var name="node" id="1734392475491521616" />
-      </scope>
-      <unit id="1734392475491521612" at="89,0,121,0" name="jetbrains.mps.console.scripts.editor.ConsoleScript_Editor$commandListHandler_6bf1s5_d0" />
-      <unit id="1734392475491521612" at="30,0,141,0" name="jetbrains.mps.console.scripts.editor.ConsoleScript_Editor" />
->>>>>>> bd830ede
+      <scope id="1734392475491521616" at="70,0,85,0" />
+      <unit id="1734392475491521612" at="107,0,138,0" name="jetbrains.mps.console.scripts.editor.ConsoleScript_EditorBuilder_a$commandListHandler_6bf1s5_d0" />
+      <unit id="1734392475491521612" at="32,0,158,0" name="jetbrains.mps.console.scripts.editor.ConsoleScript_EditorBuilder_a" />
     </file>
   </root>
   <root nodeRef="r:9fe44883-19b9-49f5-b65d-10b7b410436b(jetbrains.mps.console.scripts.editor)/1741258697586930332">
