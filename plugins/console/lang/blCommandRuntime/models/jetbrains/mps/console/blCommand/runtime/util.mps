<?xml version="1.0" encoding="UTF-8"?>
<model ref="r:b4d3e080-529f-482d-ad99-114342004f83(jetbrains.mps.console.blCommand.runtime.util)">
  <persistence version="9" />
  <debugInfo>
    <lang id="f3061a53-9226-4cc5-a443-f952ceaf5816" name="jetbrains.mps.baseLanguage" />
    <lang id="83888646-71ce-4f1c-9c53-c54016f6ad4f" name="jetbrains.mps.baseLanguage.collections" />
    <lang id="7866978e-a0f0-4cc7-81bc-4d213d9375e1" name="jetbrains.mps.lang.smodel" />
    <lang id="fd392034-7849-419d-9071-12563d152375" name="jetbrains.mps.baseLanguage.closures" />
    <lang id="ed6d7656-532c-4bc2-81d1-af945aeb8280" name="jetbrains.mps.baseLanguage.blTypes" />
    <lang id="774bf8a0-62e5-41e1-af63-f4812e60e48b" name="jetbrains.mps.baseLanguage.checkedDots" />
    <lang id="9ded098b-ad6a-4657-bfd9-48636cfe8bc3" name="jetbrains.mps.lang.traceable" />
    <lang id="760a0a8c-eabb-4521-8bfd-65db761a9ba3" name="jetbrains.mps.baseLanguage.logging" />
    <lang id="f2801650-65d5-424e-bb1b-463a8781b786" name="jetbrains.mps.baseLanguage.javadoc" />
    <lang id="3a13115c-633c-4c5c-bbcc-75c4219e9555" name="jetbrains.mps.lang.quotation" />
    <lang id="c72da2b9-7cce-4447-8389-f407dc1158b7" name="jetbrains.mps.lang.structure" />
    <lang id="d4615e3b-d671-4ba9-af01-2b78369b0ba7" name="jetbrains.mps.lang.pattern" />
    <lang id="de1ad86d-6e50-4a02-b306-d4d17f64c375" name="jetbrains.mps.console.base" />
    <lang id="a247e09e-2435-45ba-b8d2-07e93feba96a" name="jetbrains.mps.baseLanguage.tuples" />
    <lang id="63650c59-16c8-498a-99c8-005c7ee9515d" name="jetbrains.mps.lang.access" />
    <lang id="ceab5195-25ea-4f22-9b92-103b95ca8c0c" name="jetbrains.mps.lang.core" />
    <model ref="r:1a2b3027-99d2-4946-917b-f185130ac75d(jetbrains.mps.ide.findusages.findalgorithm.finders)" name="jetbrains.mps.ide.findusages.findalgorithm.finders" />
    <model ref="r:de40a5a4-f08c-4c67-ac43-e1f5c384f7d6(jetbrains.mps.console.tool)" name="jetbrains.mps.console.tool" />
    <model ref="f:java_stub#8865b7a8-5271-43d3-884c-6fd1d9cfdd34#org.jetbrains.mps.openapi.module(org.jetbrains.mps.openapi.module@java_stub)" name="org.jetbrains.mps.openapi.module@java_stub" />
    <model ref="f:java_stub#6354ebe7-c22a-4a0f-ac54-50b52ab9b065#java.util(java.util@java_stub)" name="java.util@java_stub" />
    <model ref="f:java_stub#8865b7a8-5271-43d3-884c-6fd1d9cfdd34#org.jetbrains.mps.openapi.model(org.jetbrains.mps.openapi.model@java_stub)" name="org.jetbrains.mps.openapi.model@java_stub" />
    <model ref="f:java_stub#6ed54515-acc8-4d1e-a16c-9fd6cfe951ea#jetbrains.mps.util(jetbrains.mps.util@java_stub)" name="jetbrains.mps.util@java_stub" />
    <model ref="f:java_stub#6ed54515-acc8-4d1e-a16c-9fd6cfe951ea#jetbrains.mps.project(jetbrains.mps.project@java_stub)" name="jetbrains.mps.project@java_stub" />
    <model ref="f:java_stub#6ed54515-acc8-4d1e-a16c-9fd6cfe951ea#jetbrains.mps.ide.findusages.model(jetbrains.mps.ide.findusages.model@java_stub)" name="jetbrains.mps.ide.findusages.model@java_stub" />
    <model ref="f:java_stub#742f6602-5a2f-4313-aa6e-ae1cd4ffdc61#jetbrains.mps.ide.project(jetbrains.mps.ide.project@java_stub)" name="jetbrains.mps.ide.project@java_stub" />
    <model ref="f:java_stub#498d89d2-c2e9-11e2-ad49-6cf049e62fe5#com.intellij.openapi.project(com.intellij.openapi.project@java_stub)" name="com.intellij.openapi.project@java_stub" />
    <model ref="f:java_stub#498d89d2-c2e9-11e2-ad49-6cf049e62fe5#com.intellij.openapi.components(com.intellij.openapi.components@java_stub)" name="com.intellij.openapi.components@java_stub" />
    <model ref="f:java_stub#6ed54515-acc8-4d1e-a16c-9fd6cfe951ea#jetbrains.mps.findUsages(jetbrains.mps.findUsages@java_stub)" name="jetbrains.mps.findUsages@java_stub" />
    <model ref="f:java_stub#6ed54515-acc8-4d1e-a16c-9fd6cfe951ea#jetbrains.mps.ide.findusages.view(jetbrains.mps.ide.findusages.view@java_stub)" name="jetbrains.mps.ide.findusages.view@java_stub" />
    <model ref="f:java_stub#6ed54515-acc8-4d1e-a16c-9fd6cfe951ea#jetbrains.mps.progress(jetbrains.mps.progress@java_stub)" name="jetbrains.mps.progress@java_stub" />
    <model ref="f:java_stub#8865b7a8-5271-43d3-884c-6fd1d9cfdd34#org.jetbrains.mps.openapi.language(org.jetbrains.mps.openapi.language@java_stub)" name="org.jetbrains.mps.openapi.language@java_stub" />
    <model ref="f:java_stub#6354ebe7-c22a-4a0f-ac54-50b52ab9b065#java.lang(java.lang@java_stub)" name="java.lang@java_stub" />
    <model ref="f:java_stub#742f6602-5a2f-4313-aa6e-ae1cd4ffdc61#jetbrains.mps.ide.findusages.view(jetbrains.mps.ide.findusages.view@java_stub)" name="jetbrains.mps.ide.findusages.view@java_stub" />
    <model ref="r:00000000-0000-4000-0000-011c895902c2(jetbrains.mps.baseLanguage.dataFlow)" name="jetbrains.mps.baseLanguage.dataFlow" />
    <model ref="f:java_stub#3f233e7f-b8a6-46d2-a57f-795d56775243#org.jetbrains.annotations(org.jetbrains.annotations@java_stub)" name="org.jetbrains.annotations@java_stub" />
    <model ref="r:00000000-0000-4000-0000-011c895904a4(jetbrains.mps.ide.actions)" name="jetbrains.mps.ide.actions" />
    <model ref="r:359b1d2b-77c4-46df-9bf2-b25cbea32254(jetbrains.mps.console.base.structure)" name="jetbrains.mps.console.base.structure" />
    <model ref="f:java_stub#6354ebe7-c22a-4a0f-ac54-50b52ab9b065#java.io(java.io@java_stub)" name="java.io@java_stub" />
    <model ref="f:java_stub#498d89d2-c2e9-11e2-ad49-6cf049e62fe5#com.intellij.openapi.ui(com.intellij.openapi.ui@java_stub)" name="com.intellij.openapi.ui@java_stub" />
    <model ref="f:java_stub#498d89d2-c2e9-11e2-ad49-6cf049e62fe5#com.intellij.ide(com.intellij.ide@java_stub)" name="com.intellij.ide@java_stub" />
    <model ref="f:java_stub#6354ebe7-c22a-4a0f-ac54-50b52ab9b065#java.awt.datatransfer(java.awt.datatransfer@java_stub)" name="java.awt.datatransfer@java_stub" />
    <model ref="f:java_stub#6354ebe7-c22a-4a0f-ac54-50b52ab9b065#javax.swing(javax.swing@java_stub)" name="javax.swing@java_stub" />
    <model ref="r:ab572aa6-6e4f-43f3-8bc9-ad4a8ae29372(jetbrains.mps.console.actions)" name="jetbrains.mps.console.actions" />
    <model ref="r:935ba0ee-7291-4caa-a807-d76e8fc69391(jetbrains.mps.console.blCommand.structure)" name="jetbrains.mps.console.blCommand.structure" />
    <model ref="f:java_stub#6ed54515-acc8-4d1e-a16c-9fd6cfe951ea#jetbrains.mps.ide.findusages.model.scopes(jetbrains.mps.ide.findusages.model.scopes@java_stub)" name="jetbrains.mps.ide.findusages.model.scopes@java_stub" />
    <model ref="r:00000000-0000-4000-0000-011c89590360(jetbrains.mps.lang.plugin.behavior)" name="jetbrains.mps.lang.plugin.behavior" />
    <model ref="r:00000000-0000-4000-0000-011c89590368(jetbrains.mps.lang.plugin.structure)" name="jetbrains.mps.lang.plugin.structure" />
    <model ref="r:1754cb33-73c2-441d-96bc-93a7824726e7(jetbrains.mps.console.base.behavior)" name="jetbrains.mps.console.base.behavior" />
    <model ref="f:java_stub#498d89d2-c2e9-11e2-ad49-6cf049e62fe5#com.intellij.openapi.actionSystem(com.intellij.openapi.actionSystem@java_stub)" name="com.intellij.openapi.actionSystem@java_stub" />
    <model ref="f:java_stub#742f6602-5a2f-4313-aa6e-ae1cd4ffdc61#jetbrains.mps.workbench.action(jetbrains.mps.workbench.action@java_stub)" name="jetbrains.mps.workbench.action@java_stub" />
    <model ref="f:java_stub#498d89d2-c2e9-11e2-ad49-6cf049e62fe5#com.intellij.openapi.application(com.intellij.openapi.application@java_stub)" name="com.intellij.openapi.application@java_stub" />
    <model ref="f:java_stub#6ed54515-acc8-4d1e-a16c-9fd6cfe951ea#jetbrains.mps.smodel(jetbrains.mps.smodel@java_stub)" name="jetbrains.mps.smodel@java_stub" />
    <concept id="f3061a53-9226-4cc5-a443-f952ceaf5816/1082485599095" name="jetbrains.mps.baseLanguage.structure.BlockStatement" />
    <concept id="7866978e-a0f0-4cc7-81bc-4d213d9375e1/1171323947159" name="jetbrains.mps.lang.smodel.structure.Model_NodesOperation" />
    <concept id="7866978e-a0f0-4cc7-81bc-4d213d9375e1/1138056143562" name="jetbrains.mps.lang.smodel.structure.SLinkAccess" />
    <concept id="7866978e-a0f0-4cc7-81bc-4d213d9375e1/1138661924179" name="jetbrains.mps.lang.smodel.structure.Property_SetOperation" />
    <concept id="f3061a53-9226-4cc5-a443-f952ceaf5816/1107796713796" name="jetbrains.mps.baseLanguage.structure.Interface" />
    <concept id="f3061a53-9226-4cc5-a443-f952ceaf5816/1068581242863" name="jetbrains.mps.baseLanguage.structure.LocalVariableDeclaration" />
    <concept id="7866978e-a0f0-4cc7-81bc-4d213d9375e1/8758390115028452779" name="jetbrains.mps.lang.smodel.structure.Node_GetReferencesOperation" />
    <concept id="7866978e-a0f0-4cc7-81bc-4d213d9375e1/1143226024141" name="jetbrains.mps.lang.smodel.structure.SModelType" />
    <concept id="f3061a53-9226-4cc5-a443-f952ceaf5816/1068581242864" name="jetbrains.mps.baseLanguage.structure.LocalVariableDeclarationStatement" />
    <concept id="f3061a53-9226-4cc5-a443-f952ceaf5816/1164879751025" name="jetbrains.mps.baseLanguage.structure.TryCatchStatement" />
    <concept id="f3061a53-9226-4cc5-a443-f952ceaf5816/1070534644030" name="jetbrains.mps.baseLanguage.structure.BooleanType" />
    <concept id="fd392034-7849-419d-9071-12563d152375/1235746970280" name="jetbrains.mps.baseLanguage.closures.structure.CompactInvokeFunctionExpression" />
    <concept id="f3061a53-9226-4cc5-a443-f952ceaf5816/1107535904670" name="jetbrains.mps.baseLanguage.structure.ClassifierType" />
    <concept id="f3061a53-9226-4cc5-a443-f952ceaf5816/7812454656619025412" name="jetbrains.mps.baseLanguage.structure.LocalMethodCall" />
    <concept id="f3061a53-9226-4cc5-a443-f952ceaf5816/1465982738277781862" name="jetbrains.mps.baseLanguage.structure.PlaceholderMember" />
    <concept id="f3061a53-9226-4cc5-a443-f952ceaf5816/4836112446988635817" name="jetbrains.mps.baseLanguage.structure.UndefinedType" />
    <concept id="f3061a53-9226-4cc5-a443-f952ceaf5816/1163668896201" name="jetbrains.mps.baseLanguage.structure.TernaryOperatorExpression" />
    <concept id="f3061a53-9226-4cc5-a443-f952ceaf5816/1068581242878" name="jetbrains.mps.baseLanguage.structure.ReturnStatement" />
    <concept id="f3061a53-9226-4cc5-a443-f952ceaf5816/1170345865475" name="jetbrains.mps.baseLanguage.structure.AnonymousClass" />
    <concept id="f3061a53-9226-4cc5-a443-f952ceaf5816/1070534370425" name="jetbrains.mps.baseLanguage.structure.IntegerType" />
    <concept id="f3061a53-9226-4cc5-a443-f952ceaf5816/1068581242875" name="jetbrains.mps.baseLanguage.structure.PlusExpression" />
    <concept id="f3061a53-9226-4cc5-a443-f952ceaf5816/1068580123152" name="jetbrains.mps.baseLanguage.structure.EqualsExpression" />
    <concept id="f3061a53-9226-4cc5-a443-f952ceaf5816/1197027756228" name="jetbrains.mps.baseLanguage.structure.DotExpression" />
    <concept id="f3061a53-9226-4cc5-a443-f952ceaf5816/1202948039474" name="jetbrains.mps.baseLanguage.structure.InstanceMethodCallOperation" />
    <concept id="f3061a53-9226-4cc5-a443-f952ceaf5816/1068581517677" name="jetbrains.mps.baseLanguage.structure.VoidType" />
    <concept id="760a0a8c-eabb-4521-8bfd-65db761a9ba3/1167227138527" name="jetbrains.mps.baseLanguage.logging.structure.LogStatement" />
    <concept id="83888646-71ce-4f1c-9c53-c54016f6ad4f/1202120902084" name="jetbrains.mps.baseLanguage.collections.structure.WhereOperation" />
    <concept id="fd392034-7849-419d-9071-12563d152375/1199542442495" name="jetbrains.mps.baseLanguage.closures.structure.FunctionType" />
    <concept id="f3061a53-9226-4cc5-a443-f952ceaf5816/1145552977093" name="jetbrains.mps.baseLanguage.structure.GenericNewExpression" />
    <concept id="f3061a53-9226-4cc5-a443-f952ceaf5816/1068580123137" name="jetbrains.mps.baseLanguage.structure.BooleanConstant" />
    <concept id="7866978e-a0f0-4cc7-81bc-4d213d9375e1/8758390115029295477" name="jetbrains.mps.lang.smodel.structure.SReferenceType" />
    <concept id="f3061a53-9226-4cc5-a443-f952ceaf5816/1068580123136" name="jetbrains.mps.baseLanguage.structure.StatementList" />
    <concept id="f3061a53-9226-4cc5-a443-f952ceaf5816/1116615150612" name="jetbrains.mps.baseLanguage.structure.ClassifierClassExpression" />
    <concept id="83888646-71ce-4f1c-9c53-c54016f6ad4f/1203518072036" name="jetbrains.mps.baseLanguage.collections.structure.SmartClosureParameterDeclaration" />
    <concept id="7866978e-a0f0-4cc7-81bc-4d213d9375e1/1138056022639" name="jetbrains.mps.lang.smodel.structure.SPropertyAccess" />
    <concept id="f3061a53-9226-4cc5-a443-f952ceaf5816/1081516740877" name="jetbrains.mps.baseLanguage.structure.NotExpression" />
    <concept id="f3061a53-9226-4cc5-a443-f952ceaf5816/1073239437375" name="jetbrains.mps.baseLanguage.structure.NotEqualsExpression" />
    <concept id="7866978e-a0f0-4cc7-81bc-4d213d9375e1/1180636770613" name="jetbrains.mps.lang.smodel.structure.SNodeCreator" />
    <concept id="f3061a53-9226-4cc5-a443-f952ceaf5816/1070534058343" name="jetbrains.mps.baseLanguage.structure.NullLiteral" />
    <concept id="7866978e-a0f0-4cc7-81bc-4d213d9375e1/1138055754698" name="jetbrains.mps.lang.smodel.structure.SNodeType" />
    <concept id="f3061a53-9226-4cc5-a443-f952ceaf5816/1146644602865" name="jetbrains.mps.baseLanguage.structure.PublicVisibility" />
    <concept id="83888646-71ce-4f1c-9c53-c54016f6ad4f/1201792049884" name="jetbrains.mps.baseLanguage.collections.structure.TranslateOperation" />
    <concept id="f3061a53-9226-4cc5-a443-f952ceaf5816/1225271177708" name="jetbrains.mps.baseLanguage.structure.StringType" />
    <concept id="f3061a53-9226-4cc5-a443-f952ceaf5816/1188207840427" name="jetbrains.mps.baseLanguage.structure.AnnotationInstance" />
    <concept id="f3061a53-9226-4cc5-a443-f952ceaf5816/1081236700937" name="jetbrains.mps.baseLanguage.structure.StaticMethodCall" />
    <concept id="f3061a53-9226-4cc5-a443-f952ceaf5816/1068580123165" name="jetbrains.mps.baseLanguage.structure.InstanceMethodDeclaration" />
    <concept id="f3061a53-9226-4cc5-a443-f952ceaf5816/1182160077978" name="jetbrains.mps.baseLanguage.structure.AnonymousClassCreator" />
    <concept id="774bf8a0-62e5-41e1-af63-f4812e60e48b/4079382982702596667" name="jetbrains.mps.baseLanguage.checkedDots.structure.CheckedDotExpression" />
    <concept id="f3061a53-9226-4cc5-a443-f952ceaf5816/1068580123155" name="jetbrains.mps.baseLanguage.structure.ExpressionStatement" />
    <concept id="f3061a53-9226-4cc5-a443-f952ceaf5816/6329021646629104954" name="jetbrains.mps.baseLanguage.structure.SingleLineComment" />
    <concept id="f3061a53-9226-4cc5-a443-f952ceaf5816/1212685548494" name="jetbrains.mps.baseLanguage.structure.ClassCreator" />
    <concept id="f3061a53-9226-4cc5-a443-f952ceaf5816/1068498886294" name="jetbrains.mps.baseLanguage.structure.AssignmentExpression" />
    <concept id="f3061a53-9226-4cc5-a443-f952ceaf5816/6329021646629104957" name="jetbrains.mps.baseLanguage.structure.TextCommentPart" />
    <concept id="f3061a53-9226-4cc5-a443-f952ceaf5816/1068580123157" name="jetbrains.mps.baseLanguage.structure.Statement" />
    <concept id="f3061a53-9226-4cc5-a443-f952ceaf5816/1068498886296" name="jetbrains.mps.baseLanguage.structure.VariableReference" />
    <concept id="83888646-71ce-4f1c-9c53-c54016f6ad4f/1204980550705" name="jetbrains.mps.baseLanguage.collections.structure.VisitAllOperation" />
    <concept id="f3061a53-9226-4cc5-a443-f952ceaf5816/1081236700938" name="jetbrains.mps.baseLanguage.structure.StaticMethodDeclaration" />
    <concept id="f3061a53-9226-4cc5-a443-f952ceaf5816/1068580123159" name="jetbrains.mps.baseLanguage.structure.IfStatement" />
    <concept id="f3061a53-9226-4cc5-a443-f952ceaf5816/1068498886292" name="jetbrains.mps.baseLanguage.structure.ParameterDeclaration" />
    <concept id="f3061a53-9226-4cc5-a443-f952ceaf5816/1164903280175" name="jetbrains.mps.baseLanguage.structure.CatchClause" />
    <concept id="fd392034-7849-419d-9071-12563d152375/1199569711397" name="jetbrains.mps.baseLanguage.closures.structure.ClosureLiteral" />
    <concept id="f3061a53-9226-4cc5-a443-f952ceaf5816/1068390468200" name="jetbrains.mps.baseLanguage.structure.FieldDeclaration" />
    <concept id="83888646-71ce-4f1c-9c53-c54016f6ad4f/7125221305512719026" name="jetbrains.mps.baseLanguage.collections.structure.CollectionType" />
    <concept id="7866978e-a0f0-4cc7-81bc-4d213d9375e1/1140725362528" name="jetbrains.mps.lang.smodel.structure.Link_SetTargetOperation" />
    <concept id="f3061a53-9226-4cc5-a443-f952ceaf5816/1068390468198" name="jetbrains.mps.baseLanguage.structure.ClassConcept" />
    <concept id="f3061a53-9226-4cc5-a443-f952ceaf5816/1070475926800" name="jetbrains.mps.baseLanguage.structure.StringLiteral" />
    <concept id="83888646-71ce-4f1c-9c53-c54016f6ad4f/1151689724996" name="jetbrains.mps.baseLanguage.collections.structure.SequenceType" />
    <concept id="f3061a53-9226-4cc5-a443-f952ceaf5816/1068580320020" name="jetbrains.mps.baseLanguage.structure.IntegerConstant" />
    <concept id="f3061a53-9226-4cc5-a443-f952ceaf5816/1146644623116" name="jetbrains.mps.baseLanguage.structure.PrivateVisibility" />
    <concept id="7866978e-a0f0-4cc7-81bc-4d213d9375e1/1145404486709" name="jetbrains.mps.lang.smodel.structure.SemanticDowncastExpression" />
    <property id="f3061a53-9226-4cc5-a443-f952ceaf5816/1068580123132/1181808852946" name="isFinal" />
    <property id="f3061a53-9226-4cc5-a443-f952ceaf5816/1068431474542/1176718929932" name="isFinal" />
    <property id="f3061a53-9226-4cc5-a443-f952ceaf5816/1068580123165/1178608670077" name="isAbstract" />
    <property id="f3061a53-9226-4cc5-a443-f952ceaf5816/1068390468200/8606350594693632173" name="isTransient" />
    <property id="f3061a53-9226-4cc5-a443-f952ceaf5816/1070475926800/1070475926801" name="value" />
    <property id="760a0a8c-eabb-4521-8bfd-65db761a9ba3/1167227138527/1167228628751" name="hasException" />
    <property id="f3061a53-9226-4cc5-a443-f952ceaf5816/1068390468200/1240249534625" name="isVolatile" />
    <property id="f3061a53-9226-4cc5-a443-f952ceaf5816/1068580123137/1068580123138" name="value" />
    <property id="f3061a53-9226-4cc5-a443-f952ceaf5816/6329021646629104957/6329021646629104958" name="text" />
    <property id="f3061a53-9226-4cc5-a443-f952ceaf5816/1224848483129/1224848525476" name="isDeprecated" />
    <property id="760a0a8c-eabb-4521-8bfd-65db761a9ba3/1167227138527/1167245565795" name="severity" />
    <property id="f3061a53-9226-4cc5-a443-f952ceaf5816/1068580123132/4276006055363816570" name="isSynchronized" />
    <property id="f3061a53-9226-4cc5-a443-f952ceaf5816/1068580320020/1068580320021" name="value" />
    <property id="f3061a53-9226-4cc5-a443-f952ceaf5816/1107461130800/521412098689998745" name="nonStatic" />
    <property id="ceab5195-25ea-4f22-9b92-103b95ca8c0c/1169194658468/1169194664001" name="name" />
    <refRole id="f3061a53-9226-4cc5-a443-f952ceaf5816/1081236700937/1144433194310" name="classConcept" />
    <refRole id="7866978e-a0f0-4cc7-81bc-4d213d9375e1/1138055754698/1138405853777" name="concept" />
    <refRole id="7866978e-a0f0-4cc7-81bc-4d213d9375e1/1138056143562/1138056516764" name="link" />
    <refRole id="f3061a53-9226-4cc5-a443-f952ceaf5816/1188207840427/1188208074048" name="annotation" />
    <refRole id="f3061a53-9226-4cc5-a443-f952ceaf5816/1116615150612/1116615189566" name="classifier" />
    <refRole id="f3061a53-9226-4cc5-a443-f952ceaf5816/1170345865475/1170346070688" name="classifier" />
    <refRole id="f3061a53-9226-4cc5-a443-f952ceaf5816/1068498886296/1068581517664" name="variableDeclaration" />
    <refRole id="f3061a53-9226-4cc5-a443-f952ceaf5816/1107535904670/1107535924139" name="classifier" />
    <refRole id="7866978e-a0f0-4cc7-81bc-4d213d9375e1/1138056022639/1138056395725" name="property" />
    <refRole id="f3061a53-9226-4cc5-a443-f952ceaf5816/1204053956946/1068499141037" name="baseMethodDeclaration" />
    <childRole id="f3061a53-9226-4cc5-a443-f952ceaf5816/1204053956946/4972241301747169160" name="typeArgument" />
    <childRole id="f3061a53-9226-4cc5-a443-f952ceaf5816/1081773326031/1081773367580" name="leftExpression" />
    <childRole id="f3061a53-9226-4cc5-a443-f952ceaf5816/1163668896201/1163668922816" name="ifTrue" />
    <childRole id="f3061a53-9226-4cc5-a443-f952ceaf5816/1068580123132/1068580123133" name="returnType" />
    <childRole id="f3061a53-9226-4cc5-a443-f952ceaf5816/1068580123159/1082485599094" name="ifFalseStatement" />
    <childRole id="f3061a53-9226-4cc5-a443-f952ceaf5816/1068580123132/1068580123135" name="body" />
    <childRole id="f3061a53-9226-4cc5-a443-f952ceaf5816/6329021646629104954/6329021646629175155" name="commentPart" />
    <childRole id="f3061a53-9226-4cc5-a443-f952ceaf5816/1068580123132/1068580123134" name="parameter" />
    <childRole id="f3061a53-9226-4cc5-a443-f952ceaf5816/1204053956946/1068499141038" name="actualArgument" />
    <childRole id="f3061a53-9226-4cc5-a443-f952ceaf5816/1081773326031/1081773367579" name="rightExpression" />
    <childRole id="f3061a53-9226-4cc5-a443-f952ceaf5816/1164903280175/1164903359218" name="catchBody" />
    <childRole id="f3061a53-9226-4cc5-a443-f952ceaf5816/1164903280175/1164903359217" name="throwable" />
    <childRole id="f3061a53-9226-4cc5-a443-f952ceaf5816/1068431474542/1068431790190" name="initializer" />
    <childRole id="f3061a53-9226-4cc5-a443-f952ceaf5816/1068581242864/1068581242865" name="localVariableDeclaration" />
    <childRole id="f3061a53-9226-4cc5-a443-f952ceaf5816/1164879751025/1164903496223" name="catchClause" />
    <childRole id="f3061a53-9226-4cc5-a443-f952ceaf5816/1068580123155/1068580123156" name="expression" />
    <childRole id="f3061a53-9226-4cc5-a443-f952ceaf5816/1215693861676/1068498886295" name="lValue" />
    <childRole id="760a0a8c-eabb-4521-8bfd-65db761a9ba3/1167227138527/1167227561449" name="exception" />
    <childRole id="7866978e-a0f0-4cc7-81bc-4d213d9375e1/1138661924179/1138662048170" name="value" />
    <childRole id="f3061a53-9226-4cc5-a443-f952ceaf5816/1164879751025/1164879758292" name="body" />
    <childRole id="f3061a53-9226-4cc5-a443-f952ceaf5816/1182160077978/1182160096073" name="cls" />
    <childRole id="83888646-71ce-4f1c-9c53-c54016f6ad4f/5686963296372573083/5686963296372573084" name="elementType" />
    <childRole id="f3061a53-9226-4cc5-a443-f952ceaf5816/1178549954367/1178549979242" name="visibility" />
    <childRole id="f3061a53-9226-4cc5-a443-f952ceaf5816/4972933694980447171/5680397130376446158" name="type" />
    <childRole id="f3061a53-9226-4cc5-a443-f952ceaf5816/1215693861676/1068498886297" name="rValue" />
    <childRole id="f3061a53-9226-4cc5-a443-f952ceaf5816/1212685548494/1212687122400" name="typeParameter" />
    <childRole id="83888646-71ce-4f1c-9c53-c54016f6ad4f/1204796164442/1204796294226" name="closure" />
    <childRole id="f3061a53-9226-4cc5-a443-f952ceaf5816/1197027756228/1197027833540" name="operation" />
    <childRole id="f3061a53-9226-4cc5-a443-f952ceaf5816/1068581242878/1068581517676" name="expression" />
    <childRole id="fd392034-7849-419d-9071-12563d152375/1199569711397/1199569906740" name="parameter" />
    <childRole id="760a0a8c-eabb-4521-8bfd-65db761a9ba3/1167227138527/1167227463056" name="logExpression" />
    <childRole id="f3061a53-9226-4cc5-a443-f952ceaf5816/1163668896201/1163668934364" name="ifFalse" />
    <childRole id="f3061a53-9226-4cc5-a443-f952ceaf5816/1107461130800/5375687026011219971" name="member" />
    <childRole id="fd392034-7849-419d-9071-12563d152375/1199569711397/1199569916463" name="body" />
    <childRole id="f3061a53-9226-4cc5-a443-f952ceaf5816/1082485599095/1082485599096" name="statements" />
    <childRole id="f3061a53-9226-4cc5-a443-f952ceaf5816/1068580123159/1068580123161" name="ifTrue" />
    <childRole id="f3061a53-9226-4cc5-a443-f952ceaf5816/1068580123159/1068580123160" name="condition" />
    <childRole id="7866978e-a0f0-4cc7-81bc-4d213d9375e1/1145404486709/1145404616321" name="leftExpression" />
    <childRole id="f3061a53-9226-4cc5-a443-f952ceaf5816/1145552977093/1145553007750" name="creator" />
    <childRole id="7866978e-a0f0-4cc7-81bc-4d213d9375e1/1180636770613/1180636770616" name="createdType" />
    <childRole id="fd392034-7849-419d-9071-12563d152375/1199542442495/1199542457201" name="resultType" />
    <childRole id="83888646-71ce-4f1c-9c53-c54016f6ad4f/1151689724996/1151689745422" name="elementType" />
    <childRole id="f3061a53-9226-4cc5-a443-f952ceaf5816/1081516740877/1081516765348" name="expression" />
    <childRole id="fd392034-7849-419d-9071-12563d152375/1235746970280/1235746996653" name="function" />
    <childRole id="f3061a53-9226-4cc5-a443-f952ceaf5816/1163668896201/1163668914799" name="condition" />
    <childRole id="f3061a53-9226-4cc5-a443-f952ceaf5816/1107535904670/1109201940907" name="parameter" />
    <childRole id="f3061a53-9226-4cc5-a443-f952ceaf5816/1188208481402/1188208488637" name="annotation" />
    <childRole id="f3061a53-9226-4cc5-a443-f952ceaf5816/1197027756228/1197027771414" name="operand" />
    <childRole id="f3061a53-9226-4cc5-a443-f952ceaf5816/1068580123136/1068581517665" name="statement" />
    <childRole id="7866978e-a0f0-4cc7-81bc-4d213d9375e1/1140725362528/1140725362529" name="linkTarget" />
  </debugInfo>
  <languages>
    <use id="f3061a53-9226-4cc5-a443-f952ceaf5816" version="-1" index="vg0i" />
    <use id="83888646-71ce-4f1c-9c53-c54016f6ad4f" version="-1" index="j0ph" />
    <use id="7866978e-a0f0-4cc7-81bc-4d213d9375e1" version="-1" index="4ia1" />
    <use id="fd392034-7849-419d-9071-12563d152375" version="-1" index="cakq" />
    <use id="ed6d7656-532c-4bc2-81d1-af945aeb8280" version="-1" index="nurk" />
    <use id="774bf8a0-62e5-41e1-af63-f4812e60e48b" version="-1" index="zscr" />
    <use id="9ded098b-ad6a-4657-bfd9-48636cfe8bc3" version="-1" index="laik" />
    <use id="760a0a8c-eabb-4521-8bfd-65db761a9ba3" version="-1" index="ae39" />
    <use id="f2801650-65d5-424e-bb1b-463a8781b786" version="-1" index="26qq" />
    <use id="3a13115c-633c-4c5c-bbcc-75c4219e9555" version="-1" index="le35" />
    <use id="c72da2b9-7cce-4447-8389-f407dc1158b7" version="-1" index="4jta" />
    <use id="d4615e3b-d671-4ba9-af01-2b78369b0ba7" version="-1" index="j58t" />
    <use id="de1ad86d-6e50-4a02-b306-d4d17f64c375" version="-1" index="6kln" />
    <use id="a247e09e-2435-45ba-b8d2-07e93feba96a" version="-1" index="x09z" />
    <use id="63650c59-16c8-498a-99c8-005c7ee9515d" version="-1" index="pfiq" />
    <use id="ceab5195-25ea-4f22-9b92-103b95ca8c0c" version="0" implicit="true" index="asn4" />
  </languages>
  <imports>
    <import index="b2d5" ref="r:1a2b3027-99d2-4946-917b-f185130ac75d(jetbrains.mps.ide.findusages.findalgorithm.finders)" />
    <import index="qgo0" ref="r:de40a5a4-f08c-4c67-ac43-e1f5c384f7d6(jetbrains.mps.console.tool)" />
    <import index="88zw" ref="f:java_stub#8865b7a8-5271-43d3-884c-6fd1d9cfdd34#org.jetbrains.mps.openapi.module(org.jetbrains.mps.openapi.module@java_stub)" />
    <import index="k7g3" ref="f:java_stub#6354ebe7-c22a-4a0f-ac54-50b52ab9b065#java.util(java.util@java_stub)" />
    <import index="ec5l" ref="f:java_stub#8865b7a8-5271-43d3-884c-6fd1d9cfdd34#org.jetbrains.mps.openapi.model(org.jetbrains.mps.openapi.model@java_stub)" />
    <import index="msyo" ref="f:java_stub#6ed54515-acc8-4d1e-a16c-9fd6cfe951ea#jetbrains.mps.util(jetbrains.mps.util@java_stub)" />
    <import index="vsqj" ref="f:java_stub#6ed54515-acc8-4d1e-a16c-9fd6cfe951ea#jetbrains.mps.project(jetbrains.mps.project@java_stub)" />
    <import index="5fm0" ref="f:java_stub#6ed54515-acc8-4d1e-a16c-9fd6cfe951ea#jetbrains.mps.ide.findusages.model(jetbrains.mps.ide.findusages.model@java_stub)" />
    <import index="pt5l" ref="f:java_stub#742f6602-5a2f-4313-aa6e-ae1cd4ffdc61#jetbrains.mps.ide.project(jetbrains.mps.ide.project@java_stub)" />
    <import index="b2mh" ref="f:java_stub#498d89d2-c2e9-11e2-ad49-6cf049e62fe5#com.intellij.openapi.project(com.intellij.openapi.project@java_stub)" />
    <import index="iiw6" ref="f:java_stub#498d89d2-c2e9-11e2-ad49-6cf049e62fe5#com.intellij.openapi.components(com.intellij.openapi.components@java_stub)" />
    <import index="luw9" ref="f:java_stub#6ed54515-acc8-4d1e-a16c-9fd6cfe951ea#jetbrains.mps.findUsages(jetbrains.mps.findUsages@java_stub)" />
    <import index="g9ly" ref="f:java_stub#6ed54515-acc8-4d1e-a16c-9fd6cfe951ea#jetbrains.mps.ide.findusages.view(jetbrains.mps.ide.findusages.view@java_stub)" />
    <import index="ff4b" ref="f:java_stub#6ed54515-acc8-4d1e-a16c-9fd6cfe951ea#jetbrains.mps.progress(jetbrains.mps.progress@java_stub)" />
    <import index="t3eg" ref="f:java_stub#8865b7a8-5271-43d3-884c-6fd1d9cfdd34#org.jetbrains.mps.openapi.language(org.jetbrains.mps.openapi.language@java_stub)" />
    <import index="e2lb" ref="f:java_stub#6354ebe7-c22a-4a0f-ac54-50b52ab9b065#java.lang(java.lang@java_stub)" />
    <import index="tk08" ref="f:java_stub#742f6602-5a2f-4313-aa6e-ae1cd4ffdc61#jetbrains.mps.ide.findusages.view(jetbrains.mps.ide.findusages.view@java_stub)" />
    <import index="tpem" ref="r:00000000-0000-4000-0000-011c895902c2(jetbrains.mps.baseLanguage.dataFlow)" />
    <import index="as9o" ref="f:java_stub#3f233e7f-b8a6-46d2-a57f-795d56775243#org.jetbrains.annotations(org.jetbrains.annotations@java_stub)" />
    <import index="tprs" ref="r:00000000-0000-4000-0000-011c895904a4(jetbrains.mps.ide.actions)" />
    <import index="eynw" ref="r:359b1d2b-77c4-46df-9bf2-b25cbea32254(jetbrains.mps.console.base.structure)" />
    <import index="fxg7" ref="f:java_stub#6354ebe7-c22a-4a0f-ac54-50b52ab9b065#java.io(java.io@java_stub)" />
    <import index="810" ref="f:java_stub#498d89d2-c2e9-11e2-ad49-6cf049e62fe5#com.intellij.openapi.ui(com.intellij.openapi.ui@java_stub)" />
    <import index="4xk" ref="f:java_stub#498d89d2-c2e9-11e2-ad49-6cf049e62fe5#com.intellij.ide(com.intellij.ide@java_stub)" />
    <import index="tt4m" ref="f:java_stub#6354ebe7-c22a-4a0f-ac54-50b52ab9b065#java.awt.datatransfer(java.awt.datatransfer@java_stub)" />
    <import index="dbrf" ref="f:java_stub#6354ebe7-c22a-4a0f-ac54-50b52ab9b065#javax.swing(javax.swing@java_stub)" />
    <import index="oh9p" ref="r:ab572aa6-6e4f-43f3-8bc9-ad4a8ae29372(jetbrains.mps.console.actions)" />
    <import index="3xdn" ref="r:935ba0ee-7291-4caa-a807-d76e8fc69391(jetbrains.mps.console.blCommand.structure)" />
    <import index="ubyd" ref="f:java_stub#6ed54515-acc8-4d1e-a16c-9fd6cfe951ea#jetbrains.mps.ide.findusages.model.scopes(jetbrains.mps.ide.findusages.model.scopes@java_stub)" />
    <import index="tp4s" ref="r:00000000-0000-4000-0000-011c89590360(jetbrains.mps.lang.plugin.behavior)" />
    <import index="tp4k" ref="r:00000000-0000-4000-0000-011c89590368(jetbrains.mps.lang.plugin.structure)" />
    <import index="zyb2" ref="r:1754cb33-73c2-441d-96bc-93a7824726e7(jetbrains.mps.console.base.behavior)" />
    <import index="nx1" ref="f:java_stub#498d89d2-c2e9-11e2-ad49-6cf049e62fe5#com.intellij.openapi.actionSystem(com.intellij.openapi.actionSystem@java_stub)" />
    <import index="pvwh" ref="f:java_stub#742f6602-5a2f-4313-aa6e-ae1cd4ffdc61#jetbrains.mps.workbench.action(jetbrains.mps.workbench.action@java_stub)" />
    <import index="yla8" ref="f:java_stub#498d89d2-c2e9-11e2-ad49-6cf049e62fe5#com.intellij.openapi.application(com.intellij.openapi.application@java_stub)" />
    <import index="cu2c" ref="f:java_stub#6ed54515-acc8-4d1e-a16c-9fd6cfe951ea#jetbrains.mps.smodel(jetbrains.mps.smodel@java_stub)" />
    <import index="tpck" ref="r:00000000-0000-4000-0000-011c89590288(jetbrains.mps.lang.core.structure)" implicit="true" />
    <import index="tpee" ref="r:00000000-0000-4000-0000-011c895902ca(jetbrains.mps.baseLanguage.structure)" implicit="true" />
    <import index="tp25" ref="r:00000000-0000-4000-0000-011c89590301(jetbrains.mps.lang.smodel.structure)" implicit="true" />
    <import index="tp2q" ref="r:00000000-0000-4000-0000-011c8959032e(jetbrains.mps.baseLanguage.collections.structure)" implicit="true" />
    <import index="tp2c" ref="r:00000000-0000-4000-0000-011c89590338(jetbrains.mps.baseLanguage.closures.structure)" implicit="true" />
    <import index="tpib" ref="r:00000000-0000-4000-0000-011c8959057f(jetbrains.mps.baseLanguage.logging.structure)" implicit="true" />
    <import index="pxpg" ref="r:5a550369-d6d9-4c89-a89b-1bb748dc20b3(jetbrains.mps.baseLanguage.checkedDots.structure)" implicit="true" />
  </imports>
  <contents>
    <node concept="vg0i.1068390468198" id="313482946808721508" info="ig">
      <property role="asn4.1169194658468.1169194664001" value="CommandUtil" />
      <node concept="vg0i.1465982738277781862" id="3820104862371197912" role="vg0i.1107461130800.5375687026011219971" info="ngu" />
      <node concept="vg0i.1081236700938" id="313482946808721597" role="vg0i.1107461130800.5375687026011219971" info="igu">
        <property role="vg0i.1068580123132.1181808852946" value="false" />
        <property role="asn4.1169194658468.1169194664001" value="nodes" />
        <node concept="j0ph.1151689724996" id="313482946808721625" role="vg0i.1068580123132.1068580123133" info="in">
          <node concept="4ia1.1138055754698" id="313482946808721640" role="j0ph.1151689724996.1151689745422" info="in" />
        </node>
        <node concept="vg0i.1068580123136" id="313482946808721586" role="vg0i.1068580123132.1068580123135" info="sn">
          <node concept="vg0i.1068581242878" id="3820104862372919953" role="vg0i.1068580123136.1068581517665" info="nn">
            <node concept="vg0i.1197027756228" id="6322385757206087372" role="vg0i.1068581242878.1068581517676" info="nn">
              <node concept="vg0i.7812454656619025412" id="6322385757206087373" role="vg0i.1197027756228.1197027771414" info="nn">
                <reference role="vg0i.1204053956946.1068499141037" target="752693057586560909" resolveInfo="models" />
                <node concept="vg0i.1068498886296" id="6322385757206087374" role="vg0i.1204053956946.1068499141038" info="nn">
                  <reference role="vg0i.1068498886296.1068581517664" target="8030615961116951985" resolveInfo="scope" />
                </node>
              </node>
              <node concept="j0ph.1201792049884" id="6322385757206087375" role="vg0i.1197027756228.1197027833540" info="nn">
                <node concept="cakq.1199569711397" id="6322385757206087376" role="j0ph.1204796164442.1204796294226" info="nn">
                  <node concept="vg0i.1068580123136" id="6322385757206087377" role="cakq.1199569711397.1199569916463" info="sn">
                    <node concept="vg0i.1068580123155" id="6322385757206087378" role="vg0i.1068580123136.1068581517665" info="nn">
                      <node concept="vg0i.1197027756228" id="6322385757206087379" role="vg0i.1068580123155.1068580123156" info="nn">
                        <node concept="vg0i.1068498886296" id="6322385757206087380" role="vg0i.1197027756228.1197027771414" info="nn">
                          <reference role="vg0i.1068498886296.1068581517664" target="6322385757206087382" resolveInfo="it" />
                        </node>
                        <node concept="4ia1.1171323947159" id="6322385757206087381" role="vg0i.1197027756228.1197027833540" info="nn" />
                      </node>
                    </node>
                  </node>
                  <node concept="j0ph.1203518072036" id="6322385757206087382" role="cakq.1199569711397.1199569906740" info="ig">
                    <property role="asn4.1169194658468.1169194664001" value="it" />
                    <node concept="vg0i.4836112446988635817" id="6322385757206087383" role="vg0i.4972933694980447171.5680397130376446158" info="in" />
                  </node>
                </node>
              </node>
            </node>
          </node>
        </node>
        <node concept="vg0i.1146644602865" id="313482946808721585" role="vg0i.1178549954367.1178549979242" info="nn" />
        <node concept="vg0i.1068498886292" id="8030615961116951985" role="vg0i.1068580123132.1068580123134" info="ir">
          <property role="asn4.1169194658468.1169194664001" value="scope" />
          <node concept="vg0i.1107535904670" id="4307205004144784481" role="vg0i.4972933694980447171.5680397130376446158" info="in">
            <reference role="vg0i.1107535904670.1107535924139" target="4307205004132123028" resolveInfo="ConsoleScope" />
          </node>
        </node>
      </node>
      <node concept="vg0i.1465982738277781862" id="1915462833256328037" role="vg0i.1107461130800.5375687026011219971" info="ngu" />
      <node concept="vg0i.1081236700938" id="1915462833256325237" role="vg0i.1107461130800.5375687026011219971" info="igu">
        <property role="vg0i.1068580123132.1181808852946" value="false" />
        <property role="asn4.1169194658468.1169194664001" value="references" />
        <node concept="j0ph.1151689724996" id="1915462833256325238" role="vg0i.1068580123132.1068580123133" info="in">
          <node concept="4ia1.8758390115029295477" id="1915462833256366792" role="j0ph.1151689724996.1151689745422" info="in" />
        </node>
        <node concept="vg0i.1068580123136" id="1915462833256325240" role="vg0i.1068580123132.1068580123135" info="sn">
          <node concept="vg0i.1068581242878" id="6864030874026229328" role="vg0i.1068580123136.1068581517665" info="nn">
            <node concept="vg0i.1197027756228" id="1915462833256343092" role="vg0i.1068581242878.1068581517676" info="nn">
              <node concept="vg0i.7812454656619025412" id="1915462833256340694" role="vg0i.1197027756228.1197027771414" info="nn">
                <reference role="vg0i.1204053956946.1068499141037" target="313482946808721597" resolveInfo="nodes" />
                <node concept="vg0i.1068498886296" id="8030615961116983796" role="vg0i.1204053956946.1068499141038" info="nn">
                  <reference role="vg0i.1068498886296.1068581517664" target="8030615961116973438" resolveInfo="scope" />
                </node>
              </node>
              <node concept="j0ph.1201792049884" id="1915462833256353668" role="vg0i.1197027756228.1197027833540" info="nn">
                <node concept="cakq.1199569711397" id="1915462833256353669" role="j0ph.1204796164442.1204796294226" info="nn">
                  <node concept="vg0i.1068580123136" id="1915462833256353670" role="cakq.1199569711397.1199569916463" info="sn">
                    <node concept="vg0i.1068580123155" id="1915462833256354217" role="vg0i.1068580123136.1068581517665" info="nn">
                      <node concept="vg0i.1197027756228" id="1915462833256355077" role="vg0i.1068580123155.1068580123156" info="nn">
                        <node concept="vg0i.1068498886296" id="1915462833256354216" role="vg0i.1197027756228.1197027771414" info="nn">
                          <reference role="vg0i.1068498886296.1068581517664" target="1915462833256353671" resolveInfo="it" />
                        </node>
                        <node concept="4ia1.8758390115028452779" id="1915462833256363302" role="vg0i.1197027756228.1197027833540" info="nn" />
                      </node>
                    </node>
                  </node>
                  <node concept="j0ph.1203518072036" id="1915462833256353671" role="cakq.1199569711397.1199569906740" info="ig">
                    <property role="asn4.1169194658468.1169194664001" value="it" />
                    <node concept="vg0i.4836112446988635817" id="1915462833256353672" role="vg0i.4972933694980447171.5680397130376446158" info="in" />
                  </node>
                </node>
              </node>
            </node>
          </node>
        </node>
        <node concept="vg0i.1146644602865" id="1915462833256325278" role="vg0i.1178549954367.1178549979242" info="nn" />
        <node concept="vg0i.1068498886292" id="8030615961116973438" role="vg0i.1068580123132.1068580123134" info="ir">
          <property role="asn4.1169194658468.1169194664001" value="scope" />
          <node concept="vg0i.1107535904670" id="4307205004144786393" role="vg0i.4972933694980447171.5680397130376446158" info="in">
            <reference role="vg0i.1107535904670.1107535924139" target="4307205004132123028" resolveInfo="ConsoleScope" />
          </node>
        </node>
      </node>
      <node concept="vg0i.1465982738277781862" id="752693057586558317" role="vg0i.1107461130800.5375687026011219971" info="ngu" />
      <node concept="vg0i.1081236700938" id="752693057586560909" role="vg0i.1107461130800.5375687026011219971" info="igu">
        <property role="vg0i.1068580123132.1181808852946" value="false" />
        <property role="asn4.1169194658468.1169194664001" value="models" />
        <node concept="j0ph.1151689724996" id="752693057586560910" role="vg0i.1068580123132.1068580123133" info="in">
          <node concept="4ia1.1143226024141" id="752693057586651565" role="j0ph.1151689724996.1151689745422" info="in" />
        </node>
        <node concept="vg0i.1068580123136" id="752693057586560912" role="vg0i.1068580123132.1068580123135" info="sn">
          <node concept="vg0i.1068581242864" id="752693057586626230" role="vg0i.1068580123136.1068581517665" info="nn">
            <node concept="vg0i.1068581242863" id="752693057586626233" role="vg0i.1068581242864.1068581242865" info="nr">
              <property role="asn4.1169194658468.1169194664001" value="allModels" />
              <node concept="j0ph.1151689724996" id="752693057586626227" role="vg0i.4972933694980447171.5680397130376446158" info="in">
                <node concept="vg0i.1107535904670" id="752693057586633943" role="j0ph.1151689724996.1151689745422" info="in">
                  <reference role="vg0i.1107535904670.1107535924139" target="ec5l.~SModel" resolveInfo="SModel" />
                </node>
              </node>
              <node concept="vg0i.1197027756228" id="752693057586580013" role="vg0i.1068431474542.1068431790190" info="nn">
                <node concept="vg0i.1197027756228" id="4307205004144790765" role="vg0i.1197027756228.1197027771414" info="nn">
                  <node concept="vg0i.1068498886296" id="8030615961116940635" role="vg0i.1197027756228.1197027771414" info="nn">
                    <reference role="vg0i.1068498886296.1068581517664" target="8030615961116887658" resolveInfo="scope" />
                  </node>
                  <node concept="vg0i.1202948039474" id="4307205004144795631" role="vg0i.1197027756228.1197027833540" info="nn">
                    <reference role="vg0i.1204053956946.1068499141037" target="4307205004132125555" resolveInfo="getSearchScope" />
                  </node>
                </node>
                <node concept="vg0i.1202948039474" id="4307205004144866728" role="vg0i.1197027756228.1197027833540" info="nn">
                  <reference role="vg0i.1204053956946.1068499141037" target="88zw.~SearchScope%dgetModels()%cjava%dlang%dIterable" resolveInfo="getModels" />
                </node>
              </node>
            </node>
          </node>
          <node concept="vg0i.1068581242878" id="752693057586571345" role="vg0i.1068580123136.1068581517665" info="nn">
            <node concept="vg0i.1163668896201" id="4307205004144812315" role="vg0i.1068581242878.1068581517676" info="nn">
              <node concept="vg0i.1068498886296" id="4307205004144816695" role="vg0i.1163668896201.1163668922816" info="nn">
                <reference role="vg0i.1068498886296.1068581517664" target="752693057586626233" resolveInfo="allModels" />
              </node>
              <node concept="vg0i.1197027756228" id="4307205004144803936" role="vg0i.1163668896201.1163668914799" info="nn">
                <node concept="vg0i.1068498886296" id="4307205004144801710" role="vg0i.1197027756228.1197027771414" info="nn">
                  <reference role="vg0i.1068498886296.1068581517664" target="8030615961116887658" resolveInfo="scope" />
                </node>
                <node concept="vg0i.1202948039474" id="4307205004144808610" role="vg0i.1197027756228.1197027833540" info="nn">
                  <reference role="vg0i.1204053956946.1068499141037" target="4307205004133421593" resolveInfo="includeReadOnly" />
                </node>
              </node>
              <node concept="vg0i.1197027756228" id="752693057586636098" role="vg0i.1163668896201.1163668934364" info="nn">
                <node concept="vg0i.1068498886296" id="752693057586634224" role="vg0i.1197027756228.1197027771414" info="nn">
                  <reference role="vg0i.1068498886296.1068581517664" target="752693057586626233" resolveInfo="allModels" />
                </node>
                <node concept="j0ph.1202120902084" id="752693057586639436" role="vg0i.1197027756228.1197027833540" info="nn">
                  <node concept="cakq.1199569711397" id="752693057586639438" role="j0ph.1204796164442.1204796294226" info="nn">
                    <node concept="vg0i.1068580123136" id="752693057586639439" role="cakq.1199569711397.1199569916463" info="sn">
                      <node concept="vg0i.1068580123155" id="752693057586640116" role="vg0i.1068580123136.1068581517665" info="nn">
                        <node concept="vg0i.1081516740877" id="752693057586646959" role="vg0i.1068580123155.1068580123156" info="nn">
                          <node concept="vg0i.1197027756228" id="752693057586646961" role="vg0i.1081516740877.1081516765348" info="nn">
                            <node concept="vg0i.1068498886296" id="752693057586646962" role="vg0i.1197027756228.1197027771414" info="nn">
                              <reference role="vg0i.1068498886296.1068581517664" target="752693057586639440" resolveInfo="it" />
                            </node>
                            <node concept="vg0i.1202948039474" id="752693057586646963" role="vg0i.1197027756228.1197027833540" info="nn">
                              <reference role="vg0i.1204053956946.1068499141037" target="ec5l.~SModel%disReadOnly()%cboolean" resolveInfo="isReadOnly" />
                            </node>
                          </node>
                        </node>
                      </node>
                    </node>
                    <node concept="j0ph.1203518072036" id="752693057586639440" role="cakq.1199569711397.1199569906740" info="ig">
                      <property role="asn4.1169194658468.1169194664001" value="it" />
                      <node concept="vg0i.4836112446988635817" id="752693057586639441" role="vg0i.4972933694980447171.5680397130376446158" info="in" />
                    </node>
                  </node>
                </node>
              </node>
            </node>
          </node>
        </node>
        <node concept="vg0i.1146644602865" id="752693057586560926" role="vg0i.1178549954367.1178549979242" info="nn" />
        <node concept="vg0i.1068498886292" id="8030615961116887658" role="vg0i.1068580123132.1068580123134" info="ir">
          <property role="asn4.1169194658468.1169194664001" value="scope" />
          <node concept="vg0i.1107535904670" id="4307205004144788245" role="vg0i.4972933694980447171.5680397130376446158" info="in">
            <reference role="vg0i.1107535904670.1107535924139" target="4307205004132123028" resolveInfo="ConsoleScope" />
          </node>
        </node>
      </node>
      <node concept="vg0i.1465982738277781862" id="752693057586778705" role="vg0i.1107461130800.5375687026011219971" info="ngu" />
      <node concept="vg0i.1081236700938" id="752693057586786176" role="vg0i.1107461130800.5375687026011219971" info="igu">
        <property role="asn4.1169194658468.1169194664001" value="modules" />
        <property role="vg0i.1068580123132.4276006055363816570" value="false" />
        <property role="vg0i.1068580123132.1181808852946" value="false" />
        <node concept="vg0i.1068580123136" id="752693057586786179" role="vg0i.1068580123132.1068580123135" info="sn">
          <node concept="vg0i.1068581242864" id="752693057586819149" role="vg0i.1068580123136.1068581517665" info="nn">
            <node concept="vg0i.1068581242863" id="752693057586819152" role="vg0i.1068581242864.1068581242865" info="nr">
              <property role="asn4.1169194658468.1169194664001" value="allModules" />
              <node concept="j0ph.1151689724996" id="752693057586819146" role="vg0i.4972933694980447171.5680397130376446158" info="in">
                <node concept="vg0i.1107535904670" id="752693057586819238" role="j0ph.1151689724996.1151689745422" info="in">
                  <reference role="vg0i.1107535904670.1107535924139" target="88zw.~SModule" resolveInfo="SModule" />
                </node>
              </node>
              <node concept="vg0i.1197027756228" id="4307205004144829545" role="vg0i.1068431474542.1068431790190" info="nn">
                <node concept="vg0i.1197027756228" id="752693057586793578" role="vg0i.1197027756228.1197027771414" info="nn">
                  <node concept="vg0i.1068498886296" id="752693057586789904" role="vg0i.1197027756228.1197027771414" info="nn">
                    <reference role="vg0i.1068498886296.1068581517664" target="752693057586789742" resolveInfo="scope" />
                  </node>
                  <node concept="vg0i.1202948039474" id="4307205004144827064" role="vg0i.1197027756228.1197027833540" info="nn">
                    <reference role="vg0i.1204053956946.1068499141037" target="4307205004132125555" resolveInfo="getSearchScope" />
                  </node>
                </node>
                <node concept="vg0i.1202948039474" id="4307205004144835121" role="vg0i.1197027756228.1197027833540" info="nn">
                  <reference role="vg0i.1204053956946.1068499141037" target="88zw.~SearchScope%dgetModules()%cjava%dlang%dIterable" resolveInfo="getModules" />
                </node>
              </node>
            </node>
          </node>
          <node concept="vg0i.1068581242878" id="4307205004144837883" role="vg0i.1068580123136.1068581517665" info="nn">
            <node concept="vg0i.1163668896201" id="4307205004144837884" role="vg0i.1068581242878.1068581517676" info="nn">
              <node concept="vg0i.1068498886296" id="4307205004144840946" role="vg0i.1163668896201.1163668922816" info="nn">
                <reference role="vg0i.1068498886296.1068581517664" target="752693057586819152" resolveInfo="allModules" />
              </node>
              <node concept="vg0i.1197027756228" id="4307205004144837886" role="vg0i.1163668896201.1163668914799" info="nn">
                <node concept="vg0i.1068498886296" id="4307205004144837887" role="vg0i.1197027756228.1197027771414" info="nn">
                  <reference role="vg0i.1068498886296.1068581517664" target="752693057586789742" resolveInfo="scope" />
                </node>
                <node concept="vg0i.1202948039474" id="4307205004144837888" role="vg0i.1197027756228.1197027833540" info="nn">
                  <reference role="vg0i.1204053956946.1068499141037" target="4307205004133421593" resolveInfo="includeReadOnly" />
                </node>
              </node>
              <node concept="vg0i.1197027756228" id="4307205004144837889" role="vg0i.1163668896201.1163668934364" info="nn">
                <node concept="vg0i.1068498886296" id="4307205004144855315" role="vg0i.1197027756228.1197027771414" info="nn">
                  <reference role="vg0i.1068498886296.1068581517664" target="752693057586819152" resolveInfo="allModules" />
                </node>
                <node concept="j0ph.1202120902084" id="4307205004144837891" role="vg0i.1197027756228.1197027833540" info="nn">
                  <node concept="cakq.1199569711397" id="4307205004144837892" role="j0ph.1204796164442.1204796294226" info="nn">
                    <node concept="vg0i.1068580123136" id="4307205004144837893" role="cakq.1199569711397.1199569916463" info="sn">
                      <node concept="vg0i.1068580123155" id="4307205004144837894" role="vg0i.1068580123136.1068581517665" info="nn">
                        <node concept="vg0i.1081516740877" id="4307205004144837895" role="vg0i.1068580123155.1068580123156" info="nn">
                          <node concept="vg0i.1197027756228" id="4307205004144837896" role="vg0i.1081516740877.1081516765348" info="nn">
                            <node concept="vg0i.1068498886296" id="4307205004144837897" role="vg0i.1197027756228.1197027771414" info="nn">
                              <reference role="vg0i.1068498886296.1068581517664" target="4307205004144837899" resolveInfo="it" />
                            </node>
                            <node concept="vg0i.1202948039474" id="4307205004144837898" role="vg0i.1197027756228.1197027833540" info="nn">
                              <reference role="vg0i.1204053956946.1068499141037" target="88zw.~SModule%disReadOnly()%cboolean" resolveInfo="isReadOnly" />
                            </node>
                          </node>
                        </node>
                      </node>
                    </node>
                    <node concept="j0ph.1203518072036" id="4307205004144837899" role="cakq.1199569711397.1199569906740" info="ig">
                      <property role="asn4.1169194658468.1169194664001" value="it" />
                      <node concept="vg0i.4836112446988635817" id="4307205004144837900" role="vg0i.4972933694980447171.5680397130376446158" info="in" />
                    </node>
                  </node>
                </node>
              </node>
            </node>
          </node>
        </node>
        <node concept="vg0i.1146644602865" id="752693057586783078" role="vg0i.1178549954367.1178549979242" info="nn" />
        <node concept="j0ph.1151689724996" id="752693057586786087" role="vg0i.1068580123132.1068580123133" info="in">
          <node concept="vg0i.1107535904670" id="752693057586786164" role="j0ph.1151689724996.1151689745422" info="in">
            <reference role="vg0i.1107535904670.1107535924139" target="88zw.~SModule" resolveInfo="SModule" />
          </node>
        </node>
        <node concept="vg0i.1068498886292" id="752693057586789742" role="vg0i.1068580123132.1068580123134" info="ir">
          <property role="asn4.1169194658468.1169194664001" value="scope" />
          <node concept="vg0i.1107535904670" id="4307205004144818983" role="vg0i.4972933694980447171.5680397130376446158" info="in">
            <reference role="vg0i.1107535904670.1107535924139" target="4307205004132123028" resolveInfo="ConsoleScope" />
          </node>
        </node>
      </node>
      <node concept="vg0i.1465982738277781862" id="4307205004144982863" role="vg0i.1107461130800.5375687026011219971" info="ngu" />
      <node concept="vg0i.1081236700938" id="7738379549905453304" role="vg0i.1107461130800.5375687026011219971" info="igu">
        <property role="asn4.1169194658468.1169194664001" value="usages" />
        <property role="vg0i.1068580123132.4276006055363816570" value="false" />
        <property role="vg0i.1068580123132.1181808852946" value="false" />
        <node concept="vg0i.1068580123136" id="7738379549905453307" role="vg0i.1068580123132.1068580123135" info="sn">
          <node concept="vg0i.6329021646629104954" id="4307205004145010005" role="vg0i.1068580123136.1068581517665" info="nn">
            <node concept="vg0i.6329021646629104957" id="4307205004145011399" role="vg0i.6329021646629104954.6329021646629175155" info="nn">
              <property role="vg0i.6329021646629104957.6329021646629104958" value="todo: readOnly" />
            </node>
          </node>
          <node concept="vg0i.1068581242864" id="879099975774744669" role="vg0i.1068580123136.1068581517665" info="nn">
            <node concept="vg0i.1068581242863" id="879099975774744672" role="vg0i.1068581242864.1068581242865" info="nr">
              <property role="asn4.1169194658468.1169194664001" value="result" />
              <node concept="j0ph.7125221305512719026" id="879099975774744666" role="vg0i.4972933694980447171.5680397130376446158" info="in">
                <node concept="vg0i.1107535904670" id="879099975774745062" role="j0ph.5686963296372573083.5686963296372573084" info="in">
                  <reference role="vg0i.1107535904670.1107535924139" target="ec5l.~SReference" resolveInfo="SReference" />
                </node>
              </node>
              <node concept="vg0i.1197027756228" id="7738379549910071897" role="vg0i.1068431474542.1068431790190" info="nn">
                <node concept="vg0i.1081236700937" id="7738379549910071480" role="vg0i.1197027756228.1197027771414" info="nn">
                  <reference role="vg0i.1204053956946.1068499141037" target="luw9.~FindUsagesManager%dgetInstance()%cjetbrains%dmps%dfindUsages%dFindUsagesManager" resolveInfo="getInstance" />
                  <reference role="vg0i.1081236700937.1144433194310" target="luw9.~FindUsagesManager" resolveInfo="FindUsagesManager" />
                </node>
                <node concept="vg0i.1202948039474" id="7738379549910077059" role="vg0i.1197027756228.1197027833540" info="nn">
                  <reference role="vg0i.1204053956946.1068499141037" target="luw9.~FindUsagesManager%dfindUsages(org%djetbrains%dmps%dopenapi%dmodule%dSearchScope,java%dutil%dSet,org%djetbrains%dmps%dopenapi%dutil%dProgressMonitor)%cjava%dutil%dSet" resolveInfo="findUsages" />
                  <node concept="vg0i.1197027756228" id="4307205004145004565" role="vg0i.1204053956946.1068499141038" info="nn">
                    <node concept="vg0i.1068498886296" id="7738379549910077804" role="vg0i.1197027756228.1197027771414" info="nn">
                      <reference role="vg0i.1068498886296.1068581517664" target="7738379549905453557" resolveInfo="scope" />
                    </node>
                    <node concept="vg0i.1202948039474" id="4307205004145008690" role="vg0i.1197027756228.1197027833540" info="nn">
                      <reference role="vg0i.1204053956946.1068499141037" target="4307205004132125555" resolveInfo="getSearchScope" />
                    </node>
                  </node>
                  <node concept="vg0i.1081236700937" id="7738379549910080328" role="vg0i.1204053956946.1068499141038" info="nn">
                    <reference role="vg0i.1204053956946.1068499141037" target="k7g3.~Collections%dsingleton(java%dlang%dObject)%cjava%dutil%dSet" resolveInfo="singleton" />
                    <reference role="vg0i.1081236700937.1144433194310" target="k7g3.~Collections" resolveInfo="Collections" />
                    <node concept="vg0i.1068498886296" id="7738379549910081187" role="vg0i.1204053956946.1068499141038" info="nn">
                      <reference role="vg0i.1068498886296.1068581517664" target="7738379549905453607" resolveInfo="node" />
                    </node>
                    <node concept="4ia1.1138055754698" id="7738379549910112953" role="vg0i.1204053956946.4972241301747169160" info="in" />
                  </node>
                  <node concept="vg0i.1145552977093" id="7738379549910083063" role="vg0i.1204053956946.1068499141038" info="nn">
                    <node concept="vg0i.1212685548494" id="7738379549910106727" role="vg0i.1145552977093.1145553007750" info="nn">
                      <reference role="vg0i.1204053956946.1068499141037" target="ff4b.~EmptyProgressMonitor%d&lt;init&gt;()" resolveInfo="EmptyProgressMonitor" />
                    </node>
                  </node>
                </node>
              </node>
            </node>
          </node>
          <node concept="vg0i.1068581242878" id="7738379549905453694" role="vg0i.1068580123136.1068581517665" info="nn">
            <node concept="vg0i.1068498886296" id="879099975774747133" role="vg0i.1068581242878.1068581517676" info="nn">
              <reference role="vg0i.1068498886296.1068581517664" target="879099975774744672" resolveInfo="result" />
            </node>
          </node>
        </node>
        <node concept="vg0i.1146644602865" id="7738379549905452981" role="vg0i.1178549954367.1178549979242" info="nn" />
        <node concept="j0ph.7125221305512719026" id="7738379549905453263" role="vg0i.1068580123132.1068580123133" info="in">
          <node concept="4ia1.8758390115029295477" id="7738379549910115675" role="j0ph.5686963296372573083.5686963296372573084" info="in" />
        </node>
        <node concept="vg0i.1068498886292" id="7738379549905453557" role="vg0i.1068580123132.1068580123134" info="ir">
          <property role="asn4.1169194658468.1169194664001" value="scope" />
          <node concept="vg0i.1107535904670" id="4307205004144990147" role="vg0i.4972933694980447171.5680397130376446158" info="in">
            <reference role="vg0i.1107535904670.1107535924139" target="4307205004132123028" resolveInfo="ConsoleScope" />
          </node>
        </node>
        <node concept="vg0i.1068498886292" id="7738379549905453607" role="vg0i.1068580123132.1068580123134" info="ir">
          <property role="asn4.1169194658468.1169194664001" value="node" />
          <node concept="4ia1.1138055754698" id="7738379549905453621" role="vg0i.4972933694980447171.5680397130376446158" info="in" />
        </node>
      </node>
      <node concept="vg0i.1465982738277781862" id="7738379549910166202" role="vg0i.1107461130800.5375687026011219971" info="ngu" />
      <node concept="vg0i.1081236700938" id="7738379549910165780" role="vg0i.1107461130800.5375687026011219971" info="igu">
        <property role="asn4.1169194658468.1169194664001" value="instances" />
        <property role="vg0i.1068580123132.4276006055363816570" value="false" />
        <property role="vg0i.1068580123132.1181808852946" value="false" />
        <node concept="vg0i.1068580123136" id="7738379549910165781" role="vg0i.1068580123132.1068580123135" info="sn">
          <node concept="vg0i.6329021646629104954" id="4307205004145014555" role="vg0i.1068580123136.1068581517665" info="nn">
            <node concept="vg0i.6329021646629104957" id="4307205004145015788" role="vg0i.6329021646629104954.6329021646629175155" info="nn">
              <property role="vg0i.6329021646629104957.6329021646629104958" value="todo: readOnly" />
            </node>
          </node>
          <node concept="vg0i.1068581242864" id="7738379549910199460" role="vg0i.1068580123136.1068581517665" info="nn">
            <node concept="vg0i.1068581242863" id="7738379549910199461" role="vg0i.1068581242864.1068581242865" info="nr">
              <property role="asn4.1169194658468.1169194664001" value="c" />
              <node concept="vg0i.1107535904670" id="7738379549910199455" role="vg0i.4972933694980447171.5680397130376446158" info="in">
                <reference role="vg0i.1107535904670.1107535924139" target="t3eg.~SAbstractConcept" resolveInfo="SAbstractConcept" />
              </node>
              <node concept="vg0i.1197027756228" id="7738379549910199462" role="vg0i.1068431474542.1068431790190" info="nn">
                <node concept="vg0i.1081236700937" id="7738379549910199463" role="vg0i.1197027756228.1197027771414" info="nn">
                  <reference role="vg0i.1081236700937.1144433194310" target="t3eg.~SConceptRepository" resolveInfo="SConceptRepository" />
                  <reference role="vg0i.1204053956946.1068499141037" target="t3eg.~SConceptRepository%dgetInstance()%corg%djetbrains%dmps%dopenapi%dlanguage%dSConceptRepository" resolveInfo="getInstance" />
                </node>
                <node concept="vg0i.1202948039474" id="7738379549910199464" role="vg0i.1197027756228.1197027833540" info="nn">
                  <reference role="vg0i.1204053956946.1068499141037" target="t3eg.~SConceptRepository%dgetConcept(java%dlang%dString)%corg%djetbrains%dmps%dopenapi%dlanguage%dSAbstractConcept" resolveInfo="getConcept" />
                  <node concept="vg0i.1068498886296" id="7057947030095993259" role="vg0i.1204053956946.1068499141038" info="nn">
                    <reference role="vg0i.1068498886296.1068581517664" target="7738379549910165797" resolveInfo="conceptName" />
                  </node>
                </node>
              </node>
            </node>
          </node>
          <node concept="vg0i.1068581242878" id="7738379549910165782" role="vg0i.1068580123136.1068581517665" info="nn">
            <node concept="vg0i.1197027756228" id="7738379549910165783" role="vg0i.1068581242878.1068581517676" info="nn">
              <node concept="vg0i.1081236700937" id="7738379549910165784" role="vg0i.1197027756228.1197027771414" info="nn">
                <reference role="vg0i.1204053956946.1068499141037" target="luw9.~FindUsagesManager%dgetInstance()%cjetbrains%dmps%dfindUsages%dFindUsagesManager" resolveInfo="getInstance" />
                <reference role="vg0i.1081236700937.1144433194310" target="luw9.~FindUsagesManager" resolveInfo="FindUsagesManager" />
              </node>
              <node concept="vg0i.1202948039474" id="7738379549910165785" role="vg0i.1197027756228.1197027833540" info="nn">
                <reference role="vg0i.1204053956946.1068499141037" target="luw9.~FindUsagesManager%dfindInstances(org%djetbrains%dmps%dopenapi%dmodule%dSearchScope,java%dutil%dSet,boolean,org%djetbrains%dmps%dopenapi%dutil%dProgressMonitor)%cjava%dutil%dSet" resolveInfo="findInstances" />
                <node concept="vg0i.1197027756228" id="4307205004144999522" role="vg0i.1204053956946.1068499141038" info="nn">
                  <node concept="vg0i.1068498886296" id="7738379549910165786" role="vg0i.1197027756228.1197027771414" info="nn">
                    <reference role="vg0i.1068498886296.1068581517664" target="7738379549910165795" resolveInfo="scope" />
                  </node>
                  <node concept="vg0i.1202948039474" id="4307205004145003986" role="vg0i.1197027756228.1197027833540" info="nn">
                    <reference role="vg0i.1204053956946.1068499141037" target="4307205004132125555" resolveInfo="getSearchScope" />
                  </node>
                </node>
                <node concept="vg0i.1081236700937" id="7738379549910165787" role="vg0i.1204053956946.1068499141038" info="nn">
                  <reference role="vg0i.1081236700937.1144433194310" target="k7g3.~Collections" resolveInfo="Collections" />
                  <reference role="vg0i.1204053956946.1068499141037" target="k7g3.~Collections%dsingleton(java%dlang%dObject)%cjava%dutil%dSet" resolveInfo="singleton" />
                  <node concept="vg0i.1068498886296" id="7738379549910199466" role="vg0i.1204053956946.1068499141038" info="nn">
                    <reference role="vg0i.1068498886296.1068581517664" target="7738379549910199461" resolveInfo="c" />
                  </node>
                </node>
                <node concept="vg0i.1068580123137" id="7738379549910252068" role="vg0i.1204053956946.1068499141038" info="nn">
                  <property role="vg0i.1068580123137.1068580123138" value="false" />
                </node>
                <node concept="vg0i.1145552977093" id="7738379549910165790" role="vg0i.1204053956946.1068499141038" info="nn">
                  <node concept="vg0i.1212685548494" id="7738379549910165791" role="vg0i.1145552977093.1145553007750" info="nn">
                    <reference role="vg0i.1204053956946.1068499141037" target="ff4b.~EmptyProgressMonitor%d&lt;init&gt;()" resolveInfo="EmptyProgressMonitor" />
                  </node>
                </node>
              </node>
            </node>
          </node>
        </node>
        <node concept="vg0i.1146644602865" id="7738379549910165792" role="vg0i.1178549954367.1178549979242" info="nn" />
        <node concept="j0ph.7125221305512719026" id="7738379549910165793" role="vg0i.1068580123132.1068580123133" info="in">
          <node concept="4ia1.1138055754698" id="7738379549910175135" role="j0ph.5686963296372573083.5686963296372573084" info="in" />
        </node>
        <node concept="vg0i.1068498886292" id="7738379549910165795" role="vg0i.1068580123132.1068580123134" info="ir">
          <property role="asn4.1169194658468.1169194664001" value="scope" />
          <node concept="vg0i.1107535904670" id="4307205004144997493" role="vg0i.4972933694980447171.5680397130376446158" info="in">
            <reference role="vg0i.1107535904670.1107535924139" target="4307205004132123028" resolveInfo="ConsoleScope" />
          </node>
        </node>
        <node concept="vg0i.1068498886292" id="7738379549910165797" role="vg0i.1068580123132.1068580123134" info="ir">
          <property role="asn4.1169194658468.1169194664001" value="conceptName" />
          <node concept="vg0i.1225271177708" id="7057947030095978858" role="vg0i.4972933694980447171.5680397130376446158" info="in" />
        </node>
      </node>
      <node concept="vg0i.1465982738277781862" id="4307205004144984496" role="vg0i.1107461130800.5375687026011219971" info="ngu" />
      <node concept="vg0i.1081236700938" id="1125969196844614696" role="vg0i.1107461130800.5375687026011219971" info="igu">
        <property role="asn4.1169194658468.1169194664001" value="show" />
        <property role="vg0i.1068580123132.1181808852946" value="false" />
        <node concept="vg0i.1068581517677" id="1125969196844503554" role="vg0i.1068580123132.1068580123133" info="in" />
        <node concept="vg0i.1068498886292" id="1125969196844503638" role="vg0i.1068580123132.1068580123134" info="ir">
          <property role="asn4.1169194658468.1169194664001" value="p" />
          <node concept="vg0i.1107535904670" id="1125969196844503637" role="vg0i.4972933694980447171.5680397130376446158" info="in">
            <reference role="vg0i.1107535904670.1107535924139" target="vsqj.~Project" resolveInfo="Project" />
          </node>
        </node>
        <node concept="vg0i.1068498886292" id="1125969196844503650" role="vg0i.1068580123132.1068580123134" info="ir">
          <property role="asn4.1169194658468.1169194664001" value="results" />
          <node concept="vg0i.1107535904670" id="1125969196844503684" role="vg0i.4972933694980447171.5680397130376446158" info="in">
            <reference role="vg0i.1107535904670.1107535924139" target="5fm0.~SearchResults" resolveInfo="SearchResults" />
          </node>
        </node>
        <node concept="vg0i.1068580123136" id="1125969196844503566" role="vg0i.1068580123132.1068580123135" info="sn">
          <node concept="vg0i.1164879751025" id="7820875636627959262" role="vg0i.1068580123136.1068581517665" info="nn">
            <node concept="vg0i.1068580123136" id="7820875636627959264" role="vg0i.1164879751025.1164879758292" info="sn">
              <node concept="vg0i.1068580123155" id="1125969196844503718" role="vg0i.1068580123136.1068581517665" info="nn">
                <node concept="vg0i.1197027756228" id="7820875636627663774" role="vg0i.1068580123155.1068580123156" info="nn">
                  <node concept="zscr.4079382982702596667" id="8655184070256908283" role="vg0i.1197027756228.1197027771414" info="nn">
                    <node concept="vg0i.1081236700937" id="1125969196844505757" role="vg0i.1197027756228.1197027771414" info="nn">
                      <reference role="vg0i.1204053956946.1068499141037" target="pt5l.~ProjectHelper%dtoIdeaProject(jetbrains%dmps%dproject%dProject)%ccom%dintellij%dopenapi%dproject%dProject" resolveInfo="toIdeaProject" />
                      <reference role="vg0i.1081236700937.1144433194310" target="pt5l.~ProjectHelper" resolveInfo="ProjectHelper" />
                      <node concept="vg0i.1068498886296" id="1125969196844505779" role="vg0i.1204053956946.1068499141038" info="nn">
                        <reference role="vg0i.1068498886296.1068581517664" target="1125969196844503638" resolveInfo="p" />
                      </node>
                    </node>
                    <node concept="vg0i.1202948039474" id="1125969196844518454" role="vg0i.1197027756228.1197027833540" info="nn">
                      <reference role="vg0i.1204053956946.1068499141037" target="iiw6.~ComponentManager%dgetComponent(java%dlang%dClass)%cjava%dlang%dObject" resolveInfo="getComponent" />
                      <node concept="vg0i.1116615150612" id="1125969196844520889" role="vg0i.1204053956946.1068499141038" info="nn">
                        <reference role="vg0i.1116615150612.1116615189566" target="tk08.~UsagesViewTool" resolveInfo="UsagesViewTool" />
                      </node>
                    </node>
                  </node>
                  <node concept="vg0i.1202948039474" id="1125969196844613240" role="vg0i.1197027756228.1197027833540" info="nn">
                    <reference role="vg0i.1204053956946.1068499141037" target="tk08.~UsagesViewTool%dshow(jetbrains%dmps%dide%dfindusages%dmodel%dSearchResults,java%dlang%dString)%cvoid" resolveInfo="show" />
                    <node concept="vg0i.1068498886296" id="1125969196844613761" role="vg0i.1204053956946.1068499141038" info="nn">
                      <reference role="vg0i.1068498886296.1068581517664" target="1125969196844503650" resolveInfo="results" />
                    </node>
                    <node concept="vg0i.1070475926800" id="7820875636627578036" role="vg0i.1204053956946.1068499141038" info="nn">
                      <property role="vg0i.1070475926800.1070475926801" value="No results to show" />
                    </node>
                  </node>
                </node>
              </node>
            </node>
            <node concept="vg0i.1164903280175" id="7820875636627959265" role="vg0i.1164879751025.1164903496223" info="nn">
              <node concept="vg0i.1068581242863" id="7820875636627959267" role="vg0i.1164903280175.1164903359217" info="nr">
                <property role="asn4.1169194658468.1169194664001" value="e" />
                <node concept="vg0i.1107535904670" id="7820875636627961990" role="vg0i.4972933694980447171.5680397130376446158" info="in">
                  <reference role="vg0i.1107535904670.1107535924139" target="e2lb.~Exception" resolveInfo="Exception" />
                </node>
              </node>
              <node concept="vg0i.1068580123136" id="7820875636627959271" role="vg0i.1164903280175.1164903359218" info="sn">
                <node concept="ae39.1167227138527" id="7820875636627963753" role="vg0i.1068580123136.1068581517665" info="nn">
                  <property role="ae39.1167227138527.1167245565795" value="warn" />
                  <property role="ae39.1167227138527.1167228628751" value="true" />
                  <node concept="vg0i.1070475926800" id="7820875636627963755" role="ae39.1167227138527.1167227463056" info="nn">
                    <property role="vg0i.1070475926800.1070475926801" value="Exception in showing custom console result" />
                  </node>
                  <node concept="vg0i.1068498886296" id="7820875636627967569" role="ae39.1167227138527.1167227561449" info="nn">
                    <reference role="vg0i.1068498886296.1068581517664" target="7820875636627959267" resolveInfo="e" />
                  </node>
                </node>
              </node>
            </node>
          </node>
        </node>
        <node concept="vg0i.1146644602865" id="1125969196844503483" role="vg0i.1178549954367.1178549979242" info="nn" />
      </node>
      <node concept="vg0i.1465982738277781862" id="7600370246426598673" role="vg0i.1107461130800.5375687026011219971" info="ngu" />
      <node concept="vg0i.1081236700938" id="7600370246426607093" role="vg0i.1107461130800.5375687026011219971" info="igu">
        <property role="asn4.1169194658468.1169194664001" value="printClosure" />
        <property role="vg0i.1068580123132.4276006055363816570" value="false" />
        <property role="vg0i.1068580123132.1181808852946" value="false" />
        <node concept="vg0i.1068580123136" id="7600370246426607096" role="vg0i.1068580123132.1068580123135" info="sn">
          <node concept="vg0i.1068581242864" id="7600370246423004420" role="vg0i.1068580123136.1068581517665" info="nn">
            <node concept="vg0i.1068581242863" id="7600370246423004421" role="vg0i.1068581242864.1068581242865" info="nr">
              <property role="asn4.1169194658468.1169194664001" value="nodeWithClosure" />
              <node concept="4ia1.1138055754698" id="7600370246423004422" role="vg0i.4972933694980447171.5680397130376446158" info="in">
                <reference role="4ia1.1138055754698.1138405853777" target="eynw.1111629987770987206" resolveInfo="NodeWithClosure" />
              </node>
              <node concept="vg0i.1145552977093" id="7600370246423004423" role="vg0i.1068431474542.1068431790190" info="nn">
                <node concept="4ia1.1180636770613" id="7600370246423004424" role="vg0i.1145552977093.1145553007750" info="nn">
                  <node concept="4ia1.1138055754698" id="7600370246423004425" role="4ia1.1180636770613.1180636770616" info="in">
                    <reference role="4ia1.1138055754698.1138405853777" target="eynw.1111629987770987206" resolveInfo="NodeWithClosure" />
                  </node>
                </node>
              </node>
            </node>
          </node>
          <node concept="vg0i.1068580123155" id="7600370246423004426" role="vg0i.1068580123136.1068581517665" info="nn">
            <node concept="vg0i.1068498886294" id="7600370246423004427" role="vg0i.1068580123155.1068580123156" info="nn">
              <node concept="vg0i.1197027756228" id="7600370246423004428" role="vg0i.1215693861676.1068498886295" info="nn">
                <node concept="vg0i.1068498886296" id="7600370246423004429" role="vg0i.1197027756228.1197027771414" info="nn">
                  <reference role="vg0i.1068498886296.1068581517664" target="7600370246423004421" resolveInfo="nodeWithClosure" />
                </node>
                <node concept="4ia1.1138056022639" id="7600370246423004430" role="vg0i.1197027756228.1197027833540" info="nn">
                  <reference role="4ia1.1138056022639.1138056395725" target="eynw.3894227536041201194" resolveInfo="text" />
                </node>
              </node>
              <node concept="vg0i.1068498886296" id="7600370246426670498" role="vg0i.1215693861676.1068498886297" info="nn">
                <reference role="vg0i.1068498886296.1068581517664" target="7600370246426662642" resolveInfo="text" />
              </node>
            </node>
          </node>
          <node concept="vg0i.1068580123155" id="7600370246423004437" role="vg0i.1068580123136.1068581517665" info="nn">
            <node concept="vg0i.1197027756228" id="7600370246423004438" role="vg0i.1068580123155.1068580123156" info="nn">
              <node concept="vg0i.1081236700937" id="7600370246423004439" role="vg0i.1197027756228.1197027771414" info="nn">
                <reference role="vg0i.1081236700937.1144433194310" target="oh9p.3257040239274145603" resolveInfo="ClosureHoldingNodeUtil" />
                <reference role="vg0i.1204053956946.1068499141037" target="oh9p.3257040239274145638" resolveInfo="getInstance" />
              </node>
              <node concept="vg0i.1202948039474" id="7600370246423004440" role="vg0i.1197027756228.1197027833540" info="nn">
                <reference role="vg0i.1204053956946.1068499141037" target="oh9p.3257040239274145655" resolveInfo="register" />
                <node concept="vg0i.1068498886296" id="7600370246423004441" role="vg0i.1204053956946.1068499141038" info="nn">
                  <reference role="vg0i.1068498886296.1068581517664" target="7600370246423004421" resolveInfo="nodeWithClosure" />
                </node>
                <node concept="vg0i.1068498886296" id="328850564587542857" role="vg0i.1204053956946.1068499141038" info="nn">
                  <reference role="vg0i.1068498886296.1068581517664" target="7600370246426637725" resolveInfo="closure" />
                </node>
              </node>
            </node>
          </node>
          <node concept="vg0i.1068580123155" id="7600370246423022285" role="vg0i.1068580123136.1068581517665" info="nn">
            <node concept="vg0i.1197027756228" id="7600370246423002716" role="vg0i.1068580123155.1068580123156" info="nn">
              <node concept="vg0i.1068498886296" id="7600370246426672617" role="vg0i.1197027756228.1197027771414" info="nn">
                <reference role="vg0i.1068498886296.1068581517664" target="7600370246426628933" resolveInfo="console" />
              </node>
              <node concept="vg0i.1202948039474" id="7600370246423002731" role="vg0i.1197027756228.1197027833540" info="nn">
                <reference role="vg0i.1204053956946.1068499141037" target="qgo0.8927119896327929255" resolveInfo="addNode" />
                <node concept="vg0i.1068498886296" id="7600370246423027217" role="vg0i.1204053956946.1068499141038" info="nn">
                  <reference role="vg0i.1068498886296.1068581517664" target="7600370246423004421" resolveInfo="nodeWithClosure" />
                </node>
              </node>
            </node>
          </node>
        </node>
        <node concept="vg0i.1146644602865" id="7600370246426601483" role="vg0i.1178549954367.1178549979242" info="nn" />
        <node concept="vg0i.1068581517677" id="7600370246426605961" role="vg0i.1068580123132.1068580123133" info="in" />
        <node concept="vg0i.1068498886292" id="7600370246426628933" role="vg0i.1068580123132.1068580123134" info="ir">
          <property role="asn4.1169194658468.1169194664001" value="console" />
          <node concept="vg0i.1107535904670" id="7600370246426630226" role="vg0i.4972933694980447171.5680397130376446158" info="in">
            <reference role="vg0i.1107535904670.1107535924139" target="qgo0.6852607286009617748" resolveInfo="ConsoleStream" />
          </node>
        </node>
        <node concept="vg0i.1068498886292" id="7600370246426637725" role="vg0i.1068580123132.1068580123134" info="ir">
          <property role="asn4.1169194658468.1169194664001" value="closure" />
          <node concept="cakq.1199542442495" id="328850564587541024" role="vg0i.4972933694980447171.5680397130376446158" info="in">
            <node concept="vg0i.1068581517677" id="328850564587542262" role="cakq.1199542442495.1199542457201" info="in" />
          </node>
        </node>
        <node concept="vg0i.1068498886292" id="7600370246426662642" role="vg0i.1068580123132.1068580123134" info="ir">
          <property role="asn4.1169194658468.1169194664001" value="text" />
          <node concept="vg0i.1225271177708" id="7600370246426664284" role="vg0i.4972933694980447171.5680397130376446158" info="in" />
        </node>
      </node>
      <node concept="vg0i.1465982738277781862" id="3501374812258458149" role="vg0i.1107461130800.5375687026011219971" info="ngu" />
      <node concept="vg0i.1081236700938" id="9010839353952056869" role="vg0i.1107461130800.5375687026011219971" info="igu">
        <property role="asn4.1169194658468.1169194664001" value="printSequence" />
        <property role="vg0i.1068580123132.4276006055363816570" value="false" />
        <property role="vg0i.1068580123132.1181808852946" value="false" />
        <node concept="vg0i.1068580123136" id="9010839353952056872" role="vg0i.1068580123132.1068580123135" info="sn">
          <node concept="vg0i.1068580123159" id="8627797991303072799" role="vg0i.1068580123136.1068581517665" info="nn">
            <node concept="vg0i.1068580123136" id="8627797991303072802" role="vg0i.1068580123159.1068580123161" info="sn">
              <node concept="vg0i.1068580123155" id="8627797991303080446" role="vg0i.1068580123136.1068581517665" info="nn">
                <node concept="vg0i.1197027756228" id="8627797991303080524" role="vg0i.1068580123155.1068580123156" info="nn">
                  <node concept="vg0i.1068498886296" id="8627797991303080445" role="vg0i.1197027756228.1197027771414" info="nn">
                    <reference role="vg0i.1068498886296.1068581517664" target="9010839353952385979" resolveInfo="console" />
                  </node>
                  <node concept="vg0i.1202948039474" id="8627797991303081234" role="vg0i.1197027756228.1197027833540" info="nn">
                    <reference role="vg0i.1204053956946.1068499141037" target="qgo0.6852607286009618216" resolveInfo="addText" />
                    <node concept="vg0i.1070475926800" id="8627797991303081314" role="vg0i.1204053956946.1068499141038" info="nn">
                      <property role="vg0i.1070475926800.1070475926801" value="empty sequence" />
                    </node>
                  </node>
                </node>
              </node>
            </node>
            <node concept="vg0i.1068580123152" id="8627797991303078564" role="vg0i.1068580123159.1068580123160" info="nn">
              <node concept="vg0i.1068580320020" id="8627797991303080297" role="vg0i.1081773326031.1081773367579" info="nn">
                <property role="vg0i.1068580320020.1068580320021" value="0" />
              </node>
              <node concept="vg0i.1068498886296" id="8627797991303074585" role="vg0i.1081773326031.1081773367580" info="nn">
                <reference role="vg0i.1068498886296.1068581517664" target="9010839353952422879" resolveInfo="resultsCount" />
              </node>
            </node>
            <node concept="vg0i.1082485599095" id="8627797991303082080" role="vg0i.1068580123159.1082485599094" info="nn">
              <node concept="vg0i.1068580123136" id="8627797991303082081" role="vg0i.1082485599095.1082485599096" info="sn">
                <node concept="vg0i.1068580123155" id="8627797991303084740" role="vg0i.1068580123136.1068581517665" info="nn">
                  <node concept="vg0i.1081236700937" id="7600370246426731846" role="vg0i.1068580123155.1068580123156" info="nn">
                    <reference role="vg0i.1081236700937.1144433194310" target="313482946808721508" resolveInfo="CommandUtil" />
                    <reference role="vg0i.1204053956946.1068499141037" target="7600370246426607093" resolveInfo="printClosure" />
                    <node concept="vg0i.1068498886296" id="9010839353952388702" role="vg0i.1204053956946.1068499141038" info="nn">
                      <reference role="vg0i.1068498886296.1068581517664" target="9010839353952385979" resolveInfo="console" />
                    </node>
                    <node concept="cakq.1199569711397" id="328850564587494307" role="vg0i.1204053956946.1068499141038" info="nn">
                      <node concept="vg0i.1068580123136" id="328850564587494309" role="cakq.1199569711397.1199569916463" info="sn">
                        <node concept="vg0i.1068580123155" id="7600370246426903881" role="vg0i.1068580123136.1068581517665" info="nn">
                          <node concept="vg0i.1081236700937" id="7600370246426766113" role="vg0i.1068580123155.1068580123156" info="nn">
                            <reference role="vg0i.1204053956946.1068499141037" target="1125969196844614696" resolveInfo="show" />
                            <reference role="vg0i.1081236700937.1144433194310" target="313482946808721508" resolveInfo="CommandUtil" />
                            <node concept="vg0i.1068498886296" id="9010839353952410940" role="vg0i.1204053956946.1068499141038" info="nn">
                              <reference role="vg0i.1068498886296.1068581517664" target="9010839353952403934" resolveInfo="project" />
                            </node>
                            <node concept="cakq.1235746970280" id="3501374812258044468" role="vg0i.1204053956946.1068499141038" info="nn">
                              <node concept="vg0i.1068498886296" id="3501374812258044469" role="cakq.1235746970280.1235746996653" info="nn">
                                <reference role="vg0i.1068498886296.1068581517664" target="9010839353952414816" resolveInfo="results" />
                              </node>
                            </node>
                          </node>
                        </node>
                      </node>
                    </node>
                    <node concept="vg0i.1068581242875" id="7600370246427591129" role="vg0i.1204053956946.1068499141038" info="nn">
                      <node concept="vg0i.1068581242875" id="7600370246426774949" role="vg0i.1081773326031.1081773367580" info="nn">
                        <node concept="vg0i.1070475926800" id="7600370246427602583" role="vg0i.1081773326031.1081773367579" info="nn">
                          <property role="vg0i.1070475926800.1070475926801" value=" " />
                        </node>
                        <node concept="vg0i.1068498886296" id="9010839353952425454" role="vg0i.1081773326031.1081773367580" info="nn">
                          <reference role="vg0i.1068498886296.1068581517664" target="9010839353952422879" resolveInfo="resultsCount" />
                        </node>
                      </node>
                      <node concept="vg0i.1068498886296" id="9010839353952440005" role="vg0i.1081773326031.1081773367579" info="nn">
                        <reference role="vg0i.1068498886296.1068581517664" target="9010839353952432657" resolveInfo="resultDescription" />
                      </node>
                    </node>
                  </node>
                </node>
              </node>
            </node>
          </node>
        </node>
        <node concept="vg0i.1146644602865" id="9010839353952055062" role="vg0i.1178549954367.1178549979242" info="nn" />
        <node concept="vg0i.1068581517677" id="9010839353952056863" role="vg0i.1068580123132.1068580123133" info="in" />
        <node concept="vg0i.1068498886292" id="9010839353952385979" role="vg0i.1068580123132.1068580123134" info="ir">
          <property role="asn4.1169194658468.1169194664001" value="console" />
          <node concept="vg0i.1107535904670" id="9010839353952385978" role="vg0i.4972933694980447171.5680397130376446158" info="in">
            <reference role="vg0i.1107535904670.1107535924139" target="qgo0.6852607286009617748" resolveInfo="ConsoleStream" />
          </node>
        </node>
        <node concept="vg0i.1068498886292" id="9010839353952403934" role="vg0i.1068580123132.1068580123134" info="ir">
          <property role="asn4.1169194658468.1169194664001" value="project" />
          <node concept="vg0i.1107535904670" id="9010839353952932624" role="vg0i.4972933694980447171.5680397130376446158" info="in">
            <reference role="vg0i.1107535904670.1107535924139" target="vsqj.~Project" resolveInfo="Project" />
          </node>
        </node>
        <node concept="vg0i.1068498886292" id="9010839353952414816" role="vg0i.1068580123132.1068580123134" info="ir">
          <property role="asn4.1169194658468.1169194664001" value="results" />
          <node concept="cakq.1199542442495" id="3501374812258039414" role="vg0i.4972933694980447171.5680397130376446158" info="in">
            <node concept="vg0i.1107535904670" id="3501374812258042086" role="cakq.1199542442495.1199542457201" info="in">
              <reference role="vg0i.1107535904670.1107535924139" target="5fm0.~SearchResults" resolveInfo="SearchResults" />
            </node>
          </node>
        </node>
        <node concept="vg0i.1068498886292" id="9010839353952422879" role="vg0i.1068580123132.1068580123134" info="ir">
          <property role="asn4.1169194658468.1169194664001" value="resultsCount" />
          <node concept="vg0i.1070534370425" id="9010839353952424556" role="vg0i.4972933694980447171.5680397130376446158" info="in" />
        </node>
        <node concept="vg0i.1068498886292" id="9010839353952432657" role="vg0i.1068580123132.1068580123134" info="ir">
          <property role="asn4.1169194658468.1169194664001" value="resultDescription" />
          <node concept="vg0i.1225271177708" id="9010839353952436996" role="vg0i.4972933694980447171.5680397130376446158" info="in" />
        </node>
      </node>
      <node concept="vg0i.1465982738277781862" id="1125969196844631431" role="vg0i.1107461130800.5375687026011219971" info="ngu" />
      <node concept="vg0i.1081236700938" id="1125969196844631948" role="vg0i.1107461130800.5375687026011219971" info="igu">
        <property role="asn4.1169194658468.1169194664001" value="nodesToResults" />
        <property role="vg0i.1068580123132.4276006055363816570" value="false" />
        <property role="vg0i.1068580123132.1181808852946" value="false" />
        <node concept="vg0i.1068580123136" id="1125969196844631951" role="vg0i.1068580123132.1068580123135" info="sn">
          <node concept="vg0i.1068581242864" id="1125969196844644448" role="vg0i.1068580123136.1068581517665" info="nn">
            <node concept="vg0i.1068581242863" id="1125969196844644449" role="vg0i.1068581242864.1068581242865" info="nr">
              <property role="asn4.1169194658468.1169194664001" value="res" />
              <node concept="vg0i.1107535904670" id="1125969196844644440" role="vg0i.4972933694980447171.5680397130376446158" info="in">
                <reference role="vg0i.1107535904670.1107535924139" target="5fm0.~SearchResults" resolveInfo="SearchResults" />
                <node concept="4ia1.1138055754698" id="1125969196844644443" role="vg0i.1107535904670.1109201940907" info="in" />
              </node>
              <node concept="vg0i.1145552977093" id="1125969196844644450" role="vg0i.1068431474542.1068431790190" info="nn">
                <node concept="vg0i.1212685548494" id="1125969196844644451" role="vg0i.1145552977093.1145553007750" info="nn">
                  <reference role="vg0i.1204053956946.1068499141037" target="5fm0.~SearchResults%d&lt;init&gt;()" resolveInfo="SearchResults" />
                  <node concept="4ia1.1138055754698" id="1125969196844644452" role="vg0i.1212685548494.1212687122400" info="in" />
                </node>
              </node>
            </node>
          </node>
          <node concept="vg0i.1068580123155" id="1125969196844645054" role="vg0i.1068580123136.1068581517665" info="nn">
            <node concept="vg0i.1197027756228" id="1125969196844646582" role="vg0i.1068580123155.1068580123156" info="nn">
              <node concept="vg0i.1197027756228" id="8433118097516175512" role="vg0i.1197027756228.1197027771414" info="nn">
                <node concept="vg0i.1068498886296" id="1125969196844645053" role="vg0i.1197027756228.1197027771414" info="nn">
                  <reference role="vg0i.1068498886296.1068581517664" target="1125969196844632046" resolveInfo="nodes" />
                </node>
                <node concept="j0ph.1202120902084" id="8433118097516179209" role="vg0i.1197027756228.1197027833540" info="nn">
                  <node concept="cakq.1199569711397" id="8433118097516179211" role="j0ph.1204796164442.1204796294226" info="nn">
                    <node concept="vg0i.1068580123136" id="8433118097516179212" role="cakq.1199569711397.1199569916463" info="sn">
                      <node concept="vg0i.1068580123155" id="8433118097516180044" role="vg0i.1068580123136.1068581517665" info="nn">
                        <node concept="vg0i.1073239437375" id="8433118097516184823" role="vg0i.1068580123155.1068580123156" info="nn">
                          <node concept="vg0i.1070534058343" id="8433118097516185735" role="vg0i.1081773326031.1081773367579" info="nn" />
                          <node concept="zscr.4079382982702596667" id="8433118097516181695" role="vg0i.1081773326031.1081773367580" info="nn">
                            <node concept="vg0i.1068498886296" id="8433118097516180043" role="vg0i.1197027756228.1197027771414" info="nn">
                              <reference role="vg0i.1068498886296.1068581517664" target="8433118097516179213" resolveInfo="it" />
                            </node>
                            <node concept="vg0i.1202948039474" id="8433118097516182914" role="vg0i.1197027756228.1197027833540" info="nn">
                              <reference role="vg0i.1204053956946.1068499141037" target="ec5l.~SNodeReference%dresolve(org%djetbrains%dmps%dopenapi%dmodule%dSRepository)%corg%djetbrains%dmps%dopenapi%dmodel%dSNode" resolveInfo="resolve" />
                              <node concept="vg0i.1068498886296" id="8433118097516183833" role="vg0i.1204053956946.1068499141038" info="nn">
                                <reference role="vg0i.1068498886296.1068581517664" target="3501374812260708327" resolveInfo="repository" />
                              </node>
                            </node>
                          </node>
                        </node>
                      </node>
                    </node>
                    <node concept="j0ph.1203518072036" id="8433118097516179213" role="cakq.1199569711397.1199569906740" info="ig">
                      <property role="asn4.1169194658468.1169194664001" value="it" />
                      <node concept="vg0i.4836112446988635817" id="8433118097516179214" role="vg0i.4972933694980447171.5680397130376446158" info="in" />
                    </node>
                  </node>
                </node>
              </node>
              <node concept="j0ph.1204980550705" id="1125969196844649927" role="vg0i.1197027756228.1197027833540" info="nn">
                <node concept="cakq.1199569711397" id="1125969196844649929" role="j0ph.1204796164442.1204796294226" info="nn">
                  <node concept="vg0i.1068580123136" id="1125969196844649930" role="cakq.1199569711397.1199569916463" info="sn">
                    <node concept="vg0i.1068580123155" id="1125969196844650213" role="vg0i.1068580123136.1068581517665" info="nn">
                      <node concept="vg0i.1197027756228" id="1125969196844662067" role="vg0i.1068580123155.1068580123156" info="nn">
                        <node concept="vg0i.1197027756228" id="1125969196844651821" role="vg0i.1197027756228.1197027771414" info="nn">
                          <node concept="vg0i.1068498886296" id="1125969196844650212" role="vg0i.1197027756228.1197027771414" info="nn">
                            <reference role="vg0i.1068498886296.1068581517664" target="1125969196844644449" resolveInfo="res" />
                          </node>
                          <node concept="vg0i.1202948039474" id="1125969196844656658" role="vg0i.1197027756228.1197027833540" info="nn">
                            <reference role="vg0i.1204053956946.1068499141037" target="5fm0.~SearchResults%dgetSearchResults()%cjava%dutil%dList" resolveInfo="getSearchResults" />
                          </node>
                        </node>
                        <node concept="vg0i.1202948039474" id="1125969196844690972" role="vg0i.1197027756228.1197027833540" info="nn">
                          <reference role="vg0i.1204053956946.1068499141037" target="k7g3.~List%dadd(java%dlang%dObject)%cboolean" resolveInfo="add" />
                          <node concept="vg0i.1145552977093" id="1125969196844691791" role="vg0i.1204053956946.1068499141038" info="nn">
                            <node concept="vg0i.1212685548494" id="1125969196844724931" role="vg0i.1145552977093.1145553007750" info="nn">
                              <reference role="vg0i.1204053956946.1068499141037" target="5fm0.~SearchResult%d&lt;init&gt;(java%dlang%dObject,java%dlang%dString)" resolveInfo="SearchResult" />
                              <node concept="4ia1.1138055754698" id="1125969196844726480" role="vg0i.1212685548494.1212687122400" info="in" />
                              <node concept="zscr.4079382982702596667" id="8433118097516065555" role="vg0i.1204053956946.1068499141038" info="nn">
                                <node concept="vg0i.1068498886296" id="3501374812260704427" role="vg0i.1197027756228.1197027771414" info="nn">
                                  <reference role="vg0i.1068498886296.1068581517664" target="1125969196844649931" resolveInfo="it" />
                                </node>
                                <node concept="vg0i.1202948039474" id="3501374812260707197" role="vg0i.1197027756228.1197027833540" info="nn">
                                  <reference role="vg0i.1204053956946.1068499141037" target="ec5l.~SNodeReference%dresolve(org%djetbrains%dmps%dopenapi%dmodule%dSRepository)%corg%djetbrains%dmps%dopenapi%dmodel%dSNode" resolveInfo="resolve" />
                                  <node concept="vg0i.1068498886296" id="3501374812260708722" role="vg0i.1204053956946.1068499141038" info="nn">
                                    <reference role="vg0i.1068498886296.1068581517664" target="3501374812260708327" resolveInfo="repository" />
                                  </node>
                                </node>
                              </node>
                              <node concept="vg0i.1070475926800" id="1125969196844729254" role="vg0i.1204053956946.1068499141038" info="nn">
                                <property role="vg0i.1070475926800.1070475926801" value="usage" />
                              </node>
                            </node>
                          </node>
                        </node>
                      </node>
                    </node>
                  </node>
                  <node concept="j0ph.1203518072036" id="1125969196844649931" role="cakq.1199569711397.1199569906740" info="ig">
                    <property role="asn4.1169194658468.1169194664001" value="it" />
                    <node concept="vg0i.4836112446988635817" id="1125969196844649932" role="vg0i.4972933694980447171.5680397130376446158" info="in" />
                  </node>
                </node>
              </node>
            </node>
          </node>
          <node concept="vg0i.1068581242878" id="1125969196844632110" role="vg0i.1068580123136.1068581517665" info="nn">
            <node concept="vg0i.1068498886296" id="1125969196844644453" role="vg0i.1068581242878.1068581517676" info="nn">
              <reference role="vg0i.1068498886296.1068581517664" target="1125969196844644449" resolveInfo="res" />
            </node>
          </node>
        </node>
        <node concept="vg0i.1146644602865" id="1125969196844631832" role="vg0i.1178549954367.1178549979242" info="nn" />
        <node concept="vg0i.1107535904670" id="1125969196844631935" role="vg0i.1068580123132.1068580123133" info="in">
          <reference role="vg0i.1107535904670.1107535924139" target="5fm0.~SearchResults" resolveInfo="SearchResults" />
        </node>
        <node concept="vg0i.1068498886292" id="1125969196844632046" role="vg0i.1068580123132.1068580123134" info="ir">
          <property role="asn4.1169194658468.1169194664001" value="nodes" />
          <node concept="j0ph.1151689724996" id="1125969196844632044" role="vg0i.4972933694980447171.5680397130376446158" info="in">
            <node concept="vg0i.1107535904670" id="3501374812260703670" role="j0ph.1151689724996.1151689745422" info="in">
              <reference role="vg0i.1107535904670.1107535924139" target="ec5l.~SNodeReference" resolveInfo="SNodeReference" />
            </node>
          </node>
        </node>
        <node concept="vg0i.1068498886292" id="3501374812260708327" role="vg0i.1068580123132.1068580123134" info="ir">
          <property role="asn4.1169194658468.1169194664001" value="repository" />
          <node concept="vg0i.1107535904670" id="3501374812260708502" role="vg0i.4972933694980447171.5680397130376446158" info="in">
            <reference role="vg0i.1107535904670.1107535924139" target="88zw.~SRepository" resolveInfo="SRepository" />
          </node>
        </node>
      </node>
      <node concept="vg0i.1465982738277781862" id="1125969196844632604" role="vg0i.1107461130800.5375687026011219971" info="ngu" />
      <node concept="vg0i.1081236700938" id="1125969196844632137" role="vg0i.1107461130800.5375687026011219971" info="igu">
        <property role="asn4.1169194658468.1169194664001" value="modelsToResults" />
        <property role="vg0i.1068580123132.4276006055363816570" value="false" />
        <property role="vg0i.1068580123132.1181808852946" value="false" />
        <node concept="vg0i.1068580123136" id="1125969196844632138" role="vg0i.1068580123132.1068580123135" info="sn">
          <node concept="vg0i.1068581242864" id="1125969196844733218" role="vg0i.1068580123136.1068581517665" info="nn">
            <node concept="vg0i.1068581242863" id="1125969196844733219" role="vg0i.1068581242864.1068581242865" info="nr">
              <property role="asn4.1169194658468.1169194664001" value="res" />
              <node concept="vg0i.1107535904670" id="1125969196844733220" role="vg0i.4972933694980447171.5680397130376446158" info="in">
                <reference role="vg0i.1107535904670.1107535924139" target="5fm0.~SearchResults" resolveInfo="SearchResults" />
                <node concept="4ia1.1143226024141" id="1125969196844735767" role="vg0i.1107535904670.1109201940907" info="in" />
              </node>
              <node concept="vg0i.1145552977093" id="1125969196844733222" role="vg0i.1068431474542.1068431790190" info="nn">
                <node concept="vg0i.1212685548494" id="1125969196844733223" role="vg0i.1145552977093.1145553007750" info="nn">
                  <reference role="vg0i.1204053956946.1068499141037" target="5fm0.~SearchResults%d&lt;init&gt;()" resolveInfo="SearchResults" />
                  <node concept="4ia1.1143226024141" id="1125969196844735772" role="vg0i.1212685548494.1212687122400" info="in" />
                </node>
              </node>
            </node>
          </node>
          <node concept="vg0i.1068580123155" id="1125969196844733225" role="vg0i.1068580123136.1068581517665" info="nn">
            <node concept="vg0i.1197027756228" id="1125969196844733226" role="vg0i.1068580123155.1068580123156" info="nn">
              <node concept="vg0i.1197027756228" id="8433118097516116047" role="vg0i.1197027756228.1197027771414" info="nn">
                <node concept="vg0i.1068498886296" id="1125969196844733227" role="vg0i.1197027756228.1197027771414" info="nn">
                  <reference role="vg0i.1068498886296.1068581517664" target="1125969196844632143" resolveInfo="models" />
                </node>
                <node concept="j0ph.1202120902084" id="8433118097516119744" role="vg0i.1197027756228.1197027833540" info="nn">
                  <node concept="cakq.1199569711397" id="8433118097516119746" role="j0ph.1204796164442.1204796294226" info="nn">
                    <node concept="vg0i.1068580123136" id="8433118097516119747" role="cakq.1199569711397.1199569916463" info="sn">
                      <node concept="vg0i.1068580123155" id="8433118097516120579" role="vg0i.1068580123136.1068581517665" info="nn">
                        <node concept="vg0i.1073239437375" id="8433118097516126280" role="vg0i.1068580123155.1068580123156" info="nn">
                          <node concept="vg0i.1070534058343" id="8433118097516127192" role="vg0i.1081773326031.1081773367579" info="nn" />
                          <node concept="zscr.4079382982702596667" id="8433118097516122705" role="vg0i.1081773326031.1081773367580" info="nn">
                            <node concept="vg0i.1068498886296" id="8433118097516120578" role="vg0i.1197027756228.1197027771414" info="nn">
                              <reference role="vg0i.1068498886296.1068581517664" target="8433118097516119748" resolveInfo="it" />
                            </node>
                            <node concept="vg0i.1202948039474" id="8433118097516124399" role="vg0i.1197027756228.1197027833540" info="nn">
                              <reference role="vg0i.1204053956946.1068499141037" target="ec5l.~SModelReference%dresolve(org%djetbrains%dmps%dopenapi%dmodule%dSRepository)%corg%djetbrains%dmps%dopenapi%dmodel%dSModel" resolveInfo="resolve" />
                              <node concept="vg0i.1068498886296" id="8433118097516125303" role="vg0i.1204053956946.1068499141038" info="nn">
                                <reference role="vg0i.1068498886296.1068581517664" target="3501374812260691176" resolveInfo="repository" />
                              </node>
                            </node>
                          </node>
                        </node>
                      </node>
                    </node>
                    <node concept="j0ph.1203518072036" id="8433118097516119748" role="cakq.1199569711397.1199569906740" info="ig">
                      <property role="asn4.1169194658468.1169194664001" value="it" />
                      <node concept="vg0i.4836112446988635817" id="8433118097516119749" role="vg0i.4972933694980447171.5680397130376446158" info="in" />
                    </node>
                  </node>
                </node>
              </node>
              <node concept="j0ph.1204980550705" id="1125969196844733228" role="vg0i.1197027756228.1197027833540" info="nn">
                <node concept="cakq.1199569711397" id="1125969196844733229" role="j0ph.1204796164442.1204796294226" info="nn">
                  <node concept="vg0i.1068580123136" id="1125969196844733230" role="cakq.1199569711397.1199569916463" info="sn">
                    <node concept="vg0i.1068580123155" id="1125969196844733231" role="vg0i.1068580123136.1068581517665" info="nn">
                      <node concept="vg0i.1197027756228" id="1125969196844733232" role="vg0i.1068580123155.1068580123156" info="nn">
                        <node concept="vg0i.1197027756228" id="1125969196844733233" role="vg0i.1197027756228.1197027771414" info="nn">
                          <node concept="vg0i.1068498886296" id="1125969196844733234" role="vg0i.1197027756228.1197027771414" info="nn">
                            <reference role="vg0i.1068498886296.1068581517664" target="1125969196844733219" resolveInfo="res" />
                          </node>
                          <node concept="vg0i.1202948039474" id="1125969196844733235" role="vg0i.1197027756228.1197027833540" info="nn">
                            <reference role="vg0i.1204053956946.1068499141037" target="5fm0.~SearchResults%dgetSearchResults()%cjava%dutil%dList" resolveInfo="getSearchResults" />
                          </node>
                        </node>
                        <node concept="vg0i.1202948039474" id="1125969196844733236" role="vg0i.1197027756228.1197027833540" info="nn">
                          <reference role="vg0i.1204053956946.1068499141037" target="k7g3.~List%dadd(java%dlang%dObject)%cboolean" resolveInfo="add" />
                          <node concept="vg0i.1145552977093" id="1125969196844733237" role="vg0i.1204053956946.1068499141038" info="nn">
                            <node concept="vg0i.1212685548494" id="1125969196844733238" role="vg0i.1145552977093.1145553007750" info="nn">
                              <reference role="vg0i.1204053956946.1068499141037" target="5fm0.~SearchResult%d&lt;init&gt;(java%dlang%dObject,java%dlang%dString)" resolveInfo="SearchResult" />
                              <node concept="4ia1.1143226024141" id="1125969196844735777" role="vg0i.1212685548494.1212687122400" info="in" />
                              <node concept="zscr.4079382982702596667" id="8433118097516066790" role="vg0i.1204053956946.1068499141038" info="nn">
                                <node concept="vg0i.1068498886296" id="1125969196844735810" role="vg0i.1197027756228.1197027771414" info="nn">
                                  <reference role="vg0i.1068498886296.1068581517664" target="1125969196844733242" resolveInfo="it" />
                                </node>
                                <node concept="vg0i.1202948039474" id="3501374812260690123" role="vg0i.1197027756228.1197027833540" info="nn">
                                  <reference role="vg0i.1204053956946.1068499141037" target="ec5l.~SModelReference%dresolve(org%djetbrains%dmps%dopenapi%dmodule%dSRepository)%corg%djetbrains%dmps%dopenapi%dmodel%dSModel" resolveInfo="resolve" />
                                  <node concept="vg0i.1068498886296" id="3501374812260691464" role="vg0i.1204053956946.1068499141038" info="nn">
                                    <reference role="vg0i.1068498886296.1068581517664" target="3501374812260691176" resolveInfo="repository" />
                                  </node>
                                </node>
                              </node>
                              <node concept="vg0i.1070475926800" id="1125969196844733241" role="vg0i.1204053956946.1068499141038" info="nn">
                                <property role="vg0i.1070475926800.1070475926801" value="usage" />
                              </node>
                            </node>
                          </node>
                        </node>
                      </node>
                    </node>
                  </node>
                  <node concept="j0ph.1203518072036" id="1125969196844733242" role="cakq.1199569711397.1199569906740" info="ig">
                    <property role="asn4.1169194658468.1169194664001" value="it" />
                    <node concept="vg0i.4836112446988635817" id="1125969196844733243" role="vg0i.4972933694980447171.5680397130376446158" info="in" />
                  </node>
                </node>
              </node>
            </node>
          </node>
          <node concept="vg0i.1068581242878" id="1125969196844733244" role="vg0i.1068580123136.1068581517665" info="nn">
            <node concept="vg0i.1068498886296" id="1125969196844733245" role="vg0i.1068581242878.1068581517676" info="nn">
              <reference role="vg0i.1068498886296.1068581517664" target="1125969196844733219" resolveInfo="res" />
            </node>
          </node>
        </node>
        <node concept="vg0i.1146644602865" id="1125969196844632141" role="vg0i.1178549954367.1178549979242" info="nn" />
        <node concept="vg0i.1107535904670" id="1125969196844632142" role="vg0i.1068580123132.1068580123133" info="in">
          <reference role="vg0i.1107535904670.1107535924139" target="5fm0.~SearchResults" resolveInfo="SearchResults" />
        </node>
        <node concept="vg0i.1068498886292" id="1125969196844632143" role="vg0i.1068580123132.1068580123134" info="ir">
          <property role="asn4.1169194658468.1169194664001" value="models" />
          <node concept="j0ph.1151689724996" id="1125969196844632144" role="vg0i.4972933694980447171.5680397130376446158" info="in">
            <node concept="vg0i.1107535904670" id="3501374812260687454" role="j0ph.1151689724996.1151689745422" info="in">
              <reference role="vg0i.1107535904670.1107535924139" target="ec5l.~SModelReference" resolveInfo="SModelReference" />
            </node>
          </node>
        </node>
        <node concept="vg0i.1068498886292" id="3501374812260691176" role="vg0i.1068580123132.1068580123134" info="ir">
          <property role="asn4.1169194658468.1169194664001" value="repository" />
          <node concept="vg0i.1107535904670" id="3501374812260691316" role="vg0i.4972933694980447171.5680397130376446158" info="in">
            <reference role="vg0i.1107535904670.1107535924139" target="88zw.~SRepository" resolveInfo="SRepository" />
          </node>
        </node>
      </node>
      <node concept="vg0i.1465982738277781862" id="7738379549910034667" role="vg0i.1107461130800.5375687026011219971" info="ngu" />
      <node concept="vg0i.1081236700938" id="1125969196844632254" role="vg0i.1107461130800.5375687026011219971" info="igu">
        <property role="asn4.1169194658468.1169194664001" value="modulesToResults" />
        <property role="vg0i.1068580123132.4276006055363816570" value="false" />
        <property role="vg0i.1068580123132.1181808852946" value="false" />
        <node concept="vg0i.1068580123136" id="1125969196844632255" role="vg0i.1068580123132.1068580123135" info="sn">
          <node concept="vg0i.1068581242864" id="1125969196844733358" role="vg0i.1068580123136.1068581517665" info="nn">
            <node concept="vg0i.1068581242863" id="1125969196844733359" role="vg0i.1068581242864.1068581242865" info="nr">
              <property role="asn4.1169194658468.1169194664001" value="res" />
              <node concept="vg0i.1107535904670" id="1125969196844733360" role="vg0i.4972933694980447171.5680397130376446158" info="in">
                <reference role="vg0i.1107535904670.1107535924139" target="5fm0.~SearchResults" resolveInfo="SearchResults" />
                <node concept="vg0i.1107535904670" id="1125969196844740036" role="vg0i.1107535904670.1109201940907" info="in">
                  <reference role="vg0i.1107535904670.1107535924139" target="88zw.~SModule" resolveInfo="SModule" />
                </node>
              </node>
              <node concept="vg0i.1145552977093" id="1125969196844733362" role="vg0i.1068431474542.1068431790190" info="nn">
                <node concept="vg0i.1212685548494" id="1125969196844733363" role="vg0i.1145552977093.1145553007750" info="nn">
                  <reference role="vg0i.1204053956946.1068499141037" target="5fm0.~SearchResults%d&lt;init&gt;()" resolveInfo="SearchResults" />
                  <node concept="vg0i.1107535904670" id="1125969196844738524" role="vg0i.1212685548494.1212687122400" info="in">
                    <reference role="vg0i.1107535904670.1107535924139" target="88zw.~SModule" resolveInfo="SModule" />
                  </node>
                </node>
              </node>
            </node>
          </node>
          <node concept="vg0i.1068580123155" id="1125969196844733365" role="vg0i.1068580123136.1068581517665" info="nn">
            <node concept="vg0i.1197027756228" id="1125969196844733366" role="vg0i.1068580123155.1068580123156" info="nn">
              <node concept="vg0i.1197027756228" id="8433118097516187023" role="vg0i.1197027756228.1197027771414" info="nn">
                <node concept="vg0i.1068498886296" id="1125969196844733367" role="vg0i.1197027756228.1197027771414" info="nn">
                  <reference role="vg0i.1068498886296.1068581517664" target="1125969196844632260" resolveInfo="modules" />
                </node>
                <node concept="j0ph.1202120902084" id="8433118097516189135" role="vg0i.1197027756228.1197027833540" info="nn">
                  <node concept="cakq.1199569711397" id="8433118097516189137" role="j0ph.1204796164442.1204796294226" info="nn">
                    <node concept="vg0i.1068580123136" id="8433118097516189138" role="cakq.1199569711397.1199569916463" info="sn">
                      <node concept="vg0i.1068580123155" id="8433118097516189970" role="vg0i.1068580123136.1068581517665" info="nn">
                        <node concept="vg0i.1073239437375" id="8433118097516194409" role="vg0i.1068580123155.1068580123156" info="nn">
                          <node concept="vg0i.1070534058343" id="8433118097516195320" role="vg0i.1081773326031.1081773367579" info="nn" />
                          <node concept="zscr.4079382982702596667" id="8433118097516192532" role="vg0i.1081773326031.1081773367580" info="nn">
                            <node concept="vg0i.1068498886296" id="8433118097516189969" role="vg0i.1197027756228.1197027771414" info="nn">
                              <reference role="vg0i.1068498886296.1068581517664" target="8433118097516189139" resolveInfo="it" />
                            </node>
                            <node concept="vg0i.1202948039474" id="8433118097516191621" role="vg0i.1197027756228.1197027833540" info="nn">
                              <reference role="vg0i.1204053956946.1068499141037" target="88zw.~SModuleReference%dresolve(org%djetbrains%dmps%dopenapi%dmodule%dSRepository)%corg%djetbrains%dmps%dopenapi%dmodule%dSModule" resolveInfo="resolve" />
                              <node concept="vg0i.1068498886296" id="8433118097516193444" role="vg0i.1204053956946.1068499141038" info="nn">
                                <reference role="vg0i.1068498886296.1068581517664" target="3501374812260697537" resolveInfo="repository" />
                              </node>
                            </node>
                          </node>
                        </node>
                      </node>
                    </node>
                    <node concept="j0ph.1203518072036" id="8433118097516189139" role="cakq.1199569711397.1199569906740" info="ig">
                      <property role="asn4.1169194658468.1169194664001" value="it" />
                      <node concept="vg0i.4836112446988635817" id="8433118097516189140" role="vg0i.4972933694980447171.5680397130376446158" info="in" />
                    </node>
                  </node>
                </node>
              </node>
              <node concept="j0ph.1204980550705" id="1125969196844733368" role="vg0i.1197027756228.1197027833540" info="nn">
                <node concept="cakq.1199569711397" id="1125969196844733369" role="j0ph.1204796164442.1204796294226" info="nn">
                  <node concept="vg0i.1068580123136" id="1125969196844733370" role="cakq.1199569711397.1199569916463" info="sn">
                    <node concept="vg0i.1068580123155" id="1125969196844733371" role="vg0i.1068580123136.1068581517665" info="nn">
                      <node concept="vg0i.1197027756228" id="1125969196844733372" role="vg0i.1068580123155.1068580123156" info="nn">
                        <node concept="vg0i.1197027756228" id="1125969196844733373" role="vg0i.1197027756228.1197027771414" info="nn">
                          <node concept="vg0i.1068498886296" id="1125969196844733374" role="vg0i.1197027756228.1197027771414" info="nn">
                            <reference role="vg0i.1068498886296.1068581517664" target="1125969196844733359" resolveInfo="res" />
                          </node>
                          <node concept="vg0i.1202948039474" id="1125969196844733375" role="vg0i.1197027756228.1197027833540" info="nn">
                            <reference role="vg0i.1204053956946.1068499141037" target="5fm0.~SearchResults%dgetSearchResults()%cjava%dutil%dList" resolveInfo="getSearchResults" />
                          </node>
                        </node>
                        <node concept="vg0i.1202948039474" id="1125969196844733376" role="vg0i.1197027756228.1197027833540" info="nn">
                          <reference role="vg0i.1204053956946.1068499141037" target="k7g3.~List%dadd(java%dlang%dObject)%cboolean" resolveInfo="add" />
                          <node concept="vg0i.1145552977093" id="1125969196844733377" role="vg0i.1204053956946.1068499141038" info="nn">
                            <node concept="vg0i.1212685548494" id="1125969196844733378" role="vg0i.1145552977093.1145553007750" info="nn">
                              <reference role="vg0i.1204053956946.1068499141037" target="5fm0.~SearchResult%d&lt;init&gt;(java%dlang%dObject,java%dlang%dString)" resolveInfo="SearchResult" />
                              <node concept="zscr.4079382982702596667" id="8433118097516068019" role="vg0i.1204053956946.1068499141038" info="nn">
                                <node concept="vg0i.1068498886296" id="1125969196844738519" role="vg0i.1197027756228.1197027771414" info="nn">
                                  <reference role="vg0i.1068498886296.1068581517664" target="1125969196844733382" resolveInfo="it" />
                                </node>
                                <node concept="vg0i.1202948039474" id="3501374812260696257" role="vg0i.1197027756228.1197027833540" info="nn">
                                  <reference role="vg0i.1204053956946.1068499141037" target="88zw.~SModuleReference%dresolve(org%djetbrains%dmps%dopenapi%dmodule%dSRepository)%corg%djetbrains%dmps%dopenapi%dmodule%dSModule" resolveInfo="resolve" />
                                  <node concept="vg0i.1068498886296" id="3501374812260697866" role="vg0i.1204053956946.1068499141038" info="nn">
                                    <reference role="vg0i.1068498886296.1068581517664" target="3501374812260697537" resolveInfo="repository" />
                                  </node>
                                </node>
                              </node>
                              <node concept="vg0i.1070475926800" id="1125969196844733381" role="vg0i.1204053956946.1068499141038" info="nn">
                                <property role="vg0i.1070475926800.1070475926801" value="usage" />
                              </node>
                              <node concept="vg0i.1107535904670" id="1125969196844744207" role="vg0i.1212685548494.1212687122400" info="in">
                                <reference role="vg0i.1107535904670.1107535924139" target="88zw.~SModule" resolveInfo="SModule" />
                              </node>
                            </node>
                          </node>
                        </node>
                      </node>
                    </node>
                  </node>
                  <node concept="j0ph.1203518072036" id="1125969196844733382" role="cakq.1199569711397.1199569906740" info="ig">
                    <property role="asn4.1169194658468.1169194664001" value="it" />
                    <node concept="vg0i.4836112446988635817" id="1125969196844733383" role="vg0i.4972933694980447171.5680397130376446158" info="in" />
                  </node>
                </node>
              </node>
            </node>
          </node>
          <node concept="vg0i.1068581242878" id="1125969196844733384" role="vg0i.1068580123136.1068581517665" info="nn">
            <node concept="vg0i.1068498886296" id="1125969196844733385" role="vg0i.1068581242878.1068581517676" info="nn">
              <reference role="vg0i.1068498886296.1068581517664" target="1125969196844733359" resolveInfo="res" />
            </node>
          </node>
        </node>
        <node concept="vg0i.1146644602865" id="1125969196844632258" role="vg0i.1178549954367.1178549979242" info="nn" />
        <node concept="vg0i.1107535904670" id="1125969196844632259" role="vg0i.1068580123132.1068580123133" info="in">
          <reference role="vg0i.1107535904670.1107535924139" target="5fm0.~SearchResults" resolveInfo="SearchResults" />
        </node>
        <node concept="vg0i.1068498886292" id="1125969196844632260" role="vg0i.1068580123132.1068580123134" info="ir">
          <property role="asn4.1169194658468.1169194664001" value="modules" />
          <node concept="j0ph.1151689724996" id="1125969196844632261" role="vg0i.4972933694980447171.5680397130376446158" info="in">
            <node concept="vg0i.1107535904670" id="3501374812260701956" role="j0ph.1151689724996.1151689745422" info="in">
              <reference role="vg0i.1107535904670.1107535924139" target="88zw.~SModuleReference" resolveInfo="SModuleReference" />
            </node>
          </node>
        </node>
        <node concept="vg0i.1068498886292" id="3501374812260697537" role="vg0i.1068580123132.1068580123134" info="ir">
          <property role="asn4.1169194658468.1169194664001" value="repository" />
          <node concept="vg0i.1107535904670" id="3501374812260697678" role="vg0i.4972933694980447171.5680397130376446158" info="in">
            <reference role="vg0i.1107535904670.1107535924139" target="88zw.~SRepository" resolveInfo="SRepository" />
          </node>
        </node>
      </node>
      <node concept="vg0i.1465982738277781862" id="3501374812263032823" role="vg0i.1107461130800.5375687026011219971" info="ngu" />
      <node concept="vg0i.1081236700938" id="3501374812263258755" role="vg0i.1107461130800.5375687026011219971" info="igu">
        <property role="asn4.1169194658468.1169194664001" value="getNodeReference" />
        <property role="vg0i.1224848483129.1224848525476" value="false" />
        <property role="vg0i.1068580123132.1181808852946" value="false" />
        <property role="vg0i.1068580123132.4276006055363816570" value="false" />
        <node concept="vg0i.1068580123136" id="3501374812263049615" role="vg0i.1068580123132.1068580123135" info="sn">
          <node concept="vg0i.1068580123155" id="3501374812263049616" role="vg0i.1068580123136.1068581517665" info="nn">
            <node concept="zscr.4079382982702596667" id="8433118097516021348" role="vg0i.1068580123155.1068580123156" info="nn">
              <node concept="4ia1.1145404486709" id="3501374812263049618" role="vg0i.1197027756228.1197027771414" info="nn">
                <node concept="vg0i.1068498886296" id="3501374812263049619" role="4ia1.1145404486709.1145404616321" info="nn">
                  <reference role="vg0i.1068498886296.1068581517664" target="3501374812263049623" resolveInfo="aNode" />
                </node>
              </node>
              <node concept="vg0i.1202948039474" id="3501374812263049620" role="vg0i.1197027756228.1197027833540" info="nn">
                <reference role="vg0i.1204053956946.1068499141037" target="ec5l.~SNode%dgetReference()%corg%djetbrains%dmps%dopenapi%dmodel%dSNodeReference" resolveInfo="getReference" />
              </node>
            </node>
          </node>
        </node>
        <node concept="vg0i.1068498886292" id="3501374812263049623" role="vg0i.1068580123132.1068580123134" info="ir">
          <property role="asn4.1169194658468.1169194664001" value="aNode" />
          <node concept="4ia1.1138055754698" id="3501374812263049624" role="vg0i.4972933694980447171.5680397130376446158" info="in" />
        </node>
        <node concept="vg0i.1107535904670" id="3501374812263049622" role="vg0i.1068580123132.1068580123133" info="in">
          <reference role="vg0i.1107535904670.1107535924139" target="ec5l.~SNodeReference" resolveInfo="SNodeReference" />
        </node>
        <node concept="vg0i.1146644602865" id="3501374812263049621" role="vg0i.1178549954367.1178549979242" info="nn" />
      </node>
      <node concept="vg0i.1081236700938" id="3501374812263262593" role="vg0i.1107461130800.5375687026011219971" info="igu">
        <property role="asn4.1169194658468.1169194664001" value="getReferenceReference" />
        <property role="vg0i.1224848483129.1224848525476" value="false" />
        <property role="vg0i.1068580123132.1181808852946" value="false" />
        <property role="vg0i.1068580123132.4276006055363816570" value="false" />
        <node concept="vg0i.1068580123136" id="3501374812263040859" role="vg0i.1068580123132.1068580123135" info="sn">
          <node concept="vg0i.1068580123155" id="3501374812264201946" role="vg0i.1068580123136.1068581517665" info="nn">
            <node concept="zscr.4079382982702596667" id="8433118097516021591" role="vg0i.1068580123155.1068580123156" info="nn">
              <node concept="zscr.4079382982702596667" id="8433118097516021444" role="vg0i.1197027756228.1197027771414" info="nn">
                <node concept="vg0i.1068498886296" id="3501374812264201945" role="vg0i.1197027756228.1197027771414" info="nn">
                  <reference role="vg0i.1068498886296.1068581517664" target="3501374812263043791" resolveInfo="aReference" />
                </node>
                <node concept="vg0i.1202948039474" id="3501374812264202477" role="vg0i.1197027756228.1197027833540" info="nn">
                  <reference role="vg0i.1204053956946.1068499141037" target="ec5l.~SReference%dgetSourceNode()%corg%djetbrains%dmps%dopenapi%dmodel%dSNode" resolveInfo="getSourceNode" />
                </node>
              </node>
              <node concept="vg0i.1202948039474" id="3501374812264203595" role="vg0i.1197027756228.1197027833540" info="nn">
                <reference role="vg0i.1204053956946.1068499141037" target="ec5l.~SNode%dgetReference()%corg%djetbrains%dmps%dopenapi%dmodel%dSNodeReference" resolveInfo="getReference" />
              </node>
            </node>
          </node>
        </node>
        <node concept="vg0i.1068498886292" id="3501374812263043791" role="vg0i.1068580123132.1068580123134" info="ir">
          <property role="asn4.1169194658468.1169194664001" value="aReference" />
          <node concept="4ia1.8758390115029295477" id="3501374812263060390" role="vg0i.4972933694980447171.5680397130376446158" info="in" />
        </node>
        <node concept="vg0i.1107535904670" id="3501374812264201815" role="vg0i.1068580123132.1068580123133" info="in">
          <reference role="vg0i.1107535904670.1107535924139" target="ec5l.~SNodeReference" resolveInfo="SNodeReference" />
        </node>
        <node concept="vg0i.1146644602865" id="3501374812263037928" role="vg0i.1178549954367.1178549979242" info="nn" />
      </node>
      <node concept="vg0i.1081236700938" id="3501374812263265578" role="vg0i.1107461130800.5375687026011219971" info="igu">
        <property role="asn4.1169194658468.1169194664001" value="getModelReference" />
        <property role="vg0i.1224848483129.1224848525476" value="false" />
        <property role="vg0i.1068580123132.1181808852946" value="false" />
        <property role="vg0i.1068580123132.4276006055363816570" value="false" />
        <node concept="vg0i.1068580123136" id="3501374812263054976" role="vg0i.1068580123132.1068580123135" info="sn">
          <node concept="vg0i.1068580123155" id="3501374812263054977" role="vg0i.1068580123136.1068581517665" info="nn">
            <node concept="zscr.4079382982702596667" id="8433118097516021734" role="vg0i.1068580123155.1068580123156" info="nn">
              <node concept="4ia1.1145404486709" id="3501374812263054979" role="vg0i.1197027756228.1197027771414" info="nn">
                <node concept="vg0i.1068498886296" id="3501374812263130247" role="4ia1.1145404486709.1145404616321" info="nn">
                  <reference role="vg0i.1068498886296.1068581517664" target="3501374812263054984" resolveInfo="aModel" />
                </node>
              </node>
              <node concept="vg0i.1202948039474" id="3501374812263054981" role="vg0i.1197027756228.1197027833540" info="nn">
                <reference role="vg0i.1204053956946.1068499141037" target="ec5l.~SModel%dgetReference()%corg%djetbrains%dmps%dopenapi%dmodel%dSModelReference" resolveInfo="getReference" />
              </node>
            </node>
          </node>
        </node>
        <node concept="vg0i.1068498886292" id="3501374812263054984" role="vg0i.1068580123132.1068580123134" info="ir">
          <property role="asn4.1169194658468.1169194664001" value="aModel" />
          <node concept="4ia1.1143226024141" id="3501374812263129592" role="vg0i.4972933694980447171.5680397130376446158" info="in" />
        </node>
        <node concept="vg0i.1107535904670" id="3501374812263139610" role="vg0i.1068580123132.1068580123133" info="in">
          <reference role="vg0i.1107535904670.1107535924139" target="ec5l.~SModelReference" resolveInfo="SModelReference" />
        </node>
        <node concept="vg0i.1146644602865" id="3501374812263054982" role="vg0i.1178549954367.1178549979242" info="nn" />
      </node>
      <node concept="vg0i.1081236700938" id="3501374812263268620" role="vg0i.1107461130800.5375687026011219971" info="igu">
        <property role="asn4.1169194658468.1169194664001" value="getModuleReference" />
        <property role="vg0i.1224848483129.1224848525476" value="false" />
        <property role="vg0i.1068580123132.1181808852946" value="false" />
        <property role="vg0i.1068580123132.4276006055363816570" value="false" />
        <node concept="vg0i.1068580123136" id="3501374812263057319" role="vg0i.1068580123132.1068580123135" info="sn">
          <node concept="vg0i.1068580123155" id="3501374812263057320" role="vg0i.1068580123136.1068581517665" info="nn">
            <node concept="zscr.4079382982702596667" id="8433118097516022984" role="vg0i.1068580123155.1068580123156" info="nn">
              <node concept="vg0i.1068498886296" id="3501374812263057323" role="vg0i.1197027756228.1197027771414" info="nn">
                <reference role="vg0i.1068498886296.1068581517664" target="3501374812263057327" resolveInfo="aModule" />
              </node>
              <node concept="vg0i.1202948039474" id="3501374812263160966" role="vg0i.1197027756228.1197027833540" info="nn">
                <reference role="vg0i.1204053956946.1068499141037" target="88zw.~SModule%dgetModuleReference()%corg%djetbrains%dmps%dopenapi%dmodule%dSModuleReference" resolveInfo="getModuleReference" />
              </node>
            </node>
          </node>
        </node>
        <node concept="vg0i.1068498886292" id="3501374812263057327" role="vg0i.1068580123132.1068580123134" info="ir">
          <property role="asn4.1169194658468.1169194664001" value="aModule" />
          <node concept="vg0i.1107535904670" id="3501374812263129906" role="vg0i.4972933694980447171.5680397130376446158" info="in">
            <reference role="vg0i.1107535904670.1107535924139" target="88zw.~SModule" resolveInfo="SModule" />
          </node>
        </node>
        <node concept="vg0i.1107535904670" id="3501374812263141816" role="vg0i.1068580123132.1068580123133" info="in">
          <reference role="vg0i.1107535904670.1107535924139" target="88zw.~SModuleReference" resolveInfo="SModuleReference" />
        </node>
        <node concept="vg0i.1146644602865" id="3501374812263057325" role="vg0i.1178549954367.1178549979242" info="nn" />
      </node>
      <node concept="vg0i.1465982738277781862" id="2348043250037238816" role="vg0i.1107461130800.5375687026011219971" info="ngu" />
      <node concept="vg0i.1081236700938" id="2348043250037244792" role="vg0i.1107461130800.5375687026011219971" info="igu">
        <property role="asn4.1169194658468.1169194664001" value="addNodeReference" />
        <property role="vg0i.1068580123132.4276006055363816570" value="false" />
        <property role="vg0i.1068580123132.1181808852946" value="false" />
        <node concept="vg0i.1068580123136" id="2348043250037244795" role="vg0i.1068580123132.1068580123135" info="sn">
          <node concept="vg0i.1068581242864" id="2348043250037290191" role="vg0i.1068580123136.1068581517665" info="nn">
            <node concept="vg0i.1068581242863" id="2348043250037290194" role="vg0i.1068581242864.1068581242865" info="nr">
              <property role="asn4.1169194658468.1169194664001" value="node" />
              <node concept="4ia1.1138055754698" id="2348043250037290189" role="vg0i.4972933694980447171.5680397130376446158" info="in">
                <reference role="4ia1.1138055754698.1138405853777" target="eynw.2348043250037383180" resolveInfo="NodeReferencePresentation" />
              </node>
              <node concept="vg0i.1145552977093" id="2348043250038028204" role="vg0i.1068431474542.1068431790190" info="nn">
                <node concept="4ia1.1180636770613" id="2348043250038028202" role="vg0i.1145552977093.1145553007750" info="nn">
                  <node concept="4ia1.1138055754698" id="2348043250038028203" role="4ia1.1180636770613.1180636770616" info="in">
                    <reference role="4ia1.1138055754698.1138405853777" target="eynw.2348043250037383180" resolveInfo="NodeReferencePresentation" />
                  </node>
                </node>
              </node>
            </node>
          </node>
          <node concept="vg0i.1068580123155" id="2348043250038028746" role="vg0i.1068580123136.1068581517665" info="nn">
            <node concept="vg0i.1197027756228" id="2348043250038044841" role="vg0i.1068580123155.1068580123156" info="nn">
              <node concept="vg0i.1197027756228" id="2348043250038029837" role="vg0i.1197027756228.1197027771414" info="nn">
                <node concept="vg0i.1068498886296" id="2348043250038028745" role="vg0i.1197027756228.1197027771414" info="nn">
                  <reference role="vg0i.1068498886296.1068581517664" target="2348043250037290194" resolveInfo="node" />
                </node>
                <node concept="4ia1.1138056143562" id="328850564595405158" role="vg0i.1197027756228.1197027833540" info="nn">
                  <reference role="4ia1.1138056143562.1138056516764" target="eynw.328850564588043375" />
                </node>
              </node>
              <node concept="4ia1.1140725362528" id="2348043250038048236" role="vg0i.1197027756228.1197027833540" info="nn">
                <node concept="vg0i.1068498886296" id="2348043250038048411" role="4ia1.1140725362528.1140725362529" info="nn">
                  <reference role="vg0i.1068498886296.1068581517664" target="2348043250037246335" resolveInfo="target" />
                </node>
              </node>
            </node>
          </node>
          <node concept="vg0i.1068580123155" id="2348043250037266919" role="vg0i.1068580123136.1068581517665" info="nn">
            <node concept="vg0i.1197027756228" id="2348043250037267211" role="vg0i.1068580123155.1068580123156" info="nn">
              <node concept="vg0i.1068498886296" id="2348043250037266918" role="vg0i.1197027756228.1197027771414" info="nn">
                <reference role="vg0i.1068498886296.1068581517664" target="2348043250037266070" resolveInfo="console" />
              </node>
              <node concept="vg0i.1202948039474" id="2348043250037269998" role="vg0i.1197027756228.1197027833540" info="nn">
                <reference role="vg0i.1204053956946.1068499141037" target="qgo0.8927119896327929255" resolveInfo="addNode" />
                <node concept="vg0i.1068498886296" id="2348043250038028482" role="vg0i.1204053956946.1068499141038" info="nn">
                  <reference role="vg0i.1068498886296.1068581517664" target="2348043250037290194" resolveInfo="node" />
                </node>
              </node>
            </node>
          </node>
        </node>
        <node concept="vg0i.1146644602865" id="2348043250037240397" role="vg0i.1178549954367.1178549979242" info="nn" />
        <node concept="vg0i.1068581517677" id="2348043250037245953" role="vg0i.1068580123132.1068580123133" info="in" />
        <node concept="vg0i.1068498886292" id="2348043250037266070" role="vg0i.1068580123132.1068580123134" info="ir">
          <property role="asn4.1169194658468.1169194664001" value="console" />
          <node concept="vg0i.1107535904670" id="2348043250037266588" role="vg0i.4972933694980447171.5680397130376446158" info="in">
            <reference role="vg0i.1107535904670.1107535924139" target="qgo0.6852607286009617748" resolveInfo="ConsoleStream" />
          </node>
        </node>
        <node concept="vg0i.1068498886292" id="2348043250037246335" role="vg0i.1068580123132.1068580123134" info="ir">
          <property role="asn4.1169194658468.1169194664001" value="target" />
          <node concept="4ia1.1138055754698" id="2348043250037246334" role="vg0i.4972933694980447171.5680397130376446158" info="in" />
        </node>
      </node>
      <node concept="vg0i.1465982738277781862" id="5191068651947415872" role="vg0i.1107461130800.5375687026011219971" info="ngu" />
      <node concept="vg0i.1081236700938" id="2699636778862353917" role="vg0i.1107461130800.5375687026011219971" info="igu">
        <property role="asn4.1169194658468.1169194664001" value="registerAnalyzeStacktraceDialogClosure" />
        <property role="vg0i.1068580123132.4276006055363816570" value="false" />
        <property role="vg0i.1068580123132.1181808852946" value="false" />
        <node concept="vg0i.1068580123136" id="2699636778862353920" role="vg0i.1068580123132.1068580123135" info="sn">
          <node concept="vg0i.1068581242864" id="6558068108107683969" role="vg0i.1068580123136.1068581517665" info="nn">
            <node concept="vg0i.1068581242863" id="6558068108107683970" role="vg0i.1068581242864.1068581242865" info="nr">
              <property role="asn4.1169194658468.1169194664001" value="writer" />
              <property role="vg0i.1068431474542.1176718929932" value="false" />
              <node concept="vg0i.1107535904670" id="6558068108107683971" role="vg0i.4972933694980447171.5680397130376446158" info="in">
                <reference role="vg0i.1107535904670.1107535924139" target="fxg7.~StringWriter" resolveInfo="StringWriter" />
              </node>
              <node concept="vg0i.1145552977093" id="6558068108107683972" role="vg0i.1068431474542.1068431790190" info="nn">
                <node concept="vg0i.1212685548494" id="6558068108107683973" role="vg0i.1145552977093.1145553007750" info="nn">
                  <reference role="vg0i.1204053956946.1068499141037" target="fxg7.~StringWriter%d&lt;init&gt;()" resolveInfo="StringWriter" />
                </node>
              </node>
            </node>
          </node>
          <node concept="vg0i.1068580123155" id="6558068108107683974" role="vg0i.1068580123136.1068581517665" info="nn">
            <node concept="vg0i.1197027756228" id="6558068108107683975" role="vg0i.1068580123155.1068580123156" info="nn">
              <node concept="vg0i.1068498886296" id="6558068108107683976" role="vg0i.1197027756228.1197027771414" info="nn">
                <reference role="vg0i.1068498886296.1068581517664" target="2699636778862408377" resolveInfo="exception" />
              </node>
              <node concept="vg0i.1202948039474" id="6558068108107683977" role="vg0i.1197027756228.1197027833540" info="nn">
                <reference role="vg0i.1204053956946.1068499141037" target="e2lb.~Throwable%dprintStackTrace(java%dio%dPrintWriter)%cvoid" resolveInfo="printStackTrace" />
                <node concept="vg0i.1145552977093" id="6558068108107683978" role="vg0i.1204053956946.1068499141038" info="nn">
                  <node concept="vg0i.1212685548494" id="6558068108107683979" role="vg0i.1145552977093.1145553007750" info="nn">
                    <reference role="vg0i.1204053956946.1068499141037" target="fxg7.~PrintWriter%d&lt;init&gt;(java%dio%dWriter)" resolveInfo="PrintWriter" />
                    <node concept="vg0i.1068498886296" id="6558068108107683980" role="vg0i.1204053956946.1068499141038" info="nn">
                      <reference role="vg0i.1068498886296.1068581517664" target="6558068108107683970" resolveInfo="writer" />
                    </node>
                  </node>
                </node>
              </node>
            </node>
          </node>
          <node concept="vg0i.1068580123157" id="6558068108107682276" role="vg0i.1068580123136.1068581517665" info="nn" />
          <node concept="vg0i.1068581242864" id="6558068108108370769" role="vg0i.1068580123136.1068581517665" info="nn">
            <node concept="vg0i.1068581242863" id="6558068108108370772" role="vg0i.1068581242864.1068581242865" info="nr">
              <property role="asn4.1169194658468.1169194664001" value="exceptionHolder" />
              <node concept="4ia1.1138055754698" id="6558068108108370767" role="vg0i.4972933694980447171.5680397130376446158" info="in">
                <reference role="4ia1.1138055754698.1138405853777" target="3xdn.6558068108107691796" resolveInfo="ExceptionHolder" />
              </node>
              <node concept="vg0i.1145552977093" id="6558068108108372490" role="vg0i.1068431474542.1068431790190" info="nn">
                <node concept="4ia1.1180636770613" id="6558068108108372488" role="vg0i.1145552977093.1145553007750" info="nn">
                  <node concept="4ia1.1138055754698" id="6558068108108372489" role="4ia1.1180636770613.1180636770616" info="in">
                    <reference role="4ia1.1138055754698.1138405853777" target="3xdn.6558068108107691796" resolveInfo="ExceptionHolder" />
                  </node>
                </node>
              </node>
            </node>
          </node>
          <node concept="vg0i.1068580123155" id="6558068108108373959" role="vg0i.1068580123136.1068581517665" info="nn">
            <node concept="vg0i.1197027756228" id="6558068108108392094" role="vg0i.1068580123155.1068580123156" info="nn">
              <node concept="vg0i.1197027756228" id="6558068108108375762" role="vg0i.1197027756228.1197027771414" info="nn">
                <node concept="vg0i.1068498886296" id="6558068108108373958" role="vg0i.1197027756228.1197027771414" info="nn">
                  <reference role="vg0i.1068498886296.1068581517664" target="6558068108108370772" resolveInfo="exceptionHolder" />
                </node>
                <node concept="4ia1.1138056022639" id="6558068108108386279" role="vg0i.1197027756228.1197027833540" info="nn">
                  <reference role="4ia1.1138056022639.1138056395725" target="3xdn.6558068108108282025" resolveInfo="stackTrace" />
                </node>
              </node>
              <node concept="4ia1.1138661924179" id="6558068108108400045" role="vg0i.1197027756228.1197027833540" info="nn">
                <node concept="vg0i.1197027756228" id="6558068108108400869" role="4ia1.1138661924179.1138662048170" info="nn">
                  <node concept="vg0i.1068498886296" id="6558068108108400133" role="vg0i.1197027756228.1197027771414" info="nn">
                    <reference role="vg0i.1068498886296.1068581517664" target="6558068108107683970" resolveInfo="writer" />
                  </node>
                  <node concept="vg0i.1202948039474" id="6558068108108409115" role="vg0i.1197027756228.1197027833540" info="nn">
                    <reference role="vg0i.1204053956946.1068499141037" target="fxg7.~StringWriter%dtoString()%cjava%dlang%dString" resolveInfo="toString" />
                  </node>
                </node>
              </node>
            </node>
          </node>
          <node concept="vg0i.1068580123155" id="6558068108108580762" role="vg0i.1068580123136.1068581517665" info="nn">
            <node concept="vg0i.1197027756228" id="6558068108108599288" role="vg0i.1068580123155.1068580123156" info="nn">
              <node concept="vg0i.1197027756228" id="6558068108108582769" role="vg0i.1197027756228.1197027771414" info="nn">
                <node concept="vg0i.1068498886296" id="6558068108108580761" role="vg0i.1197027756228.1197027771414" info="nn">
                  <reference role="vg0i.1068498886296.1068581517664" target="6558068108108370772" resolveInfo="exceptionHolder" />
                </node>
                <node concept="4ia1.1138056022639" id="6558068108108593473" role="vg0i.1197027756228.1197027833540" info="nn">
                  <reference role="4ia1.1138056022639.1138056395725" target="eynw.3894227536041201194" resolveInfo="text" />
                </node>
              </node>
              <node concept="4ia1.1138661924179" id="6558068108108607425" role="vg0i.1197027756228.1197027833540" info="nn">
                <node concept="vg0i.1197027756228" id="6558068108108615855" role="4ia1.1138661924179.1138662048170" info="nn">
                  <node concept="vg0i.1197027756228" id="6558068108108608002" role="vg0i.1197027756228.1197027771414" info="nn">
                    <node concept="vg0i.1068498886296" id="6558068108108607516" role="vg0i.1197027756228.1197027771414" info="nn">
                      <reference role="vg0i.1068498886296.1068581517664" target="2699636778862408377" resolveInfo="exception" />
                    </node>
                    <node concept="vg0i.1202948039474" id="6558068108108613173" role="vg0i.1197027756228.1197027833540" info="nn">
                      <reference role="vg0i.1204053956946.1068499141037" target="e2lb.~Object%dgetClass()%cjava%dlang%dClass" resolveInfo="getClass" />
                    </node>
                  </node>
                  <node concept="vg0i.1202948039474" id="6558068108108640031" role="vg0i.1197027756228.1197027833540" info="nn">
                    <reference role="vg0i.1204053956946.1068499141037" target="e2lb.~Class%dgetName()%cjava%dlang%dString" resolveInfo="getName" />
                  </node>
                </node>
              </node>
            </node>
          </node>
          <node concept="vg0i.1068580123155" id="6558068108108409359" role="vg0i.1068580123136.1068581517665" info="nn">
            <node concept="vg0i.1197027756228" id="6558068108108411070" role="vg0i.1068580123155.1068580123156" info="nn">
              <node concept="vg0i.1068498886296" id="6558068108108409358" role="vg0i.1197027756228.1197027771414" info="nn">
                <reference role="vg0i.1068498886296.1068581517664" target="2699636778862397633" resolveInfo="console" />
              </node>
              <node concept="vg0i.1202948039474" id="6558068108108415141" role="vg0i.1197027756228.1197027833540" info="nn">
                <reference role="vg0i.1204053956946.1068499141037" target="qgo0.8927119896327929255" resolveInfo="addNode" />
                <node concept="vg0i.1068498886296" id="6558068108108418662" role="vg0i.1204053956946.1068499141038" info="nn">
                  <reference role="vg0i.1068498886296.1068581517664" target="6558068108108370772" resolveInfo="exceptionHolder" />
                </node>
              </node>
            </node>
          </node>
        </node>
        <node concept="vg0i.1146644602865" id="2699636778862353133" role="vg0i.1178549954367.1178549979242" info="nn" />
        <node concept="vg0i.1068581517677" id="2699636778862353911" role="vg0i.1068580123132.1068580123133" info="in" />
        <node concept="vg0i.1068498886292" id="2699636778862391409" role="vg0i.1068580123132.1068580123134" info="ir">
          <property role="asn4.1169194658468.1169194664001" value="context" />
          <node concept="vg0i.1107535904670" id="2699636778862391408" role="vg0i.4972933694980447171.5680397130376446158" info="in">
            <reference role="vg0i.1107535904670.1107535924139" target="qgo0.351968380915666545" resolveInfo="ConsoleContext" />
          </node>
        </node>
        <node concept="vg0i.1068498886292" id="2699636778862397633" role="vg0i.1068580123132.1068580123134" info="ir">
          <property role="asn4.1169194658468.1169194664001" value="console" />
          <node concept="vg0i.1107535904670" id="2699636778862399225" role="vg0i.4972933694980447171.5680397130376446158" info="in">
            <reference role="vg0i.1107535904670.1107535924139" target="qgo0.6852607286009617748" resolveInfo="ConsoleStream" />
          </node>
        </node>
        <node concept="vg0i.1068498886292" id="2699636778862408377" role="vg0i.1068580123132.1068580123134" info="ir">
          <property role="asn4.1169194658468.1169194664001" value="exception" />
          <node concept="vg0i.1107535904670" id="4750202027628190614" role="vg0i.4972933694980447171.5680397130376446158" info="in">
            <reference role="vg0i.1107535904670.1107535924139" target="e2lb.~Throwable" resolveInfo="Throwable" />
          </node>
        </node>
      </node>
      <node concept="vg0i.1465982738277781862" id="4307205004142742813" role="vg0i.1107461130800.5375687026011219971" info="ngu" />
      <node concept="vg0i.1081236700938" id="4307205004142786686" role="vg0i.1107461130800.5375687026011219971" info="igu">
        <property role="asn4.1169194658468.1169194664001" value="createConsoleScope" />
        <property role="vg0i.1224848483129.1224848525476" value="false" />
        <property role="vg0i.1068580123132.1181808852946" value="false" />
        <property role="vg0i.1068580123132.4276006055363816570" value="false" />
        <node concept="vg0i.1068580123136" id="4307205004142746594" role="vg0i.1068580123132.1068580123135" info="sn">
          <node concept="vg0i.1068581242878" id="4307205004142750716" role="vg0i.1068580123136.1068581517665" info="nn">
            <node concept="vg0i.1145552977093" id="4307205004142750789" role="vg0i.1068581242878.1068581517676" info="nn">
              <node concept="vg0i.1182160077978" id="4307205004142767460" role="vg0i.1145552977093.1145553007750" info="nn">
                <node concept="vg0i.1170345865475" id="4307205004142767463" role="vg0i.1182160077978.1182160096073" info="ig">
                  <property role="vg0i.1107461130800.521412098689998745" value="true" />
                  <reference role="vg0i.1170345865475.1170346070688" target="4307205004132123028" resolveInfo="ConsoleScope" />
                  <reference role="vg0i.1204053956946.1068499141037" target="e2lb.~Object%d&lt;init&gt;()" resolveInfo="Object" />
                  <node concept="vg0i.1465982738277781862" id="4307205004143597682" role="vg0i.1107461130800.5375687026011219971" info="ngu" />
                  <node concept="vg0i.1068390468200" id="4307205004143616460" role="vg0i.1107461130800.5375687026011219971" info="igu">
                    <property role="vg0i.1068390468200.1240249534625" value="false" />
                    <property role="vg0i.1068390468200.8606350594693632173" value="false" />
                    <property role="asn4.1169194658468.1169194664001" value="mySearchScope" />
                    <property role="vg0i.1068431474542.1176718929932" value="false" />
                    <node concept="vg0i.1146644623116" id="4307205004143615274" role="vg0i.1178549954367.1178549979242" info="nn" />
                    <node concept="vg0i.1107535904670" id="4307205004143615868" role="vg0i.4972933694980447171.5680397130376446158" info="in">
                      <reference role="vg0i.1107535904670.1107535924139" target="88zw.~SearchScope" resolveInfo="SearchScope" />
                    </node>
                    <node concept="vg0i.1163668896201" id="4307205004143621577" role="vg0i.1068431474542.1068431790190" info="nn">
                      <node concept="vg0i.1068498886296" id="4307205004144068496" role="vg0i.1163668896201.1163668934364" info="nn">
                        <reference role="vg0i.1068498886296.1068581517664" target="4307205004142749181" resolveInfo="searchScope" />
                      </node>
                      <node concept="vg0i.1068580123152" id="4307205004143618091" role="vg0i.1163668896201.1163668914799" info="nn">
                        <node concept="vg0i.1070534058343" id="4307205004143619964" role="vg0i.1081773326031.1081773367579" info="nn" />
                        <node concept="vg0i.1068498886296" id="4307205004143617208" role="vg0i.1081773326031.1081773367580" info="nn">
                          <reference role="vg0i.1068498886296.1068581517664" target="4307205004142749181" resolveInfo="searchScope" />
                        </node>
                      </node>
<<<<<<< HEAD
                      <node concept="vg0i.1197027756228" id="3842191445091516541" role="vg0i.1163668896201.1163668922816" info="nn">
                        <node concept="vg0i.1068498886296" id="3842191445091505090" role="vg0i.1197027756228.1197027771414" info="nn">
                          <reference role="vg0i.1068498886296.1068581517664" target="4307205004143739297" resolveInfo="context" />
                        </node>
                        <node concept="vg0i.1202948039474" id="3842191445091517242" role="vg0i.1197027756228.1197027833540" info="nn">
                          <reference role="vg0i.1204053956946.1068499141037" target="qgo0.3842191445091237663" resolveInfo="getDefaultSearchscope" />
=======
                      <node concept="vg0i.1145552977093" id="4502116871410435504" role="vg0i.1163668896201.1163668922816" info="nn">
                        <node concept="vg0i.1212685548494" id="4502116871410613927" role="vg0i.1145552977093.1145553007750" info="nn">
                          <reference role="vg0i.1204053956946.1068499141037" target="ubyd.~ProjectScope%d&lt;init&gt;(jetbrains%dmps%dproject%dProject)" resolveInfo="ProjectScope" />
                          <node concept="vg0i.1197027756228" id="4307205004143740874" role="vg0i.1204053956946.1068499141038" info="nn">
                            <node concept="vg0i.1068498886296" id="4307205004143740488" role="vg0i.1197027756228.1197027771414" info="nn">
                              <reference role="vg0i.1068498886296.1068581517664" target="4307205004143739297" resolveInfo="context" />
                            </node>
                            <node concept="vg0i.1202948039474" id="4307205004143743692" role="vg0i.1197027756228.1197027833540" info="nn">
                              <reference role="vg0i.1204053956946.1068499141037" target="qgo0.4374601616592441598" resolveInfo="getProject" />
                            </node>
                          </node>
>>>>>>> 62639e37
                        </node>
                      </node>
                    </node>
                  </node>
                  <node concept="vg0i.1465982738277781862" id="4307205004143614683" role="vg0i.1107461130800.5375687026011219971" info="ngu" />
                  <node concept="vg0i.1146644602865" id="4307205004142767464" role="vg0i.1178549954367.1178549979242" info="nn" />
                  <node concept="vg0i.1068580123165" id="4307205004142773123" role="vg0i.1107461130800.5375687026011219971" info="igu">
                    <property role="vg0i.1068580123165.1178608670077" value="false" />
                    <property role="asn4.1169194658468.1169194664001" value="getSearchScope" />
                    <node concept="vg0i.1107535904670" id="4307205004142773124" role="vg0i.1068580123132.1068580123133" info="in">
                      <reference role="vg0i.1107535904670.1107535924139" target="88zw.~SearchScope" resolveInfo="SearchScope" />
                    </node>
                    <node concept="vg0i.1146644602865" id="4307205004142773125" role="vg0i.1178549954367.1178549979242" info="nn" />
                    <node concept="vg0i.1068580123136" id="4307205004142773128" role="vg0i.1068580123132.1068580123135" info="sn">
                      <node concept="vg0i.1068580123155" id="4307205004143746349" role="vg0i.1068580123136.1068581517665" info="nn">
                        <node concept="vg0i.1068498886296" id="4307205004143746348" role="vg0i.1068580123155.1068580123156" info="nn">
                          <reference role="vg0i.1068498886296.1068581517664" target="4307205004143616460" resolveInfo="mySearchScope" />
                        </node>
                      </node>
                    </node>
                  </node>
                  <node concept="vg0i.1068580123165" id="4307205004143744741" role="vg0i.1107461130800.5375687026011219971" info="igu">
                    <property role="vg0i.1068580123165.1178608670077" value="false" />
                    <property role="asn4.1169194658468.1169194664001" value="includeReadOnly" />
                    <node concept="vg0i.1070534644030" id="4307205004143744742" role="vg0i.1068580123132.1068580123133" info="in" />
                    <node concept="vg0i.1146644602865" id="4307205004143744743" role="vg0i.1178549954367.1178549979242" info="nn" />
                    <node concept="vg0i.1068580123136" id="4307205004143744746" role="vg0i.1068580123132.1068580123135" info="sn">
                      <node concept="vg0i.1068580123155" id="4307205004144783421" role="vg0i.1068580123136.1068581517665" info="nn">
                        <node concept="vg0i.1068498886296" id="4307205004144783420" role="vg0i.1068580123155.1068580123156" info="nn">
                          <reference role="vg0i.1068498886296.1068581517664" target="4307205004142749928" resolveInfo="includeReadOnly" />
                        </node>
                      </node>
                    </node>
                  </node>
                </node>
              </node>
            </node>
          </node>
        </node>
        <node concept="vg0i.1068498886292" id="4307205004142749181" role="vg0i.1068580123132.1068580123134" info="ir">
          <property role="asn4.1169194658468.1169194664001" value="searchScope" />
          <property role="vg0i.1068431474542.1176718929932" value="true" />
          <node concept="vg0i.1107535904670" id="4307205004142749180" role="vg0i.4972933694980447171.5680397130376446158" info="in">
            <reference role="vg0i.1107535904670.1107535924139" target="88zw.~SearchScope" resolveInfo="SearchScope" />
          </node>
          <node concept="vg0i.1188207840427" id="4307205004143419666" role="vg0i.1188208481402.1188208488637" info="nn">
            <reference role="vg0i.1188207840427.1188208074048" target="as9o.~Nullable" resolveInfo="Nullable" />
          </node>
        </node>
        <node concept="vg0i.1068498886292" id="4307205004142749928" role="vg0i.1068580123132.1068580123134" info="ir">
          <property role="asn4.1169194658468.1169194664001" value="includeReadOnly" />
          <property role="vg0i.1068431474542.1176718929932" value="true" />
          <node concept="vg0i.1070534644030" id="4307205004144780726" role="vg0i.4972933694980447171.5680397130376446158" info="in" />
        </node>
        <node concept="vg0i.1068498886292" id="4307205004143739297" role="vg0i.1068580123132.1068580123134" info="ir">
          <property role="asn4.1169194658468.1169194664001" value="context" />
          <property role="vg0i.1068431474542.1176718929932" value="true" />
          <node concept="vg0i.1107535904670" id="4307205004143740093" role="vg0i.4972933694980447171.5680397130376446158" info="in">
            <reference role="vg0i.1107535904670.1107535924139" target="qgo0.351968380915666545" resolveInfo="ConsoleContext" />
          </node>
        </node>
        <node concept="vg0i.1107535904670" id="4307205004142746211" role="vg0i.1068580123132.1068580123133" info="in">
          <reference role="vg0i.1107535904670.1107535924139" target="4307205004132123028" resolveInfo="ConsoleScope" />
        </node>
        <node concept="vg0i.1146644602865" id="4307205004142745076" role="vg0i.1178549954367.1178549979242" info="nn" />
      </node>
      <node concept="vg0i.1465982738277781862" id="422748824978975153" role="vg0i.1107461130800.5375687026011219971" info="ngu" />
      <node concept="vg0i.1146644602865" id="313482946808721509" role="vg0i.1178549954367.1178549979242" info="nn" />
    </node>
    <node concept="vg0i.1107796713796" id="4307205004132123028" info="ig">
      <property role="asn4.1169194658468.1169194664001" value="ConsoleScope" />
      <node concept="vg0i.1068580123165" id="4307205004133421593" role="vg0i.1107461130800.5375687026011219971" info="igu">
        <property role="vg0i.1068580123165.1178608670077" value="true" />
        <property role="asn4.1169194658468.1169194664001" value="includeReadOnly" />
        <node concept="vg0i.1070534644030" id="4307205004142768478" role="vg0i.1068580123132.1068580123133" info="in" />
        <node concept="vg0i.1146644602865" id="4307205004133421595" role="vg0i.1178549954367.1178549979242" info="nn" />
        <node concept="vg0i.1068580123136" id="4307205004133421596" role="vg0i.1068580123132.1068580123135" info="sn" />
      </node>
      <node concept="vg0i.1068580123165" id="4307205004132125555" role="vg0i.1107461130800.5375687026011219971" info="igu">
        <property role="vg0i.1068580123165.1178608670077" value="true" />
        <property role="asn4.1169194658468.1169194664001" value="getSearchScope" />
        <node concept="vg0i.1107535904670" id="4307205004132159496" role="vg0i.1068580123132.1068580123133" info="in">
          <reference role="vg0i.1107535904670.1107535924139" target="88zw.~SearchScope" resolveInfo="SearchScope" />
        </node>
        <node concept="vg0i.1146644602865" id="4307205004132125558" role="vg0i.1178549954367.1178549979242" info="nn" />
        <node concept="vg0i.1068580123136" id="4307205004132125559" role="vg0i.1068580123132.1068580123135" info="sn" />
      </node>
      <node concept="vg0i.1146644602865" id="4307205004132123029" role="vg0i.1178549954367.1178549979242" info="nn" />
    </node>
  </contents>
</model>
<|MERGE_RESOLUTION|>--- conflicted
+++ resolved
@@ -1670,6 +1670,14 @@
                       <reference role="vg0i.1107535904670.1107535924139" target="88zw.~SearchScope" resolveInfo="SearchScope" />
                     </node>
                     <node concept="vg0i.1163668896201" id="4307205004143621577" role="vg0i.1068431474542.1068431790190" info="nn">
+                      <node concept="vg0i.1197027756228" id="3842191445091516541" role="vg0i.1163668896201.1163668922816" info="nn">
+                        <node concept="vg0i.1068498886296" id="3842191445091505090" role="vg0i.1197027756228.1197027771414" info="nn">
+                          <reference role="vg0i.1068498886296.1068581517664" target="4307205004143739297" resolveInfo="context" />
+                        </node>
+                        <node concept="vg0i.1202948039474" id="3842191445091517242" role="vg0i.1197027756228.1197027833540" info="nn">
+                          <reference role="vg0i.1204053956946.1068499141037" target="qgo0.3842191445091237663" resolveInfo="getDefaultSearchscope" />
+                        </node>
+                      </node>
                       <node concept="vg0i.1068498886296" id="4307205004144068496" role="vg0i.1163668896201.1163668934364" info="nn">
                         <reference role="vg0i.1068498886296.1068581517664" target="4307205004142749181" resolveInfo="searchScope" />
                       </node>
@@ -1677,28 +1685,6 @@
                         <node concept="vg0i.1070534058343" id="4307205004143619964" role="vg0i.1081773326031.1081773367579" info="nn" />
                         <node concept="vg0i.1068498886296" id="4307205004143617208" role="vg0i.1081773326031.1081773367580" info="nn">
                           <reference role="vg0i.1068498886296.1068581517664" target="4307205004142749181" resolveInfo="searchScope" />
-                        </node>
-                      </node>
-<<<<<<< HEAD
-                      <node concept="vg0i.1197027756228" id="3842191445091516541" role="vg0i.1163668896201.1163668922816" info="nn">
-                        <node concept="vg0i.1068498886296" id="3842191445091505090" role="vg0i.1197027756228.1197027771414" info="nn">
-                          <reference role="vg0i.1068498886296.1068581517664" target="4307205004143739297" resolveInfo="context" />
-                        </node>
-                        <node concept="vg0i.1202948039474" id="3842191445091517242" role="vg0i.1197027756228.1197027833540" info="nn">
-                          <reference role="vg0i.1204053956946.1068499141037" target="qgo0.3842191445091237663" resolveInfo="getDefaultSearchscope" />
-=======
-                      <node concept="vg0i.1145552977093" id="4502116871410435504" role="vg0i.1163668896201.1163668922816" info="nn">
-                        <node concept="vg0i.1212685548494" id="4502116871410613927" role="vg0i.1145552977093.1145553007750" info="nn">
-                          <reference role="vg0i.1204053956946.1068499141037" target="ubyd.~ProjectScope%d&lt;init&gt;(jetbrains%dmps%dproject%dProject)" resolveInfo="ProjectScope" />
-                          <node concept="vg0i.1197027756228" id="4307205004143740874" role="vg0i.1204053956946.1068499141038" info="nn">
-                            <node concept="vg0i.1068498886296" id="4307205004143740488" role="vg0i.1197027756228.1197027771414" info="nn">
-                              <reference role="vg0i.1068498886296.1068581517664" target="4307205004143739297" resolveInfo="context" />
-                            </node>
-                            <node concept="vg0i.1202948039474" id="4307205004143743692" role="vg0i.1197027756228.1197027833540" info="nn">
-                              <reference role="vg0i.1204053956946.1068499141037" target="qgo0.4374601616592441598" resolveInfo="getProject" />
-                            </node>
-                          </node>
->>>>>>> 62639e37
                         </node>
                       </node>
                     </node>
