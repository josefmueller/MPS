--- conflicted
+++ resolved
@@ -25,51 +25,51 @@
       <node id="5582028874769074512" at="43,51,44,67" concept="2" />
       <node id="5582028874769074512" at="45,5,46,0" concept="7" />
       <node id="5582028874769074512" at="46,0,47,18" concept="6" />
-      <node id="5582028874769074512" at="50,90,51,131" concept="5" />
-      <node id="5582028874769074512" at="54,44,55,20" concept="6" />
-      <node id="5582028874769074512" at="62,63,63,58" concept="6" />
-      <node id="5582028874769074532" at="69,49,70,217" concept="6" />
-      <node id="5582028874769074542" at="73,47,74,209" concept="6" />
-      <node id="5582028874769074551" at="77,13,78,24" concept="6" />
-      <node id="5582028874769074512" at="82,7,83,22" concept="6" />
-      <node id="5582028874769074555" at="86,152,87,214" concept="6" />
-      <node id="5582028874769074512" at="89,0,90,0" concept="8" trace="canBeChildBreakingPoint" />
-      <node id="5582028874769074512" at="90,0,91,0" concept="8" trace="breakingNode_tpbdkp_a0a0a0a0a1a0b0a1a4" />
+      <node id="5582028874769074512" at="51,90,52,131" concept="5" />
+      <node id="5582028874769074512" at="55,44,56,20" concept="6" />
+      <node id="5582028874769074512" at="63,63,64,58" concept="6" />
+      <node id="5582028874769074532" at="70,49,71,217" concept="6" />
+      <node id="5582028874769074542" at="74,47,75,209" concept="6" />
+      <node id="5582028874769074551" at="78,13,79,24" concept="6" />
+      <node id="5582028874769074512" at="83,7,84,22" concept="6" />
+      <node id="5582028874769074555" at="87,152,88,214" concept="6" />
+      <node id="5582028874769074512" at="90,0,91,0" concept="8" trace="canBeChildBreakingPoint" />
+      <node id="5582028874769074512" at="91,0,92,0" concept="8" trace="breakingNode_tpbdkp_a0a0a0a0a1a0b0a1a5" />
       <node id="5582028874769074512" at="31,0,34,0" concept="1" trace="ActionCallDeclaredParameter_Constraints#()V" />
       <node id="5582028874769074512" at="42,0,45,5" concept="3" />
-      <node id="5582028874769074530" at="69,0,72,0" concept="4" trace="accept#(Lorg/jetbrains/mps/openapi/model/SNode;)Z" />
-      <node id="5582028874769074540" at="73,0,76,0" concept="4" trace="select#(Lorg/jetbrains/mps/openapi/model/SNode;)Lorg/jetbrains/mps/openapi/model/SNode;" />
+      <node id="5582028874769074530" at="70,0,73,0" concept="4" trace="accept#(Lorg/jetbrains/mps/openapi/model/SNode;)Z" />
+      <node id="5582028874769074540" at="74,0,77,0" concept="4" trace="select#(Lorg/jetbrains/mps/openapi/model/SNode;)Lorg/jetbrains/mps/openapi/model/SNode;" />
       <node id="5582028874769074512" at="35,0,39,0" concept="4" trace="hasOwnCanBeChildMethod#()Z" />
-      <node id="5582028874769074512" at="53,0,57,0" concept="4" trace="hasOwnScopeProvider#()Z" />
-      <node id="5582028874769074512" at="61,0,65,0" concept="4" trace="getSearchScopeValidatorNode#()Lorg/jetbrains/mps/openapi/model/SNodeReference;" />
-      <node id="5582028874769074512" at="85,0,89,0" concept="9" trace="staticCanBeAChild_Old#(Lorg/jetbrains/mps/openapi/model/SNode;Lorg/jetbrains/mps/openapi/model/SNode;Lorg/jetbrains/mps/openapi/model/SNode;Lorg/jetbrains/mps/openapi/model/SNode;Ljetbrains/mps/smodel/IOperationContext;)Z" />
-      <node id="5582028874769074518" at="67,238,76,18" concept="6" />
+      <node id="5582028874769074512" at="54,0,58,0" concept="4" trace="hasOwnScopeProvider#()Z" />
+      <node id="5582028874769074512" at="62,0,66,0" concept="4" trace="getSearchScopeValidatorNode#()Lorg/jetbrains/mps/openapi/model/SNodeReference;" />
+      <node id="5582028874769074512" at="86,0,90,0" concept="9" trace="staticCanBeAChild_Old#(Lorg/jetbrains/mps/openapi/model/SNode;Lorg/jetbrains/mps/openapi/model/SNode;Lorg/jetbrains/mps/openapi/model/SNode;Lorg/jetbrains/mps/openapi/model/SNode;Ljetbrains/mps/smodel/IOperationContext;)Z" />
+      <node id="5582028874769074518" at="68,238,77,18" concept="6" />
       <node id="5582028874769074512" at="39,0,49,0" concept="4" trace="canBeChild#(Lorg/jetbrains/mps/openapi/model/SNode;Lorg/jetbrains/mps/openapi/model/SNode;Lorg/jetbrains/mps/openapi/model/SNode;Lorg/jetbrains/mps/openapi/model/SNode;Ljetbrains/mps/smodel/IOperationContext;Ljetbrains/mps/smodel/runtime/CheckingNodeContext;)Z" />
-      <node id="5582028874769074516" at="66,122,77,13" concept="3" />
-      <node id="5582028874769074512" at="65,0,80,0" concept="4" trace="createScope#(Ljetbrains/mps/smodel/IOperationContext;Ljetbrains/mps/smodel/runtime/ReferenceConstraintsContext;)Ljetbrains/mps/scope/Scope;" />
-      <node id="5582028874769074512" at="59,56,80,10" concept="6" />
-      <node id="5582028874769074512" at="57,0,82,0" concept="4" trace="getScopeProvider#()Ljetbrains/mps/smodel/runtime/ReferenceScopeProvider;" />
-      <node id="5582028874769074512" at="51,131,82,7" concept="2" />
-      <node id="5582028874769074512" at="49,0,85,0" concept="4" trace="getSpecifiedReferences#()Ljava/util/Map;" />
+      <node id="5582028874769074516" at="67,122,78,13" concept="3" />
+      <node id="5582028874769074512" at="66,0,81,0" concept="4" trace="createScope#(Ljetbrains/mps/smodel/IOperationContext;Ljetbrains/mps/smodel/runtime/ReferenceConstraintsContext;)Ljetbrains/mps/scope/Scope;" />
+      <node id="5582028874769074512" at="60,56,81,10" concept="6" />
+      <node id="5582028874769074512" at="58,0,83,0" concept="4" trace="getScopeProvider#()Ljetbrains/mps/smodel/runtime/ReferenceScopeProvider;" />
+      <node id="5582028874769074512" at="52,131,83,7" concept="2" />
+      <node id="5582028874769074512" at="50,0,86,0" concept="4" trace="getSpecifiedReferences#()Ljava/util/Map;" />
       <scope id="5582028874769074512" at="31,52,32,179" />
       <scope id="5582028874769074512" at="36,43,37,16" />
       <scope id="5582028874769074512" at="43,51,44,67" />
-      <scope id="5582028874769074512" at="54,44,55,20" />
-      <scope id="5582028874769074512" at="62,63,63,58" />
-      <scope id="5582028874769074531" at="69,49,70,217" />
-      <scope id="5582028874769074541" at="73,47,74,209" />
-      <scope id="5582028874769074554" at="86,152,87,214" />
+      <scope id="5582028874769074512" at="55,44,56,20" />
+      <scope id="5582028874769074512" at="63,63,64,58" />
+      <scope id="5582028874769074531" at="70,49,71,217" />
+      <scope id="5582028874769074541" at="74,47,75,209" />
+      <scope id="5582028874769074554" at="87,152,88,214" />
       <scope id="5582028874769074512" at="31,0,34,0" />
-      <scope id="5582028874769074530" at="69,0,72,0">
+      <scope id="5582028874769074530" at="70,0,73,0">
         <var name="it" id="5582028874769074530" />
       </scope>
-      <scope id="5582028874769074540" at="73,0,76,0">
+      <scope id="5582028874769074540" at="74,0,77,0">
         <var name="it" id="5582028874769074540" />
       </scope>
       <scope id="5582028874769074512" at="35,0,39,0" />
-      <scope id="5582028874769074512" at="53,0,57,0" />
-      <scope id="5582028874769074512" at="61,0,65,0" />
-      <scope id="5582028874769074512" at="85,0,89,0">
+      <scope id="5582028874769074512" at="54,0,58,0" />
+      <scope id="5582028874769074512" at="62,0,66,0" />
+      <scope id="5582028874769074512" at="86,0,90,0">
         <var name="childConcept" id="5582028874769074512" />
         <var name="link" id="5582028874769074512" />
         <var name="node" id="5582028874769074512" />
@@ -79,7 +79,7 @@
       <scope id="5582028874769074512" at="40,200,47,18">
         <var name="result" id="5582028874769074512" />
       </scope>
-      <scope id="5582028874769074517" at="67,238,76,18" />
+      <scope id="5582028874769074517" at="68,238,77,18" />
       <scope id="5582028874769074512" at="39,0,49,0">
         <var name="checkingNodeContext" id="5582028874769074512" />
         <var name="childConcept" id="5582028874769074512" />
@@ -88,137 +88,118 @@
         <var name="operationContext" id="5582028874769074512" />
         <var name="parentNode" id="5582028874769074512" />
       </scope>
-      <scope id="5582028874769074512" at="66,122,78,24" />
-      <scope id="5582028874769074512" at="65,0,80,0">
+      <scope id="5582028874769074512" at="67,122,79,24" />
+      <scope id="5582028874769074512" at="66,0,81,0">
         <var name="_context" id="5582028874769074512" />
         <var name="operationContext" id="5582028874769074512" />
       </scope>
-      <scope id="5582028874769074512" at="59,56,80,10" />
-      <scope id="5582028874769074512" at="57,0,82,0" />
-      <scope id="5582028874769074512" at="50,90,83,22">
+      <scope id="5582028874769074512" at="60,56,81,10" />
+      <scope id="5582028874769074512" at="58,0,83,0" />
+      <scope id="5582028874769074512" at="51,90,84,22">
         <var name="references" id="5582028874769074512" />
       </scope>
-      <scope id="5582028874769074512" at="49,0,85,0" />
-      <unit id="5582028874769074530" at="68,476,72,15" name="jetbrains.mps.console.ideCommands.constraints.ActionCallDeclaredParameter_Constraints$1$1$1" />
-      <unit id="5582028874769074540" at="72,28,76,15" name="jetbrains.mps.console.ideCommands.constraints.ActionCallDeclaredParameter_Constraints$1$1$2" />
-      <unit id="5582028874769074512" at="60,19,80,9" name="jetbrains.mps.console.ideCommands.constraints.ActionCallDeclaredParameter_Constraints$1$1" />
-      <unit id="5582028874769074512" at="52,159,82,5" name="jetbrains.mps.console.ideCommands.constraints.ActionCallDeclaredParameter_Constraints$1" />
-      <unit id="5582028874769074512" at="30,0,92,0" name="jetbrains.mps.console.ideCommands.constraints.ActionCallDeclaredParameter_Constraints" />
+      <scope id="5582028874769074512" at="50,0,86,0" />
+      <unit id="5582028874769074530" at="69,476,73,15" name="jetbrains.mps.console.ideCommands.constraints.ActionCallDeclaredParameter_Constraints$1$1$1" />
+      <unit id="5582028874769074540" at="73,28,77,15" name="jetbrains.mps.console.ideCommands.constraints.ActionCallDeclaredParameter_Constraints$1$1$2" />
+      <unit id="5582028874769074512" at="61,19,81,9" name="jetbrains.mps.console.ideCommands.constraints.ActionCallDeclaredParameter_Constraints$1$1" />
+      <unit id="5582028874769074512" at="53,159,83,5" name="jetbrains.mps.console.ideCommands.constraints.ActionCallDeclaredParameter_Constraints$1" />
+      <unit id="5582028874769074512" at="30,0,93,0" name="jetbrains.mps.console.ideCommands.constraints.ActionCallDeclaredParameter_Constraints" />
     </file>
   </root>
   <root nodeRef="r:64807243-49b2-422a-a08f-a5df76bf508d(jetbrains.mps.console.ideCommands.constraints)/5932042262275697744">
     <file name="OfAspectOperation_Constraints.java">
       <node id="5932042262275697744" at="31,42,32,169" concept="10" />
-      <node id="5932042262275697744" at="36,90,37,131" concept="5" />
-      <node id="5932042262275697744" at="40,52,41,20" concept="6" />
-      <node id="5932042262275697744" at="44,116,45,20" concept="6" />
-      <node id="8994852683961487291" at="48,119,49,199" concept="2" />
-      <node id="5932042262275697744" at="52,44,53,20" concept="6" />
-      <node id="5932042262275697744" at="60,63,61,58" concept="6" />
-      <node id="8994852683961354229" at="65,13,66,103" concept="5" />
-      <node id="8994852683961373077" at="68,50,69,67" concept="6" />
-      <node id="5932042262275697744" at="76,7,77,22" concept="6" />
-      <node id="5932042262275697744" at="79,0,80,0" concept="8" trace="breakingNode_srl38n_a0a0a0a0a4a0b0a1a2" />
+      <node id="5932042262275697744" at="37,90,38,131" concept="5" />
+      <node id="5932042262275697744" at="41,52,42,20" concept="6" />
+      <node id="5932042262275697744" at="45,116,46,20" concept="6" />
+      <node id="8994852683961487291" at="49,119,50,199" concept="2" />
+      <node id="5932042262275697744" at="53,44,54,20" concept="6" />
+      <node id="5932042262275697744" at="61,63,62,58" concept="6" />
+      <node id="8994852683961354229" at="66,13,67,103" concept="5" />
+      <node id="8994852683961373077" at="69,50,70,67" concept="6" />
+      <node id="5932042262275697744" at="77,7,78,22" concept="6" />
+      <node id="5932042262275697744" at="80,0,81,0" concept="8" trace="breakingNode_srl38n_a0a0a0a0a4a0b0a1a3" />
       <node id="5932042262275697744" at="31,0,34,0" concept="1" trace="OfAspectOperation_Constraints#()V" />
-      <node id="8994852683961373075" at="68,0,71,0" concept="4" trace="select#(Lorg/jetbrains/mps/openapi/module/SModule;)Lorg/jetbrains/mps/openapi/model/SModel;" />
-      <node id="5932042262275697744" at="39,0,43,0" concept="4" trace="hasOwnOnReferenceSetHandler#()Z" />
-      <node id="5932042262275697744" at="43,0,47,0" concept="4" trace="validate#(Lorg/jetbrains/mps/openapi/model/SNode;Lorg/jetbrains/mps/openapi/model/SNode;Lorg/jetbrains/mps/openapi/model/SNode;)Z" />
-      <node id="5932042262275697744" at="47,0,51,0" concept="4" trace="onReferenceSet#(Lorg/jetbrains/mps/openapi/model/SNode;Lorg/jetbrains/mps/openapi/model/SNode;Lorg/jetbrains/mps/openapi/model/SNode;)V" />
-      <node id="5932042262275697744" at="51,0,55,0" concept="4" trace="hasOwnScopeProvider#()Z" />
-      <node id="5932042262275697744" at="59,0,63,0" concept="4" trace="getSearchScopeValidatorNode#()Lorg/jetbrains/mps/openapi/model/SNodeReference;" />
-      <node id="8994852683961339975" at="66,103,71,183" concept="6" />
-      <node id="5932042262275697744" at="64,122,72,13" concept="0" />
-      <node id="5932042262275697744" at="63,0,74,0" concept="4" trace="createScope#(Ljetbrains/mps/smodel/IOperationContext;Ljetbrains/mps/smodel/runtime/ReferenceConstraintsContext;)Ljetbrains/mps/scope/Scope;" />
-      <node id="5932042262275697744" at="57,56,74,10" concept="6" />
-      <node id="5932042262275697744" at="55,0,76,0" concept="4" trace="getScopeProvider#()Ljetbrains/mps/smodel/runtime/ReferenceScopeProvider;" />
-      <node id="5932042262275697744" at="37,131,76,7" concept="2" />
-      <node id="5932042262275697744" at="35,0,79,0" concept="4" trace="getSpecifiedReferences#()Ljava/util/Map;" />
+      <node id="8994852683961373075" at="69,0,72,0" concept="4" trace="select#(Lorg/jetbrains/mps/openapi/module/SModule;)Lorg/jetbrains/mps/openapi/model/SModel;" />
+      <node id="5932042262275697744" at="40,0,44,0" concept="4" trace="hasOwnOnReferenceSetHandler#()Z" />
+      <node id="5932042262275697744" at="44,0,48,0" concept="4" trace="validate#(Lorg/jetbrains/mps/openapi/model/SNode;Lorg/jetbrains/mps/openapi/model/SNode;Lorg/jetbrains/mps/openapi/model/SNode;)Z" />
+      <node id="5932042262275697744" at="48,0,52,0" concept="4" trace="onReferenceSet#(Lorg/jetbrains/mps/openapi/model/SNode;Lorg/jetbrains/mps/openapi/model/SNode;Lorg/jetbrains/mps/openapi/model/SNode;)V" />
+      <node id="5932042262275697744" at="52,0,56,0" concept="4" trace="hasOwnScopeProvider#()Z" />
+      <node id="5932042262275697744" at="60,0,64,0" concept="4" trace="getSearchScopeValidatorNode#()Lorg/jetbrains/mps/openapi/model/SNodeReference;" />
+      <node id="8994852683961339975" at="67,103,72,183" concept="6" />
+      <node id="5932042262275697744" at="65,122,73,13" concept="0" />
+      <node id="5932042262275697744" at="64,0,75,0" concept="4" trace="createScope#(Ljetbrains/mps/smodel/IOperationContext;Ljetbrains/mps/smodel/runtime/ReferenceConstraintsContext;)Ljetbrains/mps/scope/Scope;" />
+      <node id="5932042262275697744" at="58,56,75,10" concept="6" />
+      <node id="5932042262275697744" at="56,0,77,0" concept="4" trace="getScopeProvider#()Ljetbrains/mps/smodel/runtime/ReferenceScopeProvider;" />
+      <node id="5932042262275697744" at="38,131,77,7" concept="2" />
+      <node id="5932042262275697744" at="36,0,80,0" concept="4" trace="getSpecifiedReferences#()Ljava/util/Map;" />
       <scope id="5932042262275697744" at="31,42,32,169" />
-      <scope id="5932042262275697744" at="40,52,41,20" />
-      <scope id="5932042262275697744" at="44,116,45,20" />
-      <scope id="8994852683961486711" at="48,119,49,199" />
-      <scope id="5932042262275697744" at="52,44,53,20" />
-      <scope id="5932042262275697744" at="60,63,61,58" />
-      <scope id="8994852683961373076" at="68,50,69,67" />
+      <scope id="5932042262275697744" at="41,52,42,20" />
+      <scope id="5932042262275697744" at="45,116,46,20" />
+      <scope id="8994852683961486711" at="49,119,50,199" />
+      <scope id="5932042262275697744" at="53,44,54,20" />
+      <scope id="5932042262275697744" at="61,63,62,58" />
+      <scope id="8994852683961373076" at="69,50,70,67" />
       <scope id="5932042262275697744" at="31,0,34,0" />
-      <scope id="8994852683961373075" at="68,0,71,0">
+      <scope id="8994852683961373075" at="69,0,72,0">
         <var name="it" id="8994852683961373075" />
       </scope>
-      <scope id="5932042262275697744" at="39,0,43,0" />
-      <scope id="5932042262275697744" at="43,0,47,0">
+      <scope id="5932042262275697744" at="40,0,44,0" />
+      <scope id="5932042262275697744" at="44,0,48,0">
         <var name="newReferentNode" id="5932042262275697744" />
         <var name="oldReferentNode" id="5932042262275697744" />
         <var name="referenceNode" id="5932042262275697744" />
       </scope>
-      <scope id="5932042262275697744" at="47,0,51,0">
+      <scope id="5932042262275697744" at="48,0,52,0">
         <var name="newReferentNode" id="5932042262275697744" />
         <var name="oldReferentNode" id="5932042262275697744" />
         <var name="referenceNode" id="5932042262275697744" />
       </scope>
-      <scope id="5932042262275697744" at="51,0,55,0" />
-      <scope id="5932042262275697744" at="59,0,63,0" />
-      <scope id="8994852683961285088" at="65,13,71,183">
+      <scope id="5932042262275697744" at="52,0,56,0" />
+      <scope id="5932042262275697744" at="60,0,64,0" />
+      <scope id="8994852683961285088" at="66,13,72,183">
         <var name="modules" id="8994852683961354230" />
       </scope>
-      <scope id="5932042262275697744" at="64,122,72,13" />
-      <scope id="5932042262275697744" at="63,0,74,0">
+      <scope id="5932042262275697744" at="65,122,73,13" />
+      <scope id="5932042262275697744" at="64,0,75,0">
         <var name="_context" id="5932042262275697744" />
         <var name="operationContext" id="5932042262275697744" />
       </scope>
-      <scope id="5932042262275697744" at="57,56,74,10" />
-      <scope id="5932042262275697744" at="55,0,76,0" />
-      <scope id="5932042262275697744" at="36,90,77,22">
+      <scope id="5932042262275697744" at="58,56,75,10" />
+      <scope id="5932042262275697744" at="56,0,77,0" />
+      <scope id="5932042262275697744" at="37,90,78,22">
         <var name="references" id="5932042262275697744" />
       </scope>
-      <scope id="5932042262275697744" at="35,0,79,0" />
-      <unit id="8994852683961373075" at="67,79,71,15" name="jetbrains.mps.console.ideCommands.constraints.OfAspectOperation_Constraints$1$1$1" />
-      <unit id="5932042262275697744" at="58,19,74,9" name="jetbrains.mps.console.ideCommands.constraints.OfAspectOperation_Constraints$1$1" />
-      <unit id="5932042262275697744" at="38,163,76,5" name="jetbrains.mps.console.ideCommands.constraints.OfAspectOperation_Constraints$1" />
-      <unit id="5932042262275697744" at="30,0,81,0" name="jetbrains.mps.console.ideCommands.constraints.OfAspectOperation_Constraints" />
+      <scope id="5932042262275697744" at="36,0,80,0" />
+      <unit id="8994852683961373075" at="68,79,72,15" name="jetbrains.mps.console.ideCommands.constraints.OfAspectOperation_Constraints$1$1$1" />
+      <unit id="5932042262275697744" at="59,19,75,9" name="jetbrains.mps.console.ideCommands.constraints.OfAspectOperation_Constraints$1$1" />
+      <unit id="5932042262275697744" at="39,163,77,5" name="jetbrains.mps.console.ideCommands.constraints.OfAspectOperation_Constraints$1" />
+      <unit id="5932042262275697744" at="30,0,82,0" name="jetbrains.mps.console.ideCommands.constraints.OfAspectOperation_Constraints" />
     </file>
   </root>
   <root nodeRef="r:64807243-49b2-422a-a08f-a5df76bf508d(jetbrains.mps.console.ideCommands.constraints)/7820875636625781792">
     <file name="SubtreeStatisticsTarget_Constraints.java">
       <node id="7820875636625781792" at="14,48,15,175" concept="10" />
       <node id="7820875636625781792" at="19,46,20,16" concept="6" />
-<<<<<<< HEAD
-      <node id="7820875636625781792" at="23,199,24,102" concept="5" />
-      <node id="7820875636625781792" at="24,102,25,0" concept="7" />
+      <node id="7820875636625781792" at="23,199,24,105" concept="5" />
+      <node id="7820875636625781792" at="24,105,25,0" concept="7" />
       <node id="7820875636625781792" at="26,51,27,71" concept="2" />
       <node id="7820875636625781792" at="28,5,29,0" concept="7" />
       <node id="7820875636625781792" at="29,0,30,18" concept="6" />
-      <node id="7820875636625784326" at="32,169,33,193" concept="6" />
-      <node id="7820875636625781792" at="35,0,36,0" concept="8" trace="canBeAncesctorBreakingPoint" />
+      <node id="7820875636625784326" at="34,173,35,193" concept="6" />
+      <node id="7820875636625781792" at="37,0,38,0" concept="8" trace="canBeAncesctorBreakingPoint" />
       <node id="7820875636625781792" at="14,0,17,0" concept="1" trace="SubtreeStatisticsTarget_Constraints#()V" />
       <node id="7820875636625781792" at="25,0,28,5" concept="3" />
-      <node id="7820875636625781792" at="32,0,35,0" concept="9" trace="static_canBeAnAncestor#(Lorg/jetbrains/mps/openapi/model/SNode;Lorg/jetbrains/mps/openapi/model/SNode;Lorg/jetbrains/mps/openapi/model/SNode;Lorg/jetbrains/mps/openapi/model/SNode;Lorg/jetbrains/mps/openapi/model/SNode;Ljetbrains/mps/smodel/IOperationContext;)Z" />
       <node id="7820875636625781792" at="18,0,22,0" concept="4" trace="hasOwnCanBeAncestorMethod#()Z" />
+      <node id="7820875636625781792" at="33,0,37,0" concept="9" trace="staticCanBeAnAncestor_Old#(Lorg/jetbrains/mps/openapi/model/SNode;Lorg/jetbrains/mps/openapi/model/SNode;Lorg/jetbrains/mps/openapi/model/SNode;Lorg/jetbrains/mps/openapi/model/SNode;Lorg/jetbrains/mps/openapi/model/SNode;Ljetbrains/mps/smodel/IOperationContext;)Z" />
       <node id="7820875636625781792" at="22,0,32,0" concept="4" trace="canBeAncestor#(Lorg/jetbrains/mps/openapi/model/SNode;Lorg/jetbrains/mps/openapi/model/SNode;Lorg/jetbrains/mps/openapi/model/SNode;Lorg/jetbrains/mps/openapi/model/SNode;Lorg/jetbrains/mps/openapi/model/SNode;Ljetbrains/mps/smodel/IOperationContext;Ljetbrains/mps/smodel/runtime/CheckingNodeContext;)Z" />
       <scope id="7820875636625781792" at="14,48,15,175" />
       <scope id="7820875636625781792" at="19,46,20,16" />
       <scope id="7820875636625781792" at="26,51,27,71" />
-      <scope id="7820875636625783498" at="32,169,33,193" />
-=======
-      <node id="7820875636625781792" at="23,169,24,87" concept="5" />
-      <node id="7820875636625781792" at="24,87,25,0" concept="7" />
-      <node id="7820875636625781792" at="26,51,27,71" concept="2" />
-      <node id="7820875636625781792" at="28,5,29,0" concept="7" />
-      <node id="7820875636625781792" at="29,0,30,18" concept="6" />
-      <node id="7820875636625784326" at="33,143,34,193" concept="6" />
-      <node id="7820875636625781792" at="36,0,37,0" concept="8" trace="canBeAncesctorBreakingPoint" />
-      <node id="7820875636625781792" at="14,0,17,0" concept="1" trace="SubtreeStatisticsTarget_Constraints#()V" />
-      <node id="7820875636625781792" at="25,0,28,5" concept="3" />
-      <node id="7820875636625781792" at="18,0,22,0" concept="4" trace="hasOwnCanBeAncestorMethod#()Z" />
-      <node id="7820875636625781792" at="32,0,36,0" concept="9" trace="staticCanBeAnAncestor_Old#(Lorg/jetbrains/mps/openapi/model/SNode;Lorg/jetbrains/mps/openapi/model/SNode;Lorg/jetbrains/mps/openapi/model/SNode;Ljetbrains/mps/smodel/IOperationContext;)Z" />
-      <node id="7820875636625781792" at="22,0,32,0" concept="4" trace="canBeAncestor#(Lorg/jetbrains/mps/openapi/model/SNode;Lorg/jetbrains/mps/openapi/model/SNode;Lorg/jetbrains/mps/openapi/model/SNode;Ljetbrains/mps/smodel/IOperationContext;Ljetbrains/mps/smodel/runtime/CheckingNodeContext;)Z" />
-      <scope id="7820875636625781792" at="14,48,15,175" />
-      <scope id="7820875636625781792" at="19,46,20,16" />
-      <scope id="7820875636625781792" at="26,51,27,71" />
-      <scope id="7820875636625783498" at="33,143,34,193" />
->>>>>>> 1fe3447f
+      <scope id="7820875636625783498" at="34,173,35,193" />
       <scope id="7820875636625781792" at="14,0,17,0" />
       <scope id="7820875636625781792" at="18,0,22,0" />
-      <scope id="7820875636625781792" at="32,0,36,0">
+      <scope id="7820875636625781792" at="33,0,37,0">
         <var name="childConcept" id="7820875636625781792" />
         <var name="childNode" id="7820875636625781792" />
         <var name="link" id="7820875636625781792" />
@@ -226,12 +207,7 @@
         <var name="operationContext" id="7820875636625781792" />
         <var name="parentNode" id="7820875636625781792" />
       </scope>
-<<<<<<< HEAD
-      <scope id="7820875636625781792" at="18,0,22,0" />
       <scope id="7820875636625781792" at="23,199,30,18">
-=======
-      <scope id="7820875636625781792" at="23,169,30,18">
->>>>>>> 1fe3447f
         <var name="result" id="7820875636625781792" />
       </scope>
       <scope id="7820875636625781792" at="22,0,32,0">
@@ -243,7 +219,7 @@
         <var name="node" id="7820875636625781792" />
         <var name="parentNode" id="7820875636625781792" />
       </scope>
-      <unit id="7820875636625781792" at="13,0,38,0" name="jetbrains.mps.console.ideCommands.constraints.SubtreeStatisticsTarget_Constraints" />
+      <unit id="7820875636625781792" at="13,0,39,0" name="jetbrains.mps.console.ideCommands.constraints.SubtreeStatisticsTarget_Constraints" />
     </file>
   </root>
   <root nodeRef="r:64807243-49b2-422a-a08f-a5df76bf508d(jetbrains.mps.console.ideCommands.constraints)/7820875636627071432">
@@ -255,20 +231,20 @@
       <node id="7820875636627071432" at="28,51,29,67" concept="2" />
       <node id="7820875636627071432" at="30,5,31,0" concept="7" />
       <node id="7820875636627071432" at="31,0,32,18" concept="6" />
-      <node id="7820875636627072320" at="35,152,36,433" concept="6" />
-      <node id="7820875636627071432" at="38,0,39,0" concept="8" trace="canBeChildBreakingPoint" />
+      <node id="7820875636627072320" at="36,152,37,433" concept="6" />
+      <node id="7820875636627071432" at="39,0,40,0" concept="8" trace="canBeChildBreakingPoint" />
       <node id="7820875636627071432" at="16,0,19,0" concept="1" trace="NodeReference_Constraints#()V" />
       <node id="7820875636627071432" at="27,0,30,5" concept="3" />
       <node id="7820875636627071432" at="20,0,24,0" concept="4" trace="hasOwnCanBeChildMethod#()Z" />
-      <node id="7820875636627071432" at="34,0,38,0" concept="9" trace="staticCanBeAChild_Old#(Lorg/jetbrains/mps/openapi/model/SNode;Lorg/jetbrains/mps/openapi/model/SNode;Lorg/jetbrains/mps/openapi/model/SNode;Lorg/jetbrains/mps/openapi/model/SNode;Ljetbrains/mps/smodel/IOperationContext;)Z" />
+      <node id="7820875636627071432" at="35,0,39,0" concept="9" trace="staticCanBeAChild_Old#(Lorg/jetbrains/mps/openapi/model/SNode;Lorg/jetbrains/mps/openapi/model/SNode;Lorg/jetbrains/mps/openapi/model/SNode;Lorg/jetbrains/mps/openapi/model/SNode;Ljetbrains/mps/smodel/IOperationContext;)Z" />
       <node id="7820875636627071432" at="24,0,34,0" concept="4" trace="canBeChild#(Lorg/jetbrains/mps/openapi/model/SNode;Lorg/jetbrains/mps/openapi/model/SNode;Lorg/jetbrains/mps/openapi/model/SNode;Lorg/jetbrains/mps/openapi/model/SNode;Ljetbrains/mps/smodel/IOperationContext;Ljetbrains/mps/smodel/runtime/CheckingNodeContext;)Z" />
       <scope id="7820875636627071432" at="16,38,17,165" />
       <scope id="7820875636627071432" at="21,43,22,16" />
       <scope id="7820875636627071432" at="28,51,29,67" />
-      <scope id="7820875636627071492" at="35,152,36,433" />
+      <scope id="7820875636627071492" at="36,152,37,433" />
       <scope id="7820875636627071432" at="16,0,19,0" />
       <scope id="7820875636627071432" at="20,0,24,0" />
-      <scope id="7820875636627071432" at="34,0,38,0">
+      <scope id="7820875636627071432" at="35,0,39,0">
         <var name="childConcept" id="7820875636627071432" />
         <var name="link" id="7820875636627071432" />
         <var name="node" id="7820875636627071432" />
@@ -286,7 +262,7 @@
         <var name="operationContext" id="7820875636627071432" />
         <var name="parentNode" id="7820875636627071432" />
       </scope>
-      <unit id="7820875636627071432" at="15,0,40,0" name="jetbrains.mps.console.ideCommands.constraints.NodeReference_Constraints" />
+      <unit id="7820875636627071432" at="15,0,41,0" name="jetbrains.mps.console.ideCommands.constraints.NodeReference_Constraints" />
     </file>
   </root>
   <root nodeRef="r:64807243-49b2-422a-a08f-a5df76bf508d(jetbrains.mps.console.ideCommands.constraints)/7820875636627213166">
@@ -298,35 +274,23 @@
       <node id="7820875636627213166" at="29,51,30,67" concept="2" />
       <node id="7820875636627213166" at="31,5,32,0" concept="7" />
       <node id="7820875636627213166" at="32,0,33,18" concept="6" />
-<<<<<<< HEAD
-      <node id="7034487495165992448" at="35,148,36,64" concept="5" />
-      <node id="7034487495165994611" at="36,64,37,450" concept="6" />
-=======
-      <node id="2840424593938656098" at="36,152,37,506" concept="6" />
->>>>>>> 1fe3447f
-      <node id="7820875636627213166" at="39,0,40,0" concept="8" trace="canBeChildBreakingPoint" />
+      <node id="7034487495165992448" at="37,152,38,64" concept="5" />
+      <node id="7034487495165994611" at="38,64,39,450" concept="6" />
+      <node id="7820875636627213166" at="41,0,42,0" concept="8" trace="canBeChildBreakingPoint" />
       <node id="7820875636627213166" at="17,0,20,0" concept="1" trace="ModelReference_Constraints#()V" />
       <node id="7820875636627213166" at="28,0,31,5" concept="3" />
       <node id="7820875636627213166" at="21,0,25,0" concept="4" trace="hasOwnCanBeChildMethod#()Z" />
-<<<<<<< HEAD
-      <node id="7820875636627213166" at="35,0,39,0" concept="9" trace="static_canBeAChild#(Lorg/jetbrains/mps/openapi/model/SNode;Lorg/jetbrains/mps/openapi/model/SNode;Lorg/jetbrains/mps/openapi/model/SNode;Lorg/jetbrains/mps/openapi/model/SNode;Ljetbrains/mps/smodel/IOperationContext;)Z" />
-=======
-      <node id="7820875636627213166" at="35,0,39,0" concept="9" trace="staticCanBeAChild_Old#(Lorg/jetbrains/mps/openapi/model/SNode;Lorg/jetbrains/mps/openapi/model/SNode;Lorg/jetbrains/mps/openapi/model/SNode;Lorg/jetbrains/mps/openapi/model/SNode;Ljetbrains/mps/smodel/IOperationContext;)Z" />
->>>>>>> 1fe3447f
+      <node id="7820875636627213166" at="36,0,41,0" concept="9" trace="staticCanBeAChild_Old#(Lorg/jetbrains/mps/openapi/model/SNode;Lorg/jetbrains/mps/openapi/model/SNode;Lorg/jetbrains/mps/openapi/model/SNode;Lorg/jetbrains/mps/openapi/model/SNode;Ljetbrains/mps/smodel/IOperationContext;)Z" />
       <node id="7820875636627213166" at="25,0,35,0" concept="4" trace="canBeChild#(Lorg/jetbrains/mps/openapi/model/SNode;Lorg/jetbrains/mps/openapi/model/SNode;Lorg/jetbrains/mps/openapi/model/SNode;Lorg/jetbrains/mps/openapi/model/SNode;Ljetbrains/mps/smodel/IOperationContext;Ljetbrains/mps/smodel/runtime/CheckingNodeContext;)Z" />
       <scope id="7820875636627213166" at="17,39,18,166" />
       <scope id="7820875636627213166" at="22,43,23,16" />
       <scope id="7820875636627213166" at="29,51,30,67" />
-<<<<<<< HEAD
-      <scope id="7820875636627213168" at="35,148,37,450">
+      <scope id="7820875636627213168" at="37,152,39,450">
         <var name="c" id="7034487495165992449" />
       </scope>
-=======
-      <scope id="7820875636627213168" at="36,152,37,506" />
->>>>>>> 1fe3447f
       <scope id="7820875636627213166" at="17,0,20,0" />
       <scope id="7820875636627213166" at="21,0,25,0" />
-      <scope id="7820875636627213166" at="35,0,39,0">
+      <scope id="7820875636627213166" at="36,0,41,0">
         <var name="childConcept" id="7820875636627213166" />
         <var name="link" id="7820875636627213166" />
         <var name="node" id="7820875636627213166" />
@@ -344,7 +308,7 @@
         <var name="operationContext" id="7820875636627213166" />
         <var name="parentNode" id="7820875636627213166" />
       </scope>
-      <unit id="7820875636627213166" at="16,0,41,0" name="jetbrains.mps.console.ideCommands.constraints.ModelReference_Constraints" />
+      <unit id="7820875636627213166" at="16,0,43,0" name="jetbrains.mps.console.ideCommands.constraints.ModelReference_Constraints" />
     </file>
   </root>
 </debug-info>
