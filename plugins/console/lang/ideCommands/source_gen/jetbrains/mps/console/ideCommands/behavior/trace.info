<?xml version="1.0" encoding="UTF-8"?>
<debug-info>
  <concept fqn="jetbrains.mps.baseLanguage.structure.AssertStatement" />
  <concept fqn="jetbrains.mps.baseLanguage.structure.BlockStatement" />
  <concept fqn="jetbrains.mps.baseLanguage.structure.BreakStatement" />
  <concept fqn="jetbrains.mps.baseLanguage.structure.ConstructorDeclaration" />
  <concept fqn="jetbrains.mps.baseLanguage.structure.DoWhileStatement" />
  <concept fqn="jetbrains.mps.baseLanguage.structure.ExpressionStatement" />
  <concept fqn="jetbrains.mps.baseLanguage.structure.FieldDeclaration" />
  <concept fqn="jetbrains.mps.baseLanguage.structure.ForeachStatement" />
  <concept fqn="jetbrains.mps.baseLanguage.structure.IfStatement" />
  <concept fqn="jetbrains.mps.baseLanguage.structure.InstanceMethodDeclaration" />
  <concept fqn="jetbrains.mps.baseLanguage.structure.LocalVariableDeclarationStatement" />
  <concept fqn="jetbrains.mps.baseLanguage.structure.ReturnStatement" />
  <concept fqn="jetbrains.mps.baseLanguage.structure.SingleLineComment" />
  <concept fqn="jetbrains.mps.baseLanguage.structure.Statement" />
  <concept fqn="jetbrains.mps.baseLanguage.structure.StaticFieldDeclaration" />
  <concept fqn="jetbrains.mps.baseLanguage.structure.StaticMethodDeclaration" />
  <concept fqn="jetbrains.mps.baseLanguage.structure.SuperConstructorInvocation" />
  <concept fqn="jetbrains.mps.baseLanguage.structure.SwitchStatement" />
  <concept fqn="jetbrains.mps.baseLanguage.structure.ThrowStatement" />
  <root>
    <file name="AbsractMake_BehaviorDescriptor.java">
      <unit at="14,0,29,0" name="jetbrains.mps.console.ideCommands.behavior.AbsractMake_BehaviorDescriptor" />
    </file>
    <file name="ActionCallDeclaredParameter_BehaviorDescriptor.java">
      <unit at="12,0,24,0" name="jetbrains.mps.console.ideCommands.behavior.ActionCallDeclaredParameter_BehaviorDescriptor" />
    </file>
    <file name="ActionCallGlobalParameter_BehaviorDescriptor.java">
      <unit at="12,0,24,0" name="jetbrains.mps.console.ideCommands.behavior.ActionCallGlobalParameter_BehaviorDescriptor" />
    </file>
    <file name="ActionCallParameter_BehaviorDescriptor.java">
      <unit at="13,0,23,0" name="jetbrains.mps.console.ideCommands.behavior.ActionCallParameter_BehaviorDescriptor" />
    </file>
    <file name="BehaviorAspectDescriptor.java">
      <unit at="14,0,138,0" name="jetbrains.mps.console.ideCommands.behavior.BehaviorAspectDescriptor" />
    </file>
    <file name="CallActionExpression_BehaviorDescriptor.java">
      <unit at="15,0,45,0" name="jetbrains.mps.console.ideCommands.behavior.CallActionExpression_BehaviorDescriptor" />
    </file>
    <file name="Clean_BehaviorDescriptor.java">
      <unit at="11,0,20,0" name="jetbrains.mps.console.ideCommands.behavior.Clean_BehaviorDescriptor" />
    </file>
    <file name="ClickableGenerator_BehaviorDescriptor.java">
      <unit at="16,0,30,0" name="jetbrains.mps.console.ideCommands.behavior.ClickableGenerator_BehaviorDescriptor" />
    </file>
    <file name="GlobalStatisticTarget_BehaviorDescriptor.java">
      <unit at="15,0,30,0" name="jetbrains.mps.console.ideCommands.behavior.GlobalStatisticTarget_BehaviorDescriptor" />
    </file>
    <file name="INodeSetReference_BehaviorDescriptor.java">
      <unit at="13,0,17,0" name="jetbrains.mps.console.ideCommands.behavior.INodeSetReference_BehaviorDescriptor" />
    </file>
    <file name="IStatisticsTarget_BehaviorDescriptor.java">
      <unit at="14,0,18,0" name="jetbrains.mps.console.ideCommands.behavior.IStatisticsTarget_BehaviorDescriptor" />
    </file>
    <file name="Make_BehaviorDescriptor.java">
      <unit at="13,0,28,0" name="jetbrains.mps.console.ideCommands.behavior.Make_BehaviorDescriptor" />
    </file>
    <file name="ModelProperties_BehaviorDescriptor.java">
      <unit at="15,0,27,0" name="jetbrains.mps.console.ideCommands.behavior.ModelProperties_BehaviorDescriptor" />
    </file>
    <file name="ModelReference_BehaviorDescriptor.java">
      <unit at="12,0,21,0" name="jetbrains.mps.console.ideCommands.behavior.ModelReference_BehaviorDescriptor" />
    </file>
    <file name="ModelStatisticsTarget_BehaviorDescriptor.java">
      <unit at="15,0,30,0" name="jetbrains.mps.console.ideCommands.behavior.ModelStatisticsTarget_BehaviorDescriptor" />
    </file>
    <file name="ModuleProperties_BehaviorDescriptor.java">
      <unit at="15,0,27,0" name="jetbrains.mps.console.ideCommands.behavior.ModuleProperties_BehaviorDescriptor" />
    </file>
    <file name="NodeReference_BehaviorDescriptor.java">
      <unit at="12,0,21,0" name="jetbrains.mps.console.ideCommands.behavior.NodeReference_BehaviorDescriptor" />
    </file>
    <file name="OfAspectOperation_BehaviorDescriptor.java">
      <unit at="14,0,41,0" name="jetbrains.mps.console.ideCommands.behavior.OfAspectOperation_BehaviorDescriptor" />
    </file>
    <file name="ProjectStatisticsTarget_BehaviorDescriptor.java">
      <unit at="15,0,30,0" name="jetbrains.mps.console.ideCommands.behavior.ProjectStatisticsTarget_BehaviorDescriptor" />
    </file>
    <file name="RebuildProjectCommand_BehaviorDescriptor.java">
      <unit at="16,0,27,0" name="jetbrains.mps.console.ideCommands.behavior.RebuildProjectCommand_BehaviorDescriptor" />
    </file>
    <file name="RemoveGenSources_BehaviorDescriptor.java">
      <unit at="12,0,24,0" name="jetbrains.mps.console.ideCommands.behavior.RemoveGenSources_BehaviorDescriptor" />
    </file>
    <file name="ShowBrokenReferences_BehaviorDescriptor.java">
      <unit at="15,0,26,0" name="jetbrains.mps.console.ideCommands.behavior.ShowBrokenReferences_BehaviorDescriptor" />
    </file>
    <file name="ShowExpression_BehaviorDescriptor.java">
      <unit at="15,0,45,0" name="jetbrains.mps.console.ideCommands.behavior.ShowExpression_BehaviorDescriptor" />
    </file>
    <file name="ShowGenPlan_BehaviorDescriptor.java">
      <unit at="15,0,26,0" name="jetbrains.mps.console.ideCommands.behavior.ShowGenPlan_BehaviorDescriptor" />
    </file>
    <file name="StatCommand_BehaviorDescriptor.java">
      <unit at="15,0,26,0" name="jetbrains.mps.console.ideCommands.behavior.StatCommand_BehaviorDescriptor" />
    </file>
    <file name="SubtreeStatisticsTarget_BehaviorDescriptor.java">
      <unit at="15,0,30,0" name="jetbrains.mps.console.ideCommands.behavior.SubtreeStatisticsTarget_BehaviorDescriptor" />
    </file>
    <file name="UnloadModelsCommand_BehaviorDescriptor.java">
      <unit at="16,0,27,0" name="jetbrains.mps.console.ideCommands.behavior.UnloadModelsCommand_BehaviorDescriptor" />
    </file>
    <file name="WithDependencies_BehaviorDescriptor.java">
      <unit at="12,0,21,0" name="jetbrains.mps.console.ideCommands.behavior.WithDependencies_BehaviorDescriptor" />
    </file>
  </root>
  <root nodeRef="r:18b0a31c-6c8b-45fd-b098-332c1656d60c(jetbrains.mps.console.ideCommands.behavior)/2087237500458009230">
    <file name="ShowBrokenReferences_Behavior.java">
      <unit id="2087237500458009230" at="10,0,13,0" name="jetbrains.mps.console.ideCommands.behavior.ShowBrokenReferences_Behavior" />
    </file>
    <file name="ShowBrokenReferences__BehaviorDescriptor.java">
      <node id="2087237500458009230" at="34,0,35,0" concept="14" trace="CONCEPT" />
      <node id="2087237500458009230" at="35,0,36,0" concept="14" trace="REGISTRY" />
      <node id="2087237500458009230" at="37,0,38,0" concept="14" trace="doExecute_id2SpVAIqougW" />
      <node id="2087237500458009230" at="39,0,40,0" concept="14" trace="BH_METHODS" />
      <node id="5191068651950664617" at="46,55,47,49" concept="11" />
      <node id="5191068651950664626" at="50,44,51,84" concept="11" />
      <node id="2087237500458009264" at="54,68,55,70" concept="5" />
      <node id="2087237500458009273" at="55,70,56,28" concept="5" />
      <node id="2087237500458009277" at="56,28,57,61" concept="5" />
      <node id="879099975775241082" at="57,61,58,45" concept="10" />
      <node id="879099975775446935" at="58,45,59,28" concept="5" />
      <node id="2348043250036510916" at="59,28,60,250" concept="10" />
      <node id="2348043250036530742" at="60,250,61,209" concept="5" />
      <node id="2348043250036644456" at="61,209,62,189" concept="5" />
      <node id="2348043250035845890" at="62,189,63,37" concept="5" />
      <node id="783234604506122156" at="63,37,64,28" concept="5" />
      <node id="783234604506124454" at="64,28,65,28" concept="5" />
      <node id="2087237500458009230" at="69,58,70,20" concept="16" />
      <node id="2087237500458009230" at="74,114,75,21" concept="5" />
      <node id="2087237500458009230" at="79,114,80,49" concept="10" />
      <node id="2087237500458009230" at="81,26,82,56" concept="18" />
      <node id="2087237500458009230" at="85,13,86,101" concept="5" />
      <node id="2087237500458009230" at="86,101,87,20" concept="11" />
      <node id="2087237500458009230" at="88,14,89,58" concept="18" />
      <node id="2087237500458009230" at="94,128,95,49" concept="10" />
      <node id="2087237500458009230" at="96,26,97,56" concept="18" />
      <node id="2087237500458009230" at="100,14,101,58" concept="18" />
      <node id="2087237500458009230" at="107,48,108,22" concept="11" />
      <node id="2087237500458009230" at="113,40,114,19" concept="11" />
      <node id="2087237500458009230" at="41,0,43,0" concept="15" trace="___init___#(Lorg/jetbrains/mps/openapi/model/SNode;)V" />
      <node id="5191068651950664615" at="46,0,49,0" concept="9" trace="translate#(Lorg/jetbrains/mps/openapi/model/SNode;)Ljava/lang/Iterable;" />
      <node id="5191068651950664624" at="50,0,53,0" concept="9" trace="accept#(Lorg/jetbrains/mps/openapi/model/SReference;)Z" />
      <node id="2087237500458009230" at="69,0,72,0" concept="3" trace="ShowBrokenReferences__BehaviorDescriptor#()V" />
      <node id="2087237500458009230" at="80,49,83,5" concept="8" />
      <node id="2087237500458009230" at="95,49,98,5" concept="8" />
      <node id="2087237500458009230" at="73,0,77,0" concept="9" trace="initNode#(Lorg/jetbrains/mps/openapi/model/SNode;Ljetbrains/mps/core/aspects/behaviour/api/SConstructor;[Ljava/lang/Object;)V" />
      <node id="2087237500458009230" at="98,5,102,5" concept="17" />
      <node id="2087237500458009230" at="105,0,110,0" concept="9" trace="getDeclaredMethods#()Ljava/util/List;" />
      <node id="2087237500458009230" at="111,0,116,0" concept="9" trace="getConcept#()Lorg/jetbrains/mps/openapi/language/SAbstractConcept;" />
      <node id="2087237500458009230" at="83,5,90,5" concept="17" />
      <node id="2087237500458009250" at="44,127,53,7" concept="10" />
      <node id="2087237500458009230" at="93,0,104,0" concept="9" trace="invokeSpecial0#(Lorg/jetbrains/mps/openapi/language/SAbstractConcept;Ljetbrains/mps/core/aspects/behaviour/api/SMethod;[Ljava/lang/Object;)null" />
      <node id="2087237500458009260" at="53,7,66,5" concept="7" />
      <node id="2087237500458009230" at="78,0,92,0" concept="9" trace="invokeSpecial0#(Lorg/jetbrains/mps/openapi/model/SNode;Ljetbrains/mps/core/aspects/behaviour/api/SMethod;[Ljava/lang/Object;)null" />
      <node id="2087237500458009230" at="44,0,68,0" concept="15" trace="doExecute_id2SpVAIqougW#(Lorg/jetbrains/mps/openapi/model/SNode;Ljetbrains/mps/console/tool/ConsoleContext;Ljetbrains/mps/console/tool/ConsoleStream;)V" />
      <scope id="2087237500458009230" at="41,63,41,63" />
      <scope id="5191068651950664616" at="46,55,47,49" />
      <scope id="5191068651950664625" at="50,44,51,84" />
      <scope id="2087237500458009230" at="69,58,70,20" />
      <scope id="2087237500458009230" at="74,114,75,21" />
      <scope id="2087237500458009230" at="81,26,82,56" />
      <scope id="2087237500458009230" at="88,14,89,58" />
      <scope id="2087237500458009230" at="96,26,97,56" />
      <scope id="2087237500458009230" at="100,14,101,58" />
      <scope id="2087237500458009230" at="107,48,108,22" />
      <scope id="2087237500458009230" at="113,40,114,19" />
      <scope id="2087237500458009230" at="41,0,43,0">
        <var name="__thisNode__" id="2087237500458009230" />
      </scope>
      <scope id="2087237500458009230" at="85,13,87,20" />
      <scope id="5191068651950664615" at="46,0,49,0">
        <var name="it" id="5191068651950664615" />
      </scope>
      <scope id="5191068651950664624" at="50,0,53,0">
        <var name="it" id="5191068651950664624" />
      </scope>
      <scope id="2087237500458009230" at="69,0,72,0" />
      <scope id="2087237500458009230" at="73,0,77,0">
        <var name="constructor" id="2087237500458009230" />
        <var name="node" id="2087237500458009230" />
        <var name="parameters" id="2087237500458009230" />
      </scope>
      <scope id="2087237500458009230" at="105,0,110,0" />
      <scope id="2087237500458009230" at="111,0,116,0" />
      <scope id="2087237500458009230" at="94,128,102,5">
        <var name="methodIndex" id="2087237500458009230" />
      </scope>
      <scope id="2087237500458009263" at="54,68,65,28">
        <var name="clickableNode" id="2348043250036510919" />
        <var name="targetNode" id="879099975775241085" />
      </scope>
      <scope id="2087237500458009230" at="79,114,90,5">
        <var name="methodIndex" id="2087237500458009230" />
      </scope>
      <scope id="2087237500458009230" at="93,0,104,0">
        <var name="concept" id="2087237500458009230" />
        <var name="method" id="2087237500458009230" />
        <var name="parameters" id="2087237500458009230" />
      </scope>
      <scope id="2087237500458009260" at="53,7,66,5">
        <var name="ref" id="2087237500458009261" />
      </scope>
      <scope id="2087237500458009230" at="78,0,92,0">
        <var name="method" id="2087237500458009230" />
        <var name="node" id="2087237500458009230" />
        <var name="parameters" id="2087237500458009230" />
      </scope>
      <scope id="2087237500458009242" at="44,127,66,5">
        <var name="brokenReferences" id="2087237500458009251" />
      </scope>
      <scope id="2087237500458009230" at="44,0,68,0">
        <var name="__thisNode__" id="2087237500458009230" />
        <var name="console" id="3321948346082875933" />
        <var name="context" id="3321948346082875931" />
      </scope>
      <unit id="5191068651950664615" at="45,332,49,5" name="jetbrains.mps.console.ideCommands.behavior.ShowBrokenReferences__BehaviorDescriptor$1" />
      <unit id="5191068651950664624" at="49,17,53,5" name="jetbrains.mps.console.ideCommands.behavior.ShowBrokenReferences__BehaviorDescriptor$2" />
      <unit id="2087237500458009230" at="33,0,117,0" name="jetbrains.mps.console.ideCommands.behavior.ShowBrokenReferences__BehaviorDescriptor" />
    </file>
  </root>
  <root nodeRef="r:18b0a31c-6c8b-45fd-b098-332c1656d60c(jetbrains.mps.console.ideCommands.behavior)/2087237500458473183">
    <file name="SubtreeStatisticsTarget_Behavior.java">
      <unit id="2087237500458473183" at="10,0,13,0" name="jetbrains.mps.console.ideCommands.behavior.SubtreeStatisticsTarget_Behavior" />
    </file>
    <file name="SubtreeStatisticsTarget__BehaviorDescriptor.java">
      <node id="2087237500458473183" at="33,0,34,0" concept="14" trace="CONCEPT" />
      <node id="2087237500458473183" at="34,0,35,0" concept="14" trace="REGISTRY" />
      <node id="2087237500458473183" at="36,0,37,0" concept="14" trace="getStat_id6vMIJHUBlVT" />
      <node id="2087237500458473183" at="37,0,38,0" concept="14" trace="getNodes_id4x3U0fq41hN" />
      <node id="2087237500458473183" at="39,0,40,0" concept="14" trace="BH_METHODS" />
      <node id="2087237500458561738" at="44,134,45,278" concept="10" />
      <node id="2087237500458792365" at="45,278,46,113" concept="10" />
      <node id="2087237500458509014" at="46,113,47,23" concept="10" />
      <node id="2087237500458509018" at="47,23,48,23" concept="10" />
      <node id="2087237500458509026" at="49,33,50,75" concept="5" />
      <node id="2087237500458509035" at="50,75,51,91" concept="5" />
      <node id="2087237500458509046" at="52,5,53,113" concept="10" />
      <node id="2087237500458509069" at="53,113,54,128" concept="5" />
      <node id="2087237500458509077" at="54,128,55,104" concept="5" />
      <node id="2087237500458509084" at="55,104,56,104" concept="5" />
      <node id="2087237500458509091" at="56,104,57,0" concept="13" />
      <node id="2087237500458509092" at="57,0,58,18" concept="11" />
      <node id="5207260697411842270" at="60,114,61,259" concept="11" />
      <node id="2087237500458473183" at="64,61,65,20" concept="16" />
      <node id="2087237500458473183" at="69,114,70,21" concept="5" />
      <node id="2087237500458473183" at="74,114,75,49" concept="10" />
      <node id="2087237500458473183" at="76,26,77,56" concept="18" />
      <node id="2087237500458473183" at="80,13,81,120" concept="11" />
      <node id="2087237500458473183" at="82,13,83,100" concept="11" />
      <node id="2087237500458473183" at="84,14,85,58" concept="18" />
      <node id="2087237500458473183" at="90,128,91,49" concept="10" />
      <node id="2087237500458473183" at="92,26,93,56" concept="18" />
      <node id="2087237500458473183" at="96,14,97,58" concept="18" />
      <node id="2087237500458473183" at="103,48,104,22" concept="11" />
      <node id="2087237500458473183" at="109,40,110,19" concept="11" />
      <node id="2087237500458473183" at="41,0,43,0" concept="15" trace="___init___#(Lorg/jetbrains/mps/openapi/model/SNode;)V" />
      <node id="2087237500458473183" at="60,0,63,0" concept="15" trace="getNodes_id4x3U0fq41hN#(Lorg/jetbrains/mps/openapi/model/SNode;Ljetbrains/mps/console/tool/ConsoleContext;)Ljava/lang/Iterable;" />
      <node id="2087237500458473183" at="64,0,67,0" concept="3" trace="SubtreeStatisticsTarget__BehaviorDescriptor#()V" />
      <node id="2087237500458473183" at="75,49,78,5" concept="8" />
      <node id="2087237500458473183" at="91,49,94,5" concept="8" />
      <node id="2087237500458509022" at="48,23,52,5" concept="7" />
      <node id="2087237500458473183" at="68,0,72,0" concept="9" trace="initNode#(Lorg/jetbrains/mps/openapi/model/SNode;Ljetbrains/mps/core/aspects/behaviour/api/SConstructor;[Ljava/lang/Object;)V" />
      <node id="2087237500458473183" at="94,5,98,5" concept="17" />
      <node id="2087237500458473183" at="101,0,106,0" concept="9" trace="getDeclaredMethods#()Ljava/util/List;" />
      <node id="2087237500458473183" at="107,0,112,0" concept="9" trace="getConcept#()Lorg/jetbrains/mps/openapi/language/SAbstractConcept;" />
      <node id="2087237500458473183" at="78,5,86,5" concept="17" />
      <node id="2087237500458473183" at="89,0,100,0" concept="9" trace="invokeSpecial0#(Lorg/jetbrains/mps/openapi/language/SAbstractConcept;Ljetbrains/mps/core/aspects/behaviour/api/SMethod;[Ljava/lang/Object;)null" />
      <node id="2087237500458473183" at="73,0,88,0" concept="9" trace="invokeSpecial0#(Lorg/jetbrains/mps/openapi/model/SNode;Ljetbrains/mps/core/aspects/behaviour/api/SMethod;[Ljava/lang/Object;)null" />
      <node id="2087237500458473183" at="44,0,60,0" concept="15" trace="getStat_id6vMIJHUBlVT#(Lorg/jetbrains/mps/openapi/model/SNode;Ljetbrains/mps/console/tool/ConsoleContext;)Ljava/lang/Iterable;" />
      <scope id="2087237500458473183" at="41,63,41,63" />
      <scope id="5207260697411840016" at="60,114,61,259" />
      <scope id="2087237500458473183" at="64,61,65,20" />
      <scope id="2087237500458473183" at="69,114,70,21" />
      <scope id="2087237500458473183" at="76,26,77,56" />
      <scope id="2087237500458473183" at="80,13,81,120" />
      <scope id="2087237500458473183" at="82,13,83,100" />
      <scope id="2087237500458473183" at="84,14,85,58" />
      <scope id="2087237500458473183" at="92,26,93,56" />
      <scope id="2087237500458473183" at="96,14,97,58" />
      <scope id="2087237500458473183" at="103,48,104,22" />
      <scope id="2087237500458473183" at="109,40,110,19" />
      <scope id="2087237500458473183" at="41,0,43,0">
        <var name="__thisNode__" id="2087237500458473183" />
      </scope>
      <scope id="2087237500458509025" at="49,33,51,91" />
      <scope id="2087237500458473183" at="60,0,63,0">
        <var name="__thisNode__" id="2087237500458473183" />
        <var name="context" id="1915462833240403134" />
      </scope>
      <scope id="2087237500458473183" at="64,0,67,0" />
      <scope id="2087237500458509022" at="48,23,52,5">
        <var name="node" id="2087237500458509023" />
      </scope>
      <scope id="2087237500458473183" at="68,0,72,0">
        <var name="constructor" id="2087237500458473183" />
        <var name="node" id="2087237500458473183" />
        <var name="parameters" id="2087237500458473183" />
      </scope>
      <scope id="2087237500458473183" at="101,0,106,0" />
      <scope id="2087237500458473183" at="107,0,112,0" />
      <scope id="2087237500458473183" at="90,128,98,5">
        <var name="methodIndex" id="2087237500458473183" />
      </scope>
      <scope id="2087237500458473183" at="89,0,100,0">
        <var name="concept" id="2087237500458473183" />
        <var name="method" id="2087237500458473183" />
        <var name="parameters" id="2087237500458473183" />
      </scope>
      <scope id="2087237500458473183" at="74,114,86,5">
        <var name="methodIndex" id="2087237500458473183" />
      </scope>
      <scope id="2087237500458474345" at="44,134,58,18">
        <var name="properties" id="2087237500458509019" />
        <var name="references" id="2087237500458509015" />
        <var name="result" id="2087237500458509047" />
        <var name="subNodes" id="2087237500458792368" />
        <var name="targetNode" id="2087237500458561741" />
      </scope>
      <scope id="2087237500458473183" at="73,0,88,0">
        <var name="method" id="2087237500458473183" />
        <var name="node" id="2087237500458473183" />
        <var name="parameters" id="2087237500458473183" />
      </scope>
      <scope id="2087237500458473183" at="44,0,60,0">
        <var name="__thisNode__" id="2087237500458473183" />
        <var name="context" id="2087237500458474343" />
      </scope>
      <unit id="2087237500458473183" at="32,0,113,0" name="jetbrains.mps.console.ideCommands.behavior.SubtreeStatisticsTarget__BehaviorDescriptor" />
    </file>
  </root>
  <root nodeRef="r:18b0a31c-6c8b-45fd-b098-332c1656d60c(jetbrains.mps.console.ideCommands.behavior)/2840424593938231406">
    <file name="Clean_Behavior.java">
      <unit id="2840424593938231406" at="10,0,13,0" name="jetbrains.mps.console.ideCommands.behavior.Clean_Behavior" />
    </file>
    <file name="Clean__BehaviorDescriptor.java">
      <node id="2840424593938231406" at="20,0,21,0" concept="14" trace="CONCEPT" />
      <node id="2840424593938231406" at="21,0,22,0" concept="14" trace="REGISTRY" />
      <node id="2840424593938231406" at="24,0,25,0" concept="14" trace="BH_METHODS" />
      <node id="2840424593938231406" at="30,43,31,20" concept="16" />
      <node id="2840424593938231406" at="35,114,36,21" concept="5" />
      <node id="2840424593938231406" at="40,114,41,49" concept="10" />
      <node id="2840424593938231406" at="42,26,43,56" concept="18" />
      <node id="2840424593938231406" at="46,14,47,58" concept="18" />
      <node id="2840424593938231406" at="52,128,53,49" concept="10" />
      <node id="2840424593938231406" at="54,26,55,56" concept="18" />
      <node id="2840424593938231406" at="58,14,59,58" concept="18" />
      <node id="2840424593938231406" at="65,48,66,22" concept="11" />
      <node id="2840424593938231406" at="71,40,72,19" concept="11" />
      <node id="2840424593938231406" at="26,0,28,0" concept="15" trace="___init___#(Lorg/jetbrains/mps/openapi/model/SNode;)V" />
      <node id="2840424593938231406" at="30,0,33,0" concept="3" trace="Clean__BehaviorDescriptor#()V" />
      <node id="2840424593938231406" at="41,49,44,5" concept="8" />
      <node id="2840424593938231406" at="53,49,56,5" concept="8" />
      <node id="2840424593938231406" at="34,0,38,0" concept="9" trace="initNode#(Lorg/jetbrains/mps/openapi/model/SNode;Ljetbrains/mps/core/aspects/behaviour/api/SConstructor;[Ljava/lang/Object;)V" />
      <node id="2840424593938231406" at="44,5,48,5" concept="17" />
      <node id="2840424593938231406" at="56,5,60,5" concept="17" />
      <node id="2840424593938231406" at="63,0,68,0" concept="9" trace="getDeclaredMethods#()Ljava/util/List;" />
      <node id="2840424593938231406" at="69,0,74,0" concept="9" trace="getConcept#()Lorg/jetbrains/mps/openapi/language/SAbstractConcept;" />
      <node id="2840424593938231406" at="39,0,50,0" concept="9" trace="invokeSpecial0#(Lorg/jetbrains/mps/openapi/model/SNode;Ljetbrains/mps/core/aspects/behaviour/api/SMethod;[Ljava/lang/Object;)null" />
      <node id="2840424593938231406" at="51,0,62,0" concept="9" trace="invokeSpecial0#(Lorg/jetbrains/mps/openapi/language/SAbstractConcept;Ljetbrains/mps/core/aspects/behaviour/api/SMethod;[Ljava/lang/Object;)null" />
      <scope id="2840424593938231406" at="26,63,26,63" />
      <scope id="2840424593938231406" at="30,43,31,20" />
      <scope id="2840424593938231406" at="35,114,36,21" />
      <scope id="2840424593938231406" at="42,26,43,56" />
      <scope id="2840424593938231406" at="46,14,47,58" />
      <scope id="2840424593938231406" at="54,26,55,56" />
      <scope id="2840424593938231406" at="58,14,59,58" />
      <scope id="2840424593938231406" at="65,48,66,22" />
      <scope id="2840424593938231406" at="71,40,72,19" />
      <scope id="2840424593938231406" at="26,0,28,0">
        <var name="__thisNode__" id="2840424593938231406" />
      </scope>
      <scope id="2840424593938231406" at="30,0,33,0" />
      <scope id="2840424593938231406" at="34,0,38,0">
        <var name="constructor" id="2840424593938231406" />
        <var name="node" id="2840424593938231406" />
        <var name="parameters" id="2840424593938231406" />
      </scope>
      <scope id="2840424593938231406" at="63,0,68,0" />
      <scope id="2840424593938231406" at="69,0,74,0" />
      <scope id="2840424593938231406" at="40,114,48,5">
        <var name="methodIndex" id="2840424593938231406" />
      </scope>
      <scope id="2840424593938231406" at="52,128,60,5">
        <var name="methodIndex" id="2840424593938231406" />
      </scope>
      <scope id="2840424593938231406" at="39,0,50,0">
        <var name="method" id="2840424593938231406" />
        <var name="node" id="2840424593938231406" />
        <var name="parameters" id="2840424593938231406" />
      </scope>
      <scope id="2840424593938231406" at="51,0,62,0">
        <var name="concept" id="2840424593938231406" />
        <var name="method" id="2840424593938231406" />
        <var name="parameters" id="2840424593938231406" />
      </scope>
      <unit id="2840424593938231406" at="19,0,75,0" name="jetbrains.mps.console.ideCommands.behavior.Clean__BehaviorDescriptor" />
    </file>
  </root>
  <root nodeRef="r:18b0a31c-6c8b-45fd-b098-332c1656d60c(jetbrains.mps.console.ideCommands.behavior)/2840424593984889709">
    <file name="AbsractMake_Behavior.java">
      <unit id="2840424593984889709" at="10,0,13,0" name="jetbrains.mps.console.ideCommands.behavior.AbsractMake_Behavior" />
    </file>
    <file name="AbsractMake__BehaviorDescriptor.java">
      <node id="2840424593984889709" at="25,0,26,0" concept="14" trace="CONCEPT" />
      <node id="2840424593984889709" at="26,0,27,0" concept="14" trace="REGISTRY" />
      <node id="2840424593984889709" at="28,0,29,0" concept="14" trace="getSupportedParameters_id3J6h25QXCDW" />
      <node id="2840424593984889709" at="29,0,30,0" concept="14" trace="getDisplayString_id5YxQmqOFZEf" />
      <node id="2840424593984889709" at="31,0,32,0" concept="14" trace="BH_METHODS" />
      <node id="2840424593984890715" at="36,118,37,16" concept="11" />
      <node id="2410037095038457147" at="39,103,40,115" concept="11" />
      <node id="2840424593984889709" at="43,49,44,20" concept="16" />
      <node id="2840424593984889709" at="48,114,49,21" concept="5" />
      <node id="2840424593984889709" at="53,114,54,49" concept="10" />
      <node id="2840424593984889709" at="55,26,56,56" concept="18" />
      <node id="2840424593984889709" at="59,14,60,58" concept="18" />
      <node id="2840424593984889709" at="65,128,66,49" concept="10" />
      <node id="2840424593984889709" at="67,26,68,56" concept="18" />
      <node id="2840424593984889709" at="71,13,72,85" concept="11" />
      <node id="2840424593984889709" at="73,13,74,70" concept="11" />
      <node id="2840424593984889709" at="75,14,76,58" concept="18" />
      <node id="2840424593984889709" at="82,48,83,22" concept="11" />
      <node id="2840424593984889709" at="88,40,89,19" concept="11" />
      <node id="2840424593984889709" at="33,0,35,0" concept="15" trace="___init___#(Lorg/jetbrains/mps/openapi/model/SNode;)V" />
      <node id="2840424593984889709" at="36,0,39,0" concept="15" trace="getSupportedParameters_id3J6h25QXCDW#(Lorg/jetbrains/mps/openapi/language/SAbstractConcept;)Ljava/lang/Iterable;" />
      <node id="2840424593984889709" at="39,0,42,0" concept="15" trace="getDisplayString_id5YxQmqOFZEf#(Lorg/jetbrains/mps/openapi/language/SAbstractConcept;)Ljava/lang/String;" />
      <node id="2840424593984889709" at="43,0,46,0" concept="3" trace="AbsractMake__BehaviorDescriptor#()V" />
      <node id="2840424593984889709" at="54,49,57,5" concept="8" />
      <node id="2840424593984889709" at="66,49,69,5" concept="8" />
      <node id="2840424593984889709" at="47,0,51,0" concept="9" trace="initNode#(Lorg/jetbrains/mps/openapi/model/SNode;Ljetbrains/mps/core/aspects/behaviour/api/SConstructor;[Ljava/lang/Object;)V" />
      <node id="2840424593984889709" at="57,5,61,5" concept="17" />
      <node id="2840424593984889709" at="80,0,85,0" concept="9" trace="getDeclaredMethods#()Ljava/util/List;" />
      <node id="2840424593984889709" at="86,0,91,0" concept="9" trace="getConcept#()Lorg/jetbrains/mps/openapi/language/SAbstractConcept;" />
      <node id="2840424593984889709" at="69,5,77,5" concept="17" />
      <node id="2840424593984889709" at="52,0,63,0" concept="9" trace="invokeSpecial0#(Lorg/jetbrains/mps/openapi/model/SNode;Ljetbrains/mps/core/aspects/behaviour/api/SMethod;[Ljava/lang/Object;)null" />
      <node id="2840424593984889709" at="64,0,79,0" concept="9" trace="invokeSpecial0#(Lorg/jetbrains/mps/openapi/language/SAbstractConcept;Ljetbrains/mps/core/aspects/behaviour/api/SMethod;[Ljava/lang/Object;)null" />
      <scope id="2840424593984889709" at="33,63,33,63" />
      <scope id="2840424593984890714" at="36,118,37,16" />
      <scope id="2410037095038399921" at="39,103,40,115" />
      <scope id="2840424593984889709" at="43,49,44,20" />
      <scope id="2840424593984889709" at="48,114,49,21" />
      <scope id="2840424593984889709" at="55,26,56,56" />
      <scope id="2840424593984889709" at="59,14,60,58" />
      <scope id="2840424593984889709" at="67,26,68,56" />
      <scope id="2840424593984889709" at="71,13,72,85" />
      <scope id="2840424593984889709" at="73,13,74,70" />
      <scope id="2840424593984889709" at="75,14,76,58" />
      <scope id="2840424593984889709" at="82,48,83,22" />
      <scope id="2840424593984889709" at="88,40,89,19" />
      <scope id="2840424593984889709" at="33,0,35,0">
        <var name="__thisNode__" id="2840424593984889709" />
      </scope>
      <scope id="2840424593984889709" at="36,0,39,0">
        <var name="__thisConcept__" id="2840424593984889709" />
      </scope>
      <scope id="2840424593984889709" at="39,0,42,0">
        <var name="__thisConcept__" id="2840424593984889709" />
      </scope>
      <scope id="2840424593984889709" at="43,0,46,0" />
      <scope id="2840424593984889709" at="47,0,51,0">
        <var name="constructor" id="2840424593984889709" />
        <var name="node" id="2840424593984889709" />
        <var name="parameters" id="2840424593984889709" />
      </scope>
      <scope id="2840424593984889709" at="80,0,85,0" />
      <scope id="2840424593984889709" at="86,0,91,0" />
      <scope id="2840424593984889709" at="53,114,61,5">
        <var name="methodIndex" id="2840424593984889709" />
      </scope>
      <scope id="2840424593984889709" at="52,0,63,0">
        <var name="method" id="2840424593984889709" />
        <var name="node" id="2840424593984889709" />
        <var name="parameters" id="2840424593984889709" />
      </scope>
      <scope id="2840424593984889709" at="65,128,77,5">
        <var name="methodIndex" id="2840424593984889709" />
      </scope>
      <scope id="2840424593984889709" at="64,0,79,0">
        <var name="concept" id="2840424593984889709" />
        <var name="method" id="2840424593984889709" />
        <var name="parameters" id="2840424593984889709" />
      </scope>
      <unit id="2840424593984889709" at="24,0,92,0" name="jetbrains.mps.console.ideCommands.behavior.AbsractMake__BehaviorDescriptor" />
    </file>
  </root>
  <root nodeRef="r:18b0a31c-6c8b-45fd-b098-332c1656d60c(jetbrains.mps.console.ideCommands.behavior)/2840424593984900719">
    <file name="RemoveGenSources_Behavior.java">
      <unit id="2840424593984900719" at="10,0,13,0" name="jetbrains.mps.console.ideCommands.behavior.RemoveGenSources_Behavior" />
    </file>
    <file name="RemoveGenSources__BehaviorDescriptor.java">
      <node id="2840424593984900719" at="24,0,25,0" concept="14" trace="CONCEPT" />
      <node id="2840424593984900719" at="25,0,26,0" concept="14" trace="REGISTRY" />
      <node id="2840424593984900719" at="27,0,28,0" concept="14" trace="getShortHelp_idqgIopNa9Hb" />
      <node id="2840424593984900719" at="29,0,30,0" concept="14" trace="BH_METHODS" />
      <node id="2840424593984900922" at="34,98,35,82" concept="11" />
      <node id="2840424593984900719" at="38,54,39,20" concept="16" />
      <node id="2840424593984900719" at="43,114,44,21" concept="5" />
      <node id="2840424593984900719" at="48,114,49,49" concept="10" />
      <node id="2840424593984900719" at="50,26,51,56" concept="18" />
      <node id="2840424593984900719" at="54,14,55,58" concept="18" />
      <node id="2840424593984900719" at="60,128,61,49" concept="10" />
      <node id="2840424593984900719" at="62,26,63,56" concept="18" />
      <node id="2840424593984900719" at="66,13,67,65" concept="11" />
      <node id="2840424593984900719" at="68,14,69,58" concept="18" />
      <node id="2840424593984900719" at="75,48,76,22" concept="11" />
      <node id="2840424593984900719" at="81,40,82,19" concept="11" />
      <node id="2840424593984900719" at="31,0,33,0" concept="15" trace="___init___#(Lorg/jetbrains/mps/openapi/model/SNode;)V" />
      <node id="2840424593984900719" at="34,0,37,0" concept="15" trace="getShortHelp_idqgIopNa9Hb#(Lorg/jetbrains/mps/openapi/language/SAbstractConcept;)Ljava/lang/String;" />
      <node id="2840424593984900719" at="38,0,41,0" concept="3" trace="RemoveGenSources__BehaviorDescriptor#()V" />
      <node id="2840424593984900719" at="49,49,52,5" concept="8" />
      <node id="2840424593984900719" at="61,49,64,5" concept="8" />
      <node id="2840424593984900719" at="42,0,46,0" concept="9" trace="initNode#(Lorg/jetbrains/mps/openapi/model/SNode;Ljetbrains/mps/core/aspects/behaviour/api/SConstructor;[Ljava/lang/Object;)V" />
      <node id="2840424593984900719" at="52,5,56,5" concept="17" />
      <node id="2840424593984900719" at="73,0,78,0" concept="9" trace="getDeclaredMethods#()Ljava/util/List;" />
      <node id="2840424593984900719" at="79,0,84,0" concept="9" trace="getConcept#()Lorg/jetbrains/mps/openapi/language/SAbstractConcept;" />
      <node id="2840424593984900719" at="64,5,70,5" concept="17" />
      <node id="2840424593984900719" at="47,0,58,0" concept="9" trace="invokeSpecial0#(Lorg/jetbrains/mps/openapi/model/SNode;Ljetbrains/mps/core/aspects/behaviour/api/SMethod;[Ljava/lang/Object;)null" />
      <node id="2840424593984900719" at="59,0,72,0" concept="9" trace="invokeSpecial0#(Lorg/jetbrains/mps/openapi/language/SAbstractConcept;Ljetbrains/mps/core/aspects/behaviour/api/SMethod;[Ljava/lang/Object;)null" />
      <scope id="2840424593984900719" at="31,63,31,63" />
      <scope id="2840424593984900726" at="34,98,35,82" />
      <scope id="2840424593984900719" at="38,54,39,20" />
      <scope id="2840424593984900719" at="43,114,44,21" />
      <scope id="2840424593984900719" at="50,26,51,56" />
      <scope id="2840424593984900719" at="54,14,55,58" />
      <scope id="2840424593984900719" at="62,26,63,56" />
      <scope id="2840424593984900719" at="66,13,67,65" />
      <scope id="2840424593984900719" at="68,14,69,58" />
      <scope id="2840424593984900719" at="75,48,76,22" />
      <scope id="2840424593984900719" at="81,40,82,19" />
      <scope id="2840424593984900719" at="31,0,33,0">
        <var name="__thisNode__" id="2840424593984900719" />
      </scope>
      <scope id="2840424593984900719" at="34,0,37,0">
        <var name="__thisConcept__" id="2840424593984900719" />
      </scope>
      <scope id="2840424593984900719" at="38,0,41,0" />
      <scope id="2840424593984900719" at="42,0,46,0">
        <var name="constructor" id="2840424593984900719" />
        <var name="node" id="2840424593984900719" />
        <var name="parameters" id="2840424593984900719" />
      </scope>
      <scope id="2840424593984900719" at="73,0,78,0" />
      <scope id="2840424593984900719" at="79,0,84,0" />
      <scope id="2840424593984900719" at="48,114,56,5">
        <var name="methodIndex" id="2840424593984900719" />
      </scope>
      <scope id="2840424593984900719" at="60,128,70,5">
        <var name="methodIndex" id="2840424593984900719" />
      </scope>
      <scope id="2840424593984900719" at="47,0,58,0">
        <var name="method" id="2840424593984900719" />
        <var name="node" id="2840424593984900719" />
        <var name="parameters" id="2840424593984900719" />
      </scope>
      <scope id="2840424593984900719" at="59,0,72,0">
        <var name="concept" id="2840424593984900719" />
        <var name="method" id="2840424593984900719" />
        <var name="parameters" id="2840424593984900719" />
      </scope>
      <unit id="2840424593984900719" at="23,0,85,0" name="jetbrains.mps.console.ideCommands.behavior.RemoveGenSources__BehaviorDescriptor" />
    </file>
  </root>
  <root nodeRef="r:18b0a31c-6c8b-45fd-b098-332c1656d60c(jetbrains.mps.console.ideCommands.behavior)/3894227536041893272">
    <file name="ClickableGenerator_Behavior.java">
      <unit id="3894227536041893272" at="10,0,13,0" name="jetbrains.mps.console.ideCommands.behavior.ClickableGenerator_Behavior" />
    </file>
    <file name="ClickableGenerator__BehaviorDescriptor.java">
<<<<<<< HEAD
      <node id="3894227536043377005" at="88,27,88,27" concept="1" />
      <node id="3894227536043378215" at="91,27,91,27" concept="1" />
      <node id="3894227536041893272" at="42,0,43,0" concept="13" trace="CONCEPT" />
      <node id="3894227536041893272" at="43,0,44,0" concept="13" trace="REGISTRY" />
      <node id="3894227536041893272" at="45,0,46,0" concept="13" trace="execute_id7oNS25df64x" />
      <node id="3894227536041893272" at="46,0,47,0" concept="13" trace="canExecute_id2QdC0h7dh1h" />
      <node id="3894227536041893272" at="48,0,49,0" concept="13" trace="BH_METHODS" />
      <node id="3894227536042088614" at="53,101,54,287" concept="10" />
      <node id="3894227536043292946" at="54,287,55,0" concept="12" />
      <node id="4263252858386458447" at="55,0,56,129" concept="10" />
      <node id="3894227536043377004" at="62,0,63,0" concept="6" trace="__CP__" />
      <node id="3894227536043377004" at="68,28,69,54" concept="0" />
      <node id="3894227536043377004" at="69,54,70,35" concept="11" />
      <node id="3894227536043378214" at="71,27,72,36" concept="5" />
      <node id="3894227536043378214" at="74,66,75,40" concept="5" />
      <node id="3894227536043378214" at="75,40,76,30" concept="2" />
      <node id="3894227536043378214" at="77,23,78,38" concept="5" />
      <node id="3894227536043378214" at="78,38,79,28" concept="2" />
      <node id="3894227536043378214" at="80,27,81,29" concept="5" />
      <node id="3894227536043378214" at="81,29,82,38" concept="5" />
      <node id="3894227536043378214" at="82,38,83,28" concept="2" />
      <node id="3894227536043412844" at="84,27,85,38" concept="5" />
      <node id="3894227536043412844" at="85,38,86,60" concept="5" />
      <node id="3894227536043412844" at="86,60,87,34" concept="11" />
      <node id="3894227536043377005" at="88,27,89,38" concept="5" />
      <node id="3894227536043377005" at="89,38,90,28" concept="2" />
      <node id="3894227536043378215" at="91,27,92,38" concept="5" />
      <node id="3894227536043378215" at="92,38,93,28" concept="2" />
      <node id="3894227536043377004" at="94,28,95,37" concept="2" />
      <node id="3894227536043377004" at="97,31,98,29" concept="11" />
      <node id="3894227536043378216" at="100,0,101,0" concept="6" trace="_2_i" />
      <node id="3894227536043451376" at="107,37,108,79" concept="11" />
      <node id="3894227536043501262" at="111,33,112,35" concept="5" />
      <node id="8228751877663833172" at="114,7,115,195" concept="10" />
      <node id="7444767914051669150" at="115,195,116,58" concept="5" />
      <node id="4263252858386477661" at="119,25,120,34" concept="5" />
      <node id="3894227536042410673" at="124,84,125,201" concept="11" />
      <node id="3894227536041893272" at="128,56,129,20" concept="15" />
      <node id="3894227536041893272" at="133,114,134,21" concept="5" />
      <node id="3894227536041893272" at="138,114,139,49" concept="10" />
      <node id="3894227536041893272" at="140,26,141,56" concept="17" />
      <node id="3894227536041893272" at="144,13,145,61" concept="5" />
      <node id="3894227536041893272" at="145,61,146,20" concept="11" />
      <node id="3894227536041893272" at="147,13,148,62" concept="11" />
      <node id="3894227536041893272" at="149,14,150,58" concept="17" />
      <node id="3894227536041893272" at="155,128,156,49" concept="10" />
      <node id="3894227536041893272" at="157,26,158,56" concept="17" />
      <node id="3894227536041893272" at="161,14,162,58" concept="17" />
      <node id="3894227536041893272" at="168,48,169,22" concept="11" />
      <node id="3894227536041893272" at="174,40,175,19" concept="11" />
      <node id="3894227536042463370" at="178,36,179,47" concept="11" />
      <node id="3894227536042463370" at="180,5,181,16" concept="11" />
      <node id="3894227536042459065" at="183,55,184,43" concept="11" />
      <node id="3894227536041893272" at="50,0,52,0" concept="14" trace="___init___#(Lorg/jetbrains/mps/openapi/model/SNode;)V" />
      <node id="3894227536043450861" at="107,0,110,0" concept="9" trace="accept#(Lorg/jetbrains/mps/openapi/ui/persistence/Tab;)Z" />
      <node id="3894227536043500330" at="111,0,114,0" concept="9" trace="visit#(Lorg/jetbrains/mps/openapi/ui/persistence/Tab;)V" />
      <node id="3894227536041893272" at="124,0,127,0" concept="14" trace="canExecute_id2QdC0h7dh1h#(Lorg/jetbrains/mps/openapi/model/SNode;)Z" />
      <node id="3894227536041893272" at="128,0,131,0" concept="3" trace="ClickableGenerator__BehaviorDescriptor#()V" />
      <node id="3894227536041893272" at="139,49,142,5" concept="8" />
      <node id="3894227536041893272" at="156,49,159,5" concept="8" />
      <node id="3894227536042463370" at="177,79,180,5" concept="8" />
      <node id="3894227536042459065" at="183,0,186,0" concept="14" trace="isNotEmptyString#(Ljava/lang/String;)Z" />
      <node id="3894227536043378214" at="73,27,77,23" concept="8" />
      <node id="4263252858386477657" at="118,0,122,0" concept="9" trace="run#()V" />
      <node id="3894227536041893272" at="132,0,136,0" concept="9" trace="initNode#(Lorg/jetbrains/mps/openapi/model/SNode;Ljetbrains/mps/core/aspects/behaviour/api/SConstructor;[Ljava/lang/Object;)V" />
      <node id="3894227536041893272" at="159,5,163,5" concept="16" />
      <node id="3894227536041893272" at="166,0,171,0" concept="9" trace="getDeclaredMethods#()Ljava/util/List;" />
      <node id="3894227536041893272" at="172,0,177,0" concept="9" trace="getConcept#()Lorg/jetbrains/mps/openapi/language/SAbstractConcept;" />
      <node id="4263252858386474885" at="116,58,122,7" concept="5" />
      <node id="3894227536042463370" at="177,0,183,0" concept="14" trace="check_cte1s_a0a0a0#(Ljetbrains/mps/project/MPSProject;)Lorg/jetbrains/mps/openapi/module/SRepository;" />
      <node id="3894227536043438597" at="105,7,114,7" concept="5" />
      <node id="3894227536041893272" at="142,5,151,5" concept="16" />
      <node id="3894227536041893272" at="154,0,165,0" concept="9" trace="invokeSpecial0#(Lorg/jetbrains/mps/openapi/language/SAbstractConcept;Ljetbrains/mps/core/aspects/behaviour/api/SMethod;[Ljava/lang/Object;)null" />
      <node id="3894227536041893272" at="137,0,153,0" concept="9" trace="invokeSpecial0#(Lorg/jetbrains/mps/openapi/model/SNode;Ljetbrains/mps/core/aspects/behaviour/api/SMethod;[Ljava/lang/Object;)null" />
      <node id="3894227536043377004" at="65,20,96,19" concept="16" />
      <node id="3894227536043377004" at="63,46,97,31" concept="4" />
      <node id="3894227536043377004" at="63,0,100,0" concept="9" trace="moveToNext#()Z" />
      <node id="3894227536043377004" at="60,43,101,14" concept="11" />
      <node id="3894227536043377004" at="60,0,103,0" concept="9" trace="iterator#()Ljava/util/Iterator;" />
      <node id="3894227536043377004" at="58,39,103,10" concept="11" />
      <node id="3894227536043377004" at="58,0,105,0" concept="9" trace="iterable#()Ljava/lang/Iterable;" />
      <node id="3894227536043349070" at="56,129,105,7" concept="10" />
      <node id="3894227536041893272" at="53,0,124,0" concept="14" trace="execute_id7oNS25df64x#(Lorg/jetbrains/mps/openapi/model/SNode;Lcom/intellij/openapi/project/Project;)V" />
      <scope id="3894227536041893272" at="50,63,50,63" />
      <scope id="3894227536043377005" at="88,27,88,27" />
      <scope id="3894227536043378215" at="91,27,91,27" />
      <scope id="3894227536043378214" at="71,27,72,36" />
      <scope id="3894227536043377004" at="94,28,95,37" />
      <scope id="3894227536043450862" at="107,37,108,79" />
      <scope id="3894227536043500331" at="111,33,112,35" />
      <scope id="4263252858386477660" at="119,25,120,34" />
      <scope id="3894227536041955203" at="124,84,125,201" />
      <scope id="3894227536041893272" at="128,56,129,20" />
      <scope id="3894227536041893272" at="133,114,134,21" />
      <scope id="3894227536041893272" at="140,26,141,56" />
      <scope id="3894227536041893272" at="147,13,148,62" />
      <scope id="3894227536041893272" at="149,14,150,58" />
      <scope id="3894227536041893272" at="157,26,158,56" />
      <scope id="3894227536041893272" at="161,14,162,58" />
      <scope id="3894227536041893272" at="168,48,169,22" />
      <scope id="3894227536041893272" at="174,40,175,19" />
      <scope id="3894227536042463370" at="178,36,179,47" />
      <scope id="3894227536042459065" at="183,55,184,43" />
      <scope id="3894227536041893272" at="50,0,52,0">
=======
      <node id="3894227536043377005" at="87,27,87,27" concept="1" />
      <node id="3894227536043378215" at="90,27,90,27" concept="1" />
      <node id="3894227536041893272" at="41,0,42,0" concept="14" trace="CONCEPT" />
      <node id="3894227536041893272" at="42,0,43,0" concept="14" trace="REGISTRY" />
      <node id="3894227536041893272" at="44,0,45,0" concept="14" trace="execute_id7oNS25df64x" />
      <node id="3894227536041893272" at="45,0,46,0" concept="14" trace="canExecute_id2QdC0h7dh1h" />
      <node id="3894227536041893272" at="47,0,48,0" concept="14" trace="BH_METHODS" />
      <node id="3894227536042088614" at="52,101,53,314" concept="10" />
      <node id="3894227536043292946" at="53,314,54,0" concept="13" />
      <node id="4263252858386458447" at="54,0,55,129" concept="10" />
      <node id="3894227536043377004" at="61,0,62,0" concept="6" trace="__CP__" />
      <node id="3894227536043377004" at="67,28,68,54" concept="0" />
      <node id="3894227536043377004" at="68,54,69,35" concept="11" />
      <node id="3894227536043378214" at="70,27,71,36" concept="5" />
      <node id="3894227536043378214" at="73,66,74,40" concept="5" />
      <node id="3894227536043378214" at="74,40,75,30" concept="2" />
      <node id="3894227536043378214" at="76,23,77,38" concept="5" />
      <node id="3894227536043378214" at="77,38,78,28" concept="2" />
      <node id="3894227536043378214" at="79,27,80,29" concept="5" />
      <node id="3894227536043378214" at="80,29,81,38" concept="5" />
      <node id="3894227536043378214" at="81,38,82,28" concept="2" />
      <node id="3894227536043412844" at="83,27,84,38" concept="5" />
      <node id="3894227536043412844" at="84,38,85,60" concept="5" />
      <node id="3894227536043412844" at="85,60,86,34" concept="11" />
      <node id="3894227536043377005" at="87,27,88,38" concept="5" />
      <node id="3894227536043377005" at="88,38,89,28" concept="2" />
      <node id="3894227536043378215" at="90,27,91,38" concept="5" />
      <node id="3894227536043378215" at="91,38,92,28" concept="2" />
      <node id="3894227536043377004" at="93,28,94,37" concept="2" />
      <node id="3894227536043377004" at="96,31,97,29" concept="11" />
      <node id="3894227536043378216" at="99,0,100,0" concept="6" trace="_2_i" />
      <node id="3894227536043451376" at="106,37,107,79" concept="11" />
      <node id="3894227536043501262" at="110,33,111,35" concept="5" />
      <node id="8228751877663833172" at="113,7,114,195" concept="10" />
      <node id="7444767914051669150" at="114,195,115,58" concept="5" />
      <node id="4263252858386477661" at="118,25,119,34" concept="5" />
      <node id="3894227536042410673" at="123,84,124,201" concept="11" />
      <node id="3894227536041893272" at="127,56,128,20" concept="16" />
      <node id="3894227536041893272" at="132,114,133,21" concept="5" />
      <node id="3894227536041893272" at="137,114,138,49" concept="10" />
      <node id="3894227536041893272" at="139,26,140,56" concept="18" />
      <node id="3894227536041893272" at="143,13,144,61" concept="5" />
      <node id="3894227536041893272" at="144,61,145,20" concept="11" />
      <node id="3894227536041893272" at="146,13,147,62" concept="11" />
      <node id="3894227536041893272" at="148,14,149,58" concept="18" />
      <node id="3894227536041893272" at="154,128,155,49" concept="10" />
      <node id="3894227536041893272" at="156,26,157,56" concept="18" />
      <node id="3894227536041893272" at="160,14,161,58" concept="18" />
      <node id="3894227536041893272" at="167,48,168,22" concept="11" />
      <node id="3894227536041893272" at="173,40,174,19" concept="11" />
      <node id="3894227536042463370" at="177,36,178,47" concept="11" />
      <node id="3894227536042463370" at="179,5,180,16" concept="11" />
      <node id="3894227536042459065" at="182,55,183,43" concept="11" />
      <node id="3894227536041893272" at="49,0,51,0" concept="15" trace="___init___#(Lorg/jetbrains/mps/openapi/model/SNode;)V" />
      <node id="3894227536043450861" at="106,0,109,0" concept="9" trace="accept#(Lorg/jetbrains/mps/openapi/ui/persistence/Tab;)Z" />
      <node id="3894227536043500330" at="110,0,113,0" concept="9" trace="visit#(Lorg/jetbrains/mps/openapi/ui/persistence/Tab;)V" />
      <node id="3894227536041893272" at="123,0,126,0" concept="15" trace="canExecute_id2QdC0h7dh1h#(Lorg/jetbrains/mps/openapi/model/SNode;)Z" />
      <node id="3894227536041893272" at="127,0,130,0" concept="3" trace="ClickableGenerator__BehaviorDescriptor#()V" />
      <node id="3894227536041893272" at="138,49,141,5" concept="8" />
      <node id="3894227536041893272" at="155,49,158,5" concept="8" />
      <node id="3894227536042463370" at="176,98,179,5" concept="8" />
      <node id="3894227536042459065" at="182,0,185,0" concept="15" trace="isNotEmptyString#(Ljava/lang/String;)Z" />
      <node id="3894227536043378214" at="72,27,76,23" concept="8" />
      <node id="4263252858386477657" at="117,0,121,0" concept="9" trace="run#()V" />
      <node id="3894227536041893272" at="131,0,135,0" concept="9" trace="initNode#(Lorg/jetbrains/mps/openapi/model/SNode;Ljetbrains/mps/core/aspects/behaviour/api/SConstructor;[Ljava/lang/Object;)V" />
      <node id="3894227536041893272" at="158,5,162,5" concept="17" />
      <node id="3894227536041893272" at="165,0,170,0" concept="9" trace="getDeclaredMethods#()Ljava/util/List;" />
      <node id="3894227536041893272" at="171,0,176,0" concept="9" trace="getConcept#()Lorg/jetbrains/mps/openapi/language/SAbstractConcept;" />
      <node id="4263252858386474885" at="115,58,121,7" concept="5" />
      <node id="3894227536042463370" at="176,0,182,0" concept="15" trace="check_cte1s_a0a0a0#(Ljetbrains/mps/project/Project;)Lorg/jetbrains/mps/openapi/module/SRepository;" />
      <node id="3894227536043438597" at="104,7,113,7" concept="5" />
      <node id="3894227536041893272" at="141,5,150,5" concept="17" />
      <node id="3894227536041893272" at="153,0,164,0" concept="9" trace="invokeSpecial0#(Lorg/jetbrains/mps/openapi/language/SAbstractConcept;Ljetbrains/mps/core/aspects/behaviour/api/SMethod;[Ljava/lang/Object;)null" />
      <node id="3894227536041893272" at="136,0,152,0" concept="9" trace="invokeSpecial0#(Lorg/jetbrains/mps/openapi/model/SNode;Ljetbrains/mps/core/aspects/behaviour/api/SMethod;[Ljava/lang/Object;)null" />
      <node id="3894227536043377004" at="64,20,95,19" concept="17" />
      <node id="3894227536043377004" at="62,46,96,31" concept="4" />
      <node id="3894227536043377004" at="62,0,99,0" concept="9" trace="moveToNext#()Z" />
      <node id="3894227536043377004" at="59,43,100,14" concept="11" />
      <node id="3894227536043377004" at="59,0,102,0" concept="9" trace="iterator#()Ljava/util/Iterator;" />
      <node id="3894227536043377004" at="57,39,102,10" concept="11" />
      <node id="3894227536043377004" at="57,0,104,0" concept="9" trace="iterable#()Ljava/lang/Iterable;" />
      <node id="3894227536043349070" at="55,129,104,7" concept="10" />
      <node id="3894227536041893272" at="52,0,123,0" concept="15" trace="execute_id7oNS25df64x#(Lorg/jetbrains/mps/openapi/model/SNode;Lcom/intellij/openapi/project/Project;)V" />
      <scope id="3894227536041893272" at="49,63,49,63" />
      <scope id="3894227536043377005" at="87,27,87,27" />
      <scope id="3894227536043378215" at="90,27,90,27" />
      <scope id="3894227536043378214" at="70,27,71,36" />
      <scope id="3894227536043377004" at="93,28,94,37" />
      <scope id="3894227536043450862" at="106,37,107,79" />
      <scope id="3894227536043500331" at="110,33,111,35" />
      <scope id="4263252858386477660" at="118,25,119,34" />
      <scope id="3894227536041955203" at="123,84,124,201" />
      <scope id="3894227536041893272" at="127,56,128,20" />
      <scope id="3894227536041893272" at="132,114,133,21" />
      <scope id="3894227536041893272" at="139,26,140,56" />
      <scope id="3894227536041893272" at="146,13,147,62" />
      <scope id="3894227536041893272" at="148,14,149,58" />
      <scope id="3894227536041893272" at="156,26,157,56" />
      <scope id="3894227536041893272" at="160,14,161,58" />
      <scope id="3894227536041893272" at="167,48,168,22" />
      <scope id="3894227536041893272" at="173,40,174,19" />
      <scope id="3894227536042463370" at="177,36,178,47" />
      <scope id="3894227536042459065" at="182,55,183,43" />
      <scope id="3894227536041893272" at="49,0,51,0">
>>>>>>> 174b4161
        <var name="__thisNode__" id="3894227536041893272" />
      </scope>
      <scope id="3894227536043377004" at="68,28,70,35" />
      <scope id="3894227536043378214" at="74,66,76,30" />
      <scope id="3894227536043377005" at="88,27,90,28" />
      <scope id="3894227536043378215" at="91,27,93,28" />
      <scope id="3894227536041893272" at="144,13,146,20" />
      <scope id="3894227536043378214" at="80,27,83,28" />
      <scope id="3894227536043412844" at="84,27,87,34" />
      <scope id="3894227536043450861" at="107,0,110,0">
        <var name="it" id="3894227536043450861" />
      </scope>
      <scope id="3894227536043500330" at="111,0,114,0">
        <var name="it" id="3894227536043500330" />
      </scope>
      <scope id="3894227536041893272" at="124,0,127,0">
        <var name="__thisNode__" id="3894227536041893272" />
      </scope>
      <scope id="3894227536041893272" at="128,0,131,0" />
      <scope id="3894227536042459065" at="183,0,186,0">
        <var name="str" id="3894227536042459065" />
      </scope>
      <scope id="4263252858386477657" at="118,0,122,0" />
      <scope id="3894227536041893272" at="132,0,136,0">
        <var name="constructor" id="3894227536041893272" />
        <var name="node" id="3894227536041893272" />
        <var name="parameters" id="3894227536041893272" />
      </scope>
      <scope id="3894227536042463370" at="177,79,181,16" />
      <scope id="3894227536041893272" at="166,0,171,0" />
      <scope id="3894227536041893272" at="172,0,177,0" />
      <scope id="3894227536043378214" at="73,27,79,28" />
      <scope id="3894227536042463370" at="177,0,183,0">
        <var name="checkedDotOperand" id="3894227536042463370" />
      </scope>
      <scope id="3894227536041893272" at="155,128,163,5">
        <var name="methodIndex" id="3894227536041893272" />
      </scope>
      <scope id="3894227536041893272" at="154,0,165,0">
        <var name="concept" id="3894227536041893272" />
        <var name="method" id="3894227536041893272" />
        <var name="parameters" id="3894227536041893272" />
      </scope>
      <scope id="3894227536041893272" at="138,114,151,5">
        <var name="methodIndex" id="3894227536041893272" />
      </scope>
      <scope id="3894227536041893272" at="137,0,153,0">
        <var name="method" id="3894227536041893272" />
        <var name="node" id="3894227536041893272" />
        <var name="parameters" id="3894227536041893272" />
      </scope>
      <scope id="3894227536043377004" at="65,20,96,19" />
      <scope id="3894227536043377004" at="63,46,98,29" />
      <scope id="3894227536043377004" at="63,0,100,0" />
      <scope id="3894227536043377004" at="60,43,101,14" />
      <scope id="3894227536043377004" at="60,0,103,0" />
      <scope id="3894227536043377004" at="58,39,103,10" />
      <scope id="3894227536043377004" at="58,0,105,0" />
      <scope id="3894227536041933132" at="53,101,122,7">
        <var name="configurable" id="4263252858386458448" />
        <var name="configurableEditor" id="8228751877663833173" />
        <var name="module" id="3894227536042088615" />
        <var name="tabs" id="3894227536043349073" />
      </scope>
      <scope id="3894227536041893272" at="53,0,124,0">
        <var name="__thisNode__" id="3894227536041893272" />
        <var name="project" id="3894227536041955231" />
      </scope>
      <unit id="3894227536043450861" at="106,42,110,5" name="jetbrains.mps.console.ideCommands.behavior.ClickableGenerator__BehaviorDescriptor$2" />
      <unit id="3894227536043500330" at="110,20,114,5" name="jetbrains.mps.console.ideCommands.behavior.ClickableGenerator__BehaviorDescriptor$3" />
      <unit id="4263252858386477655" at="117,35,122,5" name="jetbrains.mps.console.ideCommands.behavior.ClickableGenerator__BehaviorDescriptor$4" />
      <unit id="3894227536043377004" at="61,23,101,13" name="jetbrains.mps.console.ideCommands.behavior.ClickableGenerator__BehaviorDescriptor$3" />
      <unit id="3894227536043377004" at="59,19,103,9" name="jetbrains.mps.console.ideCommands.behavior.ClickableGenerator__BehaviorDescriptor$2" />
      <unit id="3894227536043377004" at="57,50,105,5" name="jetbrains.mps.console.ideCommands.behavior.ClickableGenerator__BehaviorDescriptor$1" />
      <unit id="3894227536041893272" at="41,0,187,0" name="jetbrains.mps.console.ideCommands.behavior.ClickableGenerator__BehaviorDescriptor" />
    </file>
  </root>
  <root nodeRef="r:18b0a31c-6c8b-45fd-b098-332c1656d60c(jetbrains.mps.console.ideCommands.behavior)/4225915845891288151">
    <file name="ShowExpression_Behavior.java">
      <unit id="4225915845891288151" at="10,0,13,0" name="jetbrains.mps.console.ideCommands.behavior.ShowExpression_Behavior" />
    </file>
    <file name="ShowExpression__BehaviorDescriptor.java">
      <node id="4225915845891288151" at="24,0,25,0" concept="14" trace="CONCEPT" />
      <node id="4225915845891288151" at="25,0,26,0" concept="14" trace="REGISTRY" />
      <node id="4225915845891288151" at="27,0,28,0" concept="14" trace="legalAsStatement_id1653mnvAgqK" />
      <node id="4225915845891288151" at="28,0,29,0" concept="14" trace="getShortHelp_idqgIopNa9Hb" />
      <node id="4225915845891288151" at="30,0,31,0" concept="14" trace="BH_METHODS" />
      <node id="4225915845891288167" at="35,104,36,16" concept="11" />
      <node id="7006261637496577698" at="38,98,39,87" concept="11" />
      <node id="4225915845891288151" at="42,52,43,20" concept="16" />
      <node id="4225915845891288151" at="47,114,48,21" concept="5" />
      <node id="4225915845891288151" at="52,114,53,49" concept="10" />
      <node id="4225915845891288151" at="54,26,55,56" concept="18" />
      <node id="4225915845891288151" at="58,14,59,58" concept="18" />
      <node id="4225915845891288151" at="64,128,65,49" concept="10" />
      <node id="4225915845891288151" at="66,26,67,56" concept="18" />
      <node id="4225915845891288151" at="70,13,71,71" concept="11" />
      <node id="4225915845891288151" at="72,13,73,65" concept="11" />
      <node id="4225915845891288151" at="74,14,75,58" concept="18" />
      <node id="4225915845891288151" at="81,48,82,22" concept="11" />
      <node id="4225915845891288151" at="87,40,88,19" concept="11" />
      <node id="4225915845891288151" at="32,0,34,0" concept="15" trace="___init___#(Lorg/jetbrains/mps/openapi/model/SNode;)V" />
      <node id="4225915845891288151" at="35,0,38,0" concept="15" trace="legalAsStatement_id1653mnvAgqK#(Lorg/jetbrains/mps/openapi/language/SAbstractConcept;)Z" />
      <node id="4225915845891288151" at="38,0,41,0" concept="15" trace="getShortHelp_idqgIopNa9Hb#(Lorg/jetbrains/mps/openapi/language/SAbstractConcept;)Ljava/lang/String;" />
      <node id="4225915845891288151" at="42,0,45,0" concept="3" trace="ShowExpression__BehaviorDescriptor#()V" />
      <node id="4225915845891288151" at="53,49,56,5" concept="8" />
      <node id="4225915845891288151" at="65,49,68,5" concept="8" />
      <node id="4225915845891288151" at="46,0,50,0" concept="9" trace="initNode#(Lorg/jetbrains/mps/openapi/model/SNode;Ljetbrains/mps/core/aspects/behaviour/api/SConstructor;[Ljava/lang/Object;)V" />
      <node id="4225915845891288151" at="56,5,60,5" concept="17" />
      <node id="4225915845891288151" at="79,0,84,0" concept="9" trace="getDeclaredMethods#()Ljava/util/List;" />
      <node id="4225915845891288151" at="85,0,90,0" concept="9" trace="getConcept#()Lorg/jetbrains/mps/openapi/language/SAbstractConcept;" />
      <node id="4225915845891288151" at="68,5,76,5" concept="17" />
      <node id="4225915845891288151" at="51,0,62,0" concept="9" trace="invokeSpecial0#(Lorg/jetbrains/mps/openapi/model/SNode;Ljetbrains/mps/core/aspects/behaviour/api/SMethod;[Ljava/lang/Object;)null" />
      <node id="4225915845891288151" at="63,0,78,0" concept="9" trace="invokeSpecial0#(Lorg/jetbrains/mps/openapi/language/SAbstractConcept;Ljetbrains/mps/core/aspects/behaviour/api/SMethod;[Ljava/lang/Object;)null" />
      <scope id="4225915845891288151" at="32,63,32,63" />
      <scope id="4225915845891288157" at="35,104,36,16" />
      <scope id="7006261637496568945" at="38,98,39,87" />
      <scope id="4225915845891288151" at="42,52,43,20" />
      <scope id="4225915845891288151" at="47,114,48,21" />
      <scope id="4225915845891288151" at="54,26,55,56" />
      <scope id="4225915845891288151" at="58,14,59,58" />
      <scope id="4225915845891288151" at="66,26,67,56" />
      <scope id="4225915845891288151" at="70,13,71,71" />
      <scope id="4225915845891288151" at="72,13,73,65" />
      <scope id="4225915845891288151" at="74,14,75,58" />
      <scope id="4225915845891288151" at="81,48,82,22" />
      <scope id="4225915845891288151" at="87,40,88,19" />
      <scope id="4225915845891288151" at="32,0,34,0">
        <var name="__thisNode__" id="4225915845891288151" />
      </scope>
      <scope id="4225915845891288151" at="35,0,38,0">
        <var name="__thisConcept__" id="4225915845891288151" />
      </scope>
      <scope id="4225915845891288151" at="38,0,41,0">
        <var name="__thisConcept__" id="4225915845891288151" />
      </scope>
      <scope id="4225915845891288151" at="42,0,45,0" />
      <scope id="4225915845891288151" at="46,0,50,0">
        <var name="constructor" id="4225915845891288151" />
        <var name="node" id="4225915845891288151" />
        <var name="parameters" id="4225915845891288151" />
      </scope>
      <scope id="4225915845891288151" at="79,0,84,0" />
      <scope id="4225915845891288151" at="85,0,90,0" />
      <scope id="4225915845891288151" at="52,114,60,5">
        <var name="methodIndex" id="4225915845891288151" />
      </scope>
      <scope id="4225915845891288151" at="51,0,62,0">
        <var name="method" id="4225915845891288151" />
        <var name="node" id="4225915845891288151" />
        <var name="parameters" id="4225915845891288151" />
      </scope>
      <scope id="4225915845891288151" at="64,128,76,5">
        <var name="methodIndex" id="4225915845891288151" />
      </scope>
      <scope id="4225915845891288151" at="63,0,78,0">
        <var name="concept" id="4225915845891288151" />
        <var name="method" id="4225915845891288151" />
        <var name="parameters" id="4225915845891288151" />
      </scope>
      <unit id="4225915845891288151" at="23,0,91,0" name="jetbrains.mps.console.ideCommands.behavior.ShowExpression__BehaviorDescriptor" />
    </file>
  </root>
  <root nodeRef="r:18b0a31c-6c8b-45fd-b098-332c1656d60c(jetbrains.mps.console.ideCommands.behavior)/5207260697411458160">
    <file name="INodeSetReference_Behavior.java">
      <unit id="5207260697411458160" at="10,0,13,0" name="jetbrains.mps.console.ideCommands.behavior.INodeSetReference_Behavior" />
    </file>
    <file name="INodeSetReference__BehaviorDescriptor.java">
      <node id="5207260697411458160" at="25,0,26,0" concept="14" trace="CONCEPT" />
      <node id="5207260697411458160" at="26,0,27,0" concept="14" trace="REGISTRY" />
      <node id="5207260697411458160" at="28,0,29,0" concept="14" trace="getNodes_id4x3U0fq41hN" />
      <node id="5207260697411458160" at="30,0,31,0" concept="14" trace="BH_METHODS" />
      <node id="9053534423437703278" at="35,114,36,16" concept="11" />
      <node id="5207260697411458160" at="39,55,40,20" concept="16" />
      <node id="5207260697411458160" at="44,114,45,21" concept="5" />
      <node id="5207260697411458160" at="49,114,50,49" concept="10" />
      <node id="5207260697411458160" at="51,26,52,56" concept="18" />
      <node id="5207260697411458160" at="55,13,56,100" concept="11" />
      <node id="5207260697411458160" at="57,14,58,58" concept="18" />
      <node id="5207260697411458160" at="63,128,64,49" concept="10" />
      <node id="5207260697411458160" at="65,26,66,56" concept="18" />
      <node id="5207260697411458160" at="69,14,70,58" concept="18" />
      <node id="5207260697411458160" at="76,48,77,22" concept="11" />
      <node id="5207260697411458160" at="82,40,83,19" concept="11" />
      <node id="5207260697411458160" at="32,0,34,0" concept="15" trace="___init___#(Lorg/jetbrains/mps/openapi/model/SNode;)V" />
      <node id="5207260697411458160" at="35,0,38,0" concept="15" trace="getNodes_id4x3U0fq41hN#(Lorg/jetbrains/mps/openapi/model/SNode;Ljetbrains/mps/console/tool/ConsoleContext;)Ljava/lang/Iterable;" />
      <node id="5207260697411458160" at="39,0,42,0" concept="3" trace="INodeSetReference__BehaviorDescriptor#()V" />
      <node id="5207260697411458160" at="50,49,53,5" concept="8" />
      <node id="5207260697411458160" at="64,49,67,5" concept="8" />
      <node id="5207260697411458160" at="43,0,47,0" concept="9" trace="initNode#(Lorg/jetbrains/mps/openapi/model/SNode;Ljetbrains/mps/core/aspects/behaviour/api/SConstructor;[Ljava/lang/Object;)V" />
      <node id="5207260697411458160" at="67,5,71,5" concept="17" />
      <node id="5207260697411458160" at="74,0,79,0" concept="9" trace="getDeclaredMethods#()Ljava/util/List;" />
      <node id="5207260697411458160" at="80,0,85,0" concept="9" trace="getConcept#()Lorg/jetbrains/mps/openapi/language/SAbstractConcept;" />
      <node id="5207260697411458160" at="53,5,59,5" concept="17" />
      <node id="5207260697411458160" at="62,0,73,0" concept="9" trace="invokeSpecial0#(Lorg/jetbrains/mps/openapi/language/SAbstractConcept;Ljetbrains/mps/core/aspects/behaviour/api/SMethod;[Ljava/lang/Object;)null" />
      <node id="5207260697411458160" at="48,0,61,0" concept="9" trace="invokeSpecial0#(Lorg/jetbrains/mps/openapi/model/SNode;Ljetbrains/mps/core/aspects/behaviour/api/SMethod;[Ljava/lang/Object;)null" />
      <scope id="5207260697411458160" at="32,63,32,63" />
      <scope id="5207260697411458166" at="35,114,36,16" />
      <scope id="5207260697411458160" at="39,55,40,20" />
      <scope id="5207260697411458160" at="44,114,45,21" />
      <scope id="5207260697411458160" at="51,26,52,56" />
      <scope id="5207260697411458160" at="55,13,56,100" />
      <scope id="5207260697411458160" at="57,14,58,58" />
      <scope id="5207260697411458160" at="65,26,66,56" />
      <scope id="5207260697411458160" at="69,14,70,58" />
      <scope id="5207260697411458160" at="76,48,77,22" />
      <scope id="5207260697411458160" at="82,40,83,19" />
      <scope id="5207260697411458160" at="32,0,34,0">
        <var name="__thisNode__" id="5207260697411458160" />
      </scope>
      <scope id="5207260697411458160" at="35,0,38,0">
        <var name="__thisNode__" id="5207260697411458160" />
        <var name="context" id="1915462833240371663" />
      </scope>
      <scope id="5207260697411458160" at="39,0,42,0" />
      <scope id="5207260697411458160" at="43,0,47,0">
        <var name="constructor" id="5207260697411458160" />
        <var name="node" id="5207260697411458160" />
        <var name="parameters" id="5207260697411458160" />
      </scope>
      <scope id="5207260697411458160" at="74,0,79,0" />
      <scope id="5207260697411458160" at="80,0,85,0" />
      <scope id="5207260697411458160" at="63,128,71,5">
        <var name="methodIndex" id="5207260697411458160" />
      </scope>
      <scope id="5207260697411458160" at="49,114,59,5">
        <var name="methodIndex" id="5207260697411458160" />
      </scope>
      <scope id="5207260697411458160" at="62,0,73,0">
        <var name="concept" id="5207260697411458160" />
        <var name="method" id="5207260697411458160" />
        <var name="parameters" id="5207260697411458160" />
      </scope>
      <scope id="5207260697411458160" at="48,0,61,0">
        <var name="method" id="5207260697411458160" />
        <var name="node" id="5207260697411458160" />
        <var name="parameters" id="5207260697411458160" />
      </scope>
      <unit id="5207260697411458160" at="24,0,86,0" name="jetbrains.mps.console.ideCommands.behavior.INodeSetReference__BehaviorDescriptor" />
    </file>
  </root>
  <root nodeRef="r:18b0a31c-6c8b-45fd-b098-332c1656d60c(jetbrains.mps.console.ideCommands.behavior)/5582028874769074454">
    <file name="CallActionExpression_Behavior.java">
      <unit id="5582028874769074454" at="10,0,13,0" name="jetbrains.mps.console.ideCommands.behavior.CallActionExpression_Behavior" />
    </file>
    <file name="CallActionExpression__BehaviorDescriptor.java">
      <node id="5582028874769074454" at="24,0,25,0" concept="14" trace="CONCEPT" />
      <node id="5582028874769074454" at="25,0,26,0" concept="14" trace="REGISTRY" />
      <node id="5582028874769074454" at="27,0,28,0" concept="14" trace="legalAsStatement_id1653mnvAgqK" />
      <node id="5582028874769074454" at="29,0,30,0" concept="14" trace="BH_METHODS" />
      <node id="5582028874769074457" at="34,104,35,16" concept="11" />
      <node id="5582028874769074454" at="38,58,39,20" concept="16" />
      <node id="5582028874769074454" at="43,114,44,21" concept="5" />
      <node id="5582028874769074454" at="48,114,49,49" concept="10" />
      <node id="5582028874769074454" at="50,26,51,56" concept="18" />
      <node id="5582028874769074454" at="54,14,55,58" concept="18" />
      <node id="5582028874769074454" at="60,128,61,49" concept="10" />
      <node id="5582028874769074454" at="62,26,63,56" concept="18" />
      <node id="5582028874769074454" at="66,13,67,71" concept="11" />
      <node id="5582028874769074454" at="68,14,69,58" concept="18" />
      <node id="5582028874769074454" at="75,48,76,22" concept="11" />
      <node id="5582028874769074454" at="81,40,82,19" concept="11" />
      <node id="5582028874769074454" at="31,0,33,0" concept="15" trace="___init___#(Lorg/jetbrains/mps/openapi/model/SNode;)V" />
      <node id="5582028874769074454" at="34,0,37,0" concept="15" trace="legalAsStatement_id1653mnvAgqK#(Lorg/jetbrains/mps/openapi/language/SAbstractConcept;)Z" />
      <node id="5582028874769074454" at="38,0,41,0" concept="3" trace="CallActionExpression__BehaviorDescriptor#()V" />
      <node id="5582028874769074454" at="49,49,52,5" concept="8" />
      <node id="5582028874769074454" at="61,49,64,5" concept="8" />
      <node id="5582028874769074454" at="42,0,46,0" concept="9" trace="initNode#(Lorg/jetbrains/mps/openapi/model/SNode;Ljetbrains/mps/core/aspects/behaviour/api/SConstructor;[Ljava/lang/Object;)V" />
      <node id="5582028874769074454" at="52,5,56,5" concept="17" />
      <node id="5582028874769074454" at="73,0,78,0" concept="9" trace="getDeclaredMethods#()Ljava/util/List;" />
      <node id="5582028874769074454" at="79,0,84,0" concept="9" trace="getConcept#()Lorg/jetbrains/mps/openapi/language/SAbstractConcept;" />
      <node id="5582028874769074454" at="64,5,70,5" concept="17" />
      <node id="5582028874769074454" at="47,0,58,0" concept="9" trace="invokeSpecial0#(Lorg/jetbrains/mps/openapi/model/SNode;Ljetbrains/mps/core/aspects/behaviour/api/SMethod;[Ljava/lang/Object;)null" />
      <node id="5582028874769074454" at="59,0,72,0" concept="9" trace="invokeSpecial0#(Lorg/jetbrains/mps/openapi/language/SAbstractConcept;Ljetbrains/mps/core/aspects/behaviour/api/SMethod;[Ljava/lang/Object;)null" />
      <scope id="5582028874769074454" at="31,63,31,63" />
      <scope id="5582028874769074456" at="34,104,35,16" />
      <scope id="5582028874769074454" at="38,58,39,20" />
      <scope id="5582028874769074454" at="43,114,44,21" />
      <scope id="5582028874769074454" at="50,26,51,56" />
      <scope id="5582028874769074454" at="54,14,55,58" />
      <scope id="5582028874769074454" at="62,26,63,56" />
      <scope id="5582028874769074454" at="66,13,67,71" />
      <scope id="5582028874769074454" at="68,14,69,58" />
      <scope id="5582028874769074454" at="75,48,76,22" />
      <scope id="5582028874769074454" at="81,40,82,19" />
      <scope id="5582028874769074454" at="31,0,33,0">
        <var name="__thisNode__" id="5582028874769074454" />
      </scope>
      <scope id="5582028874769074454" at="34,0,37,0">
        <var name="__thisConcept__" id="5582028874769074454" />
      </scope>
      <scope id="5582028874769074454" at="38,0,41,0" />
      <scope id="5582028874769074454" at="42,0,46,0">
        <var name="constructor" id="5582028874769074454" />
        <var name="node" id="5582028874769074454" />
        <var name="parameters" id="5582028874769074454" />
      </scope>
      <scope id="5582028874769074454" at="73,0,78,0" />
      <scope id="5582028874769074454" at="79,0,84,0" />
      <scope id="5582028874769074454" at="48,114,56,5">
        <var name="methodIndex" id="5582028874769074454" />
      </scope>
      <scope id="5582028874769074454" at="60,128,70,5">
        <var name="methodIndex" id="5582028874769074454" />
      </scope>
      <scope id="5582028874769074454" at="47,0,58,0">
        <var name="method" id="5582028874769074454" />
        <var name="node" id="5582028874769074454" />
        <var name="parameters" id="5582028874769074454" />
      </scope>
      <scope id="5582028874769074454" at="59,0,72,0">
        <var name="concept" id="5582028874769074454" />
        <var name="method" id="5582028874769074454" />
        <var name="parameters" id="5582028874769074454" />
      </scope>
      <unit id="5582028874769074454" at="23,0,85,0" name="jetbrains.mps.console.ideCommands.behavior.CallActionExpression__BehaviorDescriptor" />
    </file>
  </root>
  <root nodeRef="r:18b0a31c-6c8b-45fd-b098-332c1656d60c(jetbrains.mps.console.ideCommands.behavior)/5582028874769074463">
    <file name="ModelProperties_Behavior.java">
      <unit id="5582028874769074463" at="10,0,13,0" name="jetbrains.mps.console.ideCommands.behavior.ModelProperties_Behavior" />
    </file>
    <file name="ModelProperties__BehaviorDescriptor.java">
      <node id="5582028874769074463" at="24,0,25,0" concept="14" trace="CONCEPT" />
      <node id="5582028874769074463" at="25,0,26,0" concept="14" trace="REGISTRY" />
      <node id="5582028874769074463" at="27,0,28,0" concept="14" trace="legalAsStatement_id1653mnvAgqK" />
      <node id="5582028874769074463" at="29,0,30,0" concept="14" trace="BH_METHODS" />
      <node id="5582028874769074466" at="34,104,35,16" concept="11" />
      <node id="5582028874769074463" at="38,53,39,20" concept="16" />
      <node id="5582028874769074463" at="43,114,44,21" concept="5" />
      <node id="5582028874769074463" at="48,114,49,49" concept="10" />
      <node id="5582028874769074463" at="50,26,51,56" concept="18" />
      <node id="5582028874769074463" at="54,14,55,58" concept="18" />
      <node id="5582028874769074463" at="60,128,61,49" concept="10" />
      <node id="5582028874769074463" at="62,26,63,56" concept="18" />
      <node id="5582028874769074463" at="66,13,67,71" concept="11" />
      <node id="5582028874769074463" at="68,14,69,58" concept="18" />
      <node id="5582028874769074463" at="75,48,76,22" concept="11" />
      <node id="5582028874769074463" at="81,40,82,19" concept="11" />
      <node id="5582028874769074463" at="31,0,33,0" concept="15" trace="___init___#(Lorg/jetbrains/mps/openapi/model/SNode;)V" />
      <node id="5582028874769074463" at="34,0,37,0" concept="15" trace="legalAsStatement_id1653mnvAgqK#(Lorg/jetbrains/mps/openapi/language/SAbstractConcept;)Z" />
      <node id="5582028874769074463" at="38,0,41,0" concept="3" trace="ModelProperties__BehaviorDescriptor#()V" />
      <node id="5582028874769074463" at="49,49,52,5" concept="8" />
      <node id="5582028874769074463" at="61,49,64,5" concept="8" />
      <node id="5582028874769074463" at="42,0,46,0" concept="9" trace="initNode#(Lorg/jetbrains/mps/openapi/model/SNode;Ljetbrains/mps/core/aspects/behaviour/api/SConstructor;[Ljava/lang/Object;)V" />
      <node id="5582028874769074463" at="52,5,56,5" concept="17" />
      <node id="5582028874769074463" at="73,0,78,0" concept="9" trace="getDeclaredMethods#()Ljava/util/List;" />
      <node id="5582028874769074463" at="79,0,84,0" concept="9" trace="getConcept#()Lorg/jetbrains/mps/openapi/language/SAbstractConcept;" />
      <node id="5582028874769074463" at="64,5,70,5" concept="17" />
      <node id="5582028874769074463" at="47,0,58,0" concept="9" trace="invokeSpecial0#(Lorg/jetbrains/mps/openapi/model/SNode;Ljetbrains/mps/core/aspects/behaviour/api/SMethod;[Ljava/lang/Object;)null" />
      <node id="5582028874769074463" at="59,0,72,0" concept="9" trace="invokeSpecial0#(Lorg/jetbrains/mps/openapi/language/SAbstractConcept;Ljetbrains/mps/core/aspects/behaviour/api/SMethod;[Ljava/lang/Object;)null" />
      <scope id="5582028874769074463" at="31,63,31,63" />
      <scope id="5582028874769074465" at="34,104,35,16" />
      <scope id="5582028874769074463" at="38,53,39,20" />
      <scope id="5582028874769074463" at="43,114,44,21" />
      <scope id="5582028874769074463" at="50,26,51,56" />
      <scope id="5582028874769074463" at="54,14,55,58" />
      <scope id="5582028874769074463" at="62,26,63,56" />
      <scope id="5582028874769074463" at="66,13,67,71" />
      <scope id="5582028874769074463" at="68,14,69,58" />
      <scope id="5582028874769074463" at="75,48,76,22" />
      <scope id="5582028874769074463" at="81,40,82,19" />
      <scope id="5582028874769074463" at="31,0,33,0">
        <var name="__thisNode__" id="5582028874769074463" />
      </scope>
      <scope id="5582028874769074463" at="34,0,37,0">
        <var name="__thisConcept__" id="5582028874769074463" />
      </scope>
      <scope id="5582028874769074463" at="38,0,41,0" />
      <scope id="5582028874769074463" at="42,0,46,0">
        <var name="constructor" id="5582028874769074463" />
        <var name="node" id="5582028874769074463" />
        <var name="parameters" id="5582028874769074463" />
      </scope>
      <scope id="5582028874769074463" at="73,0,78,0" />
      <scope id="5582028874769074463" at="79,0,84,0" />
      <scope id="5582028874769074463" at="48,114,56,5">
        <var name="methodIndex" id="5582028874769074463" />
      </scope>
      <scope id="5582028874769074463" at="60,128,70,5">
        <var name="methodIndex" id="5582028874769074463" />
      </scope>
      <scope id="5582028874769074463" at="47,0,58,0">
        <var name="method" id="5582028874769074463" />
        <var name="node" id="5582028874769074463" />
        <var name="parameters" id="5582028874769074463" />
      </scope>
      <scope id="5582028874769074463" at="59,0,72,0">
        <var name="concept" id="5582028874769074463" />
        <var name="method" id="5582028874769074463" />
        <var name="parameters" id="5582028874769074463" />
      </scope>
      <unit id="5582028874769074463" at="23,0,85,0" name="jetbrains.mps.console.ideCommands.behavior.ModelProperties__BehaviorDescriptor" />
    </file>
  </root>
  <root nodeRef="r:18b0a31c-6c8b-45fd-b098-332c1656d60c(jetbrains.mps.console.ideCommands.behavior)/5582028874769074472">
    <file name="ActionCallParameter_Behavior.java">
      <unit id="5582028874769074472" at="10,0,13,0" name="jetbrains.mps.console.ideCommands.behavior.ActionCallParameter_Behavior" />
    </file>
    <file name="ActionCallParameter__BehaviorDescriptor.java">
      <node id="5582028874769074472" at="24,0,25,0" concept="14" trace="CONCEPT" />
      <node id="5582028874769074472" at="25,0,26,0" concept="14" trace="REGISTRY" />
      <node id="5582028874769074472" at="27,0,28,0" concept="14" trace="getParameterDeclaration_id4PRmqZe_o$D" />
      <node id="5582028874769074472" at="29,0,30,0" concept="14" trace="BH_METHODS" />
      <node id="5582028874769074472" at="35,57,36,20" concept="16" />
      <node id="5582028874769074472" at="40,114,41,21" concept="5" />
      <node id="5582028874769074472" at="45,114,46,49" concept="10" />
      <node id="5582028874769074472" at="47,26,48,56" concept="18" />
      <node id="5582028874769074472" at="51,14,52,58" concept="18" />
      <node id="5582028874769074472" at="57,128,58,49" concept="10" />
      <node id="5582028874769074472" at="59,26,60,56" concept="18" />
      <node id="5582028874769074472" at="63,14,64,58" concept="18" />
      <node id="5582028874769074472" at="70,48,71,22" concept="11" />
      <node id="5582028874769074472" at="76,40,77,19" concept="11" />
      <node id="5582028874769074472" at="31,0,33,0" concept="15" trace="___init___#(Lorg/jetbrains/mps/openapi/model/SNode;)V" />
      <node id="5582028874769074472" at="35,0,38,0" concept="3" trace="ActionCallParameter__BehaviorDescriptor#()V" />
      <node id="5582028874769074472" at="46,49,49,5" concept="8" />
      <node id="5582028874769074472" at="58,49,61,5" concept="8" />
      <node id="5582028874769074472" at="39,0,43,0" concept="9" trace="initNode#(Lorg/jetbrains/mps/openapi/model/SNode;Ljetbrains/mps/core/aspects/behaviour/api/SConstructor;[Ljava/lang/Object;)V" />
      <node id="5582028874769074472" at="49,5,53,5" concept="17" />
      <node id="5582028874769074472" at="61,5,65,5" concept="17" />
      <node id="5582028874769074472" at="68,0,73,0" concept="9" trace="getDeclaredMethods#()Ljava/util/List;" />
      <node id="5582028874769074472" at="74,0,79,0" concept="9" trace="getConcept#()Lorg/jetbrains/mps/openapi/language/SAbstractConcept;" />
      <node id="5582028874769074472" at="44,0,55,0" concept="9" trace="invokeSpecial0#(Lorg/jetbrains/mps/openapi/model/SNode;Ljetbrains/mps/core/aspects/behaviour/api/SMethod;[Ljava/lang/Object;)null" />
      <node id="5582028874769074472" at="56,0,67,0" concept="9" trace="invokeSpecial0#(Lorg/jetbrains/mps/openapi/language/SAbstractConcept;Ljetbrains/mps/core/aspects/behaviour/api/SMethod;[Ljava/lang/Object;)null" />
      <scope id="5582028874769074472" at="31,63,31,63" />
      <scope id="5582028874769074472" at="35,57,36,20" />
      <scope id="5582028874769074472" at="40,114,41,21" />
      <scope id="5582028874769074472" at="47,26,48,56" />
      <scope id="5582028874769074472" at="51,14,52,58" />
      <scope id="5582028874769074472" at="59,26,60,56" />
      <scope id="5582028874769074472" at="63,14,64,58" />
      <scope id="5582028874769074472" at="70,48,71,22" />
      <scope id="5582028874769074472" at="76,40,77,19" />
      <scope id="5582028874769074472" at="31,0,33,0">
        <var name="__thisNode__" id="5582028874769074472" />
      </scope>
      <scope id="5582028874769074472" at="35,0,38,0" />
      <scope id="5582028874769074472" at="39,0,43,0">
        <var name="constructor" id="5582028874769074472" />
        <var name="node" id="5582028874769074472" />
        <var name="parameters" id="5582028874769074472" />
      </scope>
      <scope id="5582028874769074472" at="68,0,73,0" />
      <scope id="5582028874769074472" at="74,0,79,0" />
      <scope id="5582028874769074472" at="45,114,53,5">
        <var name="methodIndex" id="5582028874769074472" />
      </scope>
      <scope id="5582028874769074472" at="57,128,65,5">
        <var name="methodIndex" id="5582028874769074472" />
      </scope>
      <scope id="5582028874769074472" at="44,0,55,0">
        <var name="method" id="5582028874769074472" />
        <var name="node" id="5582028874769074472" />
        <var name="parameters" id="5582028874769074472" />
      </scope>
      <scope id="5582028874769074472" at="56,0,67,0">
        <var name="concept" id="5582028874769074472" />
        <var name="method" id="5582028874769074472" />
        <var name="parameters" id="5582028874769074472" />
      </scope>
      <unit id="5582028874769074472" at="23,0,80,0" name="jetbrains.mps.console.ideCommands.behavior.ActionCallParameter__BehaviorDescriptor" />
    </file>
  </root>
  <root nodeRef="r:18b0a31c-6c8b-45fd-b098-332c1656d60c(jetbrains.mps.console.ideCommands.behavior)/5582028874769074479">
    <file name="ActionCallDeclaredParameter_Behavior.java">
      <unit id="5582028874769074479" at="10,0,13,0" name="jetbrains.mps.console.ideCommands.behavior.ActionCallDeclaredParameter_Behavior" />
    </file>
    <file name="ActionCallDeclaredParameter__BehaviorDescriptor.java">
      <node id="5582028874769074479" at="26,0,27,0" concept="14" trace="CONCEPT" />
      <node id="5582028874769074479" at="27,0,28,0" concept="14" trace="REGISTRY" />
      <node id="5582028874769074479" at="29,0,30,0" concept="14" trace="getParameterDeclaration_id4PRmqZe_o$D" />
      <node id="5582028874769074479" at="31,0,32,0" concept="14" trace="BH_METHODS" />
      <node id="5582028874769074485" at="36,95,37,265" concept="11" />
      <node id="5582028874769074479" at="40,65,41,20" concept="16" />
      <node id="5582028874769074479" at="45,114,46,21" concept="5" />
      <node id="5582028874769074479" at="50,114,51,49" concept="10" />
      <node id="5582028874769074479" at="52,26,53,56" concept="18" />
      <node id="5582028874769074479" at="56,13,57,73" concept="11" />
      <node id="5582028874769074479" at="58,14,59,58" concept="18" />
      <node id="5582028874769074479" at="64,128,65,49" concept="10" />
      <node id="5582028874769074479" at="66,26,67,56" concept="18" />
      <node id="5582028874769074479" at="70,14,71,58" concept="18" />
      <node id="5582028874769074479" at="77,48,78,22" concept="11" />
      <node id="5582028874769074479" at="83,40,84,19" concept="11" />
      <node id="5582028874769074479" at="33,0,35,0" concept="15" trace="___init___#(Lorg/jetbrains/mps/openapi/model/SNode;)V" />
      <node id="5582028874769074479" at="36,0,39,0" concept="15" trace="getParameterDeclaration_id4PRmqZe_o$D#(Lorg/jetbrains/mps/openapi/model/SNode;)Lorg/jetbrains/mps/openapi/model/SNode;" />
      <node id="5582028874769074479" at="40,0,43,0" concept="3" trace="ActionCallDeclaredParameter__BehaviorDescriptor#()V" />
      <node id="5582028874769074479" at="51,49,54,5" concept="8" />
      <node id="5582028874769074479" at="65,49,68,5" concept="8" />
      <node id="5582028874769074479" at="44,0,48,0" concept="9" trace="initNode#(Lorg/jetbrains/mps/openapi/model/SNode;Ljetbrains/mps/core/aspects/behaviour/api/SConstructor;[Ljava/lang/Object;)V" />
      <node id="5582028874769074479" at="68,5,72,5" concept="17" />
      <node id="5582028874769074479" at="75,0,80,0" concept="9" trace="getDeclaredMethods#()Ljava/util/List;" />
      <node id="5582028874769074479" at="81,0,86,0" concept="9" trace="getConcept#()Lorg/jetbrains/mps/openapi/language/SAbstractConcept;" />
      <node id="5582028874769074479" at="54,5,60,5" concept="17" />
      <node id="5582028874769074479" at="63,0,74,0" concept="9" trace="invokeSpecial0#(Lorg/jetbrains/mps/openapi/language/SAbstractConcept;Ljetbrains/mps/core/aspects/behaviour/api/SMethod;[Ljava/lang/Object;)null" />
      <node id="5582028874769074479" at="49,0,62,0" concept="9" trace="invokeSpecial0#(Lorg/jetbrains/mps/openapi/model/SNode;Ljetbrains/mps/core/aspects/behaviour/api/SMethod;[Ljava/lang/Object;)null" />
      <scope id="5582028874769074479" at="33,63,33,63" />
      <scope id="5582028874769074484" at="36,95,37,265" />
      <scope id="5582028874769074479" at="40,65,41,20" />
      <scope id="5582028874769074479" at="45,114,46,21" />
      <scope id="5582028874769074479" at="52,26,53,56" />
      <scope id="5582028874769074479" at="56,13,57,73" />
      <scope id="5582028874769074479" at="58,14,59,58" />
      <scope id="5582028874769074479" at="66,26,67,56" />
      <scope id="5582028874769074479" at="70,14,71,58" />
      <scope id="5582028874769074479" at="77,48,78,22" />
      <scope id="5582028874769074479" at="83,40,84,19" />
      <scope id="5582028874769074479" at="33,0,35,0">
        <var name="__thisNode__" id="5582028874769074479" />
      </scope>
      <scope id="5582028874769074479" at="36,0,39,0">
        <var name="__thisNode__" id="5582028874769074479" />
      </scope>
      <scope id="5582028874769074479" at="40,0,43,0" />
      <scope id="5582028874769074479" at="44,0,48,0">
        <var name="constructor" id="5582028874769074479" />
        <var name="node" id="5582028874769074479" />
        <var name="parameters" id="5582028874769074479" />
      </scope>
      <scope id="5582028874769074479" at="75,0,80,0" />
      <scope id="5582028874769074479" at="81,0,86,0" />
      <scope id="5582028874769074479" at="64,128,72,5">
        <var name="methodIndex" id="5582028874769074479" />
      </scope>
      <scope id="5582028874769074479" at="50,114,60,5">
        <var name="methodIndex" id="5582028874769074479" />
      </scope>
      <scope id="5582028874769074479" at="63,0,74,0">
        <var name="concept" id="5582028874769074479" />
        <var name="method" id="5582028874769074479" />
        <var name="parameters" id="5582028874769074479" />
      </scope>
      <scope id="5582028874769074479" at="49,0,62,0">
        <var name="method" id="5582028874769074479" />
        <var name="node" id="5582028874769074479" />
        <var name="parameters" id="5582028874769074479" />
      </scope>
      <unit id="5582028874769074479" at="25,0,87,0" name="jetbrains.mps.console.ideCommands.behavior.ActionCallDeclaredParameter__BehaviorDescriptor" />
    </file>
  </root>
  <root nodeRef="r:18b0a31c-6c8b-45fd-b098-332c1656d60c(jetbrains.mps.console.ideCommands.behavior)/5582028874769074492">
    <file name="ActionCallGlobalParameter_Behavior.java">
      <unit id="5582028874769074492" at="10,0,13,0" name="jetbrains.mps.console.ideCommands.behavior.ActionCallGlobalParameter_Behavior" />
    </file>
    <file name="ActionCallGlobalParameter__BehaviorDescriptor.java">
      <node id="5582028874769074492" at="25,0,26,0" concept="14" trace="CONCEPT" />
      <node id="5582028874769074492" at="26,0,27,0" concept="14" trace="REGISTRY" />
      <node id="5582028874769074492" at="28,0,29,0" concept="14" trace="getParameterDeclaration_id4PRmqZe_o$D" />
      <node id="5582028874769074492" at="30,0,31,0" concept="14" trace="BH_METHODS" />
      <node id="5582028874769074498" at="35,95,36,187" concept="11" />
      <node id="5582028874769074492" at="39,63,40,20" concept="16" />
      <node id="5582028874769074492" at="44,114,45,21" concept="5" />
      <node id="5582028874769074492" at="49,114,50,49" concept="10" />
      <node id="5582028874769074492" at="51,26,52,56" concept="18" />
      <node id="5582028874769074492" at="55,13,56,73" concept="11" />
      <node id="5582028874769074492" at="57,14,58,58" concept="18" />
      <node id="5582028874769074492" at="63,128,64,49" concept="10" />
      <node id="5582028874769074492" at="65,26,66,56" concept="18" />
      <node id="5582028874769074492" at="69,14,70,58" concept="18" />
      <node id="5582028874769074492" at="76,48,77,22" concept="11" />
      <node id="5582028874769074492" at="82,40,83,19" concept="11" />
      <node id="5582028874769074492" at="32,0,34,0" concept="15" trace="___init___#(Lorg/jetbrains/mps/openapi/model/SNode;)V" />
      <node id="5582028874769074492" at="35,0,38,0" concept="15" trace="getParameterDeclaration_id4PRmqZe_o$D#(Lorg/jetbrains/mps/openapi/model/SNode;)Lorg/jetbrains/mps/openapi/model/SNode;" />
      <node id="5582028874769074492" at="39,0,42,0" concept="3" trace="ActionCallGlobalParameter__BehaviorDescriptor#()V" />
      <node id="5582028874769074492" at="50,49,53,5" concept="8" />
      <node id="5582028874769074492" at="64,49,67,5" concept="8" />
      <node id="5582028874769074492" at="43,0,47,0" concept="9" trace="initNode#(Lorg/jetbrains/mps/openapi/model/SNode;Ljetbrains/mps/core/aspects/behaviour/api/SConstructor;[Ljava/lang/Object;)V" />
      <node id="5582028874769074492" at="67,5,71,5" concept="17" />
      <node id="5582028874769074492" at="74,0,79,0" concept="9" trace="getDeclaredMethods#()Ljava/util/List;" />
      <node id="5582028874769074492" at="80,0,85,0" concept="9" trace="getConcept#()Lorg/jetbrains/mps/openapi/language/SAbstractConcept;" />
      <node id="5582028874769074492" at="53,5,59,5" concept="17" />
      <node id="5582028874769074492" at="62,0,73,0" concept="9" trace="invokeSpecial0#(Lorg/jetbrains/mps/openapi/language/SAbstractConcept;Ljetbrains/mps/core/aspects/behaviour/api/SMethod;[Ljava/lang/Object;)null" />
      <node id="5582028874769074492" at="48,0,61,0" concept="9" trace="invokeSpecial0#(Lorg/jetbrains/mps/openapi/model/SNode;Ljetbrains/mps/core/aspects/behaviour/api/SMethod;[Ljava/lang/Object;)null" />
      <scope id="5582028874769074492" at="32,63,32,63" />
      <scope id="5582028874769074497" at="35,95,36,187" />
      <scope id="5582028874769074492" at="39,63,40,20" />
      <scope id="5582028874769074492" at="44,114,45,21" />
      <scope id="5582028874769074492" at="51,26,52,56" />
      <scope id="5582028874769074492" at="55,13,56,73" />
      <scope id="5582028874769074492" at="57,14,58,58" />
      <scope id="5582028874769074492" at="65,26,66,56" />
      <scope id="5582028874769074492" at="69,14,70,58" />
      <scope id="5582028874769074492" at="76,48,77,22" />
      <scope id="5582028874769074492" at="82,40,83,19" />
      <scope id="5582028874769074492" at="32,0,34,0">
        <var name="__thisNode__" id="5582028874769074492" />
      </scope>
      <scope id="5582028874769074492" at="35,0,38,0">
        <var name="__thisNode__" id="5582028874769074492" />
      </scope>
      <scope id="5582028874769074492" at="39,0,42,0" />
      <scope id="5582028874769074492" at="43,0,47,0">
        <var name="constructor" id="5582028874769074492" />
        <var name="node" id="5582028874769074492" />
        <var name="parameters" id="5582028874769074492" />
      </scope>
      <scope id="5582028874769074492" at="74,0,79,0" />
      <scope id="5582028874769074492" at="80,0,85,0" />
      <scope id="5582028874769074492" at="63,128,71,5">
        <var name="methodIndex" id="5582028874769074492" />
      </scope>
      <scope id="5582028874769074492" at="49,114,59,5">
        <var name="methodIndex" id="5582028874769074492" />
      </scope>
      <scope id="5582028874769074492" at="62,0,73,0">
        <var name="concept" id="5582028874769074492" />
        <var name="method" id="5582028874769074492" />
        <var name="parameters" id="5582028874769074492" />
      </scope>
      <scope id="5582028874769074492" at="48,0,61,0">
        <var name="method" id="5582028874769074492" />
        <var name="node" id="5582028874769074492" />
        <var name="parameters" id="5582028874769074492" />
      </scope>
      <unit id="5582028874769074492" at="24,0,86,0" name="jetbrains.mps.console.ideCommands.behavior.ActionCallGlobalParameter__BehaviorDescriptor" />
    </file>
  </root>
  <root nodeRef="r:18b0a31c-6c8b-45fd-b098-332c1656d60c(jetbrains.mps.console.ideCommands.behavior)/5582028874769074503">
    <file name="ModuleProperties_Behavior.java">
      <unit id="5582028874769074503" at="10,0,13,0" name="jetbrains.mps.console.ideCommands.behavior.ModuleProperties_Behavior" />
    </file>
    <file name="ModuleProperties__BehaviorDescriptor.java">
      <node id="5582028874769074503" at="24,0,25,0" concept="14" trace="CONCEPT" />
      <node id="5582028874769074503" at="25,0,26,0" concept="14" trace="REGISTRY" />
      <node id="5582028874769074503" at="27,0,28,0" concept="14" trace="legalAsStatement_id1653mnvAgqK" />
      <node id="5582028874769074503" at="29,0,30,0" concept="14" trace="BH_METHODS" />
      <node id="5582028874769074506" at="34,104,35,16" concept="11" />
      <node id="5582028874769074503" at="38,54,39,20" concept="16" />
      <node id="5582028874769074503" at="43,114,44,21" concept="5" />
      <node id="5582028874769074503" at="48,114,49,49" concept="10" />
      <node id="5582028874769074503" at="50,26,51,56" concept="18" />
      <node id="5582028874769074503" at="54,14,55,58" concept="18" />
      <node id="5582028874769074503" at="60,128,61,49" concept="10" />
      <node id="5582028874769074503" at="62,26,63,56" concept="18" />
      <node id="5582028874769074503" at="66,13,67,71" concept="11" />
      <node id="5582028874769074503" at="68,14,69,58" concept="18" />
      <node id="5582028874769074503" at="75,48,76,22" concept="11" />
      <node id="5582028874769074503" at="81,40,82,19" concept="11" />
      <node id="5582028874769074503" at="31,0,33,0" concept="15" trace="___init___#(Lorg/jetbrains/mps/openapi/model/SNode;)V" />
      <node id="5582028874769074503" at="34,0,37,0" concept="15" trace="legalAsStatement_id1653mnvAgqK#(Lorg/jetbrains/mps/openapi/language/SAbstractConcept;)Z" />
      <node id="5582028874769074503" at="38,0,41,0" concept="3" trace="ModuleProperties__BehaviorDescriptor#()V" />
      <node id="5582028874769074503" at="49,49,52,5" concept="8" />
      <node id="5582028874769074503" at="61,49,64,5" concept="8" />
      <node id="5582028874769074503" at="42,0,46,0" concept="9" trace="initNode#(Lorg/jetbrains/mps/openapi/model/SNode;Ljetbrains/mps/core/aspects/behaviour/api/SConstructor;[Ljava/lang/Object;)V" />
      <node id="5582028874769074503" at="52,5,56,5" concept="17" />
      <node id="5582028874769074503" at="73,0,78,0" concept="9" trace="getDeclaredMethods#()Ljava/util/List;" />
      <node id="5582028874769074503" at="79,0,84,0" concept="9" trace="getConcept#()Lorg/jetbrains/mps/openapi/language/SAbstractConcept;" />
      <node id="5582028874769074503" at="64,5,70,5" concept="17" />
      <node id="5582028874769074503" at="47,0,58,0" concept="9" trace="invokeSpecial0#(Lorg/jetbrains/mps/openapi/model/SNode;Ljetbrains/mps/core/aspects/behaviour/api/SMethod;[Ljava/lang/Object;)null" />
      <node id="5582028874769074503" at="59,0,72,0" concept="9" trace="invokeSpecial0#(Lorg/jetbrains/mps/openapi/language/SAbstractConcept;Ljetbrains/mps/core/aspects/behaviour/api/SMethod;[Ljava/lang/Object;)null" />
      <scope id="5582028874769074503" at="31,63,31,63" />
      <scope id="5582028874769074505" at="34,104,35,16" />
      <scope id="5582028874769074503" at="38,54,39,20" />
      <scope id="5582028874769074503" at="43,114,44,21" />
      <scope id="5582028874769074503" at="50,26,51,56" />
      <scope id="5582028874769074503" at="54,14,55,58" />
      <scope id="5582028874769074503" at="62,26,63,56" />
      <scope id="5582028874769074503" at="66,13,67,71" />
      <scope id="5582028874769074503" at="68,14,69,58" />
      <scope id="5582028874769074503" at="75,48,76,22" />
      <scope id="5582028874769074503" at="81,40,82,19" />
      <scope id="5582028874769074503" at="31,0,33,0">
        <var name="__thisNode__" id="5582028874769074503" />
      </scope>
      <scope id="5582028874769074503" at="34,0,37,0">
        <var name="__thisConcept__" id="5582028874769074503" />
      </scope>
      <scope id="5582028874769074503" at="38,0,41,0" />
      <scope id="5582028874769074503" at="42,0,46,0">
        <var name="constructor" id="5582028874769074503" />
        <var name="node" id="5582028874769074503" />
        <var name="parameters" id="5582028874769074503" />
      </scope>
      <scope id="5582028874769074503" at="73,0,78,0" />
      <scope id="5582028874769074503" at="79,0,84,0" />
      <scope id="5582028874769074503" at="48,114,56,5">
        <var name="methodIndex" id="5582028874769074503" />
      </scope>
      <scope id="5582028874769074503" at="60,128,70,5">
        <var name="methodIndex" id="5582028874769074503" />
      </scope>
      <scope id="5582028874769074503" at="47,0,58,0">
        <var name="method" id="5582028874769074503" />
        <var name="node" id="5582028874769074503" />
        <var name="parameters" id="5582028874769074503" />
      </scope>
      <scope id="5582028874769074503" at="59,0,72,0">
        <var name="concept" id="5582028874769074503" />
        <var name="method" id="5582028874769074503" />
        <var name="parameters" id="5582028874769074503" />
      </scope>
      <unit id="5582028874769074503" at="23,0,85,0" name="jetbrains.mps.console.ideCommands.behavior.ModuleProperties__BehaviorDescriptor" />
    </file>
  </root>
  <root nodeRef="r:18b0a31c-6c8b-45fd-b098-332c1656d60c(jetbrains.mps.console.ideCommands.behavior)/5582028874771853135">
    <file name="Make_Behavior.java">
      <unit id="5582028874771853135" at="10,0,13,0" name="jetbrains.mps.console.ideCommands.behavior.Make_Behavior" />
    </file>
    <file name="Make__BehaviorDescriptor.java">
      <node id="5582028874771853135" at="25,0,26,0" concept="14" trace="CONCEPT" />
      <node id="5582028874771853135" at="26,0,27,0" concept="14" trace="REGISTRY" />
      <node id="5582028874771853135" at="28,0,29,0" concept="14" trace="getSupportedParameters_id3J6h25QXCDW" />
      <node id="5582028874771853135" at="29,0,30,0" concept="14" trace="getHelpPage_id64VftqEen2L" />
      <node id="5582028874771853135" at="31,0,32,0" concept="14" trace="BH_METHODS" />
      <node id="4830115408593678019" at="36,118,37,215" concept="11" />
      <node id="617513640566863466" at="39,98,40,416" concept="11" />
      <node id="5582028874771853135" at="43,42,44,20" concept="16" />
      <node id="5582028874771853135" at="48,114,49,21" concept="5" />
      <node id="5582028874771853135" at="53,114,54,49" concept="10" />
      <node id="5582028874771853135" at="55,26,56,56" concept="18" />
      <node id="5582028874771853135" at="59,14,60,58" concept="18" />
      <node id="5582028874771853135" at="65,128,66,49" concept="10" />
      <node id="5582028874771853135" at="67,26,68,56" concept="18" />
      <node id="5582028874771853135" at="71,13,72,85" concept="11" />
      <node id="5582028874771853135" at="73,13,74,65" concept="11" />
      <node id="5582028874771853135" at="75,14,76,58" concept="18" />
      <node id="5582028874771853135" at="82,48,83,22" concept="11" />
      <node id="5582028874771853135" at="88,40,89,19" concept="11" />
      <node id="5582028874771853135" at="33,0,35,0" concept="15" trace="___init___#(Lorg/jetbrains/mps/openapi/model/SNode;)V" />
      <node id="5582028874771853135" at="36,0,39,0" concept="15" trace="getSupportedParameters_id3J6h25QXCDW#(Lorg/jetbrains/mps/openapi/language/SAbstractConcept;)Ljava/lang/Iterable;" />
      <node id="5582028874771853135" at="39,0,42,0" concept="15" trace="getHelpPage_id64VftqEen2L#(Lorg/jetbrains/mps/openapi/language/SAbstractConcept;)Ljava/lang/String;" />
      <node id="5582028874771853135" at="43,0,46,0" concept="3" trace="Make__BehaviorDescriptor#()V" />
      <node id="5582028874771853135" at="54,49,57,5" concept="8" />
      <node id="5582028874771853135" at="66,49,69,5" concept="8" />
      <node id="5582028874771853135" at="47,0,51,0" concept="9" trace="initNode#(Lorg/jetbrains/mps/openapi/model/SNode;Ljetbrains/mps/core/aspects/behaviour/api/SConstructor;[Ljava/lang/Object;)V" />
      <node id="5582028874771853135" at="57,5,61,5" concept="17" />
      <node id="5582028874771853135" at="80,0,85,0" concept="9" trace="getDeclaredMethods#()Ljava/util/List;" />
      <node id="5582028874771853135" at="86,0,91,0" concept="9" trace="getConcept#()Lorg/jetbrains/mps/openapi/language/SAbstractConcept;" />
      <node id="5582028874771853135" at="69,5,77,5" concept="17" />
      <node id="5582028874771853135" at="52,0,63,0" concept="9" trace="invokeSpecial0#(Lorg/jetbrains/mps/openapi/model/SNode;Ljetbrains/mps/core/aspects/behaviour/api/SMethod;[Ljava/lang/Object;)null" />
      <node id="5582028874771853135" at="64,0,79,0" concept="9" trace="invokeSpecial0#(Lorg/jetbrains/mps/openapi/language/SAbstractConcept;Ljetbrains/mps/core/aspects/behaviour/api/SMethod;[Ljava/lang/Object;)null" />
      <scope id="5582028874771853135" at="33,63,33,63" />
      <scope id="5582028874771853146" at="36,118,37,215" />
      <scope id="617513640566799402" at="39,98,40,416" />
      <scope id="5582028874771853135" at="43,42,44,20" />
      <scope id="5582028874771853135" at="48,114,49,21" />
      <scope id="5582028874771853135" at="55,26,56,56" />
      <scope id="5582028874771853135" at="59,14,60,58" />
      <scope id="5582028874771853135" at="67,26,68,56" />
      <scope id="5582028874771853135" at="71,13,72,85" />
      <scope id="5582028874771853135" at="73,13,74,65" />
      <scope id="5582028874771853135" at="75,14,76,58" />
      <scope id="5582028874771853135" at="82,48,83,22" />
      <scope id="5582028874771853135" at="88,40,89,19" />
      <scope id="5582028874771853135" at="33,0,35,0">
        <var name="__thisNode__" id="5582028874771853135" />
      </scope>
      <scope id="5582028874771853135" at="36,0,39,0">
        <var name="__thisConcept__" id="5582028874771853135" />
      </scope>
      <scope id="5582028874771853135" at="39,0,42,0">
        <var name="__thisConcept__" id="5582028874771853135" />
      </scope>
      <scope id="5582028874771853135" at="43,0,46,0" />
      <scope id="5582028874771853135" at="47,0,51,0">
        <var name="constructor" id="5582028874771853135" />
        <var name="node" id="5582028874771853135" />
        <var name="parameters" id="5582028874771853135" />
      </scope>
      <scope id="5582028874771853135" at="80,0,85,0" />
      <scope id="5582028874771853135" at="86,0,91,0" />
      <scope id="5582028874771853135" at="53,114,61,5">
        <var name="methodIndex" id="5582028874771853135" />
      </scope>
      <scope id="5582028874771853135" at="52,0,63,0">
        <var name="method" id="5582028874771853135" />
        <var name="node" id="5582028874771853135" />
        <var name="parameters" id="5582028874771853135" />
      </scope>
      <scope id="5582028874771853135" at="65,128,77,5">
        <var name="methodIndex" id="5582028874771853135" />
      </scope>
      <scope id="5582028874771853135" at="64,0,79,0">
        <var name="concept" id="5582028874771853135" />
        <var name="method" id="5582028874771853135" />
        <var name="parameters" id="5582028874771853135" />
      </scope>
      <unit id="5582028874771853135" at="24,0,92,0" name="jetbrains.mps.console.ideCommands.behavior.Make__BehaviorDescriptor" />
    </file>
  </root>
  <root nodeRef="r:18b0a31c-6c8b-45fd-b098-332c1656d60c(jetbrains.mps.console.ideCommands.behavior)/5932042262275694881">
    <file name="OfAspectOperation_Behavior.java">
      <unit id="5932042262275694881" at="10,0,13,0" name="jetbrains.mps.console.ideCommands.behavior.OfAspectOperation_Behavior" />
    </file>
    <file name="OfAspectOperation__BehaviorDescriptor.java">
      <node id="5932042262275694881" at="20,0,21,0" concept="14" trace="CONCEPT" />
      <node id="5932042262275694881" at="21,0,22,0" concept="14" trace="REGISTRY" />
      <node id="5932042262275694881" at="24,0,25,0" concept="14" trace="BH_METHODS" />
      <node id="5932042262275694881" at="30,55,31,20" concept="16" />
      <node id="5932042262275694881" at="35,114,36,21" concept="5" />
      <node id="5932042262275694881" at="40,114,41,49" concept="10" />
      <node id="5932042262275694881" at="42,26,43,56" concept="18" />
      <node id="5932042262275694881" at="46,14,47,58" concept="18" />
      <node id="5932042262275694881" at="52,128,53,49" concept="10" />
      <node id="5932042262275694881" at="54,26,55,56" concept="18" />
      <node id="5932042262275694881" at="58,14,59,58" concept="18" />
      <node id="5932042262275694881" at="65,48,66,22" concept="11" />
      <node id="5932042262275694881" at="71,40,72,19" concept="11" />
      <node id="5932042262275694881" at="26,0,28,0" concept="15" trace="___init___#(Lorg/jetbrains/mps/openapi/model/SNode;)V" />
      <node id="5932042262275694881" at="30,0,33,0" concept="3" trace="OfAspectOperation__BehaviorDescriptor#()V" />
      <node id="5932042262275694881" at="41,49,44,5" concept="8" />
      <node id="5932042262275694881" at="53,49,56,5" concept="8" />
      <node id="5932042262275694881" at="34,0,38,0" concept="9" trace="initNode#(Lorg/jetbrains/mps/openapi/model/SNode;Ljetbrains/mps/core/aspects/behaviour/api/SConstructor;[Ljava/lang/Object;)V" />
      <node id="5932042262275694881" at="44,5,48,5" concept="17" />
      <node id="5932042262275694881" at="56,5,60,5" concept="17" />
      <node id="5932042262275694881" at="63,0,68,0" concept="9" trace="getDeclaredMethods#()Ljava/util/List;" />
      <node id="5932042262275694881" at="69,0,74,0" concept="9" trace="getConcept#()Lorg/jetbrains/mps/openapi/language/SAbstractConcept;" />
      <node id="5932042262275694881" at="39,0,50,0" concept="9" trace="invokeSpecial0#(Lorg/jetbrains/mps/openapi/model/SNode;Ljetbrains/mps/core/aspects/behaviour/api/SMethod;[Ljava/lang/Object;)null" />
      <node id="5932042262275694881" at="51,0,62,0" concept="9" trace="invokeSpecial0#(Lorg/jetbrains/mps/openapi/language/SAbstractConcept;Ljetbrains/mps/core/aspects/behaviour/api/SMethod;[Ljava/lang/Object;)null" />
      <scope id="5932042262275694881" at="26,63,26,63" />
      <scope id="5932042262275694881" at="30,55,31,20" />
      <scope id="5932042262275694881" at="35,114,36,21" />
      <scope id="5932042262275694881" at="42,26,43,56" />
      <scope id="5932042262275694881" at="46,14,47,58" />
      <scope id="5932042262275694881" at="54,26,55,56" />
      <scope id="5932042262275694881" at="58,14,59,58" />
      <scope id="5932042262275694881" at="65,48,66,22" />
      <scope id="5932042262275694881" at="71,40,72,19" />
      <scope id="5932042262275694881" at="26,0,28,0">
        <var name="__thisNode__" id="5932042262275694881" />
      </scope>
      <scope id="5932042262275694881" at="30,0,33,0" />
      <scope id="5932042262275694881" at="34,0,38,0">
        <var name="constructor" id="5932042262275694881" />
        <var name="node" id="5932042262275694881" />
        <var name="parameters" id="5932042262275694881" />
      </scope>
      <scope id="5932042262275694881" at="63,0,68,0" />
      <scope id="5932042262275694881" at="69,0,74,0" />
      <scope id="5932042262275694881" at="40,114,48,5">
        <var name="methodIndex" id="5932042262275694881" />
      </scope>
      <scope id="5932042262275694881" at="52,128,60,5">
        <var name="methodIndex" id="5932042262275694881" />
      </scope>
      <scope id="5932042262275694881" at="39,0,50,0">
        <var name="method" id="5932042262275694881" />
        <var name="node" id="5932042262275694881" />
        <var name="parameters" id="5932042262275694881" />
      </scope>
      <scope id="5932042262275694881" at="51,0,62,0">
        <var name="concept" id="5932042262275694881" />
        <var name="method" id="5932042262275694881" />
        <var name="parameters" id="5932042262275694881" />
      </scope>
      <unit id="5932042262275694881" at="19,0,75,0" name="jetbrains.mps.console.ideCommands.behavior.OfAspectOperation__BehaviorDescriptor" />
    </file>
  </root>
  <root nodeRef="r:18b0a31c-6c8b-45fd-b098-332c1656d60c(jetbrains.mps.console.ideCommands.behavior)/6224631407134025442">
    <file name="RebuildProjectCommand_Behavior.java">
      <unit id="6224631407134025442" at="10,0,13,0" name="jetbrains.mps.console.ideCommands.behavior.RebuildProjectCommand_Behavior" />
    </file>
    <file name="RebuildProjectCommand__BehaviorDescriptor.java">
      <node id="6224631407134025442" at="26,0,27,0" concept="14" trace="CONCEPT" />
      <node id="6224631407134025442" at="27,0,28,0" concept="14" trace="REGISTRY" />
      <node id="6224631407134025442" at="29,0,30,0" concept="14" trace="doExecute_id2SpVAIqougW" />
      <node id="6224631407134025442" at="31,0,32,0" concept="14" trace="BH_METHODS" />
      <node id="6224631407134025442" at="39,59,40,20" concept="16" />
      <node id="6224631407134025442" at="44,114,45,21" concept="5" />
      <node id="6224631407134025442" at="49,114,50,49" concept="10" />
      <node id="6224631407134025442" at="51,26,52,56" concept="18" />
      <node id="6224631407134025442" at="55,13,56,101" concept="5" />
      <node id="6224631407134025442" at="56,101,57,20" concept="11" />
      <node id="6224631407134025442" at="58,14,59,58" concept="18" />
      <node id="6224631407134025442" at="64,128,65,49" concept="10" />
      <node id="6224631407134025442" at="66,26,67,56" concept="18" />
      <node id="6224631407134025442" at="70,14,71,58" concept="18" />
      <node id="6224631407134025442" at="77,48,78,22" concept="11" />
      <node id="6224631407134025442" at="83,40,84,19" concept="11" />
      <node id="6224631407134025442" at="33,0,35,0" concept="15" trace="___init___#(Lorg/jetbrains/mps/openapi/model/SNode;)V" />
      <node id="6224631407134025442" at="36,0,38,0" concept="15" trace="doExecute_id2SpVAIqougW#(Lorg/jetbrains/mps/openapi/model/SNode;Ljetbrains/mps/console/tool/ConsoleContext;Ljetbrains/mps/console/tool/ConsoleStream;)V" />
      <node id="6224631407134025442" at="39,0,42,0" concept="3" trace="RebuildProjectCommand__BehaviorDescriptor#()V" />
      <node id="6224631407134025442" at="50,49,53,5" concept="8" />
      <node id="6224631407134025442" at="65,49,68,5" concept="8" />
      <node id="6224631407134025442" at="43,0,47,0" concept="9" trace="initNode#(Lorg/jetbrains/mps/openapi/model/SNode;Ljetbrains/mps/core/aspects/behaviour/api/SConstructor;[Ljava/lang/Object;)V" />
      <node id="6224631407134025442" at="68,5,72,5" concept="17" />
      <node id="6224631407134025442" at="75,0,80,0" concept="9" trace="getDeclaredMethods#()Ljava/util/List;" />
      <node id="6224631407134025442" at="81,0,86,0" concept="9" trace="getConcept#()Lorg/jetbrains/mps/openapi/language/SAbstractConcept;" />
      <node id="6224631407134025442" at="53,5,60,5" concept="17" />
      <node id="6224631407134025442" at="63,0,74,0" concept="9" trace="invokeSpecial0#(Lorg/jetbrains/mps/openapi/language/SAbstractConcept;Ljetbrains/mps/core/aspects/behaviour/api/SMethod;[Ljava/lang/Object;)null" />
      <node id="6224631407134025442" at="48,0,62,0" concept="9" trace="invokeSpecial0#(Lorg/jetbrains/mps/openapi/model/SNode;Ljetbrains/mps/core/aspects/behaviour/api/SMethod;[Ljava/lang/Object;)null" />
      <scope id="6224631407134025442" at="33,63,33,63" />
      <scope id="6224631407134025623" at="36,127,36,127" />
      <scope id="6224631407134025442" at="39,59,40,20" />
      <scope id="6224631407134025442" at="44,114,45,21" />
      <scope id="6224631407134025442" at="51,26,52,56" />
      <scope id="6224631407134025442" at="58,14,59,58" />
      <scope id="6224631407134025442" at="66,26,67,56" />
      <scope id="6224631407134025442" at="70,14,71,58" />
      <scope id="6224631407134025442" at="77,48,78,22" />
      <scope id="6224631407134025442" at="83,40,84,19" />
      <scope id="6224631407134025442" at="33,0,35,0">
        <var name="__thisNode__" id="6224631407134025442" />
      </scope>
      <scope id="6224631407134025442" at="36,0,38,0">
        <var name="__thisNode__" id="6224631407134025442" />
        <var name="console" id="3321948346082872666" />
        <var name="context" id="3321948346082872664" />
      </scope>
      <scope id="6224631407134025442" at="55,13,57,20" />
      <scope id="6224631407134025442" at="39,0,42,0" />
      <scope id="6224631407134025442" at="43,0,47,0">
        <var name="constructor" id="6224631407134025442" />
        <var name="node" id="6224631407134025442" />
        <var name="parameters" id="6224631407134025442" />
      </scope>
      <scope id="6224631407134025442" at="75,0,80,0" />
      <scope id="6224631407134025442" at="81,0,86,0" />
      <scope id="6224631407134025442" at="64,128,72,5">
        <var name="methodIndex" id="6224631407134025442" />
      </scope>
      <scope id="6224631407134025442" at="49,114,60,5">
        <var name="methodIndex" id="6224631407134025442" />
      </scope>
      <scope id="6224631407134025442" at="63,0,74,0">
        <var name="concept" id="6224631407134025442" />
        <var name="method" id="6224631407134025442" />
        <var name="parameters" id="6224631407134025442" />
      </scope>
      <scope id="6224631407134025442" at="48,0,62,0">
        <var name="method" id="6224631407134025442" />
        <var name="node" id="6224631407134025442" />
        <var name="parameters" id="6224631407134025442" />
      </scope>
      <unit id="6224631407134025442" at="25,0,87,0" name="jetbrains.mps.console.ideCommands.behavior.RebuildProjectCommand__BehaviorDescriptor" />
    </file>
  </root>
  <root nodeRef="r:18b0a31c-6c8b-45fd-b098-332c1656d60c(jetbrains.mps.console.ideCommands.behavior)/6224631407134040959">
    <file name="UnloadModelsCommand_Behavior.java">
      <unit id="6224631407134040959" at="10,0,13,0" name="jetbrains.mps.console.ideCommands.behavior.UnloadModelsCommand_Behavior" />
    </file>
    <file name="UnloadModelsCommand__BehaviorDescriptor.java">
      <node id="6224631407134040959" at="26,0,27,0" concept="14" trace="CONCEPT" />
      <node id="6224631407134040959" at="27,0,28,0" concept="14" trace="REGISTRY" />
      <node id="6224631407134040959" at="29,0,30,0" concept="14" trace="doExecute_id2SpVAIqougW" />
      <node id="6224631407134040959" at="31,0,32,0" concept="14" trace="BH_METHODS" />
      <node id="6224631407134040959" at="39,57,40,20" concept="16" />
      <node id="6224631407134040959" at="44,114,45,21" concept="5" />
      <node id="6224631407134040959" at="49,114,50,49" concept="10" />
      <node id="6224631407134040959" at="51,26,52,56" concept="18" />
      <node id="6224631407134040959" at="55,13,56,101" concept="5" />
      <node id="6224631407134040959" at="56,101,57,20" concept="11" />
      <node id="6224631407134040959" at="58,14,59,58" concept="18" />
      <node id="6224631407134040959" at="64,128,65,49" concept="10" />
      <node id="6224631407134040959" at="66,26,67,56" concept="18" />
      <node id="6224631407134040959" at="70,14,71,58" concept="18" />
      <node id="6224631407134040959" at="77,48,78,22" concept="11" />
      <node id="6224631407134040959" at="83,40,84,19" concept="11" />
      <node id="6224631407134040959" at="33,0,35,0" concept="15" trace="___init___#(Lorg/jetbrains/mps/openapi/model/SNode;)V" />
      <node id="6224631407134040959" at="36,0,38,0" concept="15" trace="doExecute_id2SpVAIqougW#(Lorg/jetbrains/mps/openapi/model/SNode;Ljetbrains/mps/console/tool/ConsoleContext;Ljetbrains/mps/console/tool/ConsoleStream;)V" />
      <node id="6224631407134040959" at="39,0,42,0" concept="3" trace="UnloadModelsCommand__BehaviorDescriptor#()V" />
      <node id="6224631407134040959" at="50,49,53,5" concept="8" />
      <node id="6224631407134040959" at="65,49,68,5" concept="8" />
      <node id="6224631407134040959" at="43,0,47,0" concept="9" trace="initNode#(Lorg/jetbrains/mps/openapi/model/SNode;Ljetbrains/mps/core/aspects/behaviour/api/SConstructor;[Ljava/lang/Object;)V" />
      <node id="6224631407134040959" at="68,5,72,5" concept="17" />
      <node id="6224631407134040959" at="75,0,80,0" concept="9" trace="getDeclaredMethods#()Ljava/util/List;" />
      <node id="6224631407134040959" at="81,0,86,0" concept="9" trace="getConcept#()Lorg/jetbrains/mps/openapi/language/SAbstractConcept;" />
      <node id="6224631407134040959" at="53,5,60,5" concept="17" />
      <node id="6224631407134040959" at="63,0,74,0" concept="9" trace="invokeSpecial0#(Lorg/jetbrains/mps/openapi/language/SAbstractConcept;Ljetbrains/mps/core/aspects/behaviour/api/SMethod;[Ljava/lang/Object;)null" />
      <node id="6224631407134040959" at="48,0,62,0" concept="9" trace="invokeSpecial0#(Lorg/jetbrains/mps/openapi/model/SNode;Ljetbrains/mps/core/aspects/behaviour/api/SMethod;[Ljava/lang/Object;)null" />
      <scope id="6224631407134040959" at="33,63,33,63" />
      <scope id="6224631407134040970" at="36,127,36,127" />
      <scope id="6224631407134040959" at="39,57,40,20" />
      <scope id="6224631407134040959" at="44,114,45,21" />
      <scope id="6224631407134040959" at="51,26,52,56" />
      <scope id="6224631407134040959" at="58,14,59,58" />
      <scope id="6224631407134040959" at="66,26,67,56" />
      <scope id="6224631407134040959" at="70,14,71,58" />
      <scope id="6224631407134040959" at="77,48,78,22" />
      <scope id="6224631407134040959" at="83,40,84,19" />
      <scope id="6224631407134040959" at="33,0,35,0">
        <var name="__thisNode__" id="6224631407134040959" />
      </scope>
      <scope id="6224631407134040959" at="36,0,38,0">
        <var name="__thisNode__" id="6224631407134040959" />
        <var name="console" id="3321948346082884657" />
        <var name="context" id="3321948346082884655" />
      </scope>
      <scope id="6224631407134040959" at="55,13,57,20" />
      <scope id="6224631407134040959" at="39,0,42,0" />
      <scope id="6224631407134040959" at="43,0,47,0">
        <var name="constructor" id="6224631407134040959" />
        <var name="node" id="6224631407134040959" />
        <var name="parameters" id="6224631407134040959" />
      </scope>
      <scope id="6224631407134040959" at="75,0,80,0" />
      <scope id="6224631407134040959" at="81,0,86,0" />
      <scope id="6224631407134040959" at="64,128,72,5">
        <var name="methodIndex" id="6224631407134040959" />
      </scope>
      <scope id="6224631407134040959" at="49,114,60,5">
        <var name="methodIndex" id="6224631407134040959" />
      </scope>
      <scope id="6224631407134040959" at="63,0,74,0">
        <var name="concept" id="6224631407134040959" />
        <var name="method" id="6224631407134040959" />
        <var name="parameters" id="6224631407134040959" />
      </scope>
      <scope id="6224631407134040959" at="48,0,62,0">
        <var name="method" id="6224631407134040959" />
        <var name="node" id="6224631407134040959" />
        <var name="parameters" id="6224631407134040959" />
      </scope>
      <unit id="6224631407134040959" at="25,0,87,0" name="jetbrains.mps.console.ideCommands.behavior.UnloadModelsCommand__BehaviorDescriptor" />
    </file>
  </root>
  <root nodeRef="r:18b0a31c-6c8b-45fd-b098-332c1656d60c(jetbrains.mps.console.ideCommands.behavior)/7057947030097947524">
    <file name="ShowGenPlan_Behavior.java">
      <unit id="7057947030097947524" at="10,0,13,0" name="jetbrains.mps.console.ideCommands.behavior.ShowGenPlan_Behavior" />
    </file>
    <file name="ShowGenPlan__BehaviorDescriptor.java">
      <node id="7057947030097947524" at="36,0,37,0" concept="14" trace="CONCEPT" />
      <node id="7057947030097947524" at="37,0,38,0" concept="14" trace="REGISTRY" />
      <node id="7057947030097947524" at="39,0,40,0" concept="14" trace="doExecute_id2SpVAIqougW" />
      <node id="7057947030097947524" at="41,0,42,0" concept="14" trace="BH_METHODS" />
      <node id="207553032706533049" at="46,127,47,301" concept="10" />
      <node id="9053534423437820393" at="48,24,49,13" concept="11" />
      <node id="47796272428574545" at="50,5,51,0" concept="13" />
      <node id="47796272428572852" at="51,0,52,71" concept="12" />
      <node id="47796272428576130" at="52,71,53,91" concept="12" />
      <node id="47796272428573848" at="53,91,54,0" concept="13" />
      <node id="47796272428547723" at="54,0,55,39" concept="10" />
      <node id="47796272428553423" at="55,39,56,43" concept="10" />
      <node id="47796272428555605" at="57,87,58,87" concept="5" />
      <node id="47796272428561026" at="59,12,60,26" concept="5" />
      <node id="47796272428552590" at="61,5,62,0" concept="13" />
      <node id="4855956281632645362" at="62,0,63,94" concept="10" />
      <node id="8633931876606258327" at="63,94,64,78" concept="10" />
      <node id="47796272428487446" at="64,78,65,27" concept="10" />
      <node id="47796272428542935" at="66,193,67,37" concept="5" />
      <node id="47796272428550059" at="68,33,69,89" concept="5" />
      <node id="47796272428566952" at="71,38,72,24" concept="5" />
      <node id="47796272428569496" at="73,12,74,73" concept="12" />
      <node id="47796272428569725" at="74,73,75,37" concept="5" />
      <node id="8633931876606271452" at="76,5,77,0" concept="13" />
      <node id="4855956281632705710" at="77,0,78,20" concept="5" />
      <node id="8633931876606259344" at="78,20,79,71" concept="5" />
      <node id="7057947030097947524" at="82,49,83,20" concept="16" />
      <node id="7057947030097947524" at="87,114,88,21" concept="5" />
      <node id="7057947030097947524" at="92,114,93,49" concept="10" />
      <node id="7057947030097947524" at="94,26,95,56" concept="18" />
      <node id="7057947030097947524" at="98,13,99,101" concept="5" />
      <node id="7057947030097947524" at="99,101,100,20" concept="11" />
      <node id="7057947030097947524" at="101,14,102,58" concept="18" />
      <node id="7057947030097947524" at="107,128,108,49" concept="10" />
      <node id="7057947030097947524" at="109,26,110,56" concept="18" />
      <node id="7057947030097947524" at="113,14,114,58" concept="18" />
      <node id="7057947030097947524" at="120,48,121,22" concept="11" />
      <node id="7057947030097947524" at="126,40,127,19" concept="11" />
      <node id="7057947030097947524" at="43,0,45,0" concept="15" trace="___init___#(Lorg/jetbrains/mps/openapi/model/SNode;)V" />
      <node id="47796272428560123" at="59,10,61,5" concept="1" />
      <node id="9053534423437794128" at="47,301,50,5" concept="8" />
      <node id="47796272428549509" at="67,37,70,7" concept="8" />
      <node id="47796272428568135" at="73,10,76,5" concept="1" />
      <node id="7057947030097947524" at="82,0,85,0" concept="3" trace="ShowGenPlan__BehaviorDescriptor#()V" />
      <node id="7057947030097947524" at="93,49,96,5" concept="8" />
      <node id="7057947030097947524" at="108,49,111,5" concept="8" />
      <node id="7057947030097947524" at="86,0,90,0" concept="9" trace="initNode#(Lorg/jetbrains/mps/openapi/model/SNode;Ljetbrains/mps/core/aspects/behaviour/api/SConstructor;[Ljava/lang/Object;)V" />
      <node id="7057947030097947524" at="111,5,115,5" concept="17" />
      <node id="47796272428546433" at="56,43,61,5" concept="8" />
      <node id="7057947030097947524" at="118,0,123,0" concept="9" trace="getDeclaredMethods#()Ljava/util/List;" />
      <node id="7057947030097947524" at="124,0,129,0" concept="9" trace="getConcept#()Lorg/jetbrains/mps/openapi/language/SAbstractConcept;" />
      <node id="7057947030097947524" at="96,5,103,5" concept="17" />
      <node id="47796272428541121" at="65,27,76,5" concept="8" />
      <node id="7057947030097947524" at="106,0,117,0" concept="9" trace="invokeSpecial0#(Lorg/jetbrains/mps/openapi/language/SAbstractConcept;Ljetbrains/mps/core/aspects/behaviour/api/SMethod;[Ljava/lang/Object;)null" />
      <node id="7057947030097947524" at="91,0,105,0" concept="9" trace="invokeSpecial0#(Lorg/jetbrains/mps/openapi/model/SNode;Ljetbrains/mps/core/aspects/behaviour/api/SMethod;[Ljava/lang/Object;)null" />
      <node id="7057947030097947524" at="46,0,81,0" concept="15" trace="doExecute_id2SpVAIqougW#(Lorg/jetbrains/mps/openapi/model/SNode;Ljetbrains/mps/console/tool/ConsoleContext;Ljetbrains/mps/console/tool/ConsoleStream;)V" />
      <scope id="7057947030097947524" at="43,63,43,63" />
      <scope id="9053534423437794131" at="48,24,49,13" />
      <scope id="47796272428546435" at="57,87,58,87" />
      <scope id="47796272428560124" at="59,12,60,26" />
      <scope id="47796272428549511" at="68,33,69,89" />
      <scope id="47796272428566134" at="71,38,72,24" />
      <scope id="7057947030097947524" at="82,49,83,20" />
      <scope id="7057947030097947524" at="87,114,88,21" />
      <scope id="7057947030097947524" at="94,26,95,56" />
      <scope id="7057947030097947524" at="101,14,102,58" />
      <scope id="7057947030097947524" at="109,26,110,56" />
      <scope id="7057947030097947524" at="113,14,114,58" />
      <scope id="7057947030097947524" at="120,48,121,22" />
      <scope id="7057947030097947524" at="126,40,127,19" />
      <scope id="7057947030097947524" at="43,0,45,0">
        <var name="__thisNode__" id="7057947030097947524" />
      </scope>
      <scope id="47796272428568136" at="73,12,75,37" />
      <scope id="7057947030097947524" at="98,13,100,20" />
      <scope id="7057947030097947524" at="82,0,85,0" />
      <scope id="47796272428541123" at="66,193,70,7" />
      <scope id="7057947030097947524" at="86,0,90,0">
        <var name="constructor" id="7057947030097947524" />
        <var name="node" id="7057947030097947524" />
        <var name="parameters" id="7057947030097947524" />
      </scope>
      <scope id="7057947030097947524" at="118,0,123,0" />
      <scope id="7057947030097947524" at="124,0,129,0" />
      <scope id="7057947030097947524" at="107,128,115,5">
        <var name="methodIndex" id="7057947030097947524" />
      </scope>
      <scope id="7057947030097947524" at="92,114,103,5">
        <var name="methodIndex" id="7057947030097947524" />
      </scope>
      <scope id="7057947030097947524" at="106,0,117,0">
        <var name="concept" id="7057947030097947524" />
        <var name="method" id="7057947030097947524" />
        <var name="parameters" id="7057947030097947524" />
      </scope>
      <scope id="7057947030097947524" at="91,0,105,0">
        <var name="method" id="7057947030097947524" />
        <var name="node" id="7057947030097947524" />
        <var name="parameters" id="7057947030097947524" />
      </scope>
      <scope id="7057947030097948405" at="46,127,79,71">
        <var name="externalPlan" id="47796272428553426" />
        <var name="gp" id="47796272428487447" />
        <var name="helper" id="8633931876606258328" />
        <var name="messagesView" id="4855956281632645363" />
        <var name="model" id="207553032706533050" />
        <var name="module" id="47796272428547724" />
      </scope>
      <scope id="7057947030097947524" at="46,0,81,0">
        <var name="__thisNode__" id="7057947030097947524" />
        <var name="console" id="7057947030097948408" />
        <var name="context" id="7057947030097948406" />
      </scope>
      <unit id="7057947030097947524" at="35,0,130,0" name="jetbrains.mps.console.ideCommands.behavior.ShowGenPlan__BehaviorDescriptor" />
    </file>
  </root>
  <root nodeRef="r:18b0a31c-6c8b-45fd-b098-332c1656d60c(jetbrains.mps.console.ideCommands.behavior)/7057947030098579391">
    <file name="ModelReference_Behavior.java">
      <node id="7057947030098579391" at="15,96,16,89" concept="11" />
      <node id="7057947030098579391" at="15,0,18,0" concept="15" trace="call_getModel_7057947030098579394#(Lorg/jetbrains/mps/openapi/model/SNode;Lorg/jetbrains/mps/openapi/module/SRepository;)Lorg/jetbrains/mps/openapi/model/SModel;" />
      <scope id="7057947030098579391" at="15,96,16,89" />
      <scope id="7057947030098579391" at="15,0,18,0">
        <var name="__thisNode__" id="7057947030098579391" />
        <var name="repo" id="207553032706492941" />
      </scope>
      <unit id="7057947030098579391" at="13,0,19,0" name="jetbrains.mps.console.ideCommands.behavior.ModelReference_Behavior" />
    </file>
    <file name="ModelReference__BehaviorDescriptor.java">
      <node id="7057947030098579391" at="28,0,29,0" concept="14" trace="CONCEPT" />
      <node id="7057947030098579391" at="29,0,30,0" concept="14" trace="REGISTRY" />
      <node id="7057947030098579391" at="31,0,32,0" concept="14" trace="getModel_id67MRmR$z8Z2" />
      <node id="7057947030098579391" at="33,0,34,0" concept="14" trace="BH_METHODS" />
      <node id="7057947030098585940" at="38,99,39,150" concept="11" />
      <node id="7057947030098579391" at="42,52,43,20" concept="16" />
      <node id="7057947030098579391" at="47,114,48,21" concept="5" />
      <node id="7057947030098579391" at="52,114,53,49" concept="10" />
      <node id="7057947030098579391" at="54,26,55,56" concept="18" />
      <node id="7057947030098579391" at="58,13,59,88" concept="11" />
      <node id="7057947030098579391" at="60,14,61,58" concept="18" />
      <node id="7057947030098579391" at="66,128,67,49" concept="10" />
      <node id="7057947030098579391" at="68,26,69,56" concept="18" />
      <node id="7057947030098579391" at="72,14,73,58" concept="18" />
      <node id="7057947030098579391" at="79,48,80,22" concept="11" />
      <node id="7057947030098579391" at="85,40,86,19" concept="11" />
      <node id="7057947030098579391" at="35,0,37,0" concept="15" trace="___init___#(Lorg/jetbrains/mps/openapi/model/SNode;)V" />
      <node id="7057947030098579391" at="38,0,41,0" concept="15" trace="getModel_id67MRmR$z8Z2#(Lorg/jetbrains/mps/openapi/model/SNode;Lorg/jetbrains/mps/openapi/module/SRepository;)Lorg/jetbrains/mps/openapi/model/SModel;" />
      <node id="7057947030098579391" at="42,0,45,0" concept="3" trace="ModelReference__BehaviorDescriptor#()V" />
      <node id="7057947030098579391" at="53,49,56,5" concept="8" />
      <node id="7057947030098579391" at="67,49,70,5" concept="8" />
      <node id="7057947030098579391" at="46,0,50,0" concept="9" trace="initNode#(Lorg/jetbrains/mps/openapi/model/SNode;Ljetbrains/mps/core/aspects/behaviour/api/SConstructor;[Ljava/lang/Object;)V" />
      <node id="7057947030098579391" at="70,5,74,5" concept="17" />
      <node id="7057947030098579391" at="77,0,82,0" concept="9" trace="getDeclaredMethods#()Ljava/util/List;" />
      <node id="7057947030098579391" at="83,0,88,0" concept="9" trace="getConcept#()Lorg/jetbrains/mps/openapi/language/SAbstractConcept;" />
      <node id="7057947030098579391" at="56,5,62,5" concept="17" />
      <node id="7057947030098579391" at="65,0,76,0" concept="9" trace="invokeSpecial0#(Lorg/jetbrains/mps/openapi/language/SAbstractConcept;Ljetbrains/mps/core/aspects/behaviour/api/SMethod;[Ljava/lang/Object;)null" />
      <node id="7057947030098579391" at="51,0,64,0" concept="9" trace="invokeSpecial0#(Lorg/jetbrains/mps/openapi/model/SNode;Ljetbrains/mps/core/aspects/behaviour/api/SMethod;[Ljava/lang/Object;)null" />
      <scope id="7057947030098579391" at="35,63,35,63" />
      <scope id="7057947030098579397" at="38,99,39,150" />
      <scope id="7057947030098579391" at="42,52,43,20" />
      <scope id="7057947030098579391" at="47,114,48,21" />
      <scope id="7057947030098579391" at="54,26,55,56" />
      <scope id="7057947030098579391" at="58,13,59,88" />
      <scope id="7057947030098579391" at="60,14,61,58" />
      <scope id="7057947030098579391" at="68,26,69,56" />
      <scope id="7057947030098579391" at="72,14,73,58" />
      <scope id="7057947030098579391" at="79,48,80,22" />
      <scope id="7057947030098579391" at="85,40,86,19" />
      <scope id="7057947030098579391" at="35,0,37,0">
        <var name="__thisNode__" id="7057947030098579391" />
      </scope>
      <scope id="7057947030098579391" at="38,0,41,0">
        <var name="__thisNode__" id="7057947030098579391" />
        <var name="repo" id="207553032706492941" />
      </scope>
      <scope id="7057947030098579391" at="42,0,45,0" />
      <scope id="7057947030098579391" at="46,0,50,0">
        <var name="constructor" id="7057947030098579391" />
        <var name="node" id="7057947030098579391" />
        <var name="parameters" id="7057947030098579391" />
      </scope>
      <scope id="7057947030098579391" at="77,0,82,0" />
      <scope id="7057947030098579391" at="83,0,88,0" />
      <scope id="7057947030098579391" at="66,128,74,5">
        <var name="methodIndex" id="7057947030098579391" />
      </scope>
      <scope id="7057947030098579391" at="52,114,62,5">
        <var name="methodIndex" id="7057947030098579391" />
      </scope>
      <scope id="7057947030098579391" at="65,0,76,0">
        <var name="concept" id="7057947030098579391" />
        <var name="method" id="7057947030098579391" />
        <var name="parameters" id="7057947030098579391" />
      </scope>
      <scope id="7057947030098579391" at="51,0,64,0">
        <var name="method" id="7057947030098579391" />
        <var name="node" id="7057947030098579391" />
        <var name="parameters" id="7057947030098579391" />
      </scope>
      <unit id="7057947030098579391" at="27,0,89,0" name="jetbrains.mps.console.ideCommands.behavior.ModelReference__BehaviorDescriptor" />
    </file>
  </root>
  <root nodeRef="r:18b0a31c-6c8b-45fd-b098-332c1656d60c(jetbrains.mps.console.ideCommands.behavior)/7490254719522983804">
    <file name="StatCommand_Behavior.java">
      <unit id="7490254719522983804" at="10,0,13,0" name="jetbrains.mps.console.ideCommands.behavior.StatCommand_Behavior" />
    </file>
    <file name="StatCommand__BehaviorDescriptor.java">
      <node id="7490254719522983804" at="28,0,29,0" concept="14" trace="CONCEPT" />
      <node id="7490254719522983804" at="29,0,30,0" concept="14" trace="REGISTRY" />
      <node id="7490254719522983804" at="31,0,32,0" concept="14" trace="doExecute_id2SpVAIqougW" />
      <node id="7490254719522983804" at="33,0,34,0" concept="14" trace="BH_METHODS" />
      <node id="7490254719527688600" at="38,127,39,286" concept="5" />
      <node id="7490254719522983804" at="42,49,43,20" concept="16" />
      <node id="7490254719522983804" at="47,114,48,21" concept="5" />
      <node id="7490254719522983804" at="52,114,53,49" concept="10" />
      <node id="7490254719522983804" at="54,26,55,56" concept="18" />
      <node id="7490254719522983804" at="58,13,59,101" concept="5" />
      <node id="7490254719522983804" at="59,101,60,20" concept="11" />
      <node id="7490254719522983804" at="61,14,62,58" concept="18" />
      <node id="7490254719522983804" at="67,128,68,49" concept="10" />
      <node id="7490254719522983804" at="69,26,70,56" concept="18" />
      <node id="7490254719522983804" at="73,14,74,58" concept="18" />
      <node id="7490254719522983804" at="80,48,81,22" concept="11" />
      <node id="7490254719522983804" at="86,40,87,19" concept="11" />
      <node id="7490254719522983804" at="35,0,37,0" concept="15" trace="___init___#(Lorg/jetbrains/mps/openapi/model/SNode;)V" />
      <node id="7490254719522983804" at="38,0,41,0" concept="15" trace="doExecute_id2SpVAIqougW#(Lorg/jetbrains/mps/openapi/model/SNode;Ljetbrains/mps/console/tool/ConsoleContext;Ljetbrains/mps/console/tool/ConsoleStream;)V" />
      <node id="7490254719522983804" at="42,0,45,0" concept="3" trace="StatCommand__BehaviorDescriptor#()V" />
      <node id="7490254719522983804" at="53,49,56,5" concept="8" />
      <node id="7490254719522983804" at="68,49,71,5" concept="8" />
      <node id="7490254719522983804" at="46,0,50,0" concept="9" trace="initNode#(Lorg/jetbrains/mps/openapi/model/SNode;Ljetbrains/mps/core/aspects/behaviour/api/SConstructor;[Ljava/lang/Object;)V" />
      <node id="7490254719522983804" at="71,5,75,5" concept="17" />
      <node id="7490254719522983804" at="78,0,83,0" concept="9" trace="getDeclaredMethods#()Ljava/util/List;" />
      <node id="7490254719522983804" at="84,0,89,0" concept="9" trace="getConcept#()Lorg/jetbrains/mps/openapi/language/SAbstractConcept;" />
      <node id="7490254719522983804" at="56,5,63,5" concept="17" />
      <node id="7490254719522983804" at="66,0,77,0" concept="9" trace="invokeSpecial0#(Lorg/jetbrains/mps/openapi/language/SAbstractConcept;Ljetbrains/mps/core/aspects/behaviour/api/SMethod;[Ljava/lang/Object;)null" />
      <node id="7490254719522983804" at="51,0,65,0" concept="9" trace="invokeSpecial0#(Lorg/jetbrains/mps/openapi/model/SNode;Ljetbrains/mps/core/aspects/behaviour/api/SMethod;[Ljava/lang/Object;)null" />
      <scope id="7490254719522983804" at="35,63,35,63" />
      <scope id="7490254719522984153" at="38,127,39,286" />
      <scope id="7490254719522983804" at="42,49,43,20" />
      <scope id="7490254719522983804" at="47,114,48,21" />
      <scope id="7490254719522983804" at="54,26,55,56" />
      <scope id="7490254719522983804" at="61,14,62,58" />
      <scope id="7490254719522983804" at="69,26,70,56" />
      <scope id="7490254719522983804" at="73,14,74,58" />
      <scope id="7490254719522983804" at="80,48,81,22" />
      <scope id="7490254719522983804" at="86,40,87,19" />
      <scope id="7490254719522983804" at="35,0,37,0">
        <var name="__thisNode__" id="7490254719522983804" />
      </scope>
      <scope id="7490254719522983804" at="58,13,60,20" />
      <scope id="7490254719522983804" at="38,0,41,0">
        <var name="__thisNode__" id="7490254719522983804" />
        <var name="console" id="3321948346082841180" />
        <var name="context" id="3321948346082841178" />
      </scope>
      <scope id="7490254719522983804" at="42,0,45,0" />
      <scope id="7490254719522983804" at="46,0,50,0">
        <var name="constructor" id="7490254719522983804" />
        <var name="node" id="7490254719522983804" />
        <var name="parameters" id="7490254719522983804" />
      </scope>
      <scope id="7490254719522983804" at="78,0,83,0" />
      <scope id="7490254719522983804" at="84,0,89,0" />
      <scope id="7490254719522983804" at="67,128,75,5">
        <var name="methodIndex" id="7490254719522983804" />
      </scope>
      <scope id="7490254719522983804" at="52,114,63,5">
        <var name="methodIndex" id="7490254719522983804" />
      </scope>
      <scope id="7490254719522983804" at="66,0,77,0">
        <var name="concept" id="7490254719522983804" />
        <var name="method" id="7490254719522983804" />
        <var name="parameters" id="7490254719522983804" />
      </scope>
      <scope id="7490254719522983804" at="51,0,65,0">
        <var name="method" id="7490254719522983804" />
        <var name="node" id="7490254719522983804" />
        <var name="parameters" id="7490254719522983804" />
      </scope>
      <unit id="7490254719522983804" at="27,0,90,0" name="jetbrains.mps.console.ideCommands.behavior.StatCommand__BehaviorDescriptor" />
    </file>
  </root>
  <root nodeRef="r:18b0a31c-6c8b-45fd-b098-332c1656d60c(jetbrains.mps.console.ideCommands.behavior)/7490254719527247598">
    <file name="IStatisticsTarget_Behavior.java">
      <unit id="7490254719527247598" at="10,0,13,0" name="jetbrains.mps.console.ideCommands.behavior.IStatisticsTarget_Behavior" />
    </file>
    <file name="IStatisticsTarget__BehaviorDescriptor.java">
      <node id="7490254719527247598" at="26,0,27,0" concept="14" trace="CONCEPT" />
      <node id="7490254719527247598" at="27,0,28,0" concept="14" trace="REGISTRY" />
      <node id="7490254719527247598" at="29,0,30,0" concept="14" trace="getStat_id6vMIJHUBlVT" />
      <node id="7490254719527247598" at="31,0,32,0" concept="14" trace="BH_METHODS" />
      <node id="6766461360452196449" at="36,134,37,16" concept="11" />
      <node id="7490254719527247598" at="40,55,41,20" concept="16" />
      <node id="7490254719527247598" at="45,114,46,21" concept="5" />
      <node id="7490254719527247598" at="50,114,51,49" concept="10" />
      <node id="7490254719527247598" at="52,26,53,56" concept="18" />
      <node id="7490254719527247598" at="56,13,57,120" concept="11" />
      <node id="7490254719527247598" at="58,14,59,58" concept="18" />
      <node id="7490254719527247598" at="64,128,65,49" concept="10" />
      <node id="7490254719527247598" at="66,26,67,56" concept="18" />
      <node id="7490254719527247598" at="70,14,71,58" concept="18" />
      <node id="7490254719527247598" at="77,48,78,22" concept="11" />
      <node id="7490254719527247598" at="83,40,84,19" concept="11" />
      <node id="7490254719527247598" at="33,0,35,0" concept="15" trace="___init___#(Lorg/jetbrains/mps/openapi/model/SNode;)V" />
      <node id="7490254719527247598" at="36,0,39,0" concept="15" trace="getStat_id6vMIJHUBlVT#(Lorg/jetbrains/mps/openapi/model/SNode;Ljetbrains/mps/console/tool/ConsoleContext;)Ljava/lang/Iterable;" />
      <node id="7490254719527247598" at="40,0,43,0" concept="3" trace="IStatisticsTarget__BehaviorDescriptor#()V" />
      <node id="7490254719527247598" at="51,49,54,5" concept="8" />
      <node id="7490254719527247598" at="65,49,68,5" concept="8" />
      <node id="7490254719527247598" at="44,0,48,0" concept="9" trace="initNode#(Lorg/jetbrains/mps/openapi/model/SNode;Ljetbrains/mps/core/aspects/behaviour/api/SConstructor;[Ljava/lang/Object;)V" />
      <node id="7490254719527247598" at="68,5,72,5" concept="17" />
      <node id="7490254719527247598" at="75,0,80,0" concept="9" trace="getDeclaredMethods#()Ljava/util/List;" />
      <node id="7490254719527247598" at="81,0,86,0" concept="9" trace="getConcept#()Lorg/jetbrains/mps/openapi/language/SAbstractConcept;" />
      <node id="7490254719527247598" at="54,5,60,5" concept="17" />
      <node id="7490254719527247598" at="63,0,74,0" concept="9" trace="invokeSpecial0#(Lorg/jetbrains/mps/openapi/language/SAbstractConcept;Ljetbrains/mps/core/aspects/behaviour/api/SMethod;[Ljava/lang/Object;)null" />
      <node id="7490254719527247598" at="49,0,62,0" concept="9" trace="invokeSpecial0#(Lorg/jetbrains/mps/openapi/model/SNode;Ljetbrains/mps/core/aspects/behaviour/api/SMethod;[Ljava/lang/Object;)null" />
      <scope id="7490254719527247598" at="33,63,33,63" />
      <scope id="7490254719527247612" at="36,134,37,16" />
      <scope id="7490254719527247598" at="40,55,41,20" />
      <scope id="7490254719527247598" at="45,114,46,21" />
      <scope id="7490254719527247598" at="52,26,53,56" />
      <scope id="7490254719527247598" at="56,13,57,120" />
      <scope id="7490254719527247598" at="58,14,59,58" />
      <scope id="7490254719527247598" at="66,26,67,56" />
      <scope id="7490254719527247598" at="70,14,71,58" />
      <scope id="7490254719527247598" at="77,48,78,22" />
      <scope id="7490254719527247598" at="83,40,84,19" />
      <scope id="7490254719527247598" at="33,0,35,0">
        <var name="__thisNode__" id="7490254719527247598" />
      </scope>
      <scope id="7490254719527247598" at="36,0,39,0">
        <var name="__thisNode__" id="7490254719527247598" />
        <var name="context" id="1415040652429455757" />
      </scope>
      <scope id="7490254719527247598" at="40,0,43,0" />
      <scope id="7490254719527247598" at="44,0,48,0">
        <var name="constructor" id="7490254719527247598" />
        <var name="node" id="7490254719527247598" />
        <var name="parameters" id="7490254719527247598" />
      </scope>
      <scope id="7490254719527247598" at="75,0,80,0" />
      <scope id="7490254719527247598" at="81,0,86,0" />
      <scope id="7490254719527247598" at="64,128,72,5">
        <var name="methodIndex" id="7490254719527247598" />
      </scope>
      <scope id="7490254719527247598" at="50,114,60,5">
        <var name="methodIndex" id="7490254719527247598" />
      </scope>
      <scope id="7490254719527247598" at="63,0,74,0">
        <var name="concept" id="7490254719527247598" />
        <var name="method" id="7490254719527247598" />
        <var name="parameters" id="7490254719527247598" />
      </scope>
      <scope id="7490254719527247598" at="49,0,62,0">
        <var name="method" id="7490254719527247598" />
        <var name="node" id="7490254719527247598" />
        <var name="parameters" id="7490254719527247598" />
      </scope>
      <unit id="7490254719527247598" at="25,0,87,0" name="jetbrains.mps.console.ideCommands.behavior.IStatisticsTarget__BehaviorDescriptor" />
    </file>
  </root>
  <root nodeRef="r:18b0a31c-6c8b-45fd-b098-332c1656d60c(jetbrains.mps.console.ideCommands.behavior)/7490254719527728257">
    <file name="GlobalStatisticTarget_Behavior.java">
      <unit id="7490254719527728257" at="10,0,13,0" name="jetbrains.mps.console.ideCommands.behavior.GlobalStatisticTarget_Behavior" />
    </file>
    <file name="GlobalStatisticTarget__BehaviorDescriptor.java">
      <node id="7490254719527728257" at="37,0,38,0" concept="14" trace="CONCEPT" />
      <node id="7490254719527728257" at="38,0,39,0" concept="14" trace="REGISTRY" />
      <node id="7490254719527728257" at="40,0,41,0" concept="14" trace="getStat_id6vMIJHUBlVT" />
      <node id="7490254719527728257" at="41,0,42,0" concept="14" trace="getNodes_id4x3U0fq41hN" />
      <node id="7490254719527728257" at="43,0,44,0" concept="14" trace="BH_METHODS" />
      <node id="7490254719530442871" at="48,134,49,113" concept="10" />
      <node id="7490254719530566006" at="49,113,50,0" concept="13" />
      <node id="7490254719530442882" at="50,0,51,171" concept="5" />
      <node id="7490254719530654811" at="51,171,52,176" concept="5" />
      <node id="7490254719530543390" at="52,176,53,0" concept="13" />
      <node id="7490254719530512427" at="53,0,54,18" concept="11" />
      <node id="1915462833239910483" at="56,108,57,79" concept="10" />
      <node id="1915462833240130967" at="59,53,60,30" concept="11" />
      <node id="1915462833240130976" at="63,51,64,44" concept="11" />
      <node id="7490254719527728257" at="69,59,70,20" concept="16" />
      <node id="7490254719527728257" at="74,114,75,21" concept="5" />
      <node id="7490254719527728257" at="79,114,80,49" concept="10" />
      <node id="7490254719527728257" at="81,26,82,56" concept="18" />
      <node id="7490254719527728257" at="85,13,86,120" concept="11" />
      <node id="7490254719527728257" at="87,13,88,100" concept="11" />
      <node id="7490254719527728257" at="89,14,90,58" concept="18" />
      <node id="7490254719527728257" at="95,128,96,49" concept="10" />
      <node id="7490254719527728257" at="97,26,98,56" concept="18" />
      <node id="7490254719527728257" at="101,14,102,58" concept="18" />
      <node id="7490254719527728257" at="108,48,109,22" concept="11" />
      <node id="7490254719527728257" at="114,40,115,19" concept="11" />
      <node id="7490254719527728257" at="45,0,47,0" concept="15" trace="___init___#(Lorg/jetbrains/mps/openapi/model/SNode;)V" />
      <node id="1915462833240130965" at="59,0,62,0" concept="9" trace="translate#(Lorg/jetbrains/mps/openapi/module/SModule;)Ljava/lang/Iterable;" />
      <node id="1915462833240130974" at="63,0,66,0" concept="9" trace="translate#(Lorg/jetbrains/mps/openapi/model/SModel;)Ljava/lang/Iterable;" />
      <node id="7490254719527728257" at="69,0,72,0" concept="3" trace="GlobalStatisticTarget__BehaviorDescriptor#()V" />
      <node id="7490254719527728257" at="80,49,83,5" concept="8" />
      <node id="7490254719527728257" at="96,49,99,5" concept="8" />
      <node id="7490254719527728257" at="73,0,77,0" concept="9" trace="initNode#(Lorg/jetbrains/mps/openapi/model/SNode;Ljetbrains/mps/core/aspects/behaviour/api/SConstructor;[Ljava/lang/Object;)V" />
      <node id="7490254719527728257" at="99,5,103,5" concept="17" />
      <node id="7490254719527728257" at="106,0,111,0" concept="9" trace="getDeclaredMethods#()Ljava/util/List;" />
      <node id="7490254719527728257" at="112,0,117,0" concept="9" trace="getConcept#()Lorg/jetbrains/mps/openapi/language/SAbstractConcept;" />
      <node id="7490254719527728257" at="48,0,56,0" concept="15" trace="getStat_id6vMIJHUBlVT#(Lorg/jetbrains/mps/openapi/model/SNode;Ljetbrains/mps/console/tool/ConsoleContext;)Ljava/lang/Iterable;" />
      <node id="7490254719527728257" at="83,5,91,5" concept="17" />
      <node id="1915462833240130959" at="57,79,66,7" concept="11" />
      <node id="7490254719527728257" at="94,0,105,0" concept="9" trace="invokeSpecial0#(Lorg/jetbrains/mps/openapi/language/SAbstractConcept;Ljetbrains/mps/core/aspects/behaviour/api/SMethod;[Ljava/lang/Object;)null" />
      <node id="7490254719527728257" at="56,0,68,0" concept="15" trace="getNodes_id4x3U0fq41hN#(Lorg/jetbrains/mps/openapi/model/SNode;Ljetbrains/mps/console/tool/ConsoleContext;)Ljava/lang/Iterable;" />
      <node id="7490254719527728257" at="78,0,93,0" concept="9" trace="invokeSpecial0#(Lorg/jetbrains/mps/openapi/model/SNode;Ljetbrains/mps/core/aspects/behaviour/api/SMethod;[Ljava/lang/Object;)null" />
      <scope id="7490254719527728257" at="45,63,45,63" />
      <scope id="1915462833240130966" at="59,53,60,30" />
      <scope id="1915462833240130975" at="63,51,64,44" />
      <scope id="7490254719527728257" at="69,59,70,20" />
      <scope id="7490254719527728257" at="74,114,75,21" />
      <scope id="7490254719527728257" at="81,26,82,56" />
      <scope id="7490254719527728257" at="85,13,86,120" />
      <scope id="7490254719527728257" at="87,13,88,100" />
      <scope id="7490254719527728257" at="89,14,90,58" />
      <scope id="7490254719527728257" at="97,26,98,56" />
      <scope id="7490254719527728257" at="101,14,102,58" />
      <scope id="7490254719527728257" at="108,48,109,22" />
      <scope id="7490254719527728257" at="114,40,115,19" />
      <scope id="7490254719527728257" at="45,0,47,0">
        <var name="__thisNode__" id="7490254719527728257" />
      </scope>
      <scope id="1915462833240130965" at="59,0,62,0">
        <var name="it" id="1915462833240130965" />
      </scope>
      <scope id="1915462833240130974" at="63,0,66,0">
        <var name="it" id="1915462833240130974" />
      </scope>
      <scope id="7490254719527728257" at="69,0,72,0" />
      <scope id="7490254719527728257" at="73,0,77,0">
        <var name="constructor" id="7490254719527728257" />
        <var name="node" id="7490254719527728257" />
        <var name="parameters" id="7490254719527728257" />
      </scope>
      <scope id="7490254719527728257" at="106,0,111,0" />
      <scope id="7490254719527728257" at="112,0,117,0" />
      <scope id="7490254719530442562" at="48,134,54,18">
        <var name="result" id="7490254719530442872" />
      </scope>
      <scope id="7490254719527728257" at="48,0,56,0">
        <var name="__thisNode__" id="7490254719527728257" />
        <var name="context" id="1415040652429506761" />
      </scope>
      <scope id="7490254719527728257" at="95,128,103,5">
        <var name="methodIndex" id="7490254719527728257" />
      </scope>
      <scope id="1915462833239749563" at="56,108,66,7">
        <var name="modules" id="1915462833239910486" />
      </scope>
      <scope id="7490254719527728257" at="94,0,105,0">
        <var name="concept" id="7490254719527728257" />
        <var name="method" id="7490254719527728257" />
        <var name="parameters" id="7490254719527728257" />
      </scope>
      <scope id="7490254719527728257" at="56,0,68,0">
        <var name="__thisNode__" id="7490254719527728257" />
        <var name="c" id="1915462833240373179" />
      </scope>
      <scope id="7490254719527728257" at="79,114,91,5">
        <var name="methodIndex" id="7490254719527728257" />
      </scope>
      <scope id="7490254719527728257" at="78,0,93,0">
        <var name="method" id="7490254719527728257" />
        <var name="node" id="7490254719527728257" />
        <var name="parameters" id="7490254719527728257" />
      </scope>
      <unit id="1915462833240130965" at="58,56,62,5" name="jetbrains.mps.console.ideCommands.behavior.GlobalStatisticTarget__BehaviorDescriptor$1" />
      <unit id="1915462833240130974" at="62,21,66,5" name="jetbrains.mps.console.ideCommands.behavior.GlobalStatisticTarget__BehaviorDescriptor$2" />
      <unit id="7490254719527728257" at="36,0,118,0" name="jetbrains.mps.console.ideCommands.behavior.GlobalStatisticTarget__BehaviorDescriptor" />
    </file>
  </root>
  <root nodeRef="r:18b0a31c-6c8b-45fd-b098-332c1656d60c(jetbrains.mps.console.ideCommands.behavior)/7490254719527787127">
    <file name="ModelStatisticsTarget_Behavior.java">
      <unit id="7490254719527787127" at="10,0,13,0" name="jetbrains.mps.console.ideCommands.behavior.ModelStatisticsTarget_Behavior" />
    </file>
    <file name="ModelStatisticsTarget__BehaviorDescriptor.java">
      <node id="7490254719527787127" at="34,0,35,0" concept="14" trace="CONCEPT" />
      <node id="7490254719527787127" at="35,0,36,0" concept="14" trace="REGISTRY" />
      <node id="7490254719527787127" at="37,0,38,0" concept="14" trace="getStat_id6vMIJHUBlVT" />
      <node id="7490254719527787127" at="38,0,39,0" concept="14" trace="getNodes_id4x3U0fq41hN" />
      <node id="7490254719527787127" at="40,0,41,0" concept="14" trace="BH_METHODS" />
      <node id="7490254719528626531" at="45,134,46,23" concept="10" />
      <node id="7490254719528626535" at="46,23,47,23" concept="10" />
      <node id="7490254719528626549" at="48,115,49,75" concept="5" />
      <node id="7490254719528626558" at="49,75,50,72" concept="5" />
      <node id="7490254719527918789" at="51,5,52,113" concept="10" />
      <node id="7057947030098637353" at="52,113,53,296" concept="10" />
      <node id="7490254719527919432" at="53,296,54,155" concept="5" />
      <node id="7490254719528499586" at="54,155,55,144" concept="5" />
      <node id="7490254719528541598" at="55,144,56,104" concept="5" />
      <node id="7490254719528549289" at="56,104,57,104" concept="5" />
      <node id="7490254719528496280" at="57,104,58,0" concept="13" />
      <node id="7490254719528266990" at="58,0,59,18" concept="11" />
      <node id="5207260697412007816" at="61,114,62,318" concept="11" />
      <node id="7490254719527787127" at="65,59,66,20" concept="16" />
      <node id="7490254719527787127" at="70,114,71,21" concept="5" />
      <node id="7490254719527787127" at="75,114,76,49" concept="10" />
      <node id="7490254719527787127" at="77,26,78,56" concept="18" />
      <node id="7490254719527787127" at="81,13,82,120" concept="11" />
      <node id="7490254719527787127" at="83,13,84,100" concept="11" />
      <node id="7490254719527787127" at="85,14,86,58" concept="18" />
      <node id="7490254719527787127" at="91,128,92,49" concept="10" />
      <node id="7490254719527787127" at="93,26,94,56" concept="18" />
      <node id="7490254719527787127" at="97,14,98,58" concept="18" />
      <node id="7490254719527787127" at="104,48,105,22" concept="11" />
      <node id="7490254719527787127" at="110,40,111,19" concept="11" />
      <node id="7490254719527787127" at="42,0,44,0" concept="15" trace="___init___#(Lorg/jetbrains/mps/openapi/model/SNode;)V" />
      <node id="7490254719527787127" at="61,0,64,0" concept="15" trace="getNodes_id4x3U0fq41hN#(Lorg/jetbrains/mps/openapi/model/SNode;Ljetbrains/mps/console/tool/ConsoleContext;)Ljava/lang/Iterable;" />
      <node id="7490254719527787127" at="65,0,68,0" concept="3" trace="ModelStatisticsTarget__BehaviorDescriptor#()V" />
      <node id="7490254719527787127" at="76,49,79,5" concept="8" />
      <node id="7490254719527787127" at="92,49,95,5" concept="8" />
      <node id="7490254719528626545" at="47,23,51,5" concept="7" />
      <node id="7490254719527787127" at="69,0,73,0" concept="9" trace="initNode#(Lorg/jetbrains/mps/openapi/model/SNode;Ljetbrains/mps/core/aspects/behaviour/api/SConstructor;[Ljava/lang/Object;)V" />
      <node id="7490254719527787127" at="95,5,99,5" concept="17" />
      <node id="7490254719527787127" at="102,0,107,0" concept="9" trace="getDeclaredMethods#()Ljava/util/List;" />
      <node id="7490254719527787127" at="108,0,113,0" concept="9" trace="getConcept#()Lorg/jetbrains/mps/openapi/language/SAbstractConcept;" />
      <node id="7490254719527787127" at="79,5,87,5" concept="17" />
      <node id="7490254719527787127" at="90,0,101,0" concept="9" trace="invokeSpecial0#(Lorg/jetbrains/mps/openapi/language/SAbstractConcept;Ljetbrains/mps/core/aspects/behaviour/api/SMethod;[Ljava/lang/Object;)null" />
      <node id="7490254719527787127" at="74,0,89,0" concept="9" trace="invokeSpecial0#(Lorg/jetbrains/mps/openapi/model/SNode;Ljetbrains/mps/core/aspects/behaviour/api/SMethod;[Ljava/lang/Object;)null" />
      <node id="7490254719527787127" at="45,0,61,0" concept="15" trace="getStat_id6vMIJHUBlVT#(Lorg/jetbrains/mps/openapi/model/SNode;Ljetbrains/mps/console/tool/ConsoleContext;)Ljava/lang/Iterable;" />
      <scope id="7490254719527787127" at="42,63,42,63" />
      <scope id="5207260697411872915" at="61,114,62,318" />
      <scope id="7490254719527787127" at="65,59,66,20" />
      <scope id="7490254719527787127" at="70,114,71,21" />
      <scope id="7490254719527787127" at="77,26,78,56" />
      <scope id="7490254719527787127" at="81,13,82,120" />
      <scope id="7490254719527787127" at="83,13,84,100" />
      <scope id="7490254719527787127" at="85,14,86,58" />
      <scope id="7490254719527787127" at="93,26,94,56" />
      <scope id="7490254719527787127" at="97,14,98,58" />
      <scope id="7490254719527787127" at="104,48,105,22" />
      <scope id="7490254719527787127" at="110,40,111,19" />
      <scope id="7490254719527787127" at="42,0,44,0">
        <var name="__thisNode__" id="7490254719527787127" />
      </scope>
      <scope id="7490254719528626548" at="48,115,50,72" />
      <scope id="7490254719527787127" at="61,0,64,0">
        <var name="__thisNode__" id="7490254719527787127" />
        <var name="context" id="1915462833240389637" />
      </scope>
      <scope id="7490254719527787127" at="65,0,68,0" />
      <scope id="7490254719528626545" at="47,23,51,5">
        <var name="node" id="7490254719528626546" />
      </scope>
      <scope id="7490254719527787127" at="69,0,73,0">
        <var name="constructor" id="7490254719527787127" />
        <var name="node" id="7490254719527787127" />
        <var name="parameters" id="7490254719527787127" />
      </scope>
      <scope id="7490254719527787127" at="102,0,107,0" />
      <scope id="7490254719527787127" at="108,0,113,0" />
      <scope id="7490254719527787127" at="91,128,99,5">
        <var name="methodIndex" id="7490254719527787127" />
      </scope>
      <scope id="7490254719527787127" at="90,0,101,0">
        <var name="concept" id="7490254719527787127" />
        <var name="method" id="7490254719527787127" />
        <var name="parameters" id="7490254719527787127" />
      </scope>
      <scope id="7490254719527787127" at="75,114,87,5">
        <var name="methodIndex" id="7490254719527787127" />
      </scope>
      <scope id="7490254719527787137" at="45,134,59,18">
        <var name="model" id="7057947030098637356" />
        <var name="properties" id="7490254719528626536" />
        <var name="references" id="7490254719528626532" />
        <var name="result" id="7490254719527918792" />
      </scope>
      <scope id="7490254719527787127" at="74,0,89,0">
        <var name="method" id="7490254719527787127" />
        <var name="node" id="7490254719527787127" />
        <var name="parameters" id="7490254719527787127" />
      </scope>
      <scope id="7490254719527787127" at="45,0,61,0">
        <var name="__thisNode__" id="7490254719527787127" />
        <var name="context" id="1415040652429467012" />
      </scope>
      <unit id="7490254719527787127" at="33,0,114,0" name="jetbrains.mps.console.ideCommands.behavior.ModelStatisticsTarget__BehaviorDescriptor" />
    </file>
  </root>
  <root nodeRef="r:18b0a31c-6c8b-45fd-b098-332c1656d60c(jetbrains.mps.console.ideCommands.behavior)/7490254719530699505">
    <file name="ProjectStatisticsTarget_Behavior.java">
      <unit id="7490254719530699505" at="10,0,13,0" name="jetbrains.mps.console.ideCommands.behavior.ProjectStatisticsTarget_Behavior" />
    </file>
    <file name="ProjectStatisticsTarget__BehaviorDescriptor.java">
      <node id="7490254719530699505" at="35,0,36,0" concept="14" trace="CONCEPT" />
      <node id="7490254719530699505" at="36,0,37,0" concept="14" trace="REGISTRY" />
      <node id="7490254719530699505" at="38,0,39,0" concept="14" trace="getStat_id6vMIJHUBlVT" />
      <node id="7490254719530699505" at="39,0,40,0" concept="14" trace="getNodes_id4x3U0fq41hN" />
      <node id="7490254719530699505" at="41,0,42,0" concept="14" trace="BH_METHODS" />
      <node id="7490254719530700279" at="46,134,47,113" concept="10" />
      <node id="1415040652429758887" at="47,113,48,0" concept="13" />
      <node id="752693057587461882" at="48,0,49,90" concept="10" />
      <node id="6864030874033275615" at="51,53,52,30" concept="11" />
      <node id="6864030874033238746" at="54,7,55,0" concept="13" />
      <node id="752693057587527911" at="55,0,56,129" concept="5" />
      <node id="1415040652430955792" at="58,41,59,31" concept="11" />
      <node id="752693057587332785" at="61,17,62,127" concept="5" />
      <node id="1415040652431463075" at="64,40,65,34" concept="11" />
      <node id="1415040652433092785" at="67,17,68,0" concept="13" />
      <node id="1415040652429589715" at="68,0,69,18" concept="11" />
      <node id="1915462833240239465" at="71,114,72,76" concept="10" />
      <node id="1915462833240258144" at="74,53,75,30" concept="11" />
      <node id="1915462833240308488" at="78,51,79,44" concept="11" />
      <node id="7490254719530699505" at="84,61,85,20" concept="16" />
      <node id="7490254719530699505" at="89,114,90,21" concept="5" />
      <node id="7490254719530699505" at="94,114,95,49" concept="10" />
      <node id="7490254719530699505" at="96,26,97,56" concept="18" />
      <node id="7490254719530699505" at="100,13,101,120" concept="11" />
      <node id="7490254719530699505" at="102,13,103,100" concept="11" />
      <node id="7490254719530699505" at="104,14,105,58" concept="18" />
      <node id="7490254719530699505" at="110,128,111,49" concept="10" />
      <node id="7490254719530699505" at="112,26,113,56" concept="18" />
      <node id="7490254719530699505" at="116,14,117,58" concept="18" />
      <node id="7490254719530699505" at="123,48,124,22" concept="11" />
      <node id="7490254719530699505" at="129,40,130,19" concept="11" />
      <node id="7490254719530699505" at="43,0,45,0" concept="15" trace="___init___#(Lorg/jetbrains/mps/openapi/model/SNode;)V" />
      <node id="6864030874033274751" at="51,0,54,0" concept="9" trace="translate#(Lorg/jetbrains/mps/openapi/module/SModule;)Ljava/lang/Iterable;" />
      <node id="1415040652430952821" at="58,0,61,0" concept="9" trace="accept#(Lorg/jetbrains/mps/openapi/module/SModule;)Z" />
      <node id="1415040652431459450" at="64,0,67,0" concept="9" trace="accept#(Lorg/jetbrains/mps/openapi/model/SModel;)Z" />
      <node id="1915462833240257491" at="74,0,77,0" concept="9" trace="translate#(Lorg/jetbrains/mps/openapi/module/SModule;)Ljava/lang/Iterable;" />
      <node id="1915462833240293956" at="78,0,81,0" concept="9" trace="translate#(Lorg/jetbrains/mps/openapi/model/SModel;)Ljava/lang/Iterable;" />
      <node id="7490254719530699505" at="84,0,87,0" concept="3" trace="ProjectStatisticsTarget__BehaviorDescriptor#()V" />
      <node id="7490254719530699505" at="95,49,98,5" concept="8" />
      <node id="7490254719530699505" at="111,49,114,5" concept="8" />
      <node id="7490254719530699505" at="88,0,92,0" concept="9" trace="initNode#(Lorg/jetbrains/mps/openapi/model/SNode;Ljetbrains/mps/core/aspects/behaviour/api/SConstructor;[Ljava/lang/Object;)V" />
      <node id="7490254719530699505" at="114,5,118,5" concept="17" />
      <node id="6864030874033242492" at="49,90,54,7" concept="10" />
      <node id="1415040652429589692" at="56,129,61,17" concept="5" />
      <node id="1415040652431403694" at="62,127,67,17" concept="5" />
      <node id="7490254719530699505" at="121,0,126,0" concept="9" trace="getDeclaredMethods#()Ljava/util/List;" />
      <node id="7490254719530699505" at="127,0,132,0" concept="9" trace="getConcept#()Lorg/jetbrains/mps/openapi/language/SAbstractConcept;" />
      <node id="7490254719530699505" at="98,5,106,5" concept="17" />
      <node id="1915462833240241414" at="72,76,81,24" concept="11" />
      <node id="7490254719530699505" at="109,0,120,0" concept="9" trace="invokeSpecial0#(Lorg/jetbrains/mps/openapi/language/SAbstractConcept;Ljetbrains/mps/core/aspects/behaviour/api/SMethod;[Ljava/lang/Object;)null" />
      <node id="7490254719530699505" at="71,0,83,0" concept="15" trace="getNodes_id4x3U0fq41hN#(Lorg/jetbrains/mps/openapi/model/SNode;Ljetbrains/mps/console/tool/ConsoleContext;)Ljava/lang/Iterable;" />
      <node id="7490254719530699505" at="93,0,108,0" concept="9" trace="invokeSpecial0#(Lorg/jetbrains/mps/openapi/model/SNode;Ljetbrains/mps/core/aspects/behaviour/api/SMethod;[Ljava/lang/Object;)null" />
      <node id="7490254719530699505" at="46,0,71,0" concept="15" trace="getStat_id6vMIJHUBlVT#(Lorg/jetbrains/mps/openapi/model/SNode;Ljetbrains/mps/console/tool/ConsoleContext;)Ljava/lang/Iterable;" />
      <scope id="7490254719530699505" at="43,63,43,63" />
      <scope id="6864030874033274752" at="51,53,52,30" />
      <scope id="1415040652430952822" at="58,41,59,31" />
      <scope id="1415040652431459451" at="64,40,65,34" />
      <scope id="1915462833240257492" at="74,53,75,30" />
      <scope id="1915462833240293957" at="78,51,79,44" />
      <scope id="7490254719530699505" at="84,61,85,20" />
      <scope id="7490254719530699505" at="89,114,90,21" />
      <scope id="7490254719530699505" at="96,26,97,56" />
      <scope id="7490254719530699505" at="100,13,101,120" />
      <scope id="7490254719530699505" at="102,13,103,100" />
      <scope id="7490254719530699505" at="104,14,105,58" />
      <scope id="7490254719530699505" at="112,26,113,56" />
      <scope id="7490254719530699505" at="116,14,117,58" />
      <scope id="7490254719530699505" at="123,48,124,22" />
      <scope id="7490254719530699505" at="129,40,130,19" />
      <scope id="7490254719530699505" at="43,0,45,0">
        <var name="__thisNode__" id="7490254719530699505" />
      </scope>
      <scope id="6864030874033274751" at="51,0,54,0">
        <var name="it" id="6864030874033274751" />
      </scope>
      <scope id="1415040652430952821" at="58,0,61,0">
        <var name="it" id="1415040652430952821" />
      </scope>
      <scope id="1415040652431459450" at="64,0,67,0">
        <var name="it" id="1415040652431459450" />
      </scope>
      <scope id="1915462833240257491" at="74,0,77,0">
        <var name="it" id="1915462833240257491" />
      </scope>
      <scope id="1915462833240293956" at="78,0,81,0">
        <var name="it" id="1915462833240293956" />
      </scope>
      <scope id="7490254719530699505" at="84,0,87,0" />
      <scope id="7490254719530699505" at="88,0,92,0">
        <var name="constructor" id="7490254719530699505" />
        <var name="node" id="7490254719530699505" />
        <var name="parameters" id="7490254719530699505" />
      </scope>
      <scope id="7490254719530699505" at="121,0,126,0" />
      <scope id="7490254719530699505" at="127,0,132,0" />
      <scope id="7490254719530699505" at="110,128,118,5">
        <var name="methodIndex" id="7490254719530699505" />
      </scope>
      <scope id="1915462833240239300" at="71,114,81,24">
        <var name="modules" id="1915462833240239466" />
      </scope>
      <scope id="7490254719530699505" at="109,0,120,0">
        <var name="concept" id="7490254719530699505" />
        <var name="method" id="7490254719530699505" />
        <var name="parameters" id="7490254719530699505" />
      </scope>
      <scope id="7490254719530699505" at="71,0,83,0">
        <var name="__thisNode__" id="7490254719530699505" />
        <var name="context" id="1915462833240405816" />
      </scope>
      <scope id="7490254719530699505" at="94,114,106,5">
        <var name="methodIndex" id="7490254719530699505" />
      </scope>
      <scope id="7490254719530699505" at="93,0,108,0">
        <var name="method" id="7490254719530699505" />
        <var name="node" id="7490254719530699505" />
        <var name="parameters" id="7490254719530699505" />
      </scope>
      <scope id="7490254719530699515" at="46,134,69,18">
        <var name="models" id="6864030874033242495" />
        <var name="modules" id="752693057587461883" />
        <var name="result" id="7490254719530700280" />
      </scope>
      <scope id="7490254719530699505" at="46,0,71,0">
        <var name="__thisNode__" id="7490254719530699505" />
        <var name="context" id="1415040652429515886" />
      </scope>
      <unit id="6864030874033274751" at="50,75,54,5" name="jetbrains.mps.console.ideCommands.behavior.ProjectStatisticsTarget__BehaviorDescriptor$1" />
      <unit id="1415040652430952821" at="57,142,61,5" name="jetbrains.mps.console.ideCommands.behavior.ProjectStatisticsTarget__BehaviorDescriptor$2" />
      <unit id="1415040652431459450" at="63,136,67,5" name="jetbrains.mps.console.ideCommands.behavior.ProjectStatisticsTarget__BehaviorDescriptor$3" />
      <unit id="1915462833240257491" at="73,56,77,5" name="jetbrains.mps.console.ideCommands.behavior.ProjectStatisticsTarget__BehaviorDescriptor$4" />
      <unit id="1915462833240293956" at="77,21,81,5" name="jetbrains.mps.console.ideCommands.behavior.ProjectStatisticsTarget__BehaviorDescriptor$5" />
      <unit id="7490254719530699505" at="34,0,133,0" name="jetbrains.mps.console.ideCommands.behavior.ProjectStatisticsTarget__BehaviorDescriptor" />
    </file>
  </root>
</debug-info>
<|MERGE_RESOLUTION|>--- conflicted
+++ resolved
@@ -566,16 +566,15 @@
       <unit id="3894227536041893272" at="10,0,13,0" name="jetbrains.mps.console.ideCommands.behavior.ClickableGenerator_Behavior" />
     </file>
     <file name="ClickableGenerator__BehaviorDescriptor.java">
-<<<<<<< HEAD
       <node id="3894227536043377005" at="88,27,88,27" concept="1" />
       <node id="3894227536043378215" at="91,27,91,27" concept="1" />
-      <node id="3894227536041893272" at="42,0,43,0" concept="13" trace="CONCEPT" />
-      <node id="3894227536041893272" at="43,0,44,0" concept="13" trace="REGISTRY" />
-      <node id="3894227536041893272" at="45,0,46,0" concept="13" trace="execute_id7oNS25df64x" />
-      <node id="3894227536041893272" at="46,0,47,0" concept="13" trace="canExecute_id2QdC0h7dh1h" />
-      <node id="3894227536041893272" at="48,0,49,0" concept="13" trace="BH_METHODS" />
-      <node id="3894227536042088614" at="53,101,54,287" concept="10" />
-      <node id="3894227536043292946" at="54,287,55,0" concept="12" />
+      <node id="3894227536041893272" at="42,0,43,0" concept="14" trace="CONCEPT" />
+      <node id="3894227536041893272" at="43,0,44,0" concept="14" trace="REGISTRY" />
+      <node id="3894227536041893272" at="45,0,46,0" concept="14" trace="execute_id7oNS25df64x" />
+      <node id="3894227536041893272" at="46,0,47,0" concept="14" trace="canExecute_id2QdC0h7dh1h" />
+      <node id="3894227536041893272" at="48,0,49,0" concept="14" trace="BH_METHODS" />
+      <node id="3894227536042088614" at="53,101,54,314" concept="10" />
+      <node id="3894227536043292946" at="54,314,55,0" concept="13" />
       <node id="4263252858386458447" at="55,0,56,129" concept="10" />
       <node id="3894227536043377004" at="62,0,63,0" concept="6" trace="__CP__" />
       <node id="3894227536043377004" at="68,28,69,54" concept="0" />
@@ -604,44 +603,44 @@
       <node id="7444767914051669150" at="115,195,116,58" concept="5" />
       <node id="4263252858386477661" at="119,25,120,34" concept="5" />
       <node id="3894227536042410673" at="124,84,125,201" concept="11" />
-      <node id="3894227536041893272" at="128,56,129,20" concept="15" />
+      <node id="3894227536041893272" at="128,56,129,20" concept="16" />
       <node id="3894227536041893272" at="133,114,134,21" concept="5" />
       <node id="3894227536041893272" at="138,114,139,49" concept="10" />
-      <node id="3894227536041893272" at="140,26,141,56" concept="17" />
+      <node id="3894227536041893272" at="140,26,141,56" concept="18" />
       <node id="3894227536041893272" at="144,13,145,61" concept="5" />
       <node id="3894227536041893272" at="145,61,146,20" concept="11" />
       <node id="3894227536041893272" at="147,13,148,62" concept="11" />
-      <node id="3894227536041893272" at="149,14,150,58" concept="17" />
+      <node id="3894227536041893272" at="149,14,150,58" concept="18" />
       <node id="3894227536041893272" at="155,128,156,49" concept="10" />
-      <node id="3894227536041893272" at="157,26,158,56" concept="17" />
-      <node id="3894227536041893272" at="161,14,162,58" concept="17" />
+      <node id="3894227536041893272" at="157,26,158,56" concept="18" />
+      <node id="3894227536041893272" at="161,14,162,58" concept="18" />
       <node id="3894227536041893272" at="168,48,169,22" concept="11" />
       <node id="3894227536041893272" at="174,40,175,19" concept="11" />
       <node id="3894227536042463370" at="178,36,179,47" concept="11" />
       <node id="3894227536042463370" at="180,5,181,16" concept="11" />
       <node id="3894227536042459065" at="183,55,184,43" concept="11" />
-      <node id="3894227536041893272" at="50,0,52,0" concept="14" trace="___init___#(Lorg/jetbrains/mps/openapi/model/SNode;)V" />
+      <node id="3894227536041893272" at="50,0,52,0" concept="15" trace="___init___#(Lorg/jetbrains/mps/openapi/model/SNode;)V" />
       <node id="3894227536043450861" at="107,0,110,0" concept="9" trace="accept#(Lorg/jetbrains/mps/openapi/ui/persistence/Tab;)Z" />
       <node id="3894227536043500330" at="111,0,114,0" concept="9" trace="visit#(Lorg/jetbrains/mps/openapi/ui/persistence/Tab;)V" />
-      <node id="3894227536041893272" at="124,0,127,0" concept="14" trace="canExecute_id2QdC0h7dh1h#(Lorg/jetbrains/mps/openapi/model/SNode;)Z" />
+      <node id="3894227536041893272" at="124,0,127,0" concept="15" trace="canExecute_id2QdC0h7dh1h#(Lorg/jetbrains/mps/openapi/model/SNode;)Z" />
       <node id="3894227536041893272" at="128,0,131,0" concept="3" trace="ClickableGenerator__BehaviorDescriptor#()V" />
       <node id="3894227536041893272" at="139,49,142,5" concept="8" />
       <node id="3894227536041893272" at="156,49,159,5" concept="8" />
       <node id="3894227536042463370" at="177,79,180,5" concept="8" />
-      <node id="3894227536042459065" at="183,0,186,0" concept="14" trace="isNotEmptyString#(Ljava/lang/String;)Z" />
+      <node id="3894227536042459065" at="183,0,186,0" concept="15" trace="isNotEmptyString#(Ljava/lang/String;)Z" />
       <node id="3894227536043378214" at="73,27,77,23" concept="8" />
       <node id="4263252858386477657" at="118,0,122,0" concept="9" trace="run#()V" />
       <node id="3894227536041893272" at="132,0,136,0" concept="9" trace="initNode#(Lorg/jetbrains/mps/openapi/model/SNode;Ljetbrains/mps/core/aspects/behaviour/api/SConstructor;[Ljava/lang/Object;)V" />
-      <node id="3894227536041893272" at="159,5,163,5" concept="16" />
+      <node id="3894227536041893272" at="159,5,163,5" concept="17" />
       <node id="3894227536041893272" at="166,0,171,0" concept="9" trace="getDeclaredMethods#()Ljava/util/List;" />
       <node id="3894227536041893272" at="172,0,177,0" concept="9" trace="getConcept#()Lorg/jetbrains/mps/openapi/language/SAbstractConcept;" />
       <node id="4263252858386474885" at="116,58,122,7" concept="5" />
-      <node id="3894227536042463370" at="177,0,183,0" concept="14" trace="check_cte1s_a0a0a0#(Ljetbrains/mps/project/MPSProject;)Lorg/jetbrains/mps/openapi/module/SRepository;" />
+      <node id="3894227536042463370" at="177,0,183,0" concept="15" trace="check_cte1s_a0a0a0#(Ljetbrains/mps/project/MPSProject;)Lorg/jetbrains/mps/openapi/module/SRepository;" />
       <node id="3894227536043438597" at="105,7,114,7" concept="5" />
-      <node id="3894227536041893272" at="142,5,151,5" concept="16" />
+      <node id="3894227536041893272" at="142,5,151,5" concept="17" />
       <node id="3894227536041893272" at="154,0,165,0" concept="9" trace="invokeSpecial0#(Lorg/jetbrains/mps/openapi/language/SAbstractConcept;Ljetbrains/mps/core/aspects/behaviour/api/SMethod;[Ljava/lang/Object;)null" />
       <node id="3894227536041893272" at="137,0,153,0" concept="9" trace="invokeSpecial0#(Lorg/jetbrains/mps/openapi/model/SNode;Ljetbrains/mps/core/aspects/behaviour/api/SMethod;[Ljava/lang/Object;)null" />
-      <node id="3894227536043377004" at="65,20,96,19" concept="16" />
+      <node id="3894227536043377004" at="65,20,96,19" concept="17" />
       <node id="3894227536043377004" at="63,46,97,31" concept="4" />
       <node id="3894227536043377004" at="63,0,100,0" concept="9" trace="moveToNext#()Z" />
       <node id="3894227536043377004" at="60,43,101,14" concept="11" />
@@ -649,7 +648,7 @@
       <node id="3894227536043377004" at="58,39,103,10" concept="11" />
       <node id="3894227536043377004" at="58,0,105,0" concept="9" trace="iterable#()Ljava/lang/Iterable;" />
       <node id="3894227536043349070" at="56,129,105,7" concept="10" />
-      <node id="3894227536041893272" at="53,0,124,0" concept="14" trace="execute_id7oNS25df64x#(Lorg/jetbrains/mps/openapi/model/SNode;Lcom/intellij/openapi/project/Project;)V" />
+      <node id="3894227536041893272" at="53,0,124,0" concept="15" trace="execute_id7oNS25df64x#(Lorg/jetbrains/mps/openapi/model/SNode;Lcom/intellij/openapi/project/Project;)V" />
       <scope id="3894227536041893272" at="50,63,50,63" />
       <scope id="3894227536043377005" at="88,27,88,27" />
       <scope id="3894227536043378215" at="91,27,91,27" />
@@ -671,112 +670,6 @@
       <scope id="3894227536042463370" at="178,36,179,47" />
       <scope id="3894227536042459065" at="183,55,184,43" />
       <scope id="3894227536041893272" at="50,0,52,0">
-=======
-      <node id="3894227536043377005" at="87,27,87,27" concept="1" />
-      <node id="3894227536043378215" at="90,27,90,27" concept="1" />
-      <node id="3894227536041893272" at="41,0,42,0" concept="14" trace="CONCEPT" />
-      <node id="3894227536041893272" at="42,0,43,0" concept="14" trace="REGISTRY" />
-      <node id="3894227536041893272" at="44,0,45,0" concept="14" trace="execute_id7oNS25df64x" />
-      <node id="3894227536041893272" at="45,0,46,0" concept="14" trace="canExecute_id2QdC0h7dh1h" />
-      <node id="3894227536041893272" at="47,0,48,0" concept="14" trace="BH_METHODS" />
-      <node id="3894227536042088614" at="52,101,53,314" concept="10" />
-      <node id="3894227536043292946" at="53,314,54,0" concept="13" />
-      <node id="4263252858386458447" at="54,0,55,129" concept="10" />
-      <node id="3894227536043377004" at="61,0,62,0" concept="6" trace="__CP__" />
-      <node id="3894227536043377004" at="67,28,68,54" concept="0" />
-      <node id="3894227536043377004" at="68,54,69,35" concept="11" />
-      <node id="3894227536043378214" at="70,27,71,36" concept="5" />
-      <node id="3894227536043378214" at="73,66,74,40" concept="5" />
-      <node id="3894227536043378214" at="74,40,75,30" concept="2" />
-      <node id="3894227536043378214" at="76,23,77,38" concept="5" />
-      <node id="3894227536043378214" at="77,38,78,28" concept="2" />
-      <node id="3894227536043378214" at="79,27,80,29" concept="5" />
-      <node id="3894227536043378214" at="80,29,81,38" concept="5" />
-      <node id="3894227536043378214" at="81,38,82,28" concept="2" />
-      <node id="3894227536043412844" at="83,27,84,38" concept="5" />
-      <node id="3894227536043412844" at="84,38,85,60" concept="5" />
-      <node id="3894227536043412844" at="85,60,86,34" concept="11" />
-      <node id="3894227536043377005" at="87,27,88,38" concept="5" />
-      <node id="3894227536043377005" at="88,38,89,28" concept="2" />
-      <node id="3894227536043378215" at="90,27,91,38" concept="5" />
-      <node id="3894227536043378215" at="91,38,92,28" concept="2" />
-      <node id="3894227536043377004" at="93,28,94,37" concept="2" />
-      <node id="3894227536043377004" at="96,31,97,29" concept="11" />
-      <node id="3894227536043378216" at="99,0,100,0" concept="6" trace="_2_i" />
-      <node id="3894227536043451376" at="106,37,107,79" concept="11" />
-      <node id="3894227536043501262" at="110,33,111,35" concept="5" />
-      <node id="8228751877663833172" at="113,7,114,195" concept="10" />
-      <node id="7444767914051669150" at="114,195,115,58" concept="5" />
-      <node id="4263252858386477661" at="118,25,119,34" concept="5" />
-      <node id="3894227536042410673" at="123,84,124,201" concept="11" />
-      <node id="3894227536041893272" at="127,56,128,20" concept="16" />
-      <node id="3894227536041893272" at="132,114,133,21" concept="5" />
-      <node id="3894227536041893272" at="137,114,138,49" concept="10" />
-      <node id="3894227536041893272" at="139,26,140,56" concept="18" />
-      <node id="3894227536041893272" at="143,13,144,61" concept="5" />
-      <node id="3894227536041893272" at="144,61,145,20" concept="11" />
-      <node id="3894227536041893272" at="146,13,147,62" concept="11" />
-      <node id="3894227536041893272" at="148,14,149,58" concept="18" />
-      <node id="3894227536041893272" at="154,128,155,49" concept="10" />
-      <node id="3894227536041893272" at="156,26,157,56" concept="18" />
-      <node id="3894227536041893272" at="160,14,161,58" concept="18" />
-      <node id="3894227536041893272" at="167,48,168,22" concept="11" />
-      <node id="3894227536041893272" at="173,40,174,19" concept="11" />
-      <node id="3894227536042463370" at="177,36,178,47" concept="11" />
-      <node id="3894227536042463370" at="179,5,180,16" concept="11" />
-      <node id="3894227536042459065" at="182,55,183,43" concept="11" />
-      <node id="3894227536041893272" at="49,0,51,0" concept="15" trace="___init___#(Lorg/jetbrains/mps/openapi/model/SNode;)V" />
-      <node id="3894227536043450861" at="106,0,109,0" concept="9" trace="accept#(Lorg/jetbrains/mps/openapi/ui/persistence/Tab;)Z" />
-      <node id="3894227536043500330" at="110,0,113,0" concept="9" trace="visit#(Lorg/jetbrains/mps/openapi/ui/persistence/Tab;)V" />
-      <node id="3894227536041893272" at="123,0,126,0" concept="15" trace="canExecute_id2QdC0h7dh1h#(Lorg/jetbrains/mps/openapi/model/SNode;)Z" />
-      <node id="3894227536041893272" at="127,0,130,0" concept="3" trace="ClickableGenerator__BehaviorDescriptor#()V" />
-      <node id="3894227536041893272" at="138,49,141,5" concept="8" />
-      <node id="3894227536041893272" at="155,49,158,5" concept="8" />
-      <node id="3894227536042463370" at="176,98,179,5" concept="8" />
-      <node id="3894227536042459065" at="182,0,185,0" concept="15" trace="isNotEmptyString#(Ljava/lang/String;)Z" />
-      <node id="3894227536043378214" at="72,27,76,23" concept="8" />
-      <node id="4263252858386477657" at="117,0,121,0" concept="9" trace="run#()V" />
-      <node id="3894227536041893272" at="131,0,135,0" concept="9" trace="initNode#(Lorg/jetbrains/mps/openapi/model/SNode;Ljetbrains/mps/core/aspects/behaviour/api/SConstructor;[Ljava/lang/Object;)V" />
-      <node id="3894227536041893272" at="158,5,162,5" concept="17" />
-      <node id="3894227536041893272" at="165,0,170,0" concept="9" trace="getDeclaredMethods#()Ljava/util/List;" />
-      <node id="3894227536041893272" at="171,0,176,0" concept="9" trace="getConcept#()Lorg/jetbrains/mps/openapi/language/SAbstractConcept;" />
-      <node id="4263252858386474885" at="115,58,121,7" concept="5" />
-      <node id="3894227536042463370" at="176,0,182,0" concept="15" trace="check_cte1s_a0a0a0#(Ljetbrains/mps/project/Project;)Lorg/jetbrains/mps/openapi/module/SRepository;" />
-      <node id="3894227536043438597" at="104,7,113,7" concept="5" />
-      <node id="3894227536041893272" at="141,5,150,5" concept="17" />
-      <node id="3894227536041893272" at="153,0,164,0" concept="9" trace="invokeSpecial0#(Lorg/jetbrains/mps/openapi/language/SAbstractConcept;Ljetbrains/mps/core/aspects/behaviour/api/SMethod;[Ljava/lang/Object;)null" />
-      <node id="3894227536041893272" at="136,0,152,0" concept="9" trace="invokeSpecial0#(Lorg/jetbrains/mps/openapi/model/SNode;Ljetbrains/mps/core/aspects/behaviour/api/SMethod;[Ljava/lang/Object;)null" />
-      <node id="3894227536043377004" at="64,20,95,19" concept="17" />
-      <node id="3894227536043377004" at="62,46,96,31" concept="4" />
-      <node id="3894227536043377004" at="62,0,99,0" concept="9" trace="moveToNext#()Z" />
-      <node id="3894227536043377004" at="59,43,100,14" concept="11" />
-      <node id="3894227536043377004" at="59,0,102,0" concept="9" trace="iterator#()Ljava/util/Iterator;" />
-      <node id="3894227536043377004" at="57,39,102,10" concept="11" />
-      <node id="3894227536043377004" at="57,0,104,0" concept="9" trace="iterable#()Ljava/lang/Iterable;" />
-      <node id="3894227536043349070" at="55,129,104,7" concept="10" />
-      <node id="3894227536041893272" at="52,0,123,0" concept="15" trace="execute_id7oNS25df64x#(Lorg/jetbrains/mps/openapi/model/SNode;Lcom/intellij/openapi/project/Project;)V" />
-      <scope id="3894227536041893272" at="49,63,49,63" />
-      <scope id="3894227536043377005" at="87,27,87,27" />
-      <scope id="3894227536043378215" at="90,27,90,27" />
-      <scope id="3894227536043378214" at="70,27,71,36" />
-      <scope id="3894227536043377004" at="93,28,94,37" />
-      <scope id="3894227536043450862" at="106,37,107,79" />
-      <scope id="3894227536043500331" at="110,33,111,35" />
-      <scope id="4263252858386477660" at="118,25,119,34" />
-      <scope id="3894227536041955203" at="123,84,124,201" />
-      <scope id="3894227536041893272" at="127,56,128,20" />
-      <scope id="3894227536041893272" at="132,114,133,21" />
-      <scope id="3894227536041893272" at="139,26,140,56" />
-      <scope id="3894227536041893272" at="146,13,147,62" />
-      <scope id="3894227536041893272" at="148,14,149,58" />
-      <scope id="3894227536041893272" at="156,26,157,56" />
-      <scope id="3894227536041893272" at="160,14,161,58" />
-      <scope id="3894227536041893272" at="167,48,168,22" />
-      <scope id="3894227536041893272" at="173,40,174,19" />
-      <scope id="3894227536042463370" at="177,36,178,47" />
-      <scope id="3894227536042459065" at="182,55,183,43" />
-      <scope id="3894227536041893272" at="49,0,51,0">
->>>>>>> 174b4161
         <var name="__thisNode__" id="3894227536041893272" />
       </scope>
       <scope id="3894227536043377004" at="68,28,70,35" />
