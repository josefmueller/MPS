<?xml version="1.0" encoding="UTF-8"?>
<debug-info>
  <concept fqn="jetbrains.mps.baseLanguage.structure.AssertStatement" />
  <concept fqn="jetbrains.mps.baseLanguage.structure.BlockStatement" />
  <concept fqn="jetbrains.mps.baseLanguage.structure.BreakStatement" />
  <concept fqn="jetbrains.mps.baseLanguage.structure.DoWhileStatement" />
  <concept fqn="jetbrains.mps.baseLanguage.structure.ExpressionStatement" />
  <concept fqn="jetbrains.mps.baseLanguage.structure.FieldDeclaration" />
  <concept fqn="jetbrains.mps.baseLanguage.structure.ForeachStatement" />
  <concept fqn="jetbrains.mps.baseLanguage.structure.IfStatement" />
  <concept fqn="jetbrains.mps.baseLanguage.structure.InstanceMethodDeclaration" />
  <concept fqn="jetbrains.mps.baseLanguage.structure.LocalVariableDeclarationStatement" />
  <concept fqn="jetbrains.mps.baseLanguage.structure.ReturnStatement" />
  <concept fqn="jetbrains.mps.baseLanguage.structure.Statement" />
  <concept fqn="jetbrains.mps.baseLanguage.structure.StaticMethodDeclaration" />
  <concept fqn="jetbrains.mps.baseLanguage.structure.SwitchStatement" />
  <root>
    <file name="Clean_BehaviorDescriptor.java">
      <unit at="6,0,14,0" name="jetbrains.mps.console.ideCommands.behavior.Clean_BehaviorDescriptor" />
    </file>
    <file name="ModelStatisticsTarget_BehaviorDescriptor.java">
      <unit at="10,0,24,0" name="jetbrains.mps.console.ideCommands.behavior.ModelStatisticsTarget_BehaviorDescriptor" />
    </file>
    <file name="ActionCallDeclaredParameter_BehaviorDescriptor.java">
      <unit at="7,0,18,0" name="jetbrains.mps.console.ideCommands.behavior.ActionCallDeclaredParameter_BehaviorDescriptor" />
    </file>
    <file name="StatCommand_BehaviorDescriptor.java">
      <unit at="10,0,21,0" name="jetbrains.mps.console.ideCommands.behavior.StatCommand_BehaviorDescriptor" />
    </file>
    <file name="WithDependencies_BehaviorDescriptor.java">
      <unit at="7,0,15,0" name="jetbrains.mps.console.ideCommands.behavior.WithDependencies_BehaviorDescriptor" />
    </file>
    <file name="INodeSetReference_BehaviorDescriptor.java">
      <unit at="8,0,11,0" name="jetbrains.mps.console.ideCommands.behavior.INodeSetReference_BehaviorDescriptor" />
    </file>
    <file name="UnloadModelsCommand_BehaviorDescriptor.java">
      <unit at="11,0,22,0" name="jetbrains.mps.console.ideCommands.behavior.UnloadModelsCommand_BehaviorDescriptor" />
    </file>
    <file name="BehaviorAspectDescriptor.java">
      <unit at="9,0,60,0" name="jetbrains.mps.console.ideCommands.behavior.BehaviorAspectDescriptor" />
    </file>
    <file name="ActionCallGlobalParameter_BehaviorDescriptor.java">
      <unit at="7,0,18,0" name="jetbrains.mps.console.ideCommands.behavior.ActionCallGlobalParameter_BehaviorDescriptor" />
    </file>
    <file name="RebuildProjectCommand_BehaviorDescriptor.java">
      <unit at="11,0,22,0" name="jetbrains.mps.console.ideCommands.behavior.RebuildProjectCommand_BehaviorDescriptor" />
    </file>
    <file name="SubtreeStatisticsTarget_BehaviorDescriptor.java">
      <unit at="10,0,24,0" name="jetbrains.mps.console.ideCommands.behavior.SubtreeStatisticsTarget_BehaviorDescriptor" />
    </file>
    <file name="IStatisticsTarget_BehaviorDescriptor.java">
      <unit at="9,0,12,0" name="jetbrains.mps.console.ideCommands.behavior.IStatisticsTarget_BehaviorDescriptor" />
    </file>
    <file name="ProjectStatisticsTarget_BehaviorDescriptor.java">
      <unit at="10,0,24,0" name="jetbrains.mps.console.ideCommands.behavior.ProjectStatisticsTarget_BehaviorDescriptor" />
    </file>
    <file name="ModelProperties_BehaviorDescriptor.java">
      <unit at="9,0,20,0" name="jetbrains.mps.console.ideCommands.behavior.ModelProperties_BehaviorDescriptor" />
    </file>
    <file name="ActionCallParameter_BehaviorDescriptor.java">
      <unit at="8,0,17,0" name="jetbrains.mps.console.ideCommands.behavior.ActionCallParameter_BehaviorDescriptor" />
    </file>
    <file name="ModuleProperties_BehaviorDescriptor.java">
      <unit at="9,0,20,0" name="jetbrains.mps.console.ideCommands.behavior.ModuleProperties_BehaviorDescriptor" />
    </file>
    <file name="ClickableGenerator_BehaviorDescriptor.java">
      <unit at="10,0,24,0" name="jetbrains.mps.console.ideCommands.behavior.ClickableGenerator_BehaviorDescriptor" />
    </file>
    <file name="GlobalStatisticTarget_BehaviorDescriptor.java">
      <unit at="10,0,24,0" name="jetbrains.mps.console.ideCommands.behavior.GlobalStatisticTarget_BehaviorDescriptor" />
    </file>
    <file name="NodeReference_BehaviorDescriptor.java">
      <unit at="7,0,15,0" name="jetbrains.mps.console.ideCommands.behavior.NodeReference_BehaviorDescriptor" />
    </file>
    <file name="OfAspectOperation_BehaviorDescriptor.java">
      <unit at="11,0,34,0" name="jetbrains.mps.console.ideCommands.behavior.OfAspectOperation_BehaviorDescriptor" />
    </file>
    <file name="ModelReference_BehaviorDescriptor.java">
      <unit at="7,0,15,0" name="jetbrains.mps.console.ideCommands.behavior.ModelReference_BehaviorDescriptor" />
    </file>
    <file name="RemoveGenSources_BehaviorDescriptor.java">
      <unit at="7,0,18,0" name="jetbrains.mps.console.ideCommands.behavior.RemoveGenSources_BehaviorDescriptor" />
    </file>
    <file name="Make_BehaviorDescriptor.java">
      <unit at="8,0,22,0" name="jetbrains.mps.console.ideCommands.behavior.Make_BehaviorDescriptor" />
    </file>
    <file name="ShowGenPlan_BehaviorDescriptor.java">
      <unit at="10,0,21,0" name="jetbrains.mps.console.ideCommands.behavior.ShowGenPlan_BehaviorDescriptor" />
    </file>
    <file name="AbsractMake_BehaviorDescriptor.java">
      <unit at="9,0,23,0" name="jetbrains.mps.console.ideCommands.behavior.AbsractMake_BehaviorDescriptor" />
    </file>
    <file name="CallActionExpression_BehaviorDescriptor.java">
      <unit at="11,0,37,0" name="jetbrains.mps.console.ideCommands.behavior.CallActionExpression_BehaviorDescriptor" />
    </file>
    <file name="ShowBrokenReferences_BehaviorDescriptor.java">
      <unit at="10,0,21,0" name="jetbrains.mps.console.ideCommands.behavior.ShowBrokenReferences_BehaviorDescriptor" />
    </file>
  </root>
  <root nodeRef="r:18b0a31c-6c8b-45fd-b098-332c1656d60c(jetbrains.mps.console.ideCommands.behavior)/2087237500458009230">
    <file name="ShowBrokenReferences_Behavior.java">
      <node id="5191068651950664617" at="26,59,27,53" concept="10" />
      <node id="5191068651950664626" at="30,48,31,88" concept="10" />
      <node id="2087237500458009264" at="34,72,35,74" concept="4" />
      <node id="2087237500458009273" at="35,74,36,32" concept="4" />
      <node id="2087237500458009277" at="36,32,37,65" concept="4" />
      <node id="879099975775241082" at="37,65,38,49" concept="9" />
      <node id="879099975775446935" at="38,49,39,32" concept="4" />
      <node id="2348043250036510916" at="39,32,40,131" concept="9" />
      <node id="2348043250036530742" at="40,131,41,98" concept="4" />
      <node id="2348043250036644456" at="41,98,42,80" concept="4" />
      <node id="2348043250035845890" at="42,80,43,41" concept="4" />
      <node id="783234604506122156" at="43,41,44,32" concept="4" />
      <node id="783234604506124454" at="44,32,45,32" concept="4" />
      <node id="2087237500458009230" at="20,0,22,0" concept="12" trace="init#(Lorg/jetbrains/mps/openapi/model/SNode;)V" />
      <node id="5191068651950664615" at="26,0,29,0" concept="8" trace="translate#(Lorg/jetbrains/mps/openapi/model/SNode;)Ljava/lang/Iterable;" />
      <node id="5191068651950664624" at="30,0,33,0" concept="8" trace="accept#(Lorg/jetbrains/mps/openapi/model/SReference;)Z" />
      <node id="2087237500458009250" at="24,25,33,11" concept="9" />
      <node id="2087237500458009260" at="33,11,46,9" concept="6" />
      <node id="2087237500458009244" at="24,0,48,0" concept="8" trace="run#()V" />
      <node id="2087237500458009243" at="22,141,48,7" concept="4" />
      <node id="2087237500458009230" at="22,0,50,0" concept="12" trace="virtual_doExecute_3321948346081469500#(Lorg/jetbrains/mps/openapi/model/SNode;Ljetbrains/mps/console/tool/ConsoleContext;Ljetbrains/mps/console/tool/ConsoleStream;)V" />
      <scope id="2087237500458009232" at="20,43,20,43" />
      <scope id="5191068651950664616" at="26,59,27,53" />
      <scope id="5191068651950664625" at="30,48,31,88" />
      <scope id="2087237500458009230" at="20,0,22,0">
        <var name="thisNode" id="2087237500458009230" />
      </scope>
      <scope id="5191068651950664615" at="26,0,29,0">
        <var name="it" id="5191068651950664615" />
      </scope>
      <scope id="5191068651950664624" at="30,0,33,0">
        <var name="it" id="5191068651950664624" />
      </scope>
      <scope id="2087237500458009263" at="34,72,45,32">
        <var name="clickableNode" id="2348043250036510919" />
        <var name="targetNode" id="879099975775241085" />
      </scope>
      <scope id="2087237500458009260" at="33,11,46,9">
        <var name="ref" id="2087237500458009261" />
      </scope>
      <scope id="2087237500458009245" at="24,25,46,9">
        <var name="brokenReferences" id="2087237500458009251" />
      </scope>
      <scope id="2087237500458009244" at="24,0,48,0" />
      <scope id="2087237500458009242" at="22,141,48,7" />
      <scope id="2087237500458009230" at="22,0,50,0">
        <var name="console" id="3321948346082875933" />
        <var name="context" id="3321948346082875931" />
        <var name="thisNode" id="2087237500458009230" />
      </scope>
      <unit id="5191068651950664615" at="25,283,29,9" name="jetbrains.mps.console.ideCommands.behavior.ShowBrokenReferences_Behavior$2" />
      <unit id="5191068651950664624" at="29,21,33,9" name="jetbrains.mps.console.ideCommands.behavior.ShowBrokenReferences_Behavior$2" />
      <unit id="2087237500458009244" at="23,45,48,5" name="jetbrains.mps.console.ideCommands.behavior.ShowBrokenReferences_Behavior$1" />
      <unit id="2087237500458009230" at="19,0,51,0" name="jetbrains.mps.console.ideCommands.behavior.ShowBrokenReferences_Behavior" />
    </file>
  </root>
  <root nodeRef="r:18b0a31c-6c8b-45fd-b098-332c1656d60c(jetbrains.mps.console.ideCommands.behavior)/2087237500458473183">
    <file name="SubtreeStatisticsTarget_Behavior.java">
      <node id="2087237500458561738" at="20,130,21,209" concept="9" />
      <node id="2087237500458792365" at="21,209,22,99" concept="9" />
      <node id="2087237500458509014" at="22,99,23,23" concept="9" />
      <node id="2087237500458509018" at="23,23,24,23" concept="9" />
      <node id="2087237500458509026" at="25,33,26,75" concept="4" />
      <node id="2087237500458509035" at="26,75,27,91" concept="4" />
      <node id="2087237500458509046" at="28,5,29,113" concept="9" />
      <node id="2087237500458509069" at="29,113,30,128" concept="4" />
      <node id="2087237500458509077" at="30,128,31,104" concept="4" />
      <node id="2087237500458509084" at="31,104,32,104" concept="4" />
      <node id="2087237500458509091" at="32,104,33,0" concept="11" />
      <node id="2087237500458509092" at="33,0,34,18" concept="10" />
      <node id="5207260697411842270" at="36,110,37,124" concept="10" />
      <node id="2087237500458473183" at="18,0,20,0" concept="12" trace="init#(Lorg/jetbrains/mps/openapi/model/SNode;)V" />
      <node id="2087237500458473183" at="36,0,39,0" concept="12" trace="virtual_getNodes_5207260697411458163#(Lorg/jetbrains/mps/openapi/model/SNode;Ljetbrains/mps/console/tool/ConsoleContext;)Ljava/lang/Iterable;" />
      <node id="2087237500458509022" at="24,23,28,5" concept="6" />
      <node id="2087237500458473183" at="20,0,36,0" concept="12" trace="virtual_getStat_7490254719527247609#(Lorg/jetbrains/mps/openapi/model/SNode;Ljetbrains/mps/console/tool/ConsoleContext;)Ljava/lang/Iterable;" />
      <scope id="2087237500458473348" at="18,43,18,43" />
      <scope id="5207260697411840016" at="36,110,37,124" />
      <scope id="2087237500458473183" at="18,0,20,0">
        <var name="thisNode" id="2087237500458473183" />
      </scope>
      <scope id="2087237500458509025" at="25,33,27,91" />
      <scope id="2087237500458473183" at="36,0,39,0">
        <var name="context" id="1915462833240403134" />
        <var name="thisNode" id="2087237500458473183" />
      </scope>
      <scope id="2087237500458509022" at="24,23,28,5">
        <var name="node" id="2087237500458509023" />
      </scope>
      <scope id="2087237500458474345" at="20,130,34,18">
        <var name="properties" id="2087237500458509019" />
        <var name="references" id="2087237500458509015" />
        <var name="result" id="2087237500458509047" />
        <var name="subNodes" id="2087237500458792368" />
        <var name="targetNode" id="2087237500458561741" />
      </scope>
      <scope id="2087237500458473183" at="20,0,36,0">
        <var name="context" id="2087237500458474343" />
        <var name="thisNode" id="2087237500458473183" />
      </scope>
      <unit id="2087237500458473183" at="17,0,40,0" name="jetbrains.mps.console.ideCommands.behavior.SubtreeStatisticsTarget_Behavior" />
    </file>
  </root>
  <root nodeRef="r:18b0a31c-6c8b-45fd-b098-332c1656d60c(jetbrains.mps.console.ideCommands.behavior)/2840424593938231406">
    <file name="Clean_Behavior.java">
      <node id="2840424593938231406" at="8,0,10,0" concept="12" trace="init#(Lorg/jetbrains/mps/openapi/model/SNode;)V" />
      <scope id="2840424593938231559" at="8,43,8,43" />
      <scope id="2840424593938231406" at="8,0,10,0">
        <var name="thisNode" id="2840424593938231406" />
      </scope>
      <unit id="2840424593938231406" at="7,0,11,0" name="jetbrains.mps.console.ideCommands.behavior.Clean_Behavior" />
    </file>
  </root>
  <root nodeRef="r:18b0a31c-6c8b-45fd-b098-332c1656d60c(jetbrains.mps.console.ideCommands.behavior)/2840424593984889709">
    <file name="AbsractMake_Behavior.java">
      <node id="2840424593984890708" at="11,86,12,16" concept="10" />
      <node id="2840424593984890715" at="14,114,15,16" concept="10" />
      <node id="2840424593984889709" at="9,0,11,0" concept="12" trace="init#(Lorg/jetbrains/mps/openapi/model/SNode;)V" />
      <node id="2840424593984889709" at="11,0,14,0" concept="12" trace="virtual_legalAsStatement_1262430001741498032#(Lorg/jetbrains/mps/openapi/model/SNode;)Z" />
      <node id="2840424593984889709" at="14,0,17,0" concept="12" trace="virtual_getSupportedParameters_4307205004146936444#(Lorg/jetbrains/mps/openapi/language/SAbstractConcept;)Ljava/lang/Iterable;" />
      <scope id="2840424593984889711" at="9,43,9,43" />
      <scope id="2840424593984890707" at="11,86,12,16" />
      <scope id="2840424593984890714" at="14,114,15,16" />
      <scope id="2840424593984889709" at="9,0,11,0">
        <var name="thisNode" id="2840424593984889709" />
      </scope>
      <scope id="2840424593984889709" at="11,0,14,0">
        <var name="thisNode" id="2840424593984889709" />
      </scope>
      <scope id="2840424593984889709" at="14,0,17,0">
        <var name="thisConcept" id="2840424593984889709" />
      </scope>
      <unit id="2840424593984889709" at="8,0,18,0" name="jetbrains.mps.console.ideCommands.behavior.AbsractMake_Behavior" />
    </file>
  </root>
  <root nodeRef="r:18b0a31c-6c8b-45fd-b098-332c1656d60c(jetbrains.mps.console.ideCommands.behavior)/2840424593984900719">
    <file name="RemoveGenSources_Behavior.java">
<<<<<<< HEAD
      <node id="2840424593984900922" at="11,94,12,65" concept="10" />
=======
      <node id="2840424593984900922" at="12,94,13,69" concept="10" />
>>>>>>> 990ec643
      <node id="2840424593984900719" at="9,0,11,0" concept="12" trace="init#(Lorg/jetbrains/mps/openapi/model/SNode;)V" />
      <node id="2840424593984900719" at="11,0,14,0" concept="12" trace="virtual_getShortHelp_473081947982699339#(Lorg/jetbrains/mps/openapi/language/SAbstractConcept;)Ljava/lang/String;" />
      <scope id="2840424593984900721" at="9,43,9,43" />
<<<<<<< HEAD
      <scope id="2840424593984900726" at="11,94,12,65" />
=======
      <scope id="2840424593984900726" at="12,94,13,69" />
>>>>>>> 990ec643
      <scope id="2840424593984900719" at="9,0,11,0">
        <var name="thisNode" id="2840424593984900719" />
      </scope>
      <scope id="2840424593984900719" at="11,0,14,0">
        <var name="thisConcept" id="2840424593984900719" />
      </scope>
      <unit id="2840424593984900719" at="8,0,15,0" name="jetbrains.mps.console.ideCommands.behavior.RemoveGenSources_Behavior" />
    </file>
  </root>
  <root nodeRef="r:18b0a31c-6c8b-45fd-b098-332c1656d60c(jetbrains.mps.console.ideCommands.behavior)/3894227536041893272">
    <file name="ClickableGenerator_Behavior.java">
      <node id="3894227536043377005" at="62,27,62,27" concept="1" />
      <node id="3894227536043378215" at="65,27,65,27" concept="1" />
      <node id="3894227536042088614" at="27,97,28,167" concept="9" />
      <node id="3894227536043292946" at="28,167,29,0" concept="11" />
      <node id="4263252858386458447" at="29,0,30,129" concept="9" />
      <node id="3894227536043377004" at="36,0,37,0" concept="5" trace="__CP__" />
      <node id="3894227536043377004" at="42,28,43,54" concept="0" />
      <node id="3894227536043377004" at="43,54,44,35" concept="10" />
      <node id="3894227536043378214" at="45,27,46,36" concept="4" />
      <node id="3894227536043378214" at="48,66,49,40" concept="4" />
      <node id="3894227536043378214" at="49,40,50,30" concept="2" />
      <node id="3894227536043378214" at="51,23,52,38" concept="4" />
      <node id="3894227536043378214" at="52,38,53,28" concept="2" />
      <node id="3894227536043378214" at="54,27,55,29" concept="4" />
      <node id="3894227536043378214" at="55,29,56,38" concept="4" />
      <node id="3894227536043378214" at="56,38,57,28" concept="2" />
      <node id="3894227536043412844" at="58,27,59,38" concept="4" />
      <node id="3894227536043412844" at="59,38,60,60" concept="4" />
      <node id="3894227536043412844" at="60,60,61,34" concept="10" />
      <node id="3894227536043377005" at="62,27,63,38" concept="4" />
      <node id="3894227536043377005" at="63,38,64,28" concept="2" />
      <node id="3894227536043378215" at="65,27,66,38" concept="4" />
      <node id="3894227536043378215" at="66,38,67,28" concept="2" />
      <node id="3894227536043377004" at="68,28,69,37" concept="2" />
      <node id="3894227536043377004" at="71,31,72,29" concept="10" />
      <node id="3894227536043378216" at="74,0,75,0" concept="5" trace="_2_i" />
      <node id="3894227536043451376" at="81,37,82,79" concept="10" />
      <node id="3894227536043501262" at="85,33,86,35" concept="4" />
      <node id="8228751877663833172" at="88,7,89,195" concept="9" />
      <node id="7444767914051669150" at="89,195,90,58" concept="4" />
      <node id="4263252858386477661" at="93,25,94,34" concept="4" />
      <node id="3894227536042410673" at="98,80,99,81" concept="10" />
      <node id="3894227536042463370" at="102,36,103,47" concept="10" />
      <node id="3894227536042463370" at="104,5,105,16" concept="10" />
      <node id="3894227536042459065" at="107,55,108,43" concept="10" />
      <node id="3894227536041893272" at="25,0,27,0" concept="12" trace="init#(Lorg/jetbrains/mps/openapi/model/SNode;)V" />
      <node id="3894227536043450861" at="81,0,84,0" concept="8" trace="accept#(Lorg/jetbrains/mps/openapi/ui/persistence/Tab;)Z" />
      <node id="3894227536043500330" at="85,0,88,0" concept="8" trace="visit#(Lorg/jetbrains/mps/openapi/ui/persistence/Tab;)V" />
      <node id="3894227536041893272" at="98,0,101,0" concept="12" trace="virtual_canExecute_3282455643657932881#(Lorg/jetbrains/mps/openapi/model/SNode;)Z" />
      <node id="3894227536042463370" at="101,98,104,5" concept="7" />
      <node id="3894227536042459065" at="107,0,110,0" concept="12" trace="isNotEmptyString#(Ljava/lang/String;)Z" />
      <node id="3894227536043378214" at="47,27,51,23" concept="7" />
      <node id="4263252858386477657" at="92,0,96,0" concept="8" trace="run#()V" />
      <node id="4263252858386474885" at="90,58,96,7" concept="4" />
      <node id="3894227536042463370" at="101,0,107,0" concept="12" trace="check_cte1s_a0a0a0#(Ljetbrains/mps/project/Project;)Lorg/jetbrains/mps/openapi/module/SRepository;" />
      <node id="3894227536043438597" at="79,7,88,7" concept="4" />
      <node id="3894227536043377004" at="39,20,70,19" concept="13" />
      <node id="3894227536043377004" at="37,46,71,31" concept="3" />
      <node id="3894227536043377004" at="37,0,74,0" concept="8" trace="moveToNext#()Z" />
      <node id="3894227536043377004" at="34,43,75,14" concept="10" />
      <node id="3894227536043377004" at="34,0,77,0" concept="8" trace="iterator#()Ljava/util/Iterator;" />
      <node id="3894227536043377004" at="32,39,77,10" concept="10" />
      <node id="3894227536043377004" at="32,0,79,0" concept="8" trace="iterable#()Ljava/lang/Iterable;" />
      <node id="3894227536043349070" at="30,129,79,7" concept="9" />
      <node id="3894227536041893272" at="27,0,98,0" concept="12" trace="virtual_execute_8517397753922085153#(Lorg/jetbrains/mps/openapi/model/SNode;Lcom/intellij/openapi/project/Project;)V" />
      <scope id="3894227536041893274" at="25,43,25,43" />
      <scope id="3894227536043377005" at="62,27,62,27" />
      <scope id="3894227536043378215" at="65,27,65,27" />
      <scope id="3894227536043378214" at="45,27,46,36" />
      <scope id="3894227536043377004" at="68,28,69,37" />
      <scope id="3894227536043450862" at="81,37,82,79" />
      <scope id="3894227536043500331" at="85,33,86,35" />
      <scope id="4263252858386477660" at="93,25,94,34" />
      <scope id="3894227536041955203" at="98,80,99,81" />
      <scope id="3894227536042463370" at="102,36,103,47" />
      <scope id="3894227536042459065" at="107,55,108,43" />
      <scope id="3894227536041893272" at="25,0,27,0">
        <var name="thisNode" id="3894227536041893272" />
      </scope>
      <scope id="3894227536043377004" at="42,28,44,35" />
      <scope id="3894227536043378214" at="48,66,50,30" />
      <scope id="3894227536043377005" at="62,27,64,28" />
      <scope id="3894227536043378215" at="65,27,67,28" />
      <scope id="3894227536043378214" at="54,27,57,28" />
      <scope id="3894227536043412844" at="58,27,61,34" />
      <scope id="3894227536043450861" at="81,0,84,0">
        <var name="it" id="3894227536043450861" />
      </scope>
      <scope id="3894227536043500330" at="85,0,88,0">
        <var name="it" id="3894227536043500330" />
      </scope>
      <scope id="3894227536041893272" at="98,0,101,0">
        <var name="thisNode" id="3894227536041893272" />
      </scope>
      <scope id="3894227536042459065" at="107,0,110,0">
        <var name="str" id="3894227536042459065" />
      </scope>
      <scope id="4263252858386477657" at="92,0,96,0" />
      <scope id="3894227536042463370" at="101,98,105,16" />
      <scope id="3894227536043378214" at="47,27,53,28" />
      <scope id="3894227536042463370" at="101,0,107,0">
        <var name="checkedDotOperand" id="3894227536042463370" />
      </scope>
      <scope id="3894227536043377004" at="39,20,70,19" />
      <scope id="3894227536043377004" at="37,46,72,29" />
      <scope id="3894227536043377004" at="37,0,74,0" />
      <scope id="3894227536043377004" at="34,43,75,14" />
      <scope id="3894227536043377004" at="34,0,77,0" />
      <scope id="3894227536043377004" at="32,39,77,10" />
      <scope id="3894227536043377004" at="32,0,79,0" />
      <scope id="3894227536041933132" at="27,97,96,7">
        <var name="configurable" id="4263252858386458448" />
        <var name="configurableEditor" id="8228751877663833173" />
        <var name="module" id="3894227536042088615" />
        <var name="tabs" id="3894227536043349073" />
      </scope>
      <scope id="3894227536041893272" at="27,0,98,0">
        <var name="project" id="3894227536041955231" />
        <var name="thisNode" id="3894227536041893272" />
      </scope>
      <unit id="3894227536043450861" at="80,42,84,5" name="jetbrains.mps.console.ideCommands.behavior.ClickableGenerator_Behavior$2" />
      <unit id="3894227536043500330" at="84,20,88,5" name="jetbrains.mps.console.ideCommands.behavior.ClickableGenerator_Behavior$3" />
      <unit id="4263252858386477655" at="91,35,96,5" name="jetbrains.mps.console.ideCommands.behavior.ClickableGenerator_Behavior$4" />
      <unit id="3894227536043377004" at="35,23,75,13" name="jetbrains.mps.console.ideCommands.behavior.ClickableGenerator_Behavior$3" />
      <unit id="3894227536043377004" at="33,19,77,9" name="jetbrains.mps.console.ideCommands.behavior.ClickableGenerator_Behavior$2" />
      <unit id="3894227536043377004" at="31,50,79,5" name="jetbrains.mps.console.ideCommands.behavior.ClickableGenerator_Behavior$1" />
      <unit id="3894227536041893272" at="24,0,111,0" name="jetbrains.mps.console.ideCommands.behavior.ClickableGenerator_Behavior" />
    </file>
  </root>
  <root nodeRef="r:18b0a31c-6c8b-45fd-b098-332c1656d60c(jetbrains.mps.console.ideCommands.behavior)/5207260697411458160">
    <file name="INodeSetReference_Behavior.java">
      <node id="9053534423437703278" at="11,110,12,16" concept="10" />
      <node id="5207260697411458160" at="9,0,11,0" concept="12" trace="init#(Lorg/jetbrains/mps/openapi/model/SNode;)V" />
      <node id="5207260697411458160" at="11,0,14,0" concept="12" trace="virtual_getNodes_5207260697411458163#(Lorg/jetbrains/mps/openapi/model/SNode;Ljetbrains/mps/console/tool/ConsoleContext;)Ljava/lang/Iterable;" />
      <scope id="5207260697411458162" at="9,43,9,43" />
      <scope id="5207260697411458166" at="11,110,12,16" />
      <scope id="5207260697411458160" at="9,0,11,0">
        <var name="thisNode" id="5207260697411458160" />
      </scope>
      <scope id="5207260697411458160" at="11,0,14,0">
        <var name="context" id="1915462833240371663" />
        <var name="thisNode" id="5207260697411458160" />
      </scope>
      <unit id="5207260697411458160" at="8,0,15,0" name="jetbrains.mps.console.ideCommands.behavior.INodeSetReference_Behavior" />
    </file>
  </root>
  <root nodeRef="r:18b0a31c-6c8b-45fd-b098-332c1656d60c(jetbrains.mps.console.ideCommands.behavior)/5582028874769074454">
    <file name="CallActionExpression_Behavior.java">
      <node id="5582028874769074457" at="11,100,12,16" concept="10" />
      <node id="5582028874769074454" at="9,0,11,0" concept="12" trace="init#(Lorg/jetbrains/mps/openapi/model/SNode;)V" />
      <node id="5582028874769074454" at="11,0,14,0" concept="12" trace="virtual_legalAsStatement_1262430001741498032#(Lorg/jetbrains/mps/openapi/language/SAbstractConcept;)Z" />
      <scope id="5582028874769074462" at="9,43,9,43" />
      <scope id="5582028874769074456" at="11,100,12,16" />
      <scope id="5582028874769074454" at="9,0,11,0">
        <var name="thisNode" id="5582028874769074454" />
      </scope>
      <scope id="5582028874769074454" at="11,0,14,0">
        <var name="thisConcept" id="5582028874769074454" />
      </scope>
      <unit id="5582028874769074454" at="8,0,15,0" name="jetbrains.mps.console.ideCommands.behavior.CallActionExpression_Behavior" />
    </file>
  </root>
  <root nodeRef="r:18b0a31c-6c8b-45fd-b098-332c1656d60c(jetbrains.mps.console.ideCommands.behavior)/5582028874769074463">
    <file name="ModelProperties_Behavior.java">
      <node id="5582028874769074466" at="11,100,12,16" concept="10" />
      <node id="5582028874769074463" at="9,0,11,0" concept="12" trace="init#(Lorg/jetbrains/mps/openapi/model/SNode;)V" />
      <node id="5582028874769074463" at="11,0,14,0" concept="12" trace="virtual_legalAsStatement_1262430001741498032#(Lorg/jetbrains/mps/openapi/language/SAbstractConcept;)Z" />
      <scope id="5582028874769074471" at="9,43,9,43" />
      <scope id="5582028874769074465" at="11,100,12,16" />
      <scope id="5582028874769074463" at="9,0,11,0">
        <var name="thisNode" id="5582028874769074463" />
      </scope>
      <scope id="5582028874769074463" at="11,0,14,0">
        <var name="thisConcept" id="5582028874769074463" />
      </scope>
      <unit id="5582028874769074463" at="8,0,15,0" name="jetbrains.mps.console.ideCommands.behavior.ModelProperties_Behavior" />
    </file>
  </root>
  <root nodeRef="r:18b0a31c-6c8b-45fd-b098-332c1656d60c(jetbrains.mps.console.ideCommands.behavior)/5582028874769074472">
    <file name="ActionCallParameter_Behavior.java">
      <node id="5582028874769074472" at="8,0,10,0" concept="12" trace="init#(Lorg/jetbrains/mps/openapi/model/SNode;)V" />
      <scope id="5582028874769074478" at="8,43,8,43" />
      <scope id="5582028874769074472" at="8,0,10,0">
        <var name="thisNode" id="5582028874769074472" />
      </scope>
      <unit id="5582028874769074472" at="7,0,11,0" name="jetbrains.mps.console.ideCommands.behavior.ActionCallParameter_Behavior" />
    </file>
  </root>
  <root nodeRef="r:18b0a31c-6c8b-45fd-b098-332c1656d60c(jetbrains.mps.console.ideCommands.behavior)/5582028874769074479">
    <file name="ActionCallDeclaredParameter_Behavior.java">
      <node id="5582028874769074485" at="12,91,13,209" concept="10" />
      <node id="5582028874769074479" at="10,0,12,0" concept="12" trace="init#(Lorg/jetbrains/mps/openapi/model/SNode;)V" />
      <node id="5582028874769074479" at="12,0,15,0" concept="12" trace="virtual_getParameterDeclaration_5582028874769074473#(Lorg/jetbrains/mps/openapi/model/SNode;)Lorg/jetbrains/mps/openapi/model/SNode;" />
      <scope id="5582028874769074481" at="10,43,10,43" />
      <scope id="5582028874769074484" at="12,91,13,209" />
      <scope id="5582028874769074479" at="10,0,12,0">
        <var name="thisNode" id="5582028874769074479" />
      </scope>
      <scope id="5582028874769074479" at="12,0,15,0">
        <var name="thisNode" id="5582028874769074479" />
      </scope>
      <unit id="5582028874769074479" at="9,0,16,0" name="jetbrains.mps.console.ideCommands.behavior.ActionCallDeclaredParameter_Behavior" />
    </file>
  </root>
  <root nodeRef="r:18b0a31c-6c8b-45fd-b098-332c1656d60c(jetbrains.mps.console.ideCommands.behavior)/5582028874769074492">
    <file name="ActionCallGlobalParameter_Behavior.java">
      <node id="5582028874769074498" at="11,91,12,69" concept="10" />
      <node id="5582028874769074492" at="9,0,11,0" concept="12" trace="init#(Lorg/jetbrains/mps/openapi/model/SNode;)V" />
      <node id="5582028874769074492" at="11,0,14,0" concept="12" trace="virtual_getParameterDeclaration_5582028874769074473#(Lorg/jetbrains/mps/openapi/model/SNode;)Lorg/jetbrains/mps/openapi/model/SNode;" />
      <scope id="5582028874769074494" at="9,43,9,43" />
      <scope id="5582028874769074497" at="11,91,12,69" />
      <scope id="5582028874769074492" at="9,0,11,0">
        <var name="thisNode" id="5582028874769074492" />
      </scope>
      <scope id="5582028874769074492" at="11,0,14,0">
        <var name="thisNode" id="5582028874769074492" />
      </scope>
      <unit id="5582028874769074492" at="8,0,15,0" name="jetbrains.mps.console.ideCommands.behavior.ActionCallGlobalParameter_Behavior" />
    </file>
  </root>
  <root nodeRef="r:18b0a31c-6c8b-45fd-b098-332c1656d60c(jetbrains.mps.console.ideCommands.behavior)/5582028874769074503">
    <file name="ModuleProperties_Behavior.java">
      <node id="5582028874769074506" at="10,86,11,16" concept="10" />
      <node id="5582028874769074503" at="8,0,10,0" concept="12" trace="init#(Lorg/jetbrains/mps/openapi/model/SNode;)V" />
      <node id="5582028874769074503" at="10,0,13,0" concept="12" trace="virtual_legalAsStatement_1262430001741498032#(Lorg/jetbrains/mps/openapi/model/SNode;)Z" />
      <scope id="5582028874769074511" at="8,43,8,43" />
      <scope id="5582028874769074505" at="10,86,11,16" />
      <scope id="5582028874769074503" at="8,0,10,0">
        <var name="thisNode" id="5582028874769074503" />
      </scope>
      <scope id="5582028874769074503" at="10,0,13,0">
        <var name="thisNode" id="5582028874769074503" />
      </scope>
      <unit id="5582028874769074503" at="7,0,14,0" name="jetbrains.mps.console.ideCommands.behavior.ModuleProperties_Behavior" />
    </file>
  </root>
  <root nodeRef="r:18b0a31c-6c8b-45fd-b098-332c1656d60c(jetbrains.mps.console.ideCommands.behavior)/5582028874771853135">
    <file name="Make_Behavior.java">
<<<<<<< HEAD
      <node id="4830115408593678019" at="13,114,14,144" concept="10" />
      <node id="617513640566863466" at="16,94,17,318" concept="10" />
=======
      <node id="4830115408593678019" at="14,114,15,144" concept="10" />
      <node id="617513640566863466" at="18,94,19,416" concept="10" />
>>>>>>> 990ec643
      <node id="5582028874771853135" at="11,0,13,0" concept="12" trace="init#(Lorg/jetbrains/mps/openapi/model/SNode;)V" />
      <node id="5582028874771853135" at="13,0,16,0" concept="12" trace="virtual_getSupportedParameters_4307205004146936444#(Lorg/jetbrains/mps/openapi/language/SAbstractConcept;)Ljava/lang/Iterable;" />
      <node id="5582028874771853135" at="16,0,19,0" concept="12" trace="virtual_getHelpPage_7006261637493125297#(Lorg/jetbrains/mps/openapi/language/SAbstractConcept;)Ljava/lang/String;" />
      <scope id="5582028874771853143" at="11,43,11,43" />
<<<<<<< HEAD
      <scope id="5582028874771853146" at="13,114,14,144" />
      <scope id="617513640566799402" at="16,94,17,318" />
=======
      <scope id="5582028874771853146" at="14,114,15,144" />
      <scope id="617513640566799402" at="18,94,19,416" />
>>>>>>> 990ec643
      <scope id="5582028874771853135" at="11,0,13,0">
        <var name="thisNode" id="5582028874771853135" />
      </scope>
      <scope id="5582028874771853135" at="13,0,16,0">
        <var name="thisConcept" id="5582028874771853135" />
      </scope>
      <scope id="5582028874771853135" at="16,0,19,0">
        <var name="thisConcept" id="5582028874771853135" />
      </scope>
      <unit id="5582028874771853135" at="10,0,20,0" name="jetbrains.mps.console.ideCommands.behavior.Make_Behavior" />
    </file>
  </root>
  <root nodeRef="r:18b0a31c-6c8b-45fd-b098-332c1656d60c(jetbrains.mps.console.ideCommands.behavior)/5932042262275694881">
    <file name="OfAspectOperation_Behavior.java">
      <node id="5932042262275694881" at="8,0,10,0" concept="12" trace="init#(Lorg/jetbrains/mps/openapi/model/SNode;)V" />
      <scope id="5932042262275694883" at="8,43,8,43" />
      <scope id="5932042262275694881" at="8,0,10,0">
        <var name="thisNode" id="5932042262275694881" />
      </scope>
      <unit id="5932042262275694881" at="7,0,11,0" name="jetbrains.mps.console.ideCommands.behavior.OfAspectOperation_Behavior" />
    </file>
  </root>
  <root nodeRef="r:18b0a31c-6c8b-45fd-b098-332c1656d60c(jetbrains.mps.console.ideCommands.behavior)/6224631407134025442">
    <file name="RebuildProjectCommand_Behavior.java">
      <node id="6224631407134025442" at="10,0,12,0" concept="12" trace="init#(Lorg/jetbrains/mps/openapi/model/SNode;)V" />
      <node id="6224631407134025442" at="12,0,14,0" concept="12" trace="virtual_doExecute_3321948346081469500#(Lorg/jetbrains/mps/openapi/model/SNode;Ljetbrains/mps/console/tool/ConsoleContext;Ljetbrains/mps/console/tool/ConsoleStream;)V" />
      <scope id="6224631407134025444" at="10,43,10,43" />
      <scope id="6224631407134025623" at="12,123,12,123" />
      <scope id="6224631407134025442" at="10,0,12,0">
        <var name="thisNode" id="6224631407134025442" />
      </scope>
      <scope id="6224631407134025442" at="12,0,14,0">
        <var name="console" id="3321948346082872666" />
        <var name="context" id="3321948346082872664" />
        <var name="thisNode" id="6224631407134025442" />
      </scope>
      <unit id="6224631407134025442" at="9,0,15,0" name="jetbrains.mps.console.ideCommands.behavior.RebuildProjectCommand_Behavior" />
    </file>
  </root>
  <root nodeRef="r:18b0a31c-6c8b-45fd-b098-332c1656d60c(jetbrains.mps.console.ideCommands.behavior)/6224631407134040959">
    <file name="UnloadModelsCommand_Behavior.java">
      <node id="6224631407134040959" at="10,0,12,0" concept="12" trace="init#(Lorg/jetbrains/mps/openapi/model/SNode;)V" />
      <node id="6224631407134040959" at="12,0,14,0" concept="12" trace="virtual_doExecute_3321948346081469500#(Lorg/jetbrains/mps/openapi/model/SNode;Ljetbrains/mps/console/tool/ConsoleContext;Ljetbrains/mps/console/tool/ConsoleStream;)V" />
      <scope id="6224631407134040961" at="10,43,10,43" />
      <scope id="6224631407134040970" at="12,123,12,123" />
      <scope id="6224631407134040959" at="10,0,12,0">
        <var name="thisNode" id="6224631407134040959" />
      </scope>
      <scope id="6224631407134040959" at="12,0,14,0">
        <var name="console" id="3321948346082884657" />
        <var name="context" id="3321948346082884655" />
        <var name="thisNode" id="6224631407134040959" />
      </scope>
      <unit id="6224631407134040959" at="9,0,15,0" name="jetbrains.mps.console.ideCommands.behavior.UnloadModelsCommand_Behavior" />
    </file>
  </root>
  <root nodeRef="r:18b0a31c-6c8b-45fd-b098-332c1656d60c(jetbrains.mps.console.ideCommands.behavior)/7057947030097947524">
    <file name="ShowGenPlan_Behavior.java">
      <node id="9053534423437820393" at="18,134,19,13" concept="10" />
      <node id="7057947030098365030" at="20,5,21,292" concept="4" />
      <node id="7057947030097947524" at="15,0,17,0" concept="12" trace="init#(Lorg/jetbrains/mps/openapi/model/SNode;)V" />
      <node id="9053534423437794128" at="17,123,20,5" concept="7" />
      <node id="7057947030097947524" at="17,0,23,0" concept="12" trace="virtual_doExecute_3321948346081469500#(Lorg/jetbrains/mps/openapi/model/SNode;Ljetbrains/mps/console/tool/ConsoleContext;Ljetbrains/mps/console/tool/ConsoleStream;)V" />
      <scope id="7057947030097947677" at="15,43,15,43" />
      <scope id="9053534423437794131" at="18,134,19,13" />
      <scope id="7057947030097947524" at="15,0,17,0">
        <var name="thisNode" id="7057947030097947524" />
      </scope>
      <scope id="7057947030097948405" at="17,123,21,292" />
      <scope id="7057947030097947524" at="17,0,23,0">
        <var name="console" id="7057947030097948408" />
        <var name="context" id="7057947030097948406" />
        <var name="thisNode" id="7057947030097947524" />
      </scope>
      <unit id="7057947030097947524" at="14,0,24,0" name="jetbrains.mps.console.ideCommands.behavior.ShowGenPlan_Behavior" />
    </file>
  </root>
  <root nodeRef="r:18b0a31c-6c8b-45fd-b098-332c1656d60c(jetbrains.mps.console.ideCommands.behavior)/7057947030098579391">
    <file name="ModelReference_Behavior.java">
      <node id="7057947030098585940" at="13,74,14,112" concept="10" />
      <node id="7057947030098579391" at="11,0,13,0" concept="12" trace="init#(Lorg/jetbrains/mps/openapi/model/SNode;)V" />
      <node id="7057947030098579391" at="13,0,16,0" concept="12" trace="call_getModel_7057947030098579394#(Lorg/jetbrains/mps/openapi/model/SNode;)Lorg/jetbrains/mps/openapi/model/SModel;" />
      <scope id="7057947030098579393" at="11,43,11,43" />
      <scope id="7057947030098579397" at="13,74,14,112" />
      <scope id="7057947030098579391" at="11,0,13,0">
        <var name="thisNode" id="7057947030098579391" />
      </scope>
      <scope id="7057947030098579391" at="13,0,16,0">
        <var name="thisNode" id="7057947030098579391" />
      </scope>
      <unit id="7057947030098579391" at="10,0,17,0" name="jetbrains.mps.console.ideCommands.behavior.ModelReference_Behavior" />
    </file>
  </root>
  <root nodeRef="r:18b0a31c-6c8b-45fd-b098-332c1656d60c(jetbrains.mps.console.ideCommands.behavior)/7490254719522983804">
    <file name="StatCommand_Behavior.java">
      <node id="7490254719527688600" at="19,25,20,258" concept="4" />
      <node id="7490254719526014467" at="22,7,23,0" concept="11" />
      <node id="7490254719522983804" at="15,0,17,0" concept="12" trace="init#(Lorg/jetbrains/mps/openapi/model/SNode;)V" />
      <node id="7490254719526445971" at="19,0,22,0" concept="8" trace="run#()V" />
      <node id="7490254719526445969" at="17,141,22,7" concept="4" />
      <node id="7490254719522983804" at="17,0,25,0" concept="12" trace="virtual_doExecute_3321948346081469500#(Lorg/jetbrains/mps/openapi/model/SNode;Ljetbrains/mps/console/tool/ConsoleContext;Ljetbrains/mps/console/tool/ConsoleStream;)V" />
      <scope id="7490254719522983969" at="15,43,15,43" />
      <scope id="7490254719526445973" at="19,25,20,258" />
      <scope id="7490254719522983804" at="15,0,17,0">
        <var name="thisNode" id="7490254719522983804" />
      </scope>
      <scope id="7490254719526445971" at="19,0,22,0" />
      <scope id="7490254719522984153" at="17,141,23,0" />
      <scope id="7490254719522983804" at="17,0,25,0">
        <var name="console" id="3321948346082841180" />
        <var name="context" id="3321948346082841178" />
        <var name="thisNode" id="7490254719522983804" />
      </scope>
      <unit id="7490254719526445971" at="18,45,22,5" name="jetbrains.mps.console.ideCommands.behavior.StatCommand_Behavior$1" />
      <unit id="7490254719522983804" at="14,0,26,0" name="jetbrains.mps.console.ideCommands.behavior.StatCommand_Behavior" />
    </file>
  </root>
  <root nodeRef="r:18b0a31c-6c8b-45fd-b098-332c1656d60c(jetbrains.mps.console.ideCommands.behavior)/7490254719527247598">
    <file name="IStatisticsTarget_Behavior.java">
      <node id="6766461360452196449" at="12,130,13,16" concept="10" />
      <node id="7490254719527247598" at="10,0,12,0" concept="12" trace="init#(Lorg/jetbrains/mps/openapi/model/SNode;)V" />
      <node id="7490254719527247598" at="12,0,15,0" concept="12" trace="virtual_getStat_7490254719527247609#(Lorg/jetbrains/mps/openapi/model/SNode;Ljetbrains/mps/console/tool/ConsoleContext;)Ljava/lang/Iterable;" />
      <scope id="7490254719527247600" at="10,43,10,43" />
      <scope id="7490254719527247612" at="12,130,13,16" />
      <scope id="7490254719527247598" at="10,0,12,0">
        <var name="thisNode" id="7490254719527247598" />
      </scope>
      <scope id="7490254719527247598" at="12,0,15,0">
        <var name="context" id="1415040652429455757" />
        <var name="thisNode" id="7490254719527247598" />
      </scope>
      <unit id="7490254719527247598" at="9,0,16,0" name="jetbrains.mps.console.ideCommands.behavior.IStatisticsTarget_Behavior" />
    </file>
  </root>
  <root nodeRef="r:18b0a31c-6c8b-45fd-b098-332c1656d60c(jetbrains.mps.console.ideCommands.behavior)/7490254719527728257">
    <file name="GlobalStatisticTarget_Behavior.java">
      <node id="7490254719530442871" at="24,130,25,113" concept="9" />
      <node id="7490254719530566006" at="25,113,26,0" concept="11" />
      <node id="7490254719530442882" at="26,0,27,171" concept="4" />
      <node id="7490254719530654811" at="27,171,28,176" concept="4" />
      <node id="7490254719530543390" at="28,176,29,0" concept="11" />
      <node id="7490254719530512427" at="29,0,30,18" concept="10" />
      <node id="1915462833239910483" at="32,104,33,79" concept="9" />
      <node id="1915462833240130967" at="35,53,36,30" concept="10" />
      <node id="1915462833240130976" at="39,51,40,44" concept="10" />
      <node id="7490254719527728257" at="22,0,24,0" concept="12" trace="init#(Lorg/jetbrains/mps/openapi/model/SNode;)V" />
      <node id="1915462833240130965" at="35,0,38,0" concept="8" trace="translate#(Lorg/jetbrains/mps/openapi/module/SModule;)Ljava/lang/Iterable;" />
      <node id="1915462833240130974" at="39,0,42,0" concept="8" trace="translate#(Lorg/jetbrains/mps/openapi/model/SModel;)Ljava/lang/Iterable;" />
      <node id="7490254719527728257" at="24,0,32,0" concept="12" trace="virtual_getStat_7490254719527247609#(Lorg/jetbrains/mps/openapi/model/SNode;Ljetbrains/mps/console/tool/ConsoleContext;)Ljava/lang/Iterable;" />
      <node id="1915462833240130959" at="33,79,42,7" concept="10" />
      <node id="7490254719527728257" at="32,0,44,0" concept="12" trace="virtual_getNodes_5207260697411458163#(Lorg/jetbrains/mps/openapi/model/SNode;Ljetbrains/mps/console/tool/ConsoleContext;)Ljava/lang/Iterable;" />
      <scope id="7490254719527728259" at="22,43,22,43" />
      <scope id="1915462833240130966" at="35,53,36,30" />
      <scope id="1915462833240130975" at="39,51,40,44" />
      <scope id="7490254719527728257" at="22,0,24,0">
        <var name="thisNode" id="7490254719527728257" />
      </scope>
      <scope id="1915462833240130965" at="35,0,38,0">
        <var name="it" id="1915462833240130965" />
      </scope>
      <scope id="1915462833240130974" at="39,0,42,0">
        <var name="it" id="1915462833240130974" />
      </scope>
      <scope id="7490254719530442562" at="24,130,30,18">
        <var name="result" id="7490254719530442872" />
      </scope>
      <scope id="7490254719527728257" at="24,0,32,0">
        <var name="context" id="1415040652429506761" />
        <var name="thisNode" id="7490254719527728257" />
      </scope>
      <scope id="1915462833239749563" at="32,104,42,7">
        <var name="modules" id="1915462833239910486" />
      </scope>
      <scope id="7490254719527728257" at="32,0,44,0">
        <var name="c" id="1915462833240373179" />
        <var name="thisNode" id="7490254719527728257" />
      </scope>
      <unit id="1915462833240130965" at="34,56,38,5" name="jetbrains.mps.console.ideCommands.behavior.GlobalStatisticTarget_Behavior$1" />
      <unit id="1915462833240130974" at="38,21,42,5" name="jetbrains.mps.console.ideCommands.behavior.GlobalStatisticTarget_Behavior$2" />
      <unit id="7490254719527728257" at="21,0,45,0" name="jetbrains.mps.console.ideCommands.behavior.GlobalStatisticTarget_Behavior" />
    </file>
  </root>
  <root nodeRef="r:18b0a31c-6c8b-45fd-b098-332c1656d60c(jetbrains.mps.console.ideCommands.behavior)/7490254719527787127">
    <file name="ModelStatisticsTarget_Behavior.java">
      <node id="7490254719528626531" at="22,130,23,23" concept="9" />
      <node id="7490254719528626535" at="23,23,24,23" concept="9" />
      <node id="7490254719528626549" at="25,179,26,75" concept="4" />
      <node id="7490254719528626558" at="26,75,27,72" concept="4" />
      <node id="7490254719527918789" at="28,5,29,113" concept="9" />
      <node id="7057947030098637353" at="29,113,30,130" concept="9" />
      <node id="7490254719527919432" at="30,130,31,158" concept="4" />
      <node id="7490254719528499586" at="31,158,32,144" concept="4" />
      <node id="7490254719528541598" at="32,144,33,104" concept="4" />
      <node id="7490254719528549289" at="33,104,34,104" concept="4" />
      <node id="7490254719528496280" at="34,104,35,0" concept="11" />
      <node id="7490254719528266990" at="35,0,36,18" concept="10" />
      <node id="5207260697412007816" at="38,110,39,155" concept="10" />
      <node id="7490254719527787127" at="20,0,22,0" concept="12" trace="init#(Lorg/jetbrains/mps/openapi/model/SNode;)V" />
      <node id="7490254719527787127" at="38,0,41,0" concept="12" trace="virtual_getNodes_5207260697411458163#(Lorg/jetbrains/mps/openapi/model/SNode;Ljetbrains/mps/console/tool/ConsoleContext;)Ljava/lang/Iterable;" />
      <node id="7490254719528626545" at="24,23,28,5" concept="6" />
      <node id="7490254719527787127" at="22,0,38,0" concept="12" trace="virtual_getStat_7490254719527247609#(Lorg/jetbrains/mps/openapi/model/SNode;Ljetbrains/mps/console/tool/ConsoleContext;)Ljava/lang/Iterable;" />
      <scope id="7490254719527787129" at="20,43,20,43" />
      <scope id="5207260697411872915" at="38,110,39,155" />
      <scope id="7490254719527787127" at="20,0,22,0">
        <var name="thisNode" id="7490254719527787127" />
      </scope>
      <scope id="7490254719528626548" at="25,179,27,72" />
      <scope id="7490254719527787127" at="38,0,41,0">
        <var name="context" id="1915462833240389637" />
        <var name="thisNode" id="7490254719527787127" />
      </scope>
      <scope id="7490254719528626545" at="24,23,28,5">
        <var name="node" id="7490254719528626546" />
      </scope>
      <scope id="7490254719527787137" at="22,130,36,18">
        <var name="model" id="7057947030098637356" />
        <var name="properties" id="7490254719528626536" />
        <var name="references" id="7490254719528626532" />
        <var name="result" id="7490254719527918792" />
      </scope>
      <scope id="7490254719527787127" at="22,0,38,0">
        <var name="context" id="1415040652429467012" />
        <var name="thisNode" id="7490254719527787127" />
      </scope>
      <unit id="7490254719527787127" at="19,0,42,0" name="jetbrains.mps.console.ideCommands.behavior.ModelStatisticsTarget_Behavior" />
    </file>
  </root>
  <root nodeRef="r:18b0a31c-6c8b-45fd-b098-332c1656d60c(jetbrains.mps.console.ideCommands.behavior)/7490254719530699505">
    <file name="ProjectStatisticsTarget_Behavior.java">
      <node id="7490254719530700279" at="22,130,23,113" concept="9" />
      <node id="1415040652429758887" at="23,113,24,0" concept="11" />
      <node id="752693057587461882" at="24,0,25,90" concept="9" />
      <node id="6864030874033275615" at="27,53,28,30" concept="10" />
      <node id="6864030874033238746" at="30,7,31,0" concept="11" />
      <node id="752693057587527911" at="31,0,32,129" concept="4" />
      <node id="1415040652430955792" at="34,41,35,31" concept="10" />
      <node id="752693057587332785" at="37,17,38,127" concept="4" />
      <node id="1415040652431463075" at="40,40,41,34" concept="10" />
      <node id="1415040652433092785" at="43,17,44,0" concept="11" />
      <node id="1415040652429589715" at="44,0,45,18" concept="10" />
      <node id="1915462833240239465" at="47,110,48,76" concept="9" />
      <node id="1915462833240258144" at="50,53,51,30" concept="10" />
      <node id="1915462833240308488" at="54,51,55,44" concept="10" />
      <node id="7490254719530699505" at="20,0,22,0" concept="12" trace="init#(Lorg/jetbrains/mps/openapi/model/SNode;)V" />
      <node id="6864030874033274751" at="27,0,30,0" concept="8" trace="translate#(Lorg/jetbrains/mps/openapi/module/SModule;)Ljava/lang/Iterable;" />
      <node id="1415040652430952821" at="34,0,37,0" concept="8" trace="accept#(Lorg/jetbrains/mps/openapi/module/SModule;)Z" />
      <node id="1415040652431459450" at="40,0,43,0" concept="8" trace="accept#(Lorg/jetbrains/mps/openapi/model/SModel;)Z" />
      <node id="1915462833240257491" at="50,0,53,0" concept="8" trace="translate#(Lorg/jetbrains/mps/openapi/module/SModule;)Ljava/lang/Iterable;" />
      <node id="1915462833240293956" at="54,0,57,0" concept="8" trace="translate#(Lorg/jetbrains/mps/openapi/model/SModel;)Ljava/lang/Iterable;" />
      <node id="6864030874033242492" at="25,90,30,7" concept="9" />
      <node id="1415040652429589692" at="32,129,37,17" concept="4" />
      <node id="1415040652431403694" at="38,127,43,17" concept="4" />
      <node id="1915462833240241414" at="48,76,57,24" concept="10" />
      <node id="7490254719530699505" at="47,0,59,0" concept="12" trace="virtual_getNodes_5207260697411458163#(Lorg/jetbrains/mps/openapi/model/SNode;Ljetbrains/mps/console/tool/ConsoleContext;)Ljava/lang/Iterable;" />
      <node id="7490254719530699505" at="22,0,47,0" concept="12" trace="virtual_getStat_7490254719527247609#(Lorg/jetbrains/mps/openapi/model/SNode;Ljetbrains/mps/console/tool/ConsoleContext;)Ljava/lang/Iterable;" />
      <scope id="7490254719530699507" at="20,43,20,43" />
      <scope id="6864030874033274752" at="27,53,28,30" />
      <scope id="1415040652430952822" at="34,41,35,31" />
      <scope id="1415040652431459451" at="40,40,41,34" />
      <scope id="1915462833240257492" at="50,53,51,30" />
      <scope id="1915462833240293957" at="54,51,55,44" />
      <scope id="7490254719530699505" at="20,0,22,0">
        <var name="thisNode" id="7490254719530699505" />
      </scope>
      <scope id="6864030874033274751" at="27,0,30,0">
        <var name="it" id="6864030874033274751" />
      </scope>
      <scope id="1415040652430952821" at="34,0,37,0">
        <var name="it" id="1415040652430952821" />
      </scope>
      <scope id="1415040652431459450" at="40,0,43,0">
        <var name="it" id="1415040652431459450" />
      </scope>
      <scope id="1915462833240257491" at="50,0,53,0">
        <var name="it" id="1915462833240257491" />
      </scope>
      <scope id="1915462833240293956" at="54,0,57,0">
        <var name="it" id="1915462833240293956" />
      </scope>
      <scope id="1915462833240239300" at="47,110,57,24">
        <var name="modules" id="1915462833240239466" />
      </scope>
      <scope id="7490254719530699505" at="47,0,59,0">
        <var name="context" id="1915462833240405816" />
        <var name="thisNode" id="7490254719530699505" />
      </scope>
      <scope id="7490254719530699515" at="22,130,45,18">
        <var name="models" id="6864030874033242495" />
        <var name="modules" id="752693057587461883" />
        <var name="result" id="7490254719530700280" />
      </scope>
      <scope id="7490254719530699505" at="22,0,47,0">
        <var name="context" id="1415040652429515886" />
        <var name="thisNode" id="7490254719530699505" />
      </scope>
      <unit id="6864030874033274751" at="26,75,30,5" name="jetbrains.mps.console.ideCommands.behavior.ProjectStatisticsTarget_Behavior$1" />
      <unit id="1415040652430952821" at="33,142,37,5" name="jetbrains.mps.console.ideCommands.behavior.ProjectStatisticsTarget_Behavior$2" />
      <unit id="1415040652431459450" at="39,136,43,5" name="jetbrains.mps.console.ideCommands.behavior.ProjectStatisticsTarget_Behavior$3" />
      <unit id="1915462833240257491" at="49,56,53,5" name="jetbrains.mps.console.ideCommands.behavior.ProjectStatisticsTarget_Behavior$4" />
      <unit id="1915462833240293956" at="53,21,57,5" name="jetbrains.mps.console.ideCommands.behavior.ProjectStatisticsTarget_Behavior$5" />
      <unit id="7490254719530699505" at="19,0,60,0" name="jetbrains.mps.console.ideCommands.behavior.ProjectStatisticsTarget_Behavior" />
    </file>
  </root>
</debug-info>
<|MERGE_RESOLUTION|>--- conflicted
+++ resolved
@@ -235,19 +235,11 @@
   </root>
   <root nodeRef="r:18b0a31c-6c8b-45fd-b098-332c1656d60c(jetbrains.mps.console.ideCommands.behavior)/2840424593984900719">
     <file name="RemoveGenSources_Behavior.java">
-<<<<<<< HEAD
-      <node id="2840424593984900922" at="11,94,12,65" concept="10" />
-=======
-      <node id="2840424593984900922" at="12,94,13,69" concept="10" />
->>>>>>> 990ec643
+      <node id="2840424593984900922" at="11,94,12,69" concept="10" />
       <node id="2840424593984900719" at="9,0,11,0" concept="12" trace="init#(Lorg/jetbrains/mps/openapi/model/SNode;)V" />
       <node id="2840424593984900719" at="11,0,14,0" concept="12" trace="virtual_getShortHelp_473081947982699339#(Lorg/jetbrains/mps/openapi/language/SAbstractConcept;)Ljava/lang/String;" />
       <scope id="2840424593984900721" at="9,43,9,43" />
-<<<<<<< HEAD
-      <scope id="2840424593984900726" at="11,94,12,65" />
-=======
-      <scope id="2840424593984900726" at="12,94,13,69" />
->>>>>>> 990ec643
+      <scope id="2840424593984900726" at="11,94,12,69" />
       <scope id="2840424593984900719" at="9,0,11,0">
         <var name="thisNode" id="2840424593984900719" />
       </scope>
@@ -487,24 +479,14 @@
   </root>
   <root nodeRef="r:18b0a31c-6c8b-45fd-b098-332c1656d60c(jetbrains.mps.console.ideCommands.behavior)/5582028874771853135">
     <file name="Make_Behavior.java">
-<<<<<<< HEAD
       <node id="4830115408593678019" at="13,114,14,144" concept="10" />
-      <node id="617513640566863466" at="16,94,17,318" concept="10" />
-=======
-      <node id="4830115408593678019" at="14,114,15,144" concept="10" />
-      <node id="617513640566863466" at="18,94,19,416" concept="10" />
->>>>>>> 990ec643
+      <node id="617513640566863466" at="16,94,17,416" concept="10" />
       <node id="5582028874771853135" at="11,0,13,0" concept="12" trace="init#(Lorg/jetbrains/mps/openapi/model/SNode;)V" />
       <node id="5582028874771853135" at="13,0,16,0" concept="12" trace="virtual_getSupportedParameters_4307205004146936444#(Lorg/jetbrains/mps/openapi/language/SAbstractConcept;)Ljava/lang/Iterable;" />
       <node id="5582028874771853135" at="16,0,19,0" concept="12" trace="virtual_getHelpPage_7006261637493125297#(Lorg/jetbrains/mps/openapi/language/SAbstractConcept;)Ljava/lang/String;" />
       <scope id="5582028874771853143" at="11,43,11,43" />
-<<<<<<< HEAD
       <scope id="5582028874771853146" at="13,114,14,144" />
-      <scope id="617513640566799402" at="16,94,17,318" />
-=======
-      <scope id="5582028874771853146" at="14,114,15,144" />
-      <scope id="617513640566799402" at="18,94,19,416" />
->>>>>>> 990ec643
+      <scope id="617513640566799402" at="16,94,17,416" />
       <scope id="5582028874771853135" at="11,0,13,0">
         <var name="thisNode" id="5582028874771853135" />
       </scope>
