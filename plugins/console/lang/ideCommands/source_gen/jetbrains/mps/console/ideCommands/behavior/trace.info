--- conflicted
+++ resolved
@@ -16,11 +16,7 @@
   <concept fqn="jetbrains.mps.baseLanguage.structure.SwitchStatement" />
   <root>
     <file name="Clean_BehaviorDescriptor.java">
-<<<<<<< HEAD
-      <unit at="7,0,18,0" name="jetbrains.mps.console.ideCommands.behavior.Clean_BehaviorDescriptor" />
-=======
-      <unit at="6,0,15,0" name="jetbrains.mps.console.ideCommands.behavior.Clean_BehaviorDescriptor" />
->>>>>>> bf3a2c62
+      <unit at="6,0,14,0" name="jetbrains.mps.console.ideCommands.behavior.Clean_BehaviorDescriptor" />
     </file>
     <file name="ModelStatisticsTarget_BehaviorDescriptor.java">
       <unit at="10,0,24,0" name="jetbrains.mps.console.ideCommands.behavior.ModelStatisticsTarget_BehaviorDescriptor" />
@@ -29,11 +25,7 @@
       <unit at="7,0,18,0" name="jetbrains.mps.console.ideCommands.behavior.ActionCallDeclaredParameter_BehaviorDescriptor" />
     </file>
     <file name="StatCommand_BehaviorDescriptor.java">
-<<<<<<< HEAD
-      <unit at="11,0,25,0" name="jetbrains.mps.console.ideCommands.behavior.StatCommand_BehaviorDescriptor" />
-=======
-      <unit at="10,0,23,0" name="jetbrains.mps.console.ideCommands.behavior.StatCommand_BehaviorDescriptor" />
->>>>>>> bf3a2c62
+      <unit at="10,0,21,0" name="jetbrains.mps.console.ideCommands.behavior.StatCommand_BehaviorDescriptor" />
     </file>
     <file name="WithDependencies_BehaviorDescriptor.java">
       <unit at="7,0,15,0" name="jetbrains.mps.console.ideCommands.behavior.WithDependencies_BehaviorDescriptor" />
@@ -90,14 +82,10 @@
       <unit at="7,0,18,0" name="jetbrains.mps.console.ideCommands.behavior.RemoveGenSources_BehaviorDescriptor" />
     </file>
     <file name="Make_BehaviorDescriptor.java">
-      <unit at="8,0,25,0" name="jetbrains.mps.console.ideCommands.behavior.Make_BehaviorDescriptor" />
+      <unit at="8,0,22,0" name="jetbrains.mps.console.ideCommands.behavior.Make_BehaviorDescriptor" />
     </file>
     <file name="ShowGenPlan_BehaviorDescriptor.java">
-<<<<<<< HEAD
-      <unit at="11,0,25,0" name="jetbrains.mps.console.ideCommands.behavior.ShowGenPlan_BehaviorDescriptor" />
-=======
-      <unit at="10,0,23,0" name="jetbrains.mps.console.ideCommands.behavior.ShowGenPlan_BehaviorDescriptor" />
->>>>>>> bf3a2c62
+      <unit at="10,0,21,0" name="jetbrains.mps.console.ideCommands.behavior.ShowGenPlan_BehaviorDescriptor" />
     </file>
     <file name="AbsractMake_BehaviorDescriptor.java">
       <unit at="9,0,23,0" name="jetbrains.mps.console.ideCommands.behavior.AbsractMake_BehaviorDescriptor" />
@@ -106,95 +94,65 @@
       <unit at="11,0,37,0" name="jetbrains.mps.console.ideCommands.behavior.CallActionExpression_BehaviorDescriptor" />
     </file>
     <file name="ShowBrokenReferences_BehaviorDescriptor.java">
-<<<<<<< HEAD
-      <unit at="11,0,25,0" name="jetbrains.mps.console.ideCommands.behavior.ShowBrokenReferences_BehaviorDescriptor" />
-=======
-      <unit at="10,0,23,0" name="jetbrains.mps.console.ideCommands.behavior.ShowBrokenReferences_BehaviorDescriptor" />
->>>>>>> bf3a2c62
+      <unit at="10,0,21,0" name="jetbrains.mps.console.ideCommands.behavior.ShowBrokenReferences_BehaviorDescriptor" />
     </file>
   </root>
   <root nodeRef="r:18b0a31c-6c8b-45fd-b098-332c1656d60c(jetbrains.mps.console.ideCommands.behavior)/2087237500458009230">
     <file name="ShowBrokenReferences_Behavior.java">
-      <node id="5191068651950664617" at="27,59,28,53" concept="10" />
-      <node id="5191068651950664626" at="31,48,32,88" concept="10" />
-      <node id="2087237500458009264" at="35,72,36,74" concept="4" />
-      <node id="2087237500458009273" at="36,74,37,32" concept="4" />
-      <node id="2087237500458009277" at="37,32,38,65" concept="4" />
-      <node id="879099975775241082" at="38,65,39,49" concept="9" />
-      <node id="879099975775446935" at="39,49,40,32" concept="4" />
-      <node id="2348043250036510916" at="40,32,41,131" concept="9" />
-      <node id="2348043250036530742" at="41,131,42,98" concept="4" />
-      <node id="2348043250036644456" at="42,98,43,80" concept="4" />
-      <node id="2348043250035845890" at="43,80,44,41" concept="4" />
-      <node id="783234604506122156" at="44,41,45,32" concept="4" />
-      <node id="783234604506124454" at="45,32,46,32" concept="4" />
-<<<<<<< HEAD
-      <node id="748410583119344866" at="51,94,52,36" concept="10" />
-      <node id="2087237500458009230" at="21,0,23,0" concept="12" trace="init#(Lorg/jetbrains/mps/openapi/model/SNode;)V" />
-      <node id="5191068651950664615" at="27,0,30,0" concept="8" trace="translate#(Lorg/jetbrains/mps/openapi/model/SNode;)Ljava/lang/Iterable;" />
-      <node id="5191068651950664624" at="31,0,34,0" concept="8" trace="accept#(Lorg/jetbrains/mps/openapi/model/SReference;)Z" />
-      <node id="2087237500458009230" at="51,0,54,0" concept="12" trace="virtual_getShortHelp_473081947982699339#(Lorg/jetbrains/mps/openapi/language/SAbstractConcept;)Ljava/lang/String;" />
-=======
+      <node id="5191068651950664617" at="26,59,27,53" concept="10" />
+      <node id="5191068651950664626" at="30,48,31,88" concept="10" />
+      <node id="2087237500458009264" at="34,72,35,74" concept="4" />
+      <node id="2087237500458009273" at="35,74,36,32" concept="4" />
+      <node id="2087237500458009277" at="36,32,37,65" concept="4" />
+      <node id="879099975775241082" at="37,65,38,49" concept="9" />
+      <node id="879099975775446935" at="38,49,39,32" concept="4" />
+      <node id="2348043250036510916" at="39,32,40,131" concept="9" />
+      <node id="2348043250036530742" at="40,131,41,98" concept="4" />
+      <node id="2348043250036644456" at="41,98,42,80" concept="4" />
+      <node id="2348043250035845890" at="42,80,43,41" concept="4" />
+      <node id="783234604506122156" at="43,41,44,32" concept="4" />
+      <node id="783234604506124454" at="44,32,45,32" concept="4" />
       <node id="2087237500458009230" at="20,0,22,0" concept="12" trace="init#(Lorg/jetbrains/mps/openapi/model/SNode;)V" />
-      <node id="5191068651950664615" at="27,0,30,0" concept="8" trace="translate#(Lorg/jetbrains/mps/openapi/model/SNode;)Ljava/lang/Iterable;" />
-      <node id="5191068651950664624" at="31,0,34,0" concept="8" trace="accept#(Lorg/jetbrains/mps/openapi/model/SReference;)Z" />
->>>>>>> bf3a2c62
-      <node id="2087237500458009250" at="25,25,34,11" concept="9" />
-      <node id="2087237500458009260" at="34,11,47,9" concept="6" />
-      <node id="2087237500458009244" at="25,0,49,0" concept="8" trace="run#()V" />
-      <node id="2087237500458009243" at="23,141,49,7" concept="4" />
-      <node id="2087237500458009230" at="23,0,51,0" concept="12" trace="virtual_doExecute_3321948346081469500#(Lorg/jetbrains/mps/openapi/model/SNode;Ljetbrains/mps/console/tool/ConsoleContext;Ljetbrains/mps/console/tool/ConsoleStream;)V" />
-<<<<<<< HEAD
-      <scope id="2087237500458009232" at="21,43,21,43" />
-      <scope id="5191068651950664616" at="27,59,28,53" />
-      <scope id="5191068651950664625" at="31,48,32,88" />
-      <scope id="748410583119342653" at="51,94,52,36" />
-      <scope id="2087237500458009230" at="21,0,23,0">
-=======
+      <node id="5191068651950664615" at="26,0,29,0" concept="8" trace="translate#(Lorg/jetbrains/mps/openapi/model/SNode;)Ljava/lang/Iterable;" />
+      <node id="5191068651950664624" at="30,0,33,0" concept="8" trace="accept#(Lorg/jetbrains/mps/openapi/model/SReference;)Z" />
+      <node id="2087237500458009250" at="24,25,33,11" concept="9" />
+      <node id="2087237500458009260" at="33,11,46,9" concept="6" />
+      <node id="2087237500458009244" at="24,0,48,0" concept="8" trace="run#()V" />
+      <node id="2087237500458009243" at="22,141,48,7" concept="4" />
+      <node id="2087237500458009230" at="22,0,50,0" concept="12" trace="virtual_doExecute_3321948346081469500#(Lorg/jetbrains/mps/openapi/model/SNode;Ljetbrains/mps/console/tool/ConsoleContext;Ljetbrains/mps/console/tool/ConsoleStream;)V" />
       <scope id="2087237500458009232" at="20,43,20,43" />
-      <scope id="5191068651950664616" at="27,59,28,53" />
-      <scope id="5191068651950664625" at="31,48,32,88" />
+      <scope id="5191068651950664616" at="26,59,27,53" />
+      <scope id="5191068651950664625" at="30,48,31,88" />
       <scope id="2087237500458009230" at="20,0,22,0">
->>>>>>> bf3a2c62
         <var name="thisNode" id="2087237500458009230" />
       </scope>
-      <scope id="5191068651950664615" at="27,0,30,0">
+      <scope id="5191068651950664615" at="26,0,29,0">
         <var name="it" id="5191068651950664615" />
       </scope>
-      <scope id="5191068651950664624" at="31,0,34,0">
+      <scope id="5191068651950664624" at="30,0,33,0">
         <var name="it" id="5191068651950664624" />
       </scope>
-<<<<<<< HEAD
-      <scope id="2087237500458009230" at="51,0,54,0">
-        <var name="thisConcept" id="2087237500458009230" />
-      </scope>
-=======
->>>>>>> bf3a2c62
-      <scope id="2087237500458009263" at="35,72,46,32">
+      <scope id="2087237500458009263" at="34,72,45,32">
         <var name="clickableNode" id="2348043250036510919" />
         <var name="targetNode" id="879099975775241085" />
       </scope>
-      <scope id="2087237500458009260" at="34,11,47,9">
+      <scope id="2087237500458009260" at="33,11,46,9">
         <var name="ref" id="2087237500458009261" />
       </scope>
-      <scope id="2087237500458009245" at="25,25,47,9">
+      <scope id="2087237500458009245" at="24,25,46,9">
         <var name="brokenReferences" id="2087237500458009251" />
       </scope>
-      <scope id="2087237500458009244" at="25,0,49,0" />
-      <scope id="2087237500458009242" at="23,141,49,7" />
-      <scope id="2087237500458009230" at="23,0,51,0">
+      <scope id="2087237500458009244" at="24,0,48,0" />
+      <scope id="2087237500458009242" at="22,141,48,7" />
+      <scope id="2087237500458009230" at="22,0,50,0">
         <var name="console" id="3321948346082875933" />
         <var name="context" id="3321948346082875931" />
         <var name="thisNode" id="2087237500458009230" />
       </scope>
-      <unit id="5191068651950664615" at="26,283,30,9" name="jetbrains.mps.console.ideCommands.behavior.ShowBrokenReferences_Behavior$2" />
-      <unit id="5191068651950664624" at="30,21,34,9" name="jetbrains.mps.console.ideCommands.behavior.ShowBrokenReferences_Behavior$2" />
-      <unit id="2087237500458009244" at="24,45,49,5" name="jetbrains.mps.console.ideCommands.behavior.ShowBrokenReferences_Behavior$1" />
-<<<<<<< HEAD
-      <unit id="2087237500458009230" at="20,0,55,0" name="jetbrains.mps.console.ideCommands.behavior.ShowBrokenReferences_Behavior" />
-=======
-      <unit id="2087237500458009230" at="19,0,52,0" name="jetbrains.mps.console.ideCommands.behavior.ShowBrokenReferences_Behavior" />
->>>>>>> bf3a2c62
+      <unit id="5191068651950664615" at="25,283,29,9" name="jetbrains.mps.console.ideCommands.behavior.ShowBrokenReferences_Behavior$2" />
+      <unit id="5191068651950664624" at="29,21,33,9" name="jetbrains.mps.console.ideCommands.behavior.ShowBrokenReferences_Behavior$2" />
+      <unit id="2087237500458009244" at="23,45,48,5" name="jetbrains.mps.console.ideCommands.behavior.ShowBrokenReferences_Behavior$1" />
+      <unit id="2087237500458009230" at="19,0,51,0" name="jetbrains.mps.console.ideCommands.behavior.ShowBrokenReferences_Behavior" />
     </file>
   </root>
   <root nodeRef="r:18b0a31c-6c8b-45fd-b098-332c1656d60c(jetbrains.mps.console.ideCommands.behavior)/2087237500458473183">
@@ -245,27 +203,12 @@
   </root>
   <root nodeRef="r:18b0a31c-6c8b-45fd-b098-332c1656d60c(jetbrains.mps.console.ideCommands.behavior)/2840424593938231406">
     <file name="Clean_Behavior.java">
-<<<<<<< HEAD
-      <node id="2840424593938232596" at="11,94,12,37" concept="10" />
-      <node id="2840424593938231406" at="9,0,11,0" concept="12" trace="init#(Lorg/jetbrains/mps/openapi/model/SNode;)V" />
-      <node id="2840424593938231406" at="11,0,14,0" concept="12" trace="virtual_getShortHelp_473081947982699339#(Lorg/jetbrains/mps/openapi/language/SAbstractConcept;)Ljava/lang/String;" />
-      <scope id="2840424593938231559" at="9,43,9,43" />
-      <scope id="2840424593938232595" at="11,94,12,37" />
-      <scope id="2840424593938231406" at="9,0,11,0">
-        <var name="thisNode" id="2840424593938231406" />
-      </scope>
-      <scope id="2840424593938231406" at="11,0,14,0">
-        <var name="thisConcept" id="2840424593938231406" />
-      </scope>
-      <unit id="2840424593938231406" at="8,0,15,0" name="jetbrains.mps.console.ideCommands.behavior.Clean_Behavior" />
-=======
       <node id="2840424593938231406" at="8,0,10,0" concept="12" trace="init#(Lorg/jetbrains/mps/openapi/model/SNode;)V" />
       <scope id="2840424593938231559" at="8,43,8,43" />
       <scope id="2840424593938231406" at="8,0,10,0">
         <var name="thisNode" id="2840424593938231406" />
       </scope>
       <unit id="2840424593938231406" at="7,0,11,0" name="jetbrains.mps.console.ideCommands.behavior.Clean_Behavior" />
->>>>>>> bf3a2c62
     </file>
   </root>
   <root nodeRef="r:18b0a31c-6c8b-45fd-b098-332c1656d60c(jetbrains.mps.console.ideCommands.behavior)/2840424593984889709">
@@ -446,36 +389,18 @@
   </root>
   <root nodeRef="r:18b0a31c-6c8b-45fd-b098-332c1656d60c(jetbrains.mps.console.ideCommands.behavior)/5582028874769074454">
     <file name="CallActionExpression_Behavior.java">
-<<<<<<< HEAD
       <node id="5582028874769074457" at="11,100,12,16" concept="10" />
-      <node id="748410583119482678" at="14,94,15,52" concept="10" />
       <node id="5582028874769074454" at="9,0,11,0" concept="12" trace="init#(Lorg/jetbrains/mps/openapi/model/SNode;)V" />
       <node id="5582028874769074454" at="11,0,14,0" concept="12" trace="virtual_legalAsStatement_1262430001741498032#(Lorg/jetbrains/mps/openapi/language/SAbstractConcept;)Z" />
-      <node id="5582028874769074454" at="14,0,17,0" concept="12" trace="virtual_getShortHelp_473081947982699339#(Lorg/jetbrains/mps/openapi/language/SAbstractConcept;)Ljava/lang/String;" />
       <scope id="5582028874769074462" at="9,43,9,43" />
       <scope id="5582028874769074456" at="11,100,12,16" />
-      <scope id="748410583119482476" at="14,94,15,52" />
-=======
-      <node id="5582028874769074457" at="12,100,13,16" concept="10" />
-      <node id="5582028874769074454" at="9,0,11,0" concept="12" trace="init#(Lorg/jetbrains/mps/openapi/model/SNode;)V" />
-      <node id="5582028874769074454" at="12,0,15,0" concept="12" trace="virtual_legalAsStatement_1262430001741498032#(Lorg/jetbrains/mps/openapi/language/SAbstractConcept;)Z" />
-      <scope id="5582028874769074462" at="9,43,9,43" />
-      <scope id="5582028874769074456" at="12,100,13,16" />
->>>>>>> bf3a2c62
       <scope id="5582028874769074454" at="9,0,11,0">
         <var name="thisNode" id="5582028874769074454" />
       </scope>
       <scope id="5582028874769074454" at="11,0,14,0">
         <var name="thisConcept" id="5582028874769074454" />
       </scope>
-<<<<<<< HEAD
-      <scope id="5582028874769074454" at="14,0,17,0">
-        <var name="thisConcept" id="5582028874769074454" />
-      </scope>
-      <unit id="5582028874769074454" at="8,0,18,0" name="jetbrains.mps.console.ideCommands.behavior.CallActionExpression_Behavior" />
-=======
-      <unit id="5582028874769074454" at="8,0,16,0" name="jetbrains.mps.console.ideCommands.behavior.CallActionExpression_Behavior" />
->>>>>>> bf3a2c62
+      <unit id="5582028874769074454" at="8,0,15,0" name="jetbrains.mps.console.ideCommands.behavior.CallActionExpression_Behavior" />
     </file>
   </root>
   <root nodeRef="r:18b0a31c-6c8b-45fd-b098-332c1656d60c(jetbrains.mps.console.ideCommands.behavior)/5582028874769074463">
@@ -554,28 +479,14 @@
   </root>
   <root nodeRef="r:18b0a31c-6c8b-45fd-b098-332c1656d60c(jetbrains.mps.console.ideCommands.behavior)/5582028874771853135">
     <file name="Make_Behavior.java">
-<<<<<<< HEAD
       <node id="4830115408593678019" at="13,114,14,144" concept="10" />
-      <node id="748410583119628796" at="16,94,17,32" concept="10" />
-      <node id="617513640566863466" at="19,94,20,318" concept="10" />
+      <node id="617513640566863466" at="16,94,17,318" concept="10" />
       <node id="5582028874771853135" at="11,0,13,0" concept="12" trace="init#(Lorg/jetbrains/mps/openapi/model/SNode;)V" />
       <node id="5582028874771853135" at="13,0,16,0" concept="12" trace="virtual_getSupportedParameters_4307205004146936444#(Lorg/jetbrains/mps/openapi/language/SAbstractConcept;)Ljava/lang/Iterable;" />
-      <node id="5582028874771853135" at="16,0,19,0" concept="12" trace="virtual_getShortHelp_473081947982699339#(Lorg/jetbrains/mps/openapi/language/SAbstractConcept;)Ljava/lang/String;" />
-      <node id="5582028874771853135" at="19,0,22,0" concept="12" trace="virtual_getHelpPage_7006261637493125297#(Lorg/jetbrains/mps/openapi/language/SAbstractConcept;)Ljava/lang/String;" />
+      <node id="5582028874771853135" at="16,0,19,0" concept="12" trace="virtual_getHelpPage_7006261637493125297#(Lorg/jetbrains/mps/openapi/language/SAbstractConcept;)Ljava/lang/String;" />
       <scope id="5582028874771853143" at="11,43,11,43" />
       <scope id="5582028874771853146" at="13,114,14,144" />
-      <scope id="748410583119628584" at="16,94,17,32" />
-      <scope id="617513640566799402" at="19,94,20,318" />
-=======
-      <node id="4830115408593678019" at="14,114,15,144" concept="10" />
-      <node id="617513640566863466" at="18,94,19,318" concept="10" />
-      <node id="5582028874771853135" at="11,0,13,0" concept="12" trace="init#(Lorg/jetbrains/mps/openapi/model/SNode;)V" />
-      <node id="5582028874771853135" at="14,0,17,0" concept="12" trace="virtual_getSupportedParameters_4307205004146936444#(Lorg/jetbrains/mps/openapi/language/SAbstractConcept;)Ljava/lang/Iterable;" />
-      <node id="5582028874771853135" at="18,0,21,0" concept="12" trace="virtual_getHelpPage_7006261637493125297#(Lorg/jetbrains/mps/openapi/language/SAbstractConcept;)Ljava/lang/String;" />
-      <scope id="5582028874771853143" at="11,43,11,43" />
-      <scope id="5582028874771853146" at="14,114,15,144" />
-      <scope id="617513640566799402" at="18,94,19,318" />
->>>>>>> bf3a2c62
+      <scope id="617513640566799402" at="16,94,17,318" />
       <scope id="5582028874771853135" at="11,0,13,0">
         <var name="thisNode" id="5582028874771853135" />
       </scope>
@@ -585,39 +496,17 @@
       <scope id="5582028874771853135" at="16,0,19,0">
         <var name="thisConcept" id="5582028874771853135" />
       </scope>
-<<<<<<< HEAD
-      <scope id="5582028874771853135" at="19,0,22,0">
-        <var name="thisConcept" id="5582028874771853135" />
-      </scope>
-      <unit id="5582028874771853135" at="10,0,23,0" name="jetbrains.mps.console.ideCommands.behavior.Make_Behavior" />
-=======
-      <unit id="5582028874771853135" at="10,0,22,0" name="jetbrains.mps.console.ideCommands.behavior.Make_Behavior" />
->>>>>>> bf3a2c62
+      <unit id="5582028874771853135" at="10,0,20,0" name="jetbrains.mps.console.ideCommands.behavior.Make_Behavior" />
     </file>
   </root>
   <root nodeRef="r:18b0a31c-6c8b-45fd-b098-332c1656d60c(jetbrains.mps.console.ideCommands.behavior)/5932042262275694881">
     <file name="OfAspectOperation_Behavior.java">
-<<<<<<< HEAD
-      <node id="5932042262275694895" at="11,94,12,37" concept="10" />
-      <node id="5932042262275694881" at="9,0,11,0" concept="12" trace="init#(Lorg/jetbrains/mps/openapi/model/SNode;)V" />
-      <node id="5932042262275694881" at="11,0,14,0" concept="12" trace="virtual_getShortHelp_473081947982699339#(Lorg/jetbrains/mps/openapi/language/SAbstractConcept;)Ljava/lang/String;" />
-      <scope id="5932042262275694883" at="9,43,9,43" />
-      <scope id="5932042262275694888" at="11,94,12,37" />
-      <scope id="5932042262275694881" at="9,0,11,0">
-        <var name="thisNode" id="5932042262275694881" />
-      </scope>
-      <scope id="5932042262275694881" at="11,0,14,0">
-        <var name="thisConcept" id="5932042262275694881" />
-      </scope>
-      <unit id="5932042262275694881" at="8,0,15,0" name="jetbrains.mps.console.ideCommands.behavior.OfAspectOperation_Behavior" />
-=======
       <node id="5932042262275694881" at="8,0,10,0" concept="12" trace="init#(Lorg/jetbrains/mps/openapi/model/SNode;)V" />
       <scope id="5932042262275694883" at="8,43,8,43" />
       <scope id="5932042262275694881" at="8,0,10,0">
         <var name="thisNode" id="5932042262275694881" />
       </scope>
       <unit id="5932042262275694881" at="7,0,11,0" name="jetbrains.mps.console.ideCommands.behavior.OfAspectOperation_Behavior" />
->>>>>>> bf3a2c62
     </file>
   </root>
   <root nodeRef="r:18b0a31c-6c8b-45fd-b098-332c1656d60c(jetbrains.mps.console.ideCommands.behavior)/6224631407134025442">
@@ -656,44 +545,23 @@
   </root>
   <root nodeRef="r:18b0a31c-6c8b-45fd-b098-332c1656d60c(jetbrains.mps.console.ideCommands.behavior)/7057947030097947524">
     <file name="ShowGenPlan_Behavior.java">
-      <node id="9053534423437820393" at="19,134,20,13" concept="10" />
-      <node id="7057947030098365030" at="21,5,22,292" concept="4" />
-<<<<<<< HEAD
-      <node id="748410583119359255" at="24,94,25,34" concept="10" />
-      <node id="7057947030097947524" at="16,0,18,0" concept="12" trace="init#(Lorg/jetbrains/mps/openapi/model/SNode;)V" />
-      <node id="9053534423437794128" at="18,123,21,5" concept="7" />
-      <node id="7057947030097947524" at="24,0,27,0" concept="12" trace="virtual_getShortHelp_473081947982699339#(Lorg/jetbrains/mps/openapi/language/SAbstractConcept;)Ljava/lang/String;" />
-      <node id="7057947030097947524" at="18,0,24,0" concept="12" trace="virtual_doExecute_3321948346081469500#(Lorg/jetbrains/mps/openapi/model/SNode;Ljetbrains/mps/console/tool/ConsoleContext;Ljetbrains/mps/console/tool/ConsoleStream;)V" />
-      <scope id="7057947030097947677" at="16,43,16,43" />
-      <scope id="9053534423437794131" at="19,134,20,13" />
-      <scope id="748410583119358840" at="24,94,25,34" />
-      <scope id="7057947030097947524" at="16,0,18,0">
-        <var name="thisNode" id="7057947030097947524" />
-      </scope>
-      <scope id="7057947030097947524" at="24,0,27,0">
-        <var name="thisConcept" id="7057947030097947524" />
-      </scope>
-=======
+      <node id="9053534423437820393" at="18,134,19,13" concept="10" />
+      <node id="7057947030098365030" at="20,5,21,292" concept="4" />
       <node id="7057947030097947524" at="15,0,17,0" concept="12" trace="init#(Lorg/jetbrains/mps/openapi/model/SNode;)V" />
-      <node id="9053534423437794128" at="18,123,21,5" concept="7" />
-      <node id="7057947030097947524" at="18,0,24,0" concept="12" trace="virtual_doExecute_3321948346081469500#(Lorg/jetbrains/mps/openapi/model/SNode;Ljetbrains/mps/console/tool/ConsoleContext;Ljetbrains/mps/console/tool/ConsoleStream;)V" />
+      <node id="9053534423437794128" at="17,123,20,5" concept="7" />
+      <node id="7057947030097947524" at="17,0,23,0" concept="12" trace="virtual_doExecute_3321948346081469500#(Lorg/jetbrains/mps/openapi/model/SNode;Ljetbrains/mps/console/tool/ConsoleContext;Ljetbrains/mps/console/tool/ConsoleStream;)V" />
       <scope id="7057947030097947677" at="15,43,15,43" />
-      <scope id="9053534423437794131" at="19,134,20,13" />
+      <scope id="9053534423437794131" at="18,134,19,13" />
       <scope id="7057947030097947524" at="15,0,17,0">
         <var name="thisNode" id="7057947030097947524" />
       </scope>
->>>>>>> bf3a2c62
-      <scope id="7057947030097948405" at="18,123,22,292" />
-      <scope id="7057947030097947524" at="18,0,24,0">
+      <scope id="7057947030097948405" at="17,123,21,292" />
+      <scope id="7057947030097947524" at="17,0,23,0">
         <var name="console" id="7057947030097948408" />
         <var name="context" id="7057947030097948406" />
         <var name="thisNode" id="7057947030097947524" />
       </scope>
-<<<<<<< HEAD
-      <unit id="7057947030097947524" at="15,0,28,0" name="jetbrains.mps.console.ideCommands.behavior.ShowGenPlan_Behavior" />
-=======
-      <unit id="7057947030097947524" at="14,0,25,0" name="jetbrains.mps.console.ideCommands.behavior.ShowGenPlan_Behavior" />
->>>>>>> bf3a2c62
+      <unit id="7057947030097947524" at="14,0,24,0" name="jetbrains.mps.console.ideCommands.behavior.ShowGenPlan_Behavior" />
     </file>
   </root>
   <root nodeRef="r:18b0a31c-6c8b-45fd-b098-332c1656d60c(jetbrains.mps.console.ideCommands.behavior)/7057947030098579391">
@@ -714,49 +582,26 @@
   </root>
   <root nodeRef="r:18b0a31c-6c8b-45fd-b098-332c1656d60c(jetbrains.mps.console.ideCommands.behavior)/7490254719522983804">
     <file name="StatCommand_Behavior.java">
-      <node id="7490254719527688600" at="20,25,21,258" concept="4" />
-      <node id="7490254719526014467" at="23,7,24,0" concept="11" />
-<<<<<<< HEAD
-      <node id="748410583119338636" at="26,94,27,41" concept="10" />
-      <node id="7490254719522983804" at="16,0,18,0" concept="12" trace="init#(Lorg/jetbrains/mps/openapi/model/SNode;)V" />
-      <node id="7490254719526445971" at="20,0,23,0" concept="8" trace="run#()V" />
-      <node id="7490254719522983804" at="26,0,29,0" concept="12" trace="virtual_getShortHelp_473081947982699339#(Lorg/jetbrains/mps/openapi/language/SAbstractConcept;)Ljava/lang/String;" />
-      <node id="7490254719526445969" at="18,141,23,7" concept="4" />
-      <node id="7490254719522983804" at="18,0,26,0" concept="12" trace="virtual_doExecute_3321948346081469500#(Lorg/jetbrains/mps/openapi/model/SNode;Ljetbrains/mps/console/tool/ConsoleContext;Ljetbrains/mps/console/tool/ConsoleStream;)V" />
-      <scope id="7490254719522983969" at="16,43,16,43" />
-      <scope id="7490254719526445973" at="20,25,21,258" />
-      <scope id="748410583119316627" at="26,94,27,41" />
-      <scope id="7490254719522983804" at="16,0,18,0">
-        <var name="thisNode" id="7490254719522983804" />
-      </scope>
-      <scope id="7490254719526445971" at="20,0,23,0" />
-      <scope id="7490254719522983804" at="26,0,29,0">
-        <var name="thisConcept" id="7490254719522983804" />
-      </scope>
-=======
+      <node id="7490254719527688600" at="19,25,20,258" concept="4" />
+      <node id="7490254719526014467" at="22,7,23,0" concept="11" />
       <node id="7490254719522983804" at="15,0,17,0" concept="12" trace="init#(Lorg/jetbrains/mps/openapi/model/SNode;)V" />
-      <node id="7490254719526445971" at="20,0,23,0" concept="8" trace="run#()V" />
-      <node id="7490254719526445969" at="18,141,23,7" concept="4" />
-      <node id="7490254719522983804" at="18,0,26,0" concept="12" trace="virtual_doExecute_3321948346081469500#(Lorg/jetbrains/mps/openapi/model/SNode;Ljetbrains/mps/console/tool/ConsoleContext;Ljetbrains/mps/console/tool/ConsoleStream;)V" />
+      <node id="7490254719526445971" at="19,0,22,0" concept="8" trace="run#()V" />
+      <node id="7490254719526445969" at="17,141,22,7" concept="4" />
+      <node id="7490254719522983804" at="17,0,25,0" concept="12" trace="virtual_doExecute_3321948346081469500#(Lorg/jetbrains/mps/openapi/model/SNode;Ljetbrains/mps/console/tool/ConsoleContext;Ljetbrains/mps/console/tool/ConsoleStream;)V" />
       <scope id="7490254719522983969" at="15,43,15,43" />
-      <scope id="7490254719526445973" at="20,25,21,258" />
+      <scope id="7490254719526445973" at="19,25,20,258" />
       <scope id="7490254719522983804" at="15,0,17,0">
         <var name="thisNode" id="7490254719522983804" />
       </scope>
-      <scope id="7490254719526445971" at="20,0,23,0" />
->>>>>>> bf3a2c62
-      <scope id="7490254719522984153" at="18,141,24,0" />
-      <scope id="7490254719522983804" at="18,0,26,0">
+      <scope id="7490254719526445971" at="19,0,22,0" />
+      <scope id="7490254719522984153" at="17,141,23,0" />
+      <scope id="7490254719522983804" at="17,0,25,0">
         <var name="console" id="3321948346082841180" />
         <var name="context" id="3321948346082841178" />
         <var name="thisNode" id="7490254719522983804" />
       </scope>
-      <unit id="7490254719526445971" at="19,45,23,5" name="jetbrains.mps.console.ideCommands.behavior.StatCommand_Behavior$1" />
-<<<<<<< HEAD
-      <unit id="7490254719522983804" at="15,0,30,0" name="jetbrains.mps.console.ideCommands.behavior.StatCommand_Behavior" />
-=======
-      <unit id="7490254719522983804" at="14,0,27,0" name="jetbrains.mps.console.ideCommands.behavior.StatCommand_Behavior" />
->>>>>>> bf3a2c62
+      <unit id="7490254719526445971" at="18,45,22,5" name="jetbrains.mps.console.ideCommands.behavior.StatCommand_Behavior$1" />
+      <unit id="7490254719522983804" at="14,0,26,0" name="jetbrains.mps.console.ideCommands.behavior.StatCommand_Behavior" />
     </file>
   </root>
   <root nodeRef="r:18b0a31c-6c8b-45fd-b098-332c1656d60c(jetbrains.mps.console.ideCommands.behavior)/7490254719527247598">
@@ -826,7 +671,6 @@
   </root>
   <root nodeRef="r:18b0a31c-6c8b-45fd-b098-332c1656d60c(jetbrains.mps.console.ideCommands.behavior)/7490254719527787127">
     <file name="ModelStatisticsTarget_Behavior.java">
-<<<<<<< HEAD
       <node id="7490254719528626531" at="22,130,23,23" concept="9" />
       <node id="7490254719528626535" at="23,23,24,23" concept="9" />
       <node id="7490254719528626549" at="25,179,26,75" concept="4" />
@@ -834,27 +678,12 @@
       <node id="7490254719527918789" at="28,5,29,113" concept="9" />
       <node id="7057947030098637353" at="29,113,30,130" concept="9" />
       <node id="7490254719527919432" at="30,130,31,158" concept="4" />
-      <node id="7490254719528499586" at="31,158,32,122" concept="4" />
-      <node id="7490254719528541598" at="32,122,33,104" concept="4" />
+      <node id="7490254719528499586" at="31,158,32,144" concept="4" />
+      <node id="7490254719528541598" at="32,144,33,104" concept="4" />
       <node id="7490254719528549289" at="33,104,34,104" concept="4" />
       <node id="7490254719528496280" at="34,104,35,0" concept="11" />
       <node id="7490254719528266990" at="35,0,36,18" concept="10" />
       <node id="5207260697412007816" at="38,110,39,155" concept="10" />
-=======
-      <node id="7490254719528626531" at="23,130,24,23" concept="9" />
-      <node id="7490254719528626535" at="24,23,25,23" concept="9" />
-      <node id="7490254719528626549" at="26,179,27,75" concept="4" />
-      <node id="7490254719528626558" at="27,75,28,72" concept="4" />
-      <node id="7490254719527918789" at="29,5,30,113" concept="9" />
-      <node id="7057947030098637353" at="30,113,31,130" concept="9" />
-      <node id="7490254719527919432" at="31,130,32,158" concept="4" />
-      <node id="7490254719528499586" at="32,158,33,144" concept="4" />
-      <node id="7490254719528541598" at="33,144,34,104" concept="4" />
-      <node id="7490254719528549289" at="34,104,35,104" concept="4" />
-      <node id="7490254719528496280" at="35,104,36,0" concept="11" />
-      <node id="7490254719528266990" at="36,0,37,18" concept="10" />
-      <node id="5207260697412007816" at="40,110,41,155" concept="10" />
->>>>>>> bf3a2c62
       <node id="7490254719527787127" at="20,0,22,0" concept="12" trace="init#(Lorg/jetbrains/mps/openapi/model/SNode;)V" />
       <node id="7490254719527787127" at="38,0,41,0" concept="12" trace="virtual_getNodes_5207260697411458163#(Lorg/jetbrains/mps/openapi/model/SNode;Ljetbrains/mps/console/tool/ConsoleContext;)Ljava/lang/Iterable;" />
       <node id="7490254719528626545" at="24,23,28,5" concept="6" />
