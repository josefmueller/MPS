--- conflicted
+++ resolved
@@ -550,7 +550,6 @@
   </root>
   <root nodeRef="r:5d9868cc-091b-49b3-85eb-87af773e0884(jetbrains.mps.console.ideCommands.editor)/5582028874769074405">
     <file name="ActionCallDeclaredParameter_Editor.java">
-<<<<<<< HEAD
       <node id="5582028874769074405" at="11,79,12,93" concept="7" />
       <node id="5582028874769074405" at="11,0,14,0" concept="5" trace="createEditorCell#(Ljetbrains/mps/openapi/editor/EditorContext;Lorg/jetbrains/mps/openapi/model/SNode;)Ljetbrains/mps/openapi/editor/cells/EditorCell;" />
       <scope id="5582028874769074405" at="11,79,12,93" />
@@ -583,333 +582,169 @@
       <node id="5582028874769074405" at="62,40,63,40" concept="2" />
       <node id="5582028874769074405" at="64,5,65,73" concept="2" />
       <node id="5582028874769074405" at="65,73,66,57" concept="6" />
-      <node id="5582028874769074405" at="66,57,67,59" concept="6" />
-      <node id="5582028874769074405" at="68,35,69,87" concept="6" />
-      <node id="5582028874769074405" at="69,87,70,94" concept="7" />
-      <node id="5582028874769074405" at="71,10,72,22" concept="7" />
-      <node id="5582028874769074405" at="75,33,76,14" concept="11" />
-      <node id="5582028874769074405" at="78,69,79,57" concept="7" />
-      <node id="5582028874769074405" at="81,81,82,41" concept="8" />
-      <node id="5582028874769074405" at="82,41,83,135" concept="7" />
-      <node id="5582028874769074405" at="89,0,90,0" concept="3" trace="myReferencingNode" />
-      <node id="5582028874769074405" at="91,119,92,21" concept="11" />
-      <node id="5582028874769074405" at="92,21,93,42" concept="2" />
-      <node id="5582028874769074405" at="93,42,94,20" concept="2" />
-      <node id="5582028874769074405" at="97,41,98,42" concept="7" />
-      <node id="5582028874769074405" at="103,28,104,20" concept="7" />
-      <node id="5582028874769074410" at="107,53,108,91" concept="6" />
-      <node id="5582028874769074410" at="108,91,109,31" concept="2" />
-      <node id="5582028874769074410" at="109,31,110,44" concept="2" />
-      <node id="5582028874769074410" at="110,44,111,33" concept="2" />
-      <node id="5582028874769074410" at="111,33,112,28" concept="6" />
-      <node id="5582028874769074410" at="112,28,113,65" concept="2" />
-      <node id="5582028874769074410" at="113,65,114,44" concept="2" />
-      <node id="5582028874769074410" at="114,44,115,75" concept="2" />
-      <node id="5582028874769074410" at="115,75,116,59" concept="6" />
-      <node id="5582028874769074410" at="116,59,117,61" concept="6" />
-      <node id="5582028874769074410" at="118,37,119,89" concept="6" />
-      <node id="5582028874769074410" at="119,89,120,96" concept="7" />
-      <node id="5582028874769074410" at="121,12,122,24" concept="7" />
-      <node id="5582028874769074411" at="125,49,126,94" concept="6" />
-      <node id="5582028874769074411" at="126,94,127,47" concept="2" />
-      <node id="5582028874769074411" at="127,47,128,34" concept="2" />
-      <node id="5582028874769074411" at="128,34,129,22" concept="7" />
-      <node id="5582028874769074405" at="131,48,132,279" concept="6" />
-      <node id="5582028874769074405" at="132,279,133,33" concept="7" />
-      <node id="5582028874769074405" at="136,119,137,49" concept="11" />
-      <node id="5582028874769074405" at="139,55,140,59" concept="6" />
-      <node id="5582028874769074405" at="140,59,141,41" concept="2" />
-      <node id="5582028874769074405" at="141,41,142,24" concept="7" />
-      <node id="5582028874769074405" at="145,118,146,383" concept="2" />
-      <node id="5582028874769074405" at="148,41,149,36" concept="2" />
-      <node id="5582028874769074405" at="153,44,154,54" concept="6" />
-      <node id="5582028874769074405" at="154,54,155,42" concept="2" />
-      <node id="5582028874769074405" at="155,42,156,0" concept="9" />
-      <node id="5582028874769074405" at="156,0,157,40" concept="2" />
-      <node id="5582028874769074405" at="157,40,158,24" concept="7" />
-      <node id="5582028874769074405" at="160,40,161,26" concept="7" />
+      <node id="5582028874769074405" at="67,35,68,87" concept="6" />
+      <node id="5582028874769074405" at="68,87,69,112" concept="7" />
+      <node id="5582028874769074405" at="70,10,71,22" concept="7" />
+      <node id="5582028874769074405" at="74,33,75,14" concept="11" />
+      <node id="5582028874769074405" at="77,69,78,57" concept="7" />
+      <node id="5582028874769074405" at="80,81,81,41" concept="8" />
+      <node id="5582028874769074405" at="81,41,82,135" concept="7" />
+      <node id="5582028874769074405" at="88,0,89,0" concept="3" trace="myReferencingNode" />
+      <node id="5582028874769074405" at="90,119,91,21" concept="11" />
+      <node id="5582028874769074405" at="91,21,92,42" concept="2" />
+      <node id="5582028874769074405" at="92,42,93,20" concept="2" />
+      <node id="5582028874769074405" at="96,41,97,42" concept="7" />
+      <node id="5582028874769074405" at="102,28,103,20" concept="7" />
+      <node id="5582028874769074410" at="106,53,107,91" concept="6" />
+      <node id="5582028874769074410" at="107,91,108,31" concept="2" />
+      <node id="5582028874769074410" at="108,31,109,44" concept="2" />
+      <node id="5582028874769074410" at="109,44,110,33" concept="2" />
+      <node id="5582028874769074410" at="110,33,111,28" concept="6" />
+      <node id="5582028874769074410" at="111,28,112,65" concept="2" />
+      <node id="5582028874769074410" at="112,65,113,44" concept="2" />
+      <node id="5582028874769074410" at="113,44,114,75" concept="2" />
+      <node id="5582028874769074410" at="114,75,115,59" concept="6" />
+      <node id="5582028874769074410" at="116,37,117,89" concept="6" />
+      <node id="5582028874769074410" at="117,89,118,114" concept="7" />
+      <node id="5582028874769074410" at="119,12,120,24" concept="7" />
+      <node id="5582028874769074411" at="123,49,124,94" concept="6" />
+      <node id="5582028874769074411" at="124,94,125,47" concept="2" />
+      <node id="5582028874769074411" at="125,47,126,34" concept="2" />
+      <node id="5582028874769074411" at="126,34,127,22" concept="7" />
+      <node id="5582028874769074405" at="129,48,130,279" concept="6" />
+      <node id="5582028874769074405" at="130,279,131,33" concept="7" />
+      <node id="5582028874769074405" at="134,119,135,49" concept="11" />
+      <node id="5582028874769074405" at="137,55,138,59" concept="6" />
+      <node id="5582028874769074405" at="138,59,139,41" concept="2" />
+      <node id="5582028874769074405" at="139,41,140,24" concept="7" />
+      <node id="5582028874769074405" at="143,118,144,383" concept="2" />
+      <node id="5582028874769074405" at="146,41,147,36" concept="2" />
+      <node id="5582028874769074405" at="151,44,152,54" concept="6" />
+      <node id="5582028874769074405" at="152,54,153,42" concept="2" />
+      <node id="5582028874769074405" at="153,42,154,0" concept="9" />
+      <node id="5582028874769074405" at="154,0,155,40" concept="2" />
+      <node id="5582028874769074405" at="155,40,156,24" concept="7" />
+      <node id="5582028874769074405" at="158,40,159,26" concept="7" />
       <node id="5582028874769074405" at="26,0,28,0" concept="3" trace="myNode" />
-      <node id="5582028874769074405" at="87,0,89,0" concept="3" trace="myNode" />
+      <node id="5582028874769074405" at="86,0,88,0" concept="3" trace="myNode" />
       <node id="5582028874769074405" at="40,0,43,0" concept="5" trace="createCell#()Ljetbrains/mps/openapi/editor/cells/EditorCell;" />
-      <node id="5582028874769074405" at="75,0,78,0" concept="1" trace="_Inline_tv60ew_a0a#()V" />
-      <node id="5582028874769074405" at="78,0,81,0" concept="5" trace="createEditorCell#(Ljetbrains/mps/openapi/editor/EditorContext;)Ljetbrains/mps/openapi/editor/cells/EditorCell;" />
-      <node id="5582028874769074405" at="97,0,100,0" concept="5" trace="createCell#()Ljetbrains/mps/openapi/editor/cells/EditorCell;" />
-      <node id="5582028874769074405" at="136,0,139,0" concept="1" trace="valueSingleRoleHandler_tv60ew_c0#(Lorg/jetbrains/mps/openapi/model/SNode;Lorg/jetbrains/mps/openapi/language/SContainmentLink;Ljetbrains/mps/openapi/editor/EditorContext;)V" />
-      <node id="5582028874769074405" at="144,70,147,7" concept="4" />
-      <node id="5582028874769074405" at="147,7,150,7" concept="4" />
-      <node id="5582028874769074405" at="160,0,163,0" concept="5" trace="getNoTargetText#()Ljava/lang/String;" />
+      <node id="5582028874769074405" at="74,0,77,0" concept="1" trace="_Inline_tv60ew_a0a#()V" />
+      <node id="5582028874769074405" at="77,0,80,0" concept="5" trace="createEditorCell#(Ljetbrains/mps/openapi/editor/EditorContext;)Ljetbrains/mps/openapi/editor/cells/EditorCell;" />
+      <node id="5582028874769074405" at="96,0,99,0" concept="5" trace="createCell#()Ljetbrains/mps/openapi/editor/cells/EditorCell;" />
+      <node id="5582028874769074405" at="134,0,137,0" concept="1" trace="valueSingleRoleHandler_tv60ew_c0#(Lorg/jetbrains/mps/openapi/model/SNode;Lorg/jetbrains/mps/openapi/language/SContainmentLink;Ljetbrains/mps/openapi/editor/EditorContext;)V" />
+      <node id="5582028874769074405" at="142,70,145,7" concept="4" />
+      <node id="5582028874769074405" at="145,7,148,7" concept="4" />
+      <node id="5582028874769074405" at="158,0,161,0" concept="5" trace="getNoTargetText#()Ljava/lang/String;" />
       <node id="5582028874769074405" at="29,0,33,0" concept="1" trace="ActionCallDeclaredParameter_EditorBuilder_a#(Ljetbrains/mps/openapi/editor/EditorContext;Lorg/jetbrains/mps/openapi/model/SNode;)V" />
       <node id="5582028874769074405" at="60,63,64,5" concept="4" />
-      <node id="5582028874769074405" at="81,0,85,0" concept="5" trace="createEditorCell#(Ljetbrains/mps/openapi/editor/EditorContext;Lorg/jetbrains/mps/openapi/model/SNode;)Ljetbrains/mps/openapi/editor/cells/EditorCell;" />
-      <node id="5582028874769074405" at="131,0,135,0" concept="5" trace="createRefNode_tv60ew_c0#()Ljetbrains/mps/openapi/editor/cells/EditorCell;" />
+      <node id="5582028874769074405" at="80,0,84,0" concept="5" trace="createEditorCell#(Ljetbrains/mps/openapi/editor/EditorContext;Lorg/jetbrains/mps/openapi/model/SNode;)Ljetbrains/mps/openapi/editor/cells/EditorCell;" />
+      <node id="5582028874769074405" at="129,0,133,0" concept="5" trace="createRefNode_tv60ew_c0#()Ljetbrains/mps/openapi/editor/cells/EditorCell;" />
       <node id="5582028874769074405" at="34,0,39,0" concept="5" trace="getNode#()Lorg/jetbrains/mps/openapi/model/SNode;" />
-      <node id="5582028874769074405" at="67,59,72,22" concept="4" />
-      <node id="5582028874769074405" at="91,0,96,0" concept="1" trace="Inline_Builder_tv60ew_a0a#(Ljetbrains/mps/openapi/editor/EditorContext;Lorg/jetbrains/mps/openapi/model/SNode;Lorg/jetbrains/mps/openapi/model/SNode;)V" />
-      <node id="5582028874769074405" at="101,0,106,0" concept="5" trace="getNode#()Lorg/jetbrains/mps/openapi/model/SNode;" />
-      <node id="5582028874769074410" at="117,61,122,24" concept="4" />
-      <node id="5582028874769074405" at="139,0,144,0" concept="5" trace="createChildCell#(Lorg/jetbrains/mps/openapi/model/SNode;)Ljetbrains/mps/openapi/editor/cells/EditorCell;" />
-      <node id="5582028874769074411" at="125,0,131,0" concept="5" trace="createConstant_tv60ew_b0#()Ljetbrains/mps/openapi/editor/cells/EditorCell;" />
-      <node id="5582028874769074405" at="144,0,152,0" concept="5" trace="installCellInfo#(Lorg/jetbrains/mps/openapi/model/SNode;Ljetbrains/mps/openapi/editor/cells/EditorCell;)V" />
-      <node id="5582028874769074405" at="152,0,160,0" concept="5" trace="createEmptyCell#()Ljetbrains/mps/openapi/editor/cells/EditorCell;" />
+      <node id="5582028874769074405" at="66,57,71,22" concept="4" />
+      <node id="5582028874769074405" at="90,0,95,0" concept="1" trace="Inline_Builder_tv60ew_a0a#(Ljetbrains/mps/openapi/editor/EditorContext;Lorg/jetbrains/mps/openapi/model/SNode;Lorg/jetbrains/mps/openapi/model/SNode;)V" />
+      <node id="5582028874769074405" at="100,0,105,0" concept="5" trace="getNode#()Lorg/jetbrains/mps/openapi/model/SNode;" />
+      <node id="5582028874769074410" at="115,59,120,24" concept="4" />
+      <node id="5582028874769074405" at="137,0,142,0" concept="5" trace="createChildCell#(Lorg/jetbrains/mps/openapi/model/SNode;)Ljetbrains/mps/openapi/editor/cells/EditorCell;" />
+      <node id="5582028874769074411" at="123,0,129,0" concept="5" trace="createConstant_tv60ew_b0#()Ljetbrains/mps/openapi/editor/cells/EditorCell;" />
+      <node id="5582028874769074405" at="142,0,150,0" concept="5" trace="installCellInfo#(Lorg/jetbrains/mps/openapi/model/SNode;Ljetbrains/mps/openapi/editor/cells/EditorCell;)V" />
+      <node id="5582028874769074405" at="150,0,158,0" concept="5" trace="createEmptyCell#()Ljetbrains/mps/openapi/editor/cells/EditorCell;" />
       <node id="5582028874769074405" at="44,0,54,0" concept="5" trace="createCollection_tv60ew_a#()Ljetbrains/mps/openapi/editor/cells/EditorCell;" />
-      <node id="5582028874769074410" at="107,0,124,0" concept="5" trace="createProperty_tv60ew_a0a0#()Ljetbrains/mps/openapi/editor/cells/EditorCell;" />
-      <node id="5582028874769074405" at="54,0,74,0" concept="5" trace="createRefCell_tv60ew_a0#()Ljetbrains/mps/openapi/editor/cells/EditorCell;" />
+      <node id="5582028874769074410" at="106,0,122,0" concept="5" trace="createProperty_tv60ew_a0a0#()Ljetbrains/mps/openapi/editor/cells/EditorCell;" />
+      <node id="5582028874769074405" at="54,0,73,0" concept="5" trace="createRefCell_tv60ew_a0#()Ljetbrains/mps/openapi/editor/cells/EditorCell;" />
       <scope id="5582028874769074405" at="36,26,37,18" />
       <scope id="5582028874769074405" at="40,39,41,39" />
-      <scope id="5582028874769074405" at="75,33,76,14" />
-      <scope id="5582028874769074405" at="78,69,79,57" />
-      <scope id="5582028874769074405" at="97,41,98,42" />
-      <scope id="5582028874769074405" at="103,28,104,20" />
-      <scope id="5582028874769074405" at="136,119,137,49" />
-      <scope id="5582028874769074405" at="145,118,146,383" />
-      <scope id="5582028874769074405" at="148,41,149,36" />
-      <scope id="5582028874769074405" at="160,40,161,26" />
+      <scope id="5582028874769074405" at="74,33,75,14" />
+      <scope id="5582028874769074405" at="77,69,78,57" />
+      <scope id="5582028874769074405" at="96,41,97,42" />
+      <scope id="5582028874769074405" at="102,28,103,20" />
+      <scope id="5582028874769074405" at="134,119,135,49" />
+      <scope id="5582028874769074405" at="143,118,144,383" />
+      <scope id="5582028874769074405" at="146,41,147,36" />
+      <scope id="5582028874769074405" at="158,40,159,26" />
       <scope id="5582028874769074405" at="29,107,31,18" />
       <scope id="5582028874769074405" at="61,39,63,40" />
-      <scope id="5582028874769074405" at="68,35,70,94">
+      <scope id="5582028874769074405" at="67,35,69,112">
         <var name="manager" id="5582028874769074405" />
       </scope>
-      <scope id="5582028874769074405" at="81,81,83,135" />
-      <scope id="5582028874769074410" at="118,37,120,96">
+      <scope id="5582028874769074405" at="80,81,82,135" />
+      <scope id="5582028874769074410" at="116,37,118,114">
         <var name="manager" id="5582028874769074410" />
       </scope>
-      <scope id="5582028874769074405" at="131,48,133,33">
-=======
-      <node id="5582028874769074405" at="25,79,26,63" concept="7" />
-      <node id="5582028874769074405" at="28,89,29,96" concept="6" />
-      <node id="5582028874769074405" at="29,96,30,48" concept="2" />
-      <node id="5582028874769074405" at="30,48,31,28" concept="2" />
-      <node id="5582028874769074405" at="31,28,32,80" concept="2" />
-      <node id="5582028874769074405" at="32,80,33,81" concept="2" />
-      <node id="5582028874769074405" at="33,81,34,80" concept="2" />
-      <node id="5582028874769074405" at="34,80,35,22" concept="7" />
-      <node id="5582028874769074405" at="37,87,38,81" concept="6" />
-      <node id="5582028874769074405" at="38,81,39,36" concept="2" />
-      <node id="5582028874769074405" at="39,36,40,49" concept="2" />
-      <node id="5582028874769074405" at="40,49,41,26" concept="6" />
-      <node id="5582028874769074405" at="41,26,42,99" concept="2" />
-      <node id="5582028874769074405" at="42,99,43,58" concept="2" />
-      <node id="5582028874769074405" at="44,39,45,40" concept="2" />
-      <node id="5582028874769074405" at="45,40,46,40" concept="2" />
-      <node id="5582028874769074405" at="47,5,48,73" concept="2" />
-      <node id="5582028874769074405" at="48,73,49,57" concept="6" />
-      <node id="5582028874769074405" at="50,35,51,82" concept="6" />
-      <node id="5582028874769074405" at="51,82,52,112" concept="7" />
-      <node id="5582028874769074405" at="53,10,54,22" concept="7" />
-      <node id="5582028874769074409" at="57,33,58,14" concept="10" />
-      <node id="5582028874769074409" at="60,69,61,67" concept="7" />
-      <node id="5582028874769074409" at="63,81,64,66" concept="7" />
-      <node id="5582028874769074410" at="66,92,67,84" concept="6" />
-      <node id="5582028874769074410" at="67,84,68,31" concept="2" />
-      <node id="5582028874769074410" at="68,31,69,44" concept="2" />
-      <node id="5582028874769074410" at="69,44,70,33" concept="2" />
-      <node id="5582028874769074410" at="70,33,71,28" concept="6" />
-      <node id="5582028874769074410" at="71,28,72,60" concept="2" />
-      <node id="5582028874769074410" at="72,60,73,44" concept="2" />
-      <node id="5582028874769074410" at="73,44,74,75" concept="2" />
-      <node id="5582028874769074410" at="74,75,75,59" concept="6" />
-      <node id="5582028874769074410" at="76,37,77,84" concept="6" />
-      <node id="5582028874769074410" at="77,84,78,114" concept="7" />
-      <node id="5582028874769074410" at="79,12,80,24" concept="7" />
-      <node id="5582028874769074411" at="83,88,84,87" concept="6" />
-      <node id="5582028874769074411" at="84,87,85,47" concept="2" />
-      <node id="5582028874769074411" at="85,47,86,34" concept="2" />
-      <node id="5582028874769074411" at="86,34,87,22" concept="7" />
-      <node id="5582028874769074405" at="89,87,90,263" concept="6" />
-      <node id="5582028874769074405" at="90,263,91,33" concept="7" />
-      <node id="5582028874769074405" at="94,119,95,49" concept="10" />
-      <node id="5582028874769074405" at="97,55,98,59" concept="6" />
-      <node id="5582028874769074405" at="98,59,99,41" concept="2" />
-      <node id="5582028874769074405" at="99,41,100,24" concept="7" />
-      <node id="5582028874769074405" at="103,118,104,381" concept="2" />
-      <node id="5582028874769074405" at="106,41,107,36" concept="2" />
-      <node id="5582028874769074405" at="111,44,112,54" concept="6" />
-      <node id="5582028874769074405" at="112,54,113,42" concept="2" />
-      <node id="5582028874769074405" at="113,42,114,0" concept="8" />
-      <node id="5582028874769074405" at="114,0,115,40" concept="2" />
-      <node id="5582028874769074405" at="115,40,116,24" concept="7" />
-      <node id="5582028874769074405" at="118,40,119,26" concept="7" />
-      <node id="5582028874769074405" at="25,0,28,0" concept="5" trace="createEditorCell#(Ljetbrains/mps/openapi/editor/EditorContext;Lorg/jetbrains/mps/openapi/model/SNode;)Ljetbrains/mps/openapi/editor/cells/EditorCell;" />
-      <node id="5582028874769074409" at="57,0,60,0" concept="1" trace="_Inline_tv60ew_a0a#()V" />
-      <node id="5582028874769074409" at="60,0,63,0" concept="5" trace="createEditorCell#(Ljetbrains/mps/openapi/editor/EditorContext;)Ljetbrains/mps/openapi/editor/cells/EditorCell;" />
-      <node id="5582028874769074409" at="63,0,66,0" concept="5" trace="createEditorCell#(Ljetbrains/mps/openapi/editor/EditorContext;Lorg/jetbrains/mps/openapi/model/SNode;)Ljetbrains/mps/openapi/editor/cells/EditorCell;" />
-      <node id="5582028874769074405" at="94,0,97,0" concept="1" trace="valueSingleRoleHandler_tv60ew_c0#(Lorg/jetbrains/mps/openapi/model/SNode;Lorg/jetbrains/mps/openapi/language/SContainmentLink;Ljetbrains/mps/openapi/editor/EditorContext;)V" />
-      <node id="5582028874769074405" at="102,70,105,7" concept="4" />
-      <node id="5582028874769074405" at="105,7,108,7" concept="4" />
-      <node id="5582028874769074405" at="118,0,121,0" concept="5" trace="getNoTargetText#()Ljava/lang/String;" />
-      <node id="5582028874769074405" at="43,58,47,5" concept="4" />
-      <node id="5582028874769074405" at="89,0,93,0" concept="5" trace="createRefNode_tv60ew_c0#(Ljetbrains/mps/openapi/editor/EditorContext;Lorg/jetbrains/mps/openapi/model/SNode;)Ljetbrains/mps/openapi/editor/cells/EditorCell;" />
-      <node id="5582028874769074405" at="49,57,54,22" concept="4" />
-      <node id="5582028874769074410" at="75,59,80,24" concept="4" />
-      <node id="5582028874769074405" at="97,0,102,0" concept="5" trace="createChildCell#(Lorg/jetbrains/mps/openapi/model/SNode;)Ljetbrains/mps/openapi/editor/cells/EditorCell;" />
-      <node id="5582028874769074411" at="83,0,89,0" concept="5" trace="createConstant_tv60ew_b0#(Ljetbrains/mps/openapi/editor/EditorContext;Lorg/jetbrains/mps/openapi/model/SNode;)Ljetbrains/mps/openapi/editor/cells/EditorCell;" />
-      <node id="5582028874769074405" at="102,0,110,0" concept="5" trace="installCellInfo#(Lorg/jetbrains/mps/openapi/model/SNode;Ljetbrains/mps/openapi/editor/cells/EditorCell;)V" />
-      <node id="5582028874769074405" at="110,0,118,0" concept="5" trace="createEmptyCell#()Ljetbrains/mps/openapi/editor/cells/EditorCell;" />
-      <node id="5582028874769074405" at="28,0,37,0" concept="5" trace="createCollection_tv60ew_a#(Ljetbrains/mps/openapi/editor/EditorContext;Lorg/jetbrains/mps/openapi/model/SNode;)Ljetbrains/mps/openapi/editor/cells/EditorCell;" />
-      <node id="5582028874769074410" at="66,0,82,0" concept="5" trace="createProperty_tv60ew_a0a0#(Ljetbrains/mps/openapi/editor/EditorContext;Lorg/jetbrains/mps/openapi/model/SNode;)Ljetbrains/mps/openapi/editor/cells/EditorCell;" />
-      <node id="5582028874769074405" at="37,0,56,0" concept="5" trace="createRefCell_tv60ew_a0#(Ljetbrains/mps/openapi/editor/EditorContext;Lorg/jetbrains/mps/openapi/model/SNode;)Ljetbrains/mps/openapi/editor/cells/EditorCell;" />
-      <scope id="5582028874769074405" at="25,79,26,63" />
-      <scope id="5582028874769074409" at="57,33,58,14" />
-      <scope id="5582028874769074409" at="60,69,61,67" />
-      <scope id="5582028874769074409" at="63,81,64,66" />
-      <scope id="5582028874769074405" at="94,119,95,49" />
-      <scope id="5582028874769074405" at="103,118,104,381" />
-      <scope id="5582028874769074405" at="106,41,107,36" />
-      <scope id="5582028874769074405" at="118,40,119,26" />
-      <scope id="5582028874769074405" at="44,39,46,40" />
-      <scope id="5582028874769074405" at="50,35,52,112">
-        <var name="manager" id="5582028874769074405" />
-      </scope>
-      <scope id="5582028874769074410" at="76,37,78,114">
-        <var name="manager" id="5582028874769074410" />
-      </scope>
-      <scope id="5582028874769074405" at="89,87,91,33">
->>>>>>> bd830ede
+      <scope id="5582028874769074405" at="129,48,131,33">
         <var name="provider" id="5582028874769074405" />
       </scope>
       <scope id="5582028874769074405" at="40,0,43,0" />
-      <scope id="5582028874769074405" at="75,0,78,0" />
-      <scope id="5582028874769074405" at="78,0,81,0">
+      <scope id="5582028874769074405" at="74,0,77,0" />
+      <scope id="5582028874769074405" at="77,0,80,0">
         <var name="editorContext" id="5582028874769074405" />
-<<<<<<< HEAD
-      </scope>
-      <scope id="5582028874769074405" at="91,119,94,20" />
-      <scope id="5582028874769074405" at="97,0,100,0" />
-      <scope id="5582028874769074405" at="136,0,139,0">
-=======
-        <var name="node" id="5582028874769074405" />
-      </scope>
-      <scope id="5582028874769074409" at="57,0,60,0" />
-      <scope id="5582028874769074409" at="60,0,63,0">
-        <var name="editorContext" id="5582028874769074409" />
-      </scope>
-      <scope id="5582028874769074409" at="63,0,66,0">
-        <var name="editorContext" id="5582028874769074409" />
-        <var name="node" id="5582028874769074409" />
-      </scope>
-      <scope id="5582028874769074405" at="94,0,97,0">
->>>>>>> bd830ede
+      </scope>
+      <scope id="5582028874769074405" at="90,119,93,20" />
+      <scope id="5582028874769074405" at="96,0,99,0" />
+      <scope id="5582028874769074405" at="134,0,137,0">
         <var name="containmentLink" id="5582028874769074405" />
         <var name="context" id="5582028874769074405" />
         <var name="ownerNode" id="5582028874769074405" />
       </scope>
-<<<<<<< HEAD
-      <scope id="5582028874769074405" at="139,55,142,24">
+      <scope id="5582028874769074405" at="137,55,140,24">
         <var name="editorCell" id="5582028874769074405" />
       </scope>
-      <scope id="5582028874769074405" at="160,0,163,0" />
+      <scope id="5582028874769074405" at="158,0,161,0" />
       <scope id="5582028874769074405" at="29,0,33,0">
         <var name="context" id="5582028874769074405" />
         <var name="node" id="5582028874769074405" />
       </scope>
-      <scope id="5582028874769074405" at="81,0,85,0">
+      <scope id="5582028874769074405" at="80,0,84,0">
         <var name="editorContext" id="5582028874769074405" />
         <var name="node" id="5582028874769074405" />
       </scope>
-      <scope id="5582028874769074411" at="125,49,129,22">
+      <scope id="5582028874769074411" at="123,49,127,22">
         <var name="editorCell" id="5582028874769074411" />
       </scope>
-      <scope id="5582028874769074405" at="131,0,135,0" />
+      <scope id="5582028874769074405" at="129,0,133,0" />
       <scope id="5582028874769074405" at="34,0,39,0" />
-      <scope id="5582028874769074405" at="91,0,96,0">
+      <scope id="5582028874769074405" at="90,0,95,0">
         <var name="context" id="5582028874769074405" />
         <var name="node" id="5582028874769074405" />
         <var name="referencingNode" id="5582028874769074405" />
       </scope>
-      <scope id="5582028874769074405" at="101,0,106,0" />
-      <scope id="5582028874769074405" at="139,0,144,0">
+      <scope id="5582028874769074405" at="100,0,105,0" />
+      <scope id="5582028874769074405" at="137,0,142,0">
         <var name="child" id="5582028874769074405" />
       </scope>
-      <scope id="5582028874769074405" at="153,44,158,24">
+      <scope id="5582028874769074405" at="151,44,156,24">
         <var name="editorCell" id="5582028874769074405" />
       </scope>
-      <scope id="5582028874769074411" at="125,0,131,0" />
-      <scope id="5582028874769074405" at="144,70,150,7" />
+      <scope id="5582028874769074411" at="123,0,129,0" />
+      <scope id="5582028874769074405" at="142,70,148,7" />
       <scope id="5582028874769074405" at="44,50,52,22">
         <var name="editorCell" id="5582028874769074405" />
       </scope>
-      <scope id="5582028874769074405" at="144,0,152,0">
+      <scope id="5582028874769074405" at="142,0,150,0">
         <var name="child" id="5582028874769074405" />
         <var name="editorCell" id="5582028874769074405" />
       </scope>
-      <scope id="5582028874769074405" at="152,0,160,0" />
+      <scope id="5582028874769074405" at="150,0,158,0" />
       <scope id="5582028874769074405" at="44,0,54,0" />
-      <scope id="5582028874769074410" at="107,53,122,24">
-=======
-      <scope id="5582028874769074405" at="97,55,100,24">
-        <var name="editorCell" id="5582028874769074405" />
-      </scope>
-      <scope id="5582028874769074405" at="118,0,121,0" />
-      <scope id="5582028874769074411" at="83,88,87,22">
-        <var name="editorCell" id="5582028874769074411" />
-      </scope>
-      <scope id="5582028874769074405" at="89,0,93,0">
-        <var name="editorContext" id="5582028874769074405" />
-        <var name="node" id="5582028874769074405" />
-      </scope>
-      <scope id="5582028874769074405" at="97,0,102,0">
-        <var name="child" id="5582028874769074405" />
-      </scope>
-      <scope id="5582028874769074405" at="111,44,116,24">
-        <var name="editorCell" id="5582028874769074405" />
-      </scope>
-      <scope id="5582028874769074411" at="83,0,89,0">
-        <var name="editorContext" id="5582028874769074411" />
-        <var name="node" id="5582028874769074411" />
-      </scope>
-      <scope id="5582028874769074405" at="102,70,108,7" />
-      <scope id="5582028874769074405" at="28,89,35,22">
-        <var name="editorCell" id="5582028874769074405" />
-      </scope>
-      <scope id="5582028874769074405" at="102,0,110,0">
-        <var name="child" id="5582028874769074405" />
-        <var name="editorCell" id="5582028874769074405" />
-      </scope>
-      <scope id="5582028874769074405" at="110,0,118,0" />
-      <scope id="5582028874769074405" at="28,0,37,0">
-        <var name="editorContext" id="5582028874769074405" />
-        <var name="node" id="5582028874769074405" />
-      </scope>
-      <scope id="5582028874769074410" at="66,92,80,24">
->>>>>>> bd830ede
+      <scope id="5582028874769074410" at="106,53,120,24">
         <var name="attributeConcept" id="5582028874769074410" />
         <var name="editorCell" id="5582028874769074410" />
         <var name="provider" id="5582028874769074410" />
       </scope>
-<<<<<<< HEAD
-      <scope id="5582028874769074410" at="107,0,124,0" />
-      <scope id="5582028874769074405" at="54,48,72,22">
-=======
-      <scope id="5582028874769074410" at="66,0,82,0">
-        <var name="editorContext" id="5582028874769074410" />
-        <var name="node" id="5582028874769074410" />
-      </scope>
-      <scope id="5582028874769074405" at="37,87,54,22">
->>>>>>> bd830ede
+      <scope id="5582028874769074410" at="106,0,122,0" />
+      <scope id="5582028874769074405" at="54,48,71,22">
         <var name="attributeConcept" id="5582028874769074405" />
         <var name="editorCell" id="5582028874769074405" />
         <var name="provider" id="5582028874769074405" />
       </scope>
-<<<<<<< HEAD
-      <scope id="5582028874769074405" at="54,0,74,0" />
-      <unit id="5582028874769074405" at="74,0,86,0" name="jetbrains.mps.console.ideCommands.editor.ActionCallDeclaredParameter_EditorBuilder_a$_Inline_tv60ew_a0a" />
-      <unit id="5582028874769074405" at="135,0,164,0" name="jetbrains.mps.console.ideCommands.editor.ActionCallDeclaredParameter_EditorBuilder_a$valueSingleRoleHandler_tv60ew_c0" />
-      <unit id="5582028874769074405" at="86,0,125,0" name="jetbrains.mps.console.ideCommands.editor.ActionCallDeclaredParameter_EditorBuilder_a$Inline_Builder_tv60ew_a0a" />
-      <unit id="5582028874769074405" at="25,0,165,0" name="jetbrains.mps.console.ideCommands.editor.ActionCallDeclaredParameter_EditorBuilder_a" />
-=======
-      <scope id="5582028874769074405" at="37,0,56,0">
-        <var name="editorContext" id="5582028874769074405" />
-        <var name="node" id="5582028874769074405" />
-      </scope>
-      <unit id="5582028874769074409" at="56,0,83,0" name="jetbrains.mps.console.ideCommands.editor.ActionCallDeclaredParameter_Editor$_Inline_tv60ew_a0a" />
-      <unit id="5582028874769074405" at="93,0,122,0" name="jetbrains.mps.console.ideCommands.editor.ActionCallDeclaredParameter_Editor$valueSingleRoleHandler_tv60ew_c0" />
-      <unit id="5582028874769074405" at="24,0,123,0" name="jetbrains.mps.console.ideCommands.editor.ActionCallDeclaredParameter_Editor" />
->>>>>>> bd830ede
+      <scope id="5582028874769074405" at="54,0,73,0" />
+      <unit id="5582028874769074405" at="73,0,85,0" name="jetbrains.mps.console.ideCommands.editor.ActionCallDeclaredParameter_EditorBuilder_a$_Inline_tv60ew_a0a" />
+      <unit id="5582028874769074405" at="133,0,162,0" name="jetbrains.mps.console.ideCommands.editor.ActionCallDeclaredParameter_EditorBuilder_a$valueSingleRoleHandler_tv60ew_c0" />
+      <unit id="5582028874769074405" at="85,0,123,0" name="jetbrains.mps.console.ideCommands.editor.ActionCallDeclaredParameter_EditorBuilder_a$Inline_Builder_tv60ew_a0a" />
+      <unit id="5582028874769074405" at="25,0,163,0" name="jetbrains.mps.console.ideCommands.editor.ActionCallDeclaredParameter_EditorBuilder_a" />
     </file>
   </root>
   <root nodeRef="r:5d9868cc-091b-49b3-85eb-87af773e0884(jetbrains.mps.console.ideCommands.editor)/5582028874769074413">
     <file name="CallActionExpression_Editor.java">
-<<<<<<< HEAD
       <node id="5582028874769074413" at="11,79,12,86" concept="7" />
       <node id="5582028874769074413" at="11,0,14,0" concept="5" trace="createEditorCell#(Ljetbrains/mps/openapi/editor/EditorContext;Lorg/jetbrains/mps/openapi/model/SNode;)Ljetbrains/mps/openapi/editor/cells/EditorCell;" />
       <scope id="5582028874769074413" at="11,79,12,86" />
@@ -946,476 +781,224 @@
       <node id="5582028874769074413" at="78,40,79,35" concept="2" />
       <node id="5582028874769074413" at="80,5,81,73" concept="2" />
       <node id="5582028874769074413" at="81,73,82,57" concept="6" />
-      <node id="5582028874769074413" at="82,57,83,59" concept="6" />
-      <node id="5582028874769074413" at="84,35,85,87" concept="6" />
-      <node id="5582028874769074413" at="85,87,86,94" concept="7" />
-      <node id="5582028874769074413" at="87,10,88,22" concept="7" />
-      <node id="5582028874769074413" at="91,33,92,14" concept="11" />
-      <node id="5582028874769074413" at="94,69,95,57" concept="7" />
-      <node id="5582028874769074413" at="97,81,98,41" concept="8" />
-      <node id="5582028874769074413" at="98,41,99,128" concept="7" />
-      <node id="5582028874769074413" at="105,0,106,0" concept="3" trace="myReferencingNode" />
-      <node id="5582028874769074413" at="107,119,108,21" concept="11" />
-      <node id="5582028874769074413" at="108,21,109,42" concept="2" />
-      <node id="5582028874769074413" at="109,42,110,20" concept="2" />
-      <node id="5582028874769074413" at="113,41,114,42" concept="7" />
-      <node id="5582028874769074413" at="119,28,120,20" concept="7" />
-      <node id="5582028874769074418" at="123,53,124,91" concept="6" />
-      <node id="5582028874769074418" at="124,91,125,31" concept="2" />
-      <node id="5582028874769074418" at="125,31,126,44" concept="2" />
-      <node id="5582028874769074418" at="126,44,127,33" concept="2" />
-      <node id="5582028874769074418" at="127,33,128,28" concept="6" />
-      <node id="5582028874769074418" at="128,28,129,65" concept="2" />
-      <node id="5582028874769074418" at="129,65,130,44" concept="2" />
-      <node id="5582028874769074418" at="130,44,131,75" concept="2" />
-      <node id="5582028874769074418" at="131,75,132,59" concept="6" />
-      <node id="5582028874769074418" at="132,59,133,61" concept="6" />
-      <node id="5582028874769074418" at="134,37,135,89" concept="6" />
-      <node id="5582028874769074418" at="135,89,136,96" concept="7" />
-      <node id="5582028874769074418" at="137,12,138,24" concept="7" />
-      <node id="5582028874769074419" at="141,49,142,94" concept="6" />
-      <node id="5582028874769074419" at="142,94,143,47" concept="2" />
-      <node id="5582028874769074419" at="143,47,144,34" concept="6" />
-      <node id="5582028874769074419" at="144,34,145,93" concept="2" />
-      <node id="5582028874769074419" at="145,93,146,40" concept="2" />
-      <node id="5582028874769074419" at="146,40,147,34" concept="2" />
-      <node id="5582028874769074419" at="147,34,148,22" concept="7" />
-      <node id="5582028874769074413" at="150,52,151,151" concept="6" />
-      <node id="5582028874769074413" at="151,151,152,91" concept="6" />
-      <node id="5582028874769074413" at="152,91,153,50" concept="2" />
-      <node id="5582028874769074413" at="153,50,154,49" concept="2" />
-      <node id="5582028874769074413" at="154,49,155,22" concept="7" />
-      <node id="5582028874769074413" at="158,101,159,50" concept="11" />
-      <node id="5582028874769074413" at="161,66,162,93" concept="7" />
-      <node id="5582028874769074413" at="164,57,165,65" concept="6" />
-      <node id="5582028874769074413" at="165,65,166,58" concept="2" />
-      <node id="5582028874769074413" at="166,58,167,25" concept="7" />
-      <node id="5582028874769074413" at="169,41,170,34" concept="6" />
-      <node id="5582028874769074413" at="170,34,171,46" concept="2" />
-      <node id="5582028874769074413" at="171,46,172,49" concept="2" />
-      <node id="5582028874769074413" at="172,49,173,23" concept="7" />
-      <node id="5582028874769074413" at="176,96,177,134" concept="2" />
-      <node id="5582028874769074413" at="178,34,179,142" concept="2" />
-      <node id="5582028874769074413" at="179,142,180,146" concept="2" />
-      <node id="5582028874769074413" at="180,146,181,80" concept="2" />
-      <node id="5582028874769074413" at="183,122,184,398" concept="2" />
-      <node id="5582028874769074413" at="189,75,190,99" concept="6" />
-      <node id="5582028874769074413" at="190,99,191,38" concept="2" />
-      <node id="5582028874769074413" at="191,38,192,36" concept="6" />
-      <node id="5582028874769074413" at="192,36,193,55" concept="2" />
-      <node id="5582028874769074413" at="193,55,194,56" concept="2" />
-      <node id="5582028874769074413" at="194,56,195,42" concept="2" />
-      <node id="5582028874769074413" at="195,42,196,134" concept="2" />
-      <node id="5582028874769074413" at="196,134,197,138" concept="2" />
-      <node id="5582028874769074413" at="197,138,198,24" concept="7" />
-      <node id="5582028874769074422" at="200,52,201,95" concept="6" />
-      <node id="5582028874769074422" at="201,95,202,50" concept="2" />
-      <node id="5582028874769074422" at="202,50,203,36" concept="2" />
-      <node id="5582028874769074422" at="203,36,204,24" concept="7" />
-      <node id="5582028874769074423" at="207,49,208,94" concept="6" />
-      <node id="5582028874769074423" at="208,94,209,47" concept="2" />
-      <node id="5582028874769074423" at="209,47,210,34" concept="6" />
-      <node id="5582028874769074423" at="210,34,211,85" concept="2" />
-      <node id="5582028874769074423" at="211,85,212,40" concept="2" />
-      <node id="5582028874769074423" at="212,40,213,34" concept="2" />
-      <node id="5582028874769074423" at="213,34,214,22" concept="7" />
+      <node id="5582028874769074413" at="83,35,84,87" concept="6" />
+      <node id="5582028874769074413" at="84,87,85,112" concept="7" />
+      <node id="5582028874769074413" at="86,10,87,22" concept="7" />
+      <node id="5582028874769074413" at="90,33,91,14" concept="11" />
+      <node id="5582028874769074413" at="93,69,94,57" concept="7" />
+      <node id="5582028874769074413" at="96,81,97,41" concept="8" />
+      <node id="5582028874769074413" at="97,41,98,128" concept="7" />
+      <node id="5582028874769074413" at="104,0,105,0" concept="3" trace="myReferencingNode" />
+      <node id="5582028874769074413" at="106,119,107,21" concept="11" />
+      <node id="5582028874769074413" at="107,21,108,42" concept="2" />
+      <node id="5582028874769074413" at="108,42,109,20" concept="2" />
+      <node id="5582028874769074413" at="112,41,113,42" concept="7" />
+      <node id="5582028874769074413" at="118,28,119,20" concept="7" />
+      <node id="5582028874769074418" at="122,53,123,91" concept="6" />
+      <node id="5582028874769074418" at="123,91,124,31" concept="2" />
+      <node id="5582028874769074418" at="124,31,125,44" concept="2" />
+      <node id="5582028874769074418" at="125,44,126,33" concept="2" />
+      <node id="5582028874769074418" at="126,33,127,28" concept="6" />
+      <node id="5582028874769074418" at="127,28,128,65" concept="2" />
+      <node id="5582028874769074418" at="128,65,129,44" concept="2" />
+      <node id="5582028874769074418" at="129,44,130,75" concept="2" />
+      <node id="5582028874769074418" at="130,75,131,59" concept="6" />
+      <node id="5582028874769074418" at="132,37,133,89" concept="6" />
+      <node id="5582028874769074418" at="133,89,134,114" concept="7" />
+      <node id="5582028874769074418" at="135,12,136,24" concept="7" />
+      <node id="5582028874769074419" at="139,49,140,94" concept="6" />
+      <node id="5582028874769074419" at="140,94,141,47" concept="2" />
+      <node id="5582028874769074419" at="141,47,142,34" concept="6" />
+      <node id="5582028874769074419" at="142,34,143,93" concept="2" />
+      <node id="5582028874769074419" at="143,93,144,40" concept="2" />
+      <node id="5582028874769074419" at="144,40,145,34" concept="2" />
+      <node id="5582028874769074419" at="145,34,146,22" concept="7" />
+      <node id="5582028874769074413" at="148,52,149,151" concept="6" />
+      <node id="5582028874769074413" at="149,151,150,91" concept="6" />
+      <node id="5582028874769074413" at="150,91,151,50" concept="2" />
+      <node id="5582028874769074413" at="151,50,152,49" concept="2" />
+      <node id="5582028874769074413" at="152,49,153,22" concept="7" />
+      <node id="5582028874769074413" at="156,101,157,50" concept="11" />
+      <node id="5582028874769074413" at="159,66,160,93" concept="7" />
+      <node id="5582028874769074413" at="162,57,163,65" concept="6" />
+      <node id="5582028874769074413" at="163,65,164,58" concept="2" />
+      <node id="5582028874769074413" at="164,58,165,25" concept="7" />
+      <node id="5582028874769074413" at="167,41,168,34" concept="6" />
+      <node id="5582028874769074413" at="168,34,169,46" concept="2" />
+      <node id="5582028874769074413" at="169,46,170,49" concept="2" />
+      <node id="5582028874769074413" at="170,49,171,23" concept="7" />
+      <node id="5582028874769074413" at="174,96,175,134" concept="2" />
+      <node id="5582028874769074413" at="176,34,177,142" concept="2" />
+      <node id="5582028874769074413" at="177,142,178,146" concept="2" />
+      <node id="5582028874769074413" at="178,146,179,80" concept="2" />
+      <node id="5582028874769074413" at="181,122,182,398" concept="2" />
+      <node id="5582028874769074413" at="187,75,188,99" concept="6" />
+      <node id="5582028874769074413" at="188,99,189,38" concept="2" />
+      <node id="5582028874769074413" at="189,38,190,36" concept="6" />
+      <node id="5582028874769074413" at="190,36,191,55" concept="2" />
+      <node id="5582028874769074413" at="191,55,192,56" concept="2" />
+      <node id="5582028874769074413" at="192,56,193,42" concept="2" />
+      <node id="5582028874769074413" at="193,42,194,134" concept="2" />
+      <node id="5582028874769074413" at="194,134,195,138" concept="2" />
+      <node id="5582028874769074413" at="195,138,196,24" concept="7" />
+      <node id="5582028874769074422" at="198,52,199,95" concept="6" />
+      <node id="5582028874769074422" at="199,95,200,50" concept="2" />
+      <node id="5582028874769074422" at="200,50,201,36" concept="2" />
+      <node id="5582028874769074422" at="201,36,202,24" concept="7" />
+      <node id="5582028874769074423" at="205,49,206,94" concept="6" />
+      <node id="5582028874769074423" at="206,94,207,47" concept="2" />
+      <node id="5582028874769074423" at="207,47,208,34" concept="6" />
+      <node id="5582028874769074423" at="208,34,209,85" concept="2" />
+      <node id="5582028874769074423" at="209,85,210,40" concept="2" />
+      <node id="5582028874769074423" at="210,40,211,34" concept="2" />
+      <node id="5582028874769074423" at="211,34,212,22" concept="7" />
       <node id="5582028874769074413" at="36,0,38,0" concept="3" trace="myNode" />
-      <node id="5582028874769074413" at="103,0,105,0" concept="3" trace="myNode" />
+      <node id="5582028874769074413" at="102,0,104,0" concept="3" trace="myNode" />
       <node id="5582028874769074413" at="50,0,53,0" concept="5" trace="createCell#()Ljetbrains/mps/openapi/editor/cells/EditorCell;" />
-      <node id="5582028874769074413" at="91,0,94,0" concept="1" trace="_Inline_1hloy8_a1a#()V" />
-      <node id="5582028874769074413" at="94,0,97,0" concept="5" trace="createEditorCell#(Ljetbrains/mps/openapi/editor/EditorContext;)Ljetbrains/mps/openapi/editor/cells/EditorCell;" />
-      <node id="5582028874769074413" at="113,0,116,0" concept="5" trace="createCell#()Ljetbrains/mps/openapi/editor/cells/EditorCell;" />
-      <node id="5582028874769074413" at="158,0,161,0" concept="1" trace="parameterListHandler_1hloy8_d0#(Lorg/jetbrains/mps/openapi/model/SNode;Ljava/lang/String;Ljetbrains/mps/openapi/editor/EditorContext;)V" />
-      <node id="5582028874769074413" at="161,0,164,0" concept="5" trace="createNodeToInsert#(Ljetbrains/mps/openapi/editor/EditorContext;)Lorg/jetbrains/mps/openapi/model/SNode;" />
-      <node id="5582028874769074413" at="182,9,185,9" concept="4" />
+      <node id="5582028874769074413" at="90,0,93,0" concept="1" trace="_Inline_1hloy8_a1a#()V" />
+      <node id="5582028874769074413" at="93,0,96,0" concept="5" trace="createEditorCell#(Ljetbrains/mps/openapi/editor/EditorContext;)Ljetbrains/mps/openapi/editor/cells/EditorCell;" />
+      <node id="5582028874769074413" at="112,0,115,0" concept="5" trace="createCell#()Ljetbrains/mps/openapi/editor/cells/EditorCell;" />
+      <node id="5582028874769074413" at="156,0,159,0" concept="1" trace="parameterListHandler_1hloy8_d0#(Lorg/jetbrains/mps/openapi/model/SNode;Ljava/lang/String;Ljetbrains/mps/openapi/editor/EditorContext;)V" />
+      <node id="5582028874769074413" at="159,0,162,0" concept="5" trace="createNodeToInsert#(Ljetbrains/mps/openapi/editor/EditorContext;)Lorg/jetbrains/mps/openapi/model/SNode;" />
+      <node id="5582028874769074413" at="180,9,183,9" concept="4" />
       <node id="5582028874769074413" at="39,0,43,0" concept="1" trace="CallActionExpression_EditorBuilder_a#(Ljetbrains/mps/openapi/editor/EditorContext;Lorg/jetbrains/mps/openapi/model/SNode;)V" />
       <node id="5582028874769074415" at="66,0,70,0" concept="5" trace="createComponent_1hloy8_a0#()Ljetbrains/mps/openapi/editor/cells/EditorCell;" />
       <node id="5582028874769074413" at="76,63,80,5" concept="4" />
-      <node id="5582028874769074413" at="97,0,101,0" concept="5" trace="createEditorCell#(Ljetbrains/mps/openapi/editor/EditorContext;Lorg/jetbrains/mps/openapi/model/SNode;)Ljetbrains/mps/openapi/editor/cells/EditorCell;" />
+      <node id="5582028874769074413" at="96,0,100,0" concept="5" trace="createEditorCell#(Ljetbrains/mps/openapi/editor/EditorContext;Lorg/jetbrains/mps/openapi/model/SNode;)Ljetbrains/mps/openapi/editor/cells/EditorCell;" />
       <node id="5582028874769074413" at="44,0,49,0" concept="5" trace="getNode#()Lorg/jetbrains/mps/openapi/model/SNode;" />
-      <node id="5582028874769074413" at="83,59,88,22" concept="4" />
-      <node id="5582028874769074413" at="107,0,112,0" concept="1" trace="Inline_Builder_1hloy8_a1a#(Ljetbrains/mps/openapi/editor/EditorContext;Lorg/jetbrains/mps/openapi/model/SNode;Lorg/jetbrains/mps/openapi/model/SNode;)V" />
-      <node id="5582028874769074413" at="117,0,122,0" concept="5" trace="getNode#()Lorg/jetbrains/mps/openapi/model/SNode;" />
-      <node id="5582028874769074418" at="133,61,138,24" concept="4" />
-      <node id="5582028874769074413" at="164,0,169,0" concept="5" trace="createNodeCell#(Lorg/jetbrains/mps/openapi/model/SNode;)Ljetbrains/mps/openapi/editor/cells/EditorCell;" />
-      <node id="5582028874769074413" at="177,134,182,9" concept="4" />
-      <node id="5582028874769074413" at="169,0,175,0" concept="5" trace="createEmptyCell#()Ljetbrains/mps/openapi/editor/cells/EditorCell;" />
-      <node id="5582028874769074422" at="200,0,206,0" concept="5" trace="createConstant_1hloy8_a3a#()Ljetbrains/mps/openapi/editor/cells/EditorCell;" />
-      <node id="5582028874769074413" at="150,0,157,0" concept="5" trace="createRefNodeList_1hloy8_d0#()Ljetbrains/mps/openapi/editor/cells/EditorCell;" />
-      <node id="5582028874769074419" at="141,0,150,0" concept="5" trace="createConstant_1hloy8_c0#()Ljetbrains/mps/openapi/editor/cells/EditorCell;" />
-      <node id="5582028874769074423" at="207,0,216,0" concept="5" trace="createConstant_1hloy8_e0#()Ljetbrains/mps/openapi/editor/cells/EditorCell;" />
-      <node id="5582028874769074413" at="175,86,186,7" concept="4" />
+      <node id="5582028874769074413" at="82,57,87,22" concept="4" />
+      <node id="5582028874769074413" at="106,0,111,0" concept="1" trace="Inline_Builder_1hloy8_a1a#(Ljetbrains/mps/openapi/editor/EditorContext;Lorg/jetbrains/mps/openapi/model/SNode;Lorg/jetbrains/mps/openapi/model/SNode;)V" />
+      <node id="5582028874769074413" at="116,0,121,0" concept="5" trace="getNode#()Lorg/jetbrains/mps/openapi/model/SNode;" />
+      <node id="5582028874769074418" at="131,59,136,24" concept="4" />
+      <node id="5582028874769074413" at="162,0,167,0" concept="5" trace="createNodeCell#(Lorg/jetbrains/mps/openapi/model/SNode;)Ljetbrains/mps/openapi/editor/cells/EditorCell;" />
+      <node id="5582028874769074413" at="175,134,180,9" concept="4" />
+      <node id="5582028874769074413" at="167,0,173,0" concept="5" trace="createEmptyCell#()Ljetbrains/mps/openapi/editor/cells/EditorCell;" />
+      <node id="5582028874769074422" at="198,0,204,0" concept="5" trace="createConstant_1hloy8_a3a#()Ljetbrains/mps/openapi/editor/cells/EditorCell;" />
+      <node id="5582028874769074413" at="148,0,155,0" concept="5" trace="createRefNodeList_1hloy8_d0#()Ljetbrains/mps/openapi/editor/cells/EditorCell;" />
+      <node id="5582028874769074419" at="139,0,148,0" concept="5" trace="createConstant_1hloy8_c0#()Ljetbrains/mps/openapi/editor/cells/EditorCell;" />
+      <node id="5582028874769074423" at="205,0,214,0" concept="5" trace="createConstant_1hloy8_e0#()Ljetbrains/mps/openapi/editor/cells/EditorCell;" />
+      <node id="5582028874769074413" at="173,86,184,7" concept="4" />
       <node id="5582028874769074413" at="54,0,66,0" concept="5" trace="createCollection_1hloy8_a#()Ljetbrains/mps/openapi/editor/cells/EditorCell;" />
-      <node id="5582028874769074413" at="188,0,200,0" concept="5" trace="createSeparatorCell#(Lorg/jetbrains/mps/openapi/model/SNode;Lorg/jetbrains/mps/openapi/model/SNode;)Ljetbrains/mps/openapi/editor/cells/EditorCell;" />
-      <node id="5582028874769074413" at="175,0,188,0" concept="5" trace="installElementCellActions#(Lorg/jetbrains/mps/openapi/model/SNode;Ljetbrains/mps/openapi/editor/cells/EditorCell;)V" />
-      <node id="5582028874769074418" at="123,0,140,0" concept="5" trace="createProperty_1hloy8_a0b0#()Ljetbrains/mps/openapi/editor/cells/EditorCell;" />
-      <node id="5582028874769074413" at="70,0,90,0" concept="5" trace="createRefCell_1hloy8_b0#()Ljetbrains/mps/openapi/editor/cells/EditorCell;" />
+      <node id="5582028874769074413" at="186,0,198,0" concept="5" trace="createSeparatorCell#(Lorg/jetbrains/mps/openapi/model/SNode;Lorg/jetbrains/mps/openapi/model/SNode;)Ljetbrains/mps/openapi/editor/cells/EditorCell;" />
+      <node id="5582028874769074413" at="173,0,186,0" concept="5" trace="installElementCellActions#(Lorg/jetbrains/mps/openapi/model/SNode;Ljetbrains/mps/openapi/editor/cells/EditorCell;)V" />
+      <node id="5582028874769074418" at="122,0,138,0" concept="5" trace="createProperty_1hloy8_a0b0#()Ljetbrains/mps/openapi/editor/cells/EditorCell;" />
+      <node id="5582028874769074413" at="70,0,89,0" concept="5" trace="createRefCell_1hloy8_b0#()Ljetbrains/mps/openapi/editor/cells/EditorCell;" />
       <scope id="5582028874769074413" at="46,26,47,18" />
       <scope id="5582028874769074413" at="50,39,51,39" />
-      <scope id="5582028874769074413" at="91,33,92,14" />
-      <scope id="5582028874769074413" at="94,69,95,57" />
-      <scope id="5582028874769074413" at="113,41,114,42" />
-      <scope id="5582028874769074413" at="119,28,120,20" />
-      <scope id="5582028874769074413" at="158,101,159,50" />
-      <scope id="5582028874769074413" at="161,66,162,93" />
-      <scope id="5582028874769074413" at="183,122,184,398" />
+      <scope id="5582028874769074413" at="90,33,91,14" />
+      <scope id="5582028874769074413" at="93,69,94,57" />
+      <scope id="5582028874769074413" at="112,41,113,42" />
+      <scope id="5582028874769074413" at="118,28,119,20" />
+      <scope id="5582028874769074413" at="156,101,157,50" />
+      <scope id="5582028874769074413" at="159,66,160,93" />
+      <scope id="5582028874769074413" at="181,122,182,398" />
       <scope id="5582028874769074413" at="39,100,41,18" />
       <scope id="5582028874769074415" at="66,50,68,22">
         <var name="editorCell" id="5582028874769074415" />
       </scope>
       <scope id="5582028874769074413" at="77,39,79,35" />
-      <scope id="5582028874769074413" at="84,35,86,94">
+      <scope id="5582028874769074413" at="83,35,85,112">
         <var name="manager" id="5582028874769074413" />
       </scope>
-      <scope id="5582028874769074413" at="97,81,99,128" />
-      <scope id="5582028874769074418" at="134,37,136,96">
+      <scope id="5582028874769074413" at="96,81,98,128" />
+      <scope id="5582028874769074418" at="132,37,134,114">
         <var name="manager" id="5582028874769074418" />
       </scope>
       <scope id="5582028874769074413" at="50,0,53,0" />
-      <scope id="5582028874769074413" at="91,0,94,0" />
-      <scope id="5582028874769074413" at="94,0,97,0">
-=======
-      <node id="5582028874769074413" at="34,79,35,63" concept="7" />
-      <node id="5582028874769074413" at="37,89,38,96" concept="6" />
-      <node id="5582028874769074413" at="38,96,39,48" concept="2" />
-      <node id="5582028874769074413" at="39,48,40,28" concept="2" />
-      <node id="5582028874769074413" at="40,28,41,82" concept="2" />
-      <node id="5582028874769074413" at="41,82,42,80" concept="2" />
-      <node id="5582028874769074413" at="42,80,43,81" concept="2" />
-      <node id="5582028874769074413" at="43,81,44,84" concept="2" />
-      <node id="5582028874769074413" at="44,84,45,81" concept="2" />
-      <node id="5582028874769074413" at="45,81,46,22" concept="7" />
-      <node id="5582028874769074415" at="48,89,49,131" concept="6" />
-      <node id="5582028874769074415" at="49,131,50,22" concept="7" />
-      <node id="5582028874769074413" at="52,87,53,81" concept="6" />
-      <node id="5582028874769074413" at="53,81,54,31" concept="2" />
-      <node id="5582028874769074413" at="54,31,55,44" concept="2" />
-      <node id="5582028874769074413" at="55,44,56,26" concept="6" />
-      <node id="5582028874769074413" at="56,26,57,92" concept="2" />
-      <node id="5582028874769074413" at="57,92,58,58" concept="2" />
-      <node id="5582028874769074413" at="59,39,60,40" concept="2" />
-      <node id="5582028874769074413" at="60,40,61,35" concept="2" />
-      <node id="5582028874769074413" at="62,5,63,73" concept="2" />
-      <node id="5582028874769074413" at="63,73,64,57" concept="6" />
-      <node id="5582028874769074413" at="65,35,66,82" concept="6" />
-      <node id="5582028874769074413" at="66,82,67,112" concept="7" />
-      <node id="5582028874769074413" at="68,10,69,22" concept="7" />
-      <node id="5582028874769074417" at="72,33,73,14" concept="10" />
-      <node id="5582028874769074417" at="75,69,76,67" concept="7" />
-      <node id="5582028874769074417" at="78,81,79,66" concept="7" />
-      <node id="5582028874769074418" at="81,92,82,84" concept="6" />
-      <node id="5582028874769074418" at="82,84,83,31" concept="2" />
-      <node id="5582028874769074418" at="83,31,84,44" concept="2" />
-      <node id="5582028874769074418" at="84,44,85,33" concept="2" />
-      <node id="5582028874769074418" at="85,33,86,28" concept="6" />
-      <node id="5582028874769074418" at="86,28,87,60" concept="2" />
-      <node id="5582028874769074418" at="87,60,88,44" concept="2" />
-      <node id="5582028874769074418" at="88,44,89,75" concept="2" />
-      <node id="5582028874769074418" at="89,75,90,59" concept="6" />
-      <node id="5582028874769074418" at="91,37,92,84" concept="6" />
-      <node id="5582028874769074418" at="92,84,93,114" concept="7" />
-      <node id="5582028874769074418" at="94,12,95,24" concept="7" />
-      <node id="5582028874769074419" at="98,88,99,87" concept="6" />
-      <node id="5582028874769074419" at="99,87,100,47" concept="2" />
-      <node id="5582028874769074419" at="100,47,101,34" concept="6" />
-      <node id="5582028874769074419" at="101,34,102,77" concept="2" />
-      <node id="5582028874769074419" at="102,77,103,40" concept="2" />
-      <node id="5582028874769074419" at="103,40,104,34" concept="2" />
-      <node id="5582028874769074419" at="104,34,105,22" concept="7" />
-      <node id="5582028874769074413" at="107,91,108,135" concept="6" />
-      <node id="5582028874769074413" at="108,135,109,106" concept="6" />
-      <node id="5582028874769074413" at="109,106,110,50" concept="2" />
-      <node id="5582028874769074413" at="110,50,111,49" concept="2" />
-      <node id="5582028874769074413" at="111,49,112,22" concept="7" />
-      <node id="5582028874769074413" at="115,101,116,50" concept="10" />
-      <node id="5582028874769074413" at="118,66,119,41" concept="6" />
-      <node id="5582028874769074413" at="119,41,120,93" concept="7" />
-      <node id="5582028874769074413" at="122,86,123,80" concept="6" />
-      <node id="5582028874769074413" at="123,80,124,95" concept="2" />
-      <node id="5582028874769074413" at="124,95,125,25" concept="7" />
-      <node id="5582028874769074413" at="127,68,128,34" concept="6" />
-      <node id="5582028874769074413" at="128,34,129,80" concept="2" />
-      <node id="5582028874769074413" at="129,80,130,87" concept="2" />
-      <node id="5582028874769074413" at="130,87,131,23" concept="7" />
-      <node id="5582028874769074413" at="133,89,134,65" concept="7" />
-      <node id="5582028874769074413" at="137,96,138,134" concept="2" />
-      <node id="5582028874769074413" at="139,34,140,142" concept="2" />
-      <node id="5582028874769074413" at="140,142,141,146" concept="2" />
-      <node id="5582028874769074413" at="141,146,142,80" concept="2" />
-      <node id="5582028874769074413" at="144,122,145,396" concept="2" />
-      <node id="5582028874769074413" at="150,104,151,100" concept="6" />
-      <node id="5582028874769074413" at="151,100,152,38" concept="2" />
-      <node id="5582028874769074413" at="152,38,153,36" concept="6" />
-      <node id="5582028874769074413" at="153,36,154,55" concept="2" />
-      <node id="5582028874769074413" at="154,55,155,56" concept="2" />
-      <node id="5582028874769074413" at="155,56,156,42" concept="2" />
-      <node id="5582028874769074413" at="156,42,157,134" concept="2" />
-      <node id="5582028874769074413" at="157,134,158,138" concept="2" />
-      <node id="5582028874769074413" at="158,138,159,24" concept="7" />
-      <node id="5582028874769074422" at="161,91,162,88" concept="6" />
-      <node id="5582028874769074422" at="162,88,163,50" concept="2" />
-      <node id="5582028874769074422" at="163,50,164,36" concept="2" />
-      <node id="5582028874769074422" at="164,36,165,24" concept="7" />
-      <node id="5582028874769074423" at="168,88,169,87" concept="6" />
-      <node id="5582028874769074423" at="169,87,170,47" concept="2" />
-      <node id="5582028874769074423" at="170,47,171,34" concept="6" />
-      <node id="5582028874769074423" at="171,34,172,69" concept="2" />
-      <node id="5582028874769074423" at="172,69,173,40" concept="2" />
-      <node id="5582028874769074423" at="173,40,174,34" concept="2" />
-      <node id="5582028874769074423" at="174,34,175,22" concept="7" />
-      <node id="5582028874769074413" at="34,0,37,0" concept="5" trace="createEditorCell#(Ljetbrains/mps/openapi/editor/EditorContext;Lorg/jetbrains/mps/openapi/model/SNode;)Ljetbrains/mps/openapi/editor/cells/EditorCell;" />
-      <node id="5582028874769074417" at="72,0,75,0" concept="1" trace="_Inline_1hloy8_a1a#()V" />
-      <node id="5582028874769074417" at="75,0,78,0" concept="5" trace="createEditorCell#(Ljetbrains/mps/openapi/editor/EditorContext;)Ljetbrains/mps/openapi/editor/cells/EditorCell;" />
-      <node id="5582028874769074417" at="78,0,81,0" concept="5" trace="createEditorCell#(Ljetbrains/mps/openapi/editor/EditorContext;Lorg/jetbrains/mps/openapi/model/SNode;)Ljetbrains/mps/openapi/editor/cells/EditorCell;" />
-      <node id="5582028874769074413" at="115,0,118,0" concept="1" trace="parameterListHandler_1hloy8_d0#(Lorg/jetbrains/mps/openapi/model/SNode;Ljava/lang/String;Ljetbrains/mps/openapi/editor/EditorContext;)V" />
-      <node id="5582028874769074413" at="133,0,136,0" concept="5" trace="createEmptyCell_internal#(Ljetbrains/mps/openapi/editor/EditorContext;Lorg/jetbrains/mps/openapi/model/SNode;)Ljetbrains/mps/openapi/editor/cells/EditorCell;" />
-      <node id="5582028874769074413" at="143,9,146,9" concept="4" />
-      <node id="5582028874769074415" at="48,0,52,0" concept="5" trace="createComponent_1hloy8_a0#(Ljetbrains/mps/openapi/editor/EditorContext;Lorg/jetbrains/mps/openapi/model/SNode;)Ljetbrains/mps/openapi/editor/cells/EditorCell;" />
-      <node id="5582028874769074413" at="58,58,62,5" concept="4" />
-      <node id="5582028874769074413" at="118,0,122,0" concept="5" trace="createNodeToInsert#(Ljetbrains/mps/openapi/editor/EditorContext;)Lorg/jetbrains/mps/openapi/model/SNode;" />
-      <node id="5582028874769074413" at="64,57,69,22" concept="4" />
-      <node id="5582028874769074418" at="90,59,95,24" concept="4" />
-      <node id="5582028874769074413" at="122,0,127,0" concept="5" trace="createNodeCell#(Ljetbrains/mps/openapi/editor/EditorContext;Lorg/jetbrains/mps/openapi/model/SNode;)Ljetbrains/mps/openapi/editor/cells/EditorCell;" />
-      <node id="5582028874769074413" at="138,134,143,9" concept="4" />
-      <node id="5582028874769074413" at="127,0,133,0" concept="5" trace="createEmptyCell#(Ljetbrains/mps/openapi/editor/EditorContext;)Ljetbrains/mps/openapi/editor/cells/EditorCell;" />
-      <node id="5582028874769074422" at="161,0,167,0" concept="5" trace="createConstant_1hloy8_a3a#(Ljetbrains/mps/openapi/editor/EditorContext;Lorg/jetbrains/mps/openapi/model/SNode;)Ljetbrains/mps/openapi/editor/cells/EditorCell;" />
-      <node id="5582028874769074413" at="107,0,114,0" concept="5" trace="createRefNodeList_1hloy8_d0#(Ljetbrains/mps/openapi/editor/EditorContext;Lorg/jetbrains/mps/openapi/model/SNode;)Ljetbrains/mps/openapi/editor/cells/EditorCell;" />
-      <node id="5582028874769074419" at="98,0,107,0" concept="5" trace="createConstant_1hloy8_c0#(Ljetbrains/mps/openapi/editor/EditorContext;Lorg/jetbrains/mps/openapi/model/SNode;)Ljetbrains/mps/openapi/editor/cells/EditorCell;" />
-      <node id="5582028874769074423" at="168,0,177,0" concept="5" trace="createConstant_1hloy8_e0#(Ljetbrains/mps/openapi/editor/EditorContext;Lorg/jetbrains/mps/openapi/model/SNode;)Ljetbrains/mps/openapi/editor/cells/EditorCell;" />
-      <node id="5582028874769074413" at="37,0,48,0" concept="5" trace="createCollection_1hloy8_a#(Ljetbrains/mps/openapi/editor/EditorContext;Lorg/jetbrains/mps/openapi/model/SNode;)Ljetbrains/mps/openapi/editor/cells/EditorCell;" />
-      <node id="5582028874769074413" at="136,132,147,7" concept="4" />
-      <node id="5582028874769074413" at="149,0,161,0" concept="5" trace="createSeparatorCell#(Ljetbrains/mps/openapi/editor/EditorContext;Lorg/jetbrains/mps/openapi/model/SNode;Lorg/jetbrains/mps/openapi/model/SNode;)Ljetbrains/mps/openapi/editor/cells/EditorCell;" />
-      <node id="5582028874769074413" at="136,0,149,0" concept="5" trace="installElementCellActions#(Lorg/jetbrains/mps/openapi/model/SNode;Lorg/jetbrains/mps/openapi/model/SNode;Ljetbrains/mps/openapi/editor/cells/EditorCell;Ljetbrains/mps/openapi/editor/EditorContext;)V" />
-      <node id="5582028874769074418" at="81,0,97,0" concept="5" trace="createProperty_1hloy8_a0b0#(Ljetbrains/mps/openapi/editor/EditorContext;Lorg/jetbrains/mps/openapi/model/SNode;)Ljetbrains/mps/openapi/editor/cells/EditorCell;" />
-      <node id="5582028874769074413" at="52,0,71,0" concept="5" trace="createRefCell_1hloy8_b0#(Ljetbrains/mps/openapi/editor/EditorContext;Lorg/jetbrains/mps/openapi/model/SNode;)Ljetbrains/mps/openapi/editor/cells/EditorCell;" />
-      <scope id="5582028874769074413" at="34,79,35,63" />
-      <scope id="5582028874769074417" at="72,33,73,14" />
-      <scope id="5582028874769074417" at="75,69,76,67" />
-      <scope id="5582028874769074417" at="78,81,79,66" />
-      <scope id="5582028874769074413" at="115,101,116,50" />
-      <scope id="5582028874769074413" at="133,89,134,65" />
-      <scope id="5582028874769074413" at="144,122,145,396" />
-      <scope id="5582028874769074415" at="48,89,50,22">
-        <var name="editorCell" id="5582028874769074415" />
-      </scope>
-      <scope id="5582028874769074413" at="59,39,61,35" />
-      <scope id="5582028874769074413" at="65,35,67,112">
-        <var name="manager" id="5582028874769074413" />
-      </scope>
-      <scope id="5582028874769074418" at="91,37,93,114">
-        <var name="manager" id="5582028874769074418" />
-      </scope>
-      <scope id="5582028874769074413" at="118,66,120,93">
-        <var name="listOwner" id="5582028874769074413" />
-      </scope>
-      <scope id="5582028874769074413" at="34,0,37,0">
->>>>>>> bd830ede
+      <scope id="5582028874769074413" at="90,0,93,0" />
+      <scope id="5582028874769074413" at="93,0,96,0">
         <var name="editorContext" id="5582028874769074413" />
       </scope>
-<<<<<<< HEAD
-      <scope id="5582028874769074413" at="107,119,110,20" />
-      <scope id="5582028874769074413" at="113,0,116,0" />
-      <scope id="5582028874769074413" at="158,0,161,0">
-=======
-      <scope id="5582028874769074417" at="72,0,75,0" />
-      <scope id="5582028874769074417" at="75,0,78,0">
-        <var name="editorContext" id="5582028874769074417" />
-      </scope>
-      <scope id="5582028874769074417" at="78,0,81,0">
-        <var name="editorContext" id="5582028874769074417" />
-        <var name="node" id="5582028874769074417" />
-      </scope>
-      <scope id="5582028874769074413" at="115,0,118,0">
->>>>>>> bd830ede
+      <scope id="5582028874769074413" at="106,119,109,20" />
+      <scope id="5582028874769074413" at="112,0,115,0" />
+      <scope id="5582028874769074413" at="156,0,159,0">
         <var name="childRole" id="5582028874769074413" />
         <var name="context" id="5582028874769074413" />
         <var name="ownerNode" id="5582028874769074413" />
       </scope>
-<<<<<<< HEAD
-      <scope id="5582028874769074413" at="161,0,164,0">
+      <scope id="5582028874769074413" at="159,0,162,0">
         <var name="editorContext" id="5582028874769074413" />
       </scope>
-      <scope id="5582028874769074413" at="164,57,167,25">
+      <scope id="5582028874769074413" at="162,57,165,25">
         <var name="elementCell" id="5582028874769074413" />
       </scope>
-      <scope id="5582028874769074413" at="178,34,181,80" />
+      <scope id="5582028874769074413" at="176,34,179,80" />
       <scope id="5582028874769074413" at="39,0,43,0">
         <var name="context" id="5582028874769074413" />
         <var name="node" id="5582028874769074413" />
       </scope>
       <scope id="5582028874769074415" at="66,0,70,0" />
-      <scope id="5582028874769074413" at="97,0,101,0">
-=======
-      <scope id="5582028874769074413" at="122,86,125,25">
-        <var name="elementCell" id="5582028874769074413" />
-      </scope>
-      <scope id="5582028874769074413" at="133,0,136,0">
+      <scope id="5582028874769074413" at="96,0,100,0">
         <var name="editorContext" id="5582028874769074413" />
         <var name="node" id="5582028874769074413" />
       </scope>
-      <scope id="5582028874769074413" at="139,34,142,80" />
-      <scope id="5582028874769074415" at="48,0,52,0">
-        <var name="editorContext" id="5582028874769074415" />
-        <var name="node" id="5582028874769074415" />
-      </scope>
-      <scope id="5582028874769074413" at="118,0,122,0">
->>>>>>> bd830ede
-        <var name="editorContext" id="5582028874769074413" />
-        <var name="node" id="5582028874769074413" />
-      </scope>
-<<<<<<< HEAD
-      <scope id="5582028874769074413" at="169,41,173,23">
+      <scope id="5582028874769074413" at="167,41,171,23">
         <var name="emptyCell" id="5582028874769074413" />
       </scope>
-      <scope id="5582028874769074422" at="200,52,204,24">
+      <scope id="5582028874769074422" at="198,52,202,24">
         <var name="editorCell" id="5582028874769074422" />
       </scope>
       <scope id="5582028874769074413" at="44,0,49,0" />
-      <scope id="5582028874769074413" at="107,0,112,0">
+      <scope id="5582028874769074413" at="106,0,111,0">
         <var name="context" id="5582028874769074413" />
         <var name="node" id="5582028874769074413" />
         <var name="referencingNode" id="5582028874769074413" />
       </scope>
-      <scope id="5582028874769074413" at="117,0,122,0" />
-      <scope id="5582028874769074413" at="150,52,155,22">
+      <scope id="5582028874769074413" at="116,0,121,0" />
+      <scope id="5582028874769074413" at="148,52,153,22">
         <var name="editorCell" id="5582028874769074413" />
         <var name="handler" id="5582028874769074413" />
       </scope>
-      <scope id="5582028874769074413" at="164,0,169,0">
+      <scope id="5582028874769074413" at="162,0,167,0">
         <var name="elementNode" id="5582028874769074413" />
       </scope>
-      <scope id="5582028874769074413" at="169,0,175,0" />
-      <scope id="5582028874769074422" at="200,0,206,0" />
-      <scope id="5582028874769074419" at="141,49,148,22">
+      <scope id="5582028874769074413" at="167,0,173,0" />
+      <scope id="5582028874769074422" at="198,0,204,0" />
+      <scope id="5582028874769074419" at="139,49,146,22">
         <var name="editorCell" id="5582028874769074419" />
         <var name="style" id="5582028874769074419" />
       </scope>
-      <scope id="5582028874769074413" at="150,0,157,0" />
-      <scope id="5582028874769074423" at="207,49,214,22">
+      <scope id="5582028874769074413" at="148,0,155,0" />
+      <scope id="5582028874769074423" at="205,49,212,22">
         <var name="editorCell" id="5582028874769074423" />
         <var name="style" id="5582028874769074423" />
       </scope>
-      <scope id="5582028874769074419" at="141,0,150,0" />
-      <scope id="5582028874769074413" at="176,96,185,9" />
-      <scope id="5582028874769074413" at="189,75,198,24">
+      <scope id="5582028874769074419" at="139,0,148,0" />
+      <scope id="5582028874769074413" at="174,96,183,9" />
+      <scope id="5582028874769074413" at="187,75,196,24">
         <var name="editorCell" id="5582028874769074413" />
         <var name="style" id="5582028874769074413" />
       </scope>
-      <scope id="5582028874769074423" at="207,0,216,0" />
+      <scope id="5582028874769074423" at="205,0,214,0" />
       <scope id="5582028874769074413" at="54,50,64,22">
         <var name="editorCell" id="5582028874769074413" />
       </scope>
-      <scope id="5582028874769074413" at="175,86,186,7" />
+      <scope id="5582028874769074413" at="173,86,184,7" />
       <scope id="5582028874769074413" at="54,0,66,0" />
-      <scope id="5582028874769074413" at="188,0,200,0">
+      <scope id="5582028874769074413" at="186,0,198,0">
         <var name="nextNode" id="5582028874769074413" />
         <var name="prevNode" id="5582028874769074413" />
       </scope>
-      <scope id="5582028874769074413" at="175,0,188,0">
-=======
-      <scope id="5582028874769074413" at="127,68,131,23">
-        <var name="emptyCell" id="5582028874769074413" />
-      </scope>
-      <scope id="5582028874769074422" at="161,91,165,24">
-        <var name="editorCell" id="5582028874769074422" />
-      </scope>
-      <scope id="5582028874769074413" at="107,91,112,22">
-        <var name="editorCell" id="5582028874769074413" />
-        <var name="handler" id="5582028874769074413" />
-      </scope>
-      <scope id="5582028874769074413" at="122,0,127,0">
-        <var name="editorContext" id="5582028874769074413" />
-        <var name="elementNode" id="5582028874769074413" />
-      </scope>
-      <scope id="5582028874769074413" at="127,0,133,0">
-        <var name="editorContext" id="5582028874769074413" />
-      </scope>
-      <scope id="5582028874769074422" at="161,0,167,0">
-        <var name="editorContext" id="5582028874769074422" />
-        <var name="node" id="5582028874769074422" />
-      </scope>
-      <scope id="5582028874769074419" at="98,88,105,22">
-        <var name="editorCell" id="5582028874769074419" />
-        <var name="style" id="5582028874769074419" />
-      </scope>
-      <scope id="5582028874769074413" at="107,0,114,0">
-        <var name="editorContext" id="5582028874769074413" />
-        <var name="node" id="5582028874769074413" />
-      </scope>
-      <scope id="5582028874769074423" at="168,88,175,22">
-        <var name="editorCell" id="5582028874769074423" />
-        <var name="style" id="5582028874769074423" />
-      </scope>
-      <scope id="5582028874769074413" at="37,89,46,22">
-        <var name="editorCell" id="5582028874769074413" />
-      </scope>
-      <scope id="5582028874769074419" at="98,0,107,0">
-        <var name="editorContext" id="5582028874769074419" />
-        <var name="node" id="5582028874769074419" />
-      </scope>
-      <scope id="5582028874769074413" at="137,96,146,9" />
-      <scope id="5582028874769074413" at="150,104,159,24">
-        <var name="editorCell" id="5582028874769074413" />
-        <var name="style" id="5582028874769074413" />
-      </scope>
-      <scope id="5582028874769074423" at="168,0,177,0">
-        <var name="editorContext" id="5582028874769074423" />
-        <var name="node" id="5582028874769074423" />
-      </scope>
-      <scope id="5582028874769074413" at="37,0,48,0">
-        <var name="editorContext" id="5582028874769074413" />
-        <var name="node" id="5582028874769074413" />
-      </scope>
-      <scope id="5582028874769074413" at="136,132,147,7" />
-      <scope id="5582028874769074413" at="149,0,161,0">
-        <var name="editorContext" id="5582028874769074413" />
-        <var name="nextNode" id="5582028874769074413" />
-        <var name="prevNode" id="5582028874769074413" />
-      </scope>
-      <scope id="5582028874769074413" at="136,0,149,0">
-        <var name="editorContext" id="5582028874769074413" />
->>>>>>> bd830ede
+      <scope id="5582028874769074413" at="173,0,186,0">
         <var name="elementCell" id="5582028874769074413" />
         <var name="elementNode" id="5582028874769074413" />
       </scope>
-<<<<<<< HEAD
-      <scope id="5582028874769074418" at="123,53,138,24">
-=======
-      <scope id="5582028874769074418" at="81,92,95,24">
->>>>>>> bd830ede
+      <scope id="5582028874769074418" at="122,53,136,24">
         <var name="attributeConcept" id="5582028874769074418" />
         <var name="editorCell" id="5582028874769074418" />
         <var name="provider" id="5582028874769074418" />
       </scope>
-<<<<<<< HEAD
-      <scope id="5582028874769074418" at="123,0,140,0" />
-      <scope id="5582028874769074413" at="70,48,88,22">
-=======
-      <scope id="5582028874769074418" at="81,0,97,0">
-        <var name="editorContext" id="5582028874769074418" />
-        <var name="node" id="5582028874769074418" />
-      </scope>
-      <scope id="5582028874769074413" at="52,87,69,22">
->>>>>>> bd830ede
+      <scope id="5582028874769074418" at="122,0,138,0" />
+      <scope id="5582028874769074413" at="70,48,87,22">
         <var name="attributeConcept" id="5582028874769074413" />
         <var name="editorCell" id="5582028874769074413" />
         <var name="provider" id="5582028874769074413" />
       </scope>
-<<<<<<< HEAD
-      <scope id="5582028874769074413" at="70,0,90,0" />
-      <unit id="5582028874769074413" at="90,0,102,0" name="jetbrains.mps.console.ideCommands.editor.CallActionExpression_EditorBuilder_a$_Inline_1hloy8_a1a" />
-      <unit id="5582028874769074413" at="102,0,141,0" name="jetbrains.mps.console.ideCommands.editor.CallActionExpression_EditorBuilder_a$Inline_Builder_1hloy8_a1a" />
-      <unit id="5582028874769074413" at="157,0,207,0" name="jetbrains.mps.console.ideCommands.editor.CallActionExpression_EditorBuilder_a$parameterListHandler_1hloy8_d0" />
-      <unit id="5582028874769074413" at="35,0,217,0" name="jetbrains.mps.console.ideCommands.editor.CallActionExpression_EditorBuilder_a" />
-=======
-      <scope id="5582028874769074413" at="52,0,71,0">
-        <var name="editorContext" id="5582028874769074413" />
-        <var name="node" id="5582028874769074413" />
-      </scope>
-      <unit id="5582028874769074417" at="71,0,98,0" name="jetbrains.mps.console.ideCommands.editor.CallActionExpression_Editor$_Inline_1hloy8_a1a" />
-      <unit id="5582028874769074413" at="114,0,168,0" name="jetbrains.mps.console.ideCommands.editor.CallActionExpression_Editor$parameterListHandler_1hloy8_d0" />
-      <unit id="5582028874769074413" at="33,0,178,0" name="jetbrains.mps.console.ideCommands.editor.CallActionExpression_Editor" />
->>>>>>> bd830ede
+      <scope id="5582028874769074413" at="70,0,89,0" />
+      <unit id="5582028874769074413" at="89,0,101,0" name="jetbrains.mps.console.ideCommands.editor.CallActionExpression_EditorBuilder_a$_Inline_1hloy8_a1a" />
+      <unit id="5582028874769074413" at="101,0,139,0" name="jetbrains.mps.console.ideCommands.editor.CallActionExpression_EditorBuilder_a$Inline_Builder_1hloy8_a1a" />
+      <unit id="5582028874769074413" at="155,0,205,0" name="jetbrains.mps.console.ideCommands.editor.CallActionExpression_EditorBuilder_a$parameterListHandler_1hloy8_d0" />
+      <unit id="5582028874769074413" at="35,0,215,0" name="jetbrains.mps.console.ideCommands.editor.CallActionExpression_EditorBuilder_a" />
     </file>
   </root>
   <root nodeRef="r:5d9868cc-091b-49b3-85eb-87af773e0884(jetbrains.mps.console.ideCommands.editor)/5582028874769074425">
@@ -1551,7 +1134,6 @@
   </root>
   <root nodeRef="r:5d9868cc-091b-49b3-85eb-87af773e0884(jetbrains.mps.console.ideCommands.editor)/5582028874769074432">
     <file name="ActionCallGlobalParameter_Editor.java">
-<<<<<<< HEAD
       <node id="5582028874769074432" at="11,79,12,91" concept="7" />
       <node id="5582028874769074432" at="11,0,14,0" concept="5" trace="createEditorCell#(Ljetbrains/mps/openapi/editor/EditorContext;Lorg/jetbrains/mps/openapi/model/SNode;)Ljetbrains/mps/openapi/editor/cells/EditorCell;" />
       <scope id="5582028874769074432" at="11,79,12,91" />
@@ -1584,334 +1166,168 @@
       <node id="5582028874769074432" at="67,40,68,40" concept="2" />
       <node id="5582028874769074432" at="69,5,70,73" concept="2" />
       <node id="5582028874769074432" at="70,73,71,57" concept="6" />
-      <node id="5582028874769074432" at="71,57,72,59" concept="6" />
-      <node id="5582028874769074432" at="73,35,74,87" concept="6" />
-      <node id="5582028874769074432" at="74,87,75,94" concept="7" />
-      <node id="5582028874769074432" at="76,10,77,22" concept="7" />
-      <node id="5582028874769074432" at="80,33,81,14" concept="11" />
-      <node id="5582028874769074432" at="83,69,84,57" concept="7" />
-      <node id="5582028874769074432" at="86,81,87,41" concept="8" />
-      <node id="5582028874769074432" at="87,41,88,133" concept="7" />
-      <node id="5582028874769074432" at="94,0,95,0" concept="3" trace="myReferencingNode" />
-      <node id="5582028874769074432" at="96,119,97,21" concept="11" />
-      <node id="5582028874769074432" at="97,21,98,42" concept="2" />
-      <node id="5582028874769074432" at="98,42,99,20" concept="2" />
-      <node id="5582028874769074432" at="102,41,103,55" concept="7" />
-      <node id="5582028874769074432" at="108,28,109,20" concept="7" />
-      <node id="5582028874769074441" at="114,33,115,169" concept="7" />
-      <node id="5582028874769074437" at="119,46,120,48" concept="7" />
-      <node id="5582028874769074437" at="122,17,123,81" concept="2" />
-      <node id="5582028874769074437" at="123,81,124,84" concept="2" />
-      <node id="5582028874769074437" at="124,84,125,64" concept="2" />
-      <node id="5582028874769074437" at="125,64,126,24" concept="7" />
-      <node id="5582028874769074445" at="129,49,130,94" concept="6" />
-      <node id="5582028874769074445" at="130,94,131,47" concept="2" />
-      <node id="5582028874769074445" at="131,47,132,34" concept="2" />
-      <node id="5582028874769074445" at="132,34,133,22" concept="7" />
-      <node id="5582028874769074432" at="135,48,136,277" concept="6" />
-      <node id="5582028874769074432" at="136,277,137,33" concept="7" />
-      <node id="5582028874769074432" at="140,119,141,49" concept="11" />
-      <node id="5582028874769074432" at="143,55,144,59" concept="6" />
-      <node id="5582028874769074432" at="144,59,145,41" concept="2" />
-      <node id="5582028874769074432" at="145,41,146,24" concept="7" />
-      <node id="5582028874769074432" at="149,118,150,383" concept="2" />
-      <node id="5582028874769074432" at="152,41,153,36" concept="2" />
-      <node id="5582028874769074432" at="157,44,158,54" concept="6" />
-      <node id="5582028874769074432" at="158,54,159,42" concept="2" />
-      <node id="5582028874769074432" at="159,42,160,0" concept="9" />
-      <node id="5582028874769074432" at="160,0,161,40" concept="2" />
-      <node id="5582028874769074432" at="161,40,162,24" concept="7" />
-      <node id="5582028874769074432" at="164,40,165,26" concept="7" />
+      <node id="5582028874769074432" at="72,35,73,87" concept="6" />
+      <node id="5582028874769074432" at="73,87,74,112" concept="7" />
+      <node id="5582028874769074432" at="75,10,76,22" concept="7" />
+      <node id="5582028874769074432" at="79,33,80,14" concept="11" />
+      <node id="5582028874769074432" at="82,69,83,57" concept="7" />
+      <node id="5582028874769074432" at="85,81,86,41" concept="8" />
+      <node id="5582028874769074432" at="86,41,87,133" concept="7" />
+      <node id="5582028874769074432" at="93,0,94,0" concept="3" trace="myReferencingNode" />
+      <node id="5582028874769074432" at="95,119,96,21" concept="11" />
+      <node id="5582028874769074432" at="96,21,97,42" concept="2" />
+      <node id="5582028874769074432" at="97,42,98,20" concept="2" />
+      <node id="5582028874769074432" at="101,41,102,55" concept="7" />
+      <node id="5582028874769074432" at="107,28,108,20" concept="7" />
+      <node id="5582028874769074441" at="113,33,114,169" concept="7" />
+      <node id="5582028874769074437" at="118,46,119,48" concept="7" />
+      <node id="5582028874769074437" at="121,17,122,81" concept="2" />
+      <node id="5582028874769074437" at="122,81,123,84" concept="2" />
+      <node id="5582028874769074437" at="123,84,124,64" concept="2" />
+      <node id="5582028874769074437" at="124,64,125,24" concept="7" />
+      <node id="5582028874769074445" at="128,49,129,94" concept="6" />
+      <node id="5582028874769074445" at="129,94,130,47" concept="2" />
+      <node id="5582028874769074445" at="130,47,131,34" concept="2" />
+      <node id="5582028874769074445" at="131,34,132,22" concept="7" />
+      <node id="5582028874769074432" at="134,48,135,277" concept="6" />
+      <node id="5582028874769074432" at="135,277,136,33" concept="7" />
+      <node id="5582028874769074432" at="139,119,140,49" concept="11" />
+      <node id="5582028874769074432" at="142,55,143,59" concept="6" />
+      <node id="5582028874769074432" at="143,59,144,41" concept="2" />
+      <node id="5582028874769074432" at="144,41,145,24" concept="7" />
+      <node id="5582028874769074432" at="148,118,149,383" concept="2" />
+      <node id="5582028874769074432" at="151,41,152,36" concept="2" />
+      <node id="5582028874769074432" at="156,44,157,54" concept="6" />
+      <node id="5582028874769074432" at="157,54,158,42" concept="2" />
+      <node id="5582028874769074432" at="158,42,159,0" concept="9" />
+      <node id="5582028874769074432" at="159,0,160,40" concept="2" />
+      <node id="5582028874769074432" at="160,40,161,24" concept="7" />
+      <node id="5582028874769074432" at="163,40,164,26" concept="7" />
       <node id="5582028874769074432" at="31,0,33,0" concept="3" trace="myNode" />
-      <node id="5582028874769074432" at="92,0,94,0" concept="3" trace="myNode" />
-      <node id="5582028874769074437" at="117,0,119,0" concept="5" trace="setText#(Ljava/lang/String;)V" />
+      <node id="5582028874769074432" at="91,0,93,0" concept="3" trace="myNode" />
+      <node id="5582028874769074437" at="116,0,118,0" concept="5" trace="setText#(Ljava/lang/String;)V" />
       <node id="5582028874769074432" at="45,0,48,0" concept="5" trace="createCell#()Ljetbrains/mps/openapi/editor/cells/EditorCell;" />
-      <node id="5582028874769074432" at="80,0,83,0" concept="1" trace="_Inline_ifpjgt_a0a#()V" />
-      <node id="5582028874769074432" at="83,0,86,0" concept="5" trace="createEditorCell#(Ljetbrains/mps/openapi/editor/EditorContext;)Ljetbrains/mps/openapi/editor/cells/EditorCell;" />
-      <node id="5582028874769074432" at="102,0,105,0" concept="5" trace="createCell#()Ljetbrains/mps/openapi/editor/cells/EditorCell;" />
-      <node id="5582028874769074437" at="114,0,117,0" concept="5" trace="getText#()Ljava/lang/String;" />
-      <node id="5582028874769074437" at="119,0,122,0" concept="5" trace="isValidText#(Ljava/lang/String;)Z" />
-      <node id="5582028874769074432" at="140,0,143,0" concept="1" trace="valueSingleRoleHandler_ifpjgt_c0#(Lorg/jetbrains/mps/openapi/model/SNode;Lorg/jetbrains/mps/openapi/language/SContainmentLink;Ljetbrains/mps/openapi/editor/EditorContext;)V" />
-      <node id="5582028874769074432" at="148,70,151,7" concept="4" />
-      <node id="5582028874769074432" at="151,7,154,7" concept="4" />
-      <node id="5582028874769074432" at="164,0,167,0" concept="5" trace="getNoTargetText#()Ljava/lang/String;" />
+      <node id="5582028874769074432" at="79,0,82,0" concept="1" trace="_Inline_ifpjgt_a0a#()V" />
+      <node id="5582028874769074432" at="82,0,85,0" concept="5" trace="createEditorCell#(Ljetbrains/mps/openapi/editor/EditorContext;)Ljetbrains/mps/openapi/editor/cells/EditorCell;" />
+      <node id="5582028874769074432" at="101,0,104,0" concept="5" trace="createCell#()Ljetbrains/mps/openapi/editor/cells/EditorCell;" />
+      <node id="5582028874769074437" at="113,0,116,0" concept="5" trace="getText#()Ljava/lang/String;" />
+      <node id="5582028874769074437" at="118,0,121,0" concept="5" trace="isValidText#(Ljava/lang/String;)Z" />
+      <node id="5582028874769074432" at="139,0,142,0" concept="1" trace="valueSingleRoleHandler_ifpjgt_c0#(Lorg/jetbrains/mps/openapi/model/SNode;Lorg/jetbrains/mps/openapi/language/SContainmentLink;Ljetbrains/mps/openapi/editor/EditorContext;)V" />
+      <node id="5582028874769074432" at="147,70,150,7" concept="4" />
+      <node id="5582028874769074432" at="150,7,153,7" concept="4" />
+      <node id="5582028874769074432" at="163,0,166,0" concept="5" trace="getNoTargetText#()Ljava/lang/String;" />
       <node id="5582028874769074432" at="34,0,38,0" concept="1" trace="ActionCallGlobalParameter_EditorBuilder_a#(Ljetbrains/mps/openapi/editor/EditorContext;Lorg/jetbrains/mps/openapi/model/SNode;)V" />
       <node id="5582028874769074432" at="65,63,69,5" concept="4" />
-      <node id="5582028874769074432" at="86,0,90,0" concept="5" trace="createEditorCell#(Ljetbrains/mps/openapi/editor/EditorContext;Lorg/jetbrains/mps/openapi/model/SNode;)Ljetbrains/mps/openapi/editor/cells/EditorCell;" />
-      <node id="5582028874769074432" at="135,0,139,0" concept="5" trace="createRefNode_ifpjgt_c0#()Ljetbrains/mps/openapi/editor/cells/EditorCell;" />
+      <node id="5582028874769074432" at="85,0,89,0" concept="5" trace="createEditorCell#(Ljetbrains/mps/openapi/editor/EditorContext;Lorg/jetbrains/mps/openapi/model/SNode;)Ljetbrains/mps/openapi/editor/cells/EditorCell;" />
+      <node id="5582028874769074432" at="134,0,138,0" concept="5" trace="createRefNode_ifpjgt_c0#()Ljetbrains/mps/openapi/editor/cells/EditorCell;" />
       <node id="5582028874769074432" at="39,0,44,0" concept="5" trace="getNode#()Lorg/jetbrains/mps/openapi/model/SNode;" />
-      <node id="5582028874769074432" at="72,59,77,22" concept="4" />
-      <node id="5582028874769074432" at="96,0,101,0" concept="1" trace="Inline_Builder_ifpjgt_a0a#(Ljetbrains/mps/openapi/editor/EditorContext;Lorg/jetbrains/mps/openapi/model/SNode;Lorg/jetbrains/mps/openapi/model/SNode;)V" />
-      <node id="5582028874769074432" at="106,0,111,0" concept="5" trace="getNode#()Lorg/jetbrains/mps/openapi/model/SNode;" />
-      <node id="5582028874769074432" at="143,0,148,0" concept="5" trace="createChildCell#(Lorg/jetbrains/mps/openapi/model/SNode;)Ljetbrains/mps/openapi/editor/cells/EditorCell;" />
-      <node id="5582028874769074445" at="129,0,135,0" concept="5" trace="createConstant_ifpjgt_b0#()Ljetbrains/mps/openapi/editor/cells/EditorCell;" />
-      <node id="5582028874769074432" at="148,0,156,0" concept="5" trace="installCellInfo#(Lorg/jetbrains/mps/openapi/model/SNode;Ljetbrains/mps/openapi/editor/cells/EditorCell;)V" />
-      <node id="5582028874769074432" at="156,0,164,0" concept="5" trace="createEmptyCell#()Ljetbrains/mps/openapi/editor/cells/EditorCell;" />
+      <node id="5582028874769074432" at="71,57,76,22" concept="4" />
+      <node id="5582028874769074432" at="95,0,100,0" concept="1" trace="Inline_Builder_ifpjgt_a0a#(Ljetbrains/mps/openapi/editor/EditorContext;Lorg/jetbrains/mps/openapi/model/SNode;Lorg/jetbrains/mps/openapi/model/SNode;)V" />
+      <node id="5582028874769074432" at="105,0,110,0" concept="5" trace="getNode#()Lorg/jetbrains/mps/openapi/model/SNode;" />
+      <node id="5582028874769074432" at="142,0,147,0" concept="5" trace="createChildCell#(Lorg/jetbrains/mps/openapi/model/SNode;)Ljetbrains/mps/openapi/editor/cells/EditorCell;" />
+      <node id="5582028874769074445" at="128,0,134,0" concept="5" trace="createConstant_ifpjgt_b0#()Ljetbrains/mps/openapi/editor/cells/EditorCell;" />
+      <node id="5582028874769074432" at="147,0,155,0" concept="5" trace="installCellInfo#(Lorg/jetbrains/mps/openapi/model/SNode;Ljetbrains/mps/openapi/editor/cells/EditorCell;)V" />
+      <node id="5582028874769074432" at="155,0,163,0" concept="5" trace="createEmptyCell#()Ljetbrains/mps/openapi/editor/cells/EditorCell;" />
       <node id="5582028874769074432" at="49,0,59,0" concept="5" trace="createCollection_ifpjgt_a#()Ljetbrains/mps/openapi/editor/cells/EditorCell;" />
-      <node id="5582028874769074437" at="112,66,122,17" concept="6" />
-      <node id="5582028874769074437" at="112,0,128,0" concept="5" trace="createReadOnlyModelAccessor_ifpjgt_a0a0#()Ljetbrains/mps/openapi/editor/cells/EditorCell;" />
-      <node id="5582028874769074432" at="59,0,79,0" concept="5" trace="createRefCell_ifpjgt_a0#()Ljetbrains/mps/openapi/editor/cells/EditorCell;" />
-      <scope id="5582028874769074437" at="117,39,117,39" />
+      <node id="5582028874769074437" at="111,66,121,17" concept="6" />
+      <node id="5582028874769074437" at="111,0,127,0" concept="5" trace="createReadOnlyModelAccessor_ifpjgt_a0a0#()Ljetbrains/mps/openapi/editor/cells/EditorCell;" />
+      <node id="5582028874769074432" at="59,0,78,0" concept="5" trace="createRefCell_ifpjgt_a0#()Ljetbrains/mps/openapi/editor/cells/EditorCell;" />
+      <scope id="5582028874769074437" at="116,39,116,39" />
       <scope id="5582028874769074432" at="41,26,42,18" />
       <scope id="5582028874769074432" at="45,39,46,39" />
-      <scope id="5582028874769074432" at="80,33,81,14" />
-      <scope id="5582028874769074432" at="83,69,84,57" />
-      <scope id="5582028874769074432" at="102,41,103,55" />
-      <scope id="5582028874769074432" at="108,28,109,20" />
-      <scope id="5582028874769074440" at="114,33,115,169" />
-      <scope id="5582028874769074437" at="119,46,120,48" />
-      <scope id="5582028874769074432" at="140,119,141,49" />
-      <scope id="5582028874769074432" at="149,118,150,383" />
-      <scope id="5582028874769074432" at="152,41,153,36" />
-      <scope id="5582028874769074432" at="164,40,165,26" />
+      <scope id="5582028874769074432" at="79,33,80,14" />
+      <scope id="5582028874769074432" at="82,69,83,57" />
+      <scope id="5582028874769074432" at="101,41,102,55" />
+      <scope id="5582028874769074432" at="107,28,108,20" />
+      <scope id="5582028874769074440" at="113,33,114,169" />
+      <scope id="5582028874769074437" at="118,46,119,48" />
+      <scope id="5582028874769074432" at="139,119,140,49" />
+      <scope id="5582028874769074432" at="148,118,149,383" />
+      <scope id="5582028874769074432" at="151,41,152,36" />
+      <scope id="5582028874769074432" at="163,40,164,26" />
       <scope id="5582028874769074432" at="34,105,36,18" />
       <scope id="5582028874769074432" at="66,39,68,40" />
-      <scope id="5582028874769074432" at="73,35,75,94">
+      <scope id="5582028874769074432" at="72,35,74,112">
         <var name="manager" id="5582028874769074432" />
       </scope>
-      <scope id="5582028874769074432" at="86,81,88,133" />
-      <scope id="5582028874769074437" at="117,0,119,0">
+      <scope id="5582028874769074432" at="85,81,87,133" />
+      <scope id="5582028874769074437" at="116,0,118,0">
         <var name="s" id="5582028874769074437" />
       </scope>
-      <scope id="5582028874769074432" at="135,48,137,33">
-=======
-      <node id="5582028874769074432" at="30,79,31,63" concept="7" />
-      <node id="5582028874769074432" at="33,89,34,96" concept="6" />
-      <node id="5582028874769074432" at="34,96,35,48" concept="2" />
-      <node id="5582028874769074432" at="35,48,36,28" concept="2" />
-      <node id="5582028874769074432" at="36,28,37,80" concept="2" />
-      <node id="5582028874769074432" at="37,80,38,81" concept="2" />
-      <node id="5582028874769074432" at="38,81,39,80" concept="2" />
-      <node id="5582028874769074432" at="39,80,40,22" concept="7" />
-      <node id="5582028874769074432" at="42,87,43,81" concept="6" />
-      <node id="5582028874769074432" at="43,81,44,36" concept="2" />
-      <node id="5582028874769074432" at="44,36,45,49" concept="2" />
-      <node id="5582028874769074432" at="45,49,46,26" concept="6" />
-      <node id="5582028874769074432" at="46,26,47,97" concept="2" />
-      <node id="5582028874769074432" at="47,97,48,58" concept="2" />
-      <node id="5582028874769074432" at="49,39,50,40" concept="2" />
-      <node id="5582028874769074432" at="50,40,51,40" concept="2" />
-      <node id="5582028874769074432" at="52,5,53,73" concept="2" />
-      <node id="5582028874769074432" at="53,73,54,57" concept="6" />
-      <node id="5582028874769074432" at="55,35,56,82" concept="6" />
-      <node id="5582028874769074432" at="56,82,57,112" concept="7" />
-      <node id="5582028874769074432" at="58,10,59,22" concept="7" />
-      <node id="5582028874769074436" at="62,33,63,14" concept="10" />
-      <node id="5582028874769074436" at="65,69,66,67" concept="7" />
-      <node id="5582028874769074436" at="68,81,69,79" concept="7" />
-      <node id="5582028874769074441" at="73,33,74,167" concept="7" />
-      <node id="5582028874769074437" at="78,46,79,48" concept="7" />
-      <node id="5582028874769074437" at="81,15,82,81" concept="2" />
-      <node id="5582028874769074437" at="82,81,83,84" concept="2" />
-      <node id="5582028874769074437" at="83,84,84,64" concept="2" />
-      <node id="5582028874769074437" at="84,64,85,24" concept="7" />
-      <node id="5582028874769074445" at="88,88,89,87" concept="6" />
-      <node id="5582028874769074445" at="89,87,90,47" concept="2" />
-      <node id="5582028874769074445" at="90,47,91,34" concept="2" />
-      <node id="5582028874769074445" at="91,34,92,22" concept="7" />
-      <node id="5582028874769074432" at="94,87,95,261" concept="6" />
-      <node id="5582028874769074432" at="95,261,96,33" concept="7" />
-      <node id="5582028874769074432" at="99,119,100,49" concept="10" />
-      <node id="5582028874769074432" at="102,55,103,59" concept="6" />
-      <node id="5582028874769074432" at="103,59,104,41" concept="2" />
-      <node id="5582028874769074432" at="104,41,105,24" concept="7" />
-      <node id="5582028874769074432" at="108,118,109,381" concept="2" />
-      <node id="5582028874769074432" at="111,41,112,36" concept="2" />
-      <node id="5582028874769074432" at="116,44,117,54" concept="6" />
-      <node id="5582028874769074432" at="117,54,118,42" concept="2" />
-      <node id="5582028874769074432" at="118,42,119,0" concept="8" />
-      <node id="5582028874769074432" at="119,0,120,40" concept="2" />
-      <node id="5582028874769074432" at="120,40,121,24" concept="7" />
-      <node id="5582028874769074432" at="123,40,124,26" concept="7" />
-      <node id="5582028874769074437" at="76,0,78,0" concept="5" trace="setText#(Ljava/lang/String;)V" />
-      <node id="5582028874769074432" at="30,0,33,0" concept="5" trace="createEditorCell#(Ljetbrains/mps/openapi/editor/EditorContext;Lorg/jetbrains/mps/openapi/model/SNode;)Ljetbrains/mps/openapi/editor/cells/EditorCell;" />
-      <node id="5582028874769074436" at="62,0,65,0" concept="1" trace="_Inline_ifpjgt_a0a#()V" />
-      <node id="5582028874769074436" at="65,0,68,0" concept="5" trace="createEditorCell#(Ljetbrains/mps/openapi/editor/EditorContext;)Ljetbrains/mps/openapi/editor/cells/EditorCell;" />
-      <node id="5582028874769074436" at="68,0,71,0" concept="5" trace="createEditorCell#(Ljetbrains/mps/openapi/editor/EditorContext;Lorg/jetbrains/mps/openapi/model/SNode;)Ljetbrains/mps/openapi/editor/cells/EditorCell;" />
-      <node id="5582028874769074437" at="73,0,76,0" concept="5" trace="getText#()Ljava/lang/String;" />
-      <node id="5582028874769074437" at="78,0,81,0" concept="5" trace="isValidText#(Ljava/lang/String;)Z" />
-      <node id="5582028874769074432" at="99,0,102,0" concept="1" trace="valueSingleRoleHandler_ifpjgt_c0#(Lorg/jetbrains/mps/openapi/model/SNode;Lorg/jetbrains/mps/openapi/language/SContainmentLink;Ljetbrains/mps/openapi/editor/EditorContext;)V" />
-      <node id="5582028874769074432" at="107,70,110,7" concept="4" />
-      <node id="5582028874769074432" at="110,7,113,7" concept="4" />
-      <node id="5582028874769074432" at="123,0,126,0" concept="5" trace="getNoTargetText#()Ljava/lang/String;" />
-      <node id="5582028874769074432" at="48,58,52,5" concept="4" />
-      <node id="5582028874769074432" at="94,0,98,0" concept="5" trace="createRefNode_ifpjgt_c0#(Ljetbrains/mps/openapi/editor/EditorContext;Lorg/jetbrains/mps/openapi/model/SNode;)Ljetbrains/mps/openapi/editor/cells/EditorCell;" />
-      <node id="5582028874769074432" at="54,57,59,22" concept="4" />
-      <node id="5582028874769074432" at="102,0,107,0" concept="5" trace="createChildCell#(Lorg/jetbrains/mps/openapi/model/SNode;)Ljetbrains/mps/openapi/editor/cells/EditorCell;" />
-      <node id="5582028874769074445" at="88,0,94,0" concept="5" trace="createConstant_ifpjgt_b0#(Ljetbrains/mps/openapi/editor/EditorContext;Lorg/jetbrains/mps/openapi/model/SNode;)Ljetbrains/mps/openapi/editor/cells/EditorCell;" />
-      <node id="5582028874769074432" at="107,0,115,0" concept="5" trace="installCellInfo#(Lorg/jetbrains/mps/openapi/model/SNode;Ljetbrains/mps/openapi/editor/cells/EditorCell;)V" />
-      <node id="5582028874769074432" at="115,0,123,0" concept="5" trace="createEmptyCell#()Ljetbrains/mps/openapi/editor/cells/EditorCell;" />
-      <node id="5582028874769074432" at="33,0,42,0" concept="5" trace="createCollection_ifpjgt_a#(Ljetbrains/mps/openapi/editor/EditorContext;Lorg/jetbrains/mps/openapi/model/SNode;)Ljetbrains/mps/openapi/editor/cells/EditorCell;" />
-      <node id="5582028874769074437" at="71,117,81,15" concept="6" />
-      <node id="5582028874769074437" at="71,0,87,0" concept="5" trace="createReadOnlyModelAccessor_ifpjgt_a0a0#(Ljetbrains/mps/openapi/editor/EditorContext;Lorg/jetbrains/mps/openapi/model/SNode;)Ljetbrains/mps/openapi/editor/cells/EditorCell;" />
-      <node id="5582028874769074432" at="42,0,61,0" concept="5" trace="createRefCell_ifpjgt_a0#(Ljetbrains/mps/openapi/editor/EditorContext;Lorg/jetbrains/mps/openapi/model/SNode;)Ljetbrains/mps/openapi/editor/cells/EditorCell;" />
-      <scope id="5582028874769074437" at="76,39,76,39" />
-      <scope id="5582028874769074432" at="30,79,31,63" />
-      <scope id="5582028874769074436" at="62,33,63,14" />
-      <scope id="5582028874769074436" at="65,69,66,67" />
-      <scope id="5582028874769074436" at="68,81,69,79" />
-      <scope id="5582028874769074440" at="73,33,74,167" />
-      <scope id="5582028874769074437" at="78,46,79,48" />
-      <scope id="5582028874769074432" at="99,119,100,49" />
-      <scope id="5582028874769074432" at="108,118,109,381" />
-      <scope id="5582028874769074432" at="111,41,112,36" />
-      <scope id="5582028874769074432" at="123,40,124,26" />
-      <scope id="5582028874769074432" at="49,39,51,40" />
-      <scope id="5582028874769074432" at="55,35,57,112">
-        <var name="manager" id="5582028874769074432" />
-      </scope>
-      <scope id="5582028874769074437" at="76,0,78,0">
+      <scope id="5582028874769074432" at="134,48,136,33">
+        <var name="provider" id="5582028874769074432" />
+      </scope>
+      <scope id="5582028874769074432" at="45,0,48,0" />
+      <scope id="5582028874769074432" at="79,0,82,0" />
+      <scope id="5582028874769074432" at="82,0,85,0">
+        <var name="editorContext" id="5582028874769074432" />
+      </scope>
+      <scope id="5582028874769074432" at="95,119,98,20" />
+      <scope id="5582028874769074432" at="101,0,104,0" />
+      <scope id="5582028874769074437" at="113,0,116,0" />
+      <scope id="5582028874769074437" at="118,0,121,0">
         <var name="s" id="5582028874769074437" />
       </scope>
-      <scope id="5582028874769074432" at="94,87,96,33">
->>>>>>> bd830ede
-        <var name="provider" id="5582028874769074432" />
-      </scope>
-      <scope id="5582028874769074432" at="45,0,48,0" />
-      <scope id="5582028874769074432" at="80,0,83,0" />
-      <scope id="5582028874769074432" at="83,0,86,0">
-        <var name="editorContext" id="5582028874769074432" />
-<<<<<<< HEAD
-      </scope>
-      <scope id="5582028874769074432" at="96,119,99,20" />
-      <scope id="5582028874769074432" at="102,0,105,0" />
-      <scope id="5582028874769074437" at="114,0,117,0" />
-      <scope id="5582028874769074437" at="119,0,122,0">
-        <var name="s" id="5582028874769074437" />
-      </scope>
-      <scope id="5582028874769074432" at="140,0,143,0">
-=======
-        <var name="node" id="5582028874769074432" />
-      </scope>
-      <scope id="5582028874769074436" at="62,0,65,0" />
-      <scope id="5582028874769074436" at="65,0,68,0">
-        <var name="editorContext" id="5582028874769074436" />
-      </scope>
-      <scope id="5582028874769074436" at="68,0,71,0">
-        <var name="editorContext" id="5582028874769074436" />
-        <var name="node" id="5582028874769074436" />
-      </scope>
-      <scope id="5582028874769074437" at="73,0,76,0" />
-      <scope id="5582028874769074437" at="78,0,81,0">
-        <var name="s" id="5582028874769074437" />
-      </scope>
-      <scope id="5582028874769074432" at="99,0,102,0">
->>>>>>> bd830ede
+      <scope id="5582028874769074432" at="139,0,142,0">
         <var name="containmentLink" id="5582028874769074432" />
         <var name="context" id="5582028874769074432" />
         <var name="ownerNode" id="5582028874769074432" />
       </scope>
-<<<<<<< HEAD
-      <scope id="5582028874769074432" at="143,55,146,24">
+      <scope id="5582028874769074432" at="142,55,145,24">
         <var name="editorCell" id="5582028874769074432" />
       </scope>
-      <scope id="5582028874769074432" at="164,0,167,0" />
+      <scope id="5582028874769074432" at="163,0,166,0" />
       <scope id="5582028874769074432" at="34,0,38,0">
         <var name="context" id="5582028874769074432" />
         <var name="node" id="5582028874769074432" />
       </scope>
-      <scope id="5582028874769074432" at="86,0,90,0">
+      <scope id="5582028874769074432" at="85,0,89,0">
         <var name="editorContext" id="5582028874769074432" />
         <var name="node" id="5582028874769074432" />
       </scope>
-      <scope id="5582028874769074445" at="129,49,133,22">
+      <scope id="5582028874769074445" at="128,49,132,22">
         <var name="editorCell" id="5582028874769074445" />
       </scope>
-      <scope id="5582028874769074432" at="135,0,139,0" />
+      <scope id="5582028874769074432" at="134,0,138,0" />
       <scope id="5582028874769074432" at="39,0,44,0" />
-      <scope id="5582028874769074432" at="96,0,101,0">
+      <scope id="5582028874769074432" at="95,0,100,0">
         <var name="context" id="5582028874769074432" />
         <var name="node" id="5582028874769074432" />
         <var name="referencingNode" id="5582028874769074432" />
       </scope>
-      <scope id="5582028874769074432" at="106,0,111,0" />
-      <scope id="5582028874769074432" at="143,0,148,0">
+      <scope id="5582028874769074432" at="105,0,110,0" />
+      <scope id="5582028874769074432" at="142,0,147,0">
         <var name="child" id="5582028874769074432" />
       </scope>
-      <scope id="5582028874769074432" at="157,44,162,24">
+      <scope id="5582028874769074432" at="156,44,161,24">
         <var name="editorCell" id="5582028874769074432" />
       </scope>
-      <scope id="5582028874769074445" at="129,0,135,0" />
-      <scope id="5582028874769074432" at="148,70,154,7" />
+      <scope id="5582028874769074445" at="128,0,134,0" />
+      <scope id="5582028874769074432" at="147,70,153,7" />
       <scope id="5582028874769074432" at="49,50,57,22">
         <var name="editorCell" id="5582028874769074432" />
       </scope>
-      <scope id="5582028874769074432" at="148,0,156,0">
+      <scope id="5582028874769074432" at="147,0,155,0">
         <var name="child" id="5582028874769074432" />
         <var name="editorCell" id="5582028874769074432" />
       </scope>
-      <scope id="5582028874769074432" at="156,0,164,0" />
+      <scope id="5582028874769074432" at="155,0,163,0" />
       <scope id="5582028874769074432" at="49,0,59,0" />
-      <scope id="5582028874769074437" at="112,66,126,24">
+      <scope id="5582028874769074437" at="111,66,125,24">
         <var name="editorCell" id="5582028874769074437" />
       </scope>
-      <scope id="5582028874769074437" at="112,0,128,0" />
-      <scope id="5582028874769074432" at="59,48,77,22">
-=======
-      <scope id="5582028874769074432" at="102,55,105,24">
-        <var name="editorCell" id="5582028874769074432" />
-      </scope>
-      <scope id="5582028874769074432" at="123,0,126,0" />
-      <scope id="5582028874769074445" at="88,88,92,22">
-        <var name="editorCell" id="5582028874769074445" />
-      </scope>
-      <scope id="5582028874769074432" at="94,0,98,0">
-        <var name="editorContext" id="5582028874769074432" />
-        <var name="node" id="5582028874769074432" />
-      </scope>
-      <scope id="5582028874769074432" at="102,0,107,0">
-        <var name="child" id="5582028874769074432" />
-      </scope>
-      <scope id="5582028874769074432" at="116,44,121,24">
-        <var name="editorCell" id="5582028874769074432" />
-      </scope>
-      <scope id="5582028874769074445" at="88,0,94,0">
-        <var name="editorContext" id="5582028874769074445" />
-        <var name="node" id="5582028874769074445" />
-      </scope>
-      <scope id="5582028874769074432" at="107,70,113,7" />
-      <scope id="5582028874769074432" at="33,89,40,22">
-        <var name="editorCell" id="5582028874769074432" />
-      </scope>
-      <scope id="5582028874769074432" at="107,0,115,0">
-        <var name="child" id="5582028874769074432" />
-        <var name="editorCell" id="5582028874769074432" />
-      </scope>
-      <scope id="5582028874769074432" at="115,0,123,0" />
-      <scope id="5582028874769074432" at="33,0,42,0">
-        <var name="editorContext" id="5582028874769074432" />
-        <var name="node" id="5582028874769074432" />
-      </scope>
-      <scope id="5582028874769074437" at="71,117,85,24">
-        <var name="editorCell" id="5582028874769074437" />
-      </scope>
-      <scope id="5582028874769074437" at="71,0,87,0">
-        <var name="editorContext" id="5582028874769074437" />
-        <var name="node" id="5582028874769074437" />
-      </scope>
-      <scope id="5582028874769074432" at="42,87,59,22">
->>>>>>> bd830ede
+      <scope id="5582028874769074437" at="111,0,127,0" />
+      <scope id="5582028874769074432" at="59,48,76,22">
         <var name="attributeConcept" id="5582028874769074432" />
         <var name="editorCell" id="5582028874769074432" />
         <var name="provider" id="5582028874769074432" />
       </scope>
-<<<<<<< HEAD
-      <scope id="5582028874769074432" at="59,0,79,0" />
-      <unit id="5582028874769074437" at="113,90,122,7" name="jetbrains.mps.console.ideCommands.editor.ActionCallGlobalParameter_EditorBuilder_a$Inline_Builder_ifpjgt_a0a$1" />
-      <unit id="5582028874769074432" at="79,0,91,0" name="jetbrains.mps.console.ideCommands.editor.ActionCallGlobalParameter_EditorBuilder_a$_Inline_ifpjgt_a0a" />
-      <unit id="5582028874769074432" at="139,0,168,0" name="jetbrains.mps.console.ideCommands.editor.ActionCallGlobalParameter_EditorBuilder_a$valueSingleRoleHandler_ifpjgt_c0" />
-      <unit id="5582028874769074432" at="91,0,129,0" name="jetbrains.mps.console.ideCommands.editor.ActionCallGlobalParameter_EditorBuilder_a$Inline_Builder_ifpjgt_a0a" />
-      <unit id="5582028874769074432" at="30,0,169,0" name="jetbrains.mps.console.ideCommands.editor.ActionCallGlobalParameter_EditorBuilder_a" />
-=======
-      <scope id="5582028874769074432" at="42,0,61,0">
-        <var name="editorContext" id="5582028874769074432" />
-        <var name="node" id="5582028874769074432" />
-      </scope>
-      <unit id="5582028874769074437" at="72,85,81,7" name="jetbrains.mps.console.ideCommands.editor.ActionCallGlobalParameter_Editor$1" />
-      <unit id="5582028874769074436" at="61,0,88,0" name="jetbrains.mps.console.ideCommands.editor.ActionCallGlobalParameter_Editor$_Inline_ifpjgt_a0a" />
-      <unit id="5582028874769074432" at="98,0,127,0" name="jetbrains.mps.console.ideCommands.editor.ActionCallGlobalParameter_Editor$valueSingleRoleHandler_ifpjgt_c0" />
-      <unit id="5582028874769074432" at="29,0,128,0" name="jetbrains.mps.console.ideCommands.editor.ActionCallGlobalParameter_Editor" />
->>>>>>> bd830ede
+      <scope id="5582028874769074432" at="59,0,78,0" />
+      <unit id="5582028874769074437" at="112,90,121,7" name="jetbrains.mps.console.ideCommands.editor.ActionCallGlobalParameter_EditorBuilder_a$Inline_Builder_ifpjgt_a0a$1" />
+      <unit id="5582028874769074432" at="78,0,90,0" name="jetbrains.mps.console.ideCommands.editor.ActionCallGlobalParameter_EditorBuilder_a$_Inline_ifpjgt_a0a" />
+      <unit id="5582028874769074432" at="138,0,167,0" name="jetbrains.mps.console.ideCommands.editor.ActionCallGlobalParameter_EditorBuilder_a$valueSingleRoleHandler_ifpjgt_c0" />
+      <unit id="5582028874769074432" at="90,0,128,0" name="jetbrains.mps.console.ideCommands.editor.ActionCallGlobalParameter_EditorBuilder_a$Inline_Builder_ifpjgt_a0a" />
+      <unit id="5582028874769074432" at="30,0,168,0" name="jetbrains.mps.console.ideCommands.editor.ActionCallGlobalParameter_EditorBuilder_a" />
     </file>
   </root>
   <root nodeRef="r:5d9868cc-091b-49b3-85eb-87af773e0884(jetbrains.mps.console.ideCommands.editor)/5582028874769074447">
@@ -2047,7 +1463,6 @@
   </root>
   <root nodeRef="r:5d9868cc-091b-49b3-85eb-87af773e0884(jetbrains.mps.console.ideCommands.editor)/5932042262275697533">
     <file name="OfAspectOperation_Editor.java">
-<<<<<<< HEAD
       <node id="5932042262275697533" at="11,79,12,83" concept="7" />
       <node id="5932042262275697533" at="11,0,14,0" concept="5" trace="createEditorCell#(Ljetbrains/mps/openapi/editor/EditorContext;Lorg/jetbrains/mps/openapi/model/SNode;)Ljetbrains/mps/openapi/editor/cells/EditorCell;" />
       <scope id="5932042262275697533" at="11,79,12,83" />
@@ -2093,258 +1508,129 @@
       <node id="5932042262275697533" at="77,40,78,44" concept="2" />
       <node id="5932042262275697533" at="79,5,80,73" concept="2" />
       <node id="5932042262275697533" at="80,73,81,57" concept="6" />
-      <node id="5932042262275697533" at="81,57,82,59" concept="6" />
-      <node id="5932042262275697533" at="83,35,84,87" concept="6" />
-      <node id="5932042262275697533" at="84,87,85,94" concept="7" />
-      <node id="5932042262275697533" at="86,10,87,22" concept="7" />
-      <node id="5932042262275697533" at="90,33,91,14" concept="11" />
-      <node id="5932042262275697533" at="93,69,94,57" concept="7" />
-      <node id="5932042262275697533" at="96,81,97,41" concept="8" />
-      <node id="5932042262275697533" at="97,41,98,125" concept="7" />
-      <node id="5932042262275697533" at="104,0,105,0" concept="3" trace="myReferencingNode" />
-      <node id="5932042262275697533" at="106,119,107,21" concept="11" />
-      <node id="5932042262275697533" at="107,21,108,42" concept="2" />
-      <node id="5932042262275697533" at="108,42,109,20" concept="2" />
-      <node id="5932042262275697533" at="112,41,113,42" concept="7" />
-      <node id="5932042262275697533" at="118,28,119,20" concept="7" />
-      <node id="8994852683961283917" at="122,53,123,91" concept="6" />
-      <node id="8994852683961283917" at="123,91,124,31" concept="2" />
-      <node id="8994852683961283917" at="124,31,125,44" concept="2" />
-      <node id="8994852683961283917" at="125,44,126,33" concept="2" />
-      <node id="8994852683961283917" at="126,33,127,28" concept="6" />
-      <node id="8994852683961283917" at="127,28,128,65" concept="2" />
-      <node id="8994852683961283917" at="128,65,129,44" concept="2" />
-      <node id="8994852683961283917" at="129,44,130,75" concept="2" />
-      <node id="8994852683961283917" at="130,75,131,59" concept="6" />
-      <node id="8994852683961283917" at="131,59,132,61" concept="6" />
-      <node id="8994852683961283917" at="133,37,134,89" concept="6" />
-      <node id="8994852683961283917" at="134,89,135,96" concept="7" />
-      <node id="8994852683961283917" at="136,12,137,24" concept="7" />
-      <node id="4611582986551314343" at="140,49,141,94" concept="6" />
-      <node id="4611582986551314343" at="141,94,142,47" concept="2" />
-      <node id="4611582986551314343" at="142,47,143,34" concept="6" />
-      <node id="4611582986551314343" at="143,34,144,92" concept="2" />
-      <node id="4611582986551314343" at="144,92,145,40" concept="2" />
-      <node id="4611582986551314343" at="145,40,146,34" concept="2" />
-      <node id="4611582986551314343" at="146,34,147,22" concept="7" />
+      <node id="5932042262275697533" at="82,35,83,87" concept="6" />
+      <node id="5932042262275697533" at="83,87,84,112" concept="7" />
+      <node id="5932042262275697533" at="85,10,86,22" concept="7" />
+      <node id="5932042262275697533" at="89,33,90,14" concept="11" />
+      <node id="5932042262275697533" at="92,69,93,57" concept="7" />
+      <node id="5932042262275697533" at="95,81,96,41" concept="8" />
+      <node id="5932042262275697533" at="96,41,97,125" concept="7" />
+      <node id="5932042262275697533" at="103,0,104,0" concept="3" trace="myReferencingNode" />
+      <node id="5932042262275697533" at="105,119,106,21" concept="11" />
+      <node id="5932042262275697533" at="106,21,107,42" concept="2" />
+      <node id="5932042262275697533" at="107,42,108,20" concept="2" />
+      <node id="5932042262275697533" at="111,41,112,42" concept="7" />
+      <node id="5932042262275697533" at="117,28,118,20" concept="7" />
+      <node id="8994852683961283917" at="121,53,122,91" concept="6" />
+      <node id="8994852683961283917" at="122,91,123,31" concept="2" />
+      <node id="8994852683961283917" at="123,31,124,44" concept="2" />
+      <node id="8994852683961283917" at="124,44,125,33" concept="2" />
+      <node id="8994852683961283917" at="125,33,126,28" concept="6" />
+      <node id="8994852683961283917" at="126,28,127,65" concept="2" />
+      <node id="8994852683961283917" at="127,65,128,44" concept="2" />
+      <node id="8994852683961283917" at="128,44,129,75" concept="2" />
+      <node id="8994852683961283917" at="129,75,130,59" concept="6" />
+      <node id="8994852683961283917" at="131,37,132,89" concept="6" />
+      <node id="8994852683961283917" at="132,89,133,114" concept="7" />
+      <node id="8994852683961283917" at="134,12,135,24" concept="7" />
+      <node id="4611582986551314343" at="138,49,139,94" concept="6" />
+      <node id="4611582986551314343" at="139,94,140,47" concept="2" />
+      <node id="4611582986551314343" at="140,47,141,34" concept="6" />
+      <node id="4611582986551314343" at="141,34,142,92" concept="2" />
+      <node id="4611582986551314343" at="142,92,143,40" concept="2" />
+      <node id="4611582986551314343" at="143,40,144,34" concept="2" />
+      <node id="4611582986551314343" at="144,34,145,22" concept="7" />
       <node id="5932042262275697533" at="24,0,26,0" concept="3" trace="myNode" />
-      <node id="5932042262275697533" at="102,0,104,0" concept="3" trace="myNode" />
+      <node id="5932042262275697533" at="101,0,103,0" concept="3" trace="myNode" />
       <node id="5932042262275697533" at="38,0,41,0" concept="5" trace="createCell#()Ljetbrains/mps/openapi/editor/cells/EditorCell;" />
-      <node id="5932042262275697533" at="90,0,93,0" concept="1" trace="_Inline_1vnrru_a2a#()V" />
-      <node id="5932042262275697533" at="93,0,96,0" concept="5" trace="createEditorCell#(Ljetbrains/mps/openapi/editor/EditorContext;)Ljetbrains/mps/openapi/editor/cells/EditorCell;" />
-      <node id="5932042262275697533" at="112,0,115,0" concept="5" trace="createCell#()Ljetbrains/mps/openapi/editor/cells/EditorCell;" />
+      <node id="5932042262275697533" at="89,0,92,0" concept="1" trace="_Inline_1vnrru_a2a#()V" />
+      <node id="5932042262275697533" at="92,0,95,0" concept="5" trace="createEditorCell#(Ljetbrains/mps/openapi/editor/EditorContext;)Ljetbrains/mps/openapi/editor/cells/EditorCell;" />
+      <node id="5932042262275697533" at="111,0,114,0" concept="5" trace="createCell#()Ljetbrains/mps/openapi/editor/cells/EditorCell;" />
       <node id="5932042262275697533" at="27,0,31,0" concept="1" trace="OfAspectOperation_EditorBuilder_a#(Ljetbrains/mps/openapi/editor/EditorContext;Lorg/jetbrains/mps/openapi/model/SNode;)V" />
       <node id="5932042262275697533" at="75,63,79,5" concept="4" />
-      <node id="5932042262275697533" at="96,0,100,0" concept="5" trace="createEditorCell#(Ljetbrains/mps/openapi/editor/EditorContext;Lorg/jetbrains/mps/openapi/model/SNode;)Ljetbrains/mps/openapi/editor/cells/EditorCell;" />
+      <node id="5932042262275697533" at="95,0,99,0" concept="5" trace="createEditorCell#(Ljetbrains/mps/openapi/editor/EditorContext;Lorg/jetbrains/mps/openapi/model/SNode;)Ljetbrains/mps/openapi/editor/cells/EditorCell;" />
       <node id="5932042262275697533" at="32,0,37,0" concept="5" trace="getNode#()Lorg/jetbrains/mps/openapi/model/SNode;" />
-      <node id="5932042262275697533" at="82,59,87,22" concept="4" />
-      <node id="5932042262275697533" at="106,0,111,0" concept="1" trace="Inline_Builder_1vnrru_a2a#(Ljetbrains/mps/openapi/editor/EditorContext;Lorg/jetbrains/mps/openapi/model/SNode;Lorg/jetbrains/mps/openapi/model/SNode;)V" />
-      <node id="5932042262275697533" at="116,0,121,0" concept="5" trace="getNode#()Lorg/jetbrains/mps/openapi/model/SNode;" />
-      <node id="8994852683961283917" at="132,61,137,24" concept="4" />
+      <node id="5932042262275697533" at="81,57,86,22" concept="4" />
+      <node id="5932042262275697533" at="105,0,110,0" concept="1" trace="Inline_Builder_1vnrru_a2a#(Ljetbrains/mps/openapi/editor/EditorContext;Lorg/jetbrains/mps/openapi/model/SNode;Lorg/jetbrains/mps/openapi/model/SNode;)V" />
+      <node id="5932042262275697533" at="115,0,120,0" concept="5" trace="getNode#()Lorg/jetbrains/mps/openapi/model/SNode;" />
+      <node id="8994852683961283917" at="130,59,135,24" concept="4" />
       <node id="2886182022232400313" at="53,0,60,0" concept="5" trace="createComponent_1vnrru_a0#()Ljetbrains/mps/openapi/editor/cells/EditorCell;" />
       <node id="4611582986551314341" at="60,0,69,0" concept="5" trace="createConstant_1vnrru_b0#()Ljetbrains/mps/openapi/editor/cells/EditorCell;" />
-      <node id="4611582986551314343" at="140,0,149,0" concept="5" trace="createConstant_1vnrru_d0#()Ljetbrains/mps/openapi/editor/cells/EditorCell;" />
+      <node id="4611582986551314343" at="138,0,147,0" concept="5" trace="createConstant_1vnrru_d0#()Ljetbrains/mps/openapi/editor/cells/EditorCell;" />
       <node id="5932042262275697533" at="42,0,53,0" concept="5" trace="createCollection_1vnrru_a#()Ljetbrains/mps/openapi/editor/cells/EditorCell;" />
-      <node id="8994852683961283917" at="122,0,139,0" concept="5" trace="createProperty_1vnrru_a0c0#()Ljetbrains/mps/openapi/editor/cells/EditorCell;" />
-      <node id="5932042262275697533" at="69,0,89,0" concept="5" trace="createRefCell_1vnrru_c0#()Ljetbrains/mps/openapi/editor/cells/EditorCell;" />
+      <node id="8994852683961283917" at="121,0,137,0" concept="5" trace="createProperty_1vnrru_a0c0#()Ljetbrains/mps/openapi/editor/cells/EditorCell;" />
+      <node id="5932042262275697533" at="69,0,88,0" concept="5" trace="createRefCell_1vnrru_c0#()Ljetbrains/mps/openapi/editor/cells/EditorCell;" />
       <scope id="5932042262275697533" at="34,26,35,18" />
       <scope id="5932042262275697533" at="38,39,39,39" />
-      <scope id="5932042262275697533" at="90,33,91,14" />
-      <scope id="5932042262275697533" at="93,69,94,57" />
-      <scope id="5932042262275697533" at="112,41,113,42" />
-      <scope id="5932042262275697533" at="118,28,119,20" />
+      <scope id="5932042262275697533" at="89,33,90,14" />
+      <scope id="5932042262275697533" at="92,69,93,57" />
+      <scope id="5932042262275697533" at="111,41,112,42" />
+      <scope id="5932042262275697533" at="117,28,118,20" />
       <scope id="5932042262275697533" at="27,97,29,18" />
       <scope id="5932042262275697533" at="76,39,78,44" />
-      <scope id="5932042262275697533" at="83,35,85,94">
+      <scope id="5932042262275697533" at="82,35,84,112">
         <var name="manager" id="5932042262275697533" />
       </scope>
-      <scope id="5932042262275697533" at="96,81,98,125" />
-      <scope id="8994852683961283917" at="133,37,135,96">
-=======
-      <node id="5932042262275697533" at="22,79,23,63" concept="7" />
-      <node id="5932042262275697533" at="25,89,26,99" concept="6" />
-      <node id="5932042262275697533" at="26,99,27,48" concept="2" />
-      <node id="5932042262275697533" at="27,48,28,28" concept="2" />
-      <node id="5932042262275697533" at="28,28,29,82" concept="2" />
-      <node id="5932042262275697533" at="29,82,30,81" concept="2" />
-      <node id="5932042262275697533" at="30,81,31,80" concept="2" />
-      <node id="5932042262275697533" at="31,80,32,81" concept="2" />
-      <node id="5932042262275697533" at="32,81,33,22" concept="7" />
-      <node id="2886182022232400313" at="35,89,36,131" concept="6" />
-      <node id="2886182022232400313" at="36,131,37,34" concept="6" />
-      <node id="2886182022232400313" at="37,34,38,66" concept="2" />
-      <node id="2886182022232400313" at="38,66,39,40" concept="2" />
-      <node id="2886182022232400313" at="39,40,40,22" concept="7" />
-      <node id="4611582986551314341" at="42,88,43,87" concept="6" />
-      <node id="4611582986551314341" at="43,87,44,47" concept="2" />
-      <node id="4611582986551314341" at="44,47,45,34" concept="6" />
-      <node id="4611582986551314341" at="45,34,46,75" concept="2" />
-      <node id="4611582986551314341" at="46,75,47,40" concept="2" />
-      <node id="4611582986551314341" at="47,40,48,34" concept="2" />
-      <node id="4611582986551314341" at="48,34,49,22" concept="7" />
-      <node id="5932042262275697533" at="51,87,52,81" concept="6" />
-      <node id="5932042262275697533" at="52,81,53,40" concept="2" />
-      <node id="5932042262275697533" at="53,40,54,53" concept="2" />
-      <node id="5932042262275697533" at="54,53,55,26" concept="6" />
-      <node id="5932042262275697533" at="55,26,56,89" concept="2" />
-      <node id="5932042262275697533" at="56,89,57,58" concept="2" />
-      <node id="5932042262275697533" at="58,39,59,40" concept="2" />
-      <node id="5932042262275697533" at="59,40,60,44" concept="2" />
-      <node id="5932042262275697533" at="61,5,62,73" concept="2" />
-      <node id="5932042262275697533" at="62,73,63,57" concept="6" />
-      <node id="5932042262275697533" at="64,35,65,82" concept="6" />
-      <node id="5932042262275697533" at="65,82,66,112" concept="7" />
-      <node id="5932042262275697533" at="67,10,68,22" concept="7" />
-      <node id="8994852683961283903" at="71,33,72,14" concept="10" />
-      <node id="8994852683961283903" at="74,69,75,67" concept="7" />
-      <node id="8994852683961283903" at="77,81,78,66" concept="7" />
-      <node id="8994852683961283917" at="80,92,81,84" concept="6" />
-      <node id="8994852683961283917" at="81,84,82,31" concept="2" />
-      <node id="8994852683961283917" at="82,31,83,44" concept="2" />
-      <node id="8994852683961283917" at="83,44,84,33" concept="2" />
-      <node id="8994852683961283917" at="84,33,85,28" concept="6" />
-      <node id="8994852683961283917" at="85,28,86,60" concept="2" />
-      <node id="8994852683961283917" at="86,60,87,44" concept="2" />
-      <node id="8994852683961283917" at="87,44,88,75" concept="2" />
-      <node id="8994852683961283917" at="88,75,89,59" concept="6" />
-      <node id="8994852683961283917" at="90,37,91,84" concept="6" />
-      <node id="8994852683961283917" at="91,84,92,114" concept="7" />
-      <node id="8994852683961283917" at="93,12,94,24" concept="7" />
-      <node id="4611582986551314343" at="97,88,98,87" concept="6" />
-      <node id="4611582986551314343" at="98,87,99,47" concept="2" />
-      <node id="4611582986551314343" at="99,47,100,34" concept="6" />
-      <node id="4611582986551314343" at="100,34,101,76" concept="2" />
-      <node id="4611582986551314343" at="101,76,102,40" concept="2" />
-      <node id="4611582986551314343" at="102,40,103,34" concept="2" />
-      <node id="4611582986551314343" at="103,34,104,22" concept="7" />
-      <node id="5932042262275697533" at="22,0,25,0" concept="5" trace="createEditorCell#(Ljetbrains/mps/openapi/editor/EditorContext;Lorg/jetbrains/mps/openapi/model/SNode;)Ljetbrains/mps/openapi/editor/cells/EditorCell;" />
-      <node id="8994852683961283903" at="71,0,74,0" concept="1" trace="_Inline_1vnrru_a2a#()V" />
-      <node id="8994852683961283903" at="74,0,77,0" concept="5" trace="createEditorCell#(Ljetbrains/mps/openapi/editor/EditorContext;)Ljetbrains/mps/openapi/editor/cells/EditorCell;" />
-      <node id="8994852683961283903" at="77,0,80,0" concept="5" trace="createEditorCell#(Ljetbrains/mps/openapi/editor/EditorContext;Lorg/jetbrains/mps/openapi/model/SNode;)Ljetbrains/mps/openapi/editor/cells/EditorCell;" />
-      <node id="5932042262275697533" at="57,58,61,5" concept="4" />
-      <node id="5932042262275697533" at="63,57,68,22" concept="4" />
-      <node id="8994852683961283917" at="89,59,94,24" concept="4" />
-      <node id="2886182022232400313" at="35,0,42,0" concept="5" trace="createComponent_1vnrru_a0#(Ljetbrains/mps/openapi/editor/EditorContext;Lorg/jetbrains/mps/openapi/model/SNode;)Ljetbrains/mps/openapi/editor/cells/EditorCell;" />
-      <node id="4611582986551314341" at="42,0,51,0" concept="5" trace="createConstant_1vnrru_b0#(Ljetbrains/mps/openapi/editor/EditorContext;Lorg/jetbrains/mps/openapi/model/SNode;)Ljetbrains/mps/openapi/editor/cells/EditorCell;" />
-      <node id="4611582986551314343" at="97,0,106,0" concept="5" trace="createConstant_1vnrru_d0#(Ljetbrains/mps/openapi/editor/EditorContext;Lorg/jetbrains/mps/openapi/model/SNode;)Ljetbrains/mps/openapi/editor/cells/EditorCell;" />
-      <node id="5932042262275697533" at="25,0,35,0" concept="5" trace="createCollection_1vnrru_a#(Ljetbrains/mps/openapi/editor/EditorContext;Lorg/jetbrains/mps/openapi/model/SNode;)Ljetbrains/mps/openapi/editor/cells/EditorCell;" />
-      <node id="8994852683961283917" at="80,0,96,0" concept="5" trace="createProperty_1vnrru_a0c0#(Ljetbrains/mps/openapi/editor/EditorContext;Lorg/jetbrains/mps/openapi/model/SNode;)Ljetbrains/mps/openapi/editor/cells/EditorCell;" />
-      <node id="5932042262275697533" at="51,0,70,0" concept="5" trace="createRefCell_1vnrru_c0#(Ljetbrains/mps/openapi/editor/EditorContext;Lorg/jetbrains/mps/openapi/model/SNode;)Ljetbrains/mps/openapi/editor/cells/EditorCell;" />
-      <scope id="5932042262275697533" at="22,79,23,63" />
-      <scope id="8994852683961283903" at="71,33,72,14" />
-      <scope id="8994852683961283903" at="74,69,75,67" />
-      <scope id="8994852683961283903" at="77,81,78,66" />
-      <scope id="5932042262275697533" at="58,39,60,44" />
-      <scope id="5932042262275697533" at="64,35,66,112">
-        <var name="manager" id="5932042262275697533" />
-      </scope>
-      <scope id="8994852683961283917" at="90,37,92,114">
->>>>>>> bd830ede
+      <scope id="5932042262275697533" at="95,81,97,125" />
+      <scope id="8994852683961283917" at="131,37,133,114">
         <var name="manager" id="8994852683961283917" />
       </scope>
       <scope id="5932042262275697533" at="38,0,41,0" />
-      <scope id="5932042262275697533" at="90,0,93,0" />
-      <scope id="5932042262275697533" at="93,0,96,0">
+      <scope id="5932042262275697533" at="89,0,92,0" />
+      <scope id="5932042262275697533" at="92,0,95,0">
         <var name="editorContext" id="5932042262275697533" />
       </scope>
-<<<<<<< HEAD
-      <scope id="5932042262275697533" at="106,119,109,20" />
-      <scope id="5932042262275697533" at="112,0,115,0" />
+      <scope id="5932042262275697533" at="105,119,108,20" />
+      <scope id="5932042262275697533" at="111,0,114,0" />
       <scope id="5932042262275697533" at="27,0,31,0">
         <var name="context" id="5932042262275697533" />
         <var name="node" id="5932042262275697533" />
       </scope>
-      <scope id="5932042262275697533" at="96,0,100,0">
+      <scope id="5932042262275697533" at="95,0,99,0">
         <var name="editorContext" id="5932042262275697533" />
         <var name="node" id="5932042262275697533" />
-=======
-      <scope id="8994852683961283903" at="71,0,74,0" />
-      <scope id="8994852683961283903" at="74,0,77,0">
-        <var name="editorContext" id="8994852683961283903" />
-      </scope>
-      <scope id="8994852683961283903" at="77,0,80,0">
-        <var name="editorContext" id="8994852683961283903" />
-        <var name="node" id="8994852683961283903" />
->>>>>>> bd830ede
       </scope>
       <scope id="5932042262275697533" at="32,0,37,0" />
       <scope id="2886182022232400313" at="53,50,58,22">
         <var name="editorCell" id="2886182022232400313" />
         <var name="style" id="2886182022232400313" />
       </scope>
-      <scope id="5932042262275697533" at="106,0,111,0">
+      <scope id="5932042262275697533" at="105,0,110,0">
         <var name="context" id="5932042262275697533" />
         <var name="node" id="5932042262275697533" />
         <var name="referencingNode" id="5932042262275697533" />
       </scope>
-      <scope id="5932042262275697533" at="116,0,121,0" />
+      <scope id="5932042262275697533" at="115,0,120,0" />
       <scope id="2886182022232400313" at="53,0,60,0" />
       <scope id="4611582986551314341" at="60,49,67,22">
         <var name="editorCell" id="4611582986551314341" />
         <var name="style" id="4611582986551314341" />
       </scope>
-<<<<<<< HEAD
-      <scope id="4611582986551314343" at="140,49,147,22">
-=======
-      <scope id="4611582986551314343" at="97,88,104,22">
->>>>>>> bd830ede
+      <scope id="4611582986551314343" at="138,49,145,22">
         <var name="editorCell" id="4611582986551314343" />
         <var name="style" id="4611582986551314343" />
       </scope>
       <scope id="5932042262275697533" at="42,50,51,22">
         <var name="editorCell" id="5932042262275697533" />
       </scope>
-<<<<<<< HEAD
       <scope id="4611582986551314341" at="60,0,69,0" />
-      <scope id="4611582986551314343" at="140,0,149,0" />
+      <scope id="4611582986551314343" at="138,0,147,0" />
       <scope id="5932042262275697533" at="42,0,53,0" />
-      <scope id="8994852683961283917" at="122,53,137,24">
-=======
-      <scope id="4611582986551314341" at="42,0,51,0">
-        <var name="editorContext" id="4611582986551314341" />
-        <var name="node" id="4611582986551314341" />
-      </scope>
-      <scope id="4611582986551314343" at="97,0,106,0">
-        <var name="editorContext" id="4611582986551314343" />
-        <var name="node" id="4611582986551314343" />
-      </scope>
-      <scope id="5932042262275697533" at="25,0,35,0">
-        <var name="editorContext" id="5932042262275697533" />
-        <var name="node" id="5932042262275697533" />
-      </scope>
-      <scope id="8994852683961283917" at="80,92,94,24">
->>>>>>> bd830ede
+      <scope id="8994852683961283917" at="121,53,135,24">
         <var name="attributeConcept" id="8994852683961283917" />
         <var name="editorCell" id="8994852683961283917" />
         <var name="provider" id="8994852683961283917" />
       </scope>
-<<<<<<< HEAD
-      <scope id="8994852683961283917" at="122,0,139,0" />
-      <scope id="5932042262275697533" at="69,48,87,22">
-=======
-      <scope id="8994852683961283917" at="80,0,96,0">
-        <var name="editorContext" id="8994852683961283917" />
-        <var name="node" id="8994852683961283917" />
-      </scope>
-      <scope id="5932042262275697533" at="51,87,68,22">
->>>>>>> bd830ede
+      <scope id="8994852683961283917" at="121,0,137,0" />
+      <scope id="5932042262275697533" at="69,48,86,22">
         <var name="attributeConcept" id="5932042262275697533" />
         <var name="editorCell" id="5932042262275697533" />
         <var name="provider" id="5932042262275697533" />
       </scope>
-<<<<<<< HEAD
-      <scope id="5932042262275697533" at="69,0,89,0" />
-      <unit id="5932042262275697533" at="89,0,101,0" name="jetbrains.mps.console.ideCommands.editor.OfAspectOperation_EditorBuilder_a$_Inline_1vnrru_a2a" />
-      <unit id="5932042262275697533" at="101,0,140,0" name="jetbrains.mps.console.ideCommands.editor.OfAspectOperation_EditorBuilder_a$Inline_Builder_1vnrru_a2a" />
-      <unit id="5932042262275697533" at="23,0,150,0" name="jetbrains.mps.console.ideCommands.editor.OfAspectOperation_EditorBuilder_a" />
-=======
-      <scope id="5932042262275697533" at="51,0,70,0">
-        <var name="editorContext" id="5932042262275697533" />
-        <var name="node" id="5932042262275697533" />
-      </scope>
-      <unit id="8994852683961283903" at="70,0,97,0" name="jetbrains.mps.console.ideCommands.editor.OfAspectOperation_Editor$_Inline_1vnrru_a2a" />
-      <unit id="5932042262275697533" at="21,0,107,0" name="jetbrains.mps.console.ideCommands.editor.OfAspectOperation_Editor" />
->>>>>>> bd830ede
+      <scope id="5932042262275697533" at="69,0,88,0" />
+      <unit id="5932042262275697533" at="88,0,100,0" name="jetbrains.mps.console.ideCommands.editor.OfAspectOperation_EditorBuilder_a$_Inline_1vnrru_a2a" />
+      <unit id="5932042262275697533" at="100,0,138,0" name="jetbrains.mps.console.ideCommands.editor.OfAspectOperation_EditorBuilder_a$Inline_Builder_1vnrru_a2a" />
+      <unit id="5932042262275697533" at="23,0,148,0" name="jetbrains.mps.console.ideCommands.editor.OfAspectOperation_EditorBuilder_a" />
     </file>
   </root>
   <root nodeRef="r:5d9868cc-091b-49b3-85eb-87af773e0884(jetbrains.mps.console.ideCommands.editor)/7057947030098860371">
@@ -2861,7 +2147,6 @@
   </root>
   <root nodeRef="r:5d9868cc-091b-49b3-85eb-87af773e0884(jetbrains.mps.console.ideCommands.editor)/7820875636625659857">
     <file name="NodeReference_Editor.java">
-<<<<<<< HEAD
       <node id="7820875636625659857" at="11,79,12,79" concept="7" />
       <node id="7820875636625659857" at="11,0,14,0" concept="5" trace="createEditorCell#(Ljetbrains/mps/openapi/editor/EditorContext;Lorg/jetbrains/mps/openapi/model/SNode;)Ljetbrains/mps/openapi/editor/cells/EditorCell;" />
       <scope id="7820875636625659857" at="11,79,12,79" />
@@ -2898,206 +2183,109 @@
       <node id="7820875636625659857" at="62,5,63,81" concept="2" />
       <node id="7820875636625659857" at="63,81,64,73" concept="2" />
       <node id="7820875636625659857" at="64,73,65,57" concept="6" />
-      <node id="7820875636625659857" at="65,57,66,59" concept="6" />
-      <node id="7820875636625659857" at="67,35,68,87" concept="6" />
-      <node id="7820875636625659857" at="68,87,69,94" concept="7" />
-      <node id="7820875636625659857" at="70,10,71,22" concept="7" />
-      <node id="7820875636625659857" at="74,33,75,14" concept="11" />
-      <node id="7820875636625659857" at="77,69,78,57" concept="7" />
-      <node id="7820875636625659857" at="80,81,81,41" concept="8" />
-      <node id="7820875636625659857" at="81,41,82,121" concept="7" />
-      <node id="7820875636625659857" at="88,0,89,0" concept="3" trace="myReferencingNode" />
-      <node id="7820875636625659857" at="90,119,91,21" concept="11" />
-      <node id="7820875636625659857" at="91,21,92,42" concept="2" />
-      <node id="7820875636625659857" at="92,42,93,20" concept="2" />
-      <node id="7820875636625659857" at="96,41,97,42" concept="7" />
-      <node id="7820875636625659857" at="102,28,103,20" concept="7" />
-      <node id="7820875636625664456" at="106,53,107,91" concept="6" />
-      <node id="7820875636625664456" at="107,91,108,31" concept="2" />
-      <node id="7820875636625664456" at="108,31,109,44" concept="2" />
-      <node id="7820875636625664456" at="109,44,110,33" concept="2" />
-      <node id="7820875636625664456" at="110,33,111,28" concept="6" />
-      <node id="7820875636625664456" at="111,28,112,65" concept="2" />
-      <node id="7820875636625664456" at="112,65,113,44" concept="2" />
-      <node id="7820875636625664456" at="113,44,114,75" concept="2" />
-      <node id="7820875636625664456" at="114,75,115,59" concept="6" />
-      <node id="7820875636625664456" at="115,59,116,61" concept="6" />
-      <node id="7820875636625664456" at="117,37,118,89" concept="6" />
-      <node id="7820875636625664456" at="118,89,119,96" concept="7" />
-      <node id="7820875636625664456" at="120,12,121,24" concept="7" />
+      <node id="7820875636625659857" at="66,35,67,87" concept="6" />
+      <node id="7820875636625659857" at="67,87,68,112" concept="7" />
+      <node id="7820875636625659857" at="69,10,70,22" concept="7" />
+      <node id="7820875636625659857" at="73,33,74,14" concept="11" />
+      <node id="7820875636625659857" at="76,69,77,57" concept="7" />
+      <node id="7820875636625659857" at="79,81,80,41" concept="8" />
+      <node id="7820875636625659857" at="80,41,81,121" concept="7" />
+      <node id="7820875636625659857" at="87,0,88,0" concept="3" trace="myReferencingNode" />
+      <node id="7820875636625659857" at="89,119,90,21" concept="11" />
+      <node id="7820875636625659857" at="90,21,91,42" concept="2" />
+      <node id="7820875636625659857" at="91,42,92,20" concept="2" />
+      <node id="7820875636625659857" at="95,41,96,42" concept="7" />
+      <node id="7820875636625659857" at="101,28,102,20" concept="7" />
+      <node id="7820875636625664456" at="105,53,106,91" concept="6" />
+      <node id="7820875636625664456" at="106,91,107,31" concept="2" />
+      <node id="7820875636625664456" at="107,31,108,44" concept="2" />
+      <node id="7820875636625664456" at="108,44,109,33" concept="2" />
+      <node id="7820875636625664456" at="109,33,110,28" concept="6" />
+      <node id="7820875636625664456" at="110,28,111,65" concept="2" />
+      <node id="7820875636625664456" at="111,65,112,44" concept="2" />
+      <node id="7820875636625664456" at="112,44,113,75" concept="2" />
+      <node id="7820875636625664456" at="113,75,114,59" concept="6" />
+      <node id="7820875636625664456" at="115,37,116,89" concept="6" />
+      <node id="7820875636625664456" at="116,89,117,114" concept="7" />
+      <node id="7820875636625664456" at="118,12,119,24" concept="7" />
       <node id="7820875636625659857" at="19,0,21,0" concept="3" trace="myNode" />
-      <node id="7820875636625659857" at="86,0,88,0" concept="3" trace="myNode" />
+      <node id="7820875636625659857" at="85,0,87,0" concept="3" trace="myNode" />
       <node id="7820875636625659857" at="33,0,36,0" concept="5" trace="createCell#()Ljetbrains/mps/openapi/editor/cells/EditorCell;" />
-      <node id="7820875636625659857" at="74,0,77,0" concept="1" trace="_Inline_pw1675_a1a#()V" />
-      <node id="7820875636625659857" at="77,0,80,0" concept="5" trace="createEditorCell#(Ljetbrains/mps/openapi/editor/EditorContext;)Ljetbrains/mps/openapi/editor/cells/EditorCell;" />
-      <node id="7820875636625659857" at="96,0,99,0" concept="5" trace="createCell#()Ljetbrains/mps/openapi/editor/cells/EditorCell;" />
+      <node id="7820875636625659857" at="73,0,76,0" concept="1" trace="_Inline_pw1675_a1a#()V" />
+      <node id="7820875636625659857" at="76,0,79,0" concept="5" trace="createEditorCell#(Ljetbrains/mps/openapi/editor/EditorContext;)Ljetbrains/mps/openapi/editor/cells/EditorCell;" />
+      <node id="7820875636625659857" at="95,0,98,0" concept="5" trace="createCell#()Ljetbrains/mps/openapi/editor/cells/EditorCell;" />
       <node id="7820875636625659857" at="22,0,26,0" concept="1" trace="NodeReference_EditorBuilder_a#(Ljetbrains/mps/openapi/editor/EditorContext;Lorg/jetbrains/mps/openapi/model/SNode;)V" />
       <node id="7820875636625659857" at="58,63,62,5" concept="4" />
-      <node id="7820875636625659857" at="80,0,84,0" concept="5" trace="createEditorCell#(Ljetbrains/mps/openapi/editor/EditorContext;Lorg/jetbrains/mps/openapi/model/SNode;)Ljetbrains/mps/openapi/editor/cells/EditorCell;" />
+      <node id="7820875636625659857" at="79,0,83,0" concept="5" trace="createEditorCell#(Ljetbrains/mps/openapi/editor/EditorContext;Lorg/jetbrains/mps/openapi/model/SNode;)Ljetbrains/mps/openapi/editor/cells/EditorCell;" />
       <node id="7820875636625659857" at="27,0,32,0" concept="5" trace="getNode#()Lorg/jetbrains/mps/openapi/model/SNode;" />
-      <node id="7820875636625659857" at="66,59,71,22" concept="4" />
-      <node id="7820875636625659857" at="90,0,95,0" concept="1" trace="Inline_Builder_pw1675_a1a#(Ljetbrains/mps/openapi/editor/EditorContext;Lorg/jetbrains/mps/openapi/model/SNode;Lorg/jetbrains/mps/openapi/model/SNode;)V" />
-      <node id="7820875636625659857" at="100,0,105,0" concept="5" trace="getNode#()Lorg/jetbrains/mps/openapi/model/SNode;" />
-      <node id="7820875636625664456" at="116,61,121,24" concept="4" />
+      <node id="7820875636625659857" at="65,57,70,22" concept="4" />
+      <node id="7820875636625659857" at="89,0,94,0" concept="1" trace="Inline_Builder_pw1675_a1a#(Ljetbrains/mps/openapi/editor/EditorContext;Lorg/jetbrains/mps/openapi/model/SNode;Lorg/jetbrains/mps/openapi/model/SNode;)V" />
+      <node id="7820875636625659857" at="99,0,104,0" concept="5" trace="getNode#()Lorg/jetbrains/mps/openapi/model/SNode;" />
+      <node id="7820875636625664456" at="114,59,119,24" concept="4" />
       <node id="7820875636625664439" at="46,0,52,0" concept="5" trace="createConstant_pw1675_a0#()Ljetbrains/mps/openapi/editor/cells/EditorCell;" />
       <node id="7820875636625659857" at="37,0,46,0" concept="5" trace="createCollection_pw1675_a#()Ljetbrains/mps/openapi/editor/cells/EditorCell;" />
-      <node id="7820875636625664456" at="106,0,123,0" concept="5" trace="createProperty_pw1675_a0b0#()Ljetbrains/mps/openapi/editor/cells/EditorCell;" />
-      <node id="7820875636625659857" at="52,0,73,0" concept="5" trace="createRefCell_pw1675_b0#()Ljetbrains/mps/openapi/editor/cells/EditorCell;" />
+      <node id="7820875636625664456" at="105,0,121,0" concept="5" trace="createProperty_pw1675_a0b0#()Ljetbrains/mps/openapi/editor/cells/EditorCell;" />
+      <node id="7820875636625659857" at="52,0,72,0" concept="5" trace="createRefCell_pw1675_b0#()Ljetbrains/mps/openapi/editor/cells/EditorCell;" />
       <scope id="7820875636625659857" at="29,26,30,18" />
       <scope id="7820875636625659857" at="33,39,34,39" />
-      <scope id="7820875636625659857" at="74,33,75,14" />
-      <scope id="7820875636625659857" at="77,69,78,57" />
-      <scope id="7820875636625659857" at="96,41,97,42" />
-      <scope id="7820875636625659857" at="102,28,103,20" />
+      <scope id="7820875636625659857" at="73,33,74,14" />
+      <scope id="7820875636625659857" at="76,69,77,57" />
+      <scope id="7820875636625659857" at="95,41,96,42" />
+      <scope id="7820875636625659857" at="101,28,102,20" />
       <scope id="7820875636625659857" at="22,93,24,18" />
       <scope id="7820875636625659857" at="59,39,61,41" />
-      <scope id="7820875636625659857" at="67,35,69,94">
+      <scope id="7820875636625659857" at="66,35,68,112">
         <var name="manager" id="7820875636625659857" />
       </scope>
-      <scope id="7820875636625659857" at="80,81,82,121" />
-      <scope id="7820875636625664456" at="117,37,119,96">
-=======
-      <node id="7820875636625659857" at="18,79,19,63" concept="7" />
-      <node id="7820875636625659857" at="21,89,22,99" concept="6" />
-      <node id="7820875636625659857" at="22,99,23,48" concept="2" />
-      <node id="7820875636625659857" at="23,48,24,28" concept="2" />
-      <node id="7820875636625659857" at="24,28,25,81" concept="2" />
-      <node id="7820875636625659857" at="25,81,26,80" concept="2" />
-      <node id="7820875636625659857" at="26,80,27,22" concept="7" />
-      <node id="7820875636625664439" at="29,88,30,90" concept="6" />
-      <node id="7820875636625664439" at="30,90,31,47" concept="2" />
-      <node id="7820875636625664439" at="31,47,32,34" concept="2" />
-      <node id="7820875636625664439" at="32,34,33,22" concept="7" />
-      <node id="7820875636625659857" at="35,87,36,81" concept="6" />
-      <node id="7820875636625659857" at="36,81,37,37" concept="2" />
-      <node id="7820875636625659857" at="37,37,38,50" concept="2" />
-      <node id="7820875636625659857" at="38,50,39,26" concept="6" />
-      <node id="7820875636625659857" at="39,26,40,85" concept="2" />
-      <node id="7820875636625659857" at="40,85,41,58" concept="2" />
-      <node id="7820875636625659857" at="42,39,43,40" concept="2" />
-      <node id="7820875636625659857" at="43,40,44,41" concept="2" />
-      <node id="7820875636625659857" at="45,5,46,74" concept="2" />
-      <node id="7820875636625659857" at="46,74,47,73" concept="2" />
-      <node id="7820875636625659857" at="47,73,48,57" concept="6" />
-      <node id="7820875636625659857" at="49,35,50,82" concept="6" />
-      <node id="7820875636625659857" at="50,82,51,112" concept="7" />
-      <node id="7820875636625659857" at="52,10,53,22" concept="7" />
-      <node id="7820875636625664450" at="56,33,57,14" concept="10" />
-      <node id="7820875636625664450" at="59,69,60,67" concept="7" />
-      <node id="7820875636625664450" at="62,81,63,66" concept="7" />
-      <node id="7820875636625664456" at="65,92,66,84" concept="6" />
-      <node id="7820875636625664456" at="66,84,67,31" concept="2" />
-      <node id="7820875636625664456" at="67,31,68,44" concept="2" />
-      <node id="7820875636625664456" at="68,44,69,33" concept="2" />
-      <node id="7820875636625664456" at="69,33,70,28" concept="6" />
-      <node id="7820875636625664456" at="70,28,71,60" concept="2" />
-      <node id="7820875636625664456" at="71,60,72,44" concept="2" />
-      <node id="7820875636625664456" at="72,44,73,75" concept="2" />
-      <node id="7820875636625664456" at="73,75,74,59" concept="6" />
-      <node id="7820875636625664456" at="75,37,76,84" concept="6" />
-      <node id="7820875636625664456" at="76,84,77,114" concept="7" />
-      <node id="7820875636625664456" at="78,12,79,24" concept="7" />
-      <node id="7820875636625659857" at="18,0,21,0" concept="5" trace="createEditorCell#(Ljetbrains/mps/openapi/editor/EditorContext;Lorg/jetbrains/mps/openapi/model/SNode;)Ljetbrains/mps/openapi/editor/cells/EditorCell;" />
-      <node id="7820875636625664450" at="56,0,59,0" concept="1" trace="_Inline_pw1675_a1a#()V" />
-      <node id="7820875636625664450" at="59,0,62,0" concept="5" trace="createEditorCell#(Ljetbrains/mps/openapi/editor/EditorContext;)Ljetbrains/mps/openapi/editor/cells/EditorCell;" />
-      <node id="7820875636625664450" at="62,0,65,0" concept="5" trace="createEditorCell#(Ljetbrains/mps/openapi/editor/EditorContext;Lorg/jetbrains/mps/openapi/model/SNode;)Ljetbrains/mps/openapi/editor/cells/EditorCell;" />
-      <node id="7820875636625659857" at="41,58,45,5" concept="4" />
-      <node id="7820875636625659857" at="48,57,53,22" concept="4" />
-      <node id="7820875636625664456" at="74,59,79,24" concept="4" />
-      <node id="7820875636625664439" at="29,0,35,0" concept="5" trace="createConstant_pw1675_a0#(Ljetbrains/mps/openapi/editor/EditorContext;Lorg/jetbrains/mps/openapi/model/SNode;)Ljetbrains/mps/openapi/editor/cells/EditorCell;" />
-      <node id="7820875636625659857" at="21,0,29,0" concept="5" trace="createCollection_pw1675_a#(Ljetbrains/mps/openapi/editor/EditorContext;Lorg/jetbrains/mps/openapi/model/SNode;)Ljetbrains/mps/openapi/editor/cells/EditorCell;" />
-      <node id="7820875636625664456" at="65,0,81,0" concept="5" trace="createProperty_pw1675_a0b0#(Ljetbrains/mps/openapi/editor/EditorContext;Lorg/jetbrains/mps/openapi/model/SNode;)Ljetbrains/mps/openapi/editor/cells/EditorCell;" />
-      <node id="7820875636625659857" at="35,0,55,0" concept="5" trace="createRefCell_pw1675_b0#(Ljetbrains/mps/openapi/editor/EditorContext;Lorg/jetbrains/mps/openapi/model/SNode;)Ljetbrains/mps/openapi/editor/cells/EditorCell;" />
-      <scope id="7820875636625659857" at="18,79,19,63" />
-      <scope id="7820875636625664450" at="56,33,57,14" />
-      <scope id="7820875636625664450" at="59,69,60,67" />
-      <scope id="7820875636625664450" at="62,81,63,66" />
-      <scope id="7820875636625659857" at="42,39,44,41" />
-      <scope id="7820875636625659857" at="49,35,51,112">
-        <var name="manager" id="7820875636625659857" />
-      </scope>
-      <scope id="7820875636625664456" at="75,37,77,114">
->>>>>>> bd830ede
+      <scope id="7820875636625659857" at="79,81,81,121" />
+      <scope id="7820875636625664456" at="115,37,117,114">
         <var name="manager" id="7820875636625664456" />
       </scope>
       <scope id="7820875636625659857" at="33,0,36,0" />
-      <scope id="7820875636625659857" at="74,0,77,0" />
-      <scope id="7820875636625659857" at="77,0,80,0">
+      <scope id="7820875636625659857" at="73,0,76,0" />
+      <scope id="7820875636625659857" at="76,0,79,0">
         <var name="editorContext" id="7820875636625659857" />
-<<<<<<< HEAD
-      </scope>
-      <scope id="7820875636625659857" at="90,119,93,20" />
-      <scope id="7820875636625659857" at="96,0,99,0" />
+      </scope>
+      <scope id="7820875636625659857" at="89,119,92,20" />
+      <scope id="7820875636625659857" at="95,0,98,0" />
       <scope id="7820875636625659857" at="22,0,26,0">
         <var name="context" id="7820875636625659857" />
         <var name="node" id="7820875636625659857" />
-=======
-        <var name="node" id="7820875636625659857" />
-      </scope>
-      <scope id="7820875636625664450" at="56,0,59,0" />
-      <scope id="7820875636625664450" at="59,0,62,0">
-        <var name="editorContext" id="7820875636625664450" />
-      </scope>
-      <scope id="7820875636625664450" at="62,0,65,0">
-        <var name="editorContext" id="7820875636625664450" />
-        <var name="node" id="7820875636625664450" />
->>>>>>> bd830ede
       </scope>
       <scope id="7820875636625664439" at="46,49,50,22">
         <var name="editorCell" id="7820875636625664439" />
       </scope>
-      <scope id="7820875636625659857" at="80,0,84,0">
+      <scope id="7820875636625659857" at="79,0,83,0">
         <var name="editorContext" id="7820875636625659857" />
         <var name="node" id="7820875636625659857" />
       </scope>
-<<<<<<< HEAD
       <scope id="7820875636625659857" at="27,0,32,0" />
-      <scope id="7820875636625659857" at="90,0,95,0">
+      <scope id="7820875636625659857" at="89,0,94,0">
         <var name="context" id="7820875636625659857" />
         <var name="node" id="7820875636625659857" />
         <var name="referencingNode" id="7820875636625659857" />
       </scope>
-      <scope id="7820875636625659857" at="100,0,105,0" />
+      <scope id="7820875636625659857" at="99,0,104,0" />
       <scope id="7820875636625664439" at="46,0,52,0" />
       <scope id="7820875636625659857" at="37,50,44,22">
         <var name="editorCell" id="7820875636625659857" />
       </scope>
       <scope id="7820875636625659857" at="37,0,46,0" />
-      <scope id="7820875636625664456" at="106,53,121,24">
-=======
-      <scope id="7820875636625664456" at="65,92,79,24">
->>>>>>> bd830ede
+      <scope id="7820875636625664456" at="105,53,119,24">
         <var name="attributeConcept" id="7820875636625664456" />
         <var name="editorCell" id="7820875636625664456" />
         <var name="provider" id="7820875636625664456" />
       </scope>
-<<<<<<< HEAD
-      <scope id="7820875636625664456" at="106,0,123,0" />
-      <scope id="7820875636625659857" at="52,48,71,22">
-=======
-      <scope id="7820875636625664456" at="65,0,81,0">
-        <var name="editorContext" id="7820875636625664456" />
-        <var name="node" id="7820875636625664456" />
-      </scope>
-      <scope id="7820875636625659857" at="35,87,53,22">
->>>>>>> bd830ede
+      <scope id="7820875636625664456" at="105,0,121,0" />
+      <scope id="7820875636625659857" at="52,48,70,22">
         <var name="attributeConcept" id="7820875636625659857" />
         <var name="editorCell" id="7820875636625659857" />
         <var name="provider" id="7820875636625659857" />
       </scope>
-<<<<<<< HEAD
-      <scope id="7820875636625659857" at="52,0,73,0" />
-      <unit id="7820875636625659857" at="73,0,85,0" name="jetbrains.mps.console.ideCommands.editor.NodeReference_EditorBuilder_a$_Inline_pw1675_a1a" />
-      <unit id="7820875636625659857" at="85,0,124,0" name="jetbrains.mps.console.ideCommands.editor.NodeReference_EditorBuilder_a$Inline_Builder_pw1675_a1a" />
-      <unit id="7820875636625659857" at="18,0,125,0" name="jetbrains.mps.console.ideCommands.editor.NodeReference_EditorBuilder_a" />
-=======
-      <scope id="7820875636625659857" at="35,0,55,0">
-        <var name="editorContext" id="7820875636625659857" />
-        <var name="node" id="7820875636625659857" />
-      </scope>
-      <unit id="7820875636625664450" at="55,0,82,0" name="jetbrains.mps.console.ideCommands.editor.NodeReference_Editor$_Inline_pw1675_a1a" />
-      <unit id="7820875636625659857" at="17,0,83,0" name="jetbrains.mps.console.ideCommands.editor.NodeReference_Editor" />
->>>>>>> bd830ede
+      <scope id="7820875636625659857" at="52,0,72,0" />
+      <unit id="7820875636625659857" at="72,0,84,0" name="jetbrains.mps.console.ideCommands.editor.NodeReference_EditorBuilder_a$_Inline_pw1675_a1a" />
+      <unit id="7820875636625659857" at="84,0,122,0" name="jetbrains.mps.console.ideCommands.editor.NodeReference_EditorBuilder_a$Inline_Builder_pw1675_a1a" />
+      <unit id="7820875636625659857" at="18,0,123,0" name="jetbrains.mps.console.ideCommands.editor.NodeReference_EditorBuilder_a" />
     </file>
   </root>
   <root nodeRef="r:5d9868cc-091b-49b3-85eb-87af773e0884(jetbrains.mps.console.ideCommands.editor)/7820875636625664483">
