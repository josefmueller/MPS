<?xml version="1.0" encoding="UTF-8"?>
<language namespace="jetbrains.mps.console.ideCommands" uuid="a5e4de53-46a3-44da-aab3-68fdf1c34ed0" generatorOutputPath="${module}/source_gen" languageVersion="0" moduleVersion="0">
  <models>
    <modelRoot contentPath="${module}" type="default">
      <sourceRoot location="languageModels" />
      <sourceRoot location="languageAccessories" />
    </modelRoot>
  </models>
  <accessoryModels />
  <generators>
    <generator name="" generatorUID="jetbrains.mps.console.ideCommands#7935955022005272663" uuid="cb761471-7219-4984-9a63-b9c8b4d27e89">
      <models>
        <modelRoot contentPath="${module}" type="default">
          <sourceRoot location="generator/template" />
        </modelRoot>
      </models>
      <facets>
        <facet type="java" />
      </facets>
      <external-templates>
        <generator generatorUID="504d7390-81ca-4422-8018-f7290efa217f(jetbrains.mps.lang.smodel.query#5336086527852811409)" />
      </external-templates>
      <dependencies>
        <dependency reexport="false">498d89d2-c2e9-11e2-ad49-6cf049e62fe5(MPS.IDEA)</dependency>
        <dependency reexport="false">742f6602-5a2f-4313-aa6e-ae1cd4ffdc61(MPS.Platform)</dependency>
        <dependency reexport="false">a5e4de53-46a3-44da-aab3-68fdf1c34ed0(jetbrains.mps.console.ideCommands)</dependency>
        <dependency reexport="false">c7567052-205c-4a15-80b0-7a32b32a9656(jetbrains.mps.console.ideCommands.runtime)</dependency>
        <dependency reexport="false">019b622b-0aef-4dd3-86d0-4eef01f3f6bb(jetbrains.mps.ide)</dependency>
        <dependency reexport="false">28f9e497-3b42-4291-aeba-0a1039153ab1(jetbrains.mps.lang.plugin)</dependency>
        <dependency reexport="false">8865b7a8-5271-43d3-884c-6fd1d9cfdd34(MPS.OpenAPI)</dependency>
        <dependency reexport="false">6ed54515-acc8-4d1e-a16c-9fd6cfe951ea(MPS.Core)</dependency>
        <dependency reexport="false">31f56055-9d30-42b3-a2b1-fb3f554d7075(jetbrains.mps.lang.smodel.query.runtime)</dependency>
        <dependency reexport="false">9a50fa6b-b447-4a24-90b5-e61ff938abaf(jetbrains.mps.console.base#5336086527852717844)</dependency>
      </dependencies>
      <usedDevKits>
        <usedDevKit>fbc25dd2-5da4-483a-8b19-70928e1b62d7(jetbrains.mps.devkit.general-purpose)</usedDevKit>
      </usedDevKits>
      <languageVersions>
        <language id="f3061a53-9226-4cc5-a443-f952ceaf5816" fqName="jetbrains.mps.baseLanguage" version="4" />
        <language id="ed6d7656-532c-4bc2-81d1-af945aeb8280" fqName="jetbrains.mps.baseLanguage.blTypes" version="0" />
        <language id="fd392034-7849-419d-9071-12563d152375" fqName="jetbrains.mps.baseLanguage.closures" version="0" />
        <language id="83888646-71ce-4f1c-9c53-c54016f6ad4f" fqName="jetbrains.mps.baseLanguage.collections" version="0" />
        <language id="f2801650-65d5-424e-bb1b-463a8781b786" fqName="jetbrains.mps.baseLanguage.javadoc" version="2" />
        <language id="760a0a8c-eabb-4521-8bfd-65db761a9ba3" fqName="jetbrains.mps.baseLanguage.logging" version="0" />
        <language id="a247e09e-2435-45ba-b8d2-07e93feba96a" fqName="jetbrains.mps.baseLanguage.tuples" version="0" />
        <language id="de1ad86d-6e50-4a02-b306-d4d17f64c375" fqName="jetbrains.mps.console.base" version="0" />
        <language id="a5e4de53-46a3-44da-aab3-68fdf1c34ed0" fqName="jetbrains.mps.console.ideCommands" version="0" />
        <language id="ceab5195-25ea-4f22-9b92-103b95ca8c0c" fqName="jetbrains.mps.lang.core" version="1" />
        <language id="b401a680-8325-4110-8fd3-84331ff25bef" fqName="jetbrains.mps.lang.generator" version="0" />
        <language id="d4615e3b-d671-4ba9-af01-2b78369b0ba7" fqName="jetbrains.mps.lang.pattern" version="0" />
        <language id="3a13115c-633c-4c5c-bbcc-75c4219e9555" fqName="jetbrains.mps.lang.quotation" version="0" />
<<<<<<< HEAD
        <language id="7866978e-a0f0-4cc7-81bc-4d213d9375e1" fqName="jetbrains.mps.lang.smodel" version="3" />
        <language id="1a8554c4-eb84-43ba-8c34-6f0d90c6e75a" fqName="jetbrains.mps.lang.smodel.query" version="0" />
=======
        <language id="7866978e-a0f0-4cc7-81bc-4d213d9375e1" fqName="jetbrains.mps.lang.smodel" version="2" />
        <language id="1a8554c4-eb84-43ba-8c34-6f0d90c6e75a" fqName="jetbrains.mps.lang.smodel.query" version="1" />
>>>>>>> eb80a071
        <language id="c72da2b9-7cce-4447-8389-f407dc1158b7" fqName="jetbrains.mps.lang.structure" version="1" />
        <language id="9ded098b-ad6a-4657-bfd9-48636cfe8bc3" fqName="jetbrains.mps.lang.traceable" version="0" />
        <language id="7a5dda62-9140-4668-ab76-d5ed1746f2b2" fqName="jetbrains.mps.lang.typesystem" version="0" />
      </languageVersions>
      <dependencyVersions>
        <module reference="3f233e7f-b8a6-46d2-a57f-795d56775243(Annotations)" version="0" />
        <module reference="6354ebe7-c22a-4a0f-ac54-50b52ab9b065(JDK)" version="0" />
        <module reference="6ed54515-acc8-4d1e-a16c-9fd6cfe951ea(MPS.Core)" version="0" />
        <module reference="1ed103c3-3aa6-49b7-9c21-6765ee11f224(MPS.Editor)" version="0" />
        <module reference="498d89d2-c2e9-11e2-ad49-6cf049e62fe5(MPS.IDEA)" version="0" />
        <module reference="8865b7a8-5271-43d3-884c-6fd1d9cfdd34(MPS.OpenAPI)" version="0" />
        <module reference="742f6602-5a2f-4313-aa6e-ae1cd4ffdc61(MPS.Platform)" version="0" />
        <module reference="f3061a53-9226-4cc5-a443-f952ceaf5816(jetbrains.mps.baseLanguage)" version="0" />
        <module reference="ed6d7656-532c-4bc2-81d1-af945aeb8280(jetbrains.mps.baseLanguage.blTypes)" version="0" />
        <module reference="443f4c36-fcf5-4eb6-9500-8d06ed259e3e(jetbrains.mps.baseLanguage.classifiers)" version="0" />
        <module reference="fd392034-7849-419d-9071-12563d152375(jetbrains.mps.baseLanguage.closures)" version="0" />
        <module reference="83888646-71ce-4f1c-9c53-c54016f6ad4f(jetbrains.mps.baseLanguage.collections)" version="0" />
        <module reference="760a0a8c-eabb-4521-8bfd-65db761a9ba3(jetbrains.mps.baseLanguage.logging)" version="0" />
        <module reference="e39e4a59-8cb6-498e-860e-8fa8361c0d90(jetbrains.mps.baseLanguage.scopes)" version="0" />
        <module reference="a247e09e-2435-45ba-b8d2-07e93feba96a(jetbrains.mps.baseLanguage.tuples)" version="0" />
        <module reference="a8de7923-dc6f-4aa1-b8a9-2d19ffee3edd(jetbrains.mps.console)" version="0" />
        <module reference="de1ad86d-6e50-4a02-b306-d4d17f64c375(jetbrains.mps.console.base)" version="0" />
        <module reference="9a50fa6b-b447-4a24-90b5-e61ff938abaf(jetbrains.mps.console.base#5336086527852717844)" version="0" />
        <module reference="a5e4de53-46a3-44da-aab3-68fdf1c34ed0(jetbrains.mps.console.ideCommands)" version="0" />
        <module reference="cb761471-7219-4984-9a63-b9c8b4d27e89(jetbrains.mps.console.ideCommands#7935955022005272663)" version="0" />
        <module reference="c7567052-205c-4a15-80b0-7a32b32a9656(jetbrains.mps.console.ideCommands.runtime)" version="0" />
        <module reference="019b622b-0aef-4dd3-86d0-4eef01f3f6bb(jetbrains.mps.ide)" version="0" />
        <module reference="2d3c70e9-aab2-4870-8d8d-6036800e4103(jetbrains.mps.kernel)" version="0" />
        <module reference="fe9d76d7-5809-45c9-ae28-a40915b4d6ff(jetbrains.mps.lang.checkedName)" version="0" />
        <module reference="ceab5195-25ea-4f22-9b92-103b95ca8c0c(jetbrains.mps.lang.core)" version="0" />
        <module reference="28f9e497-3b42-4291-aeba-0a1039153ab1(jetbrains.mps.lang.plugin)" version="0" />
        <module reference="d7eb0a2a-bd50-4576-beae-e4a89db35f20(jetbrains.mps.lang.scopes.runtime)" version="0" />
        <module reference="7866978e-a0f0-4cc7-81bc-4d213d9375e1(jetbrains.mps.lang.smodel)" version="1" />
        <module reference="1a8554c4-eb84-43ba-8c34-6f0d90c6e75a(jetbrains.mps.lang.smodel.query)" version="0" />
        <module reference="504d7390-81ca-4422-8018-f7290efa217f(jetbrains.mps.lang.smodel.query#5336086527852811409)" version="0" />
        <module reference="31f56055-9d30-42b3-a2b1-fb3f554d7075(jetbrains.mps.lang.smodel.query.runtime)" version="0" />
        <module reference="c72da2b9-7cce-4447-8389-f407dc1158b7(jetbrains.mps.lang.structure)" version="0" />
        <module reference="9ded098b-ad6a-4657-bfd9-48636cfe8bc3(jetbrains.mps.lang.traceable)" version="0" />
        <module reference="20351dc3-a2df-46f5-b667-fc9adab1f1c9(jetbrains.mps.make)" version="0" />
        <module reference="a1250a4d-c090-42c3-ad7c-d298a3357dd4(jetbrains.mps.make.runtime)" version="0" />
      </dependencyVersions>
      <mapping-priorities />
    </generator>
  </generators>
  <sourcePath />
  <dependencies>
    <dependency reexport="false">6ed54515-acc8-4d1e-a16c-9fd6cfe951ea(MPS.Core)</dependency>
    <dependency reexport="false">1ed103c3-3aa6-49b7-9c21-6765ee11f224(MPS.Editor)</dependency>
    <dependency reexport="false">8865b7a8-5271-43d3-884c-6fd1d9cfdd34(MPS.OpenAPI)</dependency>
    <dependency reexport="false">a8de7923-dc6f-4aa1-b8a9-2d19ffee3edd(jetbrains.mps.console)</dependency>
    <dependency reexport="false">de1ad86d-6e50-4a02-b306-d4d17f64c375(jetbrains.mps.console.base)</dependency>
    <dependency reexport="false">c7567052-205c-4a15-80b0-7a32b32a9656(jetbrains.mps.console.ideCommands.runtime)</dependency>
    <dependency reexport="false">5b1f863d-65a0-41a6-a801-33896be24202(jetbrains.mps.ide.editor)</dependency>
    <dependency reexport="false">2d3c70e9-aab2-4870-8d8d-6036800e4103(jetbrains.mps.kernel)</dependency>
    <dependency reexport="false">28f9e497-3b42-4291-aeba-0a1039153ab1(jetbrains.mps.lang.plugin)</dependency>
    <dependency reexport="false">d7eb0a2a-bd50-4576-beae-e4a89db35f20(jetbrains.mps.lang.scopes.runtime)</dependency>
    <dependency reexport="false">7866978e-a0f0-4cc7-81bc-4d213d9375e1(jetbrains.mps.lang.smodel)</dependency>
    <dependency reexport="false">f26691d2-0def-4c06-aec6-2cb90c4af0a4(jetbrains.mps.console.scripts)</dependency>
  </dependencies>
  <usedDevKits>
    <usedDevKit>fbc25dd2-5da4-483a-8b19-70928e1b62d7(jetbrains.mps.devkit.general-purpose)</usedDevKit>
    <usedDevKit>2677cb18-f558-4e33-bc38-a5139cee06dc(jetbrains.mps.devkit.language-design)</usedDevKit>
  </usedDevKits>
  <languageVersions>
    <language id="f3061a53-9226-4cc5-a443-f952ceaf5816" fqName="jetbrains.mps.baseLanguage" version="4" />
    <language id="ed6d7656-532c-4bc2-81d1-af945aeb8280" fqName="jetbrains.mps.baseLanguage.blTypes" version="0" />
    <language id="774bf8a0-62e5-41e1-af63-f4812e60e48b" fqName="jetbrains.mps.baseLanguage.checkedDots" version="0" />
    <language id="443f4c36-fcf5-4eb6-9500-8d06ed259e3e" fqName="jetbrains.mps.baseLanguage.classifiers" version="0" />
    <language id="fd392034-7849-419d-9071-12563d152375" fqName="jetbrains.mps.baseLanguage.closures" version="0" />
    <language id="83888646-71ce-4f1c-9c53-c54016f6ad4f" fqName="jetbrains.mps.baseLanguage.collections" version="0" />
    <language id="f2801650-65d5-424e-bb1b-463a8781b786" fqName="jetbrains.mps.baseLanguage.javadoc" version="2" />
    <language id="760a0a8c-eabb-4521-8bfd-65db761a9ba3" fqName="jetbrains.mps.baseLanguage.logging" version="0" />
    <language id="a247e09e-2435-45ba-b8d2-07e93feba96a" fqName="jetbrains.mps.baseLanguage.tuples" version="0" />
    <language id="63650c59-16c8-498a-99c8-005c7ee9515d" fqName="jetbrains.mps.lang.access" version="0" />
    <language id="aee9cad2-acd4-4608-aef2-0004f6a1cdbd" fqName="jetbrains.mps.lang.actions" version="0" />
    <language id="af65afd8-f0dd-4942-87d9-63a55f2a9db1" fqName="jetbrains.mps.lang.behavior" version="0" />
    <language id="fe9d76d7-5809-45c9-ae28-a40915b4d6ff" fqName="jetbrains.mps.lang.checkedName" version="0" />
    <language id="3f4bc5f5-c6c1-4a28-8b10-c83066ffa4a1" fqName="jetbrains.mps.lang.constraints" version="0" />
    <language id="ceab5195-25ea-4f22-9b92-103b95ca8c0c" fqName="jetbrains.mps.lang.core" version="1" />
    <language id="18bc6592-03a6-4e29-a83a-7ff23bde13ba" fqName="jetbrains.mps.lang.editor" version="2" />
    <language id="28f9e497-3b42-4291-aeba-0a1039153ab1" fqName="jetbrains.mps.lang.plugin" version="0" />
    <language id="3a13115c-633c-4c5c-bbcc-75c4219e9555" fqName="jetbrains.mps.lang.quotation" version="0" />
    <language id="13744753-c81f-424a-9c1b-cf8943bf4e86" fqName="jetbrains.mps.lang.sharedConcepts" version="0" />
    <language id="7866978e-a0f0-4cc7-81bc-4d213d9375e1" fqName="jetbrains.mps.lang.smodel" version="3" />
    <language id="c72da2b9-7cce-4447-8389-f407dc1158b7" fqName="jetbrains.mps.lang.structure" version="1" />
    <language id="9ded098b-ad6a-4657-bfd9-48636cfe8bc3" fqName="jetbrains.mps.lang.traceable" version="0" />
    <language id="7a5dda62-9140-4668-ab76-d5ed1746f2b2" fqName="jetbrains.mps.lang.typesystem" version="0" />
  </languageVersions>
  <dependencyVersions>
    <module reference="3f233e7f-b8a6-46d2-a57f-795d56775243(Annotations)" version="0" />
    <module reference="6354ebe7-c22a-4a0f-ac54-50b52ab9b065(JDK)" version="0" />
    <module reference="6ed54515-acc8-4d1e-a16c-9fd6cfe951ea(MPS.Core)" version="0" />
    <module reference="1ed103c3-3aa6-49b7-9c21-6765ee11f224(MPS.Editor)" version="0" />
    <module reference="498d89d2-c2e9-11e2-ad49-6cf049e62fe5(MPS.IDEA)" version="0" />
    <module reference="8865b7a8-5271-43d3-884c-6fd1d9cfdd34(MPS.OpenAPI)" version="0" />
    <module reference="742f6602-5a2f-4313-aa6e-ae1cd4ffdc61(MPS.Platform)" version="0" />
    <module reference="f3061a53-9226-4cc5-a443-f952ceaf5816(jetbrains.mps.baseLanguage)" version="0" />
    <module reference="ed6d7656-532c-4bc2-81d1-af945aeb8280(jetbrains.mps.baseLanguage.blTypes)" version="0" />
    <module reference="443f4c36-fcf5-4eb6-9500-8d06ed259e3e(jetbrains.mps.baseLanguage.classifiers)" version="0" />
    <module reference="fd392034-7849-419d-9071-12563d152375(jetbrains.mps.baseLanguage.closures)" version="0" />
    <module reference="83888646-71ce-4f1c-9c53-c54016f6ad4f(jetbrains.mps.baseLanguage.collections)" version="0" />
    <module reference="760a0a8c-eabb-4521-8bfd-65db761a9ba3(jetbrains.mps.baseLanguage.logging)" version="0" />
    <module reference="e39e4a59-8cb6-498e-860e-8fa8361c0d90(jetbrains.mps.baseLanguage.scopes)" version="0" />
    <module reference="a247e09e-2435-45ba-b8d2-07e93feba96a(jetbrains.mps.baseLanguage.tuples)" version="0" />
    <module reference="a8de7923-dc6f-4aa1-b8a9-2d19ffee3edd(jetbrains.mps.console)" version="0" />
    <module reference="de1ad86d-6e50-4a02-b306-d4d17f64c375(jetbrains.mps.console.base)" version="0" />
    <module reference="a5e4de53-46a3-44da-aab3-68fdf1c34ed0(jetbrains.mps.console.ideCommands)" version="0" />
    <module reference="c7567052-205c-4a15-80b0-7a32b32a9656(jetbrains.mps.console.ideCommands.runtime)" version="0" />
    <module reference="f26691d2-0def-4c06-aec6-2cb90c4af0a4(jetbrains.mps.console.scripts)" version="0" />
    <module reference="5b1f863d-65a0-41a6-a801-33896be24202(jetbrains.mps.ide.editor)" version="0" />
    <module reference="2d3c70e9-aab2-4870-8d8d-6036800e4103(jetbrains.mps.kernel)" version="0" />
    <module reference="fe9d76d7-5809-45c9-ae28-a40915b4d6ff(jetbrains.mps.lang.checkedName)" version="0" />
    <module reference="ceab5195-25ea-4f22-9b92-103b95ca8c0c(jetbrains.mps.lang.core)" version="0" />
    <module reference="28f9e497-3b42-4291-aeba-0a1039153ab1(jetbrains.mps.lang.plugin)" version="0" />
    <module reference="d7eb0a2a-bd50-4576-beae-e4a89db35f20(jetbrains.mps.lang.scopes.runtime)" version="0" />
    <module reference="7866978e-a0f0-4cc7-81bc-4d213d9375e1(jetbrains.mps.lang.smodel)" version="1" />
    <module reference="1a8554c4-eb84-43ba-8c34-6f0d90c6e75a(jetbrains.mps.lang.smodel.query)" version="0" />
    <module reference="31f56055-9d30-42b3-a2b1-fb3f554d7075(jetbrains.mps.lang.smodel.query.runtime)" version="0" />
    <module reference="c72da2b9-7cce-4447-8389-f407dc1158b7(jetbrains.mps.lang.structure)" version="0" />
    <module reference="9ded098b-ad6a-4657-bfd9-48636cfe8bc3(jetbrains.mps.lang.traceable)" version="0" />
  </dependencyVersions>
  <runtime>
    <dependency reexport="false">c7567052-205c-4a15-80b0-7a32b32a9656(jetbrains.mps.console.ideCommands.runtime)</dependency>
    <dependency reexport="false">742f6602-5a2f-4313-aa6e-ae1cd4ffdc61(MPS.Platform)</dependency>
    <dependency reexport="false">019b622b-0aef-4dd3-86d0-4eef01f3f6bb(jetbrains.mps.ide)</dependency>
    <dependency reexport="false">6ed54515-acc8-4d1e-a16c-9fd6cfe951ea(MPS.Core)</dependency>
    <dependency reexport="false">31f56055-9d30-42b3-a2b1-fb3f554d7075(jetbrains.mps.lang.smodel.query.runtime)</dependency>
  </runtime>
  <extendedLanguages>
    <extendedLanguage>7866978e-a0f0-4cc7-81bc-4d213d9375e1(jetbrains.mps.lang.smodel)</extendedLanguage>
    <extendedLanguage>ceab5195-25ea-4f22-9b92-103b95ca8c0c(jetbrains.mps.lang.core)</extendedLanguage>
    <extendedLanguage>de1ad86d-6e50-4a02-b306-d4d17f64c375(jetbrains.mps.console.base)</extendedLanguage>
    <extendedLanguage>f3061a53-9226-4cc5-a443-f952ceaf5816(jetbrains.mps.baseLanguage)</extendedLanguage>
    <extendedLanguage>1a8554c4-eb84-43ba-8c34-6f0d90c6e75a(jetbrains.mps.lang.smodel.query)</extendedLanguage>
  </extendedLanguages>
</language>
<|MERGE_RESOLUTION|>--- conflicted
+++ resolved
@@ -49,13 +49,8 @@
         <language id="b401a680-8325-4110-8fd3-84331ff25bef" fqName="jetbrains.mps.lang.generator" version="0" />
         <language id="d4615e3b-d671-4ba9-af01-2b78369b0ba7" fqName="jetbrains.mps.lang.pattern" version="0" />
         <language id="3a13115c-633c-4c5c-bbcc-75c4219e9555" fqName="jetbrains.mps.lang.quotation" version="0" />
-<<<<<<< HEAD
         <language id="7866978e-a0f0-4cc7-81bc-4d213d9375e1" fqName="jetbrains.mps.lang.smodel" version="3" />
-        <language id="1a8554c4-eb84-43ba-8c34-6f0d90c6e75a" fqName="jetbrains.mps.lang.smodel.query" version="0" />
-=======
-        <language id="7866978e-a0f0-4cc7-81bc-4d213d9375e1" fqName="jetbrains.mps.lang.smodel" version="2" />
         <language id="1a8554c4-eb84-43ba-8c34-6f0d90c6e75a" fqName="jetbrains.mps.lang.smodel.query" version="1" />
->>>>>>> eb80a071
         <language id="c72da2b9-7cce-4447-8389-f407dc1158b7" fqName="jetbrains.mps.lang.structure" version="1" />
         <language id="9ded098b-ad6a-4657-bfd9-48636cfe8bc3" fqName="jetbrains.mps.lang.traceable" version="0" />
         <language id="7a5dda62-9140-4668-ab76-d5ed1746f2b2" fqName="jetbrains.mps.lang.typesystem" version="0" />
