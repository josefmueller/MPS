<?xml version="1.0" encoding="UTF-8"?>
<model ref="r:18b0a31c-6c8b-45fd-b098-332c1656d60c(jetbrains.mps.console.ideCommands.behavior)">
  <persistence version="9" />
  <languages>
    <use id="ed6d7656-532c-4bc2-81d1-af945aeb8280" name="jetbrains.mps.baseLanguage.blTypes" version="-1" />
    <use id="774bf8a0-62e5-41e1-af63-f4812e60e48b" name="jetbrains.mps.baseLanguage.checkedDots" version="-1" />
    <use id="443f4c36-fcf5-4eb6-9500-8d06ed259e3e" name="jetbrains.mps.baseLanguage.classifiers" version="-1" />
    <use id="63650c59-16c8-498a-99c8-005c7ee9515d" name="jetbrains.mps.lang.access" version="-1" />
    <use id="af65afd8-f0dd-4942-87d9-63a55f2a9db1" name="jetbrains.mps.lang.behavior" version="-1" />
    <use id="28f9e497-3b42-4291-aeba-0a1039153ab1" name="jetbrains.mps.lang.plugin" version="-1" />
    <use id="9ded098b-ad6a-4657-bfd9-48636cfe8bc3" name="jetbrains.mps.lang.traceable" version="-1" />
    <devkit ref="fbc25dd2-5da4-483a-8b19-70928e1b62d7(jetbrains.mps.devkit.general-purpose)" />
  </languages>
  <imports>
    <import index="caxt" ref="r:135a606f-0376-4c5c-9ab8-4030f051a062(jetbrains.mps.console.ideCommands.structure)" />
    <import index="zyb2" ref="r:1754cb33-73c2-441d-96bc-93a7824726e7(jetbrains.mps.console.base.behavior)" />
    <import index="qgo0" ref="r:de40a5a4-f08c-4c67-ac43-e1f5c384f7d6(jetbrains.mps.console.tool)" />
    <import index="tp25" ref="r:00000000-0000-4000-0000-011c89590301(jetbrains.mps.lang.smodel.structure)" />
    <import index="2r67" ref="r:12b75774-ad08-4482-bae3-756b26633092(jetbrains.mps.console.ideCommands.util)" />
    <import index="tpeu" ref="r:00000000-0000-4000-0000-011c895902fa(jetbrains.mps.lang.smodel.behavior)" />
    <import index="eynw" ref="r:359b1d2b-77c4-46df-9bf2-b25cbea32254(jetbrains.mps.console.base.structure)" />
    <import index="pt5l" ref="f:java_stub#742f6602-5a2f-4313-aa6e-ae1cd4ffdc61#jetbrains.mps.ide.project(MPS.Platform/jetbrains.mps.ide.project@java_stub)" />
    <import index="vsqj" ref="f:java_stub#6ed54515-acc8-4d1e-a16c-9fd6cfe951ea#jetbrains.mps.project(MPS.Core/jetbrains.mps.project@java_stub)" />
    <import index="b2mh" ref="f:java_stub#498d89d2-c2e9-11e2-ad49-6cf049e62fe5#com.intellij.openapi.project(MPS.IDEA/com.intellij.openapi.project@java_stub)" />
    <import index="810" ref="f:java_stub#498d89d2-c2e9-11e2-ad49-6cf049e62fe5#com.intellij.openapi.ui(MPS.IDEA/com.intellij.openapi.ui@java_stub)" />
    <import index="3sib" ref="f:java_stub#498d89d2-c2e9-11e2-ad49-6cf049e62fe5#com.intellij.openapi.options.ex(MPS.IDEA/com.intellij.openapi.options.ex@java_stub)" />
    <import index="9ww" ref="f:java_stub#742f6602-5a2f-4313-aa6e-ae1cd4ffdc61#jetbrains.mps.ide.ui.dialogs.properties(MPS.Platform/jetbrains.mps.ide.ui.dialogs.properties@java_stub)" />
    <import index="j4q1" ref="f:java_stub#742f6602-5a2f-4313-aa6e-ae1cd4ffdc61#org.jetbrains.mps.openapi.ui.persistence(MPS.Platform/org.jetbrains.mps.openapi.ui.persistence@java_stub)" />
    <import index="tpek" ref="r:00000000-0000-4000-0000-011c895902c0(jetbrains.mps.baseLanguage.behavior)" />
    <import index="tpee" ref="r:00000000-0000-4000-0000-011c895902ca(jetbrains.mps.baseLanguage.structure)" />
    <import index="tp4s" ref="r:00000000-0000-4000-0000-011c89590360(jetbrains.mps.lang.plugin.behavior)" />
    <import index="msyo" ref="f:java_stub#6ed54515-acc8-4d1e-a16c-9fd6cfe951ea#jetbrains.mps.util(MPS.Core/jetbrains.mps.util@java_stub)" />
    <import index="k7g3" ref="f:java_stub#6354ebe7-c22a-4a0f-ac54-50b52ab9b065#java.util(JDK/java.util@java_stub)" />
    <import index="88zw" ref="f:java_stub#8865b7a8-5271-43d3-884c-6fd1d9cfdd34#org.jetbrains.mps.openapi.module(MPS.OpenAPI/org.jetbrains.mps.openapi.module@java_stub)" />
    <import index="dbrf" ref="f:java_stub#6354ebe7-c22a-4a0f-ac54-50b52ab9b065#javax.swing(JDK/javax.swing@java_stub)" />
    <import index="cu2c" ref="f:java_stub#6ed54515-acc8-4d1e-a16c-9fd6cfe951ea#jetbrains.mps.smodel(MPS.Core/jetbrains.mps.smodel@java_stub)" />
    <import index="ec5l" ref="f:java_stub#8865b7a8-5271-43d3-884c-6fd1d9cfdd34#org.jetbrains.mps.openapi.model(MPS.OpenAPI/org.jetbrains.mps.openapi.model@java_stub)" />
    <import index="fq2o" ref="r:11d950c0-cabb-4b20-860f-4f2898171c08(jetbrains.mps.console.blCommand.behavior)" />
    <import index="3xdn" ref="r:935ba0ee-7291-4caa-a807-d76e8fc69391(jetbrains.mps.console.blCommand.structure)" />
    <import index="qff7" ref="r:2ba2e307-a81d-4a21-9e0b-de3624e2fb83(jetbrains.mps.lang.access.structure)" implicit="true" />
    <import index="tpck" ref="r:00000000-0000-4000-0000-011c89590288(jetbrains.mps.lang.core.structure)" implicit="true" />
    <import index="tp2c" ref="r:00000000-0000-4000-0000-011c89590338(jetbrains.mps.baseLanguage.closures.structure)" implicit="true" />
    <import index="1i04" ref="r:3270011d-8b2d-4938-8dff-d256a759e017(jetbrains.mps.lang.behavior.structure)" implicit="true" />
    <import index="tp2q" ref="r:00000000-0000-4000-0000-011c8959032e(jetbrains.mps.baseLanguage.collections.structure)" implicit="true" />
    <import index="cx9y" ref="r:309aeee7-bee8-445c-b31d-35928d1da75f(jetbrains.mps.baseLanguage.tuples.structure)" implicit="true" />
    <import index="pxpg" ref="r:5a550369-d6d9-4c89-a89b-1bb748dc20b3(jetbrains.mps.baseLanguage.checkedDots.structure)" implicit="true" />
    <import index="e2lb" ref="f:java_stub#6354ebe7-c22a-4a0f-ac54-50b52ab9b065#java.lang(JDK/java.lang@java_stub)" implicit="true" />
  </imports>
  <registry>
<<<<<<< HEAD
    <language id="a247e09e-2435-45ba-b8d2-07e93feba96a" name="jetbrains.mps.baseLanguage.tuples">
      <concept id="1238852151516" name="jetbrains.mps.baseLanguage.tuples.structure.IndexedTupleType" flags="in" index="1LlUBW">
        <child id="1238852204892" name="componentType" index="1Lm7xW" />
      </concept>
      <concept id="1238853782547" name="jetbrains.mps.baseLanguage.tuples.structure.IndexedTupleLiteral" flags="nn" index="1Ls8ON">
        <child id="1238853845806" name="component" index="1Lso8e" />
=======
    <language id="fd392034-7849-419d-9071-12563d152375" name="jetbrains.mps.baseLanguage.closures">
      <concept id="1199569711397" name="jetbrains.mps.baseLanguage.closures.structure.ClosureLiteral" flags="nn" index="1bVj0M">
        <child id="1199569906740" name="parameter" index="1bW2Oz" />
        <child id="1199569916463" name="body" index="1bW5cS" />
      </concept>
      <concept id="1200830824066" name="jetbrains.mps.baseLanguage.closures.structure.YieldStatement" flags="nn" index="2n63Yl">
        <child id="1200830928149" name="expression" index="2n6tg2" />
      </concept>
    </language>
    <language id="7866978e-a0f0-4cc7-81bc-4d213d9375e1" name="jetbrains.mps.lang.smodel">
      <concept id="1140725362528" name="jetbrains.mps.lang.smodel.structure.Link_SetTargetOperation" flags="nn" index="2oxUTD">
        <child id="1140725362529" name="linkTarget" index="2oxUTC" />
      </concept>
      <concept id="1179409122411" name="jetbrains.mps.lang.smodel.structure.Node_ConceptMethodCall" flags="nn" index="2qgKlT" />
      <concept id="8758390115029295477" name="jetbrains.mps.lang.smodel.structure.SReferenceType" flags="in" index="2z4iKi" />
      <concept id="8758390115028452779" name="jetbrains.mps.lang.smodel.structure.Node_GetReferencesOperation" flags="nn" index="2z74zc" />
      <concept id="1145383075378" name="jetbrains.mps.lang.smodel.structure.SNodeListType" flags="in" index="2I9FWS" />
      <concept id="1145404486709" name="jetbrains.mps.lang.smodel.structure.SemanticDowncastExpression" flags="nn" index="2JrnkZ">
        <child id="1145404616321" name="leftExpression" index="2JrQYb" />
      </concept>
      <concept id="1171305280644" name="jetbrains.mps.lang.smodel.structure.Node_GetDescendantsOperation" flags="nn" index="2Rf3mk" />
      <concept id="1171315804604" name="jetbrains.mps.lang.smodel.structure.Model_RootsOperation" flags="nn" index="2RRcyG" />
      <concept id="1171323947159" name="jetbrains.mps.lang.smodel.structure.Model_NodesOperation" flags="nn" index="2SmgA7" />
      <concept id="1180636770613" name="jetbrains.mps.lang.smodel.structure.SNodeCreator" flags="nn" index="3zrR0B">
        <child id="1180636770616" name="createdType" index="3zrR0E" />
      </concept>
      <concept id="1138055754698" name="jetbrains.mps.lang.smodel.structure.SNodeType" flags="in" index="3Tqbb2">
        <reference id="1138405853777" name="concept" index="ehGHo" />
      </concept>
      <concept id="1138056022639" name="jetbrains.mps.lang.smodel.structure.SPropertyAccess" flags="nn" index="3TrcHB">
        <reference id="1138056395725" name="property" index="3TsBF5" />
      </concept>
      <concept id="1138056143562" name="jetbrains.mps.lang.smodel.structure.SLinkAccess" flags="nn" index="3TrEf2">
        <reference id="1138056516764" name="link" index="3Tt5mk" />
      </concept>
      <concept id="1172420572800" name="jetbrains.mps.lang.smodel.structure.SConceptType" flags="in" index="3THzug">
        <reference id="1180481110358" name="conceptDeclaraton" index="3qa414" />
      </concept>
      <concept id="1172424058054" name="jetbrains.mps.lang.smodel.structure.ConceptRefExpression" flags="nn" index="3TUQnm">
        <reference id="1172424100906" name="conceptDeclaration" index="3TV0OU" />
      </concept>
      <concept id="1138661924179" name="jetbrains.mps.lang.smodel.structure.Property_SetOperation" flags="nn" index="tyxLq">
        <child id="1138662048170" name="value" index="tz02z" />
      </concept>
      <concept id="1143226024141" name="jetbrains.mps.lang.smodel.structure.SModelType" flags="in" index="H_c77" />
    </language>
    <language id="83888646-71ce-4f1c-9c53-c54016f6ad4f" name="jetbrains.mps.baseLanguage.collections">
      <concept id="1162935959151" name="jetbrains.mps.baseLanguage.collections.structure.GetSizeOperation" flags="nn" index="34oBXx" />
      <concept id="1201792049884" name="jetbrains.mps.baseLanguage.collections.structure.TranslateOperation" flags="nn" index="3goQfb" />
      <concept id="1202120902084" name="jetbrains.mps.baseLanguage.collections.structure.WhereOperation" flags="nn" index="3zZkjj" />
      <concept id="1224414427926" name="jetbrains.mps.baseLanguage.collections.structure.SequenceCreator" flags="nn" index="kMnCb">
        <child id="1224414456414" name="elementType" index="kMuH3" />
        <child id="1224414466839" name="initializer" index="kMx8a" />
      </concept>
      <concept id="1151688443754" name="jetbrains.mps.baseLanguage.collections.structure.ListType" flags="in" index="_YKpA">
        <child id="1151688676805" name="elementType" index="_ZDj9" />
      </concept>
      <concept id="1151689724996" name="jetbrains.mps.baseLanguage.collections.structure.SequenceType" flags="in" index="A3Dl8">
        <child id="1151689745422" name="elementType" index="A3Ik2" />
      </concept>
      <concept id="1151702311717" name="jetbrains.mps.baseLanguage.collections.structure.ToListOperation" flags="nn" index="ANE8D" />
      <concept id="1237721394592" name="jetbrains.mps.baseLanguage.collections.structure.AbstractContainerCreator" flags="nn" index="HWqM0">
        <child id="1237721435807" name="elementType" index="HW$YZ" />
      </concept>
      <concept id="1203518072036" name="jetbrains.mps.baseLanguage.collections.structure.SmartClosureParameterDeclaration" flags="ig" index="Rh6nW" />
      <concept id="1160600644654" name="jetbrains.mps.baseLanguage.collections.structure.ListCreatorWithInit" flags="nn" index="Tc6Ow" />
      <concept id="1160612413312" name="jetbrains.mps.baseLanguage.collections.structure.AddElementOperation" flags="nn" index="TSZUe" />
      <concept id="1204796164442" name="jetbrains.mps.baseLanguage.collections.structure.InternalSequenceOperation" flags="nn" index="23sCx2">
        <child id="1204796294226" name="closure" index="23t8la" />
      </concept>
      <concept id="540871147943773365" name="jetbrains.mps.baseLanguage.collections.structure.SingleArgumentSequenceOperation" flags="nn" index="25WWJ4">
        <child id="540871147943773366" name="argument" index="25WWJ7" />
      </concept>
      <concept id="1204980550705" name="jetbrains.mps.baseLanguage.collections.structure.VisitAllOperation" flags="nn" index="2es0OD" />
      <concept id="1153943597977" name="jetbrains.mps.baseLanguage.collections.structure.ForEachStatement" flags="nn" index="2Gpval">
        <child id="1153944400369" name="variable" index="2Gsz3X" />
        <child id="1153944424730" name="inputSequence" index="2GsD0m" />
      </concept>
      <concept id="1153944193378" name="jetbrains.mps.baseLanguage.collections.structure.ForEachVariable" flags="nr" index="2GrKxI" />
      <concept id="1153944233411" name="jetbrains.mps.baseLanguage.collections.structure.ForEachVariableReference" flags="nn" index="2GrUjf">
        <reference id="1153944258490" name="variable" index="2Gs0qQ" />
      </concept>
      <concept id="1235573135402" name="jetbrains.mps.baseLanguage.collections.structure.SingletonSequenceCreator" flags="nn" index="2HTt$P">
        <child id="1235573175711" name="elementType" index="2HTBi0" />
        <child id="1235573187520" name="singletonValue" index="2HTEbv" />
      </concept>
    </language>
    <language id="af65afd8-f0dd-4942-87d9-63a55f2a9db1" name="jetbrains.mps.lang.behavior">
      <concept id="6496299201655527393" name="jetbrains.mps.lang.behavior.structure.LocalBehaviorMethodCall" flags="nn" index="BsUDl" />
      <concept id="1225194240794" name="jetbrains.mps.lang.behavior.structure.ConceptBehavior" flags="ng" index="13h7C7">
        <reference id="1225194240799" name="concept" index="13h7C2" />
        <child id="1225194240805" name="method" index="13h7CS" />
        <child id="1225194240801" name="constructor" index="13h7CW" />
      </concept>
      <concept id="1225194413805" name="jetbrains.mps.lang.behavior.structure.ConceptConstructorDeclaration" flags="in" index="13hLZK" />
      <concept id="1225194472830" name="jetbrains.mps.lang.behavior.structure.ConceptMethodDeclaration" flags="ng" index="13i0hz">
        <property id="1225194472832" name="isVirtual" index="13i0it" />
        <property id="1225194472834" name="isAbstract" index="13i0iv" />
        <property id="5864038008284099149" name="isStatic" index="2Ki8OM" />
        <reference id="1225194472831" name="overriddenMethod" index="13i0hy" />
      </concept>
      <concept id="1225194691553" name="jetbrains.mps.lang.behavior.structure.ThisNodeExpression" flags="nn" index="13iPFW" />
    </language>
    <language id="63650c59-16c8-498a-99c8-005c7ee9515d" name="jetbrains.mps.lang.access">
      <concept id="8974276187400348173" name="jetbrains.mps.lang.access.structure.CommandClosureLiteral" flags="nn" index="1QHqEC" />
      <concept id="8974276187400348170" name="jetbrains.mps.lang.access.structure.BaseExecuteCommandStatement" flags="nn" index="1QHqEJ">
        <child id="8974276187400348171" name="commandClosureLiteral" index="1QHqEI" />
>>>>>>> 7d5561a9
      </concept>
    </language>
    <language id="af65afd8-f0dd-4942-87d9-63a55f2a9db1" name="jetbrains.mps.lang.behavior">
      <concept id="6496299201655527393" name="jetbrains.mps.lang.behavior.structure.LocalBehaviorMethodCall" flags="nn" index="BsUDl" />
      <concept id="1225194240794" name="jetbrains.mps.lang.behavior.structure.ConceptBehavior" flags="ng" index="13h7C7">
        <reference id="1225194240799" name="concept" index="13h7C2" />
        <child id="1225194240805" name="method" index="13h7CS" />
        <child id="1225194240801" name="constructor" index="13h7CW" />
      </concept>
      <concept id="1225194413805" name="jetbrains.mps.lang.behavior.structure.ConceptConstructorDeclaration" flags="in" index="13hLZK" />
      <concept id="1225194472830" name="jetbrains.mps.lang.behavior.structure.ConceptMethodDeclaration" flags="ng" index="13i0hz">
        <property id="5864038008284099149" name="isStatic" index="2Ki8OM" />
        <property id="1225194472832" name="isVirtual" index="13i0it" />
        <property id="1225194472834" name="isAbstract" index="13i0iv" />
        <reference id="1225194472831" name="overriddenMethod" index="13i0hy" />
      </concept>
      <concept id="1225194691553" name="jetbrains.mps.lang.behavior.structure.ThisNodeExpression" flags="nn" index="13iPFW" />
    </language>
    <language id="a247e09e-2435-45ba-b8d2-07e93feba96a" name="jetbrains.mps.baseLanguage.tuples">
      <concept id="1238852151516" name="jetbrains.mps.baseLanguage.tuples.structure.IndexedTupleType" flags="in" index="1LlUBW">
        <child id="1238852204892" name="componentType" index="1Lm7xW" />
      </concept>
      <concept id="1238853782547" name="jetbrains.mps.baseLanguage.tuples.structure.IndexedTupleLiteral" flags="nn" index="1Ls8ON">
        <child id="1238853845806" name="component" index="1Lso8e" />
      </concept>
    </language>
    <language id="f3061a53-9226-4cc5-a443-f952ceaf5816" name="jetbrains.mps.baseLanguage">
<<<<<<< HEAD
      <concept id="1215693861676" name="jetbrains.mps.baseLanguage.structure.BaseAssignmentExpression" flags="nn" index="d038R">
        <child id="1068498886297" name="rValue" index="37vLTx" />
        <child id="1068498886295" name="lValue" index="37vLTJ" />
      </concept>
      <concept id="1215695189714" name="jetbrains.mps.baseLanguage.structure.PlusAssignmentExpression" flags="nn" index="d57v9" />
      <concept id="4836112446988635817" name="jetbrains.mps.baseLanguage.structure.UndefinedType" flags="in" index="2jxLKc" />
      <concept id="1202948039474" name="jetbrains.mps.baseLanguage.structure.InstanceMethodCallOperation" flags="nn" index="liA8E" />
=======
      <concept id="1204053956946" name="jetbrains.mps.baseLanguage.structure.IMethodCall" flags="ng" index="1ndlxa">
        <reference id="1068499141037" name="baseMethodDeclaration" index="37wK5l" />
        <child id="1068499141038" name="actualArgument" index="37wK5m" />
      </concept>
      <concept id="1212685548494" name="jetbrains.mps.baseLanguage.structure.ClassCreator" flags="nn" index="1pGfFk" />
      <concept id="1178549954367" name="jetbrains.mps.baseLanguage.structure.IVisible" flags="ng" index="1B3ioH">
        <child id="1178549979242" name="visibility" index="1B3o_S" />
      </concept>
      <concept id="1144226303539" name="jetbrains.mps.baseLanguage.structure.ForeachStatement" flags="nn" index="1DcWWT">
        <child id="1144226360166" name="iterable" index="1DdaDG" />
      </concept>
      <concept id="1144230876926" name="jetbrains.mps.baseLanguage.structure.AbstractForStatement" flags="nn" index="1DupvO">
        <child id="1144230900587" name="variable" index="1Duv9x" />
      </concept>
      <concept id="1144231330558" name="jetbrains.mps.baseLanguage.structure.ForStatement" flags="nn" index="1Dw8fO">
        <child id="1144231399730" name="condition" index="1Dwp0S" />
        <child id="1144231408325" name="iteration" index="1Dwrff" />
      </concept>
      <concept id="1170345865475" name="jetbrains.mps.baseLanguage.structure.AnonymousClass" flags="ig" index="1Y3b0j">
        <reference id="1170346070688" name="classifier" index="1Y3XeK" />
      </concept>
      <concept id="4836112446988635817" name="jetbrains.mps.baseLanguage.structure.UndefinedType" flags="in" index="2jxLKc" />
>>>>>>> 7d5561a9
      <concept id="1239714755177" name="jetbrains.mps.baseLanguage.structure.AbstractUnaryNumberOperation" flags="nn" index="2$Kvd9">
        <child id="1239714902950" name="expression" index="2$L3a6" />
      </concept>
      <concept id="1188207840427" name="jetbrains.mps.baseLanguage.structure.AnnotationInstance" flags="nn" index="2AHcQZ">
        <reference id="1188208074048" name="annotation" index="2AI5Lk" />
      </concept>
      <concept id="1188208481402" name="jetbrains.mps.baseLanguage.structure.HasAnnotation" flags="ng" index="2AJDlI">
        <child id="1188208488637" name="annotation" index="2AJF6D" />
      </concept>
<<<<<<< HEAD
      <concept id="1224848483129" name="jetbrains.mps.baseLanguage.structure.IBLDeprecatable" flags="ng" index="IEa8$">
        <property id="1224848525476" name="isDeprecated" index="IEkAT" />
      </concept>
=======
>>>>>>> 7d5561a9
      <concept id="1154032098014" name="jetbrains.mps.baseLanguage.structure.AbstractLoopStatement" flags="nn" index="2LF5Ji">
        <child id="1154032183016" name="body" index="2LFqv$" />
      </concept>
      <concept id="1197027756228" name="jetbrains.mps.baseLanguage.structure.DotExpression" flags="nn" index="2OqwBi">
        <child id="1197027771414" name="operand" index="2Oq$k0" />
        <child id="1197027833540" name="operation" index="2OqNvi" />
      </concept>
      <concept id="1145552977093" name="jetbrains.mps.baseLanguage.structure.GenericNewExpression" flags="nn" index="2ShNRf">
        <child id="1145553007750" name="creator" index="2ShVmc" />
      </concept>
      <concept id="1137021947720" name="jetbrains.mps.baseLanguage.structure.ConceptFunction" flags="in" index="2VMwT0">
        <child id="1137022507850" name="body" index="2VODD2" />
      </concept>
<<<<<<< HEAD
      <concept id="1070475926800" name="jetbrains.mps.baseLanguage.structure.StringLiteral" flags="nn" index="Xl_RD">
        <property id="1070475926801" name="value" index="Xl_RC" />
=======
      <concept id="1081236700937" name="jetbrains.mps.baseLanguage.structure.StaticMethodCall" flags="nn" index="2YIFZM">
        <reference id="1144433194310" name="classConcept" index="1Pybhc" />
      </concept>
      <concept id="1081256982272" name="jetbrains.mps.baseLanguage.structure.InstanceOfExpression" flags="nn" index="2ZW3vV">
        <child id="1081256993305" name="classType" index="2ZW6by" />
        <child id="1081256993304" name="leftExpression" index="2ZW6bz" />
      </concept>
      <concept id="1068431474542" name="jetbrains.mps.baseLanguage.structure.VariableDeclaration" flags="ng" index="33uBYm">
        <property id="1176718929932" name="isFinal" index="3TUv4t" />
        <child id="1068431790190" name="initializer" index="33vP2m" />
      </concept>
      <concept id="1068498886296" name="jetbrains.mps.baseLanguage.structure.VariableReference" flags="nn" index="37vLTw">
        <reference id="1068581517664" name="variableDeclaration" index="3cqZAo" />
      </concept>
      <concept id="1068498886292" name="jetbrains.mps.baseLanguage.structure.ParameterDeclaration" flags="ir" index="37vLTG" />
      <concept id="1068580123132" name="jetbrains.mps.baseLanguage.structure.BaseMethodDeclaration" flags="ng" index="3clF44">
        <property id="1181808852946" name="isFinal" index="DiZV1" />
        <child id="1068580123133" name="returnType" index="3clF45" />
        <child id="1068580123134" name="parameter" index="3clF46" />
        <child id="1068580123135" name="body" index="3clF47" />
      </concept>
      <concept id="1068580123165" name="jetbrains.mps.baseLanguage.structure.InstanceMethodDeclaration" flags="ig" index="3clFb_">
        <property id="1178608670077" name="isAbstract" index="1EzhhJ" />
      </concept>
      <concept id="1068580123152" name="jetbrains.mps.baseLanguage.structure.EqualsExpression" flags="nn" index="3clFbC" />
      <concept id="1068580123155" name="jetbrains.mps.baseLanguage.structure.ExpressionStatement" flags="nn" index="3clFbF">
        <child id="1068580123156" name="expression" index="3clFbG" />
      </concept>
      <concept id="1068580123157" name="jetbrains.mps.baseLanguage.structure.Statement" flags="nn" index="3clFbH" />
      <concept id="1068580123159" name="jetbrains.mps.baseLanguage.structure.IfStatement" flags="nn" index="3clFbJ">
        <child id="1068580123160" name="condition" index="3clFbw" />
        <child id="1068580123161" name="ifTrue" index="3clFbx" />
      </concept>
      <concept id="1068580123136" name="jetbrains.mps.baseLanguage.structure.StatementList" flags="sn" index="3clFbS">
        <child id="1068581517665" name="statement" index="3cqZAp" />
      </concept>
      <concept id="1068580123137" name="jetbrains.mps.baseLanguage.structure.BooleanConstant" flags="nn" index="3clFbT">
        <property id="1068580123138" name="value" index="3clFbU" />
      </concept>
      <concept id="1068580320020" name="jetbrains.mps.baseLanguage.structure.IntegerConstant" flags="nn" index="3cmrfG">
        <property id="1068580320021" name="value" index="3cmrfH" />
      </concept>
      <concept id="1068581242875" name="jetbrains.mps.baseLanguage.structure.PlusExpression" flags="nn" index="3cpWs3" />
      <concept id="1068581242878" name="jetbrains.mps.baseLanguage.structure.ReturnStatement" flags="nn" index="3cpWs6">
        <child id="1068581517676" name="expression" index="3cqZAk" />
      </concept>
      <concept id="1068581242864" name="jetbrains.mps.baseLanguage.structure.LocalVariableDeclarationStatement" flags="nn" index="3cpWs8">
        <child id="1068581242865" name="localVariableDeclaration" index="3cpWs9" />
      </concept>
      <concept id="1068581242863" name="jetbrains.mps.baseLanguage.structure.LocalVariableDeclaration" flags="nr" index="3cpWsn" />
      <concept id="1068581517677" name="jetbrains.mps.baseLanguage.structure.VoidType" flags="in" index="3cqZAl" />
      <concept id="1081506773034" name="jetbrains.mps.baseLanguage.structure.LessThanExpression" flags="nn" index="3eOVzh" />
      <concept id="1081516740877" name="jetbrains.mps.baseLanguage.structure.NotExpression" flags="nn" index="3fqX7Q">
        <child id="1081516765348" name="expression" index="3fr31v" />
      </concept>
      <concept id="1107461130800" name="jetbrains.mps.baseLanguage.structure.Classifier" flags="ng" index="3pOWGL">
        <property id="521412098689998745" name="nonStatic" index="2bfB8j" />
        <child id="5375687026011219971" name="member" index="jymVt" unordered="true" />
      </concept>
      <concept id="1171903916106" name="jetbrains.mps.baseLanguage.structure.UpperBoundType" flags="in" index="3qUE_q">
        <child id="1171903916107" name="bound" index="3qUE_r" />
      </concept>
      <concept id="1107535904670" name="jetbrains.mps.baseLanguage.structure.ClassifierType" flags="in" index="3uibUv">
        <reference id="1107535924139" name="classifier" index="3uigEE" />
      </concept>
      <concept id="1081773326031" name="jetbrains.mps.baseLanguage.structure.BinaryOperation" flags="nn" index="3uHJSO">
        <child id="1081773367579" name="rightExpression" index="3uHU7w" />
        <child id="1081773367580" name="leftExpression" index="3uHU7B" />
      </concept>
      <concept id="1214918800624" name="jetbrains.mps.baseLanguage.structure.PostfixIncrementExpression" flags="nn" index="3uNrnE" />
      <concept id="1163668896201" name="jetbrains.mps.baseLanguage.structure.TernaryOperatorExpression" flags="nn" index="3K4zz7">
        <child id="1163668914799" name="condition" index="3K4Cdx" />
        <child id="1163668922816" name="ifTrue" index="3K4E3e" />
        <child id="1163668934364" name="ifFalse" index="3K4GZi" />
      </concept>
      <concept id="1146644602865" name="jetbrains.mps.baseLanguage.structure.PublicVisibility" flags="nn" index="3Tm1VV" />
      <concept id="1215693861676" name="jetbrains.mps.baseLanguage.structure.BaseAssignmentExpression" flags="nn" index="d038R">
        <child id="1068498886297" name="rValue" index="37vLTx" />
        <child id="1068498886295" name="lValue" index="37vLTJ" />
      </concept>
      <concept id="1215695189714" name="jetbrains.mps.baseLanguage.structure.PlusAssignmentExpression" flags="nn" index="d57v9" />
      <concept id="1202948039474" name="jetbrains.mps.baseLanguage.structure.InstanceMethodCallOperation" flags="nn" index="liA8E" />
      <concept id="1224848483129" name="jetbrains.mps.baseLanguage.structure.IBLDeprecatable" flags="ng" index="IEa8$">
        <property id="1224848525476" name="isDeprecated" index="IEkAT" />
>>>>>>> 7d5561a9
      </concept>
      <concept id="1070475926800" name="jetbrains.mps.baseLanguage.structure.StringLiteral" flags="nn" index="Xl_RD">
        <property id="1070475926801" name="value" index="Xl_RC" />
      </concept>
      <concept id="1182160077978" name="jetbrains.mps.baseLanguage.structure.AnonymousClassCreator" flags="nn" index="YeOm9">
        <child id="1182160096073" name="cls" index="YeSDq" />
      </concept>
      <concept id="1081236700937" name="jetbrains.mps.baseLanguage.structure.StaticMethodCall" flags="nn" index="2YIFZM">
        <reference id="1144433194310" name="classConcept" index="1Pybhc" />
      </concept>
      <concept id="1081256982272" name="jetbrains.mps.baseLanguage.structure.InstanceOfExpression" flags="nn" index="2ZW3vV">
        <child id="1081256993305" name="classType" index="2ZW6by" />
        <child id="1081256993304" name="leftExpression" index="2ZW6bz" />
      </concept>
      <concept id="1070534058343" name="jetbrains.mps.baseLanguage.structure.NullLiteral" flags="nn" index="10Nm6u" />
      <concept id="1070534370425" name="jetbrains.mps.baseLanguage.structure.IntegerType" flags="in" index="10Oyi0" />
      <concept id="1070534644030" name="jetbrains.mps.baseLanguage.structure.BooleanType" flags="in" index="10P_77" />
<<<<<<< HEAD
      <concept id="1068431474542" name="jetbrains.mps.baseLanguage.structure.VariableDeclaration" flags="ng" index="33uBYm">
        <property id="1176718929932" name="isFinal" index="3TUv4t" />
        <child id="1068431790190" name="initializer" index="33vP2m" />
      </concept>
      <concept id="1068498886296" name="jetbrains.mps.baseLanguage.structure.VariableReference" flags="nn" index="37vLTw">
        <reference id="1068581517664" name="variableDeclaration" index="3cqZAo" />
      </concept>
      <concept id="1068498886292" name="jetbrains.mps.baseLanguage.structure.ParameterDeclaration" flags="ir" index="37vLTG" />
=======
>>>>>>> 7d5561a9
      <concept id="1225271177708" name="jetbrains.mps.baseLanguage.structure.StringType" flags="in" index="17QB3L" />
      <concept id="1225271408483" name="jetbrains.mps.baseLanguage.structure.IsNotEmptyOperation" flags="nn" index="17RvpY" />
      <concept id="4972933694980447171" name="jetbrains.mps.baseLanguage.structure.BaseVariableDeclaration" flags="ng" index="19Szcq">
        <child id="5680397130376446158" name="type" index="1tU5fm" />
<<<<<<< HEAD
      </concept>
      <concept id="1068580123132" name="jetbrains.mps.baseLanguage.structure.BaseMethodDeclaration" flags="ng" index="3clF44">
        <property id="1181808852946" name="isFinal" index="DiZV1" />
        <child id="1068580123133" name="returnType" index="3clF45" />
        <child id="1068580123134" name="parameter" index="3clF46" />
        <child id="1068580123135" name="body" index="3clF47" />
      </concept>
      <concept id="1068580123165" name="jetbrains.mps.baseLanguage.structure.InstanceMethodDeclaration" flags="ig" index="3clFb_">
        <property id="1178608670077" name="isAbstract" index="1EzhhJ" />
      </concept>
      <concept id="1068580123152" name="jetbrains.mps.baseLanguage.structure.EqualsExpression" flags="nn" index="3clFbC" />
      <concept id="1068580123155" name="jetbrains.mps.baseLanguage.structure.ExpressionStatement" flags="nn" index="3clFbF">
        <child id="1068580123156" name="expression" index="3clFbG" />
      </concept>
      <concept id="1068580123157" name="jetbrains.mps.baseLanguage.structure.Statement" flags="nn" index="3clFbH" />
      <concept id="1068580123159" name="jetbrains.mps.baseLanguage.structure.IfStatement" flags="nn" index="3clFbJ">
        <child id="1068580123160" name="condition" index="3clFbw" />
        <child id="1068580123161" name="ifTrue" index="3clFbx" />
      </concept>
      <concept id="1068580123136" name="jetbrains.mps.baseLanguage.structure.StatementList" flags="sn" stub="5293379017992965193" index="3clFbS">
        <child id="1068581517665" name="statement" index="3cqZAp" />
      </concept>
      <concept id="1068580123137" name="jetbrains.mps.baseLanguage.structure.BooleanConstant" flags="nn" index="3clFbT">
        <property id="1068580123138" name="value" index="3clFbU" />
      </concept>
      <concept id="1068580320020" name="jetbrains.mps.baseLanguage.structure.IntegerConstant" flags="nn" index="3cmrfG">
        <property id="1068580320021" name="value" index="3cmrfH" />
      </concept>
      <concept id="1068581242875" name="jetbrains.mps.baseLanguage.structure.PlusExpression" flags="nn" index="3cpWs3" />
      <concept id="1068581242878" name="jetbrains.mps.baseLanguage.structure.ReturnStatement" flags="nn" index="3cpWs6">
        <child id="1068581517676" name="expression" index="3cqZAk" />
      </concept>
      <concept id="1068581242864" name="jetbrains.mps.baseLanguage.structure.LocalVariableDeclarationStatement" flags="nn" index="3cpWs8">
        <child id="1068581242865" name="localVariableDeclaration" index="3cpWs9" />
      </concept>
      <concept id="1068581242863" name="jetbrains.mps.baseLanguage.structure.LocalVariableDeclaration" flags="nr" index="3cpWsn" />
      <concept id="1068581517677" name="jetbrains.mps.baseLanguage.structure.VoidType" flags="in" index="3cqZAl" />
      <concept id="1081506773034" name="jetbrains.mps.baseLanguage.structure.LessThanExpression" flags="nn" index="3eOVzh" />
      <concept id="1081516740877" name="jetbrains.mps.baseLanguage.structure.NotExpression" flags="nn" index="3fqX7Q">
        <child id="1081516765348" name="expression" index="3fr31v" />
      </concept>
      <concept id="1204053956946" name="jetbrains.mps.baseLanguage.structure.IMethodCall" flags="ng" index="1ndlxa">
        <reference id="1068499141037" name="baseMethodDeclaration" index="37wK5l" />
        <child id="1068499141038" name="actualArgument" index="37wK5m" />
      </concept>
      <concept id="1212685548494" name="jetbrains.mps.baseLanguage.structure.ClassCreator" flags="nn" index="1pGfFk" />
      <concept id="1107461130800" name="jetbrains.mps.baseLanguage.structure.Classifier" flags="ng" index="3pOWGL">
        <property id="521412098689998745" name="nonStatic" index="2bfB8j" />
        <child id="5375687026011219971" name="member" index="jymVt" unordered="true" />
      </concept>
      <concept id="1171903916106" name="jetbrains.mps.baseLanguage.structure.UpperBoundType" flags="in" index="3qUE_q">
        <child id="1171903916107" name="bound" index="3qUE_r" />
      </concept>
      <concept id="1107535904670" name="jetbrains.mps.baseLanguage.structure.ClassifierType" flags="in" index="3uibUv">
        <reference id="1107535924139" name="classifier" index="3uigEE" />
      </concept>
      <concept id="1081773326031" name="jetbrains.mps.baseLanguage.structure.BinaryOperation" flags="nn" index="3uHJSO">
        <child id="1081773367579" name="rightExpression" index="3uHU7w" />
        <child id="1081773367580" name="leftExpression" index="3uHU7B" />
      </concept>
      <concept id="1214918800624" name="jetbrains.mps.baseLanguage.structure.PostfixIncrementExpression" flags="nn" index="3uNrnE" />
      <concept id="1178549954367" name="jetbrains.mps.baseLanguage.structure.IVisible" flags="ng" index="1B3ioH">
        <child id="1178549979242" name="visibility" index="1B3o_S" />
      </concept>
      <concept id="1144226303539" name="jetbrains.mps.baseLanguage.structure.ForeachStatement" flags="nn" index="1DcWWT">
        <child id="1144226360166" name="iterable" index="1DdaDG" />
      </concept>
      <concept id="1144230876926" name="jetbrains.mps.baseLanguage.structure.AbstractForStatement" flags="nn" index="1DupvO">
        <child id="1144230900587" name="variable" index="1Duv9x" />
      </concept>
      <concept id="1144231330558" name="jetbrains.mps.baseLanguage.structure.ForStatement" flags="nn" index="1Dw8fO">
        <child id="1144231399730" name="condition" index="1Dwp0S" />
        <child id="1144231408325" name="iteration" index="1Dwrff" />
      </concept>
      <concept id="1163668896201" name="jetbrains.mps.baseLanguage.structure.TernaryOperatorExpression" flags="nn" index="3K4zz7">
        <child id="1163668914799" name="condition" index="3K4Cdx" />
        <child id="1163668922816" name="ifTrue" index="3K4E3e" />
        <child id="1163668934364" name="ifFalse" index="3K4GZi" />
      </concept>
      <concept id="1146644602865" name="jetbrains.mps.baseLanguage.structure.PublicVisibility" flags="nn" index="3Tm1VV" />
      <concept id="1170345865475" name="jetbrains.mps.baseLanguage.structure.AnonymousClass" flags="ig" index="1Y3b0j">
        <reference id="1170346070688" name="classifier" index="1Y3XeK" />
      </concept>
    </language>
    <language id="63650c59-16c8-498a-99c8-005c7ee9515d" name="jetbrains.mps.lang.access">
      <concept id="8974276187400348173" name="jetbrains.mps.lang.access.structure.CommandClosureLiteral" flags="nn" index="1QHqEC" />
      <concept id="8974276187400348170" name="jetbrains.mps.lang.access.structure.BaseExecuteCommandStatement" flags="nn" index="1QHqEJ">
        <child id="8974276187400348171" name="commandClosureLiteral" index="1QHqEI" />
      </concept>
      <concept id="8974276187400348181" name="jetbrains.mps.lang.access.structure.ExecuteLightweightCommandStatement" flags="nn" index="1QHqEK" />
    </language>
    <language id="774bf8a0-62e5-41e1-af63-f4812e60e48b" name="jetbrains.mps.baseLanguage.checkedDots">
      <concept id="4079382982702596667" name="jetbrains.mps.baseLanguage.checkedDots.structure.CheckedDotExpression" flags="nn" index="2EnYce" />
    </language>
    <language id="fd392034-7849-419d-9071-12563d152375" name="jetbrains.mps.baseLanguage.closures">
      <concept id="1200830824066" name="jetbrains.mps.baseLanguage.closures.structure.YieldStatement" flags="nn" index="2n63Yl">
        <child id="1200830928149" name="expression" index="2n6tg2" />
      </concept>
      <concept id="1199569711397" name="jetbrains.mps.baseLanguage.closures.structure.ClosureLiteral" flags="nn" index="1bVj0M">
        <child id="1199569906740" name="parameter" index="1bW2Oz" />
        <child id="1199569916463" name="body" index="1bW5cS" />
      </concept>
    </language>
    <language id="7866978e-a0f0-4cc7-81bc-4d213d9375e1" name="jetbrains.mps.lang.smodel">
      <concept id="1140725362528" name="jetbrains.mps.lang.smodel.structure.Link_SetTargetOperation" flags="nn" index="2oxUTD">
        <child id="1140725362529" name="linkTarget" index="2oxUTC" />
      </concept>
      <concept id="1179409122411" name="jetbrains.mps.lang.smodel.structure.Node_ConceptMethodCall" flags="nn" index="2qgKlT" />
      <concept id="1138661924179" name="jetbrains.mps.lang.smodel.structure.Property_SetOperation" flags="nn" index="tyxLq">
        <child id="1138662048170" name="value" index="tz02z" />
      </concept>
      <concept id="8758390115029295477" name="jetbrains.mps.lang.smodel.structure.SReferenceType" flags="in" index="2z4iKi" />
      <concept id="8758390115028452779" name="jetbrains.mps.lang.smodel.structure.Node_GetReferencesOperation" flags="nn" index="2z74zc" />
      <concept id="1143226024141" name="jetbrains.mps.lang.smodel.structure.SModelType" flags="in" index="H_c77" />
      <concept id="1145383075378" name="jetbrains.mps.lang.smodel.structure.SNodeListType" flags="in" index="2I9FWS" />
      <concept id="1145404486709" name="jetbrains.mps.lang.smodel.structure.SemanticDowncastExpression" flags="nn" index="2JrnkZ">
        <child id="1145404616321" name="leftExpression" index="2JrQYb" />
      </concept>
      <concept id="1171305280644" name="jetbrains.mps.lang.smodel.structure.Node_GetDescendantsOperation" flags="nn" index="2Rf3mk" />
      <concept id="1171315804604" name="jetbrains.mps.lang.smodel.structure.Model_RootsOperation" flags="nn" index="2RRcyG" />
      <concept id="1171323947159" name="jetbrains.mps.lang.smodel.structure.Model_NodesOperation" flags="nn" index="2SmgA7" />
      <concept id="1180636770613" name="jetbrains.mps.lang.smodel.structure.SNodeCreator" flags="nn" index="3zrR0B">
        <child id="1180636770616" name="createdType" index="3zrR0E" />
      </concept>
      <concept id="1138055754698" name="jetbrains.mps.lang.smodel.structure.SNodeType" flags="in" index="3Tqbb2">
        <reference id="1138405853777" name="concept" index="ehGHo" />
      </concept>
      <concept id="1138056022639" name="jetbrains.mps.lang.smodel.structure.SPropertyAccess" flags="nn" index="3TrcHB">
        <reference id="1138056395725" name="property" index="3TsBF5" />
      </concept>
      <concept id="1138056143562" name="jetbrains.mps.lang.smodel.structure.SLinkAccess" flags="nn" index="3TrEf2">
        <reference id="1138056516764" name="link" index="3Tt5mk" />
      </concept>
      <concept id="1172420572800" name="jetbrains.mps.lang.smodel.structure.SConceptType" flags="in" index="3THzug">
        <reference id="1180481110358" name="conceptDeclaraton" index="3qa414" />
      </concept>
      <concept id="1172424058054" name="jetbrains.mps.lang.smodel.structure.ConceptRefExpression" flags="nn" index="3TUQnm">
        <reference id="1172424100906" name="conceptDeclaration" index="3TV0OU" />
      </concept>
    </language>
    <language id="ceab5195-25ea-4f22-9b92-103b95ca8c0c" name="jetbrains.mps.lang.core">
      <concept id="1133920641626" name="jetbrains.mps.lang.core.structure.BaseConcept" flags="ng" index="2VYdi">
        <property id="1193676396447" name="virtualPackage" index="3GE5qa" />
      </concept>
      <concept id="1169194658468" name="jetbrains.mps.lang.core.structure.INamedConcept" flags="ng" index="TrEIO">
        <property id="1169194664001" name="name" index="TrG5h" />
      </concept>
    </language>
    <language id="83888646-71ce-4f1c-9c53-c54016f6ad4f" name="jetbrains.mps.baseLanguage.collections">
      <concept id="1204796164442" name="jetbrains.mps.baseLanguage.collections.structure.InternalSequenceOperation" flags="nn" index="23sCx2">
        <child id="1204796294226" name="closure" index="23t8la" />
      </concept>
      <concept id="540871147943773365" name="jetbrains.mps.baseLanguage.collections.structure.SingleArgumentSequenceOperation" flags="nn" index="25WWJ4">
        <child id="540871147943773366" name="argument" index="25WWJ7" />
      </concept>
      <concept id="1204980550705" name="jetbrains.mps.baseLanguage.collections.structure.VisitAllOperation" flags="nn" index="2es0OD" />
      <concept id="1224414427926" name="jetbrains.mps.baseLanguage.collections.structure.SequenceCreator" flags="nn" index="kMnCb">
        <child id="1224414456414" name="elementType" index="kMuH3" />
        <child id="1224414466839" name="initializer" index="kMx8a" />
      </concept>
      <concept id="1151688443754" name="jetbrains.mps.baseLanguage.collections.structure.ListType" flags="in" index="_YKpA">
        <child id="1151688676805" name="elementType" index="_ZDj9" />
      </concept>
      <concept id="1151689724996" name="jetbrains.mps.baseLanguage.collections.structure.SequenceType" flags="in" index="A3Dl8">
        <child id="1151689745422" name="elementType" index="A3Ik2" />
      </concept>
      <concept id="1151702311717" name="jetbrains.mps.baseLanguage.collections.structure.ToListOperation" flags="nn" index="ANE8D" />
      <concept id="1153943597977" name="jetbrains.mps.baseLanguage.collections.structure.ForEachStatement" flags="nn" index="2Gpval">
        <child id="1153944400369" name="variable" index="2Gsz3X" />
        <child id="1153944424730" name="inputSequence" index="2GsD0m" />
      </concept>
      <concept id="1153944193378" name="jetbrains.mps.baseLanguage.collections.structure.ForEachVariable" flags="nr" index="2GrKxI" />
      <concept id="1153944233411" name="jetbrains.mps.baseLanguage.collections.structure.ForEachVariableReference" flags="nn" index="2GrUjf">
        <reference id="1153944258490" name="variable" index="2Gs0qQ" />
      </concept>
      <concept id="1235573135402" name="jetbrains.mps.baseLanguage.collections.structure.SingletonSequenceCreator" flags="nn" index="2HTt$P">
        <child id="1235573175711" name="elementType" index="2HTBi0" />
        <child id="1235573187520" name="singletonValue" index="2HTEbv" />
      </concept>
      <concept id="1237721394592" name="jetbrains.mps.baseLanguage.collections.structure.AbstractContainerCreator" flags="nn" index="HWqM0">
        <child id="1237721435807" name="elementType" index="HW$YZ" />
      </concept>
      <concept id="1203518072036" name="jetbrains.mps.baseLanguage.collections.structure.SmartClosureParameterDeclaration" flags="ig" index="Rh6nW" />
      <concept id="1160600644654" name="jetbrains.mps.baseLanguage.collections.structure.ListCreatorWithInit" flags="nn" index="Tc6Ow" />
      <concept id="1160612413312" name="jetbrains.mps.baseLanguage.collections.structure.AddElementOperation" flags="nn" index="TSZUe" />
      <concept id="1162935959151" name="jetbrains.mps.baseLanguage.collections.structure.GetSizeOperation" flags="nn" index="34oBXx" />
      <concept id="1201792049884" name="jetbrains.mps.baseLanguage.collections.structure.TranslateOperation" flags="nn" index="3goQfb" />
      <concept id="1202120902084" name="jetbrains.mps.baseLanguage.collections.structure.WhereOperation" flags="nn" index="3zZkjj" />
=======
      </concept>
>>>>>>> 7d5561a9
    </language>
  </registry>
  <node concept="13h7C7" id="5pylk$7XEry">
    <ref role="13h7C2" to="caxt:7mV0m3L$tW2" resolve="RebuildProjectCommand" />
    <node concept="13hLZK" id="5pylk$7XErz" role="13h7CW">
      <node concept="3clFbS" id="5pylk$7XEr$" role="2VODD2" />
    </node>
    <node concept="13i0hz" id="5pylk$7XEuf" role="13h7CS">
      <property role="13i0iv" value="false" />
      <property role="13i0it" value="false" />
      <property role="TrG5h" value="doExecute" />
      <ref role="13i0hy" to="zyb2:2SpVAIqougW" resolve="doExecute" />
      <node concept="3Tm1VV" id="5pylk$7XEuh" role="1B3o_S" />
      <node concept="3clFbS" id="5pylk$7XEun" role="3clF47" />
      <node concept="37vLTG" id="2SpVAIqtOPo" role="3clF46">
        <property role="TrG5h" value="context" />
        <node concept="3uibUv" id="2SpVAIqtOPp" role="1tU5fm">
          <ref role="3uigEE" to="qgo0:jysm2GDsTL" resolve="ConsoleContext" />
        </node>
      </node>
      <node concept="37vLTG" id="2SpVAIqtOPq" role="3clF46">
        <property role="TrG5h" value="console" />
        <node concept="3uibUv" id="2SpVAIqtOPr" role="1tU5fm">
          <ref role="3uigEE" to="qgo0:5WpmwkrQPPk" resolve="ConsoleStream" />
        </node>
      </node>
      <node concept="3cqZAl" id="2SpVAIqtOPs" role="3clF45" />
    </node>
  </node>
  <node concept="13h7C7" id="5pylk$7XIdZ">
    <ref role="13h7C2" to="caxt:7mV0m3L$tRZ" resolve="UnloadModelsCommand" />
    <node concept="13hLZK" id="5pylk$7XIe0" role="13h7CW">
      <node concept="3clFbS" id="5pylk$7XIe1" role="2VODD2" />
    </node>
    <node concept="13i0hz" id="5pylk$7XIe2" role="13h7CS">
      <property role="13i0iv" value="false" />
      <property role="13i0it" value="false" />
      <property role="TrG5h" value="doExecute" />
      <ref role="13i0hy" to="zyb2:2SpVAIqougW" resolve="doExecute" />
      <node concept="3Tm1VV" id="5pylk$7XIe4" role="1B3o_S" />
      <node concept="3clFbS" id="5pylk$7XIea" role="3clF47" />
      <node concept="37vLTG" id="2SpVAIqtRKJ" role="3clF46">
        <property role="TrG5h" value="context" />
        <node concept="3uibUv" id="2SpVAIqtRKK" role="1tU5fm">
          <ref role="3uigEE" to="qgo0:jysm2GDsTL" resolve="ConsoleContext" />
        </node>
      </node>
      <node concept="37vLTG" id="2SpVAIqtRKL" role="3clF46">
        <property role="TrG5h" value="console" />
        <node concept="3uibUv" id="2SpVAIqtRKM" role="1tU5fm">
          <ref role="3uigEE" to="qgo0:5WpmwkrQPPk" resolve="ConsoleStream" />
        </node>
      </node>
      <node concept="3cqZAl" id="2SpVAIqtRKN" role="3clF45" />
    </node>
  </node>
  <node concept="13h7C7" id="6vMIJHUn4XW">
    <property role="3GE5qa" value="stat" />
    <ref role="13h7C2" to="caxt:6vMIJHUloMo" resolve="StatCommand" />
    <node concept="13hLZK" id="6vMIJHUn50w" role="13h7CW">
      <node concept="3clFbS" id="6vMIJHUn50x" role="2VODD2" />
    </node>
    <node concept="13i0hz" id="6vMIJHUn53f" role="13h7CS">
      <property role="13i0iv" value="false" />
      <property role="13i0it" value="false" />
      <property role="TrG5h" value="doExecute" />
      <ref role="13i0hy" to="zyb2:2SpVAIqougW" resolve="doExecute" />
      <node concept="3Tm1VV" id="6vMIJHUn53h" role="1B3o_S" />
      <node concept="3clFbS" id="6vMIJHUn53p" role="3clF47">
        <node concept="1QHqEK" id="6vMIJHU$ieh" role="3cqZAp">
          <node concept="1QHqEC" id="6vMIJHU$iej" role="1QHqEI">
            <node concept="3clFbS" id="6vMIJHU$iel" role="1bW5cS">
              <node concept="3clFbF" id="6vMIJHUD1Ao" role="3cqZAp">
                <node concept="2YIFZM" id="6vMIJHUPxRb" role="3clFbG">
                  <ref role="37wK5l" to="2r67:6vMIJHUPkFK" resolve="printStat" />
                  <ref role="1Pybhc" to="2r67:6vMIJHUPkDg" resolve="OutputUtils" />
                  <node concept="37vLTw" id="6vMIJHUPxRc" role="37wK5m">
                    <ref role="3cqZAo" node="2SpVAIqtH9s" resolve="console" />
                  </node>
                  <node concept="2OqwBi" id="6vMIJHUPxRd" role="37wK5m">
                    <node concept="2OqwBi" id="6vMIJHUPxRe" role="2Oq$k0">
                      <node concept="13iPFW" id="6vMIJHUPxRf" role="2Oq$k0" />
                      <node concept="3TrEf2" id="6vMIJHUPxRg" role="2OqNvi">
                        <ref role="3Tt5mk" to="caxt:6vMIJHUlTMN" />
                      </node>
                    </node>
                    <node concept="2qgKlT" id="6vMIJHUPxRh" role="2OqNvi">
                      <ref role="37wK5l" node="6vMIJHUBlVT" resolve="getStat" />
                      <node concept="37vLTw" id="2SpVAIqtR_T" role="37wK5m">
                        <ref role="3cqZAo" node="2SpVAIqtH9q" resolve="context" />
                      </node>
                    </node>
                  </node>
                </node>
              </node>
            </node>
          </node>
        </node>
        <node concept="3clFbH" id="6vMIJHUyCS3" role="3cqZAp" />
      </node>
      <node concept="37vLTG" id="2SpVAIqtH9q" role="3clF46">
        <property role="TrG5h" value="context" />
        <node concept="3uibUv" id="2SpVAIqtH9r" role="1tU5fm">
          <ref role="3uigEE" to="qgo0:jysm2GDsTL" resolve="ConsoleContext" />
        </node>
      </node>
      <node concept="37vLTG" id="2SpVAIqtH9s" role="3clF46">
        <property role="TrG5h" value="console" />
        <node concept="3uibUv" id="2SpVAIqtH9t" role="1tU5fm">
          <ref role="3uigEE" to="qgo0:5WpmwkrQPPk" resolve="ConsoleStream" />
        </node>
      </node>
      <node concept="3cqZAl" id="2SpVAIqtH9u" role="3clF45" />
    </node>
  </node>
  <node concept="13h7C7" id="6vMIJHUBlVI">
    <property role="3GE5qa" value="stat" />
    <ref role="13h7C2" to="caxt:6vMIJHUlTMM" resolve="IStatisticsTarget" />
    <node concept="13i0hz" id="6vMIJHUBlVT" role="13h7CS">
      <property role="13i0iv" value="false" />
      <property role="13i0it" value="true" />
      <property role="TrG5h" value="getStat" />
      <node concept="3Tm1VV" id="6vMIJHUBlVU" role="1B3o_S" />
      <node concept="3clFbS" id="6vMIJHUBlVW" role="3clF47">
        <node concept="3clFbF" id="5RBjc7gadxx" role="3cqZAp">
          <node concept="10Nm6u" id="5RBjc7gadxw" role="3clFbG" />
        </node>
      </node>
      <node concept="A3Dl8" id="6vMIJHUD1s7" role="3clF45">
        <node concept="1LlUBW" id="6vMIJHUFco8" role="A3Ik2">
          <node concept="17QB3L" id="6vMIJHUFcod" role="1Lm7xW" />
          <node concept="10Oyi0" id="6vMIJHUFcoj" role="1Lm7xW" />
        </node>
      </node>
      <node concept="37vLTG" id="1ezeZBAMR6d" role="3clF46">
        <property role="TrG5h" value="context" />
        <node concept="3uibUv" id="1ezeZBAMR6c" role="1tU5fm">
          <ref role="3uigEE" to="qgo0:jysm2GDsTL" resolve="ConsoleContext" />
        </node>
      </node>
    </node>
    <node concept="13hLZK" id="6vMIJHUBlVJ" role="13h7CW">
      <node concept="3clFbS" id="6vMIJHUBlVK" role="2VODD2" />
    </node>
  </node>
  <node concept="13h7C7" id="6vMIJHUDbi1">
    <property role="3GE5qa" value="stat" />
    <ref role="13h7C2" to="caxt:6vMIJHUlTMS" resolve="GlobalStatisticTarget" />
    <node concept="13hLZK" id="6vMIJHUDbi2" role="13h7CW">
      <node concept="3clFbS" id="6vMIJHUDbi3" role="2VODD2" />
    </node>
    <node concept="13i0hz" id="6vMIJHUDbi4" role="13h7CS">
      <property role="13i0iv" value="false" />
      <property role="13i0it" value="false" />
      <property role="TrG5h" value="getStat" />
      <ref role="13i0hy" node="6vMIJHUBlVT" resolve="getStat" />
      <node concept="3Tm1VV" id="6vMIJHUDbi5" role="1B3o_S" />
      <node concept="A3Dl8" id="6vMIJHUDbi7" role="3clF45">
        <node concept="1LlUBW" id="6vMIJHUH689" role="A3Ik2">
          <node concept="17QB3L" id="6vMIJHUH6hy" role="1Lm7xW" />
          <node concept="10Oyi0" id="6vMIJHUH6hC" role="1Lm7xW" />
        </node>
      </node>
      <node concept="3clFbS" id="6vMIJHUNxX2" role="3clF47">
        <node concept="3cpWs8" id="6vMIJHUNy1R" role="3cqZAp">
          <node concept="3cpWsn" id="6vMIJHUNy1S" role="3cpWs9">
            <property role="TrG5h" value="result" />
            <node concept="_YKpA" id="6vMIJHUNy1T" role="1tU5fm">
              <node concept="1LlUBW" id="6vMIJHUNy1U" role="_ZDj9">
                <node concept="17QB3L" id="6vMIJHUNy1V" role="1Lm7xW" />
                <node concept="10Oyi0" id="6vMIJHUNy1W" role="1Lm7xW" />
              </node>
            </node>
            <node concept="2ShNRf" id="6vMIJHUNy1X" role="33vP2m">
              <node concept="Tc6Ow" id="6vMIJHUNy1Y" role="2ShVmc">
                <node concept="1LlUBW" id="6vMIJHUNy1Z" role="HW$YZ">
                  <node concept="17QB3L" id="6vMIJHUNy20" role="1Lm7xW" />
                  <node concept="10Oyi0" id="6vMIJHUNy21" role="1Lm7xW" />
                </node>
              </node>
            </node>
          </node>
        </node>
        <node concept="3clFbH" id="6vMIJHUO05Q" role="3cqZAp" />
        <node concept="3clFbF" id="6vMIJHUNy22" role="3cqZAp">
          <node concept="2OqwBi" id="6vMIJHUNy23" role="3clFbG">
            <node concept="37vLTw" id="6vMIJHUNy24" role="2Oq$k0">
              <ref role="3cqZAo" node="6vMIJHUNy1S" resolve="result" />
            </node>
            <node concept="TSZUe" id="6vMIJHUNy25" role="2OqNvi">
              <node concept="1Ls8ON" id="6vMIJHUNy26" role="25WWJ7">
                <node concept="Xl_RD" id="6vMIJHUNy27" role="1Lso8e">
                  <property role="Xl_RC" value="Modules" />
                </node>
                <node concept="2OqwBi" id="6vMIJHUOgv3" role="1Lso8e">
                  <node concept="2YIFZM" id="6vMIJHUOf5F" role="2Oq$k0">
                    <ref role="37wK5l" to="msyo:~IterableUtil.asCollection(java.lang.Iterable):java.util.Collection" resolve="asCollection" />
                    <ref role="1Pybhc" to="msyo:~IterableUtil" resolve="IterableUtil" />
                    <node concept="2OqwBi" id="6vMIJHUO7VG" role="37wK5m">
                      <node concept="2YIFZM" id="6vMIJHUO7Gu" role="2Oq$k0">
                        <ref role="37wK5l" to="cu2c:~MPSModuleRepository.getInstance():jetbrains.mps.smodel.MPSModuleRepository" resolve="getInstance" />
                        <ref role="1Pybhc" to="cu2c:~MPSModuleRepository" resolve="MPSModuleRepository" />
                      </node>
                      <node concept="liA8E" id="6vMIJHUO9Et" role="2OqNvi">
                        <ref role="37wK5l" to="cu2c:~MPSModuleRepository.getModules():java.lang.Iterable" resolve="getModules" />
                      </node>
                    </node>
                  </node>
                  <node concept="liA8E" id="6vMIJHUOlid" role="2OqNvi">
                    <ref role="37wK5l" to="k7g3:~Collection.size():int" resolve="size" />
                  </node>
                </node>
              </node>
            </node>
          </node>
        </node>
        <node concept="3clFbF" id="6vMIJHUOlLr" role="3cqZAp">
          <node concept="2OqwBi" id="6vMIJHUOlLs" role="3clFbG">
            <node concept="37vLTw" id="6vMIJHUOlLt" role="2Oq$k0">
              <ref role="3cqZAo" node="6vMIJHUNy1S" resolve="result" />
            </node>
            <node concept="TSZUe" id="6vMIJHUOlLu" role="2OqNvi">
              <node concept="1Ls8ON" id="6vMIJHUOlLv" role="25WWJ7">
                <node concept="Xl_RD" id="6vMIJHUOlLw" role="1Lso8e">
                  <property role="Xl_RC" value="Models" />
                </node>
                <node concept="2OqwBi" id="6vMIJHUOsIJ" role="1Lso8e">
                  <node concept="2YIFZM" id="6vMIJHUOqKb" role="2Oq$k0">
                    <ref role="37wK5l" to="msyo:~IterableUtil.asCollection(java.lang.Iterable):java.util.Collection" resolve="asCollection" />
                    <ref role="1Pybhc" to="msyo:~IterableUtil" resolve="IterableUtil" />
                    <node concept="2OqwBi" id="6vMIJHUOn5_" role="37wK5m">
                      <node concept="2YIFZM" id="6vMIJHUOmSa" role="2Oq$k0">
                        <ref role="37wK5l" to="cu2c:~SModelRepository.getInstance():jetbrains.mps.smodel.SModelRepository" resolve="getInstance" />
                        <ref role="1Pybhc" to="cu2c:~SModelRepository" resolve="SModelRepository" />
                      </node>
                      <node concept="liA8E" id="6vMIJHUOogw" role="2OqNvi">
                        <ref role="37wK5l" to="cu2c:~SModelRepository.getModelDescriptors():java.util.List" resolve="getModelDescriptors" />
                      </node>
                    </node>
                  </node>
                  <node concept="liA8E" id="6vMIJHUOvEo" role="2OqNvi">
                    <ref role="37wK5l" to="k7g3:~Collection.size():int" resolve="size" />
                  </node>
                </node>
              </node>
            </node>
          </node>
        </node>
        <node concept="3clFbH" id="6vMIJHUNU$u" role="3cqZAp" />
        <node concept="3cpWs6" id="6vMIJHUNN0F" role="3cqZAp">
          <node concept="37vLTw" id="6vMIJHUNRZW" role="3cqZAk">
            <ref role="3cqZAo" node="6vMIJHUNy1S" resolve="result" />
          </node>
        </node>
      </node>
      <node concept="37vLTG" id="1ezeZBAN3z9" role="3clF46">
        <property role="TrG5h" value="context" />
        <node concept="3uibUv" id="1ezeZBAN3z8" role="1tU5fm">
          <ref role="3uigEE" to="qgo0:jysm2GDsTL" resolve="ConsoleContext" />
        </node>
      </node>
    </node>
    <node concept="13i0hz" id="1El5OLrHZeR" role="13h7CS">
      <property role="13i0iv" value="false" />
      <property role="13i0it" value="false" />
      <property role="TrG5h" value="getNodes" />
      <ref role="13i0hy" node="4x3U0fq41hN" resolve="getNodes" />
      <node concept="3Tm1VV" id="1El5OLrHZeS" role="1B3o_S" />
      <node concept="A3Dl8" id="5LktTNEZijA" role="3clF45">
        <node concept="3Tqbb2" id="5LktTNEZtOF" role="A3Ik2" />
      </node>
      <node concept="3clFbS" id="1El5OLrHZeV" role="3clF47">
        <node concept="3cpWs8" id="1El5OLrIAxj" role="3cqZAp">
          <node concept="3cpWsn" id="1El5OLrIAxm" role="3cpWs9">
            <property role="TrG5h" value="modules" />
            <node concept="A3Dl8" id="1El5OLrIAxh" role="1tU5fm">
              <node concept="3uibUv" id="1El5OLrIAxA" role="A3Ik2">
                <ref role="3uigEE" to="88zw:~SModule" resolve="SModule" />
              </node>
            </node>
            <node concept="2OqwBi" id="1El5OLrIamC" role="33vP2m">
              <node concept="2YIFZM" id="1El5OLrIamD" role="2Oq$k0">
                <ref role="1Pybhc" to="cu2c:~MPSModuleRepository" resolve="MPSModuleRepository" />
                <ref role="37wK5l" to="cu2c:~MPSModuleRepository.getInstance():jetbrains.mps.smodel.MPSModuleRepository" resolve="getInstance" />
              </node>
              <node concept="liA8E" id="1El5OLrIamE" role="2OqNvi">
                <ref role="37wK5l" to="cu2c:~MPSModuleRepository.getModules():java.lang.Iterable" resolve="getModules" />
              </node>
            </node>
          </node>
        </node>
        <node concept="3cpWs6" id="1El5OLrJsmf" role="3cqZAp">
          <node concept="2OqwBi" id="1El5OLrJsmh" role="3cqZAk">
            <node concept="2OqwBi" id="1El5OLrJsmi" role="2Oq$k0">
              <node concept="37vLTw" id="1El5OLrJsmj" role="2Oq$k0">
                <ref role="3cqZAo" node="1El5OLrIAxm" resolve="modules" />
              </node>
              <node concept="3goQfb" id="1El5OLrJsmk" role="2OqNvi">
                <node concept="1bVj0M" id="1El5OLrJsml" role="23t8la">
                  <node concept="3clFbS" id="1El5OLrJsmm" role="1bW5cS">
                    <node concept="3clFbF" id="1El5OLrJsmn" role="3cqZAp">
                      <node concept="2OqwBi" id="1El5OLrJsmo" role="3clFbG">
                        <node concept="37vLTw" id="1El5OLrJsmp" role="2Oq$k0">
                          <ref role="3cqZAo" node="1El5OLrJsmr" resolve="it" />
                        </node>
                        <node concept="liA8E" id="1El5OLrJsmq" role="2OqNvi">
                          <ref role="37wK5l" to="88zw:~SModule.getModels():java.lang.Iterable" resolve="getModels" />
                        </node>
                      </node>
                    </node>
                  </node>
                  <node concept="Rh6nW" id="1El5OLrJsmr" role="1bW2Oz">
                    <property role="TrG5h" value="it" />
                    <node concept="2jxLKc" id="1El5OLrJsms" role="1tU5fm" />
                  </node>
                </node>
              </node>
            </node>
            <node concept="3goQfb" id="1El5OLrJsmt" role="2OqNvi">
              <node concept="1bVj0M" id="1El5OLrJsmu" role="23t8la">
                <node concept="3clFbS" id="1El5OLrJsmv" role="1bW5cS">
                  <node concept="3clFbF" id="1El5OLrJsmw" role="3cqZAp">
                    <node concept="2YIFZM" id="1El5OLrJsmx" role="3clFbG">
                      <ref role="37wK5l" to="ec5l:~SNodeUtil.getDescendants(org.jetbrains.mps.openapi.model.SModel):java.lang.Iterable" resolve="getDescendants" />
                      <ref role="1Pybhc" to="ec5l:~SNodeUtil" resolve="SNodeUtil" />
                      <node concept="37vLTw" id="1El5OLrJsmy" role="37wK5m">
                        <ref role="3cqZAo" node="1El5OLrJsmz" resolve="it" />
                      </node>
                    </node>
                  </node>
                </node>
                <node concept="Rh6nW" id="1El5OLrJsmz" role="1bW2Oz">
                  <property role="TrG5h" value="it" />
                  <node concept="2jxLKc" id="1El5OLrJsm$" role="1tU5fm" />
                </node>
              </node>
            </node>
          </node>
        </node>
      </node>
      <node concept="37vLTG" id="1El5OLrKnuV" role="3clF46">
        <property role="TrG5h" value="c" />
        <node concept="3uibUv" id="1El5OLrKnuU" role="1tU5fm">
          <ref role="3uigEE" to="qgo0:jysm2GDsTL" resolve="ConsoleContext" />
        </node>
      </node>
    </node>
  </node>
  <node concept="13h7C7" id="6vMIJHUDpDR">
    <property role="3GE5qa" value="stat" />
    <ref role="13h7C2" to="caxt:6vMIJHUnaQm" resolve="ModelStatisticsTarget" />
    <node concept="13hLZK" id="6vMIJHUDpDS" role="13h7CW">
      <node concept="3clFbS" id="6vMIJHUDpDT" role="2VODD2" />
    </node>
    <node concept="13i0hz" id="6vMIJHUDpDU" role="13h7CS">
      <property role="13i0iv" value="false" />
      <property role="13i0it" value="false" />
      <property role="TrG5h" value="getStat" />
      <ref role="13i0hy" node="6vMIJHUBlVT" resolve="getStat" />
      <node concept="3Tm1VV" id="6vMIJHUDpDV" role="1B3o_S" />
      <node concept="A3Dl8" id="6vMIJHUDpDX" role="3clF45">
        <node concept="1LlUBW" id="6vMIJHUFfCq" role="A3Ik2">
          <node concept="17QB3L" id="6vMIJHUFiwq" role="1Lm7xW" />
          <node concept="10Oyi0" id="6vMIJHUFjHG" role="1Lm7xW" />
        </node>
      </node>
      <node concept="3clFbS" id="6vMIJHUDpE1" role="3clF47">
        <node concept="3cpWs8" id="6vMIJHUGA_z" role="3cqZAp">
          <node concept="3cpWsn" id="6vMIJHUGA_$" role="3cpWs9">
            <property role="TrG5h" value="references" />
            <node concept="3cmrfG" id="6vMIJHUGA__" role="33vP2m">
              <property role="3cmrfH" value="0" />
            </node>
            <node concept="10Oyi0" id="6vMIJHUGA_A" role="1tU5fm" />
          </node>
        </node>
        <node concept="3cpWs8" id="6vMIJHUGA_B" role="3cqZAp">
          <node concept="3cpWsn" id="6vMIJHUGA_C" role="3cpWs9">
            <property role="TrG5h" value="properties" />
            <node concept="3cmrfG" id="6vMIJHUGA_D" role="33vP2m">
              <property role="3cmrfH" value="0" />
            </node>
            <node concept="10Oyi0" id="6vMIJHUGA_E" role="1tU5fm" />
          </node>
        </node>
        <node concept="1DcWWT" id="6vMIJHUGA_L" role="3cqZAp">
          <node concept="3cpWsn" id="6vMIJHUGA_M" role="1Duv9x">
            <property role="3TUv4t" value="false" />
            <property role="TrG5h" value="node" />
            <node concept="3uibUv" id="6vMIJHUGA_N" role="1tU5fm">
              <ref role="3uigEE" to="ec5l:~SNode" resolve="SNode" />
            </node>
          </node>
          <node concept="3clFbS" id="6vMIJHUGA_O" role="2LFqv$">
            <node concept="3clFbF" id="6vMIJHUGA_P" role="3cqZAp">
              <node concept="d57v9" id="6vMIJHUGA_Q" role="3clFbG">
                <node concept="37vLTw" id="6vMIJHUGA_R" role="37vLTJ">
                  <ref role="3cqZAo" node="6vMIJHUGA_$" resolve="references" />
                </node>
                <node concept="2OqwBi" id="6vMIJHUGA_S" role="37vLTx">
                  <node concept="2YIFZM" id="6vMIJHUGA_T" role="2Oq$k0">
                    <ref role="37wK5l" to="msyo:~IterableUtil.asCollection(java.lang.Iterable):java.util.Collection" resolve="asCollection" />
                    <ref role="1Pybhc" to="msyo:~IterableUtil" resolve="IterableUtil" />
                    <node concept="2OqwBi" id="6vMIJHUGA_U" role="37wK5m">
                      <node concept="37vLTw" id="6vMIJHUGA_V" role="2Oq$k0">
                        <ref role="3cqZAo" node="6vMIJHUGA_M" resolve="node" />
                      </node>
                      <node concept="liA8E" id="6vMIJHUGA_W" role="2OqNvi">
                        <ref role="37wK5l" to="ec5l:~SNode.getReferences():java.lang.Iterable" resolve="getReferences" />
                      </node>
                    </node>
                  </node>
                  <node concept="liA8E" id="6vMIJHUGA_X" role="2OqNvi">
                    <ref role="37wK5l" to="k7g3:~Collection.size():int" resolve="size" />
                  </node>
                </node>
              </node>
            </node>
            <node concept="3clFbF" id="6vMIJHUGA_Y" role="3cqZAp">
              <node concept="d57v9" id="6vMIJHUGA_Z" role="3clFbG">
                <node concept="37vLTw" id="6vMIJHUGAA0" role="37vLTJ">
                  <ref role="3cqZAo" node="6vMIJHUGA_C" resolve="properties" />
                </node>
                <node concept="2OqwBi" id="6vMIJHUGAA1" role="37vLTx">
                  <node concept="2OqwBi" id="6vMIJHUGAA2" role="2Oq$k0">
                    <node concept="2YIFZM" id="6vMIJHUGAA3" role="2Oq$k0">
                      <ref role="37wK5l" to="msyo:~SNodeOperations.getProperties(org.jetbrains.mps.openapi.model.SNode):java.util.Map" resolve="getProperties" />
                      <ref role="1Pybhc" to="msyo:~SNodeOperations" resolve="SNodeOperations" />
                      <node concept="37vLTw" id="6vMIJHUGAA4" role="37wK5m">
                        <ref role="3cqZAo" node="6vMIJHUGA_M" resolve="node" />
                      </node>
                    </node>
                    <node concept="liA8E" id="6vMIJHUGAA5" role="2OqNvi">
                      <ref role="37wK5l" to="k7g3:~Map.keySet():java.util.Set" resolve="keySet" />
                    </node>
                  </node>
                  <node concept="liA8E" id="6vMIJHUGAA6" role="2OqNvi">
                    <ref role="37wK5l" to="k7g3:~Set.size():int" resolve="size" />
                  </node>
                </node>
              </node>
            </node>
          </node>
          <node concept="BsUDl" id="4x3U0fq6aPw" role="1DdaDG">
            <ref role="37wK5l" node="4x3U0fq41hN" resolve="getNodes" />
            <node concept="37vLTw" id="1El5OLrKr2_" role="37wK5m">
              <ref role="3cqZAo" node="1ezeZBAMTQ4" resolve="context" />
            </node>
          </node>
        </node>
        <node concept="3cpWs8" id="6vMIJHUDTN5" role="3cqZAp">
          <node concept="3cpWsn" id="6vMIJHUDTN8" role="3cpWs9">
            <property role="TrG5h" value="result" />
            <node concept="_YKpA" id="6vMIJHUDTN3" role="1tU5fm">
              <node concept="1LlUBW" id="6vMIJHUFlWQ" role="_ZDj9">
                <node concept="17QB3L" id="6vMIJHUFnZ$" role="1Lm7xW" />
                <node concept="10Oyi0" id="6vMIJHUFpM$" role="1Lm7xW" />
              </node>
            </node>
            <node concept="2ShNRf" id="6vMIJHUFqAA" role="33vP2m">
              <node concept="Tc6Ow" id="6vMIJHUFqAu" role="2ShVmc">
                <node concept="1LlUBW" id="6vMIJHUFqAv" role="HW$YZ">
                  <node concept="17QB3L" id="6vMIJHUFqAw" role="1Lm7xW" />
                  <node concept="10Oyi0" id="6vMIJHUFqAx" role="1Lm7xW" />
                </node>
              </node>
            </node>
          </node>
        </node>
        <node concept="3cpWs8" id="67MRmR$zn8D" role="3cqZAp">
          <node concept="3cpWsn" id="67MRmR$zn8G" role="3cpWs9">
            <property role="TrG5h" value="model" />
            <node concept="H_c77" id="67MRmR$zn8B" role="1tU5fm" />
            <node concept="2OqwBi" id="67MRmR$ztpB" role="33vP2m">
              <node concept="2OqwBi" id="67MRmR$zpYq" role="2Oq$k0">
                <node concept="13iPFW" id="67MRmR$zpMS" role="2Oq$k0" />
                <node concept="3TrEf2" id="67MRmR$zs8N" role="2OqNvi">
                  <ref role="3Tt5mk" to="caxt:6vMIJHUnaQp" />
                </node>
              </node>
              <node concept="2qgKlT" id="67MRmR$zvC0" role="2OqNvi">
                <ref role="37wK5l" node="67MRmR$z8Z2" resolve="getModel" />
              </node>
            </node>
          </node>
        </node>
        <node concept="3clFbF" id="6vMIJHUDTX8" role="3cqZAp">
          <node concept="2OqwBi" id="6vMIJHUE9kB" role="3clFbG">
            <node concept="37vLTw" id="6vMIJHUDTX7" role="2Oq$k0">
              <ref role="3cqZAo" node="6vMIJHUDTN8" resolve="result" />
            </node>
            <node concept="TSZUe" id="6vMIJHUEhyD" role="2OqNvi">
              <node concept="1Ls8ON" id="6vMIJHUFcBh" role="25WWJ7">
                <node concept="Xl_RD" id="6vMIJHUFcJF" role="1Lso8e">
                  <property role="Xl_RC" value="Roots" />
                </node>
                <node concept="2OqwBi" id="5LktTNEZJIy" role="1Lso8e">
                  <node concept="2OqwBi" id="5LktTNEZGpU" role="2Oq$k0">
                    <node concept="2RRcyG" id="5LktTNEZH0v" role="2OqNvi" />
                    <node concept="37vLTw" id="67MRmR$zyvO" role="2Oq$k0">
                      <ref role="3cqZAo" node="67MRmR$zn8G" resolve="model" />
                    </node>
                  </node>
                  <node concept="34oBXx" id="5LktTNEZT04" role="2OqNvi" />
                </node>
              </node>
            </node>
          </node>
        </node>
        <node concept="3clFbF" id="6vMIJHUG7A2" role="3cqZAp">
          <node concept="2OqwBi" id="6vMIJHUG7A3" role="3clFbG">
            <node concept="37vLTw" id="6vMIJHUG7A4" role="2Oq$k0">
              <ref role="3cqZAo" node="6vMIJHUDTN8" resolve="result" />
            </node>
            <node concept="TSZUe" id="6vMIJHUG7A5" role="2OqNvi">
              <node concept="1Ls8ON" id="6vMIJHUG7A6" role="25WWJ7">
                <node concept="Xl_RD" id="6vMIJHUG7A7" role="1Lso8e">
                  <property role="Xl_RC" value="Nodes" />
                </node>
                <node concept="3K4zz7" id="1fzYukMdoDa" role="1Lso8e">
                  <node concept="3cmrfG" id="1fzYukMdoPA" role="3K4E3e">
                    <property role="3cmrfH" value="0" />
                  </node>
                  <node concept="3clFbC" id="1fzYukMdojh" role="3K4Cdx">
                    <node concept="37vLTw" id="1fzYukMdo3x" role="3uHU7B">
                      <ref role="3cqZAo" node="67MRmR$zn8G" resolve="model" />
                    </node>
                    <node concept="10Nm6u" id="1fzYukMdour" role="3uHU7w" />
                  </node>
                  <node concept="2YIFZM" id="6vMIJHUGgNp" role="3K4GZi">
                    <ref role="37wK5l" to="msyo:~SNodeOperations.nodesCount(org.jetbrains.mps.openapi.model.SModel):int" resolve="nodesCount" />
                    <ref role="1Pybhc" to="msyo:~SNodeOperations" resolve="SNodeOperations" />
                    <node concept="37vLTw" id="67MRmR$zyJQ" role="37wK5m">
                      <ref role="3cqZAo" node="67MRmR$zn8G" resolve="model" />
                    </node>
                  </node>
                </node>
              </node>
            </node>
          </node>
        </node>
        <node concept="3clFbF" id="6vMIJHUGhQu" role="3cqZAp">
          <node concept="2OqwBi" id="6vMIJHUGhQv" role="3clFbG">
            <node concept="37vLTw" id="6vMIJHUGhQw" role="2Oq$k0">
              <ref role="3cqZAo" node="6vMIJHUDTN8" resolve="result" />
            </node>
            <node concept="TSZUe" id="6vMIJHUGhQx" role="2OqNvi">
              <node concept="1Ls8ON" id="6vMIJHUGhQy" role="25WWJ7">
                <node concept="Xl_RD" id="6vMIJHUGhQz" role="1Lso8e">
                  <property role="Xl_RC" value="References" />
                </node>
                <node concept="37vLTw" id="6vMIJHUGMkW" role="1Lso8e">
                  <ref role="3cqZAo" node="6vMIJHUGA_$" resolve="references" />
                </node>
              </node>
            </node>
          </node>
        </node>
        <node concept="3clFbF" id="6vMIJHUGjID" role="3cqZAp">
          <node concept="2OqwBi" id="6vMIJHUGjIE" role="3clFbG">
            <node concept="37vLTw" id="6vMIJHUGjIF" role="2Oq$k0">
              <ref role="3cqZAo" node="6vMIJHUDTN8" resolve="result" />
            </node>
            <node concept="TSZUe" id="6vMIJHUGjIG" role="2OqNvi">
              <node concept="1Ls8ON" id="6vMIJHUGjIH" role="25WWJ7">
                <node concept="Xl_RD" id="6vMIJHUGjII" role="1Lso8e">
                  <property role="Xl_RC" value="Properties" />
                </node>
                <node concept="37vLTw" id="6vMIJHUGM$A" role="1Lso8e">
                  <ref role="3cqZAo" node="6vMIJHUGA_C" resolve="properties" />
                </node>
              </node>
            </node>
          </node>
        </node>
        <node concept="3clFbH" id="6vMIJHUG6Mo" role="3cqZAp" />
        <node concept="3cpWs6" id="6vMIJHUFeNI" role="3cqZAp">
          <node concept="37vLTw" id="6vMIJHUFfhx" role="3cqZAk">
            <ref role="3cqZAo" node="6vMIJHUDTN8" resolve="result" />
          </node>
        </node>
      </node>
      <node concept="37vLTG" id="1ezeZBAMTQ4" role="3clF46">
        <property role="TrG5h" value="context" />
        <node concept="3uibUv" id="1ezeZBAMTQ3" role="1tU5fm">
          <ref role="3uigEE" to="qgo0:jysm2GDsTL" resolve="ConsoleContext" />
        </node>
      </node>
    </node>
    <node concept="13i0hz" id="4x3U0fq5Ayf" role="13h7CS">
      <property role="13i0iv" value="false" />
      <property role="13i0it" value="false" />
      <property role="TrG5h" value="getNodes" />
      <ref role="13i0hy" node="4x3U0fq41hN" resolve="getNodes" />
      <node concept="3Tm1VV" id="4x3U0fq5Ayg" role="1B3o_S" />
      <node concept="3clFbS" id="4x3U0fq5Ayj" role="3clF47">
        <node concept="3cpWs6" id="4x3U0fq67u8" role="3cqZAp">
          <node concept="2OqwBi" id="5LktTNEZWVC" role="3cqZAk">
            <node concept="2SmgA7" id="5LktTNEZXw5" role="2OqNvi" />
            <node concept="2OqwBi" id="67MRmR$zAUB" role="2Oq$k0">
              <node concept="2OqwBi" id="67MRmR$z$bC" role="2Oq$k0">
                <node concept="13iPFW" id="67MRmR$zzLe" role="2Oq$k0" />
                <node concept="3TrEf2" id="67MRmR$z_mZ" role="2OqNvi">
                  <ref role="3Tt5mk" to="caxt:6vMIJHUnaQp" />
                </node>
              </node>
              <node concept="2qgKlT" id="67MRmR$zDok" role="2OqNvi">
                <ref role="37wK5l" node="67MRmR$z8Z2" resolve="getModel" />
              </node>
            </node>
          </node>
        </node>
      </node>
      <node concept="A3Dl8" id="5LktTNEZzD5" role="3clF45">
        <node concept="3Tqbb2" id="5LktTNEZ$4o" role="A3Ik2" />
      </node>
      <node concept="37vLTG" id="1El5OLrKrw5" role="3clF46">
        <property role="TrG5h" value="context" />
        <node concept="3uibUv" id="1El5OLrKrw4" role="1tU5fm">
          <ref role="3uigEE" to="qgo0:jysm2GDsTL" resolve="ConsoleContext" />
        </node>
      </node>
    </node>
  </node>
  <node concept="13h7C7" id="6vMIJHUOwFL">
    <property role="3GE5qa" value="stat" />
    <ref role="13h7C2" to="caxt:6vMIJHUlTSQ" resolve="ProjectStatisticsTarget" />
    <node concept="13hLZK" id="6vMIJHUOwFM" role="13h7CW">
      <node concept="3clFbS" id="6vMIJHUOwFN" role="2VODD2" />
    </node>
    <node concept="13i0hz" id="6vMIJHUOwFO" role="13h7CS">
      <property role="13i0iv" value="false" />
      <property role="13i0it" value="false" />
      <property role="TrG5h" value="getStat" />
      <ref role="13i0hy" node="6vMIJHUBlVT" resolve="getStat" />
      <node concept="3Tm1VV" id="6vMIJHUOwFP" role="1B3o_S" />
      <node concept="A3Dl8" id="6vMIJHUOwFR" role="3clF45">
        <node concept="1LlUBW" id="6vMIJHUOwFS" role="A3Ik2">
          <node concept="17QB3L" id="6vMIJHUOwFT" role="1Lm7xW" />
          <node concept="10Oyi0" id="6vMIJHUOwFU" role="1Lm7xW" />
        </node>
      </node>
      <node concept="3clFbS" id="6vMIJHUOwFV" role="3clF47">
        <node concept="3cpWs8" id="6vMIJHUOwRR" role="3cqZAp">
          <node concept="3cpWsn" id="6vMIJHUOwRS" role="3cpWs9">
            <property role="TrG5h" value="result" />
            <node concept="_YKpA" id="6vMIJHUOwRT" role="1tU5fm">
              <node concept="1LlUBW" id="6vMIJHUOwRU" role="_ZDj9">
                <node concept="17QB3L" id="6vMIJHUOwRV" role="1Lm7xW" />
                <node concept="10Oyi0" id="6vMIJHUOwRW" role="1Lm7xW" />
              </node>
            </node>
            <node concept="2ShNRf" id="6vMIJHUOwRX" role="33vP2m">
              <node concept="Tc6Ow" id="6vMIJHUOwRY" role="2ShVmc">
                <node concept="1LlUBW" id="6vMIJHUOwRZ" role="HW$YZ">
                  <node concept="17QB3L" id="6vMIJHUOwS0" role="1Lm7xW" />
                  <node concept="10Oyi0" id="6vMIJHUOwS1" role="1Lm7xW" />
                </node>
              </node>
            </node>
          </node>
        </node>
        <node concept="3clFbH" id="1ezeZBAO16B" role="3cqZAp" />
        <node concept="3cpWs8" id="DM6_$ipNVU" role="3cqZAp">
          <node concept="3cpWsn" id="DM6_$ipNVV" role="3cpWs9">
            <property role="TrG5h" value="modules" />
            <node concept="A3Dl8" id="5X1VVpQ3KAJ" role="1tU5fm">
              <node concept="3qUE_q" id="5LktTNEXIUn" role="A3Ik2">
                <node concept="3uibUv" id="5LktTNEXK4D" role="3qUE_r">
                  <ref role="3uigEE" to="88zw:~SModule" resolve="SModule" />
                </node>
              </node>
            </node>
            <node concept="2OqwBi" id="DM6_$ipSkq" role="33vP2m">
              <node concept="2OqwBi" id="DM6_$ipNW0" role="2Oq$k0">
                <node concept="37vLTw" id="DM6_$ipNW1" role="2Oq$k0">
                  <ref role="3cqZAo" node="1ezeZBAN5LI" resolve="context" />
                </node>
                <node concept="liA8E" id="DM6_$ipNW2" role="2OqNvi">
                  <ref role="37wK5l" to="qgo0:3MPHfSuPT3Y" resolve="getProject" />
                </node>
              </node>
              <node concept="liA8E" id="DM6_$ipTZ8" role="2OqNvi">
                <ref role="37wK5l" to="vsqj:~Project.getModulesWithGenerators():java.lang.Iterable" resolve="getModulesWithGenerators" />
              </node>
            </node>
          </node>
        </node>
        <node concept="3cpWs8" id="5X1VVpQ4c5W" role="3cqZAp">
          <node concept="3cpWsn" id="5X1VVpQ4c5Z" role="3cpWs9">
            <property role="TrG5h" value="models" />
            <node concept="A3Dl8" id="5X1VVpQ4c5T" role="1tU5fm">
              <node concept="H_c77" id="5X1VVpQ4dvL" role="A3Ik2" />
            </node>
            <node concept="2OqwBi" id="5X1VVpQ4eAc" role="33vP2m">
              <node concept="37vLTw" id="5X1VVpQ4dUg" role="2Oq$k0">
                <ref role="3cqZAo" node="DM6_$ipNVV" resolve="modules" />
              </node>
              <node concept="3goQfb" id="5X1VVpQ4jXX" role="2OqNvi">
                <node concept="1bVj0M" id="5X1VVpQ4jXZ" role="23t8la">
                  <node concept="3clFbS" id="5X1VVpQ4jY0" role="1bW5cS">
                    <node concept="3clFbF" id="5X1VVpQ4kbv" role="3cqZAp">
                      <node concept="2OqwBi" id="5X1VVpQ4kOU" role="3clFbG">
                        <node concept="37vLTw" id="5X1VVpQ4kbu" role="2Oq$k0">
                          <ref role="3cqZAo" node="5X1VVpQ4jY1" resolve="it" />
                        </node>
                        <node concept="liA8E" id="5X1VVpQ4mEd" role="2OqNvi">
                          <ref role="37wK5l" to="88zw:~SModule.getModels():java.lang.Iterable" resolve="getModels" />
                        </node>
                      </node>
                    </node>
                  </node>
                  <node concept="Rh6nW" id="5X1VVpQ4jY1" role="1bW2Oz">
                    <property role="TrG5h" value="it" />
                    <node concept="2jxLKc" id="5X1VVpQ4jY2" role="1tU5fm" />
                  </node>
                </node>
              </node>
            </node>
          </node>
        </node>
        <node concept="3clFbH" id="5X1VVpQ4bbq" role="3cqZAp" />
        <node concept="3clFbF" id="DM6_$iq43B" role="3cqZAp">
          <node concept="2OqwBi" id="DM6_$iq43C" role="3clFbG">
            <node concept="37vLTw" id="DM6_$iq43D" role="2Oq$k0">
              <ref role="3cqZAo" node="6vMIJHUOwRS" resolve="result" />
            </node>
            <node concept="TSZUe" id="DM6_$iq43E" role="2OqNvi">
              <node concept="1Ls8ON" id="DM6_$iq43F" role="25WWJ7">
                <node concept="Xl_RD" id="DM6_$iq43G" role="1Lso8e">
                  <property role="Xl_RC" value="Modules" />
                </node>
                <node concept="2OqwBi" id="5X1VVpQ47xg" role="1Lso8e">
                  <node concept="37vLTw" id="5X1VVpQ46DR" role="2Oq$k0">
                    <ref role="3cqZAo" node="DM6_$ipNVV" resolve="modules" />
                  </node>
                  <node concept="34oBXx" id="5X1VVpQ4aj2" role="2OqNvi" />
                </node>
              </node>
            </node>
          </node>
        </node>
        <node concept="3clFbF" id="1ezeZBANnMW" role="3cqZAp">
          <node concept="2OqwBi" id="1ezeZBANnMX" role="3clFbG">
            <node concept="37vLTw" id="1ezeZBANnMY" role="2Oq$k0">
              <ref role="3cqZAo" node="6vMIJHUOwRS" resolve="result" />
            </node>
            <node concept="TSZUe" id="1ezeZBANnMZ" role="2OqNvi">
              <node concept="1Ls8ON" id="1ezeZBANnN0" role="25WWJ7">
                <node concept="Xl_RD" id="1ezeZBANnN1" role="1Lso8e">
                  <property role="Xl_RC" value="Non-packaged modules" />
                </node>
                <node concept="2OqwBi" id="1ezeZBATp2Q" role="1Lso8e">
                  <node concept="2OqwBi" id="1ezeZBARWXL" role="2Oq$k0">
                    <node concept="37vLTw" id="5X1VVpQ3AH0" role="2Oq$k0">
                      <ref role="3cqZAo" node="DM6_$ipNVV" resolve="modules" />
                    </node>
                    <node concept="3zZkjj" id="1ezeZBAS$_O" role="2OqNvi">
                      <node concept="1bVj0M" id="1ezeZBAS$_P" role="23t8la">
                        <node concept="3clFbS" id="1ezeZBAS$_Q" role="1bW5cS">
                          <node concept="3clFbF" id="1ezeZBAS_kg" role="3cqZAp">
                            <node concept="2OqwBi" id="1ezeZBAVyvD" role="3clFbG">
                              <node concept="37vLTw" id="1ezeZBAVxfz" role="2Oq$k0">
                                <ref role="3cqZAo" node="1ezeZBAS$_R" resolve="it" />
                              </node>
                              <node concept="liA8E" id="1ezeZBAVzLt" role="2OqNvi">
                                <ref role="37wK5l" to="88zw:~SModule.isPackaged():boolean" resolve="isPackaged" />
                              </node>
                            </node>
                          </node>
                        </node>
                        <node concept="Rh6nW" id="1ezeZBAS$_R" role="1bW2Oz">
                          <property role="TrG5h" value="it" />
                          <node concept="2jxLKc" id="1ezeZBAS$_S" role="1tU5fm" />
                        </node>
                      </node>
                    </node>
                  </node>
                  <node concept="34oBXx" id="1ezeZBATq4v" role="2OqNvi" />
                </node>
              </node>
            </node>
          </node>
        </node>
        <node concept="3clFbF" id="DM6_$ipkqL" role="3cqZAp">
          <node concept="2OqwBi" id="DM6_$ipkqM" role="3clFbG">
            <node concept="37vLTw" id="DM6_$ipkqN" role="2Oq$k0">
              <ref role="3cqZAo" node="6vMIJHUOwRS" resolve="result" />
            </node>
            <node concept="TSZUe" id="DM6_$ipkqO" role="2OqNvi">
              <node concept="1Ls8ON" id="DM6_$ipkqP" role="25WWJ7">
                <node concept="Xl_RD" id="DM6_$ipkqQ" role="1Lso8e">
                  <property role="Xl_RC" value="Models" />
                </node>
                <node concept="2OqwBi" id="DM6_$ipkqR" role="1Lso8e">
                  <node concept="37vLTw" id="5X1VVpQ4seX" role="2Oq$k0">
                    <ref role="3cqZAo" node="5X1VVpQ4c5Z" resolve="models" />
                  </node>
                  <node concept="34oBXx" id="DM6_$ipkr3" role="2OqNvi" />
                </node>
              </node>
            </node>
          </node>
        </node>
        <node concept="3clFbF" id="1ezeZBAUiEI" role="3cqZAp">
          <node concept="2OqwBi" id="1ezeZBAUiEJ" role="3clFbG">
            <node concept="37vLTw" id="1ezeZBAUiEK" role="2Oq$k0">
              <ref role="3cqZAo" node="6vMIJHUOwRS" resolve="result" />
            </node>
            <node concept="TSZUe" id="1ezeZBAUiEL" role="2OqNvi">
              <node concept="1Ls8ON" id="1ezeZBAUiEM" role="25WWJ7">
                <node concept="Xl_RD" id="1ezeZBAUiEN" role="1Lso8e">
                  <property role="Xl_RC" value="Editable models" />
                </node>
                <node concept="2OqwBi" id="1ezeZBAUFQY" role="1Lso8e">
                  <node concept="2OqwBi" id="1ezeZBAUiEO" role="2Oq$k0">
                    <node concept="37vLTw" id="5X1VVpQ4sxs" role="2Oq$k0">
                      <ref role="3cqZAo" node="5X1VVpQ4c5Z" resolve="models" />
                    </node>
                    <node concept="3zZkjj" id="1ezeZBAUwhT" role="2OqNvi">
                      <node concept="1bVj0M" id="1ezeZBAUwhU" role="23t8la">
                        <node concept="3clFbS" id="1ezeZBAUwhV" role="1bW5cS">
                          <node concept="3clFbF" id="1ezeZBAUxaz" role="3cqZAp">
                            <node concept="3fqX7Q" id="1ezeZBAUCW2" role="3clFbG">
                              <node concept="2OqwBi" id="5X1VVpQ4_kA" role="3fr31v">
                                <node concept="2JrnkZ" id="5X1VVpQ4$iY" role="2Oq$k0">
                                  <node concept="37vLTw" id="1ezeZBAUCW5" role="2JrQYb">
                                    <ref role="3cqZAo" node="1ezeZBAUwhW" resolve="it" />
                                  </node>
                                </node>
                                <node concept="liA8E" id="5X1VVpQ4Bge" role="2OqNvi">
                                  <ref role="37wK5l" to="ec5l:~SModel.isReadOnly():boolean" resolve="isReadOnly" />
                                </node>
                              </node>
                            </node>
                          </node>
                        </node>
                        <node concept="Rh6nW" id="1ezeZBAUwhW" role="1bW2Oz">
                          <property role="TrG5h" value="it" />
                          <node concept="2jxLKc" id="1ezeZBAUwhX" role="1tU5fm" />
                        </node>
                      </node>
                    </node>
                  </node>
                  <node concept="34oBXx" id="1ezeZBAUKe8" role="2OqNvi" />
                </node>
              </node>
            </node>
          </node>
        </node>
        <node concept="3clFbH" id="1ezeZBB0J2L" role="3cqZAp" />
        <node concept="3cpWs6" id="1ezeZBANnNj" role="3cqZAp">
          <node concept="37vLTw" id="1ezeZBANnNk" role="3cqZAk">
            <ref role="3cqZAo" node="6vMIJHUOwRS" resolve="result" />
          </node>
        </node>
      </node>
      <node concept="37vLTG" id="1ezeZBAN5LI" role="3clF46">
        <property role="TrG5h" value="context" />
        <node concept="3uibUv" id="1ezeZBAN5LH" role="1tU5fm">
          <ref role="3uigEE" to="qgo0:jysm2GDsTL" resolve="ConsoleContext" />
        </node>
      </node>
    </node>
    <node concept="13i0hz" id="1El5OLrJQN0" role="13h7CS">
      <property role="13i0iv" value="false" />
      <property role="13i0it" value="false" />
      <property role="TrG5h" value="getNodes" />
      <ref role="13i0hy" node="4x3U0fq41hN" resolve="getNodes" />
      <node concept="3Tm1VV" id="1El5OLrJQN1" role="1B3o_S" />
      <node concept="A3Dl8" id="5LktTNEZZCr" role="3clF45">
        <node concept="3Tqbb2" id="5LktTNF00tA" role="A3Ik2" />
      </node>
      <node concept="3clFbS" id="1El5OLrJQN4" role="3clF47">
        <node concept="3cpWs8" id="1El5OLrJQPD" role="3cqZAp">
          <node concept="3cpWsn" id="1El5OLrJQPE" role="3cpWs9">
            <property role="TrG5h" value="modules" />
            <node concept="A3Dl8" id="5LktTNF0ft2" role="1tU5fm">
              <node concept="3qUE_q" id="5LktTNF0fJQ" role="A3Ik2">
                <node concept="3uibUv" id="5LktTNF0g2W" role="3qUE_r">
                  <ref role="3uigEE" to="88zw:~SModule" resolve="SModule" />
                </node>
              </node>
            </node>
            <node concept="2OqwBi" id="5LktTNF03iU" role="33vP2m">
              <node concept="2OqwBi" id="5LktTNF01AT" role="2Oq$k0">
                <node concept="37vLTw" id="5LktTNF00Yh" role="2Oq$k0">
                  <ref role="3cqZAo" node="1El5OLrKvsS" resolve="context" />
                </node>
                <node concept="liA8E" id="5LktTNF02kI" role="2OqNvi">
                  <ref role="37wK5l" to="qgo0:3MPHfSuPT3Y" resolve="getProject" />
                </node>
              </node>
              <node concept="liA8E" id="5LktTNF05DH" role="2OqNvi">
                <ref role="37wK5l" to="vsqj:~Project.getModules():java.lang.Iterable" resolve="getModules" />
              </node>
            </node>
          </node>
        </node>
        <node concept="3cpWs6" id="1El5OLrJRk6" role="3cqZAp">
          <node concept="2OqwBi" id="1El5OLrKaMO" role="3cqZAk">
            <node concept="2OqwBi" id="1El5OLrK0Su" role="2Oq$k0">
              <node concept="2OqwBi" id="1El5OLrJSgl" role="2Oq$k0">
                <node concept="3goQfb" id="1El5OLrJVfh" role="2OqNvi">
                  <node concept="1bVj0M" id="1El5OLrJVfj" role="23t8la">
                    <node concept="3clFbS" id="1El5OLrJVfk" role="1bW5cS">
                      <node concept="3clFbF" id="1El5OLrJVpw" role="3cqZAp">
                        <node concept="2OqwBi" id="1El5OLrJVzC" role="3clFbG">
                          <node concept="37vLTw" id="1El5OLrJVpv" role="2Oq$k0">
                            <ref role="3cqZAo" node="1El5OLrJVfl" resolve="it" />
                          </node>
                          <node concept="liA8E" id="1El5OLrJWwy" role="2OqNvi">
                            <ref role="37wK5l" to="88zw:~SModule.getModels():java.lang.Iterable" resolve="getModels" />
                          </node>
                        </node>
                      </node>
                    </node>
                    <node concept="Rh6nW" id="1El5OLrJVfl" role="1bW2Oz">
                      <property role="TrG5h" value="it" />
                      <node concept="2jxLKc" id="1El5OLrJVfm" role="1tU5fm" />
                    </node>
                  </node>
                </node>
                <node concept="37vLTw" id="5LktTNF0g9o" role="2Oq$k0">
                  <ref role="3cqZAo" node="1El5OLrJQPE" resolve="modules" />
                </node>
              </node>
              <node concept="3goQfb" id="1El5OLrK492" role="2OqNvi">
                <node concept="1bVj0M" id="1El5OLrK494" role="23t8la">
                  <node concept="3clFbS" id="1El5OLrK495" role="1bW5cS">
                    <node concept="3clFbF" id="1El5OLrK7G8" role="3cqZAp">
                      <node concept="2YIFZM" id="1El5OLrK7Ga" role="3clFbG">
                        <ref role="37wK5l" to="ec5l:~SNodeUtil.getDescendants(org.jetbrains.mps.openapi.model.SModel):java.lang.Iterable" resolve="getDescendants" />
                        <ref role="1Pybhc" to="ec5l:~SNodeUtil" resolve="SNodeUtil" />
                        <node concept="37vLTw" id="1El5OLrK7Gb" role="37wK5m">
                          <ref role="3cqZAo" node="1El5OLrK496" resolve="it" />
                        </node>
                      </node>
                    </node>
                  </node>
                  <node concept="Rh6nW" id="1El5OLrK496" role="1bW2Oz">
                    <property role="TrG5h" value="it" />
                    <node concept="2jxLKc" id="1El5OLrK497" role="1tU5fm" />
                  </node>
                </node>
              </node>
            </node>
            <node concept="ANE8D" id="1El5OLrKfhw" role="2OqNvi" />
          </node>
        </node>
      </node>
      <node concept="37vLTG" id="1El5OLrKvsS" role="3clF46">
        <property role="TrG5h" value="context" />
        <node concept="3uibUv" id="1El5OLrKvsR" role="1tU5fm">
          <ref role="3uigEE" to="qgo0:jysm2GDsTL" resolve="ConsoleContext" />
        </node>
      </node>
    </node>
  </node>
  <node concept="13h7C7" id="1NRmRaKF8ae">
    <ref role="13h7C2" to="caxt:1NRmRaKF8ac" resolve="ShowBrokenReferences" />
    <node concept="13hLZK" id="1NRmRaKF8af" role="13h7CW">
      <node concept="3clFbS" id="1NRmRaKF8ag" role="2VODD2" />
    </node>
    <node concept="13i0hz" id="1NRmRaKF8ah" role="13h7CS">
      <property role="13i0iv" value="false" />
      <property role="13i0it" value="false" />
      <property role="TrG5h" value="doExecute" />
      <ref role="13i0hy" to="zyb2:2SpVAIqougW" resolve="doExecute" />
      <node concept="3Tm1VV" id="1NRmRaKF8aj" role="1B3o_S" />
      <node concept="3clFbS" id="1NRmRaKF8aq" role="3clF47">
        <node concept="1QHqEK" id="1NRmRaKF8ar" role="3cqZAp">
          <node concept="1QHqEC" id="1NRmRaKF8as" role="1QHqEI">
            <node concept="3clFbS" id="1NRmRaKF8at" role="1bW5cS">
              <node concept="3cpWs8" id="1NRmRaKF8ay" role="3cqZAp">
                <node concept="3cpWsn" id="1NRmRaKF8az" role="3cpWs9">
                  <property role="TrG5h" value="brokenReferences" />
                  <node concept="A3Dl8" id="5LktTNF0nNe" role="1tU5fm">
                    <node concept="2z4iKi" id="5LktTNF0nNg" role="A3Ik2" />
                  </node>
                  <node concept="2OqwBi" id="4waomXWbQIx" role="33vP2m">
                    <node concept="2OqwBi" id="4waomXWbQIy" role="2Oq$k0">
                      <node concept="2OqwBi" id="4x3U0fq54er" role="2Oq$k0">
                        <node concept="2OqwBi" id="4x3U0fq4xTK" role="2Oq$k0">
                          <node concept="13iPFW" id="4x3U0fq4xdw" role="2Oq$k0" />
                          <node concept="3TrEf2" id="4x3U0fq4zsY" role="2OqNvi">
                            <ref role="3Tt5mk" to="caxt:1NRmRaKF8ad" />
                          </node>
                        </node>
                        <node concept="2qgKlT" id="4x3U0fq55O2" role="2OqNvi">
                          <ref role="37wK5l" node="4x3U0fq41hN" resolve="getNodes" />
                          <node concept="37vLTw" id="2SpVAIquntl" role="37wK5m">
                            <ref role="3cqZAo" node="2SpVAIqtPCr" resolve="context" />
                          </node>
                        </node>
                      </node>
                      <node concept="3goQfb" id="4waomXWbQIA" role="2OqNvi">
                        <node concept="1bVj0M" id="4waomXWbQIB" role="23t8la">
                          <node concept="3clFbS" id="4waomXWbQIC" role="1bW5cS">
                            <node concept="3clFbF" id="4waomXWbQID" role="3cqZAp">
                              <node concept="2OqwBi" id="4waomXWbQIE" role="3clFbG">
                                <node concept="37vLTw" id="4waomXWbQIF" role="2Oq$k0">
                                  <ref role="3cqZAo" node="4waomXWbQIH" resolve="it" />
                                </node>
                                <node concept="2z74zc" id="4waomXWbQIG" role="2OqNvi" />
                              </node>
                            </node>
                          </node>
                          <node concept="Rh6nW" id="4waomXWbQIH" role="1bW2Oz">
                            <property role="TrG5h" value="it" />
                            <node concept="2jxLKc" id="4waomXWbQII" role="1tU5fm" />
                          </node>
                        </node>
                      </node>
                    </node>
                    <node concept="3zZkjj" id="4waomXWbQIJ" role="2OqNvi">
                      <node concept="1bVj0M" id="4waomXWbQIK" role="23t8la">
                        <node concept="3clFbS" id="4waomXWbQIL" role="1bW5cS">
                          <node concept="3clFbF" id="4waomXWbQIM" role="3cqZAp">
                            <node concept="3clFbC" id="4waomXWbQIN" role="3clFbG">
                              <node concept="2YIFZM" id="4waomXWbQIO" role="3uHU7B">
                                <ref role="37wK5l" to="msyo:~SNodeOperations.getTargetNodeSilently(org.jetbrains.mps.openapi.model.SReference):org.jetbrains.mps.openapi.model.SNode" resolve="getTargetNodeSilently" />
                                <ref role="1Pybhc" to="msyo:~SNodeOperations" resolve="SNodeOperations" />
                                <node concept="37vLTw" id="4waomXWbSLY" role="37wK5m">
                                  <ref role="3cqZAo" node="4waomXWbQIR" resolve="it" />
                                </node>
                              </node>
                              <node concept="10Nm6u" id="4waomXWbQIQ" role="3uHU7w" />
                            </node>
                          </node>
                        </node>
                        <node concept="Rh6nW" id="4waomXWbQIR" role="1bW2Oz">
                          <property role="TrG5h" value="it" />
                          <node concept="2jxLKc" id="4waomXWbQIS" role="1tU5fm" />
                        </node>
                      </node>
                    </node>
                  </node>
                </node>
              </node>
              <node concept="2Gpval" id="1NRmRaKF8aG" role="3cqZAp">
                <node concept="2GrKxI" id="1NRmRaKF8aH" role="2Gsz3X">
                  <property role="TrG5h" value="ref" />
                </node>
                <node concept="37vLTw" id="1NRmRaKF8aI" role="2GsD0m">
                  <ref role="3cqZAo" node="1NRmRaKF8az" resolve="brokenReferences" />
                </node>
                <node concept="3clFbS" id="1NRmRaKF8aJ" role="2LFqv$">
                  <node concept="3clFbF" id="1NRmRaKF8aK" role="3cqZAp">
                    <node concept="2OqwBi" id="1NRmRaKF8aL" role="3clFbG">
                      <node concept="37vLTw" id="1NRmRaKF8aM" role="2Oq$k0">
                        <ref role="3cqZAo" node="2SpVAIqtPCt" resolve="console" />
                      </node>
                      <node concept="liA8E" id="1NRmRaKF8aN" role="2OqNvi">
                        <ref role="37wK5l" to="qgo0:5WpmwkrQPWC" resolve="addText" />
                        <node concept="3cpWs3" id="1NRmRaKF8aO" role="37wK5m">
                          <node concept="2OqwBi" id="1NRmRaKF8aP" role="3uHU7w">
                            <node concept="2GrUjf" id="1NRmRaKF8aQ" role="2Oq$k0">
                              <ref role="2Gs0qQ" node="1NRmRaKF8aH" resolve="ref" />
                            </node>
                            <node concept="liA8E" id="1NRmRaKF8aR" role="2OqNvi">
                              <ref role="37wK5l" to="ec5l:~SReference.getTargetSModelReference():org.jetbrains.mps.openapi.model.SModelReference" resolve="getTargetSModelReference" />
                            </node>
                          </node>
                          <node concept="Xl_RD" id="1NRmRaKF8aS" role="3uHU7B">
                            <property role="Xl_RC" value="model id = " />
                          </node>
                        </node>
                      </node>
                    </node>
                  </node>
                  <node concept="3clFbF" id="1NRmRaKF8aT" role="3cqZAp">
                    <node concept="2OqwBi" id="FuAV$pokxU" role="3clFbG">
                      <node concept="37vLTw" id="1NRmRaKF8aV" role="2Oq$k0">
                        <ref role="3cqZAo" node="2SpVAIqtPCt" resolve="console" />
                      </node>
                      <node concept="liA8E" id="FuAV$polKD" role="2OqNvi">
                        <ref role="37wK5l" to="qgo0:5WpmwkrQPWC" resolve="addText" />
                        <node concept="Xl_RD" id="FuAV$pomkd" role="37wK5m">
                          <property role="Xl_RC" value="\n" />
                        </node>
                      </node>
                    </node>
                  </node>
                  <node concept="3clFbF" id="1NRmRaKF8aX" role="3cqZAp">
                    <node concept="2OqwBi" id="1NRmRaKF8aY" role="3clFbG">
                      <node concept="37vLTw" id="1NRmRaKF8aZ" role="2Oq$k0">
                        <ref role="3cqZAo" node="2SpVAIqtPCt" resolve="console" />
                      </node>
                      <node concept="liA8E" id="1NRmRaKF8b0" role="2OqNvi">
                        <ref role="37wK5l" to="qgo0:5WpmwkrQPWC" resolve="addText" />
                        <node concept="3cpWs3" id="1NRmRaKF8b1" role="37wK5m">
                          <node concept="Xl_RD" id="1NRmRaKF8b2" role="3uHU7B">
                            <property role="Xl_RC" value="node  id = " />
                          </node>
                          <node concept="2OqwBi" id="1NRmRaKF8b3" role="3uHU7w">
                            <node concept="2GrUjf" id="1NRmRaKF8b4" role="2Oq$k0">
                              <ref role="2Gs0qQ" node="1NRmRaKF8aH" resolve="ref" />
                            </node>
                            <node concept="liA8E" id="1NRmRaKF8b5" role="2OqNvi">
                              <ref role="37wK5l" to="ec5l:~SReference.getTargetNodeId():org.jetbrains.mps.openapi.model.SNodeId" resolve="getTargetNodeId" />
                            </node>
                          </node>
                        </node>
                      </node>
                    </node>
                  </node>
                  <node concept="3cpWs8" id="KNcckM8OdU" role="3cqZAp">
                    <node concept="3cpWsn" id="KNcckM8OdX" role="3cpWs9">
                      <property role="TrG5h" value="targetNode" />
                      <node concept="3Tqbb2" id="KNcckM8OdS" role="1tU5fm" />
                      <node concept="2OqwBi" id="KNcckM8WQX" role="33vP2m">
                        <node concept="2GrUjf" id="KNcckM8VTg" role="2Oq$k0">
                          <ref role="2Gs0qQ" node="1NRmRaKF8aH" resolve="ref" />
                        </node>
                        <node concept="liA8E" id="KNcckM8YI0" role="2OqNvi">
                          <ref role="37wK5l" to="ec5l:~SReference.getSourceNode():org.jetbrains.mps.openapi.model.SNode" resolve="getSourceNode" />
                        </node>
                      </node>
                    </node>
                  </node>
                  <node concept="3clFbF" id="KNcckM9Aun" role="3cqZAp">
                    <node concept="2OqwBi" id="KNcckM9Auo" role="3clFbG">
                      <node concept="37vLTw" id="KNcckM9Aup" role="2Oq$k0">
                        <ref role="3cqZAo" node="2SpVAIqtPCt" resolve="console" />
                      </node>
                      <node concept="liA8E" id="KNcckM9Auq" role="2OqNvi">
                        <ref role="37wK5l" to="qgo0:5WpmwkrQPWC" resolve="addText" />
                        <node concept="Xl_RD" id="KNcckM9Aur" role="37wK5m">
                          <property role="Xl_RC" value="\n" />
                        </node>
                      </node>
                    </node>
                  </node>
                  <node concept="3cpWs8" id="22lVekVFx34" role="3cqZAp">
                    <node concept="3cpWsn" id="22lVekVFx37" role="3cpWs9">
                      <property role="TrG5h" value="clickableNode" />
                      <node concept="3Tqbb2" id="22lVekVFx32" role="1tU5fm">
                        <ref role="ehGHo" to="eynw:22lVekVE19_" resolve="NodeReferenceString" />
                      </node>
                      <node concept="2ShNRf" id="22lVekVF$IV" role="33vP2m">
                        <node concept="3zrR0B" id="22lVekVF$G3" role="2ShVmc">
                          <node concept="3Tqbb2" id="22lVekVF$G4" role="3zrR0E">
                            <ref role="ehGHo" to="eynw:22lVekVE19_" resolve="NodeReferenceString" />
                          </node>
                        </node>
                      </node>
                    </node>
                  </node>
                  <node concept="3clFbF" id="22lVekVF_SQ" role="3cqZAp">
                    <node concept="2OqwBi" id="22lVekVFMdY" role="3clFbG">
                      <node concept="2OqwBi" id="22lVekVFH50" role="2Oq$k0">
                        <node concept="37vLTw" id="22lVekVF_SP" role="2Oq$k0">
                          <ref role="3cqZAo" node="22lVekVFx37" resolve="clickableNode" />
                        </node>
                        <node concept="3TrcHB" id="igjXyuFu7F" role="2OqNvi">
                          <ref role="3TsBF5" to="eynw:igjXyutu74" resolve="referencePresentation" />
                        </node>
                      </node>
                      <node concept="tyxLq" id="22lVekVFOO1" role="2OqNvi">
                        <node concept="Xl_RD" id="22lVekVFPmZ" role="tz02z">
                          <property role="Xl_RC" value="Go to enclosing node" />
                        </node>
                      </node>
                    </node>
                  </node>
                  <node concept="3clFbF" id="22lVekVG1DC" role="3cqZAp">
                    <node concept="2OqwBi" id="22lVekVG7hO" role="3clFbG">
                      <node concept="2OqwBi" id="22lVekVG2l0" role="2Oq$k0">
                        <node concept="37vLTw" id="22lVekVG1DB" role="2Oq$k0">
                          <ref role="3cqZAo" node="22lVekVFx37" resolve="clickableNode" />
                        </node>
                        <node concept="3TrEf2" id="igjXyuF_9e" role="2OqNvi">
                          <ref role="3Tt5mk" to="eynw:igjXyutfLJ" />
                        </node>
                      </node>
                      <node concept="2oxUTD" id="22lVekVG8Ir" role="2OqNvi">
                        <node concept="37vLTw" id="22lVekVG9hD" role="2oxUTC">
                          <ref role="3cqZAo" node="KNcckM8OdX" resolve="targetNode" />
                        </node>
                      </node>
                    </node>
                  </node>
                  <node concept="3clFbF" id="22lVekVCYG2" role="3cqZAp">
                    <node concept="2OqwBi" id="22lVekVCZfV" role="3clFbG">
                      <node concept="37vLTw" id="22lVekVCYG1" role="2Oq$k0">
                        <ref role="3cqZAo" node="2SpVAIqtPCt" resolve="console" />
                      </node>
                      <node concept="liA8E" id="22lVekVD0xg" role="2OqNvi">
                        <ref role="37wK5l" to="qgo0:7Jzw3XJWFQB" resolve="addNode" />
                        <node concept="37vLTw" id="22lVekVG9Pf" role="37wK5m">
                          <ref role="3cqZAo" node="22lVekVFx37" resolve="clickableNode" />
                        </node>
                      </node>
                    </node>
                  </node>
                  <node concept="3clFbF" id="FuAV$poouG" role="3cqZAp">
                    <node concept="2OqwBi" id="FuAV$poouH" role="3clFbG">
                      <node concept="37vLTw" id="FuAV$poouI" role="2Oq$k0">
                        <ref role="3cqZAo" node="2SpVAIqtPCt" resolve="console" />
                      </node>
                      <node concept="liA8E" id="FuAV$poouJ" role="2OqNvi">
                        <ref role="37wK5l" to="qgo0:5WpmwkrQPWC" resolve="addText" />
                        <node concept="Xl_RD" id="FuAV$poouK" role="37wK5m">
                          <property role="Xl_RC" value="\n" />
                        </node>
                      </node>
                    </node>
                  </node>
                  <node concept="3clFbF" id="FuAV$pop2A" role="3cqZAp">
                    <node concept="2OqwBi" id="FuAV$pop2B" role="3clFbG">
                      <node concept="37vLTw" id="FuAV$pop2C" role="2Oq$k0">
                        <ref role="3cqZAo" node="2SpVAIqtPCt" resolve="console" />
                      </node>
                      <node concept="liA8E" id="FuAV$pop2D" role="2OqNvi">
                        <ref role="37wK5l" to="qgo0:5WpmwkrQPWC" resolve="addText" />
                        <node concept="Xl_RD" id="FuAV$pop2E" role="37wK5m">
                          <property role="Xl_RC" value="\n" />
                        </node>
                      </node>
                    </node>
                  </node>
                </node>
              </node>
            </node>
          </node>
        </node>
      </node>
      <node concept="37vLTG" id="2SpVAIqtPCr" role="3clF46">
        <property role="TrG5h" value="context" />
        <node concept="3uibUv" id="2SpVAIqtPCs" role="1tU5fm">
          <ref role="3uigEE" to="qgo0:jysm2GDsTL" resolve="ConsoleContext" />
        </node>
      </node>
      <node concept="37vLTG" id="2SpVAIqtPCt" role="3clF46">
        <property role="TrG5h" value="console" />
        <node concept="3uibUv" id="2SpVAIqtPCu" role="1tU5fm">
          <ref role="3uigEE" to="qgo0:5WpmwkrQPPk" resolve="ConsoleStream" />
        </node>
      </node>
      <node concept="3cqZAl" id="2SpVAIqtPCv" role="3clF45" />
    </node>
  </node>
  <node concept="13h7C7" id="1NRmRaKGTrv">
    <property role="3GE5qa" value="stat" />
    <ref role="13h7C2" to="caxt:1NRmRaKGToF" resolve="SubtreeStatisticsTarget" />
    <node concept="13hLZK" id="1NRmRaKGTu3" role="13h7CW">
      <node concept="3clFbS" id="1NRmRaKGTu4" role="2VODD2" />
    </node>
    <node concept="13i0hz" id="1NRmRaKGTHw" role="13h7CS">
      <property role="13i0iv" value="false" />
      <property role="13i0it" value="false" />
      <property role="TrG5h" value="getStat" />
      <ref role="13i0hy" node="6vMIJHUBlVT" resolve="getStat" />
      <node concept="3Tm1VV" id="1NRmRaKGTHx" role="1B3o_S" />
      <node concept="A3Dl8" id="1NRmRaKGTHz" role="3clF45">
        <node concept="1LlUBW" id="1NRmRaKGTH$" role="A3Ik2">
          <node concept="17QB3L" id="1NRmRaKGTH_" role="1Lm7xW" />
          <node concept="10Oyi0" id="1NRmRaKGTHA" role="1Lm7xW" />
        </node>
      </node>
      <node concept="37vLTG" id="1NRmRaKGTHB" role="3clF46">
        <property role="TrG5h" value="context" />
        <node concept="3uibUv" id="1NRmRaKGTHC" role="1tU5fm">
          <ref role="3uigEE" to="qgo0:jysm2GDsTL" resolve="ConsoleContext" />
        </node>
      </node>
      <node concept="3clFbS" id="1NRmRaKGTHD" role="3clF47">
        <node concept="3cpWs8" id="1NRmRaKHf3a" role="3cqZAp">
          <node concept="3cpWsn" id="1NRmRaKHf3d" role="3cpWs9">
            <property role="TrG5h" value="targetNode" />
            <node concept="3Tqbb2" id="1NRmRaKHf38" role="1tU5fm" />
            <node concept="2OqwBi" id="1NRmRaKHkcN" role="33vP2m">
              <node concept="2OqwBi" id="1NRmRaKHhDu" role="2Oq$k0">
                <node concept="13iPFW" id="1NRmRaKHhvA" role="2Oq$k0" />
                <node concept="3TrEf2" id="1NRmRaKHjfJ" role="2OqNvi">
                  <ref role="3Tt5mk" to="caxt:1NRmRaKGTr6" />
                </node>
              </node>
              <node concept="2qgKlT" id="1NRmRaKHlQe" role="2OqNvi">
                <ref role="37wK5l" to="tpeu:36vPRrqnscn" resolve="getTargetNode" />
              </node>
            </node>
          </node>
        </node>
        <node concept="3cpWs8" id="1NRmRaKI7mH" role="3cqZAp">
          <node concept="3cpWsn" id="1NRmRaKI7mK" role="3cpWs9">
            <property role="TrG5h" value="subNodes" />
            <node concept="2I9FWS" id="1NRmRaKI7mF" role="1tU5fm" />
            <node concept="2OqwBi" id="1NRmRaKIaOD" role="33vP2m">
              <node concept="37vLTw" id="1NRmRaKIaGa" role="2Oq$k0">
                <ref role="3cqZAo" node="1NRmRaKHf3d" resolve="targetNode" />
              </node>
              <node concept="2Rf3mk" id="1NRmRaKIbDA" role="2OqNvi" />
            </node>
          </node>
        </node>
        <node concept="3cpWs8" id="1NRmRaKH2bm" role="3cqZAp">
          <node concept="3cpWsn" id="1NRmRaKH2bn" role="3cpWs9">
            <property role="TrG5h" value="references" />
            <node concept="3cmrfG" id="1NRmRaKH2bo" role="33vP2m">
              <property role="3cmrfH" value="0" />
            </node>
            <node concept="10Oyi0" id="1NRmRaKH2bp" role="1tU5fm" />
          </node>
        </node>
        <node concept="3cpWs8" id="1NRmRaKH2bq" role="3cqZAp">
          <node concept="3cpWsn" id="1NRmRaKH2br" role="3cpWs9">
            <property role="TrG5h" value="properties" />
            <node concept="3cmrfG" id="1NRmRaKH2bs" role="33vP2m">
              <property role="3cmrfH" value="0" />
            </node>
            <node concept="10Oyi0" id="1NRmRaKH2bt" role="1tU5fm" />
          </node>
        </node>
        <node concept="1DcWWT" id="1NRmRaKH2bu" role="3cqZAp">
          <node concept="3cpWsn" id="1NRmRaKH2bv" role="1Duv9x">
            <property role="3TUv4t" value="false" />
            <property role="TrG5h" value="node" />
            <node concept="3uibUv" id="1NRmRaKHJ9w" role="1tU5fm">
              <ref role="3uigEE" to="ec5l:~SNode" resolve="SNode" />
            </node>
          </node>
          <node concept="3clFbS" id="1NRmRaKH2bx" role="2LFqv$">
            <node concept="3clFbF" id="1NRmRaKH2by" role="3cqZAp">
              <node concept="d57v9" id="1NRmRaKH2bz" role="3clFbG">
                <node concept="37vLTw" id="1NRmRaKH2b$" role="37vLTJ">
                  <ref role="3cqZAo" node="1NRmRaKH2bn" resolve="references" />
                </node>
                <node concept="2OqwBi" id="1NRmRaKH2b_" role="37vLTx">
                  <node concept="2YIFZM" id="1NRmRaKH2bA" role="2Oq$k0">
                    <ref role="1Pybhc" to="msyo:~IterableUtil" resolve="IterableUtil" />
                    <ref role="37wK5l" to="msyo:~IterableUtil.asCollection(java.lang.Iterable):java.util.Collection" resolve="asCollection" />
                    <node concept="2OqwBi" id="1NRmRaKHLY9" role="37wK5m">
                      <node concept="37vLTw" id="1NRmRaKH2bC" role="2Oq$k0">
                        <ref role="3cqZAo" node="1NRmRaKH2bv" resolve="node" />
                      </node>
                      <node concept="liA8E" id="1NRmRaKHN95" role="2OqNvi">
                        <ref role="37wK5l" to="ec5l:~SNode.getReferences():java.lang.Iterable" resolve="getReferences" />
                      </node>
                    </node>
                  </node>
                  <node concept="liA8E" id="1NRmRaKH2bE" role="2OqNvi">
                    <ref role="37wK5l" to="k7g3:~Collection.size():int" resolve="size" />
                  </node>
                </node>
              </node>
            </node>
            <node concept="3clFbF" id="1NRmRaKH2bF" role="3cqZAp">
              <node concept="d57v9" id="1NRmRaKH2bG" role="3clFbG">
                <node concept="37vLTw" id="1NRmRaKH2bH" role="37vLTJ">
                  <ref role="3cqZAo" node="1NRmRaKH2br" resolve="properties" />
                </node>
                <node concept="2OqwBi" id="1NRmRaKH2bI" role="37vLTx">
                  <node concept="2OqwBi" id="1NRmRaKH2bJ" role="2Oq$k0">
                    <node concept="2YIFZM" id="1NRmRaKH2bK" role="2Oq$k0">
                      <ref role="1Pybhc" to="msyo:~SNodeOperations" resolve="SNodeOperations" />
                      <ref role="37wK5l" to="msyo:~SNodeOperations.getProperties(org.jetbrains.mps.openapi.model.SNode):java.util.Map" resolve="getProperties" />
                      <node concept="37vLTw" id="1NRmRaKH2bL" role="37wK5m">
                        <ref role="3cqZAo" node="1NRmRaKH2bv" resolve="node" />
                      </node>
                    </node>
                    <node concept="liA8E" id="1NRmRaKH2bM" role="2OqNvi">
                      <ref role="37wK5l" to="k7g3:~Map.keySet():java.util.Set" resolve="keySet" />
                    </node>
                  </node>
                  <node concept="liA8E" id="1NRmRaKH2bN" role="2OqNvi">
                    <ref role="37wK5l" to="k7g3:~Set.size():int" resolve="size" />
                  </node>
                </node>
              </node>
            </node>
          </node>
          <node concept="37vLTw" id="1NRmRaKIhnN" role="1DdaDG">
            <ref role="3cqZAo" node="1NRmRaKI7mK" resolve="subNodes" />
          </node>
        </node>
        <node concept="3cpWs8" id="1NRmRaKH2bQ" role="3cqZAp">
          <node concept="3cpWsn" id="1NRmRaKH2bR" role="3cpWs9">
            <property role="TrG5h" value="result" />
            <node concept="_YKpA" id="1NRmRaKH2bS" role="1tU5fm">
              <node concept="1LlUBW" id="1NRmRaKH2bT" role="_ZDj9">
                <node concept="17QB3L" id="1NRmRaKH2bU" role="1Lm7xW" />
                <node concept="10Oyi0" id="1NRmRaKH2bV" role="1Lm7xW" />
              </node>
            </node>
            <node concept="2ShNRf" id="1NRmRaKH2bW" role="33vP2m">
              <node concept="Tc6Ow" id="1NRmRaKH2bX" role="2ShVmc">
                <node concept="1LlUBW" id="1NRmRaKH2bY" role="HW$YZ">
                  <node concept="17QB3L" id="1NRmRaKH2bZ" role="1Lm7xW" />
                  <node concept="10Oyi0" id="1NRmRaKH2c0" role="1Lm7xW" />
                </node>
              </node>
            </node>
          </node>
        </node>
        <node concept="3clFbF" id="1NRmRaKH2cd" role="3cqZAp">
          <node concept="2OqwBi" id="1NRmRaKH2ce" role="3clFbG">
            <node concept="37vLTw" id="1NRmRaKH2cf" role="2Oq$k0">
              <ref role="3cqZAo" node="1NRmRaKH2bR" resolve="result" />
            </node>
            <node concept="TSZUe" id="1NRmRaKH2cg" role="2OqNvi">
              <node concept="1Ls8ON" id="1NRmRaKH2ch" role="25WWJ7">
                <node concept="Xl_RD" id="1NRmRaKH2ci" role="1Lso8e">
                  <property role="Xl_RC" value="Nodes" />
                </node>
                <node concept="2OqwBi" id="1NRmRaKIoC_" role="1Lso8e">
                  <node concept="37vLTw" id="1NRmRaKInxy" role="2Oq$k0">
                    <ref role="3cqZAo" node="1NRmRaKI7mK" resolve="subNodes" />
                  </node>
                  <node concept="34oBXx" id="1NRmRaKIw3f" role="2OqNvi" />
                </node>
              </node>
            </node>
          </node>
        </node>
        <node concept="3clFbF" id="1NRmRaKH2cl" role="3cqZAp">
          <node concept="2OqwBi" id="1NRmRaKH2cm" role="3clFbG">
            <node concept="37vLTw" id="1NRmRaKH2cn" role="2Oq$k0">
              <ref role="3cqZAo" node="1NRmRaKH2bR" resolve="result" />
            </node>
            <node concept="TSZUe" id="1NRmRaKH2co" role="2OqNvi">
              <node concept="1Ls8ON" id="1NRmRaKH2cp" role="25WWJ7">
                <node concept="Xl_RD" id="1NRmRaKH2cq" role="1Lso8e">
                  <property role="Xl_RC" value="References" />
                </node>
                <node concept="37vLTw" id="1NRmRaKH2cr" role="1Lso8e">
                  <ref role="3cqZAo" node="1NRmRaKH2bn" resolve="references" />
                </node>
              </node>
            </node>
          </node>
        </node>
        <node concept="3clFbF" id="1NRmRaKH2cs" role="3cqZAp">
          <node concept="2OqwBi" id="1NRmRaKH2ct" role="3clFbG">
            <node concept="37vLTw" id="1NRmRaKH2cu" role="2Oq$k0">
              <ref role="3cqZAo" node="1NRmRaKH2bR" resolve="result" />
            </node>
            <node concept="TSZUe" id="1NRmRaKH2cv" role="2OqNvi">
              <node concept="1Ls8ON" id="1NRmRaKH2cw" role="25WWJ7">
                <node concept="Xl_RD" id="1NRmRaKH2cx" role="1Lso8e">
                  <property role="Xl_RC" value="Properties" />
                </node>
                <node concept="37vLTw" id="1NRmRaKH2cy" role="1Lso8e">
                  <ref role="3cqZAo" node="1NRmRaKH2br" resolve="properties" />
                </node>
              </node>
            </node>
          </node>
        </node>
        <node concept="3clFbH" id="1NRmRaKH2cz" role="3cqZAp" />
        <node concept="3cpWs6" id="1NRmRaKH2c$" role="3cqZAp">
          <node concept="37vLTw" id="1NRmRaKH2c_" role="3cqZAk">
            <ref role="3cqZAo" node="1NRmRaKH2bR" resolve="result" />
          </node>
        </node>
      </node>
    </node>
    <node concept="13i0hz" id="4x3U0fq5uwc" role="13h7CS">
      <property role="13i0iv" value="false" />
      <property role="13i0it" value="false" />
      <property role="TrG5h" value="getNodes" />
      <ref role="13i0hy" node="4x3U0fq41hN" resolve="getNodes" />
      <node concept="3Tm1VV" id="4x3U0fq5uwd" role="1B3o_S" />
      <node concept="A3Dl8" id="5LktTNF0sYF" role="3clF45">
        <node concept="3Tqbb2" id="5LktTNF0trO" role="A3Ik2" />
      </node>
      <node concept="3clFbS" id="4x3U0fq5uwg" role="3clF47">
        <node concept="3cpWs6" id="4x3U0fq5v3u" role="3cqZAp">
          <node concept="2OqwBi" id="4x3U0fq5yfM" role="3cqZAk">
            <node concept="2OqwBi" id="4x3U0fq5vcn" role="2Oq$k0">
              <node concept="13iPFW" id="4x3U0fq5v41" role="2Oq$k0" />
              <node concept="3TrEf2" id="4x3U0fq5x8o" role="2OqNvi">
                <ref role="3Tt5mk" to="caxt:1NRmRaKGTr6" />
              </node>
            </node>
            <node concept="2Rf3mk" id="4x3U0fq5zQv" role="2OqNvi" />
          </node>
        </node>
      </node>
      <node concept="37vLTG" id="1El5OLrKuMY" role="3clF46">
        <property role="TrG5h" value="context" />
        <node concept="3uibUv" id="1El5OLrKuMX" role="1tU5fm">
          <ref role="3uigEE" to="qgo0:jysm2GDsTL" resolve="ConsoleContext" />
        </node>
      </node>
    </node>
  </node>
  <node concept="13h7C7" id="4x3U0fq41hK">
    <ref role="13h7C2" to="caxt:4x3U0fq41h1" resolve="INodeSetReference" />
    <node concept="13i0hz" id="4x3U0fq41hN" role="13h7CS">
      <property role="13i0iv" value="false" />
      <property role="13i0it" value="true" />
      <property role="TrG5h" value="getNodes" />
      <node concept="3Tm1VV" id="4x3U0fq41hO" role="1B3o_S" />
      <node concept="3clFbS" id="4x3U0fq41hQ" role="3clF47">
        <node concept="3clFbF" id="7Q$BpsALBxI" role="3cqZAp">
          <node concept="10Nm6u" id="7Q$BpsALBxH" role="3clFbG" />
        </node>
      </node>
      <node concept="A3Dl8" id="5LktTNEXKOt" role="3clF45">
        <node concept="3Tqbb2" id="5LktTNEXKSo" role="A3Ik2" />
      </node>
      <node concept="37vLTG" id="1El5OLrKn7f" role="3clF46">
        <property role="TrG5h" value="context" />
        <node concept="3uibUv" id="1El5OLrKn7e" role="1tU5fm">
          <ref role="3uigEE" to="qgo0:jysm2GDsTL" resolve="ConsoleContext" />
        </node>
      </node>
    </node>
    <node concept="13hLZK" id="4x3U0fq41hL" role="13h7CW">
      <node concept="3clFbS" id="4x3U0fq41hM" role="2VODD2" />
    </node>
  </node>
  <node concept="13h7C7" id="67MRmR$wII4">
    <ref role="13h7C2" to="caxt:67MRmR$vSn$" resolve="ShowGenPlan" />
    <node concept="13hLZK" id="67MRmR$wIKs" role="13h7CW">
      <node concept="3clFbS" id="67MRmR$wIKt" role="2VODD2" />
    </node>
    <node concept="13i0hz" id="67MRmR$wIVH" role="13h7CS">
      <property role="TrG5h" value="doExecute" />
      <property role="13i0it" value="false" />
      <property role="13i0iv" value="false" />
      <ref role="13i0hy" to="zyb2:2SpVAIqougW" resolve="doExecute" />
      <node concept="3Tm1VV" id="67MRmR$wIVI" role="1B3o_S" />
      <node concept="3clFbS" id="67MRmR$wIVP" role="3clF47">
        <node concept="3clFbJ" id="7Q$BpsALXHg" role="3cqZAp">
          <node concept="3clFbS" id="7Q$BpsALXHj" role="3clFbx">
            <node concept="3cpWs6" id="7Q$BpsAM47D" role="3cqZAp" />
          </node>
          <node concept="3clFbC" id="7Q$BpsAM3Nu" role="3clFbw">
            <node concept="10Nm6u" id="7Q$BpsAM3ZQ" role="3uHU7w" />
            <node concept="2OqwBi" id="7Q$BpsAM0vZ" role="3uHU7B">
              <node concept="2OqwBi" id="7Q$BpsALY6g" role="2Oq$k0">
                <node concept="13iPFW" id="7Q$BpsALXPX" role="2Oq$k0" />
                <node concept="3TrEf2" id="7Q$BpsALZih" role="2OqNvi">
                  <ref role="3Tt5mk" to="caxt:67MRmR$vSpU" />
                </node>
              </node>
              <node concept="2qgKlT" id="7Q$BpsAM2No" role="2OqNvi">
                <ref role="37wK5l" node="67MRmR$z8Z2" resolve="getModel" />
              </node>
            </node>
          </node>
        </node>
        <node concept="3clFbF" id="67MRmR$ykDA" role="3cqZAp">
          <node concept="2YIFZM" id="67MRmR$ykDL" role="3clFbG">
            <ref role="37wK5l" to="2r67:67MRmR$wJlq" resolve="showMappingPartitioning" />
            <ref role="1Pybhc" to="2r67:67MRmR$wJln" resolve="PartitioningHelper" />
            <node concept="2YIFZM" id="67MRmR$zRb0" role="37wK5m">
              <ref role="37wK5l" to="pt5l:~ProjectHelper.toIdeaProject(jetbrains.mps.project.Project):com.intellij.openapi.project.Project" resolve="toIdeaProject" />
              <ref role="1Pybhc" to="pt5l:~ProjectHelper" resolve="ProjectHelper" />
              <node concept="2OqwBi" id="67MRmR$ykJz" role="37wK5m">
                <node concept="37vLTw" id="67MRmR$ykE6" role="2Oq$k0">
                  <ref role="3cqZAo" node="67MRmR$wIVQ" resolve="context" />
                </node>
                <node concept="liA8E" id="67MRmR$ylvn" role="2OqNvi">
                  <ref role="37wK5l" to="qgo0:3MPHfSuPT3Y" resolve="getProject" />
                </node>
              </node>
            </node>
            <node concept="2OqwBi" id="67MRmR$zN7x" role="37wK5m">
              <node concept="2ShNRf" id="67MRmR$yzYt" role="2Oq$k0">
                <node concept="2HTt$P" id="67MRmR$y$z$" role="2ShVmc">
                  <node concept="H_c77" id="67MRmR$y_69" role="2HTBi0" />
                  <node concept="2OqwBi" id="67MRmR$zGFa" role="2HTEbv">
                    <node concept="2OqwBi" id="67MRmR$yA49" role="2Oq$k0">
                      <node concept="13iPFW" id="67MRmR$y_x4" role="2Oq$k0" />
                      <node concept="3TrEf2" id="67MRmR$yCAa" role="2OqNvi">
                        <ref role="3Tt5mk" to="caxt:67MRmR$vSpU" />
                      </node>
                    </node>
                    <node concept="2qgKlT" id="67MRmR$zMgf" role="2OqNvi">
                      <ref role="37wK5l" node="67MRmR$z8Z2" resolve="getModel" />
                    </node>
                  </node>
                </node>
              </node>
              <node concept="ANE8D" id="67MRmR$zPKJ" role="2OqNvi" />
            </node>
            <node concept="37vLTw" id="67MRmR$yDy8" role="37wK5m">
              <ref role="3cqZAo" node="67MRmR$wIVS" resolve="console" />
            </node>
          </node>
        </node>
      </node>
      <node concept="37vLTG" id="67MRmR$wIVQ" role="3clF46">
        <property role="TrG5h" value="context" />
        <node concept="3uibUv" id="67MRmR$wIVR" role="1tU5fm">
          <ref role="3uigEE" to="qgo0:jysm2GDsTL" resolve="ConsoleContext" />
        </node>
      </node>
      <node concept="37vLTG" id="67MRmR$wIVS" role="3clF46">
        <property role="TrG5h" value="console" />
        <node concept="3uibUv" id="67MRmR$wIVT" role="1tU5fm">
          <ref role="3uigEE" to="qgo0:5WpmwkrQPPk" resolve="ConsoleStream" />
        </node>
      </node>
      <node concept="3cqZAl" id="67MRmR$wIVU" role="3clF45" />
    </node>
  </node>
  <node concept="13h7C7" id="67MRmR$z8YZ">
    <property role="3GE5qa" value="stat" />
    <ref role="13h7C2" to="caxt:6M9lfhD$0$C" resolve="ModelReference" />
    <node concept="13hLZK" id="67MRmR$z8Z0" role="13h7CW">
      <node concept="3clFbS" id="67MRmR$z8Z1" role="2VODD2" />
    </node>
    <node concept="13i0hz" id="67MRmR$z8Z2" role="13h7CS">
      <property role="TrG5h" value="getModel" />
      <node concept="3Tm1VV" id="67MRmR$z8Z3" role="1B3o_S" />
      <node concept="H_c77" id="67MRmR$z932" role="3clF45" />
      <node concept="3clFbS" id="67MRmR$z8Z5" role="3clF47">
        <node concept="3cpWs6" id="67MRmR$za_k" role="3cqZAp">
          <node concept="2OqwBi" id="67MRmR$za_l" role="3cqZAk">
            <node concept="2YIFZM" id="67MRmR$za_m" role="2Oq$k0">
              <ref role="1Pybhc" to="cu2c:~SModelRepository" resolve="SModelRepository" />
              <ref role="37wK5l" to="cu2c:~SModelRepository.getInstance():jetbrains.mps.smodel.SModelRepository" resolve="getInstance" />
            </node>
            <node concept="liA8E" id="67MRmR$za_n" role="2OqNvi">
              <ref role="37wK5l" to="cu2c:~SModelRepository.getModelDescriptor(java.lang.String):org.jetbrains.mps.openapi.model.SModel" resolve="getModelDescriptor" />
              <node concept="2OqwBi" id="67MRmR$za_o" role="37wK5m">
                <node concept="13iPFW" id="67MRmR$za_q" role="2Oq$k0" />
                <node concept="2qgKlT" id="7K4mn_BfkLE" role="2OqNvi">
                  <ref role="37wK5l" to="tpeu:7K4mn_BeEzv" resolve="getFQName" />
                </node>
              </node>
            </node>
          </node>
        </node>
      </node>
    </node>
  </node>
  <node concept="13h7C7" id="3ob4OZ0k_Qo">
    <property role="3GE5qa" value="response" />
    <ref role="13h7C2" to="caxt:3ob4OZ0hBPN" resolve="ClickableGenerator" />
    <node concept="13hLZK" id="3ob4OZ0k_Qp" role="13h7CW">
      <node concept="3clFbS" id="3ob4OZ0k_Qq" role="2VODD2" />
    </node>
    <node concept="13i0hz" id="3ob4OZ0kJ_6" role="13h7CS">
      <property role="13i0iv" value="false" />
      <property role="13i0it" value="false" />
      <property role="TrG5h" value="execute" />
      <ref role="13i0hy" to="zyb2:7oNS25df64x" resolve="execute" />
      <node concept="3clFbS" id="3ob4OZ0kJ_c" role="3clF47">
        <node concept="3cpWs8" id="3ob4OZ0llyA" role="3cqZAp">
          <node concept="3cpWsn" id="3ob4OZ0llyB" role="3cpWs9">
            <property role="TrG5h" value="module" />
            <property role="3TUv4t" value="true" />
            <node concept="3uibUv" id="3ob4OZ0llyC" role="1tU5fm">
              <ref role="3uigEE" to="88zw:~SModule" resolve="SModule" />
            </node>
            <node concept="2OqwBi" id="3ob4OZ0l0oi" role="33vP2m">
              <node concept="2EnYce" id="3ob4OZ0mL2a" role="2Oq$k0">
                <node concept="2YIFZM" id="3ob4OZ0kXYL" role="2Oq$k0">
                  <ref role="1Pybhc" to="pt5l:~ProjectHelper" resolve="ProjectHelper" />
                  <ref role="37wK5l" to="pt5l:~ProjectHelper.toMPSProject(com.intellij.openapi.project.Project):jetbrains.mps.project.Project" resolve="toMPSProject" />
                  <node concept="37vLTw" id="3ob4OZ0kXZ3" role="37wK5m">
                    <ref role="3cqZAo" node="3ob4OZ0kOYv" resolve="project" />
                  </node>
                </node>
                <node concept="liA8E" id="3ob4OZ0l0eF" role="2OqNvi">
                  <ref role="37wK5l" to="vsqj:~Project.getRepository():org.jetbrains.mps.openapi.module.SRepository" resolve="getRepository" />
                </node>
              </node>
              <node concept="liA8E" id="3ob4OZ0l1h0" role="2OqNvi">
                <ref role="37wK5l" to="88zw:~SRepository.getModule(org.jetbrains.mps.openapi.module.SModuleId):org.jetbrains.mps.openapi.module.SModule" resolve="getModule" />
                <node concept="2YIFZM" id="3ob4OZ0lgQ2" role="37wK5m">
                  <ref role="1Pybhc" to="vsqj:~ModuleId" resolve="ModuleId" />
                  <ref role="37wK5l" to="vsqj:~ModuleId.fromString(java.lang.String):jetbrains.mps.project.ModuleId" resolve="fromString" />
                  <node concept="2OqwBi" id="3ob4OZ0lh58" role="37wK5m">
                    <node concept="13iPFW" id="3ob4OZ0lgSB" role="2Oq$k0" />
                    <node concept="3TrcHB" id="3ob4OZ0ljf3" role="2OqNvi">
                      <ref role="3TsBF5" to="caxt:3ob4OZ0k_PZ" resolve="moduleId" />
                    </node>
                  </node>
                </node>
              </node>
            </node>
          </node>
        </node>
        <node concept="3clFbH" id="3ob4OZ0pV$i" role="3cqZAp" />
        <node concept="3cpWs8" id="3GE7ucjMMtf" role="3cqZAp">
          <node concept="3cpWsn" id="3GE7ucjMMtg" role="3cpWs9">
            <property role="TrG5h" value="configurable" />
            <node concept="3uibUv" id="7x6FFKSLT3Z" role="1tU5fm">
              <ref role="3uigEE" to="9ww:~MPSPropertiesConfigurable" resolve="MPSPropertiesConfigurable" />
            </node>
            <node concept="2ShNRf" id="3GE7ucjMMtk" role="33vP2m">
              <node concept="1pGfFk" id="3GE7ucjMNJ9" role="2ShVmc">
                <ref role="37wK5l" to="9ww:~ModulePropertiesConfigurable.&lt;init&gt;(org.jetbrains.mps.openapi.module.SModule,jetbrains.mps.project.Project)" resolve="ModulePropertiesConfigurable" />
                <node concept="37vLTw" id="3ob4OZ0pXkR" role="37wK5m">
                  <ref role="3cqZAo" node="3ob4OZ0llyB" resolve="module" />
                </node>
                <node concept="2YIFZM" id="3ob4OZ0pXYB" role="37wK5m">
                  <ref role="1Pybhc" to="pt5l:~ProjectHelper" resolve="ProjectHelper" />
                  <ref role="37wK5l" to="pt5l:~ProjectHelper.toMPSProject(com.intellij.openapi.project.Project):jetbrains.mps.project.Project" resolve="toMPSProject" />
                  <node concept="37vLTw" id="3ob4OZ0pXYC" role="37wK5m">
                    <ref role="3cqZAo" node="3ob4OZ0kOYv" resolve="project" />
                  </node>
                </node>
              </node>
            </node>
          </node>
        </node>
        <node concept="3cpWs8" id="3ob4OZ0q9he" role="3cqZAp">
          <node concept="3cpWsn" id="3ob4OZ0q9hh" role="3cpWs9">
            <property role="TrG5h" value="tabs" />
            <node concept="A3Dl8" id="3ob4OZ0q9hb" role="1tU5fm">
              <node concept="3uibUv" id="3ob4OZ0q9LZ" role="A3Ik2">
                <ref role="3uigEE" to="j4q1:~Tab" resolve="Tab" />
              </node>
            </node>
            <node concept="2ShNRf" id="3ob4OZ0q9ND" role="33vP2m">
              <node concept="kMnCb" id="3ob4OZ0qfWx" role="2ShVmc">
                <node concept="3uibUv" id="3ob4OZ0qg4O" role="kMuH3">
                  <ref role="3uigEE" to="j4q1:~Tab" resolve="Tab" />
                </node>
                <node concept="1bVj0M" id="3ob4OZ0qg5G" role="kMx8a">
                  <node concept="3clFbS" id="3ob4OZ0qg5H" role="1bW5cS">
                    <node concept="1Dw8fO" id="3ob4OZ0qgoA" role="3cqZAp">
                      <node concept="3clFbS" id="3ob4OZ0qgoB" role="2LFqv$">
                        <node concept="2n63Yl" id="3ob4OZ0qoPG" role="3cqZAp">
                          <node concept="2OqwBi" id="3ob4OZ0qq0e" role="2n6tg2">
                            <node concept="37vLTw" id="3ob4OZ0qpeq" role="2Oq$k0">
                              <ref role="3cqZAo" node="3GE7ucjMMtg" resolve="configurable" />
                            </node>
                            <node concept="liA8E" id="3ob4OZ0qseu" role="2OqNvi">
                              <ref role="37wK5l" to="9ww:~MPSPropertiesConfigurable.getTab(int):org.jetbrains.mps.openapi.ui.persistence.Tab" resolve="getTab" />
                              <node concept="37vLTw" id="3ob4OZ0raKB" role="37wK5m">
                                <ref role="3cqZAo" node="3ob4OZ0qgoC" resolve="i" />
                              </node>
                            </node>
                          </node>
                        </node>
                      </node>
                      <node concept="3cpWsn" id="3ob4OZ0qgoC" role="1Duv9x">
                        <property role="TrG5h" value="i" />
                        <node concept="10Oyi0" id="3ob4OZ0qgw0" role="1tU5fm" />
                        <node concept="3cmrfG" id="3ob4OZ0qiZN" role="33vP2m">
                          <property role="3cmrfH" value="0" />
                        </node>
                      </node>
                      <node concept="3eOVzh" id="3ob4OZ0qn4D" role="1Dwp0S">
                        <node concept="37vLTw" id="3ob4OZ0qj3t" role="3uHU7B">
                          <ref role="3cqZAo" node="3ob4OZ0qgoC" resolve="i" />
                        </node>
                        <node concept="2OqwBi" id="3ob4OZ0qgVb" role="3uHU7w">
                          <node concept="37vLTw" id="3ob4OZ0qgI8" role="2Oq$k0">
                            <ref role="3cqZAo" node="3GE7ucjMMtg" resolve="configurable" />
                          </node>
                          <node concept="liA8E" id="3ob4OZ0qiOp" role="2OqNvi">
                            <ref role="37wK5l" to="9ww:~MPSPropertiesConfigurable.getTabsCount():int" resolve="getTabsCount" />
                          </node>
                        </node>
                      </node>
                      <node concept="3uNrnE" id="3ob4OZ0qojn" role="1Dwrff">
                        <node concept="37vLTw" id="3ob4OZ0qojp" role="2$L3a6">
                          <ref role="3cqZAo" node="3ob4OZ0qgoC" resolve="i" />
                        </node>
                      </node>
                    </node>
                  </node>
                </node>
              </node>
            </node>
          </node>
        </node>
        <node concept="3clFbF" id="3ob4OZ0qv85" role="3cqZAp">
          <node concept="2OqwBi" id="3ob4OZ0qzJq" role="3clFbG">
            <node concept="2OqwBi" id="3ob4OZ0qwhv" role="2Oq$k0">
              <node concept="37vLTw" id="3ob4OZ0qv84" role="2Oq$k0">
                <ref role="3cqZAo" node="3ob4OZ0q9hh" resolve="tabs" />
              </node>
              <node concept="3zZkjj" id="3ob4OZ0qy7F" role="2OqNvi">
                <node concept="1bVj0M" id="3ob4OZ0qy7H" role="23t8la">
                  <node concept="3clFbS" id="3ob4OZ0qy7I" role="1bW5cS">
                    <node concept="3clFbF" id="3ob4OZ0qyfK" role="3cqZAp">
                      <node concept="2ZW3vV" id="3ob4OZ0qyXl" role="3clFbG">
                        <node concept="3uibUv" id="3ob4OZ0qz98" role="2ZW6by">
                          <ref role="3uigEE" to="9ww:~ModulePropertiesConfigurable$GeneratorAdvancesTab" resolve="ModulePropertiesConfigurable.GeneratorAdvancesTab" />
                        </node>
                        <node concept="37vLTw" id="3ob4OZ0qyfJ" role="2ZW6bz">
                          <ref role="3cqZAo" node="3ob4OZ0qy7J" resolve="it" />
                        </node>
                      </node>
                    </node>
                  </node>
                  <node concept="Rh6nW" id="3ob4OZ0qy7J" role="1bW2Oz">
                    <property role="TrG5h" value="it" />
                    <node concept="2jxLKc" id="3ob4OZ0qy7K" role="1tU5fm" />
                  </node>
                </node>
              </node>
            </node>
            <node concept="2es0OD" id="3ob4OZ0qIcC" role="2OqNvi">
              <node concept="1bVj0M" id="3ob4OZ0qIcE" role="23t8la">
                <node concept="3clFbS" id="3ob4OZ0qIcF" role="1bW5cS">
                  <node concept="3clFbF" id="3ob4OZ0qIre" role="3cqZAp">
                    <node concept="2OqwBi" id="3ob4OZ0qKFL" role="3clFbG">
                      <node concept="37vLTw" id="3ob4OZ0qKsD" role="2Oq$k0">
                        <ref role="3cqZAo" node="3GE7ucjMMtg" resolve="configurable" />
                      </node>
                      <node concept="liA8E" id="3ob4OZ0qMAU" role="2OqNvi">
                        <ref role="37wK5l" to="9ww:~MPSPropertiesConfigurable.selectTab(org.jetbrains.mps.openapi.ui.persistence.Tab):void" resolve="selectTab" />
                        <node concept="37vLTw" id="3ob4OZ0qMSP" role="37wK5m">
                          <ref role="3cqZAo" node="3ob4OZ0qIcG" resolve="it" />
                        </node>
                      </node>
                    </node>
                  </node>
                </node>
                <node concept="Rh6nW" id="3ob4OZ0qIcG" role="1bW2Oz">
                  <property role="TrG5h" value="it" />
                  <node concept="2jxLKc" id="3ob4OZ0qIcH" role="1tU5fm" />
                </node>
              </node>
            </node>
          </node>
        </node>
        <node concept="3cpWs8" id="78MpzK$YNLk" role="3cqZAp">
          <node concept="3cpWsn" id="78MpzK$YNLl" role="3cpWs9">
            <property role="TrG5h" value="configurableEditor" />
            <property role="3TUv4t" value="true" />
            <node concept="3uibUv" id="6arfrNO4rGB" role="1tU5fm">
              <ref role="3uigEE" to="3sib:~SingleConfigurableEditor" resolve="SingleConfigurableEditor" />
            </node>
            <node concept="2ShNRf" id="78MpzK$YNLp" role="33vP2m">
              <node concept="1pGfFk" id="78MpzK$YNSj" role="2ShVmc">
                <ref role="37wK5l" to="3sib:~SingleConfigurableEditor.&lt;init&gt;(com.intellij.openapi.project.Project,com.intellij.openapi.options.Configurable,java.lang.String)" resolve="SingleConfigurableEditor" />
                <node concept="2YIFZM" id="3GE7ucjMPwk" role="37wK5m">
                  <ref role="1Pybhc" to="pt5l:~ProjectHelper" resolve="ProjectHelper" />
                  <ref role="37wK5l" to="pt5l:~ProjectHelper.toIdeaProject(jetbrains.mps.project.Project):com.intellij.openapi.project.Project" resolve="toIdeaProject" />
                  <node concept="2YIFZM" id="3ob4OZ0pZoM" role="37wK5m">
                    <ref role="1Pybhc" to="pt5l:~ProjectHelper" resolve="ProjectHelper" />
                    <ref role="37wK5l" to="pt5l:~ProjectHelper.toMPSProject(com.intellij.openapi.project.Project):jetbrains.mps.project.Project" resolve="toMPSProject" />
                    <node concept="37vLTw" id="3ob4OZ0pZoN" role="37wK5m">
                      <ref role="3cqZAo" node="3ob4OZ0kOYv" resolve="project" />
                    </node>
                  </node>
                </node>
                <node concept="37vLTw" id="18UX1JGbxCW" role="37wK5m">
                  <ref role="3cqZAo" node="3GE7ucjMMtg" resolve="configurable" />
                </node>
                <node concept="Xl_RD" id="5EjpQu246PJ" role="37wK5m">
                  <property role="Xl_RC" value="#MPSPropertiesConfigurable" />
                </node>
              </node>
            </node>
          </node>
        </node>
        <node concept="3clFbF" id="6th8f_8hCMu" role="3cqZAp">
          <node concept="2OqwBi" id="6th8f_8hCMv" role="3clFbG">
            <node concept="liA8E" id="6th8f_8hCMw" role="2OqNvi">
              <ref role="37wK5l" to="9ww:~MPSPropertiesConfigurable.setParentForCallBack(com.intellij.openapi.ui.DialogWrapper):void" resolve="setParentForCallBack" />
              <node concept="37vLTw" id="6th8f_8hCMx" role="37wK5m">
                <ref role="3cqZAo" node="78MpzK$YNLl" resolve="configurableEditor" />
              </node>
            </node>
            <node concept="37vLTw" id="6th8f_8hCMy" role="2Oq$k0">
              <ref role="3cqZAo" node="3GE7ucjMMtg" resolve="configurable" />
            </node>
          </node>
        </node>
        <node concept="3clFbF" id="3GE7ucjMQu5" role="3cqZAp">
          <node concept="2YIFZM" id="3GE7ucjMQMh" role="3clFbG">
            <ref role="37wK5l" to="dbrf:~SwingUtilities.invokeLater(java.lang.Runnable):void" resolve="invokeLater" />
            <ref role="1Pybhc" to="dbrf:~SwingUtilities" resolve="SwingUtilities" />
            <node concept="2ShNRf" id="3GE7ucjMQMi" role="37wK5m">
              <node concept="YeOm9" id="3GE7ucjMR9m" role="2ShVmc">
                <node concept="1Y3b0j" id="3GE7ucjMR9n" role="YeSDq">
                  <property role="2bfB8j" value="true" />
                  <ref role="1Y3XeK" to="e2lb:~Runnable" resolve="Runnable" />
                  <ref role="37wK5l" to="e2lb:~Object.&lt;init&gt;()" resolve="Object" />
                  <node concept="3clFb_" id="3GE7ucjMR9p" role="jymVt">
                    <property role="IEkAT" value="false" />
                    <property role="1EzhhJ" value="false" />
                    <property role="TrG5h" value="run" />
                    <property role="DiZV1" value="false" />
                    <node concept="3Tm1VV" id="3GE7ucjMR9q" role="1B3o_S" />
                    <node concept="3cqZAl" id="3GE7ucjMR9r" role="3clF45" />
                    <node concept="3clFbS" id="3GE7ucjMR9s" role="3clF47">
                      <node concept="3clFbF" id="3GE7ucjMR9t" role="3cqZAp">
                        <node concept="2OqwBi" id="3GE7ucjMR9N" role="3clFbG">
                          <node concept="liA8E" id="3GE7ucjMR9T" role="2OqNvi">
                            <ref role="37wK5l" to="810:~DialogWrapper.show():void" resolve="show" />
                          </node>
                          <node concept="37vLTw" id="3GE7ucjMR9u" role="2Oq$k0">
                            <ref role="3cqZAo" node="78MpzK$YNLl" resolve="configurableEditor" />
                          </node>
                        </node>
                      </node>
                    </node>
                    <node concept="2AHcQZ" id="3tYsUK_SfU3" role="2AJF6D">
                      <ref role="2AI5Lk" to="e2lb:~Override" resolve="Override" />
                    </node>
                  </node>
                  <node concept="3Tm1VV" id="3GE7ucjMR9o" role="1B3o_S" />
                </node>
              </node>
            </node>
          </node>
        </node>
      </node>
      <node concept="37vLTG" id="3ob4OZ0kOYv" role="3clF46">
        <property role="TrG5h" value="project" />
        <property role="3TUv4t" value="true" />
        <node concept="3uibUv" id="3ob4OZ0kPcU" role="1tU5fm">
          <ref role="3uigEE" to="b2mh:~Project" resolve="Project" />
        </node>
      </node>
      <node concept="3cqZAl" id="3ob4OZ0kOYx" role="3clF45" />
      <node concept="3Tm1VV" id="3ob4OZ0kOYy" role="1B3o_S" />
    </node>
    <node concept="13i0hz" id="3ob4OZ0kOXZ" role="13h7CS">
      <property role="13i0iv" value="false" />
      <property role="13i0it" value="false" />
      <property role="TrG5h" value="canExecute" />
      <ref role="13i0hy" to="zyb2:2QdC0h7dh1h" resolve="canExecute" />
      <node concept="3Tm1VV" id="3ob4OZ0kOY0" role="1B3o_S" />
      <node concept="3clFbS" id="3ob4OZ0kOY3" role="3clF47">
        <node concept="3clFbF" id="3ob4OZ0m$aL" role="3cqZAp">
          <node concept="2OqwBi" id="3ob4OZ0mBRa" role="3clFbG">
            <node concept="2OqwBi" id="3ob4OZ0m$jd" role="2Oq$k0">
              <node concept="13iPFW" id="3ob4OZ0m$aI" role="2Oq$k0" />
              <node concept="3TrcHB" id="3ob4OZ0mAqq" role="2OqNvi">
                <ref role="3TsBF5" to="caxt:3ob4OZ0k_PZ" resolve="moduleId" />
              </node>
            </node>
            <node concept="17RvpY" id="3ob4OZ0mJYT" role="2OqNvi" />
          </node>
        </node>
      </node>
      <node concept="10P_77" id="3ob4OZ0kOY4" role="3clF45" />
    </node>
  </node>
  <node concept="13h7C7" id="4PRmqZe_o$m">
    <property role="3GE5qa" value="expression.callAction" />
    <ref role="13h7C2" to="caxt:4PRmqZe_ouH" resolve="CallActionExpression" />
    <node concept="13i0hz" id="4PRmqZe_o$n" role="13h7CS">
      <property role="TrG5h" value="legalAsStatement" />
      <property role="2Ki8OM" value="true" />
      <ref role="13i0hy" to="tpek:1653mnvAgqK" resolve="legalAsStatement" />
      <node concept="3clFbS" id="4PRmqZe_o$o" role="3clF47">
        <node concept="3clFbF" id="4PRmqZe_o$p" role="3cqZAp">
          <node concept="3clFbT" id="4PRmqZe_o$q" role="3clFbG">
            <property role="3clFbU" value="true" />
          </node>
        </node>
      </node>
      <node concept="10P_77" id="4PRmqZe_o$r" role="3clF45" />
      <node concept="3Tm1VV" id="4PRmqZe_o$s" role="1B3o_S" />
    </node>
    <node concept="13hLZK" id="4PRmqZe_o$t" role="13h7CW">
      <node concept="3clFbS" id="4PRmqZe_o$u" role="2VODD2" />
    </node>
  </node>
  <node concept="13h7C7" id="4PRmqZe_o$v">
    <property role="3GE5qa" value="expression.callAction" />
    <ref role="13h7C2" to="caxt:4PRmqZe_ouK" resolve="ModelProperties" />
    <node concept="13i0hz" id="4PRmqZe_o$w" role="13h7CS">
      <property role="TrG5h" value="legalAsStatement" />
      <property role="2Ki8OM" value="true" />
      <ref role="13i0hy" to="tpek:1653mnvAgqK" resolve="legalAsStatement" />
      <node concept="3clFbS" id="4PRmqZe_o$x" role="3clF47">
        <node concept="3clFbF" id="4PRmqZe_o$y" role="3cqZAp">
          <node concept="3clFbT" id="4PRmqZe_o$z" role="3clFbG">
            <property role="3clFbU" value="true" />
          </node>
        </node>
      </node>
      <node concept="10P_77" id="4PRmqZe_o$$" role="3clF45" />
      <node concept="3Tm1VV" id="4PRmqZe_o$_" role="1B3o_S" />
    </node>
    <node concept="13hLZK" id="4PRmqZe_o$A" role="13h7CW">
      <node concept="3clFbS" id="4PRmqZe_o$B" role="2VODD2" />
    </node>
  </node>
  <node concept="13h7C7" id="4PRmqZe_o$C">
    <property role="3GE5qa" value="expression.callAction" />
    <ref role="13h7C2" to="caxt:4PRmqZe_ouF" resolve="ActionCallParameter" />
    <node concept="13i0hz" id="4PRmqZe_o$D" role="13h7CS">
      <property role="TrG5h" value="getParameterDeclaration" />
      <property role="13i0it" value="true" />
      <property role="13i0iv" value="true" />
      <node concept="3Tm1VV" id="4PRmqZe_o$E" role="1B3o_S" />
      <node concept="3Tqbb2" id="4PRmqZe_o$F" role="3clF45">
        <ref role="ehGHo" to="tpee:f$Wx3kv" resolve="StaticFieldDeclaration" />
      </node>
      <node concept="3clFbS" id="4PRmqZe_o$G" role="3clF47" />
    </node>
    <node concept="13hLZK" id="4PRmqZe_o$H" role="13h7CW">
      <node concept="3clFbS" id="4PRmqZe_o$I" role="2VODD2" />
    </node>
  </node>
  <node concept="13h7C7" id="4PRmqZe_o$J">
    <property role="3GE5qa" value="expression.callAction" />
    <ref role="13h7C2" to="caxt:4PRmqZe_ouB" resolve="ActionCallDeclaredParameter" />
    <node concept="13hLZK" id="4PRmqZe_o$K" role="13h7CW">
      <node concept="3clFbS" id="4PRmqZe_o$L" role="2VODD2" />
    </node>
    <node concept="13i0hz" id="4PRmqZe_o$M" role="13h7CS">
      <property role="TrG5h" value="getParameterDeclaration" />
      <property role="13i0it" value="false" />
      <property role="13i0iv" value="false" />
      <ref role="13i0hy" node="4PRmqZe_o$D" resolve="getParameterDeclaration" />
      <node concept="3Tm1VV" id="4PRmqZe_o$N" role="1B3o_S" />
      <node concept="3clFbS" id="4PRmqZe_o$O" role="3clF47">
        <node concept="3cpWs6" id="4PRmqZe_o$P" role="3cqZAp">
          <node concept="2OqwBi" id="4PRmqZe_o$Q" role="3cqZAk">
            <node concept="2OqwBi" id="4PRmqZe_o$R" role="2Oq$k0">
              <node concept="13iPFW" id="4PRmqZe_o$S" role="2Oq$k0" />
              <node concept="3TrEf2" id="4PRmqZe_o$T" role="2OqNvi">
                <ref role="3Tt5mk" to="caxt:4PRmqZe_ouC" />
              </node>
            </node>
            <node concept="2qgKlT" id="4PRmqZe_o$U" role="2OqNvi">
              <ref role="37wK5l" to="tp4s:112RIkgil0h" resolve="getFieldDeclaration" />
            </node>
          </node>
        </node>
      </node>
      <node concept="3Tqbb2" id="4PRmqZe_o$V" role="3clF45">
        <ref role="ehGHo" to="tpee:f$Wx3kv" resolve="StaticFieldDeclaration" />
      </node>
    </node>
  </node>
  <node concept="13h7C7" id="4PRmqZe_o$W">
    <property role="3GE5qa" value="expression.callAction" />
    <ref role="13h7C2" to="caxt:4PRmqZe_ouD" resolve="ActionCallGlobalParameter" />
    <node concept="13hLZK" id="4PRmqZe_o$X" role="13h7CW">
      <node concept="3clFbS" id="4PRmqZe_o$Y" role="2VODD2" />
    </node>
    <node concept="13i0hz" id="4PRmqZe_o$Z" role="13h7CS">
      <property role="TrG5h" value="getParameterName" />
      <property role="13i0it" value="false" />
      <property role="13i0iv" value="false" />
      <ref role="13i0hy" node="4PRmqZe_o$D" resolve="getParameterDeclaration" />
      <node concept="3Tm1VV" id="4PRmqZe_o_0" role="1B3o_S" />
      <node concept="3clFbS" id="4PRmqZe_o_1" role="3clF47">
        <node concept="3cpWs6" id="4PRmqZe_o_2" role="3cqZAp">
          <node concept="2OqwBi" id="4PRmqZe_o_3" role="3cqZAk">
            <node concept="13iPFW" id="4PRmqZe_o_4" role="2Oq$k0" />
            <node concept="3TrEf2" id="4PRmqZe_o_5" role="2OqNvi">
              <ref role="3Tt5mk" to="caxt:4PRmqZe_ouE" />
            </node>
          </node>
        </node>
      </node>
      <node concept="3Tqbb2" id="4PRmqZe_o_6" role="3clF45">
        <ref role="ehGHo" to="tpee:f$Wx3kv" resolve="StaticFieldDeclaration" />
      </node>
    </node>
  </node>
  <node concept="13h7C7" id="4PRmqZe_o_7">
    <property role="3GE5qa" value="expression.callAction" />
    <ref role="13h7C2" to="caxt:4PRmqZe_ouN" resolve="ModuleProperties" />
    <node concept="13i0hz" id="4PRmqZe_o_8" role="13h7CS">
      <property role="TrG5h" value="legalAsStatement" />
      <property role="2Ki8OM" value="true" />
      <ref role="13i0hy" to="tpek:1653mnvAgqK" resolve="legalAsStatement" />
      <node concept="3clFbS" id="4PRmqZe_o_9" role="3clF47">
        <node concept="3clFbF" id="4PRmqZe_o_a" role="3cqZAp">
          <node concept="3clFbT" id="4PRmqZe_o_b" role="3clFbG">
            <property role="3clFbU" value="true" />
          </node>
        </node>
      </node>
      <node concept="10P_77" id="4PRmqZe_o_c" role="3clF45" />
      <node concept="3Tm1VV" id="4PRmqZe_o_d" role="1B3o_S" />
    </node>
    <node concept="13hLZK" id="4PRmqZe_o_e" role="13h7CW">
      <node concept="3clFbS" id="4PRmqZe_o_f" role="2VODD2" />
    </node>
  </node>
  <node concept="13h7C7" id="4PRmqZeJYXf">
    <property role="3GE5qa" value="make" />
    <ref role="13h7C2" to="caxt:4PRmqZeJYWz" resolve="Make" />
    <node concept="13hLZK" id="4PRmqZeJYXm" role="13h7CW">
      <node concept="3clFbS" id="4PRmqZeJYXn" role="2VODD2" />
    </node>
    <node concept="13i0hz" id="4PRmqZeJYXo" role="13h7CS">
      <property role="2Ki8OM" value="true" />
      <property role="TrG5h" value="getSupportedParameters" />
      <property role="13i0it" value="false" />
      <property role="13i0iv" value="false" />
      <ref role="13i0hy" to="fq2o:3J6h25QXCDW" resolve="getSupportedParameters" />
      <node concept="3Tm1VV" id="4PRmqZeJYXp" role="1B3o_S" />
      <node concept="3clFbS" id="4PRmqZeJYXq" role="3clF47">
        <node concept="3cpWs6" id="4c815Y1nuV3" role="3cqZAp">
          <node concept="2ShNRf" id="4c815Y1nQpK" role="3cqZAk">
            <node concept="2HTt$P" id="4c815Y1nU4_" role="2ShVmc">
              <node concept="3THzug" id="4c815Y1nU8S" role="2HTBi0">
                <ref role="3qa414" to="3xdn:3J6h25Q2URP" resolve="QueryParameter" />
              </node>
              <node concept="3TUQnm" id="4c815Y1nUc$" role="2HTEbv">
                <ref role="3TV0OU" to="caxt:wAUnMydU6L" resolve="WithDependencies" />
              </node>
            </node>
          </node>
        </node>
      </node>
      <node concept="A3Dl8" id="4PRmqZeJYXw" role="3clF45">
        <node concept="3THzug" id="4PRmqZeJYXx" role="A3Ik2">
          <ref role="3qa414" to="3xdn:3J6h25Q2URP" resolve="QueryParameter" />
        </node>
      </node>
    </node>
    <node concept="13i0hz" id="yhQm9_Wh7o" role="13h7CS">
      <property role="TrG5h" value="getHelpPage" />
      <property role="2Ki8OM" value="true" />
      <ref role="13i0hy" to="zyb2:64VftqEen2L" resolve="getHelpPage" />
      <node concept="3clFbS" id="yhQm9_WjKE" role="3clF47">
        <node concept="3clFbF" id="yhQm9_WzpE" role="3cqZAp">
          <node concept="Xl_RD" id="yhQm9_WzpD" role="3clFbG">
            <property role="Xl_RC" value="Makes the models specified as the argument.\nAccepts argument of types: model, SModule, sequence&lt;model&gt;, sequence&lt;SModule&gt;.\nIf no arguments is provided, make is invoked on the whole project.\nAffects only the models that need generation (marked by MPS as `generation required`).\nWith the option &lt;withDependencies&gt; set, the models specified in the argument are generated as well as their dependencies." />
          </node>
        </node>
      </node>
      <node concept="17QB3L" id="yhQm9_WzmC" role="3clF45" />
      <node concept="3Tm1VV" id="yhQm9_WzmD" role="1B3o_S" />
    </node>
  </node>
  <node concept="13h7C7" id="2tFdLTOYb1I">
    <property role="3GE5qa" value="make" />
    <ref role="13h7C2" to="caxt:2tFdLTOY8k9" resolve="Clean" />
    <node concept="13hLZK" id="2tFdLTOYb46" role="13h7CW">
      <node concept="3clFbS" id="2tFdLTOYb47" role="2VODD2" />
    </node>
  </node>
  <node concept="13h7C7" id="2tFdLTRKadH">
    <property role="3GE5qa" value="make" />
    <ref role="13h7C2" to="caxt:2tFdLTRKaaq" resolve="AbsractMake" />
    <node concept="13i0hz" id="2tFdLTRKato" role="13h7CS">
      <property role="2Ki8OM" value="true" />
      <property role="TrG5h" value="getSupportedParameters" />
      <property role="13i0it" value="false" />
      <property role="13i0iv" value="false" />
      <ref role="13i0hy" to="fq2o:3J6h25QXCDW" resolve="getSupportedParameters" />
      <node concept="3Tm1VV" id="2tFdLTRKatp" role="1B3o_S" />
      <node concept="3clFbS" id="2tFdLTRKatq" role="3clF47">
        <node concept="3clFbF" id="2tFdLTRKatr" role="3cqZAp">
          <node concept="10Nm6u" id="2tFdLTRKats" role="3clFbG" />
        </node>
      </node>
      <node concept="A3Dl8" id="2tFdLTRKatt" role="3clF45">
        <node concept="3THzug" id="2tFdLTRKatu" role="A3Ik2">
          <ref role="3qa414" to="3xdn:3J6h25Q2URP" resolve="QueryParameter" />
        </node>
      </node>
    </node>
    <node concept="13hLZK" id="2tFdLTRKadI" role="13h7CW">
      <node concept="3clFbS" id="2tFdLTRKadJ" role="2VODD2" />
    </node>
  </node>
  <node concept="13h7C7" id="2tFdLTRKcTJ">
    <property role="3GE5qa" value="make" />
    <ref role="13h7C2" to="caxt:2tFdLTRKa4r" resolve="RemoveGenSources" />
    <node concept="13hLZK" id="2tFdLTRKcTK" role="13h7CW">
      <node concept="3clFbS" id="2tFdLTRKcTL" role="2VODD2" />
    </node>
    <node concept="13i0hz" id="2tFdLTRKcTM" role="13h7CS">
      <property role="13i0iv" value="false" />
      <property role="13i0it" value="false" />
      <property role="TrG5h" value="getShortHelp" />
      <property role="2Ki8OM" value="true" />
      <ref role="13i0hy" to="zyb2:qgIopNa9Hb" resolve="getShortHelp" />
      <node concept="3Tm1VV" id="2tFdLTRKcTN" role="1B3o_S" />
      <node concept="3clFbS" id="2tFdLTRKcTQ" role="3clF47">
        <node concept="3clFbF" id="2tFdLTRKcWU" role="3cqZAp">
          <node concept="Xl_RD" id="2tFdLTRKcWT" role="3clFbG">
            <property role="Xl_RC" value="delete the source_gen and source_gen.caches directories" />
          </node>
        </node>
      </node>
      <node concept="17QB3L" id="2tFdLTRKcTR" role="3clF45" />
    </node>
  </node>
  <node concept="13h7C7" id="59iQg8rz24x">
    <ref role="13h7C2" to="caxt:59iQg8ryOmC" resolve="OfAspectOperation" />
    <node concept="13hLZK" id="59iQg8rz24y" role="13h7CW">
      <node concept="3clFbS" id="59iQg8rz24z" role="2VODD2" />
    </node>
  </node>
</model>
<|MERGE_RESOLUTION|>--- conflicted
+++ resolved
@@ -47,99 +47,12 @@
     <import index="e2lb" ref="f:java_stub#6354ebe7-c22a-4a0f-ac54-50b52ab9b065#java.lang(JDK/java.lang@java_stub)" implicit="true" />
   </imports>
   <registry>
-<<<<<<< HEAD
     <language id="a247e09e-2435-45ba-b8d2-07e93feba96a" name="jetbrains.mps.baseLanguage.tuples">
       <concept id="1238852151516" name="jetbrains.mps.baseLanguage.tuples.structure.IndexedTupleType" flags="in" index="1LlUBW">
         <child id="1238852204892" name="componentType" index="1Lm7xW" />
       </concept>
       <concept id="1238853782547" name="jetbrains.mps.baseLanguage.tuples.structure.IndexedTupleLiteral" flags="nn" index="1Ls8ON">
         <child id="1238853845806" name="component" index="1Lso8e" />
-=======
-    <language id="fd392034-7849-419d-9071-12563d152375" name="jetbrains.mps.baseLanguage.closures">
-      <concept id="1199569711397" name="jetbrains.mps.baseLanguage.closures.structure.ClosureLiteral" flags="nn" index="1bVj0M">
-        <child id="1199569906740" name="parameter" index="1bW2Oz" />
-        <child id="1199569916463" name="body" index="1bW5cS" />
-      </concept>
-      <concept id="1200830824066" name="jetbrains.mps.baseLanguage.closures.structure.YieldStatement" flags="nn" index="2n63Yl">
-        <child id="1200830928149" name="expression" index="2n6tg2" />
-      </concept>
-    </language>
-    <language id="7866978e-a0f0-4cc7-81bc-4d213d9375e1" name="jetbrains.mps.lang.smodel">
-      <concept id="1140725362528" name="jetbrains.mps.lang.smodel.structure.Link_SetTargetOperation" flags="nn" index="2oxUTD">
-        <child id="1140725362529" name="linkTarget" index="2oxUTC" />
-      </concept>
-      <concept id="1179409122411" name="jetbrains.mps.lang.smodel.structure.Node_ConceptMethodCall" flags="nn" index="2qgKlT" />
-      <concept id="8758390115029295477" name="jetbrains.mps.lang.smodel.structure.SReferenceType" flags="in" index="2z4iKi" />
-      <concept id="8758390115028452779" name="jetbrains.mps.lang.smodel.structure.Node_GetReferencesOperation" flags="nn" index="2z74zc" />
-      <concept id="1145383075378" name="jetbrains.mps.lang.smodel.structure.SNodeListType" flags="in" index="2I9FWS" />
-      <concept id="1145404486709" name="jetbrains.mps.lang.smodel.structure.SemanticDowncastExpression" flags="nn" index="2JrnkZ">
-        <child id="1145404616321" name="leftExpression" index="2JrQYb" />
-      </concept>
-      <concept id="1171305280644" name="jetbrains.mps.lang.smodel.structure.Node_GetDescendantsOperation" flags="nn" index="2Rf3mk" />
-      <concept id="1171315804604" name="jetbrains.mps.lang.smodel.structure.Model_RootsOperation" flags="nn" index="2RRcyG" />
-      <concept id="1171323947159" name="jetbrains.mps.lang.smodel.structure.Model_NodesOperation" flags="nn" index="2SmgA7" />
-      <concept id="1180636770613" name="jetbrains.mps.lang.smodel.structure.SNodeCreator" flags="nn" index="3zrR0B">
-        <child id="1180636770616" name="createdType" index="3zrR0E" />
-      </concept>
-      <concept id="1138055754698" name="jetbrains.mps.lang.smodel.structure.SNodeType" flags="in" index="3Tqbb2">
-        <reference id="1138405853777" name="concept" index="ehGHo" />
-      </concept>
-      <concept id="1138056022639" name="jetbrains.mps.lang.smodel.structure.SPropertyAccess" flags="nn" index="3TrcHB">
-        <reference id="1138056395725" name="property" index="3TsBF5" />
-      </concept>
-      <concept id="1138056143562" name="jetbrains.mps.lang.smodel.structure.SLinkAccess" flags="nn" index="3TrEf2">
-        <reference id="1138056516764" name="link" index="3Tt5mk" />
-      </concept>
-      <concept id="1172420572800" name="jetbrains.mps.lang.smodel.structure.SConceptType" flags="in" index="3THzug">
-        <reference id="1180481110358" name="conceptDeclaraton" index="3qa414" />
-      </concept>
-      <concept id="1172424058054" name="jetbrains.mps.lang.smodel.structure.ConceptRefExpression" flags="nn" index="3TUQnm">
-        <reference id="1172424100906" name="conceptDeclaration" index="3TV0OU" />
-      </concept>
-      <concept id="1138661924179" name="jetbrains.mps.lang.smodel.structure.Property_SetOperation" flags="nn" index="tyxLq">
-        <child id="1138662048170" name="value" index="tz02z" />
-      </concept>
-      <concept id="1143226024141" name="jetbrains.mps.lang.smodel.structure.SModelType" flags="in" index="H_c77" />
-    </language>
-    <language id="83888646-71ce-4f1c-9c53-c54016f6ad4f" name="jetbrains.mps.baseLanguage.collections">
-      <concept id="1162935959151" name="jetbrains.mps.baseLanguage.collections.structure.GetSizeOperation" flags="nn" index="34oBXx" />
-      <concept id="1201792049884" name="jetbrains.mps.baseLanguage.collections.structure.TranslateOperation" flags="nn" index="3goQfb" />
-      <concept id="1202120902084" name="jetbrains.mps.baseLanguage.collections.structure.WhereOperation" flags="nn" index="3zZkjj" />
-      <concept id="1224414427926" name="jetbrains.mps.baseLanguage.collections.structure.SequenceCreator" flags="nn" index="kMnCb">
-        <child id="1224414456414" name="elementType" index="kMuH3" />
-        <child id="1224414466839" name="initializer" index="kMx8a" />
-      </concept>
-      <concept id="1151688443754" name="jetbrains.mps.baseLanguage.collections.structure.ListType" flags="in" index="_YKpA">
-        <child id="1151688676805" name="elementType" index="_ZDj9" />
-      </concept>
-      <concept id="1151689724996" name="jetbrains.mps.baseLanguage.collections.structure.SequenceType" flags="in" index="A3Dl8">
-        <child id="1151689745422" name="elementType" index="A3Ik2" />
-      </concept>
-      <concept id="1151702311717" name="jetbrains.mps.baseLanguage.collections.structure.ToListOperation" flags="nn" index="ANE8D" />
-      <concept id="1237721394592" name="jetbrains.mps.baseLanguage.collections.structure.AbstractContainerCreator" flags="nn" index="HWqM0">
-        <child id="1237721435807" name="elementType" index="HW$YZ" />
-      </concept>
-      <concept id="1203518072036" name="jetbrains.mps.baseLanguage.collections.structure.SmartClosureParameterDeclaration" flags="ig" index="Rh6nW" />
-      <concept id="1160600644654" name="jetbrains.mps.baseLanguage.collections.structure.ListCreatorWithInit" flags="nn" index="Tc6Ow" />
-      <concept id="1160612413312" name="jetbrains.mps.baseLanguage.collections.structure.AddElementOperation" flags="nn" index="TSZUe" />
-      <concept id="1204796164442" name="jetbrains.mps.baseLanguage.collections.structure.InternalSequenceOperation" flags="nn" index="23sCx2">
-        <child id="1204796294226" name="closure" index="23t8la" />
-      </concept>
-      <concept id="540871147943773365" name="jetbrains.mps.baseLanguage.collections.structure.SingleArgumentSequenceOperation" flags="nn" index="25WWJ4">
-        <child id="540871147943773366" name="argument" index="25WWJ7" />
-      </concept>
-      <concept id="1204980550705" name="jetbrains.mps.baseLanguage.collections.structure.VisitAllOperation" flags="nn" index="2es0OD" />
-      <concept id="1153943597977" name="jetbrains.mps.baseLanguage.collections.structure.ForEachStatement" flags="nn" index="2Gpval">
-        <child id="1153944400369" name="variable" index="2Gsz3X" />
-        <child id="1153944424730" name="inputSequence" index="2GsD0m" />
-      </concept>
-      <concept id="1153944193378" name="jetbrains.mps.baseLanguage.collections.structure.ForEachVariable" flags="nr" index="2GrKxI" />
-      <concept id="1153944233411" name="jetbrains.mps.baseLanguage.collections.structure.ForEachVariableReference" flags="nn" index="2GrUjf">
-        <reference id="1153944258490" name="variable" index="2Gs0qQ" />
-      </concept>
-      <concept id="1235573135402" name="jetbrains.mps.baseLanguage.collections.structure.SingletonSequenceCreator" flags="nn" index="2HTt$P">
-        <child id="1235573175711" name="elementType" index="2HTBi0" />
-        <child id="1235573187520" name="singletonValue" index="2HTEbv" />
       </concept>
     </language>
     <language id="af65afd8-f0dd-4942-87d9-63a55f2a9db1" name="jetbrains.mps.lang.behavior">
@@ -151,29 +64,6 @@
       </concept>
       <concept id="1225194413805" name="jetbrains.mps.lang.behavior.structure.ConceptConstructorDeclaration" flags="in" index="13hLZK" />
       <concept id="1225194472830" name="jetbrains.mps.lang.behavior.structure.ConceptMethodDeclaration" flags="ng" index="13i0hz">
-        <property id="1225194472832" name="isVirtual" index="13i0it" />
-        <property id="1225194472834" name="isAbstract" index="13i0iv" />
-        <property id="5864038008284099149" name="isStatic" index="2Ki8OM" />
-        <reference id="1225194472831" name="overriddenMethod" index="13i0hy" />
-      </concept>
-      <concept id="1225194691553" name="jetbrains.mps.lang.behavior.structure.ThisNodeExpression" flags="nn" index="13iPFW" />
-    </language>
-    <language id="63650c59-16c8-498a-99c8-005c7ee9515d" name="jetbrains.mps.lang.access">
-      <concept id="8974276187400348173" name="jetbrains.mps.lang.access.structure.CommandClosureLiteral" flags="nn" index="1QHqEC" />
-      <concept id="8974276187400348170" name="jetbrains.mps.lang.access.structure.BaseExecuteCommandStatement" flags="nn" index="1QHqEJ">
-        <child id="8974276187400348171" name="commandClosureLiteral" index="1QHqEI" />
->>>>>>> 7d5561a9
-      </concept>
-    </language>
-    <language id="af65afd8-f0dd-4942-87d9-63a55f2a9db1" name="jetbrains.mps.lang.behavior">
-      <concept id="6496299201655527393" name="jetbrains.mps.lang.behavior.structure.LocalBehaviorMethodCall" flags="nn" index="BsUDl" />
-      <concept id="1225194240794" name="jetbrains.mps.lang.behavior.structure.ConceptBehavior" flags="ng" index="13h7C7">
-        <reference id="1225194240799" name="concept" index="13h7C2" />
-        <child id="1225194240805" name="method" index="13h7CS" />
-        <child id="1225194240801" name="constructor" index="13h7CW" />
-      </concept>
-      <concept id="1225194413805" name="jetbrains.mps.lang.behavior.structure.ConceptConstructorDeclaration" flags="in" index="13hLZK" />
-      <concept id="1225194472830" name="jetbrains.mps.lang.behavior.structure.ConceptMethodDeclaration" flags="ng" index="13i0hz">
         <property id="5864038008284099149" name="isStatic" index="2Ki8OM" />
         <property id="1225194472832" name="isVirtual" index="13i0it" />
         <property id="1225194472834" name="isAbstract" index="13i0iv" />
@@ -181,16 +71,7 @@
       </concept>
       <concept id="1225194691553" name="jetbrains.mps.lang.behavior.structure.ThisNodeExpression" flags="nn" index="13iPFW" />
     </language>
-    <language id="a247e09e-2435-45ba-b8d2-07e93feba96a" name="jetbrains.mps.baseLanguage.tuples">
-      <concept id="1238852151516" name="jetbrains.mps.baseLanguage.tuples.structure.IndexedTupleType" flags="in" index="1LlUBW">
-        <child id="1238852204892" name="componentType" index="1Lm7xW" />
-      </concept>
-      <concept id="1238853782547" name="jetbrains.mps.baseLanguage.tuples.structure.IndexedTupleLiteral" flags="nn" index="1Ls8ON">
-        <child id="1238853845806" name="component" index="1Lso8e" />
-      </concept>
-    </language>
     <language id="f3061a53-9226-4cc5-a443-f952ceaf5816" name="jetbrains.mps.baseLanguage">
-<<<<<<< HEAD
       <concept id="1215693861676" name="jetbrains.mps.baseLanguage.structure.BaseAssignmentExpression" flags="nn" index="d038R">
         <child id="1068498886297" name="rValue" index="37vLTx" />
         <child id="1068498886295" name="lValue" index="37vLTJ" />
@@ -198,30 +79,6 @@
       <concept id="1215695189714" name="jetbrains.mps.baseLanguage.structure.PlusAssignmentExpression" flags="nn" index="d57v9" />
       <concept id="4836112446988635817" name="jetbrains.mps.baseLanguage.structure.UndefinedType" flags="in" index="2jxLKc" />
       <concept id="1202948039474" name="jetbrains.mps.baseLanguage.structure.InstanceMethodCallOperation" flags="nn" index="liA8E" />
-=======
-      <concept id="1204053956946" name="jetbrains.mps.baseLanguage.structure.IMethodCall" flags="ng" index="1ndlxa">
-        <reference id="1068499141037" name="baseMethodDeclaration" index="37wK5l" />
-        <child id="1068499141038" name="actualArgument" index="37wK5m" />
-      </concept>
-      <concept id="1212685548494" name="jetbrains.mps.baseLanguage.structure.ClassCreator" flags="nn" index="1pGfFk" />
-      <concept id="1178549954367" name="jetbrains.mps.baseLanguage.structure.IVisible" flags="ng" index="1B3ioH">
-        <child id="1178549979242" name="visibility" index="1B3o_S" />
-      </concept>
-      <concept id="1144226303539" name="jetbrains.mps.baseLanguage.structure.ForeachStatement" flags="nn" index="1DcWWT">
-        <child id="1144226360166" name="iterable" index="1DdaDG" />
-      </concept>
-      <concept id="1144230876926" name="jetbrains.mps.baseLanguage.structure.AbstractForStatement" flags="nn" index="1DupvO">
-        <child id="1144230900587" name="variable" index="1Duv9x" />
-      </concept>
-      <concept id="1144231330558" name="jetbrains.mps.baseLanguage.structure.ForStatement" flags="nn" index="1Dw8fO">
-        <child id="1144231399730" name="condition" index="1Dwp0S" />
-        <child id="1144231408325" name="iteration" index="1Dwrff" />
-      </concept>
-      <concept id="1170345865475" name="jetbrains.mps.baseLanguage.structure.AnonymousClass" flags="ig" index="1Y3b0j">
-        <reference id="1170346070688" name="classifier" index="1Y3XeK" />
-      </concept>
-      <concept id="4836112446988635817" name="jetbrains.mps.baseLanguage.structure.UndefinedType" flags="in" index="2jxLKc" />
->>>>>>> 7d5561a9
       <concept id="1239714755177" name="jetbrains.mps.baseLanguage.structure.AbstractUnaryNumberOperation" flags="nn" index="2$Kvd9">
         <child id="1239714902950" name="expression" index="2$L3a6" />
       </concept>
@@ -231,12 +88,9 @@
       <concept id="1188208481402" name="jetbrains.mps.baseLanguage.structure.HasAnnotation" flags="ng" index="2AJDlI">
         <child id="1188208488637" name="annotation" index="2AJF6D" />
       </concept>
-<<<<<<< HEAD
       <concept id="1224848483129" name="jetbrains.mps.baseLanguage.structure.IBLDeprecatable" flags="ng" index="IEa8$">
         <property id="1224848525476" name="isDeprecated" index="IEkAT" />
       </concept>
-=======
->>>>>>> 7d5561a9
       <concept id="1154032098014" name="jetbrains.mps.baseLanguage.structure.AbstractLoopStatement" flags="nn" index="2LF5Ji">
         <child id="1154032183016" name="body" index="2LFqv$" />
       </concept>
@@ -250,10 +104,12 @@
       <concept id="1137021947720" name="jetbrains.mps.baseLanguage.structure.ConceptFunction" flags="in" index="2VMwT0">
         <child id="1137022507850" name="body" index="2VODD2" />
       </concept>
-<<<<<<< HEAD
       <concept id="1070475926800" name="jetbrains.mps.baseLanguage.structure.StringLiteral" flags="nn" index="Xl_RD">
         <property id="1070475926801" name="value" index="Xl_RC" />
-=======
+      </concept>
+      <concept id="1182160077978" name="jetbrains.mps.baseLanguage.structure.AnonymousClassCreator" flags="nn" index="YeOm9">
+        <child id="1182160096073" name="cls" index="YeSDq" />
+      </concept>
       <concept id="1081236700937" name="jetbrains.mps.baseLanguage.structure.StaticMethodCall" flags="nn" index="2YIFZM">
         <reference id="1144433194310" name="classConcept" index="1Pybhc" />
       </concept>
@@ -261,6 +117,9 @@
         <child id="1081256993305" name="classType" index="2ZW6by" />
         <child id="1081256993304" name="leftExpression" index="2ZW6bz" />
       </concept>
+      <concept id="1070534058343" name="jetbrains.mps.baseLanguage.structure.NullLiteral" flags="nn" index="10Nm6u" />
+      <concept id="1070534370425" name="jetbrains.mps.baseLanguage.structure.IntegerType" flags="in" index="10Oyi0" />
+      <concept id="1070534644030" name="jetbrains.mps.baseLanguage.structure.BooleanType" flags="in" index="10P_77" />
       <concept id="1068431474542" name="jetbrains.mps.baseLanguage.structure.VariableDeclaration" flags="ng" index="33uBYm">
         <property id="1176718929932" name="isFinal" index="3TUv4t" />
         <child id="1068431790190" name="initializer" index="33vP2m" />
@@ -269,6 +128,11 @@
         <reference id="1068581517664" name="variableDeclaration" index="3cqZAo" />
       </concept>
       <concept id="1068498886292" name="jetbrains.mps.baseLanguage.structure.ParameterDeclaration" flags="ir" index="37vLTG" />
+      <concept id="1225271177708" name="jetbrains.mps.baseLanguage.structure.StringType" flags="in" index="17QB3L" />
+      <concept id="1225271408483" name="jetbrains.mps.baseLanguage.structure.IsNotEmptyOperation" flags="nn" index="17RvpY" />
+      <concept id="4972933694980447171" name="jetbrains.mps.baseLanguage.structure.BaseVariableDeclaration" flags="ng" index="19Szcq">
+        <child id="5680397130376446158" name="type" index="1tU5fm" />
+      </concept>
       <concept id="1068580123132" name="jetbrains.mps.baseLanguage.structure.BaseMethodDeclaration" flags="ng" index="3clF44">
         <property id="1181808852946" name="isFinal" index="DiZV1" />
         <child id="1068580123133" name="returnType" index="3clF45" />
@@ -288,110 +152,6 @@
         <child id="1068580123161" name="ifTrue" index="3clFbx" />
       </concept>
       <concept id="1068580123136" name="jetbrains.mps.baseLanguage.structure.StatementList" flags="sn" index="3clFbS">
-        <child id="1068581517665" name="statement" index="3cqZAp" />
-      </concept>
-      <concept id="1068580123137" name="jetbrains.mps.baseLanguage.structure.BooleanConstant" flags="nn" index="3clFbT">
-        <property id="1068580123138" name="value" index="3clFbU" />
-      </concept>
-      <concept id="1068580320020" name="jetbrains.mps.baseLanguage.structure.IntegerConstant" flags="nn" index="3cmrfG">
-        <property id="1068580320021" name="value" index="3cmrfH" />
-      </concept>
-      <concept id="1068581242875" name="jetbrains.mps.baseLanguage.structure.PlusExpression" flags="nn" index="3cpWs3" />
-      <concept id="1068581242878" name="jetbrains.mps.baseLanguage.structure.ReturnStatement" flags="nn" index="3cpWs6">
-        <child id="1068581517676" name="expression" index="3cqZAk" />
-      </concept>
-      <concept id="1068581242864" name="jetbrains.mps.baseLanguage.structure.LocalVariableDeclarationStatement" flags="nn" index="3cpWs8">
-        <child id="1068581242865" name="localVariableDeclaration" index="3cpWs9" />
-      </concept>
-      <concept id="1068581242863" name="jetbrains.mps.baseLanguage.structure.LocalVariableDeclaration" flags="nr" index="3cpWsn" />
-      <concept id="1068581517677" name="jetbrains.mps.baseLanguage.structure.VoidType" flags="in" index="3cqZAl" />
-      <concept id="1081506773034" name="jetbrains.mps.baseLanguage.structure.LessThanExpression" flags="nn" index="3eOVzh" />
-      <concept id="1081516740877" name="jetbrains.mps.baseLanguage.structure.NotExpression" flags="nn" index="3fqX7Q">
-        <child id="1081516765348" name="expression" index="3fr31v" />
-      </concept>
-      <concept id="1107461130800" name="jetbrains.mps.baseLanguage.structure.Classifier" flags="ng" index="3pOWGL">
-        <property id="521412098689998745" name="nonStatic" index="2bfB8j" />
-        <child id="5375687026011219971" name="member" index="jymVt" unordered="true" />
-      </concept>
-      <concept id="1171903916106" name="jetbrains.mps.baseLanguage.structure.UpperBoundType" flags="in" index="3qUE_q">
-        <child id="1171903916107" name="bound" index="3qUE_r" />
-      </concept>
-      <concept id="1107535904670" name="jetbrains.mps.baseLanguage.structure.ClassifierType" flags="in" index="3uibUv">
-        <reference id="1107535924139" name="classifier" index="3uigEE" />
-      </concept>
-      <concept id="1081773326031" name="jetbrains.mps.baseLanguage.structure.BinaryOperation" flags="nn" index="3uHJSO">
-        <child id="1081773367579" name="rightExpression" index="3uHU7w" />
-        <child id="1081773367580" name="leftExpression" index="3uHU7B" />
-      </concept>
-      <concept id="1214918800624" name="jetbrains.mps.baseLanguage.structure.PostfixIncrementExpression" flags="nn" index="3uNrnE" />
-      <concept id="1163668896201" name="jetbrains.mps.baseLanguage.structure.TernaryOperatorExpression" flags="nn" index="3K4zz7">
-        <child id="1163668914799" name="condition" index="3K4Cdx" />
-        <child id="1163668922816" name="ifTrue" index="3K4E3e" />
-        <child id="1163668934364" name="ifFalse" index="3K4GZi" />
-      </concept>
-      <concept id="1146644602865" name="jetbrains.mps.baseLanguage.structure.PublicVisibility" flags="nn" index="3Tm1VV" />
-      <concept id="1215693861676" name="jetbrains.mps.baseLanguage.structure.BaseAssignmentExpression" flags="nn" index="d038R">
-        <child id="1068498886297" name="rValue" index="37vLTx" />
-        <child id="1068498886295" name="lValue" index="37vLTJ" />
-      </concept>
-      <concept id="1215695189714" name="jetbrains.mps.baseLanguage.structure.PlusAssignmentExpression" flags="nn" index="d57v9" />
-      <concept id="1202948039474" name="jetbrains.mps.baseLanguage.structure.InstanceMethodCallOperation" flags="nn" index="liA8E" />
-      <concept id="1224848483129" name="jetbrains.mps.baseLanguage.structure.IBLDeprecatable" flags="ng" index="IEa8$">
-        <property id="1224848525476" name="isDeprecated" index="IEkAT" />
->>>>>>> 7d5561a9
-      </concept>
-      <concept id="1070475926800" name="jetbrains.mps.baseLanguage.structure.StringLiteral" flags="nn" index="Xl_RD">
-        <property id="1070475926801" name="value" index="Xl_RC" />
-      </concept>
-      <concept id="1182160077978" name="jetbrains.mps.baseLanguage.structure.AnonymousClassCreator" flags="nn" index="YeOm9">
-        <child id="1182160096073" name="cls" index="YeSDq" />
-      </concept>
-      <concept id="1081236700937" name="jetbrains.mps.baseLanguage.structure.StaticMethodCall" flags="nn" index="2YIFZM">
-        <reference id="1144433194310" name="classConcept" index="1Pybhc" />
-      </concept>
-      <concept id="1081256982272" name="jetbrains.mps.baseLanguage.structure.InstanceOfExpression" flags="nn" index="2ZW3vV">
-        <child id="1081256993305" name="classType" index="2ZW6by" />
-        <child id="1081256993304" name="leftExpression" index="2ZW6bz" />
-      </concept>
-      <concept id="1070534058343" name="jetbrains.mps.baseLanguage.structure.NullLiteral" flags="nn" index="10Nm6u" />
-      <concept id="1070534370425" name="jetbrains.mps.baseLanguage.structure.IntegerType" flags="in" index="10Oyi0" />
-      <concept id="1070534644030" name="jetbrains.mps.baseLanguage.structure.BooleanType" flags="in" index="10P_77" />
-<<<<<<< HEAD
-      <concept id="1068431474542" name="jetbrains.mps.baseLanguage.structure.VariableDeclaration" flags="ng" index="33uBYm">
-        <property id="1176718929932" name="isFinal" index="3TUv4t" />
-        <child id="1068431790190" name="initializer" index="33vP2m" />
-      </concept>
-      <concept id="1068498886296" name="jetbrains.mps.baseLanguage.structure.VariableReference" flags="nn" index="37vLTw">
-        <reference id="1068581517664" name="variableDeclaration" index="3cqZAo" />
-      </concept>
-      <concept id="1068498886292" name="jetbrains.mps.baseLanguage.structure.ParameterDeclaration" flags="ir" index="37vLTG" />
-=======
->>>>>>> 7d5561a9
-      <concept id="1225271177708" name="jetbrains.mps.baseLanguage.structure.StringType" flags="in" index="17QB3L" />
-      <concept id="1225271408483" name="jetbrains.mps.baseLanguage.structure.IsNotEmptyOperation" flags="nn" index="17RvpY" />
-      <concept id="4972933694980447171" name="jetbrains.mps.baseLanguage.structure.BaseVariableDeclaration" flags="ng" index="19Szcq">
-        <child id="5680397130376446158" name="type" index="1tU5fm" />
-<<<<<<< HEAD
-      </concept>
-      <concept id="1068580123132" name="jetbrains.mps.baseLanguage.structure.BaseMethodDeclaration" flags="ng" index="3clF44">
-        <property id="1181808852946" name="isFinal" index="DiZV1" />
-        <child id="1068580123133" name="returnType" index="3clF45" />
-        <child id="1068580123134" name="parameter" index="3clF46" />
-        <child id="1068580123135" name="body" index="3clF47" />
-      </concept>
-      <concept id="1068580123165" name="jetbrains.mps.baseLanguage.structure.InstanceMethodDeclaration" flags="ig" index="3clFb_">
-        <property id="1178608670077" name="isAbstract" index="1EzhhJ" />
-      </concept>
-      <concept id="1068580123152" name="jetbrains.mps.baseLanguage.structure.EqualsExpression" flags="nn" index="3clFbC" />
-      <concept id="1068580123155" name="jetbrains.mps.baseLanguage.structure.ExpressionStatement" flags="nn" index="3clFbF">
-        <child id="1068580123156" name="expression" index="3clFbG" />
-      </concept>
-      <concept id="1068580123157" name="jetbrains.mps.baseLanguage.structure.Statement" flags="nn" index="3clFbH" />
-      <concept id="1068580123159" name="jetbrains.mps.baseLanguage.structure.IfStatement" flags="nn" index="3clFbJ">
-        <child id="1068580123160" name="condition" index="3clFbw" />
-        <child id="1068580123161" name="ifTrue" index="3clFbx" />
-      </concept>
-      <concept id="1068580123136" name="jetbrains.mps.baseLanguage.structure.StatementList" flags="sn" stub="5293379017992965193" index="3clFbS">
         <child id="1068581517665" name="statement" index="3cqZAp" />
       </concept>
       <concept id="1068580123137" name="jetbrains.mps.baseLanguage.structure.BooleanConstant" flags="nn" index="3clFbT">
@@ -560,9 +320,6 @@
       <concept id="1162935959151" name="jetbrains.mps.baseLanguage.collections.structure.GetSizeOperation" flags="nn" index="34oBXx" />
       <concept id="1201792049884" name="jetbrains.mps.baseLanguage.collections.structure.TranslateOperation" flags="nn" index="3goQfb" />
       <concept id="1202120902084" name="jetbrains.mps.baseLanguage.collections.structure.WhereOperation" flags="nn" index="3zZkjj" />
-=======
-      </concept>
->>>>>>> 7d5561a9
     </language>
   </registry>
   <node concept="13h7C7" id="5pylk$7XEry">
@@ -2184,10 +1941,10 @@
             <node concept="liA8E" id="67MRmR$za_n" role="2OqNvi">
               <ref role="37wK5l" to="cu2c:~SModelRepository.getModelDescriptor(java.lang.String):org.jetbrains.mps.openapi.model.SModel" resolve="getModelDescriptor" />
               <node concept="2OqwBi" id="67MRmR$za_o" role="37wK5m">
-                <node concept="13iPFW" id="67MRmR$za_q" role="2Oq$k0" />
                 <node concept="2qgKlT" id="7K4mn_BfkLE" role="2OqNvi">
                   <ref role="37wK5l" to="tpeu:7K4mn_BeEzv" resolve="getFQName" />
                 </node>
+                <node concept="13iPFW" id="67MRmR$za_q" role="2Oq$k0" />
               </node>
             </node>
           </node>
