<?xml version="1.0" encoding="UTF-8"?>
<model ref="r:5d9868cc-091b-49b3-85eb-87af773e0884(jetbrains.mps.console.ideCommands.editor)">
  <persistence version="9" />
  <languages>
    <use id="18bc6592-03a6-4e29-a83a-7ff23bde13ba" name="jetbrains.mps.lang.editor" version="2" />
    <devkit ref="fbc25dd2-5da4-483a-8b19-70928e1b62d7(jetbrains.mps.devkit.general-purpose)" />
  </languages>
  <imports>
    <import index="caxt" ref="r:135a606f-0376-4c5c-9ab8-4030f051a062(jetbrains.mps.console.ideCommands.structure)" />
    <import index="tpco" ref="r:00000000-0000-4000-0000-011c89590284(jetbrains.mps.lang.core.editor)" />
    <import index="mhbf" ref="8865b7a8-5271-43d3-884c-6fd1d9cfdd34/java:org.jetbrains.mps.openapi.model(MPS.OpenAPI/)" />
    <import index="w1kc" ref="6ed54515-acc8-4d1e-a16c-9fd6cfe951ea/java:jetbrains.mps.smodel(MPS.Core/)" />
    <import index="tp25" ref="r:00000000-0000-4000-0000-011c89590301(jetbrains.mps.lang.smodel.structure)" />
    <import index="unno" ref="r:61e3d524-8c49-4491-b5e3-f6d6e9364527(jetbrains.mps.util)" />
    <import index="tpen" ref="r:00000000-0000-4000-0000-011c895902c3(jetbrains.mps.baseLanguage.editor)" />
    <import index="n8mm" ref="r:be520d7c-8791-490a-9d50-1adca7cd12c4(jetbrains.mps.lang.smodel.query.editor)" />
    <import index="tpep" ref="r:00000000-0000-4000-0000-011c895902fd(jetbrains.mps.lang.smodel.editor)" />
    <import index="tpeu" ref="r:00000000-0000-4000-0000-011c895902fa(jetbrains.mps.lang.smodel.behavior)" />
    <import index="tp2q" ref="r:00000000-0000-4000-0000-011c8959032e(jetbrains.mps.baseLanguage.collections.structure)" />
    <import index="tpee" ref="r:00000000-0000-4000-0000-011c895902ca(jetbrains.mps.baseLanguage.structure)" />
    <import index="cj4x" ref="1ed103c3-3aa6-49b7-9c21-6765ee11f224/java:jetbrains.mps.openapi.editor(MPS.Editor/)" />
    <import index="4l22" ref="r:f09c85c2-fb88-4283-852e-78d5fc87420e(jetbrains.mps.console.base.editor)" />
    <import index="z2sp" ref="r:e712f353-5c3c-4288-adce-87c956a52ffb(jetbrains.mps.console.scripts.structure)" />
    <import index="3xdn" ref="r:935ba0ee-7291-4caa-a807-d76e8fc69391(jetbrains.mps.lang.smodel.query.structure)" />
    <import index="eynw" ref="r:359b1d2b-77c4-46df-9bf2-b25cbea32254(jetbrains.mps.console.base.structure)" />
    <import index="tp2c" ref="r:00000000-0000-4000-0000-011c89590338(jetbrains.mps.baseLanguage.closures.structure)" />
    <import index="tpck" ref="r:00000000-0000-4000-0000-011c89590288(jetbrains.mps.lang.core.structure)" implicit="true" />
    <import index="tp2u" ref="r:00000000-0000-4000-0000-011c8959032a(jetbrains.mps.baseLanguage.collections.editor)" implicit="true" />
  </imports>
  <registry>
    <language id="18bc6592-03a6-4e29-a83a-7ff23bde13ba" name="jetbrains.mps.lang.editor">
      <concept id="1402906326895675325" name="jetbrains.mps.lang.editor.structure.CellActionMap_FunctionParm_selectedNode" flags="nn" index="0IXxy" />
      <concept id="1071666914219" name="jetbrains.mps.lang.editor.structure.ConceptEditorDeclaration" flags="ig" index="24kQdi" />
      <concept id="1597643335227097138" name="jetbrains.mps.lang.editor.structure.QueryFunctionParameter_TransformationMenu_node" flags="ng" index="7Obwk" />
      <concept id="1140524381322" name="jetbrains.mps.lang.editor.structure.CellModel_ListWithRole" flags="ng" index="2czfm3">
        <property id="1140524450557" name="separatorText" index="2czwfO" />
        <child id="1140524464360" name="cellLayout" index="2czzBx" />
        <child id="1140524464359" name="emptyCellModel" index="2czzBI" />
      </concept>
      <concept id="1106270549637" name="jetbrains.mps.lang.editor.structure.CellLayout_Horizontal" flags="nn" index="2iRfu4" />
      <concept id="8954657570917870539" name="jetbrains.mps.lang.editor.structure.TransformationLocation_ContextAssistant" flags="ng" index="2j_NTm" />
      <concept id="1237303669825" name="jetbrains.mps.lang.editor.structure.CellLayout_Indent" flags="nn" index="l2Vlx" />
      <concept id="1142886811589" name="jetbrains.mps.lang.editor.structure.ConceptFunctionParameter_node" flags="nn" index="pncrf" />
      <concept id="1080736578640" name="jetbrains.mps.lang.editor.structure.BaseEditorComponent" flags="ig" index="2wURMF">
        <child id="1080736633877" name="cellModel" index="2wV5jI" />
      </concept>
      <concept id="6718020819487620873" name="jetbrains.mps.lang.editor.structure.TransformationMenuReference_Named" flags="ng" index="A1WHu">
        <reference id="6718020819487620874" name="menu" index="A1WHt" />
      </concept>
      <concept id="1638911550608610798" name="jetbrains.mps.lang.editor.structure.QueryFunction_TransformationMenu_Execute" flags="ig" index="IWg2L" />
      <concept id="1638911550608610278" name="jetbrains.mps.lang.editor.structure.TransformationMenuPart_Action" flags="ng" index="IWgqT">
        <child id="1638911550608610281" name="executeFunction" index="IWgqQ" />
        <child id="5692353713941573325" name="textFunction" index="1hCUd6" />
      </concept>
      <concept id="1078939183254" name="jetbrains.mps.lang.editor.structure.CellModel_Component" flags="sg" stub="3162947552742194261" index="PMmxH">
        <reference id="1078939183255" name="editorComponent" index="PMmxG" />
      </concept>
      <concept id="1186414536763" name="jetbrains.mps.lang.editor.structure.BooleanStyleSheetItem" flags="ln" index="VOi$J">
        <property id="1186414551515" name="flag" index="VOm3f" />
      </concept>
      <concept id="1186414928363" name="jetbrains.mps.lang.editor.structure.SelectableStyleSheetItem" flags="ln" index="VPM3Z" />
      <concept id="1139535219966" name="jetbrains.mps.lang.editor.structure.CellActionMapDeclaration" flags="ig" index="1h_SRR">
        <reference id="1139535219968" name="applicableConcept" index="1h_SK9" />
        <child id="1139535219969" name="item" index="1h_SK8" />
      </concept>
      <concept id="1139535280617" name="jetbrains.mps.lang.editor.structure.CellActionMapItem" flags="lg" index="1hA7zw">
        <property id="1139535298778" name="actionId" index="1hAc7j" />
        <child id="1139535280620" name="executeFunction" index="1hA7z_" />
      </concept>
      <concept id="1139535439104" name="jetbrains.mps.lang.editor.structure.CellActionMap_ExecuteFunction" flags="in" index="1hAIg9" />
      <concept id="5692353713941573329" name="jetbrains.mps.lang.editor.structure.QueryFunction_TransformationMenu_Text" flags="ig" index="1hCUdq" />
      <concept id="1088013125922" name="jetbrains.mps.lang.editor.structure.CellModel_RefCell" flags="sg" stub="730538219795941030" index="1iCGBv">
        <child id="1088186146602" name="editorComponent" index="1sWHZn" />
      </concept>
      <concept id="1381004262292414836" name="jetbrains.mps.lang.editor.structure.ICellStyle" flags="ng" index="1k5N5V">
        <reference id="1381004262292426837" name="parentStyleClass" index="1k5W1q" />
      </concept>
      <concept id="1088185857835" name="jetbrains.mps.lang.editor.structure.InlineEditorComponent" flags="ig" index="1sVBvm" />
      <concept id="1139848536355" name="jetbrains.mps.lang.editor.structure.CellModel_WithRole" flags="ng" index="1$h60E">
        <property id="1139852716018" name="noTargetText" index="1$x2rV" />
        <property id="1140017977771" name="readOnly" index="1Intyy" />
        <reference id="1140103550593" name="relationDeclaration" index="1NtTu8" />
      </concept>
      <concept id="1073389214265" name="jetbrains.mps.lang.editor.structure.EditorCellModel" flags="ng" index="3EYTF0">
        <property id="1130859485024" name="attractsFocus" index="1cu_pB" />
        <reference id="1139959269582" name="actionMap" index="1ERwB7" />
      </concept>
      <concept id="1073389446423" name="jetbrains.mps.lang.editor.structure.CellModel_Collection" flags="sn" stub="3013115976261988961" index="3EZMnI">
        <child id="1106270802874" name="cellLayout" index="2iSdaV" />
        <child id="1073389446424" name="childCellModel" index="3EZMnx" />
      </concept>
      <concept id="1073389577006" name="jetbrains.mps.lang.editor.structure.CellModel_Constant" flags="sn" stub="3610246225209162225" index="3F0ifn">
        <property id="1073389577007" name="text" index="3F0ifm" />
      </concept>
      <concept id="1073389658414" name="jetbrains.mps.lang.editor.structure.CellModel_Property" flags="sg" stub="730538219796134133" index="3F0A7n" />
      <concept id="1219418625346" name="jetbrains.mps.lang.editor.structure.IStyleContainer" flags="ng" index="3F0Thp">
        <child id="1219418656006" name="styleItem" index="3F10Kt" />
      </concept>
      <concept id="1073389882823" name="jetbrains.mps.lang.editor.structure.CellModel_RefNode" flags="sg" stub="730538219795960754" index="3F1sOY" />
      <concept id="1073390211982" name="jetbrains.mps.lang.editor.structure.CellModel_RefNodeList" flags="sg" stub="2794558372793454595" index="3F2HdR" />
      <concept id="1225898583838" name="jetbrains.mps.lang.editor.structure.ReadOnlyModelAccessor" flags="ng" index="1HfYo3">
        <child id="1225898971709" name="getter" index="1Hhtcw" />
      </concept>
      <concept id="1225900081164" name="jetbrains.mps.lang.editor.structure.CellModel_ReadOnlyModelAccessor" flags="sg" stub="3708815482283559694" index="1HlG4h">
        <child id="1225900141900" name="modelAccessor" index="1HlULh" />
      </concept>
      <concept id="5624877018228267058" name="jetbrains.mps.lang.editor.structure.ITransformationMenu" flags="ng" index="3INCJE">
<<<<<<< HEAD
        <child id="1638911550608572412" name="sections" index="IW6Ez" />
=======
        <child id="1638911550608572412" name="items" index="IW6Ez" />
>>>>>>> e512801e
      </concept>
      <concept id="5624877018228264944" name="jetbrains.mps.lang.editor.structure.TransformationMenuContribution" flags="ng" index="3INDKC">
        <child id="6718020819489956031" name="menuReference" index="AmTjC" />
      </concept>
      <concept id="1161622981231" name="jetbrains.mps.lang.editor.structure.ConceptFunctionParameter_editorContext" flags="nn" index="1Q80Hx" />
      <concept id="7980428675268276156" name="jetbrains.mps.lang.editor.structure.TransformationMenuSection" flags="ng" index="1Qtc8_">
        <child id="7980428675268276157" name="locations" index="1Qtc8$" />
        <child id="7980428675268276159" name="parts" index="1Qtc8A" />
      </concept>
      <concept id="625126330682908270" name="jetbrains.mps.lang.editor.structure.CellModel_ReferencePresentation" flags="sg" stub="730538219795961225" index="3SHvHV" />
      <concept id="1176717841777" name="jetbrains.mps.lang.editor.structure.QueryFunction_ModelAccess_Getter" flags="in" index="3TQlhw" />
      <concept id="1166049232041" name="jetbrains.mps.lang.editor.structure.AbstractComponent" flags="ng" index="1XWOmA">
        <reference id="1166049300910" name="conceptDeclaration" index="1XX52x" />
      </concept>
    </language>
    <language id="f3061a53-9226-4cc5-a443-f952ceaf5816" name="jetbrains.mps.baseLanguage">
      <concept id="1202948039474" name="jetbrains.mps.baseLanguage.structure.InstanceMethodCallOperation" flags="nn" index="liA8E" />
      <concept id="1197027756228" name="jetbrains.mps.baseLanguage.structure.DotExpression" flags="nn" index="2OqwBi">
        <child id="1197027771414" name="operand" index="2Oq$k0" />
        <child id="1197027833540" name="operation" index="2OqNvi" />
      </concept>
      <concept id="1137021947720" name="jetbrains.mps.baseLanguage.structure.ConceptFunction" flags="in" index="2VMwT0">
        <child id="1137022507850" name="body" index="2VODD2" />
      </concept>
      <concept id="1070475926800" name="jetbrains.mps.baseLanguage.structure.StringLiteral" flags="nn" index="Xl_RD">
        <property id="1070475926801" name="value" index="Xl_RC" />
      </concept>
      <concept id="1068431474542" name="jetbrains.mps.baseLanguage.structure.VariableDeclaration" flags="ng" index="33uBYm">
        <child id="1068431790190" name="initializer" index="33vP2m" />
      </concept>
      <concept id="1068498886296" name="jetbrains.mps.baseLanguage.structure.VariableReference" flags="nn" index="37vLTw">
        <reference id="1068581517664" name="variableDeclaration" index="3cqZAo" />
      </concept>
      <concept id="4972933694980447171" name="jetbrains.mps.baseLanguage.structure.BaseVariableDeclaration" flags="ng" index="19Szcq">
        <child id="5680397130376446158" name="type" index="1tU5fm" />
      </concept>
      <concept id="1068580123155" name="jetbrains.mps.baseLanguage.structure.ExpressionStatement" flags="nn" index="3clFbF">
        <child id="1068580123156" name="expression" index="3clFbG" />
      </concept>
      <concept id="1068580123136" name="jetbrains.mps.baseLanguage.structure.StatementList" flags="sn" stub="5293379017992965193" index="3clFbS">
        <child id="1068581517665" name="statement" index="3cqZAp" />
      </concept>
      <concept id="1068580123137" name="jetbrains.mps.baseLanguage.structure.BooleanConstant" flags="nn" index="3clFbT">
        <property id="1068580123138" name="value" index="3clFbU" />
      </concept>
      <concept id="1068581242864" name="jetbrains.mps.baseLanguage.structure.LocalVariableDeclarationStatement" flags="nn" index="3cpWs8">
        <child id="1068581242865" name="localVariableDeclaration" index="3cpWs9" />
      </concept>
      <concept id="1068581242863" name="jetbrains.mps.baseLanguage.structure.LocalVariableDeclaration" flags="nr" index="3cpWsn" />
      <concept id="1204053956946" name="jetbrains.mps.baseLanguage.structure.IMethodCall" flags="ng" index="1ndlxa">
        <reference id="1068499141037" name="baseMethodDeclaration" index="37wK5l" />
        <child id="1068499141038" name="actualArgument" index="37wK5m" />
      </concept>
    </language>
    <language id="3a13115c-633c-4c5c-bbcc-75c4219e9555" name="jetbrains.mps.lang.quotation">
      <concept id="5455284157994012186" name="jetbrains.mps.lang.quotation.structure.NodeBuilderInitLink" flags="ng" index="2pIpSj">
        <reference id="5455284157994012188" name="link" index="2pIpSl" />
      </concept>
      <concept id="5455284157993911077" name="jetbrains.mps.lang.quotation.structure.NodeBuilderInitProperty" flags="ng" index="2pJxcG">
        <reference id="5455284157993911078" name="property" index="2pJxcJ" />
      </concept>
      <concept id="5455284157993911097" name="jetbrains.mps.lang.quotation.structure.NodeBuilderInitPart" flags="ng" index="2pJxcK">
        <child id="5455284157993911094" name="expression" index="2pJxcZ" />
      </concept>
      <concept id="5455284157993863837" name="jetbrains.mps.lang.quotation.structure.NodeBuilder" flags="nn" index="2pJPEk">
        <child id="5455284157993863838" name="quotedNode" index="2pJPEn" />
      </concept>
      <concept id="5455284157993863840" name="jetbrains.mps.lang.quotation.structure.NodeBuilderNode" flags="nn" index="2pJPED">
        <reference id="5455284157993910961" name="concept" index="2pJxaS" />
        <child id="5455284157993911099" name="values" index="2pJxcM" />
      </concept>
      <concept id="8182547171709738802" name="jetbrains.mps.lang.quotation.structure.NodeBuilderList" flags="nn" index="36be1Y">
        <child id="8182547171709738803" name="nodes" index="36be1Z" />
      </concept>
      <concept id="8182547171709614739" name="jetbrains.mps.lang.quotation.structure.NodeBuilderRef" flags="nn" index="36bGnv">
        <reference id="8182547171709614741" name="target" index="36bGnp" />
      </concept>
    </language>
    <language id="7866978e-a0f0-4cc7-81bc-4d213d9375e1" name="jetbrains.mps.lang.smodel">
      <concept id="1177026924588" name="jetbrains.mps.lang.smodel.structure.RefConcept_Reference" flags="nn" index="chp4Y">
        <reference id="1177026940964" name="conceptDeclaration" index="cht4Q" />
      </concept>
      <concept id="1138411891628" name="jetbrains.mps.lang.smodel.structure.SNodeOperation" flags="nn" index="eCIE_">
        <child id="1144104376918" name="parameter" index="1xVPHs" />
      </concept>
      <concept id="1140725362528" name="jetbrains.mps.lang.smodel.structure.Link_SetTargetOperation" flags="nn" index="2oxUTD">
        <child id="1140725362529" name="linkTarget" index="2oxUTC" />
      </concept>
      <concept id="1171305280644" name="jetbrains.mps.lang.smodel.structure.Node_GetDescendantsOperation" flags="nn" index="2Rf3mk" />
      <concept id="1144101972840" name="jetbrains.mps.lang.smodel.structure.OperationParm_Concept" flags="ng" index="1xMEDy">
        <child id="1207343664468" name="conceptArgument" index="ri$Ld" />
      </concept>
      <concept id="1140133623887" name="jetbrains.mps.lang.smodel.structure.Node_DeleteOperation" flags="nn" index="1PgB_6" />
      <concept id="1138055754698" name="jetbrains.mps.lang.smodel.structure.SNodeType" flags="in" index="3Tqbb2">
        <reference id="1138405853777" name="concept" index="ehGHo" />
      </concept>
      <concept id="1138056022639" name="jetbrains.mps.lang.smodel.structure.SPropertyAccess" flags="nn" index="3TrcHB">
        <reference id="1138056395725" name="property" index="3TsBF5" />
      </concept>
      <concept id="1138056143562" name="jetbrains.mps.lang.smodel.structure.SLinkAccess" flags="nn" index="3TrEf2">
        <reference id="1138056516764" name="link" index="3Tt5mk" />
      </concept>
    </language>
    <language id="ceab5195-25ea-4f22-9b92-103b95ca8c0c" name="jetbrains.mps.lang.core">
      <concept id="1133920641626" name="jetbrains.mps.lang.core.structure.BaseConcept" flags="ng" index="2VYdi">
        <property id="1193676396447" name="virtualPackage" index="3GE5qa" />
      </concept>
      <concept id="1169194658468" name="jetbrains.mps.lang.core.structure.INamedConcept" flags="ng" index="TrEIO">
        <property id="1169194664001" name="name" index="TrG5h" />
      </concept>
    </language>
    <language id="83888646-71ce-4f1c-9c53-c54016f6ad4f" name="jetbrains.mps.baseLanguage.collections">
      <concept id="1165525191778" name="jetbrains.mps.baseLanguage.collections.structure.GetFirstOperation" flags="nn" index="1uHKPH" />
    </language>
  </registry>
  <node concept="24kQdi" id="6vMIJHUlPTB">
    <property role="3GE5qa" value="stat" />
    <ref role="1XX52x" to="caxt:6vMIJHUloMo" resolve="StatCommand" />
    <node concept="3EZMnI" id="6vMIJHUlTLt" role="2wV5jI">
      <node concept="2iRfu4" id="6vMIJHUlTLw" role="2iSdaV" />
      <node concept="PMmxH" id="7Q$BpsAMmzX" role="3EZMnx">
        <ref role="PMmxG" to="tpco:2wZex4PafBj" resolve="alias" />
      </node>
      <node concept="3F1sOY" id="6vMIJHUlTMP" role="3EZMnx">
        <ref role="1NtTu8" to="caxt:6vMIJHUlTMN" />
      </node>
    </node>
  </node>
  <node concept="24kQdi" id="6vMIJHUlTSM">
    <property role="3GE5qa" value="stat" />
    <ref role="1XX52x" to="caxt:6vMIJHUlTMS" resolve="GlobalStatisticTarget" />
    <node concept="PMmxH" id="6vMIJHUlTSO" role="2wV5jI">
      <ref role="PMmxG" to="tpco:2wZex4PafBj" resolve="alias" />
    </node>
  </node>
  <node concept="24kQdi" id="6vMIJHUmhGK">
    <property role="3GE5qa" value="stat" />
    <ref role="1XX52x" to="caxt:6vMIJHUlTSQ" resolve="ProjectStatisticsTarget" />
    <node concept="3EZMnI" id="6vMIJHUn8t0" role="2wV5jI">
      <node concept="2iRfu4" id="6vMIJHUn8t1" role="2iSdaV" />
      <node concept="PMmxH" id="6vMIJHUn8t9" role="3EZMnx">
        <ref role="PMmxG" to="tpco:2wZex4PafBj" resolve="alias" />
      </node>
    </node>
  </node>
  <node concept="24kQdi" id="6vMIJHUnaQM">
    <property role="3GE5qa" value="stat" />
    <ref role="1XX52x" to="caxt:6vMIJHUnaQm" resolve="ModelStatisticsTarget" />
    <node concept="3F1sOY" id="6vMIJHUnaQO" role="2wV5jI">
      <ref role="1NtTu8" to="caxt:6vMIJHUnaQp" />
    </node>
  </node>
  <node concept="24kQdi" id="1NRmRaKF8Rh">
    <ref role="1XX52x" to="caxt:1NRmRaKF8ac" resolve="ShowBrokenReferences" />
    <node concept="3EZMnI" id="1NRmRaKF8Ri" role="2wV5jI">
      <node concept="PMmxH" id="7Q$BpsALmzg" role="3EZMnx">
        <ref role="PMmxG" to="tpco:2wZex4PafBj" resolve="alias" />
      </node>
      <node concept="3F1sOY" id="1NRmRaKF8Rk" role="3EZMnx">
        <ref role="1NtTu8" to="caxt:1NRmRaKF8ad" />
      </node>
      <node concept="2iRfu4" id="1NRmRaKF8Rl" role="2iSdaV" />
    </node>
  </node>
  <node concept="24kQdi" id="1NRmRaKIEhW">
    <property role="3GE5qa" value="stat" />
    <ref role="1XX52x" to="caxt:1NRmRaKGToF" resolve="SubtreeStatisticsTarget" />
    <node concept="3F1sOY" id="1NRmRaKIEIr" role="2wV5jI">
      <ref role="1NtTu8" to="caxt:1NRmRaKGTr6" />
    </node>
  </node>
  <node concept="24kQdi" id="6M9lfhD$vik">
    <property role="3GE5qa" value="stat" />
    <ref role="1XX52x" to="caxt:6M9lfhD$0$C" resolve="ModelReference" />
    <node concept="3EZMnI" id="6M9lfhD$vim" role="2wV5jI">
      <node concept="3F0ifn" id="6M9lfhD$vit" role="3EZMnx">
        <property role="3F0ifm" value="model" />
      </node>
      <node concept="PMmxH" id="7K4mn_BgWGw" role="3EZMnx">
        <ref role="PMmxG" to="tpep:7K4mn_BgW6h" resolve="ModelReferenceFQName" />
      </node>
      <node concept="2iRfu4" id="6M9lfhD$vip" role="2iSdaV" />
    </node>
  </node>
  <node concept="1h_SRR" id="6M9lfhD$UPX">
    <property role="3GE5qa" value="stat" />
    <property role="TrG5h" value="ModelReference_Actions" />
    <ref role="1h_SK9" to="caxt:6M9lfhD$0$C" resolve="ModelReference" />
    <node concept="1hA7zw" id="6M9lfhD$UPY" role="1h_SK8">
      <property role="1hAc7j" value="delete_action_id" />
      <node concept="1hAIg9" id="6M9lfhD$UPZ" role="1hA7z_">
        <node concept="3clFbS" id="6M9lfhD$UQ0" role="2VODD2">
          <node concept="3clFbF" id="6M9lfhD$UQ5" role="3cqZAp">
            <node concept="2OqwBi" id="6M9lfhD$UWX" role="3clFbG">
              <node concept="0IXxy" id="6M9lfhD$UQ4" role="2Oq$k0" />
              <node concept="1PgB_6" id="6M9lfhD$WVF" role="2OqNvi" />
            </node>
          </node>
        </node>
      </node>
    </node>
  </node>
  <node concept="24kQdi" id="6M9lfhD_5vh">
    <property role="3GE5qa" value="stat" />
    <ref role="1XX52x" to="caxt:6M9lfhD_4eJ" resolve="NodeReference" />
    <node concept="3EZMnI" id="6M9lfhD_6AK" role="2wV5jI">
      <node concept="3F0ifn" id="6M9lfhD_6AR" role="3EZMnx">
        <property role="3F0ifm" value="node" />
      </node>
      <node concept="1iCGBv" id="6M9lfhD_6B1" role="3EZMnx">
        <ref role="1NtTu8" to="tp25:hJB5MUc" />
        <ref role="1ERwB7" node="6M9lfhD_6Bz" resolve="NodeReference_Actions" />
        <node concept="1sVBvm" id="6M9lfhD_6B2" role="1sWHZn">
          <node concept="3F0A7n" id="6M9lfhD_6B8" role="2wV5jI">
            <property role="1Intyy" value="true" />
            <ref role="1NtTu8" to="tpck:h0TrG11" resolve="name" />
          </node>
        </node>
      </node>
      <node concept="2iRfu4" id="6M9lfhD_6AN" role="2iSdaV" />
    </node>
  </node>
  <node concept="1h_SRR" id="6M9lfhD_6Bz">
    <property role="3GE5qa" value="stat" />
    <property role="TrG5h" value="NodeReference_Actions" />
    <ref role="1h_SK9" to="caxt:6M9lfhD_4eJ" resolve="NodeReference" />
    <node concept="1hA7zw" id="6M9lfhD_6B$" role="1h_SK8">
      <property role="1hAc7j" value="delete_action_id" />
      <node concept="1hAIg9" id="6M9lfhD_6B_" role="1hA7z_">
        <node concept="3clFbS" id="6M9lfhD_6BA" role="2VODD2">
          <node concept="3clFbF" id="6M9lfhD_6BF" role="3cqZAp">
            <node concept="2OqwBi" id="6M9lfhD_6Jx" role="3clFbG">
              <node concept="0IXxy" id="6M9lfhD_6BE" role="2Oq$k0" />
              <node concept="1PgB_6" id="6M9lfhD_ajb" role="2OqNvi" />
            </node>
          </node>
        </node>
      </node>
    </node>
  </node>
  <node concept="24kQdi" id="67MRmR$$d_j">
    <ref role="1XX52x" to="caxt:67MRmR$vSn$" resolve="ShowGenPlan" />
    <node concept="3EZMnI" id="67MRmR$$e2c" role="2wV5jI">
      <node concept="2iRfu4" id="67MRmR$$e2f" role="2iSdaV" />
      <node concept="PMmxH" id="67MRmR$$e2l" role="3EZMnx">
        <ref role="PMmxG" to="tpco:2wZex4PafBj" resolve="alias" />
      </node>
      <node concept="3F1sOY" id="67MRmR$$e2q" role="3EZMnx">
        <ref role="1NtTu8" to="caxt:67MRmR$vSpU" />
      </node>
    </node>
  </node>
  <node concept="24kQdi" id="4PRmqZe_oz_">
    <property role="3GE5qa" value="expression.callAction" />
    <ref role="1XX52x" to="caxt:4PRmqZe_ouB" resolve="ActionCallDeclaredParameter" />
    <node concept="3EZMnI" id="4PRmqZe_ozA" role="2wV5jI">
      <node concept="l2Vlx" id="4PRmqZe_ozB" role="2iSdaV" />
      <node concept="1iCGBv" id="4PRmqZe_ozC" role="3EZMnx">
        <ref role="1NtTu8" to="caxt:4PRmqZe_ouC" />
        <node concept="1sVBvm" id="4PRmqZe_ozD" role="1sWHZn">
          <node concept="3F0A7n" id="4PRmqZe_ozE" role="2wV5jI">
            <property role="1Intyy" value="true" />
            <ref role="1NtTu8" to="tpck:h0TrG11" resolve="name" />
          </node>
        </node>
      </node>
      <node concept="3F0ifn" id="4PRmqZe_ozF" role="3EZMnx">
        <property role="3F0ifm" value="=" />
      </node>
      <node concept="3F1sOY" id="4PRmqZe_ozG" role="3EZMnx">
        <ref role="1NtTu8" to="caxt:4PRmqZe_ouG" />
      </node>
    </node>
  </node>
  <node concept="24kQdi" id="4PRmqZe_ozH">
    <property role="3GE5qa" value="expression.callAction" />
    <ref role="1XX52x" to="caxt:4PRmqZe_ouH" resolve="CallActionExpression" />
    <node concept="3EZMnI" id="4PRmqZe_ozI" role="2wV5jI">
      <node concept="PMmxH" id="4PRmqZe_ozJ" role="3EZMnx">
        <ref role="PMmxG" to="tpco:2wZex4PafBj" resolve="alias" />
      </node>
      <node concept="1iCGBv" id="4PRmqZe_ozK" role="3EZMnx">
        <ref role="1NtTu8" to="caxt:4PRmqZe_ouI" />
        <node concept="1sVBvm" id="4PRmqZe_ozL" role="1sWHZn">
          <node concept="3F0A7n" id="4PRmqZe_ozM" role="2wV5jI">
            <property role="1Intyy" value="true" />
            <ref role="1NtTu8" to="tpck:h0TrG11" resolve="name" />
          </node>
        </node>
      </node>
      <node concept="3F0ifn" id="4PRmqZe_ozN" role="3EZMnx">
        <property role="3F0ifm" value="(" />
        <ref role="1k5W1q" to="tpen:hY9fg1G" resolve="LeftParenAfterName" />
      </node>
      <node concept="3F2HdR" id="4PRmqZe_ozO" role="3EZMnx">
        <property role="2czwfO" value="," />
        <ref role="1NtTu8" to="caxt:4PRmqZe_ouJ" />
        <node concept="l2Vlx" id="4PRmqZe_ozP" role="2czzBx" />
        <node concept="3F0ifn" id="4PRmqZe_ozQ" role="2czzBI">
          <property role="3F0ifm" value="" />
        </node>
      </node>
      <node concept="3F0ifn" id="4PRmqZe_ozR" role="3EZMnx">
        <property role="3F0ifm" value=")" />
        <ref role="1k5W1q" to="tpen:hFCSUmN" resolve="RightParen" />
      </node>
      <node concept="l2Vlx" id="4PRmqZe_ozS" role="2iSdaV" />
    </node>
  </node>
  <node concept="24kQdi" id="4PRmqZe_ozT">
    <property role="3GE5qa" value="expression.callAction" />
    <ref role="1XX52x" to="caxt:4PRmqZe_ouK" resolve="ModelProperties" />
    <node concept="3EZMnI" id="4PRmqZe_ozU" role="2wV5jI">
      <node concept="PMmxH" id="4PRmqZe_ozV" role="3EZMnx">
        <ref role="PMmxG" to="tpco:2wZex4PafBj" resolve="alias" />
      </node>
      <node concept="3F0ifn" id="4PRmqZe_ozW" role="3EZMnx">
        <property role="3F0ifm" value="(" />
        <ref role="1k5W1q" to="tpen:hY9fg1G" resolve="LeftParenAfterName" />
      </node>
      <node concept="3F1sOY" id="4PRmqZe_ozX" role="3EZMnx">
        <ref role="1NtTu8" to="caxt:4PRmqZe_ouL" />
      </node>
      <node concept="3F0ifn" id="4PRmqZe_ozY" role="3EZMnx">
        <property role="3F0ifm" value=")" />
        <ref role="1k5W1q" to="tpen:hFCSUmN" resolve="RightParen" />
      </node>
      <node concept="l2Vlx" id="4PRmqZe_ozZ" role="2iSdaV" />
    </node>
  </node>
  <node concept="24kQdi" id="4PRmqZe_o$0">
    <property role="3GE5qa" value="expression.callAction" />
    <ref role="1XX52x" to="caxt:4PRmqZe_ouD" resolve="ActionCallGlobalParameter" />
    <node concept="3EZMnI" id="4PRmqZe_o$1" role="2wV5jI">
      <node concept="l2Vlx" id="4PRmqZe_o$2" role="2iSdaV" />
      <node concept="1iCGBv" id="4PRmqZe_o$3" role="3EZMnx">
        <ref role="1NtTu8" to="caxt:4PRmqZe_ouE" />
        <node concept="1sVBvm" id="4PRmqZe_o$4" role="1sWHZn">
          <node concept="1HlG4h" id="4PRmqZe_o$5" role="2wV5jI">
            <node concept="1HfYo3" id="4PRmqZe_o$6" role="1HlULh">
              <node concept="3TQlhw" id="4PRmqZe_o$7" role="1Hhtcw">
                <node concept="3clFbS" id="4PRmqZe_o$8" role="2VODD2">
                  <node concept="3clFbF" id="4PRmqZe_o$9" role="3cqZAp">
                    <node concept="2OqwBi" id="4PRmqZe_o$a" role="3clFbG">
                      <node concept="pncrf" id="4PRmqZe_o$b" role="2Oq$k0" />
                      <node concept="3TrcHB" id="4PRmqZe_o$c" role="2OqNvi">
                        <ref role="3TsBF5" to="tpck:h0TrG11" resolve="name" />
                      </node>
                    </node>
                  </node>
                </node>
              </node>
            </node>
          </node>
        </node>
      </node>
      <node concept="3F0ifn" id="4PRmqZe_o$d" role="3EZMnx">
        <property role="3F0ifm" value="=" />
      </node>
      <node concept="3F1sOY" id="4PRmqZe_o$e" role="3EZMnx">
        <ref role="1NtTu8" to="caxt:4PRmqZe_ouG" />
      </node>
    </node>
  </node>
  <node concept="24kQdi" id="4PRmqZe_o$f">
    <property role="3GE5qa" value="expression.callAction" />
    <ref role="1XX52x" to="caxt:4PRmqZe_ouN" resolve="ModuleProperties" />
    <node concept="3EZMnI" id="4PRmqZe_o$g" role="2wV5jI">
      <node concept="PMmxH" id="4PRmqZe_o$h" role="3EZMnx">
        <ref role="PMmxG" to="tpco:2wZex4PafBj" resolve="alias" />
      </node>
      <node concept="3F0ifn" id="4PRmqZe_o$i" role="3EZMnx">
        <property role="3F0ifm" value="(" />
        <ref role="1k5W1q" to="tpen:hY9fg1G" resolve="LeftParenAfterName" />
      </node>
      <node concept="3F1sOY" id="4PRmqZe_o$j" role="3EZMnx">
        <ref role="1NtTu8" to="caxt:4PRmqZe_ouO" />
      </node>
      <node concept="3F0ifn" id="4PRmqZe_o$k" role="3EZMnx">
        <property role="3F0ifm" value=")" />
        <ref role="1k5W1q" to="tpen:hFCSUmN" resolve="RightParen" />
      </node>
      <node concept="l2Vlx" id="4PRmqZe_o$l" role="2iSdaV" />
    </node>
  </node>
  <node concept="24kQdi" id="2tFdLTRKaaM">
    <property role="3GE5qa" value="make" />
    <ref role="1XX52x" to="caxt:2tFdLTRKaaq" resolve="AbsractMake" />
    <node concept="3EZMnI" id="2tFdLTRKabl" role="2wV5jI">
      <node concept="l2Vlx" id="2tFdLTRKabm" role="2iSdaV" />
      <node concept="PMmxH" id="2tFdLTRKabn" role="3EZMnx">
        <ref role="PMmxG" to="n8mm:3J6h25Qh1DR" resolve="QueryExpression_EditorComponent" />
      </node>
      <node concept="3EZMnI" id="2tFdLTRKabo" role="3EZMnx">
        <node concept="VPM3Z" id="2tFdLTRKabp" role="3F10Kt">
          <property role="VOm3f" value="false" />
        </node>
        <node concept="3F0ifn" id="2tFdLTRKabq" role="3EZMnx">
          <property role="3F0ifm" value="(" />
          <ref role="1k5W1q" to="tpen:hY9fg1G" resolve="LeftParenAfterName" />
        </node>
        <node concept="3F1sOY" id="4AHaCIo5DTP" role="3EZMnx">
          <property role="1$x2rV" value="&lt;project&gt;" />
          <ref role="1NtTu8" to="caxt:2tFdLTRKabK" />
        </node>
        <node concept="3F0ifn" id="2tFdLTRKabu" role="3EZMnx">
          <property role="3F0ifm" value=")" />
          <ref role="1k5W1q" to="tpen:hFCSUmN" resolve="RightParen" />
        </node>
        <node concept="l2Vlx" id="2tFdLTRKabv" role="2iSdaV" />
      </node>
    </node>
  </node>
  <node concept="24kQdi" id="59iQg8rz2HX">
    <property role="3GE5qa" value="expression.callAction" />
    <ref role="1XX52x" to="caxt:59iQg8ryOmC" resolve="OfAspectOperation" />
    <node concept="3EZMnI" id="3ZZC$G5C4uw" role="2wV5jI">
      <node concept="PMmxH" id="2wdLO7KhY6T" role="3EZMnx">
        <property role="1cu_pB" value="0" />
        <ref role="1k5W1q" to="tpen:hgVS8CF" resolve="KeyWord" />
        <ref role="PMmxG" to="tpco:2wZex4PafBj" resolve="alias" />
      </node>
      <node concept="3F0ifn" id="3ZZC$G5C4u_" role="3EZMnx">
        <property role="3F0ifm" value="&lt;" />
        <ref role="1k5W1q" to="tp2u:hGdV7pS" resolve="LeftAngleBracket" />
      </node>
      <node concept="1iCGBv" id="59iQg8rz2KH" role="3EZMnx">
        <ref role="1NtTu8" to="caxt:59iQg8rz2mK" />
        <node concept="1sVBvm" id="59iQg8rz2KI" role="1sWHZn">
          <node concept="3SHvHV" id="59iQg8rz2KQ" role="2wV5jI" />
        </node>
      </node>
      <node concept="3F0ifn" id="3ZZC$G5C4uB" role="3EZMnx">
        <property role="3F0ifm" value="&gt;" />
        <ref role="1k5W1q" to="tp2u:hGdWaJB" resolve="RightAngleBracket" />
      </node>
      <node concept="2iRfu4" id="3ZZC$G5C4ux" role="2iSdaV" />
    </node>
  </node>
  <node concept="24kQdi" id="YwfKjlWn7V">
    <property role="3GE5qa" value="" />
    <ref role="1XX52x" to="caxt:7mV0m3L$tuv" resolve="ShowExpression" />
    <node concept="3EZMnI" id="YwfKjlWo_n" role="2wV5jI">
      <node concept="PMmxH" id="YwfKjlWo_l" role="3EZMnx">
        <ref role="PMmxG" to="tpco:2wZex4PafBj" resolve="alias" />
      </node>
      <node concept="3F1sOY" id="YwfKjlWo_w" role="3EZMnx">
        <ref role="1NtTu8" to="caxt:6_TW7xVwuxP" />
      </node>
      <node concept="l2Vlx" id="3J6h25QyTg8" role="2iSdaV" />
    </node>
  </node>
  <node concept="3INDKC" id="7PU0zk4XblH">
    <property role="TrG5h" value="CommandHolder_Empty_Snippets" />
    <node concept="1Qtc8_" id="6V0bp$oQQgC" role="IW6Ez">
      <node concept="2j_NTm" id="6V0bp$oQQQw" role="1Qtc8$" />
      <node concept="IWgqT" id="7PU0zk4VAze" role="1Qtc8A">
        <node concept="1hCUdq" id="7PU0zk4VAzg" role="1hCUd6">
          <node concept="3clFbS" id="7PU0zk4VAzi" role="2VODD2">
            <node concept="3clFbF" id="7PU0zk4VBWw" role="3cqZAp">
              <node concept="Xl_RD" id="7PU0zk4VBWv" role="3clFbG">
                <property role="Xl_RC" value="Modify instances by condition" />
              </node>
            </node>
          </node>
        </node>
        <node concept="IWg2L" id="7PU0zk4VAzk" role="IWgqQ">
          <node concept="3clFbS" id="7PU0zk4VAzm" role="2VODD2">
            <node concept="3cpWs8" id="2UF8zdtXdDJ" role="3cqZAp">
              <node concept="3cpWsn" id="2UF8zdtXdDK" role="3cpWs9">
                <property role="TrG5h" value="command" />
                <node concept="3Tqbb2" id="2UF8zdtXdDL" role="1tU5fm">
                  <ref role="ehGHo" to="eynw:5WvH$QO98uv" resolve="Command" />
                </node>
                <node concept="2pJPEk" id="76F_llXtPgw" role="33vP2m">
                  <node concept="2pJPED" id="76F_llXtPfr" role="2pJPEn">
                    <ref role="2pJxaS" to="eynw:6D0CP__oaBp" resolve="BLExpression" />
                    <node concept="2pIpSj" id="76F_llXtPfs" role="2pJxcM">
                      <ref role="2pIpSl" to="eynw:6D0CP__oaD2" />
                      <node concept="2pJPED" id="76F_llXtPft" role="2pJxcZ">
                        <ref role="2pJxaS" to="tpee:hqOqwz4" resolve="DotExpression" />
                        <node concept="2pIpSj" id="76F_llXtPfu" role="2pJxcM">
                          <ref role="2pIpSl" to="tpee:hqOq$gm" />
                          <node concept="2pJPED" id="76F_llXtPfv" role="2pJxcZ">
                            <ref role="2pJxaS" to="tpee:hqOqwz4" resolve="DotExpression" />
                            <node concept="2pIpSj" id="76F_llXtPfw" role="2pJxcM">
                              <ref role="2pIpSl" to="tpee:hqOq$gm" />
                              <node concept="2pJPED" id="76F_llXtPfx" role="2pJxcZ">
                                <ref role="2pJxaS" to="3xdn:6H$fNdLyE4d" resolve="InstancesExpression" />
                                <node concept="2pIpSj" id="76F_llXtPfy" role="2pJxcM">
                                  <ref role="2pIpSl" to="3xdn:6H$fNdLyE4e" />
                                  <node concept="2pJPED" id="76F_llXtPfz" role="2pJxcZ">
                                    <ref role="2pJxaS" to="tp25:h8chp0G" resolve="RefConcept_Reference" />
                                    <node concept="2pIpSj" id="76F_llXtPf$" role="2pJxcM">
                                      <ref role="2pIpSl" to="tp25:h8cht0$" />
                                      <node concept="36bGnv" id="76F_llXtPf_" role="2pJxcZ">
                                        <ref role="36bGnp" to="tpck:gw2VY9q" resolve="BaseConcept" />
                                      </node>
                                    </node>
                                  </node>
                                </node>
                                <node concept="2pIpSj" id="76F_llXtPfA" role="2pJxcM">
                                  <ref role="2pIpSl" to="3xdn:3J6h25Q5Il8" />
                                  <node concept="2pJPED" id="76F_llXtPfB" role="2pJxcZ">
                                    <ref role="2pJxaS" to="3xdn:3J6h25Q5HRT" resolve="QueryParameterList" />
                                    <node concept="2pIpSj" id="76F_llXtPfC" role="2pJxcM">
                                      <ref role="2pIpSl" to="3xdn:3J6h25QCAaA" />
                                      <node concept="36be1Y" id="76F_llXtPfD" role="2pJxcZ">
                                        <node concept="2pJPED" id="76F_llXtPfE" role="36be1Z">
                                          <ref role="2pJxaS" to="3xdn:3J6h25Q6eOJ" resolve="QueryParameterScope" />
                                          <node concept="2pIpSj" id="76F_llXtPfF" role="2pJxcM">
                                            <ref role="2pIpSl" to="3xdn:3J6h25QeYY9" />
                                            <node concept="2pJPED" id="76F_llXtPfG" role="2pJxcZ">
                                              <ref role="2pJxaS" to="eynw:3J6h25QeHQy" resolve="ProjectScope" />
                                            </node>
                                          </node>
                                        </node>
                                      </node>
                                    </node>
                                  </node>
                                </node>
                              </node>
                            </node>
                            <node concept="2pIpSj" id="76F_llXtPfH" role="2pJxcM">
                              <ref role="2pIpSl" to="tpee:hqOqNr4" />
                              <node concept="2pJPED" id="76F_llXtPfI" role="2pJxcZ">
                                <ref role="2pJxaS" to="tp2q:hvzZkn4" resolve="WhereOperation" />
                                <node concept="2pIpSj" id="76F_llXtPfJ" role="2pJxcM">
                                  <ref role="2pIpSl" to="tp2q:hvzZnvH" />
                                  <node concept="2pJPED" id="76F_llXtPfK" role="2pJxcZ">
                                    <ref role="2pJxaS" to="tp2c:htbVj4_" resolve="ClosureLiteral" />
                                    <node concept="2pJxcG" id="76F_llXtPfL" role="2pJxcM">
                                      <ref role="2pJxcJ" to="tp2c:LsJW3IF4lV" resolve="forceMultiLine" />
                                      <node concept="3clFbT" id="76F_llXtPfM" role="2pJxcZ">
                                        <property role="3clFbU" value="true" />
                                      </node>
                                    </node>
                                    <node concept="2pIpSj" id="76F_llXtPfN" role="2pJxcM">
                                      <ref role="2pIpSl" to="tp2c:htbW58J" />
                                      <node concept="2pJPED" id="76F_llXtPfO" role="2pJxcZ">
                                        <ref role="2pJxaS" to="tpee:fzclF80" resolve="StatementList" />
                                        <node concept="2pIpSj" id="76F_llXtPfP" role="2pJxcM">
                                          <ref role="2pIpSl" to="tpee:fzcqZ_x" />
                                          <node concept="36be1Y" id="76F_llXtPfQ" role="2pJxcZ">
                                            <node concept="2pJPED" id="76F_llXtPfR" role="36be1Z">
                                              <ref role="2pJxaS" to="tpee:5vlcUuJ5uOU" resolve="SingleLineComment" />
                                              <node concept="2pIpSj" id="76F_llXtPfS" role="2pJxcM">
                                                <ref role="2pIpSl" to="tpee:5vlcUuJ5JXN" />
                                                <node concept="36be1Y" id="76F_llXtPfT" role="2pJxcZ">
                                                  <node concept="2pJPED" id="76F_llXtPfU" role="36be1Z">
                                                    <ref role="2pJxaS" to="tpee:5vlcUuJ5uOX" resolve="TextCommentPart" />
                                                    <node concept="2pJxcG" id="76F_llXtPfV" role="2pJxcM">
                                                      <ref role="2pJxcJ" to="tpee:5vlcUuJ5uOY" resolve="text" />
                                                      <node concept="Xl_RD" id="76F_llXtPfW" role="2pJxcZ">
                                                        <property role="Xl_RC" value="TODO specify condition" />
                                                      </node>
                                                    </node>
                                                  </node>
                                                </node>
                                              </node>
                                            </node>
                                            <node concept="2pJPED" id="76F_llXtPfX" role="36be1Z">
                                              <ref role="2pJxaS" to="tpee:fzclF8j" resolve="ExpressionStatement" />
                                              <node concept="2pIpSj" id="76F_llXtPfY" role="2pJxcM">
                                                <ref role="2pIpSl" to="tpee:fzclF8k" />
                                                <node concept="2pJPED" id="76F_llXtPfZ" role="2pJxcZ">
                                                  <ref role="2pJxaS" to="tpee:fzclF81" resolve="BooleanConstant" />
                                                  <node concept="2pJxcG" id="76F_llXtPg0" role="2pJxcM">
                                                    <ref role="2pJxcJ" to="tpee:fzclF82" resolve="value" />
                                                    <node concept="3clFbT" id="76F_llXtPg1" role="2pJxcZ">
                                                      <property role="3clFbU" value="true" />
                                                    </node>
                                                  </node>
                                                </node>
                                              </node>
                                            </node>
                                          </node>
                                        </node>
                                      </node>
                                    </node>
                                    <node concept="2pIpSj" id="76F_llXtPg2" role="2pJxcM">
                                      <ref role="2pIpSl" to="tp2c:htbW2KO" />
                                      <node concept="36be1Y" id="76F_llXtPg3" role="2pJxcZ">
                                        <node concept="2pJPED" id="76F_llXtPg4" role="36be1Z">
                                          <ref role="2pJxaS" to="tp2q:hwRh6j$" resolve="SmartClosureParameterDeclaration" />
                                          <node concept="2pJxcG" id="76F_llXtPg5" role="2pJxcM">
                                            <ref role="2pJxcJ" to="tpck:h0TrG11" resolve="name" />
                                            <node concept="Xl_RD" id="76F_llXtPg6" role="2pJxcZ">
                                              <property role="Xl_RC" value="node" />
                                            </node>
                                          </node>
                                          <node concept="2pIpSj" id="76F_llXtPg7" role="2pJxcM">
                                            <ref role="2pIpSl" to="tpee:4VkOLwjf83e" />
                                            <node concept="2pJPED" id="76F_llXtPg8" role="2pJxcZ">
                                              <ref role="2pJxaS" to="tpee:4ctkEngA$UD" resolve="UndefinedType" />
                                            </node>
                                          </node>
                                        </node>
                                      </node>
                                    </node>
                                  </node>
                                </node>
                              </node>
                            </node>
                          </node>
                        </node>
                        <node concept="2pIpSj" id="76F_llXtPg9" role="2pJxcM">
                          <ref role="2pIpSl" to="tpee:hqOqNr4" />
                          <node concept="2pJPED" id="76F_llXtPga" role="2pJxcZ">
                            <ref role="2pJxaS" to="z2sp:23X86fnRD$Y" resolve="RefactorOperation" />
                            <node concept="2pIpSj" id="76F_llXtPgb" role="2pJxcM">
                              <ref role="2pIpSl" to="z2sp:23X86fnRD_Y" />
                              <node concept="2pJPED" id="76F_llXtPgc" role="2pJxcZ">
                                <ref role="2pJxaS" to="tp2c:htbVj4_" resolve="ClosureLiteral" />
                                <node concept="2pJxcG" id="76F_llXtPgd" role="2pJxcM">
                                  <ref role="2pJxcJ" to="tp2c:LsJW3IF4lV" resolve="forceMultiLine" />
                                  <node concept="3clFbT" id="76F_llXtPge" role="2pJxcZ">
                                    <property role="3clFbU" value="true" />
                                  </node>
                                </node>
                                <node concept="2pIpSj" id="76F_llXtPgf" role="2pJxcM">
                                  <ref role="2pIpSl" to="tp2c:htbW58J" />
                                  <node concept="2pJPED" id="76F_llXtPgg" role="2pJxcZ">
                                    <ref role="2pJxaS" to="tpee:fzclF80" resolve="StatementList" />
                                    <node concept="2pIpSj" id="76F_llXtPgh" role="2pJxcM">
                                      <ref role="2pIpSl" to="tpee:fzcqZ_x" />
                                      <node concept="36be1Y" id="76F_llXtPgi" role="2pJxcZ">
                                        <node concept="2pJPED" id="76F_llXtPgj" role="36be1Z">
                                          <ref role="2pJxaS" to="tpee:5vlcUuJ5uOU" resolve="SingleLineComment" />
                                          <node concept="2pIpSj" id="76F_llXtPgk" role="2pJxcM">
                                            <ref role="2pIpSl" to="tpee:5vlcUuJ5JXN" />
                                            <node concept="36be1Y" id="76F_llXtPgl" role="2pJxcZ">
                                              <node concept="2pJPED" id="76F_llXtPgm" role="36be1Z">
                                                <ref role="2pJxaS" to="tpee:5vlcUuJ5uOX" resolve="TextCommentPart" />
                                                <node concept="2pJxcG" id="76F_llXtPgn" role="2pJxcM">
                                                  <ref role="2pJxcJ" to="tpee:5vlcUuJ5uOY" resolve="text" />
                                                  <node concept="Xl_RD" id="76F_llXtPgo" role="2pJxcZ">
                                                    <property role="Xl_RC" value="TODO specify action" />
                                                  </node>
                                                </node>
                                              </node>
                                            </node>
                                          </node>
                                        </node>
                                      </node>
                                    </node>
                                  </node>
                                </node>
                                <node concept="2pIpSj" id="76F_llXtPgp" role="2pJxcM">
                                  <ref role="2pIpSl" to="tp2c:htbW2KO" />
                                  <node concept="36be1Y" id="76F_llXtPgq" role="2pJxcZ">
                                    <node concept="2pJPED" id="76F_llXtPgr" role="36be1Z">
                                      <ref role="2pJxaS" to="tp2q:hwRh6j$" resolve="SmartClosureParameterDeclaration" />
                                      <node concept="2pJxcG" id="76F_llXtPgs" role="2pJxcM">
                                        <ref role="2pJxcJ" to="tpck:h0TrG11" resolve="name" />
                                        <node concept="Xl_RD" id="76F_llXtPgt" role="2pJxcZ">
                                          <property role="Xl_RC" value="node" />
                                        </node>
                                      </node>
                                      <node concept="2pIpSj" id="76F_llXtPgu" role="2pJxcM">
                                        <ref role="2pIpSl" to="tpee:4VkOLwjf83e" />
                                        <node concept="2pJPED" id="76F_llXtPgv" role="2pJxcZ">
                                          <ref role="2pJxaS" to="tpee:4ctkEngA$UD" resolve="UndefinedType" />
                                        </node>
                                      </node>
                                    </node>
                                  </node>
                                </node>
                              </node>
                            </node>
                          </node>
                        </node>
                      </node>
                    </node>
                  </node>
                </node>
              </node>
            </node>
            <node concept="3clFbF" id="7PU0zk4Y9$j" role="3cqZAp">
              <node concept="2OqwBi" id="7PU0zk4Y9Tw" role="3clFbG">
                <node concept="2OqwBi" id="7PU0zk4Y9Dt" role="2Oq$k0">
                  <node concept="7Obwk" id="7PU0zk4Y9$h" role="2Oq$k0" />
                  <node concept="3TrEf2" id="7PU0zk4Y9N6" role="2OqNvi">
                    <ref role="3Tt5mk" to="eynw:jysm2GH4$$" />
                  </node>
                </node>
                <node concept="2oxUTD" id="7PU0zk4Ya0h" role="2OqNvi">
                  <node concept="37vLTw" id="7PU0zk4Ya4d" role="2oxUTC">
                    <ref role="3cqZAo" node="2UF8zdtXdDK" resolve="command" />
                  </node>
                </node>
              </node>
            </node>
            <node concept="3clFbF" id="7PU0zk4Y99b" role="3cqZAp">
              <node concept="2OqwBi" id="7PU0zk4Y9iF" role="3clFbG">
                <node concept="1Q80Hx" id="7PU0zk4Y999" role="2Oq$k0" />
                <node concept="liA8E" id="7PU0zk4Y9qC" role="2OqNvi">
                  <ref role="37wK5l" to="cj4x:~EditorContext.select(org.jetbrains.mps.openapi.model.SNode):void" resolve="select" />
                  <node concept="2OqwBi" id="1iYfrXH0LjQ" role="37wK5m">
                    <node concept="2OqwBi" id="1iYfrXH0GOj" role="2Oq$k0">
                      <node concept="2OqwBi" id="7PU0zk4YaaM" role="2Oq$k0">
                        <node concept="37vLTw" id="7PU0zk4Ya8I" role="2Oq$k0">
                          <ref role="3cqZAo" node="2UF8zdtXdDK" resolve="command" />
                        </node>
                        <node concept="2Rf3mk" id="7PU0zk4YaiG" role="2OqNvi">
                          <node concept="1xMEDy" id="7PU0zk4YaiI" role="1xVPHs">
                            <node concept="chp4Y" id="1iYfrXH0JQp" role="ri$Ld">
                              <ref role="cht4Q" to="3xdn:6H$fNdLyE4d" resolve="InstancesExpression" />
                            </node>
                          </node>
                        </node>
                      </node>
                      <node concept="1uHKPH" id="1iYfrXH0ILZ" role="2OqNvi" />
                    </node>
                    <node concept="3TrEf2" id="1iYfrXH0Lt8" role="2OqNvi">
                      <ref role="3Tt5mk" to="3xdn:6H$fNdLyE4e" />
                    </node>
                  </node>
                </node>
              </node>
            </node>
          </node>
        </node>
      </node>
      <node concept="IWgqT" id="6tIni_jSaaB" role="1Qtc8A">
        <node concept="1hCUdq" id="6tIni_jSaaD" role="1hCUd6">
          <node concept="3clFbS" id="6tIni_jSaaF" role="2VODD2">
            <node concept="3clFbF" id="6tIni_jScXB" role="3cqZAp">
              <node concept="Xl_RD" id="6tIni_jScXA" role="3clFbG">
                <property role="Xl_RC" value="Find instances by condition" />
              </node>
            </node>
          </node>
        </node>
        <node concept="IWg2L" id="6tIni_jSaaH" role="IWgqQ">
          <node concept="3clFbS" id="6tIni_jSaaJ" role="2VODD2">
            <node concept="3cpWs8" id="EVT3pKwFRk" role="3cqZAp">
              <node concept="3cpWsn" id="EVT3pKwFRn" role="3cpWs9">
                <property role="TrG5h" value="command" />
                <node concept="3Tqbb2" id="EVT3pKwFRi" role="1tU5fm">
                  <ref role="ehGHo" to="eynw:5WvH$QO98uv" resolve="Command" />
                </node>
                <node concept="2pJPEk" id="76F_llXtPs3" role="33vP2m">
                  <node concept="2pJPED" id="76F_llXtPrq" role="2pJPEn">
                    <ref role="2pJxaS" to="eynw:6D0CP__oaBp" resolve="BLExpression" />
                    <node concept="2pIpSj" id="76F_llXtPrr" role="2pJxcM">
                      <ref role="2pIpSl" to="eynw:6D0CP__oaD2" />
                      <node concept="2pJPED" id="76F_llXtPrs" role="2pJxcZ">
                        <ref role="2pJxaS" to="caxt:7mV0m3L$tuv" resolve="ShowExpression" />
                        <node concept="2pIpSj" id="76F_llXtPrt" role="2pJxcM">
                          <ref role="2pIpSl" to="caxt:6_TW7xVwuxP" />
                          <node concept="2pJPED" id="76F_llXtPru" role="2pJxcZ">
                            <ref role="2pJxaS" to="tpee:hqOqwz4" resolve="DotExpression" />
                            <node concept="2pIpSj" id="76F_llXtPrv" role="2pJxcM">
                              <ref role="2pIpSl" to="tpee:hqOq$gm" />
                              <node concept="2pJPED" id="76F_llXtPrw" role="2pJxcZ">
                                <ref role="2pJxaS" to="3xdn:6H$fNdLyE4d" resolve="InstancesExpression" />
                                <node concept="2pIpSj" id="76F_llXtPrx" role="2pJxcM">
                                  <ref role="2pIpSl" to="3xdn:6H$fNdLyE4e" />
                                  <node concept="2pJPED" id="76F_llXtPry" role="2pJxcZ">
                                    <ref role="2pJxaS" to="tp25:h8chp0G" resolve="RefConcept_Reference" />
                                    <node concept="2pIpSj" id="76F_llXtPrz" role="2pJxcM">
                                      <ref role="2pIpSl" to="tp25:h8cht0$" />
                                      <node concept="36bGnv" id="76F_llXtPr$" role="2pJxcZ">
                                        <ref role="36bGnp" to="tpck:gw2VY9q" resolve="BaseConcept" />
                                      </node>
                                    </node>
                                  </node>
                                </node>
                                <node concept="2pIpSj" id="76F_llXtPr_" role="2pJxcM">
                                  <ref role="2pIpSl" to="3xdn:3J6h25Q5Il8" />
                                  <node concept="2pJPED" id="76F_llXtPrA" role="2pJxcZ">
                                    <ref role="2pJxaS" to="3xdn:3J6h25Q5HRT" resolve="QueryParameterList" />
                                    <node concept="2pIpSj" id="76F_llXtPrB" role="2pJxcM">
                                      <ref role="2pIpSl" to="3xdn:3J6h25QCAaA" />
                                      <node concept="36be1Y" id="76F_llXtPrC" role="2pJxcZ">
                                        <node concept="2pJPED" id="76F_llXtPrD" role="36be1Z">
                                          <ref role="2pJxaS" to="3xdn:3J6h25Q6eOJ" resolve="QueryParameterScope" />
                                          <node concept="2pIpSj" id="76F_llXtPrE" role="2pJxcM">
                                            <ref role="2pIpSl" to="3xdn:3J6h25QeYY9" />
                                            <node concept="2pJPED" id="76F_llXtPrF" role="2pJxcZ">
                                              <ref role="2pJxaS" to="eynw:3J6h25QeHQy" resolve="ProjectScope" />
                                            </node>
                                          </node>
                                        </node>
                                      </node>
                                    </node>
                                  </node>
                                </node>
                              </node>
                            </node>
                            <node concept="2pIpSj" id="76F_llXtPrG" role="2pJxcM">
                              <ref role="2pIpSl" to="tpee:hqOqNr4" />
                              <node concept="2pJPED" id="76F_llXtPrH" role="2pJxcZ">
                                <ref role="2pJxaS" to="tp2q:hvzZkn4" resolve="WhereOperation" />
                                <node concept="2pIpSj" id="76F_llXtPrI" role="2pJxcM">
                                  <ref role="2pIpSl" to="tp2q:hvzZnvH" />
                                  <node concept="2pJPED" id="76F_llXtPrJ" role="2pJxcZ">
                                    <ref role="2pJxaS" to="tp2c:htbVj4_" resolve="ClosureLiteral" />
                                    <node concept="2pJxcG" id="76F_llXtPrK" role="2pJxcM">
                                      <ref role="2pJxcJ" to="tp2c:LsJW3IF4lV" resolve="forceMultiLine" />
                                      <node concept="3clFbT" id="76F_llXtPrL" role="2pJxcZ">
                                        <property role="3clFbU" value="true" />
                                      </node>
                                    </node>
                                    <node concept="2pIpSj" id="76F_llXtPrM" role="2pJxcM">
                                      <ref role="2pIpSl" to="tp2c:htbW58J" />
                                      <node concept="2pJPED" id="76F_llXtPrN" role="2pJxcZ">
                                        <ref role="2pJxaS" to="tpee:fzclF80" resolve="StatementList" />
                                        <node concept="2pIpSj" id="76F_llXtPrO" role="2pJxcM">
                                          <ref role="2pIpSl" to="tpee:fzcqZ_x" />
                                          <node concept="36be1Y" id="76F_llXtPrP" role="2pJxcZ">
                                            <node concept="2pJPED" id="76F_llXtPrQ" role="36be1Z">
                                              <ref role="2pJxaS" to="tpee:5vlcUuJ5uOU" resolve="SingleLineComment" />
                                              <node concept="2pIpSj" id="76F_llXtPrR" role="2pJxcM">
                                                <ref role="2pIpSl" to="tpee:5vlcUuJ5JXN" />
                                                <node concept="36be1Y" id="76F_llXtPrS" role="2pJxcZ">
                                                  <node concept="2pJPED" id="76F_llXtPrT" role="36be1Z">
                                                    <ref role="2pJxaS" to="tpee:5vlcUuJ5uOX" resolve="TextCommentPart" />
                                                    <node concept="2pJxcG" id="76F_llXtPrU" role="2pJxcM">
                                                      <ref role="2pJxcJ" to="tpee:5vlcUuJ5uOY" resolve="text" />
                                                      <node concept="Xl_RD" id="76F_llXtPrV" role="2pJxcZ">
                                                        <property role="Xl_RC" value="TODO specify condition" />
                                                      </node>
                                                    </node>
                                                  </node>
                                                </node>
                                              </node>
                                            </node>
                                          </node>
                                        </node>
                                      </node>
                                    </node>
                                    <node concept="2pIpSj" id="76F_llXtPrW" role="2pJxcM">
                                      <ref role="2pIpSl" to="tp2c:htbW2KO" />
                                      <node concept="36be1Y" id="76F_llXtPrX" role="2pJxcZ">
                                        <node concept="2pJPED" id="76F_llXtPrY" role="36be1Z">
                                          <ref role="2pJxaS" to="tp2q:hwRh6j$" resolve="SmartClosureParameterDeclaration" />
                                          <node concept="2pJxcG" id="76F_llXtPrZ" role="2pJxcM">
                                            <ref role="2pJxcJ" to="tpck:h0TrG11" resolve="name" />
                                            <node concept="Xl_RD" id="76F_llXtPs0" role="2pJxcZ">
                                              <property role="Xl_RC" value="node" />
                                            </node>
                                          </node>
                                          <node concept="2pIpSj" id="76F_llXtPs1" role="2pJxcM">
                                            <ref role="2pIpSl" to="tpee:4VkOLwjf83e" />
                                            <node concept="2pJPED" id="76F_llXtPs2" role="2pJxcZ">
                                              <ref role="2pJxaS" to="tpee:4ctkEngA$UD" resolve="UndefinedType" />
                                            </node>
                                          </node>
                                        </node>
                                      </node>
                                    </node>
                                  </node>
                                </node>
                              </node>
                            </node>
                          </node>
                        </node>
                      </node>
                    </node>
                  </node>
                </node>
              </node>
            </node>
            <node concept="3clFbF" id="6tIni_jStzx" role="3cqZAp">
              <node concept="2OqwBi" id="6tIni_jStLg" role="3clFbG">
                <node concept="2OqwBi" id="6tIni_jSt_s" role="2Oq$k0">
                  <node concept="7Obwk" id="6tIni_jStzv" role="2Oq$k0" />
                  <node concept="3TrEf2" id="6tIni_jStEQ" role="2OqNvi">
                    <ref role="3Tt5mk" to="eynw:jysm2GH4$$" />
                  </node>
                </node>
                <node concept="2oxUTD" id="6tIni_jSuaC" role="2OqNvi">
                  <node concept="37vLTw" id="6tIni_jSubz" role="2oxUTC">
                    <ref role="3cqZAo" node="EVT3pKwFRn" resolve="command" />
                  </node>
                </node>
              </node>
            </node>
            <node concept="3clFbF" id="6tIni_jSueA" role="3cqZAp">
              <node concept="2OqwBi" id="6tIni_jSufW" role="3clFbG">
                <node concept="1Q80Hx" id="6tIni_jSue$" role="2Oq$k0" />
                <node concept="liA8E" id="6tIni_jSuiL" role="2OqNvi">
                  <ref role="37wK5l" to="cj4x:~EditorContext.select(org.jetbrains.mps.openapi.model.SNode):void" resolve="select" />
                  <node concept="2OqwBi" id="6tIni_jSy5n" role="37wK5m">
                    <node concept="2OqwBi" id="6tIni_jSveW" role="2Oq$k0">
                      <node concept="2OqwBi" id="6tIni_jSukZ" role="2Oq$k0">
                        <node concept="37vLTw" id="6tIni_jSuj2" role="2Oq$k0">
                          <ref role="3cqZAo" node="EVT3pKwFRn" resolve="command" />
                        </node>
                        <node concept="2Rf3mk" id="6tIni_jSusT" role="2OqNvi">
                          <node concept="1xMEDy" id="6tIni_jSusV" role="1xVPHs">
                            <node concept="chp4Y" id="6tIni_jSuww" role="ri$Ld">
                              <ref role="cht4Q" to="3xdn:6H$fNdLyE4d" resolve="InstancesExpression" />
                            </node>
                          </node>
                        </node>
                      </node>
                      <node concept="1uHKPH" id="6tIni_jSwD9" role="2OqNvi" />
                    </node>
                    <node concept="3TrEf2" id="6tIni_jSyll" role="2OqNvi">
                      <ref role="3Tt5mk" to="3xdn:6H$fNdLyE4e" />
                    </node>
                  </node>
                </node>
              </node>
            </node>
          </node>
        </node>
      </node>
    </node>
    <node concept="A1WHu" id="5OVd5tVsX$t" role="AmTjC">
      <ref role="A1WHt" to="4l22:7PU0zk4VAyV" resolve="CommandHolder_Empty_ContextAssistantMenu" />
    </node>
  </node>
</model>
<|MERGE_RESOLUTION|>--- conflicted
+++ resolved
@@ -2,7 +2,7 @@
 <model ref="r:5d9868cc-091b-49b3-85eb-87af773e0884(jetbrains.mps.console.ideCommands.editor)">
   <persistence version="9" />
   <languages>
-    <use id="18bc6592-03a6-4e29-a83a-7ff23bde13ba" name="jetbrains.mps.lang.editor" version="2" />
+    <use id="18bc6592-03a6-4e29-a83a-7ff23bde13ba" name="jetbrains.mps.lang.editor" version="-1" />
     <devkit ref="fbc25dd2-5da4-483a-8b19-70928e1b62d7(jetbrains.mps.devkit.general-purpose)" />
   </languages>
   <imports>
@@ -52,7 +52,7 @@
         <child id="1638911550608610281" name="executeFunction" index="IWgqQ" />
         <child id="5692353713941573325" name="textFunction" index="1hCUd6" />
       </concept>
-      <concept id="1078939183254" name="jetbrains.mps.lang.editor.structure.CellModel_Component" flags="sg" stub="3162947552742194261" index="PMmxH">
+      <concept id="1078939183254" name="jetbrains.mps.lang.editor.structure.CellModel_Component" flags="sg" index="PMmxH">
         <reference id="1078939183255" name="editorComponent" index="PMmxG" />
       </concept>
       <concept id="1186414536763" name="jetbrains.mps.lang.editor.structure.BooleanStyleSheetItem" flags="ln" index="VOi$J">
@@ -69,7 +69,7 @@
       </concept>
       <concept id="1139535439104" name="jetbrains.mps.lang.editor.structure.CellActionMap_ExecuteFunction" flags="in" index="1hAIg9" />
       <concept id="5692353713941573329" name="jetbrains.mps.lang.editor.structure.QueryFunction_TransformationMenu_Text" flags="ig" index="1hCUdq" />
-      <concept id="1088013125922" name="jetbrains.mps.lang.editor.structure.CellModel_RefCell" flags="sg" stub="730538219795941030" index="1iCGBv">
+      <concept id="1088013125922" name="jetbrains.mps.lang.editor.structure.CellModel_RefCell" flags="sg" index="1iCGBv">
         <child id="1088186146602" name="editorComponent" index="1sWHZn" />
       </concept>
       <concept id="1381004262292414836" name="jetbrains.mps.lang.editor.structure.ICellStyle" flags="ng" index="1k5N5V">
@@ -85,31 +85,27 @@
         <property id="1130859485024" name="attractsFocus" index="1cu_pB" />
         <reference id="1139959269582" name="actionMap" index="1ERwB7" />
       </concept>
-      <concept id="1073389446423" name="jetbrains.mps.lang.editor.structure.CellModel_Collection" flags="sn" stub="3013115976261988961" index="3EZMnI">
+      <concept id="1073389446423" name="jetbrains.mps.lang.editor.structure.CellModel_Collection" flags="sn" index="3EZMnI">
         <child id="1106270802874" name="cellLayout" index="2iSdaV" />
         <child id="1073389446424" name="childCellModel" index="3EZMnx" />
       </concept>
-      <concept id="1073389577006" name="jetbrains.mps.lang.editor.structure.CellModel_Constant" flags="sn" stub="3610246225209162225" index="3F0ifn">
+      <concept id="1073389577006" name="jetbrains.mps.lang.editor.structure.CellModel_Constant" flags="sn" index="3F0ifn">
         <property id="1073389577007" name="text" index="3F0ifm" />
       </concept>
-      <concept id="1073389658414" name="jetbrains.mps.lang.editor.structure.CellModel_Property" flags="sg" stub="730538219796134133" index="3F0A7n" />
+      <concept id="1073389658414" name="jetbrains.mps.lang.editor.structure.CellModel_Property" flags="sg" index="3F0A7n" />
       <concept id="1219418625346" name="jetbrains.mps.lang.editor.structure.IStyleContainer" flags="ng" index="3F0Thp">
         <child id="1219418656006" name="styleItem" index="3F10Kt" />
       </concept>
-      <concept id="1073389882823" name="jetbrains.mps.lang.editor.structure.CellModel_RefNode" flags="sg" stub="730538219795960754" index="3F1sOY" />
-      <concept id="1073390211982" name="jetbrains.mps.lang.editor.structure.CellModel_RefNodeList" flags="sg" stub="2794558372793454595" index="3F2HdR" />
+      <concept id="1073389882823" name="jetbrains.mps.lang.editor.structure.CellModel_RefNode" flags="sg" index="3F1sOY" />
+      <concept id="1073390211982" name="jetbrains.mps.lang.editor.structure.CellModel_RefNodeList" flags="sg" index="3F2HdR" />
       <concept id="1225898583838" name="jetbrains.mps.lang.editor.structure.ReadOnlyModelAccessor" flags="ng" index="1HfYo3">
         <child id="1225898971709" name="getter" index="1Hhtcw" />
       </concept>
-      <concept id="1225900081164" name="jetbrains.mps.lang.editor.structure.CellModel_ReadOnlyModelAccessor" flags="sg" stub="3708815482283559694" index="1HlG4h">
+      <concept id="1225900081164" name="jetbrains.mps.lang.editor.structure.CellModel_ReadOnlyModelAccessor" flags="sg" index="1HlG4h">
         <child id="1225900141900" name="modelAccessor" index="1HlULh" />
       </concept>
       <concept id="5624877018228267058" name="jetbrains.mps.lang.editor.structure.ITransformationMenu" flags="ng" index="3INCJE">
-<<<<<<< HEAD
         <child id="1638911550608572412" name="sections" index="IW6Ez" />
-=======
-        <child id="1638911550608572412" name="items" index="IW6Ez" />
->>>>>>> e512801e
       </concept>
       <concept id="5624877018228264944" name="jetbrains.mps.lang.editor.structure.TransformationMenuContribution" flags="ng" index="3INDKC">
         <child id="6718020819489956031" name="menuReference" index="AmTjC" />
@@ -119,7 +115,7 @@
         <child id="7980428675268276157" name="locations" index="1Qtc8$" />
         <child id="7980428675268276159" name="parts" index="1Qtc8A" />
       </concept>
-      <concept id="625126330682908270" name="jetbrains.mps.lang.editor.structure.CellModel_ReferencePresentation" flags="sg" stub="730538219795961225" index="3SHvHV" />
+      <concept id="625126330682908270" name="jetbrains.mps.lang.editor.structure.CellModel_ReferencePresentation" flags="sg" index="3SHvHV" />
       <concept id="1176717841777" name="jetbrains.mps.lang.editor.structure.QueryFunction_ModelAccess_Getter" flags="in" index="3TQlhw" />
       <concept id="1166049232041" name="jetbrains.mps.lang.editor.structure.AbstractComponent" flags="ng" index="1XWOmA">
         <reference id="1166049300910" name="conceptDeclaration" index="1XX52x" />
@@ -149,7 +145,7 @@
       <concept id="1068580123155" name="jetbrains.mps.baseLanguage.structure.ExpressionStatement" flags="nn" index="3clFbF">
         <child id="1068580123156" name="expression" index="3clFbG" />
       </concept>
-      <concept id="1068580123136" name="jetbrains.mps.baseLanguage.structure.StatementList" flags="sn" stub="5293379017992965193" index="3clFbS">
+      <concept id="1068580123136" name="jetbrains.mps.baseLanguage.structure.StatementList" flags="sn" index="3clFbS">
         <child id="1068581517665" name="statement" index="3cqZAp" />
       </concept>
       <concept id="1068580123137" name="jetbrains.mps.baseLanguage.structure.BooleanConstant" flags="nn" index="3clFbT">
