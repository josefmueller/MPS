<?xml version="1.0" encoding="UTF-8"?>
<dependenciesRoot>
  <dependency className="jetbrains.mps.console.blCommand.generator.template.main.QueriesGenerated" file="QueriesGenerated.java">
    <classNode dependClassName="java.lang.Class" />
    <classNode dependClassName="java.lang.Iterable" />
    <classNode dependClassName="java.lang.Object" />
<<<<<<< HEAD
=======
    <classNode dependClassName="java.lang.String" />
>>>>>>> b62d9b75
    <classNode dependClassName="jetbrains.mps.generator.template.BaseMappingRuleContext" />
    <classNode dependClassName="jetbrains.mps.generator.template.PropertyMacroContext" />
    <classNode dependClassName="jetbrains.mps.generator.template.ReferenceMacroContext" />
    <classNode dependClassName="jetbrains.mps.generator.template.SourceSubstituteMacroNodeContext" />
    <classNode dependClassName="jetbrains.mps.generator.template.SourceSubstituteMacroNodesContext" />
    <classNode dependClassName="jetbrains.mps.internal.collections.runtime.ISelector" />
    <classNode dependClassName="jetbrains.mps.internal.collections.runtime.IWhereFilter" />
    <classNode dependClassName="jetbrains.mps.internal.collections.runtime.ListSequence" />
    <classNode dependClassName="jetbrains.mps.internal.collections.runtime.Sequence" />
    <classNode dependClassName="jetbrains.mps.lang.pattern.IMatchingPattern" />
    <classNode dependClassName="jetbrains.mps.lang.smodel.generator.smodelAdapter.SLinkOperations" />
    <classNode dependClassName="jetbrains.mps.lang.smodel.generator.smodelAdapter.SNodeOperations" />
    <classNode dependClassName="jetbrains.mps.lang.typesystem.runtime.HUtil" />
    <classNode dependClassName="jetbrains.mps.project.GlobalScope" />
    <classNode dependClassName="jetbrains.mps.smodel.IOperationContext" />
    <classNode dependClassName="jetbrains.mps.smodel.SModelUtil_new" />
    <classNode dependClassName="jetbrains.mps.smodel.SReference" />
    <classNode dependClassName="jetbrains.mps.smodel.behaviour.BehaviorReflection" />
    <classNode dependClassName="jetbrains.mps.typesystem.inference.TypeChecker" />
    <classNode dependClassName="org.jetbrains.mps.openapi.model.SNode" />
    <classNode dependClassName="org.jetbrains.mps.openapi.model.SNodeAccessUtil" />
    <classNode dependClassName="org.jetbrains.mps.openapi.persistence.PersistenceFacade" />
  </dependency>
</dependenciesRoot>
<|MERGE_RESOLUTION|>--- conflicted
+++ resolved
@@ -4,10 +4,7 @@
     <classNode dependClassName="java.lang.Class" />
     <classNode dependClassName="java.lang.Iterable" />
     <classNode dependClassName="java.lang.Object" />
-<<<<<<< HEAD
-=======
     <classNode dependClassName="java.lang.String" />
->>>>>>> b62d9b75
     <classNode dependClassName="jetbrains.mps.generator.template.BaseMappingRuleContext" />
     <classNode dependClassName="jetbrains.mps.generator.template.PropertyMacroContext" />
     <classNode dependClassName="jetbrains.mps.generator.template.ReferenceMacroContext" />
