<?xml version="1.0" encoding="UTF-8"?>
<debug-info>
  <concept fqn="jetbrains.mps.baseLanguage.structure.BlockStatement" />
  <concept fqn="jetbrains.mps.baseLanguage.structure.ExpressionStatement" />
  <concept fqn="jetbrains.mps.baseLanguage.structure.IfStatement" />
  <concept fqn="jetbrains.mps.baseLanguage.structure.InstanceMethodDeclaration" />
  <concept fqn="jetbrains.mps.baseLanguage.structure.LocalVariableDeclarationStatement" />
  <concept fqn="jetbrains.mps.baseLanguage.structure.ReturnStatement" />
  <concept fqn="jetbrains.mps.baseLanguage.structure.StaticMethodDeclaration" />
  <root>
    <file name="QueriesGenerated.java">
      <unit at="25,0,599,0" name="jetbrains.mps.console.blCommand.generator.template.main.QueriesGenerated" />
    </file>
  </root>
  <root nodeRef="r:443bf6a4-9266-4251-8983-0f2d347a9c11(jetbrains.mps.console.blCommand.generator.template.main@generator)/1125969196844485895">
    <file name="QueriesGenerated.java">
      <node id="8006938998446049763" at="80,109,81,198" concept="5" />
      <node id="3501374812264731693" at="83,109,84,116" concept="4" />
      <node id="3501374812264731703" at="85,114,86,148" concept="5" />
      <node id="3501374812264731713" at="88,114,89,148" concept="5" />
      <node id="3501374812264731723" at="91,114,92,148" concept="5" />
      <node id="3501374812264731733" at="94,114,95,148" concept="5" />
      <node id="3501374812264731741" at="96,5,97,16" concept="5" />
      <node id="3501374812265756147" at="99,109,100,198" concept="5" />
      <node id="7600370246425972946" at="102,109,103,116" concept="4" />
      <node id="7600370246425972957" at="104,114,105,148" concept="5" />
      <node id="7600370246425972967" at="107,114,108,148" concept="5" />
      <node id="7600370246425972977" at="110,114,111,148" concept="5" />
      <node id="7600370246425972987" at="113,114,114,148" concept="5" />
      <node id="7600370246425972995" at="115,5,116,16" concept="5" />
      <node id="3501374812264728771" at="177,108,178,73" concept="5" />
      <node id="3501374812264731708" at="365,63,366,63" concept="4" />
      <node id="3501374812264731708" at="366,63,367,30" concept="4" />
      <node id="3501374812264731708" at="367,30,368,30" concept="4" />
      <node id="3501374812264731708" at="368,30,369,148" concept="1" />
      <node id="3501374812264731708" at="369,148,370,132" concept="1" />
      <node id="3501374812264731708" at="370,132,371,55" concept="1" />
      <node id="3501374812264731708" at="371,55,372,24" concept="5" />
      <node id="3501374812264731718" at="374,63,375,63" concept="4" />
      <node id="3501374812264731718" at="375,63,376,30" concept="4" />
      <node id="3501374812264731718" at="376,30,377,30" concept="4" />
      <node id="3501374812264731718" at="377,30,378,148" concept="1" />
      <node id="3501374812264731718" at="378,148,379,137" concept="1" />
      <node id="3501374812264731718" at="379,137,380,55" concept="1" />
      <node id="3501374812264731718" at="380,55,381,24" concept="5" />
      <node id="3501374812264731728" at="383,63,384,63" concept="4" />
      <node id="3501374812264731728" at="384,63,385,30" concept="4" />
      <node id="3501374812264731728" at="385,30,386,30" concept="4" />
      <node id="3501374812264731728" at="386,30,387,148" concept="1" />
      <node id="3501374812264731728" at="387,148,388,133" concept="1" />
      <node id="3501374812264731728" at="388,133,389,55" concept="1" />
      <node id="3501374812264731728" at="389,55,390,24" concept="5" />
      <node id="3501374812264731738" at="392,63,393,63" concept="4" />
      <node id="3501374812264731738" at="393,63,394,30" concept="4" />
      <node id="3501374812264731738" at="394,30,395,30" concept="4" />
      <node id="3501374812264731738" at="395,30,396,148" concept="1" />
      <node id="3501374812264731738" at="396,148,397,138" concept="1" />
      <node id="3501374812264731738" at="397,138,398,294" concept="1" />
      <node id="3501374812264731738" at="398,294,399,55" concept="1" />
      <node id="3501374812264731738" at="399,55,400,24" concept="5" />
      <node id="7600370246425972962" at="402,63,403,63" concept="4" />
      <node id="7600370246425972962" at="403,63,404,30" concept="4" />
      <node id="7600370246425972962" at="404,30,405,30" concept="4" />
      <node id="7600370246425972962" at="405,30,406,148" concept="1" />
      <node id="7600370246425972962" at="406,148,407,132" concept="1" />
      <node id="7600370246425972962" at="407,132,408,55" concept="1" />
      <node id="7600370246425972962" at="408,55,409,24" concept="5" />
      <node id="7600370246425972972" at="411,63,412,63" concept="4" />
      <node id="7600370246425972972" at="412,63,413,30" concept="4" />
      <node id="7600370246425972972" at="413,30,414,30" concept="4" />
      <node id="7600370246425972972" at="414,30,415,148" concept="1" />
      <node id="7600370246425972972" at="415,148,416,137" concept="1" />
      <node id="7600370246425972972" at="416,137,417,55" concept="1" />
      <node id="7600370246425972972" at="417,55,418,24" concept="5" />
      <node id="7600370246425972982" at="420,63,421,63" concept="4" />
      <node id="7600370246425972982" at="421,63,422,30" concept="4" />
      <node id="7600370246425972982" at="422,30,423,30" concept="4" />
      <node id="7600370246425972982" at="423,30,424,148" concept="1" />
      <node id="7600370246425972982" at="424,148,425,133" concept="1" />
      <node id="7600370246425972982" at="425,133,426,55" concept="1" />
      <node id="7600370246425972982" at="426,55,427,24" concept="5" />
      <node id="7600370246425972992" at="429,63,430,63" concept="4" />
      <node id="7600370246425972992" at="430,63,431,30" concept="4" />
      <node id="7600370246425972992" at="431,30,432,30" concept="4" />
      <node id="7600370246425972992" at="432,30,433,148" concept="1" />
      <node id="7600370246425972992" at="433,148,434,138" concept="1" />
      <node id="7600370246425972992" at="434,138,435,294" concept="1" />
      <node id="7600370246425972992" at="435,294,436,55" concept="1" />
      <node id="7600370246425972992" at="436,55,437,24" concept="5" />
      <node id="3501374812264731708" at="369,148,371,55" concept="0" />
      <node id="3501374812264731708" at="369,148,371,55" concept="0" />
      <node id="3501374812264731718" at="378,148,380,55" concept="0" />
      <node id="3501374812264731718" at="378,148,380,55" concept="0" />
      <node id="3501374812264731728" at="387,148,389,55" concept="0" />
      <node id="3501374812264731728" at="387,148,389,55" concept="0" />
      <node id="7600370246425972962" at="406,148,408,55" concept="0" />
      <node id="7600370246425972962" at="406,148,408,55" concept="0" />
      <node id="7600370246425972972" at="415,148,417,55" concept="0" />
      <node id="7600370246425972972" at="415,148,417,55" concept="0" />
      <node id="7600370246425972982" at="424,148,426,55" concept="0" />
      <node id="7600370246425972982" at="424,148,426,55" concept="0" />
      <node id="3501374812264731701" at="84,116,87,5" concept="2" />
      <node id="3501374812264731711" at="87,5,90,5" concept="2" />
      <node id="3501374812264731721" at="90,5,93,5" concept="2" />
      <node id="3501374812264731731" at="93,5,96,5" concept="2" />
      <node id="7600370246425972955" at="103,116,106,5" concept="2" />
      <node id="7600370246425972965" at="106,5,109,5" concept="2" />
      <node id="7600370246425972975" at="109,5,112,5" concept="2" />
      <node id="7600370246425972985" at="112,5,115,5" concept="2" />
      <node id="3501374812264731708" at="368,30,371,55" concept="0" />
      <node id="3501374812264731708" at="368,30,371,55" concept="0" />
      <node id="3501374812264731718" at="377,30,380,55" concept="0" />
      <node id="3501374812264731718" at="377,30,380,55" concept="0" />
      <node id="3501374812264731728" at="386,30,389,55" concept="0" />
      <node id="3501374812264731728" at="386,30,389,55" concept="0" />
      <node id="3501374812264731738" at="396,148,399,55" concept="0" />
      <node id="3501374812264731738" at="396,148,399,55" concept="0" />
      <node id="7600370246425972962" at="405,30,408,55" concept="0" />
      <node id="7600370246425972962" at="405,30,408,55" concept="0" />
      <node id="7600370246425972972" at="414,30,417,55" concept="0" />
      <node id="7600370246425972972" at="414,30,417,55" concept="0" />
      <node id="7600370246425972982" at="423,30,426,55" concept="0" />
      <node id="7600370246425972982" at="423,30,426,55" concept="0" />
      <node id="7600370246425972992" at="433,148,436,55" concept="0" />
      <node id="7600370246425972992" at="433,148,436,55" concept="0" />
      <node id="3501374812264731738" at="395,30,399,55" concept="0" />
      <node id="3501374812264731738" at="395,30,399,55" concept="0" />
      <node id="7600370246425972992" at="432,30,436,55" concept="0" />
      <node id="7600370246425972992" at="432,30,436,55" concept="0" />
      <node id="3501374812264731708" at="365,0,374,0" concept="6" trace="_quotation_createNode_x583g4_b0a1a31#()Lorg/jetbrains/mps/openapi/model/SNode;" />
      <node id="3501374812264731718" at="374,0,383,0" concept="6" trace="_quotation_createNode_x583g4_b0a2a31#()Lorg/jetbrains/mps/openapi/model/SNode;" />
      <node id="3501374812264731728" at="383,0,392,0" concept="6" trace="_quotation_createNode_x583g4_b0a3a31#()Lorg/jetbrains/mps/openapi/model/SNode;" />
      <node id="7600370246425972962" at="402,0,411,0" concept="6" trace="_quotation_createNode_x583g4_b0a1a51#()Lorg/jetbrains/mps/openapi/model/SNode;" />
      <node id="7600370246425972972" at="411,0,420,0" concept="6" trace="_quotation_createNode_x583g4_b0a2a51#()Lorg/jetbrains/mps/openapi/model/SNode;" />
      <node id="7600370246425972982" at="420,0,429,0" concept="6" trace="_quotation_createNode_x583g4_b0a3a51#()Lorg/jetbrains/mps/openapi/model/SNode;" />
      <node id="3501374812264731738" at="392,0,402,0" concept="6" trace="_quotation_createNode_x583g4_b0a4a31#()Lorg/jetbrains/mps/openapi/model/SNode;" />
      <node id="7600370246425972992" at="429,0,439,0" concept="6" trace="_quotation_createNode_x583g4_b0a4a51#()Lorg/jetbrains/mps/openapi/model/SNode;" />
      <scope id="8006938998446049202" at="80,109,81,198" />
      <scope id="3501374812264731702" at="85,114,86,148" />
      <scope id="3501374812264731712" at="88,114,89,148" />
      <scope id="3501374812264731722" at="91,114,92,148" />
      <scope id="3501374812264731732" at="94,114,95,148" />
      <scope id="3501374812265756146" at="99,109,100,198" />
      <scope id="7600370246425972956" at="104,114,105,148" />
      <scope id="7600370246425972966" at="107,114,108,148" />
      <scope id="7600370246425972976" at="110,114,111,148" />
      <scope id="7600370246425972986" at="113,114,114,148" />
      <scope id="3501374812264728765" at="177,108,178,73" />
      <scope id="3501374812264731708" at="369,148,371,55" />
      <scope id="3501374812264731718" at="378,148,380,55" />
      <scope id="3501374812264731728" at="387,148,389,55" />
      <scope id="7600370246425972962" at="406,148,408,55" />
      <scope id="7600370246425972972" at="415,148,417,55" />
      <scope id="7600370246425972982" at="424,148,426,55" />
      <scope id="3501374812264731708" at="368,30,371,55" />
      <scope id="3501374812264731718" at="377,30,380,55" />
      <scope id="3501374812264731728" at="386,30,389,55" />
      <scope id="3501374812264731738" at="396,148,399,55" />
      <scope id="7600370246425972962" at="405,30,408,55" />
      <scope id="7600370246425972972" at="414,30,417,55" />
      <scope id="7600370246425972982" at="423,30,426,55" />
      <scope id="7600370246425972992" at="433,148,436,55" />
      <scope id="3501374812264731738" at="395,30,399,55" />
      <scope id="7600370246425972992" at="432,30,436,55" />
      <scope id="3501374812264731708" at="365,63,372,24">
        <var name="facade" id="3501374812264731708" />
        <var name="quotedNode_1" id="3501374812264731708" />
        <var name="quotedNode_2" id="3501374812264731708" />
      </scope>
      <scope id="3501374812264731718" at="374,63,381,24">
        <var name="facade" id="3501374812264731718" />
        <var name="quotedNode_1" id="3501374812264731718" />
        <var name="quotedNode_2" id="3501374812264731718" />
      </scope>
      <scope id="3501374812264731728" at="383,63,390,24">
        <var name="facade" id="3501374812264731728" />
        <var name="quotedNode_1" id="3501374812264731728" />
        <var name="quotedNode_2" id="3501374812264731728" />
      </scope>
      <scope id="7600370246425972962" at="402,63,409,24">
        <var name="facade" id="7600370246425972962" />
        <var name="quotedNode_1" id="7600370246425972962" />
        <var name="quotedNode_2" id="7600370246425972962" />
      </scope>
      <scope id="7600370246425972972" at="411,63,418,24">
        <var name="facade" id="7600370246425972972" />
        <var name="quotedNode_1" id="7600370246425972972" />
        <var name="quotedNode_2" id="7600370246425972972" />
      </scope>
      <scope id="7600370246425972982" at="420,63,427,24">
        <var name="facade" id="7600370246425972982" />
        <var name="quotedNode_1" id="7600370246425972982" />
        <var name="quotedNode_2" id="7600370246425972982" />
      </scope>
      <scope id="3501374812264731738" at="392,63,400,24">
        <var name="facade" id="3501374812264731738" />
        <var name="quotedNode_1" id="3501374812264731738" />
        <var name="quotedNode_2" id="3501374812264731738" />
      </scope>
      <scope id="7600370246425972992" at="429,63,437,24">
        <var name="facade" id="7600370246425972992" />
        <var name="quotedNode_1" id="7600370246425972992" />
        <var name="quotedNode_2" id="7600370246425972992" />
      </scope>
      <scope id="3501374812264731708" at="365,0,374,0" />
      <scope id="3501374812264731718" at="374,0,383,0" />
      <scope id="3501374812264731728" at="383,0,392,0" />
      <scope id="7600370246425972962" at="402,0,411,0" />
      <scope id="7600370246425972972" at="411,0,420,0" />
      <scope id="7600370246425972982" at="420,0,429,0" />
      <scope id="3501374812264731738" at="392,0,402,0" />
      <scope id="7600370246425972992" at="429,0,439,0" />
      <scope id="3501374812264730108" at="83,109,97,16">
        <var name="type" id="3501374812264731694" />
      </scope>
      <scope id="7600370246425972945" at="102,109,116,16">
        <var name="type" id="7600370246425972947" />
      </scope>
    </file>
  </root>
  <root nodeRef="r:443bf6a4-9266-4251-8983-0f2d347a9c11(jetbrains.mps.console.blCommand.generator.template.main@generator)/3492877759609304450">
    <file name="QueriesGenerated.java">
      <node id="3492877759611137844" at="276,120,277,74" concept="5" />
      <scope id="3492877759611137838" at="276,120,277,74" />
    </file>
  </root>
  <root nodeRef="r:443bf6a4-9266-4251-8983-0f2d347a9c11(jetbrains.mps.console.blCommand.generator.template.main@generator)/3492877759611336981">
    <file name="QueriesGenerated.java">
<<<<<<< HEAD
      <node id="6134217374019191582" at="323,120,324,73" concept="5" />
      <scope id="6134217374019191581" at="323,120,324,73" />
=======
      <node id="3492877759611337804" at="273,120,274,73" concept="5" />
      <scope id="3492877759611337803" at="273,120,274,73" />
>>>>>>> 6c87b587
    </file>
  </root>
  <root nodeRef="r:443bf6a4-9266-4251-8983-0f2d347a9c11(jetbrains.mps.console.blCommand.generator.template.main@generator)/3492877759612264689">
    <file name="QueriesGenerated.java">
      <node id="3492877759612269976" at="267,108,268,72" concept="5" />
      <scope id="3492877759612269970" at="267,108,268,72" />
    </file>
  </root>
  <root nodeRef="r:443bf6a4-9266-4251-8983-0f2d347a9c11(jetbrains.mps.console.blCommand.generator.template.main@generator)/4307205004142531356">
    <file name="QueriesGenerated.java">
      <node id="4307205004143903038" at="127,109,128,198" concept="5" />
      <node id="4307205004142855137" at="212,39,213,113" concept="5" />
      <node id="4307205004144279701" at="216,37,217,105" concept="5" />
      <node id="4307205004143278171" at="219,7,220,177" concept="5" />
      <node id="4307205004142957609" at="224,39,225,123" concept="5" />
      <node id="4307205004143326237" at="227,7,228,136" concept="5" />
      <node id="4307205004143305196" at="513,62,514,63" concept="4" />
      <node id="4307205004143305196" at="514,63,515,30" concept="4" />
      <node id="4307205004143305196" at="515,30,516,135" concept="0" />
      <node id="4307205004143305196" at="515,30,516,135" concept="0" />
      <node id="4307205004143305196" at="515,30,516,135" concept="1" />
      <node id="4307205004143305196" at="516,135,517,24" concept="5" />
      <node id="4307205004144391666" at="519,62,520,63" concept="4" />
      <node id="4307205004144391666" at="520,63,521,30" concept="4" />
      <node id="4307205004144391666" at="521,30,522,139" concept="1" />
      <node id="4307205004144391666" at="522,139,523,63" concept="1" />
      <node id="4307205004144391666" at="523,63,524,24" concept="5" />
      <node id="4307205004144354416" at="526,64,527,63" concept="4" />
      <node id="4307205004144354416" at="527,63,528,30" concept="4" />
      <node id="4307205004144354416" at="528,30,529,139" concept="1" />
      <node id="4307205004144354416" at="529,139,530,64" concept="1" />
      <node id="4307205004144354416" at="530,64,531,24" concept="5" />
      <node id="4307205004144391666" at="521,30,523,63" concept="0" />
      <node id="4307205004144391666" at="521,30,523,63" concept="0" />
      <node id="4307205004144354416" at="528,30,530,64" concept="0" />
      <node id="4307205004144354416" at="528,30,530,64" concept="0" />
      <node id="4307205004142853476" at="212,0,215,0" concept="3" trace="accept#(Lorg/jetbrains/mps/openapi/model/SNode;)Z" />
      <node id="4307205004144277359" at="216,0,219,0" concept="3" trace="select#(Lorg/jetbrains/mps/openapi/model/SNode;)Lorg/jetbrains/mps/openapi/model/SNode;" />
      <node id="4307205004142955948" at="224,0,227,0" concept="3" trace="accept#(Lorg/jetbrains/mps/openapi/model/SNode;)Z" />
      <node id="4307205004143326219" at="222,108,227,7" concept="4" />
      <node id="4307205004143305196" at="513,0,519,0" concept="6" trace="_quotation_createNode_x583g4_a0b0mb#()Lorg/jetbrains/mps/openapi/model/SNode;" />
      <node id="4307205004144391666" at="519,0,526,0" concept="6" trace="_quotation_createNode_x583g4_a0b0nb#()Lorg/jetbrains/mps/openapi/model/SNode;" />
      <node id="4307205004144354416" at="526,0,533,0" concept="6" trace="_quotation_createNode_x583g4_a0b0nb_0#()Lorg/jetbrains/mps/openapi/model/SNode;" />
      <node id="4307205004143274175" at="210,108,219,7" concept="4" />
      <scope id="4307205004143761134" at="127,109,128,198" />
      <scope id="4307205004142853477" at="212,39,213,113" />
      <scope id="4307205004144277360" at="216,37,217,105" />
      <scope id="4307205004142955949" at="224,39,225,123" />
      <scope id="4307205004143305196" at="515,30,516,135" />
      <scope id="4307205004144391666" at="521,30,523,63" />
      <scope id="4307205004144354416" at="528,30,530,64" />
      <scope id="4307205004142853476" at="212,0,215,0">
        <var name="it" id="4307205004142853476" />
      </scope>
      <scope id="4307205004144277359" at="216,0,219,0">
        <var name="it" id="4307205004144277359" />
      </scope>
      <scope id="4307205004142955948" at="224,0,227,0">
        <var name="it" id="4307205004142955948" />
      </scope>
      <scope id="4307205004143305196" at="513,62,517,24">
        <var name="facade" id="4307205004143305196" />
        <var name="quotedNode_1" id="4307205004143305196" />
      </scope>
      <scope id="4307205004144391666" at="519,62,524,24">
        <var name="facade" id="4307205004144391666" />
        <var name="quotedNode_1" id="4307205004144391666" />
      </scope>
      <scope id="4307205004144354416" at="526,64,531,24">
        <var name="facade" id="4307205004144354416" />
        <var name="quotedNode_1" id="4307205004144354416" />
      </scope>
      <scope id="4307205004142895896" at="222,108,228,136">
        <var name="results" id="4307205004143326220" />
      </scope>
      <scope id="4307205004143305196" at="513,0,519,0" />
      <scope id="4307205004144391666" at="519,0,526,0" />
      <scope id="4307205004144354416" at="526,0,533,0" />
      <scope id="4307205004142795441" at="210,108,220,177">
        <var name="results" id="4307205004143274178" />
      </scope>
      <unit id="4307205004142853476" at="211,129,215,5" name="jetbrains.mps.console.blCommand.generator.template.main.QueriesGenerated$1" />
      <unit id="4307205004144277359" at="215,18,219,5" name="jetbrains.mps.console.blCommand.generator.template.main.QueriesGenerated$2" />
      <unit id="4307205004142955948" at="223,129,227,5" name="jetbrains.mps.console.blCommand.generator.template.main.QueriesGenerated$3" />
    </file>
  </root>
  <root nodeRef="r:443bf6a4-9266-4251-8983-0f2d347a9c11(jetbrains.mps.console.blCommand.generator.template.main@generator)/4307205004144611714">
    <file name="QueriesGenerated.java">
      <node id="4307205004144706237" at="130,109,131,198" concept="5" />
      <scope id="4307205004144705888" at="130,109,131,198" />
    </file>
  </root>
  <root nodeRef="r:443bf6a4-9266-4251-8983-0f2d347a9c11(jetbrains.mps.console.blCommand.generator.template.main@generator)/4417779018064685310">
    <file name="QueriesGenerated.java">
      <node id="6273399648879448499" at="77,109,78,198" concept="5" />
      <node id="6273399648879447294" at="174,108,175,73" concept="5" />
      <scope id="6273399648879447701" at="77,109,78,198" />
      <scope id="6273399648879447288" at="174,108,175,73" />
    </file>
  </root>
  <root nodeRef="r:443bf6a4-9266-4251-8983-0f2d347a9c11(jetbrains.mps.console.blCommand.generator.template.main@generator)/4593895459761048274">
    <file name="QueriesGenerated.java">
      <node id="4307205004143195969" at="198,108,199,76" concept="5" />
      <scope id="4307205004143195963" at="198,108,199,76" />
    </file>
  </root>
  <root nodeRef="r:443bf6a4-9266-4251-8983-0f2d347a9c11(jetbrains.mps.console.blCommand.generator.template.main@generator)/5336086527852812352">
    <file name="QueriesGenerated.java">
      <node id="5842059399449238679" at="49,112,50,68" concept="5" />
      <node id="5842059399449259699" at="52,112,53,68" concept="5" />
      <node id="8126917369944795948" at="71,109,72,100" concept="5" />
      <node id="8126917369944799530" at="74,109,75,100" concept="5" />
      <node id="5336086527852935536" at="270,120,271,118" concept="5" />
      <scope id="5842059399449233667" at="49,112,50,68" />
      <scope id="5842059399449255503" at="52,112,53,68" />
      <scope id="8126917369944790527" at="71,109,72,100" />
      <scope id="8126917369944799037" at="74,109,75,100" />
      <scope id="5336086527852932032" at="270,120,271,118" />
    </file>
  </root>
  <root nodeRef="r:443bf6a4-9266-4251-8983-0f2d347a9c11(jetbrains.mps.console.blCommand.generator.template.main@generator)/5510759644748861143">
    <file name="QueriesGenerated.java">
<<<<<<< HEAD
      <node id="5510759644748869360" at="142,109,143,198" concept="5" />
      <node id="6134217374019005719" at="228,108,229,73" concept="5" />
      <scope id="5510759644748869359" at="142,109,143,198" />
      <scope id="6134217374019005718" at="228,108,229,73" />
=======
      <node id="5510759644748869360" at="124,109,125,198" concept="5" />
      <node id="5510759644749147960" at="195,108,196,73" concept="5" />
      <scope id="5510759644748869359" at="124,109,125,198" />
      <scope id="5510759644749147954" at="195,108,196,73" />
>>>>>>> 6c87b587
    </file>
  </root>
  <root nodeRef="r:443bf6a4-9266-4251-8983-0f2d347a9c11(jetbrains.mps.console.blCommand.generator.template.main@generator)/6322385757205252390">
    <file name="QueriesGenerated.java">
      <node id="4307205004144964266" at="201,108,202,76" concept="5" />
      <scope id="4307205004144964265" at="201,108,202,76" />
    </file>
  </root>
  <root nodeRef="r:443bf6a4-9266-4251-8983-0f2d347a9c11(jetbrains.mps.console.blCommand.generator.template.main@generator)/6864030874027864910">
    <file name="QueriesGenerated.java">
      <node id="4307205004144961929" at="204,108,205,76" concept="5" />
      <scope id="4307205004144961928" at="204,108,205,76" />
    </file>
  </root>
  <root nodeRef="r:443bf6a4-9266-4251-8983-0f2d347a9c11(jetbrains.mps.console.blCommand.generator.template.main@generator)/6864030874030058419">
    <file name="QueriesGenerated.java">
      <node id="4307205004144960991" at="207,108,208,76" concept="5" />
      <scope id="4307205004144960990" at="207,108,208,76" />
    </file>
  </root>
  <root nodeRef="r:443bf6a4-9266-4251-8983-0f2d347a9c11(jetbrains.mps.console.blCommand.generator.template.main@generator)/752693057587764122">
    <file name="QueriesGenerated.java">
      <node id="752693057587766600" at="118,108,119,198" concept="5" />
      <scope id="752693057587775366" at="118,108,119,198" />
    </file>
  </root>
  <root nodeRef="r:443bf6a4-9266-4251-8983-0f2d347a9c11(jetbrains.mps.console.blCommand.generator.template.main@generator)/7600370246415688284">
    <file name="QueriesGenerated.java">
      <node id="3395429865810173269" at="28,110,29,208" concept="5" />
      <node id="7600370246421450740" at="31,110,32,208" concept="5" />
      <node id="3786816536600308992" at="34,110,35,116" concept="4" />
      <node id="7600370246421235139" at="35,116,36,443" concept="5" />
      <node id="3492877759612498559" at="38,110,39,292" concept="4" />
      <node id="3492877759612802585" at="40,31,41,110" concept="5" />
      <node id="3492877759612802590" at="42,12,43,19" concept="5" />
      <node id="3786816536599975944" at="46,110,47,179" concept="5" />
      <node id="3395429865810287246" at="233,108,234,73" concept="5" />
      <node id="9010839353951768774" at="236,108,237,73" concept="5" />
      <node id="7600370246429334110" at="239,108,240,73" concept="5" />
      <node id="3856122757887900955" at="242,108,243,73" concept="5" />
      <node id="7600370246419387225" at="245,108,246,73" concept="5" />
      <node id="3395429865810173271" at="279,62,280,63" concept="4" />
      <node id="3395429865810173271" at="280,63,281,30" concept="4" />
      <node id="3395429865810173271" at="281,30,282,132" concept="0" />
      <node id="3395429865810173271" at="281,30,282,132" concept="0" />
      <node id="3395429865810173271" at="281,30,282,132" concept="1" />
      <node id="3395429865810173271" at="282,132,283,24" concept="5" />
      <node id="7600370246421453722" at="285,62,286,63" concept="4" />
      <node id="7600370246421453722" at="286,63,287,30" concept="4" />
      <node id="7600370246421453722" at="287,30,288,132" concept="0" />
      <node id="7600370246421453722" at="287,30,288,132" concept="0" />
      <node id="7600370246421453722" at="287,30,288,132" concept="1" />
      <node id="7600370246421453722" at="288,132,289,24" concept="5" />
      <node id="7600370246421477153" at="291,65,292,63" concept="4" />
      <node id="7600370246421477153" at="292,63,293,30" concept="4" />
      <node id="7600370246421477153" at="293,30,294,30" concept="4" />
      <node id="7600370246421477153" at="294,30,295,148" concept="1" />
      <node id="7600370246421477153" at="295,148,296,132" concept="1" />
      <node id="7600370246421477153" at="296,132,297,55" concept="1" />
      <node id="7600370246421477153" at="297,55,298,24" concept="5" />
      <node id="7600370246421963074" at="300,67,301,63" concept="4" />
      <node id="7600370246421963074" at="301,63,302,30" concept="4" />
      <node id="7600370246421963074" at="302,30,303,30" concept="4" />
      <node id="7600370246421963074" at="303,30,304,148" concept="1" />
      <node id="7600370246421963074" at="304,148,305,137" concept="1" />
      <node id="7600370246421963074" at="305,137,306,55" concept="1" />
      <node id="7600370246421963074" at="306,55,307,24" concept="5" />
      <node id="7600370246422041067" at="309,64,310,63" concept="4" />
      <node id="7600370246422041067" at="310,63,311,30" concept="4" />
      <node id="7600370246422041067" at="311,30,312,30" concept="4" />
      <node id="7600370246422041067" at="312,30,313,148" concept="1" />
      <node id="7600370246422041067" at="313,148,314,133" concept="1" />
      <node id="7600370246422041067" at="314,133,315,55" concept="1" />
      <node id="7600370246422041067" at="315,55,316,24" concept="5" />
      <node id="7600370246422074415" at="318,63,319,63" concept="4" />
      <node id="7600370246422074415" at="319,63,320,30" concept="4" />
      <node id="7600370246422074415" at="320,30,321,30" concept="4" />
      <node id="7600370246422074415" at="321,30,322,148" concept="1" />
      <node id="7600370246422074415" at="322,148,323,138" concept="1" />
      <node id="7600370246422074415" at="323,138,324,294" concept="1" />
      <node id="7600370246422074415" at="324,294,325,55" concept="1" />
      <node id="7600370246422074415" at="325,55,326,24" concept="5" />
      <node id="3492877759612519261" at="42,10,44,5" concept="0" />
      <node id="7600370246421477153" at="295,148,297,55" concept="0" />
      <node id="7600370246421477153" at="295,148,297,55" concept="0" />
      <node id="7600370246421963074" at="304,148,306,55" concept="0" />
      <node id="7600370246421963074" at="304,148,306,55" concept="0" />
      <node id="7600370246422041067" at="313,148,315,55" concept="0" />
      <node id="7600370246422041067" at="313,148,315,55" concept="0" />
      <node id="7600370246421477153" at="294,30,297,55" concept="0" />
      <node id="7600370246421477153" at="294,30,297,55" concept="0" />
      <node id="7600370246421963074" at="303,30,306,55" concept="0" />
      <node id="7600370246421963074" at="303,30,306,55" concept="0" />
      <node id="7600370246422041067" at="312,30,315,55" concept="0" />
      <node id="7600370246422041067" at="312,30,315,55" concept="0" />
      <node id="7600370246422074415" at="322,148,325,55" concept="0" />
      <node id="7600370246422074415" at="322,148,325,55" concept="0" />
      <node id="7600370246422074415" at="321,30,325,55" concept="0" />
      <node id="7600370246422074415" at="321,30,325,55" concept="0" />
      <node id="3492877759612446244" at="39,292,44,5" concept="2" />
      <node id="3395429865810173271" at="279,0,285,0" concept="6" trace="_quotation_createNode_x583g4_b0a0a1#()Lorg/jetbrains/mps/openapi/model/SNode;" />
      <node id="7600370246421453722" at="285,0,291,0" concept="6" trace="_quotation_createNode_x583g4_b0a0a2#()Lorg/jetbrains/mps/openapi/model/SNode;" />
      <node id="7600370246421477153" at="291,0,300,0" concept="6" trace="_quotation_createNode_x583g4_b0a0a0b0d#()Lorg/jetbrains/mps/openapi/model/SNode;" />
      <node id="7600370246421963074" at="300,0,309,0" concept="6" trace="_quotation_createNode_x583g4_b0a0a0b0d_0#()Lorg/jetbrains/mps/openapi/model/SNode;" />
      <node id="7600370246422041067" at="309,0,318,0" concept="6" trace="_quotation_createNode_x583g4_b0a0a1a3#()Lorg/jetbrains/mps/openapi/model/SNode;" />
      <node id="7600370246422074415" at="318,0,328,0" concept="6" trace="_quotation_createNode_x583g4_b0a0b0d#()Lorg/jetbrains/mps/openapi/model/SNode;" />
      <scope id="3395429865810138643" at="28,110,29,208" />
      <scope id="7600370246419375460" at="31,110,32,208" />
      <scope id="3492877759612446247" at="40,31,41,110" />
      <scope id="3492877759612519262" at="42,12,43,19" />
      <scope id="3786816536599965791" at="46,110,47,179" />
      <scope id="3395429865810287240" at="233,108,234,73" />
      <scope id="9010839353951768773" at="236,108,237,73" />
      <scope id="7600370246429334104" at="239,108,240,73" />
      <scope id="3856122757887900949" at="242,108,243,73" />
      <scope id="7600370246419387224" at="245,108,246,73" />
      <scope id="3395429865810173271" at="281,30,282,132" />
      <scope id="7600370246421453722" at="287,30,288,132" />
      <scope id="7600370246421231723" at="34,110,36,443">
        <var name="type" id="3786816536600308995" />
      </scope>
      <scope id="7600370246421477153" at="295,148,297,55" />
      <scope id="7600370246421963074" at="304,148,306,55" />
      <scope id="7600370246422041067" at="313,148,315,55" />
      <scope id="7600370246421477153" at="294,30,297,55" />
      <scope id="7600370246421963074" at="303,30,306,55" />
      <scope id="7600370246422041067" at="312,30,315,55" />
      <scope id="7600370246422074415" at="322,148,325,55" />
      <scope id="3395429865810173271" at="279,62,283,24">
        <var name="facade" id="3395429865810173271" />
        <var name="quotedNode_1" id="3395429865810173271" />
      </scope>
      <scope id="7600370246421453722" at="285,62,289,24">
        <var name="facade" id="7600370246421453722" />
        <var name="quotedNode_1" id="7600370246421453722" />
      </scope>
      <scope id="7600370246422074415" at="321,30,325,55" />
      <scope id="3856122757887589573" at="38,110,44,5">
        <var name="functionType" id="3492877759612498562" />
      </scope>
      <scope id="3395429865810173271" at="279,0,285,0" />
      <scope id="7600370246421453722" at="285,0,291,0" />
      <scope id="7600370246421477153" at="291,65,298,24">
        <var name="facade" id="7600370246421477153" />
        <var name="quotedNode_1" id="7600370246421477153" />
        <var name="quotedNode_2" id="7600370246421477153" />
      </scope>
      <scope id="7600370246421963074" at="300,67,307,24">
        <var name="facade" id="7600370246421963074" />
        <var name="quotedNode_1" id="7600370246421963074" />
        <var name="quotedNode_2" id="7600370246421963074" />
      </scope>
      <scope id="7600370246422041067" at="309,64,316,24">
        <var name="facade" id="7600370246422041067" />
        <var name="quotedNode_1" id="7600370246422041067" />
        <var name="quotedNode_2" id="7600370246422041067" />
      </scope>
      <scope id="7600370246422074415" at="318,63,326,24">
        <var name="facade" id="7600370246422074415" />
        <var name="quotedNode_1" id="7600370246422074415" />
        <var name="quotedNode_2" id="7600370246422074415" />
      </scope>
      <scope id="7600370246421477153" at="291,0,300,0" />
      <scope id="7600370246421963074" at="300,0,309,0" />
      <scope id="7600370246422041067" at="309,0,318,0" />
      <scope id="7600370246422074415" at="318,0,328,0" />
    </file>
  </root>
  <root nodeRef="r:443bf6a4-9266-4251-8983-0f2d347a9c11(jetbrains.mps.console.blCommand.generator.template.main@generator)/7600370246423001816">
    <file name="QueriesGenerated.java">
      <node id="9010839353952736699" at="55,112,56,116" concept="4" />
      <node id="9010839353952736709" at="57,113,58,21" concept="5" />
      <node id="9010839353952736718" at="60,113,61,26" concept="5" />
      <node id="9010839353952736727" at="63,113,64,22" concept="5" />
      <node id="9010839353952736736" at="66,113,67,23" concept="5" />
      <node id="9010839353952736743" at="68,5,69,16" concept="5" />
      <node id="9010839353953008234" at="133,109,134,198" concept="5" />
      <node id="9010839353953104017" at="136,109,137,198" concept="5" />
      <node id="3501374812262505556" at="139,109,140,198" concept="5" />
      <node id="9010839353952599837" at="142,109,143,116" concept="4" />
      <node id="9010839353952599847" at="144,114,145,148" concept="5" />
      <node id="9010839353952599857" at="147,114,148,148" concept="5" />
      <node id="9010839353952599867" at="150,114,151,148" concept="5" />
      <node id="9010839353952599877" at="153,114,154,148" concept="5" />
      <node id="9010839353952599885" at="155,5,156,16" concept="5" />
      <node id="3501374812263557030" at="158,109,159,116" concept="4" />
      <node id="3501374812263557040" at="160,114,161,148" concept="5" />
      <node id="3501374812263557050" at="163,114,164,148" concept="5" />
      <node id="3501374812263557060" at="166,114,167,148" concept="5" />
      <node id="3501374812263557070" at="169,114,170,148" concept="5" />
      <node id="3501374812263557078" at="171,5,172,16" concept="5" />
      <node id="3501374812260750913" at="248,108,249,116" concept="4" />
      <node id="3501374812260750923" at="250,114,251,52" concept="5" />
      <node id="3501374812260750933" at="253,114,254,52" concept="5" />
      <node id="3501374812260750943" at="256,114,257,52" concept="5" />
      <node id="3501374812260750953" at="259,114,260,52" concept="5" />
      <node id="3501374812260750961" at="261,5,262,16" concept="5" />
      <node id="9010839353952788842" at="264,108,265,73" concept="5" />
      <node id="9010839353952736713" at="328,62,329,63" concept="4" />
      <node id="9010839353952736713" at="329,63,330,30" concept="4" />
      <node id="9010839353952736713" at="330,30,331,30" concept="4" />
      <node id="9010839353952736713" at="331,30,332,148" concept="1" />
      <node id="9010839353952736713" at="332,148,333,132" concept="1" />
      <node id="9010839353952736713" at="333,132,334,55" concept="1" />
      <node id="9010839353952736713" at="334,55,335,24" concept="5" />
      <node id="9010839353952736722" at="337,62,338,63" concept="4" />
      <node id="9010839353952736722" at="338,63,339,30" concept="4" />
      <node id="9010839353952736722" at="339,30,340,30" concept="4" />
      <node id="9010839353952736722" at="340,30,341,148" concept="1" />
      <node id="9010839353952736722" at="341,148,342,137" concept="1" />
      <node id="9010839353952736722" at="342,137,343,55" concept="1" />
      <node id="9010839353952736722" at="343,55,344,24" concept="5" />
      <node id="9010839353952736731" at="346,62,347,63" concept="4" />
      <node id="9010839353952736731" at="347,63,348,30" concept="4" />
      <node id="9010839353952736731" at="348,30,349,30" concept="4" />
      <node id="9010839353952736731" at="349,30,350,148" concept="1" />
      <node id="9010839353952736731" at="350,148,351,133" concept="1" />
      <node id="9010839353952736731" at="351,133,352,55" concept="1" />
      <node id="9010839353952736731" at="352,55,353,24" concept="5" />
      <node id="9010839353952736740" at="355,62,356,63" concept="4" />
      <node id="9010839353952736740" at="356,63,357,30" concept="4" />
      <node id="9010839353952736740" at="357,30,358,30" concept="4" />
      <node id="9010839353952736740" at="358,30,359,148" concept="1" />
      <node id="9010839353952736740" at="359,148,360,138" concept="1" />
      <node id="9010839353952736740" at="360,138,361,294" concept="1" />
      <node id="9010839353952736740" at="361,294,362,55" concept="1" />
      <node id="9010839353952736740" at="362,55,363,24" concept="5" />
      <node id="9010839353952599852" at="439,63,440,63" concept="4" />
      <node id="9010839353952599852" at="440,63,441,30" concept="4" />
      <node id="9010839353952599852" at="441,30,442,30" concept="4" />
      <node id="9010839353952599852" at="442,30,443,148" concept="1" />
      <node id="9010839353952599852" at="443,148,444,132" concept="1" />
      <node id="9010839353952599852" at="444,132,445,55" concept="1" />
      <node id="9010839353952599852" at="445,55,446,24" concept="5" />
      <node id="9010839353952599862" at="448,63,449,63" concept="4" />
      <node id="9010839353952599862" at="449,63,450,30" concept="4" />
      <node id="9010839353952599862" at="450,30,451,30" concept="4" />
      <node id="9010839353952599862" at="451,30,452,148" concept="1" />
      <node id="9010839353952599862" at="452,148,453,137" concept="1" />
      <node id="9010839353952599862" at="453,137,454,55" concept="1" />
      <node id="9010839353952599862" at="454,55,455,24" concept="5" />
      <node id="9010839353952599872" at="457,63,458,63" concept="4" />
      <node id="9010839353952599872" at="458,63,459,30" concept="4" />
      <node id="9010839353952599872" at="459,30,460,30" concept="4" />
      <node id="9010839353952599872" at="460,30,461,148" concept="1" />
      <node id="9010839353952599872" at="461,148,462,133" concept="1" />
      <node id="9010839353952599872" at="462,133,463,55" concept="1" />
      <node id="9010839353952599872" at="463,55,464,24" concept="5" />
      <node id="9010839353952599882" at="466,63,467,63" concept="4" />
      <node id="9010839353952599882" at="467,63,468,30" concept="4" />
      <node id="9010839353952599882" at="468,30,469,30" concept="4" />
      <node id="9010839353952599882" at="469,30,470,148" concept="1" />
      <node id="9010839353952599882" at="470,148,471,138" concept="1" />
      <node id="9010839353952599882" at="471,138,472,294" concept="1" />
      <node id="9010839353952599882" at="472,294,473,55" concept="1" />
      <node id="9010839353952599882" at="473,55,474,24" concept="5" />
      <node id="3501374812263557045" at="476,63,477,63" concept="4" />
      <node id="3501374812263557045" at="477,63,478,30" concept="4" />
      <node id="3501374812263557045" at="478,30,479,30" concept="4" />
      <node id="3501374812263557045" at="479,30,480,148" concept="1" />
      <node id="3501374812263557045" at="480,148,481,132" concept="1" />
      <node id="3501374812263557045" at="481,132,482,55" concept="1" />
      <node id="3501374812263557045" at="482,55,483,24" concept="5" />
      <node id="3501374812263557055" at="485,63,486,63" concept="4" />
      <node id="3501374812263557055" at="486,63,487,30" concept="4" />
      <node id="3501374812263557055" at="487,30,488,30" concept="4" />
      <node id="3501374812263557055" at="488,30,489,148" concept="1" />
      <node id="3501374812263557055" at="489,148,490,137" concept="1" />
      <node id="3501374812263557055" at="490,137,491,55" concept="1" />
      <node id="3501374812263557055" at="491,55,492,24" concept="5" />
      <node id="3501374812263557065" at="494,63,495,63" concept="4" />
      <node id="3501374812263557065" at="495,63,496,30" concept="4" />
      <node id="3501374812263557065" at="496,30,497,30" concept="4" />
      <node id="3501374812263557065" at="497,30,498,148" concept="1" />
      <node id="3501374812263557065" at="498,148,499,133" concept="1" />
      <node id="3501374812263557065" at="499,133,500,55" concept="1" />
      <node id="3501374812263557065" at="500,55,501,24" concept="5" />
      <node id="3501374812263557075" at="503,63,504,63" concept="4" />
      <node id="3501374812263557075" at="504,63,505,30" concept="4" />
      <node id="3501374812263557075" at="505,30,506,30" concept="4" />
      <node id="3501374812263557075" at="506,30,507,148" concept="1" />
      <node id="3501374812263557075" at="507,148,508,138" concept="1" />
      <node id="3501374812263557075" at="508,138,509,294" concept="1" />
      <node id="3501374812263557075" at="509,294,510,55" concept="1" />
      <node id="3501374812263557075" at="510,55,511,24" concept="5" />
      <node id="3501374812260844593" at="533,63,534,63" concept="4" />
      <node id="3501374812260844593" at="534,63,535,30" concept="4" />
      <node id="3501374812260844593" at="535,30,536,138" concept="1" />
      <node id="3501374812260844593" at="536,138,537,299" concept="1" />
      <node id="3501374812260844593" at="537,299,538,24" concept="5" />
      <node id="3501374812260750928" at="540,63,541,63" concept="4" />
      <node id="3501374812260750928" at="541,63,542,30" concept="4" />
      <node id="3501374812260750928" at="542,30,543,30" concept="4" />
      <node id="3501374812260750928" at="543,30,544,148" concept="1" />
      <node id="3501374812260750928" at="544,148,545,132" concept="1" />
      <node id="3501374812260750928" at="545,132,546,55" concept="1" />
      <node id="3501374812260750928" at="546,55,547,24" concept="5" />
      <node id="3501374812261036436" at="549,63,550,63" concept="4" />
      <node id="3501374812261036436" at="550,63,551,30" concept="4" />
      <node id="3501374812261036436" at="551,30,552,138" concept="1" />
      <node id="3501374812261036436" at="552,138,553,299" concept="1" />
      <node id="3501374812261036436" at="553,299,554,24" concept="5" />
      <node id="3501374812260750938" at="556,63,557,63" concept="4" />
      <node id="3501374812260750938" at="557,63,558,30" concept="4" />
      <node id="3501374812260750938" at="558,30,559,30" concept="4" />
      <node id="3501374812260750938" at="559,30,560,148" concept="1" />
      <node id="3501374812260750938" at="560,148,561,137" concept="1" />
      <node id="3501374812260750938" at="561,137,562,55" concept="1" />
      <node id="3501374812260750938" at="562,55,563,24" concept="5" />
      <node id="3501374812261085488" at="565,63,566,63" concept="4" />
      <node id="3501374812261085488" at="566,63,567,30" concept="4" />
      <node id="3501374812261085488" at="567,30,568,138" concept="1" />
      <node id="3501374812261085488" at="568,138,569,300" concept="1" />
      <node id="3501374812261085488" at="569,300,570,24" concept="5" />
      <node id="3501374812260750948" at="572,63,573,63" concept="4" />
      <node id="3501374812260750948" at="573,63,574,30" concept="4" />
      <node id="3501374812260750948" at="574,30,575,30" concept="4" />
      <node id="3501374812260750948" at="575,30,576,148" concept="1" />
      <node id="3501374812260750948" at="576,148,577,133" concept="1" />
      <node id="3501374812260750948" at="577,133,578,55" concept="1" />
      <node id="3501374812260750948" at="578,55,579,24" concept="5" />
      <node id="3501374812261134552" at="581,63,582,63" concept="4" />
      <node id="3501374812261134552" at="582,63,583,30" concept="4" />
      <node id="3501374812261134552" at="583,30,584,138" concept="1" />
      <node id="3501374812261134552" at="584,138,585,303" concept="1" />
      <node id="3501374812261134552" at="585,303,586,24" concept="5" />
      <node id="3501374812260750958" at="588,63,589,63" concept="4" />
      <node id="3501374812260750958" at="589,63,590,30" concept="4" />
      <node id="3501374812260750958" at="590,30,591,30" concept="4" />
      <node id="3501374812260750958" at="591,30,592,148" concept="1" />
      <node id="3501374812260750958" at="592,148,593,138" concept="1" />
      <node id="3501374812260750958" at="593,138,594,294" concept="1" />
      <node id="3501374812260750958" at="594,294,595,55" concept="1" />
      <node id="3501374812260750958" at="595,55,596,24" concept="5" />
      <node id="9010839353952736713" at="332,148,334,55" concept="0" />
      <node id="9010839353952736713" at="332,148,334,55" concept="0" />
      <node id="9010839353952736722" at="341,148,343,55" concept="0" />
      <node id="9010839353952736722" at="341,148,343,55" concept="0" />
      <node id="9010839353952736731" at="350,148,352,55" concept="0" />
      <node id="9010839353952736731" at="350,148,352,55" concept="0" />
      <node id="9010839353952599852" at="443,148,445,55" concept="0" />
      <node id="9010839353952599852" at="443,148,445,55" concept="0" />
      <node id="9010839353952599862" at="452,148,454,55" concept="0" />
      <node id="9010839353952599862" at="452,148,454,55" concept="0" />
      <node id="9010839353952599872" at="461,148,463,55" concept="0" />
      <node id="9010839353952599872" at="461,148,463,55" concept="0" />
      <node id="3501374812263557045" at="480,148,482,55" concept="0" />
      <node id="3501374812263557045" at="480,148,482,55" concept="0" />
      <node id="3501374812263557055" at="489,148,491,55" concept="0" />
      <node id="3501374812263557055" at="489,148,491,55" concept="0" />
      <node id="3501374812263557065" at="498,148,500,55" concept="0" />
      <node id="3501374812263557065" at="498,148,500,55" concept="0" />
      <node id="3501374812260844593" at="535,30,537,299" concept="0" />
      <node id="3501374812260844593" at="535,30,537,299" concept="0" />
      <node id="3501374812260750928" at="544,148,546,55" concept="0" />
      <node id="3501374812260750928" at="544,148,546,55" concept="0" />
      <node id="3501374812261036436" at="551,30,553,299" concept="0" />
      <node id="3501374812261036436" at="551,30,553,299" concept="0" />
      <node id="3501374812260750938" at="560,148,562,55" concept="0" />
      <node id="3501374812260750938" at="560,148,562,55" concept="0" />
      <node id="3501374812261085488" at="567,30,569,300" concept="0" />
      <node id="3501374812261085488" at="567,30,569,300" concept="0" />
      <node id="3501374812260750948" at="576,148,578,55" concept="0" />
      <node id="3501374812260750948" at="576,148,578,55" concept="0" />
      <node id="3501374812261134552" at="583,30,585,303" concept="0" />
      <node id="3501374812261134552" at="583,30,585,303" concept="0" />
      <node id="9010839353952736707" at="56,116,59,5" concept="2" />
      <node id="9010839353952736716" at="59,5,62,5" concept="2" />
      <node id="9010839353952736725" at="62,5,65,5" concept="2" />
      <node id="9010839353952736734" at="65,5,68,5" concept="2" />
      <node id="9010839353952599845" at="143,116,146,5" concept="2" />
      <node id="9010839353952599855" at="146,5,149,5" concept="2" />
      <node id="9010839353952599865" at="149,5,152,5" concept="2" />
      <node id="9010839353952599875" at="152,5,155,5" concept="2" />
      <node id="3501374812263557038" at="159,116,162,5" concept="2" />
      <node id="3501374812263557048" at="162,5,165,5" concept="2" />
      <node id="3501374812263557058" at="165,5,168,5" concept="2" />
      <node id="3501374812263557068" at="168,5,171,5" concept="2" />
      <node id="3501374812260750921" at="249,116,252,5" concept="2" />
      <node id="3501374812260750931" at="252,5,255,5" concept="2" />
      <node id="3501374812260750941" at="255,5,258,5" concept="2" />
      <node id="3501374812260750951" at="258,5,261,5" concept="2" />
      <node id="9010839353952736713" at="331,30,334,55" concept="0" />
      <node id="9010839353952736713" at="331,30,334,55" concept="0" />
      <node id="9010839353952736722" at="340,30,343,55" concept="0" />
      <node id="9010839353952736722" at="340,30,343,55" concept="0" />
      <node id="9010839353952736731" at="349,30,352,55" concept="0" />
      <node id="9010839353952736731" at="349,30,352,55" concept="0" />
      <node id="9010839353952736740" at="359,148,362,55" concept="0" />
      <node id="9010839353952736740" at="359,148,362,55" concept="0" />
      <node id="9010839353952599852" at="442,30,445,55" concept="0" />
      <node id="9010839353952599852" at="442,30,445,55" concept="0" />
      <node id="9010839353952599862" at="451,30,454,55" concept="0" />
      <node id="9010839353952599862" at="451,30,454,55" concept="0" />
      <node id="9010839353952599872" at="460,30,463,55" concept="0" />
      <node id="9010839353952599872" at="460,30,463,55" concept="0" />
      <node id="9010839353952599882" at="470,148,473,55" concept="0" />
      <node id="9010839353952599882" at="470,148,473,55" concept="0" />
      <node id="3501374812263557045" at="479,30,482,55" concept="0" />
      <node id="3501374812263557045" at="479,30,482,55" concept="0" />
      <node id="3501374812263557055" at="488,30,491,55" concept="0" />
      <node id="3501374812263557055" at="488,30,491,55" concept="0" />
      <node id="3501374812263557065" at="497,30,500,55" concept="0" />
      <node id="3501374812263557065" at="497,30,500,55" concept="0" />
      <node id="3501374812263557075" at="507,148,510,55" concept="0" />
      <node id="3501374812263557075" at="507,148,510,55" concept="0" />
      <node id="3501374812260750928" at="543,30,546,55" concept="0" />
      <node id="3501374812260750928" at="543,30,546,55" concept="0" />
      <node id="3501374812260750938" at="559,30,562,55" concept="0" />
      <node id="3501374812260750938" at="559,30,562,55" concept="0" />
      <node id="3501374812260750948" at="575,30,578,55" concept="0" />
      <node id="3501374812260750948" at="575,30,578,55" concept="0" />
      <node id="3501374812260750958" at="592,148,595,55" concept="0" />
      <node id="3501374812260750958" at="592,148,595,55" concept="0" />
      <node id="9010839353952736740" at="358,30,362,55" concept="0" />
      <node id="9010839353952736740" at="358,30,362,55" concept="0" />
      <node id="9010839353952599882" at="469,30,473,55" concept="0" />
      <node id="9010839353952599882" at="469,30,473,55" concept="0" />
      <node id="3501374812263557075" at="506,30,510,55" concept="0" />
      <node id="3501374812263557075" at="506,30,510,55" concept="0" />
      <node id="3501374812260750958" at="591,30,595,55" concept="0" />
      <node id="3501374812260750958" at="591,30,595,55" concept="0" />
      <node id="3501374812260844593" at="533,0,540,0" concept="6" trace="_quotation_createNode_x583g4_a0a1a64#()Lorg/jetbrains/mps/openapi/model/SNode;" />
      <node id="3501374812261036436" at="549,0,556,0" concept="6" trace="_quotation_createNode_x583g4_a0a2a64#()Lorg/jetbrains/mps/openapi/model/SNode;" />
      <node id="3501374812261085488" at="565,0,572,0" concept="6" trace="_quotation_createNode_x583g4_a0a3a64#()Lorg/jetbrains/mps/openapi/model/SNode;" />
      <node id="3501374812261134552" at="581,0,588,0" concept="6" trace="_quotation_createNode_x583g4_a0a4a64#()Lorg/jetbrains/mps/openapi/model/SNode;" />
      <node id="9010839353952736713" at="328,0,337,0" concept="6" trace="_quotation_createNode_x583g4_b0a1a8#()Lorg/jetbrains/mps/openapi/model/SNode;" />
      <node id="9010839353952736722" at="337,0,346,0" concept="6" trace="_quotation_createNode_x583g4_b0a2a8#()Lorg/jetbrains/mps/openapi/model/SNode;" />
      <node id="9010839353952736731" at="346,0,355,0" concept="6" trace="_quotation_createNode_x583g4_b0a3a8#()Lorg/jetbrains/mps/openapi/model/SNode;" />
      <node id="9010839353952599852" at="439,0,448,0" concept="6" trace="_quotation_createNode_x583g4_b0a1a42#()Lorg/jetbrains/mps/openapi/model/SNode;" />
      <node id="9010839353952599862" at="448,0,457,0" concept="6" trace="_quotation_createNode_x583g4_b0a2a42#()Lorg/jetbrains/mps/openapi/model/SNode;" />
      <node id="9010839353952599872" at="457,0,466,0" concept="6" trace="_quotation_createNode_x583g4_b0a3a42#()Lorg/jetbrains/mps/openapi/model/SNode;" />
      <node id="3501374812263557045" at="476,0,485,0" concept="6" trace="_quotation_createNode_x583g4_b0a1a52#()Lorg/jetbrains/mps/openapi/model/SNode;" />
      <node id="3501374812263557055" at="485,0,494,0" concept="6" trace="_quotation_createNode_x583g4_b0a2a52#()Lorg/jetbrains/mps/openapi/model/SNode;" />
      <node id="3501374812263557065" at="494,0,503,0" concept="6" trace="_quotation_createNode_x583g4_b0a3a52#()Lorg/jetbrains/mps/openapi/model/SNode;" />
      <node id="3501374812260750928" at="540,0,549,0" concept="6" trace="_quotation_createNode_x583g4_b0a1a64#()Lorg/jetbrains/mps/openapi/model/SNode;" />
      <node id="3501374812260750938" at="556,0,565,0" concept="6" trace="_quotation_createNode_x583g4_b0a2a64#()Lorg/jetbrains/mps/openapi/model/SNode;" />
      <node id="3501374812260750948" at="572,0,581,0" concept="6" trace="_quotation_createNode_x583g4_b0a3a64#()Lorg/jetbrains/mps/openapi/model/SNode;" />
      <node id="9010839353952736740" at="355,0,365,0" concept="6" trace="_quotation_createNode_x583g4_b0a4a8#()Lorg/jetbrains/mps/openapi/model/SNode;" />
      <node id="9010839353952599882" at="466,0,476,0" concept="6" trace="_quotation_createNode_x583g4_b0a4a42#()Lorg/jetbrains/mps/openapi/model/SNode;" />
      <node id="3501374812263557075" at="503,0,513,0" concept="6" trace="_quotation_createNode_x583g4_b0a4a52#()Lorg/jetbrains/mps/openapi/model/SNode;" />
      <node id="3501374812260750958" at="588,0,598,0" concept="6" trace="_quotation_createNode_x583g4_b0a4a64#()Lorg/jetbrains/mps/openapi/model/SNode;" />
      <scope id="9010839353952736708" at="57,113,58,21" />
      <scope id="9010839353952736717" at="60,113,61,26" />
      <scope id="9010839353952736726" at="63,113,64,22" />
      <scope id="9010839353952736735" at="66,113,67,23" />
      <scope id="9010839353953001248" at="133,109,134,198" />
      <scope id="9010839353953082328" at="136,109,137,198" />
      <scope id="3501374812262460163" at="139,109,140,198" />
      <scope id="9010839353952599846" at="144,114,145,148" />
      <scope id="9010839353952599856" at="147,114,148,148" />
      <scope id="9010839353952599866" at="150,114,151,148" />
      <scope id="9010839353952599876" at="153,114,154,148" />
      <scope id="3501374812263557039" at="160,114,161,148" />
      <scope id="3501374812263557049" at="163,114,164,148" />
      <scope id="3501374812263557059" at="166,114,167,148" />
      <scope id="3501374812263557069" at="169,114,170,148" />
      <scope id="3501374812260750922" at="250,114,251,52" />
      <scope id="3501374812260750932" at="253,114,254,52" />
      <scope id="3501374812260750942" at="256,114,257,52" />
      <scope id="3501374812260750952" at="259,114,260,52" />
      <scope id="9010839353952788841" at="264,108,265,73" />
      <scope id="9010839353952736713" at="332,148,334,55" />
      <scope id="9010839353952736722" at="341,148,343,55" />
      <scope id="9010839353952736731" at="350,148,352,55" />
      <scope id="9010839353952599852" at="443,148,445,55" />
      <scope id="9010839353952599862" at="452,148,454,55" />
      <scope id="9010839353952599872" at="461,148,463,55" />
      <scope id="3501374812263557045" at="480,148,482,55" />
      <scope id="3501374812263557055" at="489,148,491,55" />
      <scope id="3501374812263557065" at="498,148,500,55" />
      <scope id="3501374812260844593" at="535,30,537,299" />
      <scope id="3501374812260750928" at="544,148,546,55" />
      <scope id="3501374812261036436" at="551,30,553,299" />
      <scope id="3501374812260750938" at="560,148,562,55" />
      <scope id="3501374812261085488" at="567,30,569,300" />
      <scope id="3501374812260750948" at="576,148,578,55" />
      <scope id="3501374812261134552" at="583,30,585,303" />
      <scope id="9010839353952736713" at="331,30,334,55" />
      <scope id="9010839353952736722" at="340,30,343,55" />
      <scope id="9010839353952736731" at="349,30,352,55" />
      <scope id="9010839353952736740" at="359,148,362,55" />
      <scope id="9010839353952599852" at="442,30,445,55" />
      <scope id="9010839353952599862" at="451,30,454,55" />
      <scope id="9010839353952599872" at="460,30,463,55" />
      <scope id="9010839353952599882" at="470,148,473,55" />
      <scope id="3501374812263557045" at="479,30,482,55" />
      <scope id="3501374812263557055" at="488,30,491,55" />
      <scope id="3501374812263557065" at="497,30,500,55" />
      <scope id="3501374812263557075" at="507,148,510,55" />
      <scope id="3501374812260750928" at="543,30,546,55" />
      <scope id="3501374812260750938" at="559,30,562,55" />
      <scope id="3501374812260750948" at="575,30,578,55" />
      <scope id="3501374812260750958" at="592,148,595,55" />
      <scope id="9010839353952736740" at="358,30,362,55" />
      <scope id="9010839353952599882" at="469,30,473,55" />
      <scope id="3501374812263557075" at="506,30,510,55" />
      <scope id="3501374812260750958" at="591,30,595,55" />
      <scope id="3501374812260844593" at="533,63,538,24">
        <var name="facade" id="3501374812260844593" />
        <var name="quotedNode_1" id="3501374812260844593" />
      </scope>
      <scope id="3501374812261036436" at="549,63,554,24">
        <var name="facade" id="3501374812261036436" />
        <var name="quotedNode_1" id="3501374812261036436" />
      </scope>
      <scope id="3501374812261085488" at="565,63,570,24">
        <var name="facade" id="3501374812261085488" />
        <var name="quotedNode_1" id="3501374812261085488" />
      </scope>
      <scope id="3501374812261134552" at="581,63,586,24">
        <var name="facade" id="3501374812261134552" />
        <var name="quotedNode_1" id="3501374812261134552" />
      </scope>
      <scope id="9010839353952736713" at="328,62,335,24">
        <var name="facade" id="9010839353952736713" />
        <var name="quotedNode_1" id="9010839353952736713" />
        <var name="quotedNode_2" id="9010839353952736713" />
      </scope>
      <scope id="9010839353952736722" at="337,62,344,24">
        <var name="facade" id="9010839353952736722" />
        <var name="quotedNode_1" id="9010839353952736722" />
        <var name="quotedNode_2" id="9010839353952736722" />
      </scope>
      <scope id="9010839353952736731" at="346,62,353,24">
        <var name="facade" id="9010839353952736731" />
        <var name="quotedNode_1" id="9010839353952736731" />
        <var name="quotedNode_2" id="9010839353952736731" />
      </scope>
      <scope id="9010839353952599852" at="439,63,446,24">
        <var name="facade" id="9010839353952599852" />
        <var name="quotedNode_1" id="9010839353952599852" />
        <var name="quotedNode_2" id="9010839353952599852" />
      </scope>
      <scope id="9010839353952599862" at="448,63,455,24">
        <var name="facade" id="9010839353952599862" />
        <var name="quotedNode_1" id="9010839353952599862" />
        <var name="quotedNode_2" id="9010839353952599862" />
      </scope>
      <scope id="9010839353952599872" at="457,63,464,24">
        <var name="facade" id="9010839353952599872" />
        <var name="quotedNode_1" id="9010839353952599872" />
        <var name="quotedNode_2" id="9010839353952599872" />
      </scope>
      <scope id="3501374812263557045" at="476,63,483,24">
        <var name="facade" id="3501374812263557045" />
        <var name="quotedNode_1" id="3501374812263557045" />
        <var name="quotedNode_2" id="3501374812263557045" />
      </scope>
      <scope id="3501374812263557055" at="485,63,492,24">
        <var name="facade" id="3501374812263557055" />
        <var name="quotedNode_1" id="3501374812263557055" />
        <var name="quotedNode_2" id="3501374812263557055" />
      </scope>
      <scope id="3501374812263557065" at="494,63,501,24">
        <var name="facade" id="3501374812263557065" />
        <var name="quotedNode_1" id="3501374812263557065" />
        <var name="quotedNode_2" id="3501374812263557065" />
      </scope>
      <scope id="3501374812260844593" at="533,0,540,0" />
      <scope id="3501374812260750928" at="540,63,547,24">
        <var name="facade" id="3501374812260750928" />
        <var name="quotedNode_1" id="3501374812260750928" />
        <var name="quotedNode_2" id="3501374812260750928" />
      </scope>
      <scope id="3501374812261036436" at="549,0,556,0" />
      <scope id="3501374812260750938" at="556,63,563,24">
        <var name="facade" id="3501374812260750938" />
        <var name="quotedNode_1" id="3501374812260750938" />
        <var name="quotedNode_2" id="3501374812260750938" />
      </scope>
      <scope id="3501374812261085488" at="565,0,572,0" />
      <scope id="3501374812260750948" at="572,63,579,24">
        <var name="facade" id="3501374812260750948" />
        <var name="quotedNode_1" id="3501374812260750948" />
        <var name="quotedNode_2" id="3501374812260750948" />
      </scope>
      <scope id="3501374812261134552" at="581,0,588,0" />
      <scope id="9010839353952736740" at="355,62,363,24">
        <var name="facade" id="9010839353952736740" />
        <var name="quotedNode_1" id="9010839353952736740" />
        <var name="quotedNode_2" id="9010839353952736740" />
      </scope>
      <scope id="9010839353952599882" at="466,63,474,24">
        <var name="facade" id="9010839353952599882" />
        <var name="quotedNode_1" id="9010839353952599882" />
        <var name="quotedNode_2" id="9010839353952599882" />
      </scope>
      <scope id="3501374812263557075" at="503,63,511,24">
        <var name="facade" id="3501374812263557075" />
        <var name="quotedNode_1" id="3501374812263557075" />
        <var name="quotedNode_2" id="3501374812263557075" />
      </scope>
      <scope id="3501374812260750958" at="588,63,596,24">
        <var name="facade" id="3501374812260750958" />
        <var name="quotedNode_1" id="3501374812260750958" />
        <var name="quotedNode_2" id="3501374812260750958" />
      </scope>
      <scope id="9010839353952736713" at="328,0,337,0" />
      <scope id="9010839353952736722" at="337,0,346,0" />
      <scope id="9010839353952736731" at="346,0,355,0" />
      <scope id="9010839353952599852" at="439,0,448,0" />
      <scope id="9010839353952599862" at="448,0,457,0" />
      <scope id="9010839353952599872" at="457,0,466,0" />
      <scope id="3501374812263557045" at="476,0,485,0" />
      <scope id="3501374812263557055" at="485,0,494,0" />
      <scope id="3501374812263557065" at="494,0,503,0" />
      <scope id="3501374812260750928" at="540,0,549,0" />
      <scope id="3501374812260750938" at="556,0,565,0" />
      <scope id="3501374812260750948" at="572,0,581,0" />
      <scope id="9010839353952736740" at="355,0,365,0" />
      <scope id="9010839353952599882" at="466,0,476,0" />
      <scope id="3501374812263557075" at="503,0,513,0" />
      <scope id="3501374812260750958" at="588,0,598,0" />
      <scope id="9010839353952736698" at="55,112,69,16">
        <var name="type" id="9010839353952736700" />
      </scope>
      <scope id="9010839353952599836" at="142,109,156,16">
        <var name="type" id="9010839353952599838" />
      </scope>
      <scope id="3501374812263511251" at="158,109,172,16">
        <var name="type" id="3501374812263557031" />
      </scope>
      <scope id="3501374812261883522" at="248,108,262,16">
        <var name="type" id="3501374812260750914" />
      </scope>
    </file>
  </root>
  <root nodeRef="r:443bf6a4-9266-4251-8983-0f2d347a9c11(jetbrains.mps.console.blCommand.generator.template.main@generator)/7656298970878362380">
    <file name="QueriesGenerated.java">
      <node id="7600370246429485753" at="230,108,231,77" concept="5" />
      <scope id="7600370246429485752" at="230,108,231,77" />
    </file>
  </root>
  <root nodeRef="r:443bf6a4-9266-4251-8983-0f2d347a9c11(jetbrains.mps.console.blCommand.generator.template.main@generator)/7738379549905438724">
    <file name="QueriesGenerated.java">
      <node id="4307205004144966848" at="180,108,181,76" concept="5" />
      <node id="7738379549905474462" at="183,108,184,71" concept="5" />
      <scope id="4307205004144966847" at="180,108,181,76" />
      <scope id="7738379549905474171" at="183,108,184,71" />
    </file>
  </root>
  <root nodeRef="r:443bf6a4-9266-4251-8983-0f2d347a9c11(jetbrains.mps.console.blCommand.generator.template.main@generator)/7738379549910152710">
    <file name="QueriesGenerated.java">
      <node id="4307205004144963072" at="186,108,187,76" concept="5" />
      <node id="5582028874771414670" at="189,108,190,77" concept="5" />
      <scope id="4307205004144963071" at="186,108,187,76" />
      <scope id="5582028874771414575" at="189,108,190,77" />
    </file>
  </root>
  <root nodeRef="r:443bf6a4-9266-4251-8983-0f2d347a9c11(jetbrains.mps.console.blCommand.generator.template.main@generator)/8365379837260462194">
    <file name="QueriesGenerated.java">
      <node id="5510759644748879588" at="121,109,122,198" concept="5" />
      <node id="5510759644748879580" at="192,108,193,73" concept="5" />
      <scope id="5510759644748879587" at="121,109,122,198" />
      <scope id="5510759644748879579" at="192,108,193,73" />
    </file>
  </root>
</debug-info>
<|MERGE_RESOLUTION|>--- conflicted
+++ resolved
@@ -226,13 +226,8 @@
   </root>
   <root nodeRef="r:443bf6a4-9266-4251-8983-0f2d347a9c11(jetbrains.mps.console.blCommand.generator.template.main@generator)/3492877759611336981">
     <file name="QueriesGenerated.java">
-<<<<<<< HEAD
-      <node id="6134217374019191582" at="323,120,324,73" concept="5" />
-      <scope id="6134217374019191581" at="323,120,324,73" />
-=======
-      <node id="3492877759611337804" at="273,120,274,73" concept="5" />
-      <scope id="3492877759611337803" at="273,120,274,73" />
->>>>>>> 6c87b587
+      <node id="6134217374019191582" at="273,120,274,73" concept="5" />
+      <scope id="6134217374019191581" at="273,120,274,73" />
     </file>
   </root>
   <root nodeRef="r:443bf6a4-9266-4251-8983-0f2d347a9c11(jetbrains.mps.console.blCommand.generator.template.main@generator)/3492877759612264689">
@@ -355,17 +350,10 @@
   </root>
   <root nodeRef="r:443bf6a4-9266-4251-8983-0f2d347a9c11(jetbrains.mps.console.blCommand.generator.template.main@generator)/5510759644748861143">
     <file name="QueriesGenerated.java">
-<<<<<<< HEAD
-      <node id="5510759644748869360" at="142,109,143,198" concept="5" />
-      <node id="6134217374019005719" at="228,108,229,73" concept="5" />
-      <scope id="5510759644748869359" at="142,109,143,198" />
-      <scope id="6134217374019005718" at="228,108,229,73" />
-=======
       <node id="5510759644748869360" at="124,109,125,198" concept="5" />
-      <node id="5510759644749147960" at="195,108,196,73" concept="5" />
+      <node id="6134217374019005719" at="195,108,196,73" concept="5" />
       <scope id="5510759644748869359" at="124,109,125,198" />
-      <scope id="5510759644749147954" at="195,108,196,73" />
->>>>>>> 6c87b587
+      <scope id="6134217374019005718" at="195,108,196,73" />
     </file>
   </root>
   <root nodeRef="r:443bf6a4-9266-4251-8983-0f2d347a9c11(jetbrains.mps.console.blCommand.generator.template.main@generator)/6322385757205252390">
