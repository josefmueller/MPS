<?xml version="1.0" encoding="UTF-8"?>
<model modelUID="r:443bf6a4-9266-4251-8983-0f2d347a9c11(jetbrains.mps.console.blCommand.generator.template.main@generator)" version="1">
  <persistence version="8" />
  <language namespace="d7706f63-9be2-479c-a3da-ae92af1e64d5(jetbrains.mps.lang.generator.generationContext)" />
  <language namespace="f3061a53-9226-4cc5-a443-f952ceaf5816(jetbrains.mps.baseLanguage)" />
  <language namespace="b401a680-8325-4110-8fd3-84331ff25bef(jetbrains.mps.lang.generator)" />
  <language namespace="1a8554c4-eb84-43ba-8c34-6f0d90c6e75a(jetbrains.mps.console.blCommand)" />
  <language namespace="3a13115c-633c-4c5c-bbcc-75c4219e9555(jetbrains.mps.lang.quotation)" />
  <language namespace="7a5dda62-9140-4668-ab76-d5ed1746f2b2(jetbrains.mps.lang.typesystem)" />
  <devkit namespace="fbc25dd2-5da4-483a-8b19-70928e1b62d7(jetbrains.mps.devkit.general-purpose)" />
  <import index="tpee" modelUID="r:00000000-0000-4000-0000-011c895902ca(jetbrains.mps.baseLanguage.structure)" version="4" />
  <import index="3xdn" modelUID="r:935ba0ee-7291-4caa-a807-d76e8fc69391(jetbrains.mps.console.blCommand.structure)" version="3" />
  <import index="qgo0" modelUID="r:de40a5a4-f08c-4c67-ac43-e1f5c384f7d6(jetbrains.mps.console.tool)" version="-1" />
  <import index="8w31" modelUID="r:b4d3e080-529f-482d-ad99-114342004f83(jetbrains.mps.console.blCommand.runtime.util)" version="-1" />
  <import index="ubyd" modelUID="f:java_stub#6ed54515-acc8-4d1e-a16c-9fd6cfe951ea#jetbrains.mps.ide.findusages.model.scopes(MPS.Core/jetbrains.mps.ide.findusages.model.scopes@java_stub)" version="-1" />
  <import index="vsqj" modelUID="f:java_stub#6ed54515-acc8-4d1e-a16c-9fd6cfe951ea#jetbrains.mps.project(MPS.Core/jetbrains.mps.project@java_stub)" version="-1" />
  <import index="e2lb" modelUID="f:java_stub#6354ebe7-c22a-4a0f-ac54-50b52ab9b065#java.lang(JDK/java.lang@java_stub)" version="-1" />
  <import index="5xh9" modelUID="f:java_stub#742f6602-5a2f-4313-aa6e-ae1cd4ffdc61#jetbrains.mps.ide.actions(MPS.Platform/jetbrains.mps.ide.actions@java_stub)" version="-1" />
  <import index="tp4s" modelUID="r:00000000-0000-4000-0000-011c89590360(jetbrains.mps.lang.plugin.behavior)" version="5" />
  <import index="nx1" modelUID="f:java_stub#498d89d2-c2e9-11e2-ad49-6cf049e62fe5#com.intellij.openapi.actionSystem(MPS.IDEA/com.intellij.openapi.actionSystem@java_stub)" version="-1" />
  <import index="pt5l" modelUID="f:java_stub#742f6602-5a2f-4313-aa6e-ae1cd4ffdc61#jetbrains.mps.ide.project(MPS.Platform/jetbrains.mps.ide.project@java_stub)" version="-1" />
  <import index="jrbx" modelUID="f:java_stub#742f6602-5a2f-4313-aa6e-ae1cd4ffdc61#jetbrains.mps.project(MPS.Platform/jetbrains.mps.project@java_stub)" version="-1" />
  <import index="tprs" modelUID="r:00000000-0000-4000-0000-011c895904a4(jetbrains.mps.ide.actions)" version="-1" />
  <import index="kog3" modelUID="f:java_stub#742f6602-5a2f-4313-aa6e-ae1cd4ffdc61#jetbrains.mps.workbench(MPS.Platform/jetbrains.mps.workbench@java_stub)" version="-1" />
  <import index="tp25" modelUID="r:00000000-0000-4000-0000-011c89590301(jetbrains.mps.lang.smodel.structure)" version="16" />
  <import index="88zw" modelUID="f:java_stub#8865b7a8-5271-43d3-884c-6fd1d9cfdd34#org.jetbrains.mps.openapi.module(MPS.OpenAPI/org.jetbrains.mps.openapi.module@java_stub)" version="-1" />
  <import index="oh9p" modelUID="r:ab572aa6-6e4f-43f3-8bc9-ad4a8ae29372(jetbrains.mps.console.actions)" version="0" />
  <import index="urs3" modelUID="r:fc76aa36-3cff-41c7-b94b-eee0e8341932(jetbrains.mps.internal.collections.runtime)" version="-1" />
  <import index="tp27" modelUID="r:00000000-0000-4000-0000-011c89590303(jetbrains.mps.lang.smodel.generator.baseLanguage.template.main@generator)" version="-1" />
  <import index="ec5l" modelUID="f:java_stub#8865b7a8-5271-43d3-884c-6fd1d9cfdd34#org.jetbrains.mps.openapi.model(MPS.OpenAPI/org.jetbrains.mps.openapi.model@java_stub)" version="-1" />
  <import index="tp2c" modelUID="r:00000000-0000-4000-0000-011c89590338(jetbrains.mps.baseLanguage.closures.structure)" version="3" />
  <import index="ua2a" modelUID="f:java_stub#6ed54515-acc8-4d1e-a16c-9fd6cfe951ea#jetbrains.mps.typesystem.inference(MPS.Core/jetbrains.mps.typesystem.inference@java_stub)" version="-1" />
  <import index="cu2c" modelUID="f:java_stub#6ed54515-acc8-4d1e-a16c-9fd6cfe951ea#jetbrains.mps.smodel(MPS.Core/jetbrains.mps.smodel@java_stub)" version="-1" />
  <import index="fq2o" modelUID="r:11d950c0-cabb-4b20-860f-4f2898171c08(jetbrains.mps.console.blCommand.behavior)" version="1" />
  <import index="tpf8" modelUID="r:00000000-0000-4000-0000-011c895902e8(jetbrains.mps.lang.generator.structure)" version="2" implicit="yes" />
  <import index="tpf3" modelUID="r:00000000-0000-4000-0000-011c895902f3(jetbrains.mps.lang.generator.generationContext.structure)" version="0" implicit="yes" />
  <import index="tp2q" modelUID="r:00000000-0000-4000-0000-011c8959032e(jetbrains.mps.baseLanguage.collections.structure)" version="7" implicit="yes" />
  <import index="tp3r" modelUID="r:00000000-0000-4000-0000-011c8959034b(jetbrains.mps.lang.quotation.structure)" version="0" implicit="yes" />
  <import index="tpck" modelUID="r:00000000-0000-4000-0000-011c89590288(jetbrains.mps.lang.core.structure)" version="0" implicit="yes" />
  <import index="cx9y" modelUID="r:309aeee7-bee8-445c-b31d-35928d1da75f(jetbrains.mps.baseLanguage.tuples.structure)" version="2" implicit="yes" />
  <import index="tpd4" modelUID="r:00000000-0000-4000-0000-011c895902b4(jetbrains.mps.lang.typesystem.structure)" version="3" implicit="yes" />
<<<<<<< HEAD
  <import index="ua2a" modelUID="f:java_stub#6ed54515-acc8-4d1e-a16c-9fd6cfe951ea#jetbrains.mps.typesystem.inference(MPS.Core/jetbrains.mps.typesystem.inference@java_stub)" version="-1" implicit="yes" />
  <import index="ec5l" modelUID="f:java_stub#8865b7a8-5271-43d3-884c-6fd1d9cfdd34#org.jetbrains.mps.openapi.model(MPS.OpenAPI/org.jetbrains.mps.openapi.model@java_stub)" version="-1" implicit="yes" />
  <import index="tp2c" modelUID="r:00000000-0000-4000-0000-011c89590338(jetbrains.mps.baseLanguage.closures.structure)" version="3" implicit="yes" />
=======
>>>>>>> ccc107bc
  <root type="tpf8.MappingConfiguration" typeId="tpf8.1095416546421" id="5336086527852811410" nodeInfo="ng">
    <property name="name" nameId="tpck.1169194664001" value="main" />
    <property name="virtualPackage" nameId="tpck.1193676396447" value="expression.callAction" />
    <node role="reductionMappingRule" roleId="tpf8.1167328349397" type="tpf8.Reduction_MappingRule" typeId="tpf8.1167327847730" id="752693057587764124" nodeInfo="ng">
      <link role="applicableConcept" roleId="tpf8.1167169349424" targetNodeId="3xdn.752693057587755272" resolveInfo="ProjectExpression" />
      <node role="ruleConsequence" roleId="tpf8.1169672767469" type="tpf8.TemplateDeclarationReference" typeId="tpf8.1168559333462" id="752693057587764125" nodeInfo="nn">
        <link role="template" roleId="tpf8.1722980698497626483" targetNodeId="752693057587764122" resolveInfo="reduce_ProjectExpression" />
      </node>
    </node>
    <node role="mappingLabel" roleId="tpf8.1200911492601" type="tpf8.MappingLabelDeclaration" typeId="tpf8.1200911316486" id="1915462833254681469" nodeInfo="ng">
      <property name="name" nameId="tpck.1169194664001" value="contextParameter" />
      <link role="targetConcept" roleId="tpf8.1200913004646" targetNodeId="tpee.1068498886292" resolveInfo="ParameterDeclaration" />
      <link role="sourceConcept" roleId="tpf8.1200911342686" targetNodeId="3xdn.5464054275389846505" resolveInfo="BLCommand" />
    </node>
    <node role="mappingLabel" roleId="tpf8.1200911492601" type="tpf8.MappingLabelDeclaration" typeId="tpf8.1200911316486" id="8006938998446016323" nodeInfo="ng">
      <property name="name" nameId="tpck.1169194664001" value="consoleParameter" />
      <link role="sourceConcept" roleId="tpf8.1200911342686" targetNodeId="3xdn.5464054275389846505" resolveInfo="BLCommand" />
      <link role="targetConcept" roleId="tpf8.1200913004646" targetNodeId="tpee.1068498886292" resolveInfo="ParameterDeclaration" />
    </node>
    <node role="reductionMappingRule" roleId="tpf8.1167328349397" type="tpf8.Reduction_MappingRule" typeId="tpf8.1167327847730" id="5336086527852812348" nodeInfo="ng">
      <link role="applicableConcept" roleId="tpf8.1167169349424" targetNodeId="3xdn.5464054275389846505" resolveInfo="BLCommand" />
      <node role="ruleConsequence" roleId="tpf8.1169672767469" type="tpf8.TemplateDeclarationReference" typeId="tpf8.1168559333462" id="5336086527852812413" nodeInfo="nn">
        <link role="template" roleId="tpf8.1722980698497626483" targetNodeId="5336086527852812352" resolveInfo="reduce_BaseLanguageCommand" />
      </node>
    </node>
    <node role="reductionMappingRule" roleId="tpf8.1167328349397" type="tpf8.Reduction_MappingRule" typeId="tpf8.1167327847730" id="4417779018064685312" nodeInfo="ng">
      <link role="applicableConcept" roleId="tpf8.1167169349424" targetNodeId="3xdn.6852607286009511388" resolveInfo="PrintNodeReferenceExpression" />
      <node role="ruleConsequence" roleId="tpf8.1169672767469" type="tpf8.TemplateDeclarationReference" typeId="tpf8.1168559333462" id="4417779018064685313" nodeInfo="nn">
        <link role="template" roleId="tpf8.1722980698497626483" targetNodeId="4417779018064685310" resolveInfo="reduce_PrintNodeReferenceExpression" />
      </node>
    </node>
    <node role="reductionMappingRule" roleId="tpf8.1167328349397" type="tpf8.Reduction_MappingRule" typeId="tpf8.1167327847730" id="1125969196844486002" nodeInfo="ng">
      <link role="applicableConcept" roleId="tpf8.1167169349424" targetNodeId="3xdn.8483375838963816351" resolveInfo="ShowExpression" />
      <node role="ruleConsequence" roleId="tpf8.1169672767469" type="tpf8.TemplateDeclarationReference" typeId="tpf8.1168559333462" id="1125969196844486003" nodeInfo="nn">
        <link role="template" roleId="tpf8.1722980698497626483" targetNodeId="1125969196844485895" resolveInfo="reduce_ShowExpression" />
      </node>
    </node>
    <node role="reductionMappingRule" roleId="tpf8.1167328349397" type="tpf8.Reduction_MappingRule" typeId="tpf8.1167327847730" id="7738379549905438834" nodeInfo="ng">
      <link role="applicableConcept" roleId="tpf8.1167169349424" targetNodeId="3xdn.8483375838963816171" resolveInfo="UsagesExpression" />
      <node role="ruleConsequence" roleId="tpf8.1169672767469" type="tpf8.TemplateDeclarationReference" typeId="tpf8.1168559333462" id="7738379549905438835" nodeInfo="nn">
        <link role="template" roleId="tpf8.1722980698497626483" targetNodeId="7738379549905438724" resolveInfo="reduce_UsagesExpression" />
      </node>
    </node>
    <node role="reductionMappingRule" roleId="tpf8.1167328349397" type="tpf8.Reduction_MappingRule" typeId="tpf8.1167327847730" id="7738379549911145326" nodeInfo="ng">
      <link role="applicableConcept" roleId="tpf8.1167169349424" targetNodeId="3xdn.7738379549910147341" resolveInfo="InstancesExpression" />
      <node role="ruleConsequence" roleId="tpf8.1169672767469" type="tpf8.TemplateDeclarationReference" typeId="tpf8.1168559333462" id="7738379549911145671" nodeInfo="nn">
        <link role="template" roleId="tpf8.1722980698497626483" targetNodeId="7738379549910152710" resolveInfo="reduce_InstancesExpression" />
      </node>
    </node>
    <node role="reductionMappingRule" roleId="tpf8.1167328349397" type="tpf8.Reduction_MappingRule" typeId="tpf8.1167327847730" id="8365379837260462301" nodeInfo="ng">
      <link role="applicableConcept" roleId="tpf8.1167169349424" targetNodeId="3xdn.8365379837260459177" resolveInfo="PrintTextExpression" />
      <node role="ruleConsequence" roleId="tpf8.1169672767469" type="tpf8.TemplateDeclarationReference" typeId="tpf8.1168559333462" id="8365379837260462302" nodeInfo="nn">
        <link role="template" roleId="tpf8.1722980698497626483" targetNodeId="8365379837260462194" resolveInfo="reduce_PrintTextExpression" />
      </node>
    </node>
    <node role="reductionMappingRule" roleId="tpf8.1167328349397" type="tpf8.Reduction_MappingRule" typeId="tpf8.1167327847730" id="5510759644748861250" nodeInfo="ng">
      <link role="applicableConcept" roleId="tpf8.1167169349424" targetNodeId="3xdn.5510759644748856153" resolveInfo="PrintNodeExpression" />
      <node role="ruleConsequence" roleId="tpf8.1169672767469" type="tpf8.TemplateDeclarationReference" typeId="tpf8.1168559333462" id="5510759644748861251" nodeInfo="nn">
        <link role="template" roleId="tpf8.1722980698497626483" targetNodeId="5510759644748861143" resolveInfo="reduce_PrintNodeExpression" />
      </node>
    </node>
    <node role="reductionMappingRule" roleId="tpf8.1167328349397" type="tpf8.Reduction_MappingRule" typeId="tpf8.1167327847730" id="4593895459761048381" nodeInfo="ng">
      <link role="applicableConcept" roleId="tpf8.1167169349424" targetNodeId="3xdn.2822369470875160718" resolveInfo="NodesExpression" />
      <node role="ruleConsequence" roleId="tpf8.1169672767469" type="tpf8.TemplateDeclarationReference" typeId="tpf8.1168559333462" id="4593895459761048382" nodeInfo="nn">
        <link role="template" roleId="tpf8.1722980698497626483" targetNodeId="4593895459761048274" resolveInfo="reduce_NodesExpression" />
      </node>
    </node>
    <node role="reductionMappingRule" roleId="tpf8.1167328349397" type="tpf8.Reduction_MappingRule" typeId="tpf8.1167327847730" id="6322385757205252392" nodeInfo="ng">
      <link role="applicableConcept" roleId="tpf8.1167169349424" targetNodeId="3xdn.6322385757202370749" resolveInfo="ReferencesExpression" />
      <node role="ruleConsequence" roleId="tpf8.1169672767469" type="tpf8.TemplateDeclarationReference" typeId="tpf8.1168559333462" id="6322385757205252393" nodeInfo="nn">
        <link role="template" roleId="tpf8.1722980698497626483" targetNodeId="6322385757205252390" resolveInfo="reduce_ReferencesExpression" />
      </node>
    </node>
    <node role="reductionMappingRule" roleId="tpf8.1167328349397" type="tpf8.Reduction_MappingRule" typeId="tpf8.1167327847730" id="6864030874027864912" nodeInfo="ng">
      <link role="applicableConcept" roleId="tpf8.1167169349424" targetNodeId="3xdn.6864030874027862829" resolveInfo="ModelsExpression" />
      <node role="ruleConsequence" roleId="tpf8.1169672767469" type="tpf8.TemplateDeclarationReference" typeId="tpf8.1168559333462" id="6864030874027864913" nodeInfo="nn">
        <link role="template" roleId="tpf8.1722980698497626483" targetNodeId="6864030874027864910" resolveInfo="reduce_ModelsExpression" />
      </node>
    </node>
    <node role="reductionMappingRule" roleId="tpf8.1167328349397" type="tpf8.Reduction_MappingRule" typeId="tpf8.1167327847730" id="6864030874030058421" nodeInfo="ng">
      <link role="applicableConcept" roleId="tpf8.1167169349424" targetNodeId="3xdn.6864030874028745314" resolveInfo="ModulesExpression" />
      <node role="ruleConsequence" roleId="tpf8.1169672767469" type="tpf8.TemplateDeclarationReference" typeId="tpf8.1168559333462" id="6864030874030058422" nodeInfo="nn">
        <link role="template" roleId="tpf8.1722980698497626483" targetNodeId="6864030874030058419" resolveInfo="reduce_ModulesExpression" />
      </node>
    </node>
    <node role="reductionMappingRule" roleId="tpf8.1167328349397" type="tpf8.Reduction_MappingRule" typeId="tpf8.1167327847730" id="4307205004142531358" nodeInfo="ng">
      <link role="applicableConcept" roleId="tpf8.1167169349424" targetNodeId="3xdn.4307205004132277753" resolveInfo="QueryParameterList" />
      <node role="ruleConsequence" roleId="tpf8.1169672767469" type="tpf8.TemplateDeclarationReference" typeId="tpf8.1168559333462" id="4307205004142531359" nodeInfo="nn">
        <link role="template" roleId="tpf8.1722980698497626483" targetNodeId="4307205004142531356" resolveInfo="reduce_QueryParameterList" />
      </node>
    </node>
    <node role="reductionMappingRule" roleId="tpf8.1167328349397" type="tpf8.Reduction_MappingRule" typeId="tpf8.1167327847730" id="4307205004144411359" nodeInfo="ng">
      <link role="applicableConcept" roleId="tpf8.1167169349424" targetNodeId="3xdn.4307205004134636866" resolveInfo="GlobalScope" />
      <node role="ruleConsequence" roleId="tpf8.1169672767469" type="tpf8.TemplateDeclarationReference" typeId="tpf8.1168559333462" id="4307205004144411360" nodeInfo="nn">
        <link role="template" roleId="tpf8.1722980698497626483" targetNodeId="4307205004144411357" resolveInfo="reduce_GlobalScopeLiteral" />
      </node>
    </node>
    <node role="reductionMappingRule" roleId="tpf8.1167328349397" type="tpf8.Reduction_MappingRule" typeId="tpf8.1167327847730" id="4307205004144611716" nodeInfo="ng">
      <link role="applicableConcept" roleId="tpf8.1167169349424" targetNodeId="3xdn.4307205004134636962" resolveInfo="ProjectScope" />
      <node role="ruleConsequence" roleId="tpf8.1169672767469" type="tpf8.TemplateDeclarationReference" typeId="tpf8.1168559333462" id="4307205004144611717" nodeInfo="nn">
        <link role="template" roleId="tpf8.1722980698497626483" targetNodeId="4307205004144611714" resolveInfo="reduce_ProjectScopeLiteral" />
      </node>
    </node>
    <node role="reductionMappingRule" roleId="tpf8.1167328349397" type="tpf8.Reduction_MappingRule" typeId="tpf8.1167327847730" id="9149301274757474163" nodeInfo="ng">
      <link role="applicableConcept" roleId="tpf8.1167169349424" targetNodeId="3xdn.9149301274757091502" resolveInfo="CallActionExpression" />
      <node role="ruleConsequence" roleId="tpf8.1169672767469" type="tpf8.TemplateDeclarationReference" typeId="tpf8.1168559333462" id="9149301274757474164" nodeInfo="nn">
        <link role="template" roleId="tpf8.1722980698497626483" targetNodeId="9149301274757474161" resolveInfo="reduce_CallActionExpression" />
      </node>
    </node>
    <node role="reductionMappingRule" roleId="tpf8.1167328349397" type="tpf8.Reduction_MappingRule" typeId="tpf8.1167327847730" id="8953981490813256158" nodeInfo="ng">
      <link role="applicableConcept" roleId="tpf8.1167169349424" targetNodeId="3xdn.8953981490813243063" resolveInfo="ConsoleModelExpression" />
      <node role="ruleConsequence" roleId="tpf8.1169672767469" type="tpf8.TemplateDeclarationReference" typeId="tpf8.1168559333462" id="8953981490813256159" nodeInfo="nn">
        <link role="template" roleId="tpf8.1722980698497626483" targetNodeId="8953981490813256156" resolveInfo="reduce_ConsoleModelExpression" />
      </node>
    </node>
    <node role="reductionMappingRule" roleId="tpf8.1167328349397" type="tpf8.Reduction_MappingRule" typeId="tpf8.1167327847730" id="7600370246423001818" nodeInfo="ng">
      <link role="applicableConcept" roleId="tpf8.1167169349424" targetNodeId="3xdn.7600370246423000655" resolveInfo="PrintSequenceExpression" />
      <node role="ruleConsequence" roleId="tpf8.1169672767469" type="tpf8.TemplateDeclarationReference" typeId="tpf8.1168559333462" id="7600370246423001819" nodeInfo="nn">
        <link role="template" roleId="tpf8.1722980698497626483" targetNodeId="7600370246423001816" resolveInfo="reduce_PrintSequenceExpression" />
      </node>
    </node>
    <node role="reductionMappingRule" roleId="tpf8.1167328349397" type="tpf8.Reduction_MappingRule" typeId="tpf8.1167327847730" id="3492877759609304646" nodeInfo="ng">
      <link role="applicableConcept" roleId="tpf8.1167169349424" targetNodeId="3xdn.2755216049126692157" resolveInfo="ModulesScope" />
      <node role="ruleConsequence" roleId="tpf8.1169672767469" type="tpf8.TemplateDeclarationReference" typeId="tpf8.1168559333462" id="3492877759609304647" nodeInfo="nn">
        <link role="template" roleId="tpf8.1722980698497626483" targetNodeId="3492877759609304450" resolveInfo="reduce_ModuleScopeLiteral" />
      </node>
    </node>
    <node role="reductionMappingRule" roleId="tpf8.1167328349397" type="tpf8.Reduction_MappingRule" typeId="tpf8.1167327847730" id="3492877759611336983" nodeInfo="ng">
      <link role="applicableConcept" roleId="tpf8.1167169349424" targetNodeId="3xdn.3492877759608408142" resolveInfo="ModelScope" />
      <node role="ruleConsequence" roleId="tpf8.1169672767469" type="tpf8.TemplateDeclarationReference" typeId="tpf8.1168559333462" id="3492877759611336984" nodeInfo="nn">
        <link role="template" roleId="tpf8.1722980698497626483" targetNodeId="3492877759611336981" resolveInfo="reduce_ModelScopeLiteral" />
      </node>
    </node>
    <node role="reductionMappingRule" roleId="tpf8.1167328349397" type="tpf8.Reduction_MappingRule" typeId="tpf8.1167327847730" id="3492877759612264691" nodeInfo="ng">
      <link role="applicableConcept" roleId="tpf8.1167169349424" targetNodeId="3xdn.3492877759611762121" resolveInfo="CustomScope" />
      <node role="ruleConsequence" roleId="tpf8.1169672767469" type="tpf8.TemplateDeclarationReference" typeId="tpf8.1168559333462" id="3492877759612264692" nodeInfo="nn">
        <link role="template" roleId="tpf8.1722980698497626483" targetNodeId="3492877759612264689" resolveInfo="reduce_CustomScope" />
      </node>
    </node>
  </root>
  <root type="tpf8.TemplateDeclaration" typeId="tpf8.1092059087312" id="5336086527852812352" nodeInfo="ng">
    <property name="name" nameId="tpck.1169194664001" value="reduce_BaseLanguageCommand" />
    <property name="virtualPackage" nameId="tpck.1193676396447" value="command" />
    <link role="applicableConcept" roleId="tpf8.1168285871518" targetNodeId="3xdn.5464054275389846505" resolveInfo="BLCommand" />
    <node role="contentNode" roleId="tpf8.1092060348987" type="tpee.ClassConcept" typeId="tpee.1068390468198" id="5336086527852812423" nodeInfo="ig">
      <property name="nonStatic" nameId="tpee.521412098689998745" value="true" />
      <property name="name" nameId="tpck.1169194664001" value="Main" />
      <node role="member" roleId="tpee.5375687026011219971" type="tpee.StaticMethodDeclaration" typeId="tpee.1081236700938" id="5336086527852812455" nodeInfo="igu">
        <property name="name" nameId="tpck.1169194664001" value="execute" />
        <node role="returnType" roleId="tpee.1068580123133" type="tpee.VoidType" typeId="tpee.1068581517677" id="5336086527852812469" nodeInfo="in" />
        <node role="parameter" roleId="tpee.1068580123134" type="tpee.ParameterDeclaration" typeId="tpee.1068498886292" id="5008554591971191899" nodeInfo="ir">
          <property name="name" nameId="tpck.1169194664001" value="context" />
          <property name="isFinal" nameId="tpee.1176718929932" value="true" />
          <node role="type" roleId="tpee.5680397130376446158" type="tpee.ClassifierType" typeId="tpee.1107535904670" id="5008554591971199110" nodeInfo="in">
            <link role="classifier" roleId="tpee.1107535924139" targetNodeId="qgo0.351968380915666545" resolveInfo="ConsoleContext" />
          </node>
          <node role="smodelAttribute" roleId="tpck.5169995583184591170" type="tpf8.LabelMacro" typeId="tpf8.5133195082121471908" id="1915462833255357352" nodeInfo="nn">
            <link role="mappingLabel" roleId="tpf8.1200912223215" targetNodeId="1915462833254681469" resolveInfo="contextParameter" />
          </node>
          <node role="smodelAttribute" roleId="tpck.5169995583184591170" type="tpf8.PropertyMacro" typeId="tpf8.1087833241328" id="5842059399449233665" nodeInfo="nn">
            <property name="propertyName" nameId="tpck.1757699476691236117" value="name" />
            <node role="propertyValueFunction" roleId="tpf8.1167756362303" type="tpf8.PropertyMacro_GetPropertyValue" typeId="tpf8.1167756080639" id="5842059399449233666" nodeInfo="nn">
              <node role="body" roleId="tpee.1137022507850" type="tpee.StatementList" typeId="tpee.1068580123136" id="5842059399449233667" nodeInfo="sn">
                <node role="statement" roleId="tpee.1068581517665" type="tpee.ExpressionStatement" typeId="tpee.1068580123155" id="5842059399449238679" nodeInfo="nn">
                  <node role="expression" roleId="tpee.1068580123156" type="tpee.DotExpression" typeId="tpee.1197027756228" id="5842059399449239905" nodeInfo="nn">
                    <node role="operand" roleId="tpee.1197027771414" type="tpf3.TemplateFunctionParameter_generationContext" typeId="tpf3.1216860049635" id="5842059399449238678" nodeInfo="nn" />
                    <node role="operation" roleId="tpee.1197027833540" type="tpf3.GenerationContextOp_CreateUniqueName" typeId="tpf3.1218047638031" id="5842059399449242098" nodeInfo="nn">
                      <node role="baseName" roleId="tpf3.1218047638032" type="tpee.StringLiteral" typeId="tpee.1070475926800" id="5842059399449242976" nodeInfo="nn">
                        <property name="value" nameId="tpee.1070475926801" value="context" />
                      </node>
                      <node role="contextNode" roleId="tpf3.1218049772449" type="tpf8.TemplateFunctionParameter_sourceNode" typeId="tpf8.1167169188348" id="5842059399449254049" nodeInfo="nn" />
                    </node>
                  </node>
                </node>
              </node>
            </node>
          </node>
        </node>
        <node role="parameter" roleId="tpee.1068580123134" type="tpee.ParameterDeclaration" typeId="tpee.1068498886292" id="5336086527852812456" nodeInfo="ir">
          <property name="name" nameId="tpck.1169194664001" value="console" />
          <property name="isFinal" nameId="tpee.1176718929932" value="true" />
          <node role="type" roleId="tpee.5680397130376446158" type="tpee.ClassifierType" typeId="tpee.1107535904670" id="6852607286009748037" nodeInfo="in">
            <link role="classifier" roleId="tpee.1107535924139" targetNodeId="qgo0.6852607286009617748" resolveInfo="ConsoleStream" />
          </node>
          <node role="smodelAttribute" roleId="tpck.5169995583184591170" type="tpf8.LabelMacro" typeId="tpf8.5133195082121471908" id="8006938998446021460" nodeInfo="nn">
            <link role="mappingLabel" roleId="tpf8.1200912223215" targetNodeId="8006938998446016323" resolveInfo="consoleParameter" />
          </node>
          <node role="smodelAttribute" roleId="tpck.5169995583184591170" type="tpf8.PropertyMacro" typeId="tpf8.1087833241328" id="5842059399449255501" nodeInfo="nn">
            <property name="propertyName" nameId="tpck.1757699476691236117" value="name" />
            <node role="propertyValueFunction" roleId="tpf8.1167756362303" type="tpf8.PropertyMacro_GetPropertyValue" typeId="tpf8.1167756080639" id="5842059399449255502" nodeInfo="nn">
              <node role="body" roleId="tpee.1137022507850" type="tpee.StatementList" typeId="tpee.1068580123136" id="5842059399449255503" nodeInfo="sn">
                <node role="statement" roleId="tpee.1068581517665" type="tpee.ExpressionStatement" typeId="tpee.1068580123155" id="5842059399449259699" nodeInfo="nn">
                  <node role="expression" roleId="tpee.1068580123156" type="tpee.DotExpression" typeId="tpee.1197027756228" id="5842059399449260925" nodeInfo="nn">
                    <node role="operand" roleId="tpee.1197027771414" type="tpf3.TemplateFunctionParameter_generationContext" typeId="tpf3.1216860049635" id="5842059399449259698" nodeInfo="nn" />
                    <node role="operation" roleId="tpee.1197027833540" type="tpf3.GenerationContextOp_CreateUniqueName" typeId="tpf3.1218047638031" id="5842059399449262463" nodeInfo="nn">
                      <node role="baseName" roleId="tpf3.1218047638032" type="tpee.StringLiteral" typeId="tpee.1070475926800" id="5842059399449263341" nodeInfo="nn">
                        <property name="value" nameId="tpee.1070475926801" value="console" />
                      </node>
                      <node role="contextNode" roleId="tpf3.1218049772449" type="tpf8.TemplateFunctionParameter_sourceNode" typeId="tpf8.1167169188348" id="5842059399449269467" nodeInfo="nn" />
                    </node>
                  </node>
                </node>
              </node>
            </node>
          </node>
        </node>
        <node role="visibility" roleId="tpee.1178549979242" type="tpee.PublicVisibility" typeId="tpee.1146644602865" id="5336086527852812460" nodeInfo="nn" />
        <node role="smodelAttribute" roleId="tpck.5169995583184591170" type="tpf8.TemplateFragment" typeId="tpf8.1095672379244" id="5336086527852812550" nodeInfo="ng" />
        <node role="body" roleId="tpee.1068580123135" type="tpee.StatementList" typeId="tpee.1068580123136" id="5336086527852903004" nodeInfo="sn">
          <node role="statement" roleId="tpee.1068581517665" type="tpee.TryCatchStatement" typeId="tpee.1164879751025" id="2699636778859100416" nodeInfo="nn">
            <node role="body" roleId="tpee.1164879758292" type="tpee.StatementList" typeId="tpee.1068580123136" id="2699636778859100418" nodeInfo="sn">
              <node role="statement" roleId="tpee.1068581517665" type="tpee.Statement" typeId="tpee.1068580123157" id="5336086527852903008" nodeInfo="nn">
                <node role="smodelAttribute" roleId="tpck.5169995583184591170" type="tpf8.CopySrcListMacro" typeId="tpf8.1114729360583" id="5336086527852932016" nodeInfo="nn">
                  <node role="sourceNodesQuery" roleId="tpf8.1168278589236" type="tpf8.SourceSubstituteMacro_SourceNodesQuery" typeId="tpf8.1167951910403" id="5336086527852932024" nodeInfo="nn">
                    <node role="body" roleId="tpee.1137022507850" type="tpee.StatementList" typeId="tpee.1068580123136" id="5336086527852932032" nodeInfo="sn">
                      <node role="statement" roleId="tpee.1068581517665" type="tpee.ExpressionStatement" typeId="tpee.1068580123155" id="5336086527852935536" nodeInfo="nn">
                        <node role="expression" roleId="tpee.1068580123156" type="tpee.DotExpression" typeId="tpee.1197027756228" id="4972839799271379048" nodeInfo="nn">
                          <node role="operand" roleId="tpee.1197027771414" type="tpee.DotExpression" typeId="tpee.1197027756228" id="5336086527852936266" nodeInfo="nn">
                            <node role="operation" roleId="tpee.1197027833540" type="tp25.SLinkAccess" typeId="tp25.1138056143562" id="4972839799271373160" nodeInfo="nn">
                              <link role="link" roleId="tp25.1138056516764" targetNodeId="3xdn.1769790395579689573" />
                            </node>
                            <node role="operand" roleId="tpee.1197027771414" type="tpf8.TemplateFunctionParameter_sourceNode" typeId="tpf8.1167169188348" id="5336086527852935535" nodeInfo="nn" />
                          </node>
                          <node role="operation" roleId="tpee.1197027833540" type="tp25.SLinkListAccess" typeId="tp25.1138056282393" id="4972839799271409109" nodeInfo="nn">
                            <link role="link" roleId="tp25.1138056546658" targetNodeId="tpee.1068581517665" />
                          </node>
                        </node>
                      </node>
                    </node>
                  </node>
                </node>
              </node>
            </node>
            <node role="catchClause" roleId="tpee.1164903496223" type="tpee.CatchClause" typeId="tpee.1164903280175" id="2699636778859100419" nodeInfo="nn">
              <node role="throwable" roleId="tpee.1164903359217" type="tpee.LocalVariableDeclaration" typeId="tpee.1068581242863" id="2699636778859100421" nodeInfo="nr">
                <property name="name" nameId="tpck.1169194664001" value="throwable" />
                <node role="type" roleId="tpee.5680397130376446158" type="tpee.ClassifierType" typeId="tpee.1107535904670" id="4750202027628199520" nodeInfo="in">
                  <link role="classifier" roleId="tpee.1107535924139" targetNodeId="e2lb.~Throwable" resolveInfo="Throwable" />
                </node>
              </node>
              <node role="catchBody" roleId="tpee.1164903359218" type="tpee.StatementList" typeId="tpee.1068580123136" id="2699636778859100425" nodeInfo="sn">
                <node role="statement" roleId="tpee.1068581517665" type="tpee.ExpressionStatement" typeId="tpee.1068580123155" id="2699636778878143058" nodeInfo="nn">
                  <node role="expression" roleId="tpee.1068580123156" type="tpee.StaticMethodCall" typeId="tpee.1081236700937" id="2699636778878143377" nodeInfo="nn">
                    <link role="baseMethodDeclaration" roleId="tpee.1068499141037" targetNodeId="8w31.2699636778862353917" resolveInfo="registerAnalyzeStacktraceDialogClosure" />
                    <link role="classConcept" roleId="tpee.1144433194310" targetNodeId="8w31.313482946808721508" resolveInfo="CommandUtil" />
                    <node role="actualArgument" roleId="tpee.1068499141038" type="tpee.VariableReference" typeId="tpee.1068498886296" id="2699636778878143447" nodeInfo="nn">
                      <link role="variableDeclaration" roleId="tpee.1068581517664" targetNodeId="5008554591971191899" resolveInfo="context" />
                      <node role="smodelAttribute" roleId="tpck.5169995583184591170" type="tpf8.ReferenceMacro" typeId="tpf8.1088761943574" id="8126917369944781042" nodeInfo="nn">
                        <property name="linkRole" nameId="tpck.1757699476691236116" value="variableDeclaration" />
                        <node role="referentFunction" roleId="tpf8.1167770376702" type="tpf8.ReferenceMacro_GetReferent" typeId="tpf8.1167770111131" id="8126917369944781043" nodeInfo="nn">
                          <node role="body" roleId="tpee.1137022507850" type="tpee.StatementList" typeId="tpee.1068580123136" id="8126917369944790527" nodeInfo="sn">
                            <node role="statement" roleId="tpee.1068581517665" type="tpee.ExpressionStatement" typeId="tpee.1068580123155" id="8126917369944795948" nodeInfo="nn">
                              <node role="expression" roleId="tpee.1068580123156" type="tpee.DotExpression" typeId="tpee.1197027756228" id="8126917369944796641" nodeInfo="nn">
                                <node role="operand" roleId="tpee.1197027771414" type="tpf3.TemplateFunctionParameter_generationContext" typeId="tpf3.1216860049635" id="8126917369944795947" nodeInfo="nn" />
                                <node role="operation" roleId="tpee.1197027833540" type="tpf3.GenerationContextOp_GetOutputByLabelAndInput" typeId="tpf3.1216860049627" id="8126917369944798188" nodeInfo="nn">
                                  <link role="label" roleId="tpf3.1216860049628" targetNodeId="1915462833254681469" resolveInfo="contextParameter" />
                                  <node role="inputNode" roleId="tpf3.1216860049632" type="tpf8.TemplateFunctionParameter_sourceNode" typeId="tpf8.1167169188348" id="8126917369944798774" nodeInfo="nn" />
                                </node>
                              </node>
                            </node>
                          </node>
                        </node>
                      </node>
                    </node>
                    <node role="actualArgument" roleId="tpee.1068499141038" type="tpee.VariableReference" typeId="tpee.1068498886296" id="2699636778878144127" nodeInfo="nn">
                      <link role="variableDeclaration" roleId="tpee.1068581517664" targetNodeId="5336086527852812456" resolveInfo="console" />
                      <node role="smodelAttribute" roleId="tpck.5169995583184591170" type="tpf8.ReferenceMacro" typeId="tpf8.1088761943574" id="8126917369944799035" nodeInfo="nn">
                        <property name="linkRole" nameId="tpck.1757699476691236116" value="variableDeclaration" />
                        <node role="referentFunction" roleId="tpf8.1167770376702" type="tpf8.ReferenceMacro_GetReferent" typeId="tpf8.1167770111131" id="8126917369944799036" nodeInfo="nn">
                          <node role="body" roleId="tpee.1137022507850" type="tpee.StatementList" typeId="tpee.1068580123136" id="8126917369944799037" nodeInfo="sn">
                            <node role="statement" roleId="tpee.1068581517665" type="tpee.ExpressionStatement" typeId="tpee.1068580123155" id="8126917369944799530" nodeInfo="nn">
                              <node role="expression" roleId="tpee.1068580123156" type="tpee.DotExpression" typeId="tpee.1197027756228" id="8126917369944802257" nodeInfo="nn">
                                <node role="operand" roleId="tpee.1197027771414" type="tpf3.TemplateFunctionParameter_generationContext" typeId="tpf3.1216860049635" id="8126917369944801790" nodeInfo="nn" />
                                <node role="operation" roleId="tpee.1197027833540" type="tpf3.GenerationContextOp_GetOutputByLabelAndInput" typeId="tpf3.1216860049627" id="8126917369944803804" nodeInfo="nn">
                                  <link role="label" roleId="tpf3.1216860049628" targetNodeId="8006938998446016323" resolveInfo="consoleParameter" />
                                  <node role="inputNode" roleId="tpf3.1216860049632" type="tpf8.TemplateFunctionParameter_sourceNode" typeId="tpf8.1167169188348" id="8126917369944804453" nodeInfo="nn" />
                                </node>
                              </node>
                            </node>
                          </node>
                        </node>
                      </node>
                    </node>
                    <node role="actualArgument" roleId="tpee.1068499141038" type="tpee.VariableReference" typeId="tpee.1068498886296" id="2699636778878144836" nodeInfo="nn">
                      <link role="variableDeclaration" roleId="tpee.1068581517664" targetNodeId="2699636778859100421" resolveInfo="throwable" />
                    </node>
                  </node>
                </node>
              </node>
            </node>
          </node>
        </node>
      </node>
      <node role="visibility" roleId="tpee.1178549979242" type="tpee.PublicVisibility" typeId="tpee.1146644602865" id="5336086527852812424" nodeInfo="nn" />
    </node>
  </root>
  <root type="tpf8.TemplateDeclaration" typeId="tpf8.1092059087312" id="4417779018064685310" nodeInfo="ng">
    <property name="name" nameId="tpck.1169194664001" value="reduce_PrintNodeReferenceExpression" />
    <property name="virtualPackage" nameId="tpck.1193676396447" value="expression.print" />
    <link role="applicableConcept" roleId="tpf8.1168285871518" targetNodeId="3xdn.6852607286009511388" resolveInfo="PrintNodeReferenceExpression" />
    <node role="contentNode" roleId="tpf8.1092060348987" type="tpee.ClassConcept" typeId="tpee.1068390468198" id="4417779018064997084" nodeInfo="ig">
      <property name="nonStatic" nameId="tpee.521412098689998745" value="true" />
      <property name="name" nameId="tpck.1169194664001" value="Main" />
      <node role="member" roleId="tpee.5375687026011219971" type="tpee.StaticMethodDeclaration" typeId="tpee.1081236700938" id="4417779018064997085" nodeInfo="igu">
        <property name="name" nameId="tpck.1169194664001" value="execute" />
        <node role="parameter" roleId="tpee.1068580123134" type="tpee.ParameterDeclaration" typeId="tpee.1068498886292" id="5008554591971204557" nodeInfo="ir">
          <property name="name" nameId="tpck.1169194664001" value="context" />
          <node role="type" roleId="tpee.5680397130376446158" type="tpee.ClassifierType" typeId="tpee.1107535904670" id="5008554591971204558" nodeInfo="in">
            <link role="classifier" roleId="tpee.1107535924139" targetNodeId="qgo0.351968380915666545" resolveInfo="ConsoleContext" />
          </node>
        </node>
        <node role="parameter" roleId="tpee.1068580123134" type="tpee.ParameterDeclaration" typeId="tpee.1068498886292" id="4417779018064997086" nodeInfo="ir">
          <property name="name" nameId="tpck.1169194664001" value="console" />
          <node role="type" roleId="tpee.5680397130376446158" type="tpee.ClassifierType" typeId="tpee.1107535904670" id="4417779018064997087" nodeInfo="in">
            <link role="classifier" roleId="tpee.1107535924139" targetNodeId="qgo0.6852607286009617748" resolveInfo="ConsoleStream" />
          </node>
        </node>
        <node role="returnType" roleId="tpee.1068580123133" type="tpee.VoidType" typeId="tpee.1068581517677" id="4417779018064997088" nodeInfo="in" />
        <node role="visibility" roleId="tpee.1178549979242" type="tpee.PublicVisibility" typeId="tpee.1146644602865" id="4417779018064997089" nodeInfo="nn" />
        <node role="body" roleId="tpee.1068580123135" type="tpee.StatementList" typeId="tpee.1068580123136" id="4417779018064997091" nodeInfo="sn">
          <node role="statement" roleId="tpee.1068581517665" type="tpee.ExpressionStatement" typeId="tpee.1068580123155" id="6273399648879445497" nodeInfo="nn">
            <node role="expression" roleId="tpee.1068580123156" type="tpee.StaticMethodCall" typeId="tpee.1081236700937" id="6273399648879446076" nodeInfo="nn">
              <link role="baseMethodDeclaration" roleId="tpee.1068499141037" targetNodeId="8w31.2348043250037244792" resolveInfo="addNodeReference" />
              <link role="classConcept" roleId="tpee.1144433194310" targetNodeId="8w31.313482946808721508" resolveInfo="CommandUtil" />
              <node role="smodelAttribute" roleId="tpck.5169995583184591170" type="tpf8.TemplateFragment" typeId="tpf8.1095672379244" id="7656298970878396785" nodeInfo="ng" />
              <node role="actualArgument" roleId="tpee.1068499141038" type="tpee.VariableReference" typeId="tpee.1068498886296" id="6273399648879446690" nodeInfo="nn">
                <link role="variableDeclaration" roleId="tpee.1068581517664" targetNodeId="4417779018064997086" resolveInfo="console" />
                <node role="smodelAttribute" roleId="tpck.5169995583184591170" type="tpf8.ReferenceMacro" typeId="tpf8.1088761943574" id="6273399648879447699" nodeInfo="nn">
                  <property name="linkRole" nameId="tpck.1757699476691236116" value="variableDeclaration" />
                  <node role="referentFunction" roleId="tpf8.1167770376702" type="tpf8.ReferenceMacro_GetReferent" typeId="tpf8.1167770111131" id="6273399648879447700" nodeInfo="nn">
                    <node role="body" roleId="tpee.1137022507850" type="tpee.StatementList" typeId="tpee.1068580123136" id="6273399648879447701" nodeInfo="sn">
                      <node role="statement" roleId="tpee.1068581517665" type="tpee.ExpressionStatement" typeId="tpee.1068580123155" id="6273399648879448499" nodeInfo="nn">
                        <node role="expression" roleId="tpee.1068580123156" type="tpee.DotExpression" typeId="tpee.1197027756228" id="6273399648879450738" nodeInfo="nn">
                          <node role="operand" roleId="tpee.1197027771414" type="tpf3.TemplateFunctionParameter_generationContext" typeId="tpf3.1216860049635" id="6273399648879448498" nodeInfo="nn" />
                          <node role="operation" roleId="tpee.1197027833540" type="tpf3.GenerationContextOp_GetOutputByLabelAndInput" typeId="tpf3.1216860049627" id="6273399648879452298" nodeInfo="nn">
                            <link role="label" roleId="tpf3.1216860049628" targetNodeId="8006938998446016323" resolveInfo="consoleParameter" />
                            <node role="inputNode" roleId="tpf3.1216860049632" type="tpee.DotExpression" typeId="tpee.1197027756228" id="6273399648879455170" nodeInfo="nn">
                              <node role="operand" roleId="tpee.1197027771414" type="tpf8.TemplateFunctionParameter_sourceNode" typeId="tpf8.1167169188348" id="6273399648879453260" nodeInfo="nn" />
                              <node role="operation" roleId="tpee.1197027833540" type="tp25.Node_GetAncestorOperation" typeId="tp25.1171407110247" id="6273399648879468094" nodeInfo="nn">
                                <node role="parameter" roleId="tp25.1144104376918" type="tp25.OperationParm_Concept" typeId="tp25.1144101972840" id="6273399648879468096" nodeInfo="ng">
                                  <node role="conceptArgument" roleId="tp25.1207343664468" type="tp25.RefConcept_Reference" typeId="tp25.1177026924588" id="6273399648879468368" nodeInfo="nn">
                                    <link role="conceptDeclaration" roleId="tp25.1177026940964" targetNodeId="3xdn.5464054275389846505" resolveInfo="BLCommand" />
                                  </node>
                                </node>
                              </node>
                            </node>
                          </node>
                        </node>
                      </node>
                    </node>
                  </node>
                </node>
              </node>
              <node role="actualArgument" roleId="tpee.1068499141038" type="tpee.NullLiteral" typeId="tpee.1070534058343" id="6273399648879447077" nodeInfo="nn">
                <node role="smodelAttribute" roleId="tpck.5169995583184591170" type="tpf8.CopySrcNodeMacro" typeId="tpf8.1114706874351" id="6273399648879447284" nodeInfo="nn">
                  <node role="sourceNodeQuery" roleId="tpf8.1168024447342" type="tpf8.SourceSubstituteMacro_SourceNodeQuery" typeId="tpf8.1168024337012" id="6273399648879447287" nodeInfo="nn">
                    <node role="body" roleId="tpee.1137022507850" type="tpee.StatementList" typeId="tpee.1068580123136" id="6273399648879447288" nodeInfo="sn">
                      <node role="statement" roleId="tpee.1068581517665" type="tpee.ExpressionStatement" typeId="tpee.1068580123155" id="6273399648879447294" nodeInfo="nn">
                        <node role="expression" roleId="tpee.1068580123156" type="tpee.DotExpression" typeId="tpee.1197027756228" id="6273399648879447289" nodeInfo="nn">
                          <node role="operation" roleId="tpee.1197027833540" type="tp25.SLinkAccess" typeId="tp25.1138056143562" id="6273399648879447292" nodeInfo="nn">
                            <link role="link" roleId="tp25.1138056516764" targetNodeId="3xdn.8365379837260461921" />
                          </node>
                          <node role="operand" roleId="tpee.1197027771414" type="tpf8.TemplateFunctionParameter_sourceNode" typeId="tpf8.1167169188348" id="6273399648879447293" nodeInfo="nn" />
                        </node>
                      </node>
                    </node>
                  </node>
                </node>
              </node>
            </node>
          </node>
        </node>
      </node>
      <node role="visibility" roleId="tpee.1178549979242" type="tpee.PublicVisibility" typeId="tpee.1146644602865" id="4417779018064997096" nodeInfo="nn" />
    </node>
  </root>
  <root type="tpf8.TemplateDeclaration" typeId="tpf8.1092059087312" id="1125969196844485895" nodeInfo="ng">
    <property name="name" nameId="tpck.1169194664001" value="reduce_ShowExpression" />
    <property name="virtualPackage" nameId="tpck.1193676396447" value="expression" />
    <link role="applicableConcept" roleId="tpf8.1168285871518" targetNodeId="3xdn.8483375838963816351" resolveInfo="ShowExpression" />
    <node role="contentNode" roleId="tpf8.1092060348987" type="tpee.ClassConcept" typeId="tpee.1068390468198" id="1125969196844488723" nodeInfo="ig">
      <property name="nonStatic" nameId="tpee.521412098689998745" value="true" />
      <property name="name" nameId="tpck.1169194664001" value="Main" />
      <node role="member" roleId="tpee.5375687026011219971" type="tpee.StaticMethodDeclaration" typeId="tpee.1081236700938" id="1125969196844488724" nodeInfo="igu">
        <property name="name" nameId="tpck.1169194664001" value="execute" />
        <node role="returnType" roleId="tpee.1068580123133" type="tpee.VoidType" typeId="tpee.1068581517677" id="1125969196844488725" nodeInfo="in" />
        <node role="parameter" roleId="tpee.1068580123134" type="tpee.ParameterDeclaration" typeId="tpee.1068498886292" id="1125969196844488726" nodeInfo="ir">
          <property name="name" nameId="tpck.1169194664001" value="context" />
          <node role="type" roleId="tpee.5680397130376446158" type="tpee.ClassifierType" typeId="tpee.1107535904670" id="1125969196844488727" nodeInfo="in">
            <link role="classifier" roleId="tpee.1107535924139" targetNodeId="qgo0.351968380915666545" resolveInfo="ConsoleContext" />
          </node>
        </node>
        <node role="parameter" roleId="tpee.1068580123134" type="tpee.ParameterDeclaration" typeId="tpee.1068498886292" id="1125969196844488728" nodeInfo="ir">
          <property name="name" nameId="tpck.1169194664001" value="console" />
          <node role="type" roleId="tpee.5680397130376446158" type="tpee.ClassifierType" typeId="tpee.1107535904670" id="1125969196844488729" nodeInfo="in">
            <link role="classifier" roleId="tpee.1107535924139" targetNodeId="qgo0.6852607286009617748" resolveInfo="ConsoleStream" />
          </node>
        </node>
        <node role="visibility" roleId="tpee.1178549979242" type="tpee.PublicVisibility" typeId="tpee.1146644602865" id="1125969196844488730" nodeInfo="nn" />
        <node role="body" roleId="tpee.1068580123135" type="tpee.StatementList" typeId="tpee.1068580123136" id="1125969196844488732" nodeInfo="sn">
          <node role="statement" roleId="tpee.1068581517665" type="tpee.ExpressionStatement" typeId="tpee.1068580123155" id="1125969196844499499" nodeInfo="nn">
            <node role="expression" roleId="tpee.1068580123156" type="tpee.StaticMethodCall" typeId="tpee.1081236700937" id="1125969196844615616" nodeInfo="nn">
              <link role="baseMethodDeclaration" roleId="tpee.1068499141037" targetNodeId="8w31.1125969196844614696" resolveInfo="show" />
              <link role="classConcept" roleId="tpee.1144433194310" targetNodeId="8w31.313482946808721508" resolveInfo="CommandUtil" />
              <node role="actualArgument" roleId="tpee.1068499141038" type="tpee.DotExpression" typeId="tpee.1197027756228" id="1125969196844499778" nodeInfo="nn">
                <node role="operand" roleId="tpee.1197027771414" type="tpee.VariableReference" typeId="tpee.1068498886296" id="1125969196844499498" nodeInfo="nn">
                  <link role="variableDeclaration" roleId="tpee.1068581517664" targetNodeId="1125969196844488726" resolveInfo="context" />
                  <node role="smodelAttribute" roleId="tpck.5169995583184591170" type="tpf8.ReferenceMacro" typeId="tpf8.1088761943574" id="8006938998446049200" nodeInfo="nn">
                    <property name="linkRole" nameId="tpck.1757699476691236116" value="variableDeclaration" />
                    <node role="referentFunction" roleId="tpf8.1167770376702" type="tpf8.ReferenceMacro_GetReferent" typeId="tpf8.1167770111131" id="8006938998446049201" nodeInfo="nn">
                      <node role="body" roleId="tpee.1137022507850" type="tpee.StatementList" typeId="tpee.1068580123136" id="8006938998446049202" nodeInfo="sn">
                        <node role="statement" roleId="tpee.1068581517665" type="tpee.ExpressionStatement" typeId="tpee.1068580123155" id="8006938998446049763" nodeInfo="nn">
                          <node role="expression" roleId="tpee.1068580123156" type="tpee.DotExpression" typeId="tpee.1197027756228" id="8006938998446049764" nodeInfo="nn">
                            <node role="operand" roleId="tpee.1197027771414" type="tpf3.TemplateFunctionParameter_generationContext" typeId="tpf3.1216860049635" id="8006938998446049765" nodeInfo="nn" />
                            <node role="operation" roleId="tpee.1197027833540" type="tpf3.GenerationContextOp_GetOutputByLabelAndInput" typeId="tpf3.1216860049627" id="8006938998446049766" nodeInfo="nn">
                              <link role="label" roleId="tpf3.1216860049628" targetNodeId="1915462833254681469" resolveInfo="contextParameter" />
                              <node role="inputNode" roleId="tpf3.1216860049632" type="tpee.DotExpression" typeId="tpee.1197027756228" id="8006938998446049767" nodeInfo="nn">
                                <node role="operand" roleId="tpee.1197027771414" type="tpf8.TemplateFunctionParameter_sourceNode" typeId="tpf8.1167169188348" id="8006938998446049768" nodeInfo="nn" />
                                <node role="operation" roleId="tpee.1197027833540" type="tp25.Node_GetAncestorOperation" typeId="tp25.1171407110247" id="8006938998446049769" nodeInfo="nn">
                                  <node role="parameter" roleId="tp25.1144104376918" type="tp25.OperationParm_Concept" typeId="tp25.1144101972840" id="8006938998446049770" nodeInfo="ng">
                                    <node role="conceptArgument" roleId="tp25.1207343664468" type="tp25.RefConcept_Reference" typeId="tp25.1177026924588" id="8006938998446049771" nodeInfo="nn">
                                      <link role="conceptDeclaration" roleId="tp25.1177026940964" targetNodeId="3xdn.5464054275389846505" resolveInfo="BLCommand" />
                                    </node>
                                  </node>
                                </node>
                              </node>
                            </node>
                          </node>
                        </node>
                      </node>
                    </node>
                  </node>
                </node>
                <node role="operation" roleId="tpee.1197027833540" type="tpee.InstanceMethodCallOperation" typeId="tpee.1202948039474" id="1125969196844501199" nodeInfo="nn">
                  <link role="baseMethodDeclaration" roleId="tpee.1068499141037" targetNodeId="qgo0.4374601616592441598" resolveInfo="getProject" />
                </node>
              </node>
              <node role="actualArgument" roleId="tpee.1068499141038" type="tpee.StaticMethodCall" typeId="tpee.1081236700937" id="7600370246425972934" nodeInfo="nn">
                <link role="baseMethodDeclaration" roleId="tpee.1068499141037" targetNodeId="8w31.1125969196844631948" resolveInfo="nodesToResults" />
                <link role="classConcept" roleId="tpee.1144433194310" targetNodeId="8w31.313482946808721508" resolveInfo="CommandUtil" />
                <node role="actualArgument" roleId="tpee.1068499141038" type="tpee.NullLiteral" typeId="tpee.1070534058343" id="7600370246425972935" nodeInfo="nn">
                  <node role="smodelAttribute" roleId="tpck.5169995583184591170" type="tpf8.CopySrcNodeMacro" typeId="tpf8.1114706874351" id="7600370246425972936" nodeInfo="nn">
                    <node role="sourceNodeQuery" roleId="tpf8.1168024447342" type="tpf8.SourceSubstituteMacro_SourceNodeQuery" typeId="tpf8.1168024337012" id="7600370246425972937" nodeInfo="nn">
                      <node role="body" roleId="tpee.1137022507850" type="tpee.StatementList" typeId="tpee.1068580123136" id="7600370246425972938" nodeInfo="sn">
                        <node role="statement" roleId="tpee.1068581517665" type="tpee.ExpressionStatement" typeId="tpee.1068580123155" id="7600370246425972939" nodeInfo="nn">
                          <node role="expression" roleId="tpee.1068580123156" type="tpee.DotExpression" typeId="tpee.1197027756228" id="7600370246425972940" nodeInfo="nn">
                            <node role="operation" roleId="tpee.1197027833540" type="tp25.SLinkAccess" typeId="tp25.1138056143562" id="7600370246425972941" nodeInfo="nn">
                              <link role="link" roleId="tp25.1138056516764" targetNodeId="3xdn.7600370246423275637" />
                            </node>
                            <node role="operand" roleId="tpee.1197027771414" type="tpf8.TemplateFunctionParameter_sourceNode" typeId="tpf8.1167169188348" id="7600370246425972942" nodeInfo="nn" />
                          </node>
                        </node>
                      </node>
                    </node>
                  </node>
                </node>
                <node role="smodelAttribute" roleId="tpck.5169995583184591170" type="tpf8.ReferenceMacro" typeId="tpf8.1088761943574" id="7600370246425972943" nodeInfo="nn">
                  <property name="linkRole" nameId="tpck.1757699476691236116" value="baseMethodDeclaration" />
                  <node role="referentFunction" roleId="tpf8.1167770376702" type="tpf8.ReferenceMacro_GetReferent" typeId="tpf8.1167770111131" id="7600370246425972944" nodeInfo="nn">
                    <node role="body" roleId="tpee.1137022507850" type="tpee.StatementList" typeId="tpee.1068580123136" id="7600370246425972945" nodeInfo="sn">
                      <node role="statement" roleId="tpee.1068581517665" type="tpee.LocalVariableDeclarationStatement" typeId="tpee.1068581242864" id="7600370246425972946" nodeInfo="nn">
                        <node role="localVariableDeclaration" roleId="tpee.1068581242865" type="tpee.LocalVariableDeclaration" typeId="tpee.1068581242863" id="7600370246425972947" nodeInfo="nr">
                          <property name="name" nameId="tpck.1169194664001" value="type" />
                          <node role="type" roleId="tpee.5680397130376446158" type="tp25.SNodeType" typeId="tp25.1138055754698" id="7600370246425972948" nodeInfo="in" />
                          <node role="initializer" roleId="tpee.1068431790190" type="tpee.DotExpression" typeId="tpee.1197027756228" id="3786816536600341208" nodeInfo="nn">
                            <node role="operand" roleId="tpee.1197027771414" type="tpee.DotExpression" typeId="tpee.1197027756228" id="3786816536600341209" nodeInfo="nn">
                              <node role="operand" roleId="tpee.1197027771414" type="tpf8.TemplateFunctionParameter_sourceNode" typeId="tpf8.1167169188348" id="3786816536600341210" nodeInfo="nn" />
                              <node role="operation" roleId="tpee.1197027833540" type="tp25.SLinkAccess" typeId="tp25.1138056143562" id="3786816536600345146" nodeInfo="nn">
                                <link role="link" roleId="tp25.1138056516764" targetNodeId="3xdn.7600370246423275637" />
                              </node>
                            </node>
                            <node role="operation" roleId="tpee.1197027833540" type="tpd4.Node_TypeOperation" typeId="tpd4.1176544042499" id="3786816536600341212" nodeInfo="nn" />
                          </node>
                        </node>
                      </node>
                      <node role="statement" roleId="tpee.1068581517665" type="tpee.IfStatement" typeId="tpee.1068580123159" id="7600370246425972955" nodeInfo="nn">
                        <node role="ifTrue" roleId="tpee.1068580123161" type="tpee.StatementList" typeId="tpee.1068580123136" id="7600370246425972956" nodeInfo="sn">
                          <node role="statement" roleId="tpee.1068581517665" type="tpee.ReturnStatement" typeId="tpee.1068581242878" id="7600370246425972957" nodeInfo="nn">
                            <node role="expression" roleId="tpee.1068581517676" type="tp25.ChildNodeRefExpression" typeId="tp25.597763930871270009" id="7600370246425972958" nodeInfo="nn">
                              <link role="targetNode" roleId="tp25.597763930871272016" targetNodeId="8w31.1125969196844631948" resolveInfo="nodesToResults" />
                              <node role="parent" roleId="tp25.597763930871272014" type="tp25.NodeRefExpression" typeId="tp25.1219352745532" id="7600370246425972959" nodeInfo="nn">
                                <link role="referentNode" roleId="tp25.1219352800908" targetNodeId="8w31.313482946808721508" resolveInfo="CommandUtil" />
                              </node>
                            </node>
                          </node>
                        </node>
                        <node role="condition" roleId="tpee.1068580123160" type="tpd4.IsSubtypeExpression" typeId="tpd4.1176543928247" id="7600370246425972960" nodeInfo="nn">
                          <node role="subtypeExpression" roleId="tpd4.1176543945045" type="tpee.VariableReference" typeId="tpee.1068498886296" id="7600370246425972961" nodeInfo="nn">
                            <link role="variableDeclaration" roleId="tpee.1068581517664" targetNodeId="7600370246425972947" resolveInfo="type" />
                          </node>
                          <node role="supertypeExpression" roleId="tpd4.1176543950311" type="tp3r.Quotation" typeId="tp3r.1196350785113" id="7600370246425972962" nodeInfo="nn">
                            <node role="quotedNode" roleId="tp3r.1196350785114" type="tp2q.SequenceType" typeId="tp2q.1151689724996" id="7600370246425972963" nodeInfo="in">
                              <node role="elementType" roleId="tp2q.1151689745422" type="tp25.SNodeType" typeId="tp25.1138055754698" id="7600370246425972964" nodeInfo="in" />
                            </node>
                          </node>
                        </node>
                      </node>
                      <node role="statement" roleId="tpee.1068581517665" type="tpee.IfStatement" typeId="tpee.1068580123159" id="7600370246425972965" nodeInfo="nn">
                        <node role="ifTrue" roleId="tpee.1068580123161" type="tpee.StatementList" typeId="tpee.1068580123136" id="7600370246425972966" nodeInfo="sn">
                          <node role="statement" roleId="tpee.1068581517665" type="tpee.ReturnStatement" typeId="tpee.1068581242878" id="7600370246425972967" nodeInfo="nn">
                            <node role="expression" roleId="tpee.1068581517676" type="tp25.ChildNodeRefExpression" typeId="tp25.597763930871270009" id="7600370246425972968" nodeInfo="nn">
                              <link role="targetNode" roleId="tp25.597763930871272016" targetNodeId="8w31.996400390539528993" resolveInfo="refsToResults" />
                              <node role="parent" roleId="tp25.597763930871272014" type="tp25.NodeRefExpression" typeId="tp25.1219352745532" id="7600370246425972969" nodeInfo="nn">
                                <link role="referentNode" roleId="tp25.1219352800908" targetNodeId="8w31.313482946808721508" resolveInfo="CommandUtil" />
                              </node>
                            </node>
                          </node>
                        </node>
                        <node role="condition" roleId="tpee.1068580123160" type="tpd4.IsSubtypeExpression" typeId="tpd4.1176543928247" id="7600370246425972970" nodeInfo="nn">
                          <node role="subtypeExpression" roleId="tpd4.1176543945045" type="tpee.VariableReference" typeId="tpee.1068498886296" id="7600370246425972971" nodeInfo="nn">
                            <link role="variableDeclaration" roleId="tpee.1068581517664" targetNodeId="7600370246425972947" resolveInfo="type" />
                          </node>
                          <node role="supertypeExpression" roleId="tpd4.1176543950311" type="tp3r.Quotation" typeId="tp3r.1196350785113" id="7600370246425972972" nodeInfo="nn">
                            <node role="quotedNode" roleId="tp3r.1196350785114" type="tp2q.SequenceType" typeId="tp2q.1151689724996" id="7600370246425972973" nodeInfo="in">
                              <node role="elementType" roleId="tp2q.1151689745422" type="tp25.SReferenceType" typeId="tp25.8758390115029295477" id="7600370246425972974" nodeInfo="in" />
                            </node>
                          </node>
                        </node>
                      </node>
                      <node role="statement" roleId="tpee.1068581517665" type="tpee.IfStatement" typeId="tpee.1068580123159" id="7600370246425972975" nodeInfo="nn">
                        <node role="ifTrue" roleId="tpee.1068580123161" type="tpee.StatementList" typeId="tpee.1068580123136" id="7600370246425972976" nodeInfo="sn">
                          <node role="statement" roleId="tpee.1068581517665" type="tpee.ReturnStatement" typeId="tpee.1068581242878" id="7600370246425972977" nodeInfo="nn">
                            <node role="expression" roleId="tpee.1068581517676" type="tp25.ChildNodeRefExpression" typeId="tp25.597763930871270009" id="7600370246425972978" nodeInfo="nn">
                              <link role="targetNode" roleId="tp25.597763930871272016" targetNodeId="8w31.1125969196844632137" resolveInfo="modelsToResults" />
                              <node role="parent" roleId="tp25.597763930871272014" type="tp25.NodeRefExpression" typeId="tp25.1219352745532" id="7600370246425972979" nodeInfo="nn">
                                <link role="referentNode" roleId="tp25.1219352800908" targetNodeId="8w31.313482946808721508" resolveInfo="CommandUtil" />
                              </node>
                            </node>
                          </node>
                        </node>
                        <node role="condition" roleId="tpee.1068580123160" type="tpd4.IsSubtypeExpression" typeId="tpd4.1176543928247" id="7600370246425972980" nodeInfo="nn">
                          <node role="subtypeExpression" roleId="tpd4.1176543945045" type="tpee.VariableReference" typeId="tpee.1068498886296" id="7600370246425972981" nodeInfo="nn">
                            <link role="variableDeclaration" roleId="tpee.1068581517664" targetNodeId="7600370246425972947" resolveInfo="type" />
                          </node>
                          <node role="supertypeExpression" roleId="tpd4.1176543950311" type="tp3r.Quotation" typeId="tp3r.1196350785113" id="7600370246425972982" nodeInfo="nn">
                            <node role="quotedNode" roleId="tp3r.1196350785114" type="tp2q.SequenceType" typeId="tp2q.1151689724996" id="7600370246425972983" nodeInfo="in">
                              <node role="elementType" roleId="tp2q.1151689745422" type="tp25.SModelType" typeId="tp25.1143226024141" id="7600370246425972984" nodeInfo="in" />
                            </node>
                          </node>
                        </node>
                      </node>
                      <node role="statement" roleId="tpee.1068581517665" type="tpee.IfStatement" typeId="tpee.1068580123159" id="7600370246425972985" nodeInfo="nn">
                        <node role="ifTrue" roleId="tpee.1068580123161" type="tpee.StatementList" typeId="tpee.1068580123136" id="7600370246425972986" nodeInfo="sn">
                          <node role="statement" roleId="tpee.1068581517665" type="tpee.ReturnStatement" typeId="tpee.1068581242878" id="7600370246425972987" nodeInfo="nn">
                            <node role="expression" roleId="tpee.1068581517676" type="tp25.ChildNodeRefExpression" typeId="tp25.597763930871270009" id="7600370246425972988" nodeInfo="nn">
                              <link role="targetNode" roleId="tp25.597763930871272016" targetNodeId="8w31.1125969196844632254" resolveInfo="modulesToResults" />
                              <node role="parent" roleId="tp25.597763930871272014" type="tp25.NodeRefExpression" typeId="tp25.1219352745532" id="7600370246425972989" nodeInfo="nn">
                                <link role="referentNode" roleId="tp25.1219352800908" targetNodeId="8w31.313482946808721508" resolveInfo="CommandUtil" />
                              </node>
                            </node>
                          </node>
                        </node>
                        <node role="condition" roleId="tpee.1068580123160" type="tpd4.IsSubtypeExpression" typeId="tpd4.1176543928247" id="7600370246425972990" nodeInfo="nn">
                          <node role="subtypeExpression" roleId="tpd4.1176543945045" type="tpee.VariableReference" typeId="tpee.1068498886296" id="7600370246425972991" nodeInfo="nn">
                            <link role="variableDeclaration" roleId="tpee.1068581517664" targetNodeId="7600370246425972947" resolveInfo="type" />
                          </node>
                          <node role="supertypeExpression" roleId="tpd4.1176543950311" type="tp3r.Quotation" typeId="tp3r.1196350785113" id="7600370246425972992" nodeInfo="nn">
                            <node role="quotedNode" roleId="tp3r.1196350785114" type="tp2q.SequenceType" typeId="tp2q.1151689724996" id="7600370246425972993" nodeInfo="in">
                              <node role="elementType" roleId="tp2q.1151689745422" type="tpee.ClassifierType" typeId="tpee.1107535904670" id="7600370246425972994" nodeInfo="in">
                                <link role="classifier" roleId="tpee.1107535924139" targetNodeId="88zw.~SModule" resolveInfo="SModule" />
                              </node>
                            </node>
                          </node>
                        </node>
                      </node>
                      <node role="statement" roleId="tpee.1068581517665" type="tpee.ReturnStatement" typeId="tpee.1068581242878" id="7600370246425972995" nodeInfo="nn">
                        <node role="expression" roleId="tpee.1068581517676" type="tpee.NullLiteral" typeId="tpee.1070534058343" id="7600370246425972996" nodeInfo="nn" />
                      </node>
                    </node>
                  </node>
                </node>
              </node>
              <node role="smodelAttribute" roleId="tpck.5169995583184591170" type="tpf8.TemplateFragment" typeId="tpf8.1095672379244" id="7600370246416867845" nodeInfo="ng" />
            </node>
          </node>
        </node>
      </node>
      <node role="visibility" roleId="tpee.1178549979242" type="tpee.PublicVisibility" typeId="tpee.1146644602865" id="1125969196844488743" nodeInfo="nn" />
    </node>
  </root>
  <root type="tpf8.TemplateDeclaration" typeId="tpf8.1092059087312" id="7738379549905438724" nodeInfo="ng">
    <property name="name" nameId="tpck.1169194664001" value="reduce_UsagesExpression" />
    <property name="virtualPackage" nameId="tpck.1193676396447" value="expression" />
    <link role="applicableConcept" roleId="tpf8.1168285871518" targetNodeId="3xdn.8483375838963816171" resolveInfo="UsagesExpression" />
    <node role="contentNode" roleId="tpf8.1092060348987" type="tpee.ClassConcept" typeId="tpee.1068390468198" id="7738379549905456956" nodeInfo="ig">
      <property name="nonStatic" nameId="tpee.521412098689998745" value="true" />
      <property name="name" nameId="tpck.1169194664001" value="Main" />
      <node role="member" roleId="tpee.5375687026011219971" type="tpee.StaticMethodDeclaration" typeId="tpee.1081236700938" id="7738379549905456957" nodeInfo="igu">
        <property name="name" nameId="tpck.1169194664001" value="execute" />
        <node role="returnType" roleId="tpee.1068580123133" type="tpee.VoidType" typeId="tpee.1068581517677" id="7738379549905456958" nodeInfo="in" />
        <node role="parameter" roleId="tpee.1068580123134" type="tpee.ParameterDeclaration" typeId="tpee.1068498886292" id="7738379549905456959" nodeInfo="ir">
          <property name="name" nameId="tpck.1169194664001" value="context" />
          <node role="type" roleId="tpee.5680397130376446158" type="tpee.ClassifierType" typeId="tpee.1107535904670" id="7738379549905456960" nodeInfo="in">
            <link role="classifier" roleId="tpee.1107535924139" targetNodeId="qgo0.351968380915666545" resolveInfo="ConsoleContext" />
          </node>
        </node>
        <node role="parameter" roleId="tpee.1068580123134" type="tpee.ParameterDeclaration" typeId="tpee.1068498886292" id="7738379549905456961" nodeInfo="ir">
          <property name="name" nameId="tpck.1169194664001" value="console" />
          <node role="type" roleId="tpee.5680397130376446158" type="tpee.ClassifierType" typeId="tpee.1107535904670" id="7738379549905456962" nodeInfo="in">
            <link role="classifier" roleId="tpee.1107535924139" targetNodeId="qgo0.6852607286009617748" resolveInfo="ConsoleStream" />
          </node>
        </node>
        <node role="visibility" roleId="tpee.1178549979242" type="tpee.PublicVisibility" typeId="tpee.1146644602865" id="7738379549905456963" nodeInfo="nn" />
        <node role="body" roleId="tpee.1068580123135" type="tpee.StatementList" typeId="tpee.1068580123136" id="7738379549905456964" nodeInfo="sn">
          <node role="statement" roleId="tpee.1068581517665" type="tpee.ExpressionStatement" typeId="tpee.1068580123155" id="7738379549905464479" nodeInfo="nn">
            <node role="expression" roleId="tpee.1068580123156" type="tpee.StaticMethodCall" typeId="tpee.1081236700937" id="7738379549905466108" nodeInfo="nn">
              <link role="baseMethodDeclaration" roleId="tpee.1068499141037" targetNodeId="8w31.7738379549905453304" resolveInfo="usages" />
              <link role="classConcept" roleId="tpee.1144433194310" targetNodeId="8w31.313482946808721508" resolveInfo="CommandUtil" />
              <node role="actualArgument" roleId="tpee.1068499141038" type="tpee.StaticMethodCall" typeId="tpee.1081236700937" id="4307205004144966842" nodeInfo="nn">
                <link role="baseMethodDeclaration" roleId="tpee.1068499141037" targetNodeId="8w31.4307205004142786686" resolveInfo="createConsoleScope" />
                <link role="classConcept" roleId="tpee.1144433194310" targetNodeId="8w31.313482946808721508" resolveInfo="CommandUtil" />
                <node role="actualArgument" roleId="tpee.1068499141038" type="tpee.NullLiteral" typeId="tpee.1070534058343" id="4307205004144966843" nodeInfo="nn" />
                <node role="actualArgument" roleId="tpee.1068499141038" type="tpee.NullLiteral" typeId="tpee.1070534058343" id="4307205004144966844" nodeInfo="nn" />
                <node role="smodelAttribute" roleId="tpck.5169995583184591170" type="tpf8.CopySrcNodeMacro" typeId="tpf8.1114706874351" id="4307205004144966845" nodeInfo="nn">
                  <node role="sourceNodeQuery" roleId="tpf8.1168024447342" type="tpf8.SourceSubstituteMacro_SourceNodeQuery" typeId="tpf8.1168024337012" id="4307205004144966846" nodeInfo="nn">
                    <node role="body" roleId="tpee.1137022507850" type="tpee.StatementList" typeId="tpee.1068580123136" id="4307205004144966847" nodeInfo="sn">
                      <node role="statement" roleId="tpee.1068581517665" type="tpee.ExpressionStatement" typeId="tpee.1068580123155" id="4307205004144966848" nodeInfo="nn">
                        <node role="expression" roleId="tpee.1068580123156" type="tpee.DotExpression" typeId="tpee.1197027756228" id="4307205004144966849" nodeInfo="nn">
                          <node role="operation" roleId="tpee.1197027833540" type="tp25.SLinkAccess" typeId="tp25.1138056143562" id="4307205004144966850" nodeInfo="nn">
                            <link role="link" roleId="tp25.1138056516764" targetNodeId="3xdn.4307205004132279624" />
                          </node>
                          <node role="operand" roleId="tpee.1197027771414" type="tpf8.TemplateFunctionParameter_sourceNode" typeId="tpf8.1167169188348" id="4307205004144966851" nodeInfo="nn" />
                        </node>
                      </node>
                    </node>
                  </node>
                </node>
              </node>
              <node role="actualArgument" roleId="tpee.1068499141038" type="tpee.NullLiteral" typeId="tpee.1070534058343" id="7738379549905472866" nodeInfo="nn">
                <node role="smodelAttribute" roleId="tpck.5169995583184591170" type="tpf8.CopySrcNodeMacro" typeId="tpf8.1114706874351" id="7738379549905474167" nodeInfo="nn">
                  <node role="sourceNodeQuery" roleId="tpf8.1168024447342" type="tpf8.SourceSubstituteMacro_SourceNodeQuery" typeId="tpf8.1168024337012" id="7738379549905474169" nodeInfo="nn">
                    <node role="body" roleId="tpee.1137022507850" type="tpee.StatementList" typeId="tpee.1068580123136" id="7738379549905474171" nodeInfo="sn">
                      <node role="statement" roleId="tpee.1068581517665" type="tpee.ExpressionStatement" typeId="tpee.1068580123155" id="7738379549905474462" nodeInfo="nn">
                        <node role="expression" roleId="tpee.1068580123156" type="tpee.DotExpression" typeId="tpee.1197027756228" id="7738379549905476036" nodeInfo="nn">
                          <node role="operand" roleId="tpee.1197027771414" type="tpf8.TemplateFunctionParameter_sourceNode" typeId="tpf8.1167169188348" id="7738379549905474461" nodeInfo="nn" />
                          <node role="operation" roleId="tpee.1197027833540" type="tp25.SLinkAccess" typeId="tp25.1138056143562" id="7738379549905487347" nodeInfo="nn">
                            <link role="link" roleId="tp25.1138056516764" targetNodeId="3xdn.8483375838963816172" />
                          </node>
                        </node>
                      </node>
                    </node>
                  </node>
                </node>
              </node>
              <node role="smodelAttribute" roleId="tpck.5169995583184591170" type="tpf8.TemplateFragment" typeId="tpf8.1095672379244" id="7738379549905473866" nodeInfo="ng" />
            </node>
          </node>
        </node>
      </node>
      <node role="visibility" roleId="tpee.1178549979242" type="tpee.PublicVisibility" typeId="tpee.1146644602865" id="7738379549905456989" nodeInfo="nn" />
    </node>
  </root>
  <root type="tpf8.TemplateDeclaration" typeId="tpf8.1092059087312" id="7738379549910152710" nodeInfo="ng">
    <property name="name" nameId="tpck.1169194664001" value="reduce_InstancesExpression" />
    <property name="virtualPackage" nameId="tpck.1193676396447" value="expression" />
    <link role="applicableConcept" roleId="tpf8.1168285871518" targetNodeId="3xdn.7738379549910147341" resolveInfo="InstancesExpression" />
    <node role="contentNode" roleId="tpf8.1092060348987" type="tpee.ClassConcept" typeId="tpee.1068390468198" id="7738379549910152711" nodeInfo="ig">
      <property name="nonStatic" nameId="tpee.521412098689998745" value="true" />
      <property name="name" nameId="tpck.1169194664001" value="Main" />
      <node role="member" roleId="tpee.5375687026011219971" type="tpee.StaticMethodDeclaration" typeId="tpee.1081236700938" id="7738379549910152712" nodeInfo="igu">
        <property name="name" nameId="tpck.1169194664001" value="execute" />
        <node role="returnType" roleId="tpee.1068580123133" type="tpee.VoidType" typeId="tpee.1068581517677" id="7738379549910152713" nodeInfo="in" />
        <node role="parameter" roleId="tpee.1068580123134" type="tpee.ParameterDeclaration" typeId="tpee.1068498886292" id="7738379549910152714" nodeInfo="ir">
          <property name="name" nameId="tpck.1169194664001" value="context" />
          <node role="type" roleId="tpee.5680397130376446158" type="tpee.ClassifierType" typeId="tpee.1107535904670" id="7738379549910152715" nodeInfo="in">
            <link role="classifier" roleId="tpee.1107535924139" targetNodeId="qgo0.351968380915666545" resolveInfo="ConsoleContext" />
          </node>
        </node>
        <node role="parameter" roleId="tpee.1068580123134" type="tpee.ParameterDeclaration" typeId="tpee.1068498886292" id="7738379549910152716" nodeInfo="ir">
          <property name="name" nameId="tpck.1169194664001" value="console" />
          <node role="type" roleId="tpee.5680397130376446158" type="tpee.ClassifierType" typeId="tpee.1107535904670" id="7738379549910152717" nodeInfo="in">
            <link role="classifier" roleId="tpee.1107535924139" targetNodeId="qgo0.6852607286009617748" resolveInfo="ConsoleStream" />
          </node>
        </node>
        <node role="visibility" roleId="tpee.1178549979242" type="tpee.PublicVisibility" typeId="tpee.1146644602865" id="7738379549910152718" nodeInfo="nn" />
        <node role="body" roleId="tpee.1068580123135" type="tpee.StatementList" typeId="tpee.1068580123136" id="7738379549910152719" nodeInfo="sn">
          <node role="statement" roleId="tpee.1068581517665" type="tpee.ExpressionStatement" typeId="tpee.1068580123155" id="7738379549910152720" nodeInfo="nn">
            <node role="expression" roleId="tpee.1068580123156" type="tpee.StaticMethodCall" typeId="tpee.1081236700937" id="7738379549910181265" nodeInfo="nn">
              <link role="baseMethodDeclaration" roleId="tpee.1068499141037" targetNodeId="8w31.7738379549910165780" resolveInfo="instances" />
              <link role="classConcept" roleId="tpee.1144433194310" targetNodeId="8w31.313482946808721508" resolveInfo="CommandUtil" />
              <node role="actualArgument" roleId="tpee.1068499141038" type="tpee.StaticMethodCall" typeId="tpee.1081236700937" id="4307205004144963066" nodeInfo="nn">
                <link role="baseMethodDeclaration" roleId="tpee.1068499141037" targetNodeId="8w31.4307205004142786686" resolveInfo="createConsoleScope" />
                <link role="classConcept" roleId="tpee.1144433194310" targetNodeId="8w31.313482946808721508" resolveInfo="CommandUtil" />
                <node role="actualArgument" roleId="tpee.1068499141038" type="tpee.NullLiteral" typeId="tpee.1070534058343" id="4307205004144963067" nodeInfo="nn" />
                <node role="actualArgument" roleId="tpee.1068499141038" type="tpee.NullLiteral" typeId="tpee.1070534058343" id="4307205004144963068" nodeInfo="nn" />
                <node role="smodelAttribute" roleId="tpck.5169995583184591170" type="tpf8.CopySrcNodeMacro" typeId="tpf8.1114706874351" id="4307205004144963069" nodeInfo="nn">
                  <node role="sourceNodeQuery" roleId="tpf8.1168024447342" type="tpf8.SourceSubstituteMacro_SourceNodeQuery" typeId="tpf8.1168024337012" id="4307205004144963070" nodeInfo="nn">
                    <node role="body" roleId="tpee.1137022507850" type="tpee.StatementList" typeId="tpee.1068580123136" id="4307205004144963071" nodeInfo="sn">
                      <node role="statement" roleId="tpee.1068581517665" type="tpee.ExpressionStatement" typeId="tpee.1068580123155" id="4307205004144963072" nodeInfo="nn">
                        <node role="expression" roleId="tpee.1068580123156" type="tpee.DotExpression" typeId="tpee.1197027756228" id="4307205004144963073" nodeInfo="nn">
                          <node role="operation" roleId="tpee.1197027833540" type="tp25.SLinkAccess" typeId="tp25.1138056143562" id="4307205004144963074" nodeInfo="nn">
                            <link role="link" roleId="tp25.1138056516764" targetNodeId="3xdn.4307205004132279624" />
                          </node>
                          <node role="operand" roleId="tpee.1197027771414" type="tpf8.TemplateFunctionParameter_sourceNode" typeId="tpf8.1167169188348" id="4307205004144963075" nodeInfo="nn" />
                        </node>
                      </node>
                    </node>
                  </node>
                </node>
              </node>
              <node role="actualArgument" roleId="tpee.1068499141038" type="tpee.NullLiteral" typeId="tpee.1070534058343" id="7738379549910181269" nodeInfo="nn">
                <node role="smodelAttribute" roleId="tpck.5169995583184591170" type="tpf8.SwitchMacro" typeId="tpf8.1112731569622" id="473081947981668368" nodeInfo="nn">
                  <link role="templateSwitch" roleId="tpf8.1112731629154" targetNodeId="tp27.1206653629433" resolveInfo="switch_toConceptNameStringExpr" />
                  <node role="sourceNodeQuery" roleId="tpf8.1168380395224" type="tpf8.SourceSubstituteMacro_SourceNodeQuery" typeId="tpf8.1168024337012" id="473081947981668370" nodeInfo="nn">
                    <node role="body" roleId="tpee.1137022507850" type="tpee.StatementList" typeId="tpee.1068580123136" id="473081947981668371" nodeInfo="sn">
                      <node role="statement" roleId="tpee.1068581517665" type="tpee.ExpressionStatement" typeId="tpee.1068580123155" id="473081947981671968" nodeInfo="nn">
                        <node role="expression" roleId="tpee.1068580123156" type="tpee.DotExpression" typeId="tpee.1197027756228" id="473081947981672408" nodeInfo="nn">
                          <node role="operand" roleId="tpee.1197027771414" type="tpf8.TemplateFunctionParameter_sourceNode" typeId="tpf8.1167169188348" id="473081947981671967" nodeInfo="nn" />
                          <node role="operation" roleId="tpee.1197027833540" type="tp25.SLinkAccess" typeId="tp25.1138056143562" id="473081947981680473" nodeInfo="nn">
                            <link role="link" roleId="tp25.1138056516764" targetNodeId="3xdn.7738379549910147342" />
                          </node>
                        </node>
                      </node>
                    </node>
                  </node>
                </node>
              </node>
              <node role="smodelAttribute" roleId="tpck.5169995583184591170" type="tpf8.TemplateFragment" typeId="tpf8.1095672379244" id="7738379549910181277" nodeInfo="ng" />
            </node>
          </node>
        </node>
      </node>
      <node role="visibility" roleId="tpee.1178549979242" type="tpee.PublicVisibility" typeId="tpee.1146644602865" id="7738379549910152734" nodeInfo="nn" />
    </node>
  </root>
  <root type="tpf8.TemplateDeclaration" typeId="tpf8.1092059087312" id="752693057587764122" nodeInfo="ng">
    <property name="name" nameId="tpck.1169194664001" value="reduce_ProjectExpression" />
    <property name="virtualPackage" nameId="tpck.1193676396447" value="expression" />
    <link role="applicableConcept" roleId="tpf8.1168285871518" targetNodeId="3xdn.752693057587755272" resolveInfo="ProjectExpression" />
    <node role="contentNode" roleId="tpf8.1092060348987" type="tpee.ClassConcept" typeId="tpee.1068390468198" id="752693057587766585" nodeInfo="ig">
      <property name="nonStatic" nameId="tpee.521412098689998745" value="true" />
      <property name="name" nameId="tpck.1169194664001" value="Main" />
      <node role="member" roleId="tpee.5375687026011219971" type="tpee.StaticMethodDeclaration" typeId="tpee.1081236700938" id="752693057587766586" nodeInfo="igu">
        <property name="name" nameId="tpck.1169194664001" value="execute" />
        <node role="returnType" roleId="tpee.1068580123133" type="tpee.VoidType" typeId="tpee.1068581517677" id="752693057587766587" nodeInfo="in" />
        <node role="parameter" roleId="tpee.1068580123134" type="tpee.ParameterDeclaration" typeId="tpee.1068498886292" id="752693057587766588" nodeInfo="ir">
          <property name="name" nameId="tpck.1169194664001" value="context" />
          <node role="type" roleId="tpee.5680397130376446158" type="tpee.ClassifierType" typeId="tpee.1107535904670" id="752693057587766589" nodeInfo="in">
            <link role="classifier" roleId="tpee.1107535924139" targetNodeId="qgo0.351968380915666545" resolveInfo="ConsoleContext" />
          </node>
        </node>
        <node role="parameter" roleId="tpee.1068580123134" type="tpee.ParameterDeclaration" typeId="tpee.1068498886292" id="752693057587766590" nodeInfo="ir">
          <property name="name" nameId="tpck.1169194664001" value="console" />
          <node role="type" roleId="tpee.5680397130376446158" type="tpee.ClassifierType" typeId="tpee.1107535904670" id="752693057587766591" nodeInfo="in">
            <link role="classifier" roleId="tpee.1107535924139" targetNodeId="qgo0.6852607286009617748" resolveInfo="ConsoleStream" />
          </node>
        </node>
        <node role="visibility" roleId="tpee.1178549979242" type="tpee.PublicVisibility" typeId="tpee.1146644602865" id="752693057587766592" nodeInfo="nn" />
        <node role="body" roleId="tpee.1068580123135" type="tpee.StatementList" typeId="tpee.1068580123136" id="752693057587766593" nodeInfo="sn">
          <node role="statement" roleId="tpee.1068581517665" type="tpee.ExpressionStatement" typeId="tpee.1068580123155" id="752693057587773565" nodeInfo="nn">
            <node role="expression" roleId="tpee.1068580123156" type="tpee.DotExpression" typeId="tpee.1197027756228" id="752693057587773824" nodeInfo="nn">
              <node role="operand" roleId="tpee.1197027771414" type="tpee.VariableReference" typeId="tpee.1068498886296" id="752693057587773564" nodeInfo="nn">
                <link role="variableDeclaration" roleId="tpee.1068581517664" targetNodeId="752693057587766588" resolveInfo="context" />
                <node role="smodelAttribute" roleId="tpck.5169995583184591170" type="tpf8.ReferenceMacro" typeId="tpf8.1088761943574" id="752693057587775364" nodeInfo="nn">
                  <property name="linkRole" nameId="tpck.1757699476691236116" value="variableDeclaration" />
                  <node role="referentFunction" roleId="tpf8.1167770376702" type="tpf8.ReferenceMacro_GetReferent" typeId="tpf8.1167770111131" id="752693057587775365" nodeInfo="nn">
                    <node role="body" roleId="tpee.1137022507850" type="tpee.StatementList" typeId="tpee.1068580123136" id="752693057587775366" nodeInfo="sn">
                      <node role="statement" roleId="tpee.1068581517665" type="tpee.ExpressionStatement" typeId="tpee.1068580123155" id="752693057587766600" nodeInfo="nn">
                        <node role="expression" roleId="tpee.1068580123156" type="tpee.DotExpression" typeId="tpee.1197027756228" id="752693057587766601" nodeInfo="nn">
                          <node role="operand" roleId="tpee.1197027771414" type="tpf3.TemplateFunctionParameter_generationContext" typeId="tpf3.1216860049635" id="752693057587766602" nodeInfo="nn" />
                          <node role="operation" roleId="tpee.1197027833540" type="tpf3.GenerationContextOp_GetOutputByLabelAndInput" typeId="tpf3.1216860049627" id="752693057587766603" nodeInfo="nn">
                            <link role="label" roleId="tpf3.1216860049628" targetNodeId="1915462833254681469" resolveInfo="contextParameter" />
                            <node role="inputNode" roleId="tpf3.1216860049632" type="tpee.DotExpression" typeId="tpee.1197027756228" id="752693057587766604" nodeInfo="nn">
                              <node role="operand" roleId="tpee.1197027771414" type="tpf8.TemplateFunctionParameter_sourceNode" typeId="tpf8.1167169188348" id="752693057587766605" nodeInfo="nn" />
                              <node role="operation" roleId="tpee.1197027833540" type="tp25.Node_GetAncestorOperation" typeId="tp25.1171407110247" id="752693057587766606" nodeInfo="nn">
                                <node role="parameter" roleId="tp25.1144104376918" type="tp25.OperationParm_Concept" typeId="tp25.1144101972840" id="752693057587766607" nodeInfo="ng">
                                  <node role="conceptArgument" roleId="tp25.1207343664468" type="tp25.RefConcept_Reference" typeId="tp25.1177026924588" id="752693057587766608" nodeInfo="nn">
                                    <link role="conceptDeclaration" roleId="tp25.1177026940964" targetNodeId="3xdn.5464054275389846505" resolveInfo="BLCommand" />
                                  </node>
                                </node>
                              </node>
                            </node>
                          </node>
                        </node>
                      </node>
                    </node>
                  </node>
                </node>
              </node>
              <node role="operation" roleId="tpee.1197027833540" type="tpee.InstanceMethodCallOperation" typeId="tpee.1202948039474" id="752693057587775233" nodeInfo="nn">
                <link role="baseMethodDeclaration" roleId="tpee.1068499141037" targetNodeId="qgo0.4374601616592441598" resolveInfo="getProject" />
              </node>
              <node role="smodelAttribute" roleId="tpck.5169995583184591170" type="tpf8.TemplateFragment" typeId="tpf8.1095672379244" id="752693057588229186" nodeInfo="ng" />
            </node>
          </node>
        </node>
      </node>
      <node role="visibility" roleId="tpee.1178549979242" type="tpee.PublicVisibility" typeId="tpee.1146644602865" id="752693057587766610" nodeInfo="nn" />
    </node>
  </root>
  <root type="tpf8.TemplateDeclaration" typeId="tpf8.1092059087312" id="8365379837260462194" nodeInfo="ng">
    <property name="name" nameId="tpck.1169194664001" value="reduce_PrintTextExpression" />
    <property name="virtualPackage" nameId="tpck.1193676396447" value="expression.print" />
    <link role="applicableConcept" roleId="tpf8.1168285871518" targetNodeId="3xdn.8365379837260459177" resolveInfo="PrintTextExpression" />
    <node role="contentNode" roleId="tpf8.1092060348987" type="tpee.ClassConcept" typeId="tpee.1068390468198" id="8365379837260463160" nodeInfo="ig">
      <property name="nonStatic" nameId="tpee.521412098689998745" value="true" />
      <property name="name" nameId="tpck.1169194664001" value="Main" />
      <node role="member" roleId="tpee.5375687026011219971" type="tpee.StaticMethodDeclaration" typeId="tpee.1081236700938" id="8365379837260463161" nodeInfo="igu">
        <property name="name" nameId="tpck.1169194664001" value="execute" />
        <node role="parameter" roleId="tpee.1068580123134" type="tpee.ParameterDeclaration" typeId="tpee.1068498886292" id="8365379837260463162" nodeInfo="ir">
          <property name="name" nameId="tpck.1169194664001" value="context" />
          <node role="type" roleId="tpee.5680397130376446158" type="tpee.ClassifierType" typeId="tpee.1107535904670" id="8365379837260463163" nodeInfo="in">
            <link role="classifier" roleId="tpee.1107535924139" targetNodeId="qgo0.351968380915666545" resolveInfo="ConsoleContext" />
          </node>
        </node>
        <node role="parameter" roleId="tpee.1068580123134" type="tpee.ParameterDeclaration" typeId="tpee.1068498886292" id="8365379837260463164" nodeInfo="ir">
          <property name="name" nameId="tpck.1169194664001" value="console" />
          <node role="type" roleId="tpee.5680397130376446158" type="tpee.ClassifierType" typeId="tpee.1107535904670" id="8365379837260463165" nodeInfo="in">
            <link role="classifier" roleId="tpee.1107535924139" targetNodeId="qgo0.6852607286009617748" resolveInfo="ConsoleStream" />
          </node>
        </node>
        <node role="returnType" roleId="tpee.1068580123133" type="tpee.VoidType" typeId="tpee.1068581517677" id="8365379837260463166" nodeInfo="in" />
        <node role="visibility" roleId="tpee.1178549979242" type="tpee.PublicVisibility" typeId="tpee.1146644602865" id="8365379837260463167" nodeInfo="nn" />
        <node role="body" roleId="tpee.1068580123135" type="tpee.StatementList" typeId="tpee.1068580123136" id="8365379837260463168" nodeInfo="sn">
          <node role="statement" roleId="tpee.1068581517665" type="tpee.ExpressionStatement" typeId="tpee.1068580123155" id="5510759644748879572" nodeInfo="nn">
            <node role="expression" roleId="tpee.1068580123156" type="tpee.DotExpression" typeId="tpee.1197027756228" id="5510759644748879573" nodeInfo="nn">
              <node role="smodelAttribute" roleId="tpck.5169995583184591170" type="tpf8.TemplateFragment" typeId="tpf8.1095672379244" id="7656298970878393419" nodeInfo="ng" />
              <node role="operation" roleId="tpee.1197027833540" type="tpee.InstanceMethodCallOperation" typeId="tpee.1202948039474" id="5510759644748879574" nodeInfo="nn">
                <link role="baseMethodDeclaration" roleId="tpee.1068499141037" targetNodeId="qgo0.6852607286009618216" resolveInfo="addText" />
                <node role="actualArgument" roleId="tpee.1068499141038" type="tpee.PlusExpression" typeId="tpee.1068581242875" id="3820104862372781221" nodeInfo="nn">
                  <node role="rightExpression" roleId="tpee.1081773367579" type="tpee.StringLiteral" typeId="tpee.1070475926800" id="3820104862372781853" nodeInfo="nn">
                    <property name="value" nameId="tpee.1070475926801" value="" />
                  </node>
                  <node role="leftExpression" roleId="tpee.1081773367580" type="tpee.ParenthesizedExpression" typeId="tpee.1079359253375" id="3820104862372777838" nodeInfo="nn">
                    <node role="expression" roleId="tpee.1079359253376" type="tpee.VariableReference" typeId="tpee.1068498886296" id="5510759644748879576" nodeInfo="nn">
                      <node role="smodelAttribute" roleId="tpck.5169995583184591170" type="tpf8.CopySrcNodeMacro" typeId="tpf8.1114706874351" id="5510759644748879577" nodeInfo="nn">
                        <node role="sourceNodeQuery" roleId="tpf8.1168024447342" type="tpf8.SourceSubstituteMacro_SourceNodeQuery" typeId="tpf8.1168024337012" id="5510759644748879578" nodeInfo="nn">
                          <node role="body" roleId="tpee.1137022507850" type="tpee.StatementList" typeId="tpee.1068580123136" id="5510759644748879579" nodeInfo="sn">
                            <node role="statement" roleId="tpee.1068581517665" type="tpee.ExpressionStatement" typeId="tpee.1068580123155" id="5510759644748879580" nodeInfo="nn">
                              <node role="expression" roleId="tpee.1068580123156" type="tpee.DotExpression" typeId="tpee.1197027756228" id="5510759644748879581" nodeInfo="nn">
                                <node role="operation" roleId="tpee.1197027833540" type="tp25.SLinkAccess" typeId="tp25.1138056143562" id="5510759644748879582" nodeInfo="nn">
                                  <link role="link" roleId="tp25.1138056516764" targetNodeId="3xdn.8365379837260461921" />
                                </node>
                                <node role="operand" roleId="tpee.1197027771414" type="tpf8.TemplateFunctionParameter_sourceNode" typeId="tpf8.1167169188348" id="5510759644748879583" nodeInfo="nn" />
                              </node>
                            </node>
                          </node>
                        </node>
                      </node>
                    </node>
                  </node>
                </node>
              </node>
              <node role="operand" roleId="tpee.1197027771414" type="tpee.VariableReference" typeId="tpee.1068498886296" id="5510759644748879584" nodeInfo="nn">
                <link role="variableDeclaration" roleId="tpee.1068581517664" targetNodeId="8365379837260463164" resolveInfo="console" />
                <node role="smodelAttribute" roleId="tpck.5169995583184591170" type="tpf8.ReferenceMacro" typeId="tpf8.1088761943574" id="5510759644748879585" nodeInfo="nn">
                  <property name="linkRole" nameId="tpck.1757699476691236116" value="variableDeclaration" />
                  <node role="referentFunction" roleId="tpf8.1167770376702" type="tpf8.ReferenceMacro_GetReferent" typeId="tpf8.1167770111131" id="5510759644748879586" nodeInfo="nn">
                    <node role="body" roleId="tpee.1137022507850" type="tpee.StatementList" typeId="tpee.1068580123136" id="5510759644748879587" nodeInfo="sn">
                      <node role="statement" roleId="tpee.1068581517665" type="tpee.ExpressionStatement" typeId="tpee.1068580123155" id="5510759644748879588" nodeInfo="nn">
                        <node role="expression" roleId="tpee.1068580123156" type="tpee.DotExpression" typeId="tpee.1197027756228" id="5510759644748879589" nodeInfo="nn">
                          <node role="operand" roleId="tpee.1197027771414" type="tpf3.TemplateFunctionParameter_generationContext" typeId="tpf3.1216860049635" id="5510759644748879590" nodeInfo="nn" />
                          <node role="operation" roleId="tpee.1197027833540" type="tpf3.GenerationContextOp_GetOutputByLabelAndInput" typeId="tpf3.1216860049627" id="5510759644748879591" nodeInfo="nn">
                            <link role="label" roleId="tpf3.1216860049628" targetNodeId="8006938998446016323" resolveInfo="consoleParameter" />
                            <node role="inputNode" roleId="tpf3.1216860049632" type="tpee.DotExpression" typeId="tpee.1197027756228" id="5510759644748879592" nodeInfo="nn">
                              <node role="operand" roleId="tpee.1197027771414" type="tpf8.TemplateFunctionParameter_sourceNode" typeId="tpf8.1167169188348" id="5510759644748879593" nodeInfo="nn" />
                              <node role="operation" roleId="tpee.1197027833540" type="tp25.Node_GetAncestorOperation" typeId="tp25.1171407110247" id="5510759644748879594" nodeInfo="nn">
                                <node role="parameter" roleId="tp25.1144104376918" type="tp25.OperationParm_Concept" typeId="tp25.1144101972840" id="5510759644748879595" nodeInfo="ng">
                                  <node role="conceptArgument" roleId="tp25.1207343664468" type="tp25.RefConcept_Reference" typeId="tp25.1177026924588" id="5510759644748879596" nodeInfo="nn">
                                    <link role="conceptDeclaration" roleId="tp25.1177026940964" targetNodeId="3xdn.5464054275389846505" resolveInfo="BLCommand" />
                                  </node>
                                </node>
                              </node>
                            </node>
                          </node>
                        </node>
                      </node>
                    </node>
                  </node>
                </node>
              </node>
            </node>
          </node>
        </node>
      </node>
      <node role="visibility" roleId="tpee.1178549979242" type="tpee.PublicVisibility" typeId="tpee.1146644602865" id="8365379837260463182" nodeInfo="nn" />
    </node>
  </root>
  <root type="tpf8.TemplateDeclaration" typeId="tpf8.1092059087312" id="5510759644748861143" nodeInfo="ng">
    <property name="name" nameId="tpck.1169194664001" value="reduce_PrintNodeExpression" />
    <property name="virtualPackage" nameId="tpck.1193676396447" value="expression.print" />
    <link role="applicableConcept" roleId="tpf8.1168285871518" targetNodeId="3xdn.5510759644748856153" resolveInfo="PrintNodeExpression" />
    <node role="contentNode" roleId="tpf8.1092060348987" type="tpee.ClassConcept" typeId="tpee.1068390468198" id="5510759644748861396" nodeInfo="ig">
      <property name="nonStatic" nameId="tpee.521412098689998745" value="true" />
      <property name="name" nameId="tpck.1169194664001" value="Main" />
      <node role="member" roleId="tpee.5375687026011219971" type="tpee.StaticMethodDeclaration" typeId="tpee.1081236700938" id="5510759644748861397" nodeInfo="igu">
        <property name="name" nameId="tpck.1169194664001" value="execute" />
        <node role="parameter" roleId="tpee.1068580123134" type="tpee.ParameterDeclaration" typeId="tpee.1068498886292" id="5510759644748861398" nodeInfo="ir">
          <property name="name" nameId="tpck.1169194664001" value="context" />
          <node role="type" roleId="tpee.5680397130376446158" type="tpee.ClassifierType" typeId="tpee.1107535904670" id="5510759644748861399" nodeInfo="in">
            <link role="classifier" roleId="tpee.1107535924139" targetNodeId="qgo0.351968380915666545" resolveInfo="ConsoleContext" />
          </node>
        </node>
        <node role="parameter" roleId="tpee.1068580123134" type="tpee.ParameterDeclaration" typeId="tpee.1068498886292" id="5510759644748861400" nodeInfo="ir">
          <property name="name" nameId="tpck.1169194664001" value="console" />
          <node role="type" roleId="tpee.5680397130376446158" type="tpee.ClassifierType" typeId="tpee.1107535904670" id="5510759644748861401" nodeInfo="in">
            <link role="classifier" roleId="tpee.1107535924139" targetNodeId="qgo0.6852607286009617748" resolveInfo="ConsoleStream" />
          </node>
        </node>
        <node role="returnType" roleId="tpee.1068580123133" type="tpee.VoidType" typeId="tpee.1068581517677" id="5510759644748861402" nodeInfo="in" />
        <node role="visibility" roleId="tpee.1178549979242" type="tpee.PublicVisibility" typeId="tpee.1146644602865" id="5510759644748861403" nodeInfo="nn" />
        <node role="body" roleId="tpee.1068580123135" type="tpee.StatementList" typeId="tpee.1068580123136" id="5510759644748861404" nodeInfo="sn">
          <node role="statement" roleId="tpee.1068581517665" type="tpee.LocalVariableDeclarationStatement" typeId="tpee.1068581242864" id="5510759644749139946" nodeInfo="nn">
            <node role="localVariableDeclaration" roleId="tpee.1068581242865" type="tpee.LocalVariableDeclaration" typeId="tpee.1068581242863" id="5510759644749139949" nodeInfo="nr">
              <property name="name" nameId="tpck.1169194664001" value="node" />
              <node role="type" roleId="tpee.5680397130376446158" type="tp25.SNodeType" typeId="tp25.1138055754698" id="5510759644749139944" nodeInfo="in" />
            </node>
          </node>
          <node role="statement" roleId="tpee.1068581517665" type="tpee.ExpressionStatement" typeId="tpee.1068580123155" id="5510759644748869354" nodeInfo="nn">
            <node role="expression" roleId="tpee.1068580123156" type="tpee.DotExpression" typeId="tpee.1197027756228" id="5510759644748869355" nodeInfo="nn">
              <node role="smodelAttribute" roleId="tpck.5169995583184591170" type="tpf8.TemplateFragment" typeId="tpf8.1095672379244" id="7656298970878395092" nodeInfo="ng" />
              <node role="operand" roleId="tpee.1197027771414" type="tpee.VariableReference" typeId="tpee.1068498886296" id="5510759644748869356" nodeInfo="nn">
                <link role="variableDeclaration" roleId="tpee.1068581517664" targetNodeId="5510759644748861400" resolveInfo="console" />
                <node role="smodelAttribute" roleId="tpck.5169995583184591170" type="tpf8.ReferenceMacro" typeId="tpf8.1088761943574" id="5510759644748869357" nodeInfo="nn">
                  <property name="linkRole" nameId="tpck.1757699476691236116" value="variableDeclaration" />
                  <node role="referentFunction" roleId="tpf8.1167770376702" type="tpf8.ReferenceMacro_GetReferent" typeId="tpf8.1167770111131" id="5510759644748869358" nodeInfo="nn">
                    <node role="body" roleId="tpee.1137022507850" type="tpee.StatementList" typeId="tpee.1068580123136" id="5510759644748869359" nodeInfo="sn">
                      <node role="statement" roleId="tpee.1068581517665" type="tpee.ExpressionStatement" typeId="tpee.1068580123155" id="5510759644748869360" nodeInfo="nn">
                        <node role="expression" roleId="tpee.1068580123156" type="tpee.DotExpression" typeId="tpee.1197027756228" id="5510759644748869361" nodeInfo="nn">
                          <node role="operand" roleId="tpee.1197027771414" type="tpf3.TemplateFunctionParameter_generationContext" typeId="tpf3.1216860049635" id="5510759644748869362" nodeInfo="nn" />
                          <node role="operation" roleId="tpee.1197027833540" type="tpf3.GenerationContextOp_GetOutputByLabelAndInput" typeId="tpf3.1216860049627" id="5510759644748869363" nodeInfo="nn">
                            <link role="label" roleId="tpf3.1216860049628" targetNodeId="8006938998446016323" resolveInfo="consoleParameter" />
                            <node role="inputNode" roleId="tpf3.1216860049632" type="tpee.DotExpression" typeId="tpee.1197027756228" id="5510759644748869364" nodeInfo="nn">
                              <node role="operand" roleId="tpee.1197027771414" type="tpf8.TemplateFunctionParameter_sourceNode" typeId="tpf8.1167169188348" id="5510759644748869365" nodeInfo="nn" />
                              <node role="operation" roleId="tpee.1197027833540" type="tp25.Node_GetAncestorOperation" typeId="tp25.1171407110247" id="5510759644748869366" nodeInfo="nn">
                                <node role="parameter" roleId="tp25.1144104376918" type="tp25.OperationParm_Concept" typeId="tp25.1144101972840" id="5510759644748869367" nodeInfo="ng">
                                  <node role="conceptArgument" roleId="tp25.1207343664468" type="tp25.RefConcept_Reference" typeId="tp25.1177026924588" id="5510759644748869368" nodeInfo="nn">
                                    <link role="conceptDeclaration" roleId="tp25.1177026940964" targetNodeId="3xdn.5464054275389846505" resolveInfo="BLCommand" />
                                  </node>
                                </node>
                              </node>
                            </node>
                          </node>
                        </node>
                      </node>
                    </node>
                  </node>
                </node>
              </node>
              <node role="operation" roleId="tpee.1197027833540" type="tpee.InstanceMethodCallOperation" typeId="tpee.1202948039474" id="5510759644748869369" nodeInfo="nn">
                <link role="baseMethodDeclaration" roleId="tpee.1068499141037" targetNodeId="qgo0.8927119896327929255" resolveInfo="addNode" />
                <node role="actualArgument" roleId="tpee.1068499141038" type="tpee.DotExpression" typeId="tpee.1197027756228" id="5510759644749142453" nodeInfo="nn">
                  <node role="operand" roleId="tpee.1197027771414" type="tpee.VariableReference" typeId="tpee.1068498886296" id="5510759644749141829" nodeInfo="nn">
                    <link role="variableDeclaration" roleId="tpee.1068581517664" targetNodeId="5510759644749139949" resolveInfo="node" />
                    <node role="smodelAttribute" roleId="tpck.5169995583184591170" type="tpf8.CopySrcNodeMacro" typeId="tpf8.1114706874351" id="5510759644749147950" nodeInfo="nn">
                      <node role="sourceNodeQuery" roleId="tpf8.1168024447342" type="tpf8.SourceSubstituteMacro_SourceNodeQuery" typeId="tpf8.1168024337012" id="5510759644749147953" nodeInfo="nn">
                        <node role="body" roleId="tpee.1137022507850" type="tpee.StatementList" typeId="tpee.1068580123136" id="5510759644749147954" nodeInfo="sn">
                          <node role="statement" roleId="tpee.1068581517665" type="tpee.ExpressionStatement" typeId="tpee.1068580123155" id="5510759644749147960" nodeInfo="nn">
                            <node role="expression" roleId="tpee.1068580123156" type="tpee.DotExpression" typeId="tpee.1197027756228" id="5510759644749147955" nodeInfo="nn">
                              <node role="operation" roleId="tpee.1197027833540" type="tp25.SLinkAccess" typeId="tp25.1138056143562" id="7820875636627289300" nodeInfo="nn">
                                <link role="link" roleId="tp25.1138056516764" targetNodeId="3xdn.8365379837260461921" />
                              </node>
                              <node role="operand" roleId="tpee.1197027771414" type="tpf8.TemplateFunctionParameter_sourceNode" typeId="tpf8.1167169188348" id="5510759644749147959" nodeInfo="nn" />
                            </node>
                          </node>
                        </node>
                      </node>
                    </node>
                  </node>
                  <node role="operation" roleId="tpee.1197027833540" type="tp25.Node_CopyOperation" typeId="tp25.1144146199828" id="5510759644749145906" nodeInfo="nn" />
                </node>
              </node>
            </node>
          </node>
        </node>
      </node>
      <node role="visibility" roleId="tpee.1178549979242" type="tpee.PublicVisibility" typeId="tpee.1146644602865" id="5510759644748861430" nodeInfo="nn" />
    </node>
  </root>
  <root type="tpf8.TemplateDeclaration" typeId="tpf8.1092059087312" id="4593895459761048274" nodeInfo="ng">
    <property name="name" nameId="tpck.1169194664001" value="reduce_NodesExpression" />
    <property name="virtualPackage" nameId="tpck.1193676396447" value="expression" />
    <link role="applicableConcept" roleId="tpf8.1168285871518" targetNodeId="3xdn.2822369470875160718" resolveInfo="NodesExpression" />
    <node role="contentNode" roleId="tpf8.1092060348987" type="tpee.ClassConcept" typeId="tpee.1068390468198" id="4593895459761049871" nodeInfo="ig">
      <property name="nonStatic" nameId="tpee.521412098689998745" value="true" />
      <property name="name" nameId="tpck.1169194664001" value="Main" />
      <node role="member" roleId="tpee.5375687026011219971" type="tpee.StaticMethodDeclaration" typeId="tpee.1081236700938" id="4593895459761049872" nodeInfo="igu">
        <property name="name" nameId="tpck.1169194664001" value="execute" />
        <node role="returnType" roleId="tpee.1068580123133" type="tpee.VoidType" typeId="tpee.1068581517677" id="4593895459761049873" nodeInfo="in" />
        <node role="parameter" roleId="tpee.1068580123134" type="tpee.ParameterDeclaration" typeId="tpee.1068498886292" id="4593895459761049874" nodeInfo="ir">
          <property name="name" nameId="tpck.1169194664001" value="context" />
          <node role="type" roleId="tpee.5680397130376446158" type="tpee.ClassifierType" typeId="tpee.1107535904670" id="4593895459761049875" nodeInfo="in">
            <link role="classifier" roleId="tpee.1107535924139" targetNodeId="qgo0.351968380915666545" resolveInfo="ConsoleContext" />
          </node>
        </node>
        <node role="parameter" roleId="tpee.1068580123134" type="tpee.ParameterDeclaration" typeId="tpee.1068498886292" id="4593895459761049876" nodeInfo="ir">
          <property name="name" nameId="tpck.1169194664001" value="console" />
          <node role="type" roleId="tpee.5680397130376446158" type="tpee.ClassifierType" typeId="tpee.1107535904670" id="4593895459761049877" nodeInfo="in">
            <link role="classifier" roleId="tpee.1107535924139" targetNodeId="qgo0.6852607286009617748" resolveInfo="ConsoleStream" />
          </node>
        </node>
        <node role="visibility" roleId="tpee.1178549979242" type="tpee.PublicVisibility" typeId="tpee.1146644602865" id="4593895459761049878" nodeInfo="nn" />
        <node role="body" roleId="tpee.1068580123135" type="tpee.StatementList" typeId="tpee.1068580123136" id="4593895459761049879" nodeInfo="sn">
          <node role="statement" roleId="tpee.1068581517665" type="tpee.ExpressionStatement" typeId="tpee.1068580123155" id="4593895459761049880" nodeInfo="nn">
            <node role="expression" roleId="tpee.1068580123156" type="tpee.StaticMethodCall" typeId="tpee.1081236700937" id="4593895459761056644" nodeInfo="nn">
              <link role="baseMethodDeclaration" roleId="tpee.1068499141037" targetNodeId="8w31.313482946808721597" resolveInfo="nodes" />
              <link role="classConcept" roleId="tpee.1144433194310" targetNodeId="8w31.313482946808721508" resolveInfo="CommandUtil" />
              <node role="smodelAttribute" roleId="tpck.5169995583184591170" type="tpf8.TemplateFragment" typeId="tpf8.1095672379244" id="4593895459761056668" nodeInfo="ng" />
              <node role="actualArgument" roleId="tpee.1068499141038" type="tpee.StaticMethodCall" typeId="tpee.1081236700937" id="4307205004143195044" nodeInfo="nn">
                <link role="baseMethodDeclaration" roleId="tpee.1068499141037" targetNodeId="8w31.4307205004142786686" resolveInfo="createConsoleScope" />
                <link role="classConcept" roleId="tpee.1144433194310" targetNodeId="8w31.313482946808721508" resolveInfo="CommandUtil" />
                <node role="actualArgument" roleId="tpee.1068499141038" type="tpee.NullLiteral" typeId="tpee.1070534058343" id="4307205004143195258" nodeInfo="nn" />
                <node role="actualArgument" roleId="tpee.1068499141038" type="tpee.NullLiteral" typeId="tpee.1070534058343" id="4307205004143195717" nodeInfo="nn" />
                <node role="smodelAttribute" roleId="tpck.5169995583184591170" type="tpf8.CopySrcNodeMacro" typeId="tpf8.1114706874351" id="4307205004143195959" nodeInfo="nn">
                  <node role="sourceNodeQuery" roleId="tpf8.1168024447342" type="tpf8.SourceSubstituteMacro_SourceNodeQuery" typeId="tpf8.1168024337012" id="4307205004143195962" nodeInfo="nn">
                    <node role="body" roleId="tpee.1137022507850" type="tpee.StatementList" typeId="tpee.1068580123136" id="4307205004143195963" nodeInfo="sn">
                      <node role="statement" roleId="tpee.1068581517665" type="tpee.ExpressionStatement" typeId="tpee.1068580123155" id="4307205004143195969" nodeInfo="nn">
                        <node role="expression" roleId="tpee.1068580123156" type="tpee.DotExpression" typeId="tpee.1197027756228" id="4307205004143195964" nodeInfo="nn">
                          <node role="operation" roleId="tpee.1197027833540" type="tp25.SLinkAccess" typeId="tp25.1138056143562" id="4307205004143195967" nodeInfo="nn">
                            <link role="link" roleId="tp25.1138056516764" targetNodeId="3xdn.4307205004132279624" />
                          </node>
                          <node role="operand" roleId="tpee.1197027771414" type="tpf8.TemplateFunctionParameter_sourceNode" typeId="tpf8.1167169188348" id="4307205004143195968" nodeInfo="nn" />
                        </node>
                      </node>
                    </node>
                  </node>
                </node>
              </node>
            </node>
          </node>
        </node>
      </node>
      <node role="visibility" roleId="tpee.1178549979242" type="tpee.PublicVisibility" typeId="tpee.1146644602865" id="4593895459761049906" nodeInfo="nn" />
    </node>
  </root>
  <root type="tpf8.TemplateDeclaration" typeId="tpf8.1092059087312" id="6322385757205252390" nodeInfo="ng">
    <property name="name" nameId="tpck.1169194664001" value="reduce_ReferencesExpression" />
    <property name="virtualPackage" nameId="tpck.1193676396447" value="expression" />
    <link role="applicableConcept" roleId="tpf8.1168285871518" targetNodeId="3xdn.6322385757202370749" resolveInfo="ReferencesExpression" />
    <node role="contentNode" roleId="tpf8.1092060348987" type="tpee.ClassConcept" typeId="tpee.1068390468198" id="6322385757205254139" nodeInfo="ig">
      <property name="nonStatic" nameId="tpee.521412098689998745" value="true" />
      <property name="name" nameId="tpck.1169194664001" value="Main" />
      <node role="member" roleId="tpee.5375687026011219971" type="tpee.StaticMethodDeclaration" typeId="tpee.1081236700938" id="6322385757205254140" nodeInfo="igu">
        <property name="name" nameId="tpck.1169194664001" value="execute" />
        <node role="returnType" roleId="tpee.1068580123133" type="tpee.VoidType" typeId="tpee.1068581517677" id="6322385757205254141" nodeInfo="in" />
        <node role="parameter" roleId="tpee.1068580123134" type="tpee.ParameterDeclaration" typeId="tpee.1068498886292" id="6322385757205254142" nodeInfo="ir">
          <property name="name" nameId="tpck.1169194664001" value="context" />
          <node role="type" roleId="tpee.5680397130376446158" type="tpee.ClassifierType" typeId="tpee.1107535904670" id="6322385757205254143" nodeInfo="in">
            <link role="classifier" roleId="tpee.1107535924139" targetNodeId="qgo0.351968380915666545" resolveInfo="ConsoleContext" />
          </node>
        </node>
        <node role="parameter" roleId="tpee.1068580123134" type="tpee.ParameterDeclaration" typeId="tpee.1068498886292" id="6322385757205254144" nodeInfo="ir">
          <property name="name" nameId="tpck.1169194664001" value="console" />
          <node role="type" roleId="tpee.5680397130376446158" type="tpee.ClassifierType" typeId="tpee.1107535904670" id="6322385757205254145" nodeInfo="in">
            <link role="classifier" roleId="tpee.1107535924139" targetNodeId="qgo0.6852607286009617748" resolveInfo="ConsoleStream" />
          </node>
        </node>
        <node role="visibility" roleId="tpee.1178549979242" type="tpee.PublicVisibility" typeId="tpee.1146644602865" id="6322385757205254146" nodeInfo="nn" />
        <node role="body" roleId="tpee.1068580123135" type="tpee.StatementList" typeId="tpee.1068580123136" id="6322385757205254147" nodeInfo="sn">
          <node role="statement" roleId="tpee.1068581517665" type="tpee.ExpressionStatement" typeId="tpee.1068580123155" id="6322385757205254148" nodeInfo="nn">
            <node role="expression" roleId="tpee.1068580123156" type="tpee.StaticMethodCall" typeId="tpee.1081236700937" id="6322385757205256312" nodeInfo="nn">
              <link role="baseMethodDeclaration" roleId="tpee.1068499141037" targetNodeId="8w31.1915462833256325237" resolveInfo="references" />
              <link role="classConcept" roleId="tpee.1144433194310" targetNodeId="8w31.313482946808721508" resolveInfo="CommandUtil" />
              <node role="actualArgument" roleId="tpee.1068499141038" type="tpee.StaticMethodCall" typeId="tpee.1081236700937" id="4307205004144964260" nodeInfo="nn">
                <link role="baseMethodDeclaration" roleId="tpee.1068499141037" targetNodeId="8w31.4307205004142786686" resolveInfo="createConsoleScope" />
                <link role="classConcept" roleId="tpee.1144433194310" targetNodeId="8w31.313482946808721508" resolveInfo="CommandUtil" />
                <node role="actualArgument" roleId="tpee.1068499141038" type="tpee.NullLiteral" typeId="tpee.1070534058343" id="4307205004144964261" nodeInfo="nn" />
                <node role="actualArgument" roleId="tpee.1068499141038" type="tpee.NullLiteral" typeId="tpee.1070534058343" id="4307205004144964262" nodeInfo="nn" />
                <node role="smodelAttribute" roleId="tpck.5169995583184591170" type="tpf8.CopySrcNodeMacro" typeId="tpf8.1114706874351" id="4307205004144964263" nodeInfo="nn">
                  <node role="sourceNodeQuery" roleId="tpf8.1168024447342" type="tpf8.SourceSubstituteMacro_SourceNodeQuery" typeId="tpf8.1168024337012" id="4307205004144964264" nodeInfo="nn">
                    <node role="body" roleId="tpee.1137022507850" type="tpee.StatementList" typeId="tpee.1068580123136" id="4307205004144964265" nodeInfo="sn">
                      <node role="statement" roleId="tpee.1068581517665" type="tpee.ExpressionStatement" typeId="tpee.1068580123155" id="4307205004144964266" nodeInfo="nn">
                        <node role="expression" roleId="tpee.1068580123156" type="tpee.DotExpression" typeId="tpee.1197027756228" id="4307205004144964267" nodeInfo="nn">
                          <node role="operation" roleId="tpee.1197027833540" type="tp25.SLinkAccess" typeId="tp25.1138056143562" id="4307205004144964268" nodeInfo="nn">
                            <link role="link" roleId="tp25.1138056516764" targetNodeId="3xdn.4307205004132279624" />
                          </node>
                          <node role="operand" roleId="tpee.1197027771414" type="tpf8.TemplateFunctionParameter_sourceNode" typeId="tpf8.1167169188348" id="4307205004144964269" nodeInfo="nn" />
                        </node>
                      </node>
                    </node>
                  </node>
                </node>
              </node>
              <node role="smodelAttribute" roleId="tpck.5169995583184591170" type="tpf8.TemplateFragment" typeId="tpf8.1095672379244" id="6322385757205256348" nodeInfo="ng" />
            </node>
          </node>
        </node>
      </node>
      <node role="visibility" roleId="tpee.1178549979242" type="tpee.PublicVisibility" typeId="tpee.1146644602865" id="6322385757205254186" nodeInfo="nn" />
    </node>
  </root>
  <root type="tpf8.TemplateDeclaration" typeId="tpf8.1092059087312" id="6864030874027864910" nodeInfo="ng">
    <property name="name" nameId="tpck.1169194664001" value="reduce_ModelsExpression" />
    <property name="virtualPackage" nameId="tpck.1193676396447" value="expression" />
    <link role="applicableConcept" roleId="tpf8.1168285871518" targetNodeId="3xdn.6864030874027862829" resolveInfo="ModelsExpression" />
    <node role="contentNode" roleId="tpf8.1092060348987" type="tpee.ClassConcept" typeId="tpee.1068390468198" id="6864030874027865483" nodeInfo="ig">
      <property name="nonStatic" nameId="tpee.521412098689998745" value="true" />
      <property name="name" nameId="tpck.1169194664001" value="Main" />
      <node role="member" roleId="tpee.5375687026011219971" type="tpee.StaticMethodDeclaration" typeId="tpee.1081236700938" id="6864030874027865484" nodeInfo="igu">
        <property name="name" nameId="tpck.1169194664001" value="execute" />
        <node role="returnType" roleId="tpee.1068580123133" type="tpee.VoidType" typeId="tpee.1068581517677" id="6864030874027865485" nodeInfo="in" />
        <node role="parameter" roleId="tpee.1068580123134" type="tpee.ParameterDeclaration" typeId="tpee.1068498886292" id="6864030874027865486" nodeInfo="ir">
          <property name="name" nameId="tpck.1169194664001" value="context" />
          <node role="type" roleId="tpee.5680397130376446158" type="tpee.ClassifierType" typeId="tpee.1107535904670" id="6864030874027865487" nodeInfo="in">
            <link role="classifier" roleId="tpee.1107535924139" targetNodeId="qgo0.351968380915666545" resolveInfo="ConsoleContext" />
          </node>
        </node>
        <node role="parameter" roleId="tpee.1068580123134" type="tpee.ParameterDeclaration" typeId="tpee.1068498886292" id="6864030874027865488" nodeInfo="ir">
          <property name="name" nameId="tpck.1169194664001" value="console" />
          <node role="type" roleId="tpee.5680397130376446158" type="tpee.ClassifierType" typeId="tpee.1107535904670" id="6864030874027865489" nodeInfo="in">
            <link role="classifier" roleId="tpee.1107535924139" targetNodeId="qgo0.6852607286009617748" resolveInfo="ConsoleStream" />
          </node>
        </node>
        <node role="visibility" roleId="tpee.1178549979242" type="tpee.PublicVisibility" typeId="tpee.1146644602865" id="6864030874027865490" nodeInfo="nn" />
        <node role="body" roleId="tpee.1068580123135" type="tpee.StatementList" typeId="tpee.1068580123136" id="6864030874027865491" nodeInfo="sn">
          <node role="statement" roleId="tpee.1068581517665" type="tpee.ExpressionStatement" typeId="tpee.1068580123155" id="6864030874027865492" nodeInfo="nn">
            <node role="expression" roleId="tpee.1068580123156" type="tpee.StaticMethodCall" typeId="tpee.1081236700937" id="6864030874028744805" nodeInfo="nn">
              <link role="baseMethodDeclaration" roleId="tpee.1068499141037" targetNodeId="8w31.752693057586560909" resolveInfo="models" />
              <link role="classConcept" roleId="tpee.1144433194310" targetNodeId="8w31.313482946808721508" resolveInfo="CommandUtil" />
              <node role="actualArgument" roleId="tpee.1068499141038" type="tpee.StaticMethodCall" typeId="tpee.1081236700937" id="4307205004144961923" nodeInfo="nn">
                <link role="baseMethodDeclaration" roleId="tpee.1068499141037" targetNodeId="8w31.4307205004142786686" resolveInfo="createConsoleScope" />
                <link role="classConcept" roleId="tpee.1144433194310" targetNodeId="8w31.313482946808721508" resolveInfo="CommandUtil" />
                <node role="actualArgument" roleId="tpee.1068499141038" type="tpee.NullLiteral" typeId="tpee.1070534058343" id="4307205004144961924" nodeInfo="nn" />
                <node role="actualArgument" roleId="tpee.1068499141038" type="tpee.NullLiteral" typeId="tpee.1070534058343" id="4307205004144961925" nodeInfo="nn" />
                <node role="smodelAttribute" roleId="tpck.5169995583184591170" type="tpf8.CopySrcNodeMacro" typeId="tpf8.1114706874351" id="4307205004144961926" nodeInfo="nn">
                  <node role="sourceNodeQuery" roleId="tpf8.1168024447342" type="tpf8.SourceSubstituteMacro_SourceNodeQuery" typeId="tpf8.1168024337012" id="4307205004144961927" nodeInfo="nn">
                    <node role="body" roleId="tpee.1137022507850" type="tpee.StatementList" typeId="tpee.1068580123136" id="4307205004144961928" nodeInfo="sn">
                      <node role="statement" roleId="tpee.1068581517665" type="tpee.ExpressionStatement" typeId="tpee.1068580123155" id="4307205004144961929" nodeInfo="nn">
                        <node role="expression" roleId="tpee.1068580123156" type="tpee.DotExpression" typeId="tpee.1197027756228" id="4307205004144961930" nodeInfo="nn">
                          <node role="operation" roleId="tpee.1197027833540" type="tp25.SLinkAccess" typeId="tp25.1138056143562" id="4307205004144961931" nodeInfo="nn">
                            <link role="link" roleId="tp25.1138056516764" targetNodeId="3xdn.4307205004132279624" />
                          </node>
                          <node role="operand" roleId="tpee.1197027771414" type="tpf8.TemplateFunctionParameter_sourceNode" typeId="tpf8.1167169188348" id="4307205004144961932" nodeInfo="nn" />
                        </node>
                      </node>
                    </node>
                  </node>
                </node>
              </node>
              <node role="smodelAttribute" roleId="tpck.5169995583184591170" type="tpf8.TemplateFragment" typeId="tpf8.1095672379244" id="6864030874028744821" nodeInfo="ng" />
            </node>
          </node>
        </node>
      </node>
      <node role="visibility" roleId="tpee.1178549979242" type="tpee.PublicVisibility" typeId="tpee.1146644602865" id="6864030874027865510" nodeInfo="nn" />
    </node>
  </root>
  <root type="tpf8.TemplateDeclaration" typeId="tpf8.1092059087312" id="6864030874030058419" nodeInfo="ng">
    <property name="name" nameId="tpck.1169194664001" value="reduce_ModulesExpression" />
    <property name="virtualPackage" nameId="tpck.1193676396447" value="expression" />
    <link role="applicableConcept" roleId="tpf8.1168285871518" targetNodeId="3xdn.6864030874028745314" resolveInfo="ModulesExpression" />
    <node role="contentNode" roleId="tpf8.1092060348987" type="tpee.ClassConcept" typeId="tpee.1068390468198" id="6864030874030058913" nodeInfo="ig">
      <property name="nonStatic" nameId="tpee.521412098689998745" value="true" />
      <property name="name" nameId="tpck.1169194664001" value="Main" />
      <node role="member" roleId="tpee.5375687026011219971" type="tpee.StaticMethodDeclaration" typeId="tpee.1081236700938" id="6864030874030058914" nodeInfo="igu">
        <property name="name" nameId="tpck.1169194664001" value="execute" />
        <node role="returnType" roleId="tpee.1068580123133" type="tpee.VoidType" typeId="tpee.1068581517677" id="6864030874030058915" nodeInfo="in" />
        <node role="parameter" roleId="tpee.1068580123134" type="tpee.ParameterDeclaration" typeId="tpee.1068498886292" id="6864030874030058916" nodeInfo="ir">
          <property name="name" nameId="tpck.1169194664001" value="context" />
          <node role="type" roleId="tpee.5680397130376446158" type="tpee.ClassifierType" typeId="tpee.1107535904670" id="6864030874030058917" nodeInfo="in">
            <link role="classifier" roleId="tpee.1107535924139" targetNodeId="qgo0.351968380915666545" resolveInfo="ConsoleContext" />
          </node>
        </node>
        <node role="parameter" roleId="tpee.1068580123134" type="tpee.ParameterDeclaration" typeId="tpee.1068498886292" id="6864030874030058918" nodeInfo="ir">
          <property name="name" nameId="tpck.1169194664001" value="console" />
          <node role="type" roleId="tpee.5680397130376446158" type="tpee.ClassifierType" typeId="tpee.1107535904670" id="6864030874030058919" nodeInfo="in">
            <link role="classifier" roleId="tpee.1107535924139" targetNodeId="qgo0.6852607286009617748" resolveInfo="ConsoleStream" />
          </node>
        </node>
        <node role="visibility" roleId="tpee.1178549979242" type="tpee.PublicVisibility" typeId="tpee.1146644602865" id="6864030874030058920" nodeInfo="nn" />
        <node role="body" roleId="tpee.1068580123135" type="tpee.StatementList" typeId="tpee.1068580123136" id="6864030874030058921" nodeInfo="sn">
          <node role="statement" roleId="tpee.1068581517665" type="tpee.ExpressionStatement" typeId="tpee.1068580123155" id="6864030874030058922" nodeInfo="nn">
            <node role="expression" roleId="tpee.1068580123156" type="tpee.StaticMethodCall" typeId="tpee.1081236700937" id="6864030874030059384" nodeInfo="nn">
              <link role="baseMethodDeclaration" roleId="tpee.1068499141037" targetNodeId="8w31.752693057586786176" resolveInfo="modules" />
              <link role="classConcept" roleId="tpee.1144433194310" targetNodeId="8w31.313482946808721508" resolveInfo="CommandUtil" />
              <node role="actualArgument" roleId="tpee.1068499141038" type="tpee.StaticMethodCall" typeId="tpee.1081236700937" id="4307205004144960985" nodeInfo="nn">
                <link role="baseMethodDeclaration" roleId="tpee.1068499141037" targetNodeId="8w31.4307205004142786686" resolveInfo="createConsoleScope" />
                <link role="classConcept" roleId="tpee.1144433194310" targetNodeId="8w31.313482946808721508" resolveInfo="CommandUtil" />
                <node role="actualArgument" roleId="tpee.1068499141038" type="tpee.NullLiteral" typeId="tpee.1070534058343" id="4307205004144960986" nodeInfo="nn" />
                <node role="actualArgument" roleId="tpee.1068499141038" type="tpee.NullLiteral" typeId="tpee.1070534058343" id="4307205004144960987" nodeInfo="nn" />
                <node role="smodelAttribute" roleId="tpck.5169995583184591170" type="tpf8.CopySrcNodeMacro" typeId="tpf8.1114706874351" id="4307205004144960988" nodeInfo="nn">
                  <node role="sourceNodeQuery" roleId="tpf8.1168024447342" type="tpf8.SourceSubstituteMacro_SourceNodeQuery" typeId="tpf8.1168024337012" id="4307205004144960989" nodeInfo="nn">
                    <node role="body" roleId="tpee.1137022507850" type="tpee.StatementList" typeId="tpee.1068580123136" id="4307205004144960990" nodeInfo="sn">
                      <node role="statement" roleId="tpee.1068581517665" type="tpee.ExpressionStatement" typeId="tpee.1068580123155" id="4307205004144960991" nodeInfo="nn">
                        <node role="expression" roleId="tpee.1068580123156" type="tpee.DotExpression" typeId="tpee.1197027756228" id="4307205004144960992" nodeInfo="nn">
                          <node role="operation" roleId="tpee.1197027833540" type="tp25.SLinkAccess" typeId="tp25.1138056143562" id="4307205004144960993" nodeInfo="nn">
                            <link role="link" roleId="tp25.1138056516764" targetNodeId="3xdn.4307205004132279624" />
                          </node>
                          <node role="operand" roleId="tpee.1197027771414" type="tpf8.TemplateFunctionParameter_sourceNode" typeId="tpf8.1167169188348" id="4307205004144960994" nodeInfo="nn" />
                        </node>
                      </node>
                    </node>
                  </node>
                </node>
              </node>
              <node role="smodelAttribute" roleId="tpck.5169995583184591170" type="tpf8.TemplateFragment" typeId="tpf8.1095672379244" id="6864030874030059400" nodeInfo="ng" />
            </node>
          </node>
        </node>
      </node>
      <node role="visibility" roleId="tpee.1178549979242" type="tpee.PublicVisibility" typeId="tpee.1146644602865" id="6864030874030058940" nodeInfo="nn" />
    </node>
  </root>
  <root type="tpf8.TemplateDeclaration" typeId="tpf8.1092059087312" id="4307205004142531356" nodeInfo="ng">
    <property name="name" nameId="tpck.1169194664001" value="reduce_QueryParameterList" />
    <property name="virtualPackage" nameId="tpck.1193676396447" value="expression.parameter" />
    <link role="applicableConcept" roleId="tpf8.1168285871518" targetNodeId="3xdn.4307205004132277753" resolveInfo="QueryParameterList" />
    <node role="contentNode" roleId="tpf8.1092060348987" type="tpee.ClassConcept" typeId="tpee.1068390468198" id="4307205004142533382" nodeInfo="ig">
      <property name="nonStatic" nameId="tpee.521412098689998745" value="true" />
      <property name="name" nameId="tpck.1169194664001" value="Main" />
      <node role="member" roleId="tpee.5375687026011219971" type="tpee.StaticMethodDeclaration" typeId="tpee.1081236700938" id="4307205004142533383" nodeInfo="igu">
        <property name="name" nameId="tpck.1169194664001" value="execute" />
        <node role="returnType" roleId="tpee.1068580123133" type="tpee.VoidType" typeId="tpee.1068581517677" id="4307205004142533384" nodeInfo="in" />
        <node role="parameter" roleId="tpee.1068580123134" type="tpee.ParameterDeclaration" typeId="tpee.1068498886292" id="4307205004142533385" nodeInfo="ir">
          <property name="name" nameId="tpck.1169194664001" value="context" />
          <node role="type" roleId="tpee.5680397130376446158" type="tpee.ClassifierType" typeId="tpee.1107535904670" id="4307205004142533386" nodeInfo="in">
            <link role="classifier" roleId="tpee.1107535924139" targetNodeId="qgo0.351968380915666545" resolveInfo="ConsoleContext" />
          </node>
        </node>
        <node role="parameter" roleId="tpee.1068580123134" type="tpee.ParameterDeclaration" typeId="tpee.1068498886292" id="4307205004142533387" nodeInfo="ir">
          <property name="name" nameId="tpck.1169194664001" value="console" />
          <node role="type" roleId="tpee.5680397130376446158" type="tpee.ClassifierType" typeId="tpee.1107535904670" id="4307205004142533388" nodeInfo="in">
            <link role="classifier" roleId="tpee.1107535924139" targetNodeId="qgo0.6852607286009617748" resolveInfo="ConsoleStream" />
          </node>
        </node>
        <node role="visibility" roleId="tpee.1178549979242" type="tpee.PublicVisibility" typeId="tpee.1146644602865" id="4307205004142533389" nodeInfo="nn" />
        <node role="body" roleId="tpee.1068580123135" type="tpee.StatementList" typeId="tpee.1068580123136" id="4307205004142533390" nodeInfo="sn">
          <node role="statement" roleId="tpee.1068581517665" type="tpee.ExpressionStatement" typeId="tpee.1068580123155" id="4307205004142779878" nodeInfo="nn">
            <node role="expression" roleId="tpee.1068580123156" type="tpee.StaticMethodCall" typeId="tpee.1081236700937" id="4307205004142788191" nodeInfo="nn">
              <link role="baseMethodDeclaration" roleId="tpee.1068499141037" targetNodeId="8w31.4307205004142786686" resolveInfo="createConsoleScope" />
              <link role="classConcept" roleId="tpee.1144433194310" targetNodeId="8w31.313482946808721508" resolveInfo="CommandUtil" />
              <node role="actualArgument" roleId="tpee.1068499141038" type="tpee.NullLiteral" typeId="tpee.1070534058343" id="4307205004142793152" nodeInfo="nn">
                <node role="smodelAttribute" roleId="tpck.5169995583184591170" type="tpf8.CopySrcNodeMacro" typeId="tpf8.1114706874351" id="4307205004142795437" nodeInfo="nn">
                  <node role="sourceNodeQuery" roleId="tpf8.1168024447342" type="tpf8.SourceSubstituteMacro_SourceNodeQuery" typeId="tpf8.1168024337012" id="4307205004142795439" nodeInfo="nn">
                    <node role="body" roleId="tpee.1137022507850" type="tpee.StatementList" typeId="tpee.1068580123136" id="4307205004142795441" nodeInfo="sn">
                      <node role="statement" roleId="tpee.1068581517665" type="tpee.LocalVariableDeclarationStatement" typeId="tpee.1068581242864" id="4307205004143274175" nodeInfo="nn">
                        <node role="localVariableDeclaration" roleId="tpee.1068581242865" type="tpee.LocalVariableDeclaration" typeId="tpee.1068581242863" id="4307205004143274178" nodeInfo="nr">
                          <property name="name" nameId="tpck.1169194664001" value="results" />
                          <node role="initializer" roleId="tpee.1068431790190" type="tpee.DotExpression" typeId="tpee.1197027756228" id="4307205004144266086" nodeInfo="nn">
                            <node role="operand" roleId="tpee.1197027771414" type="tpee.DotExpression" typeId="tpee.1197027756228" id="4307205004142810886" nodeInfo="nn">
                              <node role="operand" roleId="tpee.1197027771414" type="tpee.DotExpression" typeId="tpee.1197027756228" id="4307205004142796272" nodeInfo="nn">
                                <node role="operand" roleId="tpee.1197027771414" type="tpf8.TemplateFunctionParameter_sourceNode" typeId="tpf8.1167169188348" id="4307205004142795691" nodeInfo="nn" />
                                <node role="operation" roleId="tpee.1197027833540" type="tp25.SLinkListAccess" typeId="tp25.1138056282393" id="4307205004142801111" nodeInfo="nn">
                                  <link role="link" roleId="tp25.1138056546658" targetNodeId="3xdn.4307205004141421222" />
                                </node>
                              </node>
                              <node role="operation" roleId="tpee.1197027833540" type="tp2q.WhereOperation" typeId="tp2q.1202120902084" id="4307205004142853474" nodeInfo="nn">
                                <node role="closure" roleId="tp2q.1204796294226" type="tp2c.ClosureLiteral" typeId="tp2c.1199569711397" id="4307205004142853476" nodeInfo="nn">
                                  <node role="body" roleId="tp2c.1199569916463" type="tpee.StatementList" typeId="tpee.1068580123136" id="4307205004142853477" nodeInfo="sn">
                                    <node role="statement" roleId="tpee.1068581517665" type="tpee.ExpressionStatement" typeId="tpee.1068580123155" id="4307205004142855137" nodeInfo="nn">
                                      <node role="expression" roleId="tpee.1068580123156" type="tpee.DotExpression" typeId="tpee.1197027756228" id="4307205004142858029" nodeInfo="nn">
                                        <node role="operand" roleId="tpee.1197027771414" type="tpee.VariableReference" typeId="tpee.1068498886296" id="4307205004142855136" nodeInfo="nn">
                                          <link role="variableDeclaration" roleId="tpee.1068581517664" targetNodeId="4307205004142853478" resolveInfo="it" />
                                        </node>
                                        <node role="operation" roleId="tpee.1197027833540" type="tp25.Node_IsInstanceOfOperation" typeId="tp25.1139621453865" id="4307205004142876919" nodeInfo="nn">
                                          <node role="conceptArgument" roleId="tp25.1177027386292" type="tp25.RefConcept_Reference" typeId="tp25.1177026924588" id="4307205004142878539" nodeInfo="nn">
                                            <link role="conceptDeclaration" roleId="tp25.1177026940964" targetNodeId="3xdn.4307205004132412719" resolveInfo="QueryParameterScope" />
                                          </node>
                                        </node>
                                      </node>
                                    </node>
                                  </node>
                                  <node role="parameter" roleId="tp2c.1199569906740" type="tp2q.SmartClosureParameterDeclaration" typeId="tp2q.1203518072036" id="4307205004142853478" nodeInfo="ig">
                                    <property name="name" nameId="tpck.1169194664001" value="it" />
                                    <node role="type" roleId="tpee.5680397130376446158" type="tpee.UndefinedType" typeId="tpee.4836112446988635817" id="4307205004142853479" nodeInfo="in" />
                                  </node>
                                </node>
                              </node>
                            </node>
                            <node role="operation" roleId="tpee.1197027833540" type="tp2q.SelectOperation" typeId="tp2q.1202128969694" id="4307205004144277357" nodeInfo="nn">
                              <node role="closure" roleId="tp2q.1204796294226" type="tp2c.ClosureLiteral" typeId="tp2c.1199569711397" id="4307205004144277359" nodeInfo="nn">
                                <node role="body" roleId="tp2c.1199569916463" type="tpee.StatementList" typeId="tpee.1068580123136" id="4307205004144277360" nodeInfo="sn">
                                  <node role="statement" roleId="tpee.1068581517665" type="tpee.ExpressionStatement" typeId="tpee.1068580123155" id="4307205004144279701" nodeInfo="nn">
                                    <node role="expression" roleId="tpee.1068580123156" type="tp25.SNodeTypeCastExpression" typeId="tp25.1140137987495" id="4307205004144301960" nodeInfo="nn">
                                      <link role="concept" roleId="tp25.1140138128738" targetNodeId="3xdn.4307205004132412719" resolveInfo="QueryParameterScope" />
                                      <node role="leftExpression" roleId="tp25.1140138123956" type="tpee.VariableReference" typeId="tpee.1068498886296" id="4307205004144279700" nodeInfo="nn">
                                        <link role="variableDeclaration" roleId="tpee.1068581517664" targetNodeId="4307205004144277361" resolveInfo="it" />
                                      </node>
                                    </node>
                                  </node>
                                </node>
                                <node role="parameter" roleId="tp2c.1199569906740" type="tp2q.SmartClosureParameterDeclaration" typeId="tp2q.1203518072036" id="4307205004144277361" nodeInfo="ig">
                                  <property name="name" nameId="tpck.1169194664001" value="it" />
                                  <node role="type" roleId="tpee.5680397130376446158" type="tpee.UndefinedType" typeId="tpee.4836112446988635817" id="4307205004144277362" nodeInfo="in" />
                                </node>
                              </node>
                            </node>
                          </node>
                          <node role="type" roleId="tpee.5680397130376446158" type="tp2q.SequenceType" typeId="tp2q.1151689724996" id="4307205004143287081" nodeInfo="in">
                            <node role="elementType" roleId="tp2q.1151689745422" type="tp25.SNodeType" typeId="tp25.1138055754698" id="4307205004143274174" nodeInfo="in">
                              <link role="concept" roleId="tp25.1138405853777" targetNodeId="3xdn.4307205004132412719" resolveInfo="QueryParameterScope" />
                            </node>
                          </node>
                        </node>
                      </node>
                      <node role="statement" roleId="tpee.1068581517665" type="tpee.ReturnStatement" typeId="tpee.1068581242878" id="4307205004143278171" nodeInfo="nn">
                        <node role="expression" roleId="tpee.1068581517676" type="tpee.TernaryOperatorExpression" typeId="tpee.1163668896201" id="4307205004143304231" nodeInfo="nn">
                          <node role="ifTrue" roleId="tpee.1163668922816" type="tp3r.Quotation" typeId="tp3r.1196350785113" id="4307205004143305196" nodeInfo="nn">
                            <node role="quotedNode" roleId="tp3r.1196350785114" type="tpee.NullLiteral" typeId="tpee.1070534058343" id="4307205004143306261" nodeInfo="nn" />
                          </node>
                          <node role="ifFalse" roleId="tpee.1163668934364" type="tpee.DotExpression" typeId="tpee.1197027756228" id="4307205004144337275" nodeInfo="nn">
                            <node role="operand" roleId="tpee.1197027771414" type="tpee.DotExpression" typeId="tpee.1197027756228" id="4307205004143316156" nodeInfo="nn">
                              <node role="operand" roleId="tpee.1197027771414" type="tpee.VariableReference" typeId="tpee.1068498886296" id="4307205004143306294" nodeInfo="nn">
                                <link role="variableDeclaration" roleId="tpee.1068581517664" targetNodeId="4307205004143274178" resolveInfo="results" />
                              </node>
                              <node role="operation" roleId="tpee.1197027833540" type="tp2q.GetFirstOperation" typeId="tp2q.1165525191778" id="4307205004143323726" nodeInfo="nn" />
                            </node>
                            <node role="operation" roleId="tpee.1197027833540" type="tp25.SLinkAccess" typeId="tp25.1138056143562" id="4307205004144349512" nodeInfo="nn">
                              <link role="link" roleId="tp25.1138056516764" targetNodeId="3xdn.4307205004134707081" />
                            </node>
                          </node>
                          <node role="condition" roleId="tpee.1163668914799" type="tpee.DotExpression" typeId="tpee.1197027756228" id="4307205004143282553" nodeInfo="nn">
                            <node role="operand" roleId="tpee.1197027771414" type="tpee.VariableReference" typeId="tpee.1068498886296" id="4307205004143280772" nodeInfo="nn">
                              <link role="variableDeclaration" roleId="tpee.1068581517664" targetNodeId="4307205004143274178" resolveInfo="results" />
                            </node>
                            <node role="operation" roleId="tpee.1197027833540" type="tp2q.IsEmptyOperation" typeId="tp2q.1165530316231" id="4307205004143295583" nodeInfo="nn" />
                          </node>
                        </node>
                      </node>
                    </node>
                  </node>
                </node>
              </node>
              <node role="actualArgument" roleId="tpee.1068499141038" type="tpee.BooleanConstant" typeId="tpee.1068580123137" id="4307205004142792926" nodeInfo="nn">
                <node role="smodelAttribute" roleId="tpck.5169995583184591170" type="tpf8.CopySrcNodeMacro" typeId="tpf8.1114706874351" id="4307205004142895892" nodeInfo="nn">
                  <node role="sourceNodeQuery" roleId="tpf8.1168024447342" type="tpf8.SourceSubstituteMacro_SourceNodeQuery" typeId="tpf8.1168024337012" id="4307205004142895894" nodeInfo="nn">
                    <node role="body" roleId="tpee.1137022507850" type="tpee.StatementList" typeId="tpee.1068580123136" id="4307205004142895896" nodeInfo="sn">
                      <node role="statement" roleId="tpee.1068581517665" type="tpee.LocalVariableDeclarationStatement" typeId="tpee.1068581242864" id="4307205004143326219" nodeInfo="nn">
                        <node role="localVariableDeclaration" roleId="tpee.1068581242865" type="tpee.LocalVariableDeclaration" typeId="tpee.1068581242863" id="4307205004143326220" nodeInfo="nr">
                          <property name="name" nameId="tpck.1169194664001" value="results" />
                          <node role="type" roleId="tpee.5680397130376446158" type="tp2q.SequenceType" typeId="tp2q.1151689724996" id="4307205004143326235" nodeInfo="in">
                            <node role="elementType" roleId="tp2q.1151689745422" type="tp25.SNodeType" typeId="tp25.1138055754698" id="4307205004143326236" nodeInfo="in">
                              <link role="concept" roleId="tp25.1138405853777" targetNodeId="3xdn.4307205004131544565" resolveInfo="QueryParameter" />
                            </node>
                          </node>
                          <node role="initializer" roleId="tpee.1068431790190" type="tpee.DotExpression" typeId="tpee.1197027756228" id="4307205004142912142" nodeInfo="nn">
                            <node role="operand" roleId="tpee.1197027771414" type="tpee.DotExpression" typeId="tpee.1197027756228" id="4307205004142897524" nodeInfo="nn">
                              <node role="operand" roleId="tpee.1197027771414" type="tpf8.TemplateFunctionParameter_sourceNode" typeId="tpf8.1167169188348" id="4307205004142897095" nodeInfo="nn" />
                              <node role="operation" roleId="tpee.1197027833540" type="tp25.SLinkListAccess" typeId="tp25.1138056282393" id="4307205004142902367" nodeInfo="nn">
                                <link role="link" roleId="tp25.1138056546658" targetNodeId="3xdn.4307205004141421222" />
                              </node>
                            </node>
                            <node role="operation" roleId="tpee.1197027833540" type="tp2q.WhereOperation" typeId="tp2q.1202120902084" id="4307205004142955946" nodeInfo="nn">
                              <node role="closure" roleId="tp2q.1204796294226" type="tp2c.ClosureLiteral" typeId="tp2c.1199569711397" id="4307205004142955948" nodeInfo="nn">
                                <node role="body" roleId="tp2c.1199569916463" type="tpee.StatementList" typeId="tpee.1068580123136" id="4307205004142955949" nodeInfo="sn">
                                  <node role="statement" roleId="tpee.1068581517665" type="tpee.ExpressionStatement" typeId="tpee.1068580123155" id="4307205004142957609" nodeInfo="nn">
                                    <node role="expression" roleId="tpee.1068580123156" type="tpee.DotExpression" typeId="tpee.1197027756228" id="4307205004142960501" nodeInfo="nn">
                                      <node role="operand" roleId="tpee.1197027771414" type="tpee.VariableReference" typeId="tpee.1068498886296" id="4307205004142957608" nodeInfo="nn">
                                        <link role="variableDeclaration" roleId="tpee.1068581517664" targetNodeId="4307205004142955950" resolveInfo="it" />
                                      </node>
                                      <node role="operation" roleId="tpee.1197027833540" type="tp25.Node_IsInstanceOfOperation" typeId="tp25.1139621453865" id="4307205004142969084" nodeInfo="nn">
                                        <node role="conceptArgument" roleId="tp25.1177027386292" type="tp25.RefConcept_Reference" typeId="tp25.1177026924588" id="4307205004142970704" nodeInfo="nn">
                                          <link role="conceptDeclaration" roleId="tp25.1177026940964" targetNodeId="3xdn.4307205004132412550" resolveInfo="QueryParameterIncludeReadOnly" />
                                        </node>
                                      </node>
                                    </node>
                                  </node>
                                </node>
                                <node role="parameter" roleId="tp2c.1199569906740" type="tp2q.SmartClosureParameterDeclaration" typeId="tp2q.1203518072036" id="4307205004142955950" nodeInfo="ig">
                                  <property name="name" nameId="tpck.1169194664001" value="it" />
                                  <node role="type" roleId="tpee.5680397130376446158" type="tpee.UndefinedType" typeId="tpee.4836112446988635817" id="4307205004142955951" nodeInfo="in" />
                                </node>
                              </node>
                            </node>
                          </node>
                        </node>
                      </node>
                      <node role="statement" roleId="tpee.1068581517665" type="tpee.ReturnStatement" typeId="tpee.1068581242878" id="4307205004143326237" nodeInfo="nn">
                        <node role="expression" roleId="tpee.1068581517676" type="tpee.TernaryOperatorExpression" typeId="tpee.1163668896201" id="4307205004143326238" nodeInfo="nn">
                          <node role="ifFalse" roleId="tpee.1163668934364" type="tp3r.Quotation" typeId="tp3r.1196350785113" id="4307205004144391666" nodeInfo="nn">
                            <node role="quotedNode" roleId="tp3r.1196350785114" type="tpee.BooleanConstant" typeId="tpee.1068580123137" id="4307205004144393837" nodeInfo="nn">
                              <property name="value" nameId="tpee.1068580123138" value="true" />
                            </node>
                          </node>
                          <node role="condition" roleId="tpee.1163668914799" type="tpee.DotExpression" typeId="tpee.1197027756228" id="4307205004143326244" nodeInfo="nn">
                            <node role="operand" roleId="tpee.1197027771414" type="tpee.VariableReference" typeId="tpee.1068498886296" id="4307205004143326245" nodeInfo="nn">
                              <link role="variableDeclaration" roleId="tpee.1068581517664" targetNodeId="4307205004143326220" resolveInfo="results" />
                            </node>
                            <node role="operation" roleId="tpee.1197027833540" type="tp2q.IsEmptyOperation" typeId="tp2q.1165530316231" id="4307205004143326246" nodeInfo="nn" />
                          </node>
                          <node role="ifTrue" roleId="tpee.1163668922816" type="tp3r.Quotation" typeId="tp3r.1196350785113" id="4307205004144354416" nodeInfo="nn">
                            <node role="quotedNode" roleId="tp3r.1196350785114" type="tpee.BooleanConstant" typeId="tpee.1068580123137" id="4307205004144370803" nodeInfo="nn">
                              <property name="value" nameId="tpee.1068580123138" value="false" />
                            </node>
                          </node>
                        </node>
                      </node>
                    </node>
                  </node>
                </node>
              </node>
              <node role="actualArgument" roleId="tpee.1068499141038" type="tpee.VariableReference" typeId="tpee.1068498886296" id="4307205004143756317" nodeInfo="nn">
                <link role="variableDeclaration" roleId="tpee.1068581517664" targetNodeId="4307205004142533385" resolveInfo="context" />
                <node role="smodelAttribute" roleId="tpck.5169995583184591170" type="tpf8.ReferenceMacro" typeId="tpf8.1088761943574" id="4307205004143761132" nodeInfo="nn">
                  <property name="linkRole" nameId="tpck.1757699476691236116" value="variableDeclaration" />
                  <node role="referentFunction" roleId="tpf8.1167770376702" type="tpf8.ReferenceMacro_GetReferent" typeId="tpf8.1167770111131" id="4307205004143761133" nodeInfo="nn">
                    <node role="body" roleId="tpee.1137022507850" type="tpee.StatementList" typeId="tpee.1068580123136" id="4307205004143761134" nodeInfo="sn">
                      <node role="statement" roleId="tpee.1068581517665" type="tpee.ExpressionStatement" typeId="tpee.1068580123155" id="4307205004143903038" nodeInfo="nn">
                        <node role="expression" roleId="tpee.1068580123156" type="tpee.DotExpression" typeId="tpee.1197027756228" id="4307205004143903607" nodeInfo="nn">
                          <node role="operand" roleId="tpee.1197027771414" type="tpf3.TemplateFunctionParameter_generationContext" typeId="tpf3.1216860049635" id="4307205004143903036" nodeInfo="nn" />
                          <node role="operation" roleId="tpee.1197027833540" type="tpf3.GenerationContextOp_GetOutputByLabelAndInput" typeId="tpf3.1216860049627" id="4307205004143905056" nodeInfo="nn">
                            <link role="label" roleId="tpf3.1216860049628" targetNodeId="1915462833254681469" resolveInfo="contextParameter" />
                            <node role="inputNode" roleId="tpf3.1216860049632" type="tpee.DotExpression" typeId="tpee.1197027756228" id="4307205004143798587" nodeInfo="nn">
                              <node role="operand" roleId="tpee.1197027771414" type="tpf8.TemplateFunctionParameter_sourceNode" typeId="tpf8.1167169188348" id="4307205004143798143" nodeInfo="nn" />
                              <node role="operation" roleId="tpee.1197027833540" type="tp25.Node_GetAncestorOperation" typeId="tp25.1171407110247" id="4307205004143828238" nodeInfo="nn">
                                <node role="parameter" roleId="tp25.1144104376918" type="tp25.OperationParm_Concept" typeId="tp25.1144101972840" id="4307205004143828240" nodeInfo="ng">
                                  <node role="conceptArgument" roleId="tp25.1207343664468" type="tp25.RefConcept_Reference" typeId="tp25.1177026924588" id="4307205004143853175" nodeInfo="nn">
                                    <link role="conceptDeclaration" roleId="tp25.1177026940964" targetNodeId="3xdn.5464054275389846505" resolveInfo="BLCommand" />
                                  </node>
                                </node>
                              </node>
                            </node>
                          </node>
                        </node>
                      </node>
                    </node>
                  </node>
                </node>
              </node>
              <node role="smodelAttribute" roleId="tpck.5169995583184591170" type="tpf8.TemplateFragment" typeId="tpf8.1095672379244" id="4307205004143485590" nodeInfo="ng" />
            </node>
          </node>
        </node>
      </node>
      <node role="visibility" roleId="tpee.1178549979242" type="tpee.PublicVisibility" typeId="tpee.1146644602865" id="4307205004142533409" nodeInfo="nn" />
    </node>
  </root>
  <root type="tpf8.TemplateDeclaration" typeId="tpf8.1092059087312" id="4307205004144411357" nodeInfo="ng">
    <property name="name" nameId="tpck.1169194664001" value="reduce_GlobalScopeLiteral" />
    <property name="virtualPackage" nameId="tpck.1193676396447" value="expression.parameter" />
    <link role="applicableConcept" roleId="tpf8.1168285871518" targetNodeId="3xdn.4307205004134636866" resolveInfo="GlobalScope" />
    <node role="contentNode" roleId="tpf8.1092060348987" type="tpee.ClassConcept" typeId="tpee.1068390468198" id="4307205004144411670" nodeInfo="ig">
      <property name="nonStatic" nameId="tpee.521412098689998745" value="true" />
      <property name="name" nameId="tpck.1169194664001" value="Main" />
      <node role="member" roleId="tpee.5375687026011219971" type="tpee.StaticMethodDeclaration" typeId="tpee.1081236700938" id="4307205004144411671" nodeInfo="igu">
        <property name="name" nameId="tpck.1169194664001" value="execute" />
        <node role="returnType" roleId="tpee.1068580123133" type="tpee.VoidType" typeId="tpee.1068581517677" id="4307205004144411672" nodeInfo="in" />
        <node role="parameter" roleId="tpee.1068580123134" type="tpee.ParameterDeclaration" typeId="tpee.1068498886292" id="4307205004144411673" nodeInfo="ir">
          <property name="name" nameId="tpck.1169194664001" value="context" />
          <node role="type" roleId="tpee.5680397130376446158" type="tpee.ClassifierType" typeId="tpee.1107535904670" id="4307205004144411674" nodeInfo="in">
            <link role="classifier" roleId="tpee.1107535924139" targetNodeId="qgo0.351968380915666545" resolveInfo="ConsoleContext" />
          </node>
        </node>
        <node role="parameter" roleId="tpee.1068580123134" type="tpee.ParameterDeclaration" typeId="tpee.1068498886292" id="4307205004144411675" nodeInfo="ir">
          <property name="name" nameId="tpck.1169194664001" value="console" />
          <node role="type" roleId="tpee.5680397130376446158" type="tpee.ClassifierType" typeId="tpee.1107535904670" id="4307205004144411676" nodeInfo="in">
            <link role="classifier" roleId="tpee.1107535924139" targetNodeId="qgo0.6852607286009617748" resolveInfo="ConsoleStream" />
          </node>
        </node>
        <node role="visibility" roleId="tpee.1178549979242" type="tpee.PublicVisibility" typeId="tpee.1146644602865" id="4307205004144411677" nodeInfo="nn" />
        <node role="body" roleId="tpee.1068580123135" type="tpee.StatementList" typeId="tpee.1068580123136" id="4307205004144411678" nodeInfo="sn">
          <node role="statement" roleId="tpee.1068581517665" type="tpee.ExpressionStatement" typeId="tpee.1068580123155" id="4307205004144593205" nodeInfo="nn">
            <node role="expression" roleId="tpee.1068580123156" type="tpee.StaticMethodCall" typeId="tpee.1081236700937" id="4307205004144602244" nodeInfo="nn">
              <link role="baseMethodDeclaration" roleId="tpee.1068499141037" targetNodeId="vsqj.~GlobalScope%dgetInstance()%cjetbrains%dmps%dproject%dGlobalScope" resolveInfo="getInstance" />
              <link role="classConcept" roleId="tpee.1144433194310" targetNodeId="vsqj.~GlobalScope" resolveInfo="GlobalScope" />
              <node role="smodelAttribute" roleId="tpck.5169995583184591170" type="tpf8.TemplateFragment" typeId="tpf8.1095672379244" id="4307205004144617074" nodeInfo="ng" />
            </node>
          </node>
        </node>
      </node>
      <node role="visibility" roleId="tpee.1178549979242" type="tpee.PublicVisibility" typeId="tpee.1146644602865" id="4307205004144411754" nodeInfo="nn" />
    </node>
  </root>
  <root type="tpf8.TemplateDeclaration" typeId="tpf8.1092059087312" id="4307205004144611714" nodeInfo="ng">
    <property name="name" nameId="tpck.1169194664001" value="reduce_ProjectScopeLiteral" />
    <property name="virtualPackage" nameId="tpck.1193676396447" value="expression.parameter" />
    <link role="applicableConcept" roleId="tpf8.1168285871518" targetNodeId="3xdn.4307205004134636962" resolveInfo="ProjectScope" />
    <node role="contentNode" roleId="tpf8.1092060348987" type="tpee.ClassConcept" typeId="tpee.1068390468198" id="4307205004144617714" nodeInfo="ig">
      <property name="nonStatic" nameId="tpee.521412098689998745" value="true" />
      <property name="name" nameId="tpck.1169194664001" value="Main" />
      <node role="member" roleId="tpee.5375687026011219971" type="tpee.StaticMethodDeclaration" typeId="tpee.1081236700938" id="4307205004144617715" nodeInfo="igu">
        <property name="name" nameId="tpck.1169194664001" value="execute" />
        <node role="returnType" roleId="tpee.1068580123133" type="tpee.VoidType" typeId="tpee.1068581517677" id="4307205004144617716" nodeInfo="in" />
        <node role="parameter" roleId="tpee.1068580123134" type="tpee.ParameterDeclaration" typeId="tpee.1068498886292" id="4307205004144617717" nodeInfo="ir">
          <property name="name" nameId="tpck.1169194664001" value="context" />
          <node role="type" roleId="tpee.5680397130376446158" type="tpee.ClassifierType" typeId="tpee.1107535904670" id="4307205004144617718" nodeInfo="in">
            <link role="classifier" roleId="tpee.1107535924139" targetNodeId="qgo0.351968380915666545" resolveInfo="ConsoleContext" />
          </node>
        </node>
        <node role="parameter" roleId="tpee.1068580123134" type="tpee.ParameterDeclaration" typeId="tpee.1068498886292" id="4307205004144617719" nodeInfo="ir">
          <property name="name" nameId="tpck.1169194664001" value="console" />
          <node role="type" roleId="tpee.5680397130376446158" type="tpee.ClassifierType" typeId="tpee.1107535904670" id="4307205004144617720" nodeInfo="in">
            <link role="classifier" roleId="tpee.1107535924139" targetNodeId="qgo0.6852607286009617748" resolveInfo="ConsoleStream" />
          </node>
        </node>
        <node role="visibility" roleId="tpee.1178549979242" type="tpee.PublicVisibility" typeId="tpee.1146644602865" id="4307205004144617721" nodeInfo="nn" />
        <node role="body" roleId="tpee.1068580123135" type="tpee.StatementList" typeId="tpee.1068580123136" id="4307205004144617722" nodeInfo="sn">
          <node role="statement" roleId="tpee.1068581517665" type="tpee.ExpressionStatement" typeId="tpee.1068580123155" id="4307205004144617723" nodeInfo="nn">
            <node role="expression" roleId="tpee.1068580123156" type="tpee.GenericNewExpression" typeId="tpee.1145552977093" id="4502116871410435504" nodeInfo="nn">
              <node role="creator" roleId="tpee.1145553007750" type="tpee.ClassCreator" typeId="tpee.1212685548494" id="4502116871410613927" nodeInfo="nn">
                <link role="baseMethodDeclaration" roleId="tpee.1068499141037" targetNodeId="ubyd.~ProjectScope%d&lt;init&gt;(jetbrains%dmps%dproject%dProject)" resolveInfo="ProjectScope" />
                <node role="actualArgument" roleId="tpee.1068499141038" type="tpee.DotExpression" typeId="tpee.1197027756228" id="4307205004144673229" nodeInfo="nn">
                  <node role="operand" roleId="tpee.1197027771414" type="tpee.VariableReference" typeId="tpee.1068498886296" id="4307205004144672827" nodeInfo="nn">
                    <link role="variableDeclaration" roleId="tpee.1068581517664" targetNodeId="4307205004144617717" resolveInfo="context" />
                    <node role="smodelAttribute" roleId="tpck.5169995583184591170" type="tpf8.ReferenceMacro" typeId="tpf8.1088761943574" id="4307205004144705886" nodeInfo="nn">
                      <property name="linkRole" nameId="tpck.1757699476691236116" value="variableDeclaration" />
                      <node role="referentFunction" roleId="tpf8.1167770376702" type="tpf8.ReferenceMacro_GetReferent" typeId="tpf8.1167770111131" id="4307205004144705887" nodeInfo="nn">
                        <node role="body" roleId="tpee.1137022507850" type="tpee.StatementList" typeId="tpee.1068580123136" id="4307205004144705888" nodeInfo="sn">
                          <node role="statement" roleId="tpee.1068581517665" type="tpee.ExpressionStatement" typeId="tpee.1068580123155" id="4307205004144706237" nodeInfo="nn">
                            <node role="expression" roleId="tpee.1068580123156" type="tpee.DotExpression" typeId="tpee.1197027756228" id="4307205004144706755" nodeInfo="nn">
                              <node role="operand" roleId="tpee.1197027771414" type="tpf3.TemplateFunctionParameter_generationContext" typeId="tpf3.1216860049635" id="4307205004144706236" nodeInfo="nn" />
                              <node role="operation" roleId="tpee.1197027833540" type="tpf3.GenerationContextOp_GetOutputByLabelAndInput" typeId="tpf3.1216860049627" id="4307205004144708162" nodeInfo="nn">
                                <link role="label" roleId="tpf3.1216860049628" targetNodeId="1915462833254681469" resolveInfo="contextParameter" />
                                <node role="inputNode" roleId="tpf3.1216860049632" type="tpee.DotExpression" typeId="tpee.1197027756228" id="4307205004144709126" nodeInfo="nn">
                                  <node role="operand" roleId="tpee.1197027771414" type="tpf8.TemplateFunctionParameter_sourceNode" typeId="tpf8.1167169188348" id="4307205004144708608" nodeInfo="nn" />
                                  <node role="operation" roleId="tpee.1197027833540" type="tp25.Node_GetAncestorOperation" typeId="tp25.1171407110247" id="4307205004144715681" nodeInfo="nn">
                                    <node role="parameter" roleId="tp25.1144104376918" type="tp25.OperationParm_Concept" typeId="tp25.1144101972840" id="4307205004144715683" nodeInfo="ng">
                                      <node role="conceptArgument" roleId="tp25.1207343664468" type="tp25.RefConcept_Reference" typeId="tp25.1177026924588" id="4307205004144715934" nodeInfo="nn">
                                        <link role="conceptDeclaration" roleId="tp25.1177026940964" targetNodeId="3xdn.5464054275389846505" resolveInfo="BLCommand" />
                                      </node>
                                    </node>
                                  </node>
                                </node>
                              </node>
                            </node>
                          </node>
                        </node>
                      </node>
                    </node>
                  </node>
                  <node role="operation" roleId="tpee.1197027833540" type="tpee.InstanceMethodCallOperation" typeId="tpee.1202948039474" id="4307205004144676035" nodeInfo="nn">
                    <link role="baseMethodDeclaration" roleId="tpee.1068499141037" targetNodeId="qgo0.4374601616592441598" resolveInfo="getProject" />
                  </node>
                </node>
              </node>
              <node role="smodelAttribute" roleId="tpck.5169995583184591170" type="tpf8.TemplateFragment" typeId="tpf8.1095672379244" id="4307205004144676214" nodeInfo="ng" />
            </node>
          </node>
        </node>
      </node>
      <node role="visibility" roleId="tpee.1178549979242" type="tpee.PublicVisibility" typeId="tpee.1146644602865" id="4307205004144617726" nodeInfo="nn" />
    </node>
  </root>
  <root type="tpf8.TemplateDeclaration" typeId="tpf8.1092059087312" id="9149301274757474161" nodeInfo="ng">
    <property name="name" nameId="tpck.1169194664001" value="reduce_CallActionExpression" />
    <property name="virtualPackage" nameId="tpck.1193676396447" value="expression.callAction" />
    <link role="applicableConcept" roleId="tpf8.1168285871518" targetNodeId="3xdn.9149301274757091502" resolveInfo="CallActionExpression" />
    <node role="contentNode" roleId="tpf8.1092060348987" type="tpee.ClassConcept" typeId="tpee.1068390468198" id="9149301274757475734" nodeInfo="ig">
      <property name="nonStatic" nameId="tpee.521412098689998745" value="true" />
      <property name="name" nameId="tpck.1169194664001" value="Main" />
      <node role="member" roleId="tpee.5375687026011219971" type="tpee.StaticMethodDeclaration" typeId="tpee.1081236700938" id="9149301274757475735" nodeInfo="igu">
        <property name="name" nameId="tpck.1169194664001" value="execute" />
        <node role="parameter" roleId="tpee.1068580123134" type="tpee.ParameterDeclaration" typeId="tpee.1068498886292" id="9149301274757475736" nodeInfo="ir">
          <property name="name" nameId="tpck.1169194664001" value="context" />
          <node role="type" roleId="tpee.5680397130376446158" type="tpee.ClassifierType" typeId="tpee.1107535904670" id="9149301274757475737" nodeInfo="in">
            <link role="classifier" roleId="tpee.1107535924139" targetNodeId="qgo0.351968380915666545" resolveInfo="ConsoleContext" />
          </node>
        </node>
        <node role="parameter" roleId="tpee.1068580123134" type="tpee.ParameterDeclaration" typeId="tpee.1068498886292" id="9149301274757475738" nodeInfo="ir">
          <property name="name" nameId="tpck.1169194664001" value="console" />
          <node role="type" roleId="tpee.5680397130376446158" type="tpee.ClassifierType" typeId="tpee.1107535904670" id="9149301274757475739" nodeInfo="in">
            <link role="classifier" roleId="tpee.1107535924139" targetNodeId="qgo0.6852607286009617748" resolveInfo="ConsoleStream" />
          </node>
        </node>
        <node role="returnType" roleId="tpee.1068580123133" type="tpee.VoidType" typeId="tpee.1068581517677" id="9149301274757475740" nodeInfo="in" />
        <node role="visibility" roleId="tpee.1178549979242" type="tpee.PublicVisibility" typeId="tpee.1146644602865" id="9149301274757475741" nodeInfo="nn" />
        <node role="body" roleId="tpee.1068580123135" type="tpee.StatementList" typeId="tpee.1068580123136" id="9149301274757475742" nodeInfo="sn">
          <node role="statement" roleId="tpee.1068581517665" type="tpee.ExpressionStatement" typeId="tpee.1068580123155" id="9149301274757503429" nodeInfo="nn">
            <node role="expression" roleId="tpee.1068580123156" type="tpee.StaticMethodCall" typeId="tpee.1081236700937" id="9149301274757504115" nodeInfo="nn">
              <link role="baseMethodDeclaration" roleId="tpee.1068499141037" targetNodeId="8w31.9149301274755017071" resolveInfo="callAction" />
              <link role="classConcept" roleId="tpee.1144433194310" targetNodeId="8w31.313482946808721508" resolveInfo="CommandUtil" />
              <node role="actualArgument" roleId="tpee.1068499141038" type="tp25.NodeRefExpression" typeId="tp25.1219352745532" id="9149301274757529706" nodeInfo="nn">
                <link role="referentNode" roleId="tp25.1219352800908" targetNodeId="tpck.1133920641626" resolveInfo="BaseConcept" />
                <node role="smodelAttribute" roleId="tpck.5169995583184591170" type="tpf8.ReferenceMacro" typeId="tpf8.1088761943574" id="9149301274757531285" nodeInfo="nn">
                  <property name="linkRole" nameId="tpck.1757699476691236116" value="referentNode" />
                  <node role="referentFunction" roleId="tpf8.1167770376702" type="tpf8.ReferenceMacro_GetReferent" typeId="tpf8.1167770111131" id="9149301274757531288" nodeInfo="nn">
                    <node role="body" roleId="tpee.1137022507850" type="tpee.StatementList" typeId="tpee.1068580123136" id="9149301274757531289" nodeInfo="sn">
                      <node role="statement" roleId="tpee.1068581517665" type="tpee.ExpressionStatement" typeId="tpee.1068580123155" id="9149301274757531295" nodeInfo="nn">
                        <node role="expression" roleId="tpee.1068580123156" type="tpee.DotExpression" typeId="tpee.1197027756228" id="9149301274757531290" nodeInfo="nn">
                          <node role="operation" roleId="tpee.1197027833540" type="tp25.SLinkAccess" typeId="tp25.1138056143562" id="9149301274757531293" nodeInfo="nn">
                            <link role="link" roleId="tp25.1138056516764" targetNodeId="3xdn.9149301274757091503" />
                          </node>
                          <node role="operand" roleId="tpee.1197027771414" type="tpf8.TemplateFunctionParameter_sourceNode" typeId="tpf8.1167169188348" id="9149301274757531294" nodeInfo="nn" />
                        </node>
                      </node>
                    </node>
                  </node>
                </node>
              </node>
              <node role="actualArgument" roleId="tpee.1068499141038" type="tpee.StaticMethodCall" typeId="tpee.1081236700937" id="9149301274759589022" nodeInfo="nn">
                <link role="baseMethodDeclaration" roleId="tpee.1068499141037" targetNodeId="8w31.9149301274758034264" resolveInfo="prepareParameters" />
                <link role="classConcept" roleId="tpee.1144433194310" targetNodeId="8w31.313482946808721508" resolveInfo="CommandUtil" />
                <node role="actualArgument" roleId="tpee.1068499141038" type="tpee.GenericNewExpression" typeId="tpee.1145552977093" id="9149301274759594726" nodeInfo="nn">
                  <node role="creator" roleId="tpee.1145553007750" type="tp2q.SequenceCreator" typeId="tp2q.1224414427926" id="9149301274759595658" nodeInfo="nn">
                    <node role="elementType" roleId="tp2q.1224414456414" type="cx9y.IndexedTupleType" typeId="cx9y.1238852151516" id="9149301274759595954" nodeInfo="in">
                      <node role="componentType" roleId="cx9y.1238852204892" type="tpee.StringType" typeId="tpee.1225271177708" id="9149301274759596276" nodeInfo="in" />
                      <node role="componentType" roleId="cx9y.1238852204892" type="tpee.ClassifierType" typeId="tpee.1107535904670" id="9149301274759597087" nodeInfo="in">
                        <link role="classifier" roleId="tpee.1107535924139" targetNodeId="e2lb.~Object" resolveInfo="Object" />
                      </node>
                    </node>
                    <node role="initializer" roleId="tp2q.1224414466839" type="tp2c.ClosureLiteral" typeId="tp2c.1199569711397" id="9149301274758853918" nodeInfo="nn">
                      <node role="body" roleId="tp2c.1199569916463" type="tpee.StatementList" typeId="tpee.1068580123136" id="9149301274758853919" nodeInfo="sn">
                        <node role="statement" roleId="tpee.1068581517665" type="tp2c.YieldStatement" typeId="tp2c.1200830824066" id="8953981490812709878" nodeInfo="nn">
                          <node role="expression" roleId="tp2c.1200830928149" type="cx9y.IndexedTupleLiteral" typeId="cx9y.1238853782547" id="8953981490812709879" nodeInfo="nn">
                            <node role="component" roleId="cx9y.1238853845806" type="tpee.DotExpression" typeId="tpee.1197027756228" id="2284201910210791101" nodeInfo="nn">
                              <node role="operand" roleId="tpee.1197027771414" type="tpee.StaticFieldReference" typeId="tpee.1070533707846" id="2284201910209550741" nodeInfo="nn">
                                <link role="classifier" roleId="tpee.1144433057691" targetNodeId="5xh9.~MPSCommonDataKeys" resolveInfo="MPSCommonDataKeys" />
                                <link role="variableDeclaration" roleId="tpee.1068581517664" targetNodeId="5xh9.~MPSCommonDataKeys%dNODE" resolveInfo="NODE" />
                                <node role="smodelAttribute" roleId="tpck.5169995583184591170" type="tpf8.ReferenceMacro" typeId="tpf8.1088761943574" id="2284201910209561269" nodeInfo="nn">
                                  <property name="linkRole" nameId="tpck.1757699476691236116" value="classifier" />
                                  <node role="referentFunction" roleId="tpf8.1167770376702" type="tpf8.ReferenceMacro_GetReferent" typeId="tpf8.1167770111131" id="2284201910209561272" nodeInfo="nn">
                                    <node role="body" roleId="tpee.1137022507850" type="tpee.StatementList" typeId="tpee.1068580123136" id="2284201910209561273" nodeInfo="sn">
                                      <node role="statement" roleId="tpee.1068581517665" type="tpee.ExpressionStatement" typeId="tpee.1068580123155" id="2284201910209561279" nodeInfo="nn">
                                        <node role="expression" roleId="tpee.1068580123156" type="tp25.SNodeTypeCastExpression" typeId="tp25.1140137987495" id="2284201910209638630" nodeInfo="nn">
                                          <link role="concept" roleId="tp25.1140138128738" targetNodeId="tpee.1107461130800" resolveInfo="Classifier" />
                                          <node role="leftExpression" roleId="tp25.1140138123956" type="tpee.DotExpression" typeId="tpee.1197027756228" id="2284201910212387593" nodeInfo="nn">
                                            <node role="operation" roleId="tpee.1197027833540" type="tp25.Node_GetParentOperation" typeId="tp25.1139613262185" id="2284201910212404651" nodeInfo="nn" />
                                            <node role="operand" roleId="tpee.1197027771414" type="tpee.DotExpression" typeId="tpee.1197027756228" id="119903734737235199" nodeInfo="nn">
                                              <node role="operand" roleId="tpee.1197027771414" type="tpf8.TemplateFunctionParameter_sourceNode" typeId="tpf8.1167169188348" id="119903734737232102" nodeInfo="nn" />
                                              <node role="operation" roleId="tpee.1197027833540" type="tp25.Node_ConceptMethodCall" typeId="tp25.1179409122411" id="119903734737248100" nodeInfo="nn">
                                                <link role="baseMethodDeclaration" roleId="tpee.1068499141037" targetNodeId="fq2o.119903734736614698" resolveInfo="getParameterDeclaration" />
                                              </node>
                                            </node>
                                          </node>
                                        </node>
                                      </node>
                                    </node>
                                  </node>
                                </node>
                                <node role="smodelAttribute" roleId="tpck.5169995583184591170" type="tpf8.ReferenceMacro" typeId="tpf8.1088761943574" id="2284201910209640649" nodeInfo="nn">
                                  <property name="linkRole" nameId="tpck.1757699476691236116" value="variableDeclaration" />
                                  <node role="referentFunction" roleId="tpf8.1167770376702" type="tpf8.ReferenceMacro_GetReferent" typeId="tpf8.1167770111131" id="2284201910209640652" nodeInfo="nn">
                                    <node role="body" roleId="tpee.1137022507850" type="tpee.StatementList" typeId="tpee.1068580123136" id="2284201910209640653" nodeInfo="sn">
                                      <node role="statement" roleId="tpee.1068581517665" type="tpee.ExpressionStatement" typeId="tpee.1068580123155" id="2284201910209640659" nodeInfo="nn">
                                        <node role="expression" roleId="tpee.1068580123156" type="tpee.DotExpression" typeId="tpee.1197027756228" id="2284201910209640654" nodeInfo="nn">
                                          <node role="operand" roleId="tpee.1197027771414" type="tpf8.TemplateFunctionParameter_sourceNode" typeId="tpf8.1167169188348" id="2284201910209640658" nodeInfo="nn" />
                                          <node role="operation" roleId="tpee.1197027833540" type="tp25.Node_ConceptMethodCall" typeId="tp25.1179409122411" id="119903734737267004" nodeInfo="nn">
                                            <link role="baseMethodDeclaration" roleId="tpee.1068499141037" targetNodeId="fq2o.119903734736614698" resolveInfo="getParameterDeclaration" />
                                          </node>
                                        </node>
                                      </node>
                                    </node>
                                  </node>
                                </node>
                              </node>
                              <node role="operation" roleId="tpee.1197027833540" type="tpee.InstanceMethodCallOperation" typeId="tpee.1202948039474" id="2284201910210799909" nodeInfo="nn">
                                <link role="baseMethodDeclaration" roleId="tpee.1068499141037" targetNodeId="nx1.~DataKey%dgetName()%cjava%dlang%dString" resolveInfo="getName" />
                              </node>
                            </node>
                            <node role="component" roleId="cx9y.1238853845806" type="tpee.CastExpression" typeId="tpee.1070534934090" id="8953981490813176122" nodeInfo="nn">
                              <node role="type" roleId="tpee.1070534934091" type="tpee.ClassifierType" typeId="tpee.1107535904670" id="8953981490813183420" nodeInfo="in">
                                <link role="classifier" roleId="tpee.1107535924139" targetNodeId="e2lb.~Object" resolveInfo="Object" />
                              </node>
                              <node role="expression" roleId="tpee.1070534934092" type="tpee.NullLiteral" typeId="tpee.1070534058343" id="8953981490812982201" nodeInfo="nn">
                                <node role="smodelAttribute" roleId="tpck.5169995583184591170" type="tpf8.CopySrcNodeMacro" typeId="tpf8.1114706874351" id="8953981490812991959" nodeInfo="nn">
                                  <node role="sourceNodeQuery" roleId="tpf8.1168024447342" type="tpf8.SourceSubstituteMacro_SourceNodeQuery" typeId="tpf8.1168024337012" id="8953981490812991962" nodeInfo="nn">
                                    <node role="body" roleId="tpee.1137022507850" type="tpee.StatementList" typeId="tpee.1068580123136" id="8953981490812991963" nodeInfo="sn">
                                      <node role="statement" roleId="tpee.1068581517665" type="tpee.ExpressionStatement" typeId="tpee.1068580123155" id="8953981490812991969" nodeInfo="nn">
                                        <node role="expression" roleId="tpee.1068580123156" type="tpee.DotExpression" typeId="tpee.1197027756228" id="8953981490812991964" nodeInfo="nn">
                                          <node role="operation" roleId="tpee.1197027833540" type="tp25.SLinkAccess" typeId="tp25.1138056143562" id="8953981490812991967" nodeInfo="nn">
                                            <link role="link" roleId="tp25.1138056516764" targetNodeId="3xdn.9149301274757091506" />
                                          </node>
                                          <node role="operand" roleId="tpee.1197027771414" type="tpf8.TemplateFunctionParameter_sourceNode" typeId="tpf8.1167169188348" id="8953981490812991968" nodeInfo="nn" />
                                        </node>
                                      </node>
                                    </node>
                                  </node>
                                </node>
                              </node>
                            </node>
                          </node>
                          <node role="smodelAttribute" roleId="tpck.5169995583184591170" type="tpf8.LoopMacro" typeId="tpf8.1118786554307" id="8953981490812725461" nodeInfo="nn">
                            <node role="sourceNodesQuery" roleId="tpf8.1167952069335" type="tpf8.SourceSubstituteMacro_SourceNodesQuery" typeId="tpf8.1167951910403" id="8953981490812725464" nodeInfo="nn">
                              <node role="body" roleId="tpee.1137022507850" type="tpee.StatementList" typeId="tpee.1068580123136" id="8953981490812725465" nodeInfo="sn">
                                <node role="statement" roleId="tpee.1068581517665" type="tpee.ExpressionStatement" typeId="tpee.1068580123155" id="8953981490812725471" nodeInfo="nn">
                                  <node role="expression" roleId="tpee.1068580123156" type="tpee.DotExpression" typeId="tpee.1197027756228" id="8953981490812725466" nodeInfo="nn">
                                    <node role="operation" roleId="tpee.1197027833540" type="tp25.SLinkListAccess" typeId="tp25.1138056282393" id="8953981490812725469" nodeInfo="nn">
                                      <link role="link" roleId="tp25.1138056546658" targetNodeId="3xdn.9149301274757091504" />
                                    </node>
                                    <node role="operand" roleId="tpee.1197027771414" type="tpf8.TemplateFunctionParameter_sourceNode" typeId="tpf8.1167169188348" id="8953981490812725470" nodeInfo="nn" />
                                  </node>
                                </node>
                              </node>
                            </node>
                          </node>
                        </node>
                      </node>
                    </node>
                  </node>
                </node>
              </node>
              <node role="smodelAttribute" roleId="tpck.5169995583184591170" type="tpf8.TemplateFragment" typeId="tpf8.1095672379244" id="7600370246417170743" nodeInfo="ng" />
            </node>
          </node>
        </node>
      </node>
      <node role="visibility" roleId="tpee.1178549979242" type="tpee.PublicVisibility" typeId="tpee.1146644602865" id="9149301274757475771" nodeInfo="nn" />
    </node>
  </root>
  <root type="tpf8.TemplateDeclaration" typeId="tpf8.1092059087312" id="8953981490813256156" nodeInfo="ng">
    <property name="name" nameId="tpck.1169194664001" value="reduce_ConsoleModelExpression" />
    <property name="virtualPackage" nameId="tpck.1193676396447" value="expression" />
    <link role="applicableConcept" roleId="tpf8.1168285871518" targetNodeId="3xdn.8953981490813243063" resolveInfo="ConsoleModelExpression" />
    <node role="contentNode" roleId="tpf8.1092060348987" type="tpee.ClassConcept" typeId="tpee.1068390468198" id="8953981490813266472" nodeInfo="ig">
      <property name="nonStatic" nameId="tpee.521412098689998745" value="true" />
      <property name="name" nameId="tpck.1169194664001" value="Main" />
      <node role="member" roleId="tpee.5375687026011219971" type="tpee.StaticMethodDeclaration" typeId="tpee.1081236700938" id="8953981490813266473" nodeInfo="igu">
        <property name="name" nameId="tpck.1169194664001" value="execute" />
        <node role="parameter" roleId="tpee.1068580123134" type="tpee.ParameterDeclaration" typeId="tpee.1068498886292" id="8953981490813266474" nodeInfo="ir">
          <property name="name" nameId="tpck.1169194664001" value="context" />
          <node role="type" roleId="tpee.5680397130376446158" type="tpee.ClassifierType" typeId="tpee.1107535904670" id="8953981490813266475" nodeInfo="in">
            <link role="classifier" roleId="tpee.1107535924139" targetNodeId="qgo0.351968380915666545" resolveInfo="ConsoleContext" />
          </node>
        </node>
        <node role="parameter" roleId="tpee.1068580123134" type="tpee.ParameterDeclaration" typeId="tpee.1068498886292" id="8953981490813266476" nodeInfo="ir">
          <property name="name" nameId="tpck.1169194664001" value="console" />
          <node role="type" roleId="tpee.5680397130376446158" type="tpee.ClassifierType" typeId="tpee.1107535904670" id="8953981490813266477" nodeInfo="in">
            <link role="classifier" roleId="tpee.1107535924139" targetNodeId="qgo0.6852607286009617748" resolveInfo="ConsoleStream" />
          </node>
        </node>
        <node role="returnType" roleId="tpee.1068580123133" type="tpee.VoidType" typeId="tpee.1068581517677" id="8953981490813266478" nodeInfo="in" />
        <node role="visibility" roleId="tpee.1178549979242" type="tpee.PublicVisibility" typeId="tpee.1146644602865" id="8953981490813266479" nodeInfo="nn" />
        <node role="body" roleId="tpee.1068580123135" type="tpee.StatementList" typeId="tpee.1068580123136" id="8953981490813266480" nodeInfo="sn">
          <node role="statement" roleId="tpee.1068581517665" type="tpee.ExpressionStatement" typeId="tpee.1068580123155" id="8953981490813273883" nodeInfo="nn">
            <node role="expression" roleId="tpee.1068580123156" type="tpee.DotExpression" typeId="tpee.1197027756228" id="8953981490813274556" nodeInfo="nn">
              <node role="operand" roleId="tpee.1197027771414" type="tpee.VariableReference" typeId="tpee.1068498886296" id="8953981490813273882" nodeInfo="nn">
                <link role="variableDeclaration" roleId="tpee.1068581517664" targetNodeId="8953981490813266474" resolveInfo="context" />
                <node role="smodelAttribute" roleId="tpck.5169995583184591170" type="tpf8.ReferenceMacro" typeId="tpf8.1088761943574" id="8953981490813374954" nodeInfo="nn">
                  <property name="linkRole" nameId="tpck.1757699476691236116" value="variableDeclaration" />
                  <node role="referentFunction" roleId="tpf8.1167770376702" type="tpf8.ReferenceMacro_GetReferent" typeId="tpf8.1167770111131" id="8953981490813374955" nodeInfo="nn">
                    <node role="body" roleId="tpee.1137022507850" type="tpee.StatementList" typeId="tpee.1068580123136" id="8953981490813374956" nodeInfo="sn">
                      <node role="statement" roleId="tpee.1068581517665" type="tpee.ExpressionStatement" typeId="tpee.1068580123155" id="8953981490813375082" nodeInfo="nn">
                        <node role="expression" roleId="tpee.1068580123156" type="tpee.DotExpression" typeId="tpee.1197027756228" id="8953981490813375554" nodeInfo="nn">
                          <node role="operand" roleId="tpee.1197027771414" type="tpf3.TemplateFunctionParameter_generationContext" typeId="tpf3.1216860049635" id="8953981490813375081" nodeInfo="nn" />
                          <node role="operation" roleId="tpee.1197027833540" type="tpf3.GenerationContextOp_GetOutputByLabelAndInput" typeId="tpf3.1216860049627" id="8953981490813376961" nodeInfo="nn">
                            <link role="label" roleId="tpf3.1216860049628" targetNodeId="1915462833254681469" resolveInfo="contextParameter" />
                            <node role="inputNode" roleId="tpf3.1216860049632" type="tpee.DotExpression" typeId="tpee.1197027756228" id="8953981490813377817" nodeInfo="nn">
                              <node role="operand" roleId="tpee.1197027771414" type="tpf8.TemplateFunctionParameter_sourceNode" typeId="tpf8.1167169188348" id="8953981490813377415" nodeInfo="nn" />
                              <node role="operation" roleId="tpee.1197027833540" type="tp25.Node_GetAncestorOperation" typeId="tp25.1171407110247" id="8953981490813384376" nodeInfo="nn">
                                <node role="parameter" roleId="tp25.1144104376918" type="tp25.OperationParm_Concept" typeId="tp25.1144101972840" id="8953981490813384378" nodeInfo="ng">
                                  <node role="conceptArgument" roleId="tp25.1207343664468" type="tp25.RefConcept_Reference" typeId="tp25.1177026924588" id="8953981490813384655" nodeInfo="nn">
                                    <link role="conceptDeclaration" roleId="tp25.1177026940964" targetNodeId="3xdn.5464054275389846505" resolveInfo="BLCommand" />
                                  </node>
                                </node>
                              </node>
                            </node>
                          </node>
                        </node>
                      </node>
                    </node>
                  </node>
                </node>
              </node>
              <node role="operation" roleId="tpee.1197027833540" type="tpee.InstanceMethodCallOperation" typeId="tpee.1202948039474" id="8953981490813374905" nodeInfo="nn">
                <link role="baseMethodDeclaration" roleId="tpee.1068499141037" targetNodeId="qgo0.8953981490813286353" resolveInfo="getConsoleModel" />
              </node>
              <node role="smodelAttribute" roleId="tpck.5169995583184591170" type="tpf8.TemplateFragment" typeId="tpf8.1095672379244" id="8953981490813385539" nodeInfo="ng" />
            </node>
          </node>
        </node>
      </node>
      <node role="visibility" roleId="tpee.1178549979242" type="tpee.PublicVisibility" typeId="tpee.1146644602865" id="8953981490813266531" nodeInfo="nn" />
    </node>
  </root>
  <root type="tpf8.TemplateDeclaration" typeId="tpf8.1092059087312" id="2284201910216580213" nodeInfo="ng">
    <property name="virtualPackage" nameId="tpck.1193676396447" value="expression.callAction" />
    <property name="name" nameId="tpck.1169194664001" value="reduce_ModelProperties" />
    <link role="applicableConcept" roleId="tpf8.1168285871518" targetNodeId="3xdn.2284201910216573342" resolveInfo="ModelProperties" />
    <node role="contentNode" roleId="tpf8.1092060348987" type="3xdn.CallActionExpression" typeId="3xdn.9149301274757091502" id="2284201910216999027" nodeInfo="ng">
      <link role="action" roleId="3xdn.9149301274757091503" targetNodeId="tprs.1235219887263" resolveInfo="ModelProperties" />
      <node role="parameter" roleId="3xdn.9149301274757091504" type="3xdn.ActionCallDeclaredParameter" typeId="3xdn.9149301274757091505" id="2284201910216999028" nodeInfo="ng">
        <link role="declaration" roleId="3xdn.9149301274757091507" targetNodeId="tprs.6352952732714422544" resolveInfo="ideaProject" />
        <node role="value" roleId="3xdn.9149301274757091506" type="tpee.StaticMethodCall" typeId="tpee.1081236700937" id="2284201910216999029" nodeInfo="nn">
          <link role="classConcept" roleId="tpee.1144433194310" targetNodeId="pt5l.~ProjectHelper" resolveInfo="ProjectHelper" />
          <link role="baseMethodDeclaration" roleId="tpee.1068499141037" targetNodeId="pt5l.~ProjectHelper%dtoIdeaProject(jetbrains%dmps%dproject%dProject)%ccom%dintellij%dopenapi%dproject%dProject" resolveInfo="toIdeaProject" />
          <node role="actualArgument" roleId="tpee.1068499141038" type="3xdn.ProjectExpression" typeId="3xdn.752693057587755272" id="7600370246415735406" nodeInfo="ng">
            <node role="parameter" roleId="3xdn.4307205004132279624" type="3xdn.QueryParameterList" typeId="3xdn.4307205004132277753" id="7600370246415735422" nodeInfo="ng" />
          </node>
        </node>
      </node>
      <node role="parameter" roleId="3xdn.9149301274757091504" type="3xdn.ActionCallDeclaredParameter" typeId="3xdn.9149301274757091505" id="2284201910216999032" nodeInfo="ng">
        <link role="declaration" roleId="3xdn.9149301274757091507" targetNodeId="tprs.1235220203122" resolveInfo="model" />
        <node role="value" roleId="3xdn.9149301274757091506" type="tp25.SemanticDowncastExpression" typeId="tp25.1145404486709" id="2284201910216999033" nodeInfo="nn">
          <node role="leftExpression" roleId="tp25.1145404616321" type="tp25.ModelReferenceExpression" typeId="tp25.559557797393017698" id="7600370246417544054" nodeInfo="nn">
            <node role="smodelAttribute" roleId="tpck.5169995583184591170" type="tpf8.CopySrcNodeMacro" typeId="tpf8.1114706874351" id="7600370246417544075" nodeInfo="nn">
              <node role="sourceNodeQuery" roleId="tpf8.1168024447342" type="tpf8.SourceSubstituteMacro_SourceNodeQuery" typeId="tpf8.1168024337012" id="7600370246417544078" nodeInfo="nn">
                <node role="body" roleId="tpee.1137022507850" type="tpee.StatementList" typeId="tpee.1068580123136" id="7600370246417544079" nodeInfo="sn">
                  <node role="statement" roleId="tpee.1068581517665" type="tpee.ExpressionStatement" typeId="tpee.1068580123155" id="7600370246417544085" nodeInfo="nn">
                    <node role="expression" roleId="tpee.1068580123156" type="tpee.DotExpression" typeId="tpee.1197027756228" id="7600370246417544080" nodeInfo="nn">
                      <node role="operation" roleId="tpee.1197027833540" type="tp25.SLinkAccess" typeId="tp25.1138056143562" id="7600370246417544083" nodeInfo="nn">
                        <link role="link" roleId="tp25.1138056516764" targetNodeId="3xdn.2284201910216574949" />
                      </node>
                      <node role="operand" roleId="tpee.1197027771414" type="tpf8.TemplateFunctionParameter_sourceNode" typeId="tpf8.1167169188348" id="7600370246417544084" nodeInfo="nn" />
                    </node>
                  </node>
                </node>
              </node>
            </node>
          </node>
        </node>
      </node>
      <node role="parameter" roleId="3xdn.9149301274757091504" type="3xdn.ActionCallDeclaredParameter" typeId="3xdn.9149301274757091505" id="2284201910216999035" nodeInfo="ng">
        <link role="declaration" roleId="3xdn.9149301274757091507" targetNodeId="tprs.6352952732714383487" resolveInfo="project" />
        <node role="value" roleId="3xdn.9149301274757091506" type="tpee.CastExpression" typeId="tpee.1070534934090" id="2284201910216999036" nodeInfo="nn">
          <node role="type" roleId="tpee.1070534934091" type="tpee.ClassifierType" typeId="tpee.1107535904670" id="2284201910216999037" nodeInfo="in">
            <link role="classifier" roleId="tpee.1107535924139" targetNodeId="jrbx.~MPSProject" resolveInfo="MPSProject" />
          </node>
          <node role="expression" roleId="tpee.1070534934092" type="3xdn.ProjectExpression" typeId="3xdn.752693057587755272" id="7600370246415735546" nodeInfo="ng">
            <node role="parameter" roleId="3xdn.4307205004132279624" type="3xdn.QueryParameterList" typeId="3xdn.4307205004132277753" id="7600370246415735562" nodeInfo="ng" />
          </node>
        </node>
      </node>
      <node role="parameter" roleId="3xdn.9149301274757091504" type="3xdn.ActionCallDeclaredParameter" typeId="3xdn.9149301274757091505" id="2284201910216999040" nodeInfo="ng">
        <link role="declaration" roleId="3xdn.9149301274757091507" targetNodeId="tprs.1235248143135" resolveInfo="size" />
        <node role="value" roleId="3xdn.9149301274757091506" type="tpee.IntegerConstant" typeId="tpee.1068580320020" id="2284201910216999041" nodeInfo="nn">
          <property name="value" nameId="tpee.1068580320021" value="1" />
        </node>
      </node>
      <node role="parameter" roleId="3xdn.9149301274757091504" type="3xdn.ActionCallDeclaredParameter" typeId="3xdn.9149301274757091505" id="2284201910216999042" nodeInfo="ng">
        <link role="declaration" roleId="3xdn.9149301274757091507" targetNodeId="tprs.3676236766202398533" resolveInfo="place" />
        <node role="value" roleId="3xdn.9149301274757091506" type="tpee.EnumConstantReference" typeId="tpee.1083260308424" id="2284201910216999043" nodeInfo="nn">
          <link role="enumClass" roleId="tpee.1144432896254" targetNodeId="kog3.~ActionPlace" resolveInfo="ActionPlace" />
          <link role="enumConstantDeclaration" roleId="tpee.1083260308426" targetNodeId="kog3.~ActionPlace%dPROJECT_PANE_SMODEL" resolveInfo="PROJECT_PANE_SMODEL" />
        </node>
      </node>
      <node role="smodelAttribute" roleId="tpck.5169995583184591170" type="tpf8.TemplateFragment" typeId="tpf8.1095672379244" id="2284201910217000848" nodeInfo="ng" />
    </node>
  </root>
  <root type="tpf8.TemplateDeclaration" typeId="tpf8.1092059087312" id="7656298970878362380" nodeInfo="ng">
    <property name="name" nameId="tpck.1169194664001" value="reduce_BLExpression" />
    <property name="virtualPackage" nameId="tpck.1193676396447" value="command" />
    <link role="applicableConcept" roleId="tpf8.1168285871518" targetNodeId="3xdn.7656298970878093785" resolveInfo="BLExpression" />
    <node role="contentNode" roleId="tpf8.1092060348987" type="3xdn.BLCommand" typeId="3xdn.5464054275389846505" id="7656298970878363337" nodeInfo="ng">
      <node role="smodelAttribute" roleId="tpck.5169995583184591170" type="tpf8.TemplateFragment" typeId="tpf8.1095672379244" id="7656298970878363637" nodeInfo="ng" />
      <node role="body" roleId="3xdn.1769790395579689573" type="tpee.StatementList" typeId="tpee.1068580123136" id="7656298970878363901" nodeInfo="sn">
        <node role="statement" roleId="tpee.1068581517665" type="tpee.ExpressionStatement" typeId="tpee.1068580123155" id="7600370246417154355" nodeInfo="nn">
          <node role="expression" roleId="tpee.1068580123156" type="3xdn.PrintExpression" typeId="3xdn.7600370246417552247" id="7600370246429485747" nodeInfo="ng">
            <node role="object" roleId="3xdn.8365379837260461921" type="tpee.NullLiteral" typeId="tpee.1070534058343" id="7600370246429485749" nodeInfo="nn">
              <node role="smodelAttribute" roleId="tpck.5169995583184591170" type="tpf8.CopySrcNodeMacro" typeId="tpf8.1114706874351" id="7600370246429485750" nodeInfo="nn">
                <node role="sourceNodeQuery" roleId="tpf8.1168024447342" type="tpf8.SourceSubstituteMacro_SourceNodeQuery" typeId="tpf8.1168024337012" id="7600370246429485751" nodeInfo="nn">
                  <node role="body" roleId="tpee.1137022507850" type="tpee.StatementList" typeId="tpee.1068580123136" id="7600370246429485752" nodeInfo="sn">
                    <node role="statement" roleId="tpee.1068581517665" type="tpee.ExpressionStatement" typeId="tpee.1068580123155" id="7600370246429485753" nodeInfo="nn">
                      <node role="expression" roleId="tpee.1068580123156" type="tpee.DotExpression" typeId="tpee.1197027756228" id="7600370246429485754" nodeInfo="nn">
                        <node role="operation" roleId="tpee.1197027833540" type="tp25.SLinkAccess" typeId="tp25.1138056143562" id="7600370246429485755" nodeInfo="nn">
                          <link role="link" roleId="tp25.1138056516764" targetNodeId="3xdn.7656298970878093890" />
                        </node>
                        <node role="operand" roleId="tpee.1197027771414" type="tpf8.TemplateFunctionParameter_sourceNode" typeId="tpf8.1167169188348" id="7600370246429485756" nodeInfo="nn" />
                      </node>
                    </node>
                  </node>
                </node>
              </node>
            </node>
          </node>
        </node>
      </node>
    </node>
  </root>
  <root type="tpf8.MappingConfiguration" typeId="tpf8.1095416546421" id="7600370246415688284" nodeInfo="ng">
    <property name="name" nameId="tpck.1169194664001" value="synonyms" />
    <property name="virtualPackage" nameId="tpck.1193676396447" value="expression.callAction" />
    <node role="reductionMappingRule" roleId="tpf8.1167328349397" type="tpf8.Reduction_MappingRule" typeId="tpf8.1167327847730" id="7656298970878362382" nodeInfo="ng">
      <link role="applicableConcept" roleId="tpf8.1167169349424" targetNodeId="3xdn.7656298970878093785" resolveInfo="BLExpression" />
      <node role="ruleConsequence" roleId="tpf8.1169672767469" type="tpf8.TemplateDeclarationReference" typeId="tpf8.1168559333462" id="7656298970878362383" nodeInfo="nn">
        <link role="template" roleId="tpf8.1722980698497626483" targetNodeId="7656298970878362380" resolveInfo="reduce_BLExpression" />
      </node>
    </node>
    <node role="reductionMappingRule" roleId="tpf8.1167328349397" type="tpf8.Reduction_MappingRule" typeId="tpf8.1167327847730" id="2284201910216580215" nodeInfo="ng">
      <link role="applicableConcept" roleId="tpf8.1167169349424" targetNodeId="3xdn.2284201910216573342" resolveInfo="ModelProperties" />
      <node role="ruleConsequence" roleId="tpf8.1169672767469" type="tpf8.TemplateDeclarationReference" typeId="tpf8.1168559333462" id="2284201910216580216" nodeInfo="nn">
        <link role="template" roleId="tpf8.1722980698497626483" targetNodeId="2284201910216580213" resolveInfo="reduce_ModelProperties" />
      </node>
    </node>
    <node role="reductionMappingRule" roleId="tpf8.1167328349397" type="tpf8.Reduction_MappingRule" typeId="tpf8.1167327847730" id="7600370246419375391" nodeInfo="ng">
      <link role="applicableConcept" roleId="tpf8.1167169349424" targetNodeId="3xdn.7600370246417552247" resolveInfo="PrintExpression" />
      <node role="ruleConsequence" roleId="tpf8.1169672767469" type="tpf8.InlineSwitch_RuleConsequence" typeId="tpf8.1195158154974" id="7600370246419375454" nodeInfo="ng">
        <node role="case" roleId="tpf8.1195158408710" type="tpf8.InlineSwitch_Case" typeId="tpf8.1195158388553" id="3395429865810138444" nodeInfo="ng">
          <node role="conditionFunction" roleId="tpf8.1195158608805" type="tpf8.BaseMappingRule_Condition" typeId="tpf8.1167168920554" id="3395429865810138642" nodeInfo="nn">
            <node role="body" roleId="tpee.1137022507850" type="tpee.StatementList" typeId="tpee.1068580123136" id="3395429865810138643" nodeInfo="sn">
              <node role="statement" roleId="tpee.1068581517665" type="tpee.ExpressionStatement" typeId="tpee.1068580123155" id="3395429865810173269" nodeInfo="nn">
                <node role="expression" roleId="tpee.1068580123156" type="tpd4.IsSubtypeExpression" typeId="tpd4.1176543928247" id="3395429865810173270" nodeInfo="nn">
                  <node role="supertypeExpression" roleId="tpd4.1176543950311" type="tp3r.Quotation" typeId="tp3r.1196350785113" id="3395429865810173271" nodeInfo="nn">
                    <node role="quotedNode" roleId="tp3r.1196350785114" type="tpee.VoidType" typeId="tpee.1068581517677" id="3395429865810175638" nodeInfo="in" />
                  </node>
                  <node role="subtypeExpression" roleId="tpd4.1176543945045" type="tpee.DotExpression" typeId="tpee.1197027756228" id="3786816536600296831" nodeInfo="nn">
                    <node role="operand" roleId="tpee.1197027771414" type="tpee.DotExpression" typeId="tpee.1197027756228" id="3395429865810173276" nodeInfo="nn">
                      <node role="operand" roleId="tpee.1197027771414" type="tpf8.TemplateFunctionParameter_sourceNode" typeId="tpf8.1167169188348" id="3395429865810173277" nodeInfo="nn" />
                      <node role="operation" roleId="tpee.1197027833540" type="tp25.SLinkAccess" typeId="tp25.1138056143562" id="3395429865810173278" nodeInfo="nn">
                        <link role="link" roleId="tp25.1138056516764" targetNodeId="3xdn.8365379837260461921" />
                      </node>
                    </node>
                    <node role="operation" roleId="tpee.1197027833540" type="tpd4.Node_TypeOperation" typeId="tpd4.1176544042499" id="3786816536600302901" nodeInfo="nn" />
                  </node>
                </node>
              </node>
            </node>
          </node>
          <node role="caseConsequence" roleId="tpf8.1195158637244" type="tpf8.InlineTemplate_RuleConsequence" typeId="tpf8.1177093525992" id="3395429865810286156" nodeInfo="ng">
            <node role="templateNode" roleId="tpf8.1177093586806" type="tpee.NullLiteral" typeId="tpee.1070534058343" id="3395429865810287226" nodeInfo="nn">
              <node role="smodelAttribute" roleId="tpck.5169995583184591170" type="tpf8.CopySrcNodeMacro" typeId="tpf8.1114706874351" id="3395429865810287236" nodeInfo="nn">
                <node role="sourceNodeQuery" roleId="tpf8.1168024447342" type="tpf8.SourceSubstituteMacro_SourceNodeQuery" typeId="tpf8.1168024337012" id="3395429865810287239" nodeInfo="nn">
                  <node role="body" roleId="tpee.1137022507850" type="tpee.StatementList" typeId="tpee.1068580123136" id="3395429865810287240" nodeInfo="sn">
                    <node role="statement" roleId="tpee.1068581517665" type="tpee.ExpressionStatement" typeId="tpee.1068580123155" id="3395429865810287246" nodeInfo="nn">
                      <node role="expression" roleId="tpee.1068580123156" type="tpee.DotExpression" typeId="tpee.1197027756228" id="3395429865810287241" nodeInfo="nn">
                        <node role="operation" roleId="tpee.1197027833540" type="tp25.SLinkAccess" typeId="tp25.1138056143562" id="3395429865810287244" nodeInfo="nn">
                          <link role="link" roleId="tp25.1138056516764" targetNodeId="3xdn.8365379837260461921" />
                        </node>
                        <node role="operand" roleId="tpee.1197027771414" type="tpf8.TemplateFunctionParameter_sourceNode" typeId="tpf8.1167169188348" id="3395429865810287245" nodeInfo="nn" />
                      </node>
                    </node>
                  </node>
                </node>
              </node>
            </node>
          </node>
        </node>
        <node role="case" roleId="tpf8.1195158408710" type="tpf8.InlineSwitch_Case" typeId="tpf8.1195158388553" id="7600370246419375458" nodeInfo="ng">
          <node role="conditionFunction" roleId="tpf8.1195158608805" type="tpf8.BaseMappingRule_Condition" typeId="tpf8.1167168920554" id="7600370246419375459" nodeInfo="nn">
            <node role="body" roleId="tpee.1137022507850" type="tpee.StatementList" typeId="tpee.1068580123136" id="7600370246419375460" nodeInfo="sn">
              <node role="statement" roleId="tpee.1068581517665" type="tpee.ExpressionStatement" typeId="tpee.1068580123155" id="7600370246421450740" nodeInfo="nn">
                <node role="expression" roleId="tpee.1068580123156" type="tpd4.IsSubtypeExpression" typeId="tpd4.1176543928247" id="7600370246421450734" nodeInfo="nn">
                  <node role="supertypeExpression" roleId="tpd4.1176543950311" type="tp3r.Quotation" typeId="tp3r.1196350785113" id="7600370246421453722" nodeInfo="nn">
                    <node role="quotedNode" roleId="tp3r.1196350785114" type="tp25.SNodeType" typeId="tp25.1138055754698" id="7600370246421455310" nodeInfo="in" />
                  </node>
                  <node role="subtypeExpression" roleId="tpd4.1176543945045" type="tpee.DotExpression" typeId="tpee.1197027756228" id="3786816536600303960" nodeInfo="nn">
                    <node role="operand" roleId="tpee.1197027771414" type="tpee.DotExpression" typeId="tpee.1197027756228" id="3786816536600303961" nodeInfo="nn">
                      <node role="operand" roleId="tpee.1197027771414" type="tpf8.TemplateFunctionParameter_sourceNode" typeId="tpf8.1167169188348" id="3786816536600303962" nodeInfo="nn" />
                      <node role="operation" roleId="tpee.1197027833540" type="tp25.SLinkAccess" typeId="tp25.1138056143562" id="3786816536600303963" nodeInfo="nn">
                        <link role="link" roleId="tp25.1138056516764" targetNodeId="3xdn.8365379837260461921" />
                      </node>
                    </node>
                    <node role="operation" roleId="tpee.1197027833540" type="tpd4.Node_TypeOperation" typeId="tpd4.1176544042499" id="3786816536600303964" nodeInfo="nn" />
                  </node>
                </node>
              </node>
            </node>
          </node>
          <node role="caseConsequence" roleId="tpf8.1195158637244" type="tpf8.InlineTemplate_RuleConsequence" typeId="tpf8.1177093525992" id="7600370246419384469" nodeInfo="ng">
            <node role="templateNode" roleId="tpf8.1177093586806" type="tpee.DotExpression" typeId="tpee.1197027756228" id="7600370246419641545" nodeInfo="nn">
              <node role="operand" roleId="tpee.1197027771414" type="tp2c.ClosureLiteral" typeId="tp2c.1199569711397" id="7600370246419641559" nodeInfo="nn">
                <node role="body" roleId="tp2c.1199569916463" type="tpee.StatementList" typeId="tpee.1068580123136" id="7600370246419641561" nodeInfo="sn">
                  <node role="statement" roleId="tpee.1068581517665" type="tpee.IfStatement" typeId="tpee.1068580123159" id="7600370246422643967" nodeInfo="nn">
                    <node role="ifTrue" roleId="tpee.1068580123161" type="tpee.StatementList" typeId="tpee.1068580123136" id="7600370246422643970" nodeInfo="sn">
                      <node role="statement" roleId="tpee.1068581517665" type="tpee.ExpressionStatement" typeId="tpee.1068580123155" id="7600370246422664907" nodeInfo="nn">
                        <node role="expression" roleId="tpee.1068580123156" type="3xdn.PrintTextExpression" typeId="3xdn.8365379837260459177" id="7600370246422664905" nodeInfo="ng">
                          <node role="object" roleId="3xdn.8365379837260461921" type="tpee.Expression" typeId="tpee.1068431790191" id="7600370246422664906" nodeInfo="nn">
                            <node role="smodelAttribute" roleId="tpck.5169995583184591170" type="tpf8.CopySrcNodeMacro" typeId="tpf8.1114706874351" id="7600370246422666530" nodeInfo="nn">
                              <node role="sourceNodeQuery" roleId="tpf8.1168024447342" type="tpf8.SourceSubstituteMacro_SourceNodeQuery" typeId="tpf8.1168024337012" id="7600370246422666533" nodeInfo="nn">
                                <node role="body" roleId="tpee.1137022507850" type="tpee.StatementList" typeId="tpee.1068580123136" id="7600370246422666534" nodeInfo="sn">
                                  <node role="statement" roleId="tpee.1068581517665" type="tpee.ExpressionStatement" typeId="tpee.1068580123155" id="7600370246422666540" nodeInfo="nn">
                                    <node role="expression" roleId="tpee.1068580123156" type="tpee.DotExpression" typeId="tpee.1197027756228" id="7600370246422666535" nodeInfo="nn">
                                      <node role="operation" roleId="tpee.1197027833540" type="tp25.SLinkAccess" typeId="tp25.1138056143562" id="7600370246422666538" nodeInfo="nn">
                                        <link role="link" roleId="tp25.1138056516764" targetNodeId="3xdn.8365379837260461921" />
                                      </node>
                                      <node role="operand" roleId="tpee.1197027771414" type="tpf8.TemplateFunctionParameter_sourceNode" typeId="tpf8.1167169188348" id="7600370246422666539" nodeInfo="nn" />
                                    </node>
                                  </node>
                                </node>
                              </node>
                            </node>
                          </node>
                        </node>
                      </node>
                    </node>
                    <node role="condition" roleId="tpee.1068580123160" type="tpee.EqualsExpression" typeId="tpee.1068580123152" id="7600370246422661697" nodeInfo="nn">
                      <node role="rightExpression" roleId="tpee.1081773367579" type="tpee.NullLiteral" typeId="tpee.1070534058343" id="7600370246422663314" nodeInfo="nn" />
                      <node role="leftExpression" roleId="tpee.1081773367580" type="tp25.NodeRefExpression" typeId="tp25.1219352745532" id="7600370246422645384" nodeInfo="nn">
                        <node role="smodelAttribute" roleId="tpck.5169995583184591170" type="tpf8.CopySrcNodeMacro" typeId="tpf8.1114706874351" id="7600370246422647074" nodeInfo="nn">
                          <node role="sourceNodeQuery" roleId="tpf8.1168024447342" type="tpf8.SourceSubstituteMacro_SourceNodeQuery" typeId="tpf8.1168024337012" id="7600370246422647077" nodeInfo="nn">
                            <node role="body" roleId="tpee.1137022507850" type="tpee.StatementList" typeId="tpee.1068580123136" id="7600370246422647078" nodeInfo="sn">
                              <node role="statement" roleId="tpee.1068581517665" type="tpee.ExpressionStatement" typeId="tpee.1068580123155" id="7600370246422647084" nodeInfo="nn">
                                <node role="expression" roleId="tpee.1068580123156" type="tpee.DotExpression" typeId="tpee.1197027756228" id="7600370246422647079" nodeInfo="nn">
                                  <node role="operation" roleId="tpee.1197027833540" type="tp25.SLinkAccess" typeId="tp25.1138056143562" id="7600370246422647082" nodeInfo="nn">
                                    <link role="link" roleId="tp25.1138056516764" targetNodeId="3xdn.8365379837260461921" />
                                  </node>
                                  <node role="operand" roleId="tpee.1197027771414" type="tpf8.TemplateFunctionParameter_sourceNode" typeId="tpf8.1167169188348" id="7600370246422647083" nodeInfo="nn" />
                                </node>
                              </node>
                            </node>
                          </node>
                        </node>
                      </node>
                    </node>
                    <node role="elsifClauses" roleId="tpee.1206060520071" type="tpee.ElsifClause" typeId="tpee.1206060495898" id="7600370246422670635" nodeInfo="ng">
                      <node role="statementList" roleId="tpee.1206060644605" type="tpee.StatementList" typeId="tpee.1068580123136" id="7600370246422670637" nodeInfo="sn">
                        <node role="statement" roleId="tpee.1068581517665" type="tpee.ExpressionStatement" typeId="tpee.1068580123155" id="7600370246419656828" nodeInfo="nn">
                          <node role="expression" roleId="tpee.1068580123156" type="3xdn.PrintNodeExpression" typeId="3xdn.5510759644748856153" id="7600370246419656826" nodeInfo="ng">
                            <node role="object" roleId="3xdn.8365379837260461921" type="tpee.Expression" typeId="tpee.1068431790191" id="7600370246419656827" nodeInfo="nn">
                              <node role="smodelAttribute" roleId="tpck.5169995583184591170" type="tpf8.CopySrcNodeMacro" typeId="tpf8.1114706874351" id="7600370246419658067" nodeInfo="nn">
                                <node role="sourceNodeQuery" roleId="tpf8.1168024447342" type="tpf8.SourceSubstituteMacro_SourceNodeQuery" typeId="tpf8.1168024337012" id="7600370246419658070" nodeInfo="nn">
                                  <node role="body" roleId="tpee.1137022507850" type="tpee.StatementList" typeId="tpee.1068580123136" id="7600370246419658071" nodeInfo="sn">
                                    <node role="statement" roleId="tpee.1068581517665" type="tpee.ExpressionStatement" typeId="tpee.1068580123155" id="7600370246419658077" nodeInfo="nn">
                                      <node role="expression" roleId="tpee.1068580123156" type="tpee.DotExpression" typeId="tpee.1197027756228" id="7600370246419658072" nodeInfo="nn">
                                        <node role="operation" roleId="tpee.1197027833540" type="tp25.SLinkAccess" typeId="tp25.1138056143562" id="7600370246419658075" nodeInfo="nn">
                                          <link role="link" roleId="tp25.1138056516764" targetNodeId="3xdn.8365379837260461921" />
                                        </node>
                                        <node role="operand" roleId="tpee.1197027771414" type="tpf8.TemplateFunctionParameter_sourceNode" typeId="tpf8.1167169188348" id="7600370246419658076" nodeInfo="nn" />
                                      </node>
                                    </node>
                                  </node>
                                </node>
                              </node>
                            </node>
                          </node>
                        </node>
                      </node>
                      <node role="condition" roleId="tpee.1206060619838" type="tpee.OrExpression" typeId="tpee.1080223426719" id="7600370246420107546" nodeInfo="nn">
                        <node role="leftExpression" roleId="tpee.1081773367580" type="tpee.EqualsExpression" typeId="tpee.1068580123152" id="7600370246420110335" nodeInfo="nn">
                          <node role="rightExpression" roleId="tpee.1081773367579" type="tpee.NullLiteral" typeId="tpee.1070534058343" id="7600370246420110336" nodeInfo="nn" />
                          <node role="leftExpression" roleId="tpee.1081773367580" type="tpee.DotExpression" typeId="tpee.1197027756228" id="7600370246420110337" nodeInfo="nn">
                            <node role="operand" roleId="tpee.1197027771414" type="tp25.NodeRefExpression" typeId="tp25.1219352745532" id="7600370246420110338" nodeInfo="nn">
                              <node role="smodelAttribute" roleId="tpck.5169995583184591170" type="tpf8.CopySrcNodeMacro" typeId="tpf8.1114706874351" id="7600370246420110339" nodeInfo="nn">
                                <node role="sourceNodeQuery" roleId="tpf8.1168024447342" type="tpf8.SourceSubstituteMacro_SourceNodeQuery" typeId="tpf8.1168024337012" id="7600370246420110340" nodeInfo="nn">
                                  <node role="body" roleId="tpee.1137022507850" type="tpee.StatementList" typeId="tpee.1068580123136" id="7600370246420110341" nodeInfo="sn">
                                    <node role="statement" roleId="tpee.1068581517665" type="tpee.ExpressionStatement" typeId="tpee.1068580123155" id="7600370246420110342" nodeInfo="nn">
                                      <node role="expression" roleId="tpee.1068580123156" type="tpee.DotExpression" typeId="tpee.1197027756228" id="7600370246420110343" nodeInfo="nn">
                                        <node role="operation" roleId="tpee.1197027833540" type="tp25.SLinkAccess" typeId="tp25.1138056143562" id="7600370246420110344" nodeInfo="nn">
                                          <link role="link" roleId="tp25.1138056516764" targetNodeId="3xdn.8365379837260461921" />
                                        </node>
                                        <node role="operand" roleId="tpee.1197027771414" type="tpf8.TemplateFunctionParameter_sourceNode" typeId="tpf8.1167169188348" id="7600370246420110345" nodeInfo="nn" />
                                      </node>
                                    </node>
                                  </node>
                                </node>
                              </node>
                            </node>
                            <node role="operation" roleId="tpee.1197027833540" type="tp25.Node_GetModelOperation" typeId="tp25.1143234257716" id="7600370246420110346" nodeInfo="nn" />
                          </node>
                        </node>
                        <node role="rightExpression" roleId="tpee.1081773367579" type="tpee.DotExpression" typeId="tpee.1197027756228" id="7600370246420110347" nodeInfo="nn">
                          <node role="operand" roleId="tpee.1197027771414" type="tpee.DotExpression" typeId="tpee.1197027756228" id="7600370246420110348" nodeInfo="nn">
                            <node role="operand" roleId="tpee.1197027771414" type="tp25.SemanticDowncastExpression" typeId="tp25.1145404486709" id="7600370246420110349" nodeInfo="nn">
                              <node role="leftExpression" roleId="tp25.1145404616321" type="tpee.DotExpression" typeId="tpee.1197027756228" id="7600370246420110350" nodeInfo="nn">
                                <node role="operand" roleId="tpee.1197027771414" type="tp25.NodeRefExpression" typeId="tp25.1219352745532" id="7600370246420110351" nodeInfo="nn">
                                  <node role="smodelAttribute" roleId="tpck.5169995583184591170" type="tpf8.CopySrcNodeMacro" typeId="tpf8.1114706874351" id="7600370246420110352" nodeInfo="nn">
                                    <node role="sourceNodeQuery" roleId="tpf8.1168024447342" type="tpf8.SourceSubstituteMacro_SourceNodeQuery" typeId="tpf8.1168024337012" id="7600370246420110353" nodeInfo="nn">
                                      <node role="body" roleId="tpee.1137022507850" type="tpee.StatementList" typeId="tpee.1068580123136" id="7600370246420110354" nodeInfo="sn">
                                        <node role="statement" roleId="tpee.1068581517665" type="tpee.ExpressionStatement" typeId="tpee.1068580123155" id="7600370246420110355" nodeInfo="nn">
                                          <node role="expression" roleId="tpee.1068580123156" type="tpee.DotExpression" typeId="tpee.1197027756228" id="7600370246420110356" nodeInfo="nn">
                                            <node role="operation" roleId="tpee.1197027833540" type="tp25.SLinkAccess" typeId="tp25.1138056143562" id="7600370246420110357" nodeInfo="nn">
                                              <link role="link" roleId="tp25.1138056516764" targetNodeId="3xdn.8365379837260461921" />
                                            </node>
                                            <node role="operand" roleId="tpee.1197027771414" type="tpf8.TemplateFunctionParameter_sourceNode" typeId="tpf8.1167169188348" id="7600370246420110358" nodeInfo="nn" />
                                          </node>
                                        </node>
                                      </node>
                                    </node>
                                  </node>
                                </node>
                                <node role="operation" roleId="tpee.1197027833540" type="tp25.Node_GetModelOperation" typeId="tp25.1143234257716" id="7600370246420110359" nodeInfo="nn" />
                              </node>
                            </node>
                            <node role="operation" roleId="tpee.1197027833540" type="tpee.InstanceMethodCallOperation" typeId="tpee.1202948039474" id="7600370246420110360" nodeInfo="nn">
                              <link role="baseMethodDeclaration" roleId="tpee.1068499141037" targetNodeId="ec5l.~SModel%dgetReference()%corg%djetbrains%dmps%dopenapi%dmodel%dSModelReference" resolveInfo="getReference" />
                            </node>
                          </node>
                          <node role="operation" roleId="tpee.1197027833540" type="tpee.InstanceMethodCallOperation" typeId="tpee.1202948039474" id="7600370246420110361" nodeInfo="nn">
                            <link role="baseMethodDeclaration" roleId="tpee.1068499141037" targetNodeId="e2lb.~Object%dequals(java%dlang%dObject)%cboolean" resolveInfo="equals" />
                            <node role="actualArgument" roleId="tpee.1068499141038" type="tpee.DotExpression" typeId="tpee.1197027756228" id="7600370246420110362" nodeInfo="nn">
                              <node role="operand" roleId="tpee.1197027771414" type="tp25.SemanticDowncastExpression" typeId="tp25.1145404486709" id="7600370246420110363" nodeInfo="nn">
                                <node role="leftExpression" roleId="tp25.1145404616321" type="3xdn.ConsoleModelExpression" typeId="3xdn.8953981490813243063" id="7600370246420110364" nodeInfo="ng">
                                  <node role="parameter" roleId="3xdn.4307205004132279624" type="3xdn.QueryParameterList" typeId="3xdn.4307205004132277753" id="7600370246420110365" nodeInfo="ng" />
                                </node>
                              </node>
                              <node role="operation" roleId="tpee.1197027833540" type="tpee.InstanceMethodCallOperation" typeId="tpee.1202948039474" id="7600370246420110366" nodeInfo="nn">
                                <link role="baseMethodDeclaration" roleId="tpee.1068499141037" targetNodeId="ec5l.~SModel%dgetReference()%corg%djetbrains%dmps%dopenapi%dmodel%dSModelReference" resolveInfo="getReference" />
                              </node>
                            </node>
                          </node>
                        </node>
                      </node>
                    </node>
                    <node role="ifFalseStatement" roleId="tpee.1082485599094" type="tpee.BlockStatement" typeId="tpee.1082485599095" id="7600370246422680890" nodeInfo="nn">
                      <node role="statements" roleId="tpee.1082485599096" type="tpee.StatementList" typeId="tpee.1068580123136" id="7600370246422680891" nodeInfo="sn">
                        <node role="statement" roleId="tpee.1068581517665" type="tpee.ExpressionStatement" typeId="tpee.1068580123155" id="7600370246419660495" nodeInfo="nn">
                          <node role="expression" roleId="tpee.1068580123156" type="3xdn.PrintNodeReferenceExpression" typeId="3xdn.6852607286009511388" id="7600370246419661583" nodeInfo="ng">
                            <node role="object" roleId="3xdn.8365379837260461921" type="tpee.Expression" typeId="tpee.1068431790191" id="7600370246419661585" nodeInfo="nn">
                              <node role="smodelAttribute" roleId="tpck.5169995583184591170" type="tpf8.CopySrcNodeMacro" typeId="tpf8.1114706874351" id="7600370246419661586" nodeInfo="nn">
                                <node role="sourceNodeQuery" roleId="tpf8.1168024447342" type="tpf8.SourceSubstituteMacro_SourceNodeQuery" typeId="tpf8.1168024337012" id="7600370246419661587" nodeInfo="nn">
                                  <node role="body" roleId="tpee.1137022507850" type="tpee.StatementList" typeId="tpee.1068580123136" id="7600370246419661588" nodeInfo="sn">
                                    <node role="statement" roleId="tpee.1068581517665" type="tpee.ExpressionStatement" typeId="tpee.1068580123155" id="7600370246419661589" nodeInfo="nn">
                                      <node role="expression" roleId="tpee.1068580123156" type="tpee.DotExpression" typeId="tpee.1197027756228" id="7600370246419661590" nodeInfo="nn">
                                        <node role="operation" roleId="tpee.1197027833540" type="tp25.SLinkAccess" typeId="tp25.1138056143562" id="7600370246419661591" nodeInfo="nn">
                                          <link role="link" roleId="tp25.1138056516764" targetNodeId="3xdn.8365379837260461921" />
                                        </node>
                                        <node role="operand" roleId="tpee.1197027771414" type="tpf8.TemplateFunctionParameter_sourceNode" typeId="tpf8.1167169188348" id="7600370246419661592" nodeInfo="nn" />
                                      </node>
                                    </node>
                                  </node>
                                </node>
                              </node>
                            </node>
                          </node>
                        </node>
                      </node>
                    </node>
                  </node>
                </node>
              </node>
              <node role="operation" roleId="tpee.1197027833540" type="tp2c.InvokeFunctionOperation" typeId="tp2c.1225797177491" id="7600370246419645615" nodeInfo="nn" />
            </node>
          </node>
        </node>
        <node role="case" roleId="tpf8.1195158408710" type="tpf8.InlineSwitch_Case" typeId="tpf8.1195158388553" id="7600370246421231721" nodeInfo="ng">
          <node role="conditionFunction" roleId="tpf8.1195158608805" type="tpf8.BaseMappingRule_Condition" typeId="tpf8.1167168920554" id="7600370246421231722" nodeInfo="nn">
            <node role="body" roleId="tpee.1137022507850" type="tpee.StatementList" typeId="tpee.1068580123136" id="7600370246421231723" nodeInfo="sn">
              <node role="statement" roleId="tpee.1068581517665" type="tpee.LocalVariableDeclarationStatement" typeId="tpee.1068581242864" id="3786816536600308992" nodeInfo="nn">
                <node role="localVariableDeclaration" roleId="tpee.1068581242865" type="tpee.LocalVariableDeclaration" typeId="tpee.1068581242863" id="3786816536600308995" nodeInfo="nr">
                  <property name="name" nameId="tpck.1169194664001" value="type" />
                  <node role="type" roleId="tpee.5680397130376446158" type="tp25.SNodeType" typeId="tp25.1138055754698" id="3786816536600308990" nodeInfo="in" />
                  <node role="initializer" roleId="tpee.1068431790190" type="tpee.DotExpression" typeId="tpee.1197027756228" id="3786816536600321012" nodeInfo="nn">
                    <node role="operand" roleId="tpee.1197027771414" type="tpee.DotExpression" typeId="tpee.1197027756228" id="3786816536600321013" nodeInfo="nn">
                      <node role="operand" roleId="tpee.1197027771414" type="tpf8.TemplateFunctionParameter_sourceNode" typeId="tpf8.1167169188348" id="3786816536600321014" nodeInfo="nn" />
                      <node role="operation" roleId="tpee.1197027833540" type="tp25.SLinkAccess" typeId="tp25.1138056143562" id="3786816536600321015" nodeInfo="nn">
                        <link role="link" roleId="tp25.1138056516764" targetNodeId="3xdn.8365379837260461921" />
                      </node>
                    </node>
                    <node role="operation" roleId="tpee.1197027833540" type="tpd4.Node_TypeOperation" typeId="tpd4.1176544042499" id="3786816536600321016" nodeInfo="nn" />
                  </node>
                </node>
              </node>
              <node role="statement" roleId="tpee.1068581517665" type="tpee.ExpressionStatement" typeId="tpee.1068580123155" id="7600370246421235139" nodeInfo="nn">
                <node role="expression" roleId="tpee.1068580123156" type="tpee.OrExpression" typeId="tpee.1080223426719" id="7600370246422068691" nodeInfo="nn">
                  <node role="leftExpression" roleId="tpee.1081773367580" type="tpee.OrExpression" typeId="tpee.1080223426719" id="7600370246422035641" nodeInfo="nn">
                    <node role="leftExpression" roleId="tpee.1081773367580" type="tpee.OrExpression" typeId="tpee.1080223426719" id="7600370246421957950" nodeInfo="nn">
                      <node role="leftExpression" roleId="tpee.1081773367580" type="tpd4.IsSubtypeExpression" typeId="tpd4.1176543928247" id="7600370246421477152" nodeInfo="nn">
                        <node role="supertypeExpression" roleId="tpd4.1176543950311" type="tp3r.Quotation" typeId="tp3r.1196350785113" id="7600370246421477153" nodeInfo="nn">
                          <node role="quotedNode" roleId="tp3r.1196350785114" type="tp2q.SequenceType" typeId="tp2q.1151689724996" id="7600370246421479392" nodeInfo="in">
                            <node role="elementType" roleId="tp2q.1151689745422" type="tp25.SNodeType" typeId="tp25.1138055754698" id="7600370246421480518" nodeInfo="in" />
                          </node>
                        </node>
                        <node role="subtypeExpression" roleId="tpd4.1176543945045" type="tpee.VariableReference" typeId="tpee.1068498886296" id="3786816536600327194" nodeInfo="nn">
                          <link role="variableDeclaration" roleId="tpee.1068581517664" targetNodeId="3786816536600308995" resolveInfo="type" />
                        </node>
                      </node>
                      <node role="rightExpression" roleId="tpee.1081773367579" type="tpd4.IsSubtypeExpression" typeId="tpd4.1176543928247" id="7600370246421963073" nodeInfo="nn">
                        <node role="supertypeExpression" roleId="tpd4.1176543950311" type="tp3r.Quotation" typeId="tp3r.1196350785113" id="7600370246421963074" nodeInfo="nn">
                          <node role="quotedNode" roleId="tp3r.1196350785114" type="tp2q.SequenceType" typeId="tp2q.1151689724996" id="7600370246421963075" nodeInfo="in">
                            <node role="elementType" roleId="tp2q.1151689745422" type="tp25.SReferenceType" typeId="tp25.8758390115029295477" id="7600370246422023920" nodeInfo="in" />
                          </node>
                        </node>
                        <node role="subtypeExpression" roleId="tpd4.1176543945045" type="tpee.VariableReference" typeId="tpee.1068498886296" id="3786816536600330914" nodeInfo="nn">
                          <link role="variableDeclaration" roleId="tpee.1068581517664" targetNodeId="3786816536600308995" resolveInfo="type" />
                        </node>
                      </node>
                    </node>
                    <node role="rightExpression" roleId="tpee.1081773367579" type="tpd4.IsSubtypeExpression" typeId="tpd4.1176543928247" id="7600370246422041066" nodeInfo="nn">
                      <node role="supertypeExpression" roleId="tpd4.1176543950311" type="tp3r.Quotation" typeId="tp3r.1196350785113" id="7600370246422041067" nodeInfo="nn">
                        <node role="quotedNode" roleId="tp3r.1196350785114" type="tp2q.SequenceType" typeId="tp2q.1151689724996" id="7600370246422041068" nodeInfo="in">
                          <node role="elementType" roleId="tp2q.1151689745422" type="tp25.SModelType" typeId="tp25.1143226024141" id="7600370246422057636" nodeInfo="in" />
                        </node>
                      </node>
                      <node role="subtypeExpression" roleId="tpd4.1176543945045" type="tpee.VariableReference" typeId="tpee.1068498886296" id="3786816536600334250" nodeInfo="nn">
                        <link role="variableDeclaration" roleId="tpee.1068581517664" targetNodeId="3786816536600308995" resolveInfo="type" />
                      </node>
                    </node>
                  </node>
                  <node role="rightExpression" roleId="tpee.1081773367579" type="tpd4.IsSubtypeExpression" typeId="tpd4.1176543928247" id="7600370246422074414" nodeInfo="nn">
                    <node role="supertypeExpression" roleId="tpd4.1176543950311" type="tp3r.Quotation" typeId="tp3r.1196350785113" id="7600370246422074415" nodeInfo="nn">
                      <node role="quotedNode" roleId="tp3r.1196350785114" type="tp2q.SequenceType" typeId="tp2q.1151689724996" id="7600370246422074416" nodeInfo="in">
                        <node role="elementType" roleId="tp2q.1151689745422" type="tpee.ClassifierType" typeId="tpee.1107535904670" id="7600370246422098140" nodeInfo="in">
                          <link role="classifier" roleId="tpee.1107535924139" targetNodeId="88zw.~SModule" resolveInfo="SModule" />
                        </node>
                      </node>
                    </node>
                    <node role="subtypeExpression" roleId="tpd4.1176543945045" type="tpee.VariableReference" typeId="tpee.1068498886296" id="3786816536600337194" nodeInfo="nn">
                      <link role="variableDeclaration" roleId="tpee.1068581517664" targetNodeId="3786816536600308995" resolveInfo="type" />
                    </node>
                  </node>
                </node>
              </node>
            </node>
          </node>
          <node role="caseConsequence" roleId="tpf8.1195158637244" type="tpf8.InlineTemplate_RuleConsequence" typeId="tpf8.1177093525992" id="7600370246421791919" nodeInfo="ng">
            <node role="templateNode" roleId="tpf8.1177093586806" type="3xdn.PrintSequenceExpression" typeId="3xdn.7600370246423000655" id="7600370246429334067" nodeInfo="ng">
              <node role="object" roleId="3xdn.8365379837260461921" type="tpee.Expression" typeId="tpee.1068431790191" id="7600370246429334068" nodeInfo="nn">
                <node role="smodelAttribute" roleId="tpck.5169995583184591170" type="tpf8.CopySrcNodeMacro" typeId="tpf8.1114706874351" id="7600370246429334100" nodeInfo="nn">
                  <node role="sourceNodeQuery" roleId="tpf8.1168024447342" type="tpf8.SourceSubstituteMacro_SourceNodeQuery" typeId="tpf8.1168024337012" id="7600370246429334103" nodeInfo="nn">
                    <node role="body" roleId="tpee.1137022507850" type="tpee.StatementList" typeId="tpee.1068580123136" id="7600370246429334104" nodeInfo="sn">
                      <node role="statement" roleId="tpee.1068581517665" type="tpee.ExpressionStatement" typeId="tpee.1068580123155" id="7600370246429334110" nodeInfo="nn">
                        <node role="expression" roleId="tpee.1068580123156" type="tpee.DotExpression" typeId="tpee.1197027756228" id="7600370246429334105" nodeInfo="nn">
                          <node role="operation" roleId="tpee.1197027833540" type="tp25.SLinkAccess" typeId="tp25.1138056143562" id="7600370246429334108" nodeInfo="nn">
                            <link role="link" roleId="tp25.1138056516764" targetNodeId="3xdn.8365379837260461921" />
                          </node>
                          <node role="operand" roleId="tpee.1197027771414" type="tpf8.TemplateFunctionParameter_sourceNode" typeId="tpf8.1167169188348" id="7600370246429334109" nodeInfo="nn" />
                        </node>
                      </node>
                    </node>
                  </node>
                </node>
              </node>
            </node>
          </node>
        </node>
        <node role="case" roleId="tpf8.1195158408710" type="tpf8.InlineSwitch_Case" typeId="tpf8.1195158388553" id="3856122757887589374" nodeInfo="ng">
          <node role="conditionFunction" roleId="tpf8.1195158608805" type="tpf8.BaseMappingRule_Condition" typeId="tpf8.1167168920554" id="3856122757887589572" nodeInfo="nn">
            <node role="body" roleId="tpee.1137022507850" type="tpee.StatementList" typeId="tpee.1068580123136" id="3856122757887589573" nodeInfo="sn">
              <node role="statement" roleId="tpee.1068581517665" type="tpee.LocalVariableDeclarationStatement" typeId="tpee.1068581242864" id="3492877759612498559" nodeInfo="nn">
                <node role="localVariableDeclaration" roleId="tpee.1068581242865" type="tpee.LocalVariableDeclaration" typeId="tpee.1068581242863" id="3492877759612498562" nodeInfo="nr">
                  <property name="name" nameId="tpck.1169194664001" value="functionType" />
                  <node role="type" roleId="tpee.5680397130376446158" type="tp25.SNodeType" typeId="tp25.1138055754698" id="3492877759612498557" nodeInfo="in">
                    <link role="concept" roleId="tp25.1138405853777" targetNodeId="tp2c.1199542442495" resolveInfo="FunctionType" />
                  </node>
                  <node role="initializer" roleId="tpee.1068431790190" type="tpd4.CoerceStrongExpression" typeId="tpd4.1178871491133" id="3492877759612440693" nodeInfo="nn">
                    <node role="pattern" roleId="tpd4.1178870894644" type="tpd4.ConceptReference" typeId="tpd4.1174642788531" id="3492877759612442834" nodeInfo="ig">
                      <property name="name" nameId="tpck.1169194664001" value="functionType" />
                      <link role="concept" roleId="tpd4.1174642800329" targetNodeId="tp2c.1199542442495" resolveInfo="FunctionType" />
                    </node>
                    <node role="nodeToCoerce" roleId="tpd4.1178870894645" type="tpee.DotExpression" typeId="tpee.1197027756228" id="3492877759612441716" nodeInfo="nn">
                      <node role="operand" roleId="tpee.1197027771414" type="tpee.DotExpression" typeId="tpee.1197027756228" id="3492877759612441717" nodeInfo="nn">
                        <node role="operand" roleId="tpee.1197027771414" type="tpf8.TemplateFunctionParameter_sourceNode" typeId="tpf8.1167169188348" id="3492877759612441718" nodeInfo="nn" />
                        <node role="operation" roleId="tpee.1197027833540" type="tp25.SLinkAccess" typeId="tp25.1138056143562" id="3492877759612441719" nodeInfo="nn">
                          <link role="link" roleId="tp25.1138056516764" targetNodeId="3xdn.8365379837260461921" />
                        </node>
                      </node>
                      <node role="operation" roleId="tpee.1197027833540" type="tpd4.Node_TypeOperation" typeId="tpd4.1176544042499" id="3492877759612441720" nodeInfo="nn" />
                    </node>
                  </node>
                </node>
              </node>
              <node role="statement" roleId="tpee.1068581517665" type="tpee.IfStatement" typeId="tpee.1068580123159" id="3492877759612446244" nodeInfo="nn">
                <node role="ifTrue" roleId="tpee.1068580123161" type="tpee.StatementList" typeId="tpee.1068580123136" id="3492877759612446247" nodeInfo="sn">
                  <node role="statement" roleId="tpee.1068581517665" type="tpee.ReturnStatement" typeId="tpee.1068581242878" id="3492877759612802585" nodeInfo="nn">
                    <node role="expression" roleId="tpee.1068581517676" type="tpee.DotExpression" typeId="tpee.1197027756228" id="3492877759612802586" nodeInfo="nn">
                      <node role="operand" roleId="tpee.1197027771414" type="tpee.DotExpression" typeId="tpee.1197027756228" id="3492877759612802587" nodeInfo="nn">
                        <node role="operand" roleId="tpee.1197027771414" type="tpee.VariableReference" typeId="tpee.1068498886296" id="3492877759612521509" nodeInfo="nn">
                          <link role="variableDeclaration" roleId="tpee.1068581517664" targetNodeId="3492877759612498562" resolveInfo="functionType" />
                        </node>
                        <node role="operation" roleId="tpee.1197027833540" type="tp25.SLinkListAccess" typeId="tp25.1138056282393" id="3492877759612802588" nodeInfo="nn">
                          <link role="link" roleId="tp25.1138056546658" targetNodeId="tp2c.1199542501692" />
                        </node>
                      </node>
                      <node role="operation" roleId="tpee.1197027833540" type="tp2q.IsEmptyOperation" typeId="tp2q.1165530316231" id="3492877759612802589" nodeInfo="nn" />
                    </node>
                  </node>
                </node>
                <node role="condition" roleId="tpee.1068580123160" type="tpee.NotEqualsExpression" typeId="tpee.1073239437375" id="3492877759612510996" nodeInfo="nn">
                  <node role="rightExpression" roleId="tpee.1081773367579" type="tpee.NullLiteral" typeId="tpee.1070534058343" id="3492877759612512125" nodeInfo="nn" />
                  <node role="leftExpression" roleId="tpee.1081773367580" type="tpee.VariableReference" typeId="tpee.1068498886296" id="3492877759612503667" nodeInfo="nn">
                    <link role="variableDeclaration" roleId="tpee.1068581517664" targetNodeId="3492877759612498562" resolveInfo="functionType" />
                  </node>
                </node>
                <node role="ifFalseStatement" roleId="tpee.1082485599094" type="tpee.BlockStatement" typeId="tpee.1082485599095" id="3492877759612519261" nodeInfo="nn">
                  <node role="statements" roleId="tpee.1082485599096" type="tpee.StatementList" typeId="tpee.1068580123136" id="3492877759612519262" nodeInfo="sn">
                    <node role="statement" roleId="tpee.1068581517665" type="tpee.ReturnStatement" typeId="tpee.1068581242878" id="3492877759612802590" nodeInfo="nn">
                      <node role="expression" roleId="tpee.1068581517676" type="tpee.BooleanConstant" typeId="tpee.1068580123137" id="3492877759612802591" nodeInfo="nn">
                        <property name="value" nameId="tpee.1068580123138" value="false" />
                      </node>
                    </node>
                  </node>
                </node>
              </node>
            </node>
          </node>
          <node role="caseConsequence" roleId="tpf8.1195158637244" type="tpf8.InlineTemplate_RuleConsequence" typeId="tpf8.1177093525992" id="3856122757887898302" nodeInfo="ng">
            <node role="templateNode" roleId="tpf8.1177093586806" type="3xdn.PrintExpression" typeId="3xdn.7600370246417552247" id="3856122757887900115" nodeInfo="ng">
              <node role="object" roleId="3xdn.8365379837260461921" type="tpee.DotExpression" typeId="tpee.1197027756228" id="3856122757887902202" nodeInfo="nn">
                <node role="operand" roleId="tpee.1197027771414" type="tp2c.ClosureLiteral" typeId="tp2c.1199569711397" id="3856122757887900518" nodeInfo="nn">
                  <node role="body" roleId="tp2c.1199569916463" type="tpee.StatementList" typeId="tpee.1068580123136" id="3856122757887900519" nodeInfo="sn" />
                  <node role="smodelAttribute" roleId="tpck.5169995583184591170" type="tpf8.CopySrcNodeMacro" typeId="tpf8.1114706874351" id="3856122757887900945" nodeInfo="nn">
                    <node role="sourceNodeQuery" roleId="tpf8.1168024447342" type="tpf8.SourceSubstituteMacro_SourceNodeQuery" typeId="tpf8.1168024337012" id="3856122757887900948" nodeInfo="nn">
                      <node role="body" roleId="tpee.1137022507850" type="tpee.StatementList" typeId="tpee.1068580123136" id="3856122757887900949" nodeInfo="sn">
                        <node role="statement" roleId="tpee.1068581517665" type="tpee.ExpressionStatement" typeId="tpee.1068580123155" id="3856122757887900955" nodeInfo="nn">
                          <node role="expression" roleId="tpee.1068580123156" type="tpee.DotExpression" typeId="tpee.1197027756228" id="3856122757887900950" nodeInfo="nn">
                            <node role="operation" roleId="tpee.1197027833540" type="tp25.SLinkAccess" typeId="tp25.1138056143562" id="3856122757887900953" nodeInfo="nn">
                              <link role="link" roleId="tp25.1138056516764" targetNodeId="3xdn.8365379837260461921" />
                            </node>
                            <node role="operand" roleId="tpee.1197027771414" type="tpf8.TemplateFunctionParameter_sourceNode" typeId="tpf8.1167169188348" id="3856122757887900954" nodeInfo="nn" />
                          </node>
                        </node>
                      </node>
                    </node>
                  </node>
                </node>
                <node role="operation" roleId="tpee.1197027833540" type="tp2c.InvokeFunctionOperation" typeId="tp2c.1225797177491" id="3856122757887903834" nodeInfo="nn" />
              </node>
            </node>
          </node>
        </node>
        <node role="defaultConsequence" roleId="tpf8.1195158241124" type="tpf8.InlineTemplate_RuleConsequence" typeId="tpf8.1177093525992" id="7600370246419387219" nodeInfo="ng">
          <node role="templateNode" roleId="tpf8.1177093586806" type="3xdn.PrintTextExpression" typeId="3xdn.8365379837260459177" id="7600370246419387220" nodeInfo="ng">
            <node role="object" roleId="3xdn.8365379837260461921" type="tpee.Expression" typeId="tpee.1068431790191" id="7600370246419387221" nodeInfo="nn">
              <node role="smodelAttribute" roleId="tpck.5169995583184591170" type="tpf8.CopySrcNodeMacro" typeId="tpf8.1114706874351" id="7600370246419387222" nodeInfo="nn">
                <node role="sourceNodeQuery" roleId="tpf8.1168024447342" type="tpf8.SourceSubstituteMacro_SourceNodeQuery" typeId="tpf8.1168024337012" id="7600370246419387223" nodeInfo="nn">
                  <node role="body" roleId="tpee.1137022507850" type="tpee.StatementList" typeId="tpee.1068580123136" id="7600370246419387224" nodeInfo="sn">
                    <node role="statement" roleId="tpee.1068581517665" type="tpee.ExpressionStatement" typeId="tpee.1068580123155" id="7600370246419387225" nodeInfo="nn">
                      <node role="expression" roleId="tpee.1068580123156" type="tpee.DotExpression" typeId="tpee.1197027756228" id="7600370246419387226" nodeInfo="nn">
                        <node role="operation" roleId="tpee.1197027833540" type="tp25.SLinkAccess" typeId="tp25.1138056143562" id="7600370246419387227" nodeInfo="nn">
                          <link role="link" roleId="tp25.1138056516764" targetNodeId="3xdn.8365379837260461921" />
                        </node>
                        <node role="operand" roleId="tpee.1197027771414" type="tpf8.TemplateFunctionParameter_sourceNode" typeId="tpf8.1167169188348" id="7600370246419387228" nodeInfo="nn" />
                      </node>
                    </node>
                  </node>
                </node>
              </node>
            </node>
          </node>
        </node>
      </node>
      <node role="conditionFunction" roleId="tpf8.1167169362365" type="tpf8.BaseMappingRule_Condition" typeId="tpf8.1167168920554" id="3786816536599965790" nodeInfo="nn">
        <node role="body" roleId="tpee.1137022507850" type="tpee.StatementList" typeId="tpee.1068580123136" id="3786816536599965791" nodeInfo="sn">
          <node role="statement" roleId="tpee.1068581517665" type="tpee.ExpressionStatement" typeId="tpee.1068580123155" id="3786816536599975944" nodeInfo="nn">
            <node role="expression" roleId="tpee.1068580123156" type="tpee.DotExpression" typeId="tpee.1197027756228" id="3786816536600022546" nodeInfo="nn">
              <node role="operand" roleId="tpee.1197027771414" type="tpee.DotExpression" typeId="tpee.1197027756228" id="3786816536599976384" nodeInfo="nn">
                <node role="operand" roleId="tpee.1197027771414" type="tpf8.TemplateFunctionParameter_sourceNode" typeId="tpf8.1167169188348" id="3786816536599975943" nodeInfo="nn" />
                <node role="operation" roleId="tpee.1197027833540" type="tp25.Node_GetDescendantsOperation" typeId="tp25.1171305280644" id="3786816536599994741" nodeInfo="nn">
                  <node role="parameter" roleId="tp25.1144104376918" type="tp25.OperationParm_Concept" typeId="tp25.1144101972840" id="3786816536599994743" nodeInfo="ng">
                    <node role="conceptArgument" roleId="tp25.1207343664468" type="tp25.RefConcept_Reference" typeId="tp25.1177026924588" id="3786816536599995610" nodeInfo="nn">
                      <link role="conceptDeclaration" roleId="tp25.1177026940964" targetNodeId="3xdn.7600370246417552247" resolveInfo="PrintExpression" />
                    </node>
                  </node>
                </node>
              </node>
              <node role="operation" roleId="tpee.1197027833540" type="tp2q.IsEmptyOperation" typeId="tp2q.1165530316231" id="3786816536600088364" nodeInfo="nn" />
            </node>
          </node>
        </node>
      </node>
    </node>
    <node role="reductionMappingRule" roleId="tpf8.1167328349397" type="tpf8.Reduction_MappingRule" typeId="tpf8.1167327847730" id="119903734739790258" nodeInfo="ng">
      <link role="applicableConcept" roleId="tpf8.1167169349424" targetNodeId="3xdn.119903734736591007" resolveInfo="ModuleProperties" />
      <node role="ruleConsequence" roleId="tpf8.1169672767469" type="tpf8.TemplateDeclarationReference" typeId="tpf8.1168559333462" id="119903734739790259" nodeInfo="nn">
        <link role="template" roleId="tpf8.1722980698497626483" targetNodeId="119903734739790256" resolveInfo="reduce_ModuleProperties" />
      </node>
    </node>
  </root>
  <root type="tpf8.TemplateDeclaration" typeId="tpf8.1092059087312" id="7600370246423001816" nodeInfo="ng">
    <property name="name" nameId="tpck.1169194664001" value="reduce_PrintSequenceExpression" />
    <property name="virtualPackage" nameId="tpck.1193676396447" value="expression.print" />
    <link role="applicableConcept" roleId="tpf8.1168285871518" targetNodeId="3xdn.7600370246423000655" resolveInfo="PrintSequenceExpression" />
    <node role="contentNode" roleId="tpf8.1092060348987" type="tpee.ClassConcept" typeId="tpee.1068390468198" id="7600370246423002703" nodeInfo="ig">
      <property name="nonStatic" nameId="tpee.521412098689998745" value="true" />
      <property name="name" nameId="tpck.1169194664001" value="Main" />
      <node role="member" roleId="tpee.5375687026011219971" type="tpee.StaticMethodDeclaration" typeId="tpee.1081236700938" id="7600370246423002704" nodeInfo="igu">
        <property name="name" nameId="tpck.1169194664001" value="execute" />
        <node role="parameter" roleId="tpee.1068580123134" type="tpee.ParameterDeclaration" typeId="tpee.1068498886292" id="7600370246423002705" nodeInfo="ir">
          <property name="name" nameId="tpck.1169194664001" value="context" />
          <node role="type" roleId="tpee.5680397130376446158" type="tpee.ClassifierType" typeId="tpee.1107535904670" id="7600370246423002706" nodeInfo="in">
            <link role="classifier" roleId="tpee.1107535924139" targetNodeId="qgo0.351968380915666545" resolveInfo="ConsoleContext" />
          </node>
        </node>
        <node role="parameter" roleId="tpee.1068580123134" type="tpee.ParameterDeclaration" typeId="tpee.1068498886292" id="7600370246423002707" nodeInfo="ir">
          <property name="name" nameId="tpck.1169194664001" value="console" />
          <node role="type" roleId="tpee.5680397130376446158" type="tpee.ClassifierType" typeId="tpee.1107535904670" id="7600370246423002708" nodeInfo="in">
            <link role="classifier" roleId="tpee.1107535924139" targetNodeId="qgo0.6852607286009617748" resolveInfo="ConsoleStream" />
          </node>
        </node>
        <node role="returnType" roleId="tpee.1068580123133" type="tpee.VoidType" typeId="tpee.1068581517677" id="7600370246423002709" nodeInfo="in" />
        <node role="visibility" roleId="tpee.1178549979242" type="tpee.PublicVisibility" typeId="tpee.1146644602865" id="7600370246423002710" nodeInfo="nn" />
        <node role="body" roleId="tpee.1068580123135" type="tpee.StatementList" typeId="tpee.1068580123136" id="7600370246423002711" nodeInfo="sn">
          <node role="statement" roleId="tpee.1068581517665" type="tpee.ExpressionStatement" typeId="tpee.1068580123155" id="7600370246423004415" nodeInfo="nn">
            <node role="expression" roleId="tpee.1068580123156" type="tpee.StaticMethodCall" typeId="tpee.1081236700937" id="7600370246426731846" nodeInfo="nn">
              <link role="baseMethodDeclaration" roleId="tpee.1068499141037" targetNodeId="8w31.7600370246426607093" resolveInfo="printClosure" />
              <link role="classConcept" roleId="tpee.1144433194310" targetNodeId="8w31.313482946808721508" resolveInfo="CommandUtil" />
              <node role="actualArgument" roleId="tpee.1068499141038" type="tpee.VariableReference" typeId="tpee.1068498886296" id="7600370246426742024" nodeInfo="nn">
                <link role="variableDeclaration" roleId="tpee.1068581517664" targetNodeId="7600370246423002707" resolveInfo="console" />
                <node role="smodelAttribute" roleId="tpck.5169995583184591170" type="tpf8.ReferenceMacro" typeId="tpf8.1088761943574" id="7600370246426744438" nodeInfo="nn">
                  <property name="linkRole" nameId="tpck.1757699476691236116" value="variableDeclaration" />
                  <node role="referentFunction" roleId="tpf8.1167770376702" type="tpf8.ReferenceMacro_GetReferent" typeId="tpf8.1167770111131" id="7600370246426744439" nodeInfo="nn">
                    <node role="body" roleId="tpee.1137022507850" type="tpee.StatementList" typeId="tpee.1068580123136" id="7600370246426744440" nodeInfo="sn">
                      <node role="statement" roleId="tpee.1068581517665" type="tpee.ExpressionStatement" typeId="tpee.1068580123155" id="7600370246426747247" nodeInfo="nn">
                        <node role="expression" roleId="tpee.1068580123156" type="tpee.DotExpression" typeId="tpee.1197027756228" id="7600370246426747721" nodeInfo="nn">
                          <node role="operand" roleId="tpee.1197027771414" type="tpf3.TemplateFunctionParameter_generationContext" typeId="tpf3.1216860049635" id="7600370246426747246" nodeInfo="nn" />
                          <node role="operation" roleId="tpee.1197027833540" type="tpf3.GenerationContextOp_GetOutputByLabelAndInput" typeId="tpf3.1216860049627" id="7600370246426749130" nodeInfo="nn">
                            <link role="label" roleId="tpf3.1216860049628" targetNodeId="8006938998446016323" resolveInfo="consoleParameter" />
                            <node role="inputNode" roleId="tpf3.1216860049632" type="tpee.DotExpression" typeId="tpee.1197027756228" id="7600370246426750040" nodeInfo="nn">
                              <node role="operand" roleId="tpee.1197027771414" type="tpf8.TemplateFunctionParameter_sourceNode" typeId="tpf8.1167169188348" id="7600370246426749584" nodeInfo="nn" />
                              <node role="operation" roleId="tpee.1197027833540" type="tp25.Node_GetAncestorOperation" typeId="tp25.1171407110247" id="7600370246426758189" nodeInfo="nn">
                                <node role="parameter" roleId="tp25.1144104376918" type="tp25.OperationParm_Concept" typeId="tp25.1144101972840" id="7600370246426758191" nodeInfo="ng">
                                  <node role="conceptArgument" roleId="tp25.1207343664468" type="tp25.RefConcept_Reference" typeId="tp25.1177026924588" id="7600370246426758466" nodeInfo="nn">
                                    <link role="conceptDeclaration" roleId="tp25.1177026940964" targetNodeId="3xdn.5464054275389846505" resolveInfo="BLCommand" />
                                  </node>
                                </node>
                              </node>
                            </node>
                          </node>
                        </node>
                      </node>
                    </node>
                  </node>
                </node>
              </node>
              <node role="actualArgument" roleId="tpee.1068499141038" type="tp2c.ClosureLiteral" typeId="tp2c.1199569711397" id="328850564587494307" nodeInfo="nn">
                <node role="body" roleId="tp2c.1199569916463" type="tpee.StatementList" typeId="tpee.1068580123136" id="328850564587494309" nodeInfo="sn">
                  <node role="statement" roleId="tpee.1068581517665" type="tpee.ExpressionStatement" typeId="tpee.1068580123155" id="7600370246426903881" nodeInfo="nn">
                    <node role="expression" roleId="tpee.1068580123156" type="tpee.StaticMethodCall" typeId="tpee.1081236700937" id="7600370246426766113" nodeInfo="nn">
                      <link role="baseMethodDeclaration" roleId="tpee.1068499141037" targetNodeId="8w31.1125969196844614696" resolveInfo="show" />
                      <link role="classConcept" roleId="tpee.1144433194310" targetNodeId="8w31.313482946808721508" resolveInfo="CommandUtil" />
                      <node role="actualArgument" roleId="tpee.1068499141038" type="tpee.DotExpression" typeId="tpee.1197027756228" id="7600370246426766114" nodeInfo="nn">
                        <node role="operand" roleId="tpee.1197027771414" type="tpee.VariableReference" typeId="tpee.1068498886296" id="7600370246426766115" nodeInfo="nn">
                          <link role="variableDeclaration" roleId="tpee.1068581517664" targetNodeId="7600370246423002705" resolveInfo="context" />
                          <node role="smodelAttribute" roleId="tpck.5169995583184591170" type="tpf8.ReferenceMacro" typeId="tpf8.1088761943574" id="7600370246426766116" nodeInfo="nn">
                            <property name="linkRole" nameId="tpck.1757699476691236116" value="variableDeclaration" />
                            <node role="referentFunction" roleId="tpf8.1167770376702" type="tpf8.ReferenceMacro_GetReferent" typeId="tpf8.1167770111131" id="7600370246426766117" nodeInfo="nn">
                              <node role="body" roleId="tpee.1137022507850" type="tpee.StatementList" typeId="tpee.1068580123136" id="7600370246426766118" nodeInfo="sn">
                                <node role="statement" roleId="tpee.1068581517665" type="tpee.ExpressionStatement" typeId="tpee.1068580123155" id="7600370246426766119" nodeInfo="nn">
                                  <node role="expression" roleId="tpee.1068580123156" type="tpee.DotExpression" typeId="tpee.1197027756228" id="7600370246426766120" nodeInfo="nn">
                                    <node role="operand" roleId="tpee.1197027771414" type="tpf3.TemplateFunctionParameter_generationContext" typeId="tpf3.1216860049635" id="7600370246426766121" nodeInfo="nn" />
                                    <node role="operation" roleId="tpee.1197027833540" type="tpf3.GenerationContextOp_GetOutputByLabelAndInput" typeId="tpf3.1216860049627" id="7600370246426766122" nodeInfo="nn">
                                      <link role="label" roleId="tpf3.1216860049628" targetNodeId="1915462833254681469" resolveInfo="contextParameter" />
                                      <node role="inputNode" roleId="tpf3.1216860049632" type="tpee.DotExpression" typeId="tpee.1197027756228" id="7600370246426766123" nodeInfo="nn">
                                        <node role="operand" roleId="tpee.1197027771414" type="tpf8.TemplateFunctionParameter_sourceNode" typeId="tpf8.1167169188348" id="7600370246426766124" nodeInfo="nn" />
                                        <node role="operation" roleId="tpee.1197027833540" type="tp25.Node_GetAncestorOperation" typeId="tp25.1171407110247" id="7600370246426766125" nodeInfo="nn">
                                          <node role="parameter" roleId="tp25.1144104376918" type="tp25.OperationParm_Concept" typeId="tp25.1144101972840" id="7600370246426766126" nodeInfo="ng">
                                            <node role="conceptArgument" roleId="tp25.1207343664468" type="tp25.RefConcept_Reference" typeId="tp25.1177026924588" id="7600370246426766127" nodeInfo="nn">
                                              <link role="conceptDeclaration" roleId="tp25.1177026940964" targetNodeId="3xdn.5464054275389846505" resolveInfo="BLCommand" />
                                            </node>
                                          </node>
                                        </node>
                                      </node>
                                    </node>
                                  </node>
                                </node>
                              </node>
                            </node>
                          </node>
                        </node>
                        <node role="operation" roleId="tpee.1197027833540" type="tpee.InstanceMethodCallOperation" typeId="tpee.1202948039474" id="7600370246426766128" nodeInfo="nn">
                          <link role="baseMethodDeclaration" roleId="tpee.1068499141037" targetNodeId="qgo0.4374601616592441598" resolveInfo="getProject" />
                        </node>
                      </node>
                      <node role="actualArgument" roleId="tpee.1068499141038" type="tpee.StaticMethodCall" typeId="tpee.1081236700937" id="7600370246426766129" nodeInfo="nn">
                        <link role="classConcept" roleId="tpee.1144433194310" targetNodeId="8w31.313482946808721508" resolveInfo="CommandUtil" />
                        <link role="baseMethodDeclaration" roleId="tpee.1068499141037" targetNodeId="8w31.1125969196844631948" resolveInfo="nodesToResults" />
                        <node role="actualArgument" roleId="tpee.1068499141038" type="tpee.NullLiteral" typeId="tpee.1070534058343" id="7600370246426766130" nodeInfo="nn">
                          <node role="smodelAttribute" roleId="tpck.5169995583184591170" type="tpf8.CopySrcNodeMacro" typeId="tpf8.1114706874351" id="7600370246426766131" nodeInfo="nn">
                            <node role="sourceNodeQuery" roleId="tpf8.1168024447342" type="tpf8.SourceSubstituteMacro_SourceNodeQuery" typeId="tpf8.1168024337012" id="7600370246426766132" nodeInfo="nn">
                              <node role="body" roleId="tpee.1137022507850" type="tpee.StatementList" typeId="tpee.1068580123136" id="7600370246426766133" nodeInfo="sn">
                                <node role="statement" roleId="tpee.1068581517665" type="tpee.ExpressionStatement" typeId="tpee.1068580123155" id="7600370246426766134" nodeInfo="nn">
                                  <node role="expression" roleId="tpee.1068580123156" type="tpee.DotExpression" typeId="tpee.1197027756228" id="7600370246426766135" nodeInfo="nn">
                                    <node role="operation" roleId="tpee.1197027833540" type="tp25.SLinkAccess" typeId="tp25.1138056143562" id="7600370246426766136" nodeInfo="nn">
                                      <link role="link" roleId="tp25.1138056516764" targetNodeId="3xdn.8365379837260461921" />
                                    </node>
                                    <node role="operand" roleId="tpee.1197027771414" type="tpf8.TemplateFunctionParameter_sourceNode" typeId="tpf8.1167169188348" id="7600370246426766137" nodeInfo="nn" />
                                  </node>
                                </node>
                              </node>
                            </node>
                          </node>
                        </node>
                        <node role="smodelAttribute" roleId="tpck.5169995583184591170" type="tpf8.ReferenceMacro" typeId="tpf8.1088761943574" id="7600370246426766138" nodeInfo="nn">
                          <property name="linkRole" nameId="tpck.1757699476691236116" value="baseMethodDeclaration" />
                          <node role="referentFunction" roleId="tpf8.1167770376702" type="tpf8.ReferenceMacro_GetReferent" typeId="tpf8.1167770111131" id="7600370246426766139" nodeInfo="nn">
                            <node role="body" roleId="tpee.1137022507850" type="tpee.StatementList" typeId="tpee.1068580123136" id="7600370246426766140" nodeInfo="sn">
                              <node role="statement" roleId="tpee.1068581517665" type="tpee.LocalVariableDeclarationStatement" typeId="tpee.1068581242864" id="7600370246426766141" nodeInfo="nn">
                                <node role="localVariableDeclaration" roleId="tpee.1068581242865" type="tpee.LocalVariableDeclaration" typeId="tpee.1068581242863" id="7600370246426766142" nodeInfo="nr">
                                  <property name="name" nameId="tpck.1169194664001" value="type" />
                                  <node role="type" roleId="tpee.5680397130376446158" type="tp25.SNodeType" typeId="tp25.1138055754698" id="7600370246426766143" nodeInfo="in" />
                                  <node role="initializer" roleId="tpee.1068431790190" type="tpee.DotExpression" typeId="tpee.1197027756228" id="7600370246426766144" nodeInfo="nn">
                                    <node role="operand" roleId="tpee.1197027771414" type="tpd4.TypeCheckerAccessExpression" typeId="tpd4.1175594888091" id="7600370246426766145" nodeInfo="nn" />
                                    <node role="operation" roleId="tpee.1197027833540" type="tpee.InstanceMethodCallOperation" typeId="tpee.1202948039474" id="7600370246426766146" nodeInfo="nn">
                                      <link role="baseMethodDeclaration" roleId="tpee.1068499141037" targetNodeId="ua2a.~TypeChecker%dgetTypeOf(org%djetbrains%dmps%dopenapi%dmodel%dSNode)%corg%djetbrains%dmps%dopenapi%dmodel%dSNode" resolveInfo="getTypeOf" />
                                      <node role="actualArgument" roleId="tpee.1068499141038" type="tpee.DotExpression" typeId="tpee.1197027756228" id="7600370246426766147" nodeInfo="nn">
                                        <node role="operand" roleId="tpee.1197027771414" type="tpf8.TemplateFunctionParameter_sourceNode" typeId="tpf8.1167169188348" id="7600370246426766148" nodeInfo="nn" />
                                        <node role="operation" roleId="tpee.1197027833540" type="tp25.SLinkAccess" typeId="tp25.1138056143562" id="7600370246426766149" nodeInfo="nn">
                                          <link role="link" roleId="tp25.1138056516764" targetNodeId="3xdn.8365379837260461921" />
                                        </node>
                                      </node>
                                    </node>
                                  </node>
                                </node>
                              </node>
                              <node role="statement" roleId="tpee.1068581517665" type="tpee.IfStatement" typeId="tpee.1068580123159" id="7600370246426766150" nodeInfo="nn">
                                <node role="ifTrue" roleId="tpee.1068580123161" type="tpee.StatementList" typeId="tpee.1068580123136" id="7600370246426766151" nodeInfo="sn">
                                  <node role="statement" roleId="tpee.1068581517665" type="tpee.ReturnStatement" typeId="tpee.1068581242878" id="7600370246426766152" nodeInfo="nn">
                                    <node role="expression" roleId="tpee.1068581517676" type="tp25.ChildNodeRefExpression" typeId="tp25.597763930871270009" id="7600370246426766153" nodeInfo="nn">
                                      <link role="targetNode" roleId="tp25.597763930871272016" targetNodeId="8w31.1125969196844631948" resolveInfo="nodesToResults" />
                                      <node role="parent" roleId="tp25.597763930871272014" type="tp25.NodeRefExpression" typeId="tp25.1219352745532" id="7600370246426766154" nodeInfo="nn">
                                        <link role="referentNode" roleId="tp25.1219352800908" targetNodeId="8w31.313482946808721508" resolveInfo="CommandUtil" />
                                      </node>
                                    </node>
                                  </node>
                                </node>
                                <node role="condition" roleId="tpee.1068580123160" type="tpd4.IsSubtypeExpression" typeId="tpd4.1176543928247" id="7600370246426766155" nodeInfo="nn">
                                  <node role="subtypeExpression" roleId="tpd4.1176543945045" type="tpee.VariableReference" typeId="tpee.1068498886296" id="7600370246426766156" nodeInfo="nn">
                                    <link role="variableDeclaration" roleId="tpee.1068581517664" targetNodeId="7600370246426766142" resolveInfo="type" />
                                  </node>
                                  <node role="supertypeExpression" roleId="tpd4.1176543950311" type="tp3r.Quotation" typeId="tp3r.1196350785113" id="7600370246426766157" nodeInfo="nn">
                                    <node role="quotedNode" roleId="tp3r.1196350785114" type="tp2q.SequenceType" typeId="tp2q.1151689724996" id="7600370246426766158" nodeInfo="in">
                                      <node role="elementType" roleId="tp2q.1151689745422" type="tp25.SNodeType" typeId="tp25.1138055754698" id="7600370246426766159" nodeInfo="in" />
                                    </node>
                                  </node>
                                </node>
                              </node>
                              <node role="statement" roleId="tpee.1068581517665" type="tpee.IfStatement" typeId="tpee.1068580123159" id="7600370246426766160" nodeInfo="nn">
                                <node role="ifTrue" roleId="tpee.1068580123161" type="tpee.StatementList" typeId="tpee.1068580123136" id="7600370246426766161" nodeInfo="sn">
                                  <node role="statement" roleId="tpee.1068581517665" type="tpee.ReturnStatement" typeId="tpee.1068581242878" id="7600370246426766162" nodeInfo="nn">
                                    <node role="expression" roleId="tpee.1068581517676" type="tp25.ChildNodeRefExpression" typeId="tp25.597763930871270009" id="7600370246426766163" nodeInfo="nn">
                                      <link role="targetNode" roleId="tp25.597763930871272016" targetNodeId="8w31.996400390539528993" resolveInfo="refsToResults" />
                                      <node role="parent" roleId="tp25.597763930871272014" type="tp25.NodeRefExpression" typeId="tp25.1219352745532" id="7600370246426766164" nodeInfo="nn">
                                        <link role="referentNode" roleId="tp25.1219352800908" targetNodeId="8w31.313482946808721508" resolveInfo="CommandUtil" />
                                      </node>
                                    </node>
                                  </node>
                                </node>
                                <node role="condition" roleId="tpee.1068580123160" type="tpd4.IsSubtypeExpression" typeId="tpd4.1176543928247" id="7600370246426766165" nodeInfo="nn">
                                  <node role="subtypeExpression" roleId="tpd4.1176543945045" type="tpee.VariableReference" typeId="tpee.1068498886296" id="7600370246426766166" nodeInfo="nn">
                                    <link role="variableDeclaration" roleId="tpee.1068581517664" targetNodeId="7600370246426766142" resolveInfo="type" />
                                  </node>
                                  <node role="supertypeExpression" roleId="tpd4.1176543950311" type="tp3r.Quotation" typeId="tp3r.1196350785113" id="7600370246426766167" nodeInfo="nn">
                                    <node role="quotedNode" roleId="tp3r.1196350785114" type="tp2q.SequenceType" typeId="tp2q.1151689724996" id="7600370246426766168" nodeInfo="in">
                                      <node role="elementType" roleId="tp2q.1151689745422" type="tp25.SReferenceType" typeId="tp25.8758390115029295477" id="7600370246426766169" nodeInfo="in" />
                                    </node>
                                  </node>
                                </node>
                              </node>
                              <node role="statement" roleId="tpee.1068581517665" type="tpee.IfStatement" typeId="tpee.1068580123159" id="7600370246426766170" nodeInfo="nn">
                                <node role="ifTrue" roleId="tpee.1068580123161" type="tpee.StatementList" typeId="tpee.1068580123136" id="7600370246426766171" nodeInfo="sn">
                                  <node role="statement" roleId="tpee.1068581517665" type="tpee.ReturnStatement" typeId="tpee.1068581242878" id="7600370246426766172" nodeInfo="nn">
                                    <node role="expression" roleId="tpee.1068581517676" type="tp25.ChildNodeRefExpression" typeId="tp25.597763930871270009" id="7600370246426766173" nodeInfo="nn">
                                      <link role="targetNode" roleId="tp25.597763930871272016" targetNodeId="8w31.1125969196844632137" resolveInfo="modelsToResults" />
                                      <node role="parent" roleId="tp25.597763930871272014" type="tp25.NodeRefExpression" typeId="tp25.1219352745532" id="7600370246426766174" nodeInfo="nn">
                                        <link role="referentNode" roleId="tp25.1219352800908" targetNodeId="8w31.313482946808721508" resolveInfo="CommandUtil" />
                                      </node>
                                    </node>
                                  </node>
                                </node>
                                <node role="condition" roleId="tpee.1068580123160" type="tpd4.IsSubtypeExpression" typeId="tpd4.1176543928247" id="7600370246426766175" nodeInfo="nn">
                                  <node role="subtypeExpression" roleId="tpd4.1176543945045" type="tpee.VariableReference" typeId="tpee.1068498886296" id="7600370246426766176" nodeInfo="nn">
                                    <link role="variableDeclaration" roleId="tpee.1068581517664" targetNodeId="7600370246426766142" resolveInfo="type" />
                                  </node>
                                  <node role="supertypeExpression" roleId="tpd4.1176543950311" type="tp3r.Quotation" typeId="tp3r.1196350785113" id="7600370246426766177" nodeInfo="nn">
                                    <node role="quotedNode" roleId="tp3r.1196350785114" type="tp2q.SequenceType" typeId="tp2q.1151689724996" id="7600370246426766178" nodeInfo="in">
                                      <node role="elementType" roleId="tp2q.1151689745422" type="tp25.SModelType" typeId="tp25.1143226024141" id="7600370246426766179" nodeInfo="in" />
                                    </node>
                                  </node>
                                </node>
                              </node>
                              <node role="statement" roleId="tpee.1068581517665" type="tpee.IfStatement" typeId="tpee.1068580123159" id="7600370246426766180" nodeInfo="nn">
                                <node role="ifTrue" roleId="tpee.1068580123161" type="tpee.StatementList" typeId="tpee.1068580123136" id="7600370246426766181" nodeInfo="sn">
                                  <node role="statement" roleId="tpee.1068581517665" type="tpee.ReturnStatement" typeId="tpee.1068581242878" id="7600370246426766182" nodeInfo="nn">
                                    <node role="expression" roleId="tpee.1068581517676" type="tp25.ChildNodeRefExpression" typeId="tp25.597763930871270009" id="7600370246426766183" nodeInfo="nn">
                                      <link role="targetNode" roleId="tp25.597763930871272016" targetNodeId="8w31.1125969196844632254" resolveInfo="modulesToResults" />
                                      <node role="parent" roleId="tp25.597763930871272014" type="tp25.NodeRefExpression" typeId="tp25.1219352745532" id="7600370246426766184" nodeInfo="nn">
                                        <link role="referentNode" roleId="tp25.1219352800908" targetNodeId="8w31.313482946808721508" resolveInfo="CommandUtil" />
                                      </node>
                                    </node>
                                  </node>
                                </node>
                                <node role="condition" roleId="tpee.1068580123160" type="tpd4.IsSubtypeExpression" typeId="tpd4.1176543928247" id="7600370246426766185" nodeInfo="nn">
                                  <node role="subtypeExpression" roleId="tpd4.1176543945045" type="tpee.VariableReference" typeId="tpee.1068498886296" id="7600370246426766186" nodeInfo="nn">
                                    <link role="variableDeclaration" roleId="tpee.1068581517664" targetNodeId="7600370246426766142" resolveInfo="type" />
                                  </node>
                                  <node role="supertypeExpression" roleId="tpd4.1176543950311" type="tp3r.Quotation" typeId="tp3r.1196350785113" id="7600370246426766187" nodeInfo="nn">
                                    <node role="quotedNode" roleId="tp3r.1196350785114" type="tp2q.SequenceType" typeId="tp2q.1151689724996" id="7600370246426766188" nodeInfo="in">
                                      <node role="elementType" roleId="tp2q.1151689745422" type="tpee.ClassifierType" typeId="tpee.1107535904670" id="7600370246426766189" nodeInfo="in">
                                        <link role="classifier" roleId="tpee.1107535924139" targetNodeId="88zw.~SModule" resolveInfo="SModule" />
                                      </node>
                                    </node>
                                  </node>
                                </node>
                              </node>
                              <node role="statement" roleId="tpee.1068581517665" type="tpee.ReturnStatement" typeId="tpee.1068581242878" id="7600370246426766190" nodeInfo="nn">
                                <node role="expression" roleId="tpee.1068581517676" type="tpee.NullLiteral" typeId="tpee.1070534058343" id="7600370246426766191" nodeInfo="nn" />
                              </node>
                            </node>
                          </node>
                        </node>
                      </node>
                    </node>
                  </node>
                </node>
              </node>
              <node role="actualArgument" roleId="tpee.1068499141038" type="tpee.TernaryOperatorExpression" typeId="tpee.1163668896201" id="7600370246428780293" nodeInfo="nn">
                <node role="ifTrue" roleId="tpee.1163668922816" type="tpee.StringLiteral" typeId="tpee.1070475926800" id="7600370246428804026" nodeInfo="nn">
                  <property name="value" nameId="tpee.1070475926801" value="empty sequence" />
                </node>
                <node role="condition" roleId="tpee.1163668914799" type="tpee.EqualsExpression" typeId="tpee.1068580123152" id="7600370246429202525" nodeInfo="nn">
                  <node role="rightExpression" roleId="tpee.1081773367579" type="tpee.IntegerConstant" typeId="tpee.1068580320020" id="7600370246429213394" nodeInfo="nn">
                    <property name="value" nameId="tpee.1068580320021" value="0" />
                  </node>
                  <node role="leftExpression" roleId="tpee.1081773367580" type="tpee.DotExpression" typeId="tpee.1197027756228" id="7600370246429181745" nodeInfo="nn">
                    <node role="operand" roleId="tpee.1197027771414" type="tpee.ParenthesizedExpression" typeId="tpee.1079359253375" id="7600370246429181746" nodeInfo="nn">
                      <node role="expression" roleId="tpee.1079359253376" type="tpee.StaticMethodCall" typeId="tpee.1081236700937" id="328850564586238768" nodeInfo="nn">
                        <link role="baseMethodDeclaration" roleId="tpee.1068499141037" targetNodeId="urs3.6543581031674023610" resolveInfo="fromIterable" />
                        <link role="classConcept" roleId="tpee.1144433194310" targetNodeId="urs3.6543581031674023524" resolveInfo="Sequence" />
                        <node role="actualArgument" roleId="tpee.1068499141038" type="3xdn.NodesExpression" typeId="3xdn.2822369470875160718" id="7600370246429181749" nodeInfo="ng">
                          <node role="parameter" roleId="3xdn.4307205004132279624" type="3xdn.QueryParameterList" typeId="3xdn.4307205004132277753" id="7600370246429181750" nodeInfo="ng" />
                          <node role="smodelAttribute" roleId="tpck.5169995583184591170" type="tpf8.CopySrcNodeMacro" typeId="tpf8.1114706874351" id="7600370246429181751" nodeInfo="nn">
                            <node role="sourceNodeQuery" roleId="tpf8.1168024447342" type="tpf8.SourceSubstituteMacro_SourceNodeQuery" typeId="tpf8.1168024337012" id="7600370246429181752" nodeInfo="nn">
                              <node role="body" roleId="tpee.1137022507850" type="tpee.StatementList" typeId="tpee.1068580123136" id="7600370246429181753" nodeInfo="sn">
                                <node role="statement" roleId="tpee.1068581517665" type="tpee.ExpressionStatement" typeId="tpee.1068580123155" id="7600370246429181754" nodeInfo="nn">
                                  <node role="expression" roleId="tpee.1068580123156" type="tpee.DotExpression" typeId="tpee.1197027756228" id="7600370246429181755" nodeInfo="nn">
                                    <node role="operand" roleId="tpee.1197027771414" type="tpf8.TemplateFunctionParameter_sourceNode" typeId="tpf8.1167169188348" id="7600370246429181756" nodeInfo="nn" />
                                    <node role="operation" roleId="tpee.1197027833540" type="tp25.SLinkAccess" typeId="tp25.1138056143562" id="7600370246429181757" nodeInfo="nn">
                                      <link role="link" roleId="tp25.1138056516764" targetNodeId="3xdn.8365379837260461921" />
                                    </node>
                                  </node>
                                </node>
                              </node>
                            </node>
                          </node>
                        </node>
                      </node>
                    </node>
                    <node role="operation" roleId="tpee.1197027833540" type="tpee.InstanceMethodCallOperation" typeId="tpee.1202948039474" id="328850564586283044" nodeInfo="nn">
                      <link role="baseMethodDeclaration" roleId="tpee.1068499141037" targetNodeId="urs3.6543581031674024531" resolveInfo="count" />
                    </node>
                  </node>
                </node>
                <node role="ifFalse" roleId="tpee.1163668934364" type="tpee.PlusExpression" typeId="tpee.1068581242875" id="7600370246427591129" nodeInfo="nn">
                  <node role="rightExpression" roleId="tpee.1081773367579" type="tpee.StringLiteral" typeId="tpee.1070475926800" id="7600370246427612466" nodeInfo="nn">
                    <property name="value" nameId="tpee.1070475926801" value="" />
                    <node role="smodelAttribute" roleId="tpck.5169995583184591170" type="tpf8.PropertyMacro" typeId="tpf8.1087833241328" id="7600370246427619085" nodeInfo="nn">
                      <property name="propertyName" nameId="tpck.1757699476691236117" value="value" />
                      <node role="propertyValueFunction" roleId="tpf8.1167756362303" type="tpf8.PropertyMacro_GetPropertyValue" typeId="tpf8.1167756080639" id="7600370246427619086" nodeInfo="nn">
                        <node role="body" roleId="tpee.1137022507850" type="tpee.StatementList" typeId="tpee.1068580123136" id="7600370246427619087" nodeInfo="sn">
                          <node role="statement" roleId="tpee.1068581517665" type="tpee.LocalVariableDeclarationStatement" typeId="tpee.1068581242864" id="7600370246427629781" nodeInfo="nn">
                            <node role="localVariableDeclaration" roleId="tpee.1068581242865" type="tpee.LocalVariableDeclaration" typeId="tpee.1068581242863" id="7600370246427629782" nodeInfo="nr">
                              <property name="name" nameId="tpck.1169194664001" value="type" />
                              <node role="type" roleId="tpee.5680397130376446158" type="tp25.SNodeType" typeId="tp25.1138055754698" id="7600370246427629783" nodeInfo="in" />
                              <node role="initializer" roleId="tpee.1068431790190" type="tpee.DotExpression" typeId="tpee.1197027756228" id="7600370246427629784" nodeInfo="nn">
                                <node role="operand" roleId="tpee.1197027771414" type="tpd4.TypeCheckerAccessExpression" typeId="tpd4.1175594888091" id="7600370246427629785" nodeInfo="nn" />
                                <node role="operation" roleId="tpee.1197027833540" type="tpee.InstanceMethodCallOperation" typeId="tpee.1202948039474" id="7600370246427629786" nodeInfo="nn">
                                  <link role="baseMethodDeclaration" roleId="tpee.1068499141037" targetNodeId="ua2a.~TypeChecker%dgetTypeOf(org%djetbrains%dmps%dopenapi%dmodel%dSNode)%corg%djetbrains%dmps%dopenapi%dmodel%dSNode" resolveInfo="getTypeOf" />
                                  <node role="actualArgument" roleId="tpee.1068499141038" type="tpee.DotExpression" typeId="tpee.1197027756228" id="7600370246427629787" nodeInfo="nn">
                                    <node role="operand" roleId="tpee.1197027771414" type="tpf8.TemplateFunctionParameter_sourceNode" typeId="tpf8.1167169188348" id="7600370246427629788" nodeInfo="nn" />
                                    <node role="operation" roleId="tpee.1197027833540" type="tp25.SLinkAccess" typeId="tp25.1138056143562" id="7600370246427637079" nodeInfo="nn">
                                      <link role="link" roleId="tp25.1138056516764" targetNodeId="3xdn.8365379837260461921" />
                                    </node>
                                  </node>
                                </node>
                              </node>
                            </node>
                          </node>
                          <node role="statement" roleId="tpee.1068581517665" type="tpee.IfStatement" typeId="tpee.1068580123159" id="7600370246427629790" nodeInfo="nn">
                            <node role="ifTrue" roleId="tpee.1068580123161" type="tpee.StatementList" typeId="tpee.1068580123136" id="7600370246427629791" nodeInfo="sn">
                              <node role="statement" roleId="tpee.1068581517665" type="tpee.ReturnStatement" typeId="tpee.1068581242878" id="7600370246427651073" nodeInfo="nn">
                                <node role="expression" roleId="tpee.1068581517676" type="tpee.StringLiteral" typeId="tpee.1070475926800" id="7600370246427656877" nodeInfo="nn">
                                  <property name="value" nameId="tpee.1070475926801" value="nodes" />
                                </node>
                              </node>
                            </node>
                            <node role="condition" roleId="tpee.1068580123160" type="tpd4.IsSubtypeExpression" typeId="tpd4.1176543928247" id="7600370246427629795" nodeInfo="nn">
                              <node role="subtypeExpression" roleId="tpd4.1176543945045" type="tpee.VariableReference" typeId="tpee.1068498886296" id="7600370246427629796" nodeInfo="nn">
                                <link role="variableDeclaration" roleId="tpee.1068581517664" targetNodeId="7600370246427629782" resolveInfo="type" />
                              </node>
                              <node role="supertypeExpression" roleId="tpd4.1176543950311" type="tp3r.Quotation" typeId="tp3r.1196350785113" id="7600370246427629797" nodeInfo="nn">
                                <node role="quotedNode" roleId="tp3r.1196350785114" type="tp2q.SequenceType" typeId="tp2q.1151689724996" id="7600370246427629798" nodeInfo="in">
                                  <node role="elementType" roleId="tp2q.1151689745422" type="tp25.SNodeType" typeId="tp25.1138055754698" id="7600370246427629799" nodeInfo="in" />
                                </node>
                              </node>
                            </node>
                          </node>
                          <node role="statement" roleId="tpee.1068581517665" type="tpee.IfStatement" typeId="tpee.1068580123159" id="7600370246427629800" nodeInfo="nn">
                            <node role="ifTrue" roleId="tpee.1068580123161" type="tpee.StatementList" typeId="tpee.1068580123136" id="7600370246427629801" nodeInfo="sn">
                              <node role="statement" roleId="tpee.1068581517665" type="tpee.ReturnStatement" typeId="tpee.1068581242878" id="7600370246427629802" nodeInfo="nn">
                                <node role="expression" roleId="tpee.1068581517676" type="tpee.StringLiteral" typeId="tpee.1070475926800" id="7600370246427851162" nodeInfo="nn">
                                  <property name="value" nameId="tpee.1070475926801" value="references" />
                                </node>
                              </node>
                            </node>
                            <node role="condition" roleId="tpee.1068580123160" type="tpd4.IsSubtypeExpression" typeId="tpd4.1176543928247" id="7600370246427629805" nodeInfo="nn">
                              <node role="subtypeExpression" roleId="tpd4.1176543945045" type="tpee.VariableReference" typeId="tpee.1068498886296" id="7600370246427629806" nodeInfo="nn">
                                <link role="variableDeclaration" roleId="tpee.1068581517664" targetNodeId="7600370246427629782" resolveInfo="type" />
                              </node>
                              <node role="supertypeExpression" roleId="tpd4.1176543950311" type="tp3r.Quotation" typeId="tp3r.1196350785113" id="7600370246427629807" nodeInfo="nn">
                                <node role="quotedNode" roleId="tp3r.1196350785114" type="tp2q.SequenceType" typeId="tp2q.1151689724996" id="7600370246427629808" nodeInfo="in">
                                  <node role="elementType" roleId="tp2q.1151689745422" type="tp25.SReferenceType" typeId="tp25.8758390115029295477" id="7600370246427629809" nodeInfo="in" />
                                </node>
                              </node>
                            </node>
                          </node>
                          <node role="statement" roleId="tpee.1068581517665" type="tpee.IfStatement" typeId="tpee.1068580123159" id="7600370246427629810" nodeInfo="nn">
                            <node role="ifTrue" roleId="tpee.1068580123161" type="tpee.StatementList" typeId="tpee.1068580123136" id="7600370246427629811" nodeInfo="sn">
                              <node role="statement" roleId="tpee.1068581517665" type="tpee.ReturnStatement" typeId="tpee.1068581242878" id="7600370246427629812" nodeInfo="nn">
                                <node role="expression" roleId="tpee.1068581517676" type="tpee.StringLiteral" typeId="tpee.1070475926800" id="7600370246428028172" nodeInfo="nn">
                                  <property name="value" nameId="tpee.1070475926801" value="models" />
                                </node>
                              </node>
                            </node>
                            <node role="condition" roleId="tpee.1068580123160" type="tpd4.IsSubtypeExpression" typeId="tpd4.1176543928247" id="7600370246427629815" nodeInfo="nn">
                              <node role="subtypeExpression" roleId="tpd4.1176543945045" type="tpee.VariableReference" typeId="tpee.1068498886296" id="7600370246427629816" nodeInfo="nn">
                                <link role="variableDeclaration" roleId="tpee.1068581517664" targetNodeId="7600370246427629782" resolveInfo="type" />
                              </node>
                              <node role="supertypeExpression" roleId="tpd4.1176543950311" type="tp3r.Quotation" typeId="tp3r.1196350785113" id="7600370246427629817" nodeInfo="nn">
                                <node role="quotedNode" roleId="tp3r.1196350785114" type="tp2q.SequenceType" typeId="tp2q.1151689724996" id="7600370246427629818" nodeInfo="in">
                                  <node role="elementType" roleId="tp2q.1151689745422" type="tp25.SModelType" typeId="tp25.1143226024141" id="7600370246427629819" nodeInfo="in" />
                                </node>
                              </node>
                            </node>
                          </node>
                          <node role="statement" roleId="tpee.1068581517665" type="tpee.IfStatement" typeId="tpee.1068580123159" id="7600370246427629820" nodeInfo="nn">
                            <node role="ifTrue" roleId="tpee.1068580123161" type="tpee.StatementList" typeId="tpee.1068580123136" id="7600370246427629821" nodeInfo="sn">
                              <node role="statement" roleId="tpee.1068581517665" type="tpee.ReturnStatement" typeId="tpee.1068581242878" id="7600370246427629822" nodeInfo="nn">
                                <node role="expression" roleId="tpee.1068581517676" type="tpee.StringLiteral" typeId="tpee.1070475926800" id="7600370246428180333" nodeInfo="nn">
                                  <property name="value" nameId="tpee.1070475926801" value="modules" />
                                </node>
                              </node>
                            </node>
                            <node role="condition" roleId="tpee.1068580123160" type="tpd4.IsSubtypeExpression" typeId="tpd4.1176543928247" id="7600370246427629825" nodeInfo="nn">
                              <node role="subtypeExpression" roleId="tpd4.1176543945045" type="tpee.VariableReference" typeId="tpee.1068498886296" id="7600370246427629826" nodeInfo="nn">
                                <link role="variableDeclaration" roleId="tpee.1068581517664" targetNodeId="7600370246427629782" resolveInfo="type" />
                              </node>
                              <node role="supertypeExpression" roleId="tpd4.1176543950311" type="tp3r.Quotation" typeId="tp3r.1196350785113" id="7600370246427629827" nodeInfo="nn">
                                <node role="quotedNode" roleId="tp3r.1196350785114" type="tp2q.SequenceType" typeId="tp2q.1151689724996" id="7600370246427629828" nodeInfo="in">
                                  <node role="elementType" roleId="tp2q.1151689745422" type="tpee.ClassifierType" typeId="tpee.1107535904670" id="7600370246427629829" nodeInfo="in">
                                    <link role="classifier" roleId="tpee.1107535924139" targetNodeId="88zw.~SModule" resolveInfo="SModule" />
                                  </node>
                                </node>
                              </node>
                            </node>
                          </node>
                          <node role="statement" roleId="tpee.1068581517665" type="tpee.ReturnStatement" typeId="tpee.1068581242878" id="7600370246427629830" nodeInfo="nn">
                            <node role="expression" roleId="tpee.1068581517676" type="tpee.NullLiteral" typeId="tpee.1070534058343" id="7600370246427629831" nodeInfo="nn" />
                          </node>
                        </node>
                      </node>
                    </node>
                  </node>
                  <node role="leftExpression" roleId="tpee.1081773367580" type="tpee.PlusExpression" typeId="tpee.1068581242875" id="7600370246426774949" nodeInfo="nn">
                    <node role="rightExpression" roleId="tpee.1081773367579" type="tpee.StringLiteral" typeId="tpee.1070475926800" id="7600370246427602583" nodeInfo="nn">
                      <property name="value" nameId="tpee.1070475926801" value=" " />
                    </node>
                    <node role="leftExpression" roleId="tpee.1081773367580" type="tpee.DotExpression" typeId="tpee.1197027756228" id="328850564586294027" nodeInfo="nn">
                      <node role="operand" roleId="tpee.1197027771414" type="tpee.ParenthesizedExpression" typeId="tpee.1079359253375" id="328850564586294028" nodeInfo="nn">
                        <node role="expression" roleId="tpee.1079359253376" type="tpee.StaticMethodCall" typeId="tpee.1081236700937" id="328850564586294029" nodeInfo="nn">
                          <link role="baseMethodDeclaration" roleId="tpee.1068499141037" targetNodeId="urs3.6543581031674023610" resolveInfo="fromIterable" />
                          <link role="classConcept" roleId="tpee.1144433194310" targetNodeId="urs3.6543581031674023524" resolveInfo="Sequence" />
                          <node role="actualArgument" roleId="tpee.1068499141038" type="3xdn.NodesExpression" typeId="3xdn.2822369470875160718" id="328850564586294030" nodeInfo="ng">
                            <node role="parameter" roleId="3xdn.4307205004132279624" type="3xdn.QueryParameterList" typeId="3xdn.4307205004132277753" id="328850564586294031" nodeInfo="ng" />
                            <node role="smodelAttribute" roleId="tpck.5169995583184591170" type="tpf8.CopySrcNodeMacro" typeId="tpf8.1114706874351" id="328850564586294032" nodeInfo="nn">
                              <node role="sourceNodeQuery" roleId="tpf8.1168024447342" type="tpf8.SourceSubstituteMacro_SourceNodeQuery" typeId="tpf8.1168024337012" id="328850564586294033" nodeInfo="nn">
                                <node role="body" roleId="tpee.1137022507850" type="tpee.StatementList" typeId="tpee.1068580123136" id="328850564586294034" nodeInfo="sn">
                                  <node role="statement" roleId="tpee.1068581517665" type="tpee.ExpressionStatement" typeId="tpee.1068580123155" id="328850564586294035" nodeInfo="nn">
                                    <node role="expression" roleId="tpee.1068580123156" type="tpee.DotExpression" typeId="tpee.1197027756228" id="328850564586294036" nodeInfo="nn">
                                      <node role="operand" roleId="tpee.1197027771414" type="tpf8.TemplateFunctionParameter_sourceNode" typeId="tpf8.1167169188348" id="328850564586294037" nodeInfo="nn" />
                                      <node role="operation" roleId="tpee.1197027833540" type="tp25.SLinkAccess" typeId="tp25.1138056143562" id="328850564586294038" nodeInfo="nn">
                                        <link role="link" roleId="tp25.1138056516764" targetNodeId="3xdn.8365379837260461921" />
                                      </node>
                                    </node>
                                  </node>
                                </node>
                              </node>
                            </node>
                          </node>
                        </node>
                      </node>
                      <node role="operation" roleId="tpee.1197027833540" type="tpee.InstanceMethodCallOperation" typeId="tpee.1202948039474" id="328850564586294039" nodeInfo="nn">
                        <link role="baseMethodDeclaration" roleId="tpee.1068499141037" targetNodeId="urs3.6543581031674024531" resolveInfo="count" />
                      </node>
                    </node>
                  </node>
                </node>
              </node>
              <node role="smodelAttribute" roleId="tpck.5169995583184591170" type="tpf8.TemplateFragment" typeId="tpf8.1095672379244" id="7600370246426795309" nodeInfo="ng" />
            </node>
          </node>
        </node>
      </node>
      <node role="visibility" roleId="tpee.1178549979242" type="tpee.PublicVisibility" typeId="tpee.1146644602865" id="7600370246423002742" nodeInfo="nn" />
    </node>
  </root>
  <root type="tpf8.TemplateDeclaration" typeId="tpf8.1092059087312" id="119903734739790256" nodeInfo="ng">
    <property name="name" nameId="tpck.1169194664001" value="reduce_ModuleProperties" />
    <property name="virtualPackage" nameId="tpck.1193676396447" value="expression.callAction" />
    <link role="applicableConcept" roleId="tpf8.1168285871518" targetNodeId="3xdn.119903734736591007" resolveInfo="ModuleProperties" />
    <node role="contentNode" roleId="tpf8.1092060348987" type="3xdn.CallActionExpression" typeId="3xdn.9149301274757091502" id="119903734739745357" nodeInfo="ng">
      <link role="action" roleId="3xdn.9149301274757091503" targetNodeId="tprs.1216126715578" resolveInfo="ModuleProperties" />
      <node role="parameter" roleId="3xdn.9149301274757091504" type="3xdn.ActionCallDeclaredParameter" typeId="3xdn.9149301274757091505" id="119903734739745358" nodeInfo="ng">
        <link role="declaration" roleId="3xdn.9149301274757091507" targetNodeId="tprs.1217420647296" resolveInfo="context" />
        <node role="value" roleId="3xdn.9149301274757091506" type="tpee.GenericNewExpression" typeId="tpee.1145552977093" id="119903734739745359" nodeInfo="nn">
          <node role="creator" roleId="tpee.1145553007750" type="tpee.ClassCreator" typeId="tpee.1212685548494" id="119903734739812711" nodeInfo="nn">
            <link role="baseMethodDeclaration" roleId="tpee.1068499141037" targetNodeId="vsqj.~ProjectOperationContext%d&lt;init&gt;(jetbrains%dmps%dproject%dProject)" resolveInfo="ProjectOperationContext" />
            <node role="actualArgument" roleId="tpee.1068499141038" type="3xdn.ProjectExpression" typeId="3xdn.752693057587755272" id="119903734739812828" nodeInfo="ng">
              <node role="parameter" roleId="3xdn.4307205004132279624" type="3xdn.QueryParameterList" typeId="3xdn.4307205004132277753" id="119903734739812829" nodeInfo="ng" />
            </node>
          </node>
        </node>
      </node>
      <node role="parameter" roleId="3xdn.9149301274757091504" type="3xdn.ActionCallDeclaredParameter" typeId="3xdn.9149301274757091505" id="119903734739745362" nodeInfo="ng">
        <link role="declaration" roleId="3xdn.9149301274757091507" targetNodeId="tprs.1239369259546" resolveInfo="module" />
        <node role="value" roleId="3xdn.9149301274757091506" type="tpee.NullLiteral" typeId="tpee.1070534058343" id="119903734739799320" nodeInfo="nn">
          <node role="smodelAttribute" roleId="tpck.5169995583184591170" type="tpf8.CopySrcNodeMacro" typeId="tpf8.1114706874351" id="119903734739799628" nodeInfo="nn">
            <node role="sourceNodeQuery" roleId="tpf8.1168024447342" type="tpf8.SourceSubstituteMacro_SourceNodeQuery" typeId="tpf8.1168024337012" id="119903734739799631" nodeInfo="nn">
              <node role="body" roleId="tpee.1137022507850" type="tpee.StatementList" typeId="tpee.1068580123136" id="119903734739799632" nodeInfo="sn">
                <node role="statement" roleId="tpee.1068581517665" type="tpee.ExpressionStatement" typeId="tpee.1068580123155" id="119903734739799638" nodeInfo="nn">
                  <node role="expression" roleId="tpee.1068580123156" type="tpee.DotExpression" typeId="tpee.1197027756228" id="119903734739799633" nodeInfo="nn">
                    <node role="operation" roleId="tpee.1197027833540" type="tp25.SLinkAccess" typeId="tp25.1138056143562" id="119903734739799636" nodeInfo="nn">
                      <link role="link" roleId="tp25.1138056516764" targetNodeId="3xdn.119903734739762932" />
                    </node>
                    <node role="operand" roleId="tpee.1197027771414" type="tpf8.TemplateFunctionParameter_sourceNode" typeId="tpf8.1167169188348" id="119903734739799637" nodeInfo="nn" />
                  </node>
                </node>
              </node>
            </node>
          </node>
        </node>
      </node>
      <node role="parameter" roleId="3xdn.9149301274757091504" type="3xdn.ActionCallGlobalParameter" typeId="3xdn.119903734736599867" id="119903734739745364" nodeInfo="ng">
        <link role="declaration" roleId="3xdn.119903734736608658" targetNodeId="nx1.~PlatformDataKeys%dPROJECT" resolveInfo="PROJECT" />
        <node role="value" roleId="3xdn.9149301274757091506" type="tpee.StaticMethodCall" typeId="tpee.1081236700937" id="119903734739745365" nodeInfo="nn">
          <link role="baseMethodDeclaration" roleId="tpee.1068499141037" targetNodeId="pt5l.~ProjectHelper%dtoIdeaProject(jetbrains%dmps%dproject%dProject)%ccom%dintellij%dopenapi%dproject%dProject" resolveInfo="toIdeaProject" />
          <link role="classConcept" roleId="tpee.1144433194310" targetNodeId="pt5l.~ProjectHelper" resolveInfo="ProjectHelper" />
          <node role="actualArgument" roleId="tpee.1068499141038" type="3xdn.ProjectExpression" typeId="3xdn.752693057587755272" id="119903734739813011" nodeInfo="ng">
            <node role="parameter" roleId="3xdn.4307205004132279624" type="3xdn.QueryParameterList" typeId="3xdn.4307205004132277753" id="119903734739813012" nodeInfo="ng" />
          </node>
        </node>
      </node>
      <node role="parameter" roleId="3xdn.9149301274757091504" type="3xdn.ActionCallGlobalParameter" typeId="3xdn.119903734736599867" id="119903734739745368" nodeInfo="ng">
        <link role="declaration" roleId="3xdn.119903734736608658" targetNodeId="5xh9.~MPSCommonDataKeys%dPLACE" resolveInfo="PLACE" />
        <node role="value" roleId="3xdn.9149301274757091506" type="tpee.EnumConstantReference" typeId="tpee.1083260308424" id="119903734739745369" nodeInfo="nn">
          <link role="enumConstantDeclaration" roleId="tpee.1083260308426" targetNodeId="kog3.~ActionPlace%dPROJECT_PANE_MODULE" resolveInfo="PROJECT_PANE_MODULE" />
          <link role="enumClass" roleId="tpee.1144432896254" targetNodeId="kog3.~ActionPlace" resolveInfo="ActionPlace" />
        </node>
      </node>
      <node role="smodelAttribute" roleId="tpck.5169995583184591170" type="tpf8.TemplateFragment" typeId="tpf8.1095672379244" id="119903734739798200" nodeInfo="ng" />
    </node>
  </root>
  <root type="tpf8.TemplateDeclaration" typeId="tpf8.1092059087312" id="3492877759609304450" nodeInfo="ng">
    <property name="name" nameId="tpck.1169194664001" value="reduce_ModuleScopeLiteral" />
    <property name="virtualPackage" nameId="tpck.1193676396447" value="expression.parameter" />
    <link role="applicableConcept" roleId="tpf8.1168285871518" targetNodeId="3xdn.2755216049126692157" resolveInfo="ModulesScope" />
    <node role="contentNode" roleId="tpf8.1092060348987" type="tpee.ClassConcept" typeId="tpee.1068390468198" id="3492877759609306211" nodeInfo="ig">
      <property name="nonStatic" nameId="tpee.521412098689998745" value="true" />
      <property name="name" nameId="tpck.1169194664001" value="Main" />
      <node role="member" roleId="tpee.5375687026011219971" type="tpee.StaticMethodDeclaration" typeId="tpee.1081236700938" id="3492877759609306212" nodeInfo="igu">
        <property name="name" nameId="tpck.1169194664001" value="execute" />
        <node role="returnType" roleId="tpee.1068580123133" type="tpee.VoidType" typeId="tpee.1068581517677" id="3492877759609306213" nodeInfo="in" />
        <node role="parameter" roleId="tpee.1068580123134" type="tpee.ParameterDeclaration" typeId="tpee.1068498886292" id="3492877759609306214" nodeInfo="ir">
          <property name="name" nameId="tpck.1169194664001" value="context" />
          <node role="type" roleId="tpee.5680397130376446158" type="tpee.ClassifierType" typeId="tpee.1107535904670" id="3492877759609306215" nodeInfo="in">
            <link role="classifier" roleId="tpee.1107535924139" targetNodeId="qgo0.351968380915666545" resolveInfo="ConsoleContext" />
          </node>
        </node>
        <node role="parameter" roleId="tpee.1068580123134" type="tpee.ParameterDeclaration" typeId="tpee.1068498886292" id="3492877759609306216" nodeInfo="ir">
          <property name="name" nameId="tpck.1169194664001" value="console" />
          <node role="type" roleId="tpee.5680397130376446158" type="tpee.ClassifierType" typeId="tpee.1107535904670" id="3492877759609306217" nodeInfo="in">
            <link role="classifier" roleId="tpee.1107535924139" targetNodeId="qgo0.6852607286009617748" resolveInfo="ConsoleStream" />
          </node>
        </node>
        <node role="visibility" roleId="tpee.1178549979242" type="tpee.PublicVisibility" typeId="tpee.1146644602865" id="3492877759609306218" nodeInfo="nn" />
        <node role="body" roleId="tpee.1068580123135" type="tpee.StatementList" typeId="tpee.1068580123136" id="3492877759609306219" nodeInfo="sn">
          <node role="statement" roleId="tpee.1068581517665" type="tpee.ExpressionStatement" typeId="tpee.1068580123155" id="3492877759609306220" nodeInfo="nn">
            <node role="expression" roleId="tpee.1068580123156" type="tpee.GenericNewExpression" typeId="tpee.1145552977093" id="3492877759609306221" nodeInfo="nn">
              <node role="creator" roleId="tpee.1145553007750" type="tpee.ClassCreator" typeId="tpee.1212685548494" id="3492877759609306222" nodeInfo="nn">
                <link role="baseMethodDeclaration" roleId="tpee.1068499141037" targetNodeId="ubyd.~ModulesScope%d&lt;init&gt;(java%dlang%dIterable)" resolveInfo="ModulesScope" />
                <node role="actualArgument" roleId="tpee.1068499141038" type="tpee.GenericNewExpression" typeId="tpee.1145552977093" id="3492877759611059085" nodeInfo="nn">
                  <node role="creator" roleId="tpee.1145553007750" type="tp2q.ListCreatorWithInit" typeId="tp2q.1160600644654" id="3492877759611077811" nodeInfo="nn">
                    <node role="initValue" roleId="tp2q.1237721435808" type="tpee.NullLiteral" typeId="tpee.1070534058343" id="3492877759611132380" nodeInfo="nn">
                      <node role="smodelAttribute" roleId="tpck.5169995583184591170" type="tpf8.CopySrcListMacro" typeId="tpf8.1114729360583" id="3492877759611137834" nodeInfo="nn">
                        <node role="sourceNodesQuery" roleId="tpf8.1168278589236" type="tpf8.SourceSubstituteMacro_SourceNodesQuery" typeId="tpf8.1167951910403" id="3492877759611137837" nodeInfo="nn">
                          <node role="body" roleId="tpee.1137022507850" type="tpee.StatementList" typeId="tpee.1068580123136" id="3492877759611137838" nodeInfo="sn">
                            <node role="statement" roleId="tpee.1068581517665" type="tpee.ExpressionStatement" typeId="tpee.1068580123155" id="3492877759611137844" nodeInfo="nn">
                              <node role="expression" roleId="tpee.1068580123156" type="tpee.DotExpression" typeId="tpee.1197027756228" id="3492877759611137839" nodeInfo="nn">
                                <node role="operation" roleId="tpee.1197027833540" type="tp25.SLinkListAccess" typeId="tp25.1138056282393" id="3492877759611137842" nodeInfo="nn">
                                  <link role="link" roleId="tp25.1138056546658" targetNodeId="3xdn.3492877759607928680" />
                                </node>
                                <node role="operand" roleId="tpee.1197027771414" type="tpf8.TemplateFunctionParameter_sourceNode" typeId="tpf8.1167169188348" id="3492877759611137843" nodeInfo="nn" />
                              </node>
                            </node>
                          </node>
                        </node>
                      </node>
                    </node>
                    <node role="elementType" roleId="tp2q.1237721435807" type="tpee.UpperBoundType" typeId="tpee.1171903916106" id="3492877759611256120" nodeInfo="in">
                      <node role="bound" roleId="tpee.1171903916107" type="tpee.ClassifierType" typeId="tpee.1107535904670" id="3492877759611266092" nodeInfo="in">
                        <link role="classifier" roleId="tpee.1107535924139" targetNodeId="88zw.~SModule" resolveInfo="SModule" />
                      </node>
                    </node>
                  </node>
                </node>
              </node>
              <node role="smodelAttribute" roleId="tpck.5169995583184591170" type="tpf8.TemplateFragment" typeId="tpf8.1095672379244" id="3492877759609306238" nodeInfo="ng" />
            </node>
          </node>
        </node>
      </node>
      <node role="visibility" roleId="tpee.1178549979242" type="tpee.PublicVisibility" typeId="tpee.1146644602865" id="3492877759609306239" nodeInfo="nn" />
    </node>
  </root>
  <root type="tpf8.TemplateDeclaration" typeId="tpf8.1092059087312" id="3492877759611336981" nodeInfo="ng">
    <property name="name" nameId="tpck.1169194664001" value="reduce_ModelScopeLiteral" />
    <property name="virtualPackage" nameId="tpck.1193676396447" value="expression.parameter" />
    <link role="applicableConcept" roleId="tpf8.1168285871518" targetNodeId="3xdn.3492877759608408142" resolveInfo="ModelScope" />
    <node role="contentNode" roleId="tpf8.1092060348987" type="tpee.ClassConcept" typeId="tpee.1068390468198" id="3492877759611337786" nodeInfo="ig">
      <property name="nonStatic" nameId="tpee.521412098689998745" value="true" />
      <property name="name" nameId="tpck.1169194664001" value="Main" />
      <node role="member" roleId="tpee.5375687026011219971" type="tpee.StaticMethodDeclaration" typeId="tpee.1081236700938" id="3492877759611337787" nodeInfo="igu">
        <property name="name" nameId="tpck.1169194664001" value="execute" />
        <node role="returnType" roleId="tpee.1068580123133" type="tpee.VoidType" typeId="tpee.1068581517677" id="3492877759611337788" nodeInfo="in" />
        <node role="parameter" roleId="tpee.1068580123134" type="tpee.ParameterDeclaration" typeId="tpee.1068498886292" id="3492877759611337789" nodeInfo="ir">
          <property name="name" nameId="tpck.1169194664001" value="context" />
          <node role="type" roleId="tpee.5680397130376446158" type="tpee.ClassifierType" typeId="tpee.1107535904670" id="3492877759611337790" nodeInfo="in">
            <link role="classifier" roleId="tpee.1107535924139" targetNodeId="qgo0.351968380915666545" resolveInfo="ConsoleContext" />
          </node>
        </node>
        <node role="parameter" roleId="tpee.1068580123134" type="tpee.ParameterDeclaration" typeId="tpee.1068498886292" id="3492877759611337791" nodeInfo="ir">
          <property name="name" nameId="tpck.1169194664001" value="console" />
          <node role="type" roleId="tpee.5680397130376446158" type="tpee.ClassifierType" typeId="tpee.1107535904670" id="3492877759611337792" nodeInfo="in">
            <link role="classifier" roleId="tpee.1107535924139" targetNodeId="qgo0.6852607286009617748" resolveInfo="ConsoleStream" />
          </node>
        </node>
        <node role="visibility" roleId="tpee.1178549979242" type="tpee.PublicVisibility" typeId="tpee.1146644602865" id="3492877759611337793" nodeInfo="nn" />
        <node role="body" roleId="tpee.1068580123135" type="tpee.StatementList" typeId="tpee.1068580123136" id="3492877759611337794" nodeInfo="sn">
          <node role="statement" roleId="tpee.1068581517665" type="tpee.ExpressionStatement" typeId="tpee.1068580123155" id="3492877759611337795" nodeInfo="nn">
            <node role="expression" roleId="tpee.1068580123156" type="tpee.GenericNewExpression" typeId="tpee.1145552977093" id="3492877759611337796" nodeInfo="nn">
              <node role="creator" roleId="tpee.1145553007750" type="tpee.ClassCreator" typeId="tpee.1212685548494" id="3492877759611337797" nodeInfo="nn">
                <link role="baseMethodDeclaration" roleId="tpee.1068499141037" targetNodeId="ubyd.~ModelsScope%d&lt;init&gt;(java%dlang%dIterable)" resolveInfo="ModelsScope" />
                <node role="actualArgument" roleId="tpee.1068499141038" type="tpee.GenericNewExpression" typeId="tpee.1145552977093" id="3492877759611337798" nodeInfo="nn">
                  <node role="creator" roleId="tpee.1145553007750" type="tp2q.ListCreatorWithInit" typeId="tp2q.1160600644654" id="3492877759611337799" nodeInfo="nn">
                    <node role="initValue" roleId="tp2q.1237721435808" type="tpee.NullLiteral" typeId="tpee.1070534058343" id="3492877759611337800" nodeInfo="nn">
                      <node role="smodelAttribute" roleId="tpck.5169995583184591170" type="tpf8.CopySrcListMacro" typeId="tpf8.1114729360583" id="3492877759611337801" nodeInfo="nn">
                        <node role="sourceNodesQuery" roleId="tpf8.1168278589236" type="tpf8.SourceSubstituteMacro_SourceNodesQuery" typeId="tpf8.1167951910403" id="3492877759611337802" nodeInfo="nn">
                          <node role="body" roleId="tpee.1137022507850" type="tpee.StatementList" typeId="tpee.1068580123136" id="3492877759611337803" nodeInfo="sn">
                            <node role="statement" roleId="tpee.1068581517665" type="tpee.ExpressionStatement" typeId="tpee.1068580123155" id="3492877759611337804" nodeInfo="nn">
                              <node role="expression" roleId="tpee.1068580123156" type="tpee.DotExpression" typeId="tpee.1197027756228" id="3492877759611337805" nodeInfo="nn">
                                <node role="operation" roleId="tpee.1197027833540" type="tp25.SLinkListAccess" typeId="tp25.1138056282393" id="3492877759611391645" nodeInfo="nn">
                                  <link role="link" roleId="tp25.1138056546658" targetNodeId="3xdn.3492877759608408143" />
                                </node>
                                <node role="operand" roleId="tpee.1197027771414" type="tpf8.TemplateFunctionParameter_sourceNode" typeId="tpf8.1167169188348" id="3492877759611337807" nodeInfo="nn" />
                              </node>
                            </node>
                          </node>
                        </node>
                      </node>
                    </node>
                    <node role="elementType" roleId="tp2q.1237721435807" type="tp25.SModelType" typeId="tp25.1143226024141" id="3492877759611381207" nodeInfo="in" />
                  </node>
                </node>
              </node>
              <node role="smodelAttribute" roleId="tpck.5169995583184591170" type="tpf8.TemplateFragment" typeId="tpf8.1095672379244" id="3492877759611337810" nodeInfo="ng" />
            </node>
          </node>
        </node>
      </node>
      <node role="visibility" roleId="tpee.1178549979242" type="tpee.PublicVisibility" typeId="tpee.1146644602865" id="3492877759611337811" nodeInfo="nn" />
    </node>
  </root>
  <root type="tpf8.TemplateDeclaration" typeId="tpf8.1092059087312" id="3492877759612264689" nodeInfo="ng">
    <property name="name" nameId="tpck.1169194664001" value="reduce_CustomScope" />
    <property name="virtualPackage" nameId="tpck.1193676396447" value="expression.parameter" />
    <link role="applicableConcept" roleId="tpf8.1168285871518" targetNodeId="3xdn.3492877759611762121" resolveInfo="CustomScope" />
    <node role="contentNode" roleId="tpf8.1092060348987" type="tpee.ClassConcept" typeId="tpee.1068390468198" id="3492877759612266944" nodeInfo="ig">
      <property name="nonStatic" nameId="tpee.521412098689998745" value="true" />
      <property name="name" nameId="tpck.1169194664001" value="Main" />
      <node role="member" roleId="tpee.5375687026011219971" type="tpee.StaticMethodDeclaration" typeId="tpee.1081236700938" id="3492877759612266945" nodeInfo="igu">
        <property name="name" nameId="tpck.1169194664001" value="execute" />
        <node role="returnType" roleId="tpee.1068580123133" type="tpee.VoidType" typeId="tpee.1068581517677" id="3492877759612266946" nodeInfo="in" />
        <node role="parameter" roleId="tpee.1068580123134" type="tpee.ParameterDeclaration" typeId="tpee.1068498886292" id="3492877759612266947" nodeInfo="ir">
          <property name="name" nameId="tpck.1169194664001" value="context" />
          <node role="type" roleId="tpee.5680397130376446158" type="tpee.ClassifierType" typeId="tpee.1107535904670" id="3492877759612266948" nodeInfo="in">
            <link role="classifier" roleId="tpee.1107535924139" targetNodeId="qgo0.351968380915666545" resolveInfo="ConsoleContext" />
          </node>
        </node>
        <node role="parameter" roleId="tpee.1068580123134" type="tpee.ParameterDeclaration" typeId="tpee.1068498886292" id="3492877759612266949" nodeInfo="ir">
          <property name="name" nameId="tpck.1169194664001" value="console" />
          <node role="type" roleId="tpee.5680397130376446158" type="tpee.ClassifierType" typeId="tpee.1107535904670" id="3492877759612266950" nodeInfo="in">
            <link role="classifier" roleId="tpee.1107535924139" targetNodeId="qgo0.6852607286009617748" resolveInfo="ConsoleStream" />
          </node>
        </node>
        <node role="visibility" roleId="tpee.1178549979242" type="tpee.PublicVisibility" typeId="tpee.1146644602865" id="3492877759612266951" nodeInfo="nn" />
        <node role="body" roleId="tpee.1068580123135" type="tpee.StatementList" typeId="tpee.1068580123136" id="3492877759612266952" nodeInfo="sn">
          <node role="statement" roleId="tpee.1068581517665" type="tpee.ExpressionStatement" typeId="tpee.1068580123155" id="3492877759612269953" nodeInfo="nn">
            <node role="expression" roleId="tpee.1068580123156" type="tpee.NullLiteral" typeId="tpee.1070534058343" id="3492877759612269952" nodeInfo="nn">
              <node role="smodelAttribute" roleId="tpck.5169995583184591170" type="tpf8.TemplateFragment" typeId="tpf8.1095672379244" id="3492877759612269964" nodeInfo="ng" />
              <node role="smodelAttribute" roleId="tpck.5169995583184591170" type="tpf8.CopySrcNodeMacro" typeId="tpf8.1114706874351" id="3492877759612269966" nodeInfo="nn">
                <node role="sourceNodeQuery" roleId="tpf8.1168024447342" type="tpf8.SourceSubstituteMacro_SourceNodeQuery" typeId="tpf8.1168024337012" id="3492877759612269969" nodeInfo="nn">
                  <node role="body" roleId="tpee.1137022507850" type="tpee.StatementList" typeId="tpee.1068580123136" id="3492877759612269970" nodeInfo="sn">
                    <node role="statement" roleId="tpee.1068581517665" type="tpee.ExpressionStatement" typeId="tpee.1068580123155" id="3492877759612269976" nodeInfo="nn">
                      <node role="expression" roleId="tpee.1068580123156" type="tpee.DotExpression" typeId="tpee.1197027756228" id="3492877759612269971" nodeInfo="nn">
                        <node role="operation" roleId="tpee.1197027833540" type="tp25.SLinkAccess" typeId="tp25.1138056143562" id="3492877759612269974" nodeInfo="nn">
                          <link role="link" roleId="tp25.1138056516764" targetNodeId="3xdn.3492877759611770126" />
                        </node>
                        <node role="operand" roleId="tpee.1197027771414" type="tpf8.TemplateFunctionParameter_sourceNode" typeId="tpf8.1167169188348" id="3492877759612269975" nodeInfo="nn" />
                      </node>
                    </node>
                  </node>
                </node>
              </node>
            </node>
          </node>
        </node>
      </node>
      <node role="visibility" roleId="tpee.1178549979242" type="tpee.PublicVisibility" typeId="tpee.1146644602865" id="3492877759612266969" nodeInfo="nn" />
    </node>
  </root>
</model>
<|MERGE_RESOLUTION|>--- conflicted
+++ resolved
@@ -27,11 +27,11 @@
   <import index="oh9p" modelUID="r:ab572aa6-6e4f-43f3-8bc9-ad4a8ae29372(jetbrains.mps.console.actions)" version="0" />
   <import index="urs3" modelUID="r:fc76aa36-3cff-41c7-b94b-eee0e8341932(jetbrains.mps.internal.collections.runtime)" version="-1" />
   <import index="tp27" modelUID="r:00000000-0000-4000-0000-011c89590303(jetbrains.mps.lang.smodel.generator.baseLanguage.template.main@generator)" version="-1" />
+  <import index="cu2c" modelUID="f:java_stub#6ed54515-acc8-4d1e-a16c-9fd6cfe951ea#jetbrains.mps.smodel(MPS.Core/jetbrains.mps.smodel@java_stub)" version="-1" />
+  <import index="ua2a" modelUID="f:java_stub#6ed54515-acc8-4d1e-a16c-9fd6cfe951ea#jetbrains.mps.typesystem.inference(MPS.Core/jetbrains.mps.typesystem.inference@java_stub)" version="-1" />
   <import index="ec5l" modelUID="f:java_stub#8865b7a8-5271-43d3-884c-6fd1d9cfdd34#org.jetbrains.mps.openapi.model(MPS.OpenAPI/org.jetbrains.mps.openapi.model@java_stub)" version="-1" />
   <import index="tp2c" modelUID="r:00000000-0000-4000-0000-011c89590338(jetbrains.mps.baseLanguage.closures.structure)" version="3" />
-  <import index="ua2a" modelUID="f:java_stub#6ed54515-acc8-4d1e-a16c-9fd6cfe951ea#jetbrains.mps.typesystem.inference(MPS.Core/jetbrains.mps.typesystem.inference@java_stub)" version="-1" />
-  <import index="cu2c" modelUID="f:java_stub#6ed54515-acc8-4d1e-a16c-9fd6cfe951ea#jetbrains.mps.smodel(MPS.Core/jetbrains.mps.smodel@java_stub)" version="-1" />
-  <import index="fq2o" modelUID="r:11d950c0-cabb-4b20-860f-4f2898171c08(jetbrains.mps.console.blCommand.behavior)" version="1" />
+  <import index="fq2o" modelUID="r:11d950c0-cabb-4b20-860f-4f2898171c08(jetbrains.mps.console.blCommand.behavior)" version="-1" />
   <import index="tpf8" modelUID="r:00000000-0000-4000-0000-011c895902e8(jetbrains.mps.lang.generator.structure)" version="2" implicit="yes" />
   <import index="tpf3" modelUID="r:00000000-0000-4000-0000-011c895902f3(jetbrains.mps.lang.generator.generationContext.structure)" version="0" implicit="yes" />
   <import index="tp2q" modelUID="r:00000000-0000-4000-0000-011c8959032e(jetbrains.mps.baseLanguage.collections.structure)" version="7" implicit="yes" />
@@ -39,12 +39,6 @@
   <import index="tpck" modelUID="r:00000000-0000-4000-0000-011c89590288(jetbrains.mps.lang.core.structure)" version="0" implicit="yes" />
   <import index="cx9y" modelUID="r:309aeee7-bee8-445c-b31d-35928d1da75f(jetbrains.mps.baseLanguage.tuples.structure)" version="2" implicit="yes" />
   <import index="tpd4" modelUID="r:00000000-0000-4000-0000-011c895902b4(jetbrains.mps.lang.typesystem.structure)" version="3" implicit="yes" />
-<<<<<<< HEAD
-  <import index="ua2a" modelUID="f:java_stub#6ed54515-acc8-4d1e-a16c-9fd6cfe951ea#jetbrains.mps.typesystem.inference(MPS.Core/jetbrains.mps.typesystem.inference@java_stub)" version="-1" implicit="yes" />
-  <import index="ec5l" modelUID="f:java_stub#8865b7a8-5271-43d3-884c-6fd1d9cfdd34#org.jetbrains.mps.openapi.model(MPS.OpenAPI/org.jetbrains.mps.openapi.model@java_stub)" version="-1" implicit="yes" />
-  <import index="tp2c" modelUID="r:00000000-0000-4000-0000-011c89590338(jetbrains.mps.baseLanguage.closures.structure)" version="3" implicit="yes" />
-=======
->>>>>>> ccc107bc
   <root type="tpf8.MappingConfiguration" typeId="tpf8.1095416546421" id="5336086527852811410" nodeInfo="ng">
     <property name="name" nameId="tpck.1169194664001" value="main" />
     <property name="virtualPackage" nameId="tpck.1193676396447" value="expression.callAction" />
@@ -1641,13 +1635,13 @@
                                         <node role="expression" roleId="tpee.1068580123156" type="tp25.SNodeTypeCastExpression" typeId="tp25.1140137987495" id="2284201910209638630" nodeInfo="nn">
                                           <link role="concept" roleId="tp25.1140138128738" targetNodeId="tpee.1107461130800" resolveInfo="Classifier" />
                                           <node role="leftExpression" roleId="tp25.1140138123956" type="tpee.DotExpression" typeId="tpee.1197027756228" id="2284201910212387593" nodeInfo="nn">
-                                            <node role="operation" roleId="tpee.1197027833540" type="tp25.Node_GetParentOperation" typeId="tp25.1139613262185" id="2284201910212404651" nodeInfo="nn" />
                                             <node role="operand" roleId="tpee.1197027771414" type="tpee.DotExpression" typeId="tpee.1197027756228" id="119903734737235199" nodeInfo="nn">
                                               <node role="operand" roleId="tpee.1197027771414" type="tpf8.TemplateFunctionParameter_sourceNode" typeId="tpf8.1167169188348" id="119903734737232102" nodeInfo="nn" />
                                               <node role="operation" roleId="tpee.1197027833540" type="tp25.Node_ConceptMethodCall" typeId="tp25.1179409122411" id="119903734737248100" nodeInfo="nn">
                                                 <link role="baseMethodDeclaration" roleId="tpee.1068499141037" targetNodeId="fq2o.119903734736614698" resolveInfo="getParameterDeclaration" />
                                               </node>
                                             </node>
+                                            <node role="operation" roleId="tpee.1197027833540" type="tp25.Node_GetParentOperation" typeId="tp25.1139613262185" id="2284201910212404651" nodeInfo="nn" />
                                           </node>
                                         </node>
                                       </node>
@@ -1795,7 +1789,26 @@
     <link role="applicableConcept" roleId="tpf8.1168285871518" targetNodeId="3xdn.2284201910216573342" resolveInfo="ModelProperties" />
     <node role="contentNode" roleId="tpf8.1092060348987" type="3xdn.CallActionExpression" typeId="3xdn.9149301274757091502" id="2284201910216999027" nodeInfo="ng">
       <link role="action" roleId="3xdn.9149301274757091503" targetNodeId="tprs.1235219887263" resolveInfo="ModelProperties" />
-      <node role="parameter" roleId="3xdn.9149301274757091504" type="3xdn.ActionCallDeclaredParameter" typeId="3xdn.9149301274757091505" id="2284201910216999028" nodeInfo="ng">
+      <node role="smodelAttribute" roleId="tpck.5169995583184591170" type="tpf8.TemplateFragment" typeId="tpf8.1095672379244" id="2284201910217000848" nodeInfo="ng" />
+      <node role="parameter" roleId="3xdn.9149301274757091504" type="3xdn.ActionCallDeclaredParameter" typeId="3xdn.9149301274757091505" id="3368550263665328293" nodeInfo="ng">
+        <link role="declaration" roleId="3xdn.9149301274757091507" targetNodeId="tprs.3676236766202398533" resolveInfo="place" />
+        <node role="value" roleId="3xdn.9149301274757091506" type="tpee.EnumConstantReference" typeId="tpee.1083260308424" id="2284201910216999043" nodeInfo="nn">
+          <link role="enumClass" roleId="tpee.1144432896254" targetNodeId="kog3.~ActionPlace" resolveInfo="ActionPlace" />
+          <link role="enumConstantDeclaration" roleId="tpee.1083260308426" targetNodeId="kog3.~ActionPlace%dPROJECT_PANE_SMODEL" resolveInfo="PROJECT_PANE_SMODEL" />
+        </node>
+      </node>
+      <node role="parameter" roleId="3xdn.9149301274757091504" type="3xdn.ActionCallDeclaredParameter" typeId="3xdn.9149301274757091505" id="3368550263665328294" nodeInfo="ng">
+        <link role="declaration" roleId="3xdn.9149301274757091507" targetNodeId="tprs.6352952732714383487" resolveInfo="project" />
+        <node role="value" roleId="3xdn.9149301274757091506" type="tpee.CastExpression" typeId="tpee.1070534934090" id="2284201910216999036" nodeInfo="nn">
+          <node role="type" roleId="tpee.1070534934091" type="tpee.ClassifierType" typeId="tpee.1107535904670" id="2284201910216999037" nodeInfo="in">
+            <link role="classifier" roleId="tpee.1107535924139" targetNodeId="jrbx.~MPSProject" resolveInfo="MPSProject" />
+          </node>
+          <node role="expression" roleId="tpee.1070534934092" type="3xdn.ProjectExpression" typeId="3xdn.752693057587755272" id="7600370246415735546" nodeInfo="ng">
+            <node role="parameter" roleId="3xdn.4307205004132279624" type="3xdn.QueryParameterList" typeId="3xdn.4307205004132277753" id="7600370246415735562" nodeInfo="ng" />
+          </node>
+        </node>
+      </node>
+      <node role="parameter" roleId="3xdn.9149301274757091504" type="3xdn.ActionCallDeclaredParameter" typeId="3xdn.9149301274757091505" id="3368550263665328295" nodeInfo="ng">
         <link role="declaration" roleId="3xdn.9149301274757091507" targetNodeId="tprs.6352952732714422544" resolveInfo="ideaProject" />
         <node role="value" roleId="3xdn.9149301274757091506" type="tpee.StaticMethodCall" typeId="tpee.1081236700937" id="2284201910216999029" nodeInfo="nn">
           <link role="classConcept" roleId="tpee.1144433194310" targetNodeId="pt5l.~ProjectHelper" resolveInfo="ProjectHelper" />
@@ -1805,7 +1818,7 @@
           </node>
         </node>
       </node>
-      <node role="parameter" roleId="3xdn.9149301274757091504" type="3xdn.ActionCallDeclaredParameter" typeId="3xdn.9149301274757091505" id="2284201910216999032" nodeInfo="ng">
+      <node role="parameter" roleId="3xdn.9149301274757091504" type="3xdn.ActionCallDeclaredParameter" typeId="3xdn.9149301274757091505" id="3368550263665328296" nodeInfo="ng">
         <link role="declaration" roleId="3xdn.9149301274757091507" targetNodeId="tprs.1235220203122" resolveInfo="model" />
         <node role="value" roleId="3xdn.9149301274757091506" type="tp25.SemanticDowncastExpression" typeId="tp25.1145404486709" id="2284201910216999033" nodeInfo="nn">
           <node role="leftExpression" roleId="tp25.1145404616321" type="tp25.ModelReferenceExpression" typeId="tp25.559557797393017698" id="7600370246417544054" nodeInfo="nn">
@@ -1826,31 +1839,12 @@
           </node>
         </node>
       </node>
-      <node role="parameter" roleId="3xdn.9149301274757091504" type="3xdn.ActionCallDeclaredParameter" typeId="3xdn.9149301274757091505" id="2284201910216999035" nodeInfo="ng">
-        <link role="declaration" roleId="3xdn.9149301274757091507" targetNodeId="tprs.6352952732714383487" resolveInfo="project" />
-        <node role="value" roleId="3xdn.9149301274757091506" type="tpee.CastExpression" typeId="tpee.1070534934090" id="2284201910216999036" nodeInfo="nn">
-          <node role="type" roleId="tpee.1070534934091" type="tpee.ClassifierType" typeId="tpee.1107535904670" id="2284201910216999037" nodeInfo="in">
-            <link role="classifier" roleId="tpee.1107535924139" targetNodeId="jrbx.~MPSProject" resolveInfo="MPSProject" />
-          </node>
-          <node role="expression" roleId="tpee.1070534934092" type="3xdn.ProjectExpression" typeId="3xdn.752693057587755272" id="7600370246415735546" nodeInfo="ng">
-            <node role="parameter" roleId="3xdn.4307205004132279624" type="3xdn.QueryParameterList" typeId="3xdn.4307205004132277753" id="7600370246415735562" nodeInfo="ng" />
-          </node>
-        </node>
-      </node>
-      <node role="parameter" roleId="3xdn.9149301274757091504" type="3xdn.ActionCallDeclaredParameter" typeId="3xdn.9149301274757091505" id="2284201910216999040" nodeInfo="ng">
+      <node role="parameter" roleId="3xdn.9149301274757091504" type="3xdn.ActionCallDeclaredParameter" typeId="3xdn.9149301274757091505" id="3368550263665328297" nodeInfo="ng">
         <link role="declaration" roleId="3xdn.9149301274757091507" targetNodeId="tprs.1235248143135" resolveInfo="size" />
         <node role="value" roleId="3xdn.9149301274757091506" type="tpee.IntegerConstant" typeId="tpee.1068580320020" id="2284201910216999041" nodeInfo="nn">
           <property name="value" nameId="tpee.1068580320021" value="1" />
         </node>
       </node>
-      <node role="parameter" roleId="3xdn.9149301274757091504" type="3xdn.ActionCallDeclaredParameter" typeId="3xdn.9149301274757091505" id="2284201910216999042" nodeInfo="ng">
-        <link role="declaration" roleId="3xdn.9149301274757091507" targetNodeId="tprs.3676236766202398533" resolveInfo="place" />
-        <node role="value" roleId="3xdn.9149301274757091506" type="tpee.EnumConstantReference" typeId="tpee.1083260308424" id="2284201910216999043" nodeInfo="nn">
-          <link role="enumClass" roleId="tpee.1144432896254" targetNodeId="kog3.~ActionPlace" resolveInfo="ActionPlace" />
-          <link role="enumConstantDeclaration" roleId="tpee.1083260308426" targetNodeId="kog3.~ActionPlace%dPROJECT_PANE_SMODEL" resolveInfo="PROJECT_PANE_SMODEL" />
-        </node>
-      </node>
-      <node role="smodelAttribute" roleId="tpck.5169995583184591170" type="tpf8.TemplateFragment" typeId="tpf8.1095672379244" id="2284201910217000848" nodeInfo="ng" />
     </node>
   </root>
   <root type="tpf8.TemplateDeclaration" typeId="tpf8.1092059087312" id="7656298970878362380" nodeInfo="ng">
@@ -2779,6 +2773,112 @@
       <node role="visibility" roleId="tpee.1178549979242" type="tpee.PublicVisibility" typeId="tpee.1146644602865" id="7600370246423002742" nodeInfo="nn" />
     </node>
   </root>
+  <root type="tpf8.TemplateDeclaration" typeId="tpf8.1092059087312" id="3492877759611336981" nodeInfo="ng">
+    <property name="name" nameId="tpck.1169194664001" value="reduce_ModelScopeLiteral" />
+    <property name="virtualPackage" nameId="tpck.1193676396447" value="expression.parameter" />
+    <link role="applicableConcept" roleId="tpf8.1168285871518" targetNodeId="3xdn.3492877759608408142" resolveInfo="ModelScope" />
+    <node role="contentNode" roleId="tpf8.1092060348987" type="tpee.ClassConcept" typeId="tpee.1068390468198" id="3492877759611337786" nodeInfo="ig">
+      <property name="nonStatic" nameId="tpee.521412098689998745" value="true" />
+      <property name="name" nameId="tpck.1169194664001" value="Main" />
+      <node role="member" roleId="tpee.5375687026011219971" type="tpee.StaticMethodDeclaration" typeId="tpee.1081236700938" id="3492877759611337787" nodeInfo="igu">
+        <property name="name" nameId="tpck.1169194664001" value="execute" />
+        <node role="returnType" roleId="tpee.1068580123133" type="tpee.VoidType" typeId="tpee.1068581517677" id="3492877759611337788" nodeInfo="in" />
+        <node role="parameter" roleId="tpee.1068580123134" type="tpee.ParameterDeclaration" typeId="tpee.1068498886292" id="3492877759611337789" nodeInfo="ir">
+          <property name="name" nameId="tpck.1169194664001" value="context" />
+          <node role="type" roleId="tpee.5680397130376446158" type="tpee.ClassifierType" typeId="tpee.1107535904670" id="3492877759611337790" nodeInfo="in">
+            <link role="classifier" roleId="tpee.1107535924139" targetNodeId="qgo0.351968380915666545" resolveInfo="ConsoleContext" />
+          </node>
+        </node>
+        <node role="parameter" roleId="tpee.1068580123134" type="tpee.ParameterDeclaration" typeId="tpee.1068498886292" id="3492877759611337791" nodeInfo="ir">
+          <property name="name" nameId="tpck.1169194664001" value="console" />
+          <node role="type" roleId="tpee.5680397130376446158" type="tpee.ClassifierType" typeId="tpee.1107535904670" id="3492877759611337792" nodeInfo="in">
+            <link role="classifier" roleId="tpee.1107535924139" targetNodeId="qgo0.6852607286009617748" resolveInfo="ConsoleStream" />
+          </node>
+        </node>
+        <node role="visibility" roleId="tpee.1178549979242" type="tpee.PublicVisibility" typeId="tpee.1146644602865" id="3492877759611337793" nodeInfo="nn" />
+        <node role="body" roleId="tpee.1068580123135" type="tpee.StatementList" typeId="tpee.1068580123136" id="3492877759611337794" nodeInfo="sn">
+          <node role="statement" roleId="tpee.1068581517665" type="tpee.ExpressionStatement" typeId="tpee.1068580123155" id="3492877759611337795" nodeInfo="nn">
+            <node role="expression" roleId="tpee.1068580123156" type="tpee.GenericNewExpression" typeId="tpee.1145552977093" id="3492877759611337796" nodeInfo="nn">
+              <node role="creator" roleId="tpee.1145553007750" type="tpee.ClassCreator" typeId="tpee.1212685548494" id="3492877759611337797" nodeInfo="nn">
+                <link role="baseMethodDeclaration" roleId="tpee.1068499141037" targetNodeId="ubyd.~ModelsScope%d&lt;init&gt;(java%dlang%dIterable)" resolveInfo="ModelsScope" />
+                <node role="actualArgument" roleId="tpee.1068499141038" type="tpee.GenericNewExpression" typeId="tpee.1145552977093" id="3492877759611337798" nodeInfo="nn">
+                  <node role="creator" roleId="tpee.1145553007750" type="tp2q.ListCreatorWithInit" typeId="tp2q.1160600644654" id="3492877759611337799" nodeInfo="nn">
+                    <node role="initValue" roleId="tp2q.1237721435808" type="tpee.NullLiteral" typeId="tpee.1070534058343" id="3492877759611337800" nodeInfo="nn">
+                      <node role="smodelAttribute" roleId="tpck.5169995583184591170" type="tpf8.CopySrcListMacro" typeId="tpf8.1114729360583" id="3492877759611337801" nodeInfo="nn">
+                        <node role="sourceNodesQuery" roleId="tpf8.1168278589236" type="tpf8.SourceSubstituteMacro_SourceNodesQuery" typeId="tpf8.1167951910403" id="3492877759611337802" nodeInfo="nn">
+                          <node role="body" roleId="tpee.1137022507850" type="tpee.StatementList" typeId="tpee.1068580123136" id="3492877759611337803" nodeInfo="sn">
+                            <node role="statement" roleId="tpee.1068581517665" type="tpee.ExpressionStatement" typeId="tpee.1068580123155" id="3492877759611337804" nodeInfo="nn">
+                              <node role="expression" roleId="tpee.1068580123156" type="tpee.DotExpression" typeId="tpee.1197027756228" id="3492877759611337805" nodeInfo="nn">
+                                <node role="operation" roleId="tpee.1197027833540" type="tp25.SLinkListAccess" typeId="tp25.1138056282393" id="3492877759611391645" nodeInfo="nn">
+                                  <link role="link" roleId="tp25.1138056546658" targetNodeId="3xdn.3492877759608408143" />
+                                </node>
+                                <node role="operand" roleId="tpee.1197027771414" type="tpf8.TemplateFunctionParameter_sourceNode" typeId="tpf8.1167169188348" id="3492877759611337807" nodeInfo="nn" />
+                              </node>
+                            </node>
+                          </node>
+                        </node>
+                      </node>
+                    </node>
+                    <node role="elementType" roleId="tp2q.1237721435807" type="tp25.SModelType" typeId="tp25.1143226024141" id="3492877759611381207" nodeInfo="in" />
+                  </node>
+                </node>
+              </node>
+              <node role="smodelAttribute" roleId="tpck.5169995583184591170" type="tpf8.TemplateFragment" typeId="tpf8.1095672379244" id="3492877759611337810" nodeInfo="ng" />
+            </node>
+          </node>
+        </node>
+      </node>
+      <node role="visibility" roleId="tpee.1178549979242" type="tpee.PublicVisibility" typeId="tpee.1146644602865" id="3492877759611337811" nodeInfo="nn" />
+    </node>
+  </root>
+  <root type="tpf8.TemplateDeclaration" typeId="tpf8.1092059087312" id="3492877759612264689" nodeInfo="ng">
+    <property name="name" nameId="tpck.1169194664001" value="reduce_CustomScope" />
+    <property name="virtualPackage" nameId="tpck.1193676396447" value="expression.parameter" />
+    <link role="applicableConcept" roleId="tpf8.1168285871518" targetNodeId="3xdn.3492877759611762121" resolveInfo="CustomScope" />
+    <node role="contentNode" roleId="tpf8.1092060348987" type="tpee.ClassConcept" typeId="tpee.1068390468198" id="3492877759612266944" nodeInfo="ig">
+      <property name="nonStatic" nameId="tpee.521412098689998745" value="true" />
+      <property name="name" nameId="tpck.1169194664001" value="Main" />
+      <node role="member" roleId="tpee.5375687026011219971" type="tpee.StaticMethodDeclaration" typeId="tpee.1081236700938" id="3492877759612266945" nodeInfo="igu">
+        <property name="name" nameId="tpck.1169194664001" value="execute" />
+        <node role="returnType" roleId="tpee.1068580123133" type="tpee.VoidType" typeId="tpee.1068581517677" id="3492877759612266946" nodeInfo="in" />
+        <node role="parameter" roleId="tpee.1068580123134" type="tpee.ParameterDeclaration" typeId="tpee.1068498886292" id="3492877759612266947" nodeInfo="ir">
+          <property name="name" nameId="tpck.1169194664001" value="context" />
+          <node role="type" roleId="tpee.5680397130376446158" type="tpee.ClassifierType" typeId="tpee.1107535904670" id="3492877759612266948" nodeInfo="in">
+            <link role="classifier" roleId="tpee.1107535924139" targetNodeId="qgo0.351968380915666545" resolveInfo="ConsoleContext" />
+          </node>
+        </node>
+        <node role="parameter" roleId="tpee.1068580123134" type="tpee.ParameterDeclaration" typeId="tpee.1068498886292" id="3492877759612266949" nodeInfo="ir">
+          <property name="name" nameId="tpck.1169194664001" value="console" />
+          <node role="type" roleId="tpee.5680397130376446158" type="tpee.ClassifierType" typeId="tpee.1107535904670" id="3492877759612266950" nodeInfo="in">
+            <link role="classifier" roleId="tpee.1107535924139" targetNodeId="qgo0.6852607286009617748" resolveInfo="ConsoleStream" />
+          </node>
+        </node>
+        <node role="visibility" roleId="tpee.1178549979242" type="tpee.PublicVisibility" typeId="tpee.1146644602865" id="3492877759612266951" nodeInfo="nn" />
+        <node role="body" roleId="tpee.1068580123135" type="tpee.StatementList" typeId="tpee.1068580123136" id="3492877759612266952" nodeInfo="sn">
+          <node role="statement" roleId="tpee.1068581517665" type="tpee.ExpressionStatement" typeId="tpee.1068580123155" id="3492877759612269953" nodeInfo="nn">
+            <node role="expression" roleId="tpee.1068580123156" type="tpee.NullLiteral" typeId="tpee.1070534058343" id="3492877759612269952" nodeInfo="nn">
+              <node role="smodelAttribute" roleId="tpck.5169995583184591170" type="tpf8.TemplateFragment" typeId="tpf8.1095672379244" id="3492877759612269964" nodeInfo="ng" />
+              <node role="smodelAttribute" roleId="tpck.5169995583184591170" type="tpf8.CopySrcNodeMacro" typeId="tpf8.1114706874351" id="3492877759612269966" nodeInfo="nn">
+                <node role="sourceNodeQuery" roleId="tpf8.1168024447342" type="tpf8.SourceSubstituteMacro_SourceNodeQuery" typeId="tpf8.1168024337012" id="3492877759612269969" nodeInfo="nn">
+                  <node role="body" roleId="tpee.1137022507850" type="tpee.StatementList" typeId="tpee.1068580123136" id="3492877759612269970" nodeInfo="sn">
+                    <node role="statement" roleId="tpee.1068581517665" type="tpee.ExpressionStatement" typeId="tpee.1068580123155" id="3492877759612269976" nodeInfo="nn">
+                      <node role="expression" roleId="tpee.1068580123156" type="tpee.DotExpression" typeId="tpee.1197027756228" id="3492877759612269971" nodeInfo="nn">
+                        <node role="operation" roleId="tpee.1197027833540" type="tp25.SLinkAccess" typeId="tp25.1138056143562" id="3492877759612269974" nodeInfo="nn">
+                          <link role="link" roleId="tp25.1138056516764" targetNodeId="3xdn.3492877759611770126" />
+                        </node>
+                        <node role="operand" roleId="tpee.1197027771414" type="tpf8.TemplateFunctionParameter_sourceNode" typeId="tpf8.1167169188348" id="3492877759612269975" nodeInfo="nn" />
+                      </node>
+                    </node>
+                  </node>
+                </node>
+              </node>
+            </node>
+          </node>
+        </node>
+      </node>
+      <node role="visibility" roleId="tpee.1178549979242" type="tpee.PublicVisibility" typeId="tpee.1146644602865" id="3492877759612266969" nodeInfo="nn" />
+    </node>
+  </root>
   <root type="tpf8.TemplateDeclaration" typeId="tpf8.1092059087312" id="119903734739790256" nodeInfo="ng">
     <property name="name" nameId="tpck.1169194664001" value="reduce_ModuleProperties" />
     <property name="virtualPackage" nameId="tpck.1193676396447" value="expression.callAction" />
@@ -2897,110 +2997,4 @@
       <node role="visibility" roleId="tpee.1178549979242" type="tpee.PublicVisibility" typeId="tpee.1146644602865" id="3492877759609306239" nodeInfo="nn" />
     </node>
   </root>
-  <root type="tpf8.TemplateDeclaration" typeId="tpf8.1092059087312" id="3492877759611336981" nodeInfo="ng">
-    <property name="name" nameId="tpck.1169194664001" value="reduce_ModelScopeLiteral" />
-    <property name="virtualPackage" nameId="tpck.1193676396447" value="expression.parameter" />
-    <link role="applicableConcept" roleId="tpf8.1168285871518" targetNodeId="3xdn.3492877759608408142" resolveInfo="ModelScope" />
-    <node role="contentNode" roleId="tpf8.1092060348987" type="tpee.ClassConcept" typeId="tpee.1068390468198" id="3492877759611337786" nodeInfo="ig">
-      <property name="nonStatic" nameId="tpee.521412098689998745" value="true" />
-      <property name="name" nameId="tpck.1169194664001" value="Main" />
-      <node role="member" roleId="tpee.5375687026011219971" type="tpee.StaticMethodDeclaration" typeId="tpee.1081236700938" id="3492877759611337787" nodeInfo="igu">
-        <property name="name" nameId="tpck.1169194664001" value="execute" />
-        <node role="returnType" roleId="tpee.1068580123133" type="tpee.VoidType" typeId="tpee.1068581517677" id="3492877759611337788" nodeInfo="in" />
-        <node role="parameter" roleId="tpee.1068580123134" type="tpee.ParameterDeclaration" typeId="tpee.1068498886292" id="3492877759611337789" nodeInfo="ir">
-          <property name="name" nameId="tpck.1169194664001" value="context" />
-          <node role="type" roleId="tpee.5680397130376446158" type="tpee.ClassifierType" typeId="tpee.1107535904670" id="3492877759611337790" nodeInfo="in">
-            <link role="classifier" roleId="tpee.1107535924139" targetNodeId="qgo0.351968380915666545" resolveInfo="ConsoleContext" />
-          </node>
-        </node>
-        <node role="parameter" roleId="tpee.1068580123134" type="tpee.ParameterDeclaration" typeId="tpee.1068498886292" id="3492877759611337791" nodeInfo="ir">
-          <property name="name" nameId="tpck.1169194664001" value="console" />
-          <node role="type" roleId="tpee.5680397130376446158" type="tpee.ClassifierType" typeId="tpee.1107535904670" id="3492877759611337792" nodeInfo="in">
-            <link role="classifier" roleId="tpee.1107535924139" targetNodeId="qgo0.6852607286009617748" resolveInfo="ConsoleStream" />
-          </node>
-        </node>
-        <node role="visibility" roleId="tpee.1178549979242" type="tpee.PublicVisibility" typeId="tpee.1146644602865" id="3492877759611337793" nodeInfo="nn" />
-        <node role="body" roleId="tpee.1068580123135" type="tpee.StatementList" typeId="tpee.1068580123136" id="3492877759611337794" nodeInfo="sn">
-          <node role="statement" roleId="tpee.1068581517665" type="tpee.ExpressionStatement" typeId="tpee.1068580123155" id="3492877759611337795" nodeInfo="nn">
-            <node role="expression" roleId="tpee.1068580123156" type="tpee.GenericNewExpression" typeId="tpee.1145552977093" id="3492877759611337796" nodeInfo="nn">
-              <node role="creator" roleId="tpee.1145553007750" type="tpee.ClassCreator" typeId="tpee.1212685548494" id="3492877759611337797" nodeInfo="nn">
-                <link role="baseMethodDeclaration" roleId="tpee.1068499141037" targetNodeId="ubyd.~ModelsScope%d&lt;init&gt;(java%dlang%dIterable)" resolveInfo="ModelsScope" />
-                <node role="actualArgument" roleId="tpee.1068499141038" type="tpee.GenericNewExpression" typeId="tpee.1145552977093" id="3492877759611337798" nodeInfo="nn">
-                  <node role="creator" roleId="tpee.1145553007750" type="tp2q.ListCreatorWithInit" typeId="tp2q.1160600644654" id="3492877759611337799" nodeInfo="nn">
-                    <node role="initValue" roleId="tp2q.1237721435808" type="tpee.NullLiteral" typeId="tpee.1070534058343" id="3492877759611337800" nodeInfo="nn">
-                      <node role="smodelAttribute" roleId="tpck.5169995583184591170" type="tpf8.CopySrcListMacro" typeId="tpf8.1114729360583" id="3492877759611337801" nodeInfo="nn">
-                        <node role="sourceNodesQuery" roleId="tpf8.1168278589236" type="tpf8.SourceSubstituteMacro_SourceNodesQuery" typeId="tpf8.1167951910403" id="3492877759611337802" nodeInfo="nn">
-                          <node role="body" roleId="tpee.1137022507850" type="tpee.StatementList" typeId="tpee.1068580123136" id="3492877759611337803" nodeInfo="sn">
-                            <node role="statement" roleId="tpee.1068581517665" type="tpee.ExpressionStatement" typeId="tpee.1068580123155" id="3492877759611337804" nodeInfo="nn">
-                              <node role="expression" roleId="tpee.1068580123156" type="tpee.DotExpression" typeId="tpee.1197027756228" id="3492877759611337805" nodeInfo="nn">
-                                <node role="operation" roleId="tpee.1197027833540" type="tp25.SLinkListAccess" typeId="tp25.1138056282393" id="3492877759611391645" nodeInfo="nn">
-                                  <link role="link" roleId="tp25.1138056546658" targetNodeId="3xdn.3492877759608408143" />
-                                </node>
-                                <node role="operand" roleId="tpee.1197027771414" type="tpf8.TemplateFunctionParameter_sourceNode" typeId="tpf8.1167169188348" id="3492877759611337807" nodeInfo="nn" />
-                              </node>
-                            </node>
-                          </node>
-                        </node>
-                      </node>
-                    </node>
-                    <node role="elementType" roleId="tp2q.1237721435807" type="tp25.SModelType" typeId="tp25.1143226024141" id="3492877759611381207" nodeInfo="in" />
-                  </node>
-                </node>
-              </node>
-              <node role="smodelAttribute" roleId="tpck.5169995583184591170" type="tpf8.TemplateFragment" typeId="tpf8.1095672379244" id="3492877759611337810" nodeInfo="ng" />
-            </node>
-          </node>
-        </node>
-      </node>
-      <node role="visibility" roleId="tpee.1178549979242" type="tpee.PublicVisibility" typeId="tpee.1146644602865" id="3492877759611337811" nodeInfo="nn" />
-    </node>
-  </root>
-  <root type="tpf8.TemplateDeclaration" typeId="tpf8.1092059087312" id="3492877759612264689" nodeInfo="ng">
-    <property name="name" nameId="tpck.1169194664001" value="reduce_CustomScope" />
-    <property name="virtualPackage" nameId="tpck.1193676396447" value="expression.parameter" />
-    <link role="applicableConcept" roleId="tpf8.1168285871518" targetNodeId="3xdn.3492877759611762121" resolveInfo="CustomScope" />
-    <node role="contentNode" roleId="tpf8.1092060348987" type="tpee.ClassConcept" typeId="tpee.1068390468198" id="3492877759612266944" nodeInfo="ig">
-      <property name="nonStatic" nameId="tpee.521412098689998745" value="true" />
-      <property name="name" nameId="tpck.1169194664001" value="Main" />
-      <node role="member" roleId="tpee.5375687026011219971" type="tpee.StaticMethodDeclaration" typeId="tpee.1081236700938" id="3492877759612266945" nodeInfo="igu">
-        <property name="name" nameId="tpck.1169194664001" value="execute" />
-        <node role="returnType" roleId="tpee.1068580123133" type="tpee.VoidType" typeId="tpee.1068581517677" id="3492877759612266946" nodeInfo="in" />
-        <node role="parameter" roleId="tpee.1068580123134" type="tpee.ParameterDeclaration" typeId="tpee.1068498886292" id="3492877759612266947" nodeInfo="ir">
-          <property name="name" nameId="tpck.1169194664001" value="context" />
-          <node role="type" roleId="tpee.5680397130376446158" type="tpee.ClassifierType" typeId="tpee.1107535904670" id="3492877759612266948" nodeInfo="in">
-            <link role="classifier" roleId="tpee.1107535924139" targetNodeId="qgo0.351968380915666545" resolveInfo="ConsoleContext" />
-          </node>
-        </node>
-        <node role="parameter" roleId="tpee.1068580123134" type="tpee.ParameterDeclaration" typeId="tpee.1068498886292" id="3492877759612266949" nodeInfo="ir">
-          <property name="name" nameId="tpck.1169194664001" value="console" />
-          <node role="type" roleId="tpee.5680397130376446158" type="tpee.ClassifierType" typeId="tpee.1107535904670" id="3492877759612266950" nodeInfo="in">
-            <link role="classifier" roleId="tpee.1107535924139" targetNodeId="qgo0.6852607286009617748" resolveInfo="ConsoleStream" />
-          </node>
-        </node>
-        <node role="visibility" roleId="tpee.1178549979242" type="tpee.PublicVisibility" typeId="tpee.1146644602865" id="3492877759612266951" nodeInfo="nn" />
-        <node role="body" roleId="tpee.1068580123135" type="tpee.StatementList" typeId="tpee.1068580123136" id="3492877759612266952" nodeInfo="sn">
-          <node role="statement" roleId="tpee.1068581517665" type="tpee.ExpressionStatement" typeId="tpee.1068580123155" id="3492877759612269953" nodeInfo="nn">
-            <node role="expression" roleId="tpee.1068580123156" type="tpee.NullLiteral" typeId="tpee.1070534058343" id="3492877759612269952" nodeInfo="nn">
-              <node role="smodelAttribute" roleId="tpck.5169995583184591170" type="tpf8.TemplateFragment" typeId="tpf8.1095672379244" id="3492877759612269964" nodeInfo="ng" />
-              <node role="smodelAttribute" roleId="tpck.5169995583184591170" type="tpf8.CopySrcNodeMacro" typeId="tpf8.1114706874351" id="3492877759612269966" nodeInfo="nn">
-                <node role="sourceNodeQuery" roleId="tpf8.1168024447342" type="tpf8.SourceSubstituteMacro_SourceNodeQuery" typeId="tpf8.1168024337012" id="3492877759612269969" nodeInfo="nn">
-                  <node role="body" roleId="tpee.1137022507850" type="tpee.StatementList" typeId="tpee.1068580123136" id="3492877759612269970" nodeInfo="sn">
-                    <node role="statement" roleId="tpee.1068581517665" type="tpee.ExpressionStatement" typeId="tpee.1068580123155" id="3492877759612269976" nodeInfo="nn">
-                      <node role="expression" roleId="tpee.1068580123156" type="tpee.DotExpression" typeId="tpee.1197027756228" id="3492877759612269971" nodeInfo="nn">
-                        <node role="operation" roleId="tpee.1197027833540" type="tp25.SLinkAccess" typeId="tp25.1138056143562" id="3492877759612269974" nodeInfo="nn">
-                          <link role="link" roleId="tp25.1138056516764" targetNodeId="3xdn.3492877759611770126" />
-                        </node>
-                        <node role="operand" roleId="tpee.1197027771414" type="tpf8.TemplateFunctionParameter_sourceNode" typeId="tpf8.1167169188348" id="3492877759612269975" nodeInfo="nn" />
-                      </node>
-                    </node>
-                  </node>
-                </node>
-              </node>
-            </node>
-          </node>
-        </node>
-      </node>
-      <node role="visibility" roleId="tpee.1178549979242" type="tpee.PublicVisibility" typeId="tpee.1146644602865" id="3492877759612266969" nodeInfo="nn" />
-    </node>
-  </root>
 </model>
