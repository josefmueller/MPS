--- conflicted
+++ resolved
@@ -2931,34 +2931,6 @@
               <link role="classConcept" roleId="tpee.1144433194310" targetNodeId="8w31.313482946808721508" resolveInfo="CommandUtil" />
               <node role="actualArgument" roleId="tpee.1068499141038" type="tpee.VariableReference" typeId="tpee.1068498886296" id="2197843344735396534" nodeInfo="nn">
                 <link role="variableDeclaration" roleId="tpee.1068581517664" targetNodeId="2197843344735198679" resolveInfo="context" />
-<<<<<<< HEAD
-                <node role="smodelAttribute" roleId="tpck.5169995583184591170" type="tpf8.ReferenceMacro" typeId="tpf8.1088761943574" id="2197843344736612085" nodeInfo="nn">
-                  <property name="linkRole" nameId="tpck.1757699476691236116" value="variableDeclaration" />
-                  <node role="referentFunction" roleId="tpf8.1167770376702" type="tpf8.ReferenceMacro_GetReferent" typeId="tpf8.1167770111131" id="2197843344736612086" nodeInfo="nn">
-                    <node role="body" roleId="tpee.1137022507850" type="tpee.StatementList" typeId="tpee.1068580123136" id="2197843344736612087" nodeInfo="sn">
-                      <node role="statement" roleId="tpee.1068581517665" type="tpee.ExpressionStatement" typeId="tpee.1068580123155" id="2197843344736612577" nodeInfo="nn">
-                        <node role="expression" roleId="tpee.1068580123156" type="tpee.DotExpression" typeId="tpee.1197027756228" id="2197843344736612855" nodeInfo="nn">
-                          <node role="operand" roleId="tpee.1197027771414" type="tpf3.TemplateFunctionParameter_generationContext" typeId="tpf3.1216860049635" id="2197843344736612576" nodeInfo="nn" />
-                          <node role="operation" roleId="tpee.1197027833540" type="tpf3.GenerationContextOp_GetOutputByLabelAndInput" typeId="tpf3.1216860049627" id="2197843344736613563" nodeInfo="nn">
-                            <link role="label" roleId="tpf3.1216860049628" targetNodeId="1915462833254681469" resolveInfo="contextParameter" />
-                            <node role="inputNode" roleId="tpf3.1216860049632" type="tpee.DotExpression" typeId="tpee.1197027756228" id="2197843344736614542" nodeInfo="nn">
-                              <node role="operand" roleId="tpee.1197027771414" type="tpf8.TemplateFunctionParameter_sourceNode" typeId="tpf8.1167169188348" id="2197843344736613997" nodeInfo="nn" />
-                              <node role="operation" roleId="tpee.1197027833540" type="tp25.Node_GetAncestorOperation" typeId="tp25.1171407110247" id="2197843344736618436" nodeInfo="nn">
-                                <node role="parameter" roleId="tp25.1144104376918" type="tp25.OperationParm_Concept" typeId="tp25.1144101972840" id="2197843344736618438" nodeInfo="ng">
-                                  <node role="conceptArgument" roleId="tp25.1207343664468" type="tp25.RefConcept_Reference" typeId="tp25.1177026924588" id="2197843344736618703" nodeInfo="nn">
-                                    <link role="conceptDeclaration" roleId="tp25.1177026940964" targetNodeId="3xdn.5464054275389846505" resolveInfo="BLCommand" />
-                                  </node>
-                                </node>
-                              </node>
-                            </node>
-                          </node>
-                        </node>
-                      </node>
-                    </node>
-                  </node>
-                </node>
-=======
->>>>>>> 7e43f937
               </node>
               <node role="actualArgument" roleId="tpee.1068499141038" type="tp25.NodeRefExpression" typeId="tp25.1219352745532" id="2197843344735401756" nodeInfo="nn">
                 <node role="smodelAttribute" roleId="tpck.5169995583184591170" type="tpf8.ReferenceMacro" typeId="tpf8.1088761943574" id="2197843344735401931" nodeInfo="nn">
@@ -2977,17 +2949,10 @@
                   </node>
                 </node>
               </node>
-<<<<<<< HEAD
-              <node role="smodelAttribute" roleId="tpck.5169995583184591170" type="tpf8.TemplateFragment" typeId="tpf8.1095672379244" id="2197843344736528932" nodeInfo="ng" />
-            </node>
-          </node>
-        </node>
-=======
             </node>
           </node>
         </node>
         <node role="smodelAttribute" roleId="tpck.5169995583184591170" type="tpf8.TemplateFragment" typeId="tpf8.1095672379244" id="4244044348226498657" nodeInfo="ng" />
->>>>>>> 7e43f937
       </node>
       <node role="visibility" roleId="tpee.1178549979242" type="tpee.PublicVisibility" typeId="tpee.1146644602865" id="2197843344735198714" nodeInfo="nn" />
     </node>
