--- conflicted
+++ resolved
@@ -9,21 +9,20 @@
   <import index="tpen" modelUID="r:00000000-0000-4000-0000-011c895902c3(jetbrains.mps.baseLanguage.editor)" version="-1" />
   <import index="4l22" modelUID="r:f09c85c2-fb88-4283-852e-78d5fc87420e(jetbrains.mps.console.base.editor)" version="0" />
   <import index="tp2u" modelUID="r:00000000-0000-4000-0000-011c8959032a(jetbrains.mps.baseLanguage.collections.editor)" version="-1" />
-  <import index="jsgz" modelUID="f:java_stub#1ed103c3-3aa6-49b7-9c21-6765ee11f224#jetbrains.mps.nodeEditor.cells(MPS.Editor/jetbrains.mps.nodeEditor.cells@java_stub)" version="-1" />
   <import index="fq2o" modelUID="r:11d950c0-cabb-4b20-860f-4f2898171c08(jetbrains.mps.console.blCommand.behavior)" version="1" />
-  <import index="nu8v" modelUID="f:java_stub#1ed103c3-3aa6-49b7-9c21-6765ee11f224#jetbrains.mps.openapi.editor.cells(MPS.Editor/jetbrains.mps.openapi.editor.cells@java_stub)" version="-1" />
-  <import index="srng" modelUID="f:java_stub#1ed103c3-3aa6-49b7-9c21-6765ee11f224#jetbrains.mps.openapi.editor(MPS.Editor/jetbrains.mps.openapi.editor@java_stub)" version="-1" />
   <import index="eynw" modelUID="r:359b1d2b-77c4-46df-9bf2-b25cbea32254(jetbrains.mps.console.base.structure)" version="0" />
-<<<<<<< HEAD
-  <import index="y596" modelUID="f:java_stub#1ed103c3-3aa6-49b7-9c21-6765ee11f224#jetbrains.mps.openapi.editor.selection(MPS.Editor/jetbrains.mps.openapi.editor.selection@java_stub)" version="-1" />
-=======
+  <import index="jsgz" modelUID="f:java_stub#1ed103c3-3aa6-49b7-9c21-6765ee11f224#jetbrains.mps.nodeEditor.cells(jetbrains.mps.nodeEditor.cells@java_stub)" version="-1" />
+  <import index="nu8v" modelUID="f:java_stub#1ed103c3-3aa6-49b7-9c21-6765ee11f224#jetbrains.mps.openapi.editor.cells(jetbrains.mps.openapi.editor.cells@java_stub)" version="-1" />
+  <import index="srng" modelUID="f:java_stub#1ed103c3-3aa6-49b7-9c21-6765ee11f224#jetbrains.mps.openapi.editor(jetbrains.mps.openapi.editor@java_stub)" version="-1" />
+  <import index="y596" modelUID="f:java_stub#1ed103c3-3aa6-49b7-9c21-6765ee11f224#jetbrains.mps.openapi.editor.selection(jetbrains.mps.openapi.editor.selection@java_stub)" version="-1" />
   <import index="tpee" modelUID="r:00000000-0000-4000-0000-011c895902ca(jetbrains.mps.baseLanguage.structure)" version="4" />
->>>>>>> ccc107bc
   <import index="tpc2" modelUID="r:00000000-0000-4000-0000-011c8959029e(jetbrains.mps.lang.editor.structure)" version="32" implicit="yes" />
   <import index="tp25" modelUID="r:00000000-0000-4000-0000-011c89590301(jetbrains.mps.lang.smodel.structure)" version="16" implicit="yes" />
   <import index="tp2q" modelUID="r:00000000-0000-4000-0000-011c8959032e(jetbrains.mps.baseLanguage.collections.structure)" version="7" implicit="yes" />
   <import index="tpdg" modelUID="r:00000000-0000-4000-0000-011c895902a8(jetbrains.mps.lang.actions.structure)" version="23" implicit="yes" />
   <import index="tpck" modelUID="r:00000000-0000-4000-0000-011c89590288(jetbrains.mps.lang.core.structure)" version="0" implicit="yes" />
+  <import index="nu8w" modelUID="f:java_stub#1ed103c3-3aa6-49b7-9c21-6765ee11f224#jetbrains.mps.openapi.editor.cells(MPS.Editor/jetbrains.mps.openapi.editor.cells@java_stub)" version="-1" implicit="yes" />
+  <import index="srnh" modelUID="f:java_stub#1ed103c3-3aa6-49b7-9c21-6765ee11f224#jetbrains.mps.openapi.editor(MPS.Editor/jetbrains.mps.openapi.editor@java_stub)" version="-1" implicit="yes" />
   <root type="tpc2.ConceptEditorDeclaration" typeId="tpc2.1071666914219" id="5464054275389851713" nodeInfo="ng">
     <link role="conceptDeclaration" roleId="tpc2.1166049300910" targetNodeId="3xdn.5464054275389846505" resolveInfo="BLCommand" />
     <node role="cellModel" roleId="tpc2.1080736633877" type="tpc2.CellModel_Alternation" typeId="tpc2.1088612959204" id="6766461360451874078" nodeInfo="ng">
@@ -114,10 +113,6 @@
     <link role="conceptDeclaration" roleId="tpc2.1166049300910" targetNodeId="3xdn.7820875636626932768" resolveInfo="AbstractPrintExpression" />
     <node role="cellModel" roleId="tpc2.1080736633877" type="tpc2.CellModel_Collection" typeId="tpc2.1073389446423" id="8365379837260461923" nodeInfo="nn">
       <node role="childCellModel" roleId="tpc2.1073389446424" type="tpc2.CellModel_Component" typeId="tpc2.1078939183254" id="8365379837260461929" nodeInfo="ng">
-<<<<<<< HEAD
-=======
-        <link role="editorComponent" roleId="tpc2.1078939183255" targetNodeId="tpco.2900100530630621651" resolveInfo="alias" />
->>>>>>> ccc107bc
         <link role="actionMap" roleId="tpc2.1139959269582" targetNodeId="7656298970875048514" resolveInfo="AbstractPrintExpression_Actions" />
         <link role="editorComponent" roleId="tpc2.1078939183255" targetNodeId="tpco.2900100530630621651" resolveInfo="alias" />
         <node role="menuDescriptor" roleId="tpc2.1164826688380" type="tpc2.CellMenuDescriptor" typeId="tpc2.1164824717996" id="7284872370240935891" nodeInfo="ng">
@@ -152,25 +147,20 @@
     <property name="virtualPackage" nameId="tpck.1193676396447" value="expression.parameter" />
     <link role="conceptDeclaration" roleId="tpc2.1166049300910" targetNodeId="3xdn.4307205004132412719" resolveInfo="QueryParameterScope" />
     <node role="cellModel" roleId="tpc2.1080736633877" type="tpc2.CellModel_Collection" typeId="tpc2.1073389446423" id="4307205004132522020" nodeInfo="nn">
+      <node role="styleItem" roleId="tpc2.1219418656006" type="tpc2.SelectableStyleSheetItem" typeId="tpc2.1186414928363" id="3201231961439906508" nodeInfo="nn">
+        <property name="flag" nameId="tpc2.1186414551515" value="true" />
+      </node>
       <node role="cellLayout" roleId="tpc2.1106270802874" type="tpc2.CellLayout_Indent" typeId="tpc2.1237303669825" id="4307205004132522021" nodeInfo="nn" />
-<<<<<<< HEAD
       <node role="childCellModel" roleId="tpc2.1073389446424" type="tpc2.CellModel_Component" typeId="tpc2.1078939183254" id="7284872370243518381" nodeInfo="ng">
-        <link role="editorComponent" roleId="tpc2.1078939183255" targetNodeId="7284872370243518312" resolveInfo="QueryParameter_EditorComponent" />
         <link role="actionMap" roleId="tpc2.1139959269582" targetNodeId="4143037406246603312" resolveInfo="QueryParameter_Actions" />
-      </node>
-      <node role="childCellModel" roleId="tpc2.1073389446424" type="tpc2.CellModel_Constant" typeId="tpc2.1073389577006" id="4307205004134707085" nodeInfo="nn">
-        <property name="text" nameId="tpc2.1073389577007" value="=" />
-        <node role="id" roleId="tpc2.4323500428121274054" type="tpc2.EditorCellId" typeId="tpc2.4323500428121233431" id="4143037406247965705" nodeInfo="ng">
-          <property name="name" nameId="tpck.1169194664001" value="EQ" />
-        </node>
-=======
-      <node role="childCellModel" roleId="tpc2.1073389446424" type="tpc2.CellModel_Component" typeId="tpc2.1078939183254" id="3492877759609629253" nodeInfo="ng">
         <link role="editorComponent" roleId="tpc2.1078939183255" targetNodeId="tpco.2900100530630621651" resolveInfo="alias" />
       </node>
       <node role="childCellModel" roleId="tpc2.1073389446424" type="tpc2.CellModel_Constant" typeId="tpc2.1073389577006" id="4307205004134707085" nodeInfo="nn">
         <property name="text" nameId="tpc2.1073389577007" value="=" />
         <link role="styleClass" roleId="tpc2.1186406756722" targetNodeId="tpen.1215010940130" resolveInfo="Operator" />
->>>>>>> ccc107bc
+        <node role="id" roleId="tpc2.4323500428121274054" type="tpc2.EditorCellId" typeId="tpc2.4323500428121233431" id="4143037406247965705" nodeInfo="ng">
+          <property name="name" nameId="tpck.1169194664001" value="EQ" />
+        </node>
       </node>
       <node role="childCellModel" roleId="tpc2.1073389446424" type="tpc2.CellModel_RefNode" typeId="tpc2.1073389882823" id="4307205004134707093" nodeInfo="ng">
         <link role="relationDeclaration" roleId="tpc2.1140103550593" targetNodeId="3xdn.4307205004134707081" />
@@ -179,17 +169,13 @@
           <property name="flag" nameId="tpc2.1186414551515" value="true" />
         </node>
       </node>
-      <node role="styleItem" roleId="tpc2.1219418656006" type="tpc2.SelectableStyleSheetItem" typeId="tpc2.1186414928363" id="3201231961439906508" nodeInfo="nn">
-        <property name="flag" nameId="tpc2.1186414551515" value="true" />
-      </node>
     </node>
   </root>
   <root type="tpc2.ConceptEditorDeclaration" typeId="tpc2.1071666914219" id="4307205004133424467" nodeInfo="ng">
     <property name="virtualPackage" nameId="tpck.1193676396447" value="expression.parameter" />
     <link role="conceptDeclaration" roleId="tpc2.1166049300910" targetNodeId="3xdn.4307205004131544565" resolveInfo="QueryParameter" />
-<<<<<<< HEAD
     <node role="cellModel" roleId="tpc2.1080736633877" type="tpc2.CellModel_Component" typeId="tpc2.1078939183254" id="7284872370243518322" nodeInfo="ng">
-      <link role="editorComponent" roleId="tpc2.1078939183255" targetNodeId="7284872370243518312" resolveInfo="QueryParameter_EditorComponent" />
+      <link role="editorComponent" roleId="tpc2.1078939183255" targetNodeId="tpco.2900100530630621651" resolveInfo="alias" />
       <node role="styleItem" roleId="tpc2.1219418656006" type="tpc2.AutoDeletableStyleClassItem" typeId="tpc2.1186414949600" id="6177554885825913226" nodeInfo="nn">
         <property name="flag" nameId="tpc2.1186414551515" value="true" />
         <node role="query" roleId="tpc2.1223387335081" type="tpc2.QueryFunction_Boolean" typeId="tpc2.1223387125302" id="6177554885826001151" nodeInfo="nn">
@@ -215,10 +201,6 @@
           </node>
         </node>
       </node>
-=======
-    <node role="cellModel" roleId="tpc2.1080736633877" type="tpc2.CellModel_Component" typeId="tpc2.1078939183254" id="3492877759609628930" nodeInfo="ng">
-      <link role="editorComponent" roleId="tpc2.1078939183255" targetNodeId="tpco.2900100530630621651" resolveInfo="alias" />
->>>>>>> ccc107bc
     </node>
   </root>
   <root type="tpc2.ConceptEditorDeclaration" typeId="tpc2.1071666914219" id="4307205004134636899" nodeInfo="ng">
@@ -255,10 +237,6 @@
     <link role="conceptDeclaration" roleId="tpc2.1166049300910" targetNodeId="3xdn.4307205004131544317" resolveInfo="QueryExpression" />
     <node role="cellModel" roleId="tpc2.1080736633877" type="tpc2.CellModel_Collection" typeId="tpc2.1073389446423" id="4307205004132612043" nodeInfo="nn">
       <node role="childCellModel" roleId="tpc2.1073389446424" type="tpc2.CellModel_Component" typeId="tpc2.1078939183254" id="4307205004132612050" nodeInfo="ng">
-<<<<<<< HEAD
-=======
-        <link role="editorComponent" roleId="tpc2.1078939183255" targetNodeId="tpco.2900100530630621651" resolveInfo="alias" />
->>>>>>> ccc107bc
         <link role="keyMap" roleId="tpc2.1081339532145" targetNodeId="4307205004140167141" resolveInfo="QueryExpression_KeyMap" />
         <link role="editorComponent" roleId="tpc2.1078939183255" targetNodeId="tpco.2900100530630621651" resolveInfo="alias" />
         <node role="menuDescriptor" roleId="tpc2.1164826688380" type="tpc2.CellMenuDescriptor" typeId="tpc2.1164824717996" id="4307205004134848296" nodeInfo="ng">
@@ -421,35 +399,6 @@
           </node>
         </node>
       </node>
-    </node>
-  </root>
-<<<<<<< HEAD
-  <root type="tpc2.EditorComponentDeclaration" typeId="tpc2.1078938745671" id="7284872370243518312" nodeInfo="ng">
-    <property name="virtualPackage" nameId="tpck.1193676396447" value="expression.parameter" />
-    <property name="name" nameId="tpck.1169194664001" value="QueryParameter_EditorComponent" />
-    <link role="conceptDeclaration" roleId="tpc2.1166049300910" targetNodeId="3xdn.4307205004131544565" resolveInfo="QueryParameter" />
-    <node role="cellModel" roleId="tpc2.1080736633877" type="tpc2.CellModel_Component" typeId="tpc2.1078939183254" id="7284872370243518320" nodeInfo="ng">
-      <link role="editorComponent" roleId="tpc2.1078939183255" targetNodeId="tpco.2900100530630621651" resolveInfo="alias" />
-=======
-  <root type="tpc2.CellActionMapDeclaration" typeId="tpc2.1139535219966" id="7284872370243215512" nodeInfo="ng">
-    <property name="virtualPackage" nameId="tpck.1193676396447" value="expression.parameter" />
-    <property name="name" nameId="tpck.1169194664001" value="QueryParameter_Actions" />
-    <link role="applicableConcept" roleId="tpc2.1139535219968" targetNodeId="3xdn.4307205004131544565" resolveInfo="QueryParameter" />
-    <node role="item" roleId="tpc2.1139535219969" type="tpc2.CellActionMapItem" typeId="tpc2.1139535280617" id="7284872370243215985" nodeInfo="ng">
-      <property name="actionId" nameId="tpc2.1139535298778" value="delete_action_id" />
-      <node role="executeFunction" roleId="tpc2.1139535280620" type="tpc2.CellActionMap_ExecuteFunction" typeId="tpc2.1139535439104" id="7284872370243215986" nodeInfo="nn">
-        <node role="body" roleId="tpee.1137022507850" type="tpee.StatementList" typeId="tpee.1068580123136" id="7284872370243215987" nodeInfo="sn">
-          <node role="statement" roleId="tpee.1068581517665" type="tpee.ExpressionStatement" typeId="tpee.1068580123155" id="7284872370243450509" nodeInfo="nn">
-            <node role="expression" roleId="tpee.1068580123156" type="tpee.DotExpression" typeId="tpee.1197027756228" id="7284872370243450969" nodeInfo="nn">
-              <node role="operand" roleId="tpee.1197027771414" type="tpc2.CellActionMap_FunctionParm_selectedNode" typeId="tpc2.1402906326895675325" id="7284872370243450508" nodeInfo="nn" />
-              <node role="operation" roleId="tpee.1197027833540" type="tp25.Node_ReplaceWithNewOperation" typeId="tp25.1139867745658" id="7284872370243455855" nodeInfo="nn">
-                <link role="concept" roleId="tp25.1139867957129" targetNodeId="3xdn.4307205004131544565" resolveInfo="QueryParameter" />
-              </node>
-            </node>
-          </node>
-        </node>
-      </node>
->>>>>>> ccc107bc
     </node>
   </root>
   <root type="tpc2.ConceptEditorDeclaration" typeId="tpc2.1071666914219" id="4307205004132277777" nodeInfo="ng">
@@ -688,261 +637,6 @@
       </node>
     </node>
   </root>
-<<<<<<< HEAD
-  <root type="tpc2.CellActionMapDeclaration" typeId="tpc2.1139535219966" id="472307078068901889" nodeInfo="ng">
-    <property name="virtualPackage" nameId="tpck.1193676396447" value="expression.parameter" />
-    <property name="name" nameId="tpck.1169194664001" value="QueryParameterScopeValue_Actions" />
-    <link role="applicableConcept" roleId="tpc2.1139535219968" targetNodeId="3xdn.4307205004132412719" resolveInfo="QueryParameterScope" />
-    <node role="item" roleId="tpc2.1139535219969" type="tpc2.CellActionMapItem" typeId="tpc2.1139535280617" id="472307078068901890" nodeInfo="ng">
-      <property name="actionId" nameId="tpc2.1139535298778" value="delete_action_id" />
-      <node role="executeFunction" roleId="tpc2.1139535280620" type="tpc2.CellActionMap_ExecuteFunction" typeId="tpc2.1139535439104" id="472307078068901891" nodeInfo="nn">
-        <node role="body" roleId="tpee.1137022507850" type="tpee.StatementList" typeId="tpee.1068580123136" id="472307078068901892" nodeInfo="sn">
-          <node role="statement" roleId="tpee.1068581517665" type="tpee.IfStatement" typeId="tpee.1068580123159" id="472307078068910071" nodeInfo="nn">
-            <node role="ifTrue" roleId="tpee.1068580123161" type="tpee.StatementList" typeId="tpee.1068580123136" id="472307078068910074" nodeInfo="sn">
-              <node role="statement" roleId="tpee.1068581517665" type="tpee.ExpressionStatement" typeId="tpee.1068580123155" id="472307078068985888" nodeInfo="nn">
-                <node role="expression" roleId="tpee.1068580123156" type="tpee.AssignmentExpression" typeId="tpee.1068498886294" id="472307078069121393" nodeInfo="nn">
-                  <node role="rValue" roleId="tpee.1068498886297" type="tpee.NullLiteral" typeId="tpee.1070534058343" id="472307078069121573" nodeInfo="nn" />
-                  <node role="lValue" roleId="tpee.1068498886295" type="tpee.DotExpression" typeId="tpee.1197027756228" id="472307078068986126" nodeInfo="nn">
-                    <node role="operand" roleId="tpee.1197027771414" type="tpc2.CellActionMap_FunctionParm_selectedNode" typeId="tpc2.1402906326895675325" id="472307078068985887" nodeInfo="nn" />
-                    <node role="operation" roleId="tpee.1197027833540" type="tp25.SLinkAccess" typeId="tp25.1138056143562" id="472307078068989407" nodeInfo="nn">
-                      <link role="link" roleId="tp25.1138056516764" targetNodeId="3xdn.4307205004134707081" />
-                    </node>
-                  </node>
-                </node>
-              </node>
-              <node role="statement" roleId="tpee.1068581517665" type="tpee.ReturnStatement" typeId="tpee.1068581242878" id="472307078069021018" nodeInfo="nn" />
-            </node>
-            <node role="condition" roleId="tpee.1068580123160" type="tpee.NotEqualsExpression" typeId="tpee.1073239437375" id="472307078068969331" nodeInfo="nn">
-              <node role="rightExpression" roleId="tpee.1081773367579" type="tpee.NullLiteral" typeId="tpee.1070534058343" id="472307078069108834" nodeInfo="nn" />
-              <node role="leftExpression" roleId="tpee.1081773367580" type="tpee.DotExpression" typeId="tpee.1197027756228" id="472307078068911259" nodeInfo="nn">
-                <node role="operand" roleId="tpee.1197027771414" type="tpc2.CellActionMap_FunctionParm_selectedNode" typeId="tpc2.1402906326895675325" id="472307078068910950" nodeInfo="nn" />
-                <node role="operation" roleId="tpee.1197027833540" type="tp25.SLinkAccess" typeId="tp25.1138056143562" id="472307078068957412" nodeInfo="nn">
-                  <link role="link" roleId="tp25.1138056516764" targetNodeId="3xdn.4307205004134707081" />
-                </node>
-              </node>
-            </node>
-          </node>
-          <node role="statement" roleId="tpee.1068581517665" type="tpee.LocalVariableDeclarationStatement" typeId="tpee.1068581242864" id="4143037406247779248" nodeInfo="nn">
-            <node role="localVariableDeclaration" roleId="tpee.1068581242865" type="tpee.LocalVariableDeclaration" typeId="tpee.1068581242863" id="4143037406247779249" nodeInfo="nr">
-              <property name="name" nameId="tpck.1169194664001" value="action" />
-              <node role="type" roleId="tpee.5680397130376446158" type="tpee.ClassifierType" typeId="tpee.1107535904670" id="4143037406247779240" nodeInfo="in">
-                <link role="classifier" roleId="tpee.1107535924139" targetNodeId="nu8v.~CellAction" resolveInfo="CellAction" />
-              </node>
-              <node role="initializer" roleId="tpee.1068431790190" type="tpee.DotExpression" typeId="tpee.1197027756228" id="4143037406247779250" nodeInfo="nn">
-                <node role="operand" roleId="tpee.1197027771414" type="tpee.DotExpression" typeId="tpee.1197027756228" id="4143037406247779251" nodeInfo="nn">
-                  <node role="operand" roleId="tpee.1197027771414" type="tpee.DotExpression" typeId="tpee.1197027756228" id="4143037406247779252" nodeInfo="nn">
-                    <node role="operand" roleId="tpee.1197027771414" type="tpc2.ConceptFunctionParameter_editorContext" typeId="tpc2.1161622981231" id="4143037406247779253" nodeInfo="nn" />
-                    <node role="operation" roleId="tpee.1197027833540" type="tpee.InstanceMethodCallOperation" typeId="tpee.1202948039474" id="4143037406247779254" nodeInfo="nn">
-                      <link role="baseMethodDeclaration" roleId="tpee.1068499141037" targetNodeId="srng.~EditorContext%dgetEditorComponent()%cjetbrains%dmps%dopenapi%deditor%dEditorComponent" resolveInfo="getEditorComponent" />
-                    </node>
-                  </node>
-                  <node role="operation" roleId="tpee.1197027833540" type="tpee.InstanceMethodCallOperation" typeId="tpee.1202948039474" id="4143037406247779255" nodeInfo="nn">
-                    <link role="baseMethodDeclaration" roleId="tpee.1068499141037" targetNodeId="srng.~EditorComponent%dfindNodeCell(org%djetbrains%dmps%dopenapi%dmodel%dSNode)%cjetbrains%dmps%dopenapi%deditor%dcells%dEditorCell" resolveInfo="findNodeCell" />
-                    <node role="actualArgument" roleId="tpee.1068499141038" type="tpc2.CellActionMap_FunctionParm_selectedNode" typeId="tpc2.1402906326895675325" id="4143037406247779256" nodeInfo="nn" />
-                  </node>
-                </node>
-                <node role="operation" roleId="tpee.1197027833540" type="tpee.InstanceMethodCallOperation" typeId="tpee.1202948039474" id="4143037406247779257" nodeInfo="nn">
-                  <link role="baseMethodDeclaration" roleId="tpee.1068499141037" targetNodeId="nu8v.~EditorCell%dgetAction(jetbrains%dmps%dopenapi%deditor%dcells%dCellActionType)%cjetbrains%dmps%dopenapi%deditor%dcells%dCellAction" resolveInfo="getAction" />
-                  <node role="actualArgument" roleId="tpee.1068499141038" type="tpee.EnumConstantReference" typeId="tpee.1083260308424" id="4143037406247779258" nodeInfo="nn">
-                    <link role="enumConstantDeclaration" roleId="tpee.1083260308426" targetNodeId="nu8v.~CellActionType%dDELETE" resolveInfo="DELETE" />
-                    <link role="enumClass" roleId="tpee.1144432896254" targetNodeId="nu8v.~CellActionType" resolveInfo="CellActionType" />
-                  </node>
-                </node>
-              </node>
-            </node>
-          </node>
-          <node role="statement" roleId="tpee.1068581517665" type="tpee.IfStatement" typeId="tpee.1068580123159" id="4143037406247780283" nodeInfo="nn">
-            <node role="ifTrue" roleId="tpee.1068580123161" type="tpee.StatementList" typeId="tpee.1068580123136" id="4143037406247780286" nodeInfo="sn">
-              <node role="statement" roleId="tpee.1068581517665" type="tpee.ExpressionStatement" typeId="tpee.1068580123155" id="4143037406247781099" nodeInfo="nn">
-                <node role="expression" roleId="tpee.1068580123156" type="tpee.DotExpression" typeId="tpee.1197027756228" id="4143037406247781204" nodeInfo="nn">
-                  <node role="operand" roleId="tpee.1197027771414" type="tpee.VariableReference" typeId="tpee.1068498886296" id="4143037406247781098" nodeInfo="nn">
-                    <link role="variableDeclaration" roleId="tpee.1068581517664" targetNodeId="4143037406247779249" resolveInfo="action" />
-                  </node>
-                  <node role="operation" roleId="tpee.1197027833540" type="tpee.InstanceMethodCallOperation" typeId="tpee.1202948039474" id="4143037406247788933" nodeInfo="nn">
-                    <link role="baseMethodDeclaration" roleId="tpee.1068499141037" targetNodeId="nu8v.~CellAction%dexecute(jetbrains%dmps%dopenapi%deditor%dEditorContext)%cvoid" resolveInfo="execute" />
-                    <node role="actualArgument" roleId="tpee.1068499141038" type="tpc2.ConceptFunctionParameter_editorContext" typeId="tpc2.1161622981231" id="4143037406247788970" nodeInfo="nn" />
-                  </node>
-                </node>
-              </node>
-              <node role="statement" roleId="tpee.1068581517665" type="tpee.ReturnStatement" typeId="tpee.1068581242878" id="4143037406247789080" nodeInfo="nn" />
-            </node>
-            <node role="condition" roleId="tpee.1068580123160" type="tpee.AndExpression" typeId="tpee.1080120340718" id="4143037406247785552" nodeInfo="nn">
-              <node role="rightExpression" roleId="tpee.1081773367579" type="tpee.DotExpression" typeId="tpee.1197027756228" id="4143037406247785835" nodeInfo="nn">
-                <node role="operand" roleId="tpee.1197027771414" type="tpee.VariableReference" typeId="tpee.1068498886296" id="4143037406247785704" nodeInfo="nn">
-                  <link role="variableDeclaration" roleId="tpee.1068581517664" targetNodeId="4143037406247779249" resolveInfo="action" />
-                </node>
-                <node role="operation" roleId="tpee.1197027833540" type="tpee.InstanceMethodCallOperation" typeId="tpee.1202948039474" id="4143037406247787313" nodeInfo="nn">
-                  <link role="baseMethodDeclaration" roleId="tpee.1068499141037" targetNodeId="nu8v.~CellAction%dcanExecute(jetbrains%dmps%dopenapi%deditor%dEditorContext)%cboolean" resolveInfo="canExecute" />
-                  <node role="actualArgument" roleId="tpee.1068499141038" type="tpc2.ConceptFunctionParameter_editorContext" typeId="tpc2.1161622981231" id="4143037406247787400" nodeInfo="nn" />
-                </node>
-              </node>
-              <node role="leftExpression" roleId="tpee.1081773367580" type="tpee.NotEqualsExpression" typeId="tpee.1073239437375" id="4143037406247780948" nodeInfo="nn">
-                <node role="leftExpression" roleId="tpee.1081773367580" type="tpee.VariableReference" typeId="tpee.1068498886296" id="4143037406247780733" nodeInfo="nn">
-                  <link role="variableDeclaration" roleId="tpee.1068581517664" targetNodeId="4143037406247779249" resolveInfo="action" />
-                </node>
-                <node role="rightExpression" roleId="tpee.1081773367579" type="tpee.NullLiteral" typeId="tpee.1070534058343" id="4143037406247781065" nodeInfo="nn" />
-              </node>
-            </node>
-          </node>
-          <node role="statement" roleId="tpee.1068581517665" type="tpee.ExpressionStatement" typeId="tpee.1068580123155" id="472307078068901923" nodeInfo="nn">
-            <node role="expression" roleId="tpee.1068580123156" type="tpee.DotExpression" typeId="tpee.1197027756228" id="472307078068901924" nodeInfo="nn">
-              <node role="operand" roleId="tpee.1197027771414" type="tpc2.CellActionMap_FunctionParm_selectedNode" typeId="tpc2.1402906326895675325" id="472307078068901925" nodeInfo="nn" />
-              <node role="operation" roleId="tpee.1197027833540" type="tp25.Node_DeleteOperation" typeId="tp25.1140133623887" id="472307078068901926" nodeInfo="nn" />
-            </node>
-          </node>
-        </node>
-      </node>
-    </node>
-  </root>
-  <root type="tpc2.CellActionMapDeclaration" typeId="tpc2.1139535219966" id="4143037406246603312" nodeInfo="ng">
-    <property name="virtualPackage" nameId="tpck.1193676396447" value="expression.parameter" />
-    <property name="name" nameId="tpck.1169194664001" value="QueryParameter_Actions" />
-    <link role="applicableConcept" roleId="tpc2.1139535219968" targetNodeId="3xdn.4307205004131544565" resolveInfo="QueryParameter" />
-    <node role="item" roleId="tpc2.1139535219969" type="tpc2.CellActionMapItem" typeId="tpc2.1139535280617" id="4143037406246616365" nodeInfo="ng">
-      <property name="actionId" nameId="tpc2.1139535298778" value="delete_action_id" />
-      <node role="executeFunction" roleId="tpc2.1139535280620" type="tpc2.CellActionMap_ExecuteFunction" typeId="tpc2.1139535439104" id="4143037406246616366" nodeInfo="nn">
-        <node role="body" roleId="tpee.1137022507850" type="tpee.StatementList" typeId="tpee.1068580123136" id="4143037406246616367" nodeInfo="sn">
-          <node role="statement" roleId="tpee.1068581517665" type="tpee.LocalVariableDeclarationStatement" typeId="tpee.1068581242864" id="4143037406247060915" nodeInfo="nn">
-            <node role="localVariableDeclaration" roleId="tpee.1068581242865" type="tpee.LocalVariableDeclaration" typeId="tpee.1068581242863" id="4143037406247060916" nodeInfo="nr">
-              <property name="name" nameId="tpck.1169194664001" value="parameterList" />
-              <node role="type" roleId="tpee.5680397130376446158" type="tp25.SNodeType" typeId="tp25.1138055754698" id="4143037406247060911" nodeInfo="in">
-                <link role="concept" roleId="tp25.1138405853777" targetNodeId="3xdn.4307205004132277753" resolveInfo="QueryParameterList" />
-              </node>
-              <node role="initializer" roleId="tpee.1068431790190" type="tp25.SNodeTypeCastExpression" typeId="tp25.1140137987495" id="4143037406247060917" nodeInfo="nn">
-                <property name="asCast" nameId="tp25.1238684351431" value="true" />
-                <link role="concept" roleId="tp25.1140138128738" targetNodeId="3xdn.4307205004132277753" resolveInfo="QueryParameterList" />
-                <node role="leftExpression" roleId="tp25.1140138123956" type="tpee.DotExpression" typeId="tpee.1197027756228" id="4143037406247060918" nodeInfo="nn">
-                  <node role="operand" roleId="tpee.1197027771414" type="tpc2.CellActionMap_FunctionParm_selectedNode" typeId="tpc2.1402906326895675325" id="4143037406247060919" nodeInfo="nn" />
-                  <node role="operation" roleId="tpee.1197027833540" type="tp25.Node_GetParentOperation" typeId="tp25.1139613262185" id="4143037406247060920" nodeInfo="nn" />
-                </node>
-              </node>
-            </node>
-          </node>
-          <node role="statement" roleId="tpee.1068581517665" type="tpee.IfStatement" typeId="tpee.1068580123159" id="4143037406247064417" nodeInfo="nn">
-            <node role="ifTrue" roleId="tpee.1068580123161" type="tpee.StatementList" typeId="tpee.1068580123136" id="4143037406247064420" nodeInfo="sn">
-              <node role="statement" roleId="tpee.1068581517665" type="tpee.ExpressionStatement" typeId="tpee.1068580123155" id="4143037406247065664" nodeInfo="nn">
-                <node role="expression" roleId="tpee.1068580123156" type="tpee.DotExpression" typeId="tpee.1197027756228" id="4143037406247065665" nodeInfo="nn">
-                  <node role="operand" roleId="tpee.1197027771414" type="tpc2.CellActionMap_FunctionParm_selectedNode" typeId="tpc2.1402906326895675325" id="4143037406247065666" nodeInfo="nn" />
-                  <node role="operation" roleId="tpee.1197027833540" type="tp25.Node_ReplaceWithNewOperation" typeId="tp25.1139867745658" id="4143037406247065667" nodeInfo="nn">
-                    <link role="concept" roleId="tp25.1139867957129" targetNodeId="3xdn.4307205004131544565" resolveInfo="QueryParameter" />
-                  </node>
-                </node>
-              </node>
-              <node role="statement" roleId="tpee.1068581517665" type="tpee.ReturnStatement" typeId="tpee.1068581242878" id="4143037406247065668" nodeInfo="nn" />
-            </node>
-            <node role="condition" roleId="tpee.1068580123160" type="tpee.AndExpression" typeId="tpee.1080120340718" id="4143037406247168388" nodeInfo="nn">
-              <node role="rightExpression" roleId="tpee.1081773367579" type="tpee.NotEqualsExpression" typeId="tpee.1073239437375" id="4143037406247178599" nodeInfo="nn">
-                <node role="leftExpression" roleId="tpee.1081773367580" type="tpee.DotExpression" typeId="tpee.1197027756228" id="4143037406247169931" nodeInfo="nn">
-                  <node role="operand" roleId="tpee.1197027771414" type="tpc2.CellActionMap_FunctionParm_selectedNode" typeId="tpc2.1402906326895675325" id="4143037406247169566" nodeInfo="nn" />
-                  <node role="operation" roleId="tpee.1197027833540" type="tp25.Node_GetConceptOperation" typeId="tp25.1172323065820" id="4143037406247175226" nodeInfo="nn" />
-                </node>
-                <node role="rightExpression" roleId="tpee.1081773367579" type="tp25.ConceptRefExpression" typeId="tp25.1172424058054" id="4143037406247065671" nodeInfo="nn">
-                  <link role="conceptDeclaration" roleId="tp25.1172424100906" targetNodeId="3xdn.4307205004131544565" resolveInfo="QueryParameter" />
-                </node>
-              </node>
-              <node role="leftExpression" roleId="tpee.1081773367580" type="tpee.AndExpression" typeId="tpee.1080120340718" id="4143037406247067851" nodeInfo="nn">
-                <node role="leftExpression" roleId="tpee.1081773367580" type="tpee.NotEqualsExpression" typeId="tpee.1073239437375" id="4143037406247065486" nodeInfo="nn">
-                  <node role="leftExpression" roleId="tpee.1081773367580" type="tpee.VariableReference" typeId="tpee.1068498886296" id="4143037406247065247" nodeInfo="nn">
-                    <link role="variableDeclaration" roleId="tpee.1068581517664" targetNodeId="4143037406247060916" resolveInfo="parameterList" />
-                  </node>
-                  <node role="rightExpression" roleId="tpee.1081773367579" type="tpee.NullLiteral" typeId="tpee.1070534058343" id="4143037406247065513" nodeInfo="nn" />
-                </node>
-                <node role="rightExpression" roleId="tpee.1081773367579" type="tpee.EqualsExpression" typeId="tpee.1068580123152" id="4143037406247164137" nodeInfo="nn">
-                  <node role="leftExpression" roleId="tpee.1081773367580" type="tpee.DotExpression" typeId="tpee.1197027756228" id="4143037406247082361" nodeInfo="nn">
-                    <node role="operand" roleId="tpee.1197027771414" type="tpee.DotExpression" typeId="tpee.1197027756228" id="4143037406247068904" nodeInfo="nn">
-                      <node role="operand" roleId="tpee.1197027771414" type="tpee.VariableReference" typeId="tpee.1068498886296" id="4143037406247068627" nodeInfo="nn">
-                        <link role="variableDeclaration" roleId="tpee.1068581517664" targetNodeId="4143037406247060916" resolveInfo="parameterList" />
-                      </node>
-                      <node role="operation" roleId="tpee.1197027833540" type="tp25.SLinkListAccess" typeId="tp25.1138056282393" id="4143037406247073755" nodeInfo="nn">
-                        <link role="link" roleId="tp25.1138056546658" targetNodeId="3xdn.4307205004141421222" />
-                      </node>
-                    </node>
-                    <node role="operation" roleId="tpee.1197027833540" type="tp2q.GetSizeOperation" typeId="tp2q.1162935959151" id="4143037406247126803" nodeInfo="nn" />
-                  </node>
-                  <node role="rightExpression" roleId="tpee.1081773367579" type="tpee.IntegerConstant" typeId="tpee.1068580320020" id="4143037406247164152" nodeInfo="nn">
-                    <property name="value" nameId="tpee.1068580320021" value="1" />
-                  </node>
-                </node>
-              </node>
-            </node>
-          </node>
-          <node role="statement" roleId="tpee.1068581517665" type="tpee.Statement" typeId="tpee.1068580123157" id="4143037406247063602" nodeInfo="nn" />
-          <node role="statement" roleId="tpee.1068581517665" type="tpee.ExpressionStatement" typeId="tpee.1068580123155" id="4143037406247006047" nodeInfo="nn">
-            <node role="expression" roleId="tpee.1068580123156" type="tpee.DotExpression" typeId="tpee.1197027756228" id="4143037406247006048" nodeInfo="nn">
-              <node role="operand" roleId="tpee.1197027771414" type="tpc2.CellActionMap_FunctionParm_selectedNode" typeId="tpc2.1402906326895675325" id="4143037406247006049" nodeInfo="nn" />
-              <node role="operation" roleId="tpee.1197027833540" type="tp25.Node_DeleteOperation" typeId="tp25.1140133623887" id="4143037406247006050" nodeInfo="nn" />
-            </node>
-          </node>
-          <node role="statement" roleId="tpee.1068581517665" type="tpee.IfStatement" typeId="tpee.1068580123159" id="4143037406247184120" nodeInfo="nn">
-            <node role="ifTrue" roleId="tpee.1068580123161" type="tpee.StatementList" typeId="tpee.1068580123136" id="4143037406247184123" nodeInfo="sn">
-              <node role="statement" roleId="tpee.1068581517665" type="tpee.LocalVariableDeclarationStatement" typeId="tpee.1068581242864" id="4143037406247299240" nodeInfo="nn">
-                <node role="localVariableDeclaration" roleId="tpee.1068581242865" type="tpee.LocalVariableDeclaration" typeId="tpee.1068581242863" id="4143037406247299241" nodeInfo="nr">
-                  <property name="name" nameId="tpck.1169194664001" value="queryExpression" />
-                  <node role="type" roleId="tpee.5680397130376446158" type="tp25.SNodeType" typeId="tp25.1138055754698" id="4143037406247299233" nodeInfo="in">
-                    <link role="concept" roleId="tp25.1138405853777" targetNodeId="3xdn.4307205004131544317" resolveInfo="QueryExpression" />
-                  </node>
-                  <node role="initializer" roleId="tpee.1068431790190" type="tp25.SNodeTypeCastExpression" typeId="tp25.1140137987495" id="4143037406247299242" nodeInfo="nn">
-                    <property name="asCast" nameId="tp25.1238684351431" value="true" />
-                    <link role="concept" roleId="tp25.1140138128738" targetNodeId="3xdn.4307205004131544317" resolveInfo="QueryExpression" />
-                    <node role="leftExpression" roleId="tp25.1140138123956" type="tpee.DotExpression" typeId="tpee.1197027756228" id="4143037406247299243" nodeInfo="nn">
-                      <node role="operand" roleId="tpee.1197027771414" type="tpee.VariableReference" typeId="tpee.1068498886296" id="4143037406247299244" nodeInfo="nn">
-                        <link role="variableDeclaration" roleId="tpee.1068581517664" targetNodeId="4143037406247060916" resolveInfo="parameterList" />
-                      </node>
-                      <node role="operation" roleId="tpee.1197027833540" type="tp25.Node_GetParentOperation" typeId="tp25.1139613262185" id="4143037406247299245" nodeInfo="nn" />
-                    </node>
-                  </node>
-                </node>
-              </node>
-              <node role="statement" roleId="tpee.1068581517665" type="tpee.IfStatement" typeId="tpee.1068580123159" id="4143037406247299538" nodeInfo="nn">
-                <node role="ifTrue" roleId="tpee.1068580123161" type="tpee.StatementList" typeId="tpee.1068580123136" id="4143037406247299541" nodeInfo="sn">
-                  <node role="statement" roleId="tpee.1068581517665" type="tpee.ExpressionStatement" typeId="tpee.1068580123155" id="4143037406247299933" nodeInfo="nn">
-                    <node role="expression" roleId="tpee.1068580123156" type="tpee.DotExpression" typeId="tpee.1197027756228" id="4143037406247300174" nodeInfo="nn">
-                      <node role="operand" roleId="tpee.1197027771414" type="tpee.VariableReference" typeId="tpee.1068498886296" id="4143037406247299932" nodeInfo="nn">
-                        <link role="variableDeclaration" roleId="tpee.1068581517664" targetNodeId="4143037406247299241" resolveInfo="queryExpression" />
-                      </node>
-                      <node role="operation" roleId="tpee.1197027833540" type="tpc2.SelectInEditorOperation" typeId="tpc2.3647146066980922272" id="4143037406247307608" nodeInfo="nn">
-                        <node role="editorContext" roleId="tpc2.1948540814633499358" type="tpc2.ConceptFunctionParameter_editorContext" typeId="tpc2.1161622981231" id="4143037406247307675" nodeInfo="nn" />
-                        <node role="cellSelector" roleId="tpc2.1948540814635895774" type="tpc2.CellIdReferenceSelector" typeId="tpc2.4323500428136740385" id="4143037406247307812" nodeInfo="ng">
-                          <link role="id" roleId="tpc2.4323500428136742952" targetNodeId="tpco.2213658240640528871" resolveInfo="ALIAS_EDITOR_COMPONENT" />
-                        </node>
-                        <node role="selectionStart" roleId="tpc2.3604384757217586546" type="tpee.IntegerConstant" typeId="tpee.1068580320020" id="4143037406247307966" nodeInfo="nn">
-                          <property name="value" nameId="tpee.1068580320021" value="-1" />
-                        </node>
-                      </node>
-                    </node>
-                  </node>
-                </node>
-                <node role="condition" roleId="tpee.1068580123160" type="tpee.NotEqualsExpression" typeId="tpee.1073239437375" id="4143037406247299872" nodeInfo="nn">
-                  <node role="rightExpression" roleId="tpee.1081773367579" type="tpee.NullLiteral" typeId="tpee.1070534058343" id="4143037406247299899" nodeInfo="nn" />
-                  <node role="leftExpression" roleId="tpee.1081773367580" type="tpee.VariableReference" typeId="tpee.1068498886296" id="4143037406247299567" nodeInfo="nn">
-                    <link role="variableDeclaration" roleId="tpee.1068581517664" targetNodeId="4143037406247299241" resolveInfo="queryExpression" />
-                  </node>
-                </node>
-              </node>
-            </node>
-            <node role="condition" roleId="tpee.1068580123160" type="tpee.AndExpression" typeId="tpee.1080120340718" id="4143037406247185070" nodeInfo="nn">
-              <node role="rightExpression" roleId="tpee.1081773367579" type="tpee.DotExpression" typeId="tpee.1197027756228" id="4143037406247198938" nodeInfo="nn">
-                <node role="operand" roleId="tpee.1197027771414" type="tpee.DotExpression" typeId="tpee.1197027756228" id="4143037406247185409" nodeInfo="nn">
-                  <node role="operand" roleId="tpee.1197027771414" type="tpee.VariableReference" typeId="tpee.1068498886296" id="4143037406247185132" nodeInfo="nn">
-                    <link role="variableDeclaration" roleId="tpee.1068581517664" targetNodeId="4143037406247060916" resolveInfo="parameterList" />
-                  </node>
-                  <node role="operation" roleId="tpee.1197027833540" type="tp25.SLinkListAccess" typeId="tp25.1138056282393" id="4143037406247190260" nodeInfo="nn">
-                    <link role="link" roleId="tp25.1138056546658" targetNodeId="3xdn.4307205004141421222" />
-                  </node>
-                </node>
-                <node role="operation" roleId="tpee.1197027833540" type="tp2q.IsEmptyOperation" typeId="tp2q.1165530316231" id="4143037406247244099" nodeInfo="nn" />
-              </node>
-              <node role="leftExpression" roleId="tpee.1081773367580" type="tpee.NotEqualsExpression" typeId="tpee.1073239437375" id="4143037406247184993" nodeInfo="nn">
-                <node role="leftExpression" roleId="tpee.1081773367580" type="tpee.VariableReference" typeId="tpee.1068498886296" id="4143037406247184754" nodeInfo="nn">
-                  <link role="variableDeclaration" roleId="tpee.1068581517664" targetNodeId="4143037406247060916" resolveInfo="parameterList" />
-                </node>
-                <node role="rightExpression" roleId="tpee.1081773367579" type="tpee.NullLiteral" typeId="tpee.1070534058343" id="4143037406247185020" nodeInfo="nn" />
-              </node>
-            </node>
-          </node>
-        </node>
-      </node>
-=======
   <root type="tpc2.ConceptEditorDeclaration" typeId="tpc2.1071666914219" id="119903734737337960" nodeInfo="ng">
     <property name="virtualPackage" nameId="tpck.1193676396447" value="expression.callAction" />
     <link role="conceptDeclaration" roleId="tpc2.1166049300910" targetNodeId="3xdn.119903734736599867" resolveInfo="ActionCallGlobalParameter" />
@@ -998,6 +692,49 @@
       <node role="cellLayout" roleId="tpc2.1106270802874" type="tpc2.CellLayout_Indent" typeId="tpc2.1237303669825" id="119903734739770635" nodeInfo="nn" />
     </node>
   </root>
+  <root type="tpc2.ConceptEditorDeclaration" typeId="tpc2.1071666914219" id="3492877759611770151" nodeInfo="ng">
+    <property name="virtualPackage" nameId="tpck.1193676396447" value="expression.parameter" />
+    <link role="conceptDeclaration" roleId="tpc2.1166049300910" targetNodeId="3xdn.3492877759611762121" resolveInfo="CustomScope" />
+    <node role="cellModel" roleId="tpc2.1080736633877" type="tpc2.CellModel_RefNode" typeId="tpc2.1073389882823" id="3492877759611770273" nodeInfo="ng">
+      <link role="relationDeclaration" roleId="tpc2.1140103550593" targetNodeId="3xdn.3492877759611770126" />
+    </node>
+  </root>
+  <root type="tpc2.ConceptEditorDeclaration" typeId="tpc2.1071666914219" id="3492877759608408168" nodeInfo="ng">
+    <property name="virtualPackage" nameId="tpck.1193676396447" value="expression.parameter" />
+    <link role="conceptDeclaration" roleId="tpc2.1166049300910" targetNodeId="3xdn.3492877759608408142" resolveInfo="ModelScope" />
+    <node role="cellModel" roleId="tpc2.1080736633877" type="tpc2.CellModel_Collection" typeId="tpc2.1073389446423" id="3492877759611330185" nodeInfo="nn">
+      <node role="cellLayout" roleId="tpc2.1106270802874" type="tpc2.CellLayout_Indent" typeId="tpc2.1237303669825" id="3492877759611330186" nodeInfo="nn" />
+      <node role="childCellModel" roleId="tpc2.1073389446424" type="tpc2.CellModel_Component" typeId="tpc2.1078939183254" id="3492877759611330187" nodeInfo="ng">
+        <link role="editorComponent" roleId="tpc2.1078939183255" targetNodeId="tpco.2900100530630621651" resolveInfo="alias" />
+      </node>
+      <node role="childCellModel" roleId="tpc2.1073389446424" type="tpc2.CellModel_Constant" typeId="tpc2.1073389577006" id="3492877759611330188" nodeInfo="nn">
+        <property name="text" nameId="tpc2.1073389577007" value=":" />
+        <node role="styleItem" roleId="tpc2.1219418656006" type="tpc2.PunctuationLeftStyleClassItem" typeId="tpc2.1233758997495" id="3492877759611330189" nodeInfo="nn">
+          <property name="flag" nameId="tpc2.1186414551515" value="true" />
+        </node>
+        <node role="styleItem" roleId="tpc2.1219418656006" type="tpc2.PunctuationRightStyleClassItem" typeId="tpc2.1233759184865" id="3492877759611330190" nodeInfo="nn">
+          <property name="flag" nameId="tpc2.1186414551515" value="true" />
+        </node>
+      </node>
+      <node role="childCellModel" roleId="tpc2.1073389446424" type="tpc2.CellModel_Constant" typeId="tpc2.1073389577006" id="3492877759611330191" nodeInfo="nn">
+        <property name="text" nameId="tpc2.1073389577007" value="[" />
+        <link role="styleClass" roleId="tpc2.1186406756722" targetNodeId="tpen.1233923571622" resolveInfo="LeftBracket" />
+        <node role="styleItem" roleId="tpc2.1219418656006" type="tpc2.PunctuationLeftStyleClassItem" typeId="tpc2.1233758997495" id="3492877759611330192" nodeInfo="nn">
+          <property name="flag" nameId="tpc2.1186414551515" value="true" />
+        </node>
+      </node>
+      <node role="childCellModel" roleId="tpc2.1073389446424" type="tpc2.CellModel_RefNodeList" typeId="tpc2.1073390211982" id="3492877759611330193" nodeInfo="ng">
+        <property name="usesFolding" nameId="tpc2.1160590307797" value="false" />
+        <property name="separatorText" nameId="tpc2.1140524450557" value="," />
+        <link role="relationDeclaration" roleId="tpc2.1140103550593" targetNodeId="3xdn.3492877759608408143" />
+        <node role="cellLayout" roleId="tpc2.1140524464360" type="tpc2.CellLayout_Indent" typeId="tpc2.1237303669825" id="3492877759611330194" nodeInfo="nn" />
+      </node>
+      <node role="childCellModel" roleId="tpc2.1073389446424" type="tpc2.CellModel_Constant" typeId="tpc2.1073389577006" id="3492877759611330195" nodeInfo="nn">
+        <property name="text" nameId="tpc2.1073389577007" value="]" />
+        <link role="styleClass" roleId="tpc2.1186406756722" targetNodeId="tpen.1233923584313" resolveInfo="RightBracket" />
+      </node>
+    </node>
+  </root>
   <root type="tpc2.ConceptEditorDeclaration" typeId="tpc2.1071666914219" id="3492877759607928705" nodeInfo="ng">
     <property name="virtualPackage" nameId="tpck.1193676396447" value="expression.parameter" />
     <link role="conceptDeclaration" roleId="tpc2.1166049300910" targetNodeId="3xdn.2755216049126692157" resolveInfo="ModulesScope" />
@@ -1034,48 +771,259 @@
       </node>
     </node>
   </root>
-  <root type="tpc2.ConceptEditorDeclaration" typeId="tpc2.1071666914219" id="3492877759608408168" nodeInfo="ng">
+  <root type="tpc2.CellActionMapDeclaration" typeId="tpc2.1139535219966" id="472307078068901889" nodeInfo="ng">
     <property name="virtualPackage" nameId="tpck.1193676396447" value="expression.parameter" />
-    <link role="conceptDeclaration" roleId="tpc2.1166049300910" targetNodeId="3xdn.3492877759608408142" resolveInfo="ModelScope" />
-    <node role="cellModel" roleId="tpc2.1080736633877" type="tpc2.CellModel_Collection" typeId="tpc2.1073389446423" id="3492877759611330185" nodeInfo="nn">
-      <node role="cellLayout" roleId="tpc2.1106270802874" type="tpc2.CellLayout_Indent" typeId="tpc2.1237303669825" id="3492877759611330186" nodeInfo="nn" />
-      <node role="childCellModel" roleId="tpc2.1073389446424" type="tpc2.CellModel_Component" typeId="tpc2.1078939183254" id="3492877759611330187" nodeInfo="ng">
-        <link role="editorComponent" roleId="tpc2.1078939183255" targetNodeId="tpco.2900100530630621651" resolveInfo="alias" />
-      </node>
-      <node role="childCellModel" roleId="tpc2.1073389446424" type="tpc2.CellModel_Constant" typeId="tpc2.1073389577006" id="3492877759611330188" nodeInfo="nn">
-        <property name="text" nameId="tpc2.1073389577007" value=":" />
-        <node role="styleItem" roleId="tpc2.1219418656006" type="tpc2.PunctuationLeftStyleClassItem" typeId="tpc2.1233758997495" id="3492877759611330189" nodeInfo="nn">
-          <property name="flag" nameId="tpc2.1186414551515" value="true" />
-        </node>
-        <node role="styleItem" roleId="tpc2.1219418656006" type="tpc2.PunctuationRightStyleClassItem" typeId="tpc2.1233759184865" id="3492877759611330190" nodeInfo="nn">
-          <property name="flag" nameId="tpc2.1186414551515" value="true" />
-        </node>
-      </node>
-      <node role="childCellModel" roleId="tpc2.1073389446424" type="tpc2.CellModel_Constant" typeId="tpc2.1073389577006" id="3492877759611330191" nodeInfo="nn">
-        <property name="text" nameId="tpc2.1073389577007" value="[" />
-        <link role="styleClass" roleId="tpc2.1186406756722" targetNodeId="tpen.1233923571622" resolveInfo="LeftBracket" />
-        <node role="styleItem" roleId="tpc2.1219418656006" type="tpc2.PunctuationLeftStyleClassItem" typeId="tpc2.1233758997495" id="3492877759611330192" nodeInfo="nn">
-          <property name="flag" nameId="tpc2.1186414551515" value="true" />
-        </node>
-      </node>
-      <node role="childCellModel" roleId="tpc2.1073389446424" type="tpc2.CellModel_RefNodeList" typeId="tpc2.1073390211982" id="3492877759611330193" nodeInfo="ng">
-        <property name="usesFolding" nameId="tpc2.1160590307797" value="false" />
-        <property name="separatorText" nameId="tpc2.1140524450557" value="," />
-        <link role="relationDeclaration" roleId="tpc2.1140103550593" targetNodeId="3xdn.3492877759608408143" />
-        <node role="cellLayout" roleId="tpc2.1140524464360" type="tpc2.CellLayout_Indent" typeId="tpc2.1237303669825" id="3492877759611330194" nodeInfo="nn" />
-      </node>
-      <node role="childCellModel" roleId="tpc2.1073389446424" type="tpc2.CellModel_Constant" typeId="tpc2.1073389577006" id="3492877759611330195" nodeInfo="nn">
-        <property name="text" nameId="tpc2.1073389577007" value="]" />
-        <link role="styleClass" roleId="tpc2.1186406756722" targetNodeId="tpen.1233923584313" resolveInfo="RightBracket" />
-      </node>
-    </node>
-  </root>
-  <root type="tpc2.ConceptEditorDeclaration" typeId="tpc2.1071666914219" id="3492877759611770151" nodeInfo="ng">
+    <property name="name" nameId="tpck.1169194664001" value="QueryParameterScopeValue_Actions" />
+    <link role="applicableConcept" roleId="tpc2.1139535219968" targetNodeId="3xdn.4307205004132412719" resolveInfo="QueryParameterScope" />
+    <node role="item" roleId="tpc2.1139535219969" type="tpc2.CellActionMapItem" typeId="tpc2.1139535280617" id="472307078068901890" nodeInfo="ng">
+      <property name="actionId" nameId="tpc2.1139535298778" value="delete_action_id" />
+      <node role="executeFunction" roleId="tpc2.1139535280620" type="tpc2.CellActionMap_ExecuteFunction" typeId="tpc2.1139535439104" id="472307078068901891" nodeInfo="nn">
+        <node role="body" roleId="tpee.1137022507850" type="tpee.StatementList" typeId="tpee.1068580123136" id="472307078068901892" nodeInfo="sn">
+          <node role="statement" roleId="tpee.1068581517665" type="tpee.IfStatement" typeId="tpee.1068580123159" id="472307078068910071" nodeInfo="nn">
+            <node role="ifTrue" roleId="tpee.1068580123161" type="tpee.StatementList" typeId="tpee.1068580123136" id="472307078068910074" nodeInfo="sn">
+              <node role="statement" roleId="tpee.1068581517665" type="tpee.ExpressionStatement" typeId="tpee.1068580123155" id="472307078068985888" nodeInfo="nn">
+                <node role="expression" roleId="tpee.1068580123156" type="tpee.AssignmentExpression" typeId="tpee.1068498886294" id="472307078069121393" nodeInfo="nn">
+                  <node role="rValue" roleId="tpee.1068498886297" type="tpee.NullLiteral" typeId="tpee.1070534058343" id="472307078069121573" nodeInfo="nn" />
+                  <node role="lValue" roleId="tpee.1068498886295" type="tpee.DotExpression" typeId="tpee.1197027756228" id="472307078068986126" nodeInfo="nn">
+                    <node role="operand" roleId="tpee.1197027771414" type="tpc2.CellActionMap_FunctionParm_selectedNode" typeId="tpc2.1402906326895675325" id="472307078068985887" nodeInfo="nn" />
+                    <node role="operation" roleId="tpee.1197027833540" type="tp25.SLinkAccess" typeId="tp25.1138056143562" id="472307078068989407" nodeInfo="nn">
+                      <link role="link" roleId="tp25.1138056516764" targetNodeId="3xdn.4307205004134707081" />
+                    </node>
+                  </node>
+                </node>
+              </node>
+              <node role="statement" roleId="tpee.1068581517665" type="tpee.ReturnStatement" typeId="tpee.1068581242878" id="472307078069021018" nodeInfo="nn" />
+            </node>
+            <node role="condition" roleId="tpee.1068580123160" type="tpee.NotEqualsExpression" typeId="tpee.1073239437375" id="472307078068969331" nodeInfo="nn">
+              <node role="rightExpression" roleId="tpee.1081773367579" type="tpee.NullLiteral" typeId="tpee.1070534058343" id="472307078069108834" nodeInfo="nn" />
+              <node role="leftExpression" roleId="tpee.1081773367580" type="tpee.DotExpression" typeId="tpee.1197027756228" id="472307078068911259" nodeInfo="nn">
+                <node role="operand" roleId="tpee.1197027771414" type="tpc2.CellActionMap_FunctionParm_selectedNode" typeId="tpc2.1402906326895675325" id="472307078068910950" nodeInfo="nn" />
+                <node role="operation" roleId="tpee.1197027833540" type="tp25.SLinkAccess" typeId="tp25.1138056143562" id="472307078068957412" nodeInfo="nn">
+                  <link role="link" roleId="tp25.1138056516764" targetNodeId="3xdn.4307205004134707081" />
+                </node>
+              </node>
+            </node>
+          </node>
+          <node role="statement" roleId="tpee.1068581517665" type="tpee.LocalVariableDeclarationStatement" typeId="tpee.1068581242864" id="4143037406247779248" nodeInfo="nn">
+            <node role="localVariableDeclaration" roleId="tpee.1068581242865" type="tpee.LocalVariableDeclaration" typeId="tpee.1068581242863" id="4143037406247779249" nodeInfo="nr">
+              <property name="name" nameId="tpck.1169194664001" value="action" />
+              <node role="type" roleId="tpee.5680397130376446158" type="tpee.ClassifierType" typeId="tpee.1107535904670" id="4143037406247779240" nodeInfo="in">
+                <link role="classifier" roleId="tpee.1107535924139" targetNodeId="nu8w.~CellAction" resolveInfo="CellAction" />
+              </node>
+              <node role="initializer" roleId="tpee.1068431790190" type="tpee.DotExpression" typeId="tpee.1197027756228" id="4143037406247779250" nodeInfo="nn">
+                <node role="operand" roleId="tpee.1197027771414" type="tpee.DotExpression" typeId="tpee.1197027756228" id="4143037406247779251" nodeInfo="nn">
+                  <node role="operand" roleId="tpee.1197027771414" type="tpee.DotExpression" typeId="tpee.1197027756228" id="4143037406247779252" nodeInfo="nn">
+                    <node role="operand" roleId="tpee.1197027771414" type="tpc2.ConceptFunctionParameter_editorContext" typeId="tpc2.1161622981231" id="4143037406247779253" nodeInfo="nn" />
+                    <node role="operation" roleId="tpee.1197027833540" type="tpee.InstanceMethodCallOperation" typeId="tpee.1202948039474" id="4143037406247779254" nodeInfo="nn">
+                      <link role="baseMethodDeclaration" roleId="tpee.1068499141037" targetNodeId="srnh.~EditorContext%dgetEditorComponent()%cjetbrains%dmps%dopenapi%deditor%dEditorComponent" resolveInfo="getEditorComponent" />
+                    </node>
+                  </node>
+                  <node role="operation" roleId="tpee.1197027833540" type="tpee.InstanceMethodCallOperation" typeId="tpee.1202948039474" id="4143037406247779255" nodeInfo="nn">
+                    <link role="baseMethodDeclaration" roleId="tpee.1068499141037" targetNodeId="srnh.~EditorComponent%dfindNodeCell(org%djetbrains%dmps%dopenapi%dmodel%dSNode)%cjetbrains%dmps%dopenapi%deditor%dcells%dEditorCell" resolveInfo="findNodeCell" />
+                    <node role="actualArgument" roleId="tpee.1068499141038" type="tpc2.CellActionMap_FunctionParm_selectedNode" typeId="tpc2.1402906326895675325" id="4143037406247779256" nodeInfo="nn" />
+                  </node>
+                </node>
+                <node role="operation" roleId="tpee.1197027833540" type="tpee.InstanceMethodCallOperation" typeId="tpee.1202948039474" id="4143037406247779257" nodeInfo="nn">
+                  <link role="baseMethodDeclaration" roleId="tpee.1068499141037" targetNodeId="nu8w.~EditorCell%dgetAction(jetbrains%dmps%dopenapi%deditor%dcells%dCellActionType)%cjetbrains%dmps%dopenapi%deditor%dcells%dCellAction" resolveInfo="getAction" />
+                  <node role="actualArgument" roleId="tpee.1068499141038" type="tpee.EnumConstantReference" typeId="tpee.1083260308424" id="4143037406247779258" nodeInfo="nn">
+                    <link role="enumConstantDeclaration" roleId="tpee.1083260308426" targetNodeId="nu8w.~CellActionType%dDELETE" resolveInfo="DELETE" />
+                    <link role="enumClass" roleId="tpee.1144432896254" targetNodeId="nu8w.~CellActionType" resolveInfo="CellActionType" />
+                  </node>
+                </node>
+              </node>
+            </node>
+          </node>
+          <node role="statement" roleId="tpee.1068581517665" type="tpee.IfStatement" typeId="tpee.1068580123159" id="4143037406247780283" nodeInfo="nn">
+            <node role="ifTrue" roleId="tpee.1068580123161" type="tpee.StatementList" typeId="tpee.1068580123136" id="4143037406247780286" nodeInfo="sn">
+              <node role="statement" roleId="tpee.1068581517665" type="tpee.ExpressionStatement" typeId="tpee.1068580123155" id="4143037406247781099" nodeInfo="nn">
+                <node role="expression" roleId="tpee.1068580123156" type="tpee.DotExpression" typeId="tpee.1197027756228" id="4143037406247781204" nodeInfo="nn">
+                  <node role="operand" roleId="tpee.1197027771414" type="tpee.VariableReference" typeId="tpee.1068498886296" id="4143037406247781098" nodeInfo="nn">
+                    <link role="variableDeclaration" roleId="tpee.1068581517664" targetNodeId="4143037406247779249" resolveInfo="action" />
+                  </node>
+                  <node role="operation" roleId="tpee.1197027833540" type="tpee.InstanceMethodCallOperation" typeId="tpee.1202948039474" id="4143037406247788933" nodeInfo="nn">
+                    <link role="baseMethodDeclaration" roleId="tpee.1068499141037" targetNodeId="nu8w.~CellAction%dexecute(jetbrains%dmps%dopenapi%deditor%dEditorContext)%cvoid" resolveInfo="execute" />
+                    <node role="actualArgument" roleId="tpee.1068499141038" type="tpc2.ConceptFunctionParameter_editorContext" typeId="tpc2.1161622981231" id="4143037406247788970" nodeInfo="nn" />
+                  </node>
+                </node>
+              </node>
+              <node role="statement" roleId="tpee.1068581517665" type="tpee.ReturnStatement" typeId="tpee.1068581242878" id="4143037406247789080" nodeInfo="nn" />
+            </node>
+            <node role="condition" roleId="tpee.1068580123160" type="tpee.AndExpression" typeId="tpee.1080120340718" id="4143037406247785552" nodeInfo="nn">
+              <node role="rightExpression" roleId="tpee.1081773367579" type="tpee.DotExpression" typeId="tpee.1197027756228" id="4143037406247785835" nodeInfo="nn">
+                <node role="operand" roleId="tpee.1197027771414" type="tpee.VariableReference" typeId="tpee.1068498886296" id="4143037406247785704" nodeInfo="nn">
+                  <link role="variableDeclaration" roleId="tpee.1068581517664" targetNodeId="4143037406247779249" resolveInfo="action" />
+                </node>
+                <node role="operation" roleId="tpee.1197027833540" type="tpee.InstanceMethodCallOperation" typeId="tpee.1202948039474" id="4143037406247787313" nodeInfo="nn">
+                  <link role="baseMethodDeclaration" roleId="tpee.1068499141037" targetNodeId="nu8w.~CellAction%dcanExecute(jetbrains%dmps%dopenapi%deditor%dEditorContext)%cboolean" resolveInfo="canExecute" />
+                  <node role="actualArgument" roleId="tpee.1068499141038" type="tpc2.ConceptFunctionParameter_editorContext" typeId="tpc2.1161622981231" id="4143037406247787400" nodeInfo="nn" />
+                </node>
+              </node>
+              <node role="leftExpression" roleId="tpee.1081773367580" type="tpee.NotEqualsExpression" typeId="tpee.1073239437375" id="4143037406247780948" nodeInfo="nn">
+                <node role="leftExpression" roleId="tpee.1081773367580" type="tpee.VariableReference" typeId="tpee.1068498886296" id="4143037406247780733" nodeInfo="nn">
+                  <link role="variableDeclaration" roleId="tpee.1068581517664" targetNodeId="4143037406247779249" resolveInfo="action" />
+                </node>
+                <node role="rightExpression" roleId="tpee.1081773367579" type="tpee.NullLiteral" typeId="tpee.1070534058343" id="4143037406247781065" nodeInfo="nn" />
+              </node>
+            </node>
+          </node>
+          <node role="statement" roleId="tpee.1068581517665" type="tpee.ExpressionStatement" typeId="tpee.1068580123155" id="472307078068901923" nodeInfo="nn">
+            <node role="expression" roleId="tpee.1068580123156" type="tpee.DotExpression" typeId="tpee.1197027756228" id="472307078068901924" nodeInfo="nn">
+              <node role="operand" roleId="tpee.1197027771414" type="tpc2.CellActionMap_FunctionParm_selectedNode" typeId="tpc2.1402906326895675325" id="472307078068901925" nodeInfo="nn" />
+              <node role="operation" roleId="tpee.1197027833540" type="tp25.Node_DeleteOperation" typeId="tp25.1140133623887" id="472307078068901926" nodeInfo="nn" />
+            </node>
+          </node>
+        </node>
+      </node>
+    </node>
+  </root>
+  <root type="tpc2.CellActionMapDeclaration" typeId="tpc2.1139535219966" id="4143037406246603312" nodeInfo="ng">
     <property name="virtualPackage" nameId="tpck.1193676396447" value="expression.parameter" />
-    <link role="conceptDeclaration" roleId="tpc2.1166049300910" targetNodeId="3xdn.3492877759611762121" resolveInfo="CustomScope" />
-    <node role="cellModel" roleId="tpc2.1080736633877" type="tpc2.CellModel_RefNode" typeId="tpc2.1073389882823" id="3492877759611770273" nodeInfo="ng">
-      <link role="relationDeclaration" roleId="tpc2.1140103550593" targetNodeId="3xdn.3492877759611770126" />
->>>>>>> ccc107bc
+    <property name="name" nameId="tpck.1169194664001" value="QueryParameter_Actions" />
+    <link role="applicableConcept" roleId="tpc2.1139535219968" targetNodeId="3xdn.4307205004131544565" resolveInfo="QueryParameter" />
+    <node role="item" roleId="tpc2.1139535219969" type="tpc2.CellActionMapItem" typeId="tpc2.1139535280617" id="4143037406246616365" nodeInfo="ng">
+      <property name="actionId" nameId="tpc2.1139535298778" value="delete_action_id" />
+      <node role="executeFunction" roleId="tpc2.1139535280620" type="tpc2.CellActionMap_ExecuteFunction" typeId="tpc2.1139535439104" id="4143037406246616366" nodeInfo="nn">
+        <node role="body" roleId="tpee.1137022507850" type="tpee.StatementList" typeId="tpee.1068580123136" id="4143037406246616367" nodeInfo="sn">
+          <node role="statement" roleId="tpee.1068581517665" type="tpee.LocalVariableDeclarationStatement" typeId="tpee.1068581242864" id="4143037406247060915" nodeInfo="nn">
+            <node role="localVariableDeclaration" roleId="tpee.1068581242865" type="tpee.LocalVariableDeclaration" typeId="tpee.1068581242863" id="4143037406247060916" nodeInfo="nr">
+              <property name="name" nameId="tpck.1169194664001" value="parameterList" />
+              <node role="type" roleId="tpee.5680397130376446158" type="tp25.SNodeType" typeId="tp25.1138055754698" id="4143037406247060911" nodeInfo="in">
+                <link role="concept" roleId="tp25.1138405853777" targetNodeId="3xdn.4307205004132277753" resolveInfo="QueryParameterList" />
+              </node>
+              <node role="initializer" roleId="tpee.1068431790190" type="tp25.SNodeTypeCastExpression" typeId="tp25.1140137987495" id="4143037406247060917" nodeInfo="nn">
+                <property name="asCast" nameId="tp25.1238684351431" value="true" />
+                <link role="concept" roleId="tp25.1140138128738" targetNodeId="3xdn.4307205004132277753" resolveInfo="QueryParameterList" />
+                <node role="leftExpression" roleId="tp25.1140138123956" type="tpee.DotExpression" typeId="tpee.1197027756228" id="4143037406247060918" nodeInfo="nn">
+                  <node role="operand" roleId="tpee.1197027771414" type="tpc2.CellActionMap_FunctionParm_selectedNode" typeId="tpc2.1402906326895675325" id="4143037406247060919" nodeInfo="nn" />
+                  <node role="operation" roleId="tpee.1197027833540" type="tp25.Node_GetParentOperation" typeId="tp25.1139613262185" id="4143037406247060920" nodeInfo="nn" />
+                </node>
+              </node>
+            </node>
+          </node>
+          <node role="statement" roleId="tpee.1068581517665" type="tpee.IfStatement" typeId="tpee.1068580123159" id="4143037406247064417" nodeInfo="nn">
+            <node role="ifTrue" roleId="tpee.1068580123161" type="tpee.StatementList" typeId="tpee.1068580123136" id="4143037406247064420" nodeInfo="sn">
+              <node role="statement" roleId="tpee.1068581517665" type="tpee.ExpressionStatement" typeId="tpee.1068580123155" id="4143037406247065664" nodeInfo="nn">
+                <node role="expression" roleId="tpee.1068580123156" type="tpee.DotExpression" typeId="tpee.1197027756228" id="4143037406247065665" nodeInfo="nn">
+                  <node role="operand" roleId="tpee.1197027771414" type="tpc2.CellActionMap_FunctionParm_selectedNode" typeId="tpc2.1402906326895675325" id="4143037406247065666" nodeInfo="nn" />
+                  <node role="operation" roleId="tpee.1197027833540" type="tp25.Node_ReplaceWithNewOperation" typeId="tp25.1139867745658" id="4143037406247065667" nodeInfo="nn">
+                    <link role="concept" roleId="tp25.1139867957129" targetNodeId="3xdn.4307205004131544565" resolveInfo="QueryParameter" />
+                  </node>
+                </node>
+              </node>
+              <node role="statement" roleId="tpee.1068581517665" type="tpee.ReturnStatement" typeId="tpee.1068581242878" id="4143037406247065668" nodeInfo="nn" />
+            </node>
+            <node role="condition" roleId="tpee.1068580123160" type="tpee.AndExpression" typeId="tpee.1080120340718" id="4143037406247168388" nodeInfo="nn">
+              <node role="rightExpression" roleId="tpee.1081773367579" type="tpee.NotEqualsExpression" typeId="tpee.1073239437375" id="4143037406247178599" nodeInfo="nn">
+                <node role="leftExpression" roleId="tpee.1081773367580" type="tpee.DotExpression" typeId="tpee.1197027756228" id="4143037406247169931" nodeInfo="nn">
+                  <node role="operand" roleId="tpee.1197027771414" type="tpc2.CellActionMap_FunctionParm_selectedNode" typeId="tpc2.1402906326895675325" id="4143037406247169566" nodeInfo="nn" />
+                  <node role="operation" roleId="tpee.1197027833540" type="tp25.Node_GetConceptOperation" typeId="tp25.1172323065820" id="4143037406247175226" nodeInfo="nn" />
+                </node>
+                <node role="rightExpression" roleId="tpee.1081773367579" type="tp25.ConceptRefExpression" typeId="tp25.1172424058054" id="4143037406247065671" nodeInfo="nn">
+                  <link role="conceptDeclaration" roleId="tp25.1172424100906" targetNodeId="3xdn.4307205004131544565" resolveInfo="QueryParameter" />
+                </node>
+              </node>
+              <node role="leftExpression" roleId="tpee.1081773367580" type="tpee.AndExpression" typeId="tpee.1080120340718" id="4143037406247067851" nodeInfo="nn">
+                <node role="leftExpression" roleId="tpee.1081773367580" type="tpee.NotEqualsExpression" typeId="tpee.1073239437375" id="4143037406247065486" nodeInfo="nn">
+                  <node role="leftExpression" roleId="tpee.1081773367580" type="tpee.VariableReference" typeId="tpee.1068498886296" id="4143037406247065247" nodeInfo="nn">
+                    <link role="variableDeclaration" roleId="tpee.1068581517664" targetNodeId="4143037406247060916" resolveInfo="parameterList" />
+                  </node>
+                  <node role="rightExpression" roleId="tpee.1081773367579" type="tpee.NullLiteral" typeId="tpee.1070534058343" id="4143037406247065513" nodeInfo="nn" />
+                </node>
+                <node role="rightExpression" roleId="tpee.1081773367579" type="tpee.EqualsExpression" typeId="tpee.1068580123152" id="4143037406247164137" nodeInfo="nn">
+                  <node role="leftExpression" roleId="tpee.1081773367580" type="tpee.DotExpression" typeId="tpee.1197027756228" id="4143037406247082361" nodeInfo="nn">
+                    <node role="operand" roleId="tpee.1197027771414" type="tpee.DotExpression" typeId="tpee.1197027756228" id="4143037406247068904" nodeInfo="nn">
+                      <node role="operand" roleId="tpee.1197027771414" type="tpee.VariableReference" typeId="tpee.1068498886296" id="4143037406247068627" nodeInfo="nn">
+                        <link role="variableDeclaration" roleId="tpee.1068581517664" targetNodeId="4143037406247060916" resolveInfo="parameterList" />
+                      </node>
+                      <node role="operation" roleId="tpee.1197027833540" type="tp25.SLinkListAccess" typeId="tp25.1138056282393" id="4143037406247073755" nodeInfo="nn">
+                        <link role="link" roleId="tp25.1138056546658" targetNodeId="3xdn.4307205004141421222" />
+                      </node>
+                    </node>
+                    <node role="operation" roleId="tpee.1197027833540" type="tp2q.GetSizeOperation" typeId="tp2q.1162935959151" id="4143037406247126803" nodeInfo="nn" />
+                  </node>
+                  <node role="rightExpression" roleId="tpee.1081773367579" type="tpee.IntegerConstant" typeId="tpee.1068580320020" id="4143037406247164152" nodeInfo="nn">
+                    <property name="value" nameId="tpee.1068580320021" value="1" />
+                  </node>
+                </node>
+              </node>
+            </node>
+          </node>
+          <node role="statement" roleId="tpee.1068581517665" type="tpee.Statement" typeId="tpee.1068580123157" id="4143037406247063602" nodeInfo="nn" />
+          <node role="statement" roleId="tpee.1068581517665" type="tpee.ExpressionStatement" typeId="tpee.1068580123155" id="4143037406247006047" nodeInfo="nn">
+            <node role="expression" roleId="tpee.1068580123156" type="tpee.DotExpression" typeId="tpee.1197027756228" id="4143037406247006048" nodeInfo="nn">
+              <node role="operand" roleId="tpee.1197027771414" type="tpc2.CellActionMap_FunctionParm_selectedNode" typeId="tpc2.1402906326895675325" id="4143037406247006049" nodeInfo="nn" />
+              <node role="operation" roleId="tpee.1197027833540" type="tp25.Node_DeleteOperation" typeId="tp25.1140133623887" id="4143037406247006050" nodeInfo="nn" />
+            </node>
+          </node>
+          <node role="statement" roleId="tpee.1068581517665" type="tpee.IfStatement" typeId="tpee.1068580123159" id="4143037406247184120" nodeInfo="nn">
+            <node role="ifTrue" roleId="tpee.1068580123161" type="tpee.StatementList" typeId="tpee.1068580123136" id="4143037406247184123" nodeInfo="sn">
+              <node role="statement" roleId="tpee.1068581517665" type="tpee.LocalVariableDeclarationStatement" typeId="tpee.1068581242864" id="4143037406247299240" nodeInfo="nn">
+                <node role="localVariableDeclaration" roleId="tpee.1068581242865" type="tpee.LocalVariableDeclaration" typeId="tpee.1068581242863" id="4143037406247299241" nodeInfo="nr">
+                  <property name="name" nameId="tpck.1169194664001" value="queryExpression" />
+                  <node role="type" roleId="tpee.5680397130376446158" type="tp25.SNodeType" typeId="tp25.1138055754698" id="4143037406247299233" nodeInfo="in">
+                    <link role="concept" roleId="tp25.1138405853777" targetNodeId="3xdn.4307205004131544317" resolveInfo="QueryExpression" />
+                  </node>
+                  <node role="initializer" roleId="tpee.1068431790190" type="tp25.SNodeTypeCastExpression" typeId="tp25.1140137987495" id="4143037406247299242" nodeInfo="nn">
+                    <property name="asCast" nameId="tp25.1238684351431" value="true" />
+                    <link role="concept" roleId="tp25.1140138128738" targetNodeId="3xdn.4307205004131544317" resolveInfo="QueryExpression" />
+                    <node role="leftExpression" roleId="tp25.1140138123956" type="tpee.DotExpression" typeId="tpee.1197027756228" id="4143037406247299243" nodeInfo="nn">
+                      <node role="operand" roleId="tpee.1197027771414" type="tpee.VariableReference" typeId="tpee.1068498886296" id="4143037406247299244" nodeInfo="nn">
+                        <link role="variableDeclaration" roleId="tpee.1068581517664" targetNodeId="4143037406247060916" resolveInfo="parameterList" />
+                      </node>
+                      <node role="operation" roleId="tpee.1197027833540" type="tp25.Node_GetParentOperation" typeId="tp25.1139613262185" id="4143037406247299245" nodeInfo="nn" />
+                    </node>
+                  </node>
+                </node>
+              </node>
+              <node role="statement" roleId="tpee.1068581517665" type="tpee.IfStatement" typeId="tpee.1068580123159" id="4143037406247299538" nodeInfo="nn">
+                <node role="ifTrue" roleId="tpee.1068580123161" type="tpee.StatementList" typeId="tpee.1068580123136" id="4143037406247299541" nodeInfo="sn">
+                  <node role="statement" roleId="tpee.1068581517665" type="tpee.ExpressionStatement" typeId="tpee.1068580123155" id="4143037406247299933" nodeInfo="nn">
+                    <node role="expression" roleId="tpee.1068580123156" type="tpee.DotExpression" typeId="tpee.1197027756228" id="4143037406247300174" nodeInfo="nn">
+                      <node role="operand" roleId="tpee.1197027771414" type="tpee.VariableReference" typeId="tpee.1068498886296" id="4143037406247299932" nodeInfo="nn">
+                        <link role="variableDeclaration" roleId="tpee.1068581517664" targetNodeId="4143037406247299241" resolveInfo="queryExpression" />
+                      </node>
+                      <node role="operation" roleId="tpee.1197027833540" type="tpc2.SelectInEditorOperation" typeId="tpc2.3647146066980922272" id="4143037406247307608" nodeInfo="nn">
+                        <node role="editorContext" roleId="tpc2.1948540814633499358" type="tpc2.ConceptFunctionParameter_editorContext" typeId="tpc2.1161622981231" id="4143037406247307675" nodeInfo="nn" />
+                        <node role="cellSelector" roleId="tpc2.1948540814635895774" type="tpc2.CellIdReferenceSelector" typeId="tpc2.4323500428136740385" id="4143037406247307812" nodeInfo="ng">
+                          <link role="id" roleId="tpc2.4323500428136742952" targetNodeId="tpco.2213658240640528871" resolveInfo="ALIAS_EDITOR_COMPONENT" />
+                        </node>
+                        <node role="selectionStart" roleId="tpc2.3604384757217586546" type="tpee.IntegerConstant" typeId="tpee.1068580320020" id="4143037406247307966" nodeInfo="nn">
+                          <property name="value" nameId="tpee.1068580320021" value="-1" />
+                        </node>
+                      </node>
+                    </node>
+                  </node>
+                </node>
+                <node role="condition" roleId="tpee.1068580123160" type="tpee.NotEqualsExpression" typeId="tpee.1073239437375" id="4143037406247299872" nodeInfo="nn">
+                  <node role="rightExpression" roleId="tpee.1081773367579" type="tpee.NullLiteral" typeId="tpee.1070534058343" id="4143037406247299899" nodeInfo="nn" />
+                  <node role="leftExpression" roleId="tpee.1081773367580" type="tpee.VariableReference" typeId="tpee.1068498886296" id="4143037406247299567" nodeInfo="nn">
+                    <link role="variableDeclaration" roleId="tpee.1068581517664" targetNodeId="4143037406247299241" resolveInfo="queryExpression" />
+                  </node>
+                </node>
+              </node>
+            </node>
+            <node role="condition" roleId="tpee.1068580123160" type="tpee.AndExpression" typeId="tpee.1080120340718" id="4143037406247185070" nodeInfo="nn">
+              <node role="rightExpression" roleId="tpee.1081773367579" type="tpee.DotExpression" typeId="tpee.1197027756228" id="4143037406247198938" nodeInfo="nn">
+                <node role="operand" roleId="tpee.1197027771414" type="tpee.DotExpression" typeId="tpee.1197027756228" id="4143037406247185409" nodeInfo="nn">
+                  <node role="operand" roleId="tpee.1197027771414" type="tpee.VariableReference" typeId="tpee.1068498886296" id="4143037406247185132" nodeInfo="nn">
+                    <link role="variableDeclaration" roleId="tpee.1068581517664" targetNodeId="4143037406247060916" resolveInfo="parameterList" />
+                  </node>
+                  <node role="operation" roleId="tpee.1197027833540" type="tp25.SLinkListAccess" typeId="tp25.1138056282393" id="4143037406247190260" nodeInfo="nn">
+                    <link role="link" roleId="tp25.1138056546658" targetNodeId="3xdn.4307205004141421222" />
+                  </node>
+                </node>
+                <node role="operation" roleId="tpee.1197027833540" type="tp2q.IsEmptyOperation" typeId="tp2q.1165530316231" id="4143037406247244099" nodeInfo="nn" />
+              </node>
+              <node role="leftExpression" roleId="tpee.1081773367580" type="tpee.NotEqualsExpression" typeId="tpee.1073239437375" id="4143037406247184993" nodeInfo="nn">
+                <node role="leftExpression" roleId="tpee.1081773367580" type="tpee.VariableReference" typeId="tpee.1068498886296" id="4143037406247184754" nodeInfo="nn">
+                  <link role="variableDeclaration" roleId="tpee.1068581517664" targetNodeId="4143037406247060916" resolveInfo="parameterList" />
+                </node>
+                <node role="rightExpression" roleId="tpee.1081773367579" type="tpee.NullLiteral" typeId="tpee.1070534058343" id="4143037406247185020" nodeInfo="nn" />
+              </node>
+            </node>
+          </node>
+        </node>
+      </node>
     </node>
   </root>
 </model>
