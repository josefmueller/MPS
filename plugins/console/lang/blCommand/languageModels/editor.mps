--- conflicted
+++ resolved
@@ -485,11 +485,7 @@
     </node>
   </root>
   <root type="tpc2.CellActionMapDeclaration" typeId="tpc2.1139535219966" id="7656298970875048514" nodeInfo="ng">
-<<<<<<< HEAD
-    <property name="virtualPackage" nameId="tpck.1193676396447" value="print" />
-=======
     <property name="virtualPackage" nameId="tpck.1193676396447" value="expression.print" />
->>>>>>> b62d9b75
     <property name="name" nameId="tpck.1169194664001" value="AbstractPrintExpression_Actions" />
     <link role="applicableConcept" roleId="tpc2.1139535219968" targetNodeId="3xdn.7820875636626932768" resolveInfo="AbstractPrintExpression" />
     <node role="item" roleId="tpc2.1139535219969" type="tpc2.CellActionMapItem" typeId="tpc2.1139535280617" id="7656298970875048756" nodeInfo="ng">
@@ -515,52 +511,8 @@
   </root>
   <root type="tpc2.ConceptEditorDeclaration" typeId="tpc2.1071666914219" id="7656298970878225878" nodeInfo="ng">
     <link role="conceptDeclaration" roleId="tpc2.1166049300910" targetNodeId="3xdn.7656298970878093785" resolveInfo="BLExpression" />
-<<<<<<< HEAD
-    <node role="cellModel" roleId="tpc2.1080736633877" type="tpc2.CellModel_Alternation" typeId="tpc2.1088612959204" id="7600370246413916160" nodeInfo="ng">
-      <property name="vertical" nameId="tpc2.1088613081987" value="true" />
-      <node role="alternationCondition" roleId="tpc2.1145918517974" type="tpc2.QueryFunction_NodeCondition" typeId="tpc2.1142886221719" id="7600370246413916161" nodeInfo="nn">
-        <node role="body" roleId="tpee.1137022507850" type="tpee.StatementList" typeId="tpee.1068580123136" id="7600370246413916162" nodeInfo="sn">
-          <node role="statement" roleId="tpee.1068581517665" type="tpee.ExpressionStatement" typeId="tpee.1068580123155" id="7600370246413916163" nodeInfo="nn">
-            <node role="expression" roleId="tpee.1068580123156" type="tpee.EqualsExpression" typeId="tpee.1068580123152" id="7600370246413916164" nodeInfo="nn">
-              <node role="leftExpression" roleId="tpee.1081773367580" type="tpee.DotExpression" typeId="tpee.1197027756228" id="7600370246413916165" nodeInfo="nn">
-                <node role="operand" roleId="tpee.1197027771414" type="tpc2.ConceptFunctionParameter_node" typeId="tpc2.1142886811589" id="7600370246413916166" nodeInfo="nn" />
-                <node role="operation" roleId="tpee.1197027833540" type="tp25.Node_GetAncestorOperation" typeId="tp25.1171407110247" id="7600370246413916167" nodeInfo="nn">
-                  <node role="parameter" roleId="tp25.1144104376918" type="tp25.OperationParm_Concept" typeId="tp25.1144101972840" id="7600370246413916168" nodeInfo="ng">
-                    <node role="conceptArgument" roleId="tp25.1207343664468" type="tp25.RefConcept_Reference" typeId="tp25.1177026924588" id="7600370246413916169" nodeInfo="nn">
-                      <link role="conceptDeclaration" roleId="tp25.1177026940964" targetNodeId="eynw.757553790980850366" resolveInfo="History" />
-                    </node>
-                  </node>
-                </node>
-              </node>
-              <node role="rightExpression" roleId="tpee.1081773367579" type="tpee.NullLiteral" typeId="tpee.1070534058343" id="7600370246413916170" nodeInfo="nn" />
-            </node>
-          </node>
-        </node>
-      </node>
-      <node role="ifTrueCellModel" roleId="tpc2.1088612958265" type="tpc2.CellModel_Collection" typeId="tpc2.1073389446423" id="7600370246413916172" nodeInfo="nn">
-        <node role="childCellModel" roleId="tpc2.1073389446424" type="tpc2.CellModel_Constant" typeId="tpc2.1073389577006" id="7600370246413916173" nodeInfo="nn">
-          <property name="text" nameId="tpc2.1073389577007" value="(" />
-          <link role="styleClass" roleId="tpc2.1186406756722" targetNodeId="tpen.1215087929380" resolveInfo="LeftParen" />
-        </node>
-        <node role="childCellModel" roleId="tpc2.1073389446424" type="tpc2.CellModel_RefNode" typeId="tpc2.1073389882823" id="7656298970878225931" nodeInfo="ng">
-          <link role="relationDeclaration" roleId="tpc2.1140103550593" targetNodeId="3xdn.7656298970878093890" />
-        </node>
-        <node role="childCellModel" roleId="tpc2.1073389446424" type="tpc2.CellModel_Constant" typeId="tpc2.1073389577006" id="7600370246413916178" nodeInfo="nn">
-          <property name="text" nameId="tpc2.1073389577007" value=")" />
-          <link role="styleClass" roleId="tpc2.1186406756722" targetNodeId="tpen.1215088010675" resolveInfo="RightParen" />
-        </node>
-        <node role="cellLayout" roleId="tpc2.1106270802874" type="tpc2.CellLayout_Indent" typeId="tpc2.1237303669825" id="7600370246413916179" nodeInfo="nn" />
-      </node>
-      <node role="ifFalseCellModel" roleId="tpc2.1088612973955" type="tpc2.CellModel_Collection" typeId="tpc2.1073389446423" id="7600370246414456436" nodeInfo="nn">
-        <node role="childCellModel" roleId="tpc2.1073389446424" type="tpc2.CellModel_RefNode" typeId="tpc2.1073389882823" id="7600370246414456438" nodeInfo="ng">
-          <link role="relationDeclaration" roleId="tpc2.1140103550593" targetNodeId="3xdn.7656298970878093890" />
-        </node>
-        <node role="cellLayout" roleId="tpc2.1106270802874" type="tpc2.CellLayout_Indent" typeId="tpc2.1237303669825" id="7600370246414456440" nodeInfo="nn" />
-      </node>
-=======
     <node role="cellModel" roleId="tpc2.1080736633877" type="tpc2.CellModel_RefNode" typeId="tpc2.1073389882823" id="7600370246414456438" nodeInfo="ng">
       <link role="relationDeclaration" roleId="tpc2.1140103550593" targetNodeId="3xdn.7656298970878093890" />
->>>>>>> b62d9b75
     </node>
   </root>
 </model>
