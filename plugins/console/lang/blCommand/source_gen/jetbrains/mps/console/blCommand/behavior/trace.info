<?xml version="1.0" encoding="UTF-8"?>
<debug-info>
  <concept fqn="jetbrains.mps.baseLanguage.structure.BlockStatement" />
  <concept fqn="jetbrains.mps.baseLanguage.structure.ExpressionStatement" />
  <concept fqn="jetbrains.mps.baseLanguage.structure.IfStatement" />
  <concept fqn="jetbrains.mps.baseLanguage.structure.LocalVariableDeclarationStatement" />
  <concept fqn="jetbrains.mps.baseLanguage.structure.ReturnStatement" />
  <concept fqn="jetbrains.mps.baseLanguage.structure.StaticMethodDeclaration" />
  <root>
    <file name="BLCommand_BehaviorDescriptor.java">
      <unit at="14,0,52,0" name="jetbrains.mps.console.blCommand.behavior.BLCommand_BehaviorDescriptor" />
    </file>
    <file name="NodesExpression_BehaviorDescriptor.java">
<<<<<<< HEAD
      <unit at="8,0,22,0" name="jetbrains.mps.console.blCommand.behavior.NodesExpression_BehaviorDescriptor" />
=======
      <unit at="8,0,21,0" name="jetbrains.mps.console.blCommand.behavior.NodesExpression_BehaviorDescriptor" />
>>>>>>> bf3a2c62
    </file>
    <file name="PrintSequenceExpression_BehaviorDescriptor.java">
      <unit at="6,0,14,0" name="jetbrains.mps.console.blCommand.behavior.PrintSequenceExpression_BehaviorDescriptor" />
    </file>
    <file name="UsagesExpression_BehaviorDescriptor.java">
      <unit at="8,0,22,0" name="jetbrains.mps.console.blCommand.behavior.UsagesExpression_BehaviorDescriptor" />
    </file>
    <file name="QueryParameterScope_BehaviorDescriptor.java">
      <unit at="6,0,14,0" name="jetbrains.mps.console.blCommand.behavior.QueryParameterScope_BehaviorDescriptor" />
    </file>
    <file name="PrintExpression_BehaviorDescriptor.java">
      <unit at="8,0,31,0" name="jetbrains.mps.console.blCommand.behavior.PrintExpression_BehaviorDescriptor" />
    </file>
    <file name="PrintNodeReferenceExpression_BehaviorDescriptor.java">
      <unit at="6,0,14,0" name="jetbrains.mps.console.blCommand.behavior.PrintNodeReferenceExpression_BehaviorDescriptor" />
    </file>
    <file name="ShowExpression_BehaviorDescriptor.java">
      <unit at="9,0,35,0" name="jetbrains.mps.console.blCommand.behavior.ShowExpression_BehaviorDescriptor" />
    </file>
    <file name="CustomScope_BehaviorDescriptor.java">
      <unit at="6,0,14,0" name="jetbrains.mps.console.blCommand.behavior.CustomScope_BehaviorDescriptor" />
    </file>
    <file name="QueryExpression_BehaviorDescriptor.java">
<<<<<<< HEAD
      <unit at="10,0,34,0" name="jetbrains.mps.console.blCommand.behavior.QueryExpression_BehaviorDescriptor" />
=======
      <unit at="10,0,45,0" name="jetbrains.mps.console.blCommand.behavior.QueryExpression_BehaviorDescriptor" />
>>>>>>> bf3a2c62
    </file>
    <file name="QueryParameterList_BehaviorDescriptor.java">
      <unit at="7,0,15,0" name="jetbrains.mps.console.blCommand.behavior.QueryParameterList_BehaviorDescriptor" />
    </file>
    <file name="QueryParameterIncludeReadOnly_BehaviorDescriptor.java">
      <unit at="6,0,14,0" name="jetbrains.mps.console.blCommand.behavior.QueryParameterIncludeReadOnly_BehaviorDescriptor" />
    </file>
    <file name="PrintNodeExpression_BehaviorDescriptor.java">
      <unit at="6,0,14,0" name="jetbrains.mps.console.blCommand.behavior.PrintNodeExpression_BehaviorDescriptor" />
    </file>
    <file name="ConsoleExpression_BehaviorDescriptor.java">
      <unit at="7,0,9,0" name="jetbrains.mps.console.blCommand.behavior.ConsoleExpression_BehaviorDescriptor" />
    </file>
    <file name="ProjectExpression_BehaviorDescriptor.java">
<<<<<<< HEAD
      <unit at="8,0,22,0" name="jetbrains.mps.console.blCommand.behavior.ProjectExpression_BehaviorDescriptor" />
=======
      <unit at="8,0,21,0" name="jetbrains.mps.console.blCommand.behavior.ProjectExpression_BehaviorDescriptor" />
>>>>>>> bf3a2c62
    </file>
    <file name="BehaviorAspectDescriptor.java">
      <unit at="9,0,68,0" name="jetbrains.mps.console.blCommand.behavior.BehaviorAspectDescriptor" />
    </file>
    <file name="BLExpression_BehaviorDescriptor.java">
      <unit at="9,0,23,0" name="jetbrains.mps.console.blCommand.behavior.BLExpression_BehaviorDescriptor" />
    </file>
    <file name="InstancesExpression_BehaviorDescriptor.java">
      <unit at="8,0,22,0" name="jetbrains.mps.console.blCommand.behavior.InstancesExpression_BehaviorDescriptor" />
    </file>
    <file name="QueryParameter_BehaviorDescriptor.java">
      <unit at="7,0,15,0" name="jetbrains.mps.console.blCommand.behavior.QueryParameter_BehaviorDescriptor" />
    </file>
    <file name="ReferencesExpression_BehaviorDescriptor.java">
<<<<<<< HEAD
      <unit at="8,0,22,0" name="jetbrains.mps.console.blCommand.behavior.ReferencesExpression_BehaviorDescriptor" />
=======
      <unit at="8,0,21,0" name="jetbrains.mps.console.blCommand.behavior.ReferencesExpression_BehaviorDescriptor" />
>>>>>>> bf3a2c62
    </file>
    <file name="ProjectScope_BehaviorDescriptor.java">
      <unit at="6,0,14,0" name="jetbrains.mps.console.blCommand.behavior.ProjectScope_BehaviorDescriptor" />
    </file>
    <file name="ExceptionHolder_BehaviorDescriptor.java">
      <unit at="10,0,24,0" name="jetbrains.mps.console.blCommand.behavior.ExceptionHolder_BehaviorDescriptor" />
    </file>
    <file name="ModelScope_BehaviorDescriptor.java">
      <unit at="6,0,14,0" name="jetbrains.mps.console.blCommand.behavior.ModelScope_BehaviorDescriptor" />
    </file>
    <file name="ModulesExpression_BehaviorDescriptor.java">
<<<<<<< HEAD
      <unit at="8,0,22,0" name="jetbrains.mps.console.blCommand.behavior.ModulesExpression_BehaviorDescriptor" />
=======
      <unit at="8,0,21,0" name="jetbrains.mps.console.blCommand.behavior.ModulesExpression_BehaviorDescriptor" />
>>>>>>> bf3a2c62
    </file>
    <file name="ModulesScope_BehaviorDescriptor.java">
      <unit at="6,0,14,0" name="jetbrains.mps.console.blCommand.behavior.ModulesScope_BehaviorDescriptor" />
    </file>
    <file name="AbstractPrintExpression_BehaviorDescriptor.java">
      <unit at="8,0,19,0" name="jetbrains.mps.console.blCommand.behavior.AbstractPrintExpression_BehaviorDescriptor" />
    </file>
    <file name="ScopeParameter_BehaviorDescriptor.java">
      <unit at="7,0,15,0" name="jetbrains.mps.console.blCommand.behavior.ScopeParameter_BehaviorDescriptor" />
    </file>
    <file name="ModelsExpression_BehaviorDescriptor.java">
<<<<<<< HEAD
      <unit at="8,0,22,0" name="jetbrains.mps.console.blCommand.behavior.ModelsExpression_BehaviorDescriptor" />
=======
      <unit at="8,0,21,0" name="jetbrains.mps.console.blCommand.behavior.ModelsExpression_BehaviorDescriptor" />
>>>>>>> bf3a2c62
    </file>
    <file name="GlobalScope_BehaviorDescriptor.java">
      <unit at="6,0,14,0" name="jetbrains.mps.console.blCommand.behavior.GlobalScope_BehaviorDescriptor" />
    </file>
    <file name="ConsoleOperation_BehaviorDescriptor.java">
      <unit at="7,0,9,0" name="jetbrains.mps.console.blCommand.behavior.ConsoleOperation_BehaviorDescriptor" />
    </file>
    <file name="PrintTextExpression_BehaviorDescriptor.java">
      <unit at="6,0,14,0" name="jetbrains.mps.console.blCommand.behavior.PrintTextExpression_BehaviorDescriptor" />
    </file>
  </root>
  <root nodeRef="r:11d950c0-cabb-4b20-860f-4f2898171c08(jetbrains.mps.console.blCommand.behavior)/2699636778858778743">
    <file name="BLCommand_Behavior.java">
<<<<<<< HEAD
      <node id="2699636778858790466" at="18,80,19,47" concept="4" />
      <node id="2699636778858790750" at="21,69,22,61" concept="4" />
      <node id="2699636778858876361" at="24,91,25,48" concept="3" />
      <node id="2699636778858878821" at="25,48,26,84" concept="1" />
      <node id="2699636778858801153" at="26,84,27,18" concept="4" />
      <node id="7006261637493130861" at="29,94,30,36" concept="4" />
      <node id="7006261637493131792" at="32,99,33,30" concept="4" />
      <node id="2699636778858790492" at="35,60,36,63" concept="3" />
      <node id="2699636778858790492" at="36,63,37,30" concept="3" />
      <node id="2699636778858790492" at="37,30,38,132" concept="0" />
      <node id="2699636778858790492" at="37,30,38,132" concept="0" />
      <node id="2699636778858790492" at="37,30,38,132" concept="1" />
      <node id="2699636778858790492" at="38,132,39,24" concept="4" />
      <node id="2699636778858912197" at="41,62,42,63" concept="3" />
      <node id="2699636778858912197" at="42,63,43,30" concept="3" />
      <node id="2699636778858912197" at="43,30,44,138" concept="1" />
      <node id="2699636778858912197" at="44,138,45,242" concept="1" />
      <node id="2699636778858912197" at="45,242,46,24" concept="4" />
      <node id="2699636778858778743" at="16,0,18,0" concept="6" trace="init#(Lorg/jetbrains/mps/openapi/model/SNode;)V" />
      <node id="2699636778858912197" at="43,30,45,242" concept="0" />
      <node id="2699636778858912197" at="43,30,45,242" concept="0" />
      <node id="2699636778858778743" at="18,0,21,0" concept="6" trace="virtual_getExpectedRetType_1239354342632#(Lorg/jetbrains/mps/openapi/model/SNode;)Lorg/jetbrains/mps/openapi/model/SNode;" />
      <node id="2699636778858778743" at="21,0,24,0" concept="6" trace="virtual_getBody_1239354440022#(Lorg/jetbrains/mps/openapi/model/SNode;)Lorg/jetbrains/mps/openapi/model/SNode;" />
      <node id="2699636778858778743" at="29,0,32,0" concept="6" trace="virtual_getShortHelp_473081947982699339#(Lorg/jetbrains/mps/openapi/language/SAbstractConcept;)Ljava/lang/String;" />
      <node id="2699636778858778743" at="32,0,35,0" concept="6" trace="virtual_getDisplayString_7006261637493126103#(Lorg/jetbrains/mps/openapi/language/SAbstractConcept;)Ljava/lang/String;" />
      <node id="2699636778858778743" at="24,0,29,0" concept="6" trace="virtual_getThrowableTypes_6204026822016975623#(Lorg/jetbrains/mps/openapi/model/SNode;)Ljava/util/List;" />
      <node id="2699636778858790492" at="35,0,41,0" concept="6" trace="_quotation_createNode_1tnz54_a0a0#()Lorg/jetbrains/mps/openapi/model/SNode;" />
      <node id="2699636778858912197" at="41,0,48,0" concept="6" trace="_quotation_createNode_1tnz54_a0a1a2#()Lorg/jetbrains/mps/openapi/model/SNode;" />
=======
      <node id="2699636778858790466" at="19,80,20,47" concept="4" />
      <node id="2699636778858790750" at="23,69,24,61" concept="4" />
      <node id="2699636778858876361" at="27,91,28,48" concept="3" />
      <node id="2699636778858878821" at="28,48,29,84" concept="1" />
      <node id="2699636778858801153" at="29,84,30,18" concept="4" />
      <node id="7006261637493130861" at="33,94,34,36" concept="4" />
      <node id="7006261637493131792" at="37,99,38,30" concept="4" />
      <node id="2699636778858790492" at="41,60,42,63" concept="3" />
      <node id="2699636778858790492" at="42,63,43,30" concept="3" />
      <node id="2699636778858790492" at="43,30,44,132" concept="0" />
      <node id="2699636778858790492" at="43,30,44,132" concept="0" />
      <node id="2699636778858790492" at="43,30,44,132" concept="1" />
      <node id="2699636778858790492" at="44,132,45,24" concept="4" />
      <node id="2699636778858912197" at="48,62,49,63" concept="3" />
      <node id="2699636778858912197" at="49,63,50,30" concept="3" />
      <node id="2699636778858912197" at="50,30,51,138" concept="1" />
      <node id="2699636778858912197" at="51,138,52,242" concept="1" />
      <node id="2699636778858912197" at="52,242,53,24" concept="4" />
      <node id="2699636778858778743" at="16,0,18,0" concept="5" trace="init#(Lorg/jetbrains/mps/openapi/model/SNode;)V" />
      <node id="2699636778858912197" at="50,30,52,242" concept="0" />
      <node id="2699636778858912197" at="50,30,52,242" concept="0" />
      <node id="2699636778858778743" at="19,0,22,0" concept="5" trace="virtual_getExpectedRetType_1239354342632#(Lorg/jetbrains/mps/openapi/model/SNode;)Lorg/jetbrains/mps/openapi/model/SNode;" />
      <node id="2699636778858778743" at="23,0,26,0" concept="5" trace="virtual_getBody_1239354440022#(Lorg/jetbrains/mps/openapi/model/SNode;)Lorg/jetbrains/mps/openapi/model/SNode;" />
      <node id="2699636778858778743" at="33,0,36,0" concept="5" trace="virtual_getShortHelp_473081947982699339#(Lorg/jetbrains/mps/openapi/language/SAbstractConcept;)Ljava/lang/String;" />
      <node id="2699636778858778743" at="37,0,40,0" concept="5" trace="virtual_getDisplayString_7006261637493126103#(Lorg/jetbrains/mps/openapi/language/SAbstractConcept;)Ljava/lang/String;" />
      <node id="2699636778858778743" at="27,0,32,0" concept="5" trace="virtual_getThrowableTypes_6204026822016975623#(Lorg/jetbrains/mps/openapi/model/SNode;)Ljava/util/List;" />
      <node id="2699636778858790492" at="41,0,47,0" concept="5" trace="_quotation_createNode_1tnz54_a0a0#()Lorg/jetbrains/mps/openapi/model/SNode;" />
      <node id="2699636778858912197" at="48,0,55,0" concept="5" trace="_quotation_createNode_1tnz54_a0a1a2#()Lorg/jetbrains/mps/openapi/model/SNode;" />
>>>>>>> bf3a2c62
      <scope id="2699636778858778896" at="16,43,16,43" />
      <scope id="2699636778858779397" at="18,80,19,47" />
      <scope id="2699636778858779403" at="21,69,22,61" />
      <scope id="7006261637493130711" at="29,94,30,36" />
      <scope id="7006261637493131068" at="32,99,33,30" />
      <scope id="2699636778858790492" at="37,30,38,132" />
      <scope id="2699636778858778743" at="16,0,18,0">
        <var name="thisNode" id="2699636778858778743" />
      </scope>
      <scope id="2699636778858912197" at="43,30,45,242" />
      <scope id="2699636778858778743" at="18,0,21,0">
        <var name="thisNode" id="2699636778858778743" />
      </scope>
      <scope id="2699636778858778743" at="21,0,24,0">
        <var name="thisNode" id="2699636778858778743" />
      </scope>
      <scope id="2699636778858779409" at="24,91,27,18">
        <var name="result" id="2699636778858876364" />
      </scope>
      <scope id="2699636778858778743" at="29,0,32,0">
        <var name="thisConcept" id="2699636778858778743" />
      </scope>
      <scope id="2699636778858778743" at="32,0,35,0">
        <var name="thisConcept" id="2699636778858778743" />
      </scope>
      <scope id="2699636778858790492" at="35,60,39,24">
        <var name="facade" id="2699636778858790492" />
        <var name="quotedNode_1" id="2699636778858790492" />
      </scope>
      <scope id="2699636778858778743" at="24,0,29,0">
        <var name="thisNode" id="2699636778858778743" />
      </scope>
      <scope id="2699636778858912197" at="41,62,46,24">
        <var name="facade" id="2699636778858912197" />
        <var name="quotedNode_1" id="2699636778858912197" />
      </scope>
      <scope id="2699636778858790492" at="35,0,41,0" />
      <scope id="2699636778858912197" at="41,0,48,0" />
      <unit id="2699636778858778743" at="15,0,49,0" name="jetbrains.mps.console.blCommand.behavior.BLCommand_Behavior" />
    </file>
  </root>
  <root nodeRef="r:11d950c0-cabb-4b20-860f-4f2898171c08(jetbrains.mps.console.blCommand.behavior)/4225915845891288151">
    <file name="ShowExpression_Behavior.java">
<<<<<<< HEAD
      <node id="4225915845891288167" at="11,100,12,16" concept="4" />
      <node id="7006261637496577698" at="14,94,15,77" concept="4" />
      <node id="4225915845891288151" at="9,0,11,0" concept="6" trace="init#(Lorg/jetbrains/mps/openapi/model/SNode;)V" />
      <node id="4225915845891288151" at="11,0,14,0" concept="6" trace="virtual_legalAsStatement_1262430001741498032#(Lorg/jetbrains/mps/openapi/language/SAbstractConcept;)Z" />
      <node id="4225915845891288151" at="14,0,17,0" concept="6" trace="virtual_getShortHelp_473081947982699339#(Lorg/jetbrains/mps/openapi/language/SAbstractConcept;)Ljava/lang/String;" />
=======
      <node id="4225915845891288167" at="12,100,13,16" concept="4" />
      <node id="7006261637496577698" at="16,94,17,77" concept="4" />
      <node id="4225915845891288151" at="9,0,11,0" concept="5" trace="init#(Lorg/jetbrains/mps/openapi/model/SNode;)V" />
      <node id="4225915845891288151" at="12,0,15,0" concept="5" trace="virtual_legalAsStatement_1262430001741498032#(Lorg/jetbrains/mps/openapi/language/SAbstractConcept;)Z" />
      <node id="4225915845891288151" at="16,0,19,0" concept="5" trace="virtual_getShortHelp_473081947982699339#(Lorg/jetbrains/mps/openapi/language/SAbstractConcept;)Ljava/lang/String;" />
>>>>>>> bf3a2c62
      <scope id="4225915845891288153" at="9,43,9,43" />
      <scope id="4225915845891288157" at="11,100,12,16" />
      <scope id="7006261637496568945" at="14,94,15,77" />
      <scope id="4225915845891288151" at="9,0,11,0">
        <var name="thisNode" id="4225915845891288151" />
      </scope>
      <scope id="4225915845891288151" at="11,0,14,0">
        <var name="thisConcept" id="4225915845891288151" />
      </scope>
      <scope id="4225915845891288151" at="14,0,17,0">
        <var name="thisConcept" id="4225915845891288151" />
      </scope>
      <unit id="4225915845891288151" at="8,0,18,0" name="jetbrains.mps.console.blCommand.behavior.ShowExpression_Behavior" />
    </file>
  </root>
  <root nodeRef="r:11d950c0-cabb-4b20-860f-4f2898171c08(jetbrains.mps.console.blCommand.behavior)/4225915845891297187">
    <file name="AbstractPrintExpression_Behavior.java">
<<<<<<< HEAD
      <node id="4225915845891297203" at="11,100,12,16" concept="4" />
      <node id="4225915845891297187" at="9,0,11,0" concept="6" trace="init#(Lorg/jetbrains/mps/openapi/model/SNode;)V" />
      <node id="4225915845891297187" at="11,0,14,0" concept="6" trace="virtual_legalAsStatement_1262430001741498032#(Lorg/jetbrains/mps/openapi/language/SAbstractConcept;)Z" />
=======
      <node id="4225915845891297203" at="12,100,13,16" concept="4" />
      <node id="4225915845891297187" at="9,0,11,0" concept="5" trace="init#(Lorg/jetbrains/mps/openapi/model/SNode;)V" />
      <node id="4225915845891297187" at="12,0,15,0" concept="5" trace="virtual_legalAsStatement_1262430001741498032#(Lorg/jetbrains/mps/openapi/language/SAbstractConcept;)Z" />
>>>>>>> bf3a2c62
      <scope id="4225915845891297189" at="9,43,9,43" />
      <scope id="4225915845891297193" at="11,100,12,16" />
      <scope id="4225915845891297187" at="9,0,11,0">
        <var name="thisNode" id="4225915845891297187" />
      </scope>
      <scope id="4225915845891297187" at="11,0,14,0">
        <var name="thisConcept" id="4225915845891297187" />
      </scope>
      <unit id="4225915845891297187" at="8,0,15,0" name="jetbrains.mps.console.blCommand.behavior.AbstractPrintExpression_Behavior" />
    </file>
  </root>
  <root nodeRef="r:11d950c0-cabb-4b20-860f-4f2898171c08(jetbrains.mps.console.blCommand.behavior)/4307205004146936308">
    <file name="UsagesExpression_Behavior.java">
<<<<<<< HEAD
      <node id="4830115408592187701" at="13,114,14,145" concept="4" />
      <node id="7006261637496652267" at="16,94,17,52" concept="4" />
      <node id="4307205004146936308" at="11,0,13,0" concept="6" trace="init#(Lorg/jetbrains/mps/openapi/model/SNode;)V" />
      <node id="4307205004146936308" at="13,0,16,0" concept="6" trace="virtual_getSupportedParameters_4307205004146936444#(Lorg/jetbrains/mps/openapi/language/SAbstractConcept;)Ljava/lang/Iterable;" />
      <node id="4307205004146936308" at="16,0,19,0" concept="6" trace="virtual_getShortHelp_473081947982699339#(Lorg/jetbrains/mps/openapi/language/SAbstractConcept;)Ljava/lang/String;" />
      <scope id="4307205004146936310" at="11,43,11,43" />
      <scope id="4307205004146983753" at="13,114,14,145" />
      <scope id="7006261637496652247" at="16,94,17,52" />
      <scope id="4307205004146936308" at="11,0,13,0">
        <var name="thisNode" id="4307205004146936308" />
      </scope>
      <scope id="4307205004146936308" at="13,0,16,0">
        <var name="thisConcept" id="4307205004146936308" />
      </scope>
      <scope id="4307205004146936308" at="16,0,19,0">
        <var name="thisConcept" id="4307205004146936308" />
      </scope>
      <unit id="4307205004146936308" at="10,0,20,0" name="jetbrains.mps.console.blCommand.behavior.UsagesExpression_Behavior" />
=======
      <node id="4830115408592187701" at="15,114,16,145" concept="4" />
      <node id="1433263869219693597" at="19,94,20,271" concept="4" />
      <node id="4307205004146936308" at="12,0,14,0" concept="5" trace="init#(Lorg/jetbrains/mps/openapi/model/SNode;)V" />
      <node id="4307205004146936308" at="15,0,18,0" concept="5" trace="virtual_getSupportedParameters_4307205004146936444#(Lorg/jetbrains/mps/openapi/language/SAbstractConcept;)Ljava/lang/Iterable;" />
      <node id="4307205004146936308" at="19,0,22,0" concept="5" trace="virtual_getHelpPage_7006261637493125297#(Lorg/jetbrains/mps/openapi/language/SAbstractConcept;)Ljava/lang/String;" />
      <scope id="4307205004146936310" at="12,43,12,43" />
      <scope id="4307205004146983753" at="15,114,16,145" />
      <scope id="1433263869220246216" at="19,94,20,271" />
      <scope id="4307205004146936308" at="12,0,14,0">
        <var name="thisNode" id="4307205004146936308" />
      </scope>
      <scope id="4307205004146936308" at="15,0,18,0">
        <var name="thisConcept" id="4307205004146936308" />
      </scope>
      <scope id="4307205004146936308" at="19,0,22,0">
        <var name="thisConcept" id="4307205004146936308" />
      </scope>
      <unit id="4307205004146936308" at="11,0,23,0" name="jetbrains.mps.console.blCommand.behavior.UsagesExpression_Behavior" />
>>>>>>> bf3a2c62
    </file>
  </root>
  <root nodeRef="r:11d950c0-cabb-4b20-860f-4f2898171c08(jetbrains.mps.console.blCommand.behavior)/4307205004146945906">
    <file name="QueryExpression_Behavior.java">
      <node id="4225915845891111332" at="17,100,18,16" concept="4" />
<<<<<<< HEAD
      <node id="971391833768123556" at="20,94,21,23" concept="3" />
      <node id="971391833768130724" at="22,449,23,237" concept="1" />
      <node id="971391833768123985" at="25,459,26,118" concept="1" />
      <node id="971391833768125888" at="27,5,28,18" concept="4" />
      <node id="971391833768200356" at="28,18,29,0" concept="5" />
      <node id="4307205004146945906" at="15,0,17,0" concept="6" trace="init#(Lorg/jetbrains/mps/openapi/model/SNode;)V" />
      <node id="4307205004146945906" at="17,0,20,0" concept="6" trace="virtual_legalAsStatement_1262430001741498032#(Lorg/jetbrains/mps/openapi/language/SAbstractConcept;)Z" />
      <node id="971391833768130722" at="21,23,24,5" concept="2" />
      <node id="971391833768117020" at="24,5,27,5" concept="2" />
      <node id="4307205004146945906" at="20,0,31,0" concept="6" trace="virtual_getHelpPage_7006261637493125297#(Lorg/jetbrains/mps/openapi/language/SAbstractConcept;)Ljava/lang/String;" />
      <scope id="4307205004146945908" at="15,43,15,43" />
      <scope id="4225915845891111311" at="17,100,18,16" />
      <scope id="971391833768130723" at="22,449,23,237" />
      <scope id="971391833768117023" at="25,459,26,118" />
      <scope id="4307205004146945906" at="15,0,17,0">
=======
      <node id="1433263869219709154" at="21,94,22,46" concept="3" />
      <node id="1433263869219780383" at="23,449,24,71" concept="1" />
      <node id="1433263869219777969" at="26,459,27,81" concept="1" />
      <node id="1433263869219798899" at="28,12,29,72" concept="1" />
      <node id="1433263869219766829" at="30,5,31,18" concept="4" />
      <node id="4307205004146945906" at="14,0,16,0" concept="5" trace="init#(Lorg/jetbrains/mps/openapi/model/SNode;)V" />
      <node id="1433263869219798588" at="28,10,30,5" concept="0" />
      <node id="4307205004146945906" at="17,0,20,0" concept="5" trace="virtual_legalAsStatement_1262430001741498032#(Lorg/jetbrains/mps/openapi/language/SAbstractConcept;)Z" />
      <node id="1433263869219780381" at="22,46,25,5" concept="2" />
      <node id="1433263869219703458" at="25,5,30,5" concept="2" />
      <node id="4307205004146945906" at="21,0,33,0" concept="5" trace="virtual_getHelpPage_7006261637493125297#(Lorg/jetbrains/mps/openapi/language/SAbstractConcept;)Ljava/lang/String;" />
      <scope id="4307205004146945908" at="14,43,14,43" />
      <scope id="4225915845891111311" at="17,100,18,16" />
      <scope id="1433263869219780382" at="23,449,24,71" />
      <scope id="1433263869219703459" at="26,459,27,81" />
      <scope id="1433263869219798589" at="28,12,29,72" />
      <scope id="4307205004146945906" at="14,0,16,0">
>>>>>>> bf3a2c62
        <var name="thisNode" id="4307205004146945906" />
      </scope>
      <scope id="4307205004146945906" at="17,0,20,0">
        <var name="thisConcept" id="4307205004146945906" />
      </scope>
<<<<<<< HEAD
      <scope id="971391833767937645" at="20,94,29,0">
        <var name="result" id="971391833768123559" />
      </scope>
      <scope id="4307205004146945906" at="20,0,31,0">
        <var name="thisConcept" id="4307205004146945906" />
      </scope>
      <unit id="4307205004146945906" at="14,0,32,0" name="jetbrains.mps.console.blCommand.behavior.QueryExpression_Behavior" />
=======
      <scope id="1433263869219703331" at="21,94,31,18">
        <var name="result" id="1433263869219709157" />
      </scope>
      <scope id="4307205004146945906" at="21,0,33,0">
        <var name="thisConcept" id="4307205004146945906" />
      </scope>
      <unit id="4307205004146945906" at="13,0,34,0" name="jetbrains.mps.console.blCommand.behavior.QueryExpression_Behavior" />
>>>>>>> bf3a2c62
    </file>
  </root>
  <root nodeRef="r:11d950c0-cabb-4b20-860f-4f2898171c08(jetbrains.mps.console.blCommand.behavior)/4307205004146945952">
    <file name="NodesExpression_Behavior.java">
<<<<<<< HEAD
      <node id="4830115408592167482" at="14,114,15,291" concept="4" />
      <node id="7006261637496612288" at="17,94,18,48" concept="4" />
      <node id="4307205004146945952" at="12,0,14,0" concept="6" trace="init#(Lorg/jetbrains/mps/openapi/model/SNode;)V" />
      <node id="4307205004146945952" at="14,0,17,0" concept="6" trace="virtual_getSupportedParameters_4307205004146936444#(Lorg/jetbrains/mps/openapi/language/SAbstractConcept;)Ljava/lang/Iterable;" />
      <node id="4307205004146945952" at="17,0,20,0" concept="6" trace="virtual_getShortHelp_473081947982699339#(Lorg/jetbrains/mps/openapi/language/SAbstractConcept;)Ljava/lang/String;" />
      <scope id="4307205004146945954" at="12,43,12,43" />
      <scope id="4307205004146945960" at="14,114,15,291" />
      <scope id="7006261637496612266" at="17,94,18,48" />
=======
      <node id="4830115408592167482" at="15,114,16,291" concept="4" />
      <node id="4307205004146945952" at="12,0,14,0" concept="5" trace="init#(Lorg/jetbrains/mps/openapi/model/SNode;)V" />
      <node id="4307205004146945952" at="15,0,18,0" concept="5" trace="virtual_getSupportedParameters_4307205004146936444#(Lorg/jetbrains/mps/openapi/language/SAbstractConcept;)Ljava/lang/Iterable;" />
      <scope id="4307205004146945954" at="12,43,12,43" />
      <scope id="4307205004146945960" at="15,114,16,291" />
>>>>>>> bf3a2c62
      <scope id="4307205004146945952" at="12,0,14,0">
        <var name="thisNode" id="4307205004146945952" />
      </scope>
      <scope id="4307205004146945952" at="14,0,17,0">
        <var name="thisConcept" id="4307205004146945952" />
      </scope>
<<<<<<< HEAD
      <scope id="4307205004146945952" at="17,0,20,0">
        <var name="thisConcept" id="4307205004146945952" />
      </scope>
      <unit id="4307205004146945952" at="11,0,21,0" name="jetbrains.mps.console.blCommand.behavior.NodesExpression_Behavior" />
=======
      <unit id="4307205004146945952" at="11,0,19,0" name="jetbrains.mps.console.blCommand.behavior.NodesExpression_Behavior" />
>>>>>>> bf3a2c62
    </file>
  </root>
  <root nodeRef="r:11d950c0-cabb-4b20-860f-4f2898171c08(jetbrains.mps.console.blCommand.behavior)/4307205004146956485">
    <file name="ModulesExpression_Behavior.java">
<<<<<<< HEAD
      <node id="4830115408592155729" at="14,114,15,291" concept="4" />
      <node id="7006261637496643049" at="17,94,18,50" concept="4" />
      <node id="4307205004146956485" at="12,0,14,0" concept="6" trace="init#(Lorg/jetbrains/mps/openapi/model/SNode;)V" />
      <node id="4307205004146956485" at="14,0,17,0" concept="6" trace="virtual_getSupportedParameters_4307205004146936444#(Lorg/jetbrains/mps/openapi/language/SAbstractConcept;)Ljava/lang/Iterable;" />
      <node id="4307205004146956485" at="17,0,20,0" concept="6" trace="virtual_getShortHelp_473081947982699339#(Lorg/jetbrains/mps/openapi/language/SAbstractConcept;)Ljava/lang/String;" />
      <scope id="4307205004146956487" at="12,43,12,43" />
      <scope id="4307205004146956535" at="14,114,15,291" />
      <scope id="7006261637496643027" at="17,94,18,50" />
=======
      <node id="4830115408592155729" at="15,114,16,291" concept="4" />
      <node id="4307205004146956485" at="12,0,14,0" concept="5" trace="init#(Lorg/jetbrains/mps/openapi/model/SNode;)V" />
      <node id="4307205004146956485" at="15,0,18,0" concept="5" trace="virtual_getSupportedParameters_4307205004146936444#(Lorg/jetbrains/mps/openapi/language/SAbstractConcept;)Ljava/lang/Iterable;" />
      <scope id="4307205004146956487" at="12,43,12,43" />
      <scope id="4307205004146956535" at="15,114,16,291" />
>>>>>>> bf3a2c62
      <scope id="4307205004146956485" at="12,0,14,0">
        <var name="thisNode" id="4307205004146956485" />
      </scope>
      <scope id="4307205004146956485" at="14,0,17,0">
        <var name="thisConcept" id="4307205004146956485" />
      </scope>
<<<<<<< HEAD
      <scope id="4307205004146956485" at="17,0,20,0">
        <var name="thisConcept" id="4307205004146956485" />
      </scope>
      <unit id="4307205004146956485" at="11,0,21,0" name="jetbrains.mps.console.blCommand.behavior.ModulesExpression_Behavior" />
=======
      <unit id="4307205004146956485" at="11,0,19,0" name="jetbrains.mps.console.blCommand.behavior.ModulesExpression_Behavior" />
>>>>>>> bf3a2c62
    </file>
  </root>
  <root nodeRef="r:11d950c0-cabb-4b20-860f-4f2898171c08(jetbrains.mps.console.blCommand.behavior)/4307205004146963229">
    <file name="ModelsExpression_Behavior.java">
<<<<<<< HEAD
      <node id="4830115408592112296" at="14,114,15,291" concept="4" />
      <node id="7006261637496628630" at="17,94,18,49" concept="4" />
      <node id="4307205004146963229" at="12,0,14,0" concept="6" trace="init#(Lorg/jetbrains/mps/openapi/model/SNode;)V" />
      <node id="4307205004146963229" at="14,0,17,0" concept="6" trace="virtual_getSupportedParameters_4307205004146936444#(Lorg/jetbrains/mps/openapi/language/SAbstractConcept;)Ljava/lang/Iterable;" />
      <node id="4307205004146963229" at="17,0,20,0" concept="6" trace="virtual_getShortHelp_473081947982699339#(Lorg/jetbrains/mps/openapi/language/SAbstractConcept;)Ljava/lang/String;" />
      <scope id="4307205004146963231" at="12,43,12,43" />
      <scope id="4307205004146963279" at="14,114,15,291" />
      <scope id="7006261637496628608" at="17,94,18,49" />
=======
      <node id="4830115408592112296" at="15,114,16,291" concept="4" />
      <node id="4307205004146963229" at="12,0,14,0" concept="5" trace="init#(Lorg/jetbrains/mps/openapi/model/SNode;)V" />
      <node id="4307205004146963229" at="15,0,18,0" concept="5" trace="virtual_getSupportedParameters_4307205004146936444#(Lorg/jetbrains/mps/openapi/language/SAbstractConcept;)Ljava/lang/Iterable;" />
      <scope id="4307205004146963231" at="12,43,12,43" />
      <scope id="4307205004146963279" at="15,114,16,291" />
>>>>>>> bf3a2c62
      <scope id="4307205004146963229" at="12,0,14,0">
        <var name="thisNode" id="4307205004146963229" />
      </scope>
      <scope id="4307205004146963229" at="14,0,17,0">
        <var name="thisConcept" id="4307205004146963229" />
      </scope>
<<<<<<< HEAD
      <scope id="4307205004146963229" at="17,0,20,0">
        <var name="thisConcept" id="4307205004146963229" />
      </scope>
      <unit id="4307205004146963229" at="11,0,21,0" name="jetbrains.mps.console.blCommand.behavior.ModelsExpression_Behavior" />
=======
      <unit id="4307205004146963229" at="11,0,19,0" name="jetbrains.mps.console.blCommand.behavior.ModelsExpression_Behavior" />
>>>>>>> bf3a2c62
    </file>
  </root>
  <root nodeRef="r:11d950c0-cabb-4b20-860f-4f2898171c08(jetbrains.mps.console.blCommand.behavior)/4307205004146970004">
    <file name="InstancesExpression_Behavior.java">
<<<<<<< HEAD
      <node id="4830115408592075796" at="13,114,14,145" concept="4" />
      <node id="7006261637496647658" at="16,94,17,58" concept="4" />
      <node id="4307205004146970004" at="11,0,13,0" concept="6" trace="init#(Lorg/jetbrains/mps/openapi/model/SNode;)V" />
      <node id="4307205004146970004" at="13,0,16,0" concept="6" trace="virtual_getSupportedParameters_4307205004146936444#(Lorg/jetbrains/mps/openapi/language/SAbstractConcept;)Ljava/lang/Iterable;" />
      <node id="4307205004146970004" at="16,0,19,0" concept="6" trace="virtual_getShortHelp_473081947982699339#(Lorg/jetbrains/mps/openapi/language/SAbstractConcept;)Ljava/lang/String;" />
      <scope id="4307205004146970006" at="11,43,11,43" />
      <scope id="4307205004146970054" at="13,114,14,145" />
      <scope id="7006261637496647638" at="16,94,17,58" />
      <scope id="4307205004146970004" at="11,0,13,0">
        <var name="thisNode" id="4307205004146970004" />
      </scope>
      <scope id="4307205004146970004" at="13,0,16,0">
        <var name="thisConcept" id="4307205004146970004" />
      </scope>
      <scope id="4307205004146970004" at="16,0,19,0">
        <var name="thisConcept" id="4307205004146970004" />
      </scope>
      <unit id="4307205004146970004" at="10,0,20,0" name="jetbrains.mps.console.blCommand.behavior.InstancesExpression_Behavior" />
=======
      <node id="4830115408592075796" at="15,114,16,145" concept="4" />
      <node id="1433263869220247007" at="19,94,20,271" concept="4" />
      <node id="4307205004146970004" at="12,0,14,0" concept="5" trace="init#(Lorg/jetbrains/mps/openapi/model/SNode;)V" />
      <node id="4307205004146970004" at="15,0,18,0" concept="5" trace="virtual_getSupportedParameters_4307205004146936444#(Lorg/jetbrains/mps/openapi/language/SAbstractConcept;)Ljava/lang/Iterable;" />
      <node id="4307205004146970004" at="19,0,22,0" concept="5" trace="virtual_getHelpPage_7006261637493125297#(Lorg/jetbrains/mps/openapi/language/SAbstractConcept;)Ljava/lang/String;" />
      <scope id="4307205004146970006" at="12,43,12,43" />
      <scope id="4307205004146970054" at="15,114,16,145" />
      <scope id="1433263869220247006" at="19,94,20,271" />
      <scope id="4307205004146970004" at="12,0,14,0">
        <var name="thisNode" id="4307205004146970004" />
      </scope>
      <scope id="4307205004146970004" at="15,0,18,0">
        <var name="thisConcept" id="4307205004146970004" />
      </scope>
      <scope id="4307205004146970004" at="19,0,22,0">
        <var name="thisConcept" id="4307205004146970004" />
      </scope>
      <unit id="4307205004146970004" at="11,0,23,0" name="jetbrains.mps.console.blCommand.behavior.InstancesExpression_Behavior" />
>>>>>>> bf3a2c62
    </file>
  </root>
  <root nodeRef="r:11d950c0-cabb-4b20-860f-4f2898171c08(jetbrains.mps.console.blCommand.behavior)/4307205004146976962">
    <file name="ReferencesExpression_Behavior.java">
<<<<<<< HEAD
      <node id="4830115408592183139" at="14,114,15,291" concept="4" />
      <node id="7006261637496620459" at="17,94,18,53" concept="4" />
      <node id="4307205004146976962" at="12,0,14,0" concept="6" trace="init#(Lorg/jetbrains/mps/openapi/model/SNode;)V" />
      <node id="4307205004146976962" at="14,0,17,0" concept="6" trace="virtual_getSupportedParameters_4307205004146936444#(Lorg/jetbrains/mps/openapi/language/SAbstractConcept;)Ljava/lang/Iterable;" />
      <node id="4307205004146976962" at="17,0,20,0" concept="6" trace="virtual_getShortHelp_473081947982699339#(Lorg/jetbrains/mps/openapi/language/SAbstractConcept;)Ljava/lang/String;" />
      <scope id="4307205004146976964" at="12,43,12,43" />
      <scope id="4307205004146977012" at="14,114,15,291" />
      <scope id="7006261637496620437" at="17,94,18,53" />
=======
      <node id="4830115408592183139" at="15,114,16,291" concept="4" />
      <node id="4307205004146976962" at="12,0,14,0" concept="5" trace="init#(Lorg/jetbrains/mps/openapi/model/SNode;)V" />
      <node id="4307205004146976962" at="15,0,18,0" concept="5" trace="virtual_getSupportedParameters_4307205004146936444#(Lorg/jetbrains/mps/openapi/language/SAbstractConcept;)Ljava/lang/Iterable;" />
      <scope id="4307205004146976964" at="12,43,12,43" />
      <scope id="4307205004146977012" at="15,114,16,291" />
>>>>>>> bf3a2c62
      <scope id="4307205004146976962" at="12,0,14,0">
        <var name="thisNode" id="4307205004146976962" />
      </scope>
      <scope id="4307205004146976962" at="14,0,17,0">
        <var name="thisConcept" id="4307205004146976962" />
      </scope>
<<<<<<< HEAD
      <scope id="4307205004146976962" at="17,0,20,0">
        <var name="thisConcept" id="4307205004146976962" />
      </scope>
      <unit id="4307205004146976962" at="11,0,21,0" name="jetbrains.mps.console.blCommand.behavior.ReferencesExpression_Behavior" />
=======
      <unit id="4307205004146976962" at="11,0,19,0" name="jetbrains.mps.console.blCommand.behavior.ReferencesExpression_Behavior" />
>>>>>>> bf3a2c62
    </file>
  </root>
  <root nodeRef="r:11d950c0-cabb-4b20-860f-4f2898171c08(jetbrains.mps.console.blCommand.behavior)/5932042262275648698">
    <file name="ConsoleOperation_Behavior.java">
<<<<<<< HEAD
      <node id="5932042262275683930" at="11,90,12,23" concept="4" />
      <node id="5932042262275648698" at="9,0,11,0" concept="6" trace="init#(Lorg/jetbrains/mps/openapi/model/SNode;)V" />
      <node id="5932042262275648698" at="11,0,14,0" concept="6" trace="virtual_getKind_7006261637493126084#(Lorg/jetbrains/mps/openapi/language/SAbstractConcept;)Ljava/lang/String;" />
=======
      <node id="5932042262275683930" at="12,90,13,23" concept="4" />
      <node id="5932042262275648698" at="9,0,11,0" concept="5" trace="init#(Lorg/jetbrains/mps/openapi/model/SNode;)V" />
      <node id="5932042262275648698" at="12,0,15,0" concept="5" trace="virtual_getKind_7006261637493126084#(Lorg/jetbrains/mps/openapi/language/SAbstractConcept;)Ljava/lang/String;" />
>>>>>>> bf3a2c62
      <scope id="5932042262275648700" at="9,43,9,43" />
      <scope id="5932042262275683923" at="11,90,12,23" />
      <scope id="5932042262275648698" at="9,0,11,0">
        <var name="thisNode" id="5932042262275648698" />
      </scope>
      <scope id="5932042262275648698" at="11,0,14,0">
        <var name="thisConcept" id="5932042262275648698" />
      </scope>
      <unit id="5932042262275648698" at="8,0,15,0" name="jetbrains.mps.console.blCommand.behavior.ConsoleOperation_Behavior" />
    </file>
  </root>
  <root nodeRef="r:11d950c0-cabb-4b20-860f-4f2898171c08(jetbrains.mps.console.blCommand.behavior)/6558068108108193352">
    <file name="ExceptionHolder_Behavior.java">
<<<<<<< HEAD
      <node id="4221956679900513485" at="17,91,18,106" concept="3" />
      <node id="4221956679900513493" at="18,106,19,61" concept="1" />
      <node id="4221956679900513501" at="19,61,20,146" concept="3" />
      <node id="4221956679900513512" at="20,146,21,18" concept="1" />
      <node id="6558068108108282033" at="23,80,24,73" concept="4" />
      <node id="6558068108108193352" at="15,0,17,0" concept="6" trace="init#(Lorg/jetbrains/mps/openapi/model/SNode;)V" />
      <node id="6558068108108193352" at="23,0,26,0" concept="6" trace="virtual_canExecute_3282455643657932881#(Lorg/jetbrains/mps/openapi/model/SNode;)Z" />
      <node id="6558068108108193352" at="17,0,23,0" concept="6" trace="virtual_execute_8517397753922085153#(Lorg/jetbrains/mps/openapi/model/SNode;Lcom/intellij/openapi/project/Project;)V" />
=======
      <node id="4221956679900513485" at="18,91,19,106" concept="3" />
      <node id="4221956679900513493" at="19,106,20,61" concept="1" />
      <node id="4221956679900513501" at="20,61,21,146" concept="3" />
      <node id="4221956679900513512" at="21,146,22,18" concept="1" />
      <node id="6558068108108282033" at="25,80,26,73" concept="4" />
      <node id="6558068108108193352" at="15,0,17,0" concept="5" trace="init#(Lorg/jetbrains/mps/openapi/model/SNode;)V" />
      <node id="6558068108108193352" at="25,0,28,0" concept="5" trace="virtual_canExecute_3282455643657932881#(Lorg/jetbrains/mps/openapi/model/SNode;)Z" />
      <node id="6558068108108193352" at="18,0,24,0" concept="5" trace="virtual_execute_8517397753922085153#(Lorg/jetbrains/mps/openapi/model/SNode;Lcom/intellij/openapi/project/Project;)V" />
>>>>>>> bf3a2c62
      <scope id="6558068108108193505" at="15,43,15,43" />
      <scope id="6558068108108193832" at="23,80,24,73" />
      <scope id="6558068108108193352" at="15,0,17,0">
        <var name="thisNode" id="6558068108108193352" />
      </scope>
      <scope id="6558068108108193352" at="23,0,26,0">
        <var name="thisNode" id="6558068108108193352" />
      </scope>
      <scope id="6558068108108193824" at="17,91,21,18">
        <var name="contents" id="4221956679900513486" />
        <var name="dialog" id="4221956679900513502" />
      </scope>
      <scope id="6558068108108193352" at="17,0,23,0">
        <var name="project" id="6558068108108193825" />
        <var name="thisNode" id="6558068108108193352" />
      </scope>
      <unit id="6558068108108193352" at="14,0,27,0" name="jetbrains.mps.console.blCommand.behavior.ExceptionHolder_Behavior" />
    </file>
  </root>
  <root nodeRef="r:11d950c0-cabb-4b20-860f-4f2898171c08(jetbrains.mps.console.blCommand.behavior)/7006261637493132074">
    <file name="BLExpression_Behavior.java">
<<<<<<< HEAD
      <node id="7006261637493132088" at="11,94,12,54" concept="4" />
      <node id="7006261637493135794" at="14,99,15,26" concept="4" />
      <node id="7006261637493132074" at="9,0,11,0" concept="6" trace="init#(Lorg/jetbrains/mps/openapi/model/SNode;)V" />
      <node id="7006261637493132074" at="11,0,14,0" concept="6" trace="virtual_getShortHelp_473081947982699339#(Lorg/jetbrains/mps/openapi/language/SAbstractConcept;)Ljava/lang/String;" />
      <node id="7006261637493132074" at="14,0,17,0" concept="6" trace="virtual_getDisplayString_7006261637493126103#(Lorg/jetbrains/mps/openapi/language/SAbstractConcept;)Ljava/lang/String;" />
=======
      <node id="7006261637493132088" at="12,94,13,54" concept="4" />
      <node id="7006261637493135794" at="16,99,17,26" concept="4" />
      <node id="7006261637493132074" at="9,0,11,0" concept="5" trace="init#(Lorg/jetbrains/mps/openapi/model/SNode;)V" />
      <node id="7006261637493132074" at="12,0,15,0" concept="5" trace="virtual_getShortHelp_473081947982699339#(Lorg/jetbrains/mps/openapi/language/SAbstractConcept;)Ljava/lang/String;" />
      <node id="7006261637493132074" at="16,0,19,0" concept="5" trace="virtual_getDisplayString_7006261637493126103#(Lorg/jetbrains/mps/openapi/language/SAbstractConcept;)Ljava/lang/String;" />
>>>>>>> bf3a2c62
      <scope id="7006261637493132076" at="9,43,9,43" />
      <scope id="7006261637493132081" at="11,94,12,54" />
      <scope id="7006261637493135778" at="14,99,15,26" />
      <scope id="7006261637493132074" at="9,0,11,0">
        <var name="thisNode" id="7006261637493132074" />
      </scope>
      <scope id="7006261637493132074" at="11,0,14,0">
        <var name="thisConcept" id="7006261637493132074" />
      </scope>
      <scope id="7006261637493132074" at="14,0,17,0">
        <var name="thisConcept" id="7006261637493132074" />
      </scope>
      <unit id="7006261637493132074" at="8,0,18,0" name="jetbrains.mps.console.blCommand.behavior.BLExpression_Behavior" />
    </file>
  </root>
  <root nodeRef="r:11d950c0-cabb-4b20-860f-4f2898171c08(jetbrains.mps.console.blCommand.behavior)/7006261637496548522">
    <file name="ConsoleExpression_Behavior.java">
<<<<<<< HEAD
      <node id="7006261637496548544" at="11,90,12,24" concept="4" />
      <node id="7006261637496548522" at="9,0,11,0" concept="6" trace="init#(Lorg/jetbrains/mps/openapi/model/SNode;)V" />
      <node id="7006261637496548522" at="11,0,14,0" concept="6" trace="virtual_getKind_7006261637493126084#(Lorg/jetbrains/mps/openapi/language/SAbstractConcept;)Ljava/lang/String;" />
=======
      <node id="7006261637496548544" at="12,90,13,24" concept="4" />
      <node id="7006261637496548522" at="9,0,11,0" concept="5" trace="init#(Lorg/jetbrains/mps/openapi/model/SNode;)V" />
      <node id="7006261637496548522" at="12,0,15,0" concept="5" trace="virtual_getKind_7006261637493126084#(Lorg/jetbrains/mps/openapi/language/SAbstractConcept;)Ljava/lang/String;" />
>>>>>>> bf3a2c62
      <scope id="7006261637496548524" at="9,43,9,43" />
      <scope id="7006261637496548537" at="11,90,12,24" />
      <scope id="7006261637496548522" at="9,0,11,0">
        <var name="thisNode" id="7006261637496548522" />
      </scope>
      <scope id="7006261637496548522" at="11,0,14,0">
        <var name="thisConcept" id="7006261637496548522" />
      </scope>
      <unit id="7006261637496548522" at="8,0,15,0" name="jetbrains.mps.console.blCommand.behavior.ConsoleExpression_Behavior" />
    </file>
  </root>
  <root nodeRef="r:11d950c0-cabb-4b20-860f-4f2898171c08(jetbrains.mps.console.blCommand.behavior)/7006261637496586602">
    <file name="PrintExpression_Behavior.java">
<<<<<<< HEAD
      <node id="7006261637496599738" at="11,94,12,32" concept="4" />
      <node id="7006261637496586602" at="9,0,11,0" concept="6" trace="init#(Lorg/jetbrains/mps/openapi/model/SNode;)V" />
      <node id="7006261637496586602" at="11,0,14,0" concept="6" trace="virtual_getShortHelp_473081947982699339#(Lorg/jetbrains/mps/openapi/language/SAbstractConcept;)Ljava/lang/String;" />
=======
      <node id="7006261637496599738" at="12,94,13,32" concept="4" />
      <node id="7006261637496586602" at="9,0,11,0" concept="5" trace="init#(Lorg/jetbrains/mps/openapi/model/SNode;)V" />
      <node id="7006261637496586602" at="12,0,15,0" concept="5" trace="virtual_getShortHelp_473081947982699339#(Lorg/jetbrains/mps/openapi/language/SAbstractConcept;)Ljava/lang/String;" />
>>>>>>> bf3a2c62
      <scope id="7006261637496586604" at="9,43,9,43" />
      <scope id="7006261637496586609" at="11,94,12,32" />
      <scope id="7006261637496586602" at="9,0,11,0">
        <var name="thisNode" id="7006261637496586602" />
      </scope>
      <scope id="7006261637496586602" at="11,0,14,0">
        <var name="thisConcept" id="7006261637496586602" />
      </scope>
      <unit id="7006261637496586602" at="8,0,15,0" name="jetbrains.mps.console.blCommand.behavior.PrintExpression_Behavior" />
    </file>
  </root>
  <root nodeRef="r:11d950c0-cabb-4b20-860f-4f2898171c08(jetbrains.mps.console.blCommand.behavior)/7284872370239343379">
    <file name="ProjectExpression_Behavior.java">
<<<<<<< HEAD
      <node id="4225915845891119382" at="11,114,12,16" concept="4" />
      <node id="7006261637496656690" at="14,94,15,29" concept="4" />
      <node id="7284872370239343379" at="9,0,11,0" concept="6" trace="init#(Lorg/jetbrains/mps/openapi/model/SNode;)V" />
      <node id="7284872370239343379" at="11,0,14,0" concept="6" trace="virtual_getSupportedParameters_4307205004146936444#(Lorg/jetbrains/mps/openapi/language/SAbstractConcept;)Ljava/lang/Iterable;" />
      <node id="7284872370239343379" at="14,0,17,0" concept="6" trace="virtual_getShortHelp_473081947982699339#(Lorg/jetbrains/mps/openapi/language/SAbstractConcept;)Ljava/lang/String;" />
      <scope id="7284872370239343381" at="9,43,9,43" />
      <scope id="7284872370239343433" at="11,114,12,16" />
      <scope id="7006261637496656676" at="14,94,15,29" />
=======
      <node id="4225915845891119382" at="12,114,13,16" concept="4" />
      <node id="7284872370239343379" at="9,0,11,0" concept="5" trace="init#(Lorg/jetbrains/mps/openapi/model/SNode;)V" />
      <node id="7284872370239343379" at="12,0,15,0" concept="5" trace="virtual_getSupportedParameters_4307205004146936444#(Lorg/jetbrains/mps/openapi/language/SAbstractConcept;)Ljava/lang/Iterable;" />
      <scope id="7284872370239343381" at="9,43,9,43" />
      <scope id="7284872370239343433" at="12,114,13,16" />
>>>>>>> bf3a2c62
      <scope id="7284872370239343379" at="9,0,11,0">
        <var name="thisNode" id="7284872370239343379" />
      </scope>
      <scope id="7284872370239343379" at="11,0,14,0">
        <var name="thisConcept" id="7284872370239343379" />
      </scope>
<<<<<<< HEAD
      <scope id="7284872370239343379" at="14,0,17,0">
        <var name="thisConcept" id="7284872370239343379" />
      </scope>
      <unit id="7284872370239343379" at="8,0,18,0" name="jetbrains.mps.console.blCommand.behavior.ProjectExpression_Behavior" />
=======
      <unit id="7284872370239343379" at="8,0,16,0" name="jetbrains.mps.console.blCommand.behavior.ProjectExpression_Behavior" />
>>>>>>> bf3a2c62
    </file>
  </root>
</debug-info>
<|MERGE_RESOLUTION|>--- conflicted
+++ resolved
@@ -11,11 +11,7 @@
       <unit at="14,0,52,0" name="jetbrains.mps.console.blCommand.behavior.BLCommand_BehaviorDescriptor" />
     </file>
     <file name="NodesExpression_BehaviorDescriptor.java">
-<<<<<<< HEAD
-      <unit at="8,0,22,0" name="jetbrains.mps.console.blCommand.behavior.NodesExpression_BehaviorDescriptor" />
-=======
-      <unit at="8,0,21,0" name="jetbrains.mps.console.blCommand.behavior.NodesExpression_BehaviorDescriptor" />
->>>>>>> bf3a2c62
+      <unit at="8,0,19,0" name="jetbrains.mps.console.blCommand.behavior.NodesExpression_BehaviorDescriptor" />
     </file>
     <file name="PrintSequenceExpression_BehaviorDescriptor.java">
       <unit at="6,0,14,0" name="jetbrains.mps.console.blCommand.behavior.PrintSequenceExpression_BehaviorDescriptor" />
@@ -39,11 +35,7 @@
       <unit at="6,0,14,0" name="jetbrains.mps.console.blCommand.behavior.CustomScope_BehaviorDescriptor" />
     </file>
     <file name="QueryExpression_BehaviorDescriptor.java">
-<<<<<<< HEAD
-      <unit at="10,0,34,0" name="jetbrains.mps.console.blCommand.behavior.QueryExpression_BehaviorDescriptor" />
-=======
-      <unit at="10,0,45,0" name="jetbrains.mps.console.blCommand.behavior.QueryExpression_BehaviorDescriptor" />
->>>>>>> bf3a2c62
+      <unit at="10,0,37,0" name="jetbrains.mps.console.blCommand.behavior.QueryExpression_BehaviorDescriptor" />
     </file>
     <file name="QueryParameterList_BehaviorDescriptor.java">
       <unit at="7,0,15,0" name="jetbrains.mps.console.blCommand.behavior.QueryParameterList_BehaviorDescriptor" />
@@ -58,11 +50,7 @@
       <unit at="7,0,9,0" name="jetbrains.mps.console.blCommand.behavior.ConsoleExpression_BehaviorDescriptor" />
     </file>
     <file name="ProjectExpression_BehaviorDescriptor.java">
-<<<<<<< HEAD
-      <unit at="8,0,22,0" name="jetbrains.mps.console.blCommand.behavior.ProjectExpression_BehaviorDescriptor" />
-=======
-      <unit at="8,0,21,0" name="jetbrains.mps.console.blCommand.behavior.ProjectExpression_BehaviorDescriptor" />
->>>>>>> bf3a2c62
+      <unit at="8,0,19,0" name="jetbrains.mps.console.blCommand.behavior.ProjectExpression_BehaviorDescriptor" />
     </file>
     <file name="BehaviorAspectDescriptor.java">
       <unit at="9,0,68,0" name="jetbrains.mps.console.blCommand.behavior.BehaviorAspectDescriptor" />
@@ -77,11 +65,7 @@
       <unit at="7,0,15,0" name="jetbrains.mps.console.blCommand.behavior.QueryParameter_BehaviorDescriptor" />
     </file>
     <file name="ReferencesExpression_BehaviorDescriptor.java">
-<<<<<<< HEAD
-      <unit at="8,0,22,0" name="jetbrains.mps.console.blCommand.behavior.ReferencesExpression_BehaviorDescriptor" />
-=======
-      <unit at="8,0,21,0" name="jetbrains.mps.console.blCommand.behavior.ReferencesExpression_BehaviorDescriptor" />
->>>>>>> bf3a2c62
+      <unit at="8,0,19,0" name="jetbrains.mps.console.blCommand.behavior.ReferencesExpression_BehaviorDescriptor" />
     </file>
     <file name="ProjectScope_BehaviorDescriptor.java">
       <unit at="6,0,14,0" name="jetbrains.mps.console.blCommand.behavior.ProjectScope_BehaviorDescriptor" />
@@ -93,11 +77,7 @@
       <unit at="6,0,14,0" name="jetbrains.mps.console.blCommand.behavior.ModelScope_BehaviorDescriptor" />
     </file>
     <file name="ModulesExpression_BehaviorDescriptor.java">
-<<<<<<< HEAD
-      <unit at="8,0,22,0" name="jetbrains.mps.console.blCommand.behavior.ModulesExpression_BehaviorDescriptor" />
-=======
-      <unit at="8,0,21,0" name="jetbrains.mps.console.blCommand.behavior.ModulesExpression_BehaviorDescriptor" />
->>>>>>> bf3a2c62
+      <unit at="8,0,19,0" name="jetbrains.mps.console.blCommand.behavior.ModulesExpression_BehaviorDescriptor" />
     </file>
     <file name="ModulesScope_BehaviorDescriptor.java">
       <unit at="6,0,14,0" name="jetbrains.mps.console.blCommand.behavior.ModulesScope_BehaviorDescriptor" />
@@ -109,11 +89,7 @@
       <unit at="7,0,15,0" name="jetbrains.mps.console.blCommand.behavior.ScopeParameter_BehaviorDescriptor" />
     </file>
     <file name="ModelsExpression_BehaviorDescriptor.java">
-<<<<<<< HEAD
-      <unit at="8,0,22,0" name="jetbrains.mps.console.blCommand.behavior.ModelsExpression_BehaviorDescriptor" />
-=======
-      <unit at="8,0,21,0" name="jetbrains.mps.console.blCommand.behavior.ModelsExpression_BehaviorDescriptor" />
->>>>>>> bf3a2c62
+      <unit at="8,0,19,0" name="jetbrains.mps.console.blCommand.behavior.ModelsExpression_BehaviorDescriptor" />
     </file>
     <file name="GlobalScope_BehaviorDescriptor.java">
       <unit at="6,0,14,0" name="jetbrains.mps.console.blCommand.behavior.GlobalScope_BehaviorDescriptor" />
@@ -127,7 +103,6 @@
   </root>
   <root nodeRef="r:11d950c0-cabb-4b20-860f-4f2898171c08(jetbrains.mps.console.blCommand.behavior)/2699636778858778743">
     <file name="BLCommand_Behavior.java">
-<<<<<<< HEAD
       <node id="2699636778858790466" at="18,80,19,47" concept="4" />
       <node id="2699636778858790750" at="21,69,22,61" concept="4" />
       <node id="2699636778858876361" at="24,91,25,48" concept="3" />
@@ -146,46 +121,16 @@
       <node id="2699636778858912197" at="43,30,44,138" concept="1" />
       <node id="2699636778858912197" at="44,138,45,242" concept="1" />
       <node id="2699636778858912197" at="45,242,46,24" concept="4" />
-      <node id="2699636778858778743" at="16,0,18,0" concept="6" trace="init#(Lorg/jetbrains/mps/openapi/model/SNode;)V" />
+      <node id="2699636778858778743" at="16,0,18,0" concept="5" trace="init#(Lorg/jetbrains/mps/openapi/model/SNode;)V" />
       <node id="2699636778858912197" at="43,30,45,242" concept="0" />
       <node id="2699636778858912197" at="43,30,45,242" concept="0" />
-      <node id="2699636778858778743" at="18,0,21,0" concept="6" trace="virtual_getExpectedRetType_1239354342632#(Lorg/jetbrains/mps/openapi/model/SNode;)Lorg/jetbrains/mps/openapi/model/SNode;" />
-      <node id="2699636778858778743" at="21,0,24,0" concept="6" trace="virtual_getBody_1239354440022#(Lorg/jetbrains/mps/openapi/model/SNode;)Lorg/jetbrains/mps/openapi/model/SNode;" />
-      <node id="2699636778858778743" at="29,0,32,0" concept="6" trace="virtual_getShortHelp_473081947982699339#(Lorg/jetbrains/mps/openapi/language/SAbstractConcept;)Ljava/lang/String;" />
-      <node id="2699636778858778743" at="32,0,35,0" concept="6" trace="virtual_getDisplayString_7006261637493126103#(Lorg/jetbrains/mps/openapi/language/SAbstractConcept;)Ljava/lang/String;" />
-      <node id="2699636778858778743" at="24,0,29,0" concept="6" trace="virtual_getThrowableTypes_6204026822016975623#(Lorg/jetbrains/mps/openapi/model/SNode;)Ljava/util/List;" />
-      <node id="2699636778858790492" at="35,0,41,0" concept="6" trace="_quotation_createNode_1tnz54_a0a0#()Lorg/jetbrains/mps/openapi/model/SNode;" />
-      <node id="2699636778858912197" at="41,0,48,0" concept="6" trace="_quotation_createNode_1tnz54_a0a1a2#()Lorg/jetbrains/mps/openapi/model/SNode;" />
-=======
-      <node id="2699636778858790466" at="19,80,20,47" concept="4" />
-      <node id="2699636778858790750" at="23,69,24,61" concept="4" />
-      <node id="2699636778858876361" at="27,91,28,48" concept="3" />
-      <node id="2699636778858878821" at="28,48,29,84" concept="1" />
-      <node id="2699636778858801153" at="29,84,30,18" concept="4" />
-      <node id="7006261637493130861" at="33,94,34,36" concept="4" />
-      <node id="7006261637493131792" at="37,99,38,30" concept="4" />
-      <node id="2699636778858790492" at="41,60,42,63" concept="3" />
-      <node id="2699636778858790492" at="42,63,43,30" concept="3" />
-      <node id="2699636778858790492" at="43,30,44,132" concept="0" />
-      <node id="2699636778858790492" at="43,30,44,132" concept="0" />
-      <node id="2699636778858790492" at="43,30,44,132" concept="1" />
-      <node id="2699636778858790492" at="44,132,45,24" concept="4" />
-      <node id="2699636778858912197" at="48,62,49,63" concept="3" />
-      <node id="2699636778858912197" at="49,63,50,30" concept="3" />
-      <node id="2699636778858912197" at="50,30,51,138" concept="1" />
-      <node id="2699636778858912197" at="51,138,52,242" concept="1" />
-      <node id="2699636778858912197" at="52,242,53,24" concept="4" />
-      <node id="2699636778858778743" at="16,0,18,0" concept="5" trace="init#(Lorg/jetbrains/mps/openapi/model/SNode;)V" />
-      <node id="2699636778858912197" at="50,30,52,242" concept="0" />
-      <node id="2699636778858912197" at="50,30,52,242" concept="0" />
-      <node id="2699636778858778743" at="19,0,22,0" concept="5" trace="virtual_getExpectedRetType_1239354342632#(Lorg/jetbrains/mps/openapi/model/SNode;)Lorg/jetbrains/mps/openapi/model/SNode;" />
-      <node id="2699636778858778743" at="23,0,26,0" concept="5" trace="virtual_getBody_1239354440022#(Lorg/jetbrains/mps/openapi/model/SNode;)Lorg/jetbrains/mps/openapi/model/SNode;" />
-      <node id="2699636778858778743" at="33,0,36,0" concept="5" trace="virtual_getShortHelp_473081947982699339#(Lorg/jetbrains/mps/openapi/language/SAbstractConcept;)Ljava/lang/String;" />
-      <node id="2699636778858778743" at="37,0,40,0" concept="5" trace="virtual_getDisplayString_7006261637493126103#(Lorg/jetbrains/mps/openapi/language/SAbstractConcept;)Ljava/lang/String;" />
-      <node id="2699636778858778743" at="27,0,32,0" concept="5" trace="virtual_getThrowableTypes_6204026822016975623#(Lorg/jetbrains/mps/openapi/model/SNode;)Ljava/util/List;" />
-      <node id="2699636778858790492" at="41,0,47,0" concept="5" trace="_quotation_createNode_1tnz54_a0a0#()Lorg/jetbrains/mps/openapi/model/SNode;" />
-      <node id="2699636778858912197" at="48,0,55,0" concept="5" trace="_quotation_createNode_1tnz54_a0a1a2#()Lorg/jetbrains/mps/openapi/model/SNode;" />
->>>>>>> bf3a2c62
+      <node id="2699636778858778743" at="18,0,21,0" concept="5" trace="virtual_getExpectedRetType_1239354342632#(Lorg/jetbrains/mps/openapi/model/SNode;)Lorg/jetbrains/mps/openapi/model/SNode;" />
+      <node id="2699636778858778743" at="21,0,24,0" concept="5" trace="virtual_getBody_1239354440022#(Lorg/jetbrains/mps/openapi/model/SNode;)Lorg/jetbrains/mps/openapi/model/SNode;" />
+      <node id="2699636778858778743" at="29,0,32,0" concept="5" trace="virtual_getShortHelp_473081947982699339#(Lorg/jetbrains/mps/openapi/language/SAbstractConcept;)Ljava/lang/String;" />
+      <node id="2699636778858778743" at="32,0,35,0" concept="5" trace="virtual_getDisplayString_7006261637493126103#(Lorg/jetbrains/mps/openapi/language/SAbstractConcept;)Ljava/lang/String;" />
+      <node id="2699636778858778743" at="24,0,29,0" concept="5" trace="virtual_getThrowableTypes_6204026822016975623#(Lorg/jetbrains/mps/openapi/model/SNode;)Ljava/util/List;" />
+      <node id="2699636778858790492" at="35,0,41,0" concept="5" trace="_quotation_createNode_1tnz54_a0a0#()Lorg/jetbrains/mps/openapi/model/SNode;" />
+      <node id="2699636778858912197" at="41,0,48,0" concept="5" trace="_quotation_createNode_1tnz54_a0a1a2#()Lorg/jetbrains/mps/openapi/model/SNode;" />
       <scope id="2699636778858778896" at="16,43,16,43" />
       <scope id="2699636778858779397" at="18,80,19,47" />
       <scope id="2699636778858779403" at="21,69,22,61" />
@@ -229,19 +174,11 @@
   </root>
   <root nodeRef="r:11d950c0-cabb-4b20-860f-4f2898171c08(jetbrains.mps.console.blCommand.behavior)/4225915845891288151">
     <file name="ShowExpression_Behavior.java">
-<<<<<<< HEAD
       <node id="4225915845891288167" at="11,100,12,16" concept="4" />
       <node id="7006261637496577698" at="14,94,15,77" concept="4" />
-      <node id="4225915845891288151" at="9,0,11,0" concept="6" trace="init#(Lorg/jetbrains/mps/openapi/model/SNode;)V" />
-      <node id="4225915845891288151" at="11,0,14,0" concept="6" trace="virtual_legalAsStatement_1262430001741498032#(Lorg/jetbrains/mps/openapi/language/SAbstractConcept;)Z" />
-      <node id="4225915845891288151" at="14,0,17,0" concept="6" trace="virtual_getShortHelp_473081947982699339#(Lorg/jetbrains/mps/openapi/language/SAbstractConcept;)Ljava/lang/String;" />
-=======
-      <node id="4225915845891288167" at="12,100,13,16" concept="4" />
-      <node id="7006261637496577698" at="16,94,17,77" concept="4" />
       <node id="4225915845891288151" at="9,0,11,0" concept="5" trace="init#(Lorg/jetbrains/mps/openapi/model/SNode;)V" />
-      <node id="4225915845891288151" at="12,0,15,0" concept="5" trace="virtual_legalAsStatement_1262430001741498032#(Lorg/jetbrains/mps/openapi/language/SAbstractConcept;)Z" />
-      <node id="4225915845891288151" at="16,0,19,0" concept="5" trace="virtual_getShortHelp_473081947982699339#(Lorg/jetbrains/mps/openapi/language/SAbstractConcept;)Ljava/lang/String;" />
->>>>>>> bf3a2c62
+      <node id="4225915845891288151" at="11,0,14,0" concept="5" trace="virtual_legalAsStatement_1262430001741498032#(Lorg/jetbrains/mps/openapi/language/SAbstractConcept;)Z" />
+      <node id="4225915845891288151" at="14,0,17,0" concept="5" trace="virtual_getShortHelp_473081947982699339#(Lorg/jetbrains/mps/openapi/language/SAbstractConcept;)Ljava/lang/String;" />
       <scope id="4225915845891288153" at="9,43,9,43" />
       <scope id="4225915845891288157" at="11,100,12,16" />
       <scope id="7006261637496568945" at="14,94,15,77" />
@@ -259,15 +196,9 @@
   </root>
   <root nodeRef="r:11d950c0-cabb-4b20-860f-4f2898171c08(jetbrains.mps.console.blCommand.behavior)/4225915845891297187">
     <file name="AbstractPrintExpression_Behavior.java">
-<<<<<<< HEAD
       <node id="4225915845891297203" at="11,100,12,16" concept="4" />
-      <node id="4225915845891297187" at="9,0,11,0" concept="6" trace="init#(Lorg/jetbrains/mps/openapi/model/SNode;)V" />
-      <node id="4225915845891297187" at="11,0,14,0" concept="6" trace="virtual_legalAsStatement_1262430001741498032#(Lorg/jetbrains/mps/openapi/language/SAbstractConcept;)Z" />
-=======
-      <node id="4225915845891297203" at="12,100,13,16" concept="4" />
       <node id="4225915845891297187" at="9,0,11,0" concept="5" trace="init#(Lorg/jetbrains/mps/openapi/model/SNode;)V" />
-      <node id="4225915845891297187" at="12,0,15,0" concept="5" trace="virtual_legalAsStatement_1262430001741498032#(Lorg/jetbrains/mps/openapi/language/SAbstractConcept;)Z" />
->>>>>>> bf3a2c62
+      <node id="4225915845891297187" at="11,0,14,0" concept="5" trace="virtual_legalAsStatement_1262430001741498032#(Lorg/jetbrains/mps/openapi/language/SAbstractConcept;)Z" />
       <scope id="4225915845891297189" at="9,43,9,43" />
       <scope id="4225915845891297193" at="11,100,12,16" />
       <scope id="4225915845891297187" at="9,0,11,0">
@@ -281,299 +212,151 @@
   </root>
   <root nodeRef="r:11d950c0-cabb-4b20-860f-4f2898171c08(jetbrains.mps.console.blCommand.behavior)/4307205004146936308">
     <file name="UsagesExpression_Behavior.java">
-<<<<<<< HEAD
-      <node id="4830115408592187701" at="13,114,14,145" concept="4" />
-      <node id="7006261637496652267" at="16,94,17,52" concept="4" />
-      <node id="4307205004146936308" at="11,0,13,0" concept="6" trace="init#(Lorg/jetbrains/mps/openapi/model/SNode;)V" />
-      <node id="4307205004146936308" at="13,0,16,0" concept="6" trace="virtual_getSupportedParameters_4307205004146936444#(Lorg/jetbrains/mps/openapi/language/SAbstractConcept;)Ljava/lang/Iterable;" />
-      <node id="4307205004146936308" at="16,0,19,0" concept="6" trace="virtual_getShortHelp_473081947982699339#(Lorg/jetbrains/mps/openapi/language/SAbstractConcept;)Ljava/lang/String;" />
-      <scope id="4307205004146936310" at="11,43,11,43" />
-      <scope id="4307205004146983753" at="13,114,14,145" />
-      <scope id="7006261637496652247" at="16,94,17,52" />
-      <scope id="4307205004146936308" at="11,0,13,0">
-        <var name="thisNode" id="4307205004146936308" />
-      </scope>
-      <scope id="4307205004146936308" at="13,0,16,0">
-        <var name="thisConcept" id="4307205004146936308" />
-      </scope>
-      <scope id="4307205004146936308" at="16,0,19,0">
-        <var name="thisConcept" id="4307205004146936308" />
-      </scope>
-      <unit id="4307205004146936308" at="10,0,20,0" name="jetbrains.mps.console.blCommand.behavior.UsagesExpression_Behavior" />
-=======
-      <node id="4830115408592187701" at="15,114,16,145" concept="4" />
-      <node id="1433263869219693597" at="19,94,20,271" concept="4" />
+      <node id="4830115408592187701" at="14,114,15,145" concept="4" />
+      <node id="1433263869219693597" at="17,94,18,271" concept="4" />
       <node id="4307205004146936308" at="12,0,14,0" concept="5" trace="init#(Lorg/jetbrains/mps/openapi/model/SNode;)V" />
-      <node id="4307205004146936308" at="15,0,18,0" concept="5" trace="virtual_getSupportedParameters_4307205004146936444#(Lorg/jetbrains/mps/openapi/language/SAbstractConcept;)Ljava/lang/Iterable;" />
-      <node id="4307205004146936308" at="19,0,22,0" concept="5" trace="virtual_getHelpPage_7006261637493125297#(Lorg/jetbrains/mps/openapi/language/SAbstractConcept;)Ljava/lang/String;" />
+      <node id="4307205004146936308" at="14,0,17,0" concept="5" trace="virtual_getSupportedParameters_4307205004146936444#(Lorg/jetbrains/mps/openapi/language/SAbstractConcept;)Ljava/lang/Iterable;" />
+      <node id="4307205004146936308" at="17,0,20,0" concept="5" trace="virtual_getHelpPage_7006261637493125297#(Lorg/jetbrains/mps/openapi/language/SAbstractConcept;)Ljava/lang/String;" />
       <scope id="4307205004146936310" at="12,43,12,43" />
-      <scope id="4307205004146983753" at="15,114,16,145" />
-      <scope id="1433263869220246216" at="19,94,20,271" />
+      <scope id="4307205004146983753" at="14,114,15,145" />
+      <scope id="1433263869220246216" at="17,94,18,271" />
       <scope id="4307205004146936308" at="12,0,14,0">
         <var name="thisNode" id="4307205004146936308" />
       </scope>
-      <scope id="4307205004146936308" at="15,0,18,0">
+      <scope id="4307205004146936308" at="14,0,17,0">
         <var name="thisConcept" id="4307205004146936308" />
       </scope>
-      <scope id="4307205004146936308" at="19,0,22,0">
+      <scope id="4307205004146936308" at="17,0,20,0">
         <var name="thisConcept" id="4307205004146936308" />
       </scope>
-      <unit id="4307205004146936308" at="11,0,23,0" name="jetbrains.mps.console.blCommand.behavior.UsagesExpression_Behavior" />
->>>>>>> bf3a2c62
+      <unit id="4307205004146936308" at="11,0,21,0" name="jetbrains.mps.console.blCommand.behavior.UsagesExpression_Behavior" />
     </file>
   </root>
   <root nodeRef="r:11d950c0-cabb-4b20-860f-4f2898171c08(jetbrains.mps.console.blCommand.behavior)/4307205004146945906">
     <file name="QueryExpression_Behavior.java">
-      <node id="4225915845891111332" at="17,100,18,16" concept="4" />
-<<<<<<< HEAD
-      <node id="971391833768123556" at="20,94,21,23" concept="3" />
-      <node id="971391833768130724" at="22,449,23,237" concept="1" />
-      <node id="971391833768123985" at="25,459,26,118" concept="1" />
-      <node id="971391833768125888" at="27,5,28,18" concept="4" />
-      <node id="971391833768200356" at="28,18,29,0" concept="5" />
-      <node id="4307205004146945906" at="15,0,17,0" concept="6" trace="init#(Lorg/jetbrains/mps/openapi/model/SNode;)V" />
-      <node id="4307205004146945906" at="17,0,20,0" concept="6" trace="virtual_legalAsStatement_1262430001741498032#(Lorg/jetbrains/mps/openapi/language/SAbstractConcept;)Z" />
-      <node id="971391833768130722" at="21,23,24,5" concept="2" />
-      <node id="971391833768117020" at="24,5,27,5" concept="2" />
-      <node id="4307205004146945906" at="20,0,31,0" concept="6" trace="virtual_getHelpPage_7006261637493125297#(Lorg/jetbrains/mps/openapi/language/SAbstractConcept;)Ljava/lang/String;" />
-      <scope id="4307205004146945908" at="15,43,15,43" />
-      <scope id="4225915845891111311" at="17,100,18,16" />
-      <scope id="971391833768130723" at="22,449,23,237" />
-      <scope id="971391833768117023" at="25,459,26,118" />
-      <scope id="4307205004146945906" at="15,0,17,0">
-=======
-      <node id="1433263869219709154" at="21,94,22,46" concept="3" />
-      <node id="1433263869219780383" at="23,449,24,71" concept="1" />
-      <node id="1433263869219777969" at="26,459,27,81" concept="1" />
-      <node id="1433263869219798899" at="28,12,29,72" concept="1" />
-      <node id="1433263869219766829" at="30,5,31,18" concept="4" />
+      <node id="4225915845891111332" at="16,100,17,16" concept="4" />
+      <node id="1433263869219709154" at="19,94,20,46" concept="3" />
+      <node id="1433263869219780383" at="21,449,22,71" concept="1" />
+      <node id="1433263869219777969" at="24,459,25,81" concept="1" />
+      <node id="1433263869219798899" at="26,12,27,72" concept="1" />
+      <node id="1433263869219766829" at="28,5,29,18" concept="4" />
       <node id="4307205004146945906" at="14,0,16,0" concept="5" trace="init#(Lorg/jetbrains/mps/openapi/model/SNode;)V" />
-      <node id="1433263869219798588" at="28,10,30,5" concept="0" />
-      <node id="4307205004146945906" at="17,0,20,0" concept="5" trace="virtual_legalAsStatement_1262430001741498032#(Lorg/jetbrains/mps/openapi/language/SAbstractConcept;)Z" />
-      <node id="1433263869219780381" at="22,46,25,5" concept="2" />
-      <node id="1433263869219703458" at="25,5,30,5" concept="2" />
-      <node id="4307205004146945906" at="21,0,33,0" concept="5" trace="virtual_getHelpPage_7006261637493125297#(Lorg/jetbrains/mps/openapi/language/SAbstractConcept;)Ljava/lang/String;" />
+      <node id="1433263869219798588" at="26,10,28,5" concept="0" />
+      <node id="4307205004146945906" at="16,0,19,0" concept="5" trace="virtual_legalAsStatement_1262430001741498032#(Lorg/jetbrains/mps/openapi/language/SAbstractConcept;)Z" />
+      <node id="1433263869219780381" at="20,46,23,5" concept="2" />
+      <node id="1433263869219703458" at="23,5,28,5" concept="2" />
+      <node id="4307205004146945906" at="19,0,31,0" concept="5" trace="virtual_getHelpPage_7006261637493125297#(Lorg/jetbrains/mps/openapi/language/SAbstractConcept;)Ljava/lang/String;" />
       <scope id="4307205004146945908" at="14,43,14,43" />
-      <scope id="4225915845891111311" at="17,100,18,16" />
-      <scope id="1433263869219780382" at="23,449,24,71" />
-      <scope id="1433263869219703459" at="26,459,27,81" />
-      <scope id="1433263869219798589" at="28,12,29,72" />
+      <scope id="4225915845891111311" at="16,100,17,16" />
+      <scope id="1433263869219780382" at="21,449,22,71" />
+      <scope id="1433263869219703459" at="24,459,25,81" />
+      <scope id="1433263869219798589" at="26,12,27,72" />
       <scope id="4307205004146945906" at="14,0,16,0">
->>>>>>> bf3a2c62
         <var name="thisNode" id="4307205004146945906" />
       </scope>
-      <scope id="4307205004146945906" at="17,0,20,0">
+      <scope id="4307205004146945906" at="16,0,19,0">
         <var name="thisConcept" id="4307205004146945906" />
       </scope>
-<<<<<<< HEAD
-      <scope id="971391833767937645" at="20,94,29,0">
-        <var name="result" id="971391833768123559" />
-      </scope>
-      <scope id="4307205004146945906" at="20,0,31,0">
+      <scope id="1433263869219703331" at="19,94,29,18">
+        <var name="result" id="1433263869219709157" />
+      </scope>
+      <scope id="4307205004146945906" at="19,0,31,0">
         <var name="thisConcept" id="4307205004146945906" />
       </scope>
-      <unit id="4307205004146945906" at="14,0,32,0" name="jetbrains.mps.console.blCommand.behavior.QueryExpression_Behavior" />
-=======
-      <scope id="1433263869219703331" at="21,94,31,18">
-        <var name="result" id="1433263869219709157" />
-      </scope>
-      <scope id="4307205004146945906" at="21,0,33,0">
-        <var name="thisConcept" id="4307205004146945906" />
-      </scope>
-      <unit id="4307205004146945906" at="13,0,34,0" name="jetbrains.mps.console.blCommand.behavior.QueryExpression_Behavior" />
->>>>>>> bf3a2c62
+      <unit id="4307205004146945906" at="13,0,32,0" name="jetbrains.mps.console.blCommand.behavior.QueryExpression_Behavior" />
     </file>
   </root>
   <root nodeRef="r:11d950c0-cabb-4b20-860f-4f2898171c08(jetbrains.mps.console.blCommand.behavior)/4307205004146945952">
     <file name="NodesExpression_Behavior.java">
-<<<<<<< HEAD
       <node id="4830115408592167482" at="14,114,15,291" concept="4" />
-      <node id="7006261637496612288" at="17,94,18,48" concept="4" />
-      <node id="4307205004146945952" at="12,0,14,0" concept="6" trace="init#(Lorg/jetbrains/mps/openapi/model/SNode;)V" />
-      <node id="4307205004146945952" at="14,0,17,0" concept="6" trace="virtual_getSupportedParameters_4307205004146936444#(Lorg/jetbrains/mps/openapi/language/SAbstractConcept;)Ljava/lang/Iterable;" />
-      <node id="4307205004146945952" at="17,0,20,0" concept="6" trace="virtual_getShortHelp_473081947982699339#(Lorg/jetbrains/mps/openapi/language/SAbstractConcept;)Ljava/lang/String;" />
+      <node id="4307205004146945952" at="12,0,14,0" concept="5" trace="init#(Lorg/jetbrains/mps/openapi/model/SNode;)V" />
+      <node id="4307205004146945952" at="14,0,17,0" concept="5" trace="virtual_getSupportedParameters_4307205004146936444#(Lorg/jetbrains/mps/openapi/language/SAbstractConcept;)Ljava/lang/Iterable;" />
       <scope id="4307205004146945954" at="12,43,12,43" />
       <scope id="4307205004146945960" at="14,114,15,291" />
-      <scope id="7006261637496612266" at="17,94,18,48" />
-=======
-      <node id="4830115408592167482" at="15,114,16,291" concept="4" />
-      <node id="4307205004146945952" at="12,0,14,0" concept="5" trace="init#(Lorg/jetbrains/mps/openapi/model/SNode;)V" />
-      <node id="4307205004146945952" at="15,0,18,0" concept="5" trace="virtual_getSupportedParameters_4307205004146936444#(Lorg/jetbrains/mps/openapi/language/SAbstractConcept;)Ljava/lang/Iterable;" />
-      <scope id="4307205004146945954" at="12,43,12,43" />
-      <scope id="4307205004146945960" at="15,114,16,291" />
->>>>>>> bf3a2c62
       <scope id="4307205004146945952" at="12,0,14,0">
         <var name="thisNode" id="4307205004146945952" />
       </scope>
       <scope id="4307205004146945952" at="14,0,17,0">
         <var name="thisConcept" id="4307205004146945952" />
       </scope>
-<<<<<<< HEAD
-      <scope id="4307205004146945952" at="17,0,20,0">
-        <var name="thisConcept" id="4307205004146945952" />
-      </scope>
-      <unit id="4307205004146945952" at="11,0,21,0" name="jetbrains.mps.console.blCommand.behavior.NodesExpression_Behavior" />
-=======
-      <unit id="4307205004146945952" at="11,0,19,0" name="jetbrains.mps.console.blCommand.behavior.NodesExpression_Behavior" />
->>>>>>> bf3a2c62
+      <unit id="4307205004146945952" at="11,0,18,0" name="jetbrains.mps.console.blCommand.behavior.NodesExpression_Behavior" />
     </file>
   </root>
   <root nodeRef="r:11d950c0-cabb-4b20-860f-4f2898171c08(jetbrains.mps.console.blCommand.behavior)/4307205004146956485">
     <file name="ModulesExpression_Behavior.java">
-<<<<<<< HEAD
       <node id="4830115408592155729" at="14,114,15,291" concept="4" />
-      <node id="7006261637496643049" at="17,94,18,50" concept="4" />
-      <node id="4307205004146956485" at="12,0,14,0" concept="6" trace="init#(Lorg/jetbrains/mps/openapi/model/SNode;)V" />
-      <node id="4307205004146956485" at="14,0,17,0" concept="6" trace="virtual_getSupportedParameters_4307205004146936444#(Lorg/jetbrains/mps/openapi/language/SAbstractConcept;)Ljava/lang/Iterable;" />
-      <node id="4307205004146956485" at="17,0,20,0" concept="6" trace="virtual_getShortHelp_473081947982699339#(Lorg/jetbrains/mps/openapi/language/SAbstractConcept;)Ljava/lang/String;" />
+      <node id="4307205004146956485" at="12,0,14,0" concept="5" trace="init#(Lorg/jetbrains/mps/openapi/model/SNode;)V" />
+      <node id="4307205004146956485" at="14,0,17,0" concept="5" trace="virtual_getSupportedParameters_4307205004146936444#(Lorg/jetbrains/mps/openapi/language/SAbstractConcept;)Ljava/lang/Iterable;" />
       <scope id="4307205004146956487" at="12,43,12,43" />
       <scope id="4307205004146956535" at="14,114,15,291" />
-      <scope id="7006261637496643027" at="17,94,18,50" />
-=======
-      <node id="4830115408592155729" at="15,114,16,291" concept="4" />
-      <node id="4307205004146956485" at="12,0,14,0" concept="5" trace="init#(Lorg/jetbrains/mps/openapi/model/SNode;)V" />
-      <node id="4307205004146956485" at="15,0,18,0" concept="5" trace="virtual_getSupportedParameters_4307205004146936444#(Lorg/jetbrains/mps/openapi/language/SAbstractConcept;)Ljava/lang/Iterable;" />
-      <scope id="4307205004146956487" at="12,43,12,43" />
-      <scope id="4307205004146956535" at="15,114,16,291" />
->>>>>>> bf3a2c62
       <scope id="4307205004146956485" at="12,0,14,0">
         <var name="thisNode" id="4307205004146956485" />
       </scope>
       <scope id="4307205004146956485" at="14,0,17,0">
         <var name="thisConcept" id="4307205004146956485" />
       </scope>
-<<<<<<< HEAD
-      <scope id="4307205004146956485" at="17,0,20,0">
-        <var name="thisConcept" id="4307205004146956485" />
-      </scope>
-      <unit id="4307205004146956485" at="11,0,21,0" name="jetbrains.mps.console.blCommand.behavior.ModulesExpression_Behavior" />
-=======
-      <unit id="4307205004146956485" at="11,0,19,0" name="jetbrains.mps.console.blCommand.behavior.ModulesExpression_Behavior" />
->>>>>>> bf3a2c62
+      <unit id="4307205004146956485" at="11,0,18,0" name="jetbrains.mps.console.blCommand.behavior.ModulesExpression_Behavior" />
     </file>
   </root>
   <root nodeRef="r:11d950c0-cabb-4b20-860f-4f2898171c08(jetbrains.mps.console.blCommand.behavior)/4307205004146963229">
     <file name="ModelsExpression_Behavior.java">
-<<<<<<< HEAD
       <node id="4830115408592112296" at="14,114,15,291" concept="4" />
-      <node id="7006261637496628630" at="17,94,18,49" concept="4" />
-      <node id="4307205004146963229" at="12,0,14,0" concept="6" trace="init#(Lorg/jetbrains/mps/openapi/model/SNode;)V" />
-      <node id="4307205004146963229" at="14,0,17,0" concept="6" trace="virtual_getSupportedParameters_4307205004146936444#(Lorg/jetbrains/mps/openapi/language/SAbstractConcept;)Ljava/lang/Iterable;" />
-      <node id="4307205004146963229" at="17,0,20,0" concept="6" trace="virtual_getShortHelp_473081947982699339#(Lorg/jetbrains/mps/openapi/language/SAbstractConcept;)Ljava/lang/String;" />
+      <node id="4307205004146963229" at="12,0,14,0" concept="5" trace="init#(Lorg/jetbrains/mps/openapi/model/SNode;)V" />
+      <node id="4307205004146963229" at="14,0,17,0" concept="5" trace="virtual_getSupportedParameters_4307205004146936444#(Lorg/jetbrains/mps/openapi/language/SAbstractConcept;)Ljava/lang/Iterable;" />
       <scope id="4307205004146963231" at="12,43,12,43" />
       <scope id="4307205004146963279" at="14,114,15,291" />
-      <scope id="7006261637496628608" at="17,94,18,49" />
-=======
-      <node id="4830115408592112296" at="15,114,16,291" concept="4" />
-      <node id="4307205004146963229" at="12,0,14,0" concept="5" trace="init#(Lorg/jetbrains/mps/openapi/model/SNode;)V" />
-      <node id="4307205004146963229" at="15,0,18,0" concept="5" trace="virtual_getSupportedParameters_4307205004146936444#(Lorg/jetbrains/mps/openapi/language/SAbstractConcept;)Ljava/lang/Iterable;" />
-      <scope id="4307205004146963231" at="12,43,12,43" />
-      <scope id="4307205004146963279" at="15,114,16,291" />
->>>>>>> bf3a2c62
       <scope id="4307205004146963229" at="12,0,14,0">
         <var name="thisNode" id="4307205004146963229" />
       </scope>
       <scope id="4307205004146963229" at="14,0,17,0">
         <var name="thisConcept" id="4307205004146963229" />
       </scope>
-<<<<<<< HEAD
-      <scope id="4307205004146963229" at="17,0,20,0">
-        <var name="thisConcept" id="4307205004146963229" />
-      </scope>
-      <unit id="4307205004146963229" at="11,0,21,0" name="jetbrains.mps.console.blCommand.behavior.ModelsExpression_Behavior" />
-=======
-      <unit id="4307205004146963229" at="11,0,19,0" name="jetbrains.mps.console.blCommand.behavior.ModelsExpression_Behavior" />
->>>>>>> bf3a2c62
+      <unit id="4307205004146963229" at="11,0,18,0" name="jetbrains.mps.console.blCommand.behavior.ModelsExpression_Behavior" />
     </file>
   </root>
   <root nodeRef="r:11d950c0-cabb-4b20-860f-4f2898171c08(jetbrains.mps.console.blCommand.behavior)/4307205004146970004">
     <file name="InstancesExpression_Behavior.java">
-<<<<<<< HEAD
-      <node id="4830115408592075796" at="13,114,14,145" concept="4" />
-      <node id="7006261637496647658" at="16,94,17,58" concept="4" />
-      <node id="4307205004146970004" at="11,0,13,0" concept="6" trace="init#(Lorg/jetbrains/mps/openapi/model/SNode;)V" />
-      <node id="4307205004146970004" at="13,0,16,0" concept="6" trace="virtual_getSupportedParameters_4307205004146936444#(Lorg/jetbrains/mps/openapi/language/SAbstractConcept;)Ljava/lang/Iterable;" />
-      <node id="4307205004146970004" at="16,0,19,0" concept="6" trace="virtual_getShortHelp_473081947982699339#(Lorg/jetbrains/mps/openapi/language/SAbstractConcept;)Ljava/lang/String;" />
-      <scope id="4307205004146970006" at="11,43,11,43" />
-      <scope id="4307205004146970054" at="13,114,14,145" />
-      <scope id="7006261637496647638" at="16,94,17,58" />
-      <scope id="4307205004146970004" at="11,0,13,0">
-        <var name="thisNode" id="4307205004146970004" />
-      </scope>
-      <scope id="4307205004146970004" at="13,0,16,0">
-        <var name="thisConcept" id="4307205004146970004" />
-      </scope>
-      <scope id="4307205004146970004" at="16,0,19,0">
-        <var name="thisConcept" id="4307205004146970004" />
-      </scope>
-      <unit id="4307205004146970004" at="10,0,20,0" name="jetbrains.mps.console.blCommand.behavior.InstancesExpression_Behavior" />
-=======
-      <node id="4830115408592075796" at="15,114,16,145" concept="4" />
-      <node id="1433263869220247007" at="19,94,20,271" concept="4" />
+      <node id="4830115408592075796" at="14,114,15,145" concept="4" />
+      <node id="1433263869220247007" at="17,94,18,271" concept="4" />
       <node id="4307205004146970004" at="12,0,14,0" concept="5" trace="init#(Lorg/jetbrains/mps/openapi/model/SNode;)V" />
-      <node id="4307205004146970004" at="15,0,18,0" concept="5" trace="virtual_getSupportedParameters_4307205004146936444#(Lorg/jetbrains/mps/openapi/language/SAbstractConcept;)Ljava/lang/Iterable;" />
-      <node id="4307205004146970004" at="19,0,22,0" concept="5" trace="virtual_getHelpPage_7006261637493125297#(Lorg/jetbrains/mps/openapi/language/SAbstractConcept;)Ljava/lang/String;" />
+      <node id="4307205004146970004" at="14,0,17,0" concept="5" trace="virtual_getSupportedParameters_4307205004146936444#(Lorg/jetbrains/mps/openapi/language/SAbstractConcept;)Ljava/lang/Iterable;" />
+      <node id="4307205004146970004" at="17,0,20,0" concept="5" trace="virtual_getHelpPage_7006261637493125297#(Lorg/jetbrains/mps/openapi/language/SAbstractConcept;)Ljava/lang/String;" />
       <scope id="4307205004146970006" at="12,43,12,43" />
-      <scope id="4307205004146970054" at="15,114,16,145" />
-      <scope id="1433263869220247006" at="19,94,20,271" />
+      <scope id="4307205004146970054" at="14,114,15,145" />
+      <scope id="1433263869220247006" at="17,94,18,271" />
       <scope id="4307205004146970004" at="12,0,14,0">
         <var name="thisNode" id="4307205004146970004" />
       </scope>
-      <scope id="4307205004146970004" at="15,0,18,0">
+      <scope id="4307205004146970004" at="14,0,17,0">
         <var name="thisConcept" id="4307205004146970004" />
       </scope>
-      <scope id="4307205004146970004" at="19,0,22,0">
+      <scope id="4307205004146970004" at="17,0,20,0">
         <var name="thisConcept" id="4307205004146970004" />
       </scope>
-      <unit id="4307205004146970004" at="11,0,23,0" name="jetbrains.mps.console.blCommand.behavior.InstancesExpression_Behavior" />
->>>>>>> bf3a2c62
+      <unit id="4307205004146970004" at="11,0,21,0" name="jetbrains.mps.console.blCommand.behavior.InstancesExpression_Behavior" />
     </file>
   </root>
   <root nodeRef="r:11d950c0-cabb-4b20-860f-4f2898171c08(jetbrains.mps.console.blCommand.behavior)/4307205004146976962">
     <file name="ReferencesExpression_Behavior.java">
-<<<<<<< HEAD
       <node id="4830115408592183139" at="14,114,15,291" concept="4" />
-      <node id="7006261637496620459" at="17,94,18,53" concept="4" />
-      <node id="4307205004146976962" at="12,0,14,0" concept="6" trace="init#(Lorg/jetbrains/mps/openapi/model/SNode;)V" />
-      <node id="4307205004146976962" at="14,0,17,0" concept="6" trace="virtual_getSupportedParameters_4307205004146936444#(Lorg/jetbrains/mps/openapi/language/SAbstractConcept;)Ljava/lang/Iterable;" />
-      <node id="4307205004146976962" at="17,0,20,0" concept="6" trace="virtual_getShortHelp_473081947982699339#(Lorg/jetbrains/mps/openapi/language/SAbstractConcept;)Ljava/lang/String;" />
+      <node id="4307205004146976962" at="12,0,14,0" concept="5" trace="init#(Lorg/jetbrains/mps/openapi/model/SNode;)V" />
+      <node id="4307205004146976962" at="14,0,17,0" concept="5" trace="virtual_getSupportedParameters_4307205004146936444#(Lorg/jetbrains/mps/openapi/language/SAbstractConcept;)Ljava/lang/Iterable;" />
       <scope id="4307205004146976964" at="12,43,12,43" />
       <scope id="4307205004146977012" at="14,114,15,291" />
-      <scope id="7006261637496620437" at="17,94,18,53" />
-=======
-      <node id="4830115408592183139" at="15,114,16,291" concept="4" />
-      <node id="4307205004146976962" at="12,0,14,0" concept="5" trace="init#(Lorg/jetbrains/mps/openapi/model/SNode;)V" />
-      <node id="4307205004146976962" at="15,0,18,0" concept="5" trace="virtual_getSupportedParameters_4307205004146936444#(Lorg/jetbrains/mps/openapi/language/SAbstractConcept;)Ljava/lang/Iterable;" />
-      <scope id="4307205004146976964" at="12,43,12,43" />
-      <scope id="4307205004146977012" at="15,114,16,291" />
->>>>>>> bf3a2c62
       <scope id="4307205004146976962" at="12,0,14,0">
         <var name="thisNode" id="4307205004146976962" />
       </scope>
       <scope id="4307205004146976962" at="14,0,17,0">
         <var name="thisConcept" id="4307205004146976962" />
       </scope>
-<<<<<<< HEAD
-      <scope id="4307205004146976962" at="17,0,20,0">
-        <var name="thisConcept" id="4307205004146976962" />
-      </scope>
-      <unit id="4307205004146976962" at="11,0,21,0" name="jetbrains.mps.console.blCommand.behavior.ReferencesExpression_Behavior" />
-=======
-      <unit id="4307205004146976962" at="11,0,19,0" name="jetbrains.mps.console.blCommand.behavior.ReferencesExpression_Behavior" />
->>>>>>> bf3a2c62
+      <unit id="4307205004146976962" at="11,0,18,0" name="jetbrains.mps.console.blCommand.behavior.ReferencesExpression_Behavior" />
     </file>
   </root>
   <root nodeRef="r:11d950c0-cabb-4b20-860f-4f2898171c08(jetbrains.mps.console.blCommand.behavior)/5932042262275648698">
     <file name="ConsoleOperation_Behavior.java">
-<<<<<<< HEAD
       <node id="5932042262275683930" at="11,90,12,23" concept="4" />
-      <node id="5932042262275648698" at="9,0,11,0" concept="6" trace="init#(Lorg/jetbrains/mps/openapi/model/SNode;)V" />
-      <node id="5932042262275648698" at="11,0,14,0" concept="6" trace="virtual_getKind_7006261637493126084#(Lorg/jetbrains/mps/openapi/language/SAbstractConcept;)Ljava/lang/String;" />
-=======
-      <node id="5932042262275683930" at="12,90,13,23" concept="4" />
       <node id="5932042262275648698" at="9,0,11,0" concept="5" trace="init#(Lorg/jetbrains/mps/openapi/model/SNode;)V" />
-      <node id="5932042262275648698" at="12,0,15,0" concept="5" trace="virtual_getKind_7006261637493126084#(Lorg/jetbrains/mps/openapi/language/SAbstractConcept;)Ljava/lang/String;" />
->>>>>>> bf3a2c62
+      <node id="5932042262275648698" at="11,0,14,0" concept="5" trace="virtual_getKind_7006261637493126084#(Lorg/jetbrains/mps/openapi/language/SAbstractConcept;)Ljava/lang/String;" />
       <scope id="5932042262275648700" at="9,43,9,43" />
       <scope id="5932042262275683923" at="11,90,12,23" />
       <scope id="5932042262275648698" at="9,0,11,0">
@@ -587,25 +370,14 @@
   </root>
   <root nodeRef="r:11d950c0-cabb-4b20-860f-4f2898171c08(jetbrains.mps.console.blCommand.behavior)/6558068108108193352">
     <file name="ExceptionHolder_Behavior.java">
-<<<<<<< HEAD
       <node id="4221956679900513485" at="17,91,18,106" concept="3" />
       <node id="4221956679900513493" at="18,106,19,61" concept="1" />
       <node id="4221956679900513501" at="19,61,20,146" concept="3" />
       <node id="4221956679900513512" at="20,146,21,18" concept="1" />
       <node id="6558068108108282033" at="23,80,24,73" concept="4" />
-      <node id="6558068108108193352" at="15,0,17,0" concept="6" trace="init#(Lorg/jetbrains/mps/openapi/model/SNode;)V" />
-      <node id="6558068108108193352" at="23,0,26,0" concept="6" trace="virtual_canExecute_3282455643657932881#(Lorg/jetbrains/mps/openapi/model/SNode;)Z" />
-      <node id="6558068108108193352" at="17,0,23,0" concept="6" trace="virtual_execute_8517397753922085153#(Lorg/jetbrains/mps/openapi/model/SNode;Lcom/intellij/openapi/project/Project;)V" />
-=======
-      <node id="4221956679900513485" at="18,91,19,106" concept="3" />
-      <node id="4221956679900513493" at="19,106,20,61" concept="1" />
-      <node id="4221956679900513501" at="20,61,21,146" concept="3" />
-      <node id="4221956679900513512" at="21,146,22,18" concept="1" />
-      <node id="6558068108108282033" at="25,80,26,73" concept="4" />
       <node id="6558068108108193352" at="15,0,17,0" concept="5" trace="init#(Lorg/jetbrains/mps/openapi/model/SNode;)V" />
-      <node id="6558068108108193352" at="25,0,28,0" concept="5" trace="virtual_canExecute_3282455643657932881#(Lorg/jetbrains/mps/openapi/model/SNode;)Z" />
-      <node id="6558068108108193352" at="18,0,24,0" concept="5" trace="virtual_execute_8517397753922085153#(Lorg/jetbrains/mps/openapi/model/SNode;Lcom/intellij/openapi/project/Project;)V" />
->>>>>>> bf3a2c62
+      <node id="6558068108108193352" at="23,0,26,0" concept="5" trace="virtual_canExecute_3282455643657932881#(Lorg/jetbrains/mps/openapi/model/SNode;)Z" />
+      <node id="6558068108108193352" at="17,0,23,0" concept="5" trace="virtual_execute_8517397753922085153#(Lorg/jetbrains/mps/openapi/model/SNode;Lcom/intellij/openapi/project/Project;)V" />
       <scope id="6558068108108193505" at="15,43,15,43" />
       <scope id="6558068108108193832" at="23,80,24,73" />
       <scope id="6558068108108193352" at="15,0,17,0">
@@ -627,19 +399,11 @@
   </root>
   <root nodeRef="r:11d950c0-cabb-4b20-860f-4f2898171c08(jetbrains.mps.console.blCommand.behavior)/7006261637493132074">
     <file name="BLExpression_Behavior.java">
-<<<<<<< HEAD
       <node id="7006261637493132088" at="11,94,12,54" concept="4" />
       <node id="7006261637493135794" at="14,99,15,26" concept="4" />
-      <node id="7006261637493132074" at="9,0,11,0" concept="6" trace="init#(Lorg/jetbrains/mps/openapi/model/SNode;)V" />
-      <node id="7006261637493132074" at="11,0,14,0" concept="6" trace="virtual_getShortHelp_473081947982699339#(Lorg/jetbrains/mps/openapi/language/SAbstractConcept;)Ljava/lang/String;" />
-      <node id="7006261637493132074" at="14,0,17,0" concept="6" trace="virtual_getDisplayString_7006261637493126103#(Lorg/jetbrains/mps/openapi/language/SAbstractConcept;)Ljava/lang/String;" />
-=======
-      <node id="7006261637493132088" at="12,94,13,54" concept="4" />
-      <node id="7006261637493135794" at="16,99,17,26" concept="4" />
       <node id="7006261637493132074" at="9,0,11,0" concept="5" trace="init#(Lorg/jetbrains/mps/openapi/model/SNode;)V" />
-      <node id="7006261637493132074" at="12,0,15,0" concept="5" trace="virtual_getShortHelp_473081947982699339#(Lorg/jetbrains/mps/openapi/language/SAbstractConcept;)Ljava/lang/String;" />
-      <node id="7006261637493132074" at="16,0,19,0" concept="5" trace="virtual_getDisplayString_7006261637493126103#(Lorg/jetbrains/mps/openapi/language/SAbstractConcept;)Ljava/lang/String;" />
->>>>>>> bf3a2c62
+      <node id="7006261637493132074" at="11,0,14,0" concept="5" trace="virtual_getShortHelp_473081947982699339#(Lorg/jetbrains/mps/openapi/language/SAbstractConcept;)Ljava/lang/String;" />
+      <node id="7006261637493132074" at="14,0,17,0" concept="5" trace="virtual_getDisplayString_7006261637493126103#(Lorg/jetbrains/mps/openapi/language/SAbstractConcept;)Ljava/lang/String;" />
       <scope id="7006261637493132076" at="9,43,9,43" />
       <scope id="7006261637493132081" at="11,94,12,54" />
       <scope id="7006261637493135778" at="14,99,15,26" />
@@ -657,15 +421,9 @@
   </root>
   <root nodeRef="r:11d950c0-cabb-4b20-860f-4f2898171c08(jetbrains.mps.console.blCommand.behavior)/7006261637496548522">
     <file name="ConsoleExpression_Behavior.java">
-<<<<<<< HEAD
       <node id="7006261637496548544" at="11,90,12,24" concept="4" />
-      <node id="7006261637496548522" at="9,0,11,0" concept="6" trace="init#(Lorg/jetbrains/mps/openapi/model/SNode;)V" />
-      <node id="7006261637496548522" at="11,0,14,0" concept="6" trace="virtual_getKind_7006261637493126084#(Lorg/jetbrains/mps/openapi/language/SAbstractConcept;)Ljava/lang/String;" />
-=======
-      <node id="7006261637496548544" at="12,90,13,24" concept="4" />
       <node id="7006261637496548522" at="9,0,11,0" concept="5" trace="init#(Lorg/jetbrains/mps/openapi/model/SNode;)V" />
-      <node id="7006261637496548522" at="12,0,15,0" concept="5" trace="virtual_getKind_7006261637493126084#(Lorg/jetbrains/mps/openapi/language/SAbstractConcept;)Ljava/lang/String;" />
->>>>>>> bf3a2c62
+      <node id="7006261637496548522" at="11,0,14,0" concept="5" trace="virtual_getKind_7006261637493126084#(Lorg/jetbrains/mps/openapi/language/SAbstractConcept;)Ljava/lang/String;" />
       <scope id="7006261637496548524" at="9,43,9,43" />
       <scope id="7006261637496548537" at="11,90,12,24" />
       <scope id="7006261637496548522" at="9,0,11,0">
@@ -679,15 +437,9 @@
   </root>
   <root nodeRef="r:11d950c0-cabb-4b20-860f-4f2898171c08(jetbrains.mps.console.blCommand.behavior)/7006261637496586602">
     <file name="PrintExpression_Behavior.java">
-<<<<<<< HEAD
       <node id="7006261637496599738" at="11,94,12,32" concept="4" />
-      <node id="7006261637496586602" at="9,0,11,0" concept="6" trace="init#(Lorg/jetbrains/mps/openapi/model/SNode;)V" />
-      <node id="7006261637496586602" at="11,0,14,0" concept="6" trace="virtual_getShortHelp_473081947982699339#(Lorg/jetbrains/mps/openapi/language/SAbstractConcept;)Ljava/lang/String;" />
-=======
-      <node id="7006261637496599738" at="12,94,13,32" concept="4" />
       <node id="7006261637496586602" at="9,0,11,0" concept="5" trace="init#(Lorg/jetbrains/mps/openapi/model/SNode;)V" />
-      <node id="7006261637496586602" at="12,0,15,0" concept="5" trace="virtual_getShortHelp_473081947982699339#(Lorg/jetbrains/mps/openapi/language/SAbstractConcept;)Ljava/lang/String;" />
->>>>>>> bf3a2c62
+      <node id="7006261637496586602" at="11,0,14,0" concept="5" trace="virtual_getShortHelp_473081947982699339#(Lorg/jetbrains/mps/openapi/language/SAbstractConcept;)Ljava/lang/String;" />
       <scope id="7006261637496586604" at="9,43,9,43" />
       <scope id="7006261637496586609" at="11,94,12,32" />
       <scope id="7006261637496586602" at="9,0,11,0">
@@ -701,36 +453,18 @@
   </root>
   <root nodeRef="r:11d950c0-cabb-4b20-860f-4f2898171c08(jetbrains.mps.console.blCommand.behavior)/7284872370239343379">
     <file name="ProjectExpression_Behavior.java">
-<<<<<<< HEAD
       <node id="4225915845891119382" at="11,114,12,16" concept="4" />
-      <node id="7006261637496656690" at="14,94,15,29" concept="4" />
-      <node id="7284872370239343379" at="9,0,11,0" concept="6" trace="init#(Lorg/jetbrains/mps/openapi/model/SNode;)V" />
-      <node id="7284872370239343379" at="11,0,14,0" concept="6" trace="virtual_getSupportedParameters_4307205004146936444#(Lorg/jetbrains/mps/openapi/language/SAbstractConcept;)Ljava/lang/Iterable;" />
-      <node id="7284872370239343379" at="14,0,17,0" concept="6" trace="virtual_getShortHelp_473081947982699339#(Lorg/jetbrains/mps/openapi/language/SAbstractConcept;)Ljava/lang/String;" />
+      <node id="7284872370239343379" at="9,0,11,0" concept="5" trace="init#(Lorg/jetbrains/mps/openapi/model/SNode;)V" />
+      <node id="7284872370239343379" at="11,0,14,0" concept="5" trace="virtual_getSupportedParameters_4307205004146936444#(Lorg/jetbrains/mps/openapi/language/SAbstractConcept;)Ljava/lang/Iterable;" />
       <scope id="7284872370239343381" at="9,43,9,43" />
       <scope id="7284872370239343433" at="11,114,12,16" />
-      <scope id="7006261637496656676" at="14,94,15,29" />
-=======
-      <node id="4225915845891119382" at="12,114,13,16" concept="4" />
-      <node id="7284872370239343379" at="9,0,11,0" concept="5" trace="init#(Lorg/jetbrains/mps/openapi/model/SNode;)V" />
-      <node id="7284872370239343379" at="12,0,15,0" concept="5" trace="virtual_getSupportedParameters_4307205004146936444#(Lorg/jetbrains/mps/openapi/language/SAbstractConcept;)Ljava/lang/Iterable;" />
-      <scope id="7284872370239343381" at="9,43,9,43" />
-      <scope id="7284872370239343433" at="12,114,13,16" />
->>>>>>> bf3a2c62
       <scope id="7284872370239343379" at="9,0,11,0">
         <var name="thisNode" id="7284872370239343379" />
       </scope>
       <scope id="7284872370239343379" at="11,0,14,0">
         <var name="thisConcept" id="7284872370239343379" />
       </scope>
-<<<<<<< HEAD
-      <scope id="7284872370239343379" at="14,0,17,0">
-        <var name="thisConcept" id="7284872370239343379" />
-      </scope>
-      <unit id="7284872370239343379" at="8,0,18,0" name="jetbrains.mps.console.blCommand.behavior.ProjectExpression_Behavior" />
-=======
-      <unit id="7284872370239343379" at="8,0,16,0" name="jetbrains.mps.console.blCommand.behavior.ProjectExpression_Behavior" />
->>>>>>> bf3a2c62
+      <unit id="7284872370239343379" at="8,0,15,0" name="jetbrains.mps.console.blCommand.behavior.ProjectExpression_Behavior" />
     </file>
   </root>
 </debug-info>
