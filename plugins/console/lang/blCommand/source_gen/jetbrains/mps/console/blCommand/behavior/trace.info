--- conflicted
+++ resolved
@@ -103,13 +103,12 @@
   </root>
   <root nodeRef="r:11d950c0-cabb-4b20-860f-4f2898171c08(jetbrains.mps.console.blCommand.behavior)/2699636778858778743">
     <file name="BLCommand_Behavior.java">
-<<<<<<< HEAD
       <node id="2699636778858790466" at="18,80,19,47" concept="4" />
       <node id="2699636778858790750" at="21,69,22,61" concept="4" />
       <node id="2699636778858876361" at="24,91,25,48" concept="3" />
       <node id="2699636778858878821" at="25,48,26,84" concept="1" />
       <node id="2699636778858801153" at="26,84,27,18" concept="4" />
-      <node id="7006261637493130861" at="29,94,30,36" concept="4" />
+      <node id="7006261637493130861" at="29,94,30,38" concept="4" />
       <node id="7006261637493131792" at="32,99,33,30" concept="4" />
       <node id="2699636778858790492" at="35,60,36,63" concept="3" />
       <node id="2699636778858790492" at="36,63,37,30" concept="3" />
@@ -122,26 +121,6 @@
       <node id="2699636778858912197" at="43,30,44,138" concept="1" />
       <node id="2699636778858912197" at="44,138,45,242" concept="1" />
       <node id="2699636778858912197" at="45,242,46,24" concept="4" />
-=======
-      <node id="2699636778858790466" at="19,80,20,47" concept="4" />
-      <node id="2699636778858790750" at="23,69,24,61" concept="4" />
-      <node id="2699636778858876361" at="27,91,28,48" concept="3" />
-      <node id="2699636778858878821" at="28,48,29,84" concept="1" />
-      <node id="2699636778858801153" at="29,84,30,18" concept="4" />
-      <node id="7006261637493130861" at="33,94,34,38" concept="4" />
-      <node id="7006261637493131792" at="37,99,38,30" concept="4" />
-      <node id="2699636778858790492" at="41,60,42,63" concept="3" />
-      <node id="2699636778858790492" at="42,63,43,30" concept="3" />
-      <node id="2699636778858790492" at="43,30,44,132" concept="0" />
-      <node id="2699636778858790492" at="43,30,44,132" concept="0" />
-      <node id="2699636778858790492" at="43,30,44,132" concept="1" />
-      <node id="2699636778858790492" at="44,132,45,24" concept="4" />
-      <node id="2699636778858912197" at="48,62,49,63" concept="3" />
-      <node id="2699636778858912197" at="49,63,50,30" concept="3" />
-      <node id="2699636778858912197" at="50,30,51,138" concept="1" />
-      <node id="2699636778858912197" at="51,138,52,242" concept="1" />
-      <node id="2699636778858912197" at="52,242,53,24" concept="4" />
->>>>>>> 990ec643
       <node id="2699636778858778743" at="16,0,18,0" concept="5" trace="init#(Lorg/jetbrains/mps/openapi/model/SNode;)V" />
       <node id="2699636778858912197" at="43,30,45,242" concept="0" />
       <node id="2699636778858912197" at="43,30,45,242" concept="0" />
@@ -153,19 +132,11 @@
       <node id="2699636778858790492" at="35,0,41,0" concept="5" trace="_quotation_createNode_1tnz54_a0a0#()Lorg/jetbrains/mps/openapi/model/SNode;" />
       <node id="2699636778858912197" at="41,0,48,0" concept="5" trace="_quotation_createNode_1tnz54_a0a1a2#()Lorg/jetbrains/mps/openapi/model/SNode;" />
       <scope id="2699636778858778896" at="16,43,16,43" />
-<<<<<<< HEAD
       <scope id="2699636778858779397" at="18,80,19,47" />
       <scope id="2699636778858779403" at="21,69,22,61" />
-      <scope id="7006261637493130711" at="29,94,30,36" />
+      <scope id="7006261637493130711" at="29,94,30,38" />
       <scope id="7006261637493131068" at="32,99,33,30" />
       <scope id="2699636778858790492" at="37,30,38,132" />
-=======
-      <scope id="2699636778858779397" at="19,80,20,47" />
-      <scope id="2699636778858779403" at="23,69,24,61" />
-      <scope id="7006261637493130711" at="33,94,34,38" />
-      <scope id="7006261637493131068" at="37,99,38,30" />
-      <scope id="2699636778858790492" at="43,30,44,132" />
->>>>>>> 990ec643
       <scope id="2699636778858778743" at="16,0,18,0">
         <var name="thisNode" id="2699636778858778743" />
       </scope>
@@ -203,24 +174,14 @@
   </root>
   <root nodeRef="r:11d950c0-cabb-4b20-860f-4f2898171c08(jetbrains.mps.console.blCommand.behavior)/4225915845891288151">
     <file name="ShowExpression_Behavior.java">
-<<<<<<< HEAD
       <node id="4225915845891288167" at="11,100,12,16" concept="4" />
-      <node id="7006261637496577698" at="14,94,15,77" concept="4" />
-=======
-      <node id="4225915845891288167" at="12,100,13,16" concept="4" />
-      <node id="7006261637496577698" at="16,94,17,87" concept="4" />
->>>>>>> 990ec643
+      <node id="7006261637496577698" at="14,94,15,87" concept="4" />
       <node id="4225915845891288151" at="9,0,11,0" concept="5" trace="init#(Lorg/jetbrains/mps/openapi/model/SNode;)V" />
       <node id="4225915845891288151" at="11,0,14,0" concept="5" trace="virtual_legalAsStatement_1262430001741498032#(Lorg/jetbrains/mps/openapi/language/SAbstractConcept;)Z" />
       <node id="4225915845891288151" at="14,0,17,0" concept="5" trace="virtual_getShortHelp_473081947982699339#(Lorg/jetbrains/mps/openapi/language/SAbstractConcept;)Ljava/lang/String;" />
       <scope id="4225915845891288153" at="9,43,9,43" />
-<<<<<<< HEAD
       <scope id="4225915845891288157" at="11,100,12,16" />
-      <scope id="7006261637496568945" at="14,94,15,77" />
-=======
-      <scope id="4225915845891288157" at="12,100,13,16" />
-      <scope id="7006261637496568945" at="16,94,17,87" />
->>>>>>> 990ec643
+      <scope id="7006261637496568945" at="14,94,15,87" />
       <scope id="4225915845891288151" at="9,0,11,0">
         <var name="thisNode" id="4225915845891288151" />
       </scope>
@@ -251,24 +212,14 @@
   </root>
   <root nodeRef="r:11d950c0-cabb-4b20-860f-4f2898171c08(jetbrains.mps.console.blCommand.behavior)/4307205004146936308">
     <file name="UsagesExpression_Behavior.java">
-<<<<<<< HEAD
       <node id="4830115408592187701" at="14,114,15,145" concept="4" />
-      <node id="1433263869219693597" at="17,94,18,271" concept="4" />
-=======
-      <node id="4830115408592187701" at="15,114,16,145" concept="4" />
-      <node id="1433263869219693597" at="19,94,20,275" concept="4" />
->>>>>>> 990ec643
+      <node id="1433263869219693597" at="17,94,18,275" concept="4" />
       <node id="4307205004146936308" at="12,0,14,0" concept="5" trace="init#(Lorg/jetbrains/mps/openapi/model/SNode;)V" />
       <node id="4307205004146936308" at="14,0,17,0" concept="5" trace="virtual_getSupportedParameters_4307205004146936444#(Lorg/jetbrains/mps/openapi/language/SAbstractConcept;)Ljava/lang/Iterable;" />
       <node id="4307205004146936308" at="17,0,20,0" concept="5" trace="virtual_getHelpPage_7006261637493125297#(Lorg/jetbrains/mps/openapi/language/SAbstractConcept;)Ljava/lang/String;" />
       <scope id="4307205004146936310" at="12,43,12,43" />
-<<<<<<< HEAD
       <scope id="4307205004146983753" at="14,114,15,145" />
-      <scope id="1433263869220246216" at="17,94,18,271" />
-=======
-      <scope id="4307205004146983753" at="15,114,16,145" />
-      <scope id="1433263869220246216" at="19,94,20,275" />
->>>>>>> 990ec643
+      <scope id="1433263869220246216" at="17,94,18,275" />
       <scope id="4307205004146936308" at="12,0,14,0">
         <var name="thisNode" id="4307205004146936308" />
       </scope>
@@ -283,21 +234,12 @@
   </root>
   <root nodeRef="r:11d950c0-cabb-4b20-860f-4f2898171c08(jetbrains.mps.console.blCommand.behavior)/4307205004146945906">
     <file name="QueryExpression_Behavior.java">
-<<<<<<< HEAD
       <node id="4225915845891111332" at="16,100,17,16" concept="4" />
       <node id="1433263869219709154" at="19,94,20,46" concept="3" />
-      <node id="1433263869219780383" at="21,449,22,71" concept="1" />
+      <node id="1433263869219780383" at="21,449,22,98" concept="1" />
       <node id="1433263869219777969" at="24,459,25,81" concept="1" />
-      <node id="1433263869219798899" at="26,12,27,72" concept="1" />
+      <node id="1433263869219798899" at="26,12,27,76" concept="1" />
       <node id="1433263869219766829" at="28,5,29,18" concept="4" />
-=======
-      <node id="4225915845891111332" at="17,100,18,16" concept="4" />
-      <node id="1433263869219709154" at="21,94,22,46" concept="3" />
-      <node id="1433263869219780383" at="23,449,24,98" concept="1" />
-      <node id="1433263869219777969" at="26,459,27,81" concept="1" />
-      <node id="1433263869219798899" at="28,12,29,76" concept="1" />
-      <node id="1433263869219766829" at="30,5,31,18" concept="4" />
->>>>>>> 990ec643
       <node id="4307205004146945906" at="14,0,16,0" concept="5" trace="init#(Lorg/jetbrains/mps/openapi/model/SNode;)V" />
       <node id="1433263869219798588" at="26,10,28,5" concept="0" />
       <node id="4307205004146945906" at="16,0,19,0" concept="5" trace="virtual_legalAsStatement_1262430001741498032#(Lorg/jetbrains/mps/openapi/language/SAbstractConcept;)Z" />
@@ -305,17 +247,10 @@
       <node id="1433263869219703458" at="23,5,28,5" concept="2" />
       <node id="4307205004146945906" at="19,0,31,0" concept="5" trace="virtual_getHelpPage_7006261637493125297#(Lorg/jetbrains/mps/openapi/language/SAbstractConcept;)Ljava/lang/String;" />
       <scope id="4307205004146945908" at="14,43,14,43" />
-<<<<<<< HEAD
       <scope id="4225915845891111311" at="16,100,17,16" />
-      <scope id="1433263869219780382" at="21,449,22,71" />
+      <scope id="1433263869219780382" at="21,449,22,98" />
       <scope id="1433263869219703459" at="24,459,25,81" />
-      <scope id="1433263869219798589" at="26,12,27,72" />
-=======
-      <scope id="4225915845891111311" at="17,100,18,16" />
-      <scope id="1433263869219780382" at="23,449,24,98" />
-      <scope id="1433263869219703459" at="26,459,27,81" />
-      <scope id="1433263869219798589" at="28,12,29,76" />
->>>>>>> 990ec643
+      <scope id="1433263869219798589" at="26,12,27,76" />
       <scope id="4307205004146945906" at="14,0,16,0">
         <var name="thisNode" id="4307205004146945906" />
       </scope>
@@ -381,24 +316,14 @@
   </root>
   <root nodeRef="r:11d950c0-cabb-4b20-860f-4f2898171c08(jetbrains.mps.console.blCommand.behavior)/4307205004146970004">
     <file name="InstancesExpression_Behavior.java">
-<<<<<<< HEAD
       <node id="4830115408592075796" at="14,114,15,145" concept="4" />
-      <node id="1433263869220247007" at="17,94,18,271" concept="4" />
-=======
-      <node id="4830115408592075796" at="15,114,16,145" concept="4" />
-      <node id="1433263869220247007" at="19,94,20,275" concept="4" />
->>>>>>> 990ec643
+      <node id="1433263869220247007" at="17,94,18,275" concept="4" />
       <node id="4307205004146970004" at="12,0,14,0" concept="5" trace="init#(Lorg/jetbrains/mps/openapi/model/SNode;)V" />
       <node id="4307205004146970004" at="14,0,17,0" concept="5" trace="virtual_getSupportedParameters_4307205004146936444#(Lorg/jetbrains/mps/openapi/language/SAbstractConcept;)Ljava/lang/Iterable;" />
       <node id="4307205004146970004" at="17,0,20,0" concept="5" trace="virtual_getHelpPage_7006261637493125297#(Lorg/jetbrains/mps/openapi/language/SAbstractConcept;)Ljava/lang/String;" />
       <scope id="4307205004146970006" at="12,43,12,43" />
-<<<<<<< HEAD
       <scope id="4307205004146970054" at="14,114,15,145" />
-      <scope id="1433263869220247006" at="17,94,18,271" />
-=======
-      <scope id="4307205004146970054" at="15,114,16,145" />
-      <scope id="1433263869220247006" at="19,94,20,275" />
->>>>>>> 990ec643
+      <scope id="1433263869220247006" at="17,94,18,275" />
       <scope id="4307205004146970004" at="12,0,14,0">
         <var name="thisNode" id="4307205004146970004" />
       </scope>
@@ -474,24 +399,14 @@
   </root>
   <root nodeRef="r:11d950c0-cabb-4b20-860f-4f2898171c08(jetbrains.mps.console.blCommand.behavior)/7006261637493132074">
     <file name="BLExpression_Behavior.java">
-<<<<<<< HEAD
-      <node id="7006261637493132088" at="11,94,12,54" concept="4" />
+      <node id="7006261637493132088" at="11,94,12,57" concept="4" />
       <node id="7006261637493135794" at="14,99,15,26" concept="4" />
-=======
-      <node id="7006261637493132088" at="12,94,13,57" concept="4" />
-      <node id="7006261637493135794" at="16,99,17,26" concept="4" />
->>>>>>> 990ec643
       <node id="7006261637493132074" at="9,0,11,0" concept="5" trace="init#(Lorg/jetbrains/mps/openapi/model/SNode;)V" />
       <node id="7006261637493132074" at="11,0,14,0" concept="5" trace="virtual_getShortHelp_473081947982699339#(Lorg/jetbrains/mps/openapi/language/SAbstractConcept;)Ljava/lang/String;" />
       <node id="7006261637493132074" at="14,0,17,0" concept="5" trace="virtual_getDisplayString_7006261637493126103#(Lorg/jetbrains/mps/openapi/language/SAbstractConcept;)Ljava/lang/String;" />
       <scope id="7006261637493132076" at="9,43,9,43" />
-<<<<<<< HEAD
-      <scope id="7006261637493132081" at="11,94,12,54" />
+      <scope id="7006261637493132081" at="11,94,12,57" />
       <scope id="7006261637493135778" at="14,99,15,26" />
-=======
-      <scope id="7006261637493132081" at="12,94,13,57" />
-      <scope id="7006261637493135778" at="16,99,17,26" />
->>>>>>> 990ec643
       <scope id="7006261637493132074" at="9,0,11,0">
         <var name="thisNode" id="7006261637493132074" />
       </scope>
@@ -522,19 +437,11 @@
   </root>
   <root nodeRef="r:11d950c0-cabb-4b20-860f-4f2898171c08(jetbrains.mps.console.blCommand.behavior)/7006261637496586602">
     <file name="PrintExpression_Behavior.java">
-<<<<<<< HEAD
-      <node id="7006261637496599738" at="11,94,12,32" concept="4" />
-=======
-      <node id="7006261637496599738" at="12,94,13,43" concept="4" />
->>>>>>> 990ec643
+      <node id="7006261637496599738" at="11,94,12,43" concept="4" />
       <node id="7006261637496586602" at="9,0,11,0" concept="5" trace="init#(Lorg/jetbrains/mps/openapi/model/SNode;)V" />
       <node id="7006261637496586602" at="11,0,14,0" concept="5" trace="virtual_getShortHelp_473081947982699339#(Lorg/jetbrains/mps/openapi/language/SAbstractConcept;)Ljava/lang/String;" />
       <scope id="7006261637496586604" at="9,43,9,43" />
-<<<<<<< HEAD
-      <scope id="7006261637496586609" at="11,94,12,32" />
-=======
-      <scope id="7006261637496586609" at="12,94,13,43" />
->>>>>>> 990ec643
+      <scope id="7006261637496586609" at="11,94,12,43" />
       <scope id="7006261637496586602" at="9,0,11,0">
         <var name="thisNode" id="7006261637496586602" />
       </scope>
