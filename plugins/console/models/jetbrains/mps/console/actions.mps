<?xml version="1.0" encoding="UTF-8"?>
<model ref="r:ab572aa6-6e4f-43f3-8bc9-ad4a8ae29372(jetbrains.mps.console.actions)">
  <persistence version="9" />
  <debugInfo>
    <lang id="443f4c36-fcf5-4eb6-9500-8d06ed259e3e" name="jetbrains.mps.baseLanguage.classifiers" />
    <lang id="28f9e497-3b42-4291-aeba-0a1039153ab1" name="jetbrains.mps.lang.plugin" />
    <lang id="f3061a53-9226-4cc5-a443-f952ceaf5816" name="jetbrains.mps.baseLanguage" />
    <lang id="ceab5195-25ea-4f22-9b92-103b95ca8c0c" name="jetbrains.mps.lang.core" />
    <lang id="83888646-71ce-4f1c-9c53-c54016f6ad4f" name="jetbrains.mps.baseLanguage.collections" />
    <lang id="fd392034-7849-419d-9071-12563d152375" name="jetbrains.mps.baseLanguage.closures" />
    <lang id="7866978e-a0f0-4cc7-81bc-4d213d9375e1" name="jetbrains.mps.lang.smodel" />
    <model ref="r:359b1d2b-77c4-46df-9bf2-b25cbea32254(jetbrains.mps.console.base.structure)" name="jetbrains.mps.console.base.structure" />
    <model ref="r:1754cb33-73c2-441d-96bc-93a7824726e7(jetbrains.mps.console.base.behavior)" name="jetbrains.mps.console.base.behavior" />
    <model ref="r:9832fb5f-2578-4b58-8014-a5de79da988e(jetbrains.mps.ide.editor.actions)" name="jetbrains.mps.ide.editor.actions" />
    <model ref="f:java_stub#742f6602-5a2f-4313-aa6e-ae1cd4ffdc61#jetbrains.mps.ide.actions(MPS.Platform/jetbrains.mps.ide.actions@java_stub)" name="jetbrains.mps.ide.actions@java_stub" />
    <model ref="f:java_stub#6354ebe7-c22a-4a0f-ac54-50b52ab9b065#java.util(JDK/java.util@java_stub)" name="java.util@java_stub" />
    <model ref="f:java_stub#498d89d2-c2e9-11e2-ad49-6cf049e62fe5#com.intellij.openapi.actionSystem(MPS.IDEA/com.intellij.openapi.actionSystem@java_stub)" name="com.intellij.openapi.actionSystem@java_stub" />
    <model ref="r:de40a5a4-f08c-4c67-ac43-e1f5c384f7d6(jetbrains.mps.console.tool)" name="jetbrains.mps.console.tool" />
    <model ref="f:java_stub#742f6602-5a2f-4313-aa6e-ae1cd4ffdc61#jetbrains.mps.workbench.action(MPS.Platform/jetbrains.mps.workbench.action@java_stub)" name="jetbrains.mps.workbench.action@java_stub" />
<<<<<<< HEAD
    <model ref="1ed103c3-3aa6-49b7-9c21-6765ee11f224/f:java_stub#1ed103c3-3aa6-49b7-9c21-6765ee11f224#jetbrains.mps.editor.runtime.cells(MPS.Editor/jetbrains.mps.editor.runtime.cells@java_stub)" name="jetbrains.mps.editor.runtime.cells@java_stub" />
=======
>>>>>>> 62639e37
    <concept id="443f4c36-fcf5-4eb6-9500-8d06ed259e3e/1205752633985" name="jetbrains.mps.baseLanguage.classifiers.structure.ThisClassifierExpression" />
    <concept id="28f9e497-3b42-4291-aeba-0a1039153ab1/1203083511112" name="jetbrains.mps.lang.plugin.structure.ExecuteBlock" />
    <concept id="7866978e-a0f0-4cc7-81bc-4d213d9375e1/1139621453865" name="jetbrains.mps.lang.smodel.structure.Node_IsInstanceOfOperation" />
    <concept id="28f9e497-3b42-4291-aeba-0a1039153ab1/1203082903663" name="jetbrains.mps.lang.plugin.structure.ConceptFunctionParameter_AnActionEvent" />
    <concept id="28f9e497-3b42-4291-aeba-0a1039153ab1/1205681243813" name="jetbrains.mps.lang.plugin.structure.IsApplicableBlock" />
    <concept id="fd392034-7849-419d-9071-12563d152375/1225797177491" name="jetbrains.mps.baseLanguage.closures.structure.InvokeFunctionOperation" />
    <concept id="28f9e497-3b42-4291-aeba-0a1039153ab1/1207145163717" name="jetbrains.mps.lang.plugin.structure.ElementListContents" />
    <concept id="f3061a53-9226-4cc5-a443-f952ceaf5816/1107535904670" name="jetbrains.mps.baseLanguage.structure.ClassifierType" />
    <concept id="f3061a53-9226-4cc5-a443-f952ceaf5816/7812454656619025412" name="jetbrains.mps.baseLanguage.structure.LocalMethodCall" />
    <concept id="28f9e497-3b42-4291-aeba-0a1039153ab1/3205778618063718746" name="jetbrains.mps.lang.plugin.structure.IdeaConfigurationXml" />
    <concept id="7866978e-a0f0-4cc7-81bc-4d213d9375e1/1179409122411" name="jetbrains.mps.lang.smodel.structure.Node_ConceptMethodCall" />
    <concept id="f3061a53-9226-4cc5-a443-f952ceaf5816/1465982738277781862" name="jetbrains.mps.baseLanguage.structure.PlaceholderMember" />
    <concept id="28f9e497-3b42-4291-aeba-0a1039153ab1/1203088046679" name="jetbrains.mps.lang.plugin.structure.ActionInstance" />
    <concept id="28f9e497-3b42-4291-aeba-0a1039153ab1/1203071646776" name="jetbrains.mps.lang.plugin.structure.ActionDeclaration" />
    <concept id="f3061a53-9226-4cc5-a443-f952ceaf5816/1068581242878" name="jetbrains.mps.baseLanguage.structure.ReturnStatement" />
    <concept id="f3061a53-9226-4cc5-a443-f952ceaf5816/1068580123140" name="jetbrains.mps.baseLanguage.structure.ConstructorDeclaration" />
    <concept id="f3061a53-9226-4cc5-a443-f952ceaf5816/1081256982272" name="jetbrains.mps.baseLanguage.structure.InstanceOfExpression" />
    <concept id="f3061a53-9226-4cc5-a443-f952ceaf5816/1068580123152" name="jetbrains.mps.baseLanguage.structure.EqualsExpression" />
    <concept id="f3061a53-9226-4cc5-a443-f952ceaf5816/1197027756228" name="jetbrains.mps.baseLanguage.structure.DotExpression" />
    <concept id="f3061a53-9226-4cc5-a443-f952ceaf5816/1202948039474" name="jetbrains.mps.baseLanguage.structure.InstanceMethodCallOperation" />
    <concept id="f3061a53-9226-4cc5-a443-f952ceaf5816/1068581517677" name="jetbrains.mps.baseLanguage.structure.VoidType" />
    <concept id="83888646-71ce-4f1c-9c53-c54016f6ad4f/1197683403723" name="jetbrains.mps.baseLanguage.collections.structure.MapType" />
    <concept id="fd392034-7849-419d-9071-12563d152375/1199542442495" name="jetbrains.mps.baseLanguage.closures.structure.FunctionType" />
    <concept id="f3061a53-9226-4cc5-a443-f952ceaf5816/1070533707846" name="jetbrains.mps.baseLanguage.structure.StaticFieldReference" />
    <concept id="f3061a53-9226-4cc5-a443-f952ceaf5816/1145552977093" name="jetbrains.mps.baseLanguage.structure.GenericNewExpression" />
    <concept id="f3061a53-9226-4cc5-a443-f952ceaf5816/1068580123136" name="jetbrains.mps.baseLanguage.structure.StatementList" />
    <concept id="f3061a53-9226-4cc5-a443-f952ceaf5816/1116615150612" name="jetbrains.mps.baseLanguage.structure.ClassifierClassExpression" />
    <concept id="f3061a53-9226-4cc5-a443-f952ceaf5816/1080120340718" name="jetbrains.mps.baseLanguage.structure.AndExpression" />
    <concept id="28f9e497-3b42-4291-aeba-0a1039153ab1/1217252042208" name="jetbrains.mps.lang.plugin.structure.ActionDataParameterDeclaration" />
<<<<<<< HEAD
    <concept id="f3061a53-9226-4cc5-a443-f952ceaf5816/1081516740877" name="jetbrains.mps.baseLanguage.structure.NotExpression" />
=======
>>>>>>> 62639e37
    <concept id="83888646-71ce-4f1c-9c53-c54016f6ad4f/1197932370469" name="jetbrains.mps.baseLanguage.collections.structure.MapElement" />
    <concept id="f3061a53-9226-4cc5-a443-f952ceaf5816/1070534058343" name="jetbrains.mps.baseLanguage.structure.NullLiteral" />
    <concept id="7866978e-a0f0-4cc7-81bc-4d213d9375e1/1138055754698" name="jetbrains.mps.lang.smodel.structure.SNodeType" />
    <concept id="f3061a53-9226-4cc5-a443-f952ceaf5816/1146644602865" name="jetbrains.mps.baseLanguage.structure.PublicVisibility" />
    <concept id="f3061a53-9226-4cc5-a443-f952ceaf5816/1081236700937" name="jetbrains.mps.baseLanguage.structure.StaticMethodCall" />
    <concept id="f3061a53-9226-4cc5-a443-f952ceaf5816/1068580123165" name="jetbrains.mps.baseLanguage.structure.InstanceMethodDeclaration" />
    <concept id="f3061a53-9226-4cc5-a443-f952ceaf5816/1070534934090" name="jetbrains.mps.baseLanguage.structure.CastExpression" />
    <concept id="f3061a53-9226-4cc5-a443-f952ceaf5816/1212685548494" name="jetbrains.mps.baseLanguage.structure.ClassCreator" />
    <concept id="f3061a53-9226-4cc5-a443-f952ceaf5816/1068498886294" name="jetbrains.mps.baseLanguage.structure.AssignmentExpression" />
    <concept id="f3061a53-9226-4cc5-a443-f952ceaf5816/1068580123155" name="jetbrains.mps.baseLanguage.structure.ExpressionStatement" />
    <concept id="f3061a53-9226-4cc5-a443-f952ceaf5816/1068498886296" name="jetbrains.mps.baseLanguage.structure.VariableReference" />
    <concept id="f3061a53-9226-4cc5-a443-f952ceaf5816/1068580123159" name="jetbrains.mps.baseLanguage.structure.IfStatement" />
    <concept id="f3061a53-9226-4cc5-a443-f952ceaf5816/1081236700938" name="jetbrains.mps.baseLanguage.structure.StaticMethodDeclaration" />
    <concept id="f3061a53-9226-4cc5-a443-f952ceaf5816/1068498886292" name="jetbrains.mps.baseLanguage.structure.ParameterDeclaration" />
    <concept id="fd392034-7849-419d-9071-12563d152375/1199569711397" name="jetbrains.mps.baseLanguage.closures.structure.ClosureLiteral" />
    <concept id="7866978e-a0f0-4cc7-81bc-4d213d9375e1/1177026924588" name="jetbrains.mps.lang.smodel.structure.RefConcept_Reference" />
    <concept id="28f9e497-3b42-4291-aeba-0a1039153ab1/1217252428768" name="jetbrains.mps.lang.plugin.structure.ActionDataParameterReferenceOperation" />
    <concept id="f3061a53-9226-4cc5-a443-f952ceaf5816/1068390468200" name="jetbrains.mps.baseLanguage.structure.FieldDeclaration" />
    <concept id="f3061a53-9226-4cc5-a443-f952ceaf5816/1079359253375" name="jetbrains.mps.baseLanguage.structure.ParenthesizedExpression" />
    <concept id="f3061a53-9226-4cc5-a443-f952ceaf5816/1068390468198" name="jetbrains.mps.baseLanguage.structure.ClassConcept" />
    <concept id="28f9e497-3b42-4291-aeba-0a1039153ab1/5538333046911348654" name="jetbrains.mps.lang.plugin.structure.RequiredCondition" />
    <concept id="28f9e497-3b42-4291-aeba-0a1039153ab1/331224023792854814" name="jetbrains.mps.lang.plugin.structure.IdeaActionsDescriptor" />
    <concept id="28f9e497-3b42-4291-aeba-0a1039153ab1/1203092361741" name="jetbrains.mps.lang.plugin.structure.ModificationStatement" />
    <concept id="7866978e-a0f0-4cc7-81bc-4d213d9375e1/1140137987495" name="jetbrains.mps.lang.smodel.structure.SNodeTypeCastExpression" />
    <concept id="28f9e497-3b42-4291-aeba-0a1039153ab1/331224023792854815" name="jetbrains.mps.lang.plugin.structure.ActionGroupRef" />
    <concept id="f3061a53-9226-4cc5-a443-f952ceaf5816/1146644623116" name="jetbrains.mps.baseLanguage.structure.PrivateVisibility" />
    <concept id="f3061a53-9226-4cc5-a443-f952ceaf5816/1070462154015" name="jetbrains.mps.baseLanguage.structure.StaticFieldDeclaration" />
    <concept id="28f9e497-3b42-4291-aeba-0a1039153ab1/1203087890642" name="jetbrains.mps.lang.plugin.structure.ActionGroupDeclaration" />
    <property id="f3061a53-9226-4cc5-a443-f952ceaf5816/1068580123132/1181808852946" name="isFinal" />
    <property id="f3061a53-9226-4cc5-a443-f952ceaf5816/1068431474542/1176718929932" name="isFinal" />
    <property id="f3061a53-9226-4cc5-a443-f952ceaf5816/1068580123165/1178608670077" name="isAbstract" />
    <property id="28f9e497-3b42-4291-aeba-0a1039153ab1/1203087890642/1217005992861" name="isInvisibleWhenDisabled" />
    <property id="f3061a53-9226-4cc5-a443-f952ceaf5816/1068390468200/8606350594693632173" name="isTransient" />
    <property id="f3061a53-9226-4cc5-a443-f952ceaf5816/1068390468200/1240249534625" name="isVolatile" />
    <property id="28f9e497-3b42-4291-aeba-0a1039153ab1/1203087890642/6368583333374291912" name="isPluginXmlGroup" />
    <property id="f3061a53-9226-4cc5-a443-f952ceaf5816/1224848483129/1224848525476" name="isDeprecated" />
    <property id="f3061a53-9226-4cc5-a443-f952ceaf5816/1068580123132/4276006055363816570" name="isSynchronized" />
    <property id="28f9e497-3b42-4291-aeba-0a1039153ab1/1203087890642/1204991940915" name="caption" />
    <property id="28f9e497-3b42-4291-aeba-0a1039153ab1/1203071646776/1211298967294" name="outsideCommandExecution" />
    <property id="28f9e497-3b42-4291-aeba-0a1039153ab1/1203071646776/1205250923097" name="caption" />
    <property id="ceab5195-25ea-4f22-9b92-103b95ca8c0c/1169194658468/1169194664001" name="name" />
    <refRole id="f3061a53-9226-4cc5-a443-f952ceaf5816/1081236700937/1144433194310" name="classConcept" />
    <refRole id="28f9e497-3b42-4291-aeba-0a1039153ab1/1203092361741/1204992316090" name="point" />
    <refRole id="7866978e-a0f0-4cc7-81bc-4d213d9375e1/1177026924588/1177026940964" name="conceptDeclaration" />
    <refRole id="28f9e497-3b42-4291-aeba-0a1039153ab1/1203092361741/1203092736097" name="modifiedGroup" />
    <refRole id="28f9e497-3b42-4291-aeba-0a1039153ab1/1203088046679/1203088061055" name="action" />
    <refRole id="443f4c36-fcf5-4eb6-9500-8d06ed259e3e/1205756064662/1205756909548" name="member" />
    <refRole id="f3061a53-9226-4cc5-a443-f952ceaf5816/1204053956946/1068499141037" name="baseMethodDeclaration" />
    <refRole id="28f9e497-3b42-4291-aeba-0a1039153ab1/1217252042208/1217252646389" name="key" />
    <refRole id="f3061a53-9226-4cc5-a443-f952ceaf5816/1070533707846/1144433057691" name="classifier" />
    <refRole id="7866978e-a0f0-4cc7-81bc-4d213d9375e1/1138055754698/1138405853777" name="concept" />
    <refRole id="f3061a53-9226-4cc5-a443-f952ceaf5816/1116615150612/1116615189566" name="classifier" />
    <refRole id="f3061a53-9226-4cc5-a443-f952ceaf5816/1068498886296/1068581517664" name="variableDeclaration" />
    <refRole id="f3061a53-9226-4cc5-a443-f952ceaf5816/1107535904670/1107535924139" name="classifier" />
    <refRole id="28f9e497-3b42-4291-aeba-0a1039153ab1/331224023792854815/331224023792854816" name="group" />
    <refRole id="7866978e-a0f0-4cc7-81bc-4d213d9375e1/1140137987495/1140138128738" name="concept" />
    <childRole id="28f9e497-3b42-4291-aeba-0a1039153ab1/331224023792854814/331224023792854818" name="actionGroups" />
    <childRole id="f3061a53-9226-4cc5-a443-f952ceaf5816/1137021947720/1137022507850" name="body" />
    <childRole id="f3061a53-9226-4cc5-a443-f952ceaf5816/1081773326031/1081773367580" name="leftExpression" />
    <childRole id="f3061a53-9226-4cc5-a443-f952ceaf5816/1107461130800/5375687026011219971" name="member" />
    <childRole id="f3061a53-9226-4cc5-a443-f952ceaf5816/1068580123132/1068580123133" name="returnType" />
    <childRole id="f3061a53-9226-4cc5-a443-f952ceaf5816/1068580123132/1068580123135" name="body" />
    <childRole id="f3061a53-9226-4cc5-a443-f952ceaf5816/1081773326031/1081773367579" name="rightExpression" />
    <childRole id="f3061a53-9226-4cc5-a443-f952ceaf5816/1068580123132/1068580123134" name="parameter" />
    <childRole id="f3061a53-9226-4cc5-a443-f952ceaf5816/1204053956946/1068499141038" name="actualArgument" />
    <childRole id="28f9e497-3b42-4291-aeba-0a1039153ab1/1203071646776/1203083196627" name="updateBlock" />
    <childRole id="fd392034-7849-419d-9071-12563d152375/1199569711397/1199569916463" name="body" />
    <childRole id="28f9e497-3b42-4291-aeba-0a1039153ab1/1203071646776/1203083461638" name="executeFunction" />
    <childRole id="f3061a53-9226-4cc5-a443-f952ceaf5816/1070534934090/1070534934092" name="expression" />
    <childRole id="28f9e497-3b42-4291-aeba-0a1039153ab1/1203071646776/1217413222820" name="parameter" />
    <childRole id="f3061a53-9226-4cc5-a443-f952ceaf5816/1068580123159/1068580123161" name="ifTrue" />
    <childRole id="f3061a53-9226-4cc5-a443-f952ceaf5816/1070534934090/1070534934091" name="type" />
    <childRole id="f3061a53-9226-4cc5-a443-f952ceaf5816/1068580123159/1068580123160" name="condition" />
    <childRole id="83888646-71ce-4f1c-9c53-c54016f6ad4f/1197932370469/1197932525128" name="key" />
    <childRole id="f3061a53-9226-4cc5-a443-f952ceaf5816/1079359253375/1079359253376" name="expression" />
    <childRole id="28f9e497-3b42-4291-aeba-0a1039153ab1/1207145163717/1207145201301" name="reference" />
    <childRole id="f3061a53-9226-4cc5-a443-f952ceaf5816/1145552977093/1145553007750" name="creator" />
    <childRole id="fd392034-7849-419d-9071-12563d152375/1199542442495/1199542457201" name="resultType" />
<<<<<<< HEAD
    <childRole id="f3061a53-9226-4cc5-a443-f952ceaf5816/1081516740877/1081516765348" name="expression" />
=======
>>>>>>> 62639e37
    <childRole id="7866978e-a0f0-4cc7-81bc-4d213d9375e1/1139621453865/1177027386292" name="conceptArgument" />
    <childRole id="f3061a53-9226-4cc5-a443-f952ceaf5816/1081256982272/1081256993304" name="leftExpression" />
    <childRole id="28f9e497-3b42-4291-aeba-0a1039153ab1/1203087890642/1207145245948" name="contents" />
    <childRole id="f3061a53-9226-4cc5-a443-f952ceaf5816/1081256982272/1081256993305" name="classType" />
    <childRole id="f3061a53-9226-4cc5-a443-f952ceaf5816/1068580123155/1068580123156" name="expression" />
    <childRole id="28f9e497-3b42-4291-aeba-0a1039153ab1/1203087890642/1204991552650" name="modifier" />
    <childRole id="f3061a53-9226-4cc5-a443-f952ceaf5816/1215693861676/1068498886295" name="lValue" />
    <childRole id="28f9e497-3b42-4291-aeba-0a1039153ab1/1217413147516/5538333046911298738" name="condition" />
    <childRole id="28f9e497-3b42-4291-aeba-0a1039153ab1/3205778618063718746/3205778618063718748" name="actions" />
    <childRole id="83888646-71ce-4f1c-9c53-c54016f6ad4f/1197932370469/1197932505799" name="map" />
    <childRole id="f3061a53-9226-4cc5-a443-f952ceaf5816/4972933694980447171/5680397130376446158" name="type" />
    <childRole id="f3061a53-9226-4cc5-a443-f952ceaf5816/1178549954367/1178549979242" name="visibility" />
    <childRole id="f3061a53-9226-4cc5-a443-f952ceaf5816/1215693861676/1068498886297" name="rValue" />
    <childRole id="83888646-71ce-4f1c-9c53-c54016f6ad4f/1197683403723/1197683466920" name="keyType" />
    <childRole id="f3061a53-9226-4cc5-a443-f952ceaf5816/1197027756228/1197027771414" name="operand" />
    <childRole id="f3061a53-9226-4cc5-a443-f952ceaf5816/1068580123136/1068581517665" name="statement" />
    <childRole id="f3061a53-9226-4cc5-a443-f952ceaf5816/1212685548494/1212687122400" name="typeParameter" />
    <childRole id="83888646-71ce-4f1c-9c53-c54016f6ad4f/1197683403723/1197683475734" name="valueType" />
    <childRole id="f3061a53-9226-4cc5-a443-f952ceaf5816/1197027756228/1197027833540" name="operation" />
    <childRole id="f3061a53-9226-4cc5-a443-f952ceaf5816/1068581242878/1068581517676" name="expression" />
    <childRole id="7866978e-a0f0-4cc7-81bc-4d213d9375e1/1140137987495/1140138123956" name="leftExpression" />
  </debugInfo>
  <languages>
    <use id="443f4c36-fcf5-4eb6-9500-8d06ed259e3e" version="-1" index="1sqg" />
    <use id="28f9e497-3b42-4291-aeba-0a1039153ab1" version="-1" index="79nr" />
    <use id="f3061a53-9226-4cc5-a443-f952ceaf5816" version="0" implicit="true" index="vg0i" />
    <use id="ceab5195-25ea-4f22-9b92-103b95ca8c0c" version="0" implicit="true" index="asn4" />
    <use id="83888646-71ce-4f1c-9c53-c54016f6ad4f" version="0" implicit="true" index="j0ph" />
    <use id="fd392034-7849-419d-9071-12563d152375" version="0" implicit="true" index="cakq" />
    <use id="7866978e-a0f0-4cc7-81bc-4d213d9375e1" version="0" implicit="true" index="4ia1" />
    <devkit ref="fbc25dd2-5da4-483a-8b19-70928e1b62d7(jetbrains.mps.devkit.general-purpose)" />
  </languages>
  <imports>
    <import index="eynw" ref="r:359b1d2b-77c4-46df-9bf2-b25cbea32254(jetbrains.mps.console.base.structure)" />
    <import index="zyb2" ref="r:1754cb33-73c2-441d-96bc-93a7824726e7(jetbrains.mps.console.base.behavior)" />
    <import index="ekwn" ref="r:9832fb5f-2578-4b58-8014-a5de79da988e(jetbrains.mps.ide.editor.actions)" />
    <import index="5xh9" ref="f:java_stub#742f6602-5a2f-4313-aa6e-ae1cd4ffdc61#jetbrains.mps.ide.actions(MPS.Platform/jetbrains.mps.ide.actions@java_stub)" />
    <import index="k7g3" ref="f:java_stub#6354ebe7-c22a-4a0f-ac54-50b52ab9b065#java.util(JDK/java.util@java_stub)" />
    <import index="nx1" ref="f:java_stub#498d89d2-c2e9-11e2-ad49-6cf049e62fe5#com.intellij.openapi.actionSystem(MPS.IDEA/com.intellij.openapi.actionSystem@java_stub)" />
    <import index="qgo0" ref="r:de40a5a4-f08c-4c67-ac43-e1f5c384f7d6(jetbrains.mps.console.tool)" />
    <import index="pvwh" ref="f:java_stub#742f6602-5a2f-4313-aa6e-ae1cd4ffdc61#jetbrains.mps.workbench.action(MPS.Platform/jetbrains.mps.workbench.action@java_stub)" />
<<<<<<< HEAD
    <import index="bzqj" ref="1ed103c3-3aa6-49b7-9c21-6765ee11f224/f:java_stub#1ed103c3-3aa6-49b7-9c21-6765ee11f224#jetbrains.mps.editor.runtime.cells(MPS.Editor/jetbrains.mps.editor.runtime.cells@java_stub)" />
=======
>>>>>>> 62639e37
    <import index="tp2c" ref="r:00000000-0000-4000-0000-011c89590338(jetbrains.mps.baseLanguage.closures.structure)" implicit="true" />
    <import index="tpck" ref="r:00000000-0000-4000-0000-011c89590288(jetbrains.mps.lang.core.structure)" implicit="true" />
    <import index="tpee" ref="r:00000000-0000-4000-0000-011c895902ca(jetbrains.mps.baseLanguage.structure)" implicit="true" />
    <import index="tp25" ref="r:00000000-0000-4000-0000-011c89590301(jetbrains.mps.lang.smodel.structure)" implicit="true" />
    <import index="tp2q" ref="r:00000000-0000-4000-0000-011c8959032e(jetbrains.mps.baseLanguage.collections.structure)" implicit="true" />
    <import index="tp4k" ref="r:00000000-0000-4000-0000-011c89590368(jetbrains.mps.lang.plugin.structure)" implicit="true" />
    <import index="tp4f" ref="r:00000000-0000-4000-0000-011c89590373(jetbrains.mps.baseLanguage.classifiers.structure)" implicit="true" />
    <import index="1d7m" ref="f:java_stub#1ed103c3-3aa6-49b7-9c21-6765ee11f224#jetbrains.mps.ide.editor(MPS.Editor/jetbrains.mps.ide.editor@java_stub)" implicit="true" />
    <import index="iiw6" ref="f:java_stub#498d89d2-c2e9-11e2-ad49-6cf049e62fe5#com.intellij.openapi.components(MPS.IDEA/com.intellij.openapi.components@java_stub)" implicit="true" />
  </imports>
  <contents>
    <node concept="vg0i.1068390468198" id="3257040239274145603" info="ig">
      <property role="asn4.1169194658468.1169194664001" value="ClosureHoldingNodeUtil" />
      <node concept="vg0i.1465982738277781862" id="3257040239274145604" role="vg0i.1107461130800.5375687026011219971" info="ngu" />
      <node concept="vg0i.1070462154015" id="3257040239274145605" role="vg0i.1107461130800.5375687026011219971" info="igu">
        <property role="asn4.1169194658468.1169194664001" value="myInstance" />
        <property role="vg0i.1068431474542.1176718929932" value="false" />
        <node concept="vg0i.1146644623116" id="3257040239274145606" role="vg0i.1178549954367.1178549979242" info="nn" />
        <node concept="vg0i.1107535904670" id="3257040239274145607" role="vg0i.4972933694980447171.5680397130376446158" info="in">
          <reference role="vg0i.1107535904670.1107535924139" target="3257040239274145603" resolveInfo="ClosureHoldingNodeUtil" />
        </node>
      </node>
      <node concept="vg0i.1465982738277781862" id="3257040239274145608" role="vg0i.1107461130800.5375687026011219971" info="ngu" />
      <node concept="vg0i.1068390468200" id="3257040239274145609" role="vg0i.1107461130800.5375687026011219971" info="igu">
        <property role="vg0i.1068390468200.1240249534625" value="false" />
        <property role="vg0i.1068390468200.8606350594693632173" value="false" />
        <property role="asn4.1169194658468.1169194664001" value="allActions" />
        <property role="vg0i.1068431474542.1176718929932" value="false" />
        <node concept="vg0i.1146644623116" id="3257040239274145610" role="vg0i.1178549954367.1178549979242" info="nn" />
        <node concept="j0ph.1197683403723" id="3257040239274145611" role="vg0i.4972933694980447171.5680397130376446158" info="in">
          <node concept="cakq.1199542442495" id="3257040239274145612" role="j0ph.1197683403723.1197683475734" info="in">
            <node concept="vg0i.1068581517677" id="3257040239274145613" role="cakq.1199542442495.1199542457201" info="in" />
          </node>
          <node concept="4ia1.1138055754698" id="4199225773921536665" role="j0ph.1197683403723.1197683466920" info="in">
            <reference role="4ia1.1138055754698.1138405853777" target="eynw.1111629987770987206" resolveInfo="NodeWithClosure" />
          </node>
        </node>
      </node>
      <node concept="vg0i.1465982738277781862" id="3257040239274145619" role="vg0i.1107461130800.5375687026011219971" info="ngu" />
      <node concept="vg0i.1068580123140" id="3257040239274145620" role="vg0i.1107461130800.5375687026011219971" info="igu">
        <node concept="vg0i.1068581517677" id="3257040239274145621" role="vg0i.1068580123132.1068580123133" info="in" />
        <node concept="vg0i.1068580123136" id="3257040239274145622" role="vg0i.1068580123132.1068580123135" info="sn">
          <node concept="vg0i.1068580123155" id="3257040239274145623" role="vg0i.1068580123136.1068581517665" info="nn">
            <node concept="vg0i.1068498886294" id="3257040239274145624" role="vg0i.1068580123155.1068580123156" info="nn">
              <node concept="vg0i.1145552977093" id="3257040239274145625" role="vg0i.1215693861676.1068498886297" info="nn">
                <node concept="vg0i.1212685548494" id="915595059790590898" role="vg0i.1145552977093.1145553007750" info="nn">
                  <reference role="vg0i.1204053956946.1068499141037" target="k7g3.~WeakHashMap%d&lt;init&gt;()" resolveInfo="WeakHashMap" />
                  <node concept="4ia1.1138055754698" id="4199225773921560870" role="vg0i.1212685548494.1212687122400" info="in">
                    <reference role="4ia1.1138055754698.1138405853777" target="eynw.1111629987770987206" resolveInfo="NodeWithClosure" />
                  </node>
                  <node concept="cakq.1199542442495" id="915595059790599025" role="vg0i.1212685548494.1212687122400" info="in">
                    <node concept="vg0i.1068581517677" id="915595059790601902" role="cakq.1199542442495.1199542457201" info="in" />
                  </node>
                </node>
              </node>
              <node concept="vg0i.1068498886296" id="3257040239274145630" role="vg0i.1215693861676.1068498886295" info="nn">
                <reference role="vg0i.1068498886296.1068581517664" target="3257040239274145609" resolveInfo="allActions" />
              </node>
            </node>
          </node>
        </node>
        <node concept="vg0i.1146644623116" id="3257040239274145636" role="vg0i.1178549954367.1178549979242" info="nn" />
      </node>
      <node concept="vg0i.1465982738277781862" id="3257040239274145637" role="vg0i.1107461130800.5375687026011219971" info="ngu" />
      <node concept="vg0i.1081236700938" id="3257040239274145638" role="vg0i.1107461130800.5375687026011219971" info="igu">
        <property role="asn4.1169194658468.1169194664001" value="getInstance" />
        <property role="vg0i.1224848483129.1224848525476" value="false" />
        <property role="vg0i.1068580123132.1181808852946" value="false" />
        <property role="vg0i.1068580123132.4276006055363816570" value="false" />
        <node concept="vg0i.1068580123136" id="3257040239274145639" role="vg0i.1068580123132.1068580123135" info="sn">
          <node concept="vg0i.1068580123159" id="3257040239274145640" role="vg0i.1068580123136.1068581517665" info="nn">
            <node concept="vg0i.1068580123136" id="3257040239274145641" role="vg0i.1068580123159.1068580123161" info="sn">
              <node concept="vg0i.1068580123155" id="3257040239274145642" role="vg0i.1068580123136.1068581517665" info="nn">
                <node concept="vg0i.1068498886294" id="3257040239274145643" role="vg0i.1068580123155.1068580123156" info="nn">
                  <node concept="vg0i.1145552977093" id="3257040239274145644" role="vg0i.1215693861676.1068498886297" info="nn">
                    <node concept="vg0i.1212685548494" id="3257040239274145645" role="vg0i.1145552977093.1145553007750" info="nn">
                      <reference role="vg0i.1204053956946.1068499141037" target="3257040239274145620" resolveInfo="ClosureHoldingNodeUtil" />
                    </node>
                  </node>
                  <node concept="vg0i.1068498886296" id="3257040239274145646" role="vg0i.1215693861676.1068498886295" info="nn">
                    <reference role="vg0i.1068498886296.1068581517664" target="3257040239274145605" resolveInfo="myInstance" />
                  </node>
                </node>
<<<<<<< HEAD
              </node>
            </node>
            <node concept="vg0i.1068580123152" id="3257040239274145647" role="vg0i.1068580123159.1068580123160" info="nn">
              <node concept="vg0i.1070534058343" id="3257040239274145648" role="vg0i.1081773326031.1081773367579" info="nn" />
              <node concept="vg0i.1068498886296" id="3257040239274145649" role="vg0i.1081773326031.1081773367580" info="nn">
                <reference role="vg0i.1068498886296.1068581517664" target="3257040239274145605" resolveInfo="myInstance" />
=======
>>>>>>> 62639e37
              </node>
            </node>
            <node concept="vg0i.1068580123152" id="3257040239274145647" role="vg0i.1068580123159.1068580123160" info="nn">
              <node concept="vg0i.1070534058343" id="3257040239274145648" role="vg0i.1081773326031.1081773367579" info="nn" />
              <node concept="vg0i.1068498886296" id="3257040239274145649" role="vg0i.1081773326031.1081773367580" info="nn">
                <reference role="vg0i.1068498886296.1068581517664" target="3257040239274145605" resolveInfo="myInstance" />
              </node>
            </node>
          </node>
          <node concept="vg0i.1068581242878" id="3257040239274145650" role="vg0i.1068580123136.1068581517665" info="nn">
            <node concept="vg0i.1068498886296" id="3257040239274145651" role="vg0i.1068581242878.1068581517676" info="nn">
              <reference role="vg0i.1068498886296.1068581517664" target="3257040239274145605" resolveInfo="myInstance" />
            </node>
          </node>
        </node>
        <node concept="vg0i.1107535904670" id="3257040239274145652" role="vg0i.1068580123132.1068580123133" info="in">
          <reference role="vg0i.1107535904670.1107535924139" target="3257040239274145603" resolveInfo="ClosureHoldingNodeUtil" />
        </node>
        <node concept="vg0i.1146644602865" id="3257040239274145653" role="vg0i.1178549954367.1178549979242" info="nn" />
      </node>
      <node concept="vg0i.1465982738277781862" id="3257040239274145654" role="vg0i.1107461130800.5375687026011219971" info="ngu" />
      <node concept="vg0i.1068580123165" id="3257040239274145655" role="vg0i.1107461130800.5375687026011219971" info="igu">
        <property role="vg0i.1068580123165.1178608670077" value="false" />
        <property role="asn4.1169194658468.1169194664001" value="register" />
        <property role="vg0i.1068580123132.4276006055363816570" value="false" />
        <property role="vg0i.1068580123132.1181808852946" value="false" />
        <node concept="vg0i.1068580123136" id="3257040239274145656" role="vg0i.1068580123132.1068580123135" info="sn">
          <node concept="vg0i.1068580123155" id="3257040239274145672" role="vg0i.1068580123136.1068581517665" info="nn">
            <node concept="vg0i.1068498886294" id="3257040239274145673" role="vg0i.1068580123155.1068580123156" info="nn">
              <node concept="vg0i.1068498886296" id="3257040239274145674" role="vg0i.1215693861676.1068498886297" info="nn">
                <reference role="vg0i.1068498886296.1068581517664" target="3257040239274145682" resolveInfo="closure" />
              </node>
              <node concept="j0ph.1197932370469" id="3257040239274145675" role="vg0i.1215693861676.1068498886295" info="nn">
                <node concept="vg0i.1068498886296" id="3257040239274145677" role="j0ph.1197932370469.1197932505799" info="nn">
                  <reference role="vg0i.1068498886296.1068581517664" target="3257040239274145609" resolveInfo="allActions" />
                </node>
                <node concept="vg0i.1068498886296" id="4199225773921586048" role="j0ph.1197932370469.1197932525128" info="nn">
                  <reference role="vg0i.1068498886296.1068581517664" target="3257040239274145680" resolveInfo="node" />
                </node>
              </node>
            </node>
          </node>
        </node>
        <node concept="vg0i.1146644602865" id="3257040239274145678" role="vg0i.1178549954367.1178549979242" info="nn" />
        <node concept="vg0i.1068581517677" id="3257040239274145679" role="vg0i.1068580123132.1068580123133" info="in" />
        <node concept="vg0i.1068498886292" id="3257040239274145680" role="vg0i.1068580123132.1068580123134" info="ir">
          <property role="asn4.1169194658468.1169194664001" value="node" />
          <node concept="4ia1.1138055754698" id="3257040239274145681" role="vg0i.4972933694980447171.5680397130376446158" info="in">
            <reference role="4ia1.1138055754698.1138405853777" target="eynw.1111629987770987206" resolveInfo="NodeWithClosure" />
          </node>
        </node>
        <node concept="vg0i.1068498886292" id="3257040239274145682" role="vg0i.1068580123132.1068580123134" info="ir">
          <property role="asn4.1169194658468.1169194664001" value="closure" />
          <node concept="cakq.1199542442495" id="3257040239274145683" role="vg0i.4972933694980447171.5680397130376446158" info="in">
            <node concept="vg0i.1068581517677" id="3257040239274145684" role="cakq.1199542442495.1199542457201" info="in" />
          </node>
        </node>
      </node>
      <node concept="vg0i.1465982738277781862" id="3257040239274145685" role="vg0i.1107461130800.5375687026011219971" info="ngu" />
      <node concept="vg0i.1068580123165" id="3257040239274145686" role="vg0i.1107461130800.5375687026011219971" info="igu">
        <property role="vg0i.1068580123165.1178608670077" value="false" />
        <property role="asn4.1169194658468.1169194664001" value="getClosure" />
        <property role="vg0i.1068580123132.4276006055363816570" value="false" />
        <property role="vg0i.1068580123132.1181808852946" value="false" />
        <node concept="vg0i.1068580123136" id="3257040239274145687" role="vg0i.1068580123132.1068580123135" info="sn">
          <node concept="vg0i.1068581242878" id="3257040239274145688" role="vg0i.1068580123136.1068581517665" info="nn">
            <node concept="j0ph.1197932370469" id="3257040239274145689" role="vg0i.1068581242878.1068581517676" info="nn">
              <node concept="vg0i.1068498886296" id="3257040239274145691" role="j0ph.1197932370469.1197932525128" info="nn">
                <reference role="vg0i.1068498886296.1068581517664" target="3257040239274145697" resolveInfo="node" />
              </node>
              <node concept="vg0i.1068498886296" id="3257040239274145693" role="j0ph.1197932370469.1197932505799" info="nn">
                <reference role="vg0i.1068498886296.1068581517664" target="3257040239274145609" resolveInfo="allActions" />
              </node>
            </node>
          </node>
        </node>
        <node concept="vg0i.1146644602865" id="3257040239274145694" role="vg0i.1178549954367.1178549979242" info="nn" />
        <node concept="cakq.1199542442495" id="3257040239274145695" role="vg0i.1068580123132.1068580123133" info="in">
          <node concept="vg0i.1068581517677" id="3257040239274145696" role="cakq.1199542442495.1199542457201" info="in" />
        </node>
        <node concept="vg0i.1068498886292" id="3257040239274145697" role="vg0i.1068580123132.1068580123134" info="ir">
          <property role="asn4.1169194658468.1169194664001" value="node" />
          <node concept="4ia1.1138055754698" id="3257040239274145698" role="vg0i.4972933694980447171.5680397130376446158" info="in">
            <reference role="4ia1.1138055754698.1138405853777" target="eynw.1111629987770987206" resolveInfo="NodeWithClosure" />
          </node>
        </node>
      </node>
      <node concept="vg0i.1465982738277781862" id="3257040239274145699" role="vg0i.1107461130800.5375687026011219971" info="ngu" />
      <node concept="vg0i.1068580123165" id="3257040239274145700" role="vg0i.1107461130800.5375687026011219971" info="igu">
        <property role="vg0i.1068580123165.1178608670077" value="false" />
        <property role="asn4.1169194658468.1169194664001" value="executeClosure" />
        <property role="vg0i.1068580123132.4276006055363816570" value="false" />
        <property role="vg0i.1068580123132.1181808852946" value="false" />
        <node concept="vg0i.1068580123136" id="3257040239274145701" role="vg0i.1068580123132.1068580123135" info="sn">
          <node concept="vg0i.1068580123155" id="3257040239274145702" role="vg0i.1068580123136.1068581517665" info="nn">
            <node concept="vg0i.1197027756228" id="3257040239274145703" role="vg0i.1068580123155.1068580123156" info="nn">
              <node concept="vg0i.7812454656619025412" id="3257040239274145704" role="vg0i.1197027756228.1197027771414" info="nn">
                <reference role="vg0i.1204053956946.1068499141037" target="3257040239274145686" resolveInfo="getClosure" />
                <node concept="vg0i.1068498886296" id="3257040239274145705" role="vg0i.1204053956946.1068499141038" info="nn">
                  <reference role="vg0i.1068498886296.1068581517664" target="3257040239274145709" resolveInfo="node" />
                </node>
              </node>
              <node concept="cakq.1225797177491" id="3257040239274145706" role="vg0i.1197027756228.1197027833540" info="nn" />
            </node>
          </node>
        </node>
        <node concept="vg0i.1146644602865" id="3257040239274145707" role="vg0i.1178549954367.1178549979242" info="nn" />
        <node concept="vg0i.1068581517677" id="3257040239274145708" role="vg0i.1068580123132.1068580123133" info="in" />
        <node concept="vg0i.1068498886292" id="3257040239274145709" role="vg0i.1068580123132.1068580123134" info="ir">
          <property role="asn4.1169194658468.1169194664001" value="node" />
          <node concept="4ia1.1138055754698" id="3257040239274145710" role="vg0i.4972933694980447171.5680397130376446158" info="in">
            <reference role="4ia1.1138055754698.1138405853777" target="eynw.1111629987770987206" resolveInfo="NodeWithClosure" />
          </node>
        </node>
      </node>
      <node concept="vg0i.1146644602865" id="3257040239274145711" role="vg0i.1178549954367.1178549979242" info="nn" />
    </node>
    <node concept="79nr.3205778618063718746" id="3257040239264853769" info="ng">
      <property role="asn4.1169194658468.1169194664001" value="ConsoleActions" />
      <node concept="79nr.331224023792854814" id="3257040239264853770" role="79nr.3205778618063718746.3205778618063718748" info="ng">
        <node concept="79nr.331224023792854815" id="3257040239264853772" role="79nr.331224023792854814.331224023792854818" info="ng">
          <reference role="79nr.331224023792854815.331224023792854816" target="3257040239264853627" resolveInfo="ConsoleExecuteClosureEditorActions" />
        </node>
        <node concept="79nr.331224023792854815" id="5312216939525353918" role="79nr.331224023792854814.331224023792854818" info="ng">
          <reference role="79nr.331224023792854815.331224023792854816" target="4830115408605738338" resolveInfo="ConsolePasteActions" />
        </node>
      </node>
    </node>
    <node concept="79nr.1203087890642" id="3257040239264853627" info="ng">
      <property role="asn4.1169194658468.1169194664001" value="ConsoleExecuteClosureEditorActions" />
      <property role="79nr.1203087890642.6368583333374291912" value="true" />
      <property role="79nr.1203087890642.1204991940915" value="Execute" />
      <property role="79nr.1203087890642.1217005992861" value="true" />
      <node concept="79nr.1203092361741" id="4166509642329677500" role="79nr.1203087890642.1204991552650" info="ng">
        <reference role="79nr.1203092361741.1203092736097" target="ekwn.3228268613620327882" resolveInfo="GoToEditorPopupAddition" />
        <reference role="79nr.1203092361741.1204992316090" target="ekwn.3228268613620327887" resolveInfo="refs" />
      </node>
      <node concept="79nr.1207145163717" id="3257040239264853654" role="79nr.1203087890642.1207145245948" info="ng">
        <node concept="79nr.1203088046679" id="3257040239264853657" role="79nr.1207145163717.1207145201301" info="ng">
          <reference role="79nr.1203088046679.1203088061055" target="3257040239264480619" resolveInfo="ExecuteActionAttachedToCurrentNode" />
        </node>
      </node>
    </node>
    <node concept="79nr.1203071646776" id="3257040239264480619" info="ng">
      <property role="asn4.1169194658468.1169194664001" value="ExecuteActionAttachedToCurrentNode" />
      <property role="79nr.1203071646776.1205250923097" value="Execute Attached Action" />
      <node concept="79nr.1217252042208" id="2431734420460342167" role="79nr.1203071646776.1217413222820" info="ng">
        <property role="asn4.1169194658468.1169194664001" value="node" />
        <reference role="79nr.1217252042208.1217252646389" target="5xh9.~MPSCommonDataKeys%dNODE" resolveInfo="NODE" />
        <node concept="79nr.5538333046911348654" id="2431734420460342168" role="79nr.1217413147516.5538333046911298738" info="ng" />
      </node>
      <node concept="79nr.1217252042208" id="2431734420460367792" role="79nr.1203071646776.1217413222820" info="ng">
        <property role="asn4.1169194658468.1169194664001" value="project" />
        <reference role="79nr.1217252042208.1217252646389" target="nx1.~CommonDataKeys%dPROJECT" resolveInfo="PROJECT" />
        <node concept="79nr.5538333046911348654" id="2431734420460367793" role="79nr.1217413147516.5538333046911298738" info="ng" />
      </node>
      <node concept="79nr.1203083511112" id="3257040239264480620" role="79nr.1203071646776.1203083461638" info="in">
        <node concept="vg0i.1068580123136" id="3257040239264480621" role="vg0i.1137021947720.1137022507850" info="sn">
          <node concept="vg0i.1068580123155" id="3257040239264635078" role="vg0i.1068580123136.1068581517665" info="nn">
            <node concept="vg0i.1197027756228" id="3257040239264675771" role="vg0i.1068580123155.1068580123156" info="nn">
              <node concept="vg0i.1079359253375" id="3257040239264674314" role="vg0i.1197027756228.1197027771414" info="nn">
                <node concept="4ia1.1140137987495" id="3257040239264671907" role="vg0i.1079359253375.1079359253376" info="nn">
                  <reference role="4ia1.1140137987495.1140138128738" target="eynw.8517397753921951830" resolveInfo="IActionHolder" />
                  <node concept="vg0i.1197027756228" id="3257040239264636828" role="4ia1.1140137987495.1140138123956" info="nn">
                    <node concept="1sqg.1205752633985" id="3257040239264635077" role="vg0i.1197027756228.1197027771414" info="nn" />
                    <node concept="79nr.1217252428768" id="3257040239264650510" role="vg0i.1197027756228.1197027833540" info="nn">
                      <reference role="1sqg.1205756064662.1205756909548" target="2431734420460342167" resolveInfo="node" />
                    </node>
                  </node>
                </node>
              </node>
              <node concept="4ia1.1179409122411" id="3257040239264682101" role="vg0i.1197027756228.1197027833540" info="nn">
                <reference role="vg0i.1204053956946.1068499141037" target="zyb2.8517397753922085153" resolveInfo="execute" />
                <node concept="vg0i.1197027756228" id="2431734420460429829" role="vg0i.1204053956946.1068499141038" info="nn">
                  <node concept="1sqg.1205752633985" id="2431734420460429832" role="vg0i.1197027756228.1197027771414" info="nn" />
                  <node concept="79nr.1217252428768" id="2431734420460429834" role="vg0i.1197027756228.1197027833540" info="nn">
                    <reference role="1sqg.1205756064662.1205756909548" target="2431734420460367792" resolveInfo="project" />
                  </node>
                </node>
              </node>
            </node>
          </node>
        </node>
      </node>
      <node concept="79nr.1205681243813" id="3257040239264482492" role="79nr.1203071646776.1203083196627" info="in">
        <node concept="vg0i.1068580123136" id="3257040239264482493" role="vg0i.1137021947720.1137022507850" info="sn">
          <node concept="vg0i.1068580123155" id="3257040239264487432" role="vg0i.1068580123136.1068581517665" info="nn">
            <node concept="vg0i.1080120340718" id="3282455643657874962" role="vg0i.1068580123155.1068580123156" info="nn">
              <node concept="vg0i.1197027756228" id="3282455643658061022" role="vg0i.1081773326031.1081773367579" info="nn">
                <node concept="vg0i.1079359253375" id="3282455643658059350" role="vg0i.1197027756228.1197027771414" info="nn">
                  <node concept="vg0i.1070534934090" id="3282455643657983595" role="vg0i.1079359253375.1079359253376" info="nn">
                    <node concept="4ia1.1138055754698" id="3282455643657985350" role="vg0i.1070534934090.1070534934091" info="in">
                      <reference role="4ia1.1138055754698.1138405853777" target="eynw.8517397753921951830" resolveInfo="IActionHolder" />
                    </node>
                    <node concept="vg0i.1197027756228" id="3282455643657907650" role="vg0i.1070534934090.1070534934092" info="nn">
                      <node concept="1sqg.1205752633985" id="3282455643657876181" role="vg0i.1197027756228.1197027771414" info="nn" />
                      <node concept="79nr.1217252428768" id="3282455643657915488" role="vg0i.1197027756228.1197027833540" info="nn">
                        <reference role="1sqg.1205756064662.1205756909548" target="2431734420460342167" resolveInfo="node" />
                      </node>
                    </node>
                  </node>
                </node>
                <node concept="4ia1.1179409122411" id="3282455643658067255" role="vg0i.1197027756228.1197027833540" info="nn">
                  <reference role="vg0i.1204053956946.1068499141037" target="zyb2.3282455643657932881" resolveInfo="canExecute" />
                </node>
              </node>
              <node concept="vg0i.1197027756228" id="3257040239264626349" role="vg0i.1081773326031.1081773367580" info="nn">
                <node concept="vg0i.1079359253375" id="3257040239264625097" role="vg0i.1197027756228.1197027771414" info="nn">
                  <node concept="vg0i.1070534934090" id="3257040239264601609" role="vg0i.1079359253375.1079359253376" info="nn">
                    <node concept="4ia1.1138055754698" id="3257040239264602742" role="vg0i.1070534934090.1070534934091" info="in" />
                    <node concept="vg0i.1197027756228" id="3257040239264489982" role="vg0i.1070534934090.1070534934092" info="nn">
                      <node concept="1sqg.1205752633985" id="3257040239264487431" role="vg0i.1197027756228.1197027771414" info="nn" />
                      <node concept="79nr.1217252428768" id="3257040239264494240" role="vg0i.1197027756228.1197027833540" info="nn">
                        <reference role="1sqg.1205756064662.1205756909548" target="2431734420460342167" resolveInfo="node" />
                      </node>
                    </node>
                  </node>
                </node>
                <node concept="4ia1.1139621453865" id="3257040239264631052" role="vg0i.1197027756228.1197027833540" info="nn">
                  <node concept="4ia1.1177026924588" id="3257040239264633783" role="4ia1.1139621453865.1177027386292" info="nn">
                    <reference role="4ia1.1177026924588.1177026940964" target="eynw.8517397753921951830" resolveInfo="IActionHolder" />
                  </node>
                </node>
              </node>
            </node>
          </node>
        </node>
      </node>
    </node>
    <node concept="79nr.1203071646776" id="4830115408604521229" info="ng">
      <property role="asn4.1169194658468.1169194664001" value="PasteOriginalNode" />
      <property role="79nr.1203071646776.1205250923097" value="Paste Original Node" />
      <property role="79nr.1203071646776.1211298967294" value="true" />
      <node concept="79nr.1217252042208" id="4830115408604560640" role="79nr.1203071646776.1217413222820" info="ng">
        <property role="asn4.1169194658468.1169194664001" value="editor" />
        <reference role="79nr.1217252042208.1217252646389" target="1d7m.~MPSEditorDataKeys%dEDITOR_COMPONENT" resolveInfo="EDITOR_COMPONENT" />
        <node concept="79nr.5538333046911348654" id="4830115408604560641" role="79nr.1217413147516.5538333046911298738" info="ng" />
      </node>
<<<<<<< HEAD
      <node concept="79nr.1217252042208" id="906853099186700449" role="79nr.1203071646776.1217413222820" info="ng">
        <property role="asn4.1169194658468.1169194664001" value="cell" />
        <reference role="79nr.1217252042208.1217252646389" target="1d7m.~MPSEditorDataKeys%dEDITOR_CELL" resolveInfo="EDITOR_CELL" />
        <node concept="79nr.5538333046911348654" id="906853099186700450" role="79nr.1217413147516.5538333046911298738" info="ng" />
      </node>
=======
>>>>>>> 62639e37
      <node concept="79nr.1217252042208" id="4039438520029580664" role="79nr.1203071646776.1217413222820" info="ng">
        <property role="asn4.1169194658468.1169194664001" value="project" />
        <reference role="79nr.1217252042208.1217252646389" target="nx1.~CommonDataKeys%dPROJECT" resolveInfo="PROJECT" />
        <node concept="79nr.5538333046911348654" id="4039438520029580665" role="79nr.1217413147516.5538333046911298738" info="ng" />
      </node>
      <node concept="79nr.1203083511112" id="4830115408604521234" role="79nr.1203071646776.1203083461638" info="in">
        <node concept="vg0i.1068580123136" id="4830115408604521235" role="vg0i.1137021947720.1137022507850" info="sn">
          <node concept="vg0i.1068580123155" id="4039438520029582933" role="vg0i.1068580123136.1068581517665" info="nn">
            <node concept="vg0i.1197027756228" id="4039438520029611929" role="vg0i.1068580123155.1068580123156" info="nn">
              <node concept="vg0i.1197027756228" id="4039438520029589379" role="vg0i.1197027756228.1197027771414" info="nn">
                <node concept="vg0i.1197027756228" id="4039438520029582927" role="vg0i.1197027756228.1197027771414" info="nn">
                  <node concept="1sqg.1205752633985" id="4039438520029582930" role="vg0i.1197027756228.1197027771414" info="nn" />
                  <node concept="79nr.1217252428768" id="4039438520029582932" role="vg0i.1197027756228.1197027833540" info="nn">
                    <reference role="1sqg.1205756064662.1205756909548" target="4039438520029580664" resolveInfo="project" />
                  </node>
                </node>
                <node concept="vg0i.1202948039474" id="4039438520029607937" role="vg0i.1197027756228.1197027833540" info="nn">
                  <reference role="vg0i.1204053956946.1068499141037" target="iiw6.~ComponentManager%dgetComponent(java%dlang%dClass)%cjava%dlang%dObject" resolveInfo="getComponent" />
                  <node concept="vg0i.1116615150612" id="4039438520029608792" role="vg0i.1204053956946.1068499141038" info="nn">
                    <reference role="vg0i.1116615150612.1116615189566" target="qgo0.1488452273262903215" resolveInfo="ConsoleTool" />
                  </node>
                </node>
              </node>
              <node concept="vg0i.1202948039474" id="4039438520029626556" role="vg0i.1197027756228.1197027833540" info="nn">
                <reference role="vg0i.1204053956946.1068499141037" target="qgo0.3024471776890077475" resolveInfo="runWithoutPasteAsRef" />
                <node concept="cakq.1199569711397" id="4039438520029627531" role="vg0i.1204053956946.1068499141038" info="nn">
                  <node concept="vg0i.1068580123136" id="4039438520029627532" role="cakq.1199569711397.1199569916463" info="sn">
                    <node concept="vg0i.1068580123155" id="3024471776888937405" role="vg0i.1068580123136.1068581517665" info="nn">
                      <node concept="vg0i.1081236700937" id="3024471776888937406" role="vg0i.1068580123155.1068580123156" info="nn">
                        <reference role="vg0i.1081236700937.1144433194310" target="pvwh.~ActionUtils" resolveInfo="ActionUtils" />
                        <reference role="vg0i.1204053956946.1068499141037" target="pvwh.~ActionUtils%dupdateAndPerformAction(com%dintellij%dopenapi%dactionSystem%dAnAction,com%dintellij%dopenapi%dactionSystem%dAnActionEvent)%cvoid" resolveInfo="updateAndPerformAction" />
                        <node concept="vg0i.1197027756228" id="3024471776888937407" role="vg0i.1204053956946.1068499141038" info="nn">
                          <node concept="vg0i.1081236700937" id="3024471776888937408" role="vg0i.1197027756228.1197027771414" info="nn">
                            <reference role="vg0i.1081236700937.1144433194310" target="nx1.~ActionManager" resolveInfo="ActionManager" />
                            <reference role="vg0i.1204053956946.1068499141037" target="nx1.~ActionManager%dgetInstance()%ccom%dintellij%dopenapi%dactionSystem%dActionManager" resolveInfo="getInstance" />
                          </node>
                          <node concept="vg0i.1202948039474" id="3024471776888937409" role="vg0i.1197027756228.1197027833540" info="nn">
                            <reference role="vg0i.1204053956946.1068499141037" target="nx1.~ActionManager%dgetAction(java%dlang%dString)%ccom%dintellij%dopenapi%dactionSystem%dAnAction" resolveInfo="getAction" />
                            <node concept="vg0i.1070533707846" id="3024471776888937410" role="vg0i.1204053956946.1068499141038" info="nn">
                              <reference role="vg0i.1070533707846.1144433057691" target="nx1.~IdeActions" resolveInfo="IdeActions" />
                              <reference role="vg0i.1068498886296.1068581517664" target="nx1.~IdeActions%dACTION_PASTE" resolveInfo="ACTION_PASTE" />
                            </node>
                          </node>
                        </node>
                        <node concept="79nr.1203082903663" id="3024471776888937411" role="vg0i.1204053956946.1068499141038" info="nn" />
                      </node>
                    </node>
                  </node>
                </node>
              </node>
            </node>
          </node>
        </node>
      </node>
      <node concept="79nr.1205681243813" id="4830115408604521247" role="79nr.1203071646776.1203083196627" info="in">
        <node concept="vg0i.1068580123136" id="4830115408604521248" role="vg0i.1137021947720.1137022507850" info="sn">
          <node concept="vg0i.1068580123155" id="5312216939525690209" role="vg0i.1068580123136.1068581517665" info="nn">
<<<<<<< HEAD
            <node concept="vg0i.1080120340718" id="906853099186702848" role="vg0i.1068580123155.1068580123156" info="nn">
              <node concept="vg0i.1081256982272" id="5312216939525701080" role="vg0i.1081773326031.1081773367580" info="nn">
                <node concept="vg0i.1107535904670" id="5312216939525705154" role="vg0i.1081256982272.1081256993305" info="in">
                  <reference role="vg0i.1107535904670.1107535924139" target="qgo0.7538089231777683454" resolveInfo="BaseConsoleTab.MyPasteProvider" />
                </node>
                <node concept="vg0i.1197027756228" id="5312216939525692197" role="vg0i.1081256982272.1081256993304" info="nn">
                  <node concept="vg0i.1070533707846" id="5312216939525690208" role="vg0i.1197027756228.1197027771414" info="nn">
                    <reference role="vg0i.1070533707846.1144433057691" target="nx1.~PlatformDataKeys" resolveInfo="PlatformDataKeys" />
                    <reference role="vg0i.1068498886296.1068581517664" target="nx1.~PlatformDataKeys%dPASTE_PROVIDER" resolveInfo="PASTE_PROVIDER" />
                  </node>
                  <node concept="vg0i.1202948039474" id="5312216939525696988" role="vg0i.1197027756228.1197027833540" info="nn">
                    <reference role="vg0i.1204053956946.1068499141037" target="nx1.~DataKey%dgetData(com%dintellij%dopenapi%dactionSystem%dDataProvider)%cjava%dlang%dObject" resolveInfo="getData" />
                    <node concept="vg0i.1197027756228" id="5312216939525698035" role="vg0i.1204053956946.1068499141038" info="nn">
                      <node concept="1sqg.1205752633985" id="5312216939525698038" role="vg0i.1197027756228.1197027771414" info="nn" />
                      <node concept="79nr.1217252428768" id="5312216939525698040" role="vg0i.1197027756228.1197027833540" info="nn">
                        <reference role="1sqg.1205756064662.1205756909548" target="4830115408604560640" resolveInfo="editor" />
                      </node>
                    </node>
                  </node>
                </node>
              </node>
              <node concept="vg0i.1081516740877" id="1471632565003067806" role="vg0i.1081773326031.1081773367579" info="nn">
                <node concept="vg0i.1081236700937" id="906853099186723123" role="vg0i.1081516740877.1081516765348" info="nn">
                  <reference role="vg0i.1204053956946.1068499141037" target="bzqj.~ReadOnlyUtil%disCellOrSelectionReadOnlyInEditor(jetbrains%dmps%dopenapi%deditor%dEditorComponent,jetbrains%dmps%dopenapi%deditor%dcells%dEditorCell)%cboolean" resolveInfo="isCellOrSelectionReadOnlyInEditor" />
                  <reference role="vg0i.1081236700937.1144433194310" target="bzqj.~ReadOnlyUtil" resolveInfo="ReadOnlyUtil" />
                  <node concept="vg0i.1197027756228" id="906853099186725901" role="vg0i.1204053956946.1068499141038" info="nn">
                    <node concept="1sqg.1205752633985" id="906853099186725904" role="vg0i.1197027756228.1197027771414" info="nn" />
                    <node concept="79nr.1217252428768" id="906853099186725906" role="vg0i.1197027756228.1197027833540" info="nn">
                      <reference role="1sqg.1205756064662.1205756909548" target="4830115408604560640" resolveInfo="editor" />
                    </node>
                  </node>
                  <node concept="vg0i.1197027756228" id="906853099186735371" role="vg0i.1204053956946.1068499141038" info="nn">
                    <node concept="1sqg.1205752633985" id="906853099186735374" role="vg0i.1197027756228.1197027771414" info="nn" />
                    <node concept="79nr.1217252428768" id="906853099186735376" role="vg0i.1197027756228.1197027833540" info="nn">
                      <reference role="1sqg.1205756064662.1205756909548" target="906853099186700449" resolveInfo="cell" />
                    </node>
=======
            <node concept="vg0i.1081256982272" id="5312216939525701080" role="vg0i.1068580123155.1068580123156" info="nn">
              <node concept="vg0i.1107535904670" id="5312216939525705154" role="vg0i.1081256982272.1081256993305" info="in">
                <reference role="vg0i.1107535904670.1107535924139" target="qgo0.7538089231777683454" resolveInfo="BaseConsoleTab.MyPasteProvider" />
              </node>
              <node concept="vg0i.1197027756228" id="5312216939525692197" role="vg0i.1081256982272.1081256993304" info="nn">
                <node concept="vg0i.1070533707846" id="5312216939525690208" role="vg0i.1197027756228.1197027771414" info="nn">
                  <reference role="vg0i.1070533707846.1144433057691" target="nx1.~PlatformDataKeys" resolveInfo="PlatformDataKeys" />
                  <reference role="vg0i.1068498886296.1068581517664" target="nx1.~PlatformDataKeys%dPASTE_PROVIDER" resolveInfo="PASTE_PROVIDER" />
                </node>
                <node concept="vg0i.1202948039474" id="5312216939525696988" role="vg0i.1197027756228.1197027833540" info="nn">
                  <reference role="vg0i.1204053956946.1068499141037" target="nx1.~DataKey%dgetData(com%dintellij%dopenapi%dactionSystem%dDataProvider)%cjava%dlang%dObject" resolveInfo="getData" />
                  <node concept="vg0i.1197027756228" id="5312216939525698035" role="vg0i.1204053956946.1068499141038" info="nn">
                    <node concept="1sqg.1205752633985" id="5312216939525698038" role="vg0i.1197027756228.1197027771414" info="nn" />
                    <node concept="79nr.1217252428768" id="5312216939525698040" role="vg0i.1197027756228.1197027833540" info="nn">
                      <reference role="1sqg.1205756064662.1205756909548" target="4830115408604560640" resolveInfo="editor" />
                    </node>
>>>>>>> 62639e37
                  </node>
                </node>
              </node>
            </node>
          </node>
        </node>
      </node>
    </node>
    <node concept="79nr.1203087890642" id="4830115408605738338" info="ng">
      <property role="asn4.1169194658468.1169194664001" value="ConsolePasteActions" />
      <property role="79nr.1203087890642.6368583333374291912" value="true" />
      <node concept="79nr.1207145163717" id="4830115408605738340" role="79nr.1203087890642.1207145245948" info="ng">
        <node concept="79nr.1203088046679" id="4830115408605738343" role="79nr.1207145163717.1207145201301" info="ng">
          <reference role="79nr.1203088046679.1203088061055" target="4830115408604521229" resolveInfo="PasteOriginalNode" />
        </node>
      </node>
      <node concept="79nr.1203092361741" id="4830115408605738345" role="79nr.1203087890642.1204991552650" info="ng">
        <reference role="79nr.1203092361741.1203092736097" target="ekwn.1755502566255660782" resolveInfo="EditorPopup" />
        <reference role="79nr.1203092361741.1204992316090" target="ekwn.1755502566255660789" resolveInfo="paste" />
      </node>
    </node>
  </contents>
</model>
<|MERGE_RESOLUTION|>--- conflicted
+++ resolved
@@ -17,10 +17,7 @@
     <model ref="f:java_stub#498d89d2-c2e9-11e2-ad49-6cf049e62fe5#com.intellij.openapi.actionSystem(MPS.IDEA/com.intellij.openapi.actionSystem@java_stub)" name="com.intellij.openapi.actionSystem@java_stub" />
     <model ref="r:de40a5a4-f08c-4c67-ac43-e1f5c384f7d6(jetbrains.mps.console.tool)" name="jetbrains.mps.console.tool" />
     <model ref="f:java_stub#742f6602-5a2f-4313-aa6e-ae1cd4ffdc61#jetbrains.mps.workbench.action(MPS.Platform/jetbrains.mps.workbench.action@java_stub)" name="jetbrains.mps.workbench.action@java_stub" />
-<<<<<<< HEAD
-    <model ref="1ed103c3-3aa6-49b7-9c21-6765ee11f224/f:java_stub#1ed103c3-3aa6-49b7-9c21-6765ee11f224#jetbrains.mps.editor.runtime.cells(MPS.Editor/jetbrains.mps.editor.runtime.cells@java_stub)" name="jetbrains.mps.editor.runtime.cells@java_stub" />
-=======
->>>>>>> 62639e37
+    <model ref="f:java_stub#1ed103c3-3aa6-49b7-9c21-6765ee11f224#jetbrains.mps.editor.runtime.cells(jetbrains.mps.editor.runtime.cells@java_stub)" name="jetbrains.mps.editor.runtime.cells@java_stub" />
     <concept id="443f4c36-fcf5-4eb6-9500-8d06ed259e3e/1205752633985" name="jetbrains.mps.baseLanguage.classifiers.structure.ThisClassifierExpression" />
     <concept id="28f9e497-3b42-4291-aeba-0a1039153ab1/1203083511112" name="jetbrains.mps.lang.plugin.structure.ExecuteBlock" />
     <concept id="7866978e-a0f0-4cc7-81bc-4d213d9375e1/1139621453865" name="jetbrains.mps.lang.smodel.structure.Node_IsInstanceOfOperation" />
@@ -50,10 +47,7 @@
     <concept id="f3061a53-9226-4cc5-a443-f952ceaf5816/1116615150612" name="jetbrains.mps.baseLanguage.structure.ClassifierClassExpression" />
     <concept id="f3061a53-9226-4cc5-a443-f952ceaf5816/1080120340718" name="jetbrains.mps.baseLanguage.structure.AndExpression" />
     <concept id="28f9e497-3b42-4291-aeba-0a1039153ab1/1217252042208" name="jetbrains.mps.lang.plugin.structure.ActionDataParameterDeclaration" />
-<<<<<<< HEAD
     <concept id="f3061a53-9226-4cc5-a443-f952ceaf5816/1081516740877" name="jetbrains.mps.baseLanguage.structure.NotExpression" />
-=======
->>>>>>> 62639e37
     <concept id="83888646-71ce-4f1c-9c53-c54016f6ad4f/1197932370469" name="jetbrains.mps.baseLanguage.collections.structure.MapElement" />
     <concept id="f3061a53-9226-4cc5-a443-f952ceaf5816/1070534058343" name="jetbrains.mps.baseLanguage.structure.NullLiteral" />
     <concept id="7866978e-a0f0-4cc7-81bc-4d213d9375e1/1138055754698" name="jetbrains.mps.lang.smodel.structure.SNodeType" />
@@ -132,10 +126,7 @@
     <childRole id="28f9e497-3b42-4291-aeba-0a1039153ab1/1207145163717/1207145201301" name="reference" />
     <childRole id="f3061a53-9226-4cc5-a443-f952ceaf5816/1145552977093/1145553007750" name="creator" />
     <childRole id="fd392034-7849-419d-9071-12563d152375/1199542442495/1199542457201" name="resultType" />
-<<<<<<< HEAD
     <childRole id="f3061a53-9226-4cc5-a443-f952ceaf5816/1081516740877/1081516765348" name="expression" />
-=======
->>>>>>> 62639e37
     <childRole id="7866978e-a0f0-4cc7-81bc-4d213d9375e1/1139621453865/1177027386292" name="conceptArgument" />
     <childRole id="f3061a53-9226-4cc5-a443-f952ceaf5816/1081256982272/1081256993304" name="leftExpression" />
     <childRole id="28f9e497-3b42-4291-aeba-0a1039153ab1/1203087890642/1207145245948" name="contents" />
@@ -177,10 +168,7 @@
     <import index="nx1" ref="f:java_stub#498d89d2-c2e9-11e2-ad49-6cf049e62fe5#com.intellij.openapi.actionSystem(MPS.IDEA/com.intellij.openapi.actionSystem@java_stub)" />
     <import index="qgo0" ref="r:de40a5a4-f08c-4c67-ac43-e1f5c384f7d6(jetbrains.mps.console.tool)" />
     <import index="pvwh" ref="f:java_stub#742f6602-5a2f-4313-aa6e-ae1cd4ffdc61#jetbrains.mps.workbench.action(MPS.Platform/jetbrains.mps.workbench.action@java_stub)" />
-<<<<<<< HEAD
-    <import index="bzqj" ref="1ed103c3-3aa6-49b7-9c21-6765ee11f224/f:java_stub#1ed103c3-3aa6-49b7-9c21-6765ee11f224#jetbrains.mps.editor.runtime.cells(MPS.Editor/jetbrains.mps.editor.runtime.cells@java_stub)" />
-=======
->>>>>>> 62639e37
+    <import index="bzqj" ref="f:java_stub#1ed103c3-3aa6-49b7-9c21-6765ee11f224#jetbrains.mps.editor.runtime.cells(jetbrains.mps.editor.runtime.cells@java_stub)" />
     <import index="tp2c" ref="r:00000000-0000-4000-0000-011c89590338(jetbrains.mps.baseLanguage.closures.structure)" implicit="true" />
     <import index="tpck" ref="r:00000000-0000-4000-0000-011c89590288(jetbrains.mps.lang.core.structure)" implicit="true" />
     <import index="tpee" ref="r:00000000-0000-4000-0000-011c895902ca(jetbrains.mps.baseLanguage.structure)" implicit="true" />
@@ -264,15 +252,6 @@
                     <reference role="vg0i.1068498886296.1068581517664" target="3257040239274145605" resolveInfo="myInstance" />
                   </node>
                 </node>
-<<<<<<< HEAD
-              </node>
-            </node>
-            <node concept="vg0i.1068580123152" id="3257040239274145647" role="vg0i.1068580123159.1068580123160" info="nn">
-              <node concept="vg0i.1070534058343" id="3257040239274145648" role="vg0i.1081773326031.1081773367579" info="nn" />
-              <node concept="vg0i.1068498886296" id="3257040239274145649" role="vg0i.1081773326031.1081773367580" info="nn">
-                <reference role="vg0i.1068498886296.1068581517664" target="3257040239274145605" resolveInfo="myInstance" />
-=======
->>>>>>> 62639e37
               </node>
             </node>
             <node concept="vg0i.1068580123152" id="3257040239274145647" role="vg0i.1068580123159.1068580123160" info="nn">
@@ -511,14 +490,11 @@
         <reference role="79nr.1217252042208.1217252646389" target="1d7m.~MPSEditorDataKeys%dEDITOR_COMPONENT" resolveInfo="EDITOR_COMPONENT" />
         <node concept="79nr.5538333046911348654" id="4830115408604560641" role="79nr.1217413147516.5538333046911298738" info="ng" />
       </node>
-<<<<<<< HEAD
       <node concept="79nr.1217252042208" id="906853099186700449" role="79nr.1203071646776.1217413222820" info="ng">
         <property role="asn4.1169194658468.1169194664001" value="cell" />
         <reference role="79nr.1217252042208.1217252646389" target="1d7m.~MPSEditorDataKeys%dEDITOR_CELL" resolveInfo="EDITOR_CELL" />
         <node concept="79nr.5538333046911348654" id="906853099186700450" role="79nr.1217413147516.5538333046911298738" info="ng" />
       </node>
-=======
->>>>>>> 62639e37
       <node concept="79nr.1217252042208" id="4039438520029580664" role="79nr.1203071646776.1217413222820" info="ng">
         <property role="asn4.1169194658468.1169194664001" value="project" />
         <reference role="79nr.1217252042208.1217252646389" target="nx1.~CommonDataKeys%dPROJECT" resolveInfo="PROJECT" />
@@ -576,7 +552,6 @@
       <node concept="79nr.1205681243813" id="4830115408604521247" role="79nr.1203071646776.1203083196627" info="in">
         <node concept="vg0i.1068580123136" id="4830115408604521248" role="vg0i.1137021947720.1137022507850" info="sn">
           <node concept="vg0i.1068580123155" id="5312216939525690209" role="vg0i.1068580123136.1068581517665" info="nn">
-<<<<<<< HEAD
             <node concept="vg0i.1080120340718" id="906853099186702848" role="vg0i.1068580123155.1068580123156" info="nn">
               <node concept="vg0i.1081256982272" id="5312216939525701080" role="vg0i.1081773326031.1081773367580" info="nn">
                 <node concept="vg0i.1107535904670" id="5312216939525705154" role="vg0i.1081256982272.1081256993305" info="in">
@@ -613,24 +588,6 @@
                     <node concept="79nr.1217252428768" id="906853099186735376" role="vg0i.1197027756228.1197027833540" info="nn">
                       <reference role="1sqg.1205756064662.1205756909548" target="906853099186700449" resolveInfo="cell" />
                     </node>
-=======
-            <node concept="vg0i.1081256982272" id="5312216939525701080" role="vg0i.1068580123155.1068580123156" info="nn">
-              <node concept="vg0i.1107535904670" id="5312216939525705154" role="vg0i.1081256982272.1081256993305" info="in">
-                <reference role="vg0i.1107535904670.1107535924139" target="qgo0.7538089231777683454" resolveInfo="BaseConsoleTab.MyPasteProvider" />
-              </node>
-              <node concept="vg0i.1197027756228" id="5312216939525692197" role="vg0i.1081256982272.1081256993304" info="nn">
-                <node concept="vg0i.1070533707846" id="5312216939525690208" role="vg0i.1197027756228.1197027771414" info="nn">
-                  <reference role="vg0i.1070533707846.1144433057691" target="nx1.~PlatformDataKeys" resolveInfo="PlatformDataKeys" />
-                  <reference role="vg0i.1068498886296.1068581517664" target="nx1.~PlatformDataKeys%dPASTE_PROVIDER" resolveInfo="PASTE_PROVIDER" />
-                </node>
-                <node concept="vg0i.1202948039474" id="5312216939525696988" role="vg0i.1197027756228.1197027833540" info="nn">
-                  <reference role="vg0i.1204053956946.1068499141037" target="nx1.~DataKey%dgetData(com%dintellij%dopenapi%dactionSystem%dDataProvider)%cjava%dlang%dObject" resolveInfo="getData" />
-                  <node concept="vg0i.1197027756228" id="5312216939525698035" role="vg0i.1204053956946.1068499141038" info="nn">
-                    <node concept="1sqg.1205752633985" id="5312216939525698038" role="vg0i.1197027756228.1197027771414" info="nn" />
-                    <node concept="79nr.1217252428768" id="5312216939525698040" role="vg0i.1197027756228.1197027833540" info="nn">
-                      <reference role="1sqg.1205756064662.1205756909548" target="4830115408604560640" resolveInfo="editor" />
-                    </node>
->>>>>>> 62639e37
                   </node>
                 </node>
               </node>
