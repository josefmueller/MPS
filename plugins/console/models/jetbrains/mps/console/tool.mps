<?xml version="1.0" encoding="UTF-8"?>
<model modelUID="r:de40a5a4-f08c-4c67-ac43-e1f5c384f7d6(jetbrains.mps.console.tool)">
  <persistence version="8" />
  <language namespace="f3061a53-9226-4cc5-a443-f952ceaf5816(jetbrains.mps.baseLanguage)" />
  <language namespace="7866978e-a0f0-4cc7-81bc-4d213d9375e1(jetbrains.mps.lang.smodel)" />
  <language namespace="83888646-71ce-4f1c-9c53-c54016f6ad4f(jetbrains.mps.baseLanguage.collections)" />
  <language namespace="3a13115c-633c-4c5c-bbcc-75c4219e9555(jetbrains.mps.lang.quotation)" />
  <language namespace="1a8554c4-eb84-43ba-8c34-6f0d90c6e75a(jetbrains.mps.console.blCommand)" />
  <language namespace="fd392034-7849-419d-9071-12563d152375(jetbrains.mps.baseLanguage.closures)" />
  <language namespace="de1ad86d-6e50-4a02-b306-d4d17f64c375(jetbrains.mps.console.base)" />
  <language namespace="63650c59-16c8-498a-99c8-005c7ee9515d(jetbrains.mps.lang.access)" />
  <language namespace="982eb8df-2c96-4bd7-9963-11712ea622e5(jetbrains.mps.lang.resources)" />
  <language namespace="a5e4de53-46a3-44da-aab3-68fdf1c34ed0(jetbrains.mps.console.ideCommands)" />
  <import index="eynw" modelUID="r:359b1d2b-77c4-46df-9bf2-b25cbea32254(jetbrains.mps.console.base.structure)" version="-1" />
  <import index="zyb2" modelUID="r:1754cb33-73c2-441d-96bc-93a7824726e7(jetbrains.mps.console.base.behavior)" version="-1" />
  <import index="3xdn" modelUID="r:935ba0ee-7291-4caa-a807-d76e8fc69391(jetbrains.mps.console.blCommand.structure)" version="-1" />
  <import index="dbrf" modelUID="f:java_stub#6354ebe7-c22a-4a0f-ac54-50b52ab9b065#javax.swing(javax.swing@java_stub)" version="-1" />
  <import index="1t7x" modelUID="f:java_stub#6354ebe7-c22a-4a0f-ac54-50b52ab9b065#java.awt(java.awt@java_stub)" version="-1" />
  <import index="ec5l" modelUID="f:java_stub#8865b7a8-5271-43d3-884c-6fd1d9cfdd34#org.jetbrains.mps.openapi.model(org.jetbrains.mps.openapi.model@java_stub)" version="-1" />
  <import index="9a8" modelUID="f:java_stub#1ed103c3-3aa6-49b7-9c21-6765ee11f224#jetbrains.mps.nodeEditor(jetbrains.mps.nodeEditor@java_stub)" version="-1" />
  <import index="vsqj" modelUID="f:java_stub#6ed54515-acc8-4d1e-a16c-9fd6cfe951ea#jetbrains.mps.project(jetbrains.mps.project@java_stub)" version="-1" />
  <import index="pt5l" modelUID="f:java_stub#742f6602-5a2f-4313-aa6e-ae1cd4ffdc61#jetbrains.mps.ide.project(jetbrains.mps.ide.project@java_stub)" version="-1" />
  <import index="jwd7" modelUID="f:java_stub#742f6602-5a2f-4313-aa6e-ae1cd4ffdc61#jetbrains.mps.ide.tools(jetbrains.mps.ide.tools@java_stub)" version="-1" />
  <import index="8q6x" modelUID="f:java_stub#6354ebe7-c22a-4a0f-ac54-50b52ab9b065#java.awt.event(java.awt.event@java_stub)" version="-1" />
  <import index="cu2c" modelUID="f:java_stub#6ed54515-acc8-4d1e-a16c-9fd6cfe951ea#jetbrains.mps.smodel(jetbrains.mps.smodel@java_stub)" version="-1" />
  <import index="tpy3" modelUID="f:java_stub#6ed54515-acc8-4d1e-a16c-9fd6cfe951ea#jetbrains.mps.smodel.tempmodel(jetbrains.mps.smodel.tempmodel@java_stub)" version="-1" />
  <import index="b2mh" modelUID="f:java_stub#498d89d2-c2e9-11e2-ad49-6cf049e62fe5#com.intellij.openapi.project(com.intellij.openapi.project@java_stub)" version="-1" />
  <import index="82u" modelUID="f:java_stub#498d89d2-c2e9-11e2-ad49-6cf049e62fe5#com.intellij.openapi.wm(com.intellij.openapi.wm@java_stub)" version="-1" />
  <import index="pdak" modelUID="f:java_stub#742f6602-5a2f-4313-aa6e-ae1cd4ffdc61#jetbrains.mps.ide.messages(jetbrains.mps.ide.messages@java_stub)" version="-1" />
  <import index="bq0a" modelUID="f:java_stub#6ed54515-acc8-4d1e-a16c-9fd6cfe951ea#jetbrains.mps.messages(jetbrains.mps.messages@java_stub)" version="-1" />
  <import index="nx1" modelUID="f:java_stub#498d89d2-c2e9-11e2-ad49-6cf049e62fe5#com.intellij.openapi.actionSystem(com.intellij.openapi.actionSystem@java_stub)" version="-1" />
  <import index="pvwh" modelUID="f:java_stub#742f6602-5a2f-4313-aa6e-ae1cd4ffdc61#jetbrains.mps.workbench.action(jetbrains.mps.workbench.action@java_stub)" version="-1" />
  <import index="k7g3" modelUID="f:java_stub#6354ebe7-c22a-4a0f-ac54-50b52ab9b065#java.util(java.util@java_stub)" version="-1" />
  <import index="88zw" modelUID="f:java_stub#8865b7a8-5271-43d3-884c-6fd1d9cfdd34#org.jetbrains.mps.openapi.module(org.jetbrains.mps.openapi.module@java_stub)" version="-1" />
  <import index="ubyd" modelUID="f:java_stub#6ed54515-acc8-4d1e-a16c-9fd6cfe951ea#jetbrains.mps.ide.findusages.model.scopes(jetbrains.mps.ide.findusages.model.scopes@java_stub)" version="-1" />
  <import index="6req" modelUID="f:java_stub#498d89d2-c2e9-11e2-ad49-6cf049e62fe5#com.intellij.ide.structureView(com.intellij.ide.structureView@java_stub)" version="-1" />
  <import index="18oi" modelUID="f:java_stub#6354ebe7-c22a-4a0f-ac54-50b52ab9b065#java.beans(java.beans@java_stub)" version="-1" />
  <import index="vrix" modelUID="f:java_stub#498d89d2-c2e9-11e2-ad49-6cf049e62fe5#com.intellij.openapi.fileEditor(com.intellij.openapi.fileEditor@java_stub)" version="-1" />
  <import index="18ql" modelUID="f:java_stub#498d89d2-c2e9-11e2-ad49-6cf049e62fe5#com.intellij.openapi.editor(com.intellij.openapi.editor@java_stub)" version="-1" />
  <import index="8d8y" modelUID="f:java_stub#498d89d2-c2e9-11e2-ad49-6cf049e62fe5#com.intellij.openapi.util(com.intellij.openapi.util@java_stub)" version="-1" />
  <import index="as9o" modelUID="f:java_stub#3f233e7f-b8a6-46d2-a57f-795d56775243#org.jetbrains.annotations(org.jetbrains.annotations@java_stub)" version="-1" />
  <import index="tquc" modelUID="f:java_stub#742f6602-5a2f-4313-aa6e-ae1cd4ffdc61#jetbrains.mps.ide.undo(jetbrains.mps.ide.undo@java_stub)" version="-1" />
  <import index="mht9" modelUID="f:java_stub#498d89d2-c2e9-11e2-ad49-6cf049e62fe5#com.intellij.codeHighlighting(com.intellij.codeHighlighting@java_stub)" version="-1" />
  <import index="c1f7" modelUID="f:java_stub#742f6602-5a2f-4313-aa6e-ae1cd4ffdc61#jetbrains.mps.workbench.nodesFs(jetbrains.mps.workbench.nodesFs@java_stub)" version="-1" />
  <import index="vft3" modelUID="f:java_stub#6354ebe7-c22a-4a0f-ac54-50b52ab9b065#java.util.concurrent.atomic(java.util.concurrent.atomic@java_stub)" version="-1" />
  <import index="iiw6" modelUID="f:java_stub#498d89d2-c2e9-11e2-ad49-6cf049e62fe5#com.intellij.openapi.components(com.intellij.openapi.components@java_stub)" version="-1" />
  <import index="zofw" modelUID="f:java_stub#6ed54515-acc8-4d1e-a16c-9fd6cfe951ea#jetbrains.mps.smodel.persistence.def(jetbrains.mps.smodel.persistence.def@java_stub)" version="-1" />
  <import index="fo6s" modelUID="f:java_stub#6ed54515-acc8-4d1e-a16c-9fd6cfe951ea#jetbrains.mps.smodel.persistence.def.v8(jetbrains.mps.smodel.persistence.def.v8@java_stub)" version="-1" />
  <import index="jhs5" modelUID="f:java_stub#6ed54515-acc8-4d1e-a16c-9fd6cfe951ea#org.jdom.output(org.jdom.output@java_stub)" version="-1" />
  <import index="g5ty" modelUID="f:java_stub#6ed54515-acc8-4d1e-a16c-9fd6cfe951ea#org.jdom.input(org.jdom.input@java_stub)" version="-1" />
  <import index="fxg7" modelUID="f:java_stub#6354ebe7-c22a-4a0f-ac54-50b52ab9b065#java.io(java.io@java_stub)" version="-1" />
  <import index="zwkq" modelUID="f:java_stub#6ed54515-acc8-4d1e-a16c-9fd6cfe951ea#org.jdom(org.jdom@java_stub)" version="-1" />
  <import index="51te" modelUID="f:java_stub#6ed54515-acc8-4d1e-a16c-9fd6cfe951ea#jetbrains.mps.extapi.model(jetbrains.mps.extapi.model@java_stub)" version="-1" />
  <import index="msyo" modelUID="f:java_stub#6ed54515-acc8-4d1e-a16c-9fd6cfe951ea#jetbrains.mps.util(jetbrains.mps.util@java_stub)" version="-1" />
  <import index="4dsq" modelUID="f:java_stub#847a3235-09f9-403c-b6a9-1c294a212e92#org.apache.tools.ant.filters(Ant/org.apache.tools.ant.filters@java_stub)" version="-1" />
  <import index="d2v5" modelUID="f:java_stub#6ed54515-acc8-4d1e-a16c-9fd6cfe951ea#jetbrains.mps.persistence(MPS.Core/jetbrains.mps.persistence@java_stub)" version="-1" />
  <import index="tpck" modelUID="r:00000000-0000-4000-0000-011c89590288(jetbrains.mps.lang.core.structure)" version="0" implicit="yes" />
  <import index="tpee" modelUID="r:00000000-0000-4000-0000-011c895902ca(jetbrains.mps.baseLanguage.structure)" version="4" implicit="yes" />
  <import index="e2lb" modelUID="f:java_stub#6354ebe7-c22a-4a0f-ac54-50b52ab9b065#java.lang(JDK/java.lang@java_stub)" version="-1" implicit="yes" />
  <import index="tp25" modelUID="r:00000000-0000-4000-0000-011c89590301(jetbrains.mps.lang.smodel.structure)" version="16" implicit="yes" />
  <import index="tp2q" modelUID="r:00000000-0000-4000-0000-011c8959032e(jetbrains.mps.baseLanguage.collections.structure)" version="7" implicit="yes" />
  <import index="tp2c" modelUID="r:00000000-0000-4000-0000-011c89590338(jetbrains.mps.baseLanguage.closures.structure)" version="3" implicit="yes" />
  <import index="tp3r" modelUID="r:00000000-0000-4000-0000-011c8959034b(jetbrains.mps.lang.quotation.structure)" version="0" implicit="yes" />
  <import index="dbrg" modelUID="f:java_stub#6354ebe7-c22a-4a0f-ac54-50b52ab9b065#javax.swing(JDK/javax.swing@java_stub)" version="-1" implicit="yes" />
  <import index="1t7y" modelUID="f:java_stub#6354ebe7-c22a-4a0f-ac54-50b52ab9b065#java.awt(JDK/java.awt@java_stub)" version="-1" implicit="yes" />
  <import index="ec5m" modelUID="f:java_stub#8865b7a8-5271-43d3-884c-6fd1d9cfdd34#org.jetbrains.mps.openapi.model(MPS.OpenAPI/org.jetbrains.mps.openapi.model@java_stub)" version="-1" implicit="yes" />
  <import index="9a9" modelUID="f:java_stub#1ed103c3-3aa6-49b7-9c21-6765ee11f224#jetbrains.mps.nodeEditor(MPS.Editor/jetbrains.mps.nodeEditor@java_stub)" version="-1" implicit="yes" />
  <import index="vsqk" modelUID="f:java_stub#6ed54515-acc8-4d1e-a16c-9fd6cfe951ea#jetbrains.mps.project(MPS.Core/jetbrains.mps.project@java_stub)" version="-1" implicit="yes" />
  <import index="pt5m" modelUID="f:java_stub#742f6602-5a2f-4313-aa6e-ae1cd4ffdc61#jetbrains.mps.ide.project(MPS.Platform/jetbrains.mps.ide.project@java_stub)" version="-1" implicit="yes" />
  <import index="jwd8" modelUID="f:java_stub#742f6602-5a2f-4313-aa6e-ae1cd4ffdc61#jetbrains.mps.ide.tools(MPS.Platform/jetbrains.mps.ide.tools@java_stub)" version="-1" implicit="yes" />
  <import index="8q6y" modelUID="f:java_stub#6354ebe7-c22a-4a0f-ac54-50b52ab9b065#java.awt.event(JDK/java.awt.event@java_stub)" version="-1" implicit="yes" />
  <import index="b2mi" modelUID="f:java_stub#498d89d2-c2e9-11e2-ad49-6cf049e62fe5#com.intellij.openapi.project(MPS.IDEA/com.intellij.openapi.project@java_stub)" version="-1" implicit="yes" />
  <import index="82v" modelUID="f:java_stub#498d89d2-c2e9-11e2-ad49-6cf049e62fe5#com.intellij.openapi.wm(MPS.IDEA/com.intellij.openapi.wm@java_stub)" version="-1" implicit="yes" />
  <import index="1oap" modelUID="r:03d44d4c-3d65-461c-9085-0f48e9569e59(jetbrains.mps.lang.resources.structure)" version="0" implicit="yes" />
  <import index="qff7" modelUID="r:2ba2e307-a81d-4a21-9e0b-de3624e2fb83(jetbrains.mps.lang.access.structure)" version="0" implicit="yes" />
  <import index="nx2" modelUID="f:java_stub#498d89d2-c2e9-11e2-ad49-6cf049e62fe5#com.intellij.openapi.actionSystem(MPS.IDEA/com.intellij.openapi.actionSystem@java_stub)" version="-1" implicit="yes" />
  <import index="pvwi" modelUID="f:java_stub#742f6602-5a2f-4313-aa6e-ae1cd4ffdc61#jetbrains.mps.workbench.action(MPS.Platform/jetbrains.mps.workbench.action@java_stub)" version="-1" implicit="yes" />
  <import index="88zx" modelUID="f:java_stub#8865b7a8-5271-43d3-884c-6fd1d9cfdd34#org.jetbrains.mps.openapi.module(MPS.OpenAPI/org.jetbrains.mps.openapi.module@java_stub)" version="-1" implicit="yes" />
  <import index="k7g4" modelUID="f:java_stub#6354ebe7-c22a-4a0f-ac54-50b52ab9b065#java.util(JDK/java.util@java_stub)" version="-1" implicit="yes" />
  <import index="cu2d" modelUID="f:java_stub#6ed54515-acc8-4d1e-a16c-9fd6cfe951ea#jetbrains.mps.smodel(MPS.Core/jetbrains.mps.smodel@java_stub)" version="-1" implicit="yes" />
  <import index="ubye" modelUID="f:java_stub#6ed54515-acc8-4d1e-a16c-9fd6cfe951ea#jetbrains.mps.ide.findusages.model.scopes(MPS.Core/jetbrains.mps.ide.findusages.model.scopes@java_stub)" version="-1" implicit="yes" />
  <import index="6rer" modelUID="f:java_stub#498d89d2-c2e9-11e2-ad49-6cf049e62fe5#com.intellij.ide.structureView(MPS.IDEA/com.intellij.ide.structureView@java_stub)" version="-1" implicit="yes" />
  <import index="18oj" modelUID="f:java_stub#6354ebe7-c22a-4a0f-ac54-50b52ab9b065#java.beans(JDK/java.beans@java_stub)" version="-1" implicit="yes" />
  <import index="vriy" modelUID="f:java_stub#498d89d2-c2e9-11e2-ad49-6cf049e62fe5#com.intellij.openapi.fileEditor(MPS.IDEA/com.intellij.openapi.fileEditor@java_stub)" version="-1" implicit="yes" />
  <import index="18qm" modelUID="f:java_stub#498d89d2-c2e9-11e2-ad49-6cf049e62fe5#com.intellij.openapi.editor(MPS.IDEA/com.intellij.openapi.editor@java_stub)" version="-1" implicit="yes" />
  <import index="8d8z" modelUID="f:java_stub#498d89d2-c2e9-11e2-ad49-6cf049e62fe5#com.intellij.openapi.util(MPS.IDEA/com.intellij.openapi.util@java_stub)" version="-1" implicit="yes" />
  <import index="as9p" modelUID="f:java_stub#3f233e7f-b8a6-46d2-a57f-795d56775243#org.jetbrains.annotations(Annotations/org.jetbrains.annotations@java_stub)" version="-1" implicit="yes" />
  <import index="tqud" modelUID="f:java_stub#742f6602-5a2f-4313-aa6e-ae1cd4ffdc61#jetbrains.mps.ide.undo(MPS.Platform/jetbrains.mps.ide.undo@java_stub)" version="-1" implicit="yes" />
  <import index="mhta" modelUID="f:java_stub#498d89d2-c2e9-11e2-ad49-6cf049e62fe5#com.intellij.codeHighlighting(MPS.IDEA/com.intellij.codeHighlighting@java_stub)" version="-1" implicit="yes" />
  <import index="c1f8" modelUID="f:java_stub#742f6602-5a2f-4313-aa6e-ae1cd4ffdc61#jetbrains.mps.workbench.nodesFs(MPS.Platform/jetbrains.mps.workbench.nodesFs@java_stub)" version="-1" implicit="yes" />
  <import index="vft4" modelUID="f:java_stub#6354ebe7-c22a-4a0f-ac54-50b52ab9b065#java.util.concurrent.atomic(JDK/java.util.concurrent.atomic@java_stub)" version="-1" implicit="yes" />
  <import index="iiw7" modelUID="f:java_stub#498d89d2-c2e9-11e2-ad49-6cf049e62fe5#com.intellij.openapi.components(MPS.IDEA/com.intellij.openapi.components@java_stub)" version="-1" implicit="yes" />
  <import index="zofx" modelUID="f:java_stub#6ed54515-acc8-4d1e-a16c-9fd6cfe951ea#jetbrains.mps.smodel.persistence.def(MPS.Core/jetbrains.mps.smodel.persistence.def@java_stub)" version="-1" implicit="yes" />
  <import index="fo6t" modelUID="f:java_stub#6ed54515-acc8-4d1e-a16c-9fd6cfe951ea#jetbrains.mps.smodel.persistence.def.v8(MPS.Core/jetbrains.mps.smodel.persistence.def.v8@java_stub)" version="-1" implicit="yes" />
  <import index="jhs6" modelUID="f:java_stub#6ed54515-acc8-4d1e-a16c-9fd6cfe951ea#org.jdom.output(MPS.Core/org.jdom.output@java_stub)" version="-1" implicit="yes" />
  <import index="tpy4" modelUID="f:java_stub#6ed54515-acc8-4d1e-a16c-9fd6cfe951ea#jetbrains.mps.smodel.tempmodel(MPS.Core/jetbrains.mps.smodel.tempmodel@java_stub)" version="-1" implicit="yes" />
  <import index="51tf" modelUID="f:java_stub#6ed54515-acc8-4d1e-a16c-9fd6cfe951ea#jetbrains.mps.extapi.model(MPS.Core/jetbrains.mps.extapi.model@java_stub)" version="-1" implicit="yes" />
  <root type="tpee.ClassConcept" typeId="tpee.1068390468198" id="1488452273262903215" nodeInfo="ig">
    <property name="name" nameId="tpck.1169194664001" value="ConsoleTool" />
    <node role="superclass" roleId="tpee.1165602531693" type="tpee.ClassifierType" typeId="tpee.1107535904670" id="5453135792623728772" nodeInfo="in">
      <link role="classifier" roleId="tpee.1107535924139" targetNodeId="jwd8.~BaseProjectTool" resolveInfo="BaseProjectTool" />
    </node>
    <node role="member" roleId="tpee.5375687026011219971" type="tpee.StaticFieldDeclaration" typeId="tpee.1070462154015" id="7629059997631002840" nodeInfo="igu">
      <property name="isFinal" nameId="tpee.1176718929932" value="true" />
      <property name="name" nameId="tpck.1169194664001" value="PROJECT_SCOPE" />
      <node role="visibility" roleId="tpee.1178549979242" type="tpee.PrivateVisibility" typeId="tpee.1146644623116" id="7629059997631002837" nodeInfo="nn" />
      <node role="type" roleId="tpee.5680397130376446158" type="tpee.StringType" typeId="tpee.1225271177708" id="7629059997631002838" nodeInfo="in" />
      <node role="initializer" roleId="tpee.1068431790190" type="tpee.StringLiteral" typeId="tpee.1070475926800" id="7629059997631002839" nodeInfo="nn">
        <property name="value" nameId="tpee.1070475926801" value="in project" />
      </node>
    </node>
    <node role="member" roleId="tpee.5375687026011219971" type="tpee.StaticFieldDeclaration" typeId="tpee.1070462154015" id="7629059997631117038" nodeInfo="igu">
      <property name="isFinal" nameId="tpee.1176718929932" value="true" />
      <property name="name" nameId="tpck.1169194664001" value="GLOBAL_SCOPE" />
      <node role="visibility" roleId="tpee.1178549979242" type="tpee.PrivateVisibility" typeId="tpee.1146644623116" id="7629059997631117035" nodeInfo="nn" />
      <node role="type" roleId="tpee.5680397130376446158" type="tpee.StringType" typeId="tpee.1225271177708" id="7629059997631117036" nodeInfo="in" />
      <node role="initializer" roleId="tpee.1068431790190" type="tpee.StringLiteral" typeId="tpee.1070475926800" id="7629059997631117037" nodeInfo="nn">
        <property name="value" nameId="tpee.1070475926801" value="globally" />
      </node>
    </node>
    <node role="member" roleId="tpee.5375687026011219971" type="tpee.PlaceholderMember" typeId="tpee.1465982738277781862" id="7629059997631029776" nodeInfo="ngu" />
    <node role="member" roleId="tpee.5375687026011219971" type="tpee.FieldDeclaration" typeId="tpee.1068390468200" id="1488452273263179659" nodeInfo="igu">
      <property name="name" nameId="tpck.1169194664001" value="myMainComponent" />
      <node role="visibility" roleId="tpee.1178549979242" type="tpee.PrivateVisibility" typeId="tpee.1146644623116" id="1488452273263179657" nodeInfo="nn" />
      <node role="type" roleId="tpee.5680397130376446158" type="tpee.ClassifierType" typeId="tpee.1107535904670" id="1488452273263179658" nodeInfo="in">
        <link role="classifier" roleId="tpee.1107535924139" targetNodeId="dbrg.~JPanel" resolveInfo="JPanel" />
      </node>
    </node>
    <node role="member" roleId="tpee.5375687026011219971" type="tpee.FieldDeclaration" typeId="tpee.1068390468200" id="1187329276712523465" nodeInfo="igu">
      <property name="name" nameId="tpck.1169194664001" value="myModel" />
      <node role="type" roleId="tpee.5680397130376446158" type="tp25.SModelType" typeId="tp25.1143226024141" id="1187329276713244622" nodeInfo="in" />
      <node role="visibility" roleId="tpee.1178549979242" type="tpee.PrivateVisibility" typeId="tpee.1146644623116" id="1187329276712523463" nodeInfo="nn" />
    </node>
    <node role="member" roleId="tpee.5375687026011219971" type="tpee.FieldDeclaration" typeId="tpee.1068390468200" id="3202339231095387415" nodeInfo="igu">
      <property name="isVolatile" nameId="tpee.1240249534625" value="false" />
      <property name="isTransient" nameId="tpee.8606350594693632173" value="false" />
      <property name="name" nameId="tpck.1169194664001" value="loadedState" />
      <property name="isFinal" nameId="tpee.1176718929932" value="false" />
      <node role="visibility" roleId="tpee.1178549979242" type="tpee.PrivateVisibility" typeId="tpee.1146644623116" id="3202339231095154757" nodeInfo="nn" />
      <node role="type" roleId="tpee.5680397130376446158" type="tpee.ClassifierType" typeId="tpee.1107535904670" id="3202339231095310332" nodeInfo="in">
        <link role="classifier" roleId="tpee.1107535924139" targetNodeId="6147624293056824949" resolveInfo="ConsoleTool.MyState" />
      </node>
    </node>
    <node role="member" roleId="tpee.5375687026011219971" type="tpee.FieldDeclaration" typeId="tpee.1068390468200" id="3202339231096008627" nodeInfo="igu">
      <property name="isVolatile" nameId="tpee.1240249534625" value="false" />
      <property name="isTransient" nameId="tpee.8606350594693632173" value="false" />
      <property name="name" nameId="tpck.1169194664001" value="isInitialized" />
      <property name="isFinal" nameId="tpee.1176718929932" value="false" />
      <node role="visibility" roleId="tpee.1178549979242" type="tpee.PrivateVisibility" typeId="tpee.1146644623116" id="3202339231095848608" nodeInfo="nn" />
      <node role="type" roleId="tpee.5680397130376446158" type="tpee.BooleanType" typeId="tpee.1070534644030" id="3202339231095929378" nodeInfo="in" />
    </node>
    <node role="member" roleId="tpee.5375687026011219971" type="tpee.FieldDeclaration" typeId="tpee.1068390468200" id="7629059997630947864" nodeInfo="igu">
      <property name="name" nameId="tpck.1169194664001" value="myScopeCombo" />
      <node role="visibility" roleId="tpee.1178549979242" type="tpee.PrivateVisibility" typeId="tpee.1146644623116" id="7629059997630947862" nodeInfo="nn" />
      <node role="type" roleId="tpee.5680397130376446158" type="tpee.ClassifierType" typeId="tpee.1107535904670" id="7629059997630947863" nodeInfo="in">
        <link role="classifier" roleId="tpee.1107535924139" targetNodeId="dbrg.~JComboBox" resolveInfo="JComboBox" />
      </node>
    </node>
    <node role="member" roleId="tpee.5375687026011219971" type="tpee.PlaceholderMember" typeId="tpee.1465982738277781862" id="351968380916762765" nodeInfo="ngu" />
    <node role="member" roleId="tpee.5375687026011219971" type="tpee.FieldDeclaration" typeId="tpee.1068390468200" id="3799388175938004132" nodeInfo="igu">
      <property name="name" nameId="tpck.1169194664001" value="myHistRoot" />
      <node role="visibility" roleId="tpee.1178549979242" type="tpee.PrivateVisibility" typeId="tpee.1146644623116" id="3799388175938004130" nodeInfo="nn" />
      <node role="type" roleId="tpee.5680397130376446158" type="tp25.SNodeType" typeId="tp25.1138055754698" id="3799388175938004131" nodeInfo="in">
        <link role="concept" roleId="tp25.1138405853777" targetNodeId="eynw.757553790980850366" resolveInfo="History" />
      </node>
    </node>
    <node role="member" roleId="tpee.5375687026011219971" type="tpee.FieldDeclaration" typeId="tpee.1068390468200" id="3799388175938309693" nodeInfo="igu">
      <property name="name" nameId="tpck.1169194664001" value="myHistEditor" />
      <node role="visibility" roleId="tpee.1178549979242" type="tpee.PrivateVisibility" typeId="tpee.1146644623116" id="3799388175938309691" nodeInfo="nn" />
      <node role="type" roleId="tpee.5680397130376446158" type="tpee.ClassifierType" typeId="tpee.1107535904670" id="3799388175938309692" nodeInfo="in">
        <link role="classifier" roleId="tpee.1107535924139" targetNodeId="9a9.~UIEditorComponent" resolveInfo="UIEditorComponent" />
      </node>
    </node>
    <node role="member" roleId="tpee.5375687026011219971" type="tpee.FieldDeclaration" typeId="tpee.1068390468200" id="3799388175938522479" nodeInfo="igu">
      <property name="name" nameId="tpck.1169194664001" value="myNewCommand" />
      <node role="initializer" roleId="tpee.1068431790190" type="tpee.NullLiteral" typeId="tpee.1070534058343" id="8735002719775312192" nodeInfo="nn" />
      <node role="visibility" roleId="tpee.1178549979242" type="tpee.PrivateVisibility" typeId="tpee.1146644623116" id="3799388175938522477" nodeInfo="nn" />
      <node role="type" roleId="tpee.5680397130376446158" type="tp25.SNodeType" typeId="tp25.1138055754698" id="3799388175938522478" nodeInfo="in">
        <link role="concept" roleId="tp25.1138405853777" targetNodeId="eynw.351968380916615243" resolveInfo="CommandHolder" />
      </node>
    </node>
    <node role="member" roleId="tpee.5375687026011219971" type="tpee.FieldDeclaration" typeId="tpee.1068390468200" id="8735002719774862870" nodeInfo="igu">
      <property name="isVolatile" nameId="tpee.1240249534625" value="false" />
      <property name="isTransient" nameId="tpee.8606350594693632173" value="false" />
      <property name="name" nameId="tpck.1169194664001" value="myCursor" />
      <property name="isFinal" nameId="tpee.1176718929932" value="false" />
      <node role="visibility" roleId="tpee.1178549979242" type="tpee.PrivateVisibility" typeId="tpee.1146644623116" id="8735002719774804359" nodeInfo="nn" />
      <node role="type" roleId="tpee.5680397130376446158" type="tp25.SNodeType" typeId="tp25.1138055754698" id="8735002719774835835" nodeInfo="in">
        <link role="concept" roleId="tp25.1138405853777" targetNodeId="eynw.351968380916615243" resolveInfo="CommandHolder" />
      </node>
      <node role="initializer" roleId="tpee.1068431790190" type="tpee.NullLiteral" typeId="tpee.1070534058343" id="8735002719774934009" nodeInfo="nn" />
    </node>
    <node role="member" roleId="tpee.5375687026011219971" type="tpee.PlaceholderMember" typeId="tpee.1465982738277781862" id="351968380916738051" nodeInfo="ngu" />
    <node role="member" roleId="tpee.5375687026011219971" type="tpee.FieldDeclaration" typeId="tpee.1068390468200" id="351968380916717906" nodeInfo="igu">
      <property name="name" nameId="tpck.1169194664001" value="myCommandRoot" />
      <node role="visibility" roleId="tpee.1178549979242" type="tpee.PrivateVisibility" typeId="tpee.1146644623116" id="351968380916717907" nodeInfo="nn" />
      <node role="type" roleId="tpee.5680397130376446158" type="tp25.SNodeType" typeId="tp25.1138055754698" id="351968380916717908" nodeInfo="in">
        <link role="concept" roleId="tp25.1138405853777" targetNodeId="eynw.351968380916615243" resolveInfo="CommandHolder" />
      </node>
    </node>
    <node role="member" roleId="tpee.5375687026011219971" type="tpee.FieldDeclaration" typeId="tpee.1068390468200" id="351968380916717903" nodeInfo="igu">
      <property name="name" nameId="tpck.1169194664001" value="myCommandEditor" />
      <node role="visibility" roleId="tpee.1178549979242" type="tpee.PrivateVisibility" typeId="tpee.1146644623116" id="351968380916717904" nodeInfo="nn" />
      <node role="type" roleId="tpee.5680397130376446158" type="tpee.ClassifierType" typeId="tpee.1107535904670" id="351968380916717905" nodeInfo="in">
        <link role="classifier" roleId="tpee.1107535924139" targetNodeId="9a9.~UIEditorComponent" resolveInfo="UIEditorComponent" />
      </node>
    </node>
    <node role="member" roleId="tpee.5375687026011219971" type="tpee.FieldDeclaration" typeId="tpee.1068390468200" id="996400390540665178" nodeInfo="igu">
      <property name="isVolatile" nameId="tpee.1240249534625" value="false" />
      <property name="isTransient" nameId="tpee.8606350594693632173" value="false" />
      <property name="name" nameId="tpck.1169194664001" value="myCommandFileEditor" />
      <property name="isFinal" nameId="tpee.1176718929932" value="false" />
      <node role="visibility" roleId="tpee.1178549979242" type="tpee.PrivateVisibility" typeId="tpee.1146644623116" id="996400390540532939" nodeInfo="nn" />
      <node role="type" roleId="tpee.5680397130376446158" type="tpee.ClassifierType" typeId="tpee.1107535904670" id="996400390540599609" nodeInfo="in">
        <link role="classifier" roleId="tpee.1107535924139" targetNodeId="vriy.~FileEditor" resolveInfo="FileEditor" />
      </node>
    </node>
    <node role="member" roleId="tpee.5375687026011219971" type="tpee.PlaceholderMember" typeId="tpee.1465982738277781862" id="351968380916695290" nodeInfo="ngu" />
    <node role="member" roleId="tpee.5375687026011219971" type="tpee.FieldDeclaration" typeId="tpee.1068390468200" id="2505439483540129748" nodeInfo="igu">
      <property name="name" nameId="tpck.1169194664001" value="myContext" />
      <node role="visibility" roleId="tpee.1178549979242" type="tpee.PrivateVisibility" typeId="tpee.1146644623116" id="2505439483540129746" nodeInfo="nn" />
      <node role="type" roleId="tpee.5680397130376446158" type="tpee.ClassifierType" typeId="tpee.1107535904670" id="2505439483540129747" nodeInfo="in">
        <link role="classifier" roleId="tpee.1107535924139" targetNodeId="vsqk.~ModuleContext" resolveInfo="ModuleContext" />
      </node>
    </node>
    <node role="member" roleId="tpee.5375687026011219971" type="tpee.PlaceholderMember" typeId="tpee.1465982738277781862" id="1111629987771863099" nodeInfo="ngu" />
    <node role="member" roleId="tpee.5375687026011219971" type="tpee.FieldDeclaration" typeId="tpee.1068390468200" id="3791731377766706512" nodeInfo="igu">
      <property name="isVolatile" nameId="tpee.1240249534625" value="false" />
      <property name="isTransient" nameId="tpee.8606350594693632173" value="false" />
      <property name="name" nameId="tpck.1169194664001" value="closureMap" />
      <property name="isFinal" nameId="tpee.1176718929932" value="false" />
      <node role="visibility" roleId="tpee.1178549979242" type="tpee.PrivateVisibility" typeId="tpee.1146644623116" id="1111629987771969392" nodeInfo="nn" />
      <node role="type" roleId="tpee.5680397130376446158" type="tpee.ClassifierType" typeId="tpee.1107535904670" id="3791731377766643337" nodeInfo="in">
        <link role="classifier" roleId="tpee.1107535924139" targetNodeId="k7g4.~Map" resolveInfo="Map" />
        <node role="parameter" roleId="tpee.1109201940907" type="tpee.ClassifierType" typeId="tpee.1107535904670" id="3791731377767253545" nodeInfo="in">
          <link role="classifier" roleId="tpee.1107535924139" targetNodeId="e2lb.~Integer" resolveInfo="Integer" />
        </node>
        <node role="parameter" roleId="tpee.1109201940907" type="tpee.ClassifierType" typeId="tpee.1107535904670" id="3791731377767317312" nodeInfo="in">
          <link role="classifier" roleId="tpee.1107535924139" targetNodeId="e2lb.~Runnable" resolveInfo="Runnable" />
        </node>
      </node>
      <node role="initializer" roleId="tpee.1068431790190" type="tpee.GenericNewExpression" typeId="tpee.1145552977093" id="3791731377766831139" nodeInfo="nn">
        <node role="creator" roleId="tpee.1145553007750" type="tpee.ClassCreator" typeId="tpee.1212685548494" id="3791731377767130404" nodeInfo="nn">
          <link role="baseMethodDeclaration" roleId="tpee.1068499141037" targetNodeId="k7g4.~HashMap%d&lt;init&gt;()" resolveInfo="HashMap" />
          <node role="typeParameter" roleId="tpee.1212687122400" type="tpee.ClassifierType" typeId="tpee.1107535904670" id="3791731377767441933" nodeInfo="in">
            <link role="classifier" roleId="tpee.1107535924139" targetNodeId="e2lb.~Integer" resolveInfo="Integer" />
          </node>
          <node role="typeParameter" roleId="tpee.1212687122400" type="tpee.ClassifierType" typeId="tpee.1107535904670" id="3791731377767501954" nodeInfo="in">
            <link role="classifier" roleId="tpee.1107535924139" targetNodeId="e2lb.~Runnable" resolveInfo="Runnable" />
          </node>
        </node>
      </node>
    </node>
    <node role="member" roleId="tpee.5375687026011219971" type="tpee.FieldDeclaration" typeId="tpee.1068390468200" id="3791731377767887378" nodeInfo="igu">
      <property name="isVolatile" nameId="tpee.1240249534625" value="false" />
      <property name="isTransient" nameId="tpee.8606350594693632173" value="false" />
      <property name="name" nameId="tpck.1169194664001" value="closureCounter" />
      <property name="isFinal" nameId="tpee.1176718929932" value="false" />
      <node role="visibility" roleId="tpee.1178549979242" type="tpee.PrivateVisibility" typeId="tpee.1146644623116" id="3791731377767626567" nodeInfo="nn" />
      <node role="type" roleId="tpee.5680397130376446158" type="tpee.ClassifierType" typeId="tpee.1107535904670" id="3791731377767839021" nodeInfo="in">
        <link role="classifier" roleId="tpee.1107535924139" targetNodeId="vft4.~AtomicInteger" resolveInfo="AtomicInteger" />
      </node>
      <node role="initializer" roleId="tpee.1068431790190" type="tpee.GenericNewExpression" typeId="tpee.1145552977093" id="3791731377767948358" nodeInfo="nn">
        <node role="creator" roleId="tpee.1145553007750" type="tpee.ClassCreator" typeId="tpee.1212685548494" id="3791731377768076365" nodeInfo="nn">
          <link role="baseMethodDeclaration" roleId="tpee.1068499141037" targetNodeId="vft4.~AtomicInteger%d&lt;init&gt;()" resolveInfo="AtomicInteger" />
        </node>
      </node>
    </node>
    <node role="member" roleId="tpee.5375687026011219971" type="tpee.PlaceholderMember" typeId="tpee.1465982738277781862" id="8735002719775261702" nodeInfo="ngu" />
    <node role="member" roleId="tpee.5375687026011219971" type="tpee.PlaceholderMember" typeId="tpee.1465982738277781862" id="1488452273263097231" nodeInfo="ngu" />
    <node role="visibility" roleId="tpee.1178549979242" type="tpee.PublicVisibility" typeId="tpee.1146644602865" id="1488452273262903285" nodeInfo="nn" />
    <node role="member" roleId="tpee.5375687026011219971" type="tpee.ConstructorDeclaration" typeId="tpee.1068580123140" id="1488452273263052531" nodeInfo="igu">
      <node role="returnType" roleId="tpee.1068580123133" type="tpee.VoidType" typeId="tpee.1068581517677" id="1488452273263052532" nodeInfo="in" />
      <node role="visibility" roleId="tpee.1178549979242" type="tpee.PublicVisibility" typeId="tpee.1146644602865" id="1488452273263052533" nodeInfo="nn" />
      <node role="body" roleId="tpee.1068580123135" type="tpee.StatementList" typeId="tpee.1068580123136" id="1488452273263052535" nodeInfo="sn">
        <node role="statement" roleId="tpee.1068581517665" type="tpee.SuperConstructorInvocation" typeId="tpee.1070475587102" id="1488452273263052537" nodeInfo="nn">
          <link role="baseMethodDeclaration" roleId="tpee.1068499141037" targetNodeId="jwd8.~BaseProjectTool%d&lt;init&gt;(com%dintellij%dopenapi%dproject%dProject,java%dlang%dString,int,javax%dswing%dIcon,com%dintellij%dopenapi%dwm%dToolWindowAnchor,boolean)" resolveInfo="BaseProjectTool" />
          <node role="actualArgument" roleId="tpee.1068499141038" type="tpee.VariableReference" typeId="tpee.1068498886296" id="1488452273263052541" nodeInfo="nn">
            <link role="variableDeclaration" roleId="tpee.1068581517664" targetNodeId="1488452273263052538" resolveInfo="project" />
          </node>
          <node role="actualArgument" roleId="tpee.1068499141038" type="tpee.StringLiteral" typeId="tpee.1070475926800" id="1488452273263054657" nodeInfo="nn">
            <property name="value" nameId="tpee.1070475926801" value="Console" />
          </node>
          <node role="actualArgument" roleId="tpee.1068499141038" type="tpee.IntegerConstant" typeId="tpee.1068580320020" id="1488452273263055159" nodeInfo="nn">
            <property name="value" nameId="tpee.1068580320021" value="-1" />
          </node>
          <node role="actualArgument" roleId="tpee.1068499141038" type="1oap.IconResourceExpression" typeId="1oap.8974276187400029891" id="3684235137702969060" nodeInfo="nn">
            <node role="icon" roleId="1oap.8974276187400029893" type="1oap.IconResource" typeId="1oap.8974276187400029883" id="3684235137702969062" nodeInfo="ng">
              <property name="path" nameId="1oap.8974276187400029899" value="${module}/icons/console.png" />
            </node>
          </node>
          <node role="actualArgument" roleId="tpee.1068499141038" type="tpee.StaticFieldReference" typeId="tpee.1070533707846" id="1488452273263055643" nodeInfo="nn">
            <link role="classifier" roleId="tpee.1144433057691" targetNodeId="82v.~ToolWindowAnchor" resolveInfo="ToolWindowAnchor" />
            <link role="variableDeclaration" roleId="tpee.1068581517664" targetNodeId="82v.~ToolWindowAnchor%dBOTTOM" resolveInfo="BOTTOM" />
          </node>
          <node role="actualArgument" roleId="tpee.1068499141038" type="tpee.BooleanConstant" typeId="tpee.1068580123137" id="1488452273263055935" nodeInfo="nn">
            <property name="value" nameId="tpee.1068580123138" value="false" />
          </node>
        </node>
      </node>
      <node role="parameter" roleId="tpee.1068580123134" type="tpee.ParameterDeclaration" typeId="tpee.1068498886292" id="1488452273263052538" nodeInfo="ir">
        <property name="name" nameId="tpck.1169194664001" value="project" />
        <node role="type" roleId="tpee.5680397130376446158" type="tpee.ClassifierType" typeId="tpee.1107535904670" id="2465550814643201902" nodeInfo="in">
          <link role="classifier" roleId="tpee.1107535924139" targetNodeId="b2mi.~Project" resolveInfo="Project" />
        </node>
      </node>
    </node>
    <node role="member" roleId="tpee.5375687026011219971" type="tpee.PlaceholderMember" typeId="tpee.1465982738277781862" id="1488452273263054166" nodeInfo="ngu" />
    <node role="member" roleId="tpee.5375687026011219971" type="tpee.InstanceMethodDeclaration" typeId="tpee.1068580123165" id="1488452273263061156" nodeInfo="igu">
      <property name="isAbstract" nameId="tpee.1178608670077" value="false" />
      <property name="name" nameId="tpck.1169194664001" value="getComponent" />
      <property name="isFinal" nameId="tpee.1181808852946" value="false" />
      <property name="isDeprecated" nameId="tpee.1224848525476" value="false" />
      <node role="visibility" roleId="tpee.1178549979242" type="tpee.PublicVisibility" typeId="tpee.1146644602865" id="1488452273263061157" nodeInfo="nn" />
      <node role="returnType" roleId="tpee.1068580123133" type="tpee.ClassifierType" typeId="tpee.1107535904670" id="1488452273263061159" nodeInfo="in">
        <link role="classifier" roleId="tpee.1107535924139" targetNodeId="dbrg.~JComponent" resolveInfo="JComponent" />
      </node>
      <node role="body" roleId="tpee.1068580123135" type="tpee.StatementList" typeId="tpee.1068580123136" id="1488452273263061162" nodeInfo="sn">
        <node role="statement" roleId="tpee.1068581517665" type="tpee.IfStatement" typeId="tpee.1068580123159" id="1183624488473676343" nodeInfo="nn">
          <node role="condition" roleId="tpee.1068580123160" type="tpee.EqualsExpression" typeId="tpee.1068580123152" id="1183624488473690270" nodeInfo="nn">
            <node role="rightExpression" roleId="tpee.1081773367579" type="tpee.NullLiteral" typeId="tpee.1070534058343" id="1183624488473690282" nodeInfo="nn" />
            <node role="leftExpression" roleId="tpee.1081773367580" type="tpee.VariableReference" typeId="tpee.1068498886296" id="1183624488473681654" nodeInfo="nn">
              <link role="variableDeclaration" roleId="tpee.1068581517664" targetNodeId="1488452273263179659" resolveInfo="myMainComponent" />
            </node>
          </node>
          <node role="ifTrue" roleId="tpee.1068580123161" type="tpee.StatementList" typeId="tpee.1068580123136" id="1183624488473676345" nodeInfo="sn">
            <node role="statement" roleId="tpee.1068581517665" type="tpee.ExpressionStatement" typeId="tpee.1068580123155" id="1183624488473738334" nodeInfo="nn">
              <node role="expression" roleId="tpee.1068580123156" type="tpee.LocalMethodCall" typeId="tpee.7812454656619025412" id="1183624488473738333" nodeInfo="nn">
                <link role="baseMethodDeclaration" roleId="tpee.1068499141037" targetNodeId="7881731331382482831" resolveInfo="initMainComponent" />
              </node>
            </node>
          </node>
        </node>
        <node role="statement" roleId="tpee.1068581517665" type="tpee.ReturnStatement" typeId="tpee.1068581242878" id="1488452273263097555" nodeInfo="nn">
          <node role="expression" roleId="tpee.1068581517676" type="tpee.VariableReference" typeId="tpee.1068498886296" id="7881731331382530958" nodeInfo="nn">
            <link role="variableDeclaration" roleId="tpee.1068581517664" targetNodeId="1488452273263179659" resolveInfo="myMainComponent" />
          </node>
        </node>
      </node>
      <node role="annotation" roleId="tpee.1188208488637" type="tpee.AnnotationInstance" typeId="tpee.1188207840427" id="1488452273263061163" nodeInfo="nn">
        <link role="annotation" roleId="tpee.1188208074048" targetNodeId="e2lb.~Override" resolveInfo="Override" />
      </node>
    </node>
    <node role="member" roleId="tpee.5375687026011219971" type="tpee.PlaceholderMember" typeId="tpee.1465982738277781862" id="7881731331382468136" nodeInfo="ngu" />
    <node role="member" roleId="tpee.5375687026011219971" type="tpee.InstanceMethodDeclaration" typeId="tpee.1068580123165" id="7881731331382482831" nodeInfo="igu">
      <property name="isAbstract" nameId="tpee.1178608670077" value="false" />
      <property name="name" nameId="tpck.1169194664001" value="initMainComponent" />
      <property name="isFinal" nameId="tpee.1181808852946" value="false" />
      <property name="isDeprecated" nameId="tpee.1224848525476" value="false" />
      <node role="visibility" roleId="tpee.1178549979242" type="tpee.ProtectedVisibility" typeId="tpee.1146644641414" id="7881731331382482832" nodeInfo="nn" />
      <node role="returnType" roleId="tpee.1068580123133" type="tpee.VoidType" typeId="tpee.1068581517677" id="7881731331382482834" nodeInfo="in" />
      <node role="body" roleId="tpee.1068580123135" type="tpee.StatementList" typeId="tpee.1068580123136" id="7881731331382482835" nodeInfo="sn">
        <node role="statement" roleId="tpee.1068581517665" type="tpee.LocalVariableDeclarationStatement" typeId="tpee.1068581242864" id="5166279417621403615" nodeInfo="nn">
          <node role="localVariableDeclaration" roleId="tpee.1068581242865" type="tpee.LocalVariableDeclaration" typeId="tpee.1068581242863" id="5166279417621403616" nodeInfo="nr">
            <property name="name" nameId="tpck.1169194664001" value="project" />
            <node role="type" roleId="tpee.5680397130376446158" type="tpee.ClassifierType" typeId="tpee.1107535904670" id="5336086527852648003" nodeInfo="in">
              <link role="classifier" roleId="tpee.1107535924139" targetNodeId="vsqk.~Project" resolveInfo="Project" />
            </node>
            <node role="initializer" roleId="tpee.1068431790190" type="tpee.StaticMethodCall" typeId="tpee.1081236700937" id="5166279417621403617" nodeInfo="nn">
              <link role="baseMethodDeclaration" roleId="tpee.1068499141037" targetNodeId="pt5m.~ProjectHelper%dtoMPSProject(com%dintellij%dopenapi%dproject%dProject)%cjetbrains%dmps%dproject%dProject" resolveInfo="toMPSProject" />
              <link role="classConcept" roleId="tpee.1144433194310" targetNodeId="pt5m.~ProjectHelper" resolveInfo="ProjectHelper" />
              <node role="actualArgument" roleId="tpee.1068499141038" type="tpee.LocalMethodCall" typeId="tpee.7812454656619025412" id="5166279417621403618" nodeInfo="nn">
                <link role="baseMethodDeclaration" roleId="tpee.1068499141037" targetNodeId="jwd8.~BaseTool%dgetProject()%ccom%dintellij%dopenapi%dproject%dProject" resolveInfo="getProject" />
              </node>
            </node>
          </node>
        </node>
        <node role="statement" roleId="tpee.1068581517665" type="qff7.ExecuteCommandStatement" typeId="qff7.8974276187400348177" id="8483375838963371868" nodeInfo="nn">
          <node role="commandClosureLiteral" roleId="qff7.8974276187400348171" type="qff7.CommandClosureLiteral" typeId="qff7.8974276187400348173" id="8483375838963371870" nodeInfo="nn">
            <node role="body" roleId="tp2c.1199569916463" type="tpee.StatementList" typeId="tpee.1068580123136" id="8483375838963371872" nodeInfo="sn">
              <node role="statement" roleId="tpee.1068581517665" type="tpee.Statement" typeId="tpee.1068580123157" id="920260922623605830" nodeInfo="nn" />
              <node role="statement" roleId="tpee.1068581517665" type="tpee.ExpressionStatement" typeId="tpee.1068580123155" id="3202339231095704319" nodeInfo="nn">
                <node role="expression" roleId="tpee.1068580123156" type="tpee.LocalMethodCall" typeId="tpee.7812454656619025412" id="3202339231095704318" nodeInfo="nn">
                  <link role="baseMethodDeclaration" roleId="tpee.1068499141037" targetNodeId="3202339231092581761" resolveInfo="loadHistory" />
                </node>
              </node>
              <node role="statement" roleId="tpee.1068581517665" type="tpee.Statement" typeId="tpee.1068580123157" id="920260922623610246" nodeInfo="nn" />
              <node role="statement" roleId="tpee.1068581517665" type="tpee.ExpressionStatement" typeId="tpee.1068580123155" id="2034046503373009333" nodeInfo="nn">
                <node role="expression" roleId="tpee.1068580123156" type="tpee.AssignmentExpression" typeId="tpee.1068498886294" id="2034046503373009334" nodeInfo="nn">
                  <node role="lValue" roleId="tpee.1068498886295" type="tpee.DotExpression" typeId="tpee.1197027756228" id="2034046503373009335" nodeInfo="nn">
                    <node role="operand" roleId="tpee.1197027771414" type="tpee.ThisExpression" typeId="tpee.1070475354124" id="2034046503373009336" nodeInfo="nn" />
                    <node role="operation" roleId="tpee.1197027833540" type="tpee.FieldReferenceOperation" typeId="tpee.1197029447546" id="2034046503373009337" nodeInfo="nn">
                      <link role="fieldDeclaration" roleId="tpee.1197029500499" targetNodeId="3799388175938309693" resolveInfo="myHistEditor" />
                    </node>
                  </node>
                  <node role="rValue" roleId="tpee.1068498886297" type="tpee.GenericNewExpression" typeId="tpee.1145552977093" id="2034046503373009339" nodeInfo="nn">
                    <node role="creator" roleId="tpee.1145553007750" type="tpee.AnonymousClassCreator" typeId="tpee.1182160077978" id="351968380916960541" nodeInfo="nn">
                      <node role="cls" roleId="tpee.1182160096073" type="tpee.AnonymousClass" typeId="tpee.1170345865475" id="351968380916960544" nodeInfo="ig">
                        <property name="nonStatic" nameId="tpee.521412098689998745" value="true" />
                        <link role="classifier" roleId="tpee.1170346070688" targetNodeId="9a9.~UIEditorComponent" resolveInfo="UIEditorComponent" />
                        <link role="baseMethodDeclaration" roleId="tpee.1068499141037" targetNodeId="9a9.~UIEditorComponent%d&lt;init&gt;(org%djetbrains%dmps%dopenapi%dmodule%dSRepository,jetbrains%dmps%dnodeEditor%dinspector%dInspectorEditorComponent)" resolveInfo="UIEditorComponent" />
                        <node role="visibility" roleId="tpee.1178549979242" type="tpee.PublicVisibility" typeId="tpee.1146644602865" id="351968380916960545" nodeInfo="nn" />
                        <node role="actualArgument" roleId="tpee.1068499141038" type="tpee.DotExpression" typeId="tpee.1197027756228" id="2034046503373009341" nodeInfo="nn">
                          <node role="operand" roleId="tpee.1197027771414" type="tpee.StaticMethodCall" typeId="tpee.1081236700937" id="2034046503373009342" nodeInfo="nn">
                            <link role="baseMethodDeclaration" roleId="tpee.1068499141037" targetNodeId="pt5m.~ProjectHelper%dtoMPSProject(com%dintellij%dopenapi%dproject%dProject)%cjetbrains%dmps%dproject%dProject" resolveInfo="toMPSProject" />
                            <link role="classConcept" roleId="tpee.1144433194310" targetNodeId="pt5m.~ProjectHelper" resolveInfo="ProjectHelper" />
                            <node role="actualArgument" roleId="tpee.1068499141038" type="tpee.LocalMethodCall" typeId="tpee.7812454656619025412" id="2034046503373009343" nodeInfo="nn">
                              <link role="baseMethodDeclaration" roleId="tpee.1068499141037" targetNodeId="jwd8.~BaseTool%dgetProject()%ccom%dintellij%dopenapi%dproject%dProject" resolveInfo="getProject" />
                            </node>
                          </node>
                          <node role="operation" roleId="tpee.1197027833540" type="tpee.InstanceMethodCallOperation" typeId="tpee.1202948039474" id="2034046503373009344" nodeInfo="nn">
                            <link role="baseMethodDeclaration" roleId="tpee.1068499141037" targetNodeId="vsqk.~Project%dgetRepository()%corg%djetbrains%dmps%dopenapi%dmodule%dSRepository" resolveInfo="getRepository" />
                          </node>
                        </node>
                        <node role="actualArgument" roleId="tpee.1068499141038" type="tpee.NullLiteral" typeId="tpee.1070534058343" id="2034046503373009345" nodeInfo="nn" />
                        <node role="member" roleId="tpee.5375687026011219971" type="tpee.InstanceMethodDeclaration" typeId="tpee.1068580123165" id="351968380917009283" nodeInfo="igu">
                          <property name="isAbstract" nameId="tpee.1178608670077" value="false" />
                          <property name="name" nameId="tpck.1169194664001" value="isReadOnly" />
                          <property name="isFinal" nameId="tpee.1181808852946" value="false" />
                          <property name="isDeprecated" nameId="tpee.1224848525476" value="false" />
                          <node role="visibility" roleId="tpee.1178549979242" type="tpee.PublicVisibility" typeId="tpee.1146644602865" id="351968380917009284" nodeInfo="nn" />
                          <node role="returnType" roleId="tpee.1068580123133" type="tpee.BooleanType" typeId="tpee.1070534644030" id="351968380917009286" nodeInfo="in" />
                          <node role="body" roleId="tpee.1068580123135" type="tpee.StatementList" typeId="tpee.1068580123136" id="351968380917009289" nodeInfo="sn">
                            <node role="statement" roleId="tpee.1068581517665" type="tpee.ExpressionStatement" typeId="tpee.1068580123155" id="351968380917025101" nodeInfo="nn">
                              <node role="expression" roleId="tpee.1068580123156" type="tpee.BooleanConstant" typeId="tpee.1068580123137" id="351968380917025100" nodeInfo="nn">
                                <property name="value" nameId="tpee.1068580123138" value="true" />
                              </node>
                            </node>
                          </node>
                          <node role="annotation" roleId="tpee.1188208488637" type="tpee.AnnotationInstance" typeId="tpee.1188207840427" id="351968380917009290" nodeInfo="nn">
                            <link role="annotation" roleId="tpee.1188208074048" targetNodeId="e2lb.~Override" resolveInfo="Override" />
                          </node>
                        </node>
                      </node>
                    </node>
                  </node>
                </node>
              </node>
              <node role="statement" roleId="tpee.1068581517665" type="tpee.ExpressionStatement" typeId="tpee.1068580123155" id="3210622965583683808" nodeInfo="nn">
                <node role="expression" roleId="tpee.1068580123156" type="tpee.DotExpression" typeId="tpee.1197027756228" id="3210622965583710838" nodeInfo="nn">
                  <node role="operand" roleId="tpee.1197027771414" type="tpee.VariableReference" typeId="tpee.1068498886296" id="3210622965583683807" nodeInfo="nn">
                    <link role="variableDeclaration" roleId="tpee.1068581517664" targetNodeId="3799388175938309693" resolveInfo="myHistEditor" />
                  </node>
                  <node role="operation" roleId="tpee.1197027833540" type="tpee.InstanceMethodCallOperation" typeId="tpee.1202948039474" id="3210622965583768341" nodeInfo="nn">
                    <link role="baseMethodDeclaration" roleId="tpee.1068499141037" targetNodeId="1t7y.~Component%dsetFocusable(boolean)%cvoid" resolveInfo="setFocusable" />
                    <node role="actualArgument" roleId="tpee.1068499141038" type="tpee.BooleanConstant" typeId="tpee.1068580123137" id="3210622965583792043" nodeInfo="nn">
                      <property name="value" nameId="tpee.1068580123138" value="false" />
                    </node>
                  </node>
                </node>
              </node>
              <node role="statement" roleId="tpee.1068581517665" type="tpee.Statement" typeId="tpee.1068580123157" id="3210622965583661100" nodeInfo="nn" />
              <node role="statement" roleId="tpee.1068581517665" type="tpee.ExpressionStatement" typeId="tpee.1068580123155" id="351968380917055615" nodeInfo="nn">
                <node role="expression" roleId="tpee.1068580123156" type="tpee.AssignmentExpression" typeId="tpee.1068498886294" id="351968380917055616" nodeInfo="nn">
                  <node role="lValue" roleId="tpee.1068498886295" type="tpee.DotExpression" typeId="tpee.1197027756228" id="351968380917055617" nodeInfo="nn">
                    <node role="operand" roleId="tpee.1197027771414" type="tpee.ThisExpression" typeId="tpee.1070475354124" id="351968380917055618" nodeInfo="nn" />
                    <node role="operation" roleId="tpee.1197027833540" type="tpee.FieldReferenceOperation" typeId="tpee.1197029447546" id="351968380917078042" nodeInfo="nn">
                      <link role="fieldDeclaration" roleId="tpee.1197029500499" targetNodeId="351968380916717903" resolveInfo="myCommandEditor" />
                    </node>
                  </node>
                  <node role="rValue" roleId="tpee.1068498886297" type="tpee.GenericNewExpression" typeId="tpee.1145552977093" id="351968380917055620" nodeInfo="nn">
                    <node role="creator" roleId="tpee.1145553007750" type="tpee.AnonymousClassCreator" typeId="tpee.1182160077978" id="996400390539920814" nodeInfo="nn">
                      <node role="cls" roleId="tpee.1182160096073" type="tpee.AnonymousClass" typeId="tpee.1170345865475" id="996400390539920817" nodeInfo="ig">
                        <property name="nonStatic" nameId="tpee.521412098689998745" value="true" />
                        <link role="classifier" roleId="tpee.1170346070688" targetNodeId="9a9.~UIEditorComponent" resolveInfo="UIEditorComponent" />
                        <link role="baseMethodDeclaration" roleId="tpee.1068499141037" targetNodeId="9a9.~UIEditorComponent%d&lt;init&gt;(org%djetbrains%dmps%dopenapi%dmodule%dSRepository,jetbrains%dmps%dnodeEditor%dinspector%dInspectorEditorComponent)" resolveInfo="UIEditorComponent" />
                        <node role="visibility" roleId="tpee.1178549979242" type="tpee.PublicVisibility" typeId="tpee.1146644602865" id="996400390539920818" nodeInfo="nn" />
                        <node role="actualArgument" roleId="tpee.1068499141038" type="tpee.DotExpression" typeId="tpee.1197027756228" id="351968380917055624" nodeInfo="nn">
                          <node role="operand" roleId="tpee.1197027771414" type="tpee.StaticMethodCall" typeId="tpee.1081236700937" id="351968380917055625" nodeInfo="nn">
                            <link role="baseMethodDeclaration" roleId="tpee.1068499141037" targetNodeId="pt5m.~ProjectHelper%dtoMPSProject(com%dintellij%dopenapi%dproject%dProject)%cjetbrains%dmps%dproject%dProject" resolveInfo="toMPSProject" />
                            <link role="classConcept" roleId="tpee.1144433194310" targetNodeId="pt5m.~ProjectHelper" resolveInfo="ProjectHelper" />
                            <node role="actualArgument" roleId="tpee.1068499141038" type="tpee.LocalMethodCall" typeId="tpee.7812454656619025412" id="351968380917055626" nodeInfo="nn">
                              <link role="baseMethodDeclaration" roleId="tpee.1068499141037" targetNodeId="jwd8.~BaseTool%dgetProject()%ccom%dintellij%dopenapi%dproject%dProject" resolveInfo="getProject" />
                            </node>
                          </node>
                          <node role="operation" roleId="tpee.1197027833540" type="tpee.InstanceMethodCallOperation" typeId="tpee.1202948039474" id="351968380917055627" nodeInfo="nn">
                            <link role="baseMethodDeclaration" roleId="tpee.1068499141037" targetNodeId="vsqk.~Project%dgetRepository()%corg%djetbrains%dmps%dopenapi%dmodule%dSRepository" resolveInfo="getRepository" />
                          </node>
                        </node>
                        <node role="actualArgument" roleId="tpee.1068499141038" type="tpee.NullLiteral" typeId="tpee.1070534058343" id="351968380917055628" nodeInfo="nn" />
                        <node role="member" roleId="tpee.5375687026011219971" type="tpee.InstanceMethodDeclaration" typeId="tpee.1068580123165" id="996400390540041829" nodeInfo="igu">
                          <property name="isAbstract" nameId="tpee.1178608670077" value="false" />
                          <property name="name" nameId="tpck.1169194664001" value="getData" />
                          <property name="isFinal" nameId="tpee.1181808852946" value="false" />
                          <property name="isDeprecated" nameId="tpee.1224848525476" value="false" />
                          <node role="visibility" roleId="tpee.1178549979242" type="tpee.PublicVisibility" typeId="tpee.1146644602865" id="996400390540041830" nodeInfo="nn" />
                          <node role="returnType" roleId="tpee.1068580123133" type="tpee.ClassifierType" typeId="tpee.1107535904670" id="996400390540041832" nodeInfo="in">
                            <link role="classifier" roleId="tpee.1107535924139" targetNodeId="e2lb.~Object" resolveInfo="Object" />
                          </node>
                          <node role="parameter" roleId="tpee.1068580123134" type="tpee.ParameterDeclaration" typeId="tpee.1068498886292" id="996400390540041833" nodeInfo="ir">
                            <property name="name" nameId="tpck.1169194664001" value="key" />
                            <node role="type" roleId="tpee.5680397130376446158" type="tpee.ClassifierType" typeId="tpee.1107535904670" id="996400390540041834" nodeInfo="in">
                              <link role="classifier" roleId="tpee.1107535924139" targetNodeId="e2lb.~String" resolveInfo="String" />
                            </node>
                            <node role="annotation" roleId="tpee.1188208488637" type="tpee.AnnotationInstance" typeId="tpee.1188207840427" id="996400390540041835" nodeInfo="nn">
                              <link role="annotation" roleId="tpee.1188208074048" targetNodeId="as9p.~NonNls" resolveInfo="NonNls" />
                            </node>
                          </node>
                          <node role="annotation" roleId="tpee.1188208488637" type="tpee.AnnotationInstance" typeId="tpee.1188207840427" id="996400390540041836" nodeInfo="nn">
                            <link role="annotation" roleId="tpee.1188208074048" targetNodeId="as9p.~Nullable" resolveInfo="Nullable" />
                          </node>
                          <node role="body" roleId="tpee.1068580123135" type="tpee.StatementList" typeId="tpee.1068580123136" id="996400390540041839" nodeInfo="sn">
                            <node role="statement" roleId="tpee.1068581517665" type="tpee.IfStatement" typeId="tpee.1068580123159" id="996400390540107477" nodeInfo="nn">
                              <node role="ifTrue" roleId="tpee.1068580123161" type="tpee.StatementList" typeId="tpee.1068580123136" id="996400390540107480" nodeInfo="sn">
                                <node role="statement" roleId="tpee.1068581517665" type="tpee.ReturnStatement" typeId="tpee.1068581242878" id="996400390540251503" nodeInfo="nn">
                                  <node role="expression" roleId="tpee.1068581517676" type="tpee.VariableReference" typeId="tpee.1068498886296" id="996400390541121022" nodeInfo="nn">
                                    <link role="variableDeclaration" roleId="tpee.1068581517664" targetNodeId="996400390540665178" resolveInfo="myCommandFileEditor" />
                                  </node>
                                </node>
                              </node>
                              <node role="condition" roleId="tpee.1068580123160" type="tpee.DotExpression" typeId="tpee.1197027756228" id="996400390540202271" nodeInfo="nn">
                                <node role="operand" roleId="tpee.1197027771414" type="tpee.StaticFieldReference" typeId="tpee.1070533707846" id="996400390540169406" nodeInfo="nn">
                                  <link role="classifier" roleId="tpee.1144433057691" targetNodeId="nx2.~PlatformDataKeys" resolveInfo="PlatformDataKeys" />
                                  <link role="variableDeclaration" roleId="tpee.1068581517664" targetNodeId="nx2.~PlatformDataKeys%dFILE_EDITOR" resolveInfo="FILE_EDITOR" />
                                </node>
                                <node role="operation" roleId="tpee.1197027833540" type="tpee.InstanceMethodCallOperation" typeId="tpee.1202948039474" id="996400390540220361" nodeInfo="nn">
                                  <link role="baseMethodDeclaration" roleId="tpee.1068499141037" targetNodeId="e2lb.~Object%dequals(java%dlang%dObject)%cboolean" resolveInfo="equals" />
                                  <node role="actualArgument" roleId="tpee.1068499141038" type="tpee.VariableReference" typeId="tpee.1068498886296" id="996400390540251501" nodeInfo="nn">
                                    <link role="variableDeclaration" roleId="tpee.1068581517664" targetNodeId="996400390540041833" resolveInfo="key" />
                                  </node>
                                </node>
                              </node>
                            </node>
                            <node role="statement" roleId="tpee.1068581517665" type="tpee.ExpressionStatement" typeId="tpee.1068580123155" id="996400390540041843" nodeInfo="nn">
                              <node role="expression" roleId="tpee.1068580123156" type="tpee.SuperMethodCall" typeId="tpee.1073063089578" id="996400390540041842" nodeInfo="nn">
                                <link role="baseMethodDeclaration" roleId="tpee.1068499141037" targetNodeId="9a9.~EditorComponent%dgetData(java%dlang%dString)%cjava%dlang%dObject" resolveInfo="getData" />
                                <node role="actualArgument" roleId="tpee.1068499141038" type="tpee.VariableReference" typeId="tpee.1068498886296" id="3021153905151605043" nodeInfo="nn">
                                  <link role="variableDeclaration" roleId="tpee.1068581517664" targetNodeId="996400390540041833" resolveInfo="key" />
                                </node>
                              </node>
                            </node>
                          </node>
                          <node role="annotation" roleId="tpee.1188208488637" type="tpee.AnnotationInstance" typeId="tpee.1188207840427" id="996400390540041840" nodeInfo="nn">
                            <link role="annotation" roleId="tpee.1188208074048" targetNodeId="e2lb.~Override" resolveInfo="Override" />
                          </node>
                        </node>
                      </node>
                    </node>
                  </node>
                </node>
              </node>
              <node role="statement" roleId="tpee.1068581517665" type="tpee.ExpressionStatement" typeId="tpee.1068580123155" id="996400390540810191" nodeInfo="nn">
                <node role="expression" roleId="tpee.1068580123156" type="tpee.AssignmentExpression" typeId="tpee.1068498886294" id="996400390540857839" nodeInfo="nn">
                  <node role="rValue" roleId="tpee.1068498886297" type="tpee.GenericNewExpression" typeId="tpee.1145552977093" id="996400390540889117" nodeInfo="nn">
                    <node role="creator" roleId="tpee.1145553007750" type="tpee.ClassCreator" typeId="tpee.1212685548494" id="996400390541022812" nodeInfo="nn">
                      <link role="baseMethodDeclaration" roleId="tpee.1068499141037" targetNodeId="3424619260709348458" resolveInfo="ConsoleFileEditor" />
                      <node role="actualArgument" roleId="tpee.1068499141038" type="tpee.VariableReference" typeId="tpee.1068498886296" id="996400390541054306" nodeInfo="nn">
                        <link role="variableDeclaration" roleId="tpee.1068581517664" targetNodeId="351968380916717903" resolveInfo="myCommandEditor" />
                      </node>
                    </node>
                  </node>
                  <node role="lValue" roleId="tpee.1068498886295" type="tpee.VariableReference" typeId="tpee.1068498886296" id="996400390540810190" nodeInfo="nn">
                    <link role="variableDeclaration" roleId="tpee.1068581517664" targetNodeId="996400390540665178" resolveInfo="myCommandFileEditor" />
                  </node>
                </node>
              </node>
              <node role="statement" roleId="tpee.1068581517665" type="tpee.LocalVariableDeclarationStatement" typeId="tpee.1068581242864" id="4344638274682992072" nodeInfo="nn">
                <node role="localVariableDeclaration" roleId="tpee.1068581242865" type="tpee.LocalVariableDeclaration" typeId="tpee.1068581242863" id="4344638274682992073" nodeInfo="nr">
                  <property name="name" nameId="tpck.1169194664001" value="base" />
                  <node role="type" roleId="tpee.5680397130376446158" type="tpee.ClassifierType" typeId="tpee.1107535904670" id="4344638274682973476" nodeInfo="in">
                    <link role="classifier" roleId="tpee.1107535924139" targetNodeId="cu2d.~Language" resolveInfo="Language" />
                  </node>
                  <node role="initializer" roleId="tpee.1068431790190" type="tp25.LanguageReferenceExpression" typeId="tp25.4040588429969069898" id="4344638274682992074" nodeInfo="nn">
                    <property name="moduleId" nameId="tp25.4040588429969021683" value="de1ad86d-6e50-4a02-b306-d4d17f64c375" />
                  </node>
                </node>
              </node>
              <node role="statement" roleId="tpee.1068581517665" type="tpee.LocalVariableDeclarationStatement" typeId="tpee.1068581242864" id="4344638274681799236" nodeInfo="nn">
                <node role="localVariableDeclaration" roleId="tpee.1068581242865" type="tpee.LocalVariableDeclaration" typeId="tpee.1068581242863" id="4344638274681799237" nodeInfo="nr">
                  <property name="name" nameId="tpck.1169194664001" value="languages" />
                  <node role="type" roleId="tpee.5680397130376446158" type="tp2q.CollectionType" typeId="tp2q.7125221305512719026" id="4344638274691269081" nodeInfo="in">
                    <node role="elementType" roleId="tp2q.5686963296372573084" type="tpee.ClassifierType" typeId="tpee.1107535904670" id="4344638274691269083" nodeInfo="in">
                      <link role="classifier" roleId="tpee.1107535924139" targetNodeId="cu2d.~Language" resolveInfo="Language" />
                    </node>
                  </node>
                  <node role="initializer" roleId="tpee.1068431790190" type="tpee.DotExpression" typeId="tpee.1197027756228" id="4344638274681799238" nodeInfo="nn">
                    <node role="operand" roleId="tpee.1197027771414" type="tpee.StaticMethodCall" typeId="tpee.1081236700937" id="4344638274681799239" nodeInfo="nn">
                      <link role="baseMethodDeclaration" roleId="tpee.1068499141037" targetNodeId="cu2d.~ModuleRepositoryFacade%dgetInstance()%cjetbrains%dmps%dsmodel%dModuleRepositoryFacade" resolveInfo="getInstance" />
                      <link role="classConcept" roleId="tpee.1144433194310" targetNodeId="cu2d.~ModuleRepositoryFacade" resolveInfo="ModuleRepositoryFacade" />
                    </node>
                    <node role="operation" roleId="tpee.1197027833540" type="tpee.InstanceMethodCallOperation" typeId="tpee.1202948039474" id="4344638274681799240" nodeInfo="nn">
                      <link role="baseMethodDeclaration" roleId="tpee.1068499141037" targetNodeId="cu2d.~ModuleRepositoryFacade%dgetAllModules(java%dlang%dClass)%cjava%dutil%dCollection" resolveInfo="getAllModules" />
                      <node role="actualArgument" roleId="tpee.1068499141038" type="tpee.ClassifierClassExpression" typeId="tpee.1116615150612" id="4344638274681799241" nodeInfo="nn">
                        <link role="classifier" roleId="tpee.1116615189566" targetNodeId="cu2d.~Language" resolveInfo="Language" />
                      </node>
                    </node>
                  </node>
                </node>
              </node>
              <node role="statement" roleId="tpee.1068581517665" type="tp2q.ForEachStatement" typeId="tp2q.1153943597977" id="2034046503373009360" nodeInfo="nn">
                <node role="variable" roleId="tp2q.1153944400369" type="tp2q.ForEachVariable" typeId="tp2q.1153944193378" id="2034046503373009361" nodeInfo="nr">
                  <property name="name" nameId="tpck.1169194664001" value="l" />
                </node>
                <node role="body" roleId="tpee.1154032183016" type="tpee.StatementList" typeId="tpee.1068580123136" id="2034046503373009363" nodeInfo="sn">
                  <node role="statement" roleId="tpee.1068581517665" type="tpee.IfStatement" typeId="tpee.1068580123159" id="4344638274693461625" nodeInfo="nn">
                    <node role="ifTrue" roleId="tpee.1068580123161" type="tpee.StatementList" typeId="tpee.1068580123136" id="4344638274693461628" nodeInfo="sn">
                      <node role="statement" roleId="tpee.1068581517665" type="tpee.ContinueStatement" typeId="tpee.1082113931046" id="8515494694091656570" nodeInfo="nn" />
                    </node>
                    <node role="condition" roleId="tpee.1068580123160" type="tpee.AndExpression" typeId="tpee.1080120340718" id="4344638274693607792" nodeInfo="nn">
                      <node role="rightExpression" roleId="tpee.1081773367579" type="tpee.NotExpression" typeId="tpee.1081516740877" id="4344638274693626232" nodeInfo="nn">
                        <node role="expression" roleId="tpee.1081516765348" type="tpee.DotExpression" typeId="tpee.1197027756228" id="4344638274693698445" nodeInfo="nn">
                          <node role="operand" roleId="tpee.1197027771414" type="tpee.DotExpression" typeId="tpee.1197027756228" id="4344638274693698446" nodeInfo="nn">
                            <node role="operand" roleId="tpee.1197027771414" type="tp2q.ForEachVariableReference" typeId="tp2q.1153944233411" id="4344638274693866996" nodeInfo="nn">
                              <link role="variable" roleId="tp2q.1153944258490" targetNodeId="2034046503373009361" resolveInfo="l" />
                            </node>
                            <node role="operation" roleId="tpee.1197027833540" type="tpee.InstanceMethodCallOperation" typeId="tpee.1202948039474" id="4344638274693698448" nodeInfo="nn">
                              <link role="baseMethodDeclaration" roleId="tpee.1068499141037" targetNodeId="cu2d.~Language%dgetAllExtendedLanguages()%cjava%dutil%dSet" resolveInfo="getAllExtendedLanguages" />
                            </node>
                          </node>
                          <node role="operation" roleId="tpee.1197027833540" type="tpee.InstanceMethodCallOperation" typeId="tpee.1202948039474" id="4344638274693698449" nodeInfo="nn">
                            <link role="baseMethodDeclaration" roleId="tpee.1068499141037" targetNodeId="k7g4.~Set%dcontains(java%dlang%dObject)%cboolean" resolveInfo="contains" />
                            <node role="actualArgument" roleId="tpee.1068499141038" type="tpee.VariableReference" typeId="tpee.1068498886296" id="4344638274693698450" nodeInfo="nn">
                              <link role="variableDeclaration" roleId="tpee.1068581517664" targetNodeId="4344638274682992073" resolveInfo="base" />
                            </node>
                          </node>
                        </node>
                      </node>
                      <node role="leftExpression" roleId="tpee.1081773367580" type="tpee.NotEqualsExpression" typeId="tpee.1073239437375" id="4344638274693516619" nodeInfo="nn">
                        <node role="leftExpression" roleId="tpee.1081773367580" type="tp2q.ForEachVariableReference" typeId="tp2q.1153944233411" id="4344638274693515133" nodeInfo="nn">
                          <link role="variable" roleId="tp2q.1153944258490" targetNodeId="2034046503373009361" resolveInfo="l" />
                        </node>
                        <node role="rightExpression" roleId="tpee.1081773367579" type="tpee.VariableReference" typeId="tpee.1068498886296" id="4344638274693606838" nodeInfo="nn">
                          <link role="variableDeclaration" roleId="tpee.1068581517664" targetNodeId="4344638274682992073" resolveInfo="base" />
                        </node>
                      </node>
                    </node>
                  </node>
                  <node role="statement" roleId="tpee.1068581517665" type="tpee.ExpressionStatement" typeId="tpee.1068580123155" id="2034046503373009364" nodeInfo="nn">
                    <node role="expression" roleId="tpee.1068580123156" type="tpee.DotExpression" typeId="tpee.1197027756228" id="2034046503373009365" nodeInfo="nn">
                      <node role="operation" roleId="tpee.1197027833540" type="tpee.InstanceMethodCallOperation" typeId="tpee.1202948039474" id="2034046503373009366" nodeInfo="nn">
                        <link role="baseMethodDeclaration" roleId="tpee.1068499141037" targetNodeId="cu2d.~SModelInternal%daddLanguage(org%djetbrains%dmps%dopenapi%dmodule%dSModuleReference)%cvoid" resolveInfo="addLanguage" />
                        <node role="actualArgument" roleId="tpee.1068499141038" type="tpee.DotExpression" typeId="tpee.1197027756228" id="2034046503373009367" nodeInfo="nn">
                          <node role="operation" roleId="tpee.1197027833540" type="tpee.InstanceMethodCallOperation" typeId="tpee.1202948039474" id="2034046503373009368" nodeInfo="nn">
                            <link role="baseMethodDeclaration" roleId="tpee.1068499141037" targetNodeId="vsqk.~AbstractModule%dgetModuleReference()%corg%djetbrains%dmps%dopenapi%dmodule%dSModuleReference" resolveInfo="getModuleReference" />
                          </node>
                          <node role="operand" roleId="tpee.1197027771414" type="tp2q.ForEachVariableReference" typeId="tp2q.1153944233411" id="2034046503373009370" nodeInfo="nn">
                            <link role="variable" roleId="tp2q.1153944258490" targetNodeId="2034046503373009361" resolveInfo="l" />
                          </node>
                        </node>
                      </node>
                      <node role="operand" roleId="tpee.1197027771414" type="tpee.ParenthesizedExpression" typeId="tpee.1079359253375" id="2034046503373009371" nodeInfo="nn">
                        <node role="expression" roleId="tpee.1079359253376" type="tpee.CastExpression" typeId="tpee.1070534934090" id="2034046503373009372" nodeInfo="nn">
                          <node role="expression" roleId="tpee.1070534934092" type="tp25.SemanticDowncastExpression" typeId="tp25.1145404486709" id="2034046503373009373" nodeInfo="nn">
                            <node role="leftExpression" roleId="tp25.1145404616321" type="tpee.VariableReference" typeId="tpee.1068498886296" id="2034046503373009374" nodeInfo="nn">
                              <link role="variableDeclaration" roleId="tpee.1068581517664" targetNodeId="1187329276712523465" resolveInfo="myModel" />
                            </node>
                          </node>
                          <node role="type" roleId="tpee.1070534934091" type="tpee.ClassifierType" typeId="tpee.1107535904670" id="2034046503373009375" nodeInfo="in">
                            <link role="classifier" roleId="tpee.1107535924139" targetNodeId="cu2d.~SModelInternal" resolveInfo="SModelInternal" />
                          </node>
                        </node>
                      </node>
                    </node>
                  </node>
                  <node role="statement" roleId="tpee.1068581517665" type="tpee.ExpressionStatement" typeId="tpee.1068580123155" id="2034046503373009376" nodeInfo="nn">
                    <node role="expression" roleId="tpee.1068580123156" type="tpee.DotExpression" typeId="tpee.1197027756228" id="2034046503373009377" nodeInfo="nn">
                      <node role="operand" roleId="tpee.1197027771414" type="tpee.ParenthesizedExpression" typeId="tpee.1079359253375" id="2034046503373009378" nodeInfo="nn">
                        <node role="expression" roleId="tpee.1079359253376" type="tpee.CastExpression" typeId="tpee.1070534934090" id="2034046503373009379" nodeInfo="nn">
                          <node role="expression" roleId="tpee.1070534934092" type="tpee.DotExpression" typeId="tpee.1197027756228" id="2034046503373009380" nodeInfo="nn">
                            <node role="operand" roleId="tpee.1197027771414" type="tp25.SemanticDowncastExpression" typeId="tp25.1145404486709" id="2034046503373009381" nodeInfo="nn">
                              <node role="leftExpression" roleId="tp25.1145404616321" type="tpee.VariableReference" typeId="tpee.1068498886296" id="2034046503373009382" nodeInfo="nn">
                                <link role="variableDeclaration" roleId="tpee.1068581517664" targetNodeId="1187329276712523465" resolveInfo="myModel" />
                              </node>
                            </node>
                            <node role="operation" roleId="tpee.1197027833540" type="tpee.InstanceMethodCallOperation" typeId="tpee.1202948039474" id="2034046503373009383" nodeInfo="nn">
                              <link role="baseMethodDeclaration" roleId="tpee.1068499141037" targetNodeId="ec5m.~SModel%dgetModule()%corg%djetbrains%dmps%dopenapi%dmodule%dSModule" resolveInfo="getModule" />
                            </node>
                          </node>
                          <node role="type" roleId="tpee.1070534934091" type="tpee.ClassifierType" typeId="tpee.1107535904670" id="2034046503373009384" nodeInfo="in">
                            <link role="classifier" roleId="tpee.1107535924139" targetNodeId="vsqk.~AbstractModule" resolveInfo="AbstractModule" />
                          </node>
                        </node>
                      </node>
                      <node role="operation" roleId="tpee.1197027833540" type="tpee.InstanceMethodCallOperation" typeId="tpee.1202948039474" id="2034046503373009385" nodeInfo="nn">
                        <link role="baseMethodDeclaration" roleId="tpee.1068499141037" targetNodeId="vsqk.~AbstractModule%daddUsedLanguage(org%djetbrains%dmps%dopenapi%dmodule%dSModuleReference)%cvoid" resolveInfo="addUsedLanguage" />
                        <node role="actualArgument" roleId="tpee.1068499141038" type="tpee.DotExpression" typeId="tpee.1197027756228" id="2034046503373009386" nodeInfo="nn">
                          <node role="operand" roleId="tpee.1197027771414" type="tp2q.ForEachVariableReference" typeId="tp2q.1153944233411" id="2034046503373009387" nodeInfo="nn">
                            <link role="variable" roleId="tp2q.1153944258490" targetNodeId="2034046503373009361" resolveInfo="l" />
                          </node>
                          <node role="operation" roleId="tpee.1197027833540" type="tpee.InstanceMethodCallOperation" typeId="tpee.1202948039474" id="2034046503373009388" nodeInfo="nn">
                            <link role="baseMethodDeclaration" roleId="tpee.1068499141037" targetNodeId="vsqk.~AbstractModule%dgetModuleReference()%corg%djetbrains%dmps%dopenapi%dmodule%dSModuleReference" resolveInfo="getModuleReference" />
                          </node>
                        </node>
                      </node>
                    </node>
                  </node>
                </node>
                <node role="inputSequence" roleId="tp2q.1153944424730" type="tpee.VariableReference" typeId="tpee.1068498886296" id="4344638274693182972" nodeInfo="nn">
                  <link role="variableDeclaration" roleId="tpee.1068581517664" targetNodeId="4344638274681799237" resolveInfo="languages" />
                </node>
              </node>
              <node role="statement" roleId="tpee.1068581517665" type="tpee.ExpressionStatement" typeId="tpee.1068580123155" id="4344638274674923798" nodeInfo="nn">
                <node role="expression" roleId="tpee.1068580123156" type="tpee.DotExpression" typeId="tpee.1197027756228" id="4344638274674923799" nodeInfo="nn">
                  <node role="operation" roleId="tpee.1197027833540" type="tpee.InstanceMethodCallOperation" typeId="tpee.1202948039474" id="4344638274674923800" nodeInfo="nn">
                    <link role="baseMethodDeclaration" roleId="tpee.1068499141037" targetNodeId="cu2d.~SModelInternal%daddDevKit(org%djetbrains%dmps%dopenapi%dmodule%dSModuleReference)%cvoid" resolveInfo="addDevKit" />
                    <node role="actualArgument" roleId="tpee.1068499141038" type="tp25.CheckedModuleReference" typeId="tp25.4357968816427488499" id="4344638274675267849" nodeInfo="nn">
                      <property name="moduleId" nameId="tp25.4357968816427488500" value="fbc25dd2-5da4-483a-8b19-70928e1b62d7(jetbrains.mps.devkit.general-purpose)" />
                    </node>
                  </node>
                  <node role="operand" roleId="tpee.1197027771414" type="tpee.ParenthesizedExpression" typeId="tpee.1079359253375" id="4344638274674923804" nodeInfo="nn">
                    <node role="expression" roleId="tpee.1079359253376" type="tpee.CastExpression" typeId="tpee.1070534934090" id="4344638274674923805" nodeInfo="nn">
                      <node role="expression" roleId="tpee.1070534934092" type="tp25.SemanticDowncastExpression" typeId="tp25.1145404486709" id="4344638274674923806" nodeInfo="nn">
                        <node role="leftExpression" roleId="tp25.1145404616321" type="tpee.VariableReference" typeId="tpee.1068498886296" id="4344638274674923807" nodeInfo="nn">
                          <link role="variableDeclaration" roleId="tpee.1068581517664" targetNodeId="1187329276712523465" resolveInfo="myModel" />
                        </node>
                      </node>
                      <node role="type" roleId="tpee.1070534934091" type="tpee.ClassifierType" typeId="tpee.1107535904670" id="4344638274674923808" nodeInfo="in">
                        <link role="classifier" roleId="tpee.1107535924139" targetNodeId="cu2d.~SModelInternal" resolveInfo="SModelInternal" />
                      </node>
                    </node>
                  </node>
                </node>
              </node>
              <node role="statement" roleId="tpee.1068581517665" type="tpee.ExpressionStatement" typeId="tpee.1068580123155" id="4344638274674923809" nodeInfo="nn">
                <node role="expression" roleId="tpee.1068580123156" type="tpee.DotExpression" typeId="tpee.1197027756228" id="4344638274674923810" nodeInfo="nn">
                  <node role="operand" roleId="tpee.1197027771414" type="tpee.ParenthesizedExpression" typeId="tpee.1079359253375" id="4344638274674923811" nodeInfo="nn">
                    <node role="expression" roleId="tpee.1079359253376" type="tpee.CastExpression" typeId="tpee.1070534934090" id="4344638274674923812" nodeInfo="nn">
                      <node role="expression" roleId="tpee.1070534934092" type="tpee.DotExpression" typeId="tpee.1197027756228" id="4344638274674923813" nodeInfo="nn">
                        <node role="operand" roleId="tpee.1197027771414" type="tp25.SemanticDowncastExpression" typeId="tp25.1145404486709" id="4344638274674923814" nodeInfo="nn">
                          <node role="leftExpression" roleId="tp25.1145404616321" type="tpee.VariableReference" typeId="tpee.1068498886296" id="4344638274674923815" nodeInfo="nn">
                            <link role="variableDeclaration" roleId="tpee.1068581517664" targetNodeId="1187329276712523465" resolveInfo="myModel" />
                          </node>
                        </node>
                        <node role="operation" roleId="tpee.1197027833540" type="tpee.InstanceMethodCallOperation" typeId="tpee.1202948039474" id="4344638274674923816" nodeInfo="nn">
                          <link role="baseMethodDeclaration" roleId="tpee.1068499141037" targetNodeId="ec5m.~SModel%dgetModule()%corg%djetbrains%dmps%dopenapi%dmodule%dSModule" resolveInfo="getModule" />
                        </node>
                      </node>
                      <node role="type" roleId="tpee.1070534934091" type="tpee.ClassifierType" typeId="tpee.1107535904670" id="4344638274674923817" nodeInfo="in">
                        <link role="classifier" roleId="tpee.1107535924139" targetNodeId="vsqk.~AbstractModule" resolveInfo="AbstractModule" />
                      </node>
                    </node>
                  </node>
                  <node role="operation" roleId="tpee.1197027833540" type="tpee.InstanceMethodCallOperation" typeId="tpee.1202948039474" id="4344638274674923818" nodeInfo="nn">
                    <link role="baseMethodDeclaration" roleId="tpee.1068499141037" targetNodeId="vsqk.~AbstractModule%daddUsedDevkit(org%djetbrains%dmps%dopenapi%dmodule%dSModuleReference)%cvoid" resolveInfo="addUsedDevkit" />
                    <node role="actualArgument" roleId="tpee.1068499141038" type="tp25.CheckedModuleReference" typeId="tp25.4357968816427488499" id="4344638274676178918" nodeInfo="nn">
                      <property name="moduleId" nameId="tp25.4357968816427488500" value="fbc25dd2-5da4-483a-8b19-70928e1b62d7(jetbrains.mps.devkit.general-purpose)" />
                    </node>
                  </node>
                </node>
              </node>
              <node role="statement" roleId="tpee.1068581517665" type="tpee.Statement" typeId="tpee.1068580123157" id="351968380917229407" nodeInfo="nn" />
              <node role="statement" roleId="tpee.1068581517665" type="tpee.ExpressionStatement" typeId="tpee.1068580123155" id="2034046503373009319" nodeInfo="nn">
                <node role="expression" roleId="tpee.1068580123156" type="tpee.AssignmentExpression" typeId="tpee.1068498886294" id="2034046503373009320" nodeInfo="nn">
                  <node role="lValue" roleId="tpee.1068498886295" type="tpee.DotExpression" typeId="tpee.1197027756228" id="2034046503373009321" nodeInfo="nn">
                    <node role="operand" roleId="tpee.1197027771414" type="tpee.ThisExpression" typeId="tpee.1070475354124" id="2034046503373009323" nodeInfo="nn" />
                    <node role="operation" roleId="tpee.1197027833540" type="tpee.FieldReferenceOperation" typeId="tpee.1197029447546" id="2034046503373009324" nodeInfo="nn">
                      <link role="fieldDeclaration" roleId="tpee.1197029500499" targetNodeId="2505439483540129748" resolveInfo="myContext" />
                    </node>
                  </node>
                  <node role="rValue" roleId="tpee.1068498886297" type="tpee.GenericNewExpression" typeId="tpee.1145552977093" id="2034046503373009325" nodeInfo="nn">
                    <node role="creator" roleId="tpee.1145553007750" type="tpee.ClassCreator" typeId="tpee.1212685548494" id="2034046503373009326" nodeInfo="nn">
                      <link role="baseMethodDeclaration" roleId="tpee.1068499141037" targetNodeId="vsqk.~ModuleContext%d&lt;init&gt;(org%djetbrains%dmps%dopenapi%dmodule%dSModule,jetbrains%dmps%dproject%dProject)" resolveInfo="ModuleContext" />
                      <node role="actualArgument" roleId="tpee.1068499141038" type="tpee.DotExpression" typeId="tpee.1197027756228" id="2034046503373009327" nodeInfo="nn">
                        <node role="operation" roleId="tpee.1197027833540" type="tpee.InstanceMethodCallOperation" typeId="tpee.1202948039474" id="2034046503373009328" nodeInfo="nn">
                          <link role="baseMethodDeclaration" roleId="tpee.1068499141037" targetNodeId="ec5m.~SModel%dgetModule()%corg%djetbrains%dmps%dopenapi%dmodule%dSModule" resolveInfo="getModule" />
                        </node>
                        <node role="operand" roleId="tpee.1197027771414" type="tp25.SemanticDowncastExpression" typeId="tp25.1145404486709" id="2034046503373009329" nodeInfo="nn">
                          <node role="leftExpression" roleId="tp25.1145404616321" type="tpee.VariableReference" typeId="tpee.1068498886296" id="2034046503373009331" nodeInfo="nn">
                            <link role="variableDeclaration" roleId="tpee.1068581517664" targetNodeId="1187329276712523465" resolveInfo="myModel" />
                          </node>
                        </node>
                      </node>
                      <node role="actualArgument" roleId="tpee.1068499141038" type="tpee.VariableReference" typeId="tpee.1068498886296" id="2034046503373009332" nodeInfo="nn">
                        <link role="variableDeclaration" roleId="tpee.1068581517664" targetNodeId="5166279417621403616" resolveInfo="project" />
                      </node>
                    </node>
                  </node>
                </node>
              </node>
              <node role="statement" roleId="tpee.1068581517665" type="tpee.Statement" typeId="tpee.1068580123157" id="1902803665159948868" nodeInfo="nn" />
              <node role="statement" roleId="tpee.1068581517665" type="tpee.ExpressionStatement" typeId="tpee.1068580123155" id="1327355223651733589" nodeInfo="nn">
                <node role="expression" roleId="tpee.1068580123156" type="tpee.DotExpression" typeId="tpee.1197027756228" id="1327355223651744629" nodeInfo="nn">
                  <node role="operand" roleId="tpee.1197027771414" type="tpee.VariableReference" typeId="tpee.1068498886296" id="1327355223651733588" nodeInfo="nn">
                    <link role="variableDeclaration" roleId="tpee.1068581517664" targetNodeId="3799388175938309693" resolveInfo="myHistEditor" />
                  </node>
                  <node role="operation" roleId="tpee.1197027833540" type="tpee.InstanceMethodCallOperation" typeId="tpee.1202948039474" id="1327355223651800499" nodeInfo="nn">
                    <link role="baseMethodDeclaration" roleId="tpee.1068499141037" targetNodeId="9a9.~EditorComponent%deditNode(org%djetbrains%dmps%dopenapi%dmodel%dSNode,jetbrains%dmps%dsmodel%dIOperationContext)%cvoid" resolveInfo="editNode" />
                    <node role="actualArgument" roleId="tpee.1068499141038" type="tpee.VariableReference" typeId="tpee.1068498886296" id="1327355223651809597" nodeInfo="nn">
                      <link role="variableDeclaration" roleId="tpee.1068581517664" targetNodeId="3799388175938004132" resolveInfo="myHistRoot" />
                    </node>
                    <node role="actualArgument" roleId="tpee.1068499141038" type="tpee.VariableReference" typeId="tpee.1068498886296" id="1327355223651846930" nodeInfo="nn">
                      <link role="variableDeclaration" roleId="tpee.1068581517664" targetNodeId="2505439483540129748" resolveInfo="myContext" />
                    </node>
                  </node>
                </node>
              </node>
              <node role="statement" roleId="tpee.1068581517665" type="tpee.ExpressionStatement" typeId="tpee.1068580123155" id="351968380917185107" nodeInfo="nn">
                <node role="expression" roleId="tpee.1068580123156" type="tpee.DotExpression" typeId="tpee.1197027756228" id="351968380917185108" nodeInfo="nn">
                  <node role="operation" roleId="tpee.1197027833540" type="tpee.InstanceMethodCallOperation" typeId="tpee.1202948039474" id="351968380917185109" nodeInfo="nn">
                    <link role="baseMethodDeclaration" roleId="tpee.1068499141037" targetNodeId="9a9.~EditorComponent%deditNode(org%djetbrains%dmps%dopenapi%dmodel%dSNode,jetbrains%dmps%dsmodel%dIOperationContext)%cvoid" resolveInfo="editNode" />
                    <node role="actualArgument" roleId="tpee.1068499141038" type="tpee.VariableReference" typeId="tpee.1068498886296" id="351968380917302922" nodeInfo="nn">
                      <link role="variableDeclaration" roleId="tpee.1068581517664" targetNodeId="351968380916717906" resolveInfo="myCommandRoot" />
                    </node>
                    <node role="actualArgument" roleId="tpee.1068499141038" type="tpee.VariableReference" typeId="tpee.1068498886296" id="351968380917185111" nodeInfo="nn">
                      <link role="variableDeclaration" roleId="tpee.1068581517664" targetNodeId="2505439483540129748" resolveInfo="myContext" />
                    </node>
                  </node>
                  <node role="operand" roleId="tpee.1197027771414" type="tpee.VariableReference" typeId="tpee.1068498886296" id="351968380917320191" nodeInfo="nn">
                    <link role="variableDeclaration" roleId="tpee.1068581517664" targetNodeId="351968380916717903" resolveInfo="myCommandEditor" />
                  </node>
                </node>
              </node>
            </node>
          </node>
        </node>
        <node role="statement" roleId="tpee.1068581517665" type="tpee.Statement" typeId="tpee.1068580123157" id="3799388175938427090" nodeInfo="nn" />
        <node role="statement" roleId="tpee.1068581517665" type="tpee.ExpressionStatement" typeId="tpee.1068580123155" id="1488452273263179667" nodeInfo="nn">
          <node role="expression" roleId="tpee.1068580123156" type="tpee.AssignmentExpression" typeId="tpee.1068498886294" id="1488452273263179668" nodeInfo="nn">
            <node role="lValue" roleId="tpee.1068498886295" type="tpee.VariableReference" typeId="tpee.1068498886296" id="1488452273263186031" nodeInfo="nn">
              <link role="variableDeclaration" roleId="tpee.1068581517664" targetNodeId="1488452273263179659" resolveInfo="myMainComponent" />
            </node>
            <node role="rValue" roleId="tpee.1068498886297" type="tpee.GenericNewExpression" typeId="tpee.1145552977093" id="1488452273263179672" nodeInfo="nn">
              <node role="creator" roleId="tpee.1145553007750" type="tpee.ClassCreator" typeId="tpee.1212685548494" id="1488452273263179673" nodeInfo="nn">
                <link role="baseMethodDeclaration" roleId="tpee.1068499141037" targetNodeId="dbrg.~JPanel%d&lt;init&gt;()" resolveInfo="JPanel" />
              </node>
            </node>
          </node>
        </node>
        <node role="statement" roleId="tpee.1068581517665" type="tpee.ExpressionStatement" typeId="tpee.1068580123155" id="1488452273263188201" nodeInfo="nn">
          <node role="expression" roleId="tpee.1068580123156" type="tpee.DotExpression" typeId="tpee.1197027756228" id="1488452273263190292" nodeInfo="nn">
            <node role="operation" roleId="tpee.1197027833540" type="tpee.InstanceMethodCallOperation" typeId="tpee.1202948039474" id="1488452273263203700" nodeInfo="nn">
              <link role="baseMethodDeclaration" roleId="tpee.1068499141037" targetNodeId="1t7y.~Container%dsetLayout(java%dawt%dLayoutManager)%cvoid" resolveInfo="setLayout" />
              <node role="actualArgument" roleId="tpee.1068499141038" type="tpee.GenericNewExpression" typeId="tpee.1145552977093" id="1488452273263204448" nodeInfo="nn">
                <node role="creator" roleId="tpee.1145553007750" type="tpee.ClassCreator" typeId="tpee.1212685548494" id="1488452273263213281" nodeInfo="nn">
                  <link role="baseMethodDeclaration" roleId="tpee.1068499141037" targetNodeId="1t7y.~BorderLayout%d&lt;init&gt;()" resolveInfo="BorderLayout" />
                </node>
              </node>
            </node>
            <node role="operand" roleId="tpee.1197027771414" type="tpee.VariableReference" typeId="tpee.1068498886296" id="1488452273263188200" nodeInfo="nn">
              <link role="variableDeclaration" roleId="tpee.1068581517664" targetNodeId="1488452273263179659" resolveInfo="myMainComponent" />
            </node>
          </node>
        </node>
        <node role="statement" roleId="tpee.1068581517665" type="tpee.ExpressionStatement" typeId="tpee.1068580123155" id="7014820893257961472" nodeInfo="nn">
          <node role="expression" roleId="tpee.1068580123156" type="tpee.DotExpression" typeId="tpee.1197027756228" id="7014820893257974698" nodeInfo="nn">
            <node role="operand" roleId="tpee.1197027771414" type="tpee.VariableReference" typeId="tpee.1068498886296" id="7014820893257961471" nodeInfo="nn">
              <link role="variableDeclaration" roleId="tpee.1068581517664" targetNodeId="1488452273263179659" resolveInfo="myMainComponent" />
            </node>
            <node role="operation" roleId="tpee.1197027833540" type="tpee.InstanceMethodCallOperation" typeId="tpee.1202948039474" id="7014820893258038573" nodeInfo="nn">
              <link role="baseMethodDeclaration" roleId="tpee.1068499141037" targetNodeId="1t7y.~Container%dadd(java%dawt%dComponent,java%dlang%dObject)%cvoid" resolveInfo="add" />
              <node role="actualArgument" roleId="tpee.1068499141038" type="tpee.LocalMethodCall" typeId="tpee.7812454656619025412" id="351968380916355977" nodeInfo="nn">
                <link role="baseMethodDeclaration" roleId="tpee.1068499141037" targetNodeId="351968380916112260" resolveInfo="createScopeComponent" />
              </node>
              <node role="actualArgument" roleId="tpee.1068499141038" type="tpee.StaticFieldReference" typeId="tpee.1070533707846" id="7206582376281178715" nodeInfo="nn">
                <link role="classifier" roleId="tpee.1144433057691" targetNodeId="1t7y.~BorderLayout" resolveInfo="BorderLayout" />
                <link role="variableDeclaration" roleId="tpee.1068581517664" targetNodeId="1t7y.~BorderLayout%dSOUTH" resolveInfo="SOUTH" />
              </node>
            </node>
          </node>
        </node>
        <node role="statement" roleId="tpee.1068581517665" type="tpee.ExpressionStatement" typeId="tpee.1068580123155" id="7014820893256942078" nodeInfo="nn">
          <node role="expression" roleId="tpee.1068580123156" type="tpee.DotExpression" typeId="tpee.1197027756228" id="7014820893256954441" nodeInfo="nn">
            <node role="operand" roleId="tpee.1197027771414" type="tpee.VariableReference" typeId="tpee.1068498886296" id="7014820893256942077" nodeInfo="nn">
              <link role="variableDeclaration" roleId="tpee.1068581517664" targetNodeId="1488452273263179659" resolveInfo="myMainComponent" />
            </node>
            <node role="operation" roleId="tpee.1197027833540" type="tpee.InstanceMethodCallOperation" typeId="tpee.1202948039474" id="7014820893257015427" nodeInfo="nn">
              <link role="baseMethodDeclaration" roleId="tpee.1068499141037" targetNodeId="1t7y.~Container%dadd(java%dawt%dComponent,java%dlang%dObject)%cvoid" resolveInfo="add" />
              <node role="actualArgument" roleId="tpee.1068499141038" type="tpee.LocalMethodCall" typeId="tpee.7812454656619025412" id="5009288731578209110" nodeInfo="nn">
                <link role="baseMethodDeclaration" roleId="tpee.1068499141037" targetNodeId="5009288731578112048" resolveInfo="getToolbarComponent" />
                <node role="actualArgument" roleId="tpee.1068499141038" type="tpee.VariableReference" typeId="tpee.1068498886296" id="5009288731578209111" nodeInfo="nn">
                  <link role="variableDeclaration" roleId="tpee.1068581517664" targetNodeId="5166279417621403616" resolveInfo="project" />
                </node>
              </node>
              <node role="actualArgument" roleId="tpee.1068499141038" type="tpee.StaticFieldReference" typeId="tpee.1070533707846" id="7206582376281281800" nodeInfo="nn">
                <link role="classifier" roleId="tpee.1144433057691" targetNodeId="1t7y.~BorderLayout" resolveInfo="BorderLayout" />
                <link role="variableDeclaration" roleId="tpee.1068581517664" targetNodeId="1t7y.~BorderLayout%dWEST" resolveInfo="WEST" />
              </node>
            </node>
          </node>
        </node>
        <node role="statement" roleId="tpee.1068581517665" type="tpee.ExpressionStatement" typeId="tpee.1068580123155" id="7014820893258184990" nodeInfo="nn">
          <node role="expression" roleId="tpee.1068580123156" type="tpee.DotExpression" typeId="tpee.1197027756228" id="7014820893258184991" nodeInfo="nn">
            <node role="operand" roleId="tpee.1197027771414" type="tpee.VariableReference" typeId="tpee.1068498886296" id="7014820893258184992" nodeInfo="nn">
              <link role="variableDeclaration" roleId="tpee.1068581517664" targetNodeId="1488452273263179659" resolveInfo="myMainComponent" />
            </node>
            <node role="operation" roleId="tpee.1197027833540" type="tpee.InstanceMethodCallOperation" typeId="tpee.1202948039474" id="7014820893258184993" nodeInfo="nn">
              <link role="baseMethodDeclaration" roleId="tpee.1068499141037" targetNodeId="1t7y.~Container%dadd(java%dawt%dComponent,java%dlang%dObject)%cvoid" resolveInfo="add" />
              <node role="actualArgument" roleId="tpee.1068499141038" type="tpee.LocalMethodCall" typeId="tpee.7812454656619025412" id="7014820893260340650" nodeInfo="nn">
                <link role="baseMethodDeclaration" roleId="tpee.1068499141037" targetNodeId="7014820893260299282" resolveInfo="createEditorsComponent" />
              </node>
              <node role="actualArgument" roleId="tpee.1068499141038" type="tpee.StaticFieldReference" typeId="tpee.1070533707846" id="7206582376281354567" nodeInfo="nn">
                <link role="classifier" roleId="tpee.1144433057691" targetNodeId="1t7y.~BorderLayout" resolveInfo="BorderLayout" />
                <link role="variableDeclaration" roleId="tpee.1068581517664" targetNodeId="1t7y.~BorderLayout%dCENTER" resolveInfo="CENTER" />
              </node>
            </node>
          </node>
        </node>
      </node>
    </node>
    <node role="member" roleId="tpee.5375687026011219971" type="tpee.PlaceholderMember" typeId="tpee.1465982738277781862" id="5009288731578342603" nodeInfo="ngu" />
    <node role="member" roleId="tpee.5375687026011219971" type="tpee.InstanceMethodDeclaration" typeId="tpee.1068580123165" id="5009288731578112048" nodeInfo="igu">
      <property name="name" nameId="tpck.1169194664001" value="getToolbarComponent" />
      <node role="visibility" roleId="tpee.1178549979242" type="tpee.PrivateVisibility" typeId="tpee.1146644623116" id="5009288731578112049" nodeInfo="nn" />
      <node role="returnType" roleId="tpee.1068580123133" type="tpee.ClassifierType" typeId="tpee.1107535904670" id="5009288731578112050" nodeInfo="in">
        <link role="classifier" roleId="tpee.1107535924139" targetNodeId="dbrg.~JComponent" resolveInfo="JComponent" />
      </node>
      <node role="parameter" roleId="tpee.1068580123134" type="tpee.ParameterDeclaration" typeId="tpee.1068498886292" id="5009288731578112043" nodeInfo="ir">
        <property name="name" nameId="tpck.1169194664001" value="project" />
        <node role="type" roleId="tpee.5680397130376446158" type="tpee.ClassifierType" typeId="tpee.1107535904670" id="5009288731578112044" nodeInfo="in">
          <link role="classifier" roleId="tpee.1107535924139" targetNodeId="vsqk.~Project" resolveInfo="Project" />
        </node>
      </node>
      <node role="body" roleId="tpee.1068580123135" type="tpee.StatementList" typeId="tpee.1068580123136" id="5009288731578111980" nodeInfo="sn">
        <node role="statement" roleId="tpee.1068581517665" type="tpee.LocalVariableDeclarationStatement" typeId="tpee.1068581242864" id="5009288731578111983" nodeInfo="nn">
          <node role="localVariableDeclaration" roleId="tpee.1068581242865" type="tpee.LocalVariableDeclaration" typeId="tpee.1068581242863" id="5009288731578111984" nodeInfo="nr">
            <property name="name" nameId="tpck.1169194664001" value="group" />
            <node role="type" roleId="tpee.5680397130376446158" type="tpee.ClassifierType" typeId="tpee.1107535904670" id="5009288731578111985" nodeInfo="in">
              <link role="classifier" roleId="tpee.1107535924139" targetNodeId="nx2.~DefaultActionGroup" resolveInfo="DefaultActionGroup" />
            </node>
            <node role="initializer" roleId="tpee.1068431790190" type="tpee.GenericNewExpression" typeId="tpee.1145552977093" id="5009288731578111986" nodeInfo="nn">
              <node role="creator" roleId="tpee.1145553007750" type="tpee.ClassCreator" typeId="tpee.1212685548494" id="5009288731578111987" nodeInfo="nn">
                <link role="baseMethodDeclaration" roleId="tpee.1068499141037" targetNodeId="nx2.~DefaultActionGroup%d&lt;init&gt;()" resolveInfo="DefaultActionGroup" />
              </node>
            </node>
          </node>
        </node>
        <node role="statement" roleId="tpee.1068581517665" type="tpee.ExpressionStatement" typeId="tpee.1068580123155" id="5009288731578111988" nodeInfo="nn">
          <node role="expression" roleId="tpee.1068580123156" type="tpee.DotExpression" typeId="tpee.1197027756228" id="5009288731578111989" nodeInfo="nn">
            <node role="operand" roleId="tpee.1197027771414" type="tpee.VariableReference" typeId="tpee.1068498886296" id="5009288731578111990" nodeInfo="nn">
              <link role="variableDeclaration" roleId="tpee.1068581517664" targetNodeId="5009288731578111984" resolveInfo="group" />
            </node>
            <node role="operation" roleId="tpee.1197027833540" type="tpee.InstanceMethodCallOperation" typeId="tpee.1202948039474" id="5009288731578111991" nodeInfo="nn">
              <link role="baseMethodDeclaration" roleId="tpee.1068499141037" targetNodeId="nx2.~DefaultActionGroup%dadd(com%dintellij%dopenapi%dactionSystem%dAnAction)%cvoid" resolveInfo="add" />
              <node role="actualArgument" roleId="tpee.1068499141038" type="tpee.LocalMethodCall" typeId="tpee.7812454656619025412" id="5009288731578111992" nodeInfo="nn">
                <link role="baseMethodDeclaration" roleId="tpee.1068499141037" targetNodeId="3210622965581808734" resolveInfo="registerShortcut" />
                <node role="actualArgument" roleId="tpee.1068499141038" type="tpee.GenericNewExpression" typeId="tpee.1145552977093" id="5009288731578111993" nodeInfo="nn">
                  <node role="creator" roleId="tpee.1145553007750" type="tpee.ClassCreator" typeId="tpee.1212685548494" id="5009288731578111994" nodeInfo="nn">
                    <link role="baseMethodDeclaration" roleId="tpee.1068499141037" targetNodeId="8735002719773716758" resolveInfo="ConsoleTool.ExecuteAction" />
                    <node role="actualArgument" roleId="tpee.1068499141038" type="tpee.VariableReference" typeId="tpee.1068498886296" id="5009288731578112045" nodeInfo="nn">
                      <link role="variableDeclaration" roleId="tpee.1068581517664" targetNodeId="5009288731578112043" resolveInfo="project" />
                    </node>
                  </node>
                </node>
                <node role="actualArgument" roleId="tpee.1068499141038" type="tpee.StaticFieldReference" typeId="tpee.1070533707846" id="5009288731578111996" nodeInfo="nn">
                  <link role="classifier" roleId="tpee.1144433057691" targetNodeId="8q6y.~KeyEvent" resolveInfo="KeyEvent" />
                  <link role="variableDeclaration" roleId="tpee.1068581517664" targetNodeId="8q6y.~KeyEvent%dVK_ENTER" resolveInfo="VK_ENTER" />
                </node>
              </node>
            </node>
          </node>
        </node>
        <node role="statement" roleId="tpee.1068581517665" type="tpee.ExpressionStatement" typeId="tpee.1068580123155" id="5009288731578111998" nodeInfo="nn">
          <node role="expression" roleId="tpee.1068580123156" type="tpee.DotExpression" typeId="tpee.1197027756228" id="5009288731578111999" nodeInfo="nn">
            <node role="operand" roleId="tpee.1197027771414" type="tpee.VariableReference" typeId="tpee.1068498886296" id="5009288731578112000" nodeInfo="nn">
              <link role="variableDeclaration" roleId="tpee.1068581517664" targetNodeId="5009288731578111984" resolveInfo="group" />
            </node>
            <node role="operation" roleId="tpee.1197027833540" type="tpee.InstanceMethodCallOperation" typeId="tpee.1202948039474" id="5009288731578112001" nodeInfo="nn">
              <link role="baseMethodDeclaration" roleId="tpee.1068499141037" targetNodeId="nx2.~DefaultActionGroup%dadd(com%dintellij%dopenapi%dactionSystem%dAnAction)%cvoid" resolveInfo="add" />
              <node role="actualArgument" roleId="tpee.1068499141038" type="tpee.LocalMethodCall" typeId="tpee.7812454656619025412" id="5009288731578112002" nodeInfo="nn">
                <link role="baseMethodDeclaration" roleId="tpee.1068499141037" targetNodeId="3210622965581808734" resolveInfo="registerShortcut" />
                <node role="actualArgument" roleId="tpee.1068499141038" type="tpee.GenericNewExpression" typeId="tpee.1145552977093" id="5009288731578112003" nodeInfo="nn">
                  <node role="creator" roleId="tpee.1145553007750" type="tpee.ClassCreator" typeId="tpee.1212685548494" id="5009288731578112004" nodeInfo="nn">
                    <link role="baseMethodDeclaration" roleId="tpee.1068499141037" targetNodeId="8735002719778256427" resolveInfo="ConsoleTool.PrevCmdAction" />
                  </node>
                </node>
                <node role="actualArgument" roleId="tpee.1068499141038" type="tpee.StaticFieldReference" typeId="tpee.1070533707846" id="5009288731578112005" nodeInfo="nn">
                  <link role="classifier" roleId="tpee.1144433057691" targetNodeId="8q6y.~KeyEvent" resolveInfo="KeyEvent" />
                  <link role="variableDeclaration" roleId="tpee.1068581517664" targetNodeId="8q6y.~KeyEvent%dVK_UP" resolveInfo="VK_UP" />
                </node>
              </node>
            </node>
          </node>
        </node>
        <node role="statement" roleId="tpee.1068581517665" type="tpee.ExpressionStatement" typeId="tpee.1068580123155" id="5009288731578112007" nodeInfo="nn">
          <node role="expression" roleId="tpee.1068580123156" type="tpee.DotExpression" typeId="tpee.1197027756228" id="5009288731578112008" nodeInfo="nn">
            <node role="operand" roleId="tpee.1197027771414" type="tpee.VariableReference" typeId="tpee.1068498886296" id="5009288731578112009" nodeInfo="nn">
              <link role="variableDeclaration" roleId="tpee.1068581517664" targetNodeId="5009288731578111984" resolveInfo="group" />
            </node>
            <node role="operation" roleId="tpee.1197027833540" type="tpee.InstanceMethodCallOperation" typeId="tpee.1202948039474" id="5009288731578112010" nodeInfo="nn">
              <link role="baseMethodDeclaration" roleId="tpee.1068499141037" targetNodeId="nx2.~DefaultActionGroup%dadd(com%dintellij%dopenapi%dactionSystem%dAnAction)%cvoid" resolveInfo="add" />
              <node role="actualArgument" roleId="tpee.1068499141038" type="tpee.LocalMethodCall" typeId="tpee.7812454656619025412" id="5009288731578112011" nodeInfo="nn">
                <link role="baseMethodDeclaration" roleId="tpee.1068499141037" targetNodeId="3210622965581808734" resolveInfo="registerShortcut" />
                <node role="actualArgument" roleId="tpee.1068499141038" type="tpee.GenericNewExpression" typeId="tpee.1145552977093" id="5009288731578112012" nodeInfo="nn">
                  <node role="creator" roleId="tpee.1145553007750" type="tpee.ClassCreator" typeId="tpee.1212685548494" id="5009288731578112013" nodeInfo="nn">
                    <link role="baseMethodDeclaration" roleId="tpee.1068499141037" targetNodeId="8735002719778356660" resolveInfo="ConsoleTool.NextCmdAction" />
                  </node>
                </node>
                <node role="actualArgument" roleId="tpee.1068499141038" type="tpee.StaticFieldReference" typeId="tpee.1070533707846" id="5009288731578112014" nodeInfo="nn">
                  <link role="classifier" roleId="tpee.1144433057691" targetNodeId="8q6y.~KeyEvent" resolveInfo="KeyEvent" />
                  <link role="variableDeclaration" roleId="tpee.1068581517664" targetNodeId="8q6y.~KeyEvent%dVK_DOWN" resolveInfo="VK_DOWN" />
                </node>
              </node>
            </node>
          </node>
        </node>
        <node role="statement" roleId="tpee.1068581517665" type="tpee.ExpressionStatement" typeId="tpee.1068580123155" id="5009288731578112016" nodeInfo="nn">
          <node role="expression" roleId="tpee.1068580123156" type="tpee.DotExpression" typeId="tpee.1197027756228" id="5009288731578112017" nodeInfo="nn">
            <node role="operand" roleId="tpee.1197027771414" type="tpee.VariableReference" typeId="tpee.1068498886296" id="5009288731578112018" nodeInfo="nn">
              <link role="variableDeclaration" roleId="tpee.1068581517664" targetNodeId="5009288731578111984" resolveInfo="group" />
            </node>
            <node role="operation" roleId="tpee.1197027833540" type="tpee.InstanceMethodCallOperation" typeId="tpee.1202948039474" id="5009288731578112019" nodeInfo="nn">
              <link role="baseMethodDeclaration" roleId="tpee.1068499141037" targetNodeId="nx2.~DefaultActionGroup%dadd(com%dintellij%dopenapi%dactionSystem%dAnAction)%cvoid" resolveInfo="add" />
              <node role="actualArgument" roleId="tpee.1068499141038" type="tpee.LocalMethodCall" typeId="tpee.7812454656619025412" id="5009288731578112020" nodeInfo="nn">
                <link role="baseMethodDeclaration" roleId="tpee.1068499141037" targetNodeId="3210622965581808734" resolveInfo="registerShortcut" />
                <node role="actualArgument" roleId="tpee.1068499141038" type="tpee.GenericNewExpression" typeId="tpee.1145552977093" id="5009288731578112021" nodeInfo="nn">
                  <node role="creator" roleId="tpee.1145553007750" type="tpee.ClassCreator" typeId="tpee.1212685548494" id="5009288731578112022" nodeInfo="nn">
                    <link role="baseMethodDeclaration" roleId="tpee.1068499141037" targetNodeId="8735002719774354079" resolveInfo="ConsoleTool.ClearAction" />
                  </node>
                </node>
                <node role="actualArgument" roleId="tpee.1068499141038" type="tpee.StaticFieldReference" typeId="tpee.1070533707846" id="5009288731578112023" nodeInfo="nn">
                  <link role="classifier" roleId="tpee.1144433057691" targetNodeId="8q6y.~KeyEvent" resolveInfo="KeyEvent" />
                  <link role="variableDeclaration" roleId="tpee.1068581517664" targetNodeId="8q6y.~KeyEvent%dVK_BACK_SPACE" resolveInfo="VK_BACK_SPACE" />
                </node>
              </node>
            </node>
          </node>
        </node>
        <node role="statement" roleId="tpee.1068581517665" type="tpee.LocalVariableDeclarationStatement" typeId="tpee.1068581242864" id="5009288731578112025" nodeInfo="nn">
          <node role="localVariableDeclaration" roleId="tpee.1068581242865" type="tpee.LocalVariableDeclaration" typeId="tpee.1068581242863" id="5009288731578112026" nodeInfo="nr">
            <property name="name" nameId="tpck.1169194664001" value="toolbar" />
            <node role="type" roleId="tpee.5680397130376446158" type="tpee.ClassifierType" typeId="tpee.1107535904670" id="5009288731578112027" nodeInfo="in">
              <link role="classifier" roleId="tpee.1107535924139" targetNodeId="nx2.~ActionToolbar" resolveInfo="ActionToolbar" />
            </node>
            <node role="initializer" roleId="tpee.1068431790190" type="tpee.DotExpression" typeId="tpee.1197027756228" id="5009288731578112028" nodeInfo="nn">
              <node role="operand" roleId="tpee.1197027771414" type="tpee.StaticMethodCall" typeId="tpee.1081236700937" id="5009288731578112029" nodeInfo="nn">
                <link role="classConcept" roleId="tpee.1144433194310" targetNodeId="nx2.~ActionManager" resolveInfo="ActionManager" />
                <link role="baseMethodDeclaration" roleId="tpee.1068499141037" targetNodeId="nx2.~ActionManager%dgetInstance()%ccom%dintellij%dopenapi%dactionSystem%dActionManager" resolveInfo="getInstance" />
              </node>
              <node role="operation" roleId="tpee.1197027833540" type="tpee.InstanceMethodCallOperation" typeId="tpee.1202948039474" id="5009288731578112030" nodeInfo="nn">
                <link role="baseMethodDeclaration" roleId="tpee.1068499141037" targetNodeId="nx2.~ActionManager%dcreateActionToolbar(java%dlang%dString,com%dintellij%dopenapi%dactionSystem%dActionGroup,boolean)%ccom%dintellij%dopenapi%dactionSystem%dActionToolbar" resolveInfo="createActionToolbar" />
                <node role="actualArgument" roleId="tpee.1068499141038" type="tpee.StaticFieldReference" typeId="tpee.1070533707846" id="5009288731578112031" nodeInfo="nn">
                  <link role="variableDeclaration" roleId="tpee.1068581517664" targetNodeId="nx2.~ActionPlaces%dUNKNOWN" resolveInfo="UNKNOWN" />
                  <link role="classifier" roleId="tpee.1144433057691" targetNodeId="nx2.~ActionPlaces" resolveInfo="ActionPlaces" />
                </node>
                <node role="actualArgument" roleId="tpee.1068499141038" type="tpee.VariableReference" typeId="tpee.1068498886296" id="5009288731578112032" nodeInfo="nn">
                  <link role="variableDeclaration" roleId="tpee.1068581517664" targetNodeId="5009288731578111984" resolveInfo="group" />
                </node>
                <node role="actualArgument" roleId="tpee.1068499141038" type="tpee.BooleanConstant" typeId="tpee.1068580123137" id="5009288731578112033" nodeInfo="nn">
                  <property name="value" nameId="tpee.1068580123138" value="false" />
                </node>
              </node>
            </node>
          </node>
        </node>
        <node role="statement" roleId="tpee.1068581517665" type="tpee.Statement" typeId="tpee.1068580123157" id="5009288731578112034" nodeInfo="nn" />
        <node role="statement" roleId="tpee.1068581517665" type="tpee.LocalVariableDeclarationStatement" typeId="tpee.1068581242864" id="5009288731585054339" nodeInfo="nn">
          <node role="localVariableDeclaration" roleId="tpee.1068581242865" type="tpee.LocalVariableDeclaration" typeId="tpee.1068581242863" id="5009288731585054340" nodeInfo="nr">
            <property name="name" nameId="tpck.1169194664001" value="res" />
            <node role="type" roleId="tpee.5680397130376446158" type="tpee.ClassifierType" typeId="tpee.1107535904670" id="5009288731585035069" nodeInfo="in">
              <link role="classifier" roleId="tpee.1107535924139" targetNodeId="dbrg.~JPanel" resolveInfo="JPanel" />
            </node>
            <node role="initializer" roleId="tpee.1068431790190" type="tpee.GenericNewExpression" typeId="tpee.1145552977093" id="5009288731585054341" nodeInfo="nn">
              <node role="creator" roleId="tpee.1145553007750" type="tpee.ClassCreator" typeId="tpee.1212685548494" id="5009288731585054342" nodeInfo="nn">
                <link role="baseMethodDeclaration" roleId="tpee.1068499141037" targetNodeId="dbrg.~JPanel%d&lt;init&gt;(java%dawt%dLayoutManager)" resolveInfo="JPanel" />
                <node role="actualArgument" roleId="tpee.1068499141038" type="tpee.GenericNewExpression" typeId="tpee.1145552977093" id="5009288731585054343" nodeInfo="nn">
                  <node role="creator" roleId="tpee.1145553007750" type="tpee.ClassCreator" typeId="tpee.1212685548494" id="5009288731585054344" nodeInfo="nn">
                    <link role="baseMethodDeclaration" roleId="tpee.1068499141037" targetNodeId="1t7y.~BorderLayout%d&lt;init&gt;()" resolveInfo="BorderLayout" />
                  </node>
                </node>
              </node>
            </node>
          </node>
        </node>
        <node role="statement" roleId="tpee.1068581517665" type="tpee.ExpressionStatement" typeId="tpee.1068580123155" id="5009288731585159038" nodeInfo="nn">
          <node role="expression" roleId="tpee.1068580123156" type="tpee.DotExpression" typeId="tpee.1197027756228" id="5009288731585161561" nodeInfo="nn">
            <node role="operand" roleId="tpee.1197027771414" type="tpee.VariableReference" typeId="tpee.1068498886296" id="5009288731585159037" nodeInfo="nn">
              <link role="variableDeclaration" roleId="tpee.1068581517664" targetNodeId="5009288731585054340" resolveInfo="res" />
            </node>
            <node role="operation" roleId="tpee.1197027833540" type="tpee.InstanceMethodCallOperation" typeId="tpee.1202948039474" id="5009288731585235237" nodeInfo="nn">
              <link role="baseMethodDeclaration" roleId="tpee.1068499141037" targetNodeId="1t7y.~Container%dadd(java%dawt%dComponent,java%dlang%dObject)%cvoid" resolveInfo="add" />
              <node role="actualArgument" roleId="tpee.1068499141038" type="tpee.DotExpression" typeId="tpee.1197027756228" id="5009288731578112038" nodeInfo="nn">
                <node role="operand" roleId="tpee.1197027771414" type="tpee.VariableReference" typeId="tpee.1068498886296" id="5009288731578112039" nodeInfo="nn">
                  <link role="variableDeclaration" roleId="tpee.1068581517664" targetNodeId="5009288731578112026" resolveInfo="toolbar" />
                </node>
                <node role="operation" roleId="tpee.1197027833540" type="tpee.InstanceMethodCallOperation" typeId="tpee.1202948039474" id="5009288731578112040" nodeInfo="nn">
                  <link role="baseMethodDeclaration" roleId="tpee.1068499141037" targetNodeId="nx2.~ActionToolbar%dgetComponent()%cjavax%dswing%dJComponent" resolveInfo="getComponent" />
                </node>
              </node>
              <node role="actualArgument" roleId="tpee.1068499141038" type="tpee.StaticFieldReference" typeId="tpee.1070533707846" id="5009288731585445639" nodeInfo="nn">
                <link role="classifier" roleId="tpee.1144433057691" targetNodeId="1t7y.~BorderLayout" resolveInfo="BorderLayout" />
                <link role="variableDeclaration" roleId="tpee.1068581517664" targetNodeId="1t7y.~BorderLayout%dCENTER" resolveInfo="CENTER" />
              </node>
            </node>
          </node>
        </node>
        <node role="statement" roleId="tpee.1068581517665" type="tpee.ReturnStatement" typeId="tpee.1068581242878" id="5009288731578112041" nodeInfo="nn">
          <node role="expression" roleId="tpee.1068581517676" type="tpee.VariableReference" typeId="tpee.1068498886296" id="5009288731585054345" nodeInfo="nn">
            <link role="variableDeclaration" roleId="tpee.1068581517664" targetNodeId="5009288731585054340" resolveInfo="res" />
          </node>
        </node>
      </node>
    </node>
    <node role="member" roleId="tpee.5375687026011219971" type="tpee.PlaceholderMember" typeId="tpee.1465982738277781862" id="7014820893260360600" nodeInfo="ngu" />
    <node role="member" roleId="tpee.5375687026011219971" type="tpee.InstanceMethodDeclaration" typeId="tpee.1068580123165" id="3210622965581808734" nodeInfo="igu">
      <property name="isAbstract" nameId="tpee.1178608670077" value="false" />
      <property name="name" nameId="tpck.1169194664001" value="registerShortcut" />
      <property name="isSynchronized" nameId="tpee.4276006055363816570" value="false" />
      <property name="isFinal" nameId="tpee.1181808852946" value="false" />
      <node role="body" roleId="tpee.1068580123135" type="tpee.StatementList" typeId="tpee.1068580123136" id="3210622965581808737" nodeInfo="sn">
        <node role="statement" roleId="tpee.1068581517665" type="tpee.ExpressionStatement" typeId="tpee.1068580123155" id="3210622965581929222" nodeInfo="nn">
          <node role="expression" roleId="tpee.1068580123156" type="tpee.DotExpression" typeId="tpee.1197027756228" id="3210622965581929223" nodeInfo="nn">
            <node role="operand" roleId="tpee.1197027771414" type="tpee.VariableReference" typeId="tpee.1068498886296" id="3210622965582243883" nodeInfo="nn">
              <link role="variableDeclaration" roleId="tpee.1068581517664" targetNodeId="3210622965581854100" resolveInfo="a" />
            </node>
            <node role="operation" roleId="tpee.1197027833540" type="tpee.InstanceMethodCallOperation" typeId="tpee.1202948039474" id="3210622965581929225" nodeInfo="nn">
              <link role="baseMethodDeclaration" roleId="tpee.1068499141037" targetNodeId="nx2.~AnAction%dregisterCustomShortcutSet(int,int,javax%dswing%dJComponent)%cvoid" resolveInfo="registerCustomShortcutSet" />
              <node role="actualArgument" roleId="tpee.1068499141038" type="tpee.VariableReference" typeId="tpee.1068498886296" id="3210622965582169228" nodeInfo="nn">
                <link role="variableDeclaration" roleId="tpee.1068581517664" targetNodeId="3210622965581885071" resolveInfo="key" />
              </node>
              <node role="actualArgument" roleId="tpee.1068499141038" type="tpee.StaticFieldReference" typeId="tpee.1070533707846" id="4344638274673105312" nodeInfo="nn">
                <link role="variableDeclaration" roleId="tpee.1068581517664" targetNodeId="8q6y.~InputEvent%dCTRL_MASK" resolveInfo="CTRL_MASK" />
                <link role="classifier" roleId="tpee.1144433057691" targetNodeId="8q6y.~KeyEvent" resolveInfo="KeyEvent" />
              </node>
              <node role="actualArgument" roleId="tpee.1068499141038" type="tpee.VariableReference" typeId="tpee.1068498886296" id="3210622965581929228" nodeInfo="nn">
                <link role="variableDeclaration" roleId="tpee.1068581517664" targetNodeId="351968380916717903" resolveInfo="myCommandEditor" />
              </node>
            </node>
          </node>
        </node>
        <node role="statement" roleId="tpee.1068581517665" type="tpee.ExpressionStatement" typeId="tpee.1068580123155" id="3210622965582283978" nodeInfo="nn">
          <node role="expression" roleId="tpee.1068580123156" type="tpee.DotExpression" typeId="tpee.1197027756228" id="3210622965582283979" nodeInfo="nn">
            <node role="operand" roleId="tpee.1197027771414" type="tpee.VariableReference" typeId="tpee.1068498886296" id="3210622965582283980" nodeInfo="nn">
              <link role="variableDeclaration" roleId="tpee.1068581517664" targetNodeId="3210622965581854100" resolveInfo="a" />
            </node>
            <node role="operation" roleId="tpee.1197027833540" type="tpee.InstanceMethodCallOperation" typeId="tpee.1202948039474" id="3210622965582283981" nodeInfo="nn">
              <link role="baseMethodDeclaration" roleId="tpee.1068499141037" targetNodeId="nx2.~AnAction%dregisterCustomShortcutSet(int,int,javax%dswing%dJComponent)%cvoid" resolveInfo="registerCustomShortcutSet" />
              <node role="actualArgument" roleId="tpee.1068499141038" type="tpee.VariableReference" typeId="tpee.1068498886296" id="3210622965582283982" nodeInfo="nn">
                <link role="variableDeclaration" roleId="tpee.1068581517664" targetNodeId="3210622965581885071" resolveInfo="key" />
              </node>
              <node role="actualArgument" roleId="tpee.1068499141038" type="tpee.StaticFieldReference" typeId="tpee.1070533707846" id="5009288731578112006" nodeInfo="nn">
                <link role="variableDeclaration" roleId="tpee.1068581517664" targetNodeId="8q6y.~InputEvent%dCTRL_MASK" resolveInfo="CTRL_MASK" />
                <link role="classifier" roleId="tpee.1144433057691" targetNodeId="8q6y.~KeyEvent" resolveInfo="KeyEvent" />
              </node>
              <node role="actualArgument" roleId="tpee.1068499141038" type="tpee.VariableReference" typeId="tpee.1068498886296" id="3210622965582327799" nodeInfo="nn">
                <link role="variableDeclaration" roleId="tpee.1068581517664" targetNodeId="3799388175938309693" resolveInfo="myHistEditor" />
              </node>
            </node>
          </node>
        </node>
        <node role="statement" roleId="tpee.1068581517665" type="tpee.ReturnStatement" typeId="tpee.1068581242878" id="3210622965581967575" nodeInfo="nn">
          <node role="expression" roleId="tpee.1068581517676" type="tpee.VariableReference" typeId="tpee.1068498886296" id="3210622965582007459" nodeInfo="nn">
            <link role="variableDeclaration" roleId="tpee.1068581517664" targetNodeId="3210622965581854100" resolveInfo="a" />
          </node>
        </node>
      </node>
      <node role="visibility" roleId="tpee.1178549979242" type="tpee.PrivateVisibility" typeId="tpee.1146644623116" id="3210622965581722516" nodeInfo="nn" />
      <node role="returnType" roleId="tpee.1068580123133" type="tpee.ClassifierType" typeId="tpee.1107535904670" id="3210622965581764754" nodeInfo="in">
        <link role="classifier" roleId="tpee.1107535924139" targetNodeId="pvwi.~BaseAction" resolveInfo="BaseAction" />
      </node>
      <node role="parameter" roleId="tpee.1068580123134" type="tpee.ParameterDeclaration" typeId="tpee.1068498886292" id="3210622965581854100" nodeInfo="ir">
        <property name="name" nameId="tpck.1169194664001" value="a" />
        <node role="type" roleId="tpee.5680397130376446158" type="tpee.ClassifierType" typeId="tpee.1107535904670" id="3210622965581854099" nodeInfo="in">
          <link role="classifier" roleId="tpee.1107535924139" targetNodeId="pvwi.~BaseAction" resolveInfo="BaseAction" />
        </node>
      </node>
      <node role="parameter" roleId="tpee.1068580123134" type="tpee.ParameterDeclaration" typeId="tpee.1068498886292" id="3210622965581885071" nodeInfo="ir">
        <property name="name" nameId="tpck.1169194664001" value="key" />
        <node role="type" roleId="tpee.5680397130376446158" type="tpee.IntegerType" typeId="tpee.1070534370425" id="3210622965582037584" nodeInfo="in" />
      </node>
    </node>
    <node role="member" roleId="tpee.5375687026011219971" type="tpee.PlaceholderMember" typeId="tpee.1465982738277781862" id="3210622965581673931" nodeInfo="ngu" />
    <node role="member" roleId="tpee.5375687026011219971" type="tpee.InstanceMethodDeclaration" typeId="tpee.1068580123165" id="7014820893260299282" nodeInfo="igu">
      <property name="name" nameId="tpck.1169194664001" value="createEditorsComponent" />
      <node role="visibility" roleId="tpee.1178549979242" type="tpee.PrivateVisibility" typeId="tpee.1146644623116" id="7014820893260299283" nodeInfo="nn" />
      <node role="returnType" roleId="tpee.1068580123133" type="tpee.ClassifierType" typeId="tpee.1107535904670" id="7014820893260299284" nodeInfo="in">
        <link role="classifier" roleId="tpee.1107535924139" targetNodeId="dbrg.~JScrollPane" resolveInfo="JScrollPane" />
      </node>
      <node role="body" roleId="tpee.1068580123135" type="tpee.StatementList" typeId="tpee.1068580123136" id="7014820893260299250" nodeInfo="sn">
        <node role="statement" roleId="tpee.1068581517665" type="tpee.LocalVariableDeclarationStatement" typeId="tpee.1068581242864" id="7014820893260299253" nodeInfo="nn">
          <node role="localVariableDeclaration" roleId="tpee.1068581242865" type="tpee.LocalVariableDeclaration" typeId="tpee.1068581242863" id="7014820893260299254" nodeInfo="nr">
            <property name="name" nameId="tpck.1169194664001" value="editorsPanel" />
            <node role="type" roleId="tpee.5680397130376446158" type="tpee.ClassifierType" typeId="tpee.1107535904670" id="7014820893260299255" nodeInfo="in">
              <link role="classifier" roleId="tpee.1107535924139" targetNodeId="dbrg.~JPanel" resolveInfo="JPanel" />
            </node>
            <node role="initializer" roleId="tpee.1068431790190" type="tpee.GenericNewExpression" typeId="tpee.1145552977093" id="7014820893260299256" nodeInfo="nn">
              <node role="creator" roleId="tpee.1145553007750" type="tpee.ClassCreator" typeId="tpee.1212685548494" id="7014820893260299257" nodeInfo="nn">
                <link role="baseMethodDeclaration" roleId="tpee.1068499141037" targetNodeId="dbrg.~JPanel%d&lt;init&gt;(java%dawt%dLayoutManager)" resolveInfo="JPanel" />
                <node role="actualArgument" roleId="tpee.1068499141038" type="tpee.GenericNewExpression" typeId="tpee.1145552977093" id="7014820893260299258" nodeInfo="nn">
                  <node role="creator" roleId="tpee.1145553007750" type="tpee.ClassCreator" typeId="tpee.1212685548494" id="7014820893260299259" nodeInfo="nn">
                    <link role="baseMethodDeclaration" roleId="tpee.1068499141037" targetNodeId="1t7y.~BorderLayout%d&lt;init&gt;()" resolveInfo="BorderLayout" />
                  </node>
                </node>
              </node>
            </node>
          </node>
        </node>
        <node role="statement" roleId="tpee.1068581517665" type="tpee.ExpressionStatement" typeId="tpee.1068580123155" id="7014820893260299260" nodeInfo="nn">
          <node role="expression" roleId="tpee.1068580123156" type="tpee.DotExpression" typeId="tpee.1197027756228" id="7014820893260299261" nodeInfo="nn">
            <node role="operand" roleId="tpee.1197027771414" type="tpee.VariableReference" typeId="tpee.1068498886296" id="7014820893260299262" nodeInfo="nn">
              <link role="variableDeclaration" roleId="tpee.1068581517664" targetNodeId="7014820893260299254" resolveInfo="editorsPanel" />
            </node>
            <node role="operation" roleId="tpee.1197027833540" type="tpee.InstanceMethodCallOperation" typeId="tpee.1202948039474" id="7014820893260299263" nodeInfo="nn">
              <link role="baseMethodDeclaration" roleId="tpee.1068499141037" targetNodeId="1t7y.~Container%dadd(java%dawt%dComponent,java%dlang%dObject)%cvoid" resolveInfo="add" />
              <node role="actualArgument" roleId="tpee.1068499141038" type="tpee.VariableReference" typeId="tpee.1068498886296" id="7014820893260299264" nodeInfo="nn">
                <link role="variableDeclaration" roleId="tpee.1068581517664" targetNodeId="3799388175938309693" resolveInfo="myHistEditor" />
              </node>
              <node role="actualArgument" roleId="tpee.1068499141038" type="tpee.StaticFieldReference" typeId="tpee.1070533707846" id="7014820893260299265" nodeInfo="nn">
                <link role="classifier" roleId="tpee.1144433057691" targetNodeId="1t7y.~BorderLayout" resolveInfo="BorderLayout" />
                <link role="variableDeclaration" roleId="tpee.1068581517664" targetNodeId="1t7y.~BorderLayout%dCENTER" resolveInfo="CENTER" />
              </node>
            </node>
          </node>
        </node>
        <node role="statement" roleId="tpee.1068581517665" type="tpee.ExpressionStatement" typeId="tpee.1068580123155" id="7014820893260299266" nodeInfo="nn">
          <node role="expression" roleId="tpee.1068580123156" type="tpee.DotExpression" typeId="tpee.1197027756228" id="7014820893260299267" nodeInfo="nn">
            <node role="operand" roleId="tpee.1197027771414" type="tpee.VariableReference" typeId="tpee.1068498886296" id="7014820893260299268" nodeInfo="nn">
              <link role="variableDeclaration" roleId="tpee.1068581517664" targetNodeId="7014820893260299254" resolveInfo="editorsPanel" />
            </node>
            <node role="operation" roleId="tpee.1197027833540" type="tpee.InstanceMethodCallOperation" typeId="tpee.1202948039474" id="7014820893260299269" nodeInfo="nn">
              <link role="baseMethodDeclaration" roleId="tpee.1068499141037" targetNodeId="1t7y.~Container%dadd(java%dawt%dComponent,java%dlang%dObject)%cvoid" resolveInfo="add" />
              <node role="actualArgument" roleId="tpee.1068499141038" type="tpee.VariableReference" typeId="tpee.1068498886296" id="7014820893260299270" nodeInfo="nn">
                <link role="variableDeclaration" roleId="tpee.1068581517664" targetNodeId="351968380916717903" resolveInfo="myCommandEditor" />
              </node>
              <node role="actualArgument" roleId="tpee.1068499141038" type="tpee.StaticFieldReference" typeId="tpee.1070533707846" id="7014820893260299271" nodeInfo="nn">
                <link role="classifier" roleId="tpee.1144433057691" targetNodeId="1t7y.~BorderLayout" resolveInfo="BorderLayout" />
                <link role="variableDeclaration" roleId="tpee.1068581517664" targetNodeId="1t7y.~BorderLayout%dSOUTH" resolveInfo="SOUTH" />
              </node>
            </node>
          </node>
        </node>
        <node role="statement" roleId="tpee.1068581517665" type="tpee.ReturnStatement" typeId="tpee.1068581242878" id="7014820893260299278" nodeInfo="nn">
          <node role="expression" roleId="tpee.1068581517676" type="tpee.GenericNewExpression" typeId="tpee.1145552977093" id="7014820893260299275" nodeInfo="nn">
            <node role="creator" roleId="tpee.1145553007750" type="tpee.ClassCreator" typeId="tpee.1212685548494" id="7014820893260299276" nodeInfo="nn">
              <link role="baseMethodDeclaration" roleId="tpee.1068499141037" targetNodeId="dbrg.~JScrollPane%d&lt;init&gt;(java%dawt%dComponent)" resolveInfo="JScrollPane" />
              <node role="actualArgument" roleId="tpee.1068499141038" type="tpee.VariableReference" typeId="tpee.1068498886296" id="7014820893260299277" nodeInfo="nn">
                <link role="variableDeclaration" roleId="tpee.1068581517664" targetNodeId="7014820893260299254" resolveInfo="editorsPanel" />
              </node>
            </node>
          </node>
        </node>
      </node>
    </node>
    <node role="member" roleId="tpee.5375687026011219971" type="tpee.PlaceholderMember" typeId="tpee.1465982738277781862" id="5547669899977427416" nodeInfo="ngu" />
    <node role="member" roleId="tpee.5375687026011219971" type="tpee.InstanceMethodDeclaration" typeId="tpee.1068580123165" id="351968380916112260" nodeInfo="igu">
      <property name="isAbstract" nameId="tpee.1178608670077" value="false" />
      <property name="name" nameId="tpck.1169194664001" value="createScopeComponent" />
      <property name="isSynchronized" nameId="tpee.4276006055363816570" value="false" />
      <property name="isFinal" nameId="tpee.1181808852946" value="false" />
      <node role="body" roleId="tpee.1068580123135" type="tpee.StatementList" typeId="tpee.1068580123136" id="351968380916112263" nodeInfo="sn">
        <node role="statement" roleId="tpee.1068581517665" type="tpee.ExpressionStatement" typeId="tpee.1068580123155" id="7629059997630947877" nodeInfo="nn">
          <node role="expression" roleId="tpee.1068580123156" type="tpee.AssignmentExpression" typeId="tpee.1068498886294" id="7629059997630947878" nodeInfo="nn">
            <node role="lValue" roleId="tpee.1068498886295" type="tpee.VariableReference" typeId="tpee.1068498886296" id="240332271601265911" nodeInfo="nn">
              <link role="variableDeclaration" roleId="tpee.1068581517664" targetNodeId="7629059997630947864" resolveInfo="myScopeCombo" />
            </node>
            <node role="rValue" roleId="tpee.1068498886297" type="tpee.GenericNewExpression" typeId="tpee.1145552977093" id="7629059997630947882" nodeInfo="nn">
              <node role="creator" roleId="tpee.1145553007750" type="tpee.ClassCreator" typeId="tpee.1212685548494" id="7629059997630947883" nodeInfo="nn">
                <link role="baseMethodDeclaration" roleId="tpee.1068499141037" targetNodeId="dbrg.~JComboBox%d&lt;init&gt;(java%dlang%dObject[])" resolveInfo="JComboBox" />
                <node role="actualArgument" roleId="tpee.1068499141038" type="tpee.GenericNewExpression" typeId="tpee.1145552977093" id="7629059997630947884" nodeInfo="nn">
                  <node role="creator" roleId="tpee.1145553007750" type="tpee.ArrayCreatorWithInitializer" typeId="tpee.1154542696413" id="7629059997630947885" nodeInfo="nn">
                    <node role="componentType" roleId="tpee.1154542793668" type="tpee.ClassifierType" typeId="tpee.1107535904670" id="7629059997630947886" nodeInfo="in">
                      <link role="classifier" roleId="tpee.1107535924139" targetNodeId="e2lb.~String" resolveInfo="String" />
                    </node>
                    <node role="initValue" roleId="tpee.1154542803372" type="tpee.VariableReference" typeId="tpee.1068498886296" id="7629059997631002844" nodeInfo="nn">
                      <link role="variableDeclaration" roleId="tpee.1068581517664" targetNodeId="7629059997631002840" resolveInfo="PROJECT_SCOPE" />
                    </node>
                    <node role="initValue" roleId="tpee.1154542803372" type="tpee.VariableReference" typeId="tpee.1068498886296" id="7629059997631117042" nodeInfo="nn">
                      <link role="variableDeclaration" roleId="tpee.1068581517664" targetNodeId="7629059997631117038" resolveInfo="GLOBAL_SCOPE" />
                    </node>
                  </node>
                </node>
              </node>
            </node>
          </node>
        </node>
        <node role="statement" roleId="tpee.1068581517665" type="tpee.LocalVariableDeclarationStatement" typeId="tpee.1068581242864" id="240332271601106828" nodeInfo="nn">
          <node role="localVariableDeclaration" roleId="tpee.1068581242865" type="tpee.LocalVariableDeclaration" typeId="tpee.1068581242863" id="240332271601106829" nodeInfo="nr">
            <property name="name" nameId="tpck.1169194664001" value="res" />
            <node role="type" roleId="tpee.5680397130376446158" type="tpee.ClassifierType" typeId="tpee.1107535904670" id="240332271601093422" nodeInfo="in">
              <link role="classifier" roleId="tpee.1107535924139" targetNodeId="dbrg.~JPanel" resolveInfo="JPanel" />
            </node>
            <node role="initializer" roleId="tpee.1068431790190" type="tpee.GenericNewExpression" typeId="tpee.1145552977093" id="240332271601106830" nodeInfo="nn">
              <node role="creator" roleId="tpee.1145553007750" type="tpee.ClassCreator" typeId="tpee.1212685548494" id="240332271601106831" nodeInfo="nn">
                <link role="baseMethodDeclaration" roleId="tpee.1068499141037" targetNodeId="dbrg.~JPanel%d&lt;init&gt;(java%dawt%dLayoutManager)" resolveInfo="JPanel" />
                <node role="actualArgument" roleId="tpee.1068499141038" type="tpee.GenericNewExpression" typeId="tpee.1145552977093" id="240332271601106832" nodeInfo="nn">
                  <node role="creator" roleId="tpee.1145553007750" type="tpee.ClassCreator" typeId="tpee.1212685548494" id="240332271601106833" nodeInfo="nn">
                    <link role="baseMethodDeclaration" roleId="tpee.1068499141037" targetNodeId="1t7y.~BorderLayout%d&lt;init&gt;()" resolveInfo="BorderLayout" />
                  </node>
                </node>
              </node>
            </node>
          </node>
        </node>
        <node role="statement" roleId="tpee.1068581517665" type="tpee.ExpressionStatement" typeId="tpee.1068580123155" id="240332271601333885" nodeInfo="nn">
          <node role="expression" roleId="tpee.1068580123156" type="tpee.DotExpression" typeId="tpee.1197027756228" id="240332271601336366" nodeInfo="nn">
            <node role="operand" roleId="tpee.1197027771414" type="tpee.VariableReference" typeId="tpee.1068498886296" id="240332271601333884" nodeInfo="nn">
              <link role="variableDeclaration" roleId="tpee.1068581517664" targetNodeId="240332271601106829" resolveInfo="res" />
            </node>
            <node role="operation" roleId="tpee.1197027833540" type="tpee.InstanceMethodCallOperation" typeId="tpee.1202948039474" id="240332271601391822" nodeInfo="nn">
              <link role="baseMethodDeclaration" roleId="tpee.1068499141037" targetNodeId="1t7y.~Container%dadd(java%dawt%dComponent,java%dlang%dObject)%cvoid" resolveInfo="add" />
              <node role="actualArgument" roleId="tpee.1068499141038" type="tpee.GenericNewExpression" typeId="tpee.1145552977093" id="240332271601424354" nodeInfo="nn">
                <node role="creator" roleId="tpee.1145553007750" type="tpee.ClassCreator" typeId="tpee.1212685548494" id="240332271601457600" nodeInfo="nn">
                  <link role="baseMethodDeclaration" roleId="tpee.1068499141037" targetNodeId="dbrg.~JPanel%d&lt;init&gt;()" resolveInfo="JPanel" />
                </node>
              </node>
              <node role="actualArgument" roleId="tpee.1068499141038" type="tpee.StaticFieldReference" typeId="tpee.1070533707846" id="240332271601508169" nodeInfo="nn">
                <link role="classifier" roleId="tpee.1144433057691" targetNodeId="1t7y.~BorderLayout" resolveInfo="BorderLayout" />
                <link role="variableDeclaration" roleId="tpee.1068581517664" targetNodeId="1t7y.~BorderLayout%dCENTER" resolveInfo="CENTER" />
              </node>
            </node>
          </node>
        </node>
        <node role="statement" roleId="tpee.1068581517665" type="tpee.ExpressionStatement" typeId="tpee.1068580123155" id="240332271601647273" nodeInfo="nn">
          <node role="expression" roleId="tpee.1068580123156" type="tpee.DotExpression" typeId="tpee.1197027756228" id="240332271601688725" nodeInfo="nn">
            <node role="operand" roleId="tpee.1197027771414" type="tpee.VariableReference" typeId="tpee.1068498886296" id="240332271601647272" nodeInfo="nn">
              <link role="variableDeclaration" roleId="tpee.1068581517664" targetNodeId="240332271601106829" resolveInfo="res" />
            </node>
            <node role="operation" roleId="tpee.1197027833540" type="tpee.InstanceMethodCallOperation" typeId="tpee.1202948039474" id="240332271601744965" nodeInfo="nn">
              <link role="baseMethodDeclaration" roleId="tpee.1068499141037" targetNodeId="1t7y.~Container%dadd(java%dawt%dComponent,java%dlang%dObject)%cvoid" resolveInfo="add" />
              <node role="actualArgument" roleId="tpee.1068499141038" type="tpee.VariableReference" typeId="tpee.1068498886296" id="240332271601775611" nodeInfo="nn">
                <link role="variableDeclaration" roleId="tpee.1068581517664" targetNodeId="7629059997630947864" resolveInfo="myScopeCombo" />
              </node>
              <node role="actualArgument" roleId="tpee.1068499141038" type="tpee.StaticFieldReference" typeId="tpee.1070533707846" id="240332271601829115" nodeInfo="nn">
                <link role="classifier" roleId="tpee.1144433057691" targetNodeId="1t7y.~BorderLayout" resolveInfo="BorderLayout" />
                <link role="variableDeclaration" roleId="tpee.1068581517664" targetNodeId="1t7y.~BorderLayout%dEAST" resolveInfo="EAST" />
              </node>
            </node>
          </node>
        </node>
        <node role="statement" roleId="tpee.1068581517665" type="tpee.ReturnStatement" typeId="tpee.1068581242878" id="351968380916150413" nodeInfo="nn">
          <node role="expression" roleId="tpee.1068581517676" type="tpee.VariableReference" typeId="tpee.1068498886296" id="240332271601106834" nodeInfo="nn">
            <link role="variableDeclaration" roleId="tpee.1068581517664" targetNodeId="240332271601106829" resolveInfo="res" />
          </node>
        </node>
      </node>
      <node role="visibility" roleId="tpee.1178549979242" type="tpee.PrivateVisibility" typeId="tpee.1146644623116" id="351968380916061888" nodeInfo="nn" />
      <node role="returnType" roleId="tpee.1068580123133" type="tpee.ClassifierType" typeId="tpee.1107535904670" id="351968380916087425" nodeInfo="in">
        <link role="classifier" roleId="tpee.1107535924139" targetNodeId="dbrg.~JComponent" resolveInfo="JComponent" />
      </node>
    </node>
    <node role="member" roleId="tpee.5375687026011219971" type="tpee.PlaceholderMember" typeId="tpee.1465982738277781862" id="351968380916124711" nodeInfo="ngu" />
    <node role="member" roleId="tpee.5375687026011219971" type="tpee.InstanceMethodDeclaration" typeId="tpee.1068580123165" id="4374601616595241951" nodeInfo="igu">
      <property name="name" nameId="tpck.1169194664001" value="lastCmd" />
      <node role="visibility" roleId="tpee.1178549979242" type="tpee.PrivateVisibility" typeId="tpee.1146644623116" id="4374601616595241952" nodeInfo="nn" />
      <node role="returnType" roleId="tpee.1068580123133" type="tp25.SNodeType" typeId="tp25.1138055754698" id="4374601616595241953" nodeInfo="in">
        <link role="concept" roleId="tp25.1138405853777" targetNodeId="eynw.351968380916615243" resolveInfo="CommandHolder" />
      </node>
      <node role="body" roleId="tpee.1068580123135" type="tpee.StatementList" typeId="tpee.1068580123136" id="4374601616595241265" nodeInfo="sn">
        <node role="statement" roleId="tpee.1068581517665" type="tpee.LocalVariableDeclarationStatement" typeId="tpee.1068581242864" id="4374601616595812237" nodeInfo="nn">
          <node role="localVariableDeclaration" roleId="tpee.1068581242865" type="tpee.LocalVariableDeclaration" typeId="tpee.1068581242863" id="4374601616595812238" nodeInfo="nr">
            <property name="name" nameId="tpck.1169194664001" value="cur" />
            <node role="type" roleId="tpee.5680397130376446158" type="tp25.SNodeType" typeId="tp25.1138055754698" id="4374601616595812232" nodeInfo="in">
              <link role="concept" roleId="tp25.1138405853777" targetNodeId="eynw.6852607286009167343" resolveInfo="HistoryItem" />
            </node>
            <node role="initializer" roleId="tpee.1068431790190" type="tpee.DotExpression" typeId="tpee.1197027756228" id="4374601616595812239" nodeInfo="nn">
              <node role="operand" roleId="tpee.1197027771414" type="tpee.DotExpression" typeId="tpee.1197027756228" id="4374601616595812240" nodeInfo="nn">
                <node role="operand" roleId="tpee.1197027771414" type="tpee.VariableReference" typeId="tpee.1068498886296" id="4374601616595812241" nodeInfo="nn">
                  <link role="variableDeclaration" roleId="tpee.1068581517664" targetNodeId="3799388175938004132" resolveInfo="myHistRoot" />
                </node>
                <node role="operation" roleId="tpee.1197027833540" type="tp25.SLinkListAccess" typeId="tp25.1138056282393" id="4374601616595812242" nodeInfo="nn">
                  <link role="link" roleId="tp25.1138056546658" targetNodeId="eynw.7195119950189425818" />
                </node>
              </node>
              <node role="operation" roleId="tpee.1197027833540" type="tp2q.GetLastOperation" typeId="tp2q.1165595910856" id="4374601616595812243" nodeInfo="nn" />
            </node>
          </node>
        </node>
        <node role="statement" roleId="tpee.1068581517665" type="tpee.WhileStatement" typeId="tpee.1076505808687" id="4374601616595852950" nodeInfo="nn">
          <node role="condition" roleId="tpee.1076505808688" type="tpee.AndExpression" typeId="tpee.1080120340718" id="4374601616595938241" nodeInfo="nn">
            <node role="rightExpression" roleId="tpee.1081773367579" type="tpee.NotExpression" typeId="tpee.1081516740877" id="4374601616595989556" nodeInfo="nn">
              <node role="expression" roleId="tpee.1081516765348" type="tpee.DotExpression" typeId="tpee.1197027756228" id="4374601616596010248" nodeInfo="nn">
                <node role="operand" roleId="tpee.1197027771414" type="tpee.VariableReference" typeId="tpee.1068498886296" id="4374601616596009920" nodeInfo="nn">
                  <link role="variableDeclaration" roleId="tpee.1068581517664" targetNodeId="4374601616595812238" resolveInfo="cur" />
                </node>
                <node role="operation" roleId="tpee.1197027833540" type="tp25.Node_IsInstanceOfOperation" typeId="tp25.1139621453865" id="4374601616596022661" nodeInfo="nn">
                  <node role="conceptArgument" roleId="tp25.1177027386292" type="tp25.RefConcept_Reference" typeId="tp25.1177026924588" id="4374601616596043185" nodeInfo="nn">
                    <link role="conceptDeclaration" roleId="tp25.1177026940964" targetNodeId="eynw.351968380916615243" resolveInfo="CommandHolder" />
                  </node>
                </node>
              </node>
            </node>
            <node role="leftExpression" roleId="tpee.1081773367580" type="tpee.DotExpression" typeId="tpee.1197027756228" id="4374601616595873646" nodeInfo="nn">
              <node role="operand" roleId="tpee.1197027771414" type="tpee.VariableReference" typeId="tpee.1068498886296" id="4374601616595873318" nodeInfo="nn">
                <link role="variableDeclaration" roleId="tpee.1068581517664" targetNodeId="4374601616595812238" resolveInfo="cur" />
              </node>
              <node role="operation" roleId="tpee.1197027833540" type="tp25.Node_IsNotNullOperation" typeId="tp25.1172008320231" id="4374601616595886040" nodeInfo="nn" />
            </node>
          </node>
          <node role="body" roleId="tpee.1154032183016" type="tpee.StatementList" typeId="tpee.1068580123136" id="4374601616595852954" nodeInfo="sn">
            <node role="statement" roleId="tpee.1068581517665" type="tpee.ExpressionStatement" typeId="tpee.1068580123155" id="4374601616596063555" nodeInfo="nn">
              <node role="expression" roleId="tpee.1068580123156" type="tpee.AssignmentExpression" typeId="tpee.1068498886294" id="4374601616596063885" nodeInfo="nn">
                <node role="rValue" roleId="tpee.1068498886297" type="tp25.SNodeTypeCastExpression" typeId="tp25.1140137987495" id="4374601616596215478" nodeInfo="nn">
                  <link role="concept" roleId="tp25.1140138128738" targetNodeId="eynw.6852607286009167343" resolveInfo="HistoryItem" />
                  <node role="leftExpression" roleId="tp25.1140138123956" type="tpee.DotExpression" typeId="tpee.1197027756228" id="4374601616596074519" nodeInfo="nn">
                    <node role="operand" roleId="tpee.1197027771414" type="tpee.VariableReference" typeId="tpee.1068498886296" id="4374601616596074191" nodeInfo="nn">
                      <link role="variableDeclaration" roleId="tpee.1068581517664" targetNodeId="4374601616595812238" resolveInfo="cur" />
                    </node>
                    <node role="operation" roleId="tpee.1197027833540" type="tp25.Node_GetPrevSiblingOperation" typeId="tp25.1143511969223" id="4374601616596099212" nodeInfo="nn" />
                  </node>
                </node>
                <node role="lValue" roleId="tpee.1068498886295" type="tpee.VariableReference" typeId="tpee.1068498886296" id="4374601616596063554" nodeInfo="nn">
                  <link role="variableDeclaration" roleId="tpee.1068581517664" targetNodeId="4374601616595812238" resolveInfo="cur" />
                </node>
              </node>
            </node>
          </node>
        </node>
        <node role="statement" roleId="tpee.1068581517665" type="tpee.ReturnStatement" typeId="tpee.1068581242878" id="4374601616596140278" nodeInfo="nn">
          <node role="expression" roleId="tpee.1068581517676" type="tp25.SNodeTypeCastExpression" typeId="tp25.1140137987495" id="4374601616596171407" nodeInfo="nn">
            <link role="concept" roleId="tp25.1140138128738" targetNodeId="eynw.351968380916615243" resolveInfo="CommandHolder" />
            <node role="leftExpression" roleId="tp25.1140138123956" type="tpee.VariableReference" typeId="tpee.1068498886296" id="4374601616596171076" nodeInfo="nn">
              <link role="variableDeclaration" roleId="tpee.1068581517664" targetNodeId="4374601616595812238" resolveInfo="cur" />
            </node>
          </node>
        </node>
      </node>
    </node>
    <node role="member" roleId="tpee.5375687026011219971" type="tpee.PlaceholderMember" typeId="tpee.1465982738277781862" id="4374601616595347825" nodeInfo="ngu" />
    <node role="member" roleId="tpee.5375687026011219971" type="tpee.InstanceMethodDeclaration" typeId="tpee.1068580123165" id="8735002719777423292" nodeInfo="igu">
      <property name="isAbstract" nameId="tpee.1178608670077" value="false" />
      <property name="name" nameId="tpck.1169194664001" value="getPrevCmd" />
      <property name="isSynchronized" nameId="tpee.4276006055363816570" value="false" />
      <property name="isFinal" nameId="tpee.1181808852946" value="false" />
      <node role="body" roleId="tpee.1068580123135" type="tpee.StatementList" typeId="tpee.1068580123136" id="8735002719777423295" nodeInfo="sn">
        <node role="statement" roleId="tpee.1068581517665" type="tpee.LocalVariableDeclarationStatement" typeId="tpee.1068581242864" id="8735002719777443302" nodeInfo="nn">
          <node role="localVariableDeclaration" roleId="tpee.1068581242865" type="tpee.LocalVariableDeclaration" typeId="tpee.1068581242863" id="8735002719777443303" nodeInfo="nr">
            <property name="name" nameId="tpck.1169194664001" value="item" />
            <node role="type" roleId="tpee.5680397130376446158" type="tp25.SNodeType" typeId="tp25.1138055754698" id="8735002719777443304" nodeInfo="in">
              <link role="concept" roleId="tp25.1138405853777" targetNodeId="eynw.6852607286009167343" resolveInfo="HistoryItem" />
            </node>
            <node role="initializer" roleId="tpee.1068431790190" type="tpee.VariableReference" typeId="tpee.1068498886296" id="8735002719777503985" nodeInfo="nn">
              <link role="variableDeclaration" roleId="tpee.1068581517664" targetNodeId="8735002719777457542" resolveInfo="cmd" />
            </node>
          </node>
        </node>
        <node role="statement" roleId="tpee.1068581517665" type="tpee.DoWhileStatement" typeId="tpee.1177666668936" id="8735002719777562087" nodeInfo="nn">
          <node role="body" roleId="tpee.1154032183016" type="tpee.StatementList" typeId="tpee.1068580123136" id="8735002719777562089" nodeInfo="sn">
            <node role="statement" roleId="tpee.1068581517665" type="tpee.ExpressionStatement" typeId="tpee.1068580123155" id="8735002719777443317" nodeInfo="nn">
              <node role="expression" roleId="tpee.1068580123156" type="tpee.AssignmentExpression" typeId="tpee.1068498886294" id="8735002719777443318" nodeInfo="nn">
                <node role="rValue" roleId="tpee.1068498886297" type="tp25.SNodeTypeCastExpression" typeId="tp25.1140137987495" id="8735002719777443319" nodeInfo="nn">
                  <link role="concept" roleId="tp25.1140138128738" targetNodeId="eynw.6852607286009167343" resolveInfo="HistoryItem" />
                  <node role="leftExpression" roleId="tp25.1140138123956" type="tpee.DotExpression" typeId="tpee.1197027756228" id="8735002719777443320" nodeInfo="nn">
                    <node role="operand" roleId="tpee.1197027771414" type="tpee.VariableReference" typeId="tpee.1068498886296" id="8735002719777443321" nodeInfo="nn">
                      <link role="variableDeclaration" roleId="tpee.1068581517664" targetNodeId="8735002719777443303" resolveInfo="item" />
                    </node>
                    <node role="operation" roleId="tpee.1197027833540" type="tp25.Node_GetPrevSiblingOperation" typeId="tp25.1143511969223" id="8735002719777443322" nodeInfo="nn" />
                  </node>
                </node>
                <node role="lValue" roleId="tpee.1068498886295" type="tpee.VariableReference" typeId="tpee.1068498886296" id="8735002719777443323" nodeInfo="nn">
                  <link role="variableDeclaration" roleId="tpee.1068581517664" targetNodeId="8735002719777443303" resolveInfo="item" />
                </node>
              </node>
            </node>
          </node>
          <node role="condition" roleId="tpee.1177666688034" type="tpee.AndExpression" typeId="tpee.1080120340718" id="8735002719777443307" nodeInfo="nn">
            <node role="rightExpression" roleId="tpee.1081773367579" type="tpee.NotExpression" typeId="tpee.1081516740877" id="8735002719777443308" nodeInfo="nn">
              <node role="expression" roleId="tpee.1081516765348" type="tpee.DotExpression" typeId="tpee.1197027756228" id="8735002719777443309" nodeInfo="nn">
                <node role="operand" roleId="tpee.1197027771414" type="tpee.VariableReference" typeId="tpee.1068498886296" id="8735002719777443310" nodeInfo="nn">
                  <link role="variableDeclaration" roleId="tpee.1068581517664" targetNodeId="8735002719777443303" resolveInfo="item" />
                </node>
                <node role="operation" roleId="tpee.1197027833540" type="tp25.Node_IsInstanceOfOperation" typeId="tp25.1139621453865" id="8735002719777443311" nodeInfo="nn">
                  <node role="conceptArgument" roleId="tp25.1177027386292" type="tp25.RefConcept_Reference" typeId="tp25.1177026924588" id="4374601616590787874" nodeInfo="nn">
                    <link role="conceptDeclaration" roleId="tp25.1177026940964" targetNodeId="eynw.351968380916615243" resolveInfo="CommandHolder" />
                  </node>
                </node>
              </node>
            </node>
            <node role="leftExpression" roleId="tpee.1081773367580" type="tpee.DotExpression" typeId="tpee.1197027756228" id="8735002719777443313" nodeInfo="nn">
              <node role="operand" roleId="tpee.1197027771414" type="tpee.VariableReference" typeId="tpee.1068498886296" id="8735002719777443314" nodeInfo="nn">
                <link role="variableDeclaration" roleId="tpee.1068581517664" targetNodeId="8735002719777443303" resolveInfo="item" />
              </node>
              <node role="operation" roleId="tpee.1197027833540" type="tp25.Node_IsNotNullOperation" typeId="tp25.1172008320231" id="8735002719777443315" nodeInfo="nn" />
            </node>
          </node>
        </node>
        <node role="statement" roleId="tpee.1068581517665" type="tpee.Statement" typeId="tpee.1068580123157" id="8735002719777957138" nodeInfo="nn" />
        <node role="statement" roleId="tpee.1068581517665" type="tpee.ReturnStatement" typeId="tpee.1068581242878" id="8735002719777836124" nodeInfo="nn">
          <node role="expression" roleId="tpee.1068581517676" type="tp25.SNodeTypeCastExpression" typeId="tp25.1140137987495" id="8735002719777920993" nodeInfo="nn">
            <link role="concept" roleId="tp25.1140138128738" targetNodeId="eynw.351968380916615243" resolveInfo="CommandHolder" />
            <node role="leftExpression" roleId="tp25.1140138123956" type="tpee.VariableReference" typeId="tpee.1068498886296" id="8735002719777847930" nodeInfo="nn">
              <link role="variableDeclaration" roleId="tpee.1068581517664" targetNodeId="8735002719777443303" resolveInfo="item" />
            </node>
          </node>
        </node>
      </node>
      <node role="visibility" roleId="tpee.1178549979242" type="tpee.PrivateVisibility" typeId="tpee.1146644623116" id="8735002719777384066" nodeInfo="nn" />
      <node role="returnType" roleId="tpee.1068580123133" type="tp25.SNodeType" typeId="tp25.1138055754698" id="8735002719777969572" nodeInfo="in">
        <link role="concept" roleId="tp25.1138405853777" targetNodeId="eynw.351968380916615243" resolveInfo="CommandHolder" />
      </node>
      <node role="parameter" roleId="tpee.1068580123134" type="tpee.ParameterDeclaration" typeId="tpee.1068498886292" id="8735002719777457542" nodeInfo="ir">
        <property name="name" nameId="tpck.1169194664001" value="cmd" />
        <node role="type" roleId="tpee.5680397130376446158" type="tp25.SNodeType" typeId="tp25.1138055754698" id="8735002719777457541" nodeInfo="in">
          <link role="concept" roleId="tp25.1138405853777" targetNodeId="eynw.351968380916615243" resolveInfo="CommandHolder" />
        </node>
      </node>
    </node>
    <node role="member" roleId="tpee.5375687026011219971" type="tpee.InstanceMethodDeclaration" typeId="tpee.1068580123165" id="8735002719778476807" nodeInfo="igu">
      <property name="isAbstract" nameId="tpee.1178608670077" value="false" />
      <property name="name" nameId="tpck.1169194664001" value="getNextCmd" />
      <property name="isSynchronized" nameId="tpee.4276006055363816570" value="false" />
      <property name="isFinal" nameId="tpee.1181808852946" value="false" />
      <node role="body" roleId="tpee.1068580123135" type="tpee.StatementList" typeId="tpee.1068580123136" id="8735002719778476808" nodeInfo="sn">
        <node role="statement" roleId="tpee.1068581517665" type="tpee.LocalVariableDeclarationStatement" typeId="tpee.1068581242864" id="8735002719778476809" nodeInfo="nn">
          <node role="localVariableDeclaration" roleId="tpee.1068581242865" type="tpee.LocalVariableDeclaration" typeId="tpee.1068581242863" id="8735002719778476810" nodeInfo="nr">
            <property name="name" nameId="tpck.1169194664001" value="item" />
            <node role="type" roleId="tpee.5680397130376446158" type="tp25.SNodeType" typeId="tp25.1138055754698" id="8735002719778476811" nodeInfo="in">
              <link role="concept" roleId="tp25.1138405853777" targetNodeId="eynw.6852607286009167343" resolveInfo="HistoryItem" />
            </node>
            <node role="initializer" roleId="tpee.1068431790190" type="tpee.VariableReference" typeId="tpee.1068498886296" id="8735002719778476814" nodeInfo="nn">
              <link role="variableDeclaration" roleId="tpee.1068581517664" targetNodeId="8735002719778476840" resolveInfo="cmd" />
            </node>
          </node>
        </node>
        <node role="statement" roleId="tpee.1068581517665" type="tpee.DoWhileStatement" typeId="tpee.1177666668936" id="8735002719778476816" nodeInfo="nn">
          <node role="body" roleId="tpee.1154032183016" type="tpee.StatementList" typeId="tpee.1068580123136" id="8735002719778476817" nodeInfo="sn">
            <node role="statement" roleId="tpee.1068581517665" type="tpee.ExpressionStatement" typeId="tpee.1068580123155" id="8735002719778476818" nodeInfo="nn">
              <node role="expression" roleId="tpee.1068580123156" type="tpee.AssignmentExpression" typeId="tpee.1068498886294" id="8735002719778476819" nodeInfo="nn">
                <node role="rValue" roleId="tpee.1068498886297" type="tp25.SNodeTypeCastExpression" typeId="tp25.1140137987495" id="8735002719778476820" nodeInfo="nn">
                  <link role="concept" roleId="tp25.1140138128738" targetNodeId="eynw.6852607286009167343" resolveInfo="HistoryItem" />
                  <node role="leftExpression" roleId="tp25.1140138123956" type="tpee.DotExpression" typeId="tpee.1197027756228" id="8735002719778476821" nodeInfo="nn">
                    <node role="operand" roleId="tpee.1197027771414" type="tpee.VariableReference" typeId="tpee.1068498886296" id="8735002719778476822" nodeInfo="nn">
                      <link role="variableDeclaration" roleId="tpee.1068581517664" targetNodeId="8735002719778476810" resolveInfo="item" />
                    </node>
                    <node role="operation" roleId="tpee.1197027833540" type="tp25.Node_GetNextSiblingOperation" typeId="tp25.1143512015885" id="8735002719778547366" nodeInfo="nn" />
                  </node>
                </node>
                <node role="lValue" roleId="tpee.1068498886295" type="tpee.VariableReference" typeId="tpee.1068498886296" id="8735002719778476824" nodeInfo="nn">
                  <link role="variableDeclaration" roleId="tpee.1068581517664" targetNodeId="8735002719778476810" resolveInfo="item" />
                </node>
              </node>
            </node>
          </node>
          <node role="condition" roleId="tpee.1177666688034" type="tpee.AndExpression" typeId="tpee.1080120340718" id="8735002719778476825" nodeInfo="nn">
            <node role="rightExpression" roleId="tpee.1081773367579" type="tpee.NotExpression" typeId="tpee.1081516740877" id="8735002719778476826" nodeInfo="nn">
              <node role="expression" roleId="tpee.1081516765348" type="tpee.DotExpression" typeId="tpee.1197027756228" id="8735002719778476827" nodeInfo="nn">
                <node role="operand" roleId="tpee.1197027771414" type="tpee.VariableReference" typeId="tpee.1068498886296" id="8735002719778476828" nodeInfo="nn">
                  <link role="variableDeclaration" roleId="tpee.1068581517664" targetNodeId="8735002719778476810" resolveInfo="item" />
                </node>
                <node role="operation" roleId="tpee.1197027833540" type="tp25.Node_IsInstanceOfOperation" typeId="tp25.1139621453865" id="8735002719778476829" nodeInfo="nn">
                  <node role="conceptArgument" roleId="tp25.1177027386292" type="tp25.RefConcept_Reference" typeId="tp25.1177026924588" id="4374601616590848611" nodeInfo="nn">
                    <link role="conceptDeclaration" roleId="tp25.1177026940964" targetNodeId="eynw.351968380916615243" resolveInfo="CommandHolder" />
                  </node>
                </node>
              </node>
            </node>
            <node role="leftExpression" roleId="tpee.1081773367580" type="tpee.DotExpression" typeId="tpee.1197027756228" id="8735002719778476831" nodeInfo="nn">
              <node role="operand" roleId="tpee.1197027771414" type="tpee.VariableReference" typeId="tpee.1068498886296" id="8735002719778476832" nodeInfo="nn">
                <link role="variableDeclaration" roleId="tpee.1068581517664" targetNodeId="8735002719778476810" resolveInfo="item" />
              </node>
              <node role="operation" roleId="tpee.1197027833540" type="tp25.Node_IsNotNullOperation" typeId="tp25.1172008320231" id="8735002719778476833" nodeInfo="nn" />
            </node>
          </node>
        </node>
        <node role="statement" roleId="tpee.1068581517665" type="tpee.Statement" typeId="tpee.1068580123157" id="8735002719778561796" nodeInfo="nn" />
        <node role="statement" roleId="tpee.1068581517665" type="tpee.ReturnStatement" typeId="tpee.1068581242878" id="8735002719778476835" nodeInfo="nn">
          <node role="expression" roleId="tpee.1068581517676" type="tp25.SNodeTypeCastExpression" typeId="tp25.1140137987495" id="8735002719778476836" nodeInfo="nn">
            <link role="concept" roleId="tp25.1140138128738" targetNodeId="eynw.351968380916615243" resolveInfo="CommandHolder" />
            <node role="leftExpression" roleId="tp25.1140138123956" type="tpee.VariableReference" typeId="tpee.1068498886296" id="8735002719778476837" nodeInfo="nn">
              <link role="variableDeclaration" roleId="tpee.1068581517664" targetNodeId="8735002719778476810" resolveInfo="item" />
            </node>
          </node>
        </node>
      </node>
      <node role="visibility" roleId="tpee.1178549979242" type="tpee.PrivateVisibility" typeId="tpee.1146644623116" id="8735002719778476838" nodeInfo="nn" />
      <node role="returnType" roleId="tpee.1068580123133" type="tp25.SNodeType" typeId="tp25.1138055754698" id="8735002719778476839" nodeInfo="in">
        <link role="concept" roleId="tp25.1138405853777" targetNodeId="eynw.351968380916615243" resolveInfo="CommandHolder" />
      </node>
      <node role="parameter" roleId="tpee.1068580123134" type="tpee.ParameterDeclaration" typeId="tpee.1068498886292" id="8735002719778476840" nodeInfo="ir">
        <property name="name" nameId="tpck.1169194664001" value="cmd" />
        <node role="type" roleId="tpee.5680397130376446158" type="tp25.SNodeType" typeId="tp25.1138055754698" id="8735002719778476841" nodeInfo="in">
          <link role="concept" roleId="tp25.1138405853777" targetNodeId="eynw.351968380916615243" resolveInfo="CommandHolder" />
        </node>
      </node>
    </node>
    <node role="member" roleId="tpee.5375687026011219971" type="tpee.InstanceMethodDeclaration" typeId="tpee.1068580123165" id="5547669899977437578" nodeInfo="igu">
      <property name="isAbstract" nameId="tpee.1178608670077" value="false" />
      <property name="name" nameId="tpck.1169194664001" value="isInitiallyAvailable" />
      <property name="isFinal" nameId="tpee.1181808852946" value="false" />
      <property name="isDeprecated" nameId="tpee.1224848525476" value="false" />
      <node role="visibility" roleId="tpee.1178549979242" type="tpee.ProtectedVisibility" typeId="tpee.1146644641414" id="5547669899977437579" nodeInfo="nn" />
      <node role="returnType" roleId="tpee.1068580123133" type="tpee.BooleanType" typeId="tpee.1070534644030" id="5547669899977437581" nodeInfo="in" />
      <node role="body" roleId="tpee.1068580123135" type="tpee.StatementList" typeId="tpee.1068580123136" id="5547669899977437584" nodeInfo="sn">
        <node role="statement" roleId="tpee.1068581517665" type="tpee.ReturnStatement" typeId="tpee.1068581242878" id="5547669899977452980" nodeInfo="nn">
          <node role="expression" roleId="tpee.1068581517676" type="tpee.BooleanConstant" typeId="tpee.1068580123137" id="5547669899977455606" nodeInfo="nn">
            <property name="value" nameId="tpee.1068580123138" value="true" />
          </node>
        </node>
      </node>
      <node role="annotation" roleId="tpee.1188208488637" type="tpee.AnnotationInstance" typeId="tpee.1188207840427" id="5547669899977446387" nodeInfo="nn">
        <link role="annotation" roleId="tpee.1188208074048" targetNodeId="e2lb.~Override" resolveInfo="Override" />
      </node>
    </node>
    <node role="member" roleId="tpee.5375687026011219971" type="tpee.PlaceholderMember" typeId="tpee.1465982738277781862" id="1187329276711950380" nodeInfo="ngu" />
    <node role="member" roleId="tpee.5375687026011219971" type="tpee.InstanceMethodDeclaration" typeId="tpee.1068580123165" id="1187329276711960626" nodeInfo="igu">
      <property name="isAbstract" nameId="tpee.1178608670077" value="false" />
      <property name="name" nameId="tpck.1169194664001" value="doRegister" />
      <property name="isFinal" nameId="tpee.1181808852946" value="false" />
      <property name="isDeprecated" nameId="tpee.1224848525476" value="false" />
      <node role="visibility" roleId="tpee.1178549979242" type="tpee.ProtectedVisibility" typeId="tpee.1146644641414" id="1187329276711960627" nodeInfo="nn" />
      <node role="returnType" roleId="tpee.1068580123133" type="tpee.VoidType" typeId="tpee.1068581517677" id="1187329276711960629" nodeInfo="in" />
      <node role="body" roleId="tpee.1068580123135" type="tpee.StatementList" typeId="tpee.1068580123136" id="1187329276711960632" nodeInfo="sn">
        <node role="statement" roleId="tpee.1068581517665" type="tpee.ExpressionStatement" typeId="tpee.1068580123155" id="1187329276711969437" nodeInfo="nn">
          <node role="expression" roleId="tpee.1068580123156" type="tpee.SuperMethodCall" typeId="tpee.1073063089578" id="1187329276711969436" nodeInfo="nn">
            <link role="baseMethodDeclaration" roleId="tpee.1068499141037" targetNodeId="jwd8.~BaseTool%ddoRegister()%cvoid" resolveInfo="doRegister" />
          </node>
        </node>
        <node role="statement" roleId="tpee.1068581517665" type="qff7.ExecuteCommandStatement" typeId="qff7.8974276187400348177" id="8735002719776133468" nodeInfo="nn">
          <node role="commandClosureLiteral" roleId="qff7.8974276187400348171" type="qff7.CommandClosureLiteral" typeId="qff7.8974276187400348173" id="8735002719776133470" nodeInfo="nn">
            <node role="body" roleId="tp2c.1199569916463" type="tpee.StatementList" typeId="tpee.1068580123136" id="8735002719776133472" nodeInfo="sn">
              <node role="statement" roleId="tpee.1068581517665" type="tpee.ExpressionStatement" typeId="tpee.1068580123155" id="2034046503373006484" nodeInfo="nn">
                <node role="expression" roleId="tpee.1068580123156" type="tpee.AssignmentExpression" typeId="tpee.1068498886294" id="2034046503373006485" nodeInfo="nn">
                  <node role="rValue" roleId="tpee.1068498886297" type="tpee.DotExpression" typeId="tpee.1197027756228" id="2034046503373006487" nodeInfo="nn">
                    <node role="operation" roleId="tpee.1197027833540" type="tpee.InstanceMethodCallOperation" typeId="tpee.1202948039474" id="2034046503373006488" nodeInfo="nn">
                      <link role="baseMethodDeclaration" roleId="tpee.1068499141037" targetNodeId="tpy4.~TemporaryModels%dcreate(boolean,jetbrains%dmps%dsmodel%dtempmodel%dTempModuleOptions)%corg%djetbrains%dmps%dopenapi%dmodel%dSModel" resolveInfo="create" />
                      <node role="actualArgument" roleId="tpee.1068499141038" type="tpee.BooleanConstant" typeId="tpee.1068580123137" id="2034046503373006489" nodeInfo="nn" />
                      <node role="actualArgument" roleId="tpee.1068499141038" type="tpee.StaticMethodCall" typeId="tpee.1081236700937" id="2034046503373006490" nodeInfo="nn">
                        <link role="baseMethodDeclaration" roleId="tpee.1068499141037" targetNodeId="tpy4.~TempModuleOptions%dforDefaultModuleWithSourceAndClassesGen()%cjetbrains%dmps%dsmodel%dtempmodel%dTempModuleOptions" resolveInfo="forDefaultModuleWithSourceAndClassesGen" />
                        <link role="classConcept" roleId="tpee.1144433194310" targetNodeId="tpy4.~TempModuleOptions" resolveInfo="TempModuleOptions" />
                      </node>
                    </node>
                    <node role="operand" roleId="tpee.1197027771414" type="tpee.StaticMethodCall" typeId="tpee.1081236700937" id="2034046503373006491" nodeInfo="nn">
                      <link role="classConcept" roleId="tpee.1144433194310" targetNodeId="tpy4.~TemporaryModels" resolveInfo="TemporaryModels" />
                      <link role="baseMethodDeclaration" roleId="tpee.1068499141037" targetNodeId="tpy4.~TemporaryModels%dgetInstance()%cjetbrains%dmps%dsmodel%dtempmodel%dTemporaryModels" resolveInfo="getInstance" />
                    </node>
                  </node>
                  <node role="lValue" roleId="tpee.1068498886295" type="tpee.DotExpression" typeId="tpee.1197027756228" id="2034046503373006492" nodeInfo="nn">
                    <node role="operand" roleId="tpee.1197027771414" type="tpee.ThisExpression" typeId="tpee.1070475354124" id="2034046503373006493" nodeInfo="nn" />
                    <node role="operation" roleId="tpee.1197027833540" type="tpee.FieldReferenceOperation" typeId="tpee.1197029447546" id="2034046503373006494" nodeInfo="nn">
                      <link role="fieldDeclaration" roleId="tpee.1197029500499" targetNodeId="1187329276712523465" resolveInfo="myModel" />
                    </node>
                  </node>
                </node>
              </node>
            </node>
          </node>
        </node>
      </node>
      <node role="annotation" roleId="tpee.1188208488637" type="tpee.AnnotationInstance" typeId="tpee.1188207840427" id="1187329276711969435" nodeInfo="nn">
        <link role="annotation" roleId="tpee.1188208074048" targetNodeId="e2lb.~Override" resolveInfo="Override" />
      </node>
    </node>
    <node role="member" roleId="tpee.5375687026011219971" type="tpee.PlaceholderMember" typeId="tpee.1465982738277781862" id="1187329276711979302" nodeInfo="ngu" />
    <node role="member" roleId="tpee.5375687026011219971" type="tpee.InstanceMethodDeclaration" typeId="tpee.1068580123165" id="1187329276711969438" nodeInfo="igu">
      <property name="isAbstract" nameId="tpee.1178608670077" value="false" />
      <property name="name" nameId="tpck.1169194664001" value="doUnregister" />
      <property name="isFinal" nameId="tpee.1181808852946" value="false" />
      <property name="isDeprecated" nameId="tpee.1224848525476" value="false" />
      <node role="visibility" roleId="tpee.1178549979242" type="tpee.ProtectedVisibility" typeId="tpee.1146644641414" id="1187329276711969439" nodeInfo="nn" />
      <node role="returnType" roleId="tpee.1068580123133" type="tpee.VoidType" typeId="tpee.1068581517677" id="1187329276711969441" nodeInfo="in" />
      <node role="body" roleId="tpee.1068580123135" type="tpee.StatementList" typeId="tpee.1068580123136" id="1187329276711969444" nodeInfo="sn">
        <node role="statement" roleId="tpee.1068581517665" type="qff7.ExecuteCommandStatement" typeId="qff7.8974276187400348177" id="8735002719776194729" nodeInfo="nn">
          <node role="commandClosureLiteral" roleId="qff7.8974276187400348171" type="qff7.CommandClosureLiteral" typeId="qff7.8974276187400348173" id="8735002719776194731" nodeInfo="nn">
            <node role="body" roleId="tp2c.1199569916463" type="tpee.StatementList" typeId="tpee.1068580123136" id="8735002719776194733" nodeInfo="sn">
              <node role="statement" roleId="tpee.1068581517665" type="tpee.IfStatement" typeId="tpee.1068580123159" id="231529813788867907" nodeInfo="nn">
                <node role="ifTrue" roleId="tpee.1068580123161" type="tpee.StatementList" typeId="tpee.1068580123136" id="231529813788867910" nodeInfo="sn">
                  <node role="statement" roleId="tpee.1068581517665" type="tpee.ExpressionStatement" typeId="tpee.1068580123155" id="231529813788875953" nodeInfo="nn">
                    <node role="expression" roleId="tpee.1068580123156" type="tpee.DotExpression" typeId="tpee.1197027756228" id="231529813788880700" nodeInfo="nn">
                      <node role="operand" roleId="tpee.1197027771414" type="tpee.VariableReference" typeId="tpee.1068498886296" id="231529813788875952" nodeInfo="nn">
                        <link role="variableDeclaration" roleId="tpee.1068581517664" targetNodeId="3799388175938309693" resolveInfo="myHistEditor" />
                      </node>
                      <node role="operation" roleId="tpee.1197027833540" type="tpee.InstanceMethodCallOperation" typeId="tpee.1202948039474" id="231529813788918156" nodeInfo="nn">
                        <link role="baseMethodDeclaration" roleId="tpee.1068499141037" targetNodeId="9a9.~UIEditorComponent%ddispose()%cvoid" resolveInfo="dispose" />
                      </node>
                    </node>
                  </node>
                </node>
                <node role="condition" roleId="tpee.1068580123160" type="tpee.NotEqualsExpression" typeId="tpee.1073239437375" id="231529813788873739" nodeInfo="nn">
                  <node role="rightExpression" roleId="tpee.1081773367579" type="tpee.NullLiteral" typeId="tpee.1070534058343" id="231529813788873754" nodeInfo="nn" />
                  <node role="leftExpression" roleId="tpee.1081773367580" type="tpee.VariableReference" typeId="tpee.1068498886296" id="231529813788868256" nodeInfo="nn">
                    <link role="variableDeclaration" roleId="tpee.1068581517664" targetNodeId="3799388175938309693" resolveInfo="myHistEditor" />
                  </node>
                </node>
              </node>
              <node role="statement" roleId="tpee.1068581517665" type="tpee.IfStatement" typeId="tpee.1068580123159" id="231529813788920731" nodeInfo="nn">
                <node role="ifTrue" roleId="tpee.1068580123161" type="tpee.StatementList" typeId="tpee.1068580123136" id="231529813788920734" nodeInfo="sn">
                  <node role="statement" roleId="tpee.1068581517665" type="tpee.ExpressionStatement" typeId="tpee.1068580123155" id="231529813788934873" nodeInfo="nn">
                    <node role="expression" roleId="tpee.1068580123156" type="tpee.DotExpression" typeId="tpee.1197027756228" id="231529813788940636" nodeInfo="nn">
                      <node role="operand" roleId="tpee.1197027771414" type="tpee.VariableReference" typeId="tpee.1068498886296" id="231529813788934872" nodeInfo="nn">
                        <link role="variableDeclaration" roleId="tpee.1068581517664" targetNodeId="351968380916717903" resolveInfo="myCommandEditor" />
                      </node>
                      <node role="operation" roleId="tpee.1197027833540" type="tpee.InstanceMethodCallOperation" typeId="tpee.1202948039474" id="231529813788983057" nodeInfo="nn">
                        <link role="baseMethodDeclaration" roleId="tpee.1068499141037" targetNodeId="9a9.~UIEditorComponent%ddispose()%cvoid" resolveInfo="dispose" />
                      </node>
                    </node>
                  </node>
                </node>
                <node role="condition" roleId="tpee.1068580123160" type="tpee.NotEqualsExpression" typeId="tpee.1073239437375" id="231529813788929978" nodeInfo="nn">
                  <node role="rightExpression" roleId="tpee.1081773367579" type="tpee.NullLiteral" typeId="tpee.1070534058343" id="231529813788931658" nodeInfo="nn" />
                  <node role="leftExpression" roleId="tpee.1081773367580" type="tpee.VariableReference" typeId="tpee.1068498886296" id="231529813788921957" nodeInfo="nn">
                    <link role="variableDeclaration" roleId="tpee.1068581517664" targetNodeId="351968380916717903" resolveInfo="myCommandEditor" />
                  </node>
                </node>
              </node>
              <node role="statement" roleId="tpee.1068581517665" type="tpee.ExpressionStatement" typeId="tpee.1068580123155" id="2034046503373006836" nodeInfo="nn">
                <node role="expression" roleId="tpee.1068580123156" type="tpee.DotExpression" typeId="tpee.1197027756228" id="2034046503373006837" nodeInfo="nn">
                  <node role="operation" roleId="tpee.1197027833540" type="tpee.InstanceMethodCallOperation" typeId="tpee.1202948039474" id="2034046503373006839" nodeInfo="nn">
                    <link role="baseMethodDeclaration" roleId="tpee.1068499141037" targetNodeId="tpy4.~TemporaryModels%ddispose(org%djetbrains%dmps%dopenapi%dmodel%dSModel)%cvoid" resolveInfo="dispose" />
                    <node role="actualArgument" roleId="tpee.1068499141038" type="tpee.VariableReference" typeId="tpee.1068498886296" id="2034046503373006840" nodeInfo="nn">
                      <link role="variableDeclaration" roleId="tpee.1068581517664" targetNodeId="1187329276712523465" resolveInfo="myModel" />
                    </node>
                  </node>
                  <node role="operand" roleId="tpee.1197027771414" type="tpee.StaticMethodCall" typeId="tpee.1081236700937" id="2034046503373006841" nodeInfo="nn">
                    <link role="classConcept" roleId="tpee.1144433194310" targetNodeId="tpy4.~TemporaryModels" resolveInfo="TemporaryModels" />
                    <link role="baseMethodDeclaration" roleId="tpee.1068499141037" targetNodeId="tpy4.~TemporaryModels%dgetInstance()%cjetbrains%dmps%dsmodel%dtempmodel%dTemporaryModels" resolveInfo="getInstance" />
                  </node>
                </node>
              </node>
            </node>
          </node>
        </node>
        <node role="statement" roleId="tpee.1068581517665" type="tpee.ExpressionStatement" typeId="tpee.1068580123155" id="8030514821330665886" nodeInfo="nn">
          <node role="expression" roleId="tpee.1068580123156" type="tpee.SuperMethodCall" typeId="tpee.1073063089578" id="8030514821330665884" nodeInfo="nn">
            <link role="baseMethodDeclaration" roleId="tpee.1068499141037" targetNodeId="jwd8.~BaseTool%ddoUnregister()%cvoid" resolveInfo="doUnregister" />
          </node>
        </node>
      </node>
      <node role="annotation" roleId="tpee.1188208488637" type="tpee.AnnotationInstance" typeId="tpee.1188207840427" id="1187329276711969445" nodeInfo="nn">
        <link role="annotation" roleId="tpee.1188208074048" targetNodeId="e2lb.~Override" resolveInfo="Override" />
      </node>
    </node>
    <node role="member" roleId="tpee.5375687026011219971" type="tpee.PlaceholderMember" typeId="tpee.1465982738277781862" id="8243997536050876437" nodeInfo="ngu" />
    <node role="member" roleId="tpee.5375687026011219971" type="tpee.InstanceMethodDeclaration" typeId="tpee.1068580123165" id="8243997536050847242" nodeInfo="igu">
      <property name="isAbstract" nameId="tpee.1178608670077" value="false" />
      <property name="name" nameId="tpck.1169194664001" value="createTool" />
      <property name="isFinal" nameId="tpee.1181808852946" value="false" />
      <property name="isDeprecated" nameId="tpee.1224848525476" value="false" />
      <node role="visibility" roleId="tpee.1178549979242" type="tpee.ProtectedVisibility" typeId="tpee.1146644641414" id="8243997536050847243" nodeInfo="nn" />
      <node role="returnType" roleId="tpee.1068580123133" type="tpee.VoidType" typeId="tpee.1068581517677" id="8243997536050847245" nodeInfo="in" />
      <node role="parameter" roleId="tpee.1068580123134" type="tpee.ParameterDeclaration" typeId="tpee.1068498886292" id="8243997536050847246" nodeInfo="ir">
        <property name="name" nameId="tpck.1169194664001" value="b" />
        <node role="type" roleId="tpee.5680397130376446158" type="tpee.BooleanType" typeId="tpee.1070534644030" id="8243997536050847247" nodeInfo="in" />
      </node>
      <node role="body" roleId="tpee.1068580123135" type="tpee.StatementList" typeId="tpee.1068580123136" id="8243997536050847248" nodeInfo="sn" />
      <node role="annotation" roleId="tpee.1188208488637" type="tpee.AnnotationInstance" typeId="tpee.1188207840427" id="8243997536050856051" nodeInfo="nn">
        <link role="annotation" roleId="tpee.1188208074048" targetNodeId="e2lb.~Override" resolveInfo="Override" />
      </node>
    </node>
    <node role="member" roleId="tpee.5375687026011219971" type="tpee.PlaceholderMember" typeId="tpee.1465982738277781862" id="6852607286010632071" nodeInfo="ngu" />
    <node role="member" roleId="tpee.5375687026011219971" type="tpee.InstanceMethodDeclaration" typeId="tpee.1068580123165" id="6852607286010820841" nodeInfo="igu">
      <property name="isAbstract" nameId="tpee.1178608670077" value="false" />
      <property name="name" nameId="tpck.1169194664001" value="getLastResult" />
      <property name="isSynchronized" nameId="tpee.4276006055363816570" value="false" />
      <property name="isFinal" nameId="tpee.1181808852946" value="false" />
      <node role="body" roleId="tpee.1068580123135" type="tpee.StatementList" typeId="tpee.1068580123136" id="6852607286010820844" nodeInfo="sn">
        <node role="statement" roleId="tpee.1068581517665" type="tpee.LocalVariableDeclarationStatement" typeId="tpee.1068581242864" id="6852607286011834153" nodeInfo="nn">
          <node role="localVariableDeclaration" roleId="tpee.1068581242865" type="tpee.LocalVariableDeclaration" typeId="tpee.1068581242863" id="6852607286011834154" nodeInfo="nr">
            <property name="name" nameId="tpck.1169194664001" value="last" />
            <node role="type" roleId="tpee.5680397130376446158" type="tp25.SNodeType" typeId="tp25.1138055754698" id="6852607286011834147" nodeInfo="in">
              <link role="concept" roleId="tp25.1138405853777" targetNodeId="eynw.529843215038987946" resolveInfo="CommandResult" />
            </node>
            <node role="initializer" roleId="tpee.1068431790190" type="tp25.SNodeTypeCastExpression" typeId="tp25.1140137987495" id="6852607286011834155" nodeInfo="nn">
              <property name="asCast" nameId="tp25.1238684351431" value="true" />
              <link role="concept" roleId="tp25.1140138128738" targetNodeId="eynw.529843215038987946" resolveInfo="CommandResult" />
              <node role="leftExpression" roleId="tp25.1140138123956" type="tpee.DotExpression" typeId="tpee.1197027756228" id="6852607286011834156" nodeInfo="nn">
                <node role="operand" roleId="tpee.1197027771414" type="tpee.DotExpression" typeId="tpee.1197027756228" id="6852607286011834157" nodeInfo="nn">
                  <node role="operand" roleId="tpee.1197027771414" type="tpee.VariableReference" typeId="tpee.1068498886296" id="6852607286011834158" nodeInfo="nn">
                    <link role="variableDeclaration" roleId="tpee.1068581517664" targetNodeId="3799388175938004132" resolveInfo="myHistRoot" />
                  </node>
                  <node role="operation" roleId="tpee.1197027833540" type="tp25.SLinkListAccess" typeId="tp25.1138056282393" id="6852607286011834159" nodeInfo="nn">
                    <link role="link" roleId="tp25.1138056546658" targetNodeId="eynw.7195119950189425818" />
                  </node>
                </node>
                <node role="operation" roleId="tpee.1197027833540" type="tp2q.GetLastOperation" typeId="tp2q.1165595910856" id="6852607286011834160" nodeInfo="nn" />
              </node>
            </node>
          </node>
        </node>
        <node role="statement" roleId="tpee.1068581517665" type="tpee.IfStatement" typeId="tpee.1068580123159" id="6852607286012002616" nodeInfo="nn">
          <node role="condition" roleId="tpee.1068580123160" type="tpee.NotEqualsExpression" typeId="tpee.1073239437375" id="6852607286012035067" nodeInfo="nn">
            <node role="rightExpression" roleId="tpee.1081773367579" type="tpee.NullLiteral" typeId="tpee.1070534058343" id="6852607286012035080" nodeInfo="nn" />
            <node role="leftExpression" roleId="tpee.1081773367580" type="tpee.VariableReference" typeId="tpee.1068498886296" id="6852607286012018653" nodeInfo="nn">
              <link role="variableDeclaration" roleId="tpee.1068581517664" targetNodeId="6852607286011834154" resolveInfo="last" />
            </node>
          </node>
          <node role="ifTrue" roleId="tpee.1068580123161" type="tpee.StatementList" typeId="tpee.1068580123136" id="6852607286012002618" nodeInfo="sn">
            <node role="statement" roleId="tpee.1068581517665" type="tpee.ReturnStatement" typeId="tpee.1068581242878" id="6852607286012062059" nodeInfo="nn">
              <node role="expression" roleId="tpee.1068581517676" type="tpee.VariableReference" typeId="tpee.1068498886296" id="6852607286012095595" nodeInfo="nn">
                <link role="variableDeclaration" roleId="tpee.1068581517664" targetNodeId="6852607286011834154" resolveInfo="last" />
              </node>
            </node>
          </node>
        </node>
        <node role="statement" roleId="tpee.1068581517665" type="tpee.ReturnStatement" typeId="tpee.1068581242878" id="6852607286012210215" nodeInfo="nn">
          <node role="expression" roleId="tpee.1068581517676" type="tpee.DotExpression" typeId="tpee.1197027756228" id="6852607286011608866" nodeInfo="nn">
            <node role="operation" roleId="tpee.1197027833540" type="tp25.LinkList_AddNewChildOperation" typeId="tp25.1139184414036" id="6852607286011658470" nodeInfo="nn">
              <link role="concept" roleId="tp25.1139877738879" targetNodeId="eynw.529843215038987946" resolveInfo="CommandResult" />
            </node>
            <node role="operand" roleId="tpee.1197027771414" type="tpee.DotExpression" typeId="tpee.1197027756228" id="6852607286011387649" nodeInfo="nn">
              <node role="operation" roleId="tpee.1197027833540" type="tp25.SLinkListAccess" typeId="tp25.1138056282393" id="6852607286011398655" nodeInfo="nn">
                <link role="link" roleId="tp25.1138056546658" targetNodeId="eynw.7195119950189425818" />
              </node>
              <node role="operand" roleId="tpee.1197027771414" type="tpee.VariableReference" typeId="tpee.1068498886296" id="6852607286011369141" nodeInfo="nn">
                <link role="variableDeclaration" roleId="tpee.1068581517664" targetNodeId="3799388175938004132" resolveInfo="myHistRoot" />
              </node>
            </node>
          </node>
        </node>
      </node>
      <node role="visibility" roleId="tpee.1178549979242" type="tpee.PrivateVisibility" typeId="tpee.1146644623116" id="6852607286010771136" nodeInfo="nn" />
      <node role="returnType" roleId="tpee.1068580123133" type="tp25.SNodeType" typeId="tp25.1138055754698" id="6852607286010795807" nodeInfo="in">
        <link role="concept" roleId="tp25.1138405853777" targetNodeId="eynw.529843215038987946" resolveInfo="CommandResult" />
      </node>
    </node>
    <node role="member" roleId="tpee.5375687026011219971" type="tpee.PlaceholderMember" typeId="tpee.1465982738277781862" id="6852607286012806700" nodeInfo="ngu" />
    <node role="member" roleId="tpee.5375687026011219971" type="tpee.InstanceMethodDeclaration" typeId="tpee.1068580123165" id="6852607286012771093" nodeInfo="igu">
      <property name="isAbstract" nameId="tpee.1178608670077" value="false" />
      <property name="name" nameId="tpck.1169194664001" value="getLastResultLine" />
      <property name="isSynchronized" nameId="tpee.4276006055363816570" value="false" />
      <property name="isFinal" nameId="tpee.1181808852946" value="false" />
      <node role="body" roleId="tpee.1068580123135" type="tpee.StatementList" typeId="tpee.1068580123136" id="6852607286012771094" nodeInfo="sn">
        <node role="statement" roleId="tpee.1068581517665" type="tpee.LocalVariableDeclarationStatement" typeId="tpee.1068581242864" id="6852607286012771095" nodeInfo="nn">
          <node role="localVariableDeclaration" roleId="tpee.1068581242865" type="tpee.LocalVariableDeclaration" typeId="tpee.1068581242863" id="6852607286012771096" nodeInfo="nr">
            <property name="name" nameId="tpck.1169194664001" value="last" />
            <node role="type" roleId="tpee.5680397130376446158" type="tp25.SNodeType" typeId="tp25.1138055754698" id="6852607286012771097" nodeInfo="in">
              <link role="concept" roleId="tp25.1138405853777" targetNodeId="eynw.529843215038987946" resolveInfo="CommandResult" />
            </node>
            <node role="initializer" roleId="tpee.1068431790190" type="tp25.SNodeTypeCastExpression" typeId="tp25.1140137987495" id="6852607286012771098" nodeInfo="nn">
              <property name="asCast" nameId="tp25.1238684351431" value="true" />
              <link role="concept" roleId="tp25.1140138128738" targetNodeId="eynw.529843215038987946" resolveInfo="CommandResult" />
              <node role="leftExpression" roleId="tp25.1140138123956" type="tpee.DotExpression" typeId="tpee.1197027756228" id="6852607286012771099" nodeInfo="nn">
                <node role="operand" roleId="tpee.1197027771414" type="tpee.DotExpression" typeId="tpee.1197027756228" id="6852607286012771100" nodeInfo="nn">
                  <node role="operand" roleId="tpee.1197027771414" type="tpee.VariableReference" typeId="tpee.1068498886296" id="6852607286012771101" nodeInfo="nn">
                    <link role="variableDeclaration" roleId="tpee.1068581517664" targetNodeId="3799388175938004132" resolveInfo="myHistRoot" />
                  </node>
                  <node role="operation" roleId="tpee.1197027833540" type="tp25.SLinkListAccess" typeId="tp25.1138056282393" id="6852607286012771102" nodeInfo="nn">
                    <link role="link" roleId="tp25.1138056546658" targetNodeId="eynw.7195119950189425818" />
                  </node>
                </node>
                <node role="operation" roleId="tpee.1197027833540" type="tp2q.GetLastOperation" typeId="tp2q.1165595910856" id="6852607286012771103" nodeInfo="nn" />
              </node>
            </node>
          </node>
        </node>
        <node role="statement" roleId="tpee.1068581517665" type="tpee.IfStatement" typeId="tpee.1068580123159" id="6852607286012771104" nodeInfo="nn">
          <property name="forceMultiLine" nameId="tpee.4467513934994662257" value="true" />
          <property name="forceOneLine" nameId="tpee.4467513934994662256" value="false" />
          <node role="condition" roleId="tpee.1068580123160" type="tpee.EqualsExpression" typeId="tpee.1068580123152" id="6852607286013292745" nodeInfo="nn">
            <node role="leftExpression" roleId="tpee.1081773367580" type="tpee.VariableReference" typeId="tpee.1068498886296" id="6852607286013292748" nodeInfo="nn">
              <link role="variableDeclaration" roleId="tpee.1068581517664" targetNodeId="6852607286012771096" resolveInfo="last" />
            </node>
            <node role="rightExpression" roleId="tpee.1081773367579" type="tpee.NullLiteral" typeId="tpee.1070534058343" id="6852607286013292747" nodeInfo="nn" />
          </node>
          <node role="ifTrue" roleId="tpee.1068580123161" type="tpee.StatementList" typeId="tpee.1068580123136" id="6852607286012771108" nodeInfo="sn">
            <node role="statement" roleId="tpee.1068581517665" type="tpee.ExpressionStatement" typeId="tpee.1068580123155" id="6852607286013711526" nodeInfo="nn">
              <node role="expression" roleId="tpee.1068580123156" type="tpee.AssignmentExpression" typeId="tpee.1068498886294" id="6852607286013728868" nodeInfo="nn">
                <node role="lValue" roleId="tpee.1068498886295" type="tpee.VariableReference" typeId="tpee.1068498886296" id="6852607286013711525" nodeInfo="nn">
                  <link role="variableDeclaration" roleId="tpee.1068581517664" targetNodeId="6852607286012771096" resolveInfo="last" />
                </node>
                <node role="rValue" roleId="tpee.1068498886297" type="tpee.DotExpression" typeId="tpee.1197027756228" id="6852607286013774903" nodeInfo="nn">
                  <node role="operation" roleId="tpee.1197027833540" type="tp25.LinkList_AddNewChildOperation" typeId="tp25.1139184414036" id="6852607286013774904" nodeInfo="nn">
                    <link role="concept" roleId="tp25.1139877738879" targetNodeId="eynw.529843215038987946" resolveInfo="CommandResult" />
                  </node>
                  <node role="operand" roleId="tpee.1197027771414" type="tpee.DotExpression" typeId="tpee.1197027756228" id="6852607286013774905" nodeInfo="nn">
                    <node role="operation" roleId="tpee.1197027833540" type="tp25.SLinkListAccess" typeId="tp25.1138056282393" id="6852607286013774906" nodeInfo="nn">
                      <link role="link" roleId="tp25.1138056546658" targetNodeId="eynw.7195119950189425818" />
                    </node>
                    <node role="operand" roleId="tpee.1197027771414" type="tpee.VariableReference" typeId="tpee.1068498886296" id="6852607286013774907" nodeInfo="nn">
                      <link role="variableDeclaration" roleId="tpee.1068581517664" targetNodeId="3799388175938004132" resolveInfo="myHistRoot" />
                    </node>
                  </node>
                </node>
              </node>
            </node>
          </node>
        </node>
        <node role="statement" roleId="tpee.1068581517665" type="tpee.LocalVariableDeclarationStatement" typeId="tpee.1068581242864" id="6852607286014038170" nodeInfo="nn">
          <node role="localVariableDeclaration" roleId="tpee.1068581242865" type="tpee.LocalVariableDeclaration" typeId="tpee.1068581242863" id="6852607286014038171" nodeInfo="nr">
            <property name="name" nameId="tpck.1169194664001" value="lastLine" />
            <node role="type" roleId="tpee.5680397130376446158" type="tp25.SNodeType" typeId="tp25.1138055754698" id="6852607286014038160" nodeInfo="in">
              <link role="concept" roleId="tp25.1138405853777" targetNodeId="eynw.529843215038987949" resolveInfo="CommandResultLine" />
            </node>
            <node role="initializer" roleId="tpee.1068431790190" type="tpee.DotExpression" typeId="tpee.1197027756228" id="6852607286014038172" nodeInfo="nn">
              <node role="operation" roleId="tpee.1197027833540" type="tp2q.GetLastOperation" typeId="tp2q.1165595910856" id="6852607286014038173" nodeInfo="nn" />
              <node role="operand" roleId="tpee.1197027771414" type="tpee.DotExpression" typeId="tpee.1197027756228" id="6852607286014038174" nodeInfo="nn">
                <node role="operation" roleId="tpee.1197027833540" type="tp25.SLinkListAccess" typeId="tp25.1138056282393" id="6852607286014038175" nodeInfo="nn">
                  <link role="link" roleId="tp25.1138056546658" targetNodeId="eynw.529843215038987947" />
                </node>
                <node role="operand" roleId="tpee.1197027771414" type="tpee.VariableReference" typeId="tpee.1068498886296" id="6852607286014038176" nodeInfo="nn">
                  <link role="variableDeclaration" roleId="tpee.1068581517664" targetNodeId="6852607286012771096" resolveInfo="last" />
                </node>
              </node>
            </node>
          </node>
        </node>
        <node role="statement" roleId="tpee.1068581517665" type="tpee.IfStatement" typeId="tpee.1068580123159" id="6852607286014116925" nodeInfo="nn">
          <node role="condition" roleId="tpee.1068580123160" type="tpee.EqualsExpression" typeId="tpee.1068580123152" id="6852607286014152374" nodeInfo="nn">
            <node role="rightExpression" roleId="tpee.1081773367579" type="tpee.NullLiteral" typeId="tpee.1070534058343" id="6852607286014169874" nodeInfo="nn" />
            <node role="leftExpression" roleId="tpee.1081773367580" type="tpee.VariableReference" typeId="tpee.1068498886296" id="6852607286014134517" nodeInfo="nn">
              <link role="variableDeclaration" roleId="tpee.1068581517664" targetNodeId="6852607286014038171" resolveInfo="lastLine" />
            </node>
          </node>
          <node role="ifTrue" roleId="tpee.1068580123161" type="tpee.StatementList" typeId="tpee.1068580123136" id="6852607286014116927" nodeInfo="sn">
            <node role="statement" roleId="tpee.1068581517665" type="tpee.ExpressionStatement" typeId="tpee.1068580123155" id="6852607286014188460" nodeInfo="nn">
              <node role="expression" roleId="tpee.1068580123156" type="tpee.AssignmentExpression" typeId="tpee.1068498886294" id="6852607286014206668" nodeInfo="nn">
                <node role="rValue" roleId="tpee.1068498886297" type="tpee.DotExpression" typeId="tpee.1197027756228" id="6852607286014282759" nodeInfo="nn">
                  <node role="operation" roleId="tpee.1197027833540" type="tp25.LinkList_AddNewChildOperation" typeId="tp25.1139184414036" id="6852607286014341408" nodeInfo="nn" />
                  <node role="operand" roleId="tpee.1197027771414" type="tpee.DotExpression" typeId="tpee.1197027756228" id="6852607286014233751" nodeInfo="nn">
                    <node role="operation" roleId="tpee.1197027833540" type="tp25.SLinkListAccess" typeId="tp25.1138056282393" id="6852607286014255137" nodeInfo="nn">
                      <link role="link" roleId="tp25.1138056546658" targetNodeId="eynw.529843215038987947" />
                    </node>
                    <node role="operand" roleId="tpee.1197027771414" type="tpee.VariableReference" typeId="tpee.1068498886296" id="6852607286014224754" nodeInfo="nn">
                      <link role="variableDeclaration" roleId="tpee.1068581517664" targetNodeId="6852607286012771096" resolveInfo="last" />
                    </node>
                  </node>
                </node>
                <node role="lValue" roleId="tpee.1068498886295" type="tpee.VariableReference" typeId="tpee.1068498886296" id="6852607286014188459" nodeInfo="nn">
                  <link role="variableDeclaration" roleId="tpee.1068581517664" targetNodeId="6852607286014038171" resolveInfo="lastLine" />
                </node>
              </node>
            </node>
          </node>
        </node>
        <node role="statement" roleId="tpee.1068581517665" type="tpee.Statement" typeId="tpee.1068580123157" id="6852607286013574581" nodeInfo="nn" />
        <node role="statement" roleId="tpee.1068581517665" type="tpee.ReturnStatement" typeId="tpee.1068581242878" id="6852607286012771111" nodeInfo="nn">
          <node role="expression" roleId="tpee.1068581517676" type="tpee.VariableReference" typeId="tpee.1068498886296" id="6852607286014456326" nodeInfo="nn">
            <link role="variableDeclaration" roleId="tpee.1068581517664" targetNodeId="6852607286014038171" resolveInfo="lastLine" />
          </node>
        </node>
      </node>
      <node role="visibility" roleId="tpee.1178549979242" type="tpee.PrivateVisibility" typeId="tpee.1146644623116" id="6852607286012771117" nodeInfo="nn" />
      <node role="returnType" roleId="tpee.1068580123133" type="tp25.SNodeType" typeId="tp25.1138055754698" id="6852607286012771118" nodeInfo="in">
        <link role="concept" roleId="tp25.1138405853777" targetNodeId="eynw.529843215038987949" resolveInfo="CommandResultLine" />
      </node>
    </node>
    <node role="member" roleId="tpee.5375687026011219971" type="tpee.PlaceholderMember" typeId="tpee.1465982738277781862" id="6852607286010713474" nodeInfo="ngu" />
    <node role="member" roleId="tpee.5375687026011219971" type="tpee.ClassConcept" typeId="tpee.1068390468198" id="8735002719773716754" nodeInfo="igu">
      <property name="name" nameId="tpck.1169194664001" value="ExecuteAction" />
      <property name="nonStatic" nameId="tpee.521412098689998745" value="true" />
      <node role="member" roleId="tpee.5375687026011219971" type="tpee.FieldDeclaration" typeId="tpee.1068390468200" id="8735002719773716741" nodeInfo="igu">
        <property name="isFinal" nameId="tpee.1176718929932" value="false" />
        <property name="name" nameId="tpck.1169194664001" value="myProject" />
        <node role="visibility" roleId="tpee.1178549979242" type="tpee.PrivateVisibility" typeId="tpee.1146644623116" id="8735002719773716742" nodeInfo="nn" />
        <node role="type" roleId="tpee.5680397130376446158" type="tpee.ClassifierType" typeId="tpee.1107535904670" id="8735002719773716740" nodeInfo="in">
          <link role="classifier" roleId="tpee.1107535924139" targetNodeId="vsqk.~Project" resolveInfo="Project" />
        </node>
      </node>
      <node role="member" roleId="tpee.5375687026011219971" type="tpee.ConstructorDeclaration" typeId="tpee.1068580123140" id="8735002719773716758" nodeInfo="igu">
        <node role="body" roleId="tpee.1068580123135" type="tpee.StatementList" typeId="tpee.1068580123136" id="8735002719773716759" nodeInfo="sn">
          <node role="statement" roleId="tpee.1068581517665" type="tpee.SuperConstructorInvocation" typeId="tpee.1070475587102" id="8735002719773716765" nodeInfo="nn">
            <link role="baseMethodDeclaration" roleId="tpee.1068499141037" targetNodeId="pvwi.~BaseAction%d&lt;init&gt;(java%dlang%dString,java%dlang%dString,javax%dswing%dIcon)" resolveInfo="BaseAction" />
            <node role="actualArgument" roleId="tpee.1068499141038" type="tpee.StringLiteral" typeId="tpee.1070475926800" id="8735002719773716776" nodeInfo="nn">
              <property name="value" nameId="tpee.1070475926801" value="Execute" />
            </node>
            <node role="actualArgument" roleId="tpee.1068499141038" type="tpee.StringLiteral" typeId="tpee.1070475926800" id="8735002719773716777" nodeInfo="nn">
              <property name="value" nameId="tpee.1070475926801" value="Execute last command" />
            </node>
            <node role="actualArgument" roleId="tpee.1068499141038" type="1oap.IconResourceExpression" typeId="1oap.8974276187400029891" id="1881514457966372401" nodeInfo="nn">
              <node role="icon" roleId="1oap.8974276187400029893" type="1oap.IconResource" typeId="1oap.8974276187400029883" id="1881514457966372403" nodeInfo="ng">
                <property name="path" nameId="1oap.8974276187400029899" value="${module}/icons/run.png" />
              </node>
            </node>
          </node>
          <node role="statement" roleId="tpee.1068581517665" type="tpee.ExpressionStatement" typeId="tpee.1068580123155" id="8735002719773716767" nodeInfo="nn">
            <node role="expression" roleId="tpee.1068580123156" type="tpee.AssignmentExpression" typeId="tpee.1068498886294" id="8735002719773716768" nodeInfo="nn">
              <node role="lValue" roleId="tpee.1068498886295" type="tpee.DotExpression" typeId="tpee.1197027756228" id="8735002719773716769" nodeInfo="nn">
                <node role="operand" roleId="tpee.1197027771414" type="tpee.ThisExpression" typeId="tpee.1070475354124" id="8735002719773716770" nodeInfo="nn">
                  <link role="classConcept" roleId="tpee.1182955020723" targetNodeId="8735002719773716754" resolveInfo="ConsoleTool.ExecuteAction" />
                </node>
                <node role="operation" roleId="tpee.1197027833540" type="tpee.FieldReferenceOperation" typeId="tpee.1197029447546" id="8735002719773716771" nodeInfo="nn">
                  <link role="fieldDeclaration" roleId="tpee.1197029500499" targetNodeId="8735002719773716741" resolveInfo="myProject" />
                </node>
              </node>
              <node role="rValue" roleId="tpee.1068498886297" type="tpee.VariableReference" typeId="tpee.1068498886296" id="8735002719773716766" nodeInfo="nn">
                <link role="variableDeclaration" roleId="tpee.1068581517664" targetNodeId="8735002719773716743" resolveInfo="project" />
              </node>
            </node>
          </node>
        </node>
        <node role="visibility" roleId="tpee.1178549979242" type="tpee.PublicVisibility" typeId="tpee.1146644602865" id="8735002719773716760" nodeInfo="nn" />
        <node role="returnType" roleId="tpee.1068580123133" type="tpee.VoidType" typeId="tpee.1068581517677" id="8735002719773716761" nodeInfo="in" />
        <node role="parameter" roleId="tpee.1068580123134" type="tpee.ParameterDeclaration" typeId="tpee.1068498886292" id="8735002719773716743" nodeInfo="ir">
          <property name="name" nameId="tpck.1169194664001" value="project" />
          <node role="type" roleId="tpee.5680397130376446158" type="tpee.ClassifierType" typeId="tpee.1107535904670" id="8735002719773716744" nodeInfo="in">
            <link role="classifier" roleId="tpee.1107535924139" targetNodeId="vsqk.~Project" resolveInfo="Project" />
          </node>
        </node>
      </node>
      <node role="visibility" roleId="tpee.1178549979242" type="tpee.PrivateVisibility" typeId="tpee.1146644623116" id="8735002719773716756" nodeInfo="nn" />
      <node role="member" roleId="tpee.5375687026011219971" type="tpee.InstanceMethodDeclaration" typeId="tpee.1068580123165" id="8735002719773235137" nodeInfo="igu">
        <property name="isAbstract" nameId="tpee.1178608670077" value="false" />
        <property name="name" nameId="tpck.1169194664001" value="doExecute" />
        <property name="isFinal" nameId="tpee.1181808852946" value="false" />
        <property name="isDeprecated" nameId="tpee.1224848525476" value="false" />
        <node role="visibility" roleId="tpee.1178549979242" type="tpee.ProtectedVisibility" typeId="tpee.1146644641414" id="8735002719773235138" nodeInfo="nn" />
        <node role="returnType" roleId="tpee.1068580123133" type="tpee.VoidType" typeId="tpee.1068581517677" id="8735002719773235140" nodeInfo="in" />
        <node role="parameter" roleId="tpee.1068580123134" type="tpee.ParameterDeclaration" typeId="tpee.1068498886292" id="8735002719773235141" nodeInfo="ir">
          <property name="name" nameId="tpck.1169194664001" value="event" />
          <node role="type" roleId="tpee.5680397130376446158" type="tpee.ClassifierType" typeId="tpee.1107535904670" id="8735002719773235142" nodeInfo="in">
            <link role="classifier" roleId="tpee.1107535924139" targetNodeId="nx2.~AnActionEvent" resolveInfo="AnActionEvent" />
          </node>
        </node>
        <node role="parameter" roleId="tpee.1068580123134" type="tpee.ParameterDeclaration" typeId="tpee.1068498886292" id="8735002719773235143" nodeInfo="ir">
          <property name="name" nameId="tpck.1169194664001" value="arg" />
          <node role="type" roleId="tpee.5680397130376446158" type="tpee.ClassifierType" typeId="tpee.1107535904670" id="8735002719773235144" nodeInfo="in">
            <link role="classifier" roleId="tpee.1107535924139" targetNodeId="k7g4.~Map" resolveInfo="Map" />
            <node role="parameter" roleId="tpee.1109201940907" type="tpee.ClassifierType" typeId="tpee.1107535904670" id="8735002719773235145" nodeInfo="in">
              <link role="classifier" roleId="tpee.1107535924139" targetNodeId="e2lb.~String" resolveInfo="String" />
            </node>
            <node role="parameter" roleId="tpee.1109201940907" type="tpee.ClassifierType" typeId="tpee.1107535904670" id="8735002719773235146" nodeInfo="in">
              <link role="classifier" roleId="tpee.1107535924139" targetNodeId="e2lb.~Object" resolveInfo="Object" />
            </node>
          </node>
        </node>
        <node role="body" roleId="tpee.1068580123135" type="tpee.StatementList" typeId="tpee.1068580123136" id="8735002719773235147" nodeInfo="sn">
          <node role="statement" roleId="tpee.1068581517665" type="qff7.ExecuteCommandStatement" typeId="qff7.8974276187400348177" id="8735002719773641542" nodeInfo="nn">
            <node role="commandClosureLiteral" roleId="qff7.8974276187400348171" type="qff7.CommandClosureLiteral" typeId="qff7.8974276187400348173" id="8735002719773641543" nodeInfo="nn">
              <node role="body" roleId="tp2c.1199569916463" type="tpee.StatementList" typeId="tpee.1068580123136" id="8735002719773641544" nodeInfo="sn">
                <node role="statement" roleId="tpee.1068581517665" type="tpee.ExpressionStatement" typeId="tpee.1068580123155" id="8735002719774974315" nodeInfo="nn">
                  <node role="expression" roleId="tpee.1068580123156" type="tpee.AssignmentExpression" typeId="tpee.1068498886294" id="8735002719774996956" nodeInfo="nn">
                    <node role="rValue" roleId="tpee.1068498886297" type="tpee.NullLiteral" typeId="tpee.1070534058343" id="8735002719775004540" nodeInfo="nn" />
                    <node role="lValue" roleId="tpee.1068498886295" type="tpee.VariableReference" typeId="tpee.1068498886296" id="8735002719774974314" nodeInfo="nn">
                      <link role="variableDeclaration" roleId="tpee.1068581517664" targetNodeId="8735002719774862870" resolveInfo="myCursor" />
                    </node>
                  </node>
                </node>
                <node role="statement" roleId="tpee.1068581517665" type="tpee.ExpressionStatement" typeId="tpee.1068580123155" id="2034046503373011180" nodeInfo="nn">
                  <node role="expression" roleId="tpee.1068580123156" type="tpee.DotExpression" typeId="tpee.1197027756228" id="2034046503373011181" nodeInfo="nn">
                    <node role="operation" roleId="tpee.1197027833540" type="tpee.InstanceMethodCallOperation" typeId="tpee.1202948039474" id="2034046503373011182" nodeInfo="nn">
                      <link role="baseMethodDeclaration" roleId="tpee.1068499141037" targetNodeId="tpy4.~TemporaryModels%daddMissingImports(org%djetbrains%dmps%dopenapi%dmodel%dSModel)%cvoid" resolveInfo="addMissingImports" />
                      <node role="actualArgument" roleId="tpee.1068499141038" type="tpee.VariableReference" typeId="tpee.1068498886296" id="2034046503373011183" nodeInfo="nn">
                        <link role="variableDeclaration" roleId="tpee.1068581517664" targetNodeId="1187329276712523465" resolveInfo="myModel" />
                      </node>
                    </node>
                    <node role="operand" roleId="tpee.1197027771414" type="tpee.StaticMethodCall" typeId="tpee.1081236700937" id="2034046503373011184" nodeInfo="nn">
                      <link role="baseMethodDeclaration" roleId="tpee.1068499141037" targetNodeId="tpy4.~TemporaryModels%dgetInstance()%cjetbrains%dmps%dsmodel%dtempmodel%dTemporaryModels" resolveInfo="getInstance" />
                      <link role="classConcept" roleId="tpee.1144433194310" targetNodeId="tpy4.~TemporaryModels" resolveInfo="TemporaryModels" />
                    </node>
                  </node>
                </node>
                <node role="statement" roleId="tpee.1068581517665" type="tpee.LocalVariableDeclarationStatement" typeId="tpee.1068581242864" id="8735002719775335279" nodeInfo="nn">
                  <node role="localVariableDeclaration" roleId="tpee.1068581242865" type="tpee.LocalVariableDeclaration" typeId="tpee.1068581242863" id="8735002719775335280" nodeInfo="nr">
                    <property name="name" nameId="tpck.1169194664001" value="lastCmd" />
                    <property name="isFinal" nameId="tpee.1176718929932" value="true" />
                    <node role="type" roleId="tpee.5680397130376446158" type="tp25.SNodeType" typeId="tp25.1138055754698" id="8735002719775335274" nodeInfo="in">
                      <link role="concept" roleId="tp25.1138405853777" targetNodeId="eynw.757553790980855626" resolveInfo="Command" />
                    </node>
                    <node role="initializer" roleId="tpee.1068431790190" type="tpee.DotExpression" typeId="tpee.1197027756228" id="8735002719775335283" nodeInfo="nn">
                      <node role="operation" roleId="tpee.1197027833540" type="tp25.SLinkAccess" typeId="tp25.1138056143562" id="5342378985751335062" nodeInfo="nn">
                        <link role="link" roleId="tp25.1138056516764" targetNodeId="eynw.351968380916615460" />
                      </node>
                      <node role="operand" roleId="tpee.1197027771414" type="tpee.VariableReference" typeId="tpee.1068498886296" id="5342378985751312868" nodeInfo="nn">
                        <link role="variableDeclaration" roleId="tpee.1068581517664" targetNodeId="351968380916717906" resolveInfo="myCommandRoot" />
                      </node>
                    </node>
                  </node>
                </node>
                <node role="statement" roleId="tpee.1068581517665" type="tpee.IfStatement" typeId="tpee.1068580123159" id="8735002719775378133" nodeInfo="nn">
                  <node role="ifTrue" roleId="tpee.1068580123161" type="tpee.StatementList" typeId="tpee.1068580123136" id="8735002719775378136" nodeInfo="sn">
                    <node role="statement" roleId="tpee.1068581517665" type="tpee.ReturnStatement" typeId="tpee.1068581242878" id="8735002719775501595" nodeInfo="nn" />
                  </node>
                  <node role="condition" roleId="tpee.1068580123160" type="tpee.DotExpression" typeId="tpee.1197027756228" id="4374601616589442506" nodeInfo="nn">
                    <node role="operand" roleId="tpee.1197027771414" type="tpee.VariableReference" typeId="tpee.1068498886296" id="4374601616589442190" nodeInfo="nn">
                      <link role="variableDeclaration" roleId="tpee.1068581517664" targetNodeId="8735002719775335280" resolveInfo="lastCmd" />
                    </node>
                    <node role="operation" roleId="tpee.1197027833540" type="tp25.Node_IsNullOperation" typeId="tp25.1171999116870" id="4374601616589465499" nodeInfo="nn" />
                  </node>
                </node>
                <node role="statement" roleId="tpee.1068581517665" type="tpee.Statement" typeId="tpee.1068580123157" id="8735002719775537325" nodeInfo="nn" />
                <node role="statement" roleId="tpee.1068581517665" type="tpee.LocalVariableDeclarationStatement" typeId="tpee.1068581242864" id="4374601616589836609" nodeInfo="nn">
                  <node role="localVariableDeclaration" roleId="tpee.1068581242865" type="tpee.LocalVariableDeclaration" typeId="tpee.1068581242863" id="4374601616589836610" nodeInfo="nr">
                    <property name="name" nameId="tpck.1169194664001" value="willBeLastHist" />
                    <property name="isFinal" nameId="tpee.1176718929932" value="true" />
                    <node role="type" roleId="tpee.5680397130376446158" type="tp25.SNodeType" typeId="tp25.1138055754698" id="4374601616589836606" nodeInfo="in">
                      <link role="concept" roleId="tp25.1138405853777" targetNodeId="eynw.6852607286009167343" resolveInfo="HistoryItem" />
                    </node>
                    <node role="initializer" roleId="tpee.1068431790190" type="tpee.DotExpression" typeId="tpee.1197027756228" id="8207813643055833160" nodeInfo="nn">
                      <node role="operand" roleId="tpee.1197027771414" type="tpee.VariableReference" typeId="tpee.1068498886296" id="4672923980037663678" nodeInfo="nn">
                        <link role="variableDeclaration" roleId="tpee.1068581517664" targetNodeId="351968380916717906" resolveInfo="myCommandRoot" />
                      </node>
                      <node role="operation" roleId="tpee.1197027833540" type="tp25.Node_CopyOperation" typeId="tp25.1144146199828" id="4672923980037690635" nodeInfo="nn" />
                    </node>
                  </node>
                </node>
                <node role="statement" roleId="tpee.1068581517665" type="tpee.LocalVariableDeclarationStatement" typeId="tpee.1068581242864" id="3975386772502748601" nodeInfo="nn">
                  <node role="localVariableDeclaration" roleId="tpee.1068581242865" type="tpee.LocalVariableDeclaration" typeId="tpee.1068581242863" id="3975386772502748602" nodeInfo="nr">
                    <property name="name" nameId="tpck.1169194664001" value="res" />
                    <property name="isFinal" nameId="tpee.1176718929932" value="true" />
                    <node role="type" roleId="tpee.5680397130376446158" type="tp25.SNodeType" typeId="tp25.1138055754698" id="3975386772502748598" nodeInfo="in">
                      <link role="concept" roleId="tp25.1138405853777" targetNodeId="eynw.529843215038987946" resolveInfo="CommandResult" />
                    </node>
                    <node role="initializer" roleId="tpee.1068431790190" type="tp3r.Quotation" typeId="tp3r.1196350785113" id="3975386772502798925" nodeInfo="nn">
                      <node role="quotedNode" roleId="tp3r.1196350785114" type="eynw.CommandResult" typeId="eynw.529843215038987946" id="2439314208286102045" nodeInfo="ng">
                        <node role="line" roleId="eynw.529843215038987947" type="eynw.CommandResultLine" typeId="eynw.529843215038987949" id="2439314208286169658" nodeInfo="ng" />
                      </node>
                    </node>
                  </node>
                </node>
                <node role="statement" roleId="tpee.1068581517665" type="tpee.LocalVariableDeclarationStatement" typeId="tpee.1068581242864" id="7629059997631172145" nodeInfo="nn">
                  <node role="localVariableDeclaration" roleId="tpee.1068581242865" type="tpee.LocalVariableDeclaration" typeId="tpee.1068581242863" id="7629059997631172146" nodeInfo="nr">
                    <property name="name" nameId="tpck.1169194664001" value="scope" />
                    <property name="isFinal" nameId="tpee.1176718929932" value="true" />
                    <node role="type" roleId="tpee.5680397130376446158" type="tpee.ClassifierType" typeId="tpee.1107535904670" id="7629059997631559099" nodeInfo="in">
                      <link role="classifier" roleId="tpee.1107535924139" targetNodeId="88zx.~SearchScope" resolveInfo="SearchScope" />
                    </node>
                    <node role="initializer" roleId="tpee.1068431790190" type="tpee.TernaryOperatorExpression" typeId="tpee.1163668896201" id="7629059997631462392" nodeInfo="nn">
                      <node role="ifFalse" roleId="tpee.1163668934364" type="tpee.StaticMethodCall" typeId="tpee.1081236700937" id="7629059997631526241" nodeInfo="nn">
                        <link role="baseMethodDeclaration" roleId="tpee.1068499141037" targetNodeId="vsqk.~GlobalScope%dgetInstance()%cjetbrains%dmps%dproject%dGlobalScope" resolveInfo="getInstance" />
                        <link role="classConcept" roleId="tpee.1144433194310" targetNodeId="vsqk.~GlobalScope" resolveInfo="GlobalScope" />
                      </node>
                      <node role="condition" roleId="tpee.1163668914799" type="tpee.EqualsExpression" typeId="tpee.1068580123152" id="7629059997631422378" nodeInfo="nn">
<<<<<<< HEAD
                        <node role="rightExpression" roleId="tpee.1081773367579" type="tpee.StaticFieldReference" typeId="tpee.1070533707846" id="231529813788803560" nodeInfo="nn">
=======
                        <node role="rightExpression" roleId="tpee.1081773367579" type="tpee.StaticFieldReference" typeId="tpee.1070533707846" id="1111629987769830649" nodeInfo="nn">
>>>>>>> bb99d49a
                          <link role="classifier" roleId="tpee.1144433057691" targetNodeId="1488452273262903215" resolveInfo="ConsoleTool" />
                          <link role="variableDeclaration" roleId="tpee.1068581517664" targetNodeId="7629059997631002840" resolveInfo="PROJECT_SCOPE" />
                        </node>
                        <node role="leftExpression" roleId="tpee.1081773367580" type="tpee.DotExpression" typeId="tpee.1197027756228" id="7629059997631341429" nodeInfo="nn">
                          <node role="operand" roleId="tpee.1197027771414" type="tpee.VariableReference" typeId="tpee.1068498886296" id="7629059997631324416" nodeInfo="nn">
                            <link role="variableDeclaration" roleId="tpee.1068581517664" targetNodeId="7629059997630947864" resolveInfo="myScopeCombo" />
                          </node>
                          <node role="operation" roleId="tpee.1197027833540" type="tpee.InstanceMethodCallOperation" typeId="tpee.1202948039474" id="7629059997631397394" nodeInfo="nn">
                            <link role="baseMethodDeclaration" roleId="tpee.1068499141037" targetNodeId="dbrg.~JComboBox%dgetSelectedItem()%cjava%dlang%dObject" resolveInfo="getSelectedItem" />
                          </node>
                        </node>
                      </node>
                      <node role="ifTrue" roleId="tpee.1163668922816" type="tpee.GenericNewExpression" typeId="tpee.1145552977093" id="4502116871410435504" nodeInfo="nn">
                        <node role="creator" roleId="tpee.1145553007750" type="tpee.ClassCreator" typeId="tpee.1212685548494" id="4502116871410613927" nodeInfo="nn">
                          <link role="baseMethodDeclaration" roleId="tpee.1068499141037" targetNodeId="ubye.~ProjectScope%d&lt;init&gt;(jetbrains%dmps%dproject%dProject)" resolveInfo="ProjectScope" />
                          <node role="actualArgument" roleId="tpee.1068499141038" type="tpee.VariableReference" typeId="tpee.1068498886296" id="4502116871410645933" nodeInfo="nn">
                            <link role="variableDeclaration" roleId="tpee.1068581517664" targetNodeId="8735002719773716741" resolveInfo="myProject" />
                          </node>
                        </node>
                      </node>
                    </node>
                  </node>
                </node>
                <node role="statement" roleId="tpee.1068581517665" type="tpee.ExpressionStatement" typeId="tpee.1068580123155" id="2034046503373011199" nodeInfo="nn">
                  <node role="expression" roleId="tpee.1068580123156" type="tpee.DotExpression" typeId="tpee.1197027756228" id="2034046503373011200" nodeInfo="nn">
                    <node role="operation" roleId="tpee.1197027833540" type="tp25.Node_ConceptMethodCall" typeId="tp25.1179409122411" id="2034046503373011201" nodeInfo="nn">
                      <link role="baseMethodDeclaration" roleId="tpee.1068499141037" targetNodeId="zyb2.757553790980855637" resolveInfo="execute" />
                      <node role="actualArgument" roleId="tpee.1068499141038" type="tpee.GenericNewExpression" typeId="tpee.1145552977093" id="4374601616592981319" nodeInfo="nn">
                        <node role="creator" roleId="tpee.1145553007750" type="tpee.AnonymousClassCreator" typeId="tpee.1182160077978" id="4374601616593127699" nodeInfo="nn">
                          <node role="cls" roleId="tpee.1182160096073" type="tpee.AnonymousClass" typeId="tpee.1170345865475" id="4374601616593127702" nodeInfo="ig">
                            <property name="nonStatic" nameId="tpee.521412098689998745" value="true" />
                            <link role="baseMethodDeclaration" roleId="tpee.1068499141037" targetNodeId="e2lb.~Object%d&lt;init&gt;()" resolveInfo="Object" />
                            <link role="classifier" roleId="tpee.1170346070688" targetNodeId="351968380915666545" resolveInfo="ConsoleContext" />
                            <node role="visibility" roleId="tpee.1178549979242" type="tpee.PublicVisibility" typeId="tpee.1146644602865" id="4374601616593127703" nodeInfo="nn" />
                            <node role="member" roleId="tpee.5375687026011219971" type="tpee.InstanceMethodDeclaration" typeId="tpee.1068580123165" id="4374601616593127704" nodeInfo="igu">
                              <property name="isAbstract" nameId="tpee.1178608670077" value="false" />
                              <property name="name" nameId="tpck.1169194664001" value="getProject" />
                              <node role="returnType" roleId="tpee.1068580123133" type="tpee.ClassifierType" typeId="tpee.1107535904670" id="4374601616593127705" nodeInfo="in">
                                <link role="classifier" roleId="tpee.1107535924139" targetNodeId="vsqk.~Project" resolveInfo="Project" />
                              </node>
                              <node role="visibility" roleId="tpee.1178549979242" type="tpee.PublicVisibility" typeId="tpee.1146644602865" id="4374601616593127706" nodeInfo="nn" />
                              <node role="body" roleId="tpee.1068580123135" type="tpee.StatementList" typeId="tpee.1068580123136" id="4374601616593127708" nodeInfo="sn">
                                <node role="statement" roleId="tpee.1068581517665" type="tpee.ExpressionStatement" typeId="tpee.1068580123155" id="4374601616593169972" nodeInfo="nn">
                                  <node role="expression" roleId="tpee.1068580123156" type="tpee.VariableReference" typeId="tpee.1068498886296" id="4374601616593169971" nodeInfo="nn">
                                    <link role="variableDeclaration" roleId="tpee.1068581517664" targetNodeId="8735002719773716741" resolveInfo="myProject" />
                                  </node>
                                </node>
                              </node>
                            </node>
                            <node role="member" roleId="tpee.5375687026011219971" type="tpee.InstanceMethodDeclaration" typeId="tpee.1068580123165" id="4374601616593127710" nodeInfo="igu">
                              <property name="isAbstract" nameId="tpee.1178608670077" value="false" />
                              <property name="name" nameId="tpck.1169194664001" value="getScope" />
                              <node role="returnType" roleId="tpee.1068580123133" type="tpee.ClassifierType" typeId="tpee.1107535904670" id="4374601616593127711" nodeInfo="in">
                                <link role="classifier" roleId="tpee.1107535924139" targetNodeId="88zx.~SearchScope" resolveInfo="SearchScope" />
                              </node>
                              <node role="visibility" roleId="tpee.1178549979242" type="tpee.PublicVisibility" typeId="tpee.1146644602865" id="4374601616593127712" nodeInfo="nn" />
                              <node role="body" roleId="tpee.1068580123135" type="tpee.StatementList" typeId="tpee.1068580123136" id="4374601616593127714" nodeInfo="sn">
                                <node role="statement" roleId="tpee.1068581517665" type="tpee.ExpressionStatement" typeId="tpee.1068580123155" id="4374601616593234792" nodeInfo="nn">
                                  <node role="expression" roleId="tpee.1068580123156" type="tpee.VariableReference" typeId="tpee.1068498886296" id="7629059997631172150" nodeInfo="nn">
                                    <link role="variableDeclaration" roleId="tpee.1068581517664" targetNodeId="7629059997631172146" resolveInfo="scope" />
                                  </node>
                                </node>
                              </node>
                            </node>
                          </node>
                        </node>
                      </node>
                      <node role="actualArgument" roleId="tpee.1068499141038" type="tpee.GenericNewExpression" typeId="tpee.1145552977093" id="2034046503373011204" nodeInfo="nn">
                        <node role="creator" roleId="tpee.1145553007750" type="tpee.AnonymousClassCreator" typeId="tpee.1182160077978" id="2034046503373011205" nodeInfo="nn">
                          <node role="cls" roleId="tpee.1182160096073" type="tpee.AnonymousClass" typeId="tpee.1170345865475" id="2034046503373011206" nodeInfo="ig">
                            <property name="nonStatic" nameId="tpee.521412098689998745" value="true" />
                            <link role="baseMethodDeclaration" roleId="tpee.1068499141037" targetNodeId="e2lb.~Object%d&lt;init&gt;()" resolveInfo="Object" />
                            <link role="classifier" roleId="tpee.1170346070688" targetNodeId="6852607286009617748" resolveInfo="ConsoleStream" />
                            <node role="visibility" roleId="tpee.1178549979242" type="tpee.PublicVisibility" typeId="tpee.1146644602865" id="2034046503373011207" nodeInfo="nn" />
                            <node role="member" roleId="tpee.5375687026011219971" type="tpee.InstanceMethodDeclaration" typeId="tpee.1068580123165" id="2034046503373011208" nodeInfo="igu">
                              <property name="isAbstract" nameId="tpee.1178608670077" value="false" />
                              <property name="name" nameId="tpck.1169194664001" value="addText" />
                              <node role="returnType" roleId="tpee.1068580123133" type="tpee.VoidType" typeId="tpee.1068581517677" id="2034046503373011209" nodeInfo="in" />
                              <node role="visibility" roleId="tpee.1178549979242" type="tpee.PublicVisibility" typeId="tpee.1146644602865" id="2034046503373011210" nodeInfo="nn" />
                              <node role="parameter" roleId="tpee.1068580123134" type="tpee.ParameterDeclaration" typeId="tpee.1068498886292" id="2034046503373011211" nodeInfo="ir">
                                <property name="name" nameId="tpck.1169194664001" value="text" />
                                <node role="type" roleId="tpee.5680397130376446158" type="tpee.ClassifierType" typeId="tpee.1107535904670" id="2034046503373011212" nodeInfo="in">
                                  <link role="classifier" roleId="tpee.1107535924139" targetNodeId="e2lb.~String" resolveInfo="String" />
                                </node>
                              </node>
                              <node role="body" roleId="tpee.1068580123135" type="tpee.StatementList" typeId="tpee.1068580123136" id="2034046503373011213" nodeInfo="sn">
                                <node role="statement" roleId="tpee.1068581517665" type="tpee.ExpressionStatement" typeId="tpee.1068580123155" id="5296466635439997341" nodeInfo="nn">
                                  <node role="expression" roleId="tpee.1068580123156" type="tpee.LocalMethodCall" typeId="tpee.7812454656619025412" id="5296466635439997340" nodeInfo="nn">
                                    <link role="baseMethodDeclaration" roleId="tpee.1068499141037" targetNodeId="5296466635439997336" resolveInfo="checkResultAvailable" />
                                  </node>
                                </node>
                                <node role="statement" roleId="tpee.1068581517665" type="tpee.ExpressionStatement" typeId="tpee.1068580123155" id="3975386772502124880" nodeInfo="nn">
                                  <node role="expression" roleId="tpee.1068580123156" type="tpee.DotExpression" typeId="tpee.1197027756228" id="3975386772502167838" nodeInfo="nn">
                                    <node role="operand" roleId="tpee.1197027771414" type="tpee.DotExpression" typeId="tpee.1197027756228" id="3975386772502133572" nodeInfo="nn">
                                      <node role="operand" roleId="tpee.1197027771414" type="tpee.DotExpression" typeId="tpee.1197027756228" id="3975386772502933881" nodeInfo="nn">
                                        <node role="operand" roleId="tpee.1197027771414" type="tpee.DotExpression" typeId="tpee.1197027756228" id="3975386772502888124" nodeInfo="nn">
                                          <node role="operand" roleId="tpee.1197027771414" type="tpee.VariableReference" typeId="tpee.1068498886296" id="3975386772502887703" nodeInfo="nn">
                                            <link role="variableDeclaration" roleId="tpee.1068581517664" targetNodeId="3975386772502748602" resolveInfo="res" />
                                          </node>
                                          <node role="operation" roleId="tpee.1197027833540" type="tp25.SLinkListAccess" typeId="tp25.1138056282393" id="3975386772502909804" nodeInfo="nn">
                                            <link role="link" roleId="tp25.1138056546658" targetNodeId="eynw.529843215038987947" />
                                          </node>
                                        </node>
                                        <node role="operation" roleId="tpee.1197027833540" type="tp2q.GetLastOperation" typeId="tp2q.1165595910856" id="3975386772502991768" nodeInfo="nn" />
                                      </node>
                                      <node role="operation" roleId="tpee.1197027833540" type="tp25.SLinkListAccess" typeId="tp25.1138056282393" id="3975386772503010920" nodeInfo="nn">
                                        <link role="link" roleId="tp25.1138056546658" targetNodeId="eynw.529843215038987950" />
                                      </node>
                                    </node>
                                    <node role="operation" roleId="tpee.1197027833540" type="tp2q.AddElementOperation" typeId="tp2q.1160612413312" id="3975386772502274176" nodeInfo="nn">
                                      <node role="argument" roleId="tp2q.1160612519549" type="tp3r.Quotation" typeId="tp3r.1196350785113" id="3975386772502290144" nodeInfo="nn">
                                        <node role="quotedNode" roleId="tp3r.1196350785114" type="eynw.TextResultPart" typeId="eynw.529843215038987955" id="2439314208286206228" nodeInfo="ng">
                                          <property name="text" nameId="eynw.529843215038987957" value="text" />
                                          <node role="smodelAttribute" roleId="tpck.5169995583184591170" type="tp3r.PropertyAntiquotation" typeId="tp3r.1196866233735" id="2439314208286342173" nodeInfo="ng">
                                            <property name="propertyName" nameId="tpck.1757699476691236117" value="text" />
                                            <property name="label" nameId="tp3r.6489343236075007666" value="TextResultPart" />
                                            <node role="expression" roleId="tp3r.1196350785111" type="tpee.VariableReference" typeId="tpee.1068498886296" id="2439314208286377164" nodeInfo="nn">
                                              <link role="variableDeclaration" roleId="tpee.1068581517664" targetNodeId="2034046503373011211" resolveInfo="text" />
                                            </node>
                                          </node>
                                        </node>
                                      </node>
                                    </node>
                                  </node>
                                </node>
                              </node>
                            </node>
                            <node role="member" roleId="tpee.5375687026011219971" type="tpee.InstanceMethodDeclaration" typeId="tpee.1068580123165" id="2034046503373011220" nodeInfo="igu">
                              <property name="isAbstract" nameId="tpee.1178608670077" value="false" />
                              <property name="name" nameId="tpck.1169194664001" value="addNode" />
                              <node role="returnType" roleId="tpee.1068580123133" type="tpee.VoidType" typeId="tpee.1068581517677" id="2034046503373011221" nodeInfo="in" />
                              <node role="visibility" roleId="tpee.1178549979242" type="tpee.PublicVisibility" typeId="tpee.1146644602865" id="2034046503373011222" nodeInfo="nn" />
                              <node role="parameter" roleId="tpee.1068580123134" type="tpee.ParameterDeclaration" typeId="tpee.1068498886292" id="2034046503373011223" nodeInfo="ir">
                                <property name="name" nameId="tpck.1169194664001" value="node" />
                                <node role="type" roleId="tpee.5680397130376446158" type="tpee.ClassifierType" typeId="tpee.1107535904670" id="2034046503373011224" nodeInfo="in">
                                  <link role="classifier" roleId="tpee.1107535924139" targetNodeId="ec5m.~SNode" resolveInfo="SNode" />
                                </node>
                              </node>
                              <node role="body" roleId="tpee.1068580123135" type="tpee.StatementList" typeId="tpee.1068580123136" id="2034046503373011225" nodeInfo="sn">
                                <node role="statement" roleId="tpee.1068581517665" type="tpee.ExpressionStatement" typeId="tpee.1068580123155" id="5296466635440364155" nodeInfo="nn">
                                  <node role="expression" roleId="tpee.1068580123156" type="tpee.LocalMethodCall" typeId="tpee.7812454656619025412" id="5296466635440364156" nodeInfo="nn">
                                    <link role="baseMethodDeclaration" roleId="tpee.1068499141037" targetNodeId="5296466635439997336" resolveInfo="checkResultAvailable" />
                                  </node>
                                </node>
                                <node role="statement" roleId="tpee.1068581517665" type="tpee.ExpressionStatement" typeId="tpee.1068580123155" id="3975386772503028571" nodeInfo="nn">
                                  <node role="expression" roleId="tpee.1068580123156" type="tpee.AssignmentExpression" typeId="tpee.1068498886294" id="3975386772503235857" nodeInfo="nn">
                                    <node role="rValue" roleId="tpee.1068498886297" type="tpee.ParenthesizedExpression" typeId="tpee.1079359253375" id="8207813643055556350" nodeInfo="nn">
                                      <node role="expression" roleId="tpee.1079359253376" type="tpee.CastExpression" typeId="tpee.1070534934090" id="8207813643055556351" nodeInfo="nn">
                                        <node role="expression" roleId="tpee.1070534934092" type="tpee.VariableReference" typeId="tpee.1068498886296" id="8207813643055556349" nodeInfo="nn">
                                          <link role="variableDeclaration" roleId="tpee.1068581517664" targetNodeId="2034046503373011223" resolveInfo="node" />
                                        </node>
                                        <node role="type" roleId="tpee.1070534934091" type="tp25.SNodeType" typeId="tp25.1138055754698" id="8207813643055556348" nodeInfo="in">
                                          <link role="concept" roleId="tp25.1138405853777" targetNodeId="tpck.1169194658468" resolveInfo="INamedConcept" />
                                        </node>
                                      </node>
                                    </node>
                                    <node role="lValue" roleId="tpee.1068498886295" type="tpee.DotExpression" typeId="tpee.1197027756228" id="3975386772503189067" nodeInfo="nn">
                                      <node role="operand" roleId="tpee.1197027771414" type="tpee.DotExpression" typeId="tpee.1197027756228" id="3975386772503117955" nodeInfo="nn">
                                        <node role="operand" roleId="tpee.1197027771414" type="tpee.DotExpression" typeId="tpee.1197027756228" id="3975386772503067754" nodeInfo="nn">
                                          <node role="operand" roleId="tpee.1197027771414" type="tpee.DotExpression" typeId="tpee.1197027756228" id="3975386772503028573" nodeInfo="nn">
                                            <node role="operand" roleId="tpee.1197027771414" type="tpee.DotExpression" typeId="tpee.1197027756228" id="3975386772503028574" nodeInfo="nn">
                                              <node role="operation" roleId="tpee.1197027833540" type="tp25.SLinkListAccess" typeId="tp25.1138056282393" id="3975386772503028576" nodeInfo="nn">
                                                <link role="link" roleId="tp25.1138056546658" targetNodeId="eynw.529843215038987947" />
                                              </node>
                                              <node role="operand" roleId="tpee.1197027771414" type="tpee.VariableReference" typeId="tpee.1068498886296" id="5296466635440265787" nodeInfo="nn">
                                                <link role="variableDeclaration" roleId="tpee.1068581517664" targetNodeId="3975386772502748602" resolveInfo="res" />
                                              </node>
                                            </node>
                                            <node role="operation" roleId="tpee.1197027833540" type="tp2q.GetLastOperation" typeId="tp2q.1165595910856" id="3975386772503028577" nodeInfo="nn" />
                                          </node>
                                          <node role="operation" roleId="tpee.1197027833540" type="tp25.SLinkListAccess" typeId="tp25.1138056282393" id="3975386772503102136" nodeInfo="nn">
                                            <link role="link" roleId="tp25.1138056546658" targetNodeId="eynw.529843215038987950" />
                                          </node>
                                        </node>
                                        <node role="operation" roleId="tpee.1197027833540" type="tp25.LinkList_AddNewChildOperation" typeId="tp25.1139184414036" id="3975386772503172815" nodeInfo="nn">
                                          <link role="concept" roleId="tp25.1139877738879" targetNodeId="eynw.529843215038987952" resolveInfo="NodeResultPart" />
                                        </node>
                                      </node>
                                      <node role="operation" roleId="tpee.1197027833540" type="tp25.SLinkAccess" typeId="tp25.1138056143562" id="3975386772503214238" nodeInfo="nn">
                                        <link role="link" roleId="tp25.1138056516764" targetNodeId="eynw.529843215038987954" />
                                      </node>
                                    </node>
                                  </node>
                                </node>
                              </node>
                            </node>
                            <node role="member" roleId="tpee.5375687026011219971" type="tpee.InstanceMethodDeclaration" typeId="tpee.1068580123165" id="3791731377768148847" nodeInfo="igu">
                              <property name="isAbstract" nameId="tpee.1178608670077" value="false" />
                              <property name="name" nameId="tpck.1169194664001" value="addAction" />
                              <node role="returnType" roleId="tpee.1068580123133" type="tpee.VoidType" typeId="tpee.1068581517677" id="3791731377768148848" nodeInfo="in" />
                              <node role="visibility" roleId="tpee.1178549979242" type="tpee.PublicVisibility" typeId="tpee.1146644602865" id="3791731377768148849" nodeInfo="nn" />
                              <node role="parameter" roleId="tpee.1068580123134" type="tpee.ParameterDeclaration" typeId="tpee.1068498886292" id="3791731377768148851" nodeInfo="ir">
                                <property name="name" nameId="tpck.1169194664001" value="action" />
                                <node role="type" roleId="tpee.5680397130376446158" type="tpee.ClassifierType" typeId="tpee.1107535904670" id="3791731377768148852" nodeInfo="in">
                                  <link role="classifier" roleId="tpee.1107535924139" targetNodeId="e2lb.~Runnable" resolveInfo="Runnable" />
                                </node>
                              </node>
                              <node role="body" roleId="tpee.1068580123135" type="tpee.StatementList" typeId="tpee.1068580123136" id="3791731377768148854" nodeInfo="sn">
                                <node role="statement" roleId="tpee.1068581517665" type="tpee.ExpressionStatement" typeId="tpee.1068580123155" id="3791731377768166845" nodeInfo="nn">
                                  <node role="expression" roleId="tpee.1068580123156" type="tpee.LocalMethodCall" typeId="tpee.7812454656619025412" id="3791731377768166844" nodeInfo="nn">
                                    <link role="baseMethodDeclaration" roleId="tpee.1068499141037" targetNodeId="5296466635439997336" resolveInfo="checkResultAvailable" />
                                  </node>
                                </node>
                                <node role="statement" roleId="tpee.1068581517665" type="tpee.LocalVariableDeclarationStatement" typeId="tpee.1068581242864" id="3791731377768167451" nodeInfo="nn">
                                  <node role="localVariableDeclaration" roleId="tpee.1068581242865" type="tpee.LocalVariableDeclaration" typeId="tpee.1068581242863" id="3791731377768167454" nodeInfo="nr">
                                    <property name="name" nameId="tpck.1169194664001" value="id" />
                                    <node role="type" roleId="tpee.5680397130376446158" type="tpee.IntegerType" typeId="tpee.1070534370425" id="3791731377768167449" nodeInfo="in" />
                                    <node role="initializer" roleId="tpee.1068431790190" type="tpee.DotExpression" typeId="tpee.1197027756228" id="3791731377768168348" nodeInfo="nn">
                                      <node role="operand" roleId="tpee.1197027771414" type="tpee.VariableReference" typeId="tpee.1068498886296" id="3791731377768167803" nodeInfo="nn">
                                        <link role="variableDeclaration" roleId="tpee.1068581517664" targetNodeId="3791731377767887378" resolveInfo="closureCounter" />
                                      </node>
                                      <node role="operation" roleId="tpee.1197027833540" type="tpee.InstanceMethodCallOperation" typeId="tpee.1202948039474" id="3791731377768172535" nodeInfo="nn">
                                        <link role="baseMethodDeclaration" roleId="tpee.1068499141037" targetNodeId="vft4.~AtomicInteger%dincrementAndGet()%cint" resolveInfo="incrementAndGet" />
                                      </node>
                                    </node>
                                  </node>
                                </node>
                                <node role="statement" roleId="tpee.1068581517665" type="tpee.ExpressionStatement" typeId="tpee.1068580123155" id="3791731377768173172" nodeInfo="nn">
                                  <node role="expression" roleId="tpee.1068580123156" type="tpee.DotExpression" typeId="tpee.1197027756228" id="3791731377768187030" nodeInfo="nn">
                                    <node role="operand" roleId="tpee.1197027771414" type="tpee.VariableReference" typeId="tpee.1068498886296" id="3791731377768173171" nodeInfo="nn">
                                      <link role="variableDeclaration" roleId="tpee.1068581517664" targetNodeId="3791731377766706512" resolveInfo="closureMap" />
                                    </node>
                                    <node role="operation" roleId="tpee.1197027833540" type="tpee.InstanceMethodCallOperation" typeId="tpee.1202948039474" id="3791731377768201945" nodeInfo="nn">
                                      <link role="baseMethodDeclaration" roleId="tpee.1068499141037" targetNodeId="k7g4.~Map%dput(java%dlang%dObject,java%dlang%dObject)%cjava%dlang%dObject" resolveInfo="put" />
                                      <node role="actualArgument" roleId="tpee.1068499141038" type="tpee.VariableReference" typeId="tpee.1068498886296" id="3791731377768202629" nodeInfo="nn">
                                        <link role="variableDeclaration" roleId="tpee.1068581517664" targetNodeId="3791731377768167454" resolveInfo="id" />
                                      </node>
                                      <node role="actualArgument" roleId="tpee.1068499141038" type="tpee.VariableReference" typeId="tpee.1068498886296" id="3791731377768203399" nodeInfo="nn">
                                        <link role="variableDeclaration" roleId="tpee.1068581517664" targetNodeId="3791731377768148851" resolveInfo="action" />
                                      </node>
                                    </node>
                                  </node>
                                </node>
                                <node role="statement" roleId="tpee.1068581517665" type="tpee.ExpressionStatement" typeId="tpee.1068580123155" id="3791731377768204710" nodeInfo="nn">
                                  <node role="expression" roleId="tpee.1068580123156" type="tpee.DotExpression" typeId="tpee.1197027756228" id="3791731377768357610" nodeInfo="nn">
                                    <node role="operand" roleId="tpee.1197027771414" type="tpee.DotExpression" typeId="tpee.1197027756228" id="3791731377768341172" nodeInfo="nn">
                                      <node role="operand" roleId="tpee.1197027771414" type="tpee.DotExpression" typeId="tpee.1197027756228" id="3791731377768319200" nodeInfo="nn">
                                        <node role="operand" roleId="tpee.1197027771414" type="tpee.DotExpression" typeId="tpee.1197027756228" id="3791731377768300130" nodeInfo="nn">
                                          <node role="operand" roleId="tpee.1197027771414" type="tpee.DotExpression" typeId="tpee.1197027756228" id="3791731377768220574" nodeInfo="nn">
                                            <node role="operand" roleId="tpee.1197027771414" type="tpee.DotExpression" typeId="tpee.1197027756228" id="3791731377768205861" nodeInfo="nn">
                                              <node role="operand" roleId="tpee.1197027771414" type="tpee.VariableReference" typeId="tpee.1068498886296" id="3791731377768204709" nodeInfo="nn">
                                                <link role="variableDeclaration" roleId="tpee.1068581517664" targetNodeId="3975386772502748602" resolveInfo="res" />
                                              </node>
                                              <node role="operation" roleId="tpee.1197027833540" type="tp25.SLinkListAccess" typeId="tp25.1138056282393" id="3791731377768210866" nodeInfo="nn">
                                                <link role="link" roleId="tp25.1138056546658" targetNodeId="eynw.529843215038987947" />
                                              </node>
                                            </node>
                                            <node role="operation" roleId="tpee.1197027833540" type="tp2q.GetLastOperation" typeId="tp2q.1165595910856" id="3791731377768271704" nodeInfo="nn" />
                                          </node>
                                          <node role="operation" roleId="tpee.1197027833540" type="tp25.SLinkListAccess" typeId="tp25.1138056282393" id="3791731377768310103" nodeInfo="nn">
                                            <link role="link" roleId="tp25.1138056546658" targetNodeId="eynw.529843215038987950" />
                                          </node>
                                        </node>
                                        <node role="operation" roleId="tpee.1197027833540" type="tp25.LinkList_AddNewChildOperation" typeId="tp25.1139184414036" id="3791731377768340589" nodeInfo="nn">
                                          <link role="concept" roleId="tp25.1139877738879" targetNodeId="eynw.1111629987770987206" resolveInfo="ActionsResultPart" />
                                        </node>
                                      </node>
                                      <node role="operation" roleId="tpee.1197027833540" type="tp25.SPropertyAccess" typeId="tp25.1138056022639" id="3791731377768350233" nodeInfo="nn">
                                        <link role="property" roleId="tp25.1138056395725" targetNodeId="eynw.1111629987770987237" resolveInfo="closureId" />
                                      </node>
                                    </node>
                                    <node role="operation" roleId="tpee.1197027833540" type="tp25.Property_SetOperation" typeId="tp25.1138661924179" id="3791731377768369277" nodeInfo="nn">
                                      <node role="value" roleId="tp25.1138662048170" type="tpee.VariableReference" typeId="tpee.1068498886296" id="3791731377768369343" nodeInfo="nn">
                                        <link role="variableDeclaration" roleId="tpee.1068581517664" targetNodeId="3791731377768167454" resolveInfo="id" />
                                      </node>
                                    </node>
                                  </node>
                                </node>
                              </node>
                            </node>
                            <node role="member" roleId="tpee.5375687026011219971" type="tpee.InstanceMethodDeclaration" typeId="tpee.1068580123165" id="2034046503373011234" nodeInfo="igu">
                              <property name="isAbstract" nameId="tpee.1178608670077" value="false" />
                              <property name="name" nameId="tpck.1169194664001" value="addNewLine" />
                              <node role="returnType" roleId="tpee.1068580123133" type="tpee.VoidType" typeId="tpee.1068581517677" id="2034046503373011235" nodeInfo="in" />
                              <node role="visibility" roleId="tpee.1178549979242" type="tpee.PublicVisibility" typeId="tpee.1146644602865" id="2034046503373011236" nodeInfo="nn" />
                              <node role="body" roleId="tpee.1068580123135" type="tpee.StatementList" typeId="tpee.1068580123136" id="2034046503373011237" nodeInfo="sn">
                                <node role="statement" roleId="tpee.1068581517665" type="tpee.ExpressionStatement" typeId="tpee.1068580123155" id="5296466635440442166" nodeInfo="nn">
                                  <node role="expression" roleId="tpee.1068580123156" type="tpee.LocalMethodCall" typeId="tpee.7812454656619025412" id="5296466635440442167" nodeInfo="nn">
                                    <link role="baseMethodDeclaration" roleId="tpee.1068499141037" targetNodeId="5296466635439997336" resolveInfo="checkResultAvailable" />
                                  </node>
                                </node>
                                <node role="statement" roleId="tpee.1068581517665" type="tpee.ExpressionStatement" typeId="tpee.1068580123155" id="3975386772503289160" nodeInfo="nn">
                                  <node role="expression" roleId="tpee.1068580123156" type="tpee.DotExpression" typeId="tpee.1197027756228" id="3975386772503334520" nodeInfo="nn">
                                    <node role="operand" roleId="tpee.1197027771414" type="tpee.DotExpression" typeId="tpee.1197027756228" id="3975386772503297420" nodeInfo="nn">
                                      <node role="operand" roleId="tpee.1197027771414" type="tpee.VariableReference" typeId="tpee.1068498886296" id="3975386772503289203" nodeInfo="nn">
                                        <link role="variableDeclaration" roleId="tpee.1068581517664" targetNodeId="3975386772502748602" resolveInfo="res" />
                                      </node>
                                      <node role="operation" roleId="tpee.1197027833540" type="tp25.SLinkListAccess" typeId="tp25.1138056282393" id="3975386772503319125" nodeInfo="nn">
                                        <link role="link" roleId="tp25.1138056546658" targetNodeId="eynw.529843215038987947" />
                                      </node>
                                    </node>
                                    <node role="operation" roleId="tpee.1197027833540" type="tp25.LinkList_AddNewChildOperation" typeId="tp25.1139184414036" id="3975386772503381382" nodeInfo="nn" />
                                  </node>
                                </node>
                              </node>
                            </node>
                            <node role="member" roleId="tpee.5375687026011219971" type="tpee.InstanceMethodDeclaration" typeId="tpee.1068580123165" id="5296466635439997336" nodeInfo="igu">
                              <property name="name" nameId="tpck.1169194664001" value="checkResultAvailable" />
                              <node role="visibility" roleId="tpee.1178549979242" type="tpee.PrivateVisibility" typeId="tpee.1146644623116" id="5296466635439997337" nodeInfo="nn" />
                              <node role="returnType" roleId="tpee.1068580123133" type="tpee.VoidType" typeId="tpee.1068581517677" id="5296466635439997338" nodeInfo="in" />
                              <node role="body" roleId="tpee.1068580123135" type="tpee.StatementList" typeId="tpee.1068580123136" id="5296466635439997318" nodeInfo="sn">
                                <node role="statement" roleId="tpee.1068581517665" type="tpee.IfStatement" typeId="tpee.1068580123159" id="5296466635439997319" nodeInfo="nn">
                                  <node role="ifTrue" roleId="tpee.1068580123161" type="tpee.StatementList" typeId="tpee.1068580123136" id="5296466635439997320" nodeInfo="sn">
                                    <node role="statement" roleId="tpee.1068581517665" type="tpee.ExpressionStatement" typeId="tpee.1068580123155" id="5296466635439997321" nodeInfo="nn">
                                      <node role="expression" roleId="tpee.1068580123156" type="tpee.DotExpression" typeId="tpee.1197027756228" id="5296466635439997322" nodeInfo="nn">
                                        <node role="operand" roleId="tpee.1197027771414" type="tpee.VariableReference" typeId="tpee.1068498886296" id="4374601616589922878" nodeInfo="nn">
                                          <link role="variableDeclaration" roleId="tpee.1068581517664" targetNodeId="4374601616589836610" resolveInfo="willBeLastHist" />
                                        </node>
                                        <node role="operation" roleId="tpee.1197027833540" type="tp25.Node_InsertNextSiblingOperation" typeId="tp25.1143224066846" id="5296466635439997324" nodeInfo="nn">
                                          <node role="insertedNode" roleId="tp25.1143224066849" type="tpee.VariableReference" typeId="tpee.1068498886296" id="5296466635439997333" nodeInfo="nn">
                                            <link role="variableDeclaration" roleId="tpee.1068581517664" targetNodeId="3975386772502748602" resolveInfo="res" />
                                          </node>
                                        </node>
                                      </node>
                                    </node>
                                  </node>
                                  <node role="condition" roleId="tpee.1068580123160" type="tpee.DotExpression" typeId="tpee.1197027756228" id="5296466635439997326" nodeInfo="nn">
                                    <node role="operand" roleId="tpee.1197027771414" type="tpee.DotExpression" typeId="tpee.1197027756228" id="5296466635439997327" nodeInfo="nn">
                                      <node role="operand" roleId="tpee.1197027771414" type="tpee.VariableReference" typeId="tpee.1068498886296" id="4374601616589904136" nodeInfo="nn">
                                        <link role="variableDeclaration" roleId="tpee.1068581517664" targetNodeId="4374601616589836610" resolveInfo="willBeLastHist" />
                                      </node>
                                      <node role="operation" roleId="tpee.1197027833540" type="tp25.Node_GetNextSiblingOperation" typeId="tp25.1143512015885" id="5296466635439997329" nodeInfo="nn" />
                                    </node>
                                    <node role="operation" roleId="tpee.1197027833540" type="tp25.Node_IsNullOperation" typeId="tp25.1171999116870" id="5296466635439997330" nodeInfo="nn" />
                                  </node>
                                </node>
                              </node>
                            </node>
                          </node>
                        </node>
                      </node>
                      <node role="actualArgument" roleId="tpee.1068499141038" type="tpee.GenericNewExpression" typeId="tpee.1145552977093" id="4374601616594457394" nodeInfo="nn">
                        <node role="creator" roleId="tpee.1145553007750" type="tpee.AnonymousClassCreator" typeId="tpee.1182160077978" id="4374601616594469873" nodeInfo="nn">
                          <node role="cls" roleId="tpee.1182160096073" type="tpee.AnonymousClass" typeId="tpee.1170345865475" id="4374601616594469876" nodeInfo="ig">
                            <property name="nonStatic" nameId="tpee.521412098689998745" value="true" />
                            <link role="classifier" roleId="tpee.1170346070688" targetNodeId="e2lb.~Runnable" resolveInfo="Runnable" />
                            <link role="baseMethodDeclaration" roleId="tpee.1068499141037" targetNodeId="e2lb.~Object%d&lt;init&gt;()" resolveInfo="Object" />
                            <node role="visibility" roleId="tpee.1178549979242" type="tpee.PublicVisibility" typeId="tpee.1146644602865" id="4374601616594469877" nodeInfo="nn" />
                            <node role="member" roleId="tpee.5375687026011219971" type="tpee.InstanceMethodDeclaration" typeId="tpee.1068580123165" id="4374601616594469878" nodeInfo="igu">
                              <property name="isAbstract" nameId="tpee.1178608670077" value="false" />
                              <property name="name" nameId="tpck.1169194664001" value="run" />
                              <property name="isFinal" nameId="tpee.1181808852946" value="false" />
                              <property name="isDeprecated" nameId="tpee.1224848525476" value="false" />
                              <node role="visibility" roleId="tpee.1178549979242" type="tpee.PublicVisibility" typeId="tpee.1146644602865" id="4374601616594469879" nodeInfo="nn" />
                              <node role="returnType" roleId="tpee.1068580123133" type="tpee.VoidType" typeId="tpee.1068581517677" id="4374601616594469881" nodeInfo="in" />
                              <node role="body" roleId="tpee.1068580123135" type="tpee.StatementList" typeId="tpee.1068580123136" id="4374601616594469882" nodeInfo="sn">
                                <node role="statement" roleId="tpee.1068581517665" type="tpee.ExpressionStatement" typeId="tpee.1068580123155" id="8207813643055699435" nodeInfo="nn">
                                  <node role="expression" roleId="tpee.1068580123156" type="tpee.DotExpression" typeId="tpee.1197027756228" id="4374601616589836611" nodeInfo="nn">
                                    <node role="operand" roleId="tpee.1197027771414" type="tpee.DotExpression" typeId="tpee.1197027756228" id="4374601616589836612" nodeInfo="nn">
                                      <node role="operand" roleId="tpee.1197027771414" type="tpee.VariableReference" typeId="tpee.1068498886296" id="4374601616589836613" nodeInfo="nn">
                                        <link role="variableDeclaration" roleId="tpee.1068581517664" targetNodeId="3799388175938004132" resolveInfo="myHistRoot" />
                                      </node>
                                      <node role="operation" roleId="tpee.1197027833540" type="tp25.SLinkListAccess" typeId="tp25.1138056282393" id="4374601616589836614" nodeInfo="nn">
                                        <link role="link" roleId="tp25.1138056546658" targetNodeId="eynw.7195119950189425818" />
                                      </node>
                                    </node>
                                    <node role="operation" roleId="tpee.1197027833540" type="tp2q.AddElementOperation" typeId="tp2q.1160612413312" id="4374601616589836615" nodeInfo="nn">
                                      <node role="argument" roleId="tp2q.1160612519549" type="tpee.VariableReference" typeId="tpee.1068498886296" id="4672923980037748950" nodeInfo="nn">
                                        <link role="variableDeclaration" roleId="tpee.1068581517664" targetNodeId="4374601616589836610" resolveInfo="willBeLastHist" />
                                      </node>
                                    </node>
                                  </node>
                                </node>
                                <node role="statement" roleId="tpee.1068581517665" type="tpee.ExpressionStatement" typeId="tpee.1068580123155" id="4374601616594335971" nodeInfo="nn">
                                  <node role="expression" roleId="tpee.1068580123156" type="tpee.AssignmentExpression" typeId="tpee.1068498886294" id="4374601616594335972" nodeInfo="nn">
                                    <node role="rValue" roleId="tpee.1068498886297" type="tpee.NullLiteral" typeId="tpee.1070534058343" id="4374601616594335973" nodeInfo="nn" />
                                    <node role="lValue" roleId="tpee.1068498886295" type="tpee.DotExpression" typeId="tpee.1197027756228" id="4374601616594335974" nodeInfo="nn">
                                      <node role="operand" roleId="tpee.1197027771414" type="tpee.VariableReference" typeId="tpee.1068498886296" id="4374601616594335975" nodeInfo="nn">
                                        <link role="variableDeclaration" roleId="tpee.1068581517664" targetNodeId="351968380916717906" resolveInfo="myCommandRoot" />
                                      </node>
                                      <node role="operation" roleId="tpee.1197027833540" type="tp25.SLinkAccess" typeId="tp25.1138056143562" id="4374601616594335976" nodeInfo="nn">
                                        <link role="link" roleId="tp25.1138056516764" targetNodeId="eynw.351968380916615460" />
                                      </node>
                                    </node>
                                  </node>
                                </node>
                                <node role="statement" roleId="tpee.1068581517665" type="tpee.ExpressionStatement" typeId="tpee.1068580123155" id="4374601616595469745" nodeInfo="nn">
                                  <node role="expression" roleId="tpee.1068580123156" type="tpee.AssignmentExpression" typeId="tpee.1068498886294" id="4374601616595500889" nodeInfo="nn">
                                    <node role="rValue" roleId="tpee.1068498886297" type="tpee.NullLiteral" typeId="tpee.1070534058343" id="4374601616595511123" nodeInfo="nn" />
                                    <node role="lValue" roleId="tpee.1068498886295" type="tpee.VariableReference" typeId="tpee.1068498886296" id="4374601616595469744" nodeInfo="nn">
                                      <link role="variableDeclaration" roleId="tpee.1068581517664" targetNodeId="8735002719774862870" resolveInfo="myCursor" />
                                    </node>
                                  </node>
                                </node>
                                <node role="statement" roleId="tpee.1068581517665" type="tpee.ExpressionStatement" typeId="tpee.1068580123155" id="5524195445783700332" nodeInfo="nn">
                                  <node role="expression" roleId="tpee.1068580123156" type="tpee.AssignmentExpression" typeId="tpee.1068498886294" id="5524195445783733447" nodeInfo="nn">
                                    <node role="rValue" roleId="tpee.1068498886297" type="tpee.NullLiteral" typeId="tpee.1070534058343" id="5524195445783744495" nodeInfo="nn" />
                                    <node role="lValue" roleId="tpee.1068498886295" type="tpee.VariableReference" typeId="tpee.1068498886296" id="5524195445783700331" nodeInfo="nn">
                                      <link role="variableDeclaration" roleId="tpee.1068581517664" targetNodeId="3799388175938522479" resolveInfo="myNewCommand" />
                                    </node>
                                  </node>
                                </node>
                              </node>
                            </node>
                          </node>
                        </node>
                      </node>
                    </node>
                    <node role="operand" roleId="tpee.1197027771414" type="tp25.SNodeTypeCastExpression" typeId="tp25.1140137987495" id="8735002719775857907" nodeInfo="nn">
                      <link role="concept" roleId="tp25.1140138128738" targetNodeId="eynw.757553790980855626" resolveInfo="Command" />
                      <node role="leftExpression" roleId="tp25.1140138123956" type="tpee.VariableReference" typeId="tpee.1068498886296" id="8735002719775819348" nodeInfo="nn">
                        <link role="variableDeclaration" roleId="tpee.1068581517664" targetNodeId="8735002719775335280" resolveInfo="lastCmd" />
                      </node>
                    </node>
                  </node>
                </node>
              </node>
            </node>
          </node>
        </node>
      </node>
      <node role="superclass" roleId="tpee.1165602531693" type="tpee.ClassifierType" typeId="tpee.1107535904670" id="8735002719773716757" nodeInfo="in">
        <link role="classifier" roleId="tpee.1107535924139" targetNodeId="pvwi.~BaseAction" resolveInfo="BaseAction" />
      </node>
    </node>
    <node role="member" roleId="tpee.5375687026011219971" type="tpee.PlaceholderMember" typeId="tpee.1465982738277781862" id="4374601616590186055" nodeInfo="ngu" />
    <node role="member" roleId="tpee.5375687026011219971" type="tpee.ClassConcept" typeId="tpee.1068390468198" id="8735002719774354075" nodeInfo="igu">
      <property name="name" nameId="tpck.1169194664001" value="ClearAction" />
      <property name="nonStatic" nameId="tpee.521412098689998745" value="true" />
      <node role="member" roleId="tpee.5375687026011219971" type="tpee.ConstructorDeclaration" typeId="tpee.1068580123140" id="8735002719774354079" nodeInfo="igu">
        <node role="body" roleId="tpee.1068580123135" type="tpee.StatementList" typeId="tpee.1068580123136" id="8735002719774354080" nodeInfo="sn">
          <node role="statement" roleId="tpee.1068581517665" type="tpee.SuperConstructorInvocation" typeId="tpee.1070475587102" id="8735002719774354086" nodeInfo="nn">
            <link role="baseMethodDeclaration" roleId="tpee.1068499141037" targetNodeId="pvwi.~BaseAction%d&lt;init&gt;(java%dlang%dString,java%dlang%dString,javax%dswing%dIcon)" resolveInfo="BaseAction" />
            <node role="actualArgument" roleId="tpee.1068499141038" type="tpee.StringLiteral" typeId="tpee.1070475926800" id="8735002719774443431" nodeInfo="nn">
              <property name="value" nameId="tpee.1070475926801" value="Clear" />
            </node>
            <node role="actualArgument" roleId="tpee.1068499141038" type="tpee.StringLiteral" typeId="tpee.1070475926800" id="8735002719774456937" nodeInfo="nn">
              <property name="value" nameId="tpee.1070475926801" value="Clear console window" />
            </node>
            <node role="actualArgument" roleId="tpee.1068499141038" type="1oap.IconResourceExpression" typeId="1oap.8974276187400029891" id="1881514457967069759" nodeInfo="nn">
              <node role="icon" roleId="1oap.8974276187400029893" type="1oap.IconResource" typeId="1oap.8974276187400029883" id="1881514457967069760" nodeInfo="ng">
                <property name="path" nameId="1oap.8974276187400029899" value="${module}/icons/clean.png" />
              </node>
            </node>
          </node>
        </node>
        <node role="visibility" roleId="tpee.1178549979242" type="tpee.PublicVisibility" typeId="tpee.1146644602865" id="8735002719774354081" nodeInfo="nn" />
        <node role="returnType" roleId="tpee.1068580123133" type="tpee.VoidType" typeId="tpee.1068581517677" id="8735002719774354082" nodeInfo="in" />
      </node>
      <node role="visibility" roleId="tpee.1178549979242" type="tpee.PrivateVisibility" typeId="tpee.1146644623116" id="8735002719774354077" nodeInfo="nn" />
      <node role="member" roleId="tpee.5375687026011219971" type="tpee.InstanceMethodDeclaration" typeId="tpee.1068580123165" id="8735002719773900273" nodeInfo="igu">
        <property name="isAbstract" nameId="tpee.1178608670077" value="false" />
        <property name="name" nameId="tpck.1169194664001" value="doExecute" />
        <property name="isFinal" nameId="tpee.1181808852946" value="false" />
        <property name="isDeprecated" nameId="tpee.1224848525476" value="false" />
        <node role="visibility" roleId="tpee.1178549979242" type="tpee.ProtectedVisibility" typeId="tpee.1146644641414" id="8735002719773900274" nodeInfo="nn" />
        <node role="returnType" roleId="tpee.1068580123133" type="tpee.VoidType" typeId="tpee.1068581517677" id="8735002719773900276" nodeInfo="in" />
        <node role="parameter" roleId="tpee.1068580123134" type="tpee.ParameterDeclaration" typeId="tpee.1068498886292" id="8735002719773900277" nodeInfo="ir">
          <property name="name" nameId="tpck.1169194664001" value="event" />
          <node role="type" roleId="tpee.5680397130376446158" type="tpee.ClassifierType" typeId="tpee.1107535904670" id="8735002719773900278" nodeInfo="in">
            <link role="classifier" roleId="tpee.1107535924139" targetNodeId="nx2.~AnActionEvent" resolveInfo="AnActionEvent" />
          </node>
        </node>
        <node role="parameter" roleId="tpee.1068580123134" type="tpee.ParameterDeclaration" typeId="tpee.1068498886292" id="8735002719773900279" nodeInfo="ir">
          <property name="name" nameId="tpck.1169194664001" value="arg" />
          <node role="type" roleId="tpee.5680397130376446158" type="tpee.ClassifierType" typeId="tpee.1107535904670" id="8735002719773900280" nodeInfo="in">
            <link role="classifier" roleId="tpee.1107535924139" targetNodeId="k7g4.~Map" resolveInfo="Map" />
            <node role="parameter" roleId="tpee.1109201940907" type="tpee.ClassifierType" typeId="tpee.1107535904670" id="8735002719773900281" nodeInfo="in">
              <link role="classifier" roleId="tpee.1107535924139" targetNodeId="e2lb.~String" resolveInfo="String" />
            </node>
            <node role="parameter" roleId="tpee.1109201940907" type="tpee.ClassifierType" typeId="tpee.1107535904670" id="8735002719773900282" nodeInfo="in">
              <link role="classifier" roleId="tpee.1107535924139" targetNodeId="e2lb.~Object" resolveInfo="Object" />
            </node>
          </node>
        </node>
        <node role="body" roleId="tpee.1068580123135" type="tpee.StatementList" typeId="tpee.1068580123136" id="8735002719773900283" nodeInfo="sn">
          <node role="statement" roleId="tpee.1068581517665" type="tpee.ExpressionStatement" typeId="tpee.1068580123155" id="8735002719774308687" nodeInfo="nn">
            <node role="expression" roleId="tpee.1068580123156" type="tpee.DotExpression" typeId="tpee.1197027756228" id="8735002719774203473" nodeInfo="nn">
              <node role="operand" roleId="tpee.1197027771414" type="tpee.DotExpression" typeId="tpee.1197027756228" id="8735002719774161871" nodeInfo="nn">
                <node role="operand" roleId="tpee.1197027771414" type="tpee.VariableReference" typeId="tpee.1068498886296" id="8735002719774097032" nodeInfo="nn">
                  <link role="variableDeclaration" roleId="tpee.1068581517664" targetNodeId="3799388175938004132" resolveInfo="myHistRoot" />
                </node>
                <node role="operation" roleId="tpee.1197027833540" type="tp25.SLinkListAccess" typeId="tp25.1138056282393" id="8735002719774179823" nodeInfo="nn">
                  <link role="link" roleId="tp25.1138056546658" targetNodeId="eynw.7195119950189425818" />
                </node>
              </node>
              <node role="operation" roleId="tpee.1197027833540" type="tpee.InstanceMethodCallOperation" typeId="tpee.1202948039474" id="8735002719774268371" nodeInfo="nn">
                <link role="baseMethodDeclaration" roleId="tpee.1068499141037" targetNodeId="k7g4.~List%dclear()%cvoid" resolveInfo="clear" />
              </node>
            </node>
          </node>
          <node role="statement" roleId="tpee.1068581517665" type="tpee.ExpressionStatement" typeId="tpee.1068580123155" id="4374601616590109590" nodeInfo="nn">
            <node role="expression" roleId="tpee.1068580123156" type="tpee.AssignmentExpression" typeId="tpee.1068498886294" id="4374601616590155461" nodeInfo="nn">
              <node role="rValue" roleId="tpee.1068498886297" type="tpee.NullLiteral" typeId="tpee.1070534058343" id="4374601616590165078" nodeInfo="nn" />
              <node role="lValue" roleId="tpee.1068498886295" type="tpee.DotExpression" typeId="tpee.1197027756228" id="4374601616590109971" nodeInfo="nn">
                <node role="operand" roleId="tpee.1197027771414" type="tpee.VariableReference" typeId="tpee.1068498886296" id="4374601616590109589" nodeInfo="nn">
                  <link role="variableDeclaration" roleId="tpee.1068581517664" targetNodeId="351968380916717906" resolveInfo="myCommandRoot" />
                </node>
                <node role="operation" roleId="tpee.1197027833540" type="tp25.SLinkAccess" typeId="tp25.1138056143562" id="4374601616590132955" nodeInfo="nn">
                  <link role="link" roleId="tp25.1138056516764" targetNodeId="eynw.351968380916615460" />
                </node>
              </node>
            </node>
          </node>
        </node>
      </node>
      <node role="superclass" roleId="tpee.1165602531693" type="tpee.ClassifierType" typeId="tpee.1107535904670" id="8735002719774354078" nodeInfo="in">
        <link role="classifier" roleId="tpee.1107535924139" targetNodeId="pvwi.~BaseAction" resolveInfo="BaseAction" />
      </node>
    </node>
    <node role="member" roleId="tpee.5375687026011219971" type="tpee.PlaceholderMember" typeId="tpee.1465982738277781862" id="4374601616590214201" nodeInfo="ngu" />
    <node role="member" roleId="tpee.5375687026011219971" type="tpee.ClassConcept" typeId="tpee.1068390468198" id="8735002719778256423" nodeInfo="igu">
      <property name="name" nameId="tpck.1169194664001" value="PrevCmdAction" />
      <property name="nonStatic" nameId="tpee.521412098689998745" value="true" />
      <node role="member" roleId="tpee.5375687026011219971" type="tpee.ConstructorDeclaration" typeId="tpee.1068580123140" id="8735002719778256427" nodeInfo="igu">
        <node role="body" roleId="tpee.1068580123135" type="tpee.StatementList" typeId="tpee.1068580123136" id="8735002719778256428" nodeInfo="sn">
          <node role="statement" roleId="tpee.1068581517665" type="tpee.SuperConstructorInvocation" typeId="tpee.1070475587102" id="8735002719778256434" nodeInfo="nn">
            <link role="baseMethodDeclaration" roleId="tpee.1068499141037" targetNodeId="pvwi.~BaseAction%d&lt;init&gt;(java%dlang%dString,java%dlang%dString,javax%dswing%dIcon)" resolveInfo="BaseAction" />
            <node role="actualArgument" roleId="tpee.1068499141038" type="tpee.StringLiteral" typeId="tpee.1070475926800" id="8735002719778256436" nodeInfo="nn">
              <property name="value" nameId="tpee.1070475926801" value="Prev" />
            </node>
            <node role="actualArgument" roleId="tpee.1068499141038" type="tpee.StringLiteral" typeId="tpee.1070475926800" id="8735002719778256437" nodeInfo="nn">
              <property name="value" nameId="tpee.1070475926801" value="Previous command" />
            </node>
            <node role="actualArgument" roleId="tpee.1068499141038" type="1oap.IconResourceExpression" typeId="1oap.8974276187400029891" id="1881514457967137698" nodeInfo="nn">
              <node role="icon" roleId="1oap.8974276187400029893" type="1oap.IconResource" typeId="1oap.8974276187400029883" id="1881514457967137699" nodeInfo="ng">
                <property name="path" nameId="1oap.8974276187400029899" value="${module}/icons/previousOccurence.png" />
              </node>
            </node>
          </node>
        </node>
        <node role="visibility" roleId="tpee.1178549979242" type="tpee.PublicVisibility" typeId="tpee.1146644602865" id="8735002719778256429" nodeInfo="nn" />
        <node role="returnType" roleId="tpee.1068580123133" type="tpee.VoidType" typeId="tpee.1068581517677" id="8735002719778256430" nodeInfo="in" />
      </node>
      <node role="visibility" roleId="tpee.1178549979242" type="tpee.PrivateVisibility" typeId="tpee.1146644623116" id="8735002719778256425" nodeInfo="nn" />
      <node role="member" roleId="tpee.5375687026011219971" type="tpee.InstanceMethodDeclaration" typeId="tpee.1068580123165" id="8735002719774551541" nodeInfo="igu">
        <property name="isAbstract" nameId="tpee.1178608670077" value="false" />
        <property name="name" nameId="tpck.1169194664001" value="doExecute" />
        <property name="isFinal" nameId="tpee.1181808852946" value="false" />
        <property name="isDeprecated" nameId="tpee.1224848525476" value="false" />
        <node role="visibility" roleId="tpee.1178549979242" type="tpee.ProtectedVisibility" typeId="tpee.1146644641414" id="8735002719774551542" nodeInfo="nn" />
        <node role="returnType" roleId="tpee.1068580123133" type="tpee.VoidType" typeId="tpee.1068581517677" id="8735002719774551544" nodeInfo="in" />
        <node role="parameter" roleId="tpee.1068580123134" type="tpee.ParameterDeclaration" typeId="tpee.1068498886292" id="8735002719774551545" nodeInfo="ir">
          <property name="name" nameId="tpck.1169194664001" value="event" />
          <node role="type" roleId="tpee.5680397130376446158" type="tpee.ClassifierType" typeId="tpee.1107535904670" id="8735002719774551546" nodeInfo="in">
            <link role="classifier" roleId="tpee.1107535924139" targetNodeId="nx2.~AnActionEvent" resolveInfo="AnActionEvent" />
          </node>
        </node>
        <node role="parameter" roleId="tpee.1068580123134" type="tpee.ParameterDeclaration" typeId="tpee.1068498886292" id="8735002719774551547" nodeInfo="ir">
          <property name="name" nameId="tpck.1169194664001" value="arg" />
          <node role="type" roleId="tpee.5680397130376446158" type="tpee.ClassifierType" typeId="tpee.1107535904670" id="8735002719774551548" nodeInfo="in">
            <link role="classifier" roleId="tpee.1107535924139" targetNodeId="k7g4.~Map" resolveInfo="Map" />
            <node role="parameter" roleId="tpee.1109201940907" type="tpee.ClassifierType" typeId="tpee.1107535904670" id="8735002719774551549" nodeInfo="in">
              <link role="classifier" roleId="tpee.1107535924139" targetNodeId="e2lb.~String" resolveInfo="String" />
            </node>
            <node role="parameter" roleId="tpee.1109201940907" type="tpee.ClassifierType" typeId="tpee.1107535904670" id="8735002719774551550" nodeInfo="in">
              <link role="classifier" roleId="tpee.1107535924139" targetNodeId="e2lb.~Object" resolveInfo="Object" />
            </node>
          </node>
        </node>
        <node role="body" roleId="tpee.1068580123135" type="tpee.StatementList" typeId="tpee.1068580123136" id="8735002719774551551" nodeInfo="sn">
          <node role="statement" roleId="tpee.1068581517665" type="tpee.LocalVariableDeclarationStatement" typeId="tpee.1068581242864" id="8735002719776564761" nodeInfo="nn">
            <node role="localVariableDeclaration" roleId="tpee.1068581242865" type="tpee.LocalVariableDeclaration" typeId="tpee.1068581242863" id="8735002719776564762" nodeInfo="nr">
              <property name="name" nameId="tpck.1169194664001" value="lastCmd" />
              <node role="type" roleId="tpee.5680397130376446158" type="tp25.SNodeType" typeId="tp25.1138055754698" id="8735002719776564763" nodeInfo="in">
                <link role="concept" roleId="tp25.1138405853777" targetNodeId="eynw.351968380916615243" resolveInfo="CommandHolder" />
              </node>
              <node role="initializer" roleId="tpee.1068431790190" type="tpee.LocalMethodCall" typeId="tpee.7812454656619025412" id="4374601616595241954" nodeInfo="nn">
                <link role="baseMethodDeclaration" roleId="tpee.1068499141037" targetNodeId="4374601616595241951" resolveInfo="lastCmd" />
              </node>
            </node>
          </node>
          <node role="statement" roleId="tpee.1068581517665" type="tpee.IfStatement" typeId="tpee.1068580123159" id="8735002719776505622" nodeInfo="nn">
            <node role="ifTrue" roleId="tpee.1068580123161" type="tpee.StatementList" typeId="tpee.1068580123136" id="8735002719776505625" nodeInfo="sn">
              <node role="statement" roleId="tpee.1068581517665" type="tpee.ReturnStatement" typeId="tpee.1068581242878" id="8735002719776642715" nodeInfo="nn" />
            </node>
            <node role="condition" roleId="tpee.1068580123160" type="tpee.DotExpression" typeId="tpee.1197027756228" id="8735002719776601564" nodeInfo="nn">
              <node role="operand" roleId="tpee.1197027771414" type="tpee.VariableReference" typeId="tpee.1068498886296" id="8735002719776589025" nodeInfo="nn">
                <link role="variableDeclaration" roleId="tpee.1068581517664" targetNodeId="8735002719776564762" resolveInfo="lastCmd" />
              </node>
              <node role="operation" roleId="tpee.1197027833540" type="tp25.Node_IsNullOperation" typeId="tp25.1171999116870" id="8735002719776619061" nodeInfo="nn" />
            </node>
          </node>
          <node role="statement" roleId="tpee.1068581517665" type="tpee.Statement" typeId="tpee.1068580123157" id="4374601616590478293" nodeInfo="nn" />
          <node role="statement" roleId="tpee.1068581517665" type="tpee.LocalVariableDeclarationStatement" typeId="tpee.1068581242864" id="8210520568904002747" nodeInfo="nn">
            <node role="localVariableDeclaration" roleId="tpee.1068581242865" type="tpee.LocalVariableDeclaration" typeId="tpee.1068581242863" id="8210520568904002750" nodeInfo="nr">
              <property name="name" nameId="tpck.1169194664001" value="newCursor" />
              <node role="type" roleId="tpee.5680397130376446158" type="tp25.SNodeType" typeId="tp25.1138055754698" id="8210520568904002745" nodeInfo="in">
                <link role="concept" roleId="tp25.1138405853777" targetNodeId="eynw.351968380916615243" resolveInfo="CommandHolder" />
              </node>
            </node>
          </node>
          <node role="statement" roleId="tpee.1068581517665" type="tpee.IfStatement" typeId="tpee.1068580123159" id="8735002719775021462" nodeInfo="nn">
            <node role="ifTrue" roleId="tpee.1068580123161" type="tpee.StatementList" typeId="tpee.1068580123136" id="8735002719775021463" nodeInfo="sn">
              <node role="statement" roleId="tpee.1068581517665" type="tpee.ExpressionStatement" typeId="tpee.1068580123155" id="8735002719775065686" nodeInfo="nn">
                <node role="expression" roleId="tpee.1068580123156" type="tpee.AssignmentExpression" typeId="tpee.1068498886294" id="8735002719776255762" nodeInfo="nn">
                  <node role="lValue" roleId="tpee.1068498886295" type="tpee.VariableReference" typeId="tpee.1068498886296" id="8210520568904077683" nodeInfo="nn">
                    <link role="variableDeclaration" roleId="tpee.1068581517664" targetNodeId="8210520568904002750" resolveInfo="newCursor" />
                  </node>
                  <node role="rValue" roleId="tpee.1068498886297" type="tpee.VariableReference" typeId="tpee.1068498886296" id="4374601616590947515" nodeInfo="nn">
                    <link role="variableDeclaration" roleId="tpee.1068581517664" targetNodeId="8735002719776564762" resolveInfo="lastCmd" />
                  </node>
                </node>
              </node>
              <node role="statement" roleId="tpee.1068581517665" type="tpee.ExpressionStatement" typeId="tpee.1068580123155" id="5524195445783577406" nodeInfo="nn">
                <node role="expression" roleId="tpee.1068580123156" type="tpee.AssignmentExpression" typeId="tpee.1068498886294" id="5524195445783609917" nodeInfo="nn">
                  <node role="rValue" roleId="tpee.1068498886297" type="tpee.DotExpression" typeId="tpee.1197027756228" id="5524195445783631613" nodeInfo="nn">
                    <node role="operand" roleId="tpee.1197027771414" type="tpee.VariableReference" typeId="tpee.1068498886296" id="5524195445783620589" nodeInfo="nn">
                      <link role="variableDeclaration" roleId="tpee.1068581517664" targetNodeId="351968380916717906" resolveInfo="myCommandRoot" />
                    </node>
                    <node role="operation" roleId="tpee.1197027833540" type="tp25.Node_CopyOperation" typeId="tp25.1144146199828" id="5524195445783656320" nodeInfo="nn" />
                  </node>
                  <node role="lValue" roleId="tpee.1068498886295" type="tpee.VariableReference" typeId="tpee.1068498886296" id="5524195445783577405" nodeInfo="nn">
                    <link role="variableDeclaration" roleId="tpee.1068581517664" targetNodeId="3799388175938522479" resolveInfo="myNewCommand" />
                  </node>
                </node>
              </node>
            </node>
            <node role="condition" roleId="tpee.1068580123160" type="tpee.EqualsExpression" typeId="tpee.1068580123152" id="8735002719775050991" nodeInfo="nn">
              <node role="rightExpression" roleId="tpee.1081773367579" type="tpee.NullLiteral" typeId="tpee.1070534058343" id="8735002719775051012" nodeInfo="nn" />
              <node role="leftExpression" roleId="tpee.1081773367580" type="tpee.VariableReference" typeId="tpee.1068498886296" id="8735002719775035455" nodeInfo="nn">
                <link role="variableDeclaration" roleId="tpee.1068581517664" targetNodeId="8735002719774862870" resolveInfo="myCursor" />
              </node>
            </node>
            <node role="ifFalseStatement" roleId="tpee.1082485599094" type="tpee.BlockStatement" typeId="tpee.1082485599095" id="8735002719777351811" nodeInfo="nn">
              <node role="statements" roleId="tpee.1082485599096" type="tpee.StatementList" typeId="tpee.1068580123136" id="8735002719777351812" nodeInfo="sn">
                <node role="statement" roleId="tpee.1068581517665" type="tpee.ExpressionStatement" typeId="tpee.1068580123155" id="8735002719778130298" nodeInfo="nn">
                  <node role="expression" roleId="tpee.1068580123156" type="tpee.AssignmentExpression" typeId="tpee.1068498886294" id="8735002719778149318" nodeInfo="nn">
                    <node role="lValue" roleId="tpee.1068498886295" type="tpee.VariableReference" typeId="tpee.1068498886296" id="8210520568904094234" nodeInfo="nn">
                      <link role="variableDeclaration" roleId="tpee.1068581517664" targetNodeId="8210520568904002750" resolveInfo="newCursor" />
                    </node>
                    <node role="rValue" roleId="tpee.1068498886297" type="tpee.LocalMethodCall" typeId="tpee.7812454656619025412" id="8735002719778161976" nodeInfo="nn">
                      <link role="baseMethodDeclaration" roleId="tpee.1068499141037" targetNodeId="8735002719777423292" resolveInfo="getPrevCmd" />
                      <node role="actualArgument" roleId="tpee.1068499141038" type="tpee.VariableReference" typeId="tpee.1068498886296" id="8735002719778174763" nodeInfo="nn">
                        <link role="variableDeclaration" roleId="tpee.1068581517664" targetNodeId="8735002719774862870" resolveInfo="myCursor" />
                      </node>
                    </node>
                  </node>
                </node>
              </node>
            </node>
          </node>
          <node role="statement" roleId="tpee.1068581517665" type="tpee.IfStatement" typeId="tpee.1068580123159" id="8735002719778080799" nodeInfo="nn">
            <node role="ifTrue" roleId="tpee.1068580123161" type="tpee.StatementList" typeId="tpee.1068580123136" id="8735002719778080802" nodeInfo="sn">
              <node role="statement" roleId="tpee.1068581517665" type="tpee.ReturnStatement" typeId="tpee.1068581242878" id="8735002719778116991" nodeInfo="nn" />
            </node>
            <node role="condition" roleId="tpee.1068580123160" type="tpee.DotExpression" typeId="tpee.1197027756228" id="8735002719778087190" nodeInfo="nn">
              <node role="operand" roleId="tpee.1197027771414" type="tpee.VariableReference" typeId="tpee.1068498886296" id="8210520568904109380" nodeInfo="nn">
                <link role="variableDeclaration" roleId="tpee.1068581517664" targetNodeId="8210520568904002750" resolveInfo="newCursor" />
              </node>
              <node role="operation" roleId="tpee.1197027833540" type="tp25.Node_IsNullOperation" typeId="tp25.1171999116870" id="8735002719778105023" nodeInfo="nn" />
            </node>
          </node>
          <node role="statement" roleId="tpee.1068581517665" type="tpee.ExpressionStatement" typeId="tpee.1068580123155" id="8210520568904139328" nodeInfo="nn">
            <node role="expression" roleId="tpee.1068580123156" type="tpee.AssignmentExpression" typeId="tpee.1068498886294" id="8210520568904139757" nodeInfo="nn">
              <node role="rValue" roleId="tpee.1068498886297" type="tpee.VariableReference" typeId="tpee.1068498886296" id="8210520568904147118" nodeInfo="nn">
                <link role="variableDeclaration" roleId="tpee.1068581517664" targetNodeId="8210520568904002750" resolveInfo="newCursor" />
              </node>
              <node role="lValue" roleId="tpee.1068498886295" type="tpee.VariableReference" typeId="tpee.1068498886296" id="8210520568904139327" nodeInfo="nn">
                <link role="variableDeclaration" roleId="tpee.1068581517664" targetNodeId="8735002719774862870" resolveInfo="myCursor" />
              </node>
            </node>
          </node>
          <node role="statement" roleId="tpee.1068581517665" type="tpee.ExpressionStatement" typeId="tpee.1068580123155" id="8735002719777249876" nodeInfo="nn">
            <node role="expression" roleId="tpee.1068580123156" type="tpee.AssignmentExpression" typeId="tpee.1068498886294" id="4374601616591451901" nodeInfo="nn">
              <node role="lValue" roleId="tpee.1068498886295" type="tpee.DotExpression" typeId="tpee.1197027756228" id="4374601616591332973" nodeInfo="nn">
                <node role="operand" roleId="tpee.1197027771414" type="tpee.VariableReference" typeId="tpee.1068498886296" id="4374601616591277921" nodeInfo="nn">
                  <link role="variableDeclaration" roleId="tpee.1068581517664" targetNodeId="351968380916717906" resolveInfo="myCommandRoot" />
                </node>
                <node role="operation" roleId="tpee.1197027833540" type="tp25.SLinkAccess" typeId="tp25.1138056143562" id="4374601616591356870" nodeInfo="nn">
                  <link role="link" roleId="tp25.1138056516764" targetNodeId="eynw.351968380916615460" />
                </node>
              </node>
              <node role="rValue" roleId="tpee.1068498886297" type="tpee.DotExpression" typeId="tpee.1197027756228" id="8735002719777289437" nodeInfo="nn">
                <node role="operand" roleId="tpee.1197027771414" type="tpee.DotExpression" typeId="tpee.1197027756228" id="4374601616591298561" nodeInfo="nn">
                  <node role="operand" roleId="tpee.1197027771414" type="tpee.VariableReference" typeId="tpee.1068498886296" id="8735002719777283251" nodeInfo="nn">
                    <link role="variableDeclaration" roleId="tpee.1068581517664" targetNodeId="8735002719774862870" resolveInfo="myCursor" />
                  </node>
                  <node role="operation" roleId="tpee.1197027833540" type="tp25.SLinkAccess" typeId="tp25.1138056143562" id="4374601616591311797" nodeInfo="nn">
                    <link role="link" roleId="tp25.1138056516764" targetNodeId="eynw.351968380916615460" />
                  </node>
                </node>
                <node role="operation" roleId="tpee.1197027833540" type="tp25.Node_CopyOperation" typeId="tp25.1144146199828" id="8735002719777303988" nodeInfo="nn" />
              </node>
            </node>
          </node>
        </node>
      </node>
      <node role="superclass" roleId="tpee.1165602531693" type="tpee.ClassifierType" typeId="tpee.1107535904670" id="8735002719778256426" nodeInfo="in">
        <link role="classifier" roleId="tpee.1107535924139" targetNodeId="pvwi.~BaseAction" resolveInfo="BaseAction" />
      </node>
    </node>
    <node role="member" roleId="tpee.5375687026011219971" type="tpee.PlaceholderMember" typeId="tpee.1465982738277781862" id="4374601616591050163" nodeInfo="ngu" />
    <node role="member" roleId="tpee.5375687026011219971" type="tpee.ClassConcept" typeId="tpee.1068390468198" id="8735002719778356659" nodeInfo="igu">
      <property name="name" nameId="tpck.1169194664001" value="NextCmdAction" />
      <property name="nonStatic" nameId="tpee.521412098689998745" value="true" />
      <node role="member" roleId="tpee.5375687026011219971" type="tpee.ConstructorDeclaration" typeId="tpee.1068580123140" id="8735002719778356660" nodeInfo="igu">
        <node role="body" roleId="tpee.1068580123135" type="tpee.StatementList" typeId="tpee.1068580123136" id="8735002719778356661" nodeInfo="sn">
          <node role="statement" roleId="tpee.1068581517665" type="tpee.SuperConstructorInvocation" typeId="tpee.1070475587102" id="8735002719778356662" nodeInfo="nn">
            <link role="baseMethodDeclaration" roleId="tpee.1068499141037" targetNodeId="pvwi.~BaseAction%d&lt;init&gt;(java%dlang%dString,java%dlang%dString,javax%dswing%dIcon)" resolveInfo="BaseAction" />
            <node role="actualArgument" roleId="tpee.1068499141038" type="tpee.StringLiteral" typeId="tpee.1070475926800" id="8735002719778356663" nodeInfo="nn">
              <property name="value" nameId="tpee.1070475926801" value="Next" />
            </node>
            <node role="actualArgument" roleId="tpee.1068499141038" type="tpee.StringLiteral" typeId="tpee.1070475926800" id="8735002719778356664" nodeInfo="nn">
              <property name="value" nameId="tpee.1070475926801" value="Next command" />
            </node>
            <node role="actualArgument" roleId="tpee.1068499141038" type="1oap.IconResourceExpression" typeId="1oap.8974276187400029891" id="1881514457967110511" nodeInfo="nn">
              <node role="icon" roleId="1oap.8974276187400029893" type="1oap.IconResource" typeId="1oap.8974276187400029883" id="1881514457967110512" nodeInfo="ng">
                <property name="path" nameId="1oap.8974276187400029899" value="${module}/icons/nextOccurence.png" />
              </node>
            </node>
          </node>
        </node>
        <node role="visibility" roleId="tpee.1178549979242" type="tpee.PublicVisibility" typeId="tpee.1146644602865" id="8735002719778356666" nodeInfo="nn" />
        <node role="returnType" roleId="tpee.1068580123133" type="tpee.VoidType" typeId="tpee.1068581517677" id="8735002719778356667" nodeInfo="in" />
      </node>
      <node role="visibility" roleId="tpee.1178549979242" type="tpee.PrivateVisibility" typeId="tpee.1146644623116" id="8735002719778356668" nodeInfo="nn" />
      <node role="member" roleId="tpee.5375687026011219971" type="tpee.InstanceMethodDeclaration" typeId="tpee.1068580123165" id="8735002719778356669" nodeInfo="igu">
        <property name="isAbstract" nameId="tpee.1178608670077" value="false" />
        <property name="name" nameId="tpck.1169194664001" value="doExecute" />
        <property name="isFinal" nameId="tpee.1181808852946" value="false" />
        <property name="isDeprecated" nameId="tpee.1224848525476" value="false" />
        <node role="visibility" roleId="tpee.1178549979242" type="tpee.ProtectedVisibility" typeId="tpee.1146644641414" id="8735002719778356670" nodeInfo="nn" />
        <node role="returnType" roleId="tpee.1068580123133" type="tpee.VoidType" typeId="tpee.1068581517677" id="8735002719778356671" nodeInfo="in" />
        <node role="parameter" roleId="tpee.1068580123134" type="tpee.ParameterDeclaration" typeId="tpee.1068498886292" id="8735002719778356672" nodeInfo="ir">
          <property name="name" nameId="tpck.1169194664001" value="event" />
          <node role="type" roleId="tpee.5680397130376446158" type="tpee.ClassifierType" typeId="tpee.1107535904670" id="8735002719778356673" nodeInfo="in">
            <link role="classifier" roleId="tpee.1107535924139" targetNodeId="nx2.~AnActionEvent" resolveInfo="AnActionEvent" />
          </node>
        </node>
        <node role="parameter" roleId="tpee.1068580123134" type="tpee.ParameterDeclaration" typeId="tpee.1068498886292" id="8735002719778356674" nodeInfo="ir">
          <property name="name" nameId="tpck.1169194664001" value="arg" />
          <node role="type" roleId="tpee.5680397130376446158" type="tpee.ClassifierType" typeId="tpee.1107535904670" id="8735002719778356675" nodeInfo="in">
            <link role="classifier" roleId="tpee.1107535924139" targetNodeId="k7g4.~Map" resolveInfo="Map" />
            <node role="parameter" roleId="tpee.1109201940907" type="tpee.ClassifierType" typeId="tpee.1107535904670" id="8735002719778356676" nodeInfo="in">
              <link role="classifier" roleId="tpee.1107535924139" targetNodeId="e2lb.~String" resolveInfo="String" />
            </node>
            <node role="parameter" roleId="tpee.1109201940907" type="tpee.ClassifierType" typeId="tpee.1107535904670" id="8735002719778356677" nodeInfo="in">
              <link role="classifier" roleId="tpee.1107535924139" targetNodeId="e2lb.~Object" resolveInfo="Object" />
            </node>
          </node>
        </node>
        <node role="body" roleId="tpee.1068580123135" type="tpee.StatementList" typeId="tpee.1068580123136" id="8735002719778356678" nodeInfo="sn">
          <node role="statement" roleId="tpee.1068581517665" type="tpee.IfStatement" typeId="tpee.1068580123159" id="8290687883268439534" nodeInfo="nn">
            <node role="ifTrue" roleId="tpee.1068580123161" type="tpee.StatementList" typeId="tpee.1068580123136" id="8290687883268439537" nodeInfo="sn">
              <node role="statement" roleId="tpee.1068581517665" type="tpee.ReturnStatement" typeId="tpee.1068581242878" id="8290687883268513460" nodeInfo="nn" />
            </node>
            <node role="condition" roleId="tpee.1068580123160" type="tpee.DotExpression" typeId="tpee.1197027756228" id="8290687883268482541" nodeInfo="nn">
              <node role="operand" roleId="tpee.1197027771414" type="tpee.VariableReference" typeId="tpee.1068498886296" id="8290687883268453804" nodeInfo="nn">
                <link role="variableDeclaration" roleId="tpee.1068581517664" targetNodeId="8735002719774862870" resolveInfo="myCursor" />
              </node>
              <node role="operation" roleId="tpee.1197027833540" type="tp25.Node_IsNullOperation" typeId="tp25.1171999116870" id="8290687883268499464" nodeInfo="nn" />
            </node>
          </node>
          <node role="statement" roleId="tpee.1068581517665" type="tpee.Statement" typeId="tpee.1068580123157" id="4374601616591111774" nodeInfo="nn" />
          <node role="statement" roleId="tpee.1068581517665" type="tpee.LocalVariableDeclarationStatement" typeId="tpee.1068581242864" id="8210520568904207243" nodeInfo="nn">
            <node role="localVariableDeclaration" roleId="tpee.1068581242865" type="tpee.LocalVariableDeclaration" typeId="tpee.1068581242863" id="8210520568904207244" nodeInfo="nr">
              <property name="name" nameId="tpck.1169194664001" value="newCursor" />
              <node role="type" roleId="tpee.5680397130376446158" type="tp25.SNodeType" typeId="tp25.1138055754698" id="8210520568904207245" nodeInfo="in">
                <link role="concept" roleId="tp25.1138405853777" targetNodeId="eynw.351968380916615243" resolveInfo="CommandHolder" />
              </node>
              <node role="initializer" roleId="tpee.1068431790190" type="tpee.LocalMethodCall" typeId="tpee.7812454656619025412" id="8735002719778356728" nodeInfo="nn">
                <link role="baseMethodDeclaration" roleId="tpee.1068499141037" targetNodeId="8735002719778476807" resolveInfo="getNextCmd" />
                <node role="actualArgument" roleId="tpee.1068499141038" type="tpee.VariableReference" typeId="tpee.1068498886296" id="8735002719778356730" nodeInfo="nn">
                  <link role="variableDeclaration" roleId="tpee.1068581517664" targetNodeId="8735002719774862870" resolveInfo="myCursor" />
                </node>
              </node>
            </node>
          </node>
          <node role="statement" roleId="tpee.1068581517665" type="tpee.IfStatement" typeId="tpee.1068580123159" id="8210520568904251748" nodeInfo="nn">
            <node role="ifTrue" roleId="tpee.1068580123161" type="tpee.StatementList" typeId="tpee.1068580123136" id="8210520568904251749" nodeInfo="sn">
              <node role="statement" roleId="tpee.1068581517665" type="tpee.ExpressionStatement" typeId="tpee.1068580123155" id="8210520568904251754" nodeInfo="nn">
                <node role="expression" roleId="tpee.1068580123156" type="tpee.AssignmentExpression" typeId="tpee.1068498886294" id="8210520568904251755" nodeInfo="nn">
                  <node role="rValue" roleId="tpee.1068498886297" type="tpee.VariableReference" typeId="tpee.1068498886296" id="8210520568904251756" nodeInfo="nn">
                    <link role="variableDeclaration" roleId="tpee.1068581517664" targetNodeId="8210520568904207244" resolveInfo="newCursor" />
                  </node>
                  <node role="lValue" roleId="tpee.1068498886295" type="tpee.VariableReference" typeId="tpee.1068498886296" id="8210520568904251757" nodeInfo="nn">
                    <link role="variableDeclaration" roleId="tpee.1068581517664" targetNodeId="8735002719774862870" resolveInfo="myCursor" />
                  </node>
                </node>
              </node>
              <node role="statement" roleId="tpee.1068581517665" type="tpee.ExpressionStatement" typeId="tpee.1068580123155" id="4374601616591504474" nodeInfo="nn">
                <node role="expression" roleId="tpee.1068580123156" type="tpee.AssignmentExpression" typeId="tpee.1068498886294" id="4374601616591504475" nodeInfo="nn">
                  <node role="lValue" roleId="tpee.1068498886295" type="tpee.DotExpression" typeId="tpee.1197027756228" id="4374601616591504476" nodeInfo="nn">
                    <node role="operand" roleId="tpee.1197027771414" type="tpee.VariableReference" typeId="tpee.1068498886296" id="4374601616591504477" nodeInfo="nn">
                      <link role="variableDeclaration" roleId="tpee.1068581517664" targetNodeId="351968380916717906" resolveInfo="myCommandRoot" />
                    </node>
                    <node role="operation" roleId="tpee.1197027833540" type="tp25.SLinkAccess" typeId="tp25.1138056143562" id="4374601616591504478" nodeInfo="nn">
                      <link role="link" roleId="tp25.1138056516764" targetNodeId="eynw.351968380916615460" />
                    </node>
                  </node>
                  <node role="rValue" roleId="tpee.1068498886297" type="tpee.DotExpression" typeId="tpee.1197027756228" id="4374601616591504479" nodeInfo="nn">
                    <node role="operand" roleId="tpee.1197027771414" type="tpee.DotExpression" typeId="tpee.1197027756228" id="4374601616591504480" nodeInfo="nn">
                      <node role="operand" roleId="tpee.1197027771414" type="tpee.VariableReference" typeId="tpee.1068498886296" id="4374601616591504481" nodeInfo="nn">
                        <link role="variableDeclaration" roleId="tpee.1068581517664" targetNodeId="8735002719774862870" resolveInfo="myCursor" />
                      </node>
                      <node role="operation" roleId="tpee.1197027833540" type="tp25.SLinkAccess" typeId="tp25.1138056143562" id="4374601616591504482" nodeInfo="nn">
                        <link role="link" roleId="tp25.1138056516764" targetNodeId="eynw.351968380916615460" />
                      </node>
                    </node>
                    <node role="operation" roleId="tpee.1197027833540" type="tp25.Node_CopyOperation" typeId="tp25.1144146199828" id="4374601616591504483" nodeInfo="nn" />
                  </node>
                </node>
              </node>
            </node>
            <node role="condition" roleId="tpee.1068580123160" type="tpee.NotExpression" typeId="tpee.1081516740877" id="8210520568904515055" nodeInfo="nn">
              <node role="expression" roleId="tpee.1081516765348" type="tpee.DotExpression" typeId="tpee.1197027756228" id="8210520568904515056" nodeInfo="nn">
                <node role="operand" roleId="tpee.1197027771414" type="tpee.VariableReference" typeId="tpee.1068498886296" id="8210520568904515057" nodeInfo="nn">
                  <link role="variableDeclaration" roleId="tpee.1068581517664" targetNodeId="8210520568904207244" resolveInfo="newCursor" />
                </node>
                <node role="operation" roleId="tpee.1197027833540" type="tp25.Node_IsNullOperation" typeId="tp25.1171999116870" id="8210520568904515058" nodeInfo="nn" />
              </node>
            </node>
            <node role="ifFalseStatement" roleId="tpee.1082485599094" type="tpee.BlockStatement" typeId="tpee.1082485599095" id="8210520568904586003" nodeInfo="nn">
              <node role="statements" roleId="tpee.1082485599096" type="tpee.StatementList" typeId="tpee.1068580123136" id="8210520568904586004" nodeInfo="sn">
                <node role="statement" roleId="tpee.1068581517665" type="tpee.ExpressionStatement" typeId="tpee.1068580123155" id="8210520568904600237" nodeInfo="nn">
                  <node role="expression" roleId="tpee.1068580123156" type="tpee.AssignmentExpression" typeId="tpee.1068498886294" id="8210520568904614800" nodeInfo="nn">
                    <node role="rValue" roleId="tpee.1068498886297" type="tpee.NullLiteral" typeId="tpee.1070534058343" id="8210520568904621864" nodeInfo="nn" />
                    <node role="lValue" roleId="tpee.1068498886295" type="tpee.VariableReference" typeId="tpee.1068498886296" id="8210520568904600236" nodeInfo="nn">
                      <link role="variableDeclaration" roleId="tpee.1068581517664" targetNodeId="8735002719774862870" resolveInfo="myCursor" />
                    </node>
                  </node>
                </node>
                <node role="statement" roleId="tpee.1068581517665" type="tpee.ExpressionStatement" typeId="tpee.1068580123155" id="4374601616591651631" nodeInfo="nn">
                  <node role="expression" roleId="tpee.1068580123156" type="tpee.AssignmentExpression" typeId="tpee.1068498886294" id="4374601616591651632" nodeInfo="nn">
                    <node role="lValue" roleId="tpee.1068498886295" type="tpee.DotExpression" typeId="tpee.1197027756228" id="4374601616591651633" nodeInfo="nn">
                      <node role="operand" roleId="tpee.1197027771414" type="tpee.VariableReference" typeId="tpee.1068498886296" id="4374601616591651634" nodeInfo="nn">
                        <link role="variableDeclaration" roleId="tpee.1068581517664" targetNodeId="351968380916717906" resolveInfo="myCommandRoot" />
                      </node>
                      <node role="operation" roleId="tpee.1197027833540" type="tp25.SLinkAccess" typeId="tp25.1138056143562" id="4374601616591651635" nodeInfo="nn">
                        <link role="link" roleId="tp25.1138056516764" targetNodeId="eynw.351968380916615460" />
                      </node>
                    </node>
                    <node role="rValue" roleId="tpee.1068498886297" type="tpee.DotExpression" typeId="tpee.1197027756228" id="4374601616591651636" nodeInfo="nn">
                      <node role="operand" roleId="tpee.1197027771414" type="tpee.DotExpression" typeId="tpee.1197027756228" id="4374601616591651637" nodeInfo="nn">
                        <node role="operand" roleId="tpee.1197027771414" type="tpee.VariableReference" typeId="tpee.1068498886296" id="4374601616591683393" nodeInfo="nn">
                          <link role="variableDeclaration" roleId="tpee.1068581517664" targetNodeId="3799388175938522479" resolveInfo="myNewCommand" />
                        </node>
                        <node role="operation" roleId="tpee.1197027833540" type="tp25.SLinkAccess" typeId="tp25.1138056143562" id="4374601616591651639" nodeInfo="nn">
                          <link role="link" roleId="tp25.1138056516764" targetNodeId="eynw.351968380916615460" />
                        </node>
                      </node>
                      <node role="operation" roleId="tpee.1197027833540" type="tp25.Node_CopyOperation" typeId="tp25.1144146199828" id="4374601616591651640" nodeInfo="nn" />
                    </node>
                  </node>
                </node>
              </node>
            </node>
          </node>
        </node>
      </node>
      <node role="superclass" roleId="tpee.1165602531693" type="tpee.ClassifierType" typeId="tpee.1107535904670" id="8735002719778356744" nodeInfo="in">
        <link role="classifier" roleId="tpee.1107535924139" targetNodeId="pvwi.~BaseAction" resolveInfo="BaseAction" />
      </node>
    </node>
    <node role="member" roleId="tpee.5375687026011219971" type="tpee.PlaceholderMember" typeId="tpee.1465982738277781862" id="6147624293056390257" nodeInfo="ngu" />
    <node role="member" roleId="tpee.5375687026011219971" type="tpee.ClassConcept" typeId="tpee.1068390468198" id="6147624293056824949" nodeInfo="igu">
      <property name="nonStatic" nameId="tpee.521412098689998745" value="false" />
      <property name="abstractClass" nameId="tpee.1075300953594" value="false" />
      <property name="isFinal" nameId="tpee.1221565133444" value="false" />
      <property name="name" nameId="tpck.1169194664001" value="MyState" />
      <node role="member" roleId="tpee.5375687026011219971" type="tpee.FieldDeclaration" typeId="tpee.1068390468200" id="6147624293057058992" nodeInfo="igu">
        <property name="isVolatile" nameId="tpee.1240249534625" value="false" />
        <property name="isTransient" nameId="tpee.8606350594693632173" value="false" />
        <property name="name" nameId="tpck.1169194664001" value="state" />
        <property name="isFinal" nameId="tpee.1176718929932" value="false" />
        <node role="visibility" roleId="tpee.1178549979242" type="tpee.PublicVisibility" typeId="tpee.1146644602865" id="6147624293056995770" nodeInfo="nn" />
        <node role="type" roleId="tpee.5680397130376446158" type="tpee.ClassifierType" typeId="tpee.1107535904670" id="6147624293057058632" nodeInfo="in">
          <link role="classifier" roleId="tpee.1107535924139" targetNodeId="e2lb.~String" resolveInfo="String" />
        </node>
      </node>
      <node role="visibility" roleId="tpee.1178549979242" type="tpee.PublicVisibility" typeId="tpee.1146644602865" id="6147624293056732403" nodeInfo="nn" />
    </node>
    <node role="member" roleId="tpee.5375687026011219971" type="tpee.PlaceholderMember" typeId="tpee.1465982738277781862" id="6147624293056405590" nodeInfo="ngu" />
    <node role="member" roleId="tpee.5375687026011219971" type="tpee.InstanceMethodDeclaration" typeId="tpee.1068580123165" id="3202339231092581761" nodeInfo="igu">
      <property name="isAbstract" nameId="tpee.1178608670077" value="false" />
      <property name="name" nameId="tpck.1169194664001" value="loadHistory" />
      <property name="isSynchronized" nameId="tpee.4276006055363816570" value="false" />
      <property name="isFinal" nameId="tpee.1181808852946" value="false" />
      <node role="body" roleId="tpee.1068580123135" type="tpee.StatementList" typeId="tpee.1068580123136" id="3202339231092581764" nodeInfo="sn">
        <node role="statement" roleId="tpee.1068581517665" type="tpee.LocalVariableDeclarationStatement" typeId="tpee.1068581242864" id="1902803665159499354" nodeInfo="nn">
          <node role="localVariableDeclaration" roleId="tpee.1068581242865" type="tpee.LocalVariableDeclaration" typeId="tpee.1068581242863" id="1902803665159499357" nodeInfo="nr">
            <property name="name" nameId="tpck.1169194664001" value="loadedModel" />
            <node role="type" roleId="tpee.5680397130376446158" type="tp25.SModelType" typeId="tp25.1143226024141" id="1902803665159499352" nodeInfo="in" />
            <node role="initializer" roleId="tpee.1068431790190" type="tpee.TernaryOperatorExpression" typeId="tpee.1163668896201" id="1902803665159908039" nodeInfo="nn">
              <node role="ifTrue" roleId="tpee.1163668922816" type="tpee.NullLiteral" typeId="tpee.1070534058343" id="1902803665159909853" nodeInfo="nn" />
              <node role="condition" roleId="tpee.1163668914799" type="tpee.EqualsExpression" typeId="tpee.1068580123152" id="1902803665159904603" nodeInfo="nn">
                <node role="leftExpression" roleId="tpee.1081773367580" type="tpee.VariableReference" typeId="tpee.1068498886296" id="1902803665159902575" nodeInfo="nn">
                  <link role="variableDeclaration" roleId="tpee.1068581517664" targetNodeId="3202339231095387415" resolveInfo="loadedState" />
                </node>
                <node role="rightExpression" roleId="tpee.1081773367579" type="tpee.NullLiteral" typeId="tpee.1070534058343" id="1902803665159907328" nodeInfo="nn" />
              </node>
              <node role="ifFalse" roleId="tpee.1163668934364" type="tpee.StaticMethodCall" typeId="tpee.1081236700937" id="3480334399700106230" nodeInfo="nn">
                <link role="baseMethodDeclaration" roleId="tpee.1068499141037" targetNodeId="d2v5.~PersistenceUtil%dloadModel(java%dlang%dString,java%dlang%dString)%corg%djetbrains%dmps%dopenapi%dmodel%dSModel" resolveInfo="loadModel" />
                <link role="classConcept" roleId="tpee.1144433194310" targetNodeId="d2v5.~PersistenceUtil" resolveInfo="PersistenceUtil" />
                <node role="actualArgument" roleId="tpee.1068499141038" type="tpee.DotExpression" typeId="tpee.1197027756228" id="1902803665159854522" nodeInfo="nn">
                  <node role="operand" roleId="tpee.1197027771414" type="tpee.VariableReference" typeId="tpee.1068498886296" id="3480334399700109955" nodeInfo="nn">
                    <link role="variableDeclaration" roleId="tpee.1068581517664" targetNodeId="3202339231095387415" resolveInfo="loadedState" />
                  </node>
                  <node role="operation" roleId="tpee.1197027833540" type="tpee.FieldReferenceOperation" typeId="tpee.1197029447546" id="3480334399700139812" nodeInfo="nn">
                    <link role="fieldDeclaration" roleId="tpee.1197029500499" targetNodeId="6147624293057058992" resolveInfo="state" />
                  </node>
                </node>
                <node role="actualArgument" roleId="tpee.1068499141038" type="tpee.StaticFieldReference" typeId="tpee.1070533707846" id="3480334399700150903" nodeInfo="nn">
                  <link role="variableDeclaration" roleId="tpee.1068581517664" targetNodeId="vsqk.~MPSExtentions%dMODEL" resolveInfo="MODEL" />
                  <link role="classifier" roleId="tpee.1144433057691" targetNodeId="vsqk.~MPSExtentions" resolveInfo="MPSExtentions" />
                </node>
              </node>
            </node>
          </node>
        </node>
        <node role="statement" roleId="tpee.1068581517665" type="tpee.IfStatement" typeId="tpee.1068580123159" id="1902803665159502990" nodeInfo="nn">
          <node role="ifTrue" roleId="tpee.1068580123161" type="tpee.StatementList" typeId="tpee.1068580123136" id="1902803665159502993" nodeInfo="sn">
            <node role="statement" roleId="tpee.1068581517665" type="tpee.ExpressionStatement" typeId="tpee.1068580123155" id="3202339231094611754" nodeInfo="nn">
              <node role="expression" roleId="tpee.1068580123156" type="tpee.AssignmentExpression" typeId="tpee.1068498886294" id="3202339231094642882" nodeInfo="nn">
                <node role="rValue" roleId="tpee.1068498886297" type="tpee.DotExpression" typeId="tpee.1197027756228" id="3202339231094665141" nodeInfo="nn">
                  <node role="operand" roleId="tpee.1197027771414" type="tpee.VariableReference" typeId="tpee.1068498886296" id="3202339231094653828" nodeInfo="nn">
                    <link role="variableDeclaration" roleId="tpee.1068581517664" targetNodeId="1187329276712523465" resolveInfo="myModel" />
                  </node>
                  <node role="operation" roleId="tpee.1197027833540" type="tp25.Model_CreateNewRootNodeOperation" typeId="tp25.1166648550386" id="3202339231094677476" nodeInfo="nn">
                    <link role="concept" roleId="tp25.1143235391024" targetNodeId="eynw.757553790980850366" resolveInfo="History" />
                  </node>
                </node>
                <node role="lValue" roleId="tpee.1068498886295" type="tpee.VariableReference" typeId="tpee.1068498886296" id="3202339231094611753" nodeInfo="nn">
                  <link role="variableDeclaration" roleId="tpee.1068581517664" targetNodeId="3799388175938004132" resolveInfo="myHistRoot" />
                </node>
              </node>
            </node>
          </node>
          <node role="condition" roleId="tpee.1068580123160" type="tpee.OrExpression" typeId="tpee.1080223426719" id="1902803665159777655" nodeInfo="nn">
            <node role="rightExpression" roleId="tpee.1081773367579" type="tpee.DotExpression" typeId="tpee.1197027756228" id="1902803665159791744" nodeInfo="nn">
              <node role="operand" roleId="tpee.1197027771414" type="tpee.DotExpression" typeId="tpee.1197027756228" id="1902803665159779530" nodeInfo="nn">
                <node role="operand" roleId="tpee.1197027771414" type="tpee.VariableReference" typeId="tpee.1068498886296" id="1902803665159779230" nodeInfo="nn">
                  <link role="variableDeclaration" roleId="tpee.1068581517664" targetNodeId="1902803665159499357" resolveInfo="loadedModel" />
                </node>
                <node role="operation" roleId="tpee.1197027833540" type="tp25.Model_RootsOperation" typeId="tp25.1171315804604" id="1902803665159780947" nodeInfo="nn">
                  <link role="concept" roleId="tp25.1171315804605" targetNodeId="eynw.757553790980850366" resolveInfo="History" />
                </node>
              </node>
              <node role="operation" roleId="tpee.1197027833540" type="tp2q.IsEmptyOperation" typeId="tp2q.1165530316231" id="1902803665159838004" nodeInfo="nn" />
            </node>
            <node role="leftExpression" roleId="tpee.1081773367580" type="tpee.EqualsExpression" typeId="tpee.1068580123152" id="1902803665159505163" nodeInfo="nn">
              <node role="leftExpression" roleId="tpee.1081773367580" type="tpee.VariableReference" typeId="tpee.1068498886296" id="1902803665159503993" nodeInfo="nn">
                <link role="variableDeclaration" roleId="tpee.1068581517664" targetNodeId="1902803665159499357" resolveInfo="loadedModel" />
              </node>
              <node role="rightExpression" roleId="tpee.1081773367579" type="tpee.NullLiteral" typeId="tpee.1070534058343" id="1902803665159505298" nodeInfo="nn" />
            </node>
          </node>
          <node role="ifFalseStatement" roleId="tpee.1082485599094" type="tpee.BlockStatement" typeId="tpee.1082485599095" id="1902803665159507904" nodeInfo="nn">
            <node role="statements" roleId="tpee.1082485599096" type="tpee.StatementList" typeId="tpee.1068580123136" id="1902803665159507905" nodeInfo="sn">
              <node role="statement" roleId="tpee.1068581517665" type="tpee.ExpressionStatement" typeId="tpee.1068580123155" id="3480334399700342557" nodeInfo="nn">
                <node role="expression" roleId="tpee.1068580123156" type="tpee.AssignmentExpression" typeId="tpee.1068498886294" id="3480334399700353144" nodeInfo="nn">
                  <node role="lValue" roleId="tpee.1068498886295" type="tpee.VariableReference" typeId="tpee.1068498886296" id="3480334399700342556" nodeInfo="nn">
                    <link role="variableDeclaration" roleId="tpee.1068581517664" targetNodeId="3799388175938004132" resolveInfo="myHistRoot" />
                  </node>
                  <node role="rValue" roleId="tpee.1068498886297" type="tpee.DotExpression" typeId="tpee.1197027756228" id="3480334399700261013" nodeInfo="nn">
                    <node role="operand" roleId="tpee.1197027771414" type="tpee.DotExpression" typeId="tpee.1197027756228" id="3480334399700231977" nodeInfo="nn">
                      <node role="operation" roleId="tpee.1197027833540" type="tp25.Model_RootsOperation" typeId="tp25.1171315804604" id="3480334399700242404" nodeInfo="nn">
                        <link role="concept" roleId="tp25.1171315804605" targetNodeId="eynw.757553790980850366" resolveInfo="History" />
                      </node>
                      <node role="operand" roleId="tpee.1197027771414" type="tpee.VariableReference" typeId="tpee.1068498886296" id="1384101201236144371" nodeInfo="nn">
                        <link role="variableDeclaration" roleId="tpee.1068581517664" targetNodeId="1902803665159499357" resolveInfo="loadedModel" />
                      </node>
                    </node>
                    <node role="operation" roleId="tpee.1197027833540" type="tp2q.GetFirstOperation" typeId="tp2q.1165525191778" id="3480334399700319136" nodeInfo="nn" />
                  </node>
                </node>
              </node>
              <node role="statement" roleId="tpee.1068581517665" type="tpee.ExpressionStatement" typeId="tpee.1068580123155" id="1384101201236155524" nodeInfo="nn">
                <node role="expression" roleId="tpee.1068580123156" type="tpee.DotExpression" typeId="tpee.1197027756228" id="1384101201236157813" nodeInfo="nn">
                  <node role="operand" roleId="tpee.1197027771414" type="tpee.VariableReference" typeId="tpee.1068498886296" id="1384101201236155523" nodeInfo="nn">
                    <link role="variableDeclaration" roleId="tpee.1068581517664" targetNodeId="1187329276712523465" resolveInfo="myModel" />
                  </node>
                  <node role="operation" roleId="tpee.1197027833540" type="tp25.Model_AddRootOperation" typeId="tp25.1206482823744" id="1384101201236160191" nodeInfo="nn">
                    <node role="nodeArgument" roleId="tp25.1206482823746" type="tpee.VariableReference" typeId="tpee.1068498886296" id="1384101201236160306" nodeInfo="nn">
                      <link role="variableDeclaration" roleId="tpee.1068581517664" targetNodeId="3799388175938004132" resolveInfo="myHistRoot" />
                    </node>
                  </node>
                </node>
              </node>
            </node>
          </node>
        </node>
        <node role="statement" roleId="tpee.1068581517665" type="tpee.ExpressionStatement" typeId="tpee.1068580123155" id="351968380917185113" nodeInfo="nn">
          <node role="expression" roleId="tpee.1068580123156" type="tpee.AssignmentExpression" typeId="tpee.1068498886294" id="351968380917185114" nodeInfo="nn">
            <node role="lValue" roleId="tpee.1068498886295" type="tpee.DotExpression" typeId="tpee.1197027756228" id="351968380917185115" nodeInfo="nn">
              <node role="operand" roleId="tpee.1197027771414" type="tpee.ThisExpression" typeId="tpee.1070475354124" id="351968380917185116" nodeInfo="nn" />
              <node role="operation" roleId="tpee.1197027833540" type="tpee.FieldReferenceOperation" typeId="tpee.1197029447546" id="351968380917268741" nodeInfo="nn">
                <link role="fieldDeclaration" roleId="tpee.1197029500499" targetNodeId="351968380916717906" resolveInfo="myCommandRoot" />
              </node>
            </node>
            <node role="rValue" roleId="tpee.1068498886297" type="tpee.DotExpression" typeId="tpee.1197027756228" id="351968380917185118" nodeInfo="nn">
              <node role="operation" roleId="tpee.1197027833540" type="tp25.Model_CreateNewRootNodeOperation" typeId="tp25.1166648550386" id="351968380917185119" nodeInfo="nn">
                <link role="concept" roleId="tp25.1143235391024" targetNodeId="eynw.351968380916615243" resolveInfo="CommandHolder" />
              </node>
              <node role="operand" roleId="tpee.1197027771414" type="tpee.VariableReference" typeId="tpee.1068498886296" id="351968380917185120" nodeInfo="nn">
                <link role="variableDeclaration" roleId="tpee.1068581517664" targetNodeId="1187329276712523465" resolveInfo="myModel" />
              </node>
            </node>
          </node>
        </node>
        <node role="statement" roleId="tpee.1068581517665" type="tpee.ExpressionStatement" typeId="tpee.1068580123155" id="1384101201236182800" nodeInfo="nn">
          <node role="expression" roleId="tpee.1068580123156" type="tpee.DotExpression" typeId="tpee.1197027756228" id="1384101201236194305" nodeInfo="nn">
            <node role="operand" roleId="tpee.1197027771414" type="tpee.StaticMethodCall" typeId="tpee.1081236700937" id="1384101201236193121" nodeInfo="nn">
              <link role="baseMethodDeclaration" roleId="tpee.1068499141037" targetNodeId="tpy4.~TemporaryModels%dgetInstance()%cjetbrains%dmps%dsmodel%dtempmodel%dTemporaryModels" resolveInfo="getInstance" />
              <link role="classConcept" roleId="tpee.1144433194310" targetNodeId="tpy4.~TemporaryModels" resolveInfo="TemporaryModels" />
            </node>
            <node role="operation" roleId="tpee.1197027833540" type="tpee.InstanceMethodCallOperation" typeId="tpee.1202948039474" id="1384101201236198046" nodeInfo="nn">
              <link role="baseMethodDeclaration" roleId="tpee.1068499141037" targetNodeId="tpy4.~TemporaryModels%daddMissingImports(org%djetbrains%dmps%dopenapi%dmodel%dSModel)%cvoid" resolveInfo="addMissingImports" />
              <node role="actualArgument" roleId="tpee.1068499141038" type="tpee.VariableReference" typeId="tpee.1068498886296" id="1384101201236198105" nodeInfo="nn">
                <link role="variableDeclaration" roleId="tpee.1068581517664" targetNodeId="1187329276712523465" resolveInfo="myModel" />
              </node>
            </node>
          </node>
        </node>
        <node role="statement" roleId="tpee.1068581517665" type="tpee.ExpressionStatement" typeId="tpee.1068580123155" id="3202339231094812489" nodeInfo="nn">
          <node role="expression" roleId="tpee.1068580123156" type="tpee.AssignmentExpression" typeId="tpee.1068498886294" id="3202339231094824405" nodeInfo="nn">
            <node role="rValue" roleId="tpee.1068498886297" type="tpee.NullLiteral" typeId="tpee.1070534058343" id="3202339231094830024" nodeInfo="nn" />
            <node role="lValue" roleId="tpee.1068498886295" type="tpee.VariableReference" typeId="tpee.1068498886296" id="3202339231095639498" nodeInfo="nn">
              <link role="variableDeclaration" roleId="tpee.1068581517664" targetNodeId="3202339231095387415" resolveInfo="loadedState" />
            </node>
          </node>
        </node>
      </node>
      <node role="visibility" roleId="tpee.1178549979242" type="tpee.PublicVisibility" typeId="tpee.1146644602865" id="3202339231092430355" nodeInfo="nn" />
      <node role="returnType" roleId="tpee.1068580123133" type="tpee.VoidType" typeId="tpee.1068581517677" id="3202339231092495419" nodeInfo="in" />
    </node>
    <node role="member" roleId="tpee.5375687026011219971" type="tpee.PlaceholderMember" typeId="tpee.1465982738277781862" id="6147624293057249401" nodeInfo="ngu" />
    <node role="member" roleId="tpee.5375687026011219971" type="tpee.InstanceMethodDeclaration" typeId="tpee.1068580123165" id="6147624293057434606" nodeInfo="igu">
      <property name="isAbstract" nameId="tpee.1178608670077" value="false" />
      <property name="name" nameId="tpck.1169194664001" value="loadState" />
      <property name="isFinal" nameId="tpee.1181808852946" value="false" />
      <property name="isDeprecated" nameId="tpee.1224848525476" value="false" />
      <node role="visibility" roleId="tpee.1178549979242" type="tpee.PublicVisibility" typeId="tpee.1146644602865" id="6147624293057434607" nodeInfo="nn" />
      <node role="returnType" roleId="tpee.1068580123133" type="tpee.VoidType" typeId="tpee.1068581517677" id="6147624293057434609" nodeInfo="in" />
      <node role="parameter" roleId="tpee.1068580123134" type="tpee.ParameterDeclaration" typeId="tpee.1068498886292" id="6147624293057434610" nodeInfo="ir">
        <property name="name" nameId="tpck.1169194664001" value="state" />
        <node role="type" roleId="tpee.5680397130376446158" type="tpee.ClassifierType" typeId="tpee.1107535904670" id="6147624293057434614" nodeInfo="in">
          <link role="classifier" roleId="tpee.1107535924139" targetNodeId="6147624293056824949" resolveInfo="ConsoleTool.MyState" />
        </node>
      </node>
      <node role="body" roleId="tpee.1068580123135" type="tpee.StatementList" typeId="tpee.1068580123136" id="6147624293057434615" nodeInfo="sn">
        <node role="statement" roleId="tpee.1068581517665" type="tpee.ExpressionStatement" typeId="tpee.1068580123155" id="3202339231095030176" nodeInfo="nn">
          <node role="expression" roleId="tpee.1068580123156" type="tpee.AssignmentExpression" typeId="tpee.1068498886294" id="3202339231095041742" nodeInfo="nn">
            <node role="rValue" roleId="tpee.1068498886297" type="tpee.VariableReference" typeId="tpee.1068498886296" id="3202339231095052256" nodeInfo="nn">
              <link role="variableDeclaration" roleId="tpee.1068581517664" targetNodeId="6147624293057434610" resolveInfo="state" />
            </node>
            <node role="lValue" roleId="tpee.1068498886295" type="tpee.VariableReference" typeId="tpee.1068498886296" id="3202339231095649508" nodeInfo="nn">
              <link role="variableDeclaration" roleId="tpee.1068581517664" targetNodeId="3202339231095387415" resolveInfo="loadedState" />
            </node>
          </node>
        </node>
      </node>
    </node>
    <node role="member" roleId="tpee.5375687026011219971" type="tpee.PlaceholderMember" typeId="tpee.1465982738277781862" id="6147624293057374245" nodeInfo="ngu" />
    <node role="member" roleId="tpee.5375687026011219971" type="tpee.InstanceMethodDeclaration" typeId="tpee.1068580123165" id="6147624293057309731" nodeInfo="igu">
      <property name="isAbstract" nameId="tpee.1178608670077" value="false" />
      <property name="name" nameId="tpck.1169194664001" value="getState" />
      <property name="isFinal" nameId="tpee.1181808852946" value="false" />
      <property name="isDeprecated" nameId="tpee.1224848525476" value="false" />
      <node role="visibility" roleId="tpee.1178549979242" type="tpee.PublicVisibility" typeId="tpee.1146644602865" id="6147624293057309732" nodeInfo="nn" />
      <node role="returnType" roleId="tpee.1068580123133" type="tpee.ClassifierType" typeId="tpee.1107535904670" id="6147624293057309738" nodeInfo="in">
        <link role="classifier" roleId="tpee.1107535924139" targetNodeId="6147624293056824949" resolveInfo="ConsoleTool.MyState" />
      </node>
      <node role="annotation" roleId="tpee.1188208488637" type="tpee.AnnotationInstance" typeId="tpee.1188207840427" id="6147624293057309735" nodeInfo="nn">
        <link role="annotation" roleId="tpee.1188208074048" targetNodeId="as9p.~Nullable" resolveInfo="Nullable" />
      </node>
      <node role="body" roleId="tpee.1068580123135" type="tpee.StatementList" typeId="tpee.1068580123136" id="6147624293057309739" nodeInfo="sn">
        <node role="statement" roleId="tpee.1068581517665" type="tpee.LocalVariableDeclarationStatement" typeId="tpee.1068581242864" id="6147624293057849134" nodeInfo="nn">
          <node role="localVariableDeclaration" roleId="tpee.1068581242865" type="tpee.LocalVariableDeclaration" typeId="tpee.1068581242863" id="6147624293057849135" nodeInfo="nr">
            <property name="name" nameId="tpck.1169194664001" value="result" />
            <node role="type" roleId="tpee.5680397130376446158" type="tpee.ClassifierType" typeId="tpee.1107535904670" id="6147624293057849136" nodeInfo="in">
              <link role="classifier" roleId="tpee.1107535924139" targetNodeId="6147624293056824949" resolveInfo="ConsoleTool.MyState" />
            </node>
            <node role="initializer" roleId="tpee.1068431790190" type="tpee.GenericNewExpression" typeId="tpee.1145552977093" id="6147624293057862533" nodeInfo="nn">
              <node role="creator" roleId="tpee.1145553007750" type="tpee.DefaultClassCreator" typeId="tpee.2820489544401957797" id="6147624293058040586" nodeInfo="nn">
                <link role="classifier" roleId="tpee.2820489544401957798" targetNodeId="6147624293056824949" resolveInfo="ConsoleTool.MyState" />
              </node>
            </node>
          </node>
        </node>
        <node role="statement" roleId="tpee.1068581517665" type="qff7.ExecuteLightweightCommandStatement" typeId="qff7.8974276187400348181" id="3202339231092004952" nodeInfo="nn">
          <node role="commandClosureLiteral" roleId="qff7.8974276187400348171" type="qff7.CommandClosureLiteral" typeId="qff7.8974276187400348173" id="3202339231092004954" nodeInfo="nn">
            <node role="body" roleId="tp2c.1199569916463" type="tpee.StatementList" typeId="tpee.1068580123136" id="3202339231092004956" nodeInfo="sn">
              <node role="statement" roleId="tpee.1068581517665" type="tpee.SingleLineComment" typeId="tpee.6329021646629104954" id="3480334399700375696" nodeInfo="nn">
                <node role="commentPart" roleId="tpee.6329021646629175155" type="tpee.StatementCommentPart" typeId="tpee.6329021646629175143" id="3480334399700375697" nodeInfo="nn">
                  <node role="commentedStatement" roleId="tpee.6329021646629175144" type="tpee.ExpressionStatement" typeId="tpee.1068580123155" id="6147624293058052486" nodeInfo="nn">
                    <node role="expression" roleId="tpee.1068580123156" type="tpee.AssignmentExpression" typeId="tpee.1068498886294" id="6147624293058066104" nodeInfo="nn">
                      <node role="lValue" roleId="tpee.1068498886295" type="tpee.DotExpression" typeId="tpee.1197027756228" id="6147624293058055118" nodeInfo="nn">
                        <node role="operand" roleId="tpee.1197027771414" type="tpee.VariableReference" typeId="tpee.1068498886296" id="6147624293058052485" nodeInfo="nn">
                          <link role="variableDeclaration" roleId="tpee.1068581517664" targetNodeId="6147624293057849135" resolveInfo="result" />
                        </node>
                        <node role="operation" roleId="tpee.1197027833540" type="tpee.FieldReferenceOperation" typeId="tpee.1197029447546" id="6147624293058060867" nodeInfo="nn">
                          <link role="fieldDeclaration" roleId="tpee.1197029500499" targetNodeId="6147624293057058992" resolveInfo="state" />
                        </node>
                      </node>
                      <node role="rValue" roleId="tpee.1068498886297" type="tpee.DotExpression" typeId="tpee.1197027756228" id="6147624293057686243" nodeInfo="nn">
                        <node role="operand" roleId="tpee.1197027771414" type="tpee.GenericNewExpression" typeId="tpee.1145552977093" id="6147624293057681650" nodeInfo="nn">
                          <node role="creator" roleId="tpee.1145553007750" type="tpee.ClassCreator" typeId="tpee.1212685548494" id="6147624293057685806" nodeInfo="nn">
                            <link role="baseMethodDeclaration" roleId="tpee.1068499141037" targetNodeId="jhs6.~XMLOutputter%d&lt;init&gt;()" resolveInfo="XMLOutputter" />
                          </node>
                        </node>
                        <node role="operation" roleId="tpee.1197027833540" type="tpee.InstanceMethodCallOperation" typeId="tpee.1202948039474" id="6147624293057696461" nodeInfo="nn">
                          <link role="baseMethodDeclaration" roleId="tpee.1068499141037" targetNodeId="jhs6.~XMLOutputter%doutputString(org%djdom%dDocument)%cjava%dlang%dString" resolveInfo="outputString" />
                          <node role="actualArgument" roleId="tpee.1068499141038" type="tpee.DotExpression" typeId="tpee.1197027756228" id="6147624293057524798" nodeInfo="nn">
                            <node role="operand" roleId="tpee.1197027771414" type="tpee.DotExpression" typeId="tpee.1197027756228" id="6147624293057515968" nodeInfo="nn">
                              <node role="operand" roleId="tpee.1197027771414" type="tpee.GenericNewExpression" typeId="tpee.1145552977093" id="6147624293057502410" nodeInfo="nn">
                                <node role="creator" roleId="tpee.1145553007750" type="tpee.ClassCreator" typeId="tpee.1212685548494" id="6147624293057515345" nodeInfo="nn">
                                  <link role="baseMethodDeclaration" roleId="tpee.1068499141037" targetNodeId="fo6t.~ModelPersistence8%d&lt;init&gt;()" resolveInfo="ModelPersistence8" />
                                </node>
                              </node>
                              <node role="operation" roleId="tpee.1197027833540" type="tpee.InstanceMethodCallOperation" typeId="tpee.1202948039474" id="6147624293057524337" nodeInfo="nn">
                                <link role="baseMethodDeclaration" roleId="tpee.1068499141037" targetNodeId="fo6t.~ModelPersistence8%dgetModelWriter()%cjetbrains%dmps%dsmodel%dpersistence%ddef%dIModelWriter" resolveInfo="getModelWriter" />
                              </node>
                            </node>
                            <node role="operation" roleId="tpee.1197027833540" type="tpee.InstanceMethodCallOperation" typeId="tpee.1202948039474" id="6147624293057532723" nodeInfo="nn">
                              <link role="baseMethodDeclaration" roleId="tpee.1068499141037" targetNodeId="zofx.~IModelWriter%dsaveModel(jetbrains%dmps%dsmodel%dSModel)%corg%djdom%dDocument" resolveInfo="saveModel" />
                              <node role="actualArgument" roleId="tpee.1068499141038" type="tpee.DotExpression" typeId="tpee.1197027756228" id="3202339231090745366" nodeInfo="nn">
                                <node role="operand" roleId="tpee.1197027771414" type="tpee.ParenthesizedExpression" typeId="tpee.1079359253375" id="3202339231090540712" nodeInfo="nn">
                                  <node role="expression" roleId="tpee.1079359253376" type="tpee.CastExpression" typeId="tpee.1070534934090" id="3202339231090540713" nodeInfo="nn">
                                    <node role="type" roleId="tpee.1070534934091" type="tpee.ClassifierType" typeId="tpee.1107535904670" id="3202339231090667414" nodeInfo="in">
                                      <link role="classifier" roleId="tpee.1107535924139" targetNodeId="51tf.~EditableSModelBase" resolveInfo="EditableSModelBase" />
                                    </node>
                                    <node role="expression" roleId="tpee.1070534934092" type="tpee.DotExpression" typeId="tpee.1197027756228" id="3202339231090540715" nodeInfo="nn">
                                      <node role="operand" roleId="tpee.1197027771414" type="tpee.ThisExpression" typeId="tpee.1070475354124" id="3202339231090540716" nodeInfo="nn" />
                                      <node role="operation" roleId="tpee.1197027833540" type="tpee.FieldReferenceOperation" typeId="tpee.1197029447546" id="3202339231090540717" nodeInfo="nn">
                                        <link role="fieldDeclaration" roleId="tpee.1197029500499" targetNodeId="1187329276712523465" resolveInfo="myModel" />
                                      </node>
                                    </node>
                                  </node>
                                </node>
                                <node role="operation" roleId="tpee.1197027833540" type="tpee.InstanceMethodCallOperation" typeId="tpee.1202948039474" id="3202339231090753312" nodeInfo="nn">
                                  <link role="baseMethodDeclaration" roleId="tpee.1068499141037" targetNodeId="51tf.~SModelDescriptorStub%dgetSModelInternal()%cjetbrains%dmps%dsmodel%dSModel" resolveInfo="getSModelInternal" />
                                </node>
                              </node>
                            </node>
                          </node>
                        </node>
                      </node>
                    </node>
                  </node>
                </node>
              </node>
              <node role="statement" roleId="tpee.1068581517665" type="tpee.ExpressionStatement" typeId="tpee.1068580123155" id="3480334399700384394" nodeInfo="nn">
                <node role="expression" roleId="tpee.1068580123156" type="tpee.AssignmentExpression" typeId="tpee.1068498886294" id="3480334399700395768" nodeInfo="nn">
                  <node role="rValue" roleId="tpee.1068498886297" type="tpee.StaticMethodCall" typeId="tpee.1081236700937" id="3480334399700402275" nodeInfo="nn">
                    <link role="baseMethodDeclaration" roleId="tpee.1068499141037" targetNodeId="d2v5.~PersistenceUtil%dsaveModel(org%djetbrains%dmps%dopenapi%dmodel%dSModel,java%dlang%dString)%cjava%dlang%dString" resolveInfo="saveModel" />
                    <link role="classConcept" roleId="tpee.1144433194310" targetNodeId="d2v5.~PersistenceUtil" resolveInfo="PersistenceUtil" />
                    <node role="actualArgument" roleId="tpee.1068499141038" type="tpee.VariableReference" typeId="tpee.1068498886296" id="3480334399700404310" nodeInfo="nn">
                      <link role="variableDeclaration" roleId="tpee.1068581517664" targetNodeId="1187329276712523465" resolveInfo="myModel" />
                    </node>
                    <node role="actualArgument" roleId="tpee.1068499141038" type="tpee.StaticFieldReference" typeId="tpee.1070533707846" id="3480334399700411651" nodeInfo="nn">
                      <link role="classifier" roleId="tpee.1144433057691" targetNodeId="vsqk.~MPSExtentions" resolveInfo="MPSExtentions" />
                      <link role="variableDeclaration" roleId="tpee.1068581517664" targetNodeId="vsqk.~MPSExtentions%dMODEL" resolveInfo="MODEL" />
                    </node>
                  </node>
                  <node role="lValue" roleId="tpee.1068498886295" type="tpee.DotExpression" typeId="tpee.1197027756228" id="3480334399700386554" nodeInfo="nn">
                    <node role="operand" roleId="tpee.1197027771414" type="tpee.VariableReference" typeId="tpee.1068498886296" id="3480334399700384393" nodeInfo="nn">
                      <link role="variableDeclaration" roleId="tpee.1068581517664" targetNodeId="6147624293057849135" resolveInfo="result" />
                    </node>
                    <node role="operation" roleId="tpee.1197027833540" type="tpee.FieldReferenceOperation" typeId="tpee.1197029447546" id="3480334399700389861" nodeInfo="nn">
                      <link role="fieldDeclaration" roleId="tpee.1197029500499" targetNodeId="6147624293057058992" resolveInfo="state" />
                    </node>
                  </node>
                </node>
              </node>
            </node>
          </node>
        </node>
        <node role="statement" roleId="tpee.1068581517665" type="tpee.ReturnStatement" typeId="tpee.1068581242878" id="6147624293058177001" nodeInfo="nn">
          <node role="expression" roleId="tpee.1068581517676" type="tpee.TernaryOperatorExpression" typeId="tpee.1163668896201" id="8139458907441260610" nodeInfo="nn">
            <node role="ifTrue" roleId="tpee.1163668922816" type="tpee.NullLiteral" typeId="tpee.1070534058343" id="8139458907441349002" nodeInfo="nn" />
            <node role="ifFalse" roleId="tpee.1163668934364" type="tpee.VariableReference" typeId="tpee.1068498886296" id="8139458907441437318" nodeInfo="nn">
              <link role="variableDeclaration" roleId="tpee.1068581517664" targetNodeId="6147624293057849135" resolveInfo="result" />
            </node>
            <node role="condition" roleId="tpee.1163668914799" type="tpee.EqualsExpression" typeId="tpee.1068580123152" id="8139458907441157616" nodeInfo="nn">
              <node role="rightExpression" roleId="tpee.1081773367579" type="tpee.NullLiteral" typeId="tpee.1070534058343" id="8139458907441209114" nodeInfo="nn" />
              <node role="leftExpression" roleId="tpee.1081773367580" type="tpee.DotExpression" typeId="tpee.1197027756228" id="8139458907441013717" nodeInfo="nn">
                <node role="operand" roleId="tpee.1197027771414" type="tpee.VariableReference" typeId="tpee.1068498886296" id="6147624293058242439" nodeInfo="nn">
                  <link role="variableDeclaration" roleId="tpee.1068581517664" targetNodeId="6147624293057849135" resolveInfo="result" />
                </node>
                <node role="operation" roleId="tpee.1197027833540" type="tpee.FieldReferenceOperation" typeId="tpee.1197029447546" id="8139458907441048219" nodeInfo="nn">
                  <link role="fieldDeclaration" roleId="tpee.1197029500499" targetNodeId="6147624293057058992" resolveInfo="state" />
                </node>
              </node>
            </node>
          </node>
        </node>
      </node>
    </node>
    <node role="member" roleId="tpee.5375687026011219971" type="tpee.PlaceholderMember" typeId="tpee.1465982738277781862" id="6147624293056422962" nodeInfo="ngu" />
    <node role="implementedInterface" roleId="tpee.1095933932569" type="tpee.ClassifierType" typeId="tpee.1107535904670" id="6147624293056327092" nodeInfo="in">
      <link role="classifier" roleId="tpee.1107535924139" targetNodeId="iiw7.~PersistentStateComponent" resolveInfo="PersistentStateComponent" />
      <node role="parameter" roleId="tpee.1109201940907" type="tpee.ClassifierType" typeId="tpee.1107535904670" id="6147624293057186244" nodeInfo="in">
        <link role="classifier" roleId="tpee.1107535924139" targetNodeId="6147624293056824949" resolveInfo="ConsoleTool.MyState" />
      </node>
    </node>
    <node role="annotation" roleId="tpee.1188208488637" type="tpee.AnnotationInstance" typeId="tpee.1188207840427" id="2565960167856804645" nodeInfo="nn">
      <link role="annotation" roleId="tpee.1188208074048" targetNodeId="iiw7.~State" resolveInfo="State" />
      <node role="value" roleId="tpee.1188214630783" type="tpee.AnnotationInstanceValue" typeId="tpee.1188214545140" id="2565960167857012858" nodeInfo="ng">
        <link role="key" roleId="tpee.1188214555875" targetNodeId="iiw7.~State%dname()" resolveInfo="name" />
        <node role="value" roleId="tpee.1188214607812" type="tpee.StringLiteral" typeId="tpee.1070475926800" id="2565960167857109207" nodeInfo="nn">
          <property name="value" nameId="tpee.1070475926801" value="ConsoleHistory" />
        </node>
      </node>
      <node role="value" roleId="tpee.1188214630783" type="tpee.AnnotationInstanceValue" typeId="tpee.1188214545140" id="2565960167857109560" nodeInfo="ng">
        <link role="key" roleId="tpee.1188214555875" targetNodeId="iiw7.~State%dstorages()" resolveInfo="storages" />
        <node role="value" roleId="tpee.1188214607812" type="tpee.AnnotationInstance" typeId="tpee.1188207840427" id="2565960167857349596" nodeInfo="nn">
          <link role="annotation" roleId="tpee.1188208074048" targetNodeId="iiw7.~Storage" resolveInfo="Storage" />
          <node role="value" roleId="tpee.1188214630783" type="tpee.AnnotationInstanceValue" typeId="tpee.1188214545140" id="2565960167857351835" nodeInfo="ng">
            <link role="key" roleId="tpee.1188214555875" targetNodeId="iiw7.~Storage%dfile()" resolveInfo="file" />
            <node role="value" roleId="tpee.1188214607812" type="tpee.StaticFieldReference" typeId="tpee.1070533707846" id="2565960167857355247" nodeInfo="nn">
              <link role="classifier" roleId="tpee.1144433057691" targetNodeId="iiw7.~StoragePathMacros" resolveInfo="StoragePathMacros" />
              <link role="variableDeclaration" roleId="tpee.1068581517664" targetNodeId="iiw7.~StoragePathMacros%dWORKSPACE_FILE" resolveInfo="WORKSPACE_FILE" />
            </node>
          </node>
        </node>
      </node>
    </node>
  </root>
  <root type="tpee.Interface" typeId="tpee.1107796713796" id="6852607286009617748" nodeInfo="ig">
    <property name="name" nameId="tpck.1169194664001" value="ConsoleStream" />
    <node role="member" roleId="tpee.5375687026011219971" type="tpee.InstanceMethodDeclaration" typeId="tpee.1068580123165" id="6852607286009618216" nodeInfo="igu">
      <property name="isAbstract" nameId="tpee.1178608670077" value="true" />
      <property name="name" nameId="tpck.1169194664001" value="addText" />
      <node role="returnType" roleId="tpee.1068580123133" type="tpee.VoidType" typeId="tpee.1068581517677" id="6852607286009618218" nodeInfo="in" />
      <node role="visibility" roleId="tpee.1178549979242" type="tpee.PublicVisibility" typeId="tpee.1146644602865" id="6852607286009618219" nodeInfo="nn" />
      <node role="body" roleId="tpee.1068580123135" type="tpee.StatementList" typeId="tpee.1068580123136" id="6852607286009618220" nodeInfo="sn" />
      <node role="parameter" roleId="tpee.1068580123134" type="tpee.ParameterDeclaration" typeId="tpee.1068498886292" id="6852607286009731683" nodeInfo="ir">
        <property name="name" nameId="tpck.1169194664001" value="text" />
        <node role="type" roleId="tpee.5680397130376446158" type="tpee.ClassifierType" typeId="tpee.1107535904670" id="6852607286009731682" nodeInfo="in">
          <link role="classifier" roleId="tpee.1107535924139" targetNodeId="e2lb.~String" resolveInfo="String" />
        </node>
      </node>
    </node>
    <node role="member" roleId="tpee.5375687026011219971" type="tpee.InstanceMethodDeclaration" typeId="tpee.1068580123165" id="6852607286009731741" nodeInfo="igu">
      <property name="isAbstract" nameId="tpee.1178608670077" value="true" />
      <property name="name" nameId="tpck.1169194664001" value="addNode" />
      <node role="returnType" roleId="tpee.1068580123133" type="tpee.VoidType" typeId="tpee.1068581517677" id="6852607286009731742" nodeInfo="in" />
      <node role="visibility" roleId="tpee.1178549979242" type="tpee.PublicVisibility" typeId="tpee.1146644602865" id="6852607286009731743" nodeInfo="nn" />
      <node role="body" roleId="tpee.1068580123135" type="tpee.StatementList" typeId="tpee.1068580123136" id="6852607286009731744" nodeInfo="sn" />
      <node role="parameter" roleId="tpee.1068580123134" type="tpee.ParameterDeclaration" typeId="tpee.1068498886292" id="6852607286009731745" nodeInfo="ir">
        <property name="name" nameId="tpck.1169194664001" value="node" />
        <node role="type" roleId="tpee.5680397130376446158" type="tpee.ClassifierType" typeId="tpee.1107535904670" id="4417779018064601444" nodeInfo="in">
          <link role="classifier" roleId="tpee.1107535924139" targetNodeId="ec5m.~SNode" resolveInfo="SNode" />
        </node>
      </node>
    </node>
    <node role="member" roleId="tpee.5375687026011219971" type="tpee.InstanceMethodDeclaration" typeId="tpee.1068580123165" id="1111629987771316887" nodeInfo="igu">
      <property name="isAbstract" nameId="tpee.1178608670077" value="true" />
      <property name="name" nameId="tpck.1169194664001" value="addAction" />
      <node role="returnType" roleId="tpee.1068580123133" type="tpee.VoidType" typeId="tpee.1068581517677" id="1111629987771316888" nodeInfo="in" />
      <node role="visibility" roleId="tpee.1178549979242" type="tpee.PublicVisibility" typeId="tpee.1146644602865" id="1111629987771316889" nodeInfo="nn" />
      <node role="body" roleId="tpee.1068580123135" type="tpee.StatementList" typeId="tpee.1068580123136" id="1111629987771316890" nodeInfo="sn" />
      <node role="parameter" roleId="tpee.1068580123134" type="tpee.ParameterDeclaration" typeId="tpee.1068498886292" id="1111629987771317693" nodeInfo="ir">
        <property name="name" nameId="tpck.1169194664001" value="action" />
        <node role="type" roleId="tpee.5680397130376446158" type="tpee.ClassifierType" typeId="tpee.1107535904670" id="1111629987771317692" nodeInfo="in">
          <link role="classifier" roleId="tpee.1107535924139" targetNodeId="e2lb.~Runnable" resolveInfo="Runnable" />
        </node>
      </node>
    </node>
    <node role="member" roleId="tpee.5375687026011219971" type="tpee.InstanceMethodDeclaration" typeId="tpee.1068580123165" id="6852607286009731796" nodeInfo="igu">
      <property name="isAbstract" nameId="tpee.1178608670077" value="true" />
      <property name="name" nameId="tpck.1169194664001" value="addNewLine" />
      <node role="returnType" roleId="tpee.1068580123133" type="tpee.VoidType" typeId="tpee.1068581517677" id="6852607286009731797" nodeInfo="in" />
      <node role="visibility" roleId="tpee.1178549979242" type="tpee.PublicVisibility" typeId="tpee.1146644602865" id="6852607286009731798" nodeInfo="nn" />
      <node role="body" roleId="tpee.1068580123135" type="tpee.StatementList" typeId="tpee.1068580123136" id="6852607286009731799" nodeInfo="sn" />
    </node>
    <node role="visibility" roleId="tpee.1178549979242" type="tpee.PublicVisibility" typeId="tpee.1146644602865" id="6852607286009617749" nodeInfo="nn" />
  </root>
  <root type="tpee.Interface" typeId="tpee.1107796713796" id="351968380915666545" nodeInfo="ig">
    <property name="name" nameId="tpck.1169194664001" value="ConsoleContext" />
    <node role="member" roleId="tpee.5375687026011219971" type="tpee.InstanceMethodDeclaration" typeId="tpee.1068580123165" id="4374601616592441598" nodeInfo="igu">
      <property name="isAbstract" nameId="tpee.1178608670077" value="true" />
      <property name="name" nameId="tpck.1169194664001" value="getProject" />
      <node role="returnType" roleId="tpee.1068580123133" type="tpee.ClassifierType" typeId="tpee.1107535904670" id="4374601616592441613" nodeInfo="in">
        <link role="classifier" roleId="tpee.1107535924139" targetNodeId="vsqk.~Project" resolveInfo="Project" />
      </node>
      <node role="visibility" roleId="tpee.1178549979242" type="tpee.PublicVisibility" typeId="tpee.1146644602865" id="4374601616592441601" nodeInfo="nn" />
      <node role="body" roleId="tpee.1068580123135" type="tpee.StatementList" typeId="tpee.1068580123136" id="4374601616592441602" nodeInfo="sn" />
    </node>
    <node role="member" roleId="tpee.5375687026011219971" type="tpee.InstanceMethodDeclaration" typeId="tpee.1068580123165" id="351968380915899899" nodeInfo="igu">
      <property name="isAbstract" nameId="tpee.1178608670077" value="true" />
      <property name="name" nameId="tpck.1169194664001" value="getScope" />
      <node role="returnType" roleId="tpee.1068580123133" type="tpee.ClassifierType" typeId="tpee.1107535904670" id="351968380915899910" nodeInfo="in">
        <link role="classifier" roleId="tpee.1107535924139" targetNodeId="88zx.~SearchScope" resolveInfo="SearchScope" />
      </node>
      <node role="visibility" roleId="tpee.1178549979242" type="tpee.PublicVisibility" typeId="tpee.1146644602865" id="351968380915899902" nodeInfo="nn" />
      <node role="body" roleId="tpee.1068580123135" type="tpee.StatementList" typeId="tpee.1068580123136" id="351968380915899903" nodeInfo="sn" />
    </node>
    <node role="visibility" roleId="tpee.1178549979242" type="tpee.PublicVisibility" typeId="tpee.1146644602865" id="351968380915666546" nodeInfo="nn" />
  </root>
  <root type="tpee.ClassConcept" typeId="tpee.1068390468198" id="4393777506305219687" nodeInfo="ig">
    <property name="name" nameId="tpck.1169194664001" value="ConsoleFileEditor" />
    <node role="member" roleId="tpee.5375687026011219971" type="tpee.FieldDeclaration" typeId="tpee.1068390468200" id="3424619260709346793" nodeInfo="igu">
      <property name="isVolatile" nameId="tpee.1240249534625" value="false" />
      <property name="isTransient" nameId="tpee.8606350594693632173" value="false" />
      <property name="name" nameId="tpck.1169194664001" value="myEditor" />
      <property name="isFinal" nameId="tpee.1176718929932" value="false" />
      <node role="type" roleId="tpee.5680397130376446158" type="tpee.ClassifierType" typeId="tpee.1107535904670" id="3424619260710229961" nodeInfo="in">
        <link role="classifier" roleId="tpee.1107535924139" targetNodeId="9a9.~EditorComponent" resolveInfo="EditorComponent" />
      </node>
      <node role="visibility" roleId="tpee.1178549979242" type="tpee.PrivateVisibility" typeId="tpee.1146644623116" id="3424619260709345273" nodeInfo="nn" />
    </node>
    <node role="implementedInterface" roleId="tpee.1095933932569" type="tpee.ClassifierType" typeId="tpee.1107535904670" id="3424619260709337832" nodeInfo="in">
      <link role="classifier" roleId="tpee.1107535924139" targetNodeId="vriy.~DocumentsEditor" resolveInfo="DocumentsEditor" />
    </node>
    <node role="member" roleId="tpee.5375687026011219971" type="tpee.FieldDeclaration" typeId="tpee.1068390468200" id="3919304090411623435" nodeInfo="igu">
      <property name="isVolatile" nameId="tpee.1240249534625" value="false" />
      <property name="isTransient" nameId="tpee.8606350594693632173" value="false" />
      <property name="name" nameId="tpck.1169194664001" value="myState" />
      <property name="isFinal" nameId="tpee.1176718929932" value="false" />
      <node role="visibility" roleId="tpee.1178549979242" type="tpee.PrivateVisibility" typeId="tpee.1146644623116" id="3919304090411620437" nodeInfo="nn" />
      <node role="type" roleId="tpee.5680397130376446158" type="tpee.ClassifierType" typeId="tpee.1107535904670" id="3919304090411622694" nodeInfo="in">
        <link role="classifier" roleId="tpee.1107535924139" targetNodeId="vriy.~FileEditorState" resolveInfo="FileEditorState" />
      </node>
      <node role="initializer" roleId="tpee.1068431790190" type="tpee.GenericNewExpression" typeId="tpee.1145552977093" id="3919304090411628598" nodeInfo="nn">
        <node role="creator" roleId="tpee.1145553007750" type="tpee.AnonymousClassCreator" typeId="tpee.1182160077978" id="3919304090411628599" nodeInfo="nn">
          <node role="cls" roleId="tpee.1182160096073" type="tpee.AnonymousClass" typeId="tpee.1170345865475" id="3919304090411628600" nodeInfo="ig">
            <property name="nonStatic" nameId="tpee.521412098689998745" value="true" />
            <link role="baseMethodDeclaration" roleId="tpee.1068499141037" targetNodeId="e2lb.~Object%d&lt;init&gt;()" resolveInfo="Object" />
            <link role="classifier" roleId="tpee.1170346070688" targetNodeId="vriy.~FileEditorState" resolveInfo="FileEditorState" />
            <node role="visibility" roleId="tpee.1178549979242" type="tpee.PublicVisibility" typeId="tpee.1146644602865" id="3919304090411628601" nodeInfo="nn" />
            <node role="member" roleId="tpee.5375687026011219971" type="tpee.InstanceMethodDeclaration" typeId="tpee.1068580123165" id="3919304090411628602" nodeInfo="igu">
              <property name="isAbstract" nameId="tpee.1178608670077" value="false" />
              <property name="name" nameId="tpck.1169194664001" value="canBeMergedWith" />
              <property name="isFinal" nameId="tpee.1181808852946" value="false" />
              <property name="isDeprecated" nameId="tpee.1224848525476" value="false" />
              <node role="visibility" roleId="tpee.1178549979242" type="tpee.PublicVisibility" typeId="tpee.1146644602865" id="3919304090411628603" nodeInfo="nn" />
              <node role="returnType" roleId="tpee.1068580123133" type="tpee.BooleanType" typeId="tpee.1070534644030" id="3919304090411628604" nodeInfo="in" />
              <node role="parameter" roleId="tpee.1068580123134" type="tpee.ParameterDeclaration" typeId="tpee.1068498886292" id="3919304090411628605" nodeInfo="ir">
                <property name="name" nameId="tpck.1169194664001" value="p0" />
                <node role="type" roleId="tpee.5680397130376446158" type="tpee.ClassifierType" typeId="tpee.1107535904670" id="3919304090411628606" nodeInfo="in">
                  <link role="classifier" roleId="tpee.1107535924139" targetNodeId="vriy.~FileEditorState" resolveInfo="FileEditorState" />
                </node>
              </node>
              <node role="parameter" roleId="tpee.1068580123134" type="tpee.ParameterDeclaration" typeId="tpee.1068498886292" id="3919304090411628607" nodeInfo="ir">
                <property name="name" nameId="tpck.1169194664001" value="p1" />
                <node role="type" roleId="tpee.5680397130376446158" type="tpee.ClassifierType" typeId="tpee.1107535904670" id="3919304090411628608" nodeInfo="in">
                  <link role="classifier" roleId="tpee.1107535924139" targetNodeId="vriy.~FileEditorStateLevel" resolveInfo="FileEditorStateLevel" />
                </node>
              </node>
              <node role="body" roleId="tpee.1068580123135" type="tpee.StatementList" typeId="tpee.1068580123136" id="3919304090411628609" nodeInfo="sn">
                <node role="statement" roleId="tpee.1068581517665" type="tpee.ExpressionStatement" typeId="tpee.1068580123155" id="3919304090411628610" nodeInfo="nn">
                  <node role="expression" roleId="tpee.1068580123156" type="tpee.BooleanConstant" typeId="tpee.1068580123137" id="3919304090411628611" nodeInfo="nn">
                    <property name="value" nameId="tpee.1068580123138" value="false" />
                  </node>
                </node>
              </node>
            </node>
          </node>
        </node>
      </node>
    </node>
    <node role="member" roleId="tpee.5375687026011219971" type="tpee.PlaceholderMember" typeId="tpee.1465982738277781862" id="4393777506305266455" nodeInfo="ngu" />
    <node role="member" roleId="tpee.5375687026011219971" type="tpee.ConstructorDeclaration" typeId="tpee.1068580123140" id="3424619260709348458" nodeInfo="igu">
      <node role="returnType" roleId="tpee.1068580123133" type="tpee.VoidType" typeId="tpee.1068581517677" id="3424619260709348459" nodeInfo="in" />
      <node role="body" roleId="tpee.1068580123135" type="tpee.StatementList" typeId="tpee.1068580123136" id="3424619260709348461" nodeInfo="sn">
        <node role="statement" roleId="tpee.1068581517665" type="tpee.ExpressionStatement" typeId="tpee.1068580123155" id="3424619260709350155" nodeInfo="nn">
          <node role="expression" roleId="tpee.1068580123156" type="tpee.AssignmentExpression" typeId="tpee.1068498886294" id="3424619260709351237" nodeInfo="nn">
            <node role="rValue" roleId="tpee.1068498886297" type="tpee.VariableReference" typeId="tpee.1068498886296" id="3424619260709351280" nodeInfo="nn">
              <link role="variableDeclaration" roleId="tpee.1068581517664" targetNodeId="3424619260709349307" resolveInfo="editor" />
            </node>
            <node role="lValue" roleId="tpee.1068498886295" type="tpee.VariableReference" typeId="tpee.1068498886296" id="3424619260709350154" nodeInfo="nn">
              <link role="variableDeclaration" roleId="tpee.1068581517664" targetNodeId="3424619260709346793" resolveInfo="myEditor" />
            </node>
          </node>
        </node>
      </node>
      <node role="visibility" roleId="tpee.1178549979242" type="tpee.PublicVisibility" typeId="tpee.1146644602865" id="3424619260709348462" nodeInfo="nn" />
      <node role="parameter" roleId="tpee.1068580123134" type="tpee.ParameterDeclaration" typeId="tpee.1068498886292" id="3424619260709349307" nodeInfo="ir">
        <property name="name" nameId="tpck.1169194664001" value="editor" />
        <node role="type" roleId="tpee.5680397130376446158" type="tpee.ClassifierType" typeId="tpee.1107535904670" id="3424619260710233341" nodeInfo="in">
          <link role="classifier" roleId="tpee.1107535924139" targetNodeId="9a9.~EditorComponent" resolveInfo="EditorComponent" />
        </node>
      </node>
    </node>
    <node role="visibility" roleId="tpee.1178549979242" type="tpee.PublicVisibility" typeId="tpee.1146644602865" id="4393777506305219688" nodeInfo="nn" />
    <node role="member" roleId="tpee.5375687026011219971" type="tpee.InstanceMethodDeclaration" typeId="tpee.1068580123165" id="4393777506305248988" nodeInfo="igu">
      <property name="isAbstract" nameId="tpee.1178608670077" value="false" />
      <property name="name" nameId="tpck.1169194664001" value="getComponent" />
      <property name="isFinal" nameId="tpee.1181808852946" value="false" />
      <property name="isDeprecated" nameId="tpee.1224848525476" value="false" />
      <node role="visibility" roleId="tpee.1178549979242" type="tpee.PublicVisibility" typeId="tpee.1146644602865" id="4393777506305248989" nodeInfo="nn" />
      <node role="returnType" roleId="tpee.1068580123133" type="tpee.ClassifierType" typeId="tpee.1107535904670" id="4393777506305248991" nodeInfo="in">
        <link role="classifier" roleId="tpee.1107535924139" targetNodeId="dbrg.~JComponent" resolveInfo="JComponent" />
      </node>
      <node role="annotation" roleId="tpee.1188208488637" type="tpee.AnnotationInstance" typeId="tpee.1188207840427" id="4393777506305248992" nodeInfo="nn">
        <link role="annotation" roleId="tpee.1188208074048" targetNodeId="as9p.~NotNull" resolveInfo="NotNull" />
      </node>
      <node role="body" roleId="tpee.1068580123135" type="tpee.StatementList" typeId="tpee.1068580123136" id="4393777506305248993" nodeInfo="sn">
        <node role="statement" roleId="tpee.1068581517665" type="tpee.ExpressionStatement" typeId="tpee.1068580123155" id="4393777506305248995" nodeInfo="nn">
          <node role="expression" roleId="tpee.1068580123156" type="tpee.NullLiteral" typeId="tpee.1070534058343" id="4393777506305248994" nodeInfo="nn" />
        </node>
      </node>
    </node>
    <node role="member" roleId="tpee.5375687026011219971" type="tpee.InstanceMethodDeclaration" typeId="tpee.1068580123165" id="4393777506305248996" nodeInfo="igu">
      <property name="isAbstract" nameId="tpee.1178608670077" value="false" />
      <property name="name" nameId="tpck.1169194664001" value="getPreferredFocusedComponent" />
      <property name="isFinal" nameId="tpee.1181808852946" value="false" />
      <property name="isDeprecated" nameId="tpee.1224848525476" value="false" />
      <node role="visibility" roleId="tpee.1178549979242" type="tpee.PublicVisibility" typeId="tpee.1146644602865" id="4393777506305248997" nodeInfo="nn" />
      <node role="returnType" roleId="tpee.1068580123133" type="tpee.ClassifierType" typeId="tpee.1107535904670" id="4393777506305248999" nodeInfo="in">
        <link role="classifier" roleId="tpee.1107535924139" targetNodeId="dbrg.~JComponent" resolveInfo="JComponent" />
      </node>
      <node role="annotation" roleId="tpee.1188208488637" type="tpee.AnnotationInstance" typeId="tpee.1188207840427" id="4393777506305249000" nodeInfo="nn">
        <link role="annotation" roleId="tpee.1188208074048" targetNodeId="as9p.~Nullable" resolveInfo="Nullable" />
      </node>
      <node role="body" roleId="tpee.1068580123135" type="tpee.StatementList" typeId="tpee.1068580123136" id="4393777506305249001" nodeInfo="sn">
        <node role="statement" roleId="tpee.1068581517665" type="tpee.ExpressionStatement" typeId="tpee.1068580123155" id="4393777506305249003" nodeInfo="nn">
          <node role="expression" roleId="tpee.1068580123156" type="tpee.NullLiteral" typeId="tpee.1070534058343" id="4393777506305249002" nodeInfo="nn" />
        </node>
      </node>
    </node>
    <node role="member" roleId="tpee.5375687026011219971" type="tpee.InstanceMethodDeclaration" typeId="tpee.1068580123165" id="4393777506305249004" nodeInfo="igu">
      <property name="isAbstract" nameId="tpee.1178608670077" value="false" />
      <property name="name" nameId="tpck.1169194664001" value="getName" />
      <property name="isFinal" nameId="tpee.1181808852946" value="false" />
      <property name="isDeprecated" nameId="tpee.1224848525476" value="false" />
      <node role="visibility" roleId="tpee.1178549979242" type="tpee.PublicVisibility" typeId="tpee.1146644602865" id="4393777506305249005" nodeInfo="nn" />
      <node role="returnType" roleId="tpee.1068580123133" type="tpee.ClassifierType" typeId="tpee.1107535904670" id="4393777506305249007" nodeInfo="in">
        <link role="classifier" roleId="tpee.1107535924139" targetNodeId="e2lb.~String" resolveInfo="String" />
      </node>
      <node role="annotation" roleId="tpee.1188208488637" type="tpee.AnnotationInstance" typeId="tpee.1188207840427" id="4393777506305249008" nodeInfo="nn">
        <link role="annotation" roleId="tpee.1188208074048" targetNodeId="as9p.~NonNls" resolveInfo="NonNls" />
      </node>
      <node role="annotation" roleId="tpee.1188208488637" type="tpee.AnnotationInstance" typeId="tpee.1188207840427" id="4393777506305249009" nodeInfo="nn">
        <link role="annotation" roleId="tpee.1188208074048" targetNodeId="as9p.~NotNull" resolveInfo="NotNull" />
      </node>
      <node role="body" roleId="tpee.1068580123135" type="tpee.StatementList" typeId="tpee.1068580123136" id="4393777506305249010" nodeInfo="sn">
        <node role="statement" roleId="tpee.1068581517665" type="tpee.ExpressionStatement" typeId="tpee.1068580123155" id="4393777506305249012" nodeInfo="nn">
          <node role="expression" roleId="tpee.1068580123156" type="tpee.NullLiteral" typeId="tpee.1070534058343" id="4393777506305249011" nodeInfo="nn" />
        </node>
      </node>
    </node>
    <node role="member" roleId="tpee.5375687026011219971" type="tpee.InstanceMethodDeclaration" typeId="tpee.1068580123165" id="4393777506305249013" nodeInfo="igu">
      <property name="isAbstract" nameId="tpee.1178608670077" value="false" />
      <property name="name" nameId="tpck.1169194664001" value="getState" />
      <property name="isFinal" nameId="tpee.1181808852946" value="false" />
      <property name="isDeprecated" nameId="tpee.1224848525476" value="false" />
      <node role="visibility" roleId="tpee.1178549979242" type="tpee.PublicVisibility" typeId="tpee.1146644602865" id="4393777506305249014" nodeInfo="nn" />
      <node role="returnType" roleId="tpee.1068580123133" type="tpee.ClassifierType" typeId="tpee.1107535904670" id="4393777506305249016" nodeInfo="in">
        <link role="classifier" roleId="tpee.1107535924139" targetNodeId="vriy.~FileEditorState" resolveInfo="FileEditorState" />
      </node>
      <node role="parameter" roleId="tpee.1068580123134" type="tpee.ParameterDeclaration" typeId="tpee.1068498886292" id="4393777506305249017" nodeInfo="ir">
        <property name="name" nameId="tpck.1169194664001" value="level" />
        <node role="type" roleId="tpee.5680397130376446158" type="tpee.ClassifierType" typeId="tpee.1107535904670" id="4393777506305249018" nodeInfo="in">
          <link role="classifier" roleId="tpee.1107535924139" targetNodeId="vriy.~FileEditorStateLevel" resolveInfo="FileEditorStateLevel" />
        </node>
        <node role="annotation" roleId="tpee.1188208488637" type="tpee.AnnotationInstance" typeId="tpee.1188207840427" id="4393777506305249019" nodeInfo="nn">
          <link role="annotation" roleId="tpee.1188208074048" targetNodeId="as9p.~NotNull" resolveInfo="NotNull" />
        </node>
      </node>
      <node role="annotation" roleId="tpee.1188208488637" type="tpee.AnnotationInstance" typeId="tpee.1188207840427" id="4393777506305249020" nodeInfo="nn">
        <link role="annotation" roleId="tpee.1188208074048" targetNodeId="as9p.~NotNull" resolveInfo="NotNull" />
      </node>
      <node role="body" roleId="tpee.1068580123135" type="tpee.StatementList" typeId="tpee.1068580123136" id="4393777506305249021" nodeInfo="sn">
        <node role="statement" roleId="tpee.1068581517665" type="tpee.ReturnStatement" typeId="tpee.1068581242878" id="3384537078566943379" nodeInfo="nn">
          <node role="expression" roleId="tpee.1068581517676" type="tpee.VariableReference" typeId="tpee.1068498886296" id="3919304090411632685" nodeInfo="nn">
            <link role="variableDeclaration" roleId="tpee.1068581517664" targetNodeId="3919304090411623435" resolveInfo="myState" />
          </node>
        </node>
      </node>
    </node>
    <node role="member" roleId="tpee.5375687026011219971" type="tpee.InstanceMethodDeclaration" typeId="tpee.1068580123165" id="4393777506305249024" nodeInfo="igu">
      <property name="isAbstract" nameId="tpee.1178608670077" value="false" />
      <property name="name" nameId="tpck.1169194664001" value="setState" />
      <property name="isFinal" nameId="tpee.1181808852946" value="false" />
      <property name="isDeprecated" nameId="tpee.1224848525476" value="false" />
      <node role="visibility" roleId="tpee.1178549979242" type="tpee.PublicVisibility" typeId="tpee.1146644602865" id="4393777506305249025" nodeInfo="nn" />
      <node role="returnType" roleId="tpee.1068580123133" type="tpee.VoidType" typeId="tpee.1068581517677" id="4393777506305249027" nodeInfo="in" />
      <node role="parameter" roleId="tpee.1068580123134" type="tpee.ParameterDeclaration" typeId="tpee.1068498886292" id="4393777506305249028" nodeInfo="ir">
        <property name="name" nameId="tpck.1169194664001" value="state" />
        <node role="type" roleId="tpee.5680397130376446158" type="tpee.ClassifierType" typeId="tpee.1107535904670" id="4393777506305249029" nodeInfo="in">
          <link role="classifier" roleId="tpee.1107535924139" targetNodeId="vriy.~FileEditorState" resolveInfo="FileEditorState" />
        </node>
        <node role="annotation" roleId="tpee.1188208488637" type="tpee.AnnotationInstance" typeId="tpee.1188207840427" id="4393777506305249030" nodeInfo="nn">
          <link role="annotation" roleId="tpee.1188208074048" targetNodeId="as9p.~NotNull" resolveInfo="NotNull" />
        </node>
      </node>
      <node role="body" roleId="tpee.1068580123135" type="tpee.StatementList" typeId="tpee.1068580123136" id="4393777506305249031" nodeInfo="sn">
        <node role="statement" roleId="tpee.1068581517665" type="tpee.ExpressionStatement" typeId="tpee.1068580123155" id="5119136265383456327" nodeInfo="nn">
          <node role="expression" roleId="tpee.1068580123156" type="tpee.AssignmentExpression" typeId="tpee.1068498886294" id="5119136265383458852" nodeInfo="nn">
            <node role="rValue" roleId="tpee.1068498886297" type="tpee.VariableReference" typeId="tpee.1068498886296" id="5119136265383459629" nodeInfo="nn">
              <link role="variableDeclaration" roleId="tpee.1068581517664" targetNodeId="4393777506305249028" resolveInfo="state" />
            </node>
            <node role="lValue" roleId="tpee.1068498886295" type="tpee.VariableReference" typeId="tpee.1068498886296" id="5119136265383456326" nodeInfo="nn">
              <link role="variableDeclaration" roleId="tpee.1068581517664" targetNodeId="3919304090411623435" resolveInfo="myState" />
            </node>
          </node>
        </node>
      </node>
    </node>
    <node role="member" roleId="tpee.5375687026011219971" type="tpee.InstanceMethodDeclaration" typeId="tpee.1068580123165" id="4393777506305249032" nodeInfo="igu">
      <property name="isAbstract" nameId="tpee.1178608670077" value="false" />
      <property name="name" nameId="tpck.1169194664001" value="isModified" />
      <property name="isFinal" nameId="tpee.1181808852946" value="false" />
      <property name="isDeprecated" nameId="tpee.1224848525476" value="false" />
      <node role="visibility" roleId="tpee.1178549979242" type="tpee.PublicVisibility" typeId="tpee.1146644602865" id="4393777506305249033" nodeInfo="nn" />
      <node role="returnType" roleId="tpee.1068580123133" type="tpee.BooleanType" typeId="tpee.1070534644030" id="4393777506305249035" nodeInfo="in" />
      <node role="body" roleId="tpee.1068580123135" type="tpee.StatementList" typeId="tpee.1068580123136" id="4393777506305249036" nodeInfo="sn">
        <node role="statement" roleId="tpee.1068581517665" type="tpee.ExpressionStatement" typeId="tpee.1068580123155" id="4393777506305249038" nodeInfo="nn">
          <node role="expression" roleId="tpee.1068580123156" type="tpee.BooleanConstant" typeId="tpee.1068580123137" id="4393777506305249037" nodeInfo="nn" />
        </node>
      </node>
    </node>
    <node role="member" roleId="tpee.5375687026011219971" type="tpee.InstanceMethodDeclaration" typeId="tpee.1068580123165" id="4393777506305249039" nodeInfo="igu">
      <property name="isAbstract" nameId="tpee.1178608670077" value="false" />
      <property name="name" nameId="tpck.1169194664001" value="isValid" />
      <property name="isFinal" nameId="tpee.1181808852946" value="false" />
      <property name="isDeprecated" nameId="tpee.1224848525476" value="false" />
      <node role="visibility" roleId="tpee.1178549979242" type="tpee.PublicVisibility" typeId="tpee.1146644602865" id="4393777506305249040" nodeInfo="nn" />
      <node role="returnType" roleId="tpee.1068580123133" type="tpee.BooleanType" typeId="tpee.1070534644030" id="4393777506305249042" nodeInfo="in" />
      <node role="body" roleId="tpee.1068580123135" type="tpee.StatementList" typeId="tpee.1068580123136" id="4393777506305249043" nodeInfo="sn">
        <node role="statement" roleId="tpee.1068581517665" type="tpee.ExpressionStatement" typeId="tpee.1068580123155" id="4393777506305249045" nodeInfo="nn">
          <node role="expression" roleId="tpee.1068580123156" type="tpee.BooleanConstant" typeId="tpee.1068580123137" id="4393777506305249044" nodeInfo="nn" />
        </node>
      </node>
    </node>
    <node role="member" roleId="tpee.5375687026011219971" type="tpee.InstanceMethodDeclaration" typeId="tpee.1068580123165" id="4393777506305249046" nodeInfo="igu">
      <property name="isAbstract" nameId="tpee.1178608670077" value="false" />
      <property name="name" nameId="tpck.1169194664001" value="selectNotify" />
      <property name="isFinal" nameId="tpee.1181808852946" value="false" />
      <property name="isDeprecated" nameId="tpee.1224848525476" value="false" />
      <node role="visibility" roleId="tpee.1178549979242" type="tpee.PublicVisibility" typeId="tpee.1146644602865" id="4393777506305249047" nodeInfo="nn" />
      <node role="returnType" roleId="tpee.1068580123133" type="tpee.VoidType" typeId="tpee.1068581517677" id="4393777506305249049" nodeInfo="in" />
      <node role="body" roleId="tpee.1068580123135" type="tpee.StatementList" typeId="tpee.1068580123136" id="4393777506305249050" nodeInfo="sn" />
    </node>
    <node role="member" roleId="tpee.5375687026011219971" type="tpee.InstanceMethodDeclaration" typeId="tpee.1068580123165" id="4393777506305249051" nodeInfo="igu">
      <property name="isAbstract" nameId="tpee.1178608670077" value="false" />
      <property name="name" nameId="tpck.1169194664001" value="deselectNotify" />
      <property name="isFinal" nameId="tpee.1181808852946" value="false" />
      <property name="isDeprecated" nameId="tpee.1224848525476" value="false" />
      <node role="visibility" roleId="tpee.1178549979242" type="tpee.PublicVisibility" typeId="tpee.1146644602865" id="4393777506305249052" nodeInfo="nn" />
      <node role="returnType" roleId="tpee.1068580123133" type="tpee.VoidType" typeId="tpee.1068581517677" id="4393777506305249054" nodeInfo="in" />
      <node role="body" roleId="tpee.1068580123135" type="tpee.StatementList" typeId="tpee.1068580123136" id="4393777506305249055" nodeInfo="sn" />
    </node>
    <node role="member" roleId="tpee.5375687026011219971" type="tpee.InstanceMethodDeclaration" typeId="tpee.1068580123165" id="4393777506305249056" nodeInfo="igu">
      <property name="isAbstract" nameId="tpee.1178608670077" value="false" />
      <property name="name" nameId="tpck.1169194664001" value="addPropertyChangeListener" />
      <property name="isFinal" nameId="tpee.1181808852946" value="false" />
      <property name="isDeprecated" nameId="tpee.1224848525476" value="false" />
      <node role="visibility" roleId="tpee.1178549979242" type="tpee.PublicVisibility" typeId="tpee.1146644602865" id="4393777506305249057" nodeInfo="nn" />
      <node role="returnType" roleId="tpee.1068580123133" type="tpee.VoidType" typeId="tpee.1068581517677" id="4393777506305249059" nodeInfo="in" />
      <node role="parameter" roleId="tpee.1068580123134" type="tpee.ParameterDeclaration" typeId="tpee.1068498886292" id="4393777506305249060" nodeInfo="ir">
        <property name="name" nameId="tpck.1169194664001" value="listener" />
        <node role="type" roleId="tpee.5680397130376446158" type="tpee.ClassifierType" typeId="tpee.1107535904670" id="4393777506305249061" nodeInfo="in">
          <link role="classifier" roleId="tpee.1107535924139" targetNodeId="18oj.~PropertyChangeListener" resolveInfo="PropertyChangeListener" />
        </node>
        <node role="annotation" roleId="tpee.1188208488637" type="tpee.AnnotationInstance" typeId="tpee.1188207840427" id="4393777506305249062" nodeInfo="nn">
          <link role="annotation" roleId="tpee.1188208074048" targetNodeId="as9p.~NotNull" resolveInfo="NotNull" />
        </node>
      </node>
      <node role="body" roleId="tpee.1068580123135" type="tpee.StatementList" typeId="tpee.1068580123136" id="4393777506305249063" nodeInfo="sn" />
    </node>
    <node role="member" roleId="tpee.5375687026011219971" type="tpee.InstanceMethodDeclaration" typeId="tpee.1068580123165" id="4393777506305249064" nodeInfo="igu">
      <property name="isAbstract" nameId="tpee.1178608670077" value="false" />
      <property name="name" nameId="tpck.1169194664001" value="removePropertyChangeListener" />
      <property name="isFinal" nameId="tpee.1181808852946" value="false" />
      <property name="isDeprecated" nameId="tpee.1224848525476" value="false" />
      <node role="visibility" roleId="tpee.1178549979242" type="tpee.PublicVisibility" typeId="tpee.1146644602865" id="4393777506305249065" nodeInfo="nn" />
      <node role="returnType" roleId="tpee.1068580123133" type="tpee.VoidType" typeId="tpee.1068581517677" id="4393777506305249067" nodeInfo="in" />
      <node role="parameter" roleId="tpee.1068580123134" type="tpee.ParameterDeclaration" typeId="tpee.1068498886292" id="4393777506305249068" nodeInfo="ir">
        <property name="name" nameId="tpck.1169194664001" value="listener" />
        <node role="type" roleId="tpee.5680397130376446158" type="tpee.ClassifierType" typeId="tpee.1107535904670" id="4393777506305249069" nodeInfo="in">
          <link role="classifier" roleId="tpee.1107535924139" targetNodeId="18oj.~PropertyChangeListener" resolveInfo="PropertyChangeListener" />
        </node>
        <node role="annotation" roleId="tpee.1188208488637" type="tpee.AnnotationInstance" typeId="tpee.1188207840427" id="4393777506305249070" nodeInfo="nn">
          <link role="annotation" roleId="tpee.1188208074048" targetNodeId="as9p.~NotNull" resolveInfo="NotNull" />
        </node>
      </node>
      <node role="body" roleId="tpee.1068580123135" type="tpee.StatementList" typeId="tpee.1068580123136" id="4393777506305249071" nodeInfo="sn" />
    </node>
    <node role="member" roleId="tpee.5375687026011219971" type="tpee.InstanceMethodDeclaration" typeId="tpee.1068580123165" id="4393777506305249072" nodeInfo="igu">
      <property name="isAbstract" nameId="tpee.1178608670077" value="false" />
      <property name="name" nameId="tpck.1169194664001" value="getBackgroundHighlighter" />
      <property name="isFinal" nameId="tpee.1181808852946" value="false" />
      <property name="isDeprecated" nameId="tpee.1224848525476" value="false" />
      <node role="visibility" roleId="tpee.1178549979242" type="tpee.PublicVisibility" typeId="tpee.1146644602865" id="4393777506305249073" nodeInfo="nn" />
      <node role="returnType" roleId="tpee.1068580123133" type="tpee.ClassifierType" typeId="tpee.1107535904670" id="4393777506305249075" nodeInfo="in">
        <link role="classifier" roleId="tpee.1107535924139" targetNodeId="mhta.~BackgroundEditorHighlighter" resolveInfo="BackgroundEditorHighlighter" />
      </node>
      <node role="annotation" roleId="tpee.1188208488637" type="tpee.AnnotationInstance" typeId="tpee.1188207840427" id="4393777506305249076" nodeInfo="nn">
        <link role="annotation" roleId="tpee.1188208074048" targetNodeId="as9p.~Nullable" resolveInfo="Nullable" />
      </node>
      <node role="body" roleId="tpee.1068580123135" type="tpee.StatementList" typeId="tpee.1068580123136" id="4393777506305249077" nodeInfo="sn">
        <node role="statement" roleId="tpee.1068581517665" type="tpee.ExpressionStatement" typeId="tpee.1068580123155" id="4393777506305249079" nodeInfo="nn">
          <node role="expression" roleId="tpee.1068580123156" type="tpee.NullLiteral" typeId="tpee.1070534058343" id="4393777506305249078" nodeInfo="nn" />
        </node>
      </node>
    </node>
    <node role="member" roleId="tpee.5375687026011219971" type="tpee.InstanceMethodDeclaration" typeId="tpee.1068580123165" id="4393777506305249080" nodeInfo="igu">
      <property name="isAbstract" nameId="tpee.1178608670077" value="false" />
      <property name="name" nameId="tpck.1169194664001" value="getCurrentLocation" />
      <property name="isFinal" nameId="tpee.1181808852946" value="false" />
      <property name="isDeprecated" nameId="tpee.1224848525476" value="false" />
      <node role="visibility" roleId="tpee.1178549979242" type="tpee.PublicVisibility" typeId="tpee.1146644602865" id="4393777506305249081" nodeInfo="nn" />
      <node role="returnType" roleId="tpee.1068580123133" type="tpee.ClassifierType" typeId="tpee.1107535904670" id="4393777506305249083" nodeInfo="in">
        <link role="classifier" roleId="tpee.1107535924139" targetNodeId="vriy.~FileEditorLocation" resolveInfo="FileEditorLocation" />
      </node>
      <node role="annotation" roleId="tpee.1188208488637" type="tpee.AnnotationInstance" typeId="tpee.1188207840427" id="4393777506305249084" nodeInfo="nn">
        <link role="annotation" roleId="tpee.1188208074048" targetNodeId="as9p.~Nullable" resolveInfo="Nullable" />
      </node>
      <node role="body" roleId="tpee.1068580123135" type="tpee.StatementList" typeId="tpee.1068580123136" id="4393777506305249085" nodeInfo="sn">
        <node role="statement" roleId="tpee.1068581517665" type="tpee.ExpressionStatement" typeId="tpee.1068580123155" id="4393777506305249087" nodeInfo="nn">
          <node role="expression" roleId="tpee.1068580123156" type="tpee.NullLiteral" typeId="tpee.1070534058343" id="4393777506305249086" nodeInfo="nn" />
        </node>
      </node>
    </node>
    <node role="member" roleId="tpee.5375687026011219971" type="tpee.InstanceMethodDeclaration" typeId="tpee.1068580123165" id="4393777506305249088" nodeInfo="igu">
      <property name="isAbstract" nameId="tpee.1178608670077" value="false" />
      <property name="name" nameId="tpck.1169194664001" value="getStructureViewBuilder" />
      <property name="isFinal" nameId="tpee.1181808852946" value="false" />
      <property name="isDeprecated" nameId="tpee.1224848525476" value="false" />
      <node role="visibility" roleId="tpee.1178549979242" type="tpee.PublicVisibility" typeId="tpee.1146644602865" id="4393777506305249089" nodeInfo="nn" />
      <node role="returnType" roleId="tpee.1068580123133" type="tpee.ClassifierType" typeId="tpee.1107535904670" id="4393777506305249091" nodeInfo="in">
        <link role="classifier" roleId="tpee.1107535924139" targetNodeId="6rer.~StructureViewBuilder" resolveInfo="StructureViewBuilder" />
      </node>
      <node role="annotation" roleId="tpee.1188208488637" type="tpee.AnnotationInstance" typeId="tpee.1188207840427" id="4393777506305249092" nodeInfo="nn">
        <link role="annotation" roleId="tpee.1188208074048" targetNodeId="as9p.~Nullable" resolveInfo="Nullable" />
      </node>
      <node role="body" roleId="tpee.1068580123135" type="tpee.StatementList" typeId="tpee.1068580123136" id="4393777506305249093" nodeInfo="sn">
        <node role="statement" roleId="tpee.1068581517665" type="tpee.ExpressionStatement" typeId="tpee.1068580123155" id="4393777506305249095" nodeInfo="nn">
          <node role="expression" roleId="tpee.1068580123156" type="tpee.NullLiteral" typeId="tpee.1070534058343" id="4393777506305249094" nodeInfo="nn" />
        </node>
      </node>
    </node>
    <node role="member" roleId="tpee.5375687026011219971" type="tpee.InstanceMethodDeclaration" typeId="tpee.1068580123165" id="4393777506305249096" nodeInfo="igu">
      <property name="isAbstract" nameId="tpee.1178608670077" value="false" />
      <property name="name" nameId="tpck.1169194664001" value="getUserData" />
      <property name="isFinal" nameId="tpee.1181808852946" value="false" />
      <property name="isDeprecated" nameId="tpee.1224848525476" value="false" />
      <node role="visibility" roleId="tpee.1178549979242" type="tpee.PublicVisibility" typeId="tpee.1146644602865" id="4393777506305249097" nodeInfo="nn" />
      <node role="typeVariableDeclaration" roleId="tpee.1109279881614" type="tpee.TypeVariableDeclaration" typeId="tpee.1109279763828" id="4393777506305249099" nodeInfo="ng">
        <property name="name" nameId="tpck.1169194664001" value="T" />
      </node>
      <node role="returnType" roleId="tpee.1068580123133" type="tpee.TypeVariableReference" typeId="tpee.1109283449304" id="4393777506305249100" nodeInfo="in">
        <link role="typeVariableDeclaration" roleId="tpee.1109283546497" targetNodeId="4393777506305249099" resolveInfo="T" />
      </node>
      <node role="parameter" roleId="tpee.1068580123134" type="tpee.ParameterDeclaration" typeId="tpee.1068498886292" id="4393777506305249101" nodeInfo="ir">
        <property name="name" nameId="tpck.1169194664001" value="key" />
        <node role="type" roleId="tpee.5680397130376446158" type="tpee.ClassifierType" typeId="tpee.1107535904670" id="4393777506305249102" nodeInfo="in">
          <link role="classifier" roleId="tpee.1107535924139" targetNodeId="8d8z.~Key" resolveInfo="Key" />
          <node role="parameter" roleId="tpee.1109201940907" type="tpee.TypeVariableReference" typeId="tpee.1109283449304" id="4393777506305249103" nodeInfo="in">
            <link role="typeVariableDeclaration" roleId="tpee.1109283546497" targetNodeId="4393777506305249099" resolveInfo="T" />
          </node>
        </node>
        <node role="annotation" roleId="tpee.1188208488637" type="tpee.AnnotationInstance" typeId="tpee.1188207840427" id="4393777506305249104" nodeInfo="nn">
          <link role="annotation" roleId="tpee.1188208074048" targetNodeId="as9p.~NotNull" resolveInfo="NotNull" />
        </node>
      </node>
      <node role="annotation" roleId="tpee.1188208488637" type="tpee.AnnotationInstance" typeId="tpee.1188207840427" id="4393777506305249105" nodeInfo="nn">
        <link role="annotation" roleId="tpee.1188208074048" targetNodeId="as9p.~Nullable" resolveInfo="Nullable" />
      </node>
      <node role="body" roleId="tpee.1068580123135" type="tpee.StatementList" typeId="tpee.1068580123136" id="4393777506305249108" nodeInfo="sn">
        <node role="statement" roleId="tpee.1068581517665" type="tpee.ExpressionStatement" typeId="tpee.1068580123155" id="4393777506305282320" nodeInfo="nn">
          <node role="expression" roleId="tpee.1068580123156" type="tpee.NullLiteral" typeId="tpee.1070534058343" id="4393777506305282319" nodeInfo="nn" />
        </node>
      </node>
    </node>
    <node role="member" roleId="tpee.5375687026011219971" type="tpee.InstanceMethodDeclaration" typeId="tpee.1068580123165" id="4393777506305249109" nodeInfo="igu">
      <property name="isAbstract" nameId="tpee.1178608670077" value="false" />
      <property name="name" nameId="tpck.1169194664001" value="putUserData" />
      <property name="isFinal" nameId="tpee.1181808852946" value="false" />
      <property name="isDeprecated" nameId="tpee.1224848525476" value="false" />
      <node role="visibility" roleId="tpee.1178549979242" type="tpee.PublicVisibility" typeId="tpee.1146644602865" id="4393777506305249110" nodeInfo="nn" />
      <node role="typeVariableDeclaration" roleId="tpee.1109279881614" type="tpee.TypeVariableDeclaration" typeId="tpee.1109279763828" id="4393777506305249112" nodeInfo="ng">
        <property name="name" nameId="tpck.1169194664001" value="T" />
      </node>
      <node role="returnType" roleId="tpee.1068580123133" type="tpee.VoidType" typeId="tpee.1068581517677" id="4393777506305249113" nodeInfo="in" />
      <node role="parameter" roleId="tpee.1068580123134" type="tpee.ParameterDeclaration" typeId="tpee.1068498886292" id="4393777506305249114" nodeInfo="ir">
        <property name="name" nameId="tpck.1169194664001" value="key" />
        <node role="type" roleId="tpee.5680397130376446158" type="tpee.ClassifierType" typeId="tpee.1107535904670" id="4393777506305249115" nodeInfo="in">
          <link role="classifier" roleId="tpee.1107535924139" targetNodeId="8d8z.~Key" resolveInfo="Key" />
          <node role="parameter" roleId="tpee.1109201940907" type="tpee.TypeVariableReference" typeId="tpee.1109283449304" id="4393777506305249116" nodeInfo="in">
            <link role="typeVariableDeclaration" roleId="tpee.1109283546497" targetNodeId="4393777506305249112" resolveInfo="T" />
          </node>
        </node>
        <node role="annotation" roleId="tpee.1188208488637" type="tpee.AnnotationInstance" typeId="tpee.1188207840427" id="4393777506305249117" nodeInfo="nn">
          <link role="annotation" roleId="tpee.1188208074048" targetNodeId="as9p.~NotNull" resolveInfo="NotNull" />
        </node>
      </node>
      <node role="parameter" roleId="tpee.1068580123134" type="tpee.ParameterDeclaration" typeId="tpee.1068498886292" id="4393777506305249118" nodeInfo="ir">
        <property name="name" nameId="tpck.1169194664001" value="t" />
        <node role="type" roleId="tpee.5680397130376446158" type="tpee.TypeVariableReference" typeId="tpee.1109283449304" id="4393777506305249119" nodeInfo="in">
          <link role="typeVariableDeclaration" roleId="tpee.1109283546497" targetNodeId="4393777506305249112" resolveInfo="T" />
        </node>
        <node role="annotation" roleId="tpee.1188208488637" type="tpee.AnnotationInstance" typeId="tpee.1188207840427" id="4393777506305249120" nodeInfo="nn">
          <link role="annotation" roleId="tpee.1188208074048" targetNodeId="as9p.~Nullable" resolveInfo="Nullable" />
        </node>
      </node>
      <node role="body" roleId="tpee.1068580123135" type="tpee.StatementList" typeId="tpee.1068580123136" id="4393777506305249123" nodeInfo="sn" />
    </node>
    <node role="member" roleId="tpee.5375687026011219971" type="tpee.InstanceMethodDeclaration" typeId="tpee.1068580123165" id="4393777506305249124" nodeInfo="igu">
      <property name="isAbstract" nameId="tpee.1178608670077" value="false" />
      <property name="name" nameId="tpck.1169194664001" value="dispose" />
      <property name="isFinal" nameId="tpee.1181808852946" value="false" />
      <property name="isDeprecated" nameId="tpee.1224848525476" value="false" />
      <node role="visibility" roleId="tpee.1178549979242" type="tpee.PublicVisibility" typeId="tpee.1146644602865" id="4393777506305249125" nodeInfo="nn" />
      <node role="returnType" roleId="tpee.1068580123133" type="tpee.VoidType" typeId="tpee.1068581517677" id="4393777506305249127" nodeInfo="in" />
      <node role="body" roleId="tpee.1068580123135" type="tpee.StatementList" typeId="tpee.1068580123136" id="4393777506305249130" nodeInfo="sn" />
    </node>
    <node role="member" roleId="tpee.5375687026011219971" type="tpee.InstanceMethodDeclaration" typeId="tpee.1068580123165" id="3424619260709341747" nodeInfo="igu">
      <property name="isAbstract" nameId="tpee.1178608670077" value="false" />
      <property name="name" nameId="tpck.1169194664001" value="getDocuments" />
      <property name="isFinal" nameId="tpee.1181808852946" value="false" />
      <property name="isDeprecated" nameId="tpee.1224848525476" value="false" />
      <node role="visibility" roleId="tpee.1178549979242" type="tpee.PublicVisibility" typeId="tpee.1146644602865" id="3424619260709341748" nodeInfo="nn" />
      <node role="returnType" roleId="tpee.1068580123133" type="tpee.ArrayType" typeId="tpee.1070534760951" id="3424619260709341750" nodeInfo="in">
        <node role="componentType" roleId="tpee.1070534760952" type="tpee.ClassifierType" typeId="tpee.1107535904670" id="3424619260709341751" nodeInfo="in">
          <link role="classifier" roleId="tpee.1107535924139" targetNodeId="18qm.~Document" resolveInfo="Document" />
        </node>
      </node>
      <node role="body" roleId="tpee.1068580123135" type="tpee.StatementList" typeId="tpee.1068580123136" id="3424619260709341752" nodeInfo="sn">
        <node role="statement" roleId="tpee.1068581517665" type="tpee.LocalVariableDeclarationStatement" typeId="tpee.1068581242864" id="3424619260710464785" nodeInfo="nn">
          <node role="localVariableDeclaration" roleId="tpee.1068581242865" type="tpee.LocalVariableDeclaration" typeId="tpee.1068581242863" id="3424619260710464786" nodeInfo="nr">
            <property name="name" nameId="tpck.1169194664001" value="virtualFile" />
            <node role="type" roleId="tpee.5680397130376446158" type="tpee.ArrayType" typeId="tpee.1070534760951" id="996400390541412256" nodeInfo="in">
              <node role="componentType" roleId="tpee.1070534760952" type="tpee.ClassifierType" typeId="tpee.1107535904670" id="3424619260710464787" nodeInfo="in">
                <link role="classifier" roleId="tpee.1107535924139" targetNodeId="c1f8.~MPSNodeVirtualFile" resolveInfo="MPSNodeVirtualFile" />
              </node>
            </node>
            <node role="initializer" roleId="tpee.1068431790190" type="tpee.GenericNewExpression" typeId="tpee.1145552977093" id="996400390541434383" nodeInfo="nn">
              <node role="creator" roleId="tpee.1145553007750" type="tpee.ArrayCreator" typeId="tpee.1184950988562" id="996400390541424773" nodeInfo="nn">
                <node role="componentType" roleId="tpee.1184951007469" type="tpee.ClassifierType" typeId="tpee.1107535904670" id="996400390541424774" nodeInfo="in">
                  <link role="classifier" roleId="tpee.1107535924139" targetNodeId="c1f8.~MPSNodeVirtualFile" resolveInfo="MPSNodeVirtualFile" />
                </node>
                <node role="dimensionExpression" roleId="tpee.1184952969026" type="tpee.DimensionExpression" typeId="tpee.1184952934362" id="996400390541445579" nodeInfo="nn">
                  <node role="expression" roleId="tpee.1184953288404" type="tpee.IntegerConstant" typeId="tpee.1068580320020" id="996400390541456569" nodeInfo="nn">
                    <property name="value" nameId="tpee.1068580320021" value="1" />
                  </node>
                </node>
              </node>
            </node>
          </node>
        </node>
        <node role="statement" roleId="tpee.1068581517665" type="qff7.ExecuteLightweightCommandStatement" typeId="qff7.8974276187400348181" id="996400390541363935" nodeInfo="nn">
          <node role="commandClosureLiteral" roleId="qff7.8974276187400348171" type="qff7.CommandClosureLiteral" typeId="qff7.8974276187400348173" id="996400390541363937" nodeInfo="nn">
            <node role="body" roleId="tp2c.1199569916463" type="tpee.StatementList" typeId="tpee.1068580123136" id="996400390541363939" nodeInfo="sn">
              <node role="statement" roleId="tpee.1068581517665" type="tpee.ExpressionStatement" typeId="tpee.1068580123155" id="996400390541365360" nodeInfo="nn">
                <node role="expression" roleId="tpee.1068580123156" type="tpee.AssignmentExpression" typeId="tpee.1068498886294" id="2034046503361587675" nodeInfo="nn">
                  <node role="lValue" roleId="tpee.1068498886295" type="tpee.ArrayAccessExpression" typeId="tpee.1173175405605" id="996400390541470280" nodeInfo="nn">
                    <node role="index" roleId="tpee.1173175577737" type="tpee.IntegerConstant" typeId="tpee.1068580320020" id="996400390541473361" nodeInfo="nn">
                      <property name="value" nameId="tpee.1068580320021" value="0" />
                    </node>
                    <node role="array" roleId="tpee.1173175590490" type="tpee.VariableReference" typeId="tpee.1068498886296" id="2034046503361587676" nodeInfo="nn">
                      <link role="variableDeclaration" roleId="tpee.1068581517664" targetNodeId="3424619260710464786" resolveInfo="virtualFile" />
                    </node>
                  </node>
                  <node role="rValue" roleId="tpee.1068498886297" type="tpee.DotExpression" typeId="tpee.1197027756228" id="2034046503361587677" nodeInfo="nn">
                    <node role="operand" roleId="tpee.1197027771414" type="tpee.StaticMethodCall" typeId="tpee.1081236700937" id="2034046503361587678" nodeInfo="nn">
                      <link role="baseMethodDeclaration" roleId="tpee.1068499141037" targetNodeId="c1f8.~MPSNodesVirtualFileSystem%dgetInstance()%cjetbrains%dmps%dworkbench%dnodesFs%dMPSNodesVirtualFileSystem" resolveInfo="getInstance" />
                      <link role="classConcept" roleId="tpee.1144433194310" targetNodeId="c1f8.~MPSNodesVirtualFileSystem" resolveInfo="MPSNodesVirtualFileSystem" />
                    </node>
                    <node role="operation" roleId="tpee.1197027833540" type="tpee.InstanceMethodCallOperation" typeId="tpee.1202948039474" id="2034046503361587679" nodeInfo="nn">
                      <link role="baseMethodDeclaration" roleId="tpee.1068499141037" targetNodeId="c1f8.~MPSNodesVirtualFileSystem%dgetFileFor(org%djetbrains%dmps%dopenapi%dmodel%dSNode)%cjetbrains%dmps%dworkbench%dnodesFs%dMPSNodeVirtualFile" resolveInfo="getFileFor" />
                      <node role="actualArgument" roleId="tpee.1068499141038" type="tpee.DotExpression" typeId="tpee.1197027756228" id="2034046503361587680" nodeInfo="nn">
                        <node role="operation" roleId="tpee.1197027833540" type="tpee.InstanceMethodCallOperation" typeId="tpee.1202948039474" id="2034046503361587681" nodeInfo="nn">
                          <link role="baseMethodDeclaration" roleId="tpee.1068499141037" targetNodeId="9a9.~EditorComponent%dgetEditedNode()%corg%djetbrains%dmps%dopenapi%dmodel%dSNode" resolveInfo="getEditedNode" />
                        </node>
                        <node role="operand" roleId="tpee.1197027771414" type="tpee.VariableReference" typeId="tpee.1068498886296" id="2034046503361587682" nodeInfo="nn">
                          <link role="variableDeclaration" roleId="tpee.1068581517664" targetNodeId="3424619260709346793" resolveInfo="myEditor" />
                        </node>
                      </node>
                    </node>
                  </node>
                </node>
              </node>
            </node>
          </node>
        </node>
        <node role="statement" roleId="tpee.1068581517665" type="tpee.Statement" typeId="tpee.1068580123157" id="1146703070650001970" nodeInfo="nn" />
        <node role="statement" roleId="tpee.1068581517665" type="tpee.ExpressionStatement" typeId="tpee.1068580123155" id="3424619260710538461" nodeInfo="nn">
          <node role="expression" roleId="tpee.1068580123156" type="tpee.TernaryOperatorExpression" typeId="tpee.1163668896201" id="3424619260710542003" nodeInfo="nn">
            <node role="ifFalse" roleId="tpee.1163668934364" type="tpee.GenericNewExpression" typeId="tpee.1145552977093" id="3424619260710557856" nodeInfo="nn">
              <node role="creator" roleId="tpee.1145553007750" type="tpee.ArrayCreatorWithInitializer" typeId="tpee.1154542696413" id="3424619260710562746" nodeInfo="nn">
                <node role="initValue" roleId="tpee.1154542803372" type="tpee.StaticMethodCall" typeId="tpee.1081236700937" id="3424619260710580694" nodeInfo="nn">
                  <link role="baseMethodDeclaration" roleId="tpee.1068499141037" targetNodeId="tqud.~MPSUndoUtil%dgetDoc(jetbrains%dmps%dworkbench%dnodesFs%dMPSNodeVirtualFile)%ccom%dintellij%dopenapi%deditor%dDocument" resolveInfo="getDoc" />
                  <link role="classConcept" roleId="tpee.1144433194310" targetNodeId="tqud.~MPSUndoUtil" resolveInfo="MPSUndoUtil" />
                  <node role="actualArgument" roleId="tpee.1068499141038" type="tpee.ArrayAccessExpression" typeId="tpee.1173175405605" id="996400390541502467" nodeInfo="nn">
                    <node role="index" roleId="tpee.1173175577737" type="tpee.IntegerConstant" typeId="tpee.1068580320020" id="996400390541504823" nodeInfo="nn">
                      <property name="value" nameId="tpee.1068580320021" value="0" />
                    </node>
                    <node role="array" roleId="tpee.1173175590490" type="tpee.VariableReference" typeId="tpee.1068498886296" id="3424619260710582945" nodeInfo="nn">
                      <link role="variableDeclaration" roleId="tpee.1068581517664" targetNodeId="3424619260710464786" resolveInfo="virtualFile" />
                    </node>
                  </node>
                </node>
                <node role="componentType" roleId="tpee.1154542793668" type="tpee.ClassifierType" typeId="tpee.1107535904670" id="3424619260710560972" nodeInfo="in">
                  <link role="classifier" roleId="tpee.1107535924139" targetNodeId="18qm.~Document" resolveInfo="Document" />
                </node>
              </node>
            </node>
            <node role="ifTrue" roleId="tpee.1163668922816" type="tpee.GenericNewExpression" typeId="tpee.1145552977093" id="3424619260710550292" nodeInfo="nn">
              <node role="creator" roleId="tpee.1145553007750" type="tpee.ArrayCreator" typeId="tpee.1184950988562" id="3424619260710556127" nodeInfo="nn">
                <node role="dimensionExpression" roleId="tpee.1184952969026" type="tpee.DimensionExpression" typeId="tpee.1184952934362" id="3424619260710556129" nodeInfo="nn">
                  <node role="expression" roleId="tpee.1184953288404" type="tpee.IntegerConstant" typeId="tpee.1068580320020" id="3424619260710556686" nodeInfo="nn">
                    <property name="value" nameId="tpee.1068580320021" value="0" />
                  </node>
                </node>
                <node role="componentType" roleId="tpee.1184951007469" type="tpee.ClassifierType" typeId="tpee.1107535904670" id="3424619260710556035" nodeInfo="in">
                  <link role="classifier" roleId="tpee.1107535924139" targetNodeId="18qm.~Document" resolveInfo="Document" />
                </node>
              </node>
            </node>
            <node role="condition" roleId="tpee.1163668914799" type="tpee.EqualsExpression" typeId="tpee.1068580123152" id="3424619260710541090" nodeInfo="nn">
              <node role="rightExpression" roleId="tpee.1081773367579" type="tpee.NullLiteral" typeId="tpee.1070534058343" id="3424619260710541108" nodeInfo="nn" />
              <node role="leftExpression" roleId="tpee.1081773367580" type="tpee.ArrayAccessExpression" typeId="tpee.1173175405605" id="996400390541478702" nodeInfo="nn">
                <node role="index" roleId="tpee.1173175577737" type="tpee.IntegerConstant" typeId="tpee.1068580320020" id="996400390541485505" nodeInfo="nn">
                  <property name="value" nameId="tpee.1068580320021" value="0" />
                </node>
                <node role="array" roleId="tpee.1173175590490" type="tpee.VariableReference" typeId="tpee.1068498886296" id="3424619260710538460" nodeInfo="nn">
                  <link role="variableDeclaration" roleId="tpee.1068581517664" targetNodeId="3424619260710464786" resolveInfo="virtualFile" />
                </node>
              </node>
            </node>
          </node>
        </node>
      </node>
    </node>
  </root>
</model>
<|MERGE_RESOLUTION|>--- conflicted
+++ resolved
@@ -32,28 +32,19 @@
   <import index="pvwh" modelUID="f:java_stub#742f6602-5a2f-4313-aa6e-ae1cd4ffdc61#jetbrains.mps.workbench.action(jetbrains.mps.workbench.action@java_stub)" version="-1" />
   <import index="k7g3" modelUID="f:java_stub#6354ebe7-c22a-4a0f-ac54-50b52ab9b065#java.util(java.util@java_stub)" version="-1" />
   <import index="88zw" modelUID="f:java_stub#8865b7a8-5271-43d3-884c-6fd1d9cfdd34#org.jetbrains.mps.openapi.module(org.jetbrains.mps.openapi.module@java_stub)" version="-1" />
-  <import index="ubyd" modelUID="f:java_stub#6ed54515-acc8-4d1e-a16c-9fd6cfe951ea#jetbrains.mps.ide.findusages.model.scopes(jetbrains.mps.ide.findusages.model.scopes@java_stub)" version="-1" />
-  <import index="6req" modelUID="f:java_stub#498d89d2-c2e9-11e2-ad49-6cf049e62fe5#com.intellij.ide.structureView(com.intellij.ide.structureView@java_stub)" version="-1" />
-  <import index="18oi" modelUID="f:java_stub#6354ebe7-c22a-4a0f-ac54-50b52ab9b065#java.beans(java.beans@java_stub)" version="-1" />
-  <import index="vrix" modelUID="f:java_stub#498d89d2-c2e9-11e2-ad49-6cf049e62fe5#com.intellij.openapi.fileEditor(com.intellij.openapi.fileEditor@java_stub)" version="-1" />
-  <import index="18ql" modelUID="f:java_stub#498d89d2-c2e9-11e2-ad49-6cf049e62fe5#com.intellij.openapi.editor(com.intellij.openapi.editor@java_stub)" version="-1" />
-  <import index="8d8y" modelUID="f:java_stub#498d89d2-c2e9-11e2-ad49-6cf049e62fe5#com.intellij.openapi.util(com.intellij.openapi.util@java_stub)" version="-1" />
-  <import index="as9o" modelUID="f:java_stub#3f233e7f-b8a6-46d2-a57f-795d56775243#org.jetbrains.annotations(org.jetbrains.annotations@java_stub)" version="-1" />
-  <import index="tquc" modelUID="f:java_stub#742f6602-5a2f-4313-aa6e-ae1cd4ffdc61#jetbrains.mps.ide.undo(jetbrains.mps.ide.undo@java_stub)" version="-1" />
-  <import index="mht9" modelUID="f:java_stub#498d89d2-c2e9-11e2-ad49-6cf049e62fe5#com.intellij.codeHighlighting(com.intellij.codeHighlighting@java_stub)" version="-1" />
-  <import index="c1f7" modelUID="f:java_stub#742f6602-5a2f-4313-aa6e-ae1cd4ffdc61#jetbrains.mps.workbench.nodesFs(jetbrains.mps.workbench.nodesFs@java_stub)" version="-1" />
-  <import index="vft3" modelUID="f:java_stub#6354ebe7-c22a-4a0f-ac54-50b52ab9b065#java.util.concurrent.atomic(java.util.concurrent.atomic@java_stub)" version="-1" />
-  <import index="iiw6" modelUID="f:java_stub#498d89d2-c2e9-11e2-ad49-6cf049e62fe5#com.intellij.openapi.components(com.intellij.openapi.components@java_stub)" version="-1" />
-  <import index="zofw" modelUID="f:java_stub#6ed54515-acc8-4d1e-a16c-9fd6cfe951ea#jetbrains.mps.smodel.persistence.def(jetbrains.mps.smodel.persistence.def@java_stub)" version="-1" />
-  <import index="fo6s" modelUID="f:java_stub#6ed54515-acc8-4d1e-a16c-9fd6cfe951ea#jetbrains.mps.smodel.persistence.def.v8(jetbrains.mps.smodel.persistence.def.v8@java_stub)" version="-1" />
-  <import index="jhs5" modelUID="f:java_stub#6ed54515-acc8-4d1e-a16c-9fd6cfe951ea#org.jdom.output(org.jdom.output@java_stub)" version="-1" />
-  <import index="g5ty" modelUID="f:java_stub#6ed54515-acc8-4d1e-a16c-9fd6cfe951ea#org.jdom.input(org.jdom.input@java_stub)" version="-1" />
-  <import index="fxg7" modelUID="f:java_stub#6354ebe7-c22a-4a0f-ac54-50b52ab9b065#java.io(java.io@java_stub)" version="-1" />
-  <import index="zwkq" modelUID="f:java_stub#6ed54515-acc8-4d1e-a16c-9fd6cfe951ea#org.jdom(org.jdom@java_stub)" version="-1" />
-  <import index="51te" modelUID="f:java_stub#6ed54515-acc8-4d1e-a16c-9fd6cfe951ea#jetbrains.mps.extapi.model(jetbrains.mps.extapi.model@java_stub)" version="-1" />
-  <import index="msyo" modelUID="f:java_stub#6ed54515-acc8-4d1e-a16c-9fd6cfe951ea#jetbrains.mps.util(jetbrains.mps.util@java_stub)" version="-1" />
-  <import index="4dsq" modelUID="f:java_stub#847a3235-09f9-403c-b6a9-1c294a212e92#org.apache.tools.ant.filters(Ant/org.apache.tools.ant.filters@java_stub)" version="-1" />
-  <import index="d2v5" modelUID="f:java_stub#6ed54515-acc8-4d1e-a16c-9fd6cfe951ea#jetbrains.mps.persistence(MPS.Core/jetbrains.mps.persistence@java_stub)" version="-1" />
+  <import index="88zx" modelUID="f:java_stub#8865b7a8-5271-43d3-884c-6fd1d9cfdd34#org.jetbrains.mps.openapi.module(MPS.OpenAPI/org.jetbrains.mps.openapi.module@java_stub)" version="-1" />
+  <import index="k7g4" modelUID="f:java_stub#6354ebe7-c22a-4a0f-ac54-50b52ab9b065#java.util(JDK/java.util@java_stub)" version="-1" />
+  <import index="cu2d" modelUID="f:java_stub#6ed54515-acc8-4d1e-a16c-9fd6cfe951ea#jetbrains.mps.smodel(MPS.Core/jetbrains.mps.smodel@java_stub)" version="-1" />
+  <import index="ubyd" modelUID="f:java_stub#6ed54515-acc8-4d1e-a16c-9fd6cfe951ea#jetbrains.mps.ide.findusages.model.scopes(MPS.Core/jetbrains.mps.ide.findusages.model.scopes@java_stub)" version="-1" />
+  <import index="6req" modelUID="f:java_stub#498d89d2-c2e9-11e2-ad49-6cf049e62fe5#com.intellij.ide.structureView(MPS.IDEA/com.intellij.ide.structureView@java_stub)" version="-1" />
+  <import index="18oi" modelUID="f:java_stub#6354ebe7-c22a-4a0f-ac54-50b52ab9b065#java.beans(JDK/java.beans@java_stub)" version="-1" />
+  <import index="vrix" modelUID="f:java_stub#498d89d2-c2e9-11e2-ad49-6cf049e62fe5#com.intellij.openapi.fileEditor(MPS.IDEA/com.intellij.openapi.fileEditor@java_stub)" version="-1" />
+  <import index="18ql" modelUID="f:java_stub#498d89d2-c2e9-11e2-ad49-6cf049e62fe5#com.intellij.openapi.editor(MPS.IDEA/com.intellij.openapi.editor@java_stub)" version="-1" />
+  <import index="8d8y" modelUID="f:java_stub#498d89d2-c2e9-11e2-ad49-6cf049e62fe5#com.intellij.openapi.util(MPS.IDEA/com.intellij.openapi.util@java_stub)" version="-1" />
+  <import index="as9o" modelUID="f:java_stub#3f233e7f-b8a6-46d2-a57f-795d56775243#org.jetbrains.annotations(Annotations/org.jetbrains.annotations@java_stub)" version="-1" />
+  <import index="tquc" modelUID="f:java_stub#742f6602-5a2f-4313-aa6e-ae1cd4ffdc61#jetbrains.mps.ide.undo(MPS.Platform/jetbrains.mps.ide.undo@java_stub)" version="-1" />
+  <import index="mht9" modelUID="f:java_stub#498d89d2-c2e9-11e2-ad49-6cf049e62fe5#com.intellij.codeHighlighting(MPS.IDEA/com.intellij.codeHighlighting@java_stub)" version="-1" />
+  <import index="c1f7" modelUID="f:java_stub#742f6602-5a2f-4313-aa6e-ae1cd4ffdc61#jetbrains.mps.workbench.nodesFs(MPS.Platform/jetbrains.mps.workbench.nodesFs@java_stub)" version="-1" />
   <import index="tpck" modelUID="r:00000000-0000-4000-0000-011c89590288(jetbrains.mps.lang.core.structure)" version="0" implicit="yes" />
   <import index="tpee" modelUID="r:00000000-0000-4000-0000-011c895902ca(jetbrains.mps.baseLanguage.structure)" version="4" implicit="yes" />
   <import index="e2lb" modelUID="f:java_stub#6354ebe7-c22a-4a0f-ac54-50b52ab9b065#java.lang(JDK/java.lang@java_stub)" version="-1" implicit="yes" />
@@ -69,32 +60,13 @@
   <import index="pt5m" modelUID="f:java_stub#742f6602-5a2f-4313-aa6e-ae1cd4ffdc61#jetbrains.mps.ide.project(MPS.Platform/jetbrains.mps.ide.project@java_stub)" version="-1" implicit="yes" />
   <import index="jwd8" modelUID="f:java_stub#742f6602-5a2f-4313-aa6e-ae1cd4ffdc61#jetbrains.mps.ide.tools(MPS.Platform/jetbrains.mps.ide.tools@java_stub)" version="-1" implicit="yes" />
   <import index="8q6y" modelUID="f:java_stub#6354ebe7-c22a-4a0f-ac54-50b52ab9b065#java.awt.event(JDK/java.awt.event@java_stub)" version="-1" implicit="yes" />
+  <import index="tpy4" modelUID="f:java_stub#6ed54515-acc8-4d1e-a16c-9fd6cfe951ea#jetbrains.mps.smodel.tempmodel(MPS.Core/jetbrains.mps.smodel.tempmodel@java_stub)" version="-1" implicit="yes" />
   <import index="b2mi" modelUID="f:java_stub#498d89d2-c2e9-11e2-ad49-6cf049e62fe5#com.intellij.openapi.project(MPS.IDEA/com.intellij.openapi.project@java_stub)" version="-1" implicit="yes" />
   <import index="82v" modelUID="f:java_stub#498d89d2-c2e9-11e2-ad49-6cf049e62fe5#com.intellij.openapi.wm(MPS.IDEA/com.intellij.openapi.wm@java_stub)" version="-1" implicit="yes" />
   <import index="1oap" modelUID="r:03d44d4c-3d65-461c-9085-0f48e9569e59(jetbrains.mps.lang.resources.structure)" version="0" implicit="yes" />
   <import index="qff7" modelUID="r:2ba2e307-a81d-4a21-9e0b-de3624e2fb83(jetbrains.mps.lang.access.structure)" version="0" implicit="yes" />
   <import index="nx2" modelUID="f:java_stub#498d89d2-c2e9-11e2-ad49-6cf049e62fe5#com.intellij.openapi.actionSystem(MPS.IDEA/com.intellij.openapi.actionSystem@java_stub)" version="-1" implicit="yes" />
   <import index="pvwi" modelUID="f:java_stub#742f6602-5a2f-4313-aa6e-ae1cd4ffdc61#jetbrains.mps.workbench.action(MPS.Platform/jetbrains.mps.workbench.action@java_stub)" version="-1" implicit="yes" />
-  <import index="88zx" modelUID="f:java_stub#8865b7a8-5271-43d3-884c-6fd1d9cfdd34#org.jetbrains.mps.openapi.module(MPS.OpenAPI/org.jetbrains.mps.openapi.module@java_stub)" version="-1" implicit="yes" />
-  <import index="k7g4" modelUID="f:java_stub#6354ebe7-c22a-4a0f-ac54-50b52ab9b065#java.util(JDK/java.util@java_stub)" version="-1" implicit="yes" />
-  <import index="cu2d" modelUID="f:java_stub#6ed54515-acc8-4d1e-a16c-9fd6cfe951ea#jetbrains.mps.smodel(MPS.Core/jetbrains.mps.smodel@java_stub)" version="-1" implicit="yes" />
-  <import index="ubye" modelUID="f:java_stub#6ed54515-acc8-4d1e-a16c-9fd6cfe951ea#jetbrains.mps.ide.findusages.model.scopes(MPS.Core/jetbrains.mps.ide.findusages.model.scopes@java_stub)" version="-1" implicit="yes" />
-  <import index="6rer" modelUID="f:java_stub#498d89d2-c2e9-11e2-ad49-6cf049e62fe5#com.intellij.ide.structureView(MPS.IDEA/com.intellij.ide.structureView@java_stub)" version="-1" implicit="yes" />
-  <import index="18oj" modelUID="f:java_stub#6354ebe7-c22a-4a0f-ac54-50b52ab9b065#java.beans(JDK/java.beans@java_stub)" version="-1" implicit="yes" />
-  <import index="vriy" modelUID="f:java_stub#498d89d2-c2e9-11e2-ad49-6cf049e62fe5#com.intellij.openapi.fileEditor(MPS.IDEA/com.intellij.openapi.fileEditor@java_stub)" version="-1" implicit="yes" />
-  <import index="18qm" modelUID="f:java_stub#498d89d2-c2e9-11e2-ad49-6cf049e62fe5#com.intellij.openapi.editor(MPS.IDEA/com.intellij.openapi.editor@java_stub)" version="-1" implicit="yes" />
-  <import index="8d8z" modelUID="f:java_stub#498d89d2-c2e9-11e2-ad49-6cf049e62fe5#com.intellij.openapi.util(MPS.IDEA/com.intellij.openapi.util@java_stub)" version="-1" implicit="yes" />
-  <import index="as9p" modelUID="f:java_stub#3f233e7f-b8a6-46d2-a57f-795d56775243#org.jetbrains.annotations(Annotations/org.jetbrains.annotations@java_stub)" version="-1" implicit="yes" />
-  <import index="tqud" modelUID="f:java_stub#742f6602-5a2f-4313-aa6e-ae1cd4ffdc61#jetbrains.mps.ide.undo(MPS.Platform/jetbrains.mps.ide.undo@java_stub)" version="-1" implicit="yes" />
-  <import index="mhta" modelUID="f:java_stub#498d89d2-c2e9-11e2-ad49-6cf049e62fe5#com.intellij.codeHighlighting(MPS.IDEA/com.intellij.codeHighlighting@java_stub)" version="-1" implicit="yes" />
-  <import index="c1f8" modelUID="f:java_stub#742f6602-5a2f-4313-aa6e-ae1cd4ffdc61#jetbrains.mps.workbench.nodesFs(MPS.Platform/jetbrains.mps.workbench.nodesFs@java_stub)" version="-1" implicit="yes" />
-  <import index="vft4" modelUID="f:java_stub#6354ebe7-c22a-4a0f-ac54-50b52ab9b065#java.util.concurrent.atomic(JDK/java.util.concurrent.atomic@java_stub)" version="-1" implicit="yes" />
-  <import index="iiw7" modelUID="f:java_stub#498d89d2-c2e9-11e2-ad49-6cf049e62fe5#com.intellij.openapi.components(MPS.IDEA/com.intellij.openapi.components@java_stub)" version="-1" implicit="yes" />
-  <import index="zofx" modelUID="f:java_stub#6ed54515-acc8-4d1e-a16c-9fd6cfe951ea#jetbrains.mps.smodel.persistence.def(MPS.Core/jetbrains.mps.smodel.persistence.def@java_stub)" version="-1" implicit="yes" />
-  <import index="fo6t" modelUID="f:java_stub#6ed54515-acc8-4d1e-a16c-9fd6cfe951ea#jetbrains.mps.smodel.persistence.def.v8(MPS.Core/jetbrains.mps.smodel.persistence.def.v8@java_stub)" version="-1" implicit="yes" />
-  <import index="jhs6" modelUID="f:java_stub#6ed54515-acc8-4d1e-a16c-9fd6cfe951ea#org.jdom.output(MPS.Core/org.jdom.output@java_stub)" version="-1" implicit="yes" />
-  <import index="tpy4" modelUID="f:java_stub#6ed54515-acc8-4d1e-a16c-9fd6cfe951ea#jetbrains.mps.smodel.tempmodel(MPS.Core/jetbrains.mps.smodel.tempmodel@java_stub)" version="-1" implicit="yes" />
-  <import index="51tf" modelUID="f:java_stub#6ed54515-acc8-4d1e-a16c-9fd6cfe951ea#jetbrains.mps.extapi.model(MPS.Core/jetbrains.mps.extapi.model@java_stub)" version="-1" implicit="yes" />
   <root type="tpee.ClassConcept" typeId="tpee.1068390468198" id="1488452273262903215" nodeInfo="ig">
     <property name="name" nameId="tpck.1169194664001" value="ConsoleTool" />
     <node role="superclass" roleId="tpee.1165602531693" type="tpee.ClassifierType" typeId="tpee.1107535904670" id="5453135792623728772" nodeInfo="in">
@@ -119,6 +91,9 @@
       </node>
     </node>
     <node role="member" roleId="tpee.5375687026011219971" type="tpee.PlaceholderMember" typeId="tpee.1465982738277781862" id="7629059997631029776" nodeInfo="ngu" />
+    <node role="implementedInterface" roleId="tpee.1095933932569" type="tpee.ClassifierType" typeId="tpee.1107535904670" id="6852607286010036819" nodeInfo="in">
+      <link role="classifier" roleId="tpee.1107535924139" targetNodeId="6852607286009617748" resolveInfo="ConsoleStream" />
+    </node>
     <node role="member" roleId="tpee.5375687026011219971" type="tpee.FieldDeclaration" typeId="tpee.1068390468200" id="1488452273263179659" nodeInfo="igu">
       <property name="name" nameId="tpck.1169194664001" value="myMainComponent" />
       <node role="visibility" roleId="tpee.1178549979242" type="tpee.PrivateVisibility" typeId="tpee.1146644623116" id="1488452273263179657" nodeInfo="nn" />
@@ -130,24 +105,6 @@
       <property name="name" nameId="tpck.1169194664001" value="myModel" />
       <node role="type" roleId="tpee.5680397130376446158" type="tp25.SModelType" typeId="tp25.1143226024141" id="1187329276713244622" nodeInfo="in" />
       <node role="visibility" roleId="tpee.1178549979242" type="tpee.PrivateVisibility" typeId="tpee.1146644623116" id="1187329276712523463" nodeInfo="nn" />
-    </node>
-    <node role="member" roleId="tpee.5375687026011219971" type="tpee.FieldDeclaration" typeId="tpee.1068390468200" id="3202339231095387415" nodeInfo="igu">
-      <property name="isVolatile" nameId="tpee.1240249534625" value="false" />
-      <property name="isTransient" nameId="tpee.8606350594693632173" value="false" />
-      <property name="name" nameId="tpck.1169194664001" value="loadedState" />
-      <property name="isFinal" nameId="tpee.1176718929932" value="false" />
-      <node role="visibility" roleId="tpee.1178549979242" type="tpee.PrivateVisibility" typeId="tpee.1146644623116" id="3202339231095154757" nodeInfo="nn" />
-      <node role="type" roleId="tpee.5680397130376446158" type="tpee.ClassifierType" typeId="tpee.1107535904670" id="3202339231095310332" nodeInfo="in">
-        <link role="classifier" roleId="tpee.1107535924139" targetNodeId="6147624293056824949" resolveInfo="ConsoleTool.MyState" />
-      </node>
-    </node>
-    <node role="member" roleId="tpee.5375687026011219971" type="tpee.FieldDeclaration" typeId="tpee.1068390468200" id="3202339231096008627" nodeInfo="igu">
-      <property name="isVolatile" nameId="tpee.1240249534625" value="false" />
-      <property name="isTransient" nameId="tpee.8606350594693632173" value="false" />
-      <property name="name" nameId="tpck.1169194664001" value="isInitialized" />
-      <property name="isFinal" nameId="tpee.1176718929932" value="false" />
-      <node role="visibility" roleId="tpee.1178549979242" type="tpee.PrivateVisibility" typeId="tpee.1146644623116" id="3202339231095848608" nodeInfo="nn" />
-      <node role="type" roleId="tpee.5680397130376446158" type="tpee.BooleanType" typeId="tpee.1070534644030" id="3202339231095929378" nodeInfo="in" />
     </node>
     <node role="member" roleId="tpee.5375687026011219971" type="tpee.FieldDeclaration" typeId="tpee.1068390468200" id="7629059997630947864" nodeInfo="igu">
       <property name="name" nameId="tpck.1169194664001" value="myScopeCombo" />
@@ -212,7 +169,7 @@
       <property name="isFinal" nameId="tpee.1176718929932" value="false" />
       <node role="visibility" roleId="tpee.1178549979242" type="tpee.PrivateVisibility" typeId="tpee.1146644623116" id="996400390540532939" nodeInfo="nn" />
       <node role="type" roleId="tpee.5680397130376446158" type="tpee.ClassifierType" typeId="tpee.1107535904670" id="996400390540599609" nodeInfo="in">
-        <link role="classifier" roleId="tpee.1107535924139" targetNodeId="vriy.~FileEditor" resolveInfo="FileEditor" />
+        <link role="classifier" roleId="tpee.1107535924139" targetNodeId="vrix.~FileEditor" resolveInfo="FileEditor" />
       </node>
     </node>
     <node role="member" roleId="tpee.5375687026011219971" type="tpee.PlaceholderMember" typeId="tpee.1465982738277781862" id="351968380916695290" nodeInfo="ngu" />
@@ -221,49 +178,6 @@
       <node role="visibility" roleId="tpee.1178549979242" type="tpee.PrivateVisibility" typeId="tpee.1146644623116" id="2505439483540129746" nodeInfo="nn" />
       <node role="type" roleId="tpee.5680397130376446158" type="tpee.ClassifierType" typeId="tpee.1107535904670" id="2505439483540129747" nodeInfo="in">
         <link role="classifier" roleId="tpee.1107535924139" targetNodeId="vsqk.~ModuleContext" resolveInfo="ModuleContext" />
-      </node>
-    </node>
-    <node role="member" roleId="tpee.5375687026011219971" type="tpee.PlaceholderMember" typeId="tpee.1465982738277781862" id="1111629987771863099" nodeInfo="ngu" />
-    <node role="member" roleId="tpee.5375687026011219971" type="tpee.FieldDeclaration" typeId="tpee.1068390468200" id="3791731377766706512" nodeInfo="igu">
-      <property name="isVolatile" nameId="tpee.1240249534625" value="false" />
-      <property name="isTransient" nameId="tpee.8606350594693632173" value="false" />
-      <property name="name" nameId="tpck.1169194664001" value="closureMap" />
-      <property name="isFinal" nameId="tpee.1176718929932" value="false" />
-      <node role="visibility" roleId="tpee.1178549979242" type="tpee.PrivateVisibility" typeId="tpee.1146644623116" id="1111629987771969392" nodeInfo="nn" />
-      <node role="type" roleId="tpee.5680397130376446158" type="tpee.ClassifierType" typeId="tpee.1107535904670" id="3791731377766643337" nodeInfo="in">
-        <link role="classifier" roleId="tpee.1107535924139" targetNodeId="k7g4.~Map" resolveInfo="Map" />
-        <node role="parameter" roleId="tpee.1109201940907" type="tpee.ClassifierType" typeId="tpee.1107535904670" id="3791731377767253545" nodeInfo="in">
-          <link role="classifier" roleId="tpee.1107535924139" targetNodeId="e2lb.~Integer" resolveInfo="Integer" />
-        </node>
-        <node role="parameter" roleId="tpee.1109201940907" type="tpee.ClassifierType" typeId="tpee.1107535904670" id="3791731377767317312" nodeInfo="in">
-          <link role="classifier" roleId="tpee.1107535924139" targetNodeId="e2lb.~Runnable" resolveInfo="Runnable" />
-        </node>
-      </node>
-      <node role="initializer" roleId="tpee.1068431790190" type="tpee.GenericNewExpression" typeId="tpee.1145552977093" id="3791731377766831139" nodeInfo="nn">
-        <node role="creator" roleId="tpee.1145553007750" type="tpee.ClassCreator" typeId="tpee.1212685548494" id="3791731377767130404" nodeInfo="nn">
-          <link role="baseMethodDeclaration" roleId="tpee.1068499141037" targetNodeId="k7g4.~HashMap%d&lt;init&gt;()" resolveInfo="HashMap" />
-          <node role="typeParameter" roleId="tpee.1212687122400" type="tpee.ClassifierType" typeId="tpee.1107535904670" id="3791731377767441933" nodeInfo="in">
-            <link role="classifier" roleId="tpee.1107535924139" targetNodeId="e2lb.~Integer" resolveInfo="Integer" />
-          </node>
-          <node role="typeParameter" roleId="tpee.1212687122400" type="tpee.ClassifierType" typeId="tpee.1107535904670" id="3791731377767501954" nodeInfo="in">
-            <link role="classifier" roleId="tpee.1107535924139" targetNodeId="e2lb.~Runnable" resolveInfo="Runnable" />
-          </node>
-        </node>
-      </node>
-    </node>
-    <node role="member" roleId="tpee.5375687026011219971" type="tpee.FieldDeclaration" typeId="tpee.1068390468200" id="3791731377767887378" nodeInfo="igu">
-      <property name="isVolatile" nameId="tpee.1240249534625" value="false" />
-      <property name="isTransient" nameId="tpee.8606350594693632173" value="false" />
-      <property name="name" nameId="tpck.1169194664001" value="closureCounter" />
-      <property name="isFinal" nameId="tpee.1176718929932" value="false" />
-      <node role="visibility" roleId="tpee.1178549979242" type="tpee.PrivateVisibility" typeId="tpee.1146644623116" id="3791731377767626567" nodeInfo="nn" />
-      <node role="type" roleId="tpee.5680397130376446158" type="tpee.ClassifierType" typeId="tpee.1107535904670" id="3791731377767839021" nodeInfo="in">
-        <link role="classifier" roleId="tpee.1107535924139" targetNodeId="vft4.~AtomicInteger" resolveInfo="AtomicInteger" />
-      </node>
-      <node role="initializer" roleId="tpee.1068431790190" type="tpee.GenericNewExpression" typeId="tpee.1145552977093" id="3791731377767948358" nodeInfo="nn">
-        <node role="creator" roleId="tpee.1145553007750" type="tpee.ClassCreator" typeId="tpee.1212685548494" id="3791731377768076365" nodeInfo="nn">
-          <link role="baseMethodDeclaration" roleId="tpee.1068499141037" targetNodeId="vft4.~AtomicInteger%d&lt;init&gt;()" resolveInfo="AtomicInteger" />
-        </node>
       </node>
     </node>
     <node role="member" roleId="tpee.5375687026011219971" type="tpee.PlaceholderMember" typeId="tpee.1465982738277781862" id="8735002719775261702" nodeInfo="ngu" />
@@ -368,13 +282,6 @@
         <node role="statement" roleId="tpee.1068581517665" type="qff7.ExecuteCommandStatement" typeId="qff7.8974276187400348177" id="8483375838963371868" nodeInfo="nn">
           <node role="commandClosureLiteral" roleId="qff7.8974276187400348171" type="qff7.CommandClosureLiteral" typeId="qff7.8974276187400348173" id="8483375838963371870" nodeInfo="nn">
             <node role="body" roleId="tp2c.1199569916463" type="tpee.StatementList" typeId="tpee.1068580123136" id="8483375838963371872" nodeInfo="sn">
-              <node role="statement" roleId="tpee.1068581517665" type="tpee.Statement" typeId="tpee.1068580123157" id="920260922623605830" nodeInfo="nn" />
-              <node role="statement" roleId="tpee.1068581517665" type="tpee.ExpressionStatement" typeId="tpee.1068580123155" id="3202339231095704319" nodeInfo="nn">
-                <node role="expression" roleId="tpee.1068580123156" type="tpee.LocalMethodCall" typeId="tpee.7812454656619025412" id="3202339231095704318" nodeInfo="nn">
-                  <link role="baseMethodDeclaration" roleId="tpee.1068499141037" targetNodeId="3202339231092581761" resolveInfo="loadHistory" />
-                </node>
-              </node>
-              <node role="statement" roleId="tpee.1068581517665" type="tpee.Statement" typeId="tpee.1068580123157" id="920260922623610246" nodeInfo="nn" />
               <node role="statement" roleId="tpee.1068581517665" type="tpee.ExpressionStatement" typeId="tpee.1068580123155" id="2034046503373009333" nodeInfo="nn">
                 <node role="expression" roleId="tpee.1068580123156" type="tpee.AssignmentExpression" typeId="tpee.1068498886294" id="2034046503373009334" nodeInfo="nn">
                   <node role="lValue" roleId="tpee.1068498886295" type="tpee.DotExpression" typeId="tpee.1197027756228" id="2034046503373009335" nodeInfo="nn">
@@ -483,11 +390,11 @@
                               <link role="classifier" roleId="tpee.1107535924139" targetNodeId="e2lb.~String" resolveInfo="String" />
                             </node>
                             <node role="annotation" roleId="tpee.1188208488637" type="tpee.AnnotationInstance" typeId="tpee.1188207840427" id="996400390540041835" nodeInfo="nn">
-                              <link role="annotation" roleId="tpee.1188208074048" targetNodeId="as9p.~NonNls" resolveInfo="NonNls" />
+                              <link role="annotation" roleId="tpee.1188208074048" targetNodeId="as9o.~NonNls" resolveInfo="NonNls" />
                             </node>
                           </node>
                           <node role="annotation" roleId="tpee.1188208488637" type="tpee.AnnotationInstance" typeId="tpee.1188207840427" id="996400390540041836" nodeInfo="nn">
-                            <link role="annotation" roleId="tpee.1188208074048" targetNodeId="as9p.~Nullable" resolveInfo="Nullable" />
+                            <link role="annotation" roleId="tpee.1188208074048" targetNodeId="as9o.~Nullable" resolveInfo="Nullable" />
                           </node>
                           <node role="body" roleId="tpee.1068580123135" type="tpee.StatementList" typeId="tpee.1068580123136" id="996400390540041839" nodeInfo="sn">
                             <node role="statement" roleId="tpee.1068581517665" type="tpee.IfStatement" typeId="tpee.1068580123159" id="996400390540107477" nodeInfo="nn">
@@ -514,7 +421,7 @@
                             <node role="statement" roleId="tpee.1068581517665" type="tpee.ExpressionStatement" typeId="tpee.1068580123155" id="996400390540041843" nodeInfo="nn">
                               <node role="expression" roleId="tpee.1068580123156" type="tpee.SuperMethodCall" typeId="tpee.1073063089578" id="996400390540041842" nodeInfo="nn">
                                 <link role="baseMethodDeclaration" roleId="tpee.1068499141037" targetNodeId="9a9.~EditorComponent%dgetData(java%dlang%dString)%cjava%dlang%dObject" resolveInfo="getData" />
-                                <node role="actualArgument" roleId="tpee.1068499141038" type="tpee.VariableReference" typeId="tpee.1068498886296" id="3021153905151605043" nodeInfo="nn">
+                                <node role="actualArgument" roleId="tpee.1068499141038" type="tpee.ParameterReference" typeId="tpee.1068581242874" id="996400390540041841" nodeInfo="nn">
                                   <link role="variableDeclaration" roleId="tpee.1068581517664" targetNodeId="996400390540041833" resolveInfo="key" />
                                 </node>
                               </node>
@@ -757,19 +664,56 @@
                   </node>
                 </node>
               </node>
-              <node role="statement" roleId="tpee.1068581517665" type="tpee.Statement" typeId="tpee.1068580123157" id="1902803665159948868" nodeInfo="nn" />
-              <node role="statement" roleId="tpee.1068581517665" type="tpee.ExpressionStatement" typeId="tpee.1068580123155" id="1327355223651733589" nodeInfo="nn">
-                <node role="expression" roleId="tpee.1068580123156" type="tpee.DotExpression" typeId="tpee.1197027756228" id="1327355223651744629" nodeInfo="nn">
-                  <node role="operand" roleId="tpee.1197027771414" type="tpee.VariableReference" typeId="tpee.1068498886296" id="1327355223651733588" nodeInfo="nn">
+              <node role="statement" roleId="tpee.1068581517665" type="tpee.Statement" typeId="tpee.1068580123157" id="351968380917229511" nodeInfo="nn" />
+              <node role="statement" roleId="tpee.1068581517665" type="tpee.ExpressionStatement" typeId="tpee.1068580123155" id="2034046503373009390" nodeInfo="nn">
+                <node role="expression" roleId="tpee.1068580123156" type="tpee.AssignmentExpression" typeId="tpee.1068498886294" id="2034046503373009391" nodeInfo="nn">
+                  <node role="lValue" roleId="tpee.1068498886295" type="tpee.DotExpression" typeId="tpee.1197027756228" id="2034046503373009392" nodeInfo="nn">
+                    <node role="operand" roleId="tpee.1197027771414" type="tpee.ThisExpression" typeId="tpee.1070475354124" id="2034046503373009393" nodeInfo="nn" />
+                    <node role="operation" roleId="tpee.1197027833540" type="tpee.FieldReferenceOperation" typeId="tpee.1197029447546" id="2034046503373009394" nodeInfo="nn">
+                      <link role="fieldDeclaration" roleId="tpee.1197029500499" targetNodeId="3799388175938004132" resolveInfo="myHistRoot" />
+                    </node>
+                  </node>
+                  <node role="rValue" roleId="tpee.1068498886297" type="tpee.DotExpression" typeId="tpee.1197027756228" id="2034046503373009395" nodeInfo="nn">
+                    <node role="operation" roleId="tpee.1197027833540" type="tp25.Model_CreateNewRootNodeOperation" typeId="tp25.1166648550386" id="2034046503373009396" nodeInfo="nn">
+                      <link role="concept" roleId="tp25.1143235391024" targetNodeId="eynw.757553790980850366" resolveInfo="History" />
+                    </node>
+                    <node role="operand" roleId="tpee.1197027771414" type="tpee.VariableReference" typeId="tpee.1068498886296" id="2034046503373009397" nodeInfo="nn">
+                      <link role="variableDeclaration" roleId="tpee.1068581517664" targetNodeId="1187329276712523465" resolveInfo="myModel" />
+                    </node>
+                  </node>
+                </node>
+              </node>
+              <node role="statement" roleId="tpee.1068581517665" type="tpee.ExpressionStatement" typeId="tpee.1068580123155" id="2034046503373009399" nodeInfo="nn">
+                <node role="expression" roleId="tpee.1068580123156" type="tpee.DotExpression" typeId="tpee.1197027756228" id="2034046503373009400" nodeInfo="nn">
+                  <node role="operation" roleId="tpee.1197027833540" type="tpee.InstanceMethodCallOperation" typeId="tpee.1202948039474" id="2034046503373009401" nodeInfo="nn">
+                    <link role="baseMethodDeclaration" roleId="tpee.1068499141037" targetNodeId="9a9.~EditorComponent%deditNode(org%djetbrains%dmps%dopenapi%dmodel%dSNode,jetbrains%dmps%dsmodel%dIOperationContext)%cvoid" resolveInfo="editNode" />
+                    <node role="actualArgument" roleId="tpee.1068499141038" type="tpee.VariableReference" typeId="tpee.1068498886296" id="2034046503373009402" nodeInfo="nn">
+                      <link role="variableDeclaration" roleId="tpee.1068581517664" targetNodeId="3799388175938004132" resolveInfo="myHistRoot" />
+                    </node>
+                    <node role="actualArgument" roleId="tpee.1068499141038" type="tpee.VariableReference" typeId="tpee.1068498886296" id="2034046503373009403" nodeInfo="nn">
+                      <link role="variableDeclaration" roleId="tpee.1068581517664" targetNodeId="2505439483540129748" resolveInfo="myContext" />
+                    </node>
+                  </node>
+                  <node role="operand" roleId="tpee.1197027771414" type="tpee.VariableReference" typeId="tpee.1068498886296" id="2034046503373009404" nodeInfo="nn">
                     <link role="variableDeclaration" roleId="tpee.1068581517664" targetNodeId="3799388175938309693" resolveInfo="myHistEditor" />
                   </node>
-                  <node role="operation" roleId="tpee.1197027833540" type="tpee.InstanceMethodCallOperation" typeId="tpee.1202948039474" id="1327355223651800499" nodeInfo="nn">
-                    <link role="baseMethodDeclaration" roleId="tpee.1068499141037" targetNodeId="9a9.~EditorComponent%deditNode(org%djetbrains%dmps%dopenapi%dmodel%dSNode,jetbrains%dmps%dsmodel%dIOperationContext)%cvoid" resolveInfo="editNode" />
-                    <node role="actualArgument" roleId="tpee.1068499141038" type="tpee.VariableReference" typeId="tpee.1068498886296" id="1327355223651809597" nodeInfo="nn">
-                      <link role="variableDeclaration" roleId="tpee.1068581517664" targetNodeId="3799388175938004132" resolveInfo="myHistRoot" />
-                    </node>
-                    <node role="actualArgument" roleId="tpee.1068499141038" type="tpee.VariableReference" typeId="tpee.1068498886296" id="1327355223651846930" nodeInfo="nn">
-                      <link role="variableDeclaration" roleId="tpee.1068581517664" targetNodeId="2505439483540129748" resolveInfo="myContext" />
+                </node>
+              </node>
+              <node role="statement" roleId="tpee.1068581517665" type="tpee.Statement" typeId="tpee.1068580123157" id="351968380917193446" nodeInfo="nn" />
+              <node role="statement" roleId="tpee.1068581517665" type="tpee.ExpressionStatement" typeId="tpee.1068580123155" id="351968380917185113" nodeInfo="nn">
+                <node role="expression" roleId="tpee.1068580123156" type="tpee.AssignmentExpression" typeId="tpee.1068498886294" id="351968380917185114" nodeInfo="nn">
+                  <node role="lValue" roleId="tpee.1068498886295" type="tpee.DotExpression" typeId="tpee.1197027756228" id="351968380917185115" nodeInfo="nn">
+                    <node role="operand" roleId="tpee.1197027771414" type="tpee.ThisExpression" typeId="tpee.1070475354124" id="351968380917185116" nodeInfo="nn" />
+                    <node role="operation" roleId="tpee.1197027833540" type="tpee.FieldReferenceOperation" typeId="tpee.1197029447546" id="351968380917268741" nodeInfo="nn">
+                      <link role="fieldDeclaration" roleId="tpee.1197029500499" targetNodeId="351968380916717906" resolveInfo="myCommandRoot" />
+                    </node>
+                  </node>
+                  <node role="rValue" roleId="tpee.1068498886297" type="tpee.DotExpression" typeId="tpee.1197027756228" id="351968380917185118" nodeInfo="nn">
+                    <node role="operation" roleId="tpee.1197027833540" type="tp25.Model_CreateNewRootNodeOperation" typeId="tp25.1166648550386" id="351968380917185119" nodeInfo="nn">
+                      <link role="concept" roleId="tp25.1143235391024" targetNodeId="eynw.351968380916615243" resolveInfo="CommandHolder" />
+                    </node>
+                    <node role="operand" roleId="tpee.1197027771414" type="tpee.VariableReference" typeId="tpee.1068498886296" id="351968380917185120" nodeInfo="nn">
+                      <link role="variableDeclaration" roleId="tpee.1068581517664" targetNodeId="1187329276712523465" resolveInfo="myModel" />
                     </node>
                   </node>
                 </node>
@@ -1620,46 +1564,6 @@
         <node role="statement" roleId="tpee.1068581517665" type="qff7.ExecuteCommandStatement" typeId="qff7.8974276187400348177" id="8735002719776194729" nodeInfo="nn">
           <node role="commandClosureLiteral" roleId="qff7.8974276187400348171" type="qff7.CommandClosureLiteral" typeId="qff7.8974276187400348173" id="8735002719776194731" nodeInfo="nn">
             <node role="body" roleId="tp2c.1199569916463" type="tpee.StatementList" typeId="tpee.1068580123136" id="8735002719776194733" nodeInfo="sn">
-              <node role="statement" roleId="tpee.1068581517665" type="tpee.IfStatement" typeId="tpee.1068580123159" id="231529813788867907" nodeInfo="nn">
-                <node role="ifTrue" roleId="tpee.1068580123161" type="tpee.StatementList" typeId="tpee.1068580123136" id="231529813788867910" nodeInfo="sn">
-                  <node role="statement" roleId="tpee.1068581517665" type="tpee.ExpressionStatement" typeId="tpee.1068580123155" id="231529813788875953" nodeInfo="nn">
-                    <node role="expression" roleId="tpee.1068580123156" type="tpee.DotExpression" typeId="tpee.1197027756228" id="231529813788880700" nodeInfo="nn">
-                      <node role="operand" roleId="tpee.1197027771414" type="tpee.VariableReference" typeId="tpee.1068498886296" id="231529813788875952" nodeInfo="nn">
-                        <link role="variableDeclaration" roleId="tpee.1068581517664" targetNodeId="3799388175938309693" resolveInfo="myHistEditor" />
-                      </node>
-                      <node role="operation" roleId="tpee.1197027833540" type="tpee.InstanceMethodCallOperation" typeId="tpee.1202948039474" id="231529813788918156" nodeInfo="nn">
-                        <link role="baseMethodDeclaration" roleId="tpee.1068499141037" targetNodeId="9a9.~UIEditorComponent%ddispose()%cvoid" resolveInfo="dispose" />
-                      </node>
-                    </node>
-                  </node>
-                </node>
-                <node role="condition" roleId="tpee.1068580123160" type="tpee.NotEqualsExpression" typeId="tpee.1073239437375" id="231529813788873739" nodeInfo="nn">
-                  <node role="rightExpression" roleId="tpee.1081773367579" type="tpee.NullLiteral" typeId="tpee.1070534058343" id="231529813788873754" nodeInfo="nn" />
-                  <node role="leftExpression" roleId="tpee.1081773367580" type="tpee.VariableReference" typeId="tpee.1068498886296" id="231529813788868256" nodeInfo="nn">
-                    <link role="variableDeclaration" roleId="tpee.1068581517664" targetNodeId="3799388175938309693" resolveInfo="myHistEditor" />
-                  </node>
-                </node>
-              </node>
-              <node role="statement" roleId="tpee.1068581517665" type="tpee.IfStatement" typeId="tpee.1068580123159" id="231529813788920731" nodeInfo="nn">
-                <node role="ifTrue" roleId="tpee.1068580123161" type="tpee.StatementList" typeId="tpee.1068580123136" id="231529813788920734" nodeInfo="sn">
-                  <node role="statement" roleId="tpee.1068581517665" type="tpee.ExpressionStatement" typeId="tpee.1068580123155" id="231529813788934873" nodeInfo="nn">
-                    <node role="expression" roleId="tpee.1068580123156" type="tpee.DotExpression" typeId="tpee.1197027756228" id="231529813788940636" nodeInfo="nn">
-                      <node role="operand" roleId="tpee.1197027771414" type="tpee.VariableReference" typeId="tpee.1068498886296" id="231529813788934872" nodeInfo="nn">
-                        <link role="variableDeclaration" roleId="tpee.1068581517664" targetNodeId="351968380916717903" resolveInfo="myCommandEditor" />
-                      </node>
-                      <node role="operation" roleId="tpee.1197027833540" type="tpee.InstanceMethodCallOperation" typeId="tpee.1202948039474" id="231529813788983057" nodeInfo="nn">
-                        <link role="baseMethodDeclaration" roleId="tpee.1068499141037" targetNodeId="9a9.~UIEditorComponent%ddispose()%cvoid" resolveInfo="dispose" />
-                      </node>
-                    </node>
-                  </node>
-                </node>
-                <node role="condition" roleId="tpee.1068580123160" type="tpee.NotEqualsExpression" typeId="tpee.1073239437375" id="231529813788929978" nodeInfo="nn">
-                  <node role="rightExpression" roleId="tpee.1081773367579" type="tpee.NullLiteral" typeId="tpee.1070534058343" id="231529813788931658" nodeInfo="nn" />
-                  <node role="leftExpression" roleId="tpee.1081773367580" type="tpee.VariableReference" typeId="tpee.1068498886296" id="231529813788921957" nodeInfo="nn">
-                    <link role="variableDeclaration" roleId="tpee.1068581517664" targetNodeId="351968380916717903" resolveInfo="myCommandEditor" />
-                  </node>
-                </node>
-              </node>
               <node role="statement" roleId="tpee.1068581517665" type="tpee.ExpressionStatement" typeId="tpee.1068580123155" id="2034046503373006836" nodeInfo="nn">
                 <node role="expression" roleId="tpee.1068580123156" type="tpee.DotExpression" typeId="tpee.1197027756228" id="2034046503373006837" nodeInfo="nn">
                   <node role="operation" roleId="tpee.1197027833540" type="tpee.InstanceMethodCallOperation" typeId="tpee.1202948039474" id="2034046503373006839" nodeInfo="nn">
@@ -1892,6 +1796,141 @@
       </node>
     </node>
     <node role="member" roleId="tpee.5375687026011219971" type="tpee.PlaceholderMember" typeId="tpee.1465982738277781862" id="6852607286010713474" nodeInfo="ngu" />
+    <node role="member" roleId="tpee.5375687026011219971" type="tpee.InstanceMethodDeclaration" typeId="tpee.1068580123165" id="6852607286010656935" nodeInfo="igu">
+      <property name="isAbstract" nameId="tpee.1178608670077" value="false" />
+      <property name="name" nameId="tpck.1169194664001" value="addText" />
+      <node role="returnType" roleId="tpee.1068580123133" type="tpee.VoidType" typeId="tpee.1068581517677" id="6852607286010656936" nodeInfo="in" />
+      <node role="visibility" roleId="tpee.1178549979242" type="tpee.PublicVisibility" typeId="tpee.1146644602865" id="6852607286010656937" nodeInfo="nn" />
+      <node role="parameter" roleId="tpee.1068580123134" type="tpee.ParameterDeclaration" typeId="tpee.1068498886292" id="6852607286010656939" nodeInfo="ir">
+        <property name="name" nameId="tpck.1169194664001" value="text" />
+        <node role="type" roleId="tpee.5680397130376446158" type="tpee.ClassifierType" typeId="tpee.1107535904670" id="6852607286010656940" nodeInfo="in">
+          <link role="classifier" roleId="tpee.1107535924139" targetNodeId="e2lb.~String" resolveInfo="String" />
+        </node>
+      </node>
+      <node role="body" roleId="tpee.1068580123135" type="tpee.StatementList" typeId="tpee.1068580123136" id="6852607286010656943" nodeInfo="sn">
+        <node role="statement" roleId="tpee.1068581517665" type="tpee.ExpressionStatement" typeId="tpee.1068580123155" id="6852607286014570070" nodeInfo="nn">
+          <node role="expression" roleId="tpee.1068580123156" type="tpee.DotExpression" typeId="tpee.1197027756228" id="6852607286014635191" nodeInfo="nn">
+            <node role="operation" roleId="tpee.1197027833540" type="tp2q.AddElementOperation" typeId="tp2q.1160612413312" id="6852607286014685880" nodeInfo="nn">
+              <node role="argument" roleId="tp2q.1160612519549" type="tp3r.Quotation" typeId="tp3r.1196350785113" id="4417779018063659071" nodeInfo="nn">
+                <node role="quotedNode" roleId="tp3r.1196350785114" type="eynw.TextResultPart" typeId="eynw.529843215038987955" id="4344638274670527026" nodeInfo="ng">
+                  <property name="text" nameId="eynw.529843215038987957" value="text" />
+                  <node role="smodelAttribute" roleId="tpck.5169995583184591170" type="tp3r.PropertyAntiquotation" typeId="tp3r.1196866233735" id="4344638274670593977" nodeInfo="ng">
+                    <property name="propertyName" nameId="tpck.1757699476691236117" value="text" />
+                    <property name="label" nameId="tp3r.6489343236075007666" value="TextResultPart" />
+                    <node role="expression" roleId="tp3r.1196350785111" type="tpee.VariableReference" typeId="tpee.1068498886296" id="4344638274670627717" nodeInfo="nn">
+                      <link role="variableDeclaration" roleId="tpee.1068581517664" targetNodeId="6852607286010656939" resolveInfo="text" />
+                    </node>
+                  </node>
+                </node>
+              </node>
+            </node>
+            <node role="operand" roleId="tpee.1197027771414" type="tpee.DotExpression" typeId="tpee.1197027756228" id="6852607286014588840" nodeInfo="nn">
+              <node role="operation" roleId="tpee.1197027833540" type="tp25.SLinkListAccess" typeId="tp25.1138056282393" id="6852607286014610949" nodeInfo="nn">
+                <link role="link" roleId="tp25.1138056546658" targetNodeId="eynw.529843215038987950" />
+              </node>
+              <node role="operand" roleId="tpee.1197027771414" type="tpee.LocalMethodCall" typeId="tpee.7812454656619025412" id="6852607286014570069" nodeInfo="nn">
+                <link role="baseMethodDeclaration" roleId="tpee.1068499141037" targetNodeId="6852607286012771093" resolveInfo="getLastResultLine" />
+              </node>
+            </node>
+          </node>
+        </node>
+      </node>
+    </node>
+    <node role="member" roleId="tpee.5375687026011219971" type="tpee.PlaceholderMember" typeId="tpee.1465982738277781862" id="4374601616590897701" nodeInfo="ngu" />
+    <node role="member" roleId="tpee.5375687026011219971" type="tpee.InstanceMethodDeclaration" typeId="tpee.1068580123165" id="6852607286010656944" nodeInfo="igu">
+      <property name="isAbstract" nameId="tpee.1178608670077" value="false" />
+      <property name="name" nameId="tpck.1169194664001" value="addNode" />
+      <node role="returnType" roleId="tpee.1068580123133" type="tpee.VoidType" typeId="tpee.1068581517677" id="6852607286010656945" nodeInfo="in" />
+      <node role="visibility" roleId="tpee.1178549979242" type="tpee.PublicVisibility" typeId="tpee.1146644602865" id="6852607286010656946" nodeInfo="nn" />
+      <node role="parameter" roleId="tpee.1068580123134" type="tpee.ParameterDeclaration" typeId="tpee.1068498886292" id="6852607286010656948" nodeInfo="ir">
+        <property name="name" nameId="tpck.1169194664001" value="node" />
+        <node role="type" roleId="tpee.5680397130376446158" type="tpee.ClassifierType" typeId="tpee.1107535904670" id="4417779018064489571" nodeInfo="in">
+          <link role="classifier" roleId="tpee.1107535924139" targetNodeId="ec5m.~SNode" resolveInfo="SNode" />
+        </node>
+      </node>
+      <node role="body" roleId="tpee.1068580123135" type="tpee.StatementList" typeId="tpee.1068580123136" id="6852607286010656952" nodeInfo="sn">
+        <node role="statement" roleId="tpee.1068581517665" type="tpee.LocalVariableDeclarationStatement" typeId="tpee.1068581242864" id="4417779018064268279" nodeInfo="nn">
+          <node role="localVariableDeclaration" roleId="tpee.1068581242865" type="tpee.LocalVariableDeclaration" typeId="tpee.1068581242863" id="4417779018064268280" nodeInfo="nr">
+            <property name="name" nameId="tpck.1169194664001" value="n" />
+            <node role="type" roleId="tpee.5680397130376446158" type="tp25.SNodeType" typeId="tp25.1138055754698" id="4417779018064268278" nodeInfo="in">
+              <link role="concept" roleId="tp25.1138405853777" targetNodeId="eynw.529843215038987952" resolveInfo="NodeResultPart" />
+            </node>
+            <node role="initializer" roleId="tpee.1068431790190" type="tp3r.Quotation" typeId="tp3r.1196350785113" id="4417779018064268281" nodeInfo="nn">
+              <node role="quotedNode" roleId="tp3r.1196350785114" type="eynw.NodeResultPart" typeId="eynw.529843215038987952" id="4344638274670378520" nodeInfo="ng" />
+            </node>
+          </node>
+        </node>
+        <node role="statement" roleId="tpee.1068581517665" type="tpee.ExpressionStatement" typeId="tpee.1068580123155" id="4417779018064376882" nodeInfo="nn">
+          <node role="expression" roleId="tpee.1068580123156" type="tpee.AssignmentExpression" typeId="tpee.1068498886294" id="4417779018064440549" nodeInfo="nn">
+            <node role="rValue" roleId="tpee.1068498886297" type="tp25.SNodeTypeCastExpression" typeId="tp25.1140137987495" id="4972839799271555541" nodeInfo="nn">
+              <link role="concept" roleId="tp25.1140138128738" targetNodeId="tpck.1169194658468" resolveInfo="INamedConcept" />
+              <node role="leftExpression" roleId="tp25.1140138123956" type="tpee.VariableReference" typeId="tpee.1068498886296" id="4417779018064519650" nodeInfo="nn">
+                <link role="variableDeclaration" roleId="tpee.1068581517664" targetNodeId="6852607286010656948" resolveInfo="node" />
+              </node>
+            </node>
+            <node role="lValue" roleId="tpee.1068498886295" type="tpee.DotExpression" typeId="tpee.1197027756228" id="4417779018064377254" nodeInfo="nn">
+              <node role="operation" roleId="tpee.1197027833540" type="tp25.SLinkAccess" typeId="tp25.1138056143562" id="4417779018064401924" nodeInfo="nn">
+                <link role="link" roleId="tp25.1138056516764" targetNodeId="eynw.529843215038987954" />
+              </node>
+              <node role="operand" roleId="tpee.1197027771414" type="tpee.VariableReference" typeId="tpee.1068498886296" id="4417779018064376881" nodeInfo="nn">
+                <link role="variableDeclaration" roleId="tpee.1068581517664" targetNodeId="4417779018064268280" resolveInfo="n" />
+              </node>
+            </node>
+          </node>
+        </node>
+        <node role="statement" roleId="tpee.1068581517665" type="tpee.ExpressionStatement" typeId="tpee.1068580123155" id="4417779018063213893" nodeInfo="nn">
+          <node role="expression" roleId="tpee.1068580123156" type="tpee.DotExpression" typeId="tpee.1197027756228" id="4417779018063213894" nodeInfo="nn">
+            <node role="operation" roleId="tpee.1197027833540" type="tp2q.AddElementOperation" typeId="tp2q.1160612413312" id="4417779018063213895" nodeInfo="nn">
+              <node role="argument" roleId="tp2q.1160612519549" type="tpee.VariableReference" typeId="tpee.1068498886296" id="4417779018064268283" nodeInfo="nn">
+                <link role="variableDeclaration" roleId="tpee.1068581517664" targetNodeId="4417779018064268280" resolveInfo="n" />
+              </node>
+            </node>
+            <node role="operand" roleId="tpee.1197027771414" type="tpee.DotExpression" typeId="tpee.1197027756228" id="4417779018063213898" nodeInfo="nn">
+              <node role="operation" roleId="tpee.1197027833540" type="tp25.SLinkListAccess" typeId="tp25.1138056282393" id="4417779018063213899" nodeInfo="nn">
+                <link role="link" roleId="tp25.1138056546658" targetNodeId="eynw.529843215038987950" />
+              </node>
+              <node role="operand" roleId="tpee.1197027771414" type="tpee.LocalMethodCall" typeId="tpee.7812454656619025412" id="4417779018063213900" nodeInfo="nn">
+                <link role="baseMethodDeclaration" roleId="tpee.1068499141037" targetNodeId="6852607286012771093" resolveInfo="getLastResultLine" />
+              </node>
+            </node>
+          </node>
+        </node>
+      </node>
+    </node>
+    <node role="member" roleId="tpee.5375687026011219971" type="tpee.PlaceholderMember" typeId="tpee.1465982738277781862" id="4374601616590868657" nodeInfo="ngu" />
+    <node role="member" roleId="tpee.5375687026011219971" type="tpee.InstanceMethodDeclaration" typeId="tpee.1068580123165" id="6852607286010656953" nodeInfo="igu">
+      <property name="isAbstract" nameId="tpee.1178608670077" value="false" />
+      <property name="name" nameId="tpck.1169194664001" value="addNewLine" />
+      <node role="returnType" roleId="tpee.1068580123133" type="tpee.VoidType" typeId="tpee.1068581517677" id="6852607286010656954" nodeInfo="in" />
+      <node role="visibility" roleId="tpee.1178549979242" type="tpee.PublicVisibility" typeId="tpee.1146644602865" id="6852607286010656955" nodeInfo="nn" />
+      <node role="body" roleId="tpee.1068580123135" type="tpee.StatementList" typeId="tpee.1068580123136" id="6852607286010656959" nodeInfo="sn">
+        <node role="statement" roleId="tpee.1068581517665" type="tpee.LocalVariableDeclarationStatement" typeId="tpee.1068581242864" id="6852607286012392896" nodeInfo="nn">
+          <node role="localVariableDeclaration" roleId="tpee.1068581242865" type="tpee.LocalVariableDeclaration" typeId="tpee.1068581242863" id="6852607286012392897" nodeInfo="nr">
+            <property name="name" nameId="tpck.1169194664001" value="last" />
+            <node role="initializer" roleId="tpee.1068431790190" type="tpee.LocalMethodCall" typeId="tpee.7812454656619025412" id="6852607286013003104" nodeInfo="nn">
+              <link role="baseMethodDeclaration" roleId="tpee.1068499141037" targetNodeId="6852607286010820841" resolveInfo="getLastResult" />
+            </node>
+            <node role="type" roleId="tpee.5680397130376446158" type="tp25.SNodeType" typeId="tp25.1138055754698" id="6852607286012392898" nodeInfo="in">
+              <link role="concept" roleId="tp25.1138405853777" targetNodeId="eynw.529843215038987946" resolveInfo="CommandResult" />
+            </node>
+          </node>
+        </node>
+        <node role="statement" roleId="tpee.1068581517665" type="tpee.ExpressionStatement" typeId="tpee.1068580123155" id="6852607286012438076" nodeInfo="nn">
+          <node role="expression" roleId="tpee.1068580123156" type="tpee.DotExpression" typeId="tpee.1197027756228" id="6852607286012515538" nodeInfo="nn">
+            <node role="operation" roleId="tpee.1197027833540" type="tp25.LinkList_AddNewChildOperation" typeId="tp25.1139184414036" id="6852607286012574217" nodeInfo="nn" />
+            <node role="operand" roleId="tpee.1197027771414" type="tpee.DotExpression" typeId="tpee.1197027756228" id="6852607286012464272" nodeInfo="nn">
+              <node role="operation" roleId="tpee.1197027833540" type="tp25.SLinkListAccess" typeId="tp25.1138056282393" id="6852607286012490212" nodeInfo="nn">
+                <link role="link" roleId="tp25.1138056546658" targetNodeId="eynw.529843215038987947" />
+              </node>
+              <node role="operand" roleId="tpee.1197027771414" type="tpee.VariableReference" typeId="tpee.1068498886296" id="6852607286012392911" nodeInfo="nn">
+                <link role="variableDeclaration" roleId="tpee.1068581517664" targetNodeId="6852607286012392897" resolveInfo="last" />
+              </node>
+            </node>
+          </node>
+        </node>
+      </node>
+    </node>
+    <node role="member" roleId="tpee.5375687026011219971" type="tpee.PlaceholderMember" typeId="tpee.1465982738277781862" id="8735002719773855256" nodeInfo="ngu" />
     <node role="member" roleId="tpee.5375687026011219971" type="tpee.ClassConcept" typeId="tpee.1068390468198" id="8735002719773716754" nodeInfo="igu">
       <property name="name" nameId="tpck.1169194664001" value="ExecuteAction" />
       <property name="nonStatic" nameId="tpee.521412098689998745" value="true" />
@@ -1985,7 +2024,7 @@
                 <node role="statement" roleId="tpee.1068581517665" type="tpee.ExpressionStatement" typeId="tpee.1068580123155" id="2034046503373011180" nodeInfo="nn">
                   <node role="expression" roleId="tpee.1068580123156" type="tpee.DotExpression" typeId="tpee.1197027756228" id="2034046503373011181" nodeInfo="nn">
                     <node role="operation" roleId="tpee.1197027833540" type="tpee.InstanceMethodCallOperation" typeId="tpee.1202948039474" id="2034046503373011182" nodeInfo="nn">
-                      <link role="baseMethodDeclaration" roleId="tpee.1068499141037" targetNodeId="tpy4.~TemporaryModels%daddMissingImports(org%djetbrains%dmps%dopenapi%dmodel%dSModel)%cvoid" resolveInfo="addMissingImports" />
+                      <link role="baseMethodDeclaration" roleId="tpee.1068499141037" targetNodeId="tpy4.~TemporaryModels%daddMissingModuleImports(org%djetbrains%dmps%dopenapi%dmodel%dSModel)%cvoid" resolveInfo="addMissingModuleImports" />
                       <node role="actualArgument" roleId="tpee.1068499141038" type="tpee.VariableReference" typeId="tpee.1068498886296" id="2034046503373011183" nodeInfo="nn">
                         <link role="variableDeclaration" roleId="tpee.1068581517664" targetNodeId="1187329276712523465" resolveInfo="myModel" />
                       </node>
@@ -2067,12 +2106,7 @@
                         <link role="classConcept" roleId="tpee.1144433194310" targetNodeId="vsqk.~GlobalScope" resolveInfo="GlobalScope" />
                       </node>
                       <node role="condition" roleId="tpee.1163668914799" type="tpee.EqualsExpression" typeId="tpee.1068580123152" id="7629059997631422378" nodeInfo="nn">
-<<<<<<< HEAD
-                        <node role="rightExpression" roleId="tpee.1081773367579" type="tpee.StaticFieldReference" typeId="tpee.1070533707846" id="231529813788803560" nodeInfo="nn">
-=======
-                        <node role="rightExpression" roleId="tpee.1081773367579" type="tpee.StaticFieldReference" typeId="tpee.1070533707846" id="1111629987769830649" nodeInfo="nn">
->>>>>>> bb99d49a
-                          <link role="classifier" roleId="tpee.1144433057691" targetNodeId="1488452273262903215" resolveInfo="ConsoleTool" />
+                        <node role="rightExpression" roleId="tpee.1081773367579" type="tpee.VariableReference" typeId="tpee.1068498886296" id="7629059997631448371" nodeInfo="nn">
                           <link role="variableDeclaration" roleId="tpee.1068581517664" targetNodeId="7629059997631002840" resolveInfo="PROJECT_SCOPE" />
                         </node>
                         <node role="leftExpression" roleId="tpee.1081773367580" type="tpee.DotExpression" typeId="tpee.1197027756228" id="7629059997631341429" nodeInfo="nn">
@@ -2086,7 +2120,7 @@
                       </node>
                       <node role="ifTrue" roleId="tpee.1163668922816" type="tpee.GenericNewExpression" typeId="tpee.1145552977093" id="4502116871410435504" nodeInfo="nn">
                         <node role="creator" roleId="tpee.1145553007750" type="tpee.ClassCreator" typeId="tpee.1212685548494" id="4502116871410613927" nodeInfo="nn">
-                          <link role="baseMethodDeclaration" roleId="tpee.1068499141037" targetNodeId="ubye.~ProjectScope%d&lt;init&gt;(jetbrains%dmps%dproject%dProject)" resolveInfo="ProjectScope" />
+                          <link role="baseMethodDeclaration" roleId="tpee.1068499141037" targetNodeId="ubyd.~ProjectScope%d&lt;init&gt;(jetbrains%dmps%dproject%dProject)" resolveInfo="ProjectScope" />
                           <node role="actualArgument" roleId="tpee.1068499141038" type="tpee.VariableReference" typeId="tpee.1068498886296" id="4502116871410645933" nodeInfo="nn">
                             <link role="variableDeclaration" roleId="tpee.1068581517664" targetNodeId="8735002719773716741" resolveInfo="myProject" />
                           </node>
@@ -2258,90 +2292,6 @@
                                 </node>
                               </node>
                             </node>
-                            <node role="member" roleId="tpee.5375687026011219971" type="tpee.InstanceMethodDeclaration" typeId="tpee.1068580123165" id="3791731377768148847" nodeInfo="igu">
-                              <property name="isAbstract" nameId="tpee.1178608670077" value="false" />
-                              <property name="name" nameId="tpck.1169194664001" value="addAction" />
-                              <node role="returnType" roleId="tpee.1068580123133" type="tpee.VoidType" typeId="tpee.1068581517677" id="3791731377768148848" nodeInfo="in" />
-                              <node role="visibility" roleId="tpee.1178549979242" type="tpee.PublicVisibility" typeId="tpee.1146644602865" id="3791731377768148849" nodeInfo="nn" />
-                              <node role="parameter" roleId="tpee.1068580123134" type="tpee.ParameterDeclaration" typeId="tpee.1068498886292" id="3791731377768148851" nodeInfo="ir">
-                                <property name="name" nameId="tpck.1169194664001" value="action" />
-                                <node role="type" roleId="tpee.5680397130376446158" type="tpee.ClassifierType" typeId="tpee.1107535904670" id="3791731377768148852" nodeInfo="in">
-                                  <link role="classifier" roleId="tpee.1107535924139" targetNodeId="e2lb.~Runnable" resolveInfo="Runnable" />
-                                </node>
-                              </node>
-                              <node role="body" roleId="tpee.1068580123135" type="tpee.StatementList" typeId="tpee.1068580123136" id="3791731377768148854" nodeInfo="sn">
-                                <node role="statement" roleId="tpee.1068581517665" type="tpee.ExpressionStatement" typeId="tpee.1068580123155" id="3791731377768166845" nodeInfo="nn">
-                                  <node role="expression" roleId="tpee.1068580123156" type="tpee.LocalMethodCall" typeId="tpee.7812454656619025412" id="3791731377768166844" nodeInfo="nn">
-                                    <link role="baseMethodDeclaration" roleId="tpee.1068499141037" targetNodeId="5296466635439997336" resolveInfo="checkResultAvailable" />
-                                  </node>
-                                </node>
-                                <node role="statement" roleId="tpee.1068581517665" type="tpee.LocalVariableDeclarationStatement" typeId="tpee.1068581242864" id="3791731377768167451" nodeInfo="nn">
-                                  <node role="localVariableDeclaration" roleId="tpee.1068581242865" type="tpee.LocalVariableDeclaration" typeId="tpee.1068581242863" id="3791731377768167454" nodeInfo="nr">
-                                    <property name="name" nameId="tpck.1169194664001" value="id" />
-                                    <node role="type" roleId="tpee.5680397130376446158" type="tpee.IntegerType" typeId="tpee.1070534370425" id="3791731377768167449" nodeInfo="in" />
-                                    <node role="initializer" roleId="tpee.1068431790190" type="tpee.DotExpression" typeId="tpee.1197027756228" id="3791731377768168348" nodeInfo="nn">
-                                      <node role="operand" roleId="tpee.1197027771414" type="tpee.VariableReference" typeId="tpee.1068498886296" id="3791731377768167803" nodeInfo="nn">
-                                        <link role="variableDeclaration" roleId="tpee.1068581517664" targetNodeId="3791731377767887378" resolveInfo="closureCounter" />
-                                      </node>
-                                      <node role="operation" roleId="tpee.1197027833540" type="tpee.InstanceMethodCallOperation" typeId="tpee.1202948039474" id="3791731377768172535" nodeInfo="nn">
-                                        <link role="baseMethodDeclaration" roleId="tpee.1068499141037" targetNodeId="vft4.~AtomicInteger%dincrementAndGet()%cint" resolveInfo="incrementAndGet" />
-                                      </node>
-                                    </node>
-                                  </node>
-                                </node>
-                                <node role="statement" roleId="tpee.1068581517665" type="tpee.ExpressionStatement" typeId="tpee.1068580123155" id="3791731377768173172" nodeInfo="nn">
-                                  <node role="expression" roleId="tpee.1068580123156" type="tpee.DotExpression" typeId="tpee.1197027756228" id="3791731377768187030" nodeInfo="nn">
-                                    <node role="operand" roleId="tpee.1197027771414" type="tpee.VariableReference" typeId="tpee.1068498886296" id="3791731377768173171" nodeInfo="nn">
-                                      <link role="variableDeclaration" roleId="tpee.1068581517664" targetNodeId="3791731377766706512" resolveInfo="closureMap" />
-                                    </node>
-                                    <node role="operation" roleId="tpee.1197027833540" type="tpee.InstanceMethodCallOperation" typeId="tpee.1202948039474" id="3791731377768201945" nodeInfo="nn">
-                                      <link role="baseMethodDeclaration" roleId="tpee.1068499141037" targetNodeId="k7g4.~Map%dput(java%dlang%dObject,java%dlang%dObject)%cjava%dlang%dObject" resolveInfo="put" />
-                                      <node role="actualArgument" roleId="tpee.1068499141038" type="tpee.VariableReference" typeId="tpee.1068498886296" id="3791731377768202629" nodeInfo="nn">
-                                        <link role="variableDeclaration" roleId="tpee.1068581517664" targetNodeId="3791731377768167454" resolveInfo="id" />
-                                      </node>
-                                      <node role="actualArgument" roleId="tpee.1068499141038" type="tpee.VariableReference" typeId="tpee.1068498886296" id="3791731377768203399" nodeInfo="nn">
-                                        <link role="variableDeclaration" roleId="tpee.1068581517664" targetNodeId="3791731377768148851" resolveInfo="action" />
-                                      </node>
-                                    </node>
-                                  </node>
-                                </node>
-                                <node role="statement" roleId="tpee.1068581517665" type="tpee.ExpressionStatement" typeId="tpee.1068580123155" id="3791731377768204710" nodeInfo="nn">
-                                  <node role="expression" roleId="tpee.1068580123156" type="tpee.DotExpression" typeId="tpee.1197027756228" id="3791731377768357610" nodeInfo="nn">
-                                    <node role="operand" roleId="tpee.1197027771414" type="tpee.DotExpression" typeId="tpee.1197027756228" id="3791731377768341172" nodeInfo="nn">
-                                      <node role="operand" roleId="tpee.1197027771414" type="tpee.DotExpression" typeId="tpee.1197027756228" id="3791731377768319200" nodeInfo="nn">
-                                        <node role="operand" roleId="tpee.1197027771414" type="tpee.DotExpression" typeId="tpee.1197027756228" id="3791731377768300130" nodeInfo="nn">
-                                          <node role="operand" roleId="tpee.1197027771414" type="tpee.DotExpression" typeId="tpee.1197027756228" id="3791731377768220574" nodeInfo="nn">
-                                            <node role="operand" roleId="tpee.1197027771414" type="tpee.DotExpression" typeId="tpee.1197027756228" id="3791731377768205861" nodeInfo="nn">
-                                              <node role="operand" roleId="tpee.1197027771414" type="tpee.VariableReference" typeId="tpee.1068498886296" id="3791731377768204709" nodeInfo="nn">
-                                                <link role="variableDeclaration" roleId="tpee.1068581517664" targetNodeId="3975386772502748602" resolveInfo="res" />
-                                              </node>
-                                              <node role="operation" roleId="tpee.1197027833540" type="tp25.SLinkListAccess" typeId="tp25.1138056282393" id="3791731377768210866" nodeInfo="nn">
-                                                <link role="link" roleId="tp25.1138056546658" targetNodeId="eynw.529843215038987947" />
-                                              </node>
-                                            </node>
-                                            <node role="operation" roleId="tpee.1197027833540" type="tp2q.GetLastOperation" typeId="tp2q.1165595910856" id="3791731377768271704" nodeInfo="nn" />
-                                          </node>
-                                          <node role="operation" roleId="tpee.1197027833540" type="tp25.SLinkListAccess" typeId="tp25.1138056282393" id="3791731377768310103" nodeInfo="nn">
-                                            <link role="link" roleId="tp25.1138056546658" targetNodeId="eynw.529843215038987950" />
-                                          </node>
-                                        </node>
-                                        <node role="operation" roleId="tpee.1197027833540" type="tp25.LinkList_AddNewChildOperation" typeId="tp25.1139184414036" id="3791731377768340589" nodeInfo="nn">
-                                          <link role="concept" roleId="tp25.1139877738879" targetNodeId="eynw.1111629987770987206" resolveInfo="ActionsResultPart" />
-                                        </node>
-                                      </node>
-                                      <node role="operation" roleId="tpee.1197027833540" type="tp25.SPropertyAccess" typeId="tp25.1138056022639" id="3791731377768350233" nodeInfo="nn">
-                                        <link role="property" roleId="tp25.1138056395725" targetNodeId="eynw.1111629987770987237" resolveInfo="closureId" />
-                                      </node>
-                                    </node>
-                                    <node role="operation" roleId="tpee.1197027833540" type="tp25.Property_SetOperation" typeId="tp25.1138661924179" id="3791731377768369277" nodeInfo="nn">
-                                      <node role="value" roleId="tp25.1138662048170" type="tpee.VariableReference" typeId="tpee.1068498886296" id="3791731377768369343" nodeInfo="nn">
-                                        <link role="variableDeclaration" roleId="tpee.1068581517664" targetNodeId="3791731377768167454" resolveInfo="id" />
-                                      </node>
-                                    </node>
-                                  </node>
-                                </node>
-                              </node>
-                            </node>
                             <node role="member" roleId="tpee.5375687026011219971" type="tpee.InstanceMethodDeclaration" typeId="tpee.1068580123165" id="2034046503373011234" nodeInfo="igu">
                               <property name="isAbstract" nameId="tpee.1178608670077" value="false" />
                               <property name="name" nameId="tpck.1169194664001" value="addNewLine" />
@@ -2917,370 +2867,6 @@
         <link role="classifier" roleId="tpee.1107535924139" targetNodeId="pvwi.~BaseAction" resolveInfo="BaseAction" />
       </node>
     </node>
-    <node role="member" roleId="tpee.5375687026011219971" type="tpee.PlaceholderMember" typeId="tpee.1465982738277781862" id="6147624293056390257" nodeInfo="ngu" />
-    <node role="member" roleId="tpee.5375687026011219971" type="tpee.ClassConcept" typeId="tpee.1068390468198" id="6147624293056824949" nodeInfo="igu">
-      <property name="nonStatic" nameId="tpee.521412098689998745" value="false" />
-      <property name="abstractClass" nameId="tpee.1075300953594" value="false" />
-      <property name="isFinal" nameId="tpee.1221565133444" value="false" />
-      <property name="name" nameId="tpck.1169194664001" value="MyState" />
-      <node role="member" roleId="tpee.5375687026011219971" type="tpee.FieldDeclaration" typeId="tpee.1068390468200" id="6147624293057058992" nodeInfo="igu">
-        <property name="isVolatile" nameId="tpee.1240249534625" value="false" />
-        <property name="isTransient" nameId="tpee.8606350594693632173" value="false" />
-        <property name="name" nameId="tpck.1169194664001" value="state" />
-        <property name="isFinal" nameId="tpee.1176718929932" value="false" />
-        <node role="visibility" roleId="tpee.1178549979242" type="tpee.PublicVisibility" typeId="tpee.1146644602865" id="6147624293056995770" nodeInfo="nn" />
-        <node role="type" roleId="tpee.5680397130376446158" type="tpee.ClassifierType" typeId="tpee.1107535904670" id="6147624293057058632" nodeInfo="in">
-          <link role="classifier" roleId="tpee.1107535924139" targetNodeId="e2lb.~String" resolveInfo="String" />
-        </node>
-      </node>
-      <node role="visibility" roleId="tpee.1178549979242" type="tpee.PublicVisibility" typeId="tpee.1146644602865" id="6147624293056732403" nodeInfo="nn" />
-    </node>
-    <node role="member" roleId="tpee.5375687026011219971" type="tpee.PlaceholderMember" typeId="tpee.1465982738277781862" id="6147624293056405590" nodeInfo="ngu" />
-    <node role="member" roleId="tpee.5375687026011219971" type="tpee.InstanceMethodDeclaration" typeId="tpee.1068580123165" id="3202339231092581761" nodeInfo="igu">
-      <property name="isAbstract" nameId="tpee.1178608670077" value="false" />
-      <property name="name" nameId="tpck.1169194664001" value="loadHistory" />
-      <property name="isSynchronized" nameId="tpee.4276006055363816570" value="false" />
-      <property name="isFinal" nameId="tpee.1181808852946" value="false" />
-      <node role="body" roleId="tpee.1068580123135" type="tpee.StatementList" typeId="tpee.1068580123136" id="3202339231092581764" nodeInfo="sn">
-        <node role="statement" roleId="tpee.1068581517665" type="tpee.LocalVariableDeclarationStatement" typeId="tpee.1068581242864" id="1902803665159499354" nodeInfo="nn">
-          <node role="localVariableDeclaration" roleId="tpee.1068581242865" type="tpee.LocalVariableDeclaration" typeId="tpee.1068581242863" id="1902803665159499357" nodeInfo="nr">
-            <property name="name" nameId="tpck.1169194664001" value="loadedModel" />
-            <node role="type" roleId="tpee.5680397130376446158" type="tp25.SModelType" typeId="tp25.1143226024141" id="1902803665159499352" nodeInfo="in" />
-            <node role="initializer" roleId="tpee.1068431790190" type="tpee.TernaryOperatorExpression" typeId="tpee.1163668896201" id="1902803665159908039" nodeInfo="nn">
-              <node role="ifTrue" roleId="tpee.1163668922816" type="tpee.NullLiteral" typeId="tpee.1070534058343" id="1902803665159909853" nodeInfo="nn" />
-              <node role="condition" roleId="tpee.1163668914799" type="tpee.EqualsExpression" typeId="tpee.1068580123152" id="1902803665159904603" nodeInfo="nn">
-                <node role="leftExpression" roleId="tpee.1081773367580" type="tpee.VariableReference" typeId="tpee.1068498886296" id="1902803665159902575" nodeInfo="nn">
-                  <link role="variableDeclaration" roleId="tpee.1068581517664" targetNodeId="3202339231095387415" resolveInfo="loadedState" />
-                </node>
-                <node role="rightExpression" roleId="tpee.1081773367579" type="tpee.NullLiteral" typeId="tpee.1070534058343" id="1902803665159907328" nodeInfo="nn" />
-              </node>
-              <node role="ifFalse" roleId="tpee.1163668934364" type="tpee.StaticMethodCall" typeId="tpee.1081236700937" id="3480334399700106230" nodeInfo="nn">
-                <link role="baseMethodDeclaration" roleId="tpee.1068499141037" targetNodeId="d2v5.~PersistenceUtil%dloadModel(java%dlang%dString,java%dlang%dString)%corg%djetbrains%dmps%dopenapi%dmodel%dSModel" resolveInfo="loadModel" />
-                <link role="classConcept" roleId="tpee.1144433194310" targetNodeId="d2v5.~PersistenceUtil" resolveInfo="PersistenceUtil" />
-                <node role="actualArgument" roleId="tpee.1068499141038" type="tpee.DotExpression" typeId="tpee.1197027756228" id="1902803665159854522" nodeInfo="nn">
-                  <node role="operand" roleId="tpee.1197027771414" type="tpee.VariableReference" typeId="tpee.1068498886296" id="3480334399700109955" nodeInfo="nn">
-                    <link role="variableDeclaration" roleId="tpee.1068581517664" targetNodeId="3202339231095387415" resolveInfo="loadedState" />
-                  </node>
-                  <node role="operation" roleId="tpee.1197027833540" type="tpee.FieldReferenceOperation" typeId="tpee.1197029447546" id="3480334399700139812" nodeInfo="nn">
-                    <link role="fieldDeclaration" roleId="tpee.1197029500499" targetNodeId="6147624293057058992" resolveInfo="state" />
-                  </node>
-                </node>
-                <node role="actualArgument" roleId="tpee.1068499141038" type="tpee.StaticFieldReference" typeId="tpee.1070533707846" id="3480334399700150903" nodeInfo="nn">
-                  <link role="variableDeclaration" roleId="tpee.1068581517664" targetNodeId="vsqk.~MPSExtentions%dMODEL" resolveInfo="MODEL" />
-                  <link role="classifier" roleId="tpee.1144433057691" targetNodeId="vsqk.~MPSExtentions" resolveInfo="MPSExtentions" />
-                </node>
-              </node>
-            </node>
-          </node>
-        </node>
-        <node role="statement" roleId="tpee.1068581517665" type="tpee.IfStatement" typeId="tpee.1068580123159" id="1902803665159502990" nodeInfo="nn">
-          <node role="ifTrue" roleId="tpee.1068580123161" type="tpee.StatementList" typeId="tpee.1068580123136" id="1902803665159502993" nodeInfo="sn">
-            <node role="statement" roleId="tpee.1068581517665" type="tpee.ExpressionStatement" typeId="tpee.1068580123155" id="3202339231094611754" nodeInfo="nn">
-              <node role="expression" roleId="tpee.1068580123156" type="tpee.AssignmentExpression" typeId="tpee.1068498886294" id="3202339231094642882" nodeInfo="nn">
-                <node role="rValue" roleId="tpee.1068498886297" type="tpee.DotExpression" typeId="tpee.1197027756228" id="3202339231094665141" nodeInfo="nn">
-                  <node role="operand" roleId="tpee.1197027771414" type="tpee.VariableReference" typeId="tpee.1068498886296" id="3202339231094653828" nodeInfo="nn">
-                    <link role="variableDeclaration" roleId="tpee.1068581517664" targetNodeId="1187329276712523465" resolveInfo="myModel" />
-                  </node>
-                  <node role="operation" roleId="tpee.1197027833540" type="tp25.Model_CreateNewRootNodeOperation" typeId="tp25.1166648550386" id="3202339231094677476" nodeInfo="nn">
-                    <link role="concept" roleId="tp25.1143235391024" targetNodeId="eynw.757553790980850366" resolveInfo="History" />
-                  </node>
-                </node>
-                <node role="lValue" roleId="tpee.1068498886295" type="tpee.VariableReference" typeId="tpee.1068498886296" id="3202339231094611753" nodeInfo="nn">
-                  <link role="variableDeclaration" roleId="tpee.1068581517664" targetNodeId="3799388175938004132" resolveInfo="myHistRoot" />
-                </node>
-              </node>
-            </node>
-          </node>
-          <node role="condition" roleId="tpee.1068580123160" type="tpee.OrExpression" typeId="tpee.1080223426719" id="1902803665159777655" nodeInfo="nn">
-            <node role="rightExpression" roleId="tpee.1081773367579" type="tpee.DotExpression" typeId="tpee.1197027756228" id="1902803665159791744" nodeInfo="nn">
-              <node role="operand" roleId="tpee.1197027771414" type="tpee.DotExpression" typeId="tpee.1197027756228" id="1902803665159779530" nodeInfo="nn">
-                <node role="operand" roleId="tpee.1197027771414" type="tpee.VariableReference" typeId="tpee.1068498886296" id="1902803665159779230" nodeInfo="nn">
-                  <link role="variableDeclaration" roleId="tpee.1068581517664" targetNodeId="1902803665159499357" resolveInfo="loadedModel" />
-                </node>
-                <node role="operation" roleId="tpee.1197027833540" type="tp25.Model_RootsOperation" typeId="tp25.1171315804604" id="1902803665159780947" nodeInfo="nn">
-                  <link role="concept" roleId="tp25.1171315804605" targetNodeId="eynw.757553790980850366" resolveInfo="History" />
-                </node>
-              </node>
-              <node role="operation" roleId="tpee.1197027833540" type="tp2q.IsEmptyOperation" typeId="tp2q.1165530316231" id="1902803665159838004" nodeInfo="nn" />
-            </node>
-            <node role="leftExpression" roleId="tpee.1081773367580" type="tpee.EqualsExpression" typeId="tpee.1068580123152" id="1902803665159505163" nodeInfo="nn">
-              <node role="leftExpression" roleId="tpee.1081773367580" type="tpee.VariableReference" typeId="tpee.1068498886296" id="1902803665159503993" nodeInfo="nn">
-                <link role="variableDeclaration" roleId="tpee.1068581517664" targetNodeId="1902803665159499357" resolveInfo="loadedModel" />
-              </node>
-              <node role="rightExpression" roleId="tpee.1081773367579" type="tpee.NullLiteral" typeId="tpee.1070534058343" id="1902803665159505298" nodeInfo="nn" />
-            </node>
-          </node>
-          <node role="ifFalseStatement" roleId="tpee.1082485599094" type="tpee.BlockStatement" typeId="tpee.1082485599095" id="1902803665159507904" nodeInfo="nn">
-            <node role="statements" roleId="tpee.1082485599096" type="tpee.StatementList" typeId="tpee.1068580123136" id="1902803665159507905" nodeInfo="sn">
-              <node role="statement" roleId="tpee.1068581517665" type="tpee.ExpressionStatement" typeId="tpee.1068580123155" id="3480334399700342557" nodeInfo="nn">
-                <node role="expression" roleId="tpee.1068580123156" type="tpee.AssignmentExpression" typeId="tpee.1068498886294" id="3480334399700353144" nodeInfo="nn">
-                  <node role="lValue" roleId="tpee.1068498886295" type="tpee.VariableReference" typeId="tpee.1068498886296" id="3480334399700342556" nodeInfo="nn">
-                    <link role="variableDeclaration" roleId="tpee.1068581517664" targetNodeId="3799388175938004132" resolveInfo="myHistRoot" />
-                  </node>
-                  <node role="rValue" roleId="tpee.1068498886297" type="tpee.DotExpression" typeId="tpee.1197027756228" id="3480334399700261013" nodeInfo="nn">
-                    <node role="operand" roleId="tpee.1197027771414" type="tpee.DotExpression" typeId="tpee.1197027756228" id="3480334399700231977" nodeInfo="nn">
-                      <node role="operation" roleId="tpee.1197027833540" type="tp25.Model_RootsOperation" typeId="tp25.1171315804604" id="3480334399700242404" nodeInfo="nn">
-                        <link role="concept" roleId="tp25.1171315804605" targetNodeId="eynw.757553790980850366" resolveInfo="History" />
-                      </node>
-                      <node role="operand" roleId="tpee.1197027771414" type="tpee.VariableReference" typeId="tpee.1068498886296" id="1384101201236144371" nodeInfo="nn">
-                        <link role="variableDeclaration" roleId="tpee.1068581517664" targetNodeId="1902803665159499357" resolveInfo="loadedModel" />
-                      </node>
-                    </node>
-                    <node role="operation" roleId="tpee.1197027833540" type="tp2q.GetFirstOperation" typeId="tp2q.1165525191778" id="3480334399700319136" nodeInfo="nn" />
-                  </node>
-                </node>
-              </node>
-              <node role="statement" roleId="tpee.1068581517665" type="tpee.ExpressionStatement" typeId="tpee.1068580123155" id="1384101201236155524" nodeInfo="nn">
-                <node role="expression" roleId="tpee.1068580123156" type="tpee.DotExpression" typeId="tpee.1197027756228" id="1384101201236157813" nodeInfo="nn">
-                  <node role="operand" roleId="tpee.1197027771414" type="tpee.VariableReference" typeId="tpee.1068498886296" id="1384101201236155523" nodeInfo="nn">
-                    <link role="variableDeclaration" roleId="tpee.1068581517664" targetNodeId="1187329276712523465" resolveInfo="myModel" />
-                  </node>
-                  <node role="operation" roleId="tpee.1197027833540" type="tp25.Model_AddRootOperation" typeId="tp25.1206482823744" id="1384101201236160191" nodeInfo="nn">
-                    <node role="nodeArgument" roleId="tp25.1206482823746" type="tpee.VariableReference" typeId="tpee.1068498886296" id="1384101201236160306" nodeInfo="nn">
-                      <link role="variableDeclaration" roleId="tpee.1068581517664" targetNodeId="3799388175938004132" resolveInfo="myHistRoot" />
-                    </node>
-                  </node>
-                </node>
-              </node>
-            </node>
-          </node>
-        </node>
-        <node role="statement" roleId="tpee.1068581517665" type="tpee.ExpressionStatement" typeId="tpee.1068580123155" id="351968380917185113" nodeInfo="nn">
-          <node role="expression" roleId="tpee.1068580123156" type="tpee.AssignmentExpression" typeId="tpee.1068498886294" id="351968380917185114" nodeInfo="nn">
-            <node role="lValue" roleId="tpee.1068498886295" type="tpee.DotExpression" typeId="tpee.1197027756228" id="351968380917185115" nodeInfo="nn">
-              <node role="operand" roleId="tpee.1197027771414" type="tpee.ThisExpression" typeId="tpee.1070475354124" id="351968380917185116" nodeInfo="nn" />
-              <node role="operation" roleId="tpee.1197027833540" type="tpee.FieldReferenceOperation" typeId="tpee.1197029447546" id="351968380917268741" nodeInfo="nn">
-                <link role="fieldDeclaration" roleId="tpee.1197029500499" targetNodeId="351968380916717906" resolveInfo="myCommandRoot" />
-              </node>
-            </node>
-            <node role="rValue" roleId="tpee.1068498886297" type="tpee.DotExpression" typeId="tpee.1197027756228" id="351968380917185118" nodeInfo="nn">
-              <node role="operation" roleId="tpee.1197027833540" type="tp25.Model_CreateNewRootNodeOperation" typeId="tp25.1166648550386" id="351968380917185119" nodeInfo="nn">
-                <link role="concept" roleId="tp25.1143235391024" targetNodeId="eynw.351968380916615243" resolveInfo="CommandHolder" />
-              </node>
-              <node role="operand" roleId="tpee.1197027771414" type="tpee.VariableReference" typeId="tpee.1068498886296" id="351968380917185120" nodeInfo="nn">
-                <link role="variableDeclaration" roleId="tpee.1068581517664" targetNodeId="1187329276712523465" resolveInfo="myModel" />
-              </node>
-            </node>
-          </node>
-        </node>
-        <node role="statement" roleId="tpee.1068581517665" type="tpee.ExpressionStatement" typeId="tpee.1068580123155" id="1384101201236182800" nodeInfo="nn">
-          <node role="expression" roleId="tpee.1068580123156" type="tpee.DotExpression" typeId="tpee.1197027756228" id="1384101201236194305" nodeInfo="nn">
-            <node role="operand" roleId="tpee.1197027771414" type="tpee.StaticMethodCall" typeId="tpee.1081236700937" id="1384101201236193121" nodeInfo="nn">
-              <link role="baseMethodDeclaration" roleId="tpee.1068499141037" targetNodeId="tpy4.~TemporaryModels%dgetInstance()%cjetbrains%dmps%dsmodel%dtempmodel%dTemporaryModels" resolveInfo="getInstance" />
-              <link role="classConcept" roleId="tpee.1144433194310" targetNodeId="tpy4.~TemporaryModels" resolveInfo="TemporaryModels" />
-            </node>
-            <node role="operation" roleId="tpee.1197027833540" type="tpee.InstanceMethodCallOperation" typeId="tpee.1202948039474" id="1384101201236198046" nodeInfo="nn">
-              <link role="baseMethodDeclaration" roleId="tpee.1068499141037" targetNodeId="tpy4.~TemporaryModels%daddMissingImports(org%djetbrains%dmps%dopenapi%dmodel%dSModel)%cvoid" resolveInfo="addMissingImports" />
-              <node role="actualArgument" roleId="tpee.1068499141038" type="tpee.VariableReference" typeId="tpee.1068498886296" id="1384101201236198105" nodeInfo="nn">
-                <link role="variableDeclaration" roleId="tpee.1068581517664" targetNodeId="1187329276712523465" resolveInfo="myModel" />
-              </node>
-            </node>
-          </node>
-        </node>
-        <node role="statement" roleId="tpee.1068581517665" type="tpee.ExpressionStatement" typeId="tpee.1068580123155" id="3202339231094812489" nodeInfo="nn">
-          <node role="expression" roleId="tpee.1068580123156" type="tpee.AssignmentExpression" typeId="tpee.1068498886294" id="3202339231094824405" nodeInfo="nn">
-            <node role="rValue" roleId="tpee.1068498886297" type="tpee.NullLiteral" typeId="tpee.1070534058343" id="3202339231094830024" nodeInfo="nn" />
-            <node role="lValue" roleId="tpee.1068498886295" type="tpee.VariableReference" typeId="tpee.1068498886296" id="3202339231095639498" nodeInfo="nn">
-              <link role="variableDeclaration" roleId="tpee.1068581517664" targetNodeId="3202339231095387415" resolveInfo="loadedState" />
-            </node>
-          </node>
-        </node>
-      </node>
-      <node role="visibility" roleId="tpee.1178549979242" type="tpee.PublicVisibility" typeId="tpee.1146644602865" id="3202339231092430355" nodeInfo="nn" />
-      <node role="returnType" roleId="tpee.1068580123133" type="tpee.VoidType" typeId="tpee.1068581517677" id="3202339231092495419" nodeInfo="in" />
-    </node>
-    <node role="member" roleId="tpee.5375687026011219971" type="tpee.PlaceholderMember" typeId="tpee.1465982738277781862" id="6147624293057249401" nodeInfo="ngu" />
-    <node role="member" roleId="tpee.5375687026011219971" type="tpee.InstanceMethodDeclaration" typeId="tpee.1068580123165" id="6147624293057434606" nodeInfo="igu">
-      <property name="isAbstract" nameId="tpee.1178608670077" value="false" />
-      <property name="name" nameId="tpck.1169194664001" value="loadState" />
-      <property name="isFinal" nameId="tpee.1181808852946" value="false" />
-      <property name="isDeprecated" nameId="tpee.1224848525476" value="false" />
-      <node role="visibility" roleId="tpee.1178549979242" type="tpee.PublicVisibility" typeId="tpee.1146644602865" id="6147624293057434607" nodeInfo="nn" />
-      <node role="returnType" roleId="tpee.1068580123133" type="tpee.VoidType" typeId="tpee.1068581517677" id="6147624293057434609" nodeInfo="in" />
-      <node role="parameter" roleId="tpee.1068580123134" type="tpee.ParameterDeclaration" typeId="tpee.1068498886292" id="6147624293057434610" nodeInfo="ir">
-        <property name="name" nameId="tpck.1169194664001" value="state" />
-        <node role="type" roleId="tpee.5680397130376446158" type="tpee.ClassifierType" typeId="tpee.1107535904670" id="6147624293057434614" nodeInfo="in">
-          <link role="classifier" roleId="tpee.1107535924139" targetNodeId="6147624293056824949" resolveInfo="ConsoleTool.MyState" />
-        </node>
-      </node>
-      <node role="body" roleId="tpee.1068580123135" type="tpee.StatementList" typeId="tpee.1068580123136" id="6147624293057434615" nodeInfo="sn">
-        <node role="statement" roleId="tpee.1068581517665" type="tpee.ExpressionStatement" typeId="tpee.1068580123155" id="3202339231095030176" nodeInfo="nn">
-          <node role="expression" roleId="tpee.1068580123156" type="tpee.AssignmentExpression" typeId="tpee.1068498886294" id="3202339231095041742" nodeInfo="nn">
-            <node role="rValue" roleId="tpee.1068498886297" type="tpee.VariableReference" typeId="tpee.1068498886296" id="3202339231095052256" nodeInfo="nn">
-              <link role="variableDeclaration" roleId="tpee.1068581517664" targetNodeId="6147624293057434610" resolveInfo="state" />
-            </node>
-            <node role="lValue" roleId="tpee.1068498886295" type="tpee.VariableReference" typeId="tpee.1068498886296" id="3202339231095649508" nodeInfo="nn">
-              <link role="variableDeclaration" roleId="tpee.1068581517664" targetNodeId="3202339231095387415" resolveInfo="loadedState" />
-            </node>
-          </node>
-        </node>
-      </node>
-    </node>
-    <node role="member" roleId="tpee.5375687026011219971" type="tpee.PlaceholderMember" typeId="tpee.1465982738277781862" id="6147624293057374245" nodeInfo="ngu" />
-    <node role="member" roleId="tpee.5375687026011219971" type="tpee.InstanceMethodDeclaration" typeId="tpee.1068580123165" id="6147624293057309731" nodeInfo="igu">
-      <property name="isAbstract" nameId="tpee.1178608670077" value="false" />
-      <property name="name" nameId="tpck.1169194664001" value="getState" />
-      <property name="isFinal" nameId="tpee.1181808852946" value="false" />
-      <property name="isDeprecated" nameId="tpee.1224848525476" value="false" />
-      <node role="visibility" roleId="tpee.1178549979242" type="tpee.PublicVisibility" typeId="tpee.1146644602865" id="6147624293057309732" nodeInfo="nn" />
-      <node role="returnType" roleId="tpee.1068580123133" type="tpee.ClassifierType" typeId="tpee.1107535904670" id="6147624293057309738" nodeInfo="in">
-        <link role="classifier" roleId="tpee.1107535924139" targetNodeId="6147624293056824949" resolveInfo="ConsoleTool.MyState" />
-      </node>
-      <node role="annotation" roleId="tpee.1188208488637" type="tpee.AnnotationInstance" typeId="tpee.1188207840427" id="6147624293057309735" nodeInfo="nn">
-        <link role="annotation" roleId="tpee.1188208074048" targetNodeId="as9p.~Nullable" resolveInfo="Nullable" />
-      </node>
-      <node role="body" roleId="tpee.1068580123135" type="tpee.StatementList" typeId="tpee.1068580123136" id="6147624293057309739" nodeInfo="sn">
-        <node role="statement" roleId="tpee.1068581517665" type="tpee.LocalVariableDeclarationStatement" typeId="tpee.1068581242864" id="6147624293057849134" nodeInfo="nn">
-          <node role="localVariableDeclaration" roleId="tpee.1068581242865" type="tpee.LocalVariableDeclaration" typeId="tpee.1068581242863" id="6147624293057849135" nodeInfo="nr">
-            <property name="name" nameId="tpck.1169194664001" value="result" />
-            <node role="type" roleId="tpee.5680397130376446158" type="tpee.ClassifierType" typeId="tpee.1107535904670" id="6147624293057849136" nodeInfo="in">
-              <link role="classifier" roleId="tpee.1107535924139" targetNodeId="6147624293056824949" resolveInfo="ConsoleTool.MyState" />
-            </node>
-            <node role="initializer" roleId="tpee.1068431790190" type="tpee.GenericNewExpression" typeId="tpee.1145552977093" id="6147624293057862533" nodeInfo="nn">
-              <node role="creator" roleId="tpee.1145553007750" type="tpee.DefaultClassCreator" typeId="tpee.2820489544401957797" id="6147624293058040586" nodeInfo="nn">
-                <link role="classifier" roleId="tpee.2820489544401957798" targetNodeId="6147624293056824949" resolveInfo="ConsoleTool.MyState" />
-              </node>
-            </node>
-          </node>
-        </node>
-        <node role="statement" roleId="tpee.1068581517665" type="qff7.ExecuteLightweightCommandStatement" typeId="qff7.8974276187400348181" id="3202339231092004952" nodeInfo="nn">
-          <node role="commandClosureLiteral" roleId="qff7.8974276187400348171" type="qff7.CommandClosureLiteral" typeId="qff7.8974276187400348173" id="3202339231092004954" nodeInfo="nn">
-            <node role="body" roleId="tp2c.1199569916463" type="tpee.StatementList" typeId="tpee.1068580123136" id="3202339231092004956" nodeInfo="sn">
-              <node role="statement" roleId="tpee.1068581517665" type="tpee.SingleLineComment" typeId="tpee.6329021646629104954" id="3480334399700375696" nodeInfo="nn">
-                <node role="commentPart" roleId="tpee.6329021646629175155" type="tpee.StatementCommentPart" typeId="tpee.6329021646629175143" id="3480334399700375697" nodeInfo="nn">
-                  <node role="commentedStatement" roleId="tpee.6329021646629175144" type="tpee.ExpressionStatement" typeId="tpee.1068580123155" id="6147624293058052486" nodeInfo="nn">
-                    <node role="expression" roleId="tpee.1068580123156" type="tpee.AssignmentExpression" typeId="tpee.1068498886294" id="6147624293058066104" nodeInfo="nn">
-                      <node role="lValue" roleId="tpee.1068498886295" type="tpee.DotExpression" typeId="tpee.1197027756228" id="6147624293058055118" nodeInfo="nn">
-                        <node role="operand" roleId="tpee.1197027771414" type="tpee.VariableReference" typeId="tpee.1068498886296" id="6147624293058052485" nodeInfo="nn">
-                          <link role="variableDeclaration" roleId="tpee.1068581517664" targetNodeId="6147624293057849135" resolveInfo="result" />
-                        </node>
-                        <node role="operation" roleId="tpee.1197027833540" type="tpee.FieldReferenceOperation" typeId="tpee.1197029447546" id="6147624293058060867" nodeInfo="nn">
-                          <link role="fieldDeclaration" roleId="tpee.1197029500499" targetNodeId="6147624293057058992" resolveInfo="state" />
-                        </node>
-                      </node>
-                      <node role="rValue" roleId="tpee.1068498886297" type="tpee.DotExpression" typeId="tpee.1197027756228" id="6147624293057686243" nodeInfo="nn">
-                        <node role="operand" roleId="tpee.1197027771414" type="tpee.GenericNewExpression" typeId="tpee.1145552977093" id="6147624293057681650" nodeInfo="nn">
-                          <node role="creator" roleId="tpee.1145553007750" type="tpee.ClassCreator" typeId="tpee.1212685548494" id="6147624293057685806" nodeInfo="nn">
-                            <link role="baseMethodDeclaration" roleId="tpee.1068499141037" targetNodeId="jhs6.~XMLOutputter%d&lt;init&gt;()" resolveInfo="XMLOutputter" />
-                          </node>
-                        </node>
-                        <node role="operation" roleId="tpee.1197027833540" type="tpee.InstanceMethodCallOperation" typeId="tpee.1202948039474" id="6147624293057696461" nodeInfo="nn">
-                          <link role="baseMethodDeclaration" roleId="tpee.1068499141037" targetNodeId="jhs6.~XMLOutputter%doutputString(org%djdom%dDocument)%cjava%dlang%dString" resolveInfo="outputString" />
-                          <node role="actualArgument" roleId="tpee.1068499141038" type="tpee.DotExpression" typeId="tpee.1197027756228" id="6147624293057524798" nodeInfo="nn">
-                            <node role="operand" roleId="tpee.1197027771414" type="tpee.DotExpression" typeId="tpee.1197027756228" id="6147624293057515968" nodeInfo="nn">
-                              <node role="operand" roleId="tpee.1197027771414" type="tpee.GenericNewExpression" typeId="tpee.1145552977093" id="6147624293057502410" nodeInfo="nn">
-                                <node role="creator" roleId="tpee.1145553007750" type="tpee.ClassCreator" typeId="tpee.1212685548494" id="6147624293057515345" nodeInfo="nn">
-                                  <link role="baseMethodDeclaration" roleId="tpee.1068499141037" targetNodeId="fo6t.~ModelPersistence8%d&lt;init&gt;()" resolveInfo="ModelPersistence8" />
-                                </node>
-                              </node>
-                              <node role="operation" roleId="tpee.1197027833540" type="tpee.InstanceMethodCallOperation" typeId="tpee.1202948039474" id="6147624293057524337" nodeInfo="nn">
-                                <link role="baseMethodDeclaration" roleId="tpee.1068499141037" targetNodeId="fo6t.~ModelPersistence8%dgetModelWriter()%cjetbrains%dmps%dsmodel%dpersistence%ddef%dIModelWriter" resolveInfo="getModelWriter" />
-                              </node>
-                            </node>
-                            <node role="operation" roleId="tpee.1197027833540" type="tpee.InstanceMethodCallOperation" typeId="tpee.1202948039474" id="6147624293057532723" nodeInfo="nn">
-                              <link role="baseMethodDeclaration" roleId="tpee.1068499141037" targetNodeId="zofx.~IModelWriter%dsaveModel(jetbrains%dmps%dsmodel%dSModel)%corg%djdom%dDocument" resolveInfo="saveModel" />
-                              <node role="actualArgument" roleId="tpee.1068499141038" type="tpee.DotExpression" typeId="tpee.1197027756228" id="3202339231090745366" nodeInfo="nn">
-                                <node role="operand" roleId="tpee.1197027771414" type="tpee.ParenthesizedExpression" typeId="tpee.1079359253375" id="3202339231090540712" nodeInfo="nn">
-                                  <node role="expression" roleId="tpee.1079359253376" type="tpee.CastExpression" typeId="tpee.1070534934090" id="3202339231090540713" nodeInfo="nn">
-                                    <node role="type" roleId="tpee.1070534934091" type="tpee.ClassifierType" typeId="tpee.1107535904670" id="3202339231090667414" nodeInfo="in">
-                                      <link role="classifier" roleId="tpee.1107535924139" targetNodeId="51tf.~EditableSModelBase" resolveInfo="EditableSModelBase" />
-                                    </node>
-                                    <node role="expression" roleId="tpee.1070534934092" type="tpee.DotExpression" typeId="tpee.1197027756228" id="3202339231090540715" nodeInfo="nn">
-                                      <node role="operand" roleId="tpee.1197027771414" type="tpee.ThisExpression" typeId="tpee.1070475354124" id="3202339231090540716" nodeInfo="nn" />
-                                      <node role="operation" roleId="tpee.1197027833540" type="tpee.FieldReferenceOperation" typeId="tpee.1197029447546" id="3202339231090540717" nodeInfo="nn">
-                                        <link role="fieldDeclaration" roleId="tpee.1197029500499" targetNodeId="1187329276712523465" resolveInfo="myModel" />
-                                      </node>
-                                    </node>
-                                  </node>
-                                </node>
-                                <node role="operation" roleId="tpee.1197027833540" type="tpee.InstanceMethodCallOperation" typeId="tpee.1202948039474" id="3202339231090753312" nodeInfo="nn">
-                                  <link role="baseMethodDeclaration" roleId="tpee.1068499141037" targetNodeId="51tf.~SModelDescriptorStub%dgetSModelInternal()%cjetbrains%dmps%dsmodel%dSModel" resolveInfo="getSModelInternal" />
-                                </node>
-                              </node>
-                            </node>
-                          </node>
-                        </node>
-                      </node>
-                    </node>
-                  </node>
-                </node>
-              </node>
-              <node role="statement" roleId="tpee.1068581517665" type="tpee.ExpressionStatement" typeId="tpee.1068580123155" id="3480334399700384394" nodeInfo="nn">
-                <node role="expression" roleId="tpee.1068580123156" type="tpee.AssignmentExpression" typeId="tpee.1068498886294" id="3480334399700395768" nodeInfo="nn">
-                  <node role="rValue" roleId="tpee.1068498886297" type="tpee.StaticMethodCall" typeId="tpee.1081236700937" id="3480334399700402275" nodeInfo="nn">
-                    <link role="baseMethodDeclaration" roleId="tpee.1068499141037" targetNodeId="d2v5.~PersistenceUtil%dsaveModel(org%djetbrains%dmps%dopenapi%dmodel%dSModel,java%dlang%dString)%cjava%dlang%dString" resolveInfo="saveModel" />
-                    <link role="classConcept" roleId="tpee.1144433194310" targetNodeId="d2v5.~PersistenceUtil" resolveInfo="PersistenceUtil" />
-                    <node role="actualArgument" roleId="tpee.1068499141038" type="tpee.VariableReference" typeId="tpee.1068498886296" id="3480334399700404310" nodeInfo="nn">
-                      <link role="variableDeclaration" roleId="tpee.1068581517664" targetNodeId="1187329276712523465" resolveInfo="myModel" />
-                    </node>
-                    <node role="actualArgument" roleId="tpee.1068499141038" type="tpee.StaticFieldReference" typeId="tpee.1070533707846" id="3480334399700411651" nodeInfo="nn">
-                      <link role="classifier" roleId="tpee.1144433057691" targetNodeId="vsqk.~MPSExtentions" resolveInfo="MPSExtentions" />
-                      <link role="variableDeclaration" roleId="tpee.1068581517664" targetNodeId="vsqk.~MPSExtentions%dMODEL" resolveInfo="MODEL" />
-                    </node>
-                  </node>
-                  <node role="lValue" roleId="tpee.1068498886295" type="tpee.DotExpression" typeId="tpee.1197027756228" id="3480334399700386554" nodeInfo="nn">
-                    <node role="operand" roleId="tpee.1197027771414" type="tpee.VariableReference" typeId="tpee.1068498886296" id="3480334399700384393" nodeInfo="nn">
-                      <link role="variableDeclaration" roleId="tpee.1068581517664" targetNodeId="6147624293057849135" resolveInfo="result" />
-                    </node>
-                    <node role="operation" roleId="tpee.1197027833540" type="tpee.FieldReferenceOperation" typeId="tpee.1197029447546" id="3480334399700389861" nodeInfo="nn">
-                      <link role="fieldDeclaration" roleId="tpee.1197029500499" targetNodeId="6147624293057058992" resolveInfo="state" />
-                    </node>
-                  </node>
-                </node>
-              </node>
-            </node>
-          </node>
-        </node>
-        <node role="statement" roleId="tpee.1068581517665" type="tpee.ReturnStatement" typeId="tpee.1068581242878" id="6147624293058177001" nodeInfo="nn">
-          <node role="expression" roleId="tpee.1068581517676" type="tpee.TernaryOperatorExpression" typeId="tpee.1163668896201" id="8139458907441260610" nodeInfo="nn">
-            <node role="ifTrue" roleId="tpee.1163668922816" type="tpee.NullLiteral" typeId="tpee.1070534058343" id="8139458907441349002" nodeInfo="nn" />
-            <node role="ifFalse" roleId="tpee.1163668934364" type="tpee.VariableReference" typeId="tpee.1068498886296" id="8139458907441437318" nodeInfo="nn">
-              <link role="variableDeclaration" roleId="tpee.1068581517664" targetNodeId="6147624293057849135" resolveInfo="result" />
-            </node>
-            <node role="condition" roleId="tpee.1163668914799" type="tpee.EqualsExpression" typeId="tpee.1068580123152" id="8139458907441157616" nodeInfo="nn">
-              <node role="rightExpression" roleId="tpee.1081773367579" type="tpee.NullLiteral" typeId="tpee.1070534058343" id="8139458907441209114" nodeInfo="nn" />
-              <node role="leftExpression" roleId="tpee.1081773367580" type="tpee.DotExpression" typeId="tpee.1197027756228" id="8139458907441013717" nodeInfo="nn">
-                <node role="operand" roleId="tpee.1197027771414" type="tpee.VariableReference" typeId="tpee.1068498886296" id="6147624293058242439" nodeInfo="nn">
-                  <link role="variableDeclaration" roleId="tpee.1068581517664" targetNodeId="6147624293057849135" resolveInfo="result" />
-                </node>
-                <node role="operation" roleId="tpee.1197027833540" type="tpee.FieldReferenceOperation" typeId="tpee.1197029447546" id="8139458907441048219" nodeInfo="nn">
-                  <link role="fieldDeclaration" roleId="tpee.1197029500499" targetNodeId="6147624293057058992" resolveInfo="state" />
-                </node>
-              </node>
-            </node>
-          </node>
-        </node>
-      </node>
-    </node>
-    <node role="member" roleId="tpee.5375687026011219971" type="tpee.PlaceholderMember" typeId="tpee.1465982738277781862" id="6147624293056422962" nodeInfo="ngu" />
-    <node role="implementedInterface" roleId="tpee.1095933932569" type="tpee.ClassifierType" typeId="tpee.1107535904670" id="6147624293056327092" nodeInfo="in">
-      <link role="classifier" roleId="tpee.1107535924139" targetNodeId="iiw7.~PersistentStateComponent" resolveInfo="PersistentStateComponent" />
-      <node role="parameter" roleId="tpee.1109201940907" type="tpee.ClassifierType" typeId="tpee.1107535904670" id="6147624293057186244" nodeInfo="in">
-        <link role="classifier" roleId="tpee.1107535924139" targetNodeId="6147624293056824949" resolveInfo="ConsoleTool.MyState" />
-      </node>
-    </node>
-    <node role="annotation" roleId="tpee.1188208488637" type="tpee.AnnotationInstance" typeId="tpee.1188207840427" id="2565960167856804645" nodeInfo="nn">
-      <link role="annotation" roleId="tpee.1188208074048" targetNodeId="iiw7.~State" resolveInfo="State" />
-      <node role="value" roleId="tpee.1188214630783" type="tpee.AnnotationInstanceValue" typeId="tpee.1188214545140" id="2565960167857012858" nodeInfo="ng">
-        <link role="key" roleId="tpee.1188214555875" targetNodeId="iiw7.~State%dname()" resolveInfo="name" />
-        <node role="value" roleId="tpee.1188214607812" type="tpee.StringLiteral" typeId="tpee.1070475926800" id="2565960167857109207" nodeInfo="nn">
-          <property name="value" nameId="tpee.1070475926801" value="ConsoleHistory" />
-        </node>
-      </node>
-      <node role="value" roleId="tpee.1188214630783" type="tpee.AnnotationInstanceValue" typeId="tpee.1188214545140" id="2565960167857109560" nodeInfo="ng">
-        <link role="key" roleId="tpee.1188214555875" targetNodeId="iiw7.~State%dstorages()" resolveInfo="storages" />
-        <node role="value" roleId="tpee.1188214607812" type="tpee.AnnotationInstance" typeId="tpee.1188207840427" id="2565960167857349596" nodeInfo="nn">
-          <link role="annotation" roleId="tpee.1188208074048" targetNodeId="iiw7.~Storage" resolveInfo="Storage" />
-          <node role="value" roleId="tpee.1188214630783" type="tpee.AnnotationInstanceValue" typeId="tpee.1188214545140" id="2565960167857351835" nodeInfo="ng">
-            <link role="key" roleId="tpee.1188214555875" targetNodeId="iiw7.~Storage%dfile()" resolveInfo="file" />
-            <node role="value" roleId="tpee.1188214607812" type="tpee.StaticFieldReference" typeId="tpee.1070533707846" id="2565960167857355247" nodeInfo="nn">
-              <link role="classifier" roleId="tpee.1144433057691" targetNodeId="iiw7.~StoragePathMacros" resolveInfo="StoragePathMacros" />
-              <link role="variableDeclaration" roleId="tpee.1068581517664" targetNodeId="iiw7.~StoragePathMacros%dWORKSPACE_FILE" resolveInfo="WORKSPACE_FILE" />
-            </node>
-          </node>
-        </node>
-      </node>
-    </node>
   </root>
   <root type="tpee.Interface" typeId="tpee.1107796713796" id="6852607286009617748" nodeInfo="ig">
     <property name="name" nameId="tpck.1169194664001" value="ConsoleStream" />
@@ -3310,19 +2896,6 @@
         </node>
       </node>
     </node>
-    <node role="member" roleId="tpee.5375687026011219971" type="tpee.InstanceMethodDeclaration" typeId="tpee.1068580123165" id="1111629987771316887" nodeInfo="igu">
-      <property name="isAbstract" nameId="tpee.1178608670077" value="true" />
-      <property name="name" nameId="tpck.1169194664001" value="addAction" />
-      <node role="returnType" roleId="tpee.1068580123133" type="tpee.VoidType" typeId="tpee.1068581517677" id="1111629987771316888" nodeInfo="in" />
-      <node role="visibility" roleId="tpee.1178549979242" type="tpee.PublicVisibility" typeId="tpee.1146644602865" id="1111629987771316889" nodeInfo="nn" />
-      <node role="body" roleId="tpee.1068580123135" type="tpee.StatementList" typeId="tpee.1068580123136" id="1111629987771316890" nodeInfo="sn" />
-      <node role="parameter" roleId="tpee.1068580123134" type="tpee.ParameterDeclaration" typeId="tpee.1068498886292" id="1111629987771317693" nodeInfo="ir">
-        <property name="name" nameId="tpck.1169194664001" value="action" />
-        <node role="type" roleId="tpee.5680397130376446158" type="tpee.ClassifierType" typeId="tpee.1107535904670" id="1111629987771317692" nodeInfo="in">
-          <link role="classifier" roleId="tpee.1107535924139" targetNodeId="e2lb.~Runnable" resolveInfo="Runnable" />
-        </node>
-      </node>
-    </node>
     <node role="member" roleId="tpee.5375687026011219971" type="tpee.InstanceMethodDeclaration" typeId="tpee.1068580123165" id="6852607286009731796" nodeInfo="igu">
       <property name="isAbstract" nameId="tpee.1178608670077" value="true" />
       <property name="name" nameId="tpck.1169194664001" value="addNewLine" />
@@ -3367,7 +2940,7 @@
       <node role="visibility" roleId="tpee.1178549979242" type="tpee.PrivateVisibility" typeId="tpee.1146644623116" id="3424619260709345273" nodeInfo="nn" />
     </node>
     <node role="implementedInterface" roleId="tpee.1095933932569" type="tpee.ClassifierType" typeId="tpee.1107535904670" id="3424619260709337832" nodeInfo="in">
-      <link role="classifier" roleId="tpee.1107535924139" targetNodeId="vriy.~DocumentsEditor" resolveInfo="DocumentsEditor" />
+      <link role="classifier" roleId="tpee.1107535924139" targetNodeId="vrix.~DocumentsEditor" resolveInfo="DocumentsEditor" />
     </node>
     <node role="member" roleId="tpee.5375687026011219971" type="tpee.FieldDeclaration" typeId="tpee.1068390468200" id="3919304090411623435" nodeInfo="igu">
       <property name="isVolatile" nameId="tpee.1240249534625" value="false" />
@@ -3376,14 +2949,14 @@
       <property name="isFinal" nameId="tpee.1176718929932" value="false" />
       <node role="visibility" roleId="tpee.1178549979242" type="tpee.PrivateVisibility" typeId="tpee.1146644623116" id="3919304090411620437" nodeInfo="nn" />
       <node role="type" roleId="tpee.5680397130376446158" type="tpee.ClassifierType" typeId="tpee.1107535904670" id="3919304090411622694" nodeInfo="in">
-        <link role="classifier" roleId="tpee.1107535924139" targetNodeId="vriy.~FileEditorState" resolveInfo="FileEditorState" />
+        <link role="classifier" roleId="tpee.1107535924139" targetNodeId="vrix.~FileEditorState" resolveInfo="FileEditorState" />
       </node>
       <node role="initializer" roleId="tpee.1068431790190" type="tpee.GenericNewExpression" typeId="tpee.1145552977093" id="3919304090411628598" nodeInfo="nn">
         <node role="creator" roleId="tpee.1145553007750" type="tpee.AnonymousClassCreator" typeId="tpee.1182160077978" id="3919304090411628599" nodeInfo="nn">
           <node role="cls" roleId="tpee.1182160096073" type="tpee.AnonymousClass" typeId="tpee.1170345865475" id="3919304090411628600" nodeInfo="ig">
             <property name="nonStatic" nameId="tpee.521412098689998745" value="true" />
             <link role="baseMethodDeclaration" roleId="tpee.1068499141037" targetNodeId="e2lb.~Object%d&lt;init&gt;()" resolveInfo="Object" />
-            <link role="classifier" roleId="tpee.1170346070688" targetNodeId="vriy.~FileEditorState" resolveInfo="FileEditorState" />
+            <link role="classifier" roleId="tpee.1170346070688" targetNodeId="vrix.~FileEditorState" resolveInfo="FileEditorState" />
             <node role="visibility" roleId="tpee.1178549979242" type="tpee.PublicVisibility" typeId="tpee.1146644602865" id="3919304090411628601" nodeInfo="nn" />
             <node role="member" roleId="tpee.5375687026011219971" type="tpee.InstanceMethodDeclaration" typeId="tpee.1068580123165" id="3919304090411628602" nodeInfo="igu">
               <property name="isAbstract" nameId="tpee.1178608670077" value="false" />
@@ -3395,13 +2968,13 @@
               <node role="parameter" roleId="tpee.1068580123134" type="tpee.ParameterDeclaration" typeId="tpee.1068498886292" id="3919304090411628605" nodeInfo="ir">
                 <property name="name" nameId="tpck.1169194664001" value="p0" />
                 <node role="type" roleId="tpee.5680397130376446158" type="tpee.ClassifierType" typeId="tpee.1107535904670" id="3919304090411628606" nodeInfo="in">
-                  <link role="classifier" roleId="tpee.1107535924139" targetNodeId="vriy.~FileEditorState" resolveInfo="FileEditorState" />
+                  <link role="classifier" roleId="tpee.1107535924139" targetNodeId="vrix.~FileEditorState" resolveInfo="FileEditorState" />
                 </node>
               </node>
               <node role="parameter" roleId="tpee.1068580123134" type="tpee.ParameterDeclaration" typeId="tpee.1068498886292" id="3919304090411628607" nodeInfo="ir">
                 <property name="name" nameId="tpck.1169194664001" value="p1" />
                 <node role="type" roleId="tpee.5680397130376446158" type="tpee.ClassifierType" typeId="tpee.1107535904670" id="3919304090411628608" nodeInfo="in">
-                  <link role="classifier" roleId="tpee.1107535924139" targetNodeId="vriy.~FileEditorStateLevel" resolveInfo="FileEditorStateLevel" />
+                  <link role="classifier" roleId="tpee.1107535924139" targetNodeId="vrix.~FileEditorStateLevel" resolveInfo="FileEditorStateLevel" />
                 </node>
               </node>
               <node role="body" roleId="tpee.1068580123135" type="tpee.StatementList" typeId="tpee.1068580123136" id="3919304090411628609" nodeInfo="sn">
@@ -3450,7 +3023,7 @@
         <link role="classifier" roleId="tpee.1107535924139" targetNodeId="dbrg.~JComponent" resolveInfo="JComponent" />
       </node>
       <node role="annotation" roleId="tpee.1188208488637" type="tpee.AnnotationInstance" typeId="tpee.1188207840427" id="4393777506305248992" nodeInfo="nn">
-        <link role="annotation" roleId="tpee.1188208074048" targetNodeId="as9p.~NotNull" resolveInfo="NotNull" />
+        <link role="annotation" roleId="tpee.1188208074048" targetNodeId="as9o.~NotNull" resolveInfo="NotNull" />
       </node>
       <node role="body" roleId="tpee.1068580123135" type="tpee.StatementList" typeId="tpee.1068580123136" id="4393777506305248993" nodeInfo="sn">
         <node role="statement" roleId="tpee.1068581517665" type="tpee.ExpressionStatement" typeId="tpee.1068580123155" id="4393777506305248995" nodeInfo="nn">
@@ -3468,7 +3041,7 @@
         <link role="classifier" roleId="tpee.1107535924139" targetNodeId="dbrg.~JComponent" resolveInfo="JComponent" />
       </node>
       <node role="annotation" roleId="tpee.1188208488637" type="tpee.AnnotationInstance" typeId="tpee.1188207840427" id="4393777506305249000" nodeInfo="nn">
-        <link role="annotation" roleId="tpee.1188208074048" targetNodeId="as9p.~Nullable" resolveInfo="Nullable" />
+        <link role="annotation" roleId="tpee.1188208074048" targetNodeId="as9o.~Nullable" resolveInfo="Nullable" />
       </node>
       <node role="body" roleId="tpee.1068580123135" type="tpee.StatementList" typeId="tpee.1068580123136" id="4393777506305249001" nodeInfo="sn">
         <node role="statement" roleId="tpee.1068581517665" type="tpee.ExpressionStatement" typeId="tpee.1068580123155" id="4393777506305249003" nodeInfo="nn">
@@ -3486,10 +3059,10 @@
         <link role="classifier" roleId="tpee.1107535924139" targetNodeId="e2lb.~String" resolveInfo="String" />
       </node>
       <node role="annotation" roleId="tpee.1188208488637" type="tpee.AnnotationInstance" typeId="tpee.1188207840427" id="4393777506305249008" nodeInfo="nn">
-        <link role="annotation" roleId="tpee.1188208074048" targetNodeId="as9p.~NonNls" resolveInfo="NonNls" />
+        <link role="annotation" roleId="tpee.1188208074048" targetNodeId="as9o.~NonNls" resolveInfo="NonNls" />
       </node>
       <node role="annotation" roleId="tpee.1188208488637" type="tpee.AnnotationInstance" typeId="tpee.1188207840427" id="4393777506305249009" nodeInfo="nn">
-        <link role="annotation" roleId="tpee.1188208074048" targetNodeId="as9p.~NotNull" resolveInfo="NotNull" />
+        <link role="annotation" roleId="tpee.1188208074048" targetNodeId="as9o.~NotNull" resolveInfo="NotNull" />
       </node>
       <node role="body" roleId="tpee.1068580123135" type="tpee.StatementList" typeId="tpee.1068580123136" id="4393777506305249010" nodeInfo="sn">
         <node role="statement" roleId="tpee.1068581517665" type="tpee.ExpressionStatement" typeId="tpee.1068580123155" id="4393777506305249012" nodeInfo="nn">
@@ -3504,19 +3077,19 @@
       <property name="isDeprecated" nameId="tpee.1224848525476" value="false" />
       <node role="visibility" roleId="tpee.1178549979242" type="tpee.PublicVisibility" typeId="tpee.1146644602865" id="4393777506305249014" nodeInfo="nn" />
       <node role="returnType" roleId="tpee.1068580123133" type="tpee.ClassifierType" typeId="tpee.1107535904670" id="4393777506305249016" nodeInfo="in">
-        <link role="classifier" roleId="tpee.1107535924139" targetNodeId="vriy.~FileEditorState" resolveInfo="FileEditorState" />
+        <link role="classifier" roleId="tpee.1107535924139" targetNodeId="vrix.~FileEditorState" resolveInfo="FileEditorState" />
       </node>
       <node role="parameter" roleId="tpee.1068580123134" type="tpee.ParameterDeclaration" typeId="tpee.1068498886292" id="4393777506305249017" nodeInfo="ir">
         <property name="name" nameId="tpck.1169194664001" value="level" />
         <node role="type" roleId="tpee.5680397130376446158" type="tpee.ClassifierType" typeId="tpee.1107535904670" id="4393777506305249018" nodeInfo="in">
-          <link role="classifier" roleId="tpee.1107535924139" targetNodeId="vriy.~FileEditorStateLevel" resolveInfo="FileEditorStateLevel" />
+          <link role="classifier" roleId="tpee.1107535924139" targetNodeId="vrix.~FileEditorStateLevel" resolveInfo="FileEditorStateLevel" />
         </node>
         <node role="annotation" roleId="tpee.1188208488637" type="tpee.AnnotationInstance" typeId="tpee.1188207840427" id="4393777506305249019" nodeInfo="nn">
-          <link role="annotation" roleId="tpee.1188208074048" targetNodeId="as9p.~NotNull" resolveInfo="NotNull" />
+          <link role="annotation" roleId="tpee.1188208074048" targetNodeId="as9o.~NotNull" resolveInfo="NotNull" />
         </node>
       </node>
       <node role="annotation" roleId="tpee.1188208488637" type="tpee.AnnotationInstance" typeId="tpee.1188207840427" id="4393777506305249020" nodeInfo="nn">
-        <link role="annotation" roleId="tpee.1188208074048" targetNodeId="as9p.~NotNull" resolveInfo="NotNull" />
+        <link role="annotation" roleId="tpee.1188208074048" targetNodeId="as9o.~NotNull" resolveInfo="NotNull" />
       </node>
       <node role="body" roleId="tpee.1068580123135" type="tpee.StatementList" typeId="tpee.1068580123136" id="4393777506305249021" nodeInfo="sn">
         <node role="statement" roleId="tpee.1068581517665" type="tpee.ReturnStatement" typeId="tpee.1068581242878" id="3384537078566943379" nodeInfo="nn">
@@ -3536,10 +3109,10 @@
       <node role="parameter" roleId="tpee.1068580123134" type="tpee.ParameterDeclaration" typeId="tpee.1068498886292" id="4393777506305249028" nodeInfo="ir">
         <property name="name" nameId="tpck.1169194664001" value="state" />
         <node role="type" roleId="tpee.5680397130376446158" type="tpee.ClassifierType" typeId="tpee.1107535904670" id="4393777506305249029" nodeInfo="in">
-          <link role="classifier" roleId="tpee.1107535924139" targetNodeId="vriy.~FileEditorState" resolveInfo="FileEditorState" />
+          <link role="classifier" roleId="tpee.1107535924139" targetNodeId="vrix.~FileEditorState" resolveInfo="FileEditorState" />
         </node>
         <node role="annotation" roleId="tpee.1188208488637" type="tpee.AnnotationInstance" typeId="tpee.1188207840427" id="4393777506305249030" nodeInfo="nn">
-          <link role="annotation" roleId="tpee.1188208074048" targetNodeId="as9p.~NotNull" resolveInfo="NotNull" />
+          <link role="annotation" roleId="tpee.1188208074048" targetNodeId="as9o.~NotNull" resolveInfo="NotNull" />
         </node>
       </node>
       <node role="body" roleId="tpee.1068580123135" type="tpee.StatementList" typeId="tpee.1068580123136" id="4393777506305249031" nodeInfo="sn">
@@ -3609,10 +3182,10 @@
       <node role="parameter" roleId="tpee.1068580123134" type="tpee.ParameterDeclaration" typeId="tpee.1068498886292" id="4393777506305249060" nodeInfo="ir">
         <property name="name" nameId="tpck.1169194664001" value="listener" />
         <node role="type" roleId="tpee.5680397130376446158" type="tpee.ClassifierType" typeId="tpee.1107535904670" id="4393777506305249061" nodeInfo="in">
-          <link role="classifier" roleId="tpee.1107535924139" targetNodeId="18oj.~PropertyChangeListener" resolveInfo="PropertyChangeListener" />
+          <link role="classifier" roleId="tpee.1107535924139" targetNodeId="18oi.~PropertyChangeListener" resolveInfo="PropertyChangeListener" />
         </node>
         <node role="annotation" roleId="tpee.1188208488637" type="tpee.AnnotationInstance" typeId="tpee.1188207840427" id="4393777506305249062" nodeInfo="nn">
-          <link role="annotation" roleId="tpee.1188208074048" targetNodeId="as9p.~NotNull" resolveInfo="NotNull" />
+          <link role="annotation" roleId="tpee.1188208074048" targetNodeId="as9o.~NotNull" resolveInfo="NotNull" />
         </node>
       </node>
       <node role="body" roleId="tpee.1068580123135" type="tpee.StatementList" typeId="tpee.1068580123136" id="4393777506305249063" nodeInfo="sn" />
@@ -3627,10 +3200,10 @@
       <node role="parameter" roleId="tpee.1068580123134" type="tpee.ParameterDeclaration" typeId="tpee.1068498886292" id="4393777506305249068" nodeInfo="ir">
         <property name="name" nameId="tpck.1169194664001" value="listener" />
         <node role="type" roleId="tpee.5680397130376446158" type="tpee.ClassifierType" typeId="tpee.1107535904670" id="4393777506305249069" nodeInfo="in">
-          <link role="classifier" roleId="tpee.1107535924139" targetNodeId="18oj.~PropertyChangeListener" resolveInfo="PropertyChangeListener" />
+          <link role="classifier" roleId="tpee.1107535924139" targetNodeId="18oi.~PropertyChangeListener" resolveInfo="PropertyChangeListener" />
         </node>
         <node role="annotation" roleId="tpee.1188208488637" type="tpee.AnnotationInstance" typeId="tpee.1188207840427" id="4393777506305249070" nodeInfo="nn">
-          <link role="annotation" roleId="tpee.1188208074048" targetNodeId="as9p.~NotNull" resolveInfo="NotNull" />
+          <link role="annotation" roleId="tpee.1188208074048" targetNodeId="as9o.~NotNull" resolveInfo="NotNull" />
         </node>
       </node>
       <node role="body" roleId="tpee.1068580123135" type="tpee.StatementList" typeId="tpee.1068580123136" id="4393777506305249071" nodeInfo="sn" />
@@ -3642,10 +3215,10 @@
       <property name="isDeprecated" nameId="tpee.1224848525476" value="false" />
       <node role="visibility" roleId="tpee.1178549979242" type="tpee.PublicVisibility" typeId="tpee.1146644602865" id="4393777506305249073" nodeInfo="nn" />
       <node role="returnType" roleId="tpee.1068580123133" type="tpee.ClassifierType" typeId="tpee.1107535904670" id="4393777506305249075" nodeInfo="in">
-        <link role="classifier" roleId="tpee.1107535924139" targetNodeId="mhta.~BackgroundEditorHighlighter" resolveInfo="BackgroundEditorHighlighter" />
+        <link role="classifier" roleId="tpee.1107535924139" targetNodeId="mht9.~BackgroundEditorHighlighter" resolveInfo="BackgroundEditorHighlighter" />
       </node>
       <node role="annotation" roleId="tpee.1188208488637" type="tpee.AnnotationInstance" typeId="tpee.1188207840427" id="4393777506305249076" nodeInfo="nn">
-        <link role="annotation" roleId="tpee.1188208074048" targetNodeId="as9p.~Nullable" resolveInfo="Nullable" />
+        <link role="annotation" roleId="tpee.1188208074048" targetNodeId="as9o.~Nullable" resolveInfo="Nullable" />
       </node>
       <node role="body" roleId="tpee.1068580123135" type="tpee.StatementList" typeId="tpee.1068580123136" id="4393777506305249077" nodeInfo="sn">
         <node role="statement" roleId="tpee.1068581517665" type="tpee.ExpressionStatement" typeId="tpee.1068580123155" id="4393777506305249079" nodeInfo="nn">
@@ -3660,10 +3233,10 @@
       <property name="isDeprecated" nameId="tpee.1224848525476" value="false" />
       <node role="visibility" roleId="tpee.1178549979242" type="tpee.PublicVisibility" typeId="tpee.1146644602865" id="4393777506305249081" nodeInfo="nn" />
       <node role="returnType" roleId="tpee.1068580123133" type="tpee.ClassifierType" typeId="tpee.1107535904670" id="4393777506305249083" nodeInfo="in">
-        <link role="classifier" roleId="tpee.1107535924139" targetNodeId="vriy.~FileEditorLocation" resolveInfo="FileEditorLocation" />
+        <link role="classifier" roleId="tpee.1107535924139" targetNodeId="vrix.~FileEditorLocation" resolveInfo="FileEditorLocation" />
       </node>
       <node role="annotation" roleId="tpee.1188208488637" type="tpee.AnnotationInstance" typeId="tpee.1188207840427" id="4393777506305249084" nodeInfo="nn">
-        <link role="annotation" roleId="tpee.1188208074048" targetNodeId="as9p.~Nullable" resolveInfo="Nullable" />
+        <link role="annotation" roleId="tpee.1188208074048" targetNodeId="as9o.~Nullable" resolveInfo="Nullable" />
       </node>
       <node role="body" roleId="tpee.1068580123135" type="tpee.StatementList" typeId="tpee.1068580123136" id="4393777506305249085" nodeInfo="sn">
         <node role="statement" roleId="tpee.1068581517665" type="tpee.ExpressionStatement" typeId="tpee.1068580123155" id="4393777506305249087" nodeInfo="nn">
@@ -3678,10 +3251,10 @@
       <property name="isDeprecated" nameId="tpee.1224848525476" value="false" />
       <node role="visibility" roleId="tpee.1178549979242" type="tpee.PublicVisibility" typeId="tpee.1146644602865" id="4393777506305249089" nodeInfo="nn" />
       <node role="returnType" roleId="tpee.1068580123133" type="tpee.ClassifierType" typeId="tpee.1107535904670" id="4393777506305249091" nodeInfo="in">
-        <link role="classifier" roleId="tpee.1107535924139" targetNodeId="6rer.~StructureViewBuilder" resolveInfo="StructureViewBuilder" />
+        <link role="classifier" roleId="tpee.1107535924139" targetNodeId="6req.~StructureViewBuilder" resolveInfo="StructureViewBuilder" />
       </node>
       <node role="annotation" roleId="tpee.1188208488637" type="tpee.AnnotationInstance" typeId="tpee.1188207840427" id="4393777506305249092" nodeInfo="nn">
-        <link role="annotation" roleId="tpee.1188208074048" targetNodeId="as9p.~Nullable" resolveInfo="Nullable" />
+        <link role="annotation" roleId="tpee.1188208074048" targetNodeId="as9o.~Nullable" resolveInfo="Nullable" />
       </node>
       <node role="body" roleId="tpee.1068580123135" type="tpee.StatementList" typeId="tpee.1068580123136" id="4393777506305249093" nodeInfo="sn">
         <node role="statement" roleId="tpee.1068581517665" type="tpee.ExpressionStatement" typeId="tpee.1068580123155" id="4393777506305249095" nodeInfo="nn">
@@ -3704,17 +3277,17 @@
       <node role="parameter" roleId="tpee.1068580123134" type="tpee.ParameterDeclaration" typeId="tpee.1068498886292" id="4393777506305249101" nodeInfo="ir">
         <property name="name" nameId="tpck.1169194664001" value="key" />
         <node role="type" roleId="tpee.5680397130376446158" type="tpee.ClassifierType" typeId="tpee.1107535904670" id="4393777506305249102" nodeInfo="in">
-          <link role="classifier" roleId="tpee.1107535924139" targetNodeId="8d8z.~Key" resolveInfo="Key" />
+          <link role="classifier" roleId="tpee.1107535924139" targetNodeId="8d8y.~Key" resolveInfo="Key" />
           <node role="parameter" roleId="tpee.1109201940907" type="tpee.TypeVariableReference" typeId="tpee.1109283449304" id="4393777506305249103" nodeInfo="in">
             <link role="typeVariableDeclaration" roleId="tpee.1109283546497" targetNodeId="4393777506305249099" resolveInfo="T" />
           </node>
         </node>
         <node role="annotation" roleId="tpee.1188208488637" type="tpee.AnnotationInstance" typeId="tpee.1188207840427" id="4393777506305249104" nodeInfo="nn">
-          <link role="annotation" roleId="tpee.1188208074048" targetNodeId="as9p.~NotNull" resolveInfo="NotNull" />
+          <link role="annotation" roleId="tpee.1188208074048" targetNodeId="as9o.~NotNull" resolveInfo="NotNull" />
         </node>
       </node>
       <node role="annotation" roleId="tpee.1188208488637" type="tpee.AnnotationInstance" typeId="tpee.1188207840427" id="4393777506305249105" nodeInfo="nn">
-        <link role="annotation" roleId="tpee.1188208074048" targetNodeId="as9p.~Nullable" resolveInfo="Nullable" />
+        <link role="annotation" roleId="tpee.1188208074048" targetNodeId="as9o.~Nullable" resolveInfo="Nullable" />
       </node>
       <node role="body" roleId="tpee.1068580123135" type="tpee.StatementList" typeId="tpee.1068580123136" id="4393777506305249108" nodeInfo="sn">
         <node role="statement" roleId="tpee.1068581517665" type="tpee.ExpressionStatement" typeId="tpee.1068580123155" id="4393777506305282320" nodeInfo="nn">
@@ -3735,13 +3308,13 @@
       <node role="parameter" roleId="tpee.1068580123134" type="tpee.ParameterDeclaration" typeId="tpee.1068498886292" id="4393777506305249114" nodeInfo="ir">
         <property name="name" nameId="tpck.1169194664001" value="key" />
         <node role="type" roleId="tpee.5680397130376446158" type="tpee.ClassifierType" typeId="tpee.1107535904670" id="4393777506305249115" nodeInfo="in">
-          <link role="classifier" roleId="tpee.1107535924139" targetNodeId="8d8z.~Key" resolveInfo="Key" />
+          <link role="classifier" roleId="tpee.1107535924139" targetNodeId="8d8y.~Key" resolveInfo="Key" />
           <node role="parameter" roleId="tpee.1109201940907" type="tpee.TypeVariableReference" typeId="tpee.1109283449304" id="4393777506305249116" nodeInfo="in">
             <link role="typeVariableDeclaration" roleId="tpee.1109283546497" targetNodeId="4393777506305249112" resolveInfo="T" />
           </node>
         </node>
         <node role="annotation" roleId="tpee.1188208488637" type="tpee.AnnotationInstance" typeId="tpee.1188207840427" id="4393777506305249117" nodeInfo="nn">
-          <link role="annotation" roleId="tpee.1188208074048" targetNodeId="as9p.~NotNull" resolveInfo="NotNull" />
+          <link role="annotation" roleId="tpee.1188208074048" targetNodeId="as9o.~NotNull" resolveInfo="NotNull" />
         </node>
       </node>
       <node role="parameter" roleId="tpee.1068580123134" type="tpee.ParameterDeclaration" typeId="tpee.1068498886292" id="4393777506305249118" nodeInfo="ir">
@@ -3750,7 +3323,7 @@
           <link role="typeVariableDeclaration" roleId="tpee.1109283546497" targetNodeId="4393777506305249112" resolveInfo="T" />
         </node>
         <node role="annotation" roleId="tpee.1188208488637" type="tpee.AnnotationInstance" typeId="tpee.1188207840427" id="4393777506305249120" nodeInfo="nn">
-          <link role="annotation" roleId="tpee.1188208074048" targetNodeId="as9p.~Nullable" resolveInfo="Nullable" />
+          <link role="annotation" roleId="tpee.1188208074048" targetNodeId="as9o.~Nullable" resolveInfo="Nullable" />
         </node>
       </node>
       <node role="body" roleId="tpee.1068580123135" type="tpee.StatementList" typeId="tpee.1068580123136" id="4393777506305249123" nodeInfo="sn" />
@@ -3772,7 +3345,7 @@
       <node role="visibility" roleId="tpee.1178549979242" type="tpee.PublicVisibility" typeId="tpee.1146644602865" id="3424619260709341748" nodeInfo="nn" />
       <node role="returnType" roleId="tpee.1068580123133" type="tpee.ArrayType" typeId="tpee.1070534760951" id="3424619260709341750" nodeInfo="in">
         <node role="componentType" roleId="tpee.1070534760952" type="tpee.ClassifierType" typeId="tpee.1107535904670" id="3424619260709341751" nodeInfo="in">
-          <link role="classifier" roleId="tpee.1107535924139" targetNodeId="18qm.~Document" resolveInfo="Document" />
+          <link role="classifier" roleId="tpee.1107535924139" targetNodeId="18ql.~Document" resolveInfo="Document" />
         </node>
       </node>
       <node role="body" roleId="tpee.1068580123135" type="tpee.StatementList" typeId="tpee.1068580123136" id="3424619260709341752" nodeInfo="sn">
@@ -3781,13 +3354,13 @@
             <property name="name" nameId="tpck.1169194664001" value="virtualFile" />
             <node role="type" roleId="tpee.5680397130376446158" type="tpee.ArrayType" typeId="tpee.1070534760951" id="996400390541412256" nodeInfo="in">
               <node role="componentType" roleId="tpee.1070534760952" type="tpee.ClassifierType" typeId="tpee.1107535904670" id="3424619260710464787" nodeInfo="in">
-                <link role="classifier" roleId="tpee.1107535924139" targetNodeId="c1f8.~MPSNodeVirtualFile" resolveInfo="MPSNodeVirtualFile" />
+                <link role="classifier" roleId="tpee.1107535924139" targetNodeId="c1f7.~MPSNodeVirtualFile" resolveInfo="MPSNodeVirtualFile" />
               </node>
             </node>
             <node role="initializer" roleId="tpee.1068431790190" type="tpee.GenericNewExpression" typeId="tpee.1145552977093" id="996400390541434383" nodeInfo="nn">
               <node role="creator" roleId="tpee.1145553007750" type="tpee.ArrayCreator" typeId="tpee.1184950988562" id="996400390541424773" nodeInfo="nn">
                 <node role="componentType" roleId="tpee.1184951007469" type="tpee.ClassifierType" typeId="tpee.1107535904670" id="996400390541424774" nodeInfo="in">
-                  <link role="classifier" roleId="tpee.1107535924139" targetNodeId="c1f8.~MPSNodeVirtualFile" resolveInfo="MPSNodeVirtualFile" />
+                  <link role="classifier" roleId="tpee.1107535924139" targetNodeId="c1f7.~MPSNodeVirtualFile" resolveInfo="MPSNodeVirtualFile" />
                 </node>
                 <node role="dimensionExpression" roleId="tpee.1184952969026" type="tpee.DimensionExpression" typeId="tpee.1184952934362" id="996400390541445579" nodeInfo="nn">
                   <node role="expression" roleId="tpee.1184953288404" type="tpee.IntegerConstant" typeId="tpee.1068580320020" id="996400390541456569" nodeInfo="nn">
@@ -3813,11 +3386,11 @@
                   </node>
                   <node role="rValue" roleId="tpee.1068498886297" type="tpee.DotExpression" typeId="tpee.1197027756228" id="2034046503361587677" nodeInfo="nn">
                     <node role="operand" roleId="tpee.1197027771414" type="tpee.StaticMethodCall" typeId="tpee.1081236700937" id="2034046503361587678" nodeInfo="nn">
-                      <link role="baseMethodDeclaration" roleId="tpee.1068499141037" targetNodeId="c1f8.~MPSNodesVirtualFileSystem%dgetInstance()%cjetbrains%dmps%dworkbench%dnodesFs%dMPSNodesVirtualFileSystem" resolveInfo="getInstance" />
-                      <link role="classConcept" roleId="tpee.1144433194310" targetNodeId="c1f8.~MPSNodesVirtualFileSystem" resolveInfo="MPSNodesVirtualFileSystem" />
+                      <link role="baseMethodDeclaration" roleId="tpee.1068499141037" targetNodeId="c1f7.~MPSNodesVirtualFileSystem%dgetInstance()%cjetbrains%dmps%dworkbench%dnodesFs%dMPSNodesVirtualFileSystem" resolveInfo="getInstance" />
+                      <link role="classConcept" roleId="tpee.1144433194310" targetNodeId="c1f7.~MPSNodesVirtualFileSystem" resolveInfo="MPSNodesVirtualFileSystem" />
                     </node>
                     <node role="operation" roleId="tpee.1197027833540" type="tpee.InstanceMethodCallOperation" typeId="tpee.1202948039474" id="2034046503361587679" nodeInfo="nn">
-                      <link role="baseMethodDeclaration" roleId="tpee.1068499141037" targetNodeId="c1f8.~MPSNodesVirtualFileSystem%dgetFileFor(org%djetbrains%dmps%dopenapi%dmodel%dSNode)%cjetbrains%dmps%dworkbench%dnodesFs%dMPSNodeVirtualFile" resolveInfo="getFileFor" />
+                      <link role="baseMethodDeclaration" roleId="tpee.1068499141037" targetNodeId="c1f7.~MPSNodesVirtualFileSystem%dgetFileFor(org%djetbrains%dmps%dopenapi%dmodel%dSNode)%cjetbrains%dmps%dworkbench%dnodesFs%dMPSNodeVirtualFile" resolveInfo="getFileFor" />
                       <node role="actualArgument" roleId="tpee.1068499141038" type="tpee.DotExpression" typeId="tpee.1197027756228" id="2034046503361587680" nodeInfo="nn">
                         <node role="operation" roleId="tpee.1197027833540" type="tpee.InstanceMethodCallOperation" typeId="tpee.1202948039474" id="2034046503361587681" nodeInfo="nn">
                           <link role="baseMethodDeclaration" roleId="tpee.1068499141037" targetNodeId="9a9.~EditorComponent%dgetEditedNode()%corg%djetbrains%dmps%dopenapi%dmodel%dSNode" resolveInfo="getEditedNode" />
@@ -3839,8 +3412,8 @@
             <node role="ifFalse" roleId="tpee.1163668934364" type="tpee.GenericNewExpression" typeId="tpee.1145552977093" id="3424619260710557856" nodeInfo="nn">
               <node role="creator" roleId="tpee.1145553007750" type="tpee.ArrayCreatorWithInitializer" typeId="tpee.1154542696413" id="3424619260710562746" nodeInfo="nn">
                 <node role="initValue" roleId="tpee.1154542803372" type="tpee.StaticMethodCall" typeId="tpee.1081236700937" id="3424619260710580694" nodeInfo="nn">
-                  <link role="baseMethodDeclaration" roleId="tpee.1068499141037" targetNodeId="tqud.~MPSUndoUtil%dgetDoc(jetbrains%dmps%dworkbench%dnodesFs%dMPSNodeVirtualFile)%ccom%dintellij%dopenapi%deditor%dDocument" resolveInfo="getDoc" />
-                  <link role="classConcept" roleId="tpee.1144433194310" targetNodeId="tqud.~MPSUndoUtil" resolveInfo="MPSUndoUtil" />
+                  <link role="baseMethodDeclaration" roleId="tpee.1068499141037" targetNodeId="tquc.~MPSUndoUtil%dgetDoc(jetbrains%dmps%dworkbench%dnodesFs%dMPSNodeVirtualFile)%ccom%dintellij%dopenapi%deditor%dDocument" resolveInfo="getDoc" />
+                  <link role="classConcept" roleId="tpee.1144433194310" targetNodeId="tquc.~MPSUndoUtil" resolveInfo="MPSUndoUtil" />
                   <node role="actualArgument" roleId="tpee.1068499141038" type="tpee.ArrayAccessExpression" typeId="tpee.1173175405605" id="996400390541502467" nodeInfo="nn">
                     <node role="index" roleId="tpee.1173175577737" type="tpee.IntegerConstant" typeId="tpee.1068580320020" id="996400390541504823" nodeInfo="nn">
                       <property name="value" nameId="tpee.1068580320021" value="0" />
@@ -3851,7 +3424,7 @@
                   </node>
                 </node>
                 <node role="componentType" roleId="tpee.1154542793668" type="tpee.ClassifierType" typeId="tpee.1107535904670" id="3424619260710560972" nodeInfo="in">
-                  <link role="classifier" roleId="tpee.1107535924139" targetNodeId="18qm.~Document" resolveInfo="Document" />
+                  <link role="classifier" roleId="tpee.1107535924139" targetNodeId="18ql.~Document" resolveInfo="Document" />
                 </node>
               </node>
             </node>
@@ -3863,7 +3436,7 @@
                   </node>
                 </node>
                 <node role="componentType" roleId="tpee.1184951007469" type="tpee.ClassifierType" typeId="tpee.1107535904670" id="3424619260710556035" nodeInfo="in">
-                  <link role="classifier" roleId="tpee.1107535924139" targetNodeId="18qm.~Document" resolveInfo="Document" />
+                  <link role="classifier" roleId="tpee.1107535924139" targetNodeId="18ql.~Document" resolveInfo="Document" />
                 </node>
               </node>
             </node>
