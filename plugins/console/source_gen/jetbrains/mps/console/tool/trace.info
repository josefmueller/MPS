<?xml version="1.0" encoding="UTF-8"?>
<debug-info version="2">
  <concept fqn="c:f3061a53-9226-4cc5-a443-f952ceaf5816/1082485599095:jetbrains.mps.baseLanguage.structure.BlockStatement" />
  <concept fqn="c:f3061a53-9226-4cc5-a443-f952ceaf5816/1081855346303:jetbrains.mps.baseLanguage.structure.BreakStatement" />
  <concept fqn="c:f3061a53-9226-4cc5-a443-f952ceaf5816/1068580123140:jetbrains.mps.baseLanguage.structure.ConstructorDeclaration" />
  <concept fqn="c:f3061a53-9226-4cc5-a443-f952ceaf5816/1082113931046:jetbrains.mps.baseLanguage.structure.ContinueStatement" />
  <concept fqn="c:f3061a53-9226-4cc5-a443-f952ceaf5816/1177666668936:jetbrains.mps.baseLanguage.structure.DoWhileStatement" />
  <concept fqn="c:f3061a53-9226-4cc5-a443-f952ceaf5816/1068580123155:jetbrains.mps.baseLanguage.structure.ExpressionStatement" />
  <concept fqn="c:f3061a53-9226-4cc5-a443-f952ceaf5816/1068390468200:jetbrains.mps.baseLanguage.structure.FieldDeclaration" />
  <concept fqn="c:f3061a53-9226-4cc5-a443-f952ceaf5816/1144226303539:jetbrains.mps.baseLanguage.structure.ForeachStatement" />
  <concept fqn="c:f3061a53-9226-4cc5-a443-f952ceaf5816/1068580123159:jetbrains.mps.baseLanguage.structure.IfStatement" />
  <concept fqn="c:f3061a53-9226-4cc5-a443-f952ceaf5816/1068580123165:jetbrains.mps.baseLanguage.structure.InstanceMethodDeclaration" />
  <concept fqn="c:f3061a53-9226-4cc5-a443-f952ceaf5816/1068581242864:jetbrains.mps.baseLanguage.structure.LocalVariableDeclarationStatement" />
  <concept fqn="c:f3061a53-9226-4cc5-a443-f952ceaf5816/1068581242878:jetbrains.mps.baseLanguage.structure.ReturnStatement" />
  <concept fqn="c:f3061a53-9226-4cc5-a443-f952ceaf5816/6329021646629104954:jetbrains.mps.baseLanguage.structure.SingleLineComment" />
  <concept fqn="c:f3061a53-9226-4cc5-a443-f952ceaf5816/1068580123157:jetbrains.mps.baseLanguage.structure.Statement" />
  <concept fqn="c:f3061a53-9226-4cc5-a443-f952ceaf5816/1070462154015:jetbrains.mps.baseLanguage.structure.StaticFieldDeclaration" />
  <concept fqn="c:f3061a53-9226-4cc5-a443-f952ceaf5816/1081236700938:jetbrains.mps.baseLanguage.structure.StaticMethodDeclaration" />
  <concept fqn="c:f3061a53-9226-4cc5-a443-f952ceaf5816/1070475587102:jetbrains.mps.baseLanguage.structure.SuperConstructorInvocation" />
  <concept fqn="c:f3061a53-9226-4cc5-a443-f952ceaf5816/1164991038168:jetbrains.mps.baseLanguage.structure.ThrowStatement" />
  <concept fqn="c:f3061a53-9226-4cc5-a443-f952ceaf5816/1164879751025:jetbrains.mps.baseLanguage.structure.TryCatchStatement" />
  <concept fqn="c:f3061a53-9226-4cc5-a443-f952ceaf5816/1076505808687:jetbrains.mps.baseLanguage.structure.WhileStatement" />
  <root>
    <file name="_Adapters.java">
      <unit at="8,0,17,0" name="jetbrains.mps.console.tool._Adapters$_return_P0_E0_to_Runnable_adapter" />
      <unit at="7,0,18,0" name="jetbrains.mps.console.tool._Adapters" />
    </file>
  </root>
  <root nodeRef="r:de40a5a4-f08c-4c67-ac43-e1f5c384f7d6(jetbrains.mps.console.tool)/1488452273262903215">
    <file name="ConsoleTool.java">
      <node id="3202339231095387415" at="39,0,40,0" concept="6" trace="loadedState" />
      <node id="7538089231785122149" at="40,0,41,0" concept="6" trace="myTabs" />
      <node id="8162894946401314916" at="41,0,42,0" concept="6" trace="myProject" />
      <node id="1488452273263052537" at="43,42,44,128" concept="16" />
      <node id="8162894946401319093" at="44,128,45,24" concept="5" />
      <node id="6616598509830292455" at="48,53,49,177" concept="11" />
      <node id="5547669899977452980" at="53,44,54,16" concept="11" />
      <node id="3024471776889444485" at="57,0,58,0" concept="6" trace="pasteAsRef" />
      <node id="4039438520029465766" at="59,34,60,22" concept="11" />
      <node id="3024471776891232320" at="63,52,64,23" concept="5" />
      <node id="3024471776891314057" at="64,23,65,16" concept="5" />
      <node id="3024471776891260544" at="65,16,66,22" concept="5" />
      <node id="3260982758886301080" at="70,56,71,54" concept="5" />
      <node id="7942543306378080521" at="72,5,73,23" concept="5" />
      <node id="7942543306378033489" at="73,23,74,15" concept="5" />
      <node id="6837509207611804412" at="77,125,78,48" concept="10" />
      <node id="6837509207611845468" at="78,48,79,164" concept="10" />
      <node id="5261681305249887628" at="82,27,83,143" concept="5" />
      <node id="6837509207610363927" at="87,23,88,53" concept="5" />
      <node id="6837509207610363936" at="90,24,91,24" concept="5" />
      <node id="6837509207611895417" at="92,5,93,23" concept="10" />
      <node id="6837509207611964512" at="94,39,95,72" concept="5" />
      <node id="6837509207611952094" at="96,12,97,72" concept="5" />
      <node id="6837509207610363951" at="98,5,99,50" concept="5" />
      <node id="6837509207610363963" at="101,55,102,56" concept="5" />
      <node id="6837509207612352951" at="104,17,105,15" concept="11" />
      <node id="1187329276711969437" at="109,31,110,23" concept="5" />
      <node id="8871522752924180732" at="110,23,111,15" concept="5" />
      <node id="1562788031647545812" at="116,85,117,66" concept="10" />
      <node id="1562788031647595090" at="117,66,118,60" concept="5" />
      <node id="1562788031647433855" at="121,53,122,60" concept="10" />
      <node id="1562788031647469363" at="122,60,123,58" concept="5" />
      <node id="6837509207609168970" at="124,5,125,64" concept="5" />
      <node id="7752629037607813519" at="125,64,126,78" concept="5" />
      <node id="7752629037607471336" at="129,45,130,80" concept="5" />
      <node id="6837509207611642207" at="134,0,135,0" concept="6" trace="title" />
      <node id="6837509207611618761" at="135,0,136,0" concept="6" trace="isHistoryTab" />
      <node id="1562109372448808977" at="144,0,145,0" concept="14" trace="VERSION" />
      <node id="1562109372448638331" at="145,0,146,0" concept="6" trace="version" />
      <node id="6837509207611733308" at="146,0,147,0" concept="6" trace="tabs" />
      <node id="3202339231095030176" at="150,71,151,26" concept="5" />
      <node id="6837509207612929785" at="155,51,156,69" concept="10" />
      <node id="8971646171572741179" at="158,25,159,126" concept="5" />
      <node id="6837509207613070142" at="161,7,162,33" concept="5" />
      <node id="8472149284301740426" at="162,33,163,67" concept="10" />
      <node id="8472149284301795068" at="165,25,166,41" concept="5" />
      <node id="6837509207608903805" at="172,106,173,125" concept="11" />
      <node id="6837509207609660109" at="174,5,175,97" concept="11" />
      <node id="6147624293057849134" at="179,41,180,59" concept="10" />
      <node id="1562788031647424043" at="182,62,183,14" concept="1" />
      <node id="6837509207613156317" at="184,7,185,65" concept="10" />
      <node id="6837509207613397154" at="185,65,186,77" concept="5" />
      <node id="6837509207613443562" at="186,77,187,38" concept="5" />
      <node id="6837509207613647389" at="187,38,188,65" concept="5" />
      <node id="1562788031647317929" at="189,66,190,14" concept="1" />
      <node id="6837509207613536629" at="191,7,192,32" concept="5" />
      <node id="7538089231785482583" at="193,5,194,18" concept="11" />
      <node id="6837509207612820973" at="198,36,199,37" concept="11" />
      <node id="6837509207612820973" at="200,5,201,16" concept="11" />
      <node id="6435585756182775114" at="204,36,205,39" concept="11" />
      <node id="6435585756182775114" at="206,5,207,16" concept="11" />
      <node id="6435585756182771980" at="210,36,211,38" concept="11" />
      <node id="6435585756182771980" at="212,5,213,16" concept="11" />
      <node id="6435585756182769813" at="216,36,217,45" concept="11" />
      <node id="6435585756182769813" at="218,5,219,16" concept="11" />
      <node id="6837509207612826390" at="222,36,223,42" concept="11" />
      <node id="6837509207612826390" at="224,5,225,16" concept="11" />
      <node id="5261681305249927783" at="228,36,229,39" concept="11" />
      <node id="5261681305249927783" at="230,5,231,16" concept="11" />
      <node id="6837509207612816294" at="234,36,235,44" concept="11" />
      <node id="6837509207612816294" at="236,5,237,17" concept="11" />
      <node id="6837509207609450986" at="240,36,241,44" concept="5" />
      <node id="6837509207609450986" at="242,5,243,0" concept="13" />
      <node id="1562109372448823597" at="245,63,246,46" concept="11" />
      <node id="6837509207609004138" at="248,68,249,47" concept="11" />
      <node id="6837509207609795230" at="251,66,252,47" concept="11" />
      <node id="6837509207611940148" at="96,10,98,5" concept="0" />
      <node id="5261681305249361488" at="139,0,141,0" concept="6" trace="historyXml" />
      <node id="6616598509830283957" at="48,0,51,0" concept="15" trace="getKeymap#()Ljava/util/Map;" />
      <node id="4039438520029311982" at="59,0,62,0" concept="9" trace="getPasteAsRef#()Z" />
      <node id="3260982758886265722" at="69,26,72,5" concept="19" />
      <node id="3653921920324243434" at="82,0,85,0" concept="9" trace="run#()V" />
      <node id="6837509207610363925" at="86,5,89,5" concept="8" />
      <node id="6837509207610363934" at="89,5,92,5" concept="8" />
      <node id="6837509207610363961" at="101,0,104,0" concept="9" trace="disposeComponent#(Ljetbrains/mps/console/tool/BaseConsoleTab;)V" />
      <node id="7752629037607724568" at="129,0,132,0" concept="9" trace="selectTab#(Ljetbrains/mps/console/tool/BaseConsoleTab;)V" />
      <node id="6837509207611595137" at="136,0,139,0" concept="6" trace="history" />
      <node id="1562109372448775162" at="149,52,152,5" concept="8" />
      <node id="8971646171572558981" at="158,0,161,0" concept="9" trace="run#()V" />
      <node id="8472149284301786010" at="165,0,168,0" concept="9" trace="run#()V" />
      <node id="6837509207608821062" at="171,51,174,5" concept="8" />
      <node id="1562788031647353806" at="181,62,184,7" concept="8" />
      <node id="1562788031647253774" at="188,65,191,7" concept="8" />
      <node id="6837509207612820973" at="197,84,200,5" concept="8" />
      <node id="6435585756182775114" at="203,72,206,5" concept="8" />
      <node id="6435585756182771980" at="209,80,212,5" concept="8" />
      <node id="6435585756182769813" at="215,80,218,5" concept="8" />
      <node id="6837509207612826390" at="221,89,224,5" concept="8" />
      <node id="5261681305249927783" at="227,84,230,5" concept="8" />
      <node id="6837509207612816294" at="233,85,236,5" concept="8" />
      <node id="6837509207609450986" at="239,107,242,5" concept="8" />
      <node id="1562109372448823597" at="245,0,248,0" concept="15" trace="eq_xg3v07_a0a0fb#(Ljava/lang/Object;Ljava/lang/Object;)Z" />
      <node id="6837509207609004138" at="248,0,251,0" concept="15" trace="as_xg3v07_a0a0a0jb#(Ljava/lang/Object;Ljava/lang/Class;)null" />
      <node id="6837509207609795230" at="251,0,254,0" concept="15" trace="as_xg3v07_a0b0jb#(Ljava/lang/Object;Ljava/lang/Class;)null" />
      <node id="1488452273263052531" at="43,0,47,0" concept="2" trace="ConsoleTool#(Ljetbrains/mps/project/MPSProject;)V" />
      <node id="5547669899977437578" at="52,0,56,0" concept="9" trace="isInitiallyAvailable#()Z" />
      <node id="6837509207612193384" at="115,30,119,7" concept="7" />
      <node id="8871522752923117075" at="120,5,124,5" concept="8" />
      <node id="3024471776890077475" at="63,0,68,0" concept="9" trace="runWithoutPasteAsRef#(Ljava/lang/Runnable;)V" />
      <node id="3653921920324243432" at="80,47,85,9" concept="5" />
      <node id="6837509207611908930" at="93,23,98,5" concept="8" />
      <node id="6837509207610363956" at="99,50,104,17" concept="5" />
      <node id="1187329276711960626" at="108,0,113,0" concept="9" trace="doRegister#()V" />
      <node id="6147624293057434606" at="149,0,154,0" concept="9" trace="loadState#(Ljetbrains/mps/console/tool/ConsoleTool/MyState;)V" />
      <node id="8971646171572558979" at="156,69,161,7" concept="5" />
      <node id="8472149284301786008" at="163,67,168,7" concept="5" />
      <node id="2714794233410104779" at="114,27,120,5" concept="8" />
      <node id="6837509207608441535" at="171,0,177,0" concept="9" trace="getCurrentEditableTab#()Ljetbrains/mps/console/tool/DialogConsoleTab;" />
      <node id="6837509207612820973" at="197,0,203,0" concept="15" trace="check_xg3v07_a0a0t#(Ljetbrains/mps/console/tool/ConsoleTool/TabState;)Ljava/lang/String;" />
      <node id="6435585756182775114" at="203,0,209,0" concept="15" trace="check_xg3v07_a0b0t#(Lorg/jdom/Element;)Lorg/jdom/Element;" />
      <node id="6435585756182771980" at="209,0,215,0" concept="15" trace="check_xg3v07_a0a1a91#(Ljava/util/List;)Lorg/jdom/Element;" />
      <node id="6435585756182769813" at="215,0,221,0" concept="15" trace="check_xg3v07_a0a0b0t#(Lorg/jdom/Element;)Ljava/util/List;" />
      <node id="6837509207612826390" at="221,0,227,0" concept="15" trace="check_xg3v07_a0a0a1a91#(Ljetbrains/mps/console/tool/ConsoleTool/TabState;)Lorg/jdom/Element;" />
      <node id="5261681305249927783" at="227,0,233,0" concept="15" trace="check_xg3v07_a0c0t#(Ljetbrains/mps/console/tool/ConsoleTool/TabState;)Ljava/lang/String;" />
      <node id="6837509207612816294" at="233,0,239,0" concept="15" trace="check_xg3v07_a6a91#(Ljetbrains/mps/console/tool/ConsoleTool/TabState;)Z" />
      <node id="6837509207609450986" at="239,0,245,0" concept="15" trace="check_xg3v07_a2a32#(Lcom/intellij/ui/content/Content;Ljetbrains/mps/console/tool/ConsoleTool;)V" />
      <node id="7942543306377994425" at="69,0,76,0" concept="9" trace="clearAll#()V" />
      <node id="5261681305249850874" at="79,164,86,5" concept="8" />
      <node id="7538089231785081051" at="180,59,193,5" concept="7" />
      <node id="8871522752924140043" at="114,0,128,0" concept="9" trace="initTabs#()V" />
      <node id="3166112782116744487" at="155,0,170,0" concept="9" trace="executeCommand#(Lorg/jetbrains/mps/openapi/model/SNode;)V" />
      <node id="6147624293057309731" at="178,0,196,0" concept="9" trace="getState#()Ljetbrains/mps/console/tool/ConsoleTool/MyState;" />
      <node id="6837509207610363923" at="77,0,107,0" concept="9" trace="addConsoleTab#(Ljetbrains/mps/console/tool/ConsoleTool/TabState;Ljavax/swing/Icon;Z)Ljetbrains/mps/console/tool/BaseConsoleTab;" />
      <scope id="6616598509830283961" at="48,53,49,177" />
      <scope id="5547669899977437584" at="53,44,54,16" />
      <scope id="4039438520029311985" at="59,34,60,22" />
      <scope id="3260982758886265724" at="70,56,71,54" />
      <scope id="3653921920324243436" at="82,27,83,143" />
      <scope id="6837509207610363926" at="87,23,88,53" />
      <scope id="6837509207610363935" at="90,24,91,24" />
      <scope id="6837509207611908933" at="94,39,95,72" />
      <scope id="6837509207611940149" at="96,12,97,72" />
      <scope id="6837509207610363962" at="101,55,102,56" />
      <scope id="7752629037607724571" at="129,45,130,80" />
      <scope id="1562109372448775165" at="150,71,151,26" />
      <scope id="8971646171572558983" at="158,25,159,126" />
      <scope id="8472149284301786012" at="165,25,166,41" />
      <scope id="6837509207608821065" at="172,106,173,125" />
      <scope id="1562788031647353809" at="182,62,183,14" />
      <scope id="1562788031647253777" at="189,66,190,14" />
      <scope id="6837509207612820973" at="198,36,199,37" />
      <scope id="6435585756182775114" at="204,36,205,39" />
      <scope id="6435585756182771980" at="210,36,211,38" />
      <scope id="6435585756182769813" at="216,36,217,45" />
      <scope id="6837509207612826390" at="222,36,223,42" />
      <scope id="5261681305249927783" at="228,36,229,39" />
      <scope id="6837509207612816294" at="234,36,235,44" />
      <scope id="6837509207609450986" at="240,36,241,44" />
      <scope id="1562109372448823597" at="245,63,246,46" />
      <scope id="6837509207609004138" at="248,68,249,47" />
      <scope id="6837509207609795230" at="251,66,252,47" />
      <scope id="1488452273263052535" at="43,42,45,24" />
      <scope id="1187329276711960632" at="109,31,111,15" />
      <scope id="6837509207612193390" at="116,85,118,60">
        <var name="tab" id="1562788031647545813" />
      </scope>
      <scope id="8871522752923117078" at="121,53,123,58">
        <var name="tab" id="1562788031647433856" />
      </scope>
      <scope id="6616598509830283957" at="48,0,51,0" />
      <scope id="4039438520029311982" at="59,0,62,0" />
      <scope id="3024471776890077479" at="63,52,66,22" />
      <scope id="3653921920324243434" at="82,0,85,0" />
      <scope id="6837509207610363961" at="101,0,104,0">
        <var name="ct" id="6837509207610363961" />
      </scope>
      <scope id="7752629037607724568" at="129,0,132,0">
        <var name="tab" id="7752629037607745000" />
      </scope>
      <scope id="6147624293057434615" at="149,52,152,5" />
      <scope id="8971646171572558981" at="158,0,161,0" />
      <scope id="8472149284301786010" at="165,0,168,0" />
      <scope id="1562109372448823597" at="245,0,248,0">
        <var name="a" id="1562109372448823597" />
        <var name="b" id="1562109372448823597" />
      </scope>
      <scope id="6837509207609004138" at="248,0,251,0">
        <var name="o" id="6837509207609004138" />
        <var name="type" id="6837509207609004138" />
      </scope>
      <scope id="6837509207609795230" at="251,0,254,0">
        <var name="o" id="6837509207609795230" />
        <var name="type" id="6837509207609795230" />
      </scope>
      <scope id="1488452273263052531" at="43,0,47,0">
        <var name="project" id="1488452273263052538" />
      </scope>
      <scope id="5547669899977437578" at="52,0,56,0" />
      <scope id="2714794233410104782" at="115,30,119,7" />
      <scope id="6837509207612193384" at="115,30,119,7">
        <var name="tabState" id="6837509207612193386" />
      </scope>
      <scope id="6837509207608441538" at="171,51,175,97" />
      <scope id="6837509207612820973" at="197,84,201,16" />
      <scope id="6435585756182775114" at="203,72,207,16" />
      <scope id="6435585756182771980" at="209,80,213,16" />
      <scope id="6435585756182769813" at="215,80,219,16" />
      <scope id="6837509207612826390" at="221,89,225,16" />
      <scope id="5261681305249927783" at="227,84,231,16" />
      <scope id="6837509207612816294" at="233,85,237,17" />
      <scope id="6837509207609450986" at="239,107,243,0" />
      <scope id="3024471776890077475" at="63,0,68,0">
        <var name="toRun" id="3024471776891177070" />
      </scope>
      <scope id="7942543306377994428" at="69,26,74,15" />
      <scope id="5261681305249850876" at="80,47,85,9" />
      <scope id="1187329276711960626" at="108,0,113,0" />
      <scope id="6147624293057434606" at="149,0,154,0">
        <var name="state" id="6147624293057434610" />
      </scope>
      <scope id="6837509207608441535" at="171,0,177,0" />
      <scope id="6837509207612820973" at="197,0,203,0">
        <var name="checkedDotOperand" id="6837509207612820973" />
      </scope>
      <scope id="6435585756182775114" at="203,0,209,0">
        <var name="checkedDotOperand" id="6435585756182775114" />
      </scope>
      <scope id="6435585756182771980" at="209,0,215,0">
        <var name="checkedDotOperand" id="6435585756182771980" />
      </scope>
      <scope id="6435585756182769813" at="215,0,221,0">
        <var name="checkedDotOperand" id="6435585756182769813" />
      </scope>
      <scope id="6837509207612826390" at="221,0,227,0">
        <var name="checkedDotOperand" id="6837509207612826390" />
      </scope>
      <scope id="5261681305249927783" at="227,0,233,0">
        <var name="checkedDotOperand" id="5261681305249927783" />
      </scope>
      <scope id="6837509207612816294" at="233,0,239,0">
        <var name="checkedDotOperand" id="6837509207612816294" />
      </scope>
      <scope id="6837509207609450986" at="239,0,245,0">
        <var name="checkedDotOperand" id="6837509207609450986" />
        <var name="checkedDotThisExpression" id="6837509207609450986" />
      </scope>
      <scope id="7942543306377994425" at="69,0,76,0" />
      <scope id="7538089231785081057" at="181,62,192,32">
        <var name="tabState" id="6837509207613156318" />
      </scope>
      <scope id="8871522752924140046" at="114,27,126,78" />
      <scope id="3166112782116744488" at="155,51,168,7">
        <var name="tab" id="8472149284301740427" />
        <var name="tabState" id="6837509207612929786" />
      </scope>
      <scope id="7538089231785081051" at="180,59,193,5">
        <var name="tab" id="7538089231785081053" />
      </scope>
      <scope id="8871522752924140043" at="114,0,128,0" />
      <scope id="3166112782116744487" at="155,0,170,0">
        <var name="command" id="3166112782116744543" />
      </scope>
      <scope id="6147624293057309739" at="179,41,194,18">
        <var name="result" id="6147624293057849135" />
      </scope>
      <scope id="6147624293057309731" at="178,0,196,0" />
      <scope id="6837509207610363924" at="77,125,105,15">
        <var name="history" id="6837509207611845471" />
        <var name="tab" id="6837509207611895418" />
        <var name="title" id="6837509207611804415" />
      </scope>
      <scope id="6837509207610363923" at="77,0,107,0">
        <var name="icon" id="6837509207610363982" />
        <var name="openTool" id="8576704132538889830" />
        <var name="tabState" id="6837509207611745708" />
      </scope>
      <unit id="3653921920324243434" at="81,67,85,7" name="jetbrains.mps.console.tool.ConsoleTool$1" />
      <unit id="6837509207610363961" at="100,33,104,5" name="jetbrains.mps.console.tool.ConsoleTool$2" />
      <unit id="8971646171572558981" at="157,65,161,5" name="jetbrains.mps.console.tool.ConsoleTool$3" />
      <unit id="8472149284301786010" at="164,66,168,5" name="jetbrains.mps.console.tool.ConsoleTool$4" />
      <unit id="6147624293056824949" at="143,0,148,0" name="jetbrains.mps.console.tool.ConsoleTool$MyState" />
      <unit id="6837509207611554051" at="133,0,142,0" name="jetbrains.mps.console.tool.ConsoleTool$TabState" />
      <unit id="1488452273262903215" at="35,0,255,0" name="jetbrains.mps.console.tool.ConsoleTool" />
    </file>
  </root>
  <root nodeRef="r:de40a5a4-f08c-4c67-ac43-e1f5c384f7d6(jetbrains.mps.console.tool)/2893936025727763809">
    <file name="OutputConsoleTab.java">
      <node id="2893936025728880228" at="24,109,25,44" concept="16" />
      <node id="1377757278866704400" at="30,25,31,53" concept="10" />
      <node id="1377757278866704424" at="31,53,32,223" concept="5" />
      <node id="1377757278866704432" at="33,258,34,353" concept="5" />
      <node id="1377757278866704451" at="35,16,36,559" concept="5" />
      <node id="1377757278866704463" at="37,9,38,363" concept="5" />
      <node id="1377757278866704471" at="38,363,39,75" concept="5" />
      <node id="3976301908734219041" at="44,60,45,33" concept="5" />
      <node id="7458928938654078404" at="45,33,46,50" concept="5" />
      <node id="649933975388310428" at="46,50,47,87" concept="5" />
      <node id="6691335283829087177" at="51,26,52,59" concept="16" />
      <node id="7458928938653665549" at="54,54,55,48" concept="5" />
      <node id="1377757278866704449" at="35,14,37,9" concept="0" />
      <node id="2893936025728872568" at="24,0,27,0" concept="2" trace="OutputConsoleTab#(Ljetbrains/mps/project/MPSProject;Ljetbrains/mps/console/tool/ConsoleTool;Ljava/lang/String;Lorg/jdom/Element;)V" />
      <node id="7458928938653635121" at="51,0,54,0" concept="2" trace="CloseAction#()V" />
      <node id="7458928938653635131" at="54,0,57,0" concept="9" trace="actionPerformed#(Lcom/intellij/openapi/actionSystem/AnActionEvent;)V" />
      <node id="1377757278866704430" at="32,223,37,9" concept="8" />
      <node id="2893936025727885086" at="44,0,49,0" concept="9" trace="registerActions#(Lcom/intellij/openapi/actionSystem/DefaultActionGroup;)V" />
      <node id="1377757278866704398" at="30,0,41,0" concept="9" trace="run#()V" />
      <node id="1377757278866704397" at="28,51,41,7" concept="5" />
      <node id="1377757278866704395" at="28,0,43,0" concept="9" trace="loadHistory#(Lorg/jdom/Element;)V" />
      <scope id="2893936025728872570" at="24,109,25,44" />
      <scope id="1377757278866704431" at="33,258,34,353" />
      <scope id="1377757278866704450" at="35,16,36,559" />
      <scope id="7458928938653635122" at="51,26,52,59" />
      <scope id="7458928938653635140" at="54,54,55,48" />
      <scope id="2893936025728872568" at="24,0,27,0">
        <var name="history" id="2893936025728872587" />
        <var name="mpsProject" id="8162894946401371035" />
        <var name="title" id="2893936025728872585" />
        <var name="tool" id="2893936025728872583" />
      </scope>
      <scope id="2893936025727885090" at="44,60,47,87" />
      <scope id="7458928938653635121" at="51,0,54,0" />
      <scope id="7458928938653635131" at="54,0,57,0">
        <var name="event" id="7458928938653635134" />
      </scope>
      <scope id="2893936025727885086" at="44,0,49,0">
        <var name="group" id="3976301908734191700" />
      </scope>
      <scope id="1377757278866704399" at="30,25,39,75">
        <var name="loadedModel" id="1377757278866704401" />
      </scope>
      <scope id="1377757278866704398" at="30,0,41,0" />
      <scope id="1377757278866704396" at="28,51,41,7" />
      <scope id="1377757278866704395" at="28,0,43,0">
        <var name="state" id="1377757278866704478" />
      </scope>
      <unit id="7458928938653635120" at="50,0,58,0" name="jetbrains.mps.console.tool.OutputConsoleTab$CloseAction" />
      <unit id="1377757278866704398" at="29,69,41,5" name="jetbrains.mps.console.tool.OutputConsoleTab$1" />
      <unit id="2893936025727763809" at="22,0,60,0" name="jetbrains.mps.console.tool.OutputConsoleTab" />
    </file>
  </root>
  <root nodeRef="r:de40a5a4-f08c-4c67-ac43-e1f5c384f7d6(jetbrains.mps.console.tool)/351968380915666545">
    <file name="ConsoleContext.java">
      <node id="4374601616592441598" at="9,0,10,0" concept="9" trace="getProject#()Ljetbrains/mps/project/Project;" />
      <node id="8953981490813286353" at="10,0,11,0" concept="9" trace="getOutputWindow#()Ljetbrains/mps/console/tool/BaseConsoleTab;" />
      <scope id="4374601616592441598" at="9,0,10,0" />
      <scope id="8953981490813286353" at="10,0,11,0" />
      <unit id="351968380915666545" at="8,0,12,0" name="jetbrains.mps.console.tool.ConsoleContext" />
    </file>
  </root>
  <root nodeRef="r:de40a5a4-f08c-4c67-ac43-e1f5c384f7d6(jetbrains.mps.console.tool)/4393777506305219687">
    <file name="ConsoleFileEditor.java">
      <node id="3424619260709346793" at="24,0,25,0" concept="6" trace="myEditor" />
      <node id="3944384728752364504" at="25,0,26,0" concept="6" trace="myDisposed" />
      <node id="408614991406125839" at="28,0,29,0" concept="6" trace="memento" />
      <node id="408614991406125848" at="29,60,30,29" concept="5" />
      <node id="408614991406125862" at="33,92,34,19" concept="11" />
      <node id="408614991406125868" at="36,46,37,21" concept="11" />
      <node id="4684187485930882910" at="41,22,42,20" concept="11" />
      <node id="4684187485930882921" at="44,52,45,21" concept="11" />
      <node id="4684187485930882925" at="46,7,47,89" concept="10" />
      <node id="4684187485930882934" at="48,44,49,21" concept="11" />
      <node id="4684187485930882937" at="50,7,51,18" concept="11" />
      <node id="4684187485930882944" at="54,27,55,32" concept="11" />
      <node id="3424619260709350155" at="59,52,60,22" concept="5" />
      <node id="408614991406112256" at="63,36,64,20" concept="11" />
      <node id="4393777506305249003" at="67,52,68,16" concept="11" />
      <node id="408614991406085283" at="72,27,73,30" concept="11" />
      <node id="3944384728752417337" at="76,72,77,98" concept="10" />
      <node id="3944384728752432177" at="79,25,80,78" concept="5" />
      <node id="6691335283829135692" at="82,7,83,66" concept="11" />
      <node id="408614991406178775" at="88,27,89,126" concept="5" />
      <node id="408614991406322133" at="89,126,90,42" concept="5" />
      <node id="4393777506305249038" at="95,31,96,17" concept="11" />
      <node id="3418322969485366277" at="98,28,99,25" concept="11" />
      <node id="4393777506305249079" at="110,65,111,16" concept="11" />
      <node id="4393777506305249087" at="114,50,115,16" concept="11" />
      <node id="4393777506305249095" at="118,57,119,16" concept="11" />
      <node id="4393777506305282320" at="122,49,123,16" concept="11" />
      <node id="3944384728752370926" at="127,25,128,22" concept="5" />
      <node id="3944384728752382805" at="131,21,132,29" concept="11" />
      <node id="6606066187137748618" at="133,5,134,116" concept="10" />
      <node id="6606066187137810685" at="134,116,135,65" concept="11" />
      <node id="4393777506305249046" at="101,0,103,0" concept="9" trace="selectNotify#()V" />
      <node id="4393777506305249051" at="103,0,105,0" concept="9" trace="deselectNotify#()V" />
      <node id="4393777506305249056" at="105,0,107,0" concept="9" trace="addPropertyChangeListener#(Ljava/beans/PropertyChangeListener;)V" />
      <node id="4393777506305249064" at="107,0,109,0" concept="9" trace="removePropertyChangeListener#(Ljava/beans/PropertyChangeListener;)V" />
      <node id="4393777506305249109" at="125,0,127,0" concept="9" trace="putUserData#(Lcom/intellij/openapi/util/Key;null)V" />
      <node id="408614991406125843" at="29,0,32,0" concept="2" trace="MyFileEditorState#(Ljetbrains/mps/openapi/editor/EditorComponentState;)V" />
      <node id="408614991406125866" at="36,0,39,0" concept="9" trace="getMemento#()Ljetbrains/mps/openapi/editor/EditorComponentState;" />
      <node id="4684187485930882906" at="40,37,43,7" concept="8" />
      <node id="4684187485930882913" at="43,7,46,7" concept="8" />
      <node id="4684187485930882930" at="47,89,50,7" concept="8" />
      <node id="3424619260709348458" at="59,0,62,0" concept="2" trace="ConsoleFileEditor#(Ljetbrains/mps/nodeEditor/EditorComponent;)V" />
      <node id="6691335283829135685" at="79,0,82,0" concept="9" trace="run#()V" />
      <node id="4393777506305249032" at="95,0,98,0" concept="9" trace="isModified#()Z" />
      <node id="4393777506305249039" at="98,0,101,0" concept="9" trace="isValid#()Z" />
      <node id="4393777506305249124" at="127,0,130,0" concept="9" trace="dispose#()V" />
      <node id="3944384728752378432" at="130,36,133,5" concept="8" />
      <node id="408614991406125855" at="32,0,36,0" concept="9" trace="canBeMergedWith#(Lcom/intellij/openapi/fileEditor/FileEditorState;Lcom/intellij/openapi/fileEditor/FileEditorStateLevel;)Z" />
      <node id="4684187485930882941" at="53,0,57,0" concept="9" trace="hashCode#()I" />
      <node id="4393777506305248988" at="62,0,66,0" concept="9" trace="getComponent#()Ljavax/swing/JComponent;" />
      <node id="4393777506305248996" at="66,0,70,0" concept="9" trace="getPreferredFocusedComponent#()Ljavax/swing/JComponent;" />
      <node id="408614991406259232" at="88,0,92,0" concept="9" trace="run#()V" />
      <node id="4393777506305249072" at="109,0,113,0" concept="9" trace="getBackgroundHighlighter#()Lcom/intellij/codeHighlighting/BackgroundEditorHighlighter;" />
      <node id="4393777506305249080" at="113,0,117,0" concept="9" trace="getCurrentLocation#()Lcom/intellij/openapi/fileEditor/FileEditorLocation;" />
      <node id="4393777506305249088" at="117,0,121,0" concept="9" trace="getStructureViewBuilder#()Lcom/intellij/ide/structureView/StructureViewBuilder;" />
      <node id="4393777506305249096" at="121,0,125,0" concept="9" trace="getUserData#(Lcom/intellij/openapi/util/Key;)null" />
      <node id="4393777506305249004" at="70,0,75,0" concept="9" trace="getName#()Ljava/lang/String;" />
      <node id="6691335283829135684" at="77,98,82,7" concept="5" />
      <node id="408614991406259230" at="86,63,92,9" concept="5" />
      <node id="3424619260709341747" at="130,0,137,0" concept="9" trace="getDocuments#()[Lcom/intellij/openapi/editor/Document;" />
      <node id="408614991406178769" at="85,62,93,5" concept="8" />
      <node id="4393777506305249013" at="75,0,85,0" concept="9" trace="getState#(Lcom/intellij/openapi/fileEditor/FileEditorStateLevel;)Lcom/intellij/openapi/fileEditor/FileEditorState;" />
      <node id="4393777506305249024" at="85,0,95,0" concept="9" trace="setState#(Lcom/intellij/openapi/fileEditor/FileEditorState;)V" />
      <node id="4684187485930882901" at="39,0,53,0" concept="9" trace="equals#(Ljava/lang/Object;)Z" />
      <scope id="4393777506305249050" at="101,30,101,30" />
      <scope id="4393777506305249055" at="103,32,103,32" />
      <scope id="4393777506305249063" at="105,83,105,83" />
      <scope id="4393777506305249071" at="107,86,107,86" />
      <scope id="4393777506305249123" at="125,67,125,67" />
      <scope id="408614991406125847" at="29,60,30,29" />
      <scope id="408614991406125861" at="33,92,34,19" />
      <scope id="408614991406125867" at="36,46,37,21" />
      <scope id="4684187485930882912" at="41,22,42,20" />
      <scope id="4684187485930882923" at="44,52,45,21" />
      <scope id="4684187485930882936" at="48,44,49,21" />
      <scope id="4684187485930882943" at="54,27,55,32" />
      <scope id="3424619260709348461" at="59,52,60,22" />
      <scope id="4393777506305248993" at="63,36,64,20" />
      <scope id="4393777506305249001" at="67,52,68,16" />
      <scope id="4393777506305249010" at="72,27,73,30" />
      <scope id="6691335283829135686" at="79,25,80,78" />
      <scope id="4393777506305249036" at="95,31,96,17" />
      <scope id="4393777506305249043" at="98,28,99,25" />
      <scope id="4393777506305249077" at="110,65,111,16" />
      <scope id="4393777506305249085" at="114,50,115,16" />
      <scope id="4393777506305249093" at="118,57,119,16" />
      <scope id="4393777506305249108" at="122,49,123,16" />
      <scope id="4393777506305249130" at="127,25,128,22" />
      <scope id="3944384728752378434" at="131,21,132,29" />
      <scope id="408614991406259234" at="88,27,90,42" />
      <scope id="4393777506305249046" at="101,0,103,0" />
      <scope id="4393777506305249051" at="103,0,105,0" />
      <scope id="4393777506305249056" at="105,0,107,0">
        <var name="listener" id="4393777506305249060" />
      </scope>
      <scope id="4393777506305249064" at="107,0,109,0">
        <var name="listener" id="4393777506305249068" />
      </scope>
      <scope id="4393777506305249109" at="125,0,127,0">
        <var name="key" id="4393777506305249114" />
        <var name="t" id="4393777506305249118" />
      </scope>
      <scope id="408614991406125843" at="29,0,32,0">
        <var name="memento" id="408614991406125845" />
      </scope>
      <scope id="408614991406125866" at="36,0,39,0" />
      <scope id="3424619260709348458" at="59,0,62,0">
        <var name="editor" id="3424619260709349307" />
      </scope>
      <scope id="6691335283829135685" at="79,0,82,0" />
      <scope id="4393777506305249032" at="95,0,98,0" />
      <scope id="4393777506305249039" at="98,0,101,0" />
      <scope id="4393777506305249124" at="127,0,130,0" />
      <scope id="408614991406125855" at="32,0,36,0">
        <var name="level" id="408614991406125859" />
        <var name="otherState" id="408614991406125857" />
      </scope>
      <scope id="4684187485930882941" at="53,0,57,0" />
      <scope id="4393777506305248988" at="62,0,66,0" />
      <scope id="4393777506305248996" at="66,0,70,0" />
      <scope id="408614991406259232" at="88,0,92,0" />
      <scope id="4393777506305249072" at="109,0,113,0" />
      <scope id="4393777506305249080" at="113,0,117,0" />
      <scope id="4393777506305249088" at="117,0,121,0" />
      <scope id="4393777506305249096" at="121,0,125,0">
        <var name="key" id="4393777506305249101" />
      </scope>
      <scope id="4393777506305249004" at="70,0,75,0" />
      <scope id="3424619260709341752" at="130,36,135,65">
        <var name="doc" id="6606066187137748619" />
      </scope>
      <scope id="408614991406178774" at="86,63,92,9" />
      <scope id="4393777506305249021" at="76,72,83,66">
        <var name="memento" id="3944384728752417338" />
      </scope>
      <scope id="3424619260709341747" at="130,0,137,0" />
      <scope id="4393777506305249031" at="85,62,93,5" />
      <scope id="4393777506305249013" at="75,0,85,0">
        <var name="level" id="4393777506305249017" />
      </scope>
      <scope id="4393777506305249024" at="85,0,95,0">
        <var name="state" id="4393777506305249028" />
      </scope>
      <scope id="4684187485930882905" at="40,37,51,18">
        <var name="that" id="4684187485930882924" />
      </scope>
      <scope id="4684187485930882901" at="39,0,53,0">
        <var name="o" id="4684187485930882903" />
      </scope>
      <unit id="6691335283829135685" at="78,83,82,5" name="jetbrains.mps.console.tool.ConsoleFileEditor$1" />
      <unit id="408614991406259232" at="87,86,92,7" name="jetbrains.mps.console.tool.ConsoleFileEditor$2" />
      <unit id="408614991406125835" at="27,0,58,0" name="jetbrains.mps.console.tool.ConsoleFileEditor$MyFileEditorState" />
      <unit id="4393777506305219687" at="23,0,138,0" name="jetbrains.mps.console.tool.ConsoleFileEditor" />
    </file>
  </root>
  <root nodeRef="r:de40a5a4-f08c-4c67-ac43-e1f5c384f7d6(jetbrains.mps.console.tool)/4914591330900787311">
    <file name="BaseConsoleTab.java">
<<<<<<< HEAD
      <node id="7538089231778086826" at="99,0,100,0" concept="6" trace="myTool" />
      <node id="7538089231777681947" at="100,0,101,0" concept="6" trace="myModel" />
      <node id="8162894946400329436" at="101,0,102,0" concept="6" trace="myProject" />
      <node id="4914591330902004696" at="102,0,103,0" concept="6" trace="myFileEditor" />
      <node id="7538089231777681957" at="103,0,104,0" concept="6" trace="myEditor" />
      <node id="4914591330902004700" at="104,0,105,0" concept="6" trace="myHighlighter" />
      <node id="4914591330902004704" at="105,0,106,0" concept="6" trace="myTabTitle" />
      <node id="7538089231777681954" at="107,0,108,0" concept="6" trace="myRoot" />
      <node id="1564279842843177945" at="109,104,110,23" concept="16" />
      <node id="4914591330907811236" at="110,23,111,18" concept="5" />
      <node id="4914591330907811240" at="111,18,112,23" concept="5" />
      <node id="8162894946400391448" at="112,23,113,24" concept="5" />
      <node id="4914591330907811244" at="113,24,114,28" concept="5" />
      <node id="8871522752922411326" at="117,28,118,22" concept="11" />
      <node id="8162894946401544617" at="121,32,122,18" concept="11" />
      <node id="8971646171573192555" at="125,35,126,19" concept="11" />
      <node id="8162894946400362261" at="129,40,130,21" concept="11" />
      <node id="773462683487751771" at="133,47,134,20" concept="11" />
      <node id="773462683488968421" at="137,26,138,18" concept="11" />
      <node id="3362819150777863543" at="141,39,142,18" concept="11" />
      <node id="7538089231777682231" at="150,51,151,30" concept="11" />
      <node id="3024471776891595059" at="153,54,154,114" concept="10" />
      <node id="3024471776891774530" at="154,114,155,122" concept="11" />
      <node id="7538089231777682250" at="156,9,157,34" concept="11" />
      <node id="2149051723733507788" at="159,6,160,64" concept="5" />
      <node id="7538089231777682364" at="160,64,161,30" concept="5" />
      <node id="4914591330900787311" at="164,0,165,0" concept="14" trace="LOG" />
      <node id="7538089231777682690" at="165,39,166,124" concept="5" />
      <node id="7538089231777682207" at="168,42,169,59" concept="5" />
      <node id="7538089231777682209" at="170,7,171,13" concept="11" />
      <node id="9182476859184744518" at="176,48,177,62" concept="12" />
      <node id="9182476859184623341" at="177,62,178,40" concept="17" />
      <node id="4914591330904801215" at="183,33,184,33" concept="5" />
      <node id="7538089231777682362" at="184,33,185,32" concept="5" />
      <node id="3941329126770679131" at="185,32,186,33" concept="5" />
      <node id="4914591330907671671" at="186,33,187,27" concept="5" />
      <node id="7538089231777682356" at="187,27,188,59" concept="5" />
      <node id="1083035892705192987" at="188,59,189,24" concept="11" />
      <node id="7538089231777682369" at="193,8,194,0" concept="13" />
      <node id="3976301908733039979" at="194,0,195,56" concept="10" />
      <node id="3976301908733955771" at="195,56,196,27" concept="5" />
      <node id="3976301908733040029" at="196,27,197,112" concept="10" />
      <node id="5576302359326964162" at="197,112,198,41" concept="5" />
      <node id="1564279842843250231" at="198,41,199,0" concept="13" />
      <node id="1564279842843198820" at="199,0,200,39" concept="5" />
      <node id="1564279842843243740" at="200,39,201,48" concept="5" />
      <node id="7538089231777682426" at="201,48,202,0" concept="13" />
      <node id="3944384728752227984" at="202,0,203,42" concept="5" />
      <node id="5406529846070460961" at="203,42,204,0" concept="13" />
      <node id="7538089231777682427" at="204,0,205,75" concept="5" />
      <node id="7538089231777682434" at="205,75,206,49" concept="5" />
      <node id="5364202125454758026" at="209,25,210,24" concept="5" />
      <node id="7538089231777682714" at="216,31,217,29" concept="5" />
      <node id="7538089231777682721" at="218,9,219,55" concept="5" />
      <node id="7538089231777682726" at="222,32,223,62" concept="5" />
      <node id="4598452390224192885" at="227,26,228,52" concept="5" />
      <node id="4598452390224207256" at="228,52,229,37" concept="5" />
      <node id="773462683489796046" at="236,29,237,46" concept="5" />
      <node id="773462683489796065" at="237,46,238,58" concept="5" />
      <node id="773462683489796071" at="238,58,239,94" concept="5" />
      <node id="7752629037608246511" at="243,7,244,27" concept="5" />
      <node id="7538089231777682006" at="247,38,248,124" concept="10" />
      <node id="7538089231777682010" at="248,124,249,170" concept="10" />
      <node id="2971752488947190736" at="249,170,250,62" concept="10" />
      <node id="7538089231777682035" at="251,78,252,35" concept="5" />
      <node id="5424877576697913576" at="252,35,253,74" concept="10" />
      <node id="5424877576697969548" at="253,74,254,124" concept="10" />
      <node id="8427702170855453686" at="255,49,256,17" concept="3" />
      <node id="8427702170855451403" at="257,7,258,87" concept="10" />
      <node id="4214225063066309895" at="259,35,260,17" concept="3" />
      <node id="7538089231777682059" at="261,7,262,66" concept="5" />
      <node id="7538089231777682074" at="262,66,263,102" concept="5" />
      <node id="7538089231777682089" at="264,5,265,161" concept="5" />
      <node id="5424877576697813267" at="268,36,269,58" concept="10" />
      <node id="5424877576697858462" at="269,58,270,40" concept="5" />
      <node id="5424877576697873715" at="270,40,271,38" concept="5" />
      <node id="5424877576697840001" at="271,38,272,39" concept="5" />
      <node id="5424877576697904511" at="272,39,273,59" concept="12" />
      <node id="7538089231777682182" at="273,59,274,24" concept="5" />
      <node id="7538089231777682184" at="274,24,275,61" concept="5" />
      <node id="2971752488947184068" at="278,45,279,66" concept="10" />
      <node id="4214225063065875703" at="279,66,280,73" concept="10" />
      <node id="2971752488947196102" at="280,73,281,88" concept="10" />
      <node id="5424877576696899261" at="281,88,282,110" concept="10" />
      <node id="5424877576696967801" at="282,110,283,94" concept="5" />
      <node id="5424877576697135562" at="283,94,284,91" concept="10" />
      <node id="5424877576697004603" at="284,91,285,51" concept="5" />
      <node id="7538089231777682995" at="286,75,287,46" concept="5" />
      <node id="5424877576697215913" at="288,5,289,0" concept="13" />
      <node id="5424877576697234238" at="289,0,290,107" concept="10" />
      <node id="5424877576697298433" at="290,107,291,77" concept="5" />
      <node id="7538089231777683040" at="292,69,293,40" concept="5" />
      <node id="5424877576697499774" at="293,40,294,33" concept="10" />
      <node id="5424877576697524609" at="295,45,296,45" concept="5" />
      <node id="5424877576697423764" at="297,14,298,116" concept="12" />
      <node id="5424877576697427554" at="298,116,299,54" concept="12" />
      <node id="5424877576697453170" at="299,54,300,66" concept="10" />
      <node id="5424877576697630371" at="300,66,301,92" concept="5" />
      <node id="7538089231777683050" at="303,30,304,47" concept="5" />
      <node id="8338120719174076726" at="309,67,310,106" concept="11" />
      <node id="7538089231777682492" at="313,60,314,102" concept="11" />
      <node id="7538089231777682558" at="317,83,318,55" concept="5" />
      <node id="7538089231777682564" at="318,55,319,13" concept="11" />
      <node id="6087469647643666552" at="322,60,323,45" concept="12" />
      <node id="6087469647643672273" at="323,45,324,73" concept="12" />
      <node id="6087469647643677405" at="324,73,325,39" concept="12" />
      <node id="8338120719174014246" at="325,39,326,69" concept="5" />
      <node id="7538089231777683434" at="330,35,331,31" concept="16" />
      <node id="3169780382425597162" at="333,91,334,87" concept="5" />
      <node id="2905662307332402293" at="337,59,338,21" concept="11" />
      <node id="2905662307332242493" at="339,7,340,65" concept="10" />
      <node id="2905662307332059090" at="340,65,341,84" concept="10" />
      <node id="2905662307332425725" at="342,36,343,21" concept="11" />
      <node id="8338120719174255687" at="344,7,345,119" concept="10" />
      <node id="2905662307332329866" at="345,119,346,63" concept="10" />
      <node id="2905662307332313304" at="346,63,347,108" concept="10" />
      <node id="2905662307332366857" at="348,32,349,21" concept="11" />
      <node id="3678488411980559252" at="350,7,351,161" concept="11" />
      <node id="7538089231777683449" at="353,80,354,177" concept="5" />
      <node id="7538089231777683456" at="360,0,361,0" concept="6" trace="myDefaultPasteProvider" />
      <node id="7538089231777683463" at="362,64,363,52" concept="5" />
      <node id="7538089231777683483" at="368,27,369,53" concept="10" />
      <node id="7538089231777683493" at="372,94,373,109" concept="5" />
      <node id="7538089231777683510" at="374,15,375,20" concept="1" />
      <node id="7538089231777683524" at="379,11,380,62" concept="10" />
      <node id="7538089231777683530" at="380,62,381,91" concept="10" />
      <node id="7538089231777683539" at="382,152,383,220" concept="10" />
      <node id="7538089231777683545" at="383,220,384,199" concept="5" />
      <node id="7538089231777683552" at="384,199,385,116" concept="10" />
      <node id="7538089231777683563" at="386,47,387,40" concept="5" />
      <node id="7538089231777683580" at="388,80,389,66" concept="5" />
      <node id="7538089231777683587" at="390,13,391,69" concept="5" />
      <node id="7538089231777683612" at="392,18,393,73" concept="5" />
      <node id="7538089231777683624" at="398,66,399,18" concept="11" />
      <node id="7538089231777683633" at="401,65,402,18" concept="11" />
      <node id="4914591330905910255" at="406,0,407,0" concept="9" trace="loadHistory#(Lorg/jdom/Element;)V" />
      <node id="7538089231784120879" at="409,32,410,71" concept="10" />
      <node id="7538089231784120889" at="413,13,414,92" concept="5" />
      <node id="7538089231784120906" at="416,45,417,57" concept="5" />
      <node id="7538089231784120909" at="421,7,422,24" concept="11" />
      <node id="1036187445124812014" at="426,24,427,18" concept="11" />
      <node id="4176612323165699204" at="429,9,430,111" concept="10" />
      <node id="4176612323165161945" at="432,41,433,46" concept="11" />
      <node id="4176612323166035575" at="437,231,438,245" concept="5" />
      <node id="4176612323166333114" at="439,48,440,103" concept="5" />
      <node id="4176612323166043767" at="442,18,443,37" concept="5" />
      <node id="4176612323166310360" at="444,48,445,91" concept="5" />
      <node id="4176612323165794620" at="449,9,450,31" concept="11" />
      <node id="1036187445124522569" at="452,42,453,111" concept="5" />
      <node id="442258911874640438" at="454,7,455,18" concept="11" />
      <node id="9056261439947958023" at="457,42,458,58" concept="5" />
      <node id="442258911874659161" at="459,7,460,18" concept="11" />
      <node id="7538089231777682892" at="466,35,467,25" concept="11" />
      <node id="1471632565003585563" at="469,50,470,43" concept="11" />
      <node id="8971646171574058688" at="472,47,473,35" concept="11" />
      <node id="7538089231777682913" at="480,40,481,44" concept="10" />
      <node id="7538089231777682921" at="482,39,483,43" concept="10" />
      <node id="7538089231777682929" at="484,52,485,278" concept="5" />
      <node id="7538089231777682944" at="487,80,488,343" concept="5" />
      <node id="9182476859184745559" at="494,29,495,42" concept="12" />
      <node id="2893936025731410620" at="499,41,500,41" concept="5" />
      <node id="7538089231777683086" at="500,41,501,512" concept="5" />
      <node id="5178865282957970321" at="501,512,502,32" concept="11" />
      <node id="2348043250037290191" at="510,44,511,214" concept="10" />
      <node id="2348043250038028746" at="511,214,512,178" concept="5" />
      <node id="4598452390225789587" at="512,178,513,22" concept="5" />
      <node id="6558068108107683969" at="515,45,516,49" concept="10" />
      <node id="6558068108107683974" at="516,49,517,51" concept="5" />
      <node id="6558068108108370769" at="517,51,518,215" concept="10" />
      <node id="6558068108108373959" at="518,215,519,198" concept="5" />
      <node id="6558068108108580762" at="519,198,520,197" concept="5" />
      <node id="4598452390225834124" at="520,197,521,33" concept="5" />
      <node id="7600370246423004420" at="523,79,524,214" concept="10" />
      <node id="7600370246423004426" at="524,214,525,179" concept="5" />
      <node id="7600370246423004437" at="525,179,526,80" concept="5" />
      <node id="4598452390225772476" at="526,80,527,33" concept="5" />
      <node id="1768908716159910573" at="530,32,531,36" concept="5" />
      <node id="7600370246426903881" at="534,34,535,49" concept="5" />
      <node id="2893936025728641226" at="543,36,544,537" concept="10" />
      <node id="2893936025728641240" at="545,23,546,18" concept="11" />
      <node id="2893936025728641242" at="547,5,548,481" concept="11" />
      <node id="7752629037608332873" at="551,133,552,27" concept="5" />
      <node id="592665991632343035" at="552,27,553,46" concept="10" />
      <node id="4110587197471394653" at="555,25,556,206" concept="5" />
      <node id="2893936025731471144" at="557,30,558,34" concept="5" />
      <node id="592665991632308142" at="558,34,559,545" concept="5" />
      <node id="1740341680005292516" at="559,545,560,378" concept="5" />
      <node id="9182476859184770347" at="566,52,567,66" concept="12" />
      <node id="9182476859184770349" at="567,66,568,44" concept="17" />
      <node id="7538089231777683104" at="573,37,574,578" concept="5" />
      <node id="7538089231777683117" at="574,578,575,377" concept="5" />
      <node id="2893936025731722750" at="575,377,576,69" concept="5" />
      <node id="659388009543759889" at="576,69,577,28" concept="11" />
      <node id="8251307538231050845" at="586,29,587,521" concept="5" />
      <node id="8251307538231050857" at="587,521,588,56" concept="5" />
      <node id="8162894946400300793" at="596,36,597,63" concept="5" />
      <node id="8162894946400300793" at="598,5,599,0" concept="13" />
      <node id="7538089231777683533" at="602,36,603,66" concept="11" />
      <node id="7538089231777683533" at="604,5,605,16" concept="11" />
      <node id="7538089231777683601" at="608,36,609,62" concept="11" />
      <node id="7538089231777683601" at="610,5,611,17" concept="11" />
      <node id="7538089231777683602" at="614,36,615,51" concept="11" />
      <node id="7538089231777683602" at="616,5,617,16" concept="11" />
      <node id="3024471776889427731" at="620,36,621,46" concept="5" />
      <node id="3024471776889427731" at="622,5,623,0" concept="13" />
      <node id="48168216978432693" at="625,83,626,63" concept="10" />
      <node id="48168216978432693" at="626,63,627,230" concept="10" />
      <node id="48168216978432693" at="627,230,628,152" concept="5" />
      <node id="48168216978432693" at="628,152,629,14" concept="11" />
      <node id="2893936025732109408" at="632,36,633,30" concept="5" />
      <node id="2893936025732109408" at="634,5,635,0" concept="13" />
      <node id="8251307538231050858" at="638,36,639,30" concept="5" />
      <node id="8251307538231050858" at="640,5,641,0" concept="13" />
      <node id="3024471776891737930" at="643,76,644,47" concept="11" />
      <node id="7538089231777683610" at="392,16,394,11" concept="0" />
      <node id="8871522752922343330" at="117,0,120,0" concept="9" trace="getTitle#()Ljava/lang/String;" />
      <node id="8162894946401544615" at="121,0,124,0" concept="9" trace="getTool#()Ljetbrains/mps/console/tool/ConsoleTool;" />
      <node id="8971646171573043040" at="125,0,128,0" concept="9" trace="getConsoleModel#()Lorg/jetbrains/mps/openapi/model/SModel;" />
      <node id="8251307538230481484" at="129,0,132,0" concept="9" trace="getProject#()Ljetbrains/mps/project/Project;" />
      <node id="773462683487697955" at="133,0,136,0" concept="9" trace="getEditorComponent#()Ljetbrains/mps/nodeEditor/EditorComponent;" />
      <node id="773462683488968419" at="137,0,140,0" concept="9" trace="getRoot#()Lorg/jetbrains/mps/openapi/model/SNode;" />
      <node id="3362819150777780943" at="141,0,144,0" concept="9" trace="getConsoleTool#()Ljetbrains/mps/console/tool/ConsoleTool;" />
      <node id="7538089231777682229" at="149,49,152,9" concept="8" />
      <node id="7538089231777682207" at="167,26,170,7" concept="8" />
      <node id="5364202125454715304" at="209,0,212,0" concept="9" trace="dispose#()V" />
      <node id="7538089231777682712" at="215,25,218,9" concept="8" />
      <node id="8162894946400619720" at="221,7,224,5" concept="8" />
      <node id="8427702170855453684" at="254,124,257,7" concept="8" />
      <node id="4214225063066306497" at="258,87,261,7" concept="8" />
      <node id="5424877576697150736" at="285,51,288,5" concept="7" />
      <node id="5424877576697577528" at="302,7,305,7" concept="8" />
      <node id="7538089231777682538" at="309,0,312,0" concept="9" trace="registerKeyShortcut#(Ljetbrains/mps/workbench/action/BaseAction;I)Ljetbrains/mps/workbench/action/BaseAction;" />
      <node id="8338120719173894402" at="313,0,316,0" concept="9" trace="registerMouseShortcut#(Ljetbrains/mps/workbench/action/BaseAction;)Ljetbrains/mps/workbench/action/BaseAction;" />
      <node id="7538089231777683431" at="330,0,333,0" concept="2" trace="ExecuteClosureAction#()V" />
      <node id="3169780382425597152" at="333,0,336,0" concept="9" trace="doUpdate#(Lcom/intellij/openapi/actionSystem/AnActionEvent;Ljava/util/Map;)V" />
      <node id="2905662307332160947" at="336,83,339,7" concept="8" />
      <node id="2905662307332387932" at="341,84,344,7" concept="8" />
      <node id="2905662307332346550" at="347,108,350,7" concept="8" />
      <node id="7538089231777683439" at="353,0,356,0" concept="9" trace="doExecute#(Lcom/intellij/openapi/actionSystem/AnActionEvent;Ljava/util/Map;)V" />
      <node id="7538089231777683460" at="362,0,365,0" concept="2" trace="MyPasteProvider#(Lcom/intellij/ide/PasteProvider;)V" />
      <node id="7538089231777683491" at="371,90,374,15" concept="8" />
      <node id="7538089231777683617" at="398,0,401,0" concept="9" trace="isPastePossible#(Lcom/intellij/openapi/actionSystem/DataContext;)Z" />
      <node id="7538089231777683626" at="401,0,404,0" concept="9" trace="isPasteEnabled#(Lcom/intellij/openapi/actionSystem/DataContext;)Z" />
      <node id="7538089231784120906" at="415,31,418,11" concept="8" />
      <node id="7538089231777683723" at="425,52,428,5" concept="8" />
      <node id="4176612323165936630" at="432,0,435,0" concept="9" trace="accept#(Lorg/jetbrains/mps/openapi/model/SNode;)Z" />
      <node id="4176612323166333114" at="438,245,441,13" concept="8" />
      <node id="4176612323166310360" at="443,37,446,13" concept="8" />
      <node id="1036187445124522569" at="451,34,454,7" concept="8" />
      <node id="9056261439947958023" at="456,27,459,7" concept="8" />
      <node id="7538089231777682888" at="466,0,469,0" concept="9" trace="getProject#()Ljetbrains/mps/project/Project;" />
      <node id="1471632565003333804" at="469,0,472,0" concept="9" trace="getDefaultSearchScope#()Lorg/jetbrains/mps/openapi/module/SearchScope;" />
      <node id="4598452390224495818" at="472,0,475,0" concept="9" trace="getOutputWindow#()Ljetbrains/mps/console/tool/BaseConsoleTab;" />
      <node id="7538089231777682927" at="483,43,486,11" concept="8" />
      <node id="7538089231777682942" at="486,11,489,11" concept="8" />
      <node id="328850564587494307" at="534,0,537,0" concept="9" trace="invoke#()V" />
      <node id="2893936025728641235" at="544,537,547,5" concept="8" />
      <node id="8162894946400300793" at="595,102,598,5" concept="8" />
      <node id="7538089231777683533" at="601,104,604,5" concept="8" />
      <node id="7538089231777683601" at="607,102,610,5" concept="8" />
      <node id="7538089231777683602" at="613,94,616,5" concept="8" />
      <node id="3024471776889427731" at="619,105,622,5" concept="8" />
      <node id="2893936025732109408" at="631,89,634,5" concept="8" />
      <node id="8251307538231050858" at="637,81,640,5" concept="8" />
      <node id="3024471776891737930" at="643,0,646,0" concept="15" trace="as_6q36mf_a0a0a1a0a0a0a0ab#(Ljava/lang/Object;Ljava/lang/Class;)null" />
      <node id="7538089231777682237" at="152,9,156,9" concept="8" />
      <node id="9182476859184607983" at="175,66,179,5" concept="8" />
      <node id="4598452390224162839" at="227,0,231,0" concept="9" trace="activate#()V" />
      <node id="7538089231777682556" at="317,0,321,0" concept="9" trace="registerShortcutSet#(Ljetbrains/mps/workbench/action/BaseAction;Lcom/intellij/openapi/actionSystem/ShortcutSet;)Ljetbrains/mps/workbench/action/BaseAction;" />
      <node id="9182476859184770345" at="565,25,569,9" concept="8" />
      <node id="8162894946400558058" at="586,0,590,0" concept="9" trace="run#()V" />
      <node id="9008866792797021915" at="236,0,241,0" concept="9" trace="run#()V" />
      <node id="5424877576697416451" at="297,12,302,7" concept="0" />
      <node id="7538089231777683561" at="385,116,390,13" concept="8" />
      <node id="4176612323166042694" at="442,16,447,11" concept="0" />
      <node id="5178865282957948556" at="499,0,504,0" concept="9" trace="compute#()Ljava/lang/Void;" />
      <node id="4598452390225752486" at="510,0,515,0" concept="9" trace="addNodeRef#(Lorg/jetbrains/mps/openapi/model/SNode;)V" />
      <node id="1768908716159919118" at="532,16,537,53" concept="5" />
      <node id="592665991632297311" at="556,206,561,9" concept="8" />
      <node id="7538089231777682205" at="166,124,172,5" concept="8" />
      <node id="8162894946400607263" at="215,0,221,0" concept="9" trace="run#()V" />
      <node id="3976301908733823576" at="322,0,328,0" concept="9" trace="registerActions#(Lcom/intellij/openapi/actionSystem/DefaultActionGroup;)V" />
      <node id="7538089231777683489" at="370,15,376,13" concept="7" />
      <node id="4598452390225752502" at="523,0,529,0" concept="9" trace="addClosure#(Ljetbrains/mps/baseLanguage/closures/runtime/_FunctionTypes/_void_P0_E0;Ljava/lang/String;)V" />
      <node id="8627797991303082080" at="532,14,538,9" concept="0" />
      <node id="659388009543659124" at="573,0,579,0" concept="9" trace="compute#()Ljava/lang/Void;" />
      <node id="8162894946400558056" at="584,25,590,11" concept="5" />
      <node id="8162894946400300793" at="595,0,601,0" concept="15" trace="check_6q36mf_a41a03#(Ljetbrains/mps/nodeEditor/Highlighter;Ljetbrains/mps/nodeEditor/UIEditorComponent;)V" />
      <node id="7538089231777683533" at="601,0,607,0" concept="15" trace="check_6q36mf_a0d0a0a5ec#(Lorg/jetbrains/mps/openapi/model/SNodeReference;Ljetbrains/mps/project/MPSProject;)Lorg/jetbrains/mps/openapi/model/SNode;" />
      <node id="7538089231777683601" at="607,0,613,0" concept="15" trace="check_6q36mf_a0a4a0a0f65#(Lorg/jetbrains/mps/openapi/model/SModelReference;Lorg/jetbrains/mps/openapi/model/SModel;)Z" />
      <node id="7538089231777683602" at="613,0,619,0" concept="15" trace="check_6q36mf_a0a0e0a0a5ec#(Lorg/jetbrains/mps/openapi/model/SNodeReference;)Lorg/jetbrains/mps/openapi/model/SModelReference;" />
      <node id="3024471776889427731" at="619,0,625,0" concept="15" trace="check_6q36mf_a0a0e0a0a5ec_0#(Lcom/intellij/ide/PasteProvider;Lcom/intellij/openapi/actionSystem/DataContext;)V" />
      <node id="48168216978432693" at="625,0,631,0" concept="15" trace="createTextResponseItem_6q36mf_a0a0a1a1a0a0a0a66#(Ljava/lang/Object;)Lorg/jetbrains/mps/openapi/model/SNode;" />
      <node id="2893936025732109408" at="631,0,637,0" concept="15" trace="check_6q36mf_a2a0a0a0a0a0b0a0a2a0d0sc#(Ljava/lang/Runnable;)V" />
      <node id="8251307538231050858" at="637,0,643,0" concept="15" trace="check_6q36mf_a1a0a0a0a3a0d0sc#(Ljava/lang/Runnable;)V" />
      <node id="4914591330907811233" at="109,0,116,0" concept="2" trace="BaseConsoleTab#(Ljetbrains/mps/project/MPSProject;Ljetbrains/mps/console/tool/ConsoleTool;Ljava/lang/String;Lorg/jdom/Element;)V" />
      <node id="9008866792797021913" at="234,25,241,11" concept="5" />
      <node id="7538089231784120887" at="412,25,419,9" concept="18" />
      <node id="5178865282957806279" at="497,36,504,19" concept="11" />
      <node id="2893936025728641224" at="543,0,550,0" concept="9" trace="getLastReponse#()Lorg/jetbrains/mps/openapi/model/SNode;" />
      <node id="1083035892705182374" at="183,0,191,0" concept="9" trace="compute#()Ljava/lang/Void;" />
      <node id="8162894946400607261" at="213,35,221,7" concept="5" />
      <node id="5424877576697366549" at="294,33,302,7" concept="8" />
      <node id="4598452390225752494" at="515,0,523,0" concept="9" trace="addException#(Ljava/lang/Throwable;)V" />
      <node id="8251307538231034266" at="555,0,563,0" concept="9" trace="run#()V" />
      <node id="659388009543517628" at="571,32,579,15" concept="11" />
      <node id="7287617939140904241" at="584,0,592,0" concept="9" trace="run#()V" />
      <node id="4914591330904584345" at="165,0,174,0" concept="9" trace="createConsoleModel#()V" />
      <node id="9008866792796992719" at="234,0,243,0" concept="9" trace="run#()V" />
      <node id="7538089231777682112" at="268,0,277,0" concept="9" trace="validateImports#()V" />
      <node id="7538089231784120885" at="412,0,421,0" concept="9" trace="run#()V" />
      <node id="7538089231777682919" at="481,44,490,9" concept="19" />
      <node id="5178865282957785519" at="497,0,506,0" concept="9" trace="invoke#()Ljava/lang/Void;" />
      <node id="8627797991303072799" at="529,167,538,9" concept="8" />
      <node id="1083035892705041204" at="181,28,191,11" concept="11" />
      <node id="7538089231777683487" at="369,53,379,11" concept="18" />
      <node id="8251307538231034259" at="553,46,563,7" concept="5" />
      <node id="8162894946400538415" at="571,0,581,0" concept="9" trace="invoke#()Ljava/lang/Void;" />
      <node id="9008866792796723747" at="232,52,243,7" concept="5" />
      <node id="7538089231784120884" at="410,71,421,7" concept="5" />
      <node id="4176612323166027630" at="436,37,447,11" concept="8" />
      <node id="4914591330906548518" at="464,48,475,6" concept="11" />
      <node id="5178865282957785517" at="495,42,506,16" concept="5" />
      <node id="1768908716159899740" at="529,0,540,0" concept="9" trace="addSequence#(Ljetbrains/mps/project/Project;Ljetbrains/mps/baseLanguage/closures/runtime/_FunctionTypes/_return_P0_E0;ILjava/lang/String;)V" />
      <node id="7538089231777682221" at="147,0,159,0" concept="9" trace="getData#(Ljava/lang/String;)Ljava/lang/Object;" />
      <node id="1083035892705009281" at="181,0,193,0" concept="9" trace="invoke#()Ljava/lang/Void;" />
      <node id="7538089231777682907" at="480,0,492,0" concept="9" trace="addText#(Ljava/lang/String;)V" />
      <node id="8162894946400538413" at="569,9,581,12" concept="5" />
      <node id="7538089231777682705" at="213,0,226,0" concept="9" trace="disposeConsoleTab#()V" />
      <node id="7538089231777683537" at="381,91,394,11" concept="8" />
      <node id="4176612323166022616" at="436,0,449,0" concept="9" trace="visit#(Lorg/jetbrains/mps/openapi/model/SNode;)V" />
      <node id="4914591330906414829" at="464,0,477,0" concept="9" trace="getConsoleContext#()Ljetbrains/mps/console/tool/ConsoleContext;" />
      <node id="7538089231777682216" at="145,33,159,6" concept="5" />
      <node id="1083035892705009279" at="179,5,193,8" concept="5" />
      <node id="7752629037608769343" at="232,0,246,0" concept="9" trace="selectNode#(Lorg/jetbrains/mps/openapi/model/SNode;)V" />
      <node id="7538089231777682018" at="250,62,264,5" concept="7" />
      <node id="5178865282957777432" at="494,0,508,0" concept="9" trace="run#()V" />
      <node id="7538089231777683026" at="291,77,306,5" concept="7" />
      <node id="7538089231784120874" at="408,0,424,0" concept="9" trace="saveHistory#()Lorg/jdom/Element;" />
      <node id="5178865282957764168" at="492,45,508,11" concept="5" />
      <node id="3678488411980556591" at="336,0,353,0" concept="9" trace="isApplicable#(Lcom/intellij/openapi/actionSystem/AnActionEvent;Ljava/util/Map;)Z" />
      <node id="4914591330907522709" at="145,0,163,0" concept="9" trace="createEditor#()V" />
      <node id="7538089231777682967" at="492,0,510,0" concept="9" trace="addNode#(Lorg/jetbrains/mps/openapi/model/SNode;)V" />
      <node id="7287617939140817023" at="565,0,583,0" concept="9" trace="run#()V" />
      <node id="4176612323165894334" at="430,111,449,9" concept="5" />
      <node id="7538089231777682004" at="247,0,267,0" concept="9" trace="addBuiltInImports#()V" />
      <node id="8162894946400630943" at="368,0,396,0" concept="9" trace="run#()V" />
      <node id="7538089231777682881" at="563,7,592,7" concept="5" />
      <node id="2893936025731234515" at="278,0,308,0" concept="9" trace="addNodeImports#(Lorg/jetbrains/mps/openapi/model/SNode;)V" />
      <node id="8162894946400630941" at="366,66,396,9" concept="5" />
      <node id="7538089231777683473" at="366,0,398,0" concept="9" trace="performPaste#(Lcom/intellij/openapi/actionSystem/DataContext;)V" />
      <node id="7538089231777682192" at="175,0,208,0" concept="9" trace="initConsoleTab#(Lorg/jdom/Element;)V" />
      <node id="9056261439947806043" at="428,5,461,5" concept="18" />
      <node id="4176612323165356804" at="425,0,463,0" concept="9" trace="loadHistoryModel#(Lorg/jdom/Element;)Lorg/jetbrains/mps/openapi/model/SModel;" />
      <node id="2893936025730044886" at="551,0,594,0" concept="9" trace="execute#(Lorg/jetbrains/mps/openapi/model/SNode;Ljava/lang/Runnable;Ljava/lang/Runnable;)V" />
      <node id="4914591330906818579" at="478,43,540,6" concept="11" />
      <node id="4914591330906788048" at="478,0,542,0" concept="9" trace="getConsoleStream#()Ljetbrains/mps/console/tool/ConsoleStream;" />
      <scope id="7538089231777683516" at="377,0,377,56">
        <var name="ignored" id="7538089231777683517" />
      </scope>
      <scope id="7538089231777683519" at="377,56,377,56" />
      <scope id="7538089231777683520" at="378,0,378,41">
        <var name="ignored" id="7538089231777683521" />
      </scope>
      <scope id="7538089231777683523" at="378,41,378,41" />
      <scope id="8871522752922343333" at="117,28,118,22" />
      <scope id="8162894946401544616" at="121,32,122,18" />
      <scope id="8971646171573043043" at="125,35,126,19" />
      <scope id="8251307538230481487" at="129,40,130,21" />
      <scope id="773462683487697958" at="133,47,134,20" />
      <scope id="773462683488968420" at="137,26,138,18" />
      <scope id="3362819150777780946" at="141,39,142,18" />
      <scope id="7538089231777682230" at="150,51,151,30" />
      <scope id="7538089231777682207" at="168,42,169,59" />
      <scope id="5364202125454715310" at="209,25,210,24" />
      <scope id="7538089231777682713" at="216,31,217,29" />
      <scope id="8162894946400619722" at="222,32,223,62" />
      <scope id="8427702170855453685" at="255,49,256,17" />
      <scope id="4214225063066306499" at="259,35,260,17" />
      <scope id="5424877576697150742" at="286,75,287,46" />
      <scope id="5424877576697366551" at="295,45,296,45" />
      <scope id="5424877576697577530" at="303,30,304,47" />
      <scope id="7538089231777682539" at="309,67,310,106" />
      <scope id="8338120719173894403" at="313,60,314,102" />
      <scope id="7538089231777683433" at="330,35,331,31" />
      <scope id="3169780382425597161" at="333,91,334,87" />
      <scope id="2905662307332160949" at="337,59,338,21" />
      <scope id="2905662307332387934" at="342,36,343,21" />
      <scope id="2905662307332346552" at="348,32,349,21" />
      <scope id="7538089231777683448" at="353,80,354,177" />
      <scope id="7538089231777683462" at="362,64,363,52" />
      <scope id="7538089231777683492" at="372,94,373,109" />
      <scope id="7538089231777683562" at="386,47,387,40" />
      <scope id="7538089231777683579" at="388,80,389,66" />
      <scope id="7538089231777683611" at="392,18,393,73" />
      <scope id="7538089231777683623" at="398,66,399,18" />
      <scope id="7538089231777683632" at="401,65,402,18" />
      <scope id="4914591330905910255" at="406,0,407,0">
        <var name="state" id="4914591330905910335" />
      </scope>
      <scope id="7538089231784120888" at="413,13,414,92" />
      <scope id="7538089231784120906" at="416,45,417,57" />
      <scope id="442258911874584407" at="426,24,427,18" />
      <scope id="4176612323165936631" at="432,41,433,46" />
      <scope id="4176612323166333114" at="439,48,440,103" />
      <scope id="4176612323166310360" at="444,48,445,91" />
      <scope id="1036187445124522569" at="452,42,453,111" />
      <scope id="9056261439947958023" at="457,42,458,58" />
      <scope id="7538089231777682891" at="466,35,467,25" />
      <scope id="1471632565003333809" at="469,50,470,43" />
      <scope id="4598452390224495823" at="472,47,473,35" />
      <scope id="7538089231777682928" at="484,52,485,278" />
      <scope id="7538089231777682943" at="487,80,488,343" />
      <scope id="8627797991303072802" at="530,32,531,36" />
      <scope id="328850564587494309" at="534,34,535,49" />
      <scope id="2893936025728641239" at="545,23,546,18" />
      <scope id="8162894946400300793" at="596,36,597,63" />
      <scope id="7538089231777683533" at="602,36,603,66" />
      <scope id="7538089231777683601" at="608,36,609,62" />
      <scope id="7538089231777683602" at="614,36,615,51" />
      <scope id="3024471776889427731" at="620,36,621,46" />
      <scope id="2893936025732109408" at="632,36,633,30" />
      <scope id="8251307538231050858" at="638,36,639,30" />
      <scope id="3024471776891737930" at="643,76,644,47" />
      <scope id="7538089231777682238" at="153,54,155,122">
        <var name="parentPasteProvider" id="3024471776891595060" />
      </scope>
      <scope id="9182476859184607985" at="176,48,178,40" />
      <scope id="4598452390224162845" at="227,26,229,37" />
      <scope id="7538089231777682557" at="317,83,319,13" />
      <scope id="9182476859184770346" at="566,52,568,44" />
      <scope id="8162894946400558060" at="586,29,588,56" />
      <scope id="8871522752922343330" at="117,0,120,0" />
      <scope id="8162894946401544615" at="121,0,124,0" />
      <scope id="8971646171573043040" at="125,0,128,0" />
      <scope id="8251307538230481484" at="129,0,132,0" />
      <scope id="773462683487697955" at="133,0,136,0" />
      <scope id="773462683488968419" at="137,0,140,0" />
      <scope id="3362819150777780943" at="141,0,144,0" />
      <scope id="5364202125454715304" at="209,0,212,0" />
      <scope id="9008866792797021917" at="236,29,239,94" />
      <scope id="5424877576697150736" at="285,51,288,5">
        <var name="usedLanguage" id="5424877576697150738" />
      </scope>
      <scope id="7538089231777682538" at="309,0,312,0">
        <var name="a" id="7538089231777682550" />
        <var name="key" id="7538089231777682552" />
      </scope>
      <scope id="8338120719173894402" at="313,0,316,0">
        <var name="a" id="8338120719173894414" />
      </scope>
      <scope id="7538089231777683431" at="330,0,333,0" />
      <scope id="3169780382425597152" at="333,0,336,0">
        <var name="_params" id="3169780382425597157" />
        <var name="event" id="3169780382425597154" />
      </scope>
      <scope id="7538089231777683439" at="353,0,356,0">
        <var name="_params" id="7538089231777683444" />
        <var name="event" id="7538089231777683442" />
      </scope>
      <scope id="7538089231777683460" at="362,0,365,0">
        <var name="defaultPasteProvider" id="7538089231777683468" />
      </scope>
      <scope id="7538089231777683617" at="398,0,401,0">
        <var name="context" id="7538089231777683620" />
      </scope>
      <scope id="7538089231777683626" at="401,0,404,0">
        <var name="context" id="7538089231777683629" />
      </scope>
      <scope id="7538089231784120902" at="415,0,418,11">
        <var name="e" id="7538089231784120903" />
      </scope>
      <scope id="7538089231784120905" at="415,31,418,11" />
      <scope id="4176612323165936630" at="432,0,435,0">
        <var name="it" id="4176612323165936630" />
      </scope>
      <scope id="7538089231777682888" at="466,0,469,0" />
      <scope id="1471632565003333804" at="469,0,472,0" />
      <scope id="4598452390224495818" at="472,0,475,0" />
      <scope id="5178865282957948560" at="499,41,502,32" />
      <scope id="4598452390225752493" at="510,44,513,22">
        <var name="node" id="2348043250037290194" />
      </scope>
      <scope id="328850564587494307" at="534,0,537,0" />
      <scope id="592665991632297314" at="557,30,560,378" />
      <scope id="3024471776891737930" at="643,0,646,0">
        <var name="o" id="3024471776891737930" />
        <var name="type" id="3024471776891737930" />
      </scope>
      <scope id="7538089231777682206" at="167,26,171,13" />
      <scope id="8162894946400607265" at="215,25,219,55" />
      <scope id="4598452390224162839" at="227,0,231,0" />
      <scope id="5424877576697416452" at="297,14,301,92">
        <var name="usedModel" id="5424877576697453171" />
      </scope>
      <scope id="7538089231777682556" at="317,0,321,0">
        <var name="a" id="7538089231777682568" />
        <var name="shortcutSet" id="7538089231777682570" />
      </scope>
      <scope id="3976301908733823579" at="322,60,326,69" />
      <scope id="7538089231777683490" at="371,90,375,20" />
      <scope id="4176612323166027631" at="437,231,441,13" />
      <scope id="4176612323166042695" at="442,18,446,13" />
      <scope id="1036187445124449077" at="451,0,455,18">
        <var name="e" id="1036187445124449079" />
      </scope>
      <scope id="1036187445124449078" at="451,34,455,18" />
      <scope id="9056261439947806046" at="456,0,460,18">
        <var name="e" id="9056261439947806048" />
      </scope>
      <scope id="9056261439947806052" at="456,27,460,18" />
      <scope id="4598452390225752510" at="523,79,527,33">
        <var name="nodeWithClosure" id="7600370246423004421" />
      </scope>
      <scope id="659388009543659128" at="573,37,577,28" />
      <scope id="8162894946400558058" at="586,0,590,0" />
      <scope id="8162894946400300793" at="595,102,599,0" />
      <scope id="7538089231777683533" at="601,104,605,16" />
      <scope id="7538089231777683601" at="607,102,611,17" />
      <scope id="7538089231777683602" at="613,94,617,16" />
      <scope id="3024471776889427731" at="619,105,623,0" />
      <scope id="48168216978432693" at="625,83,629,14">
        <var name="facade" id="48168216978432693" />
        <var name="n1" id="48168216978432693" />
      </scope>
      <scope id="2893936025732109408" at="631,89,635,0" />
      <scope id="8251307538231050858" at="637,81,641,0" />
      <scope id="4914591330907811235" at="109,104,114,28" />
      <scope id="9008866792797021915" at="236,0,241,0" />
      <scope id="5178865282957948556" at="499,0,504,0" />
      <scope id="4598452390225752486" at="510,0,515,0">
        <var name="target" id="4598452390225752490" />
      </scope>
      <scope id="8627797991303082081" at="532,16,537,53" />
      <scope id="2893936025728641225" at="543,36,548,481">
        <var name="last" id="2893936025728641227" />
      </scope>
      <scope id="1083035892705182378" at="183,33,189,24" />
      <scope id="8162894946400607263" at="215,0,221,0" />
      <scope id="3976301908733823576" at="322,0,328,0">
        <var name="group" id="3976301908733870443" />
      </scope>
      <scope id="7538089231777683488" at="370,15,376,13" />
      <scope id="7538089231777683489" at="370,15,376,13">
        <var name="trf" id="7538089231777683511" />
      </scope>
      <scope id="4598452390225752501" at="515,45,521,33">
        <var name="exceptionHolder" id="6558068108108370772" />
        <var name="writer" id="6558068108107683970" />
      </scope>
      <scope id="4598452390225752502" at="523,0,529,0">
        <var name="closure" id="4598452390225752503" />
        <var name="text" id="7600370246426662642" />
      </scope>
      <scope id="8251307538231034267" at="555,25,561,9" />
      <scope id="659388009543659124" at="573,0,579,0" />
      <scope id="7287617939140904245" at="584,25,590,11" />
      <scope id="8162894946400300793" at="595,0,601,0">
        <var name="checkedDotOperand" id="8162894946400300793" />
        <var name="myEditor" id="8162894946400300793" />
      </scope>
      <scope id="7538089231777683533" at="601,0,607,0">
        <var name="checkedDotOperand" id="7538089231777683533" />
        <var name="myProject" id="7538089231777683533" />
      </scope>
      <scope id="7538089231777683601" at="607,0,613,0">
        <var name="checkedDotOperand" id="7538089231777683601" />
        <var name="myModel" id="7538089231777683601" />
      </scope>
      <scope id="7538089231777683602" at="613,0,619,0">
        <var name="checkedDotOperand" id="7538089231777683602" />
      </scope>
      <scope id="3024471776889427731" at="619,0,625,0">
        <var name="checkedDotOperand" id="3024471776889427731" />
        <var name="context" id="3024471776889427731" />
      </scope>
      <scope id="48168216978432693" at="625,0,631,0">
        <var name="p0" id="48168216978432693" />
      </scope>
      <scope id="2893936025732109408" at="631,0,637,0">
        <var name="checkedDotOperand" id="2893936025732109408" />
      </scope>
      <scope id="8251307538231050858" at="637,0,643,0">
        <var name="checkedDotOperand" id="8251307538231050858" />
      </scope>
      <scope id="4914591330907811233" at="109,0,116,0">
=======
      <node id="7538089231778086826" at="101,0,102,0" concept="6" trace="myTool" />
      <node id="7538089231777681947" at="102,0,103,0" concept="6" trace="myModel" />
      <node id="8162894946400329436" at="103,0,104,0" concept="6" trace="myProject" />
      <node id="4914591330902004696" at="104,0,105,0" concept="6" trace="myFileEditor" />
      <node id="7538089231777681957" at="105,0,106,0" concept="6" trace="myEditor" />
      <node id="4914591330902004700" at="106,0,107,0" concept="6" trace="myHighlighter" />
      <node id="4914591330902004704" at="107,0,108,0" concept="6" trace="myTabTitle" />
      <node id="7538089231777681954" at="109,0,110,0" concept="6" trace="myRoot" />
      <node id="1564279842843177945" at="111,104,112,23" concept="16" />
      <node id="4914591330907811236" at="112,23,113,18" concept="5" />
      <node id="4914591330907811240" at="113,18,114,23" concept="5" />
      <node id="8162894946400391448" at="114,23,115,24" concept="5" />
      <node id="4914591330907811244" at="115,24,116,28" concept="5" />
      <node id="8871522752922411326" at="119,28,120,22" concept="11" />
      <node id="8162894946401544617" at="123,32,124,18" concept="11" />
      <node id="8971646171573192555" at="127,35,128,19" concept="11" />
      <node id="8162894946400362261" at="131,40,132,21" concept="11" />
      <node id="773462683487751771" at="135,47,136,20" concept="11" />
      <node id="773462683488968421" at="139,26,140,18" concept="11" />
      <node id="3362819150777863543" at="143,39,144,18" concept="11" />
      <node id="7538089231777682231" at="152,51,153,30" concept="11" />
      <node id="3024471776891595059" at="155,54,156,114" concept="10" />
      <node id="3024471776891774530" at="156,114,157,122" concept="11" />
      <node id="7538089231777682250" at="158,9,159,34" concept="11" />
      <node id="2149051723733507788" at="161,6,162,64" concept="5" />
      <node id="7538089231777682364" at="162,64,163,30" concept="5" />
      <node id="4914591330900787311" at="166,0,167,0" concept="14" trace="LOG" />
      <node id="7538089231777682690" at="167,39,168,124" concept="5" />
      <node id="7538089231777682207" at="170,42,171,59" concept="5" />
      <node id="7538089231777682209" at="172,7,173,13" concept="11" />
      <node id="9182476859184744518" at="178,48,179,62" concept="12" />
      <node id="9182476859184623341" at="179,62,180,40" concept="17" />
      <node id="4914591330904801215" at="185,33,186,33" concept="5" />
      <node id="7538089231777682362" at="186,33,187,32" concept="5" />
      <node id="3941329126770679131" at="187,32,188,33" concept="5" />
      <node id="4914591330907671671" at="188,33,189,27" concept="5" />
      <node id="7538089231777682356" at="189,27,190,59" concept="5" />
      <node id="1083035892705192987" at="190,59,191,24" concept="11" />
      <node id="7538089231777682369" at="195,8,196,0" concept="13" />
      <node id="3976301908733039979" at="196,0,197,56" concept="10" />
      <node id="3976301908733955771" at="197,56,198,27" concept="5" />
      <node id="3976301908733040029" at="198,27,199,112" concept="10" />
      <node id="5576302359326964162" at="199,112,200,41" concept="5" />
      <node id="1564279842843250231" at="200,41,201,0" concept="13" />
      <node id="1564279842843198820" at="201,0,202,39" concept="5" />
      <node id="1564279842843243740" at="202,39,203,48" concept="5" />
      <node id="7538089231777682426" at="203,48,204,0" concept="13" />
      <node id="3944384728752227984" at="204,0,205,42" concept="5" />
      <node id="5406529846070460961" at="205,42,206,0" concept="13" />
      <node id="7538089231777682427" at="206,0,207,75" concept="5" />
      <node id="7538089231777682434" at="207,75,208,49" concept="5" />
      <node id="5364202125454758026" at="211,25,212,24" concept="5" />
      <node id="7538089231777682714" at="218,31,219,29" concept="5" />
      <node id="7538089231777682721" at="220,9,221,55" concept="5" />
      <node id="7538089231777682726" at="224,32,225,62" concept="5" />
      <node id="4598452390224192885" at="229,26,230,52" concept="5" />
      <node id="4598452390224207256" at="230,52,231,37" concept="5" />
      <node id="773462683489796046" at="238,29,239,46" concept="5" />
      <node id="773462683489796065" at="239,46,240,58" concept="5" />
      <node id="773462683489796071" at="240,58,241,94" concept="5" />
      <node id="7752629037608246511" at="245,7,246,27" concept="5" />
      <node id="7538089231777682006" at="249,38,250,146" concept="10" />
      <node id="7538089231777682010" at="250,146,251,170" concept="10" />
      <node id="2971752488947190736" at="251,170,252,62" concept="10" />
      <node id="7538089231777682035" at="253,78,254,35" concept="5" />
      <node id="5424877576697913576" at="254,35,255,74" concept="10" />
      <node id="5424877576697969548" at="255,74,256,124" concept="10" />
      <node id="8427702170855453686" at="257,49,258,17" concept="3" />
      <node id="8427702170855451403" at="259,7,260,87" concept="10" />
      <node id="4214225063066309895" at="261,35,262,17" concept="3" />
      <node id="7538089231777682059" at="263,7,264,66" concept="5" />
      <node id="7538089231777682074" at="264,66,265,102" concept="5" />
      <node id="7538089231777682089" at="266,5,267,161" concept="5" />
      <node id="5424877576697813267" at="270,36,271,58" concept="10" />
      <node id="5424877576697858462" at="271,58,272,40" concept="5" />
      <node id="5424877576697873715" at="272,40,273,38" concept="5" />
      <node id="5424877576697840001" at="273,38,274,39" concept="5" />
      <node id="5424877576697904511" at="274,39,275,59" concept="12" />
      <node id="7538089231777682182" at="275,59,276,24" concept="5" />
      <node id="7538089231777682184" at="276,24,277,61" concept="5" />
      <node id="2971752488947184068" at="280,45,281,66" concept="10" />
      <node id="4214225063065875703" at="281,66,282,73" concept="10" />
      <node id="2971752488947196102" at="282,73,283,88" concept="10" />
      <node id="5424877576696899261" at="283,88,284,110" concept="10" />
      <node id="5424877576696967801" at="284,110,285,94" concept="5" />
      <node id="5424877576697135562" at="285,94,286,91" concept="10" />
      <node id="5424877576697004603" at="286,91,287,51" concept="5" />
      <node id="7538089231777682995" at="288,75,289,46" concept="5" />
      <node id="5424877576697215913" at="290,5,291,0" concept="13" />
      <node id="5424877576697234238" at="291,0,292,107" concept="10" />
      <node id="5424877576697298433" at="292,107,293,77" concept="5" />
      <node id="7538089231777683040" at="294,69,295,40" concept="5" />
      <node id="5424877576697499774" at="295,40,296,33" concept="10" />
      <node id="5424877576697524609" at="297,45,298,45" concept="5" />
      <node id="5424877576697423764" at="299,14,300,116" concept="12" />
      <node id="5424877576697427554" at="300,116,301,54" concept="12" />
      <node id="5424877576697453170" at="301,54,302,66" concept="10" />
      <node id="5424877576697630371" at="302,66,303,92" concept="5" />
      <node id="7538089231777683050" at="305,30,306,47" concept="5" />
      <node id="8338120719174076726" at="311,67,312,106" concept="11" />
      <node id="7538089231777682492" at="315,60,316,102" concept="11" />
      <node id="7538089231777682558" at="319,83,320,55" concept="5" />
      <node id="7538089231777682564" at="320,55,321,13" concept="11" />
      <node id="6087469647643666552" at="324,60,325,45" concept="12" />
      <node id="6087469647643672273" at="325,45,326,73" concept="12" />
      <node id="6087469647643677405" at="326,73,327,39" concept="12" />
      <node id="8338120719174014246" at="327,39,328,69" concept="5" />
      <node id="7538089231777683434" at="332,35,333,31" concept="16" />
      <node id="3169780382425597162" at="335,91,336,87" concept="5" />
      <node id="2905662307332402293" at="339,59,340,21" concept="11" />
      <node id="2905662307332242493" at="341,7,342,65" concept="10" />
      <node id="2905662307332059090" at="342,65,343,84" concept="10" />
      <node id="2905662307332425725" at="344,36,345,21" concept="11" />
      <node id="8338120719174255687" at="346,7,347,119" concept="10" />
      <node id="2905662307332329866" at="347,119,348,63" concept="10" />
      <node id="2905662307332313304" at="348,63,349,108" concept="10" />
      <node id="2905662307332366857" at="350,32,351,21" concept="11" />
      <node id="3678488411980559252" at="352,7,353,161" concept="11" />
      <node id="7538089231777683449" at="355,80,356,177" concept="5" />
      <node id="7538089231777683456" at="362,0,363,0" concept="6" trace="myDefaultPasteProvider" />
      <node id="7538089231777683463" at="364,64,365,52" concept="5" />
      <node id="7538089231777683483" at="370,27,371,53" concept="10" />
      <node id="7538089231777683493" at="374,94,375,109" concept="5" />
      <node id="7538089231777683510" at="376,15,377,20" concept="1" />
      <node id="7538089231777683524" at="381,11,382,62" concept="10" />
      <node id="7538089231777683530" at="382,62,383,91" concept="10" />
      <node id="7538089231777683539" at="384,152,385,220" concept="10" />
      <node id="7538089231777683545" at="385,220,386,199" concept="5" />
      <node id="7538089231777683552" at="386,199,387,116" concept="10" />
      <node id="7538089231777683563" at="388,47,389,40" concept="5" />
      <node id="7538089231777683580" at="390,80,391,66" concept="5" />
      <node id="7538089231777683587" at="392,13,393,69" concept="5" />
      <node id="7538089231777683612" at="394,18,395,73" concept="5" />
      <node id="7538089231777683624" at="400,66,401,18" concept="11" />
      <node id="7538089231777683633" at="403,65,404,18" concept="11" />
      <node id="4914591330905910255" at="408,0,409,0" concept="9" trace="loadHistory#(Lorg/jdom/Element;)V" />
      <node id="7538089231784120879" at="411,32,412,71" concept="10" />
      <node id="7538089231784120889" at="415,13,416,92" concept="5" />
      <node id="7538089231784120906" at="418,45,419,57" concept="5" />
      <node id="7538089231784120909" at="423,7,424,24" concept="11" />
      <node id="1036187445124812014" at="428,24,429,18" concept="11" />
      <node id="4176612323165699204" at="431,9,432,111" concept="10" />
      <node id="4176612323165161945" at="434,41,435,46" concept="11" />
      <node id="4176612323166035575" at="439,231,440,245" concept="5" />
      <node id="4176612323166333114" at="441,48,442,103" concept="5" />
      <node id="4176612323166043767" at="444,18,445,37" concept="5" />
      <node id="4176612323166310360" at="446,48,447,91" concept="5" />
      <node id="4176612323165794620" at="451,9,452,31" concept="11" />
      <node id="1036187445124522569" at="454,42,455,111" concept="5" />
      <node id="442258911874640438" at="456,7,457,18" concept="11" />
      <node id="9056261439947958023" at="459,42,460,58" concept="5" />
      <node id="442258911874659161" at="461,7,462,18" concept="11" />
      <node id="7538089231777682892" at="468,35,469,25" concept="11" />
      <node id="1471632565003585563" at="471,50,472,43" concept="11" />
      <node id="8971646171574058688" at="474,47,475,35" concept="11" />
      <node id="7538089231777682913" at="482,40,483,44" concept="10" />
      <node id="7538089231777682921" at="484,39,485,43" concept="10" />
      <node id="7315649411652397940" at="486,52,487,78" concept="5" />
      <node id="7315649411652417029" at="489,80,490,77" concept="5" />
      <node id="9182476859184745559" at="496,29,497,42" concept="12" />
      <node id="2893936025731410620" at="501,41,502,45" concept="5" />
      <node id="7538089231777683086" at="502,45,503,241" concept="5" />
      <node id="5178865282957970321" at="503,241,504,32" concept="11" />
      <node id="7315649411652328383" at="512,45,513,253" concept="5" />
      <node id="2348043250037290191" at="515,44,516,214" concept="10" />
      <node id="2348043250038028746" at="516,214,517,178" concept="5" />
      <node id="4598452390225789587" at="517,178,518,22" concept="5" />
      <node id="6558068108107683969" at="520,45,521,49" concept="10" />
      <node id="6558068108107683974" at="521,49,522,51" concept="5" />
      <node id="6558068108108370769" at="522,51,523,215" concept="10" />
      <node id="6558068108108373959" at="523,215,524,198" concept="5" />
      <node id="6558068108108580762" at="524,198,525,197" concept="5" />
      <node id="4598452390225834124" at="525,197,526,33" concept="5" />
      <node id="7600370246423004420" at="528,79,529,214" concept="10" />
      <node id="7600370246423004426" at="529,214,530,179" concept="5" />
      <node id="7600370246423004437" at="530,179,531,80" concept="5" />
      <node id="4598452390225772476" at="531,80,532,33" concept="5" />
      <node id="1768908716159910573" at="535,32,536,36" concept="5" />
      <node id="7600370246426903881" at="539,34,540,49" concept="5" />
      <node id="2893936025728641226" at="548,36,549,537" concept="10" />
      <node id="2893936025728641240" at="550,23,551,18" concept="11" />
      <node id="2893936025728641242" at="552,5,553,481" concept="11" />
      <node id="7752629037608332873" at="556,133,557,27" concept="5" />
      <node id="592665991632343035" at="557,27,558,46" concept="10" />
      <node id="4110587197471394653" at="560,25,561,206" concept="5" />
      <node id="2893936025731471144" at="562,30,563,34" concept="5" />
      <node id="592665991632308142" at="563,34,564,545" concept="5" />
      <node id="1740341680005292516" at="564,545,565,378" concept="5" />
      <node id="9182476859184770347" at="571,52,572,66" concept="12" />
      <node id="9182476859184770349" at="572,66,573,44" concept="17" />
      <node id="7538089231777683104" at="578,37,579,578" concept="5" />
      <node id="7538089231777683117" at="579,578,580,377" concept="5" />
      <node id="2893936025731722750" at="580,377,581,69" concept="5" />
      <node id="659388009543759889" at="581,69,582,28" concept="11" />
      <node id="8251307538231050845" at="591,29,592,521" concept="5" />
      <node id="8251307538231050857" at="592,521,593,56" concept="5" />
      <node id="8162894946400300793" at="601,36,602,63" concept="5" />
      <node id="8162894946400300793" at="603,5,604,0" concept="13" />
      <node id="7538089231777683533" at="607,36,608,66" concept="11" />
      <node id="7538089231777683533" at="609,5,610,16" concept="11" />
      <node id="7538089231777683601" at="613,36,614,62" concept="11" />
      <node id="7538089231777683601" at="615,5,616,17" concept="11" />
      <node id="7538089231777683602" at="619,36,620,51" concept="11" />
      <node id="7538089231777683602" at="621,5,622,16" concept="11" />
      <node id="3024471776889427731" at="625,36,626,46" concept="5" />
      <node id="3024471776889427731" at="627,5,628,0" concept="13" />
      <node id="48168216978432693" at="630,82,631,63" concept="10" />
      <node id="48168216978432693" at="631,63,632,230" concept="10" />
      <node id="48168216978432693" at="632,230,633,152" concept="5" />
      <node id="48168216978432693" at="633,152,634,14" concept="11" />
      <node id="7315649411652422685" at="636,76,637,63" concept="10" />
      <node id="7315649411652422685" at="637,63,638,233" concept="10" />
      <node id="7315649411652422685" at="638,233,639,14" concept="11" />
      <node id="7315649411652345147" at="641,78,642,63" concept="10" />
      <node id="7315649411652345147" at="642,63,643,230" concept="10" />
      <node id="7315649411652345147" at="644,21,645,161" concept="5" />
      <node id="7315649411652345147" at="646,5,647,14" concept="11" />
      <node id="2893936025732109408" at="650,36,651,30" concept="5" />
      <node id="2893936025732109408" at="652,5,653,0" concept="13" />
      <node id="8251307538231050858" at="656,36,657,30" concept="5" />
      <node id="8251307538231050858" at="658,5,659,0" concept="13" />
      <node id="3024471776891737930" at="661,76,662,47" concept="11" />
      <node id="7538089231777683610" at="394,16,396,11" concept="0" />
      <node id="8871522752922343330" at="119,0,122,0" concept="9" trace="getTitle#()Ljava/lang/String;" />
      <node id="8162894946401544615" at="123,0,126,0" concept="9" trace="getTool#()Ljetbrains/mps/console/tool/ConsoleTool;" />
      <node id="8971646171573043040" at="127,0,130,0" concept="9" trace="getConsoleModel#()Lorg/jetbrains/mps/openapi/model/SModel;" />
      <node id="8251307538230481484" at="131,0,134,0" concept="9" trace="getProject#()Ljetbrains/mps/project/Project;" />
      <node id="773462683487697955" at="135,0,138,0" concept="9" trace="getEditorComponent#()Ljetbrains/mps/nodeEditor/EditorComponent;" />
      <node id="773462683488968419" at="139,0,142,0" concept="9" trace="getRoot#()Lorg/jetbrains/mps/openapi/model/SNode;" />
      <node id="3362819150777780943" at="143,0,146,0" concept="9" trace="getConsoleTool#()Ljetbrains/mps/console/tool/ConsoleTool;" />
      <node id="7538089231777682229" at="151,49,154,9" concept="8" />
      <node id="7538089231777682207" at="169,26,172,7" concept="8" />
      <node id="5364202125454715304" at="211,0,214,0" concept="9" trace="dispose#()V" />
      <node id="7538089231777682712" at="217,25,220,9" concept="8" />
      <node id="8162894946400619720" at="223,7,226,5" concept="8" />
      <node id="8427702170855453684" at="256,124,259,7" concept="8" />
      <node id="4214225063066306497" at="260,87,263,7" concept="8" />
      <node id="5424877576697150736" at="287,51,290,5" concept="7" />
      <node id="5424877576697577528" at="304,7,307,7" concept="8" />
      <node id="7538089231777682538" at="311,0,314,0" concept="9" trace="registerKeyShortcut#(Ljetbrains/mps/workbench/action/BaseAction;I)Ljetbrains/mps/workbench/action/BaseAction;" />
      <node id="8338120719173894402" at="315,0,318,0" concept="9" trace="registerMouseShortcut#(Ljetbrains/mps/workbench/action/BaseAction;)Ljetbrains/mps/workbench/action/BaseAction;" />
      <node id="7538089231777683431" at="332,0,335,0" concept="2" trace="ExecuteClosureAction#()V" />
      <node id="3169780382425597152" at="335,0,338,0" concept="9" trace="doUpdate#(Lcom/intellij/openapi/actionSystem/AnActionEvent;Ljava/util/Map;)V" />
      <node id="2905662307332160947" at="338,83,341,7" concept="8" />
      <node id="2905662307332387932" at="343,84,346,7" concept="8" />
      <node id="2905662307332346550" at="349,108,352,7" concept="8" />
      <node id="7538089231777683439" at="355,0,358,0" concept="9" trace="doExecute#(Lcom/intellij/openapi/actionSystem/AnActionEvent;Ljava/util/Map;)V" />
      <node id="7538089231777683460" at="364,0,367,0" concept="2" trace="MyPasteProvider#(Lcom/intellij/ide/PasteProvider;)V" />
      <node id="7538089231777683491" at="373,90,376,15" concept="8" />
      <node id="7538089231777683617" at="400,0,403,0" concept="9" trace="isPastePossible#(Lcom/intellij/openapi/actionSystem/DataContext;)Z" />
      <node id="7538089231777683626" at="403,0,406,0" concept="9" trace="isPasteEnabled#(Lcom/intellij/openapi/actionSystem/DataContext;)Z" />
      <node id="7538089231784120906" at="417,31,420,11" concept="8" />
      <node id="7538089231777683723" at="427,52,430,5" concept="8" />
      <node id="4176612323165936630" at="434,0,437,0" concept="9" trace="accept#(Lorg/jetbrains/mps/openapi/model/SNode;)Z" />
      <node id="4176612323166333114" at="440,245,443,13" concept="8" />
      <node id="4176612323166310360" at="445,37,448,13" concept="8" />
      <node id="1036187445124522569" at="453,34,456,7" concept="8" />
      <node id="9056261439947958023" at="458,27,461,7" concept="8" />
      <node id="7538089231777682888" at="468,0,471,0" concept="9" trace="getProject#()Ljetbrains/mps/project/Project;" />
      <node id="1471632565003333804" at="471,0,474,0" concept="9" trace="getDefaultSearchScope#()Lorg/jetbrains/mps/openapi/module/SearchScope;" />
      <node id="4598452390224495818" at="474,0,477,0" concept="9" trace="getOutputWindow#()Ljetbrains/mps/console/tool/BaseConsoleTab;" />
      <node id="7538089231777682927" at="485,43,488,11" concept="8" />
      <node id="7538089231777682942" at="488,11,491,11" concept="8" />
      <node id="7538089231777682967" at="512,0,515,0" concept="9" trace="addNode#(Lorg/jetbrains/mps/openapi/model/SNode;)V" />
      <node id="328850564587494307" at="539,0,542,0" concept="9" trace="invoke#()V" />
      <node id="2893936025728641235" at="549,537,552,5" concept="8" />
      <node id="8162894946400300793" at="600,102,603,5" concept="8" />
      <node id="7538089231777683533" at="606,104,609,5" concept="8" />
      <node id="7538089231777683601" at="612,102,615,5" concept="8" />
      <node id="7538089231777683602" at="618,94,621,5" concept="8" />
      <node id="3024471776889427731" at="624,105,627,5" concept="8" />
      <node id="7315649411652345147" at="643,230,646,5" concept="8" />
      <node id="2893936025732109408" at="649,89,652,5" concept="8" />
      <node id="8251307538231050858" at="655,81,658,5" concept="8" />
      <node id="3024471776891737930" at="661,0,664,0" concept="15" trace="as_6q36mf_a0a0a1a0a0a0a0ab#(Ljava/lang/Object;Ljava/lang/Class;)null" />
      <node id="7538089231777682237" at="154,9,158,9" concept="8" />
      <node id="9182476859184607983" at="177,66,181,5" concept="8" />
      <node id="4598452390224162839" at="229,0,233,0" concept="9" trace="activate#()V" />
      <node id="7538089231777682556" at="319,0,323,0" concept="9" trace="registerShortcutSet#(Ljetbrains/mps/workbench/action/BaseAction;Lcom/intellij/openapi/actionSystem/ShortcutSet;)Ljetbrains/mps/workbench/action/BaseAction;" />
      <node id="9182476859184770345" at="570,25,574,9" concept="8" />
      <node id="8162894946400558058" at="591,0,595,0" concept="9" trace="run#()V" />
      <node id="9008866792797021915" at="238,0,243,0" concept="9" trace="run#()V" />
      <node id="5424877576697416451" at="299,12,304,7" concept="0" />
      <node id="7538089231777683561" at="387,116,392,13" concept="8" />
      <node id="4176612323166042694" at="444,16,449,11" concept="0" />
      <node id="5178865282957948556" at="501,0,506,0" concept="9" trace="compute#()Ljava/lang/Void;" />
      <node id="4598452390225752486" at="515,0,520,0" concept="9" trace="addNodeRef#(Lorg/jetbrains/mps/openapi/model/SNode;)V" />
      <node id="1768908716159919118" at="537,16,542,53" concept="5" />
      <node id="592665991632297311" at="561,206,566,9" concept="8" />
      <node id="7315649411652422685" at="636,0,641,0" concept="15" trace="createNewLineResponseItem_6q36mf_a0a0c0b0a0a0a0oc#()Lorg/jetbrains/mps/openapi/model/SNode;" />
      <node id="7538089231777682205" at="168,124,174,5" concept="8" />
      <node id="8162894946400607263" at="217,0,223,0" concept="9" trace="run#()V" />
      <node id="3976301908733823576" at="324,0,330,0" concept="9" trace="registerActions#(Lcom/intellij/openapi/actionSystem/DefaultActionGroup;)V" />
      <node id="7538089231777683489" at="372,15,378,13" concept="7" />
      <node id="4598452390225752502" at="528,0,534,0" concept="9" trace="addClosure#(Ljetbrains/mps/baseLanguage/closures/runtime/_FunctionTypes/_void_P0_E0;Ljava/lang/String;)V" />
      <node id="8627797991303082080" at="537,14,543,9" concept="0" />
      <node id="659388009543659124" at="578,0,584,0" concept="9" trace="compute#()Ljava/lang/Void;" />
      <node id="8162894946400558056" at="589,25,595,11" concept="5" />
      <node id="8162894946400300793" at="600,0,606,0" concept="15" trace="check_6q36mf_a41a03#(Ljetbrains/mps/nodeEditor/Highlighter;Ljetbrains/mps/nodeEditor/UIEditorComponent;)V" />
      <node id="7538089231777683533" at="606,0,612,0" concept="15" trace="check_6q36mf_a0d0a0a5ec#(Lorg/jetbrains/mps/openapi/model/SNodeReference;Ljetbrains/mps/project/MPSProject;)Lorg/jetbrains/mps/openapi/model/SNode;" />
      <node id="7538089231777683601" at="612,0,618,0" concept="15" trace="check_6q36mf_a0a4a0a0f65#(Lorg/jetbrains/mps/openapi/model/SModelReference;Lorg/jetbrains/mps/openapi/model/SModel;)Z" />
      <node id="7538089231777683602" at="618,0,624,0" concept="15" trace="check_6q36mf_a0a0e0a0a5ec#(Lorg/jetbrains/mps/openapi/model/SNodeReference;)Lorg/jetbrains/mps/openapi/model/SModelReference;" />
      <node id="3024471776889427731" at="624,0,630,0" concept="15" trace="check_6q36mf_a0a0e0a0a5ec_0#(Lcom/intellij/ide/PasteProvider;Lcom/intellij/openapi/actionSystem/DataContext;)V" />
      <node id="48168216978432693" at="630,0,636,0" concept="15" trace="createTextResponseItem_6q36mf_a0a0b0b0a0a0a0oc#(Ljava/lang/Object;)Lorg/jetbrains/mps/openapi/model/SNode;" />
      <node id="2893936025732109408" at="649,0,655,0" concept="15" trace="check_6q36mf_a2a0a0a0a0a0b0a0a2a0d0sc#(Ljava/lang/Runnable;)V" />
      <node id="8251307538231050858" at="655,0,661,0" concept="15" trace="check_6q36mf_a1a0a0a0a3a0d0sc#(Ljava/lang/Runnable;)V" />
      <node id="4914591330907811233" at="111,0,118,0" concept="2" trace="BaseConsoleTab#(Ljetbrains/mps/project/MPSProject;Ljetbrains/mps/console/tool/ConsoleTool;Ljava/lang/String;Lorg/jdom/Element;)V" />
      <node id="9008866792797021913" at="236,25,243,11" concept="5" />
      <node id="7538089231784120887" at="414,25,421,9" concept="18" />
      <node id="5178865282957806279" at="499,36,506,19" concept="11" />
      <node id="2893936025728641224" at="548,0,555,0" concept="9" trace="getLastReponse#()Lorg/jetbrains/mps/openapi/model/SNode;" />
      <node id="1083035892705182374" at="185,0,193,0" concept="9" trace="compute#()Ljava/lang/Void;" />
      <node id="8162894946400607261" at="215,35,223,7" concept="5" />
      <node id="5424877576697366549" at="296,33,304,7" concept="8" />
      <node id="4598452390225752494" at="520,0,528,0" concept="9" trace="addException#(Ljava/lang/Throwable;)V" />
      <node id="8251307538231034266" at="560,0,568,0" concept="9" trace="run#()V" />
      <node id="659388009543517628" at="576,32,584,15" concept="11" />
      <node id="7287617939140904241" at="589,0,597,0" concept="9" trace="run#()V" />
      <node id="7315649411652345147" at="641,0,649,0" concept="15" trace="createNodeResponseItem_6q36mf_a0a0c0a0a0oc#(Ljava/lang/Object;)Lorg/jetbrains/mps/openapi/model/SNode;" />
      <node id="4914591330904584345" at="167,0,176,0" concept="9" trace="createConsoleModel#()V" />
      <node id="9008866792796992719" at="236,0,245,0" concept="9" trace="run#()V" />
      <node id="7538089231777682112" at="270,0,279,0" concept="9" trace="validateImports#()V" />
      <node id="7538089231784120885" at="414,0,423,0" concept="9" trace="run#()V" />
      <node id="7538089231777682919" at="483,44,492,9" concept="19" />
      <node id="5178865282957785519" at="499,0,508,0" concept="9" trace="invoke#()Ljava/lang/Void;" />
      <node id="8627797991303072799" at="534,167,543,9" concept="8" />
      <node id="1083035892705041204" at="183,28,193,11" concept="11" />
      <node id="7538089231777683487" at="371,53,381,11" concept="18" />
      <node id="8251307538231034259" at="558,46,568,7" concept="5" />
      <node id="8162894946400538415" at="576,0,586,0" concept="9" trace="invoke#()Ljava/lang/Void;" />
      <node id="9008866792796723747" at="234,52,245,7" concept="5" />
      <node id="7538089231784120884" at="412,71,423,7" concept="5" />
      <node id="4176612323166027630" at="438,37,449,11" concept="8" />
      <node id="4914591330906548518" at="466,48,477,6" concept="11" />
      <node id="5178865282957785517" at="497,42,508,16" concept="5" />
      <node id="1768908716159899740" at="534,0,545,0" concept="9" trace="addSequence#(Ljetbrains/mps/project/Project;Ljetbrains/mps/baseLanguage/closures/runtime/_FunctionTypes/_return_P0_E0;ILjava/lang/String;)V" />
      <node id="7538089231777682221" at="149,0,161,0" concept="9" trace="getData#(Ljava/lang/String;)Ljava/lang/Object;" />
      <node id="1083035892705009281" at="183,0,195,0" concept="9" trace="invoke#()Ljava/lang/Void;" />
      <node id="7538089231777682907" at="482,0,494,0" concept="9" trace="addText#(Ljava/lang/String;)V" />
      <node id="8162894946400538413" at="574,9,586,12" concept="5" />
      <node id="7538089231777682705" at="215,0,228,0" concept="9" trace="disposeConsoleTab#()V" />
      <node id="7538089231777683537" at="383,91,396,11" concept="8" />
      <node id="4176612323166022616" at="438,0,451,0" concept="9" trace="visit#(Lorg/jetbrains/mps/openapi/model/SNode;)V" />
      <node id="4914591330906414829" at="466,0,479,0" concept="9" trace="getConsoleContext#()Ljetbrains/mps/console/tool/ConsoleContext;" />
      <node id="7538089231777682216" at="147,33,161,6" concept="5" />
      <node id="1083035892705009279" at="181,5,195,8" concept="5" />
      <node id="7752629037608769343" at="234,0,248,0" concept="9" trace="selectNode#(Lorg/jetbrains/mps/openapi/model/SNode;)V" />
      <node id="7538089231777682018" at="252,62,266,5" concept="7" />
      <node id="5178865282957777432" at="496,0,510,0" concept="9" trace="run#()V" />
      <node id="7538089231777683026" at="293,77,308,5" concept="7" />
      <node id="7538089231784120874" at="410,0,426,0" concept="9" trace="saveHistory#()Lorg/jdom/Element;" />
      <node id="5178865282957764168" at="494,54,510,11" concept="5" />
      <node id="3678488411980556591" at="338,0,355,0" concept="9" trace="isApplicable#(Lcom/intellij/openapi/actionSystem/AnActionEvent;Ljava/util/Map;)Z" />
      <node id="4914591330907522709" at="147,0,165,0" concept="9" trace="createEditor#()V" />
      <node id="7315649411652293190" at="494,0,512,0" concept="9" trace="addResponse#(Lorg/jetbrains/mps/openapi/model/SNode;)V" />
      <node id="7287617939140817023" at="570,0,588,0" concept="9" trace="run#()V" />
      <node id="4176612323165894334" at="432,111,451,9" concept="5" />
      <node id="7538089231777682004" at="249,0,269,0" concept="9" trace="addBuiltInImports#()V" />
      <node id="8162894946400630943" at="370,0,398,0" concept="9" trace="run#()V" />
      <node id="7538089231777682881" at="568,7,597,7" concept="5" />
      <node id="2893936025731234515" at="280,0,310,0" concept="9" trace="addNodeImports#(Lorg/jetbrains/mps/openapi/model/SNode;)V" />
      <node id="8162894946400630941" at="368,66,398,9" concept="5" />
      <node id="7538089231777683473" at="368,0,400,0" concept="9" trace="performPaste#(Lcom/intellij/openapi/actionSystem/DataContext;)V" />
      <node id="7538089231777682192" at="177,0,210,0" concept="9" trace="initConsoleTab#(Lorg/jdom/Element;)V" />
      <node id="9056261439947806043" at="430,5,463,5" concept="18" />
      <node id="4176612323165356804" at="427,0,465,0" concept="9" trace="loadHistoryModel#(Lorg/jdom/Element;)Lorg/jetbrains/mps/openapi/model/SModel;" />
      <node id="2893936025730044886" at="556,0,599,0" concept="9" trace="execute#(Lorg/jetbrains/mps/openapi/model/SNode;Ljava/lang/Runnable;Ljava/lang/Runnable;)V" />
      <node id="4914591330906818579" at="480,43,545,6" concept="11" />
      <node id="4914591330906788048" at="480,0,547,0" concept="9" trace="getConsoleStream#()Ljetbrains/mps/console/tool/ConsoleStream;" />
      <scope id="7538089231777683516" at="379,0,379,56">
        <var name="ignored" id="7538089231777683517" />
      </scope>
      <scope id="7538089231777683519" at="379,56,379,56" />
      <scope id="7538089231777683520" at="380,0,380,41">
        <var name="ignored" id="7538089231777683521" />
      </scope>
      <scope id="7538089231777683523" at="380,41,380,41" />
      <scope id="8871522752922343333" at="119,28,120,22" />
      <scope id="8162894946401544616" at="123,32,124,18" />
      <scope id="8971646171573043043" at="127,35,128,19" />
      <scope id="8251307538230481487" at="131,40,132,21" />
      <scope id="773462683487697958" at="135,47,136,20" />
      <scope id="773462683488968420" at="139,26,140,18" />
      <scope id="3362819150777780946" at="143,39,144,18" />
      <scope id="7538089231777682230" at="152,51,153,30" />
      <scope id="7538089231777682207" at="170,42,171,59" />
      <scope id="5364202125454715310" at="211,25,212,24" />
      <scope id="7538089231777682713" at="218,31,219,29" />
      <scope id="8162894946400619722" at="224,32,225,62" />
      <scope id="8427702170855453685" at="257,49,258,17" />
      <scope id="4214225063066306499" at="261,35,262,17" />
      <scope id="5424877576697150742" at="288,75,289,46" />
      <scope id="5424877576697366551" at="297,45,298,45" />
      <scope id="5424877576697577530" at="305,30,306,47" />
      <scope id="7538089231777682539" at="311,67,312,106" />
      <scope id="8338120719173894403" at="315,60,316,102" />
      <scope id="7538089231777683433" at="332,35,333,31" />
      <scope id="3169780382425597161" at="335,91,336,87" />
      <scope id="2905662307332160949" at="339,59,340,21" />
      <scope id="2905662307332387934" at="344,36,345,21" />
      <scope id="2905662307332346552" at="350,32,351,21" />
      <scope id="7538089231777683448" at="355,80,356,177" />
      <scope id="7538089231777683462" at="364,64,365,52" />
      <scope id="7538089231777683492" at="374,94,375,109" />
      <scope id="7538089231777683562" at="388,47,389,40" />
      <scope id="7538089231777683579" at="390,80,391,66" />
      <scope id="7538089231777683611" at="394,18,395,73" />
      <scope id="7538089231777683623" at="400,66,401,18" />
      <scope id="7538089231777683632" at="403,65,404,18" />
      <scope id="4914591330905910255" at="408,0,409,0">
        <var name="state" id="4914591330905910335" />
      </scope>
      <scope id="7538089231784120888" at="415,13,416,92" />
      <scope id="7538089231784120906" at="418,45,419,57" />
      <scope id="442258911874584407" at="428,24,429,18" />
      <scope id="4176612323165936631" at="434,41,435,46" />
      <scope id="4176612323166333114" at="441,48,442,103" />
      <scope id="4176612323166310360" at="446,48,447,91" />
      <scope id="1036187445124522569" at="454,42,455,111" />
      <scope id="9056261439947958023" at="459,42,460,58" />
      <scope id="7538089231777682891" at="468,35,469,25" />
      <scope id="1471632565003333809" at="471,50,472,43" />
      <scope id="4598452390224495823" at="474,47,475,35" />
      <scope id="7538089231777682928" at="486,52,487,78" />
      <scope id="7538089231777682943" at="489,80,490,77" />
      <scope id="7538089231777682972" at="512,45,513,253" />
      <scope id="8627797991303072802" at="535,32,536,36" />
      <scope id="328850564587494309" at="539,34,540,49" />
      <scope id="2893936025728641239" at="550,23,551,18" />
      <scope id="8162894946400300793" at="601,36,602,63" />
      <scope id="7538089231777683533" at="607,36,608,66" />
      <scope id="7538089231777683601" at="613,36,614,62" />
      <scope id="7538089231777683602" at="619,36,620,51" />
      <scope id="3024471776889427731" at="625,36,626,46" />
      <scope id="7315649411652345147" at="644,21,645,161" />
      <scope id="2893936025732109408" at="650,36,651,30" />
      <scope id="8251307538231050858" at="656,36,657,30" />
      <scope id="3024471776891737930" at="661,76,662,47" />
      <scope id="7538089231777682238" at="155,54,157,122">
        <var name="parentPasteProvider" id="3024471776891595060" />
      </scope>
      <scope id="9182476859184607985" at="178,48,180,40" />
      <scope id="4598452390224162845" at="229,26,231,37" />
      <scope id="7538089231777682557" at="319,83,321,13" />
      <scope id="9182476859184770346" at="571,52,573,44" />
      <scope id="8162894946400558060" at="591,29,593,56" />
      <scope id="8871522752922343330" at="119,0,122,0" />
      <scope id="8162894946401544615" at="123,0,126,0" />
      <scope id="8971646171573043040" at="127,0,130,0" />
      <scope id="8251307538230481484" at="131,0,134,0" />
      <scope id="773462683487697955" at="135,0,138,0" />
      <scope id="773462683488968419" at="139,0,142,0" />
      <scope id="3362819150777780943" at="143,0,146,0" />
      <scope id="5364202125454715304" at="211,0,214,0" />
      <scope id="9008866792797021917" at="238,29,241,94" />
      <scope id="5424877576697150736" at="287,51,290,5">
        <var name="usedLanguage" id="5424877576697150738" />
      </scope>
      <scope id="7538089231777682538" at="311,0,314,0">
        <var name="a" id="7538089231777682550" />
        <var name="key" id="7538089231777682552" />
      </scope>
      <scope id="8338120719173894402" at="315,0,318,0">
        <var name="a" id="8338120719173894414" />
      </scope>
      <scope id="7538089231777683431" at="332,0,335,0" />
      <scope id="3169780382425597152" at="335,0,338,0">
        <var name="_params" id="3169780382425597157" />
        <var name="event" id="3169780382425597154" />
      </scope>
      <scope id="7538089231777683439" at="355,0,358,0">
        <var name="_params" id="7538089231777683444" />
        <var name="event" id="7538089231777683442" />
      </scope>
      <scope id="7538089231777683460" at="364,0,367,0">
        <var name="defaultPasteProvider" id="7538089231777683468" />
      </scope>
      <scope id="7538089231777683617" at="400,0,403,0">
        <var name="context" id="7538089231777683620" />
      </scope>
      <scope id="7538089231777683626" at="403,0,406,0">
        <var name="context" id="7538089231777683629" />
      </scope>
      <scope id="7538089231784120902" at="417,0,420,11">
        <var name="e" id="7538089231784120903" />
      </scope>
      <scope id="7538089231784120905" at="417,31,420,11" />
      <scope id="4176612323165936630" at="434,0,437,0">
        <var name="it" id="4176612323165936630" />
      </scope>
      <scope id="7538089231777682888" at="468,0,471,0" />
      <scope id="1471632565003333804" at="471,0,474,0" />
      <scope id="4598452390224495818" at="474,0,477,0" />
      <scope id="5178865282957948560" at="501,41,504,32" />
      <scope id="7538089231777682967" at="512,0,515,0">
        <var name="node" id="7538089231777682970" />
      </scope>
      <scope id="4598452390225752493" at="515,44,518,22">
        <var name="node" id="2348043250037290194" />
      </scope>
      <scope id="328850564587494307" at="539,0,542,0" />
      <scope id="592665991632297314" at="562,30,565,378" />
      <scope id="7315649411652422685" at="636,76,639,14">
        <var name="facade" id="7315649411652422685" />
        <var name="n1" id="7315649411652422685" />
      </scope>
      <scope id="3024471776891737930" at="661,0,664,0">
        <var name="o" id="3024471776891737930" />
        <var name="type" id="3024471776891737930" />
      </scope>
      <scope id="7538089231777682206" at="169,26,173,13" />
      <scope id="8162894946400607265" at="217,25,221,55" />
      <scope id="4598452390224162839" at="229,0,233,0" />
      <scope id="5424877576697416452" at="299,14,303,92">
        <var name="usedModel" id="5424877576697453171" />
      </scope>
      <scope id="7538089231777682556" at="319,0,323,0">
        <var name="a" id="7538089231777682568" />
        <var name="shortcutSet" id="7538089231777682570" />
      </scope>
      <scope id="3976301908733823579" at="324,60,328,69" />
      <scope id="7538089231777683490" at="373,90,377,20" />
      <scope id="4176612323166027631" at="439,231,443,13" />
      <scope id="4176612323166042695" at="444,18,448,13" />
      <scope id="1036187445124449077" at="453,0,457,18">
        <var name="e" id="1036187445124449079" />
      </scope>
      <scope id="1036187445124449078" at="453,34,457,18" />
      <scope id="9056261439947806046" at="458,0,462,18">
        <var name="e" id="9056261439947806048" />
      </scope>
      <scope id="9056261439947806052" at="458,27,462,18" />
      <scope id="4598452390225752510" at="528,79,532,33">
        <var name="nodeWithClosure" id="7600370246423004421" />
      </scope>
      <scope id="659388009543659128" at="578,37,582,28" />
      <scope id="8162894946400558058" at="591,0,595,0" />
      <scope id="8162894946400300793" at="600,102,604,0" />
      <scope id="7538089231777683533" at="606,104,610,16" />
      <scope id="7538089231777683601" at="612,102,616,17" />
      <scope id="7538089231777683602" at="618,94,622,16" />
      <scope id="3024471776889427731" at="624,105,628,0" />
      <scope id="48168216978432693" at="630,82,634,14">
        <var name="facade" id="48168216978432693" />
        <var name="n1" id="48168216978432693" />
      </scope>
      <scope id="2893936025732109408" at="649,89,653,0" />
      <scope id="8251307538231050858" at="655,81,659,0" />
      <scope id="4914591330907811235" at="111,104,116,28" />
      <scope id="9008866792797021915" at="238,0,243,0" />
      <scope id="5178865282957948556" at="501,0,506,0" />
      <scope id="4598452390225752486" at="515,0,520,0">
        <var name="target" id="4598452390225752490" />
      </scope>
      <scope id="8627797991303082081" at="537,16,542,53" />
      <scope id="2893936025728641225" at="548,36,553,481">
        <var name="last" id="2893936025728641227" />
      </scope>
      <scope id="7315649411652422685" at="636,0,641,0" />
      <scope id="1083035892705182378" at="185,33,191,24" />
      <scope id="8162894946400607263" at="217,0,223,0" />
      <scope id="3976301908733823576" at="324,0,330,0">
        <var name="group" id="3976301908733870443" />
      </scope>
      <scope id="7538089231777683488" at="372,15,378,13" />
      <scope id="7538089231777683489" at="372,15,378,13">
        <var name="trf" id="7538089231777683511" />
      </scope>
      <scope id="4598452390225752501" at="520,45,526,33">
        <var name="exceptionHolder" id="6558068108108370772" />
        <var name="writer" id="6558068108107683970" />
      </scope>
      <scope id="4598452390225752502" at="528,0,534,0">
        <var name="closure" id="4598452390225752503" />
        <var name="text" id="7600370246426662642" />
      </scope>
      <scope id="8251307538231034267" at="560,25,566,9" />
      <scope id="659388009543659124" at="578,0,584,0" />
      <scope id="7287617939140904245" at="589,25,595,11" />
      <scope id="8162894946400300793" at="600,0,606,0">
        <var name="checkedDotOperand" id="8162894946400300793" />
        <var name="myEditor" id="8162894946400300793" />
      </scope>
      <scope id="7538089231777683533" at="606,0,612,0">
        <var name="checkedDotOperand" id="7538089231777683533" />
        <var name="myProject" id="7538089231777683533" />
      </scope>
      <scope id="7538089231777683601" at="612,0,618,0">
        <var name="checkedDotOperand" id="7538089231777683601" />
        <var name="myModel" id="7538089231777683601" />
      </scope>
      <scope id="7538089231777683602" at="618,0,624,0">
        <var name="checkedDotOperand" id="7538089231777683602" />
      </scope>
      <scope id="3024471776889427731" at="624,0,630,0">
        <var name="checkedDotOperand" id="3024471776889427731" />
        <var name="context" id="3024471776889427731" />
      </scope>
      <scope id="48168216978432693" at="630,0,636,0">
        <var name="p0" id="48168216978432693" />
      </scope>
      <scope id="7315649411652345147" at="641,78,647,14">
        <var name="facade" id="7315649411652345147" />
        <var name="n1" id="7315649411652345147" />
      </scope>
      <scope id="2893936025732109408" at="649,0,655,0">
        <var name="checkedDotOperand" id="2893936025732109408" />
      </scope>
      <scope id="8251307538231050858" at="655,0,661,0">
        <var name="checkedDotOperand" id="8251307538231050858" />
      </scope>
      <scope id="4914591330907811233" at="111,0,118,0">
>>>>>>> c8015fcd
        <var name="history" id="3941329126770755125" />
        <var name="project" id="8162894946400382317" />
        <var name="title" id="4914591330907811250" />
        <var name="tool" id="4914591330907811248" />
      </scope>
<<<<<<< HEAD
      <scope id="4914591330904584348" at="165,39,172,5" />
      <scope id="9008866792796992721" at="234,25,241,11" />
      <scope id="7538089231777682113" at="268,36,275,61">
        <var name="modelImports" id="5424877576697813268" />
      </scope>
      <scope id="7538089231784120886" at="412,25,419,9" />
      <scope id="7538089231777682920" at="482,39,489,11">
        <var name="line" id="7538089231777682922" />
      </scope>
      <scope id="5178865282957785521" at="497,36,504,19" />
      <scope id="2893936025728641224" at="543,0,550,0" />
      <scope id="7538089231777682228" at="149,49,157,34" />
      <scope id="1083035892705182374" at="183,0,191,0" />
      <scope id="4598452390225752494" at="515,0,523,0">
        <var name="t" id="4598452390225752498" />
      </scope>
      <scope id="8251307538231034266" at="555,0,563,0" />
      <scope id="8162894946400538417" at="571,32,579,15" />
      <scope id="7287617939140904241" at="584,0,592,0" />
      <scope id="4914591330904584345" at="165,0,174,0" />
      <scope id="9008866792796992719" at="234,0,243,0" />
      <scope id="7538089231777682112" at="268,0,277,0" />
      <scope id="7538089231777683538" at="382,152,391,69">
        <var name="paster" id="7538089231777683553" />
        <var name="refContainer" id="7538089231777683540" />
      </scope>
      <scope id="7538089231784120885" at="412,0,421,0" />
      <scope id="5178865282957785519" at="497,0,506,0" />
      <scope id="9010839353952056872" at="529,167,538,9" />
      <scope id="1083035892705009283" at="181,28,191,11" />
      <scope id="7538089231777682912" at="480,40,490,9">
        <var name="scanner" id="7538089231777682914" />
      </scope>
      <scope id="8162894946400538415" at="571,0,581,0" />
      <scope id="7538089231777682708" at="213,35,224,5" />
      <scope id="4176612323166022617" at="436,37,447,11" />
      <scope id="4914591330906414832" at="464,48,475,6" />
      <scope id="1768908716159899740" at="529,0,540,0">
=======
      <scope id="4914591330904584348" at="167,39,174,5" />
      <scope id="9008866792796992721" at="236,25,243,11" />
      <scope id="7538089231777682113" at="270,36,277,61">
        <var name="modelImports" id="5424877576697813268" />
      </scope>
      <scope id="7538089231784120886" at="414,25,421,9" />
      <scope id="7538089231777682920" at="484,39,491,11">
        <var name="line" id="7538089231777682922" />
      </scope>
      <scope id="5178865282957785521" at="499,36,506,19" />
      <scope id="2893936025728641224" at="548,0,555,0" />
      <scope id="7538089231777682228" at="151,49,159,34" />
      <scope id="1083035892705182374" at="185,0,193,0" />
      <scope id="4598452390225752494" at="520,0,528,0">
        <var name="t" id="4598452390225752498" />
      </scope>
      <scope id="8251307538231034266" at="560,0,568,0" />
      <scope id="8162894946400538417" at="576,32,584,15" />
      <scope id="7287617939140904241" at="589,0,597,0" />
      <scope id="7315649411652345147" at="641,0,649,0">
        <var name="p0" id="7315649411652345147" />
      </scope>
      <scope id="4914591330904584345" at="167,0,176,0" />
      <scope id="9008866792796992719" at="236,0,245,0" />
      <scope id="7538089231777682112" at="270,0,279,0" />
      <scope id="7538089231777683538" at="384,152,393,69">
        <var name="paster" id="7538089231777683553" />
        <var name="refContainer" id="7538089231777683540" />
      </scope>
      <scope id="7538089231784120885" at="414,0,423,0" />
      <scope id="5178865282957785519" at="499,0,508,0" />
      <scope id="9010839353952056872" at="534,167,543,9" />
      <scope id="1083035892705009283" at="183,28,193,11" />
      <scope id="7538089231777682912" at="482,40,492,9">
        <var name="scanner" id="7538089231777682914" />
      </scope>
      <scope id="8162894946400538415" at="576,0,586,0" />
      <scope id="7538089231777682708" at="215,35,226,5" />
      <scope id="4176612323166022617" at="438,37,449,11" />
      <scope id="4914591330906414832" at="466,48,477,6" />
      <scope id="1768908716159899740" at="534,0,545,0">
>>>>>>> c8015fcd
        <var name="project" id="9010839353952403934" />
        <var name="resultDescription" id="9010839353952432657" />
        <var name="results" id="9010839353952414816" />
        <var name="resultsCount" id="9010839353952422879" />
      </scope>
<<<<<<< HEAD
      <scope id="7538089231777682221" at="147,0,159,0">
        <var name="key" id="7538089231777682224" />
      </scope>
      <scope id="1083035892705009281" at="181,0,193,0" />
      <scope id="7752629037608769346" at="232,52,244,27" />
      <scope id="7538089231777682020" at="251,78,263,102">
=======
      <scope id="7538089231777682221" at="149,0,161,0">
        <var name="key" id="7538089231777682224" />
      </scope>
      <scope id="1083035892705009281" at="183,0,195,0" />
      <scope id="7752629037608769346" at="234,52,246,27" />
      <scope id="7538089231777682020" at="253,78,265,102">
>>>>>>> c8015fcd
        <var name="langSourceModuleRef" id="5424877576697913577" />
        <var name="langSrcModule" id="5424877576697969549" />
        <var name="structureModel" id="8427702170855451404" />
      </scope>
<<<<<<< HEAD
      <scope id="7538089231777682907" at="480,0,492,0">
        <var name="text" id="7538089231777682910" />
      </scope>
      <scope id="5178865282957777433" at="494,29,506,16" />
      <scope id="7538089231777682705" at="213,0,226,0" />
      <scope id="7538089231777683031" at="292,69,305,7">
        <var name="moduleRef" id="5424877576697499772" />
      </scope>
      <scope id="7538089231784120878" at="409,32,422,24">
        <var name="result" id="7538089231784120880" />
      </scope>
      <scope id="4176612323166022616" at="436,0,449,0">
        <var name="it" id="4176612323166022616" />
      </scope>
      <scope id="4914591330906414829" at="464,0,477,0" />
      <scope id="7752629037608769343" at="232,0,246,0">
        <var name="nodeToSelect" id="7752629037608824393" />
      </scope>
      <scope id="7538089231777682018" at="250,62,264,5">
        <var name="l" id="7538089231777682019" />
      </scope>
      <scope id="5178865282957777432" at="494,0,508,0" />
      <scope id="7538089231777683026" at="291,77,306,5">
        <var name="ref" id="7538089231777683027" />
      </scope>
      <scope id="3678488411980556601" at="336,83,351,161">
=======
      <scope id="7538089231777682907" at="482,0,494,0">
        <var name="text" id="7538089231777682910" />
      </scope>
      <scope id="5178865282957777433" at="496,29,508,16" />
      <scope id="7538089231777682705" at="215,0,228,0" />
      <scope id="7538089231777683031" at="294,69,307,7">
        <var name="moduleRef" id="5424877576697499772" />
      </scope>
      <scope id="7538089231784120878" at="411,32,424,24">
        <var name="result" id="7538089231784120880" />
      </scope>
      <scope id="4176612323166022616" at="438,0,451,0">
        <var name="it" id="4176612323166022616" />
      </scope>
      <scope id="4914591330906414829" at="466,0,479,0" />
      <scope id="7752629037608769343" at="234,0,248,0">
        <var name="nodeToSelect" id="7752629037608824393" />
      </scope>
      <scope id="7538089231777682018" at="252,62,266,5">
        <var name="l" id="7538089231777682019" />
      </scope>
      <scope id="5178865282957777432" at="496,0,510,0" />
      <scope id="7538089231777683026" at="293,77,308,5">
        <var name="ref" id="7538089231777683027" />
      </scope>
      <scope id="3678488411980556601" at="338,83,353,161">
>>>>>>> c8015fcd
        <var name="cell" id="2905662307332329867" />
        <var name="editorComponent" id="2905662307332059091" />
        <var name="inputEvent" id="2905662307332242494" />
        <var name="mouseEvent" id="8338120719174255688" />
        <var name="preciseCell" id="2905662307332313305" />
      </scope>
<<<<<<< HEAD
      <scope id="4914591330907522712" at="145,33,161,30" />
      <scope id="7538089231784120874" at="408,0,424,0" />
      <scope id="7538089231777682972" at="492,45,508,11" />
      <scope id="7287617939140817027" at="565,25,581,12" />
      <scope id="3678488411980556591" at="336,0,353,0">
        <var name="_params" id="3678488411980556597" />
        <var name="event" id="3678488411980556595" />
      </scope>
      <scope id="4914591330907522709" at="145,0,163,0" />
      <scope id="7538089231777682005" at="247,38,265,161">
=======
      <scope id="4914591330907522712" at="147,33,163,30" />
      <scope id="7538089231784120874" at="410,0,426,0" />
      <scope id="7315649411652293193" at="494,54,510,11" />
      <scope id="7287617939140817027" at="570,25,586,12" />
      <scope id="3678488411980556591" at="338,0,355,0">
        <var name="_params" id="3678488411980556597" />
        <var name="event" id="3678488411980556595" />
      </scope>
      <scope id="4914591330907522709" at="147,0,165,0" />
      <scope id="7538089231777682005" at="249,38,267,161">
>>>>>>> c8015fcd
        <var name="base" id="7538089231777682007" />
        <var name="baseAndExtensions" id="7538089231777682011" />
        <var name="modelInternal" id="2971752488947190737" />
      </scope>
<<<<<<< HEAD
      <scope id="7538089231777682967" at="492,0,510,0">
        <var name="node" id="7538089231777682970" />
      </scope>
      <scope id="7287617939140817023" at="565,0,583,0" />
      <scope id="7538089231777682004" at="247,0,267,0" />
      <scope id="9056261439947806045" at="429,9,450,31">
        <var name="loadedModel" id="4176612323165699207" />
      </scope>
      <scope id="8162894946400630945" at="368,27,394,11">
=======
      <scope id="7315649411652293190" at="494,0,512,0">
        <var name="response" id="7315649411652300640" />
      </scope>
      <scope id="7287617939140817023" at="570,0,588,0" />
      <scope id="7538089231777682004" at="249,0,269,0" />
      <scope id="9056261439947806045" at="431,9,452,31">
        <var name="loadedModel" id="4176612323165699207" />
      </scope>
      <scope id="8162894946400630945" at="370,27,396,11">
>>>>>>> c8015fcd
        <var name="currentCell" id="7538089231777683525" />
        <var name="pastingNodeReference" id="7538089231777683484" />
        <var name="referenceTarget" id="7538089231777683531" />
      </scope>
<<<<<<< HEAD
      <scope id="2893936025731234518" at="278,45,306,5">
=======
      <scope id="2893936025731234518" at="280,45,308,5">
>>>>>>> c8015fcd
        <var name="importedLanguages" id="2971752488947196103" />
        <var name="languagesToImport" id="5424877576697135563" />
        <var name="modelInternal" id="2971752488947184069" />
        <var name="modelsToImport" id="5424877576697234244" />
        <var name="module" id="4214225063065875704" />
        <var name="scan" id="5424877576696899262" />
      </scope>
<<<<<<< HEAD
      <scope id="8162894946400630943" at="368,0,396,0" />
      <scope id="2893936025731234515" at="278,0,308,0">
        <var name="node" id="2893936025731278819" />
      </scope>
      <scope id="7538089231777683479" at="366,66,396,9" />
      <scope id="7538089231777682195" at="175,66,206,49">
        <var name="group" id="3976301908733039980" />
        <var name="toolbar" id="3976301908733040030" />
      </scope>
      <scope id="7538089231777683473" at="366,0,398,0">
        <var name="context" id="7538089231777683476" />
      </scope>
      <scope id="7538089231777682192" at="175,0,208,0">
        <var name="history" id="3941329126770699274" />
      </scope>
      <scope id="4176612323165356807" at="425,52,461,5" />
      <scope id="4176612323165356804" at="425,0,463,0">
        <var name="state" id="4176612323165363405" />
      </scope>
      <scope id="2893936025730044889" at="551,133,592,7">
        <var name="typedCommand" id="592665991632343036" />
      </scope>
      <scope id="2893936025730044886" at="551,0,594,0">
=======
      <scope id="8162894946400630943" at="370,0,398,0" />
      <scope id="2893936025731234515" at="280,0,310,0">
        <var name="node" id="2893936025731278819" />
      </scope>
      <scope id="7538089231777683479" at="368,66,398,9" />
      <scope id="7538089231777682195" at="177,66,208,49">
        <var name="group" id="3976301908733039980" />
        <var name="toolbar" id="3976301908733040030" />
      </scope>
      <scope id="7538089231777683473" at="368,0,400,0">
        <var name="context" id="7538089231777683476" />
      </scope>
      <scope id="7538089231777682192" at="177,0,210,0">
        <var name="history" id="3941329126770699274" />
      </scope>
      <scope id="4176612323165356807" at="427,52,463,5" />
      <scope id="4176612323165356804" at="427,0,465,0">
        <var name="state" id="4176612323165363405" />
      </scope>
      <scope id="2893936025730044889" at="556,133,597,7">
        <var name="typedCommand" id="592665991632343036" />
      </scope>
      <scope id="2893936025730044886" at="556,0,599,0">
>>>>>>> c8015fcd
        <var name="command" id="2893936025730100112" />
        <var name="executeAfter" id="2893936025730248286" />
        <var name="executeBefore" id="2893936025731679578" />
      </scope>
<<<<<<< HEAD
      <scope id="4914591330906788051" at="478,43,540,6" />
      <scope id="4914591330906788048" at="478,0,542,0" />
      <unit id="4176612323165936630" at="431,137,435,7" name="jetbrains.mps.console.tool.BaseConsoleTab$6" />
      <unit id="328850564587494307" at="533,25,537,11" name="jetbrains.mps.console.tool.BaseConsoleTab$9$2" />
      <unit id="8162894946400558058" at="585,70,590,9" name="jetbrains.mps.console.tool.BaseConsoleTab$12$1" />
      <unit id="9008866792797021915" at="235,69,241,9" name="jetbrains.mps.console.tool.BaseConsoleTab$4$1" />
      <unit id="5178865282957948554" at="498,73,504,17" name="jetbrains.mps.console.tool.BaseConsoleTab$9$1$1$1" />
      <unit id="8162894946400607263" at="214,66,221,5" name="jetbrains.mps.console.tool.BaseConsoleTab$3" />
      <unit id="659388009543659122" at="572,69,579,13" name="jetbrains.mps.console.tool.BaseConsoleTab$11$1$1" />
      <unit id="1083035892705182372" at="182,65,191,9" name="jetbrains.mps.console.tool.BaseConsoleTab$2$1" />
      <unit id="8251307538231034266" at="554,50,563,5" name="jetbrains.mps.console.tool.BaseConsoleTab$10" />
      <unit id="7287617939140904239" at="583,11,592,5" name="jetbrains.mps.console.tool.BaseConsoleTab$12" />
      <unit id="9008866792796992719" at="233,40,243,5" name="jetbrains.mps.console.tool.BaseConsoleTab$4" />
      <unit id="7538089231784120885" at="411,65,421,5" name="jetbrains.mps.console.tool.BaseConsoleTab$5" />
      <unit id="7538089231777682886" at="465,15,475,5" name="jetbrains.mps.console.tool.BaseConsoleTab$8" />
      <unit id="5178865282957785519" at="496,122,506,13" name="jetbrains.mps.console.tool.BaseConsoleTab$9$1$1" />
      <unit id="8162894946400538415" at="570,118,581,9" name="jetbrains.mps.console.tool.BaseConsoleTab$11$1" />
      <unit id="7538089231777682220" at="146,24,159,5" name="jetbrains.mps.console.tool.BaseConsoleTab$1" />
      <unit id="1083035892705009281" at="180,114,193,5" name="jetbrains.mps.console.tool.BaseConsoleTab$2" />
      <unit id="4176612323166022616" at="435,22,449,7" name="jetbrains.mps.console.tool.BaseConsoleTab$7" />
      <unit id="5178865282957777432" at="493,39,508,9" name="jetbrains.mps.console.tool.BaseConsoleTab$9$1" />
      <unit id="7287617939140817021" at="564,460,583,5" name="jetbrains.mps.console.tool.BaseConsoleTab$11" />
      <unit id="7538089231777683430" at="329,0,357,0" name="jetbrains.mps.console.tool.BaseConsoleTab$ExecuteClosureAction" />
      <unit id="8162894946400630943" at="367,68,396,7" name="jetbrains.mps.console.tool.BaseConsoleTab$MyPasteProvider$1" />
      <unit id="7538089231777683454" at="358,0,405,0" name="jetbrains.mps.console.tool.BaseConsoleTab$MyPasteProvider" />
      <unit id="7538089231777682905" at="479,15,540,5" name="jetbrains.mps.console.tool.BaseConsoleTab$9" />
      <unit id="4914591330900787311" at="98,0,647,0" name="jetbrains.mps.console.tool.BaseConsoleTab" />
=======
      <scope id="4914591330906788051" at="480,43,545,6" />
      <scope id="4914591330906788048" at="480,0,547,0" />
      <unit id="4176612323165936630" at="433,137,437,7" name="jetbrains.mps.console.tool.BaseConsoleTab$6" />
      <unit id="328850564587494307" at="538,25,542,11" name="jetbrains.mps.console.tool.BaseConsoleTab$10" />
      <unit id="8162894946400558058" at="590,70,595,9" name="jetbrains.mps.console.tool.BaseConsoleTab$13" />
      <unit id="9008866792797021915" at="237,69,243,9" name="jetbrains.mps.console.tool.BaseConsoleTab$5" />
      <unit id="5178865282957948554" at="500,73,506,17" name="jetbrains.mps.console.tool.BaseConsoleTab$12" />
      <unit id="8162894946400607263" at="216,66,223,5" name="jetbrains.mps.console.tool.BaseConsoleTab$3" />
      <unit id="659388009543659122" at="577,69,584,13" name="jetbrains.mps.console.tool.BaseConsoleTab$13" />
      <unit id="1083035892705182372" at="184,65,193,9" name="jetbrains.mps.console.tool.BaseConsoleTab$3" />
      <unit id="8251307538231034266" at="559,50,568,5" name="jetbrains.mps.console.tool.BaseConsoleTab$10" />
      <unit id="7287617939140904239" at="588,11,597,5" name="jetbrains.mps.console.tool.BaseConsoleTab$12" />
      <unit id="9008866792796992719" at="235,40,245,5" name="jetbrains.mps.console.tool.BaseConsoleTab$4" />
      <unit id="7538089231784120885" at="413,65,423,5" name="jetbrains.mps.console.tool.BaseConsoleTab$5" />
      <unit id="7538089231777682886" at="467,15,477,5" name="jetbrains.mps.console.tool.BaseConsoleTab$8" />
      <unit id="5178865282957785519" at="498,122,508,13" name="jetbrains.mps.console.tool.BaseConsoleTab$11" />
      <unit id="8162894946400538415" at="575,118,586,9" name="jetbrains.mps.console.tool.BaseConsoleTab$12" />
      <unit id="7538089231777682220" at="148,24,161,5" name="jetbrains.mps.console.tool.BaseConsoleTab$1" />
      <unit id="1083035892705009281" at="182,114,195,5" name="jetbrains.mps.console.tool.BaseConsoleTab$2" />
      <unit id="4176612323166022616" at="437,22,451,7" name="jetbrains.mps.console.tool.BaseConsoleTab$7" />
      <unit id="5178865282957777432" at="495,39,510,9" name="jetbrains.mps.console.tool.BaseConsoleTab$10" />
      <unit id="7287617939140817021" at="569,460,588,5" name="jetbrains.mps.console.tool.BaseConsoleTab$11" />
      <unit id="7538089231777683430" at="331,0,359,0" name="jetbrains.mps.console.tool.BaseConsoleTab$ExecuteClosureAction" />
      <unit id="8162894946400630943" at="369,68,398,7" name="jetbrains.mps.console.tool.BaseConsoleTab$1" />
      <unit id="7538089231777683454" at="360,0,407,0" name="jetbrains.mps.console.tool.BaseConsoleTab$MyPasteProvider" />
      <unit id="7538089231777682905" at="481,15,545,5" name="jetbrains.mps.console.tool.BaseConsoleTab$9" />
      <unit id="4914591330900787311" at="100,0,665,0" name="jetbrains.mps.console.tool.BaseConsoleTab" />
>>>>>>> c8015fcd
    </file>
  </root>
  <root nodeRef="r:de40a5a4-f08c-4c67-ac43-e1f5c384f7d6(jetbrains.mps.console.tool)/6852607286009617748">
    <file name="ConsoleStream.java">
      <node id="6852607286009618216" at="11,0,12,0" concept="9" trace="addText#(Ljava/lang/String;)V" />
      <node id="8927119896327929255" at="12,0,13,0" concept="9" trace="addNode#(Lorg/jetbrains/mps/openapi/model/SNode;)V" />
      <node id="4598452390225737169" at="13,0,14,0" concept="9" trace="addNodeRef#(Lorg/jetbrains/mps/openapi/model/SNode;)V" />
      <node id="4598452390225734979" at="14,0,15,0" concept="9" trace="addException#(Ljava/lang/Throwable;)V" />
      <node id="4598452390225735166" at="15,0,16,0" concept="9" trace="addClosure#(Ljetbrains/mps/baseLanguage/closures/runtime/_FunctionTypes/_void_P0_E0;Ljava/lang/String;)V" />
      <node id="1768908716159921418" at="16,0,17,0" concept="9" trace="addSequence#(Ljetbrains/mps/project/Project;Ljetbrains/mps/baseLanguage/closures/runtime/_FunctionTypes/_return_P0_E0;ILjava/lang/String;)V" />
      <scope id="6852607286009618216" at="11,0,12,0">
        <var name="text" id="6852607286009731683" />
      </scope>
      <scope id="8927119896327929255" at="12,0,13,0">
        <var name="node" id="8927119896327929259" />
      </scope>
      <scope id="4598452390225737169" at="13,0,14,0">
        <var name="node" id="4598452390225737173" />
      </scope>
      <scope id="4598452390225734979" at="14,0,15,0">
        <var name="t" id="4598452390225734983" />
      </scope>
      <scope id="4598452390225735166" at="15,0,16,0">
        <var name="closure" id="7600370246426637725" />
        <var name="text" id="1768908716159494734" />
      </scope>
      <scope id="1768908716159921418" at="16,0,17,0">
        <var name="project" id="1768908716159921750" />
        <var name="resultDescription" id="1768908716159921757" />
        <var name="results" id="1768908716159921752" />
        <var name="resultsCount" id="1768908716159921755" />
      </scope>
      <unit id="6852607286009617748" at="10,0,18,0" name="jetbrains.mps.console.tool.ConsoleStream" />
    </file>
  </root>
  <root nodeRef="r:de40a5a4-f08c-4c67-ac43-e1f5c384f7d6(jetbrains.mps.console.tool)/7538089231777628716">
    <file name="DialogConsoleTab.java">
      <node id="7538089231777681961" at="39,0,40,0" concept="6" trace="myNewCommand" />
      <node id="7538089231777681965" at="40,0,41,0" concept="6" trace="myCursor" />
      <node id="5758176878588107558" at="42,52,43,43" concept="5" />
      <node id="5758176878588200604" at="43,43,44,22" concept="5" />
      <node id="5758176878587259164" at="46,52,47,222" concept="5" />
      <node id="5758176878587984147" at="47,222,48,188" concept="5" />
      <node id="5758176878588281129" at="51,36,52,178" concept="11" />
      <node id="4914591330908344294" at="56,106,57,41" concept="16" />
      <node id="6170872737697150536" at="60,60,61,33" concept="5" />
      <node id="7538089231777682460" at="61,33,62,92" concept="5" />
      <node id="7538089231777682468" at="62,92,63,89" concept="5" />
      <node id="7538089231777682476" at="63,89,64,91" concept="5" />
      <node id="7538089231777682484" at="64,91,65,95" concept="5" />
      <node id="7538089231777682577" at="68,27,69,373" concept="10" />
      <node id="7538089231777682598" at="70,214,71,225" concept="5" />
      <node id="7538089231777682605" at="72,5,73,184" concept="11" />
      <node id="7538089231777682611" at="76,39,77,21" concept="10" />
      <node id="7538089231777682617" at="78,8,79,227" concept="5" />
      <node id="7538089231777682633" at="80,217,81,0" concept="13" />
      <node id="7538089231777682634" at="81,0,82,185" concept="11" />
      <node id="7538089231777682643" at="84,39,85,21" concept="10" />
      <node id="7538089231777682649" at="86,8,87,227" concept="5" />
      <node id="7538089231777682665" at="88,217,89,0" concept="13" />
      <node id="7538089231777682666" at="89,0,90,185" concept="11" />
      <node id="1768376033373504667" at="95,25,96,296" concept="5" />
      <node id="7538089231777682816" at="96,296,97,54" concept="5" />
      <node id="7538089231777682826" at="103,28,104,73" concept="16" />
      <node id="69343502268775258" at="107,76,108,30" concept="5" />
      <node id="2499817903117367028" at="111,39,112,67" concept="10" />
      <node id="7538089231777682858" at="114,25,115,31" concept="5" />
      <node id="7538089231777682862" at="115,31,116,75" concept="5" />
      <node id="2499817903117375832" at="116,75,117,372" concept="5" />
      <node id="7538089231777682877" at="120,29,121,13" concept="11" />
      <node id="5758176878586714016" at="125,37,126,51" concept="5" />
      <node id="7538089231777683125" at="126,51,127,30" concept="5" />
      <node id="2499817903117348184" at="131,25,132,23" concept="5" />
      <node id="7538089231777683163" at="138,26,139,70" concept="16" />
      <node id="9182476859184895910" at="141,76,142,56" concept="12" />
      <node id="8664977959755314261" at="144,31,145,366" concept="10" />
      <node id="1917906624101143555" at="145,366,146,28" concept="5" />
      <node id="8664977959755332431" at="146,28,147,359" concept="5" />
      <node id="8438682563623893458" at="147,359,148,48" concept="5" />
      <node id="7538089231777683189" at="148,48,149,28" concept="5" />
      <node id="8716503117852372117" at="149,28,150,22" concept="11" />
      <node id="7538089231777683191" at="152,9,153,21" concept="5" />
      <node id="7538089231777683198" at="158,28,159,76" concept="16" />
      <node id="7538089231777683216" at="161,76,162,32" concept="10" />
      <node id="7538089231777683222" at="163,30,164,15" concept="11" />
      <node id="7538089231777683226" at="165,7,166,0" concept="13" />
      <node id="7538089231777683227" at="166,0,167,22" concept="10" />
      <node id="7538089231777683232" at="168,39,169,28" concept="5" />
      <node id="7538089231777683236" at="169,28,170,223" concept="5" />
      <node id="5758176878586654179" at="170,223,171,70" concept="5" />
      <node id="7538089231777683249" at="172,14,173,51" concept="5" />
      <node id="7538089231777683256" at="174,34,175,17" concept="11" />
      <node id="7538089231777683260" at="176,9,177,210" concept="10" />
      <node id="7538089231777683266" at="177,210,178,221" concept="10" />
      <node id="7538089231777683272" at="178,221,179,196" concept="5" />
      <node id="7538089231777683278" at="179,196,180,521" concept="5" />
      <node id="7538089231777683288" at="180,521,181,76" concept="5" />
      <node id="7538089231777683295" at="183,32,184,15" concept="11" />
      <node id="7538089231777683299" at="185,7,186,34" concept="5" />
      <node id="7538089231777683303" at="186,34,187,481" concept="5" />
      <node id="7538089231777683315" at="187,481,188,21" concept="5" />
      <node id="7538089231777683322" at="193,28,194,68" concept="16" />
      <node id="7538089231777683342" at="197,41,198,15" concept="11" />
      <node id="7538089231777683346" at="199,7,200,55" concept="10" />
      <node id="7538089231777683351" at="200,55,201,0" concept="13" />
      <node id="7538089231777683352" at="201,0,202,208" concept="10" />
      <node id="7538089231777683358" at="202,208,203,219" concept="10" />
      <node id="7538089231777683364" at="203,219,204,194" concept="5" />
      <node id="7538089231777683370" at="204,194,205,519" concept="5" />
      <node id="7538089231777683380" at="205,519,206,74" concept="5" />
      <node id="7538089231777683385" at="206,74,207,0" concept="13" />
      <node id="7538089231777683388" at="208,35,209,36" concept="5" />
      <node id="7538089231777683392" at="209,36,210,483" concept="5" />
      <node id="7538089231777683410" at="211,14,212,31" concept="5" />
      <node id="7538089231777683414" at="212,31,213,477" concept="5" />
      <node id="7538089231777683426" at="214,7,215,21" concept="5" />
      <node id="7538089231777683719" at="221,25,222,53" concept="10" />
      <node id="2108296889951533880" at="222,53,223,133" concept="10" />
      <node id="2108296889951697204" at="225,39,226,43" concept="5" />
      <node id="7538089231777683736" at="228,11,229,217" concept="5" />
      <node id="7538089231777683751" at="230,252,231,353" concept="5" />
      <node id="7538089231777683770" at="232,16,233,579" concept="5" />
      <node id="7538089231777683782" at="234,9,235,363" concept="5" />
      <node id="7538089231777683790" at="235,363,236,75" concept="5" />
      <node id="3362819150778499207" at="241,44,242,28" concept="5" />
      <node id="773462683490873669" at="242,28,243,346" concept="5" />
      <node id="2353285998750723142" at="248,42,249,37" concept="11" />
      <node id="2353285998750729158" at="250,5,251,16" concept="11" />
      <node id="7538089231777683768" at="232,14,234,9" concept="0" />
      <node id="5758176878586820766" at="51,0,54,0" concept="9" trace="getCommandCursor#()Lorg/jetbrains/mps/openapi/model/SNode;" />
      <node id="7538089231786666719" at="56,0,59,0" concept="2" trace="DialogConsoleTab#(Ljetbrains/mps/project/MPSProject;Ljetbrains/mps/console/tool/ConsoleTool;Ljava/lang/String;Lorg/jdom/Element;)V" />
      <node id="7538089231777682587" at="69,373,72,5" concept="19" />
      <node id="7538089231777682615" at="77,21,80,217" concept="4" />
      <node id="7538089231777682647" at="85,21,88,217" concept="4" />
      <node id="7538089231777682824" at="103,0,106,0" concept="2" trace="ExecuteAction#()V" />
      <node id="7538089231777682875" at="119,7,122,5" concept="8" />
      <node id="2893936025731806889" at="131,0,134,0" concept="9" trace="run#()V" />
      <node id="7538089231777683161" at="138,0,141,0" concept="2" trace="ClearAction#()V" />
      <node id="7538089231777683196" at="158,0,161,0" concept="2" trace="PrevCmdAction#()V" />
      <node id="7538089231777683220" at="162,32,165,7" concept="8" />
      <node id="7538089231777683254" at="173,51,176,9" concept="8" />
      <node id="7538089231777683293" at="182,7,185,7" concept="8" />
      <node id="7538089231777683320" at="193,0,196,0" concept="2" trace="NextCmdAction#()V" />
      <node id="7538089231777683340" at="196,76,199,7" concept="8" />
      <node id="7538089231777683408" at="211,12,214,7" concept="0" />
      <node id="2108296889951697202" at="225,0,228,0" concept="9" trace="visit#(Lorg/jetbrains/mps/openapi/model/SNode;)V" />
      <node id="2353285998750717816" at="247,44,250,5" concept="8" />
      <node id="5758176878587650421" at="41,54,45,5" concept="8" />
      <node id="5758176878587052645" at="45,5,49,5" concept="8" />
      <node id="1423104411234877698" at="95,0,99,0" concept="9" trace="run#()V" />
      <node id="7538089231777682834" at="106,0,110,0" concept="9" trace="doExecute#(Lcom/intellij/openapi/actionSystem/AnActionEvent;Ljava/util/Map;)V" />
      <node id="5758176878586673190" at="124,25,128,9" concept="8" />
      <node id="773462683490695298" at="241,0,245,0" concept="9" trace="insertCommand#(Lorg/jetbrains/mps/openapi/model/SNode;)V" />
      <node id="7538089231777682856" at="114,0,119,0" concept="9" trace="run#()V" />
      <node id="2108296889951568459" at="223,133,228,11" concept="5" />
      <node id="7538089231777683742" at="229,217,234,9" concept="8" />
      <node id="1423104411234877696" at="93,31,99,7" concept="5" />
      <node id="2893936025731773577" at="124,0,130,0" concept="9" trace="run#()V" />
      <node id="7538089231777682449" at="60,0,67,0" concept="9" trace="registerActions#(Lcom/intellij/openapi/actionSystem/DefaultActionGroup;)V" />
      <node id="7538089231777682573" at="68,0,75,0" concept="9" trace="lastCmd#()Lorg/jetbrains/mps/openapi/model/SNode;" />
      <node id="7538089231777682855" at="112,67,119,7" concept="5" />
      <node id="7538089231777683386" at="207,0,214,7" concept="8" />
      <node id="2353285998750905190" at="246,0,253,0" concept="9" trace="getData#(Ljava/lang/String;)Ljava/lang/Object;" />
      <node id="7538089231777682609" at="76,0,84,0" concept="9" trace="getPrevCmd#(Lorg/jetbrains/mps/openapi/model/SNode;)Lorg/jetbrains/mps/openapi/model/SNode;" />
      <node id="7538089231777682641" at="84,0,92,0" concept="9" trace="getNextCmd#(Lorg/jetbrains/mps/openapi/model/SNode;)Lorg/jetbrains/mps/openapi/model/SNode;" />
      <node id="7538089231777682772" at="93,0,101,0" concept="9" trace="setSelection#()V" />
      <node id="8716503117852577725" at="144,0,152,0" concept="9" trace="compute#()Ljava/lang/Void;" />
      <node id="5758176878586764128" at="41,0,51,0" concept="9" trace="setCommandCursor#(Lorg/jetbrains/mps/openapi/model/SNode;)V" />
      <node id="8716503117852343609" at="142,56,152,9" concept="5" />
      <node id="7538089231777683247" at="172,12,182,7" concept="0" />
      <node id="2893936025730174784" at="122,5,134,7" concept="5" />
      <node id="7538089231777683171" at="141,0,155,0" concept="9" trace="doExecute#(Lcom/intellij/openapi/actionSystem/AnActionEvent;Ljava/util/Map;)V" />
      <node id="7538089231777683230" at="167,22,182,7" concept="8" />
      <node id="6243883726569188381" at="221,0,238,0" concept="9" trace="run#()V" />
      <node id="6243883726569188379" at="219,61,238,7" concept="5" />
      <node id="7538089231777683330" at="196,0,217,0" concept="9" trace="doExecute#(Lcom/intellij/openapi/actionSystem/AnActionEvent;Ljava/util/Map;)V" />
      <node id="7538089231777683717" at="219,0,240,0" concept="9" trace="loadHistory#(Lorg/jdom/Element;)V" />
      <node id="69343502268757723" at="111,0,136,0" concept="9" trace="executeCurrentCommand#()V" />
      <node id="7538089231777683206" at="161,0,190,0" concept="9" trace="doExecute#(Lcom/intellij/openapi/actionSystem/AnActionEvent;Ljava/util/Map;)V" />
      <scope id="5758176878586820769" at="51,36,52,178" />
      <scope id="7538089231786666722" at="56,106,57,41" />
      <scope id="7538089231777682597" at="70,214,71,225" />
      <scope id="7538089231777682616" at="78,8,79,227" />
      <scope id="7538089231777682648" at="86,8,87,227" />
      <scope id="7538089231777682825" at="103,28,104,73" />
      <scope id="7538089231777682843" at="107,76,108,30" />
      <scope id="7538089231777682876" at="120,29,121,13" />
      <scope id="2893936025731806891" at="131,25,132,23" />
      <scope id="7538089231777683162" at="138,26,139,70" />
      <scope id="7538089231777683197" at="158,28,159,76" />
      <scope id="7538089231777683221" at="163,30,164,15" />
      <scope id="7538089231777683255" at="174,34,175,17" />
      <scope id="7538089231777683294" at="183,32,184,15" />
      <scope id="7538089231777683321" at="193,28,194,68" />
      <scope id="7538089231777683341" at="197,41,198,15" />
      <scope id="2108296889951697203" at="225,39,226,43" />
      <scope id="7538089231777683743" at="230,252,231,353" />
      <scope id="7538089231777683769" at="232,16,233,579" />
      <scope id="2353285998750717819" at="248,42,249,37" />
      <scope id="5758176878587650423" at="42,52,44,22" />
      <scope id="5758176878587052647" at="46,52,48,188" />
      <scope id="1423104411234877700" at="95,25,97,54" />
      <scope id="5758176878586673192" at="125,37,127,30" />
      <scope id="7538089231777683387" at="208,35,210,483" />
      <scope id="7538089231777683409" at="211,14,213,477" />
      <scope id="773462683490695301" at="241,44,243,346" />
      <scope id="5758176878586820766" at="51,0,54,0" />
      <scope id="7538089231786666719" at="56,0,59,0">
        <var name="history" id="7538089231786843084" />
        <var name="project" id="8162894946401237539" />
        <var name="title" id="8871522752922106912" />
        <var name="tool" id="7538089231786733276" />
      </scope>
      <scope id="7538089231777682824" at="103,0,106,0" />
      <scope id="7538089231777682857" at="114,25,117,372" />
      <scope id="2893936025731806889" at="131,0,134,0" />
      <scope id="7538089231777683161" at="138,0,141,0" />
      <scope id="7538089231777683196" at="158,0,161,0" />
      <scope id="7538089231777683231" at="168,39,171,70" />
      <scope id="7538089231777683320" at="193,0,196,0" />
      <scope id="2108296889951697202" at="225,0,228,0">
        <var name="it" id="2108296889951697202" />
      </scope>
      <scope id="1423104411234877698" at="95,0,99,0" />
      <scope id="7538089231777682834" at="106,0,110,0">
        <var name="arg" id="7538089231777682839" />
        <var name="event" id="7538089231777682837" />
      </scope>
      <scope id="2893936025731773579" at="124,25,128,9" />
      <scope id="773462683490695298" at="241,0,245,0">
        <var name="command" id="773462683490707647" />
      </scope>
      <scope id="2353285998750905199" at="247,44,251,16" />
      <scope id="7538089231777682454" at="60,60,65,95" />
      <scope id="7538089231777682576" at="68,27,73,184">
        <var name="cur" id="7538089231777682578" />
      </scope>
      <scope id="7538089231777682856" at="114,0,119,0" />
      <scope id="7538089231777682610" at="76,39,82,185">
        <var name="item" id="7538089231777682612" />
      </scope>
      <scope id="7538089231777682642" at="84,39,90,185">
        <var name="item" id="7538089231777682644" />
      </scope>
      <scope id="7538089231777682773" at="93,31,99,7" />
      <scope id="2893936025731773577" at="124,0,130,0" />
      <scope id="8716503117852577729" at="144,31,150,22">
        <var name="currentCommand" id="8664977959755314267" />
      </scope>
      <scope id="7538089231777682449" at="60,0,67,0">
        <var name="group" id="3976301908734530154" />
      </scope>
      <scope id="7538089231777682573" at="68,0,75,0" />
      <scope id="2353285998750905190" at="246,0,253,0">
        <var name="id" id="2353285998750905194" />
      </scope>
      <scope id="5758176878586764132" at="41,54,49,5" />
      <scope id="7538089231777682609" at="76,0,84,0">
        <var name="cmd" id="7538089231777682639" />
      </scope>
      <scope id="7538089231777682641" at="84,0,92,0">
        <var name="cmd" id="7538089231777682671" />
      </scope>
      <scope id="7538089231777682772" at="93,0,101,0" />
      <scope id="8716503117852577725" at="144,0,152,0" />
      <scope id="7538089231777683248" at="172,14,181,76">
        <var name="myCursorCommand" id="7538089231777683261" />
        <var name="myCursorNew" id="7538089231777683267" />
      </scope>
      <scope id="5758176878586764128" at="41,0,51,0">
        <var name="commandHolder" id="5758176878586814637" />
      </scope>
      <scope id="7538089231777683180" at="141,76,153,21" />
      <scope id="7538089231777683171" at="141,0,155,0">
        <var name="arg" id="7538089231777683176" />
        <var name="event" id="7538089231777683174" />
      </scope>
      <scope id="6243883726569188383" at="221,25,236,75">
        <var name="loadedModel" id="7538089231777683720" />
        <var name="roots" id="2108296889951533886" />
      </scope>
      <scope id="6243883726569188381" at="221,0,238,0" />
      <scope id="7538089231777683339" at="196,76,215,21">
        <var name="myCursorCommand" id="7538089231777683353" />
        <var name="myCursorNew" id="7538089231777683359" />
        <var name="newCursor" id="7538089231777683347" />
      </scope>
      <scope id="7538089231777683718" at="219,61,238,7" />
      <scope id="7538089231777683330" at="196,0,217,0">
        <var name="arg" id="7538089231777683335" />
        <var name="event" id="7538089231777683333" />
      </scope>
      <scope id="7538089231777683717" at="219,0,240,0">
        <var name="state" id="7538089231781708064" />
      </scope>
      <scope id="69343502268757726" at="111,39,134,7">
        <var name="emptyCommand" id="2499817903117367029" />
      </scope>
      <scope id="69343502268757723" at="111,0,136,0" />
      <scope id="7538089231777683215" at="161,76,188,21">
        <var name="lastCmd" id="7538089231777683217" />
        <var name="newCursor" id="7538089231777683228" />
      </scope>
      <scope id="7538089231777683206" at="161,0,190,0">
        <var name="arg" id="7538089231777683211" />
        <var name="event" id="7538089231777683209" />
      </scope>
      <unit id="2893936025731806889" at="130,11,134,5" name="jetbrains.mps.console.tool.DialogConsoleTab$4" />
      <unit id="2108296889951697202" at="224,50,228,9" name="jetbrains.mps.console.tool.DialogConsoleTab$5$1" />
      <unit id="1423104411234877698" at="94,67,99,5" name="jetbrains.mps.console.tool.DialogConsoleTab$1" />
      <unit id="7538089231777682856" at="113,69,119,5" name="jetbrains.mps.console.tool.DialogConsoleTab$2" />
      <unit id="2893936025731773577" at="123,22,130,5" name="jetbrains.mps.console.tool.DialogConsoleTab$3" />
      <unit id="7538089231777682823" at="102,0,111,0" name="jetbrains.mps.console.tool.DialogConsoleTab$ExecuteAction" />
      <unit id="8716503117852577723" at="143,56,152,7" name="jetbrains.mps.console.tool.DialogConsoleTab$ClearAction$1" />
      <unit id="6243883726569188381" at="220,69,238,5" name="jetbrains.mps.console.tool.DialogConsoleTab$5" />
      <unit id="7538089231777683160" at="137,0,156,0" name="jetbrains.mps.console.tool.DialogConsoleTab$ClearAction" />
      <unit id="7538089231777683319" at="192,0,218,0" name="jetbrains.mps.console.tool.DialogConsoleTab$NextCmdAction" />
      <unit id="7538089231777683195" at="157,0,191,0" name="jetbrains.mps.console.tool.DialogConsoleTab$PrevCmdAction" />
      <unit id="7538089231777628716" at="37,0,254,0" name="jetbrains.mps.console.tool.DialogConsoleTab" />
    </file>
  </root>
  <root nodeRef="r:de40a5a4-f08c-4c67-ac43-e1f5c384f7d6(jetbrains.mps.console.tool)/8704812547333227493">
    <file name="ConsoleUtil.java">
      <node id="8704812547333227493" at="34,0,35,0" concept="14" trace="LOG" />
      <node id="7455880135461708252" at="37,42,38,49" concept="5" />
      <node id="7289758734946012671" at="39,7,40,19" concept="11" />
      <node id="7289758734946012332" at="41,5,42,0" concept="13" />
      <node id="1757086175614073320" at="42,0,43,411" concept="10" />
      <node id="1757086175614073375" at="46,64,47,37" concept="11" />
      <node id="1757086175614073420" at="49,31,50,0" concept="13" />
      <node id="9131283282785176522" at="50,0,51,78" concept="10" />
      <node id="9131283282785209451" at="51,78,52,51" concept="10" />
      <node id="1783333098371256301" at="52,51,53,75" concept="5" />
      <node id="4816973514251650430" at="53,75,54,71" concept="5" />
      <node id="1757086175614073421" at="54,71,55,91" concept="10" />
      <node id="1757086175614073431" at="56,62,57,158" concept="10" />
      <node id="4107795503521854903" at="58,11,59,42" concept="11" />
      <node id="7455880135461829018" at="61,44,62,58" concept="5" />
      <node id="7455880135461752008" at="65,44,66,58" concept="5" />
      <node id="4107795503521873549" at="69,5,70,17" concept="11" />
      <node id="1125969196844503718" at="74,9,75,104" concept="5" />
      <node id="7820875636627963753" at="77,41,78,66" concept="5" />
      <node id="8655184070256908283" at="83,36,84,66" concept="11" />
      <node id="8655184070256908283" at="85,5,86,16" concept="11" />
      <node id="7455880135461708252" at="36,49,39,7" concept="8" />
      <node id="7455880135461829018" at="60,40,63,9" concept="8" />
      <node id="7455880135461752008" at="64,38,67,9" concept="8" />
      <node id="7820875636627963753" at="76,27,79,7" concept="8" />
      <node id="8655184070256908283" at="82,110,85,5" concept="8" />
      <node id="1757086175614073366" at="45,0,49,0" concept="9" trace="relayQuery#(Ljetbrains/mps/make/script/IQuery;)null" />
      <node id="7289758734946002821" at="35,73,41,5" concept="8" />
      <node id="1757086175614073356" at="43,411,49,31" concept="10" />
      <node id="8655184070256908283" at="82,0,88,0" concept="15" trace="check_xg48a4_a0a0a0c#(Lcom/intellij/openapi/project/Project;)Ljetbrains/mps/ide/findusages/view/UsagesViewTool;" />
      <node id="7820875636627959262" at="73,101,80,5" concept="18" />
      <node id="1125969196844614696" at="73,0,82,0" concept="15" trace="show#(Ljetbrains/mps/project/Project;Ljetbrains/mps/baseLanguage/closures/runtime/_FunctionTypes/_return_P0_E0;)V" />
      <node id="4107795503521898641" at="57,158,68,7" concept="18" />
      <node id="1757086175614073429" at="55,91,69,5" concept="8" />
      <node id="4047697989688541365" at="35,0,72,0" concept="15" trace="make#(Ljetbrains/mps/project/Project;Lorg/jetbrains/mps/openapi/model/SModel;)Z" />
      <scope id="7455880135461708252" at="37,42,38,49" />
      <scope id="1757086175614073374" at="46,64,47,37" />
      <scope id="4107795503521898643" at="58,11,59,42" />
      <scope id="7455880135461829018" at="61,44,62,58" />
      <scope id="7455880135461752008" at="65,44,66,58" />
      <scope id="7820875636627959264" at="74,9,75,104" />
      <scope id="7820875636627963753" at="77,41,78,66" />
      <scope id="8655184070256908283" at="83,36,84,66" />
      <scope id="4107795503521898644" at="60,0,63,9">
        <var name="e" id="4107795503521898646" />
      </scope>
      <scope id="4107795503521898650" at="60,40,63,9" />
      <scope id="4107795503521919624" at="64,0,67,9">
        <var name="e" id="4107795503521919625" />
      </scope>
      <scope id="4107795503521919627" at="64,38,67,9" />
      <scope id="7820875636627959265" at="76,0,79,7">
        <var name="e" id="7820875636627959267" />
      </scope>
      <scope id="7820875636627959271" at="76,27,79,7" />
      <scope id="7289758734946002824" at="36,49,40,19" />
      <scope id="1757086175614073366" at="45,0,49,0">
        <var name="query" id="1757086175614073367" />
      </scope>
      <scope id="8655184070256908283" at="82,110,86,16" />
      <scope id="8655184070256908283" at="82,0,88,0">
        <var name="checkedDotOperand" id="8655184070256908283" />
      </scope>
      <scope id="1125969196844503566" at="73,101,80,5" />
      <scope id="1125969196844614696" at="73,0,82,0">
        <var name="p" id="1125969196844503638" />
        <var name="results" id="1125969196844503650" />
      </scope>
      <scope id="1757086175614073430" at="56,62,68,7">
        <var name="future" id="1757086175614073432" />
      </scope>
      <scope id="4047697989688541368" at="35,73,70,17">
        <var name="ctl" id="1757086175614073357" />
        <var name="messagesListName" id="9131283282785209454" />
        <var name="mvt" id="9131283282785176523" />
        <var name="scr" id="1757086175614073321" />
        <var name="session" id="1757086175614073422" />
      </scope>
      <scope id="4047697989688541365" at="35,0,72,0">
        <var name="model" id="4047697989688753912" />
        <var name="project" id="4047697989688653034" />
      </scope>
      <unit id="1757086175614073364" at="44,59,49,5" name="jetbrains.mps.console.tool.ConsoleUtil$1" />
      <unit id="8704812547333227493" at="33,0,89,0" name="jetbrains.mps.console.tool.ConsoleUtil" />
    </file>
  </root>
</debug-info>
<|MERGE_RESOLUTION|>--- conflicted
+++ resolved
@@ -536,1436 +536,739 @@
   </root>
   <root nodeRef="r:de40a5a4-f08c-4c67-ac43-e1f5c384f7d6(jetbrains.mps.console.tool)/4914591330900787311">
     <file name="BaseConsoleTab.java">
-<<<<<<< HEAD
-      <node id="7538089231778086826" at="99,0,100,0" concept="6" trace="myTool" />
-      <node id="7538089231777681947" at="100,0,101,0" concept="6" trace="myModel" />
-      <node id="8162894946400329436" at="101,0,102,0" concept="6" trace="myProject" />
-      <node id="4914591330902004696" at="102,0,103,0" concept="6" trace="myFileEditor" />
-      <node id="7538089231777681957" at="103,0,104,0" concept="6" trace="myEditor" />
-      <node id="4914591330902004700" at="104,0,105,0" concept="6" trace="myHighlighter" />
-      <node id="4914591330902004704" at="105,0,106,0" concept="6" trace="myTabTitle" />
-      <node id="7538089231777681954" at="107,0,108,0" concept="6" trace="myRoot" />
-      <node id="1564279842843177945" at="109,104,110,23" concept="16" />
-      <node id="4914591330907811236" at="110,23,111,18" concept="5" />
-      <node id="4914591330907811240" at="111,18,112,23" concept="5" />
-      <node id="8162894946400391448" at="112,23,113,24" concept="5" />
-      <node id="4914591330907811244" at="113,24,114,28" concept="5" />
-      <node id="8871522752922411326" at="117,28,118,22" concept="11" />
-      <node id="8162894946401544617" at="121,32,122,18" concept="11" />
-      <node id="8971646171573192555" at="125,35,126,19" concept="11" />
-      <node id="8162894946400362261" at="129,40,130,21" concept="11" />
-      <node id="773462683487751771" at="133,47,134,20" concept="11" />
-      <node id="773462683488968421" at="137,26,138,18" concept="11" />
-      <node id="3362819150777863543" at="141,39,142,18" concept="11" />
-      <node id="7538089231777682231" at="150,51,151,30" concept="11" />
-      <node id="3024471776891595059" at="153,54,154,114" concept="10" />
-      <node id="3024471776891774530" at="154,114,155,122" concept="11" />
-      <node id="7538089231777682250" at="156,9,157,34" concept="11" />
-      <node id="2149051723733507788" at="159,6,160,64" concept="5" />
-      <node id="7538089231777682364" at="160,64,161,30" concept="5" />
-      <node id="4914591330900787311" at="164,0,165,0" concept="14" trace="LOG" />
-      <node id="7538089231777682690" at="165,39,166,124" concept="5" />
-      <node id="7538089231777682207" at="168,42,169,59" concept="5" />
-      <node id="7538089231777682209" at="170,7,171,13" concept="11" />
-      <node id="9182476859184744518" at="176,48,177,62" concept="12" />
-      <node id="9182476859184623341" at="177,62,178,40" concept="17" />
-      <node id="4914591330904801215" at="183,33,184,33" concept="5" />
-      <node id="7538089231777682362" at="184,33,185,32" concept="5" />
-      <node id="3941329126770679131" at="185,32,186,33" concept="5" />
-      <node id="4914591330907671671" at="186,33,187,27" concept="5" />
-      <node id="7538089231777682356" at="187,27,188,59" concept="5" />
-      <node id="1083035892705192987" at="188,59,189,24" concept="11" />
-      <node id="7538089231777682369" at="193,8,194,0" concept="13" />
-      <node id="3976301908733039979" at="194,0,195,56" concept="10" />
-      <node id="3976301908733955771" at="195,56,196,27" concept="5" />
-      <node id="3976301908733040029" at="196,27,197,112" concept="10" />
-      <node id="5576302359326964162" at="197,112,198,41" concept="5" />
-      <node id="1564279842843250231" at="198,41,199,0" concept="13" />
-      <node id="1564279842843198820" at="199,0,200,39" concept="5" />
-      <node id="1564279842843243740" at="200,39,201,48" concept="5" />
-      <node id="7538089231777682426" at="201,48,202,0" concept="13" />
-      <node id="3944384728752227984" at="202,0,203,42" concept="5" />
-      <node id="5406529846070460961" at="203,42,204,0" concept="13" />
-      <node id="7538089231777682427" at="204,0,205,75" concept="5" />
-      <node id="7538089231777682434" at="205,75,206,49" concept="5" />
-      <node id="5364202125454758026" at="209,25,210,24" concept="5" />
-      <node id="7538089231777682714" at="216,31,217,29" concept="5" />
-      <node id="7538089231777682721" at="218,9,219,55" concept="5" />
-      <node id="7538089231777682726" at="222,32,223,62" concept="5" />
-      <node id="4598452390224192885" at="227,26,228,52" concept="5" />
-      <node id="4598452390224207256" at="228,52,229,37" concept="5" />
-      <node id="773462683489796046" at="236,29,237,46" concept="5" />
-      <node id="773462683489796065" at="237,46,238,58" concept="5" />
-      <node id="773462683489796071" at="238,58,239,94" concept="5" />
-      <node id="7752629037608246511" at="243,7,244,27" concept="5" />
-      <node id="7538089231777682006" at="247,38,248,124" concept="10" />
-      <node id="7538089231777682010" at="248,124,249,170" concept="10" />
-      <node id="2971752488947190736" at="249,170,250,62" concept="10" />
-      <node id="7538089231777682035" at="251,78,252,35" concept="5" />
-      <node id="5424877576697913576" at="252,35,253,74" concept="10" />
-      <node id="5424877576697969548" at="253,74,254,124" concept="10" />
-      <node id="8427702170855453686" at="255,49,256,17" concept="3" />
-      <node id="8427702170855451403" at="257,7,258,87" concept="10" />
-      <node id="4214225063066309895" at="259,35,260,17" concept="3" />
-      <node id="7538089231777682059" at="261,7,262,66" concept="5" />
-      <node id="7538089231777682074" at="262,66,263,102" concept="5" />
-      <node id="7538089231777682089" at="264,5,265,161" concept="5" />
-      <node id="5424877576697813267" at="268,36,269,58" concept="10" />
-      <node id="5424877576697858462" at="269,58,270,40" concept="5" />
-      <node id="5424877576697873715" at="270,40,271,38" concept="5" />
-      <node id="5424877576697840001" at="271,38,272,39" concept="5" />
-      <node id="5424877576697904511" at="272,39,273,59" concept="12" />
-      <node id="7538089231777682182" at="273,59,274,24" concept="5" />
-      <node id="7538089231777682184" at="274,24,275,61" concept="5" />
-      <node id="2971752488947184068" at="278,45,279,66" concept="10" />
-      <node id="4214225063065875703" at="279,66,280,73" concept="10" />
-      <node id="2971752488947196102" at="280,73,281,88" concept="10" />
-      <node id="5424877576696899261" at="281,88,282,110" concept="10" />
-      <node id="5424877576696967801" at="282,110,283,94" concept="5" />
-      <node id="5424877576697135562" at="283,94,284,91" concept="10" />
-      <node id="5424877576697004603" at="284,91,285,51" concept="5" />
-      <node id="7538089231777682995" at="286,75,287,46" concept="5" />
-      <node id="5424877576697215913" at="288,5,289,0" concept="13" />
-      <node id="5424877576697234238" at="289,0,290,107" concept="10" />
-      <node id="5424877576697298433" at="290,107,291,77" concept="5" />
-      <node id="7538089231777683040" at="292,69,293,40" concept="5" />
-      <node id="5424877576697499774" at="293,40,294,33" concept="10" />
-      <node id="5424877576697524609" at="295,45,296,45" concept="5" />
-      <node id="5424877576697423764" at="297,14,298,116" concept="12" />
-      <node id="5424877576697427554" at="298,116,299,54" concept="12" />
-      <node id="5424877576697453170" at="299,54,300,66" concept="10" />
-      <node id="5424877576697630371" at="300,66,301,92" concept="5" />
-      <node id="7538089231777683050" at="303,30,304,47" concept="5" />
-      <node id="8338120719174076726" at="309,67,310,106" concept="11" />
-      <node id="7538089231777682492" at="313,60,314,102" concept="11" />
-      <node id="7538089231777682558" at="317,83,318,55" concept="5" />
-      <node id="7538089231777682564" at="318,55,319,13" concept="11" />
-      <node id="6087469647643666552" at="322,60,323,45" concept="12" />
-      <node id="6087469647643672273" at="323,45,324,73" concept="12" />
-      <node id="6087469647643677405" at="324,73,325,39" concept="12" />
-      <node id="8338120719174014246" at="325,39,326,69" concept="5" />
-      <node id="7538089231777683434" at="330,35,331,31" concept="16" />
-      <node id="3169780382425597162" at="333,91,334,87" concept="5" />
-      <node id="2905662307332402293" at="337,59,338,21" concept="11" />
-      <node id="2905662307332242493" at="339,7,340,65" concept="10" />
-      <node id="2905662307332059090" at="340,65,341,84" concept="10" />
-      <node id="2905662307332425725" at="342,36,343,21" concept="11" />
-      <node id="8338120719174255687" at="344,7,345,119" concept="10" />
-      <node id="2905662307332329866" at="345,119,346,63" concept="10" />
-      <node id="2905662307332313304" at="346,63,347,108" concept="10" />
-      <node id="2905662307332366857" at="348,32,349,21" concept="11" />
-      <node id="3678488411980559252" at="350,7,351,161" concept="11" />
-      <node id="7538089231777683449" at="353,80,354,177" concept="5" />
-      <node id="7538089231777683456" at="360,0,361,0" concept="6" trace="myDefaultPasteProvider" />
-      <node id="7538089231777683463" at="362,64,363,52" concept="5" />
-      <node id="7538089231777683483" at="368,27,369,53" concept="10" />
-      <node id="7538089231777683493" at="372,94,373,109" concept="5" />
-      <node id="7538089231777683510" at="374,15,375,20" concept="1" />
-      <node id="7538089231777683524" at="379,11,380,62" concept="10" />
-      <node id="7538089231777683530" at="380,62,381,91" concept="10" />
-      <node id="7538089231777683539" at="382,152,383,220" concept="10" />
-      <node id="7538089231777683545" at="383,220,384,199" concept="5" />
-      <node id="7538089231777683552" at="384,199,385,116" concept="10" />
-      <node id="7538089231777683563" at="386,47,387,40" concept="5" />
-      <node id="7538089231777683580" at="388,80,389,66" concept="5" />
-      <node id="7538089231777683587" at="390,13,391,69" concept="5" />
-      <node id="7538089231777683612" at="392,18,393,73" concept="5" />
-      <node id="7538089231777683624" at="398,66,399,18" concept="11" />
-      <node id="7538089231777683633" at="401,65,402,18" concept="11" />
-      <node id="4914591330905910255" at="406,0,407,0" concept="9" trace="loadHistory#(Lorg/jdom/Element;)V" />
-      <node id="7538089231784120879" at="409,32,410,71" concept="10" />
-      <node id="7538089231784120889" at="413,13,414,92" concept="5" />
-      <node id="7538089231784120906" at="416,45,417,57" concept="5" />
-      <node id="7538089231784120909" at="421,7,422,24" concept="11" />
-      <node id="1036187445124812014" at="426,24,427,18" concept="11" />
-      <node id="4176612323165699204" at="429,9,430,111" concept="10" />
-      <node id="4176612323165161945" at="432,41,433,46" concept="11" />
-      <node id="4176612323166035575" at="437,231,438,245" concept="5" />
-      <node id="4176612323166333114" at="439,48,440,103" concept="5" />
-      <node id="4176612323166043767" at="442,18,443,37" concept="5" />
-      <node id="4176612323166310360" at="444,48,445,91" concept="5" />
-      <node id="4176612323165794620" at="449,9,450,31" concept="11" />
-      <node id="1036187445124522569" at="452,42,453,111" concept="5" />
-      <node id="442258911874640438" at="454,7,455,18" concept="11" />
-      <node id="9056261439947958023" at="457,42,458,58" concept="5" />
-      <node id="442258911874659161" at="459,7,460,18" concept="11" />
-      <node id="7538089231777682892" at="466,35,467,25" concept="11" />
-      <node id="1471632565003585563" at="469,50,470,43" concept="11" />
-      <node id="8971646171574058688" at="472,47,473,35" concept="11" />
-      <node id="7538089231777682913" at="480,40,481,44" concept="10" />
-      <node id="7538089231777682921" at="482,39,483,43" concept="10" />
-      <node id="7538089231777682929" at="484,52,485,278" concept="5" />
-      <node id="7538089231777682944" at="487,80,488,343" concept="5" />
-      <node id="9182476859184745559" at="494,29,495,42" concept="12" />
-      <node id="2893936025731410620" at="499,41,500,41" concept="5" />
-      <node id="7538089231777683086" at="500,41,501,512" concept="5" />
-      <node id="5178865282957970321" at="501,512,502,32" concept="11" />
-      <node id="2348043250037290191" at="510,44,511,214" concept="10" />
-      <node id="2348043250038028746" at="511,214,512,178" concept="5" />
-      <node id="4598452390225789587" at="512,178,513,22" concept="5" />
-      <node id="6558068108107683969" at="515,45,516,49" concept="10" />
-      <node id="6558068108107683974" at="516,49,517,51" concept="5" />
-      <node id="6558068108108370769" at="517,51,518,215" concept="10" />
-      <node id="6558068108108373959" at="518,215,519,198" concept="5" />
-      <node id="6558068108108580762" at="519,198,520,197" concept="5" />
-      <node id="4598452390225834124" at="520,197,521,33" concept="5" />
-      <node id="7600370246423004420" at="523,79,524,214" concept="10" />
-      <node id="7600370246423004426" at="524,214,525,179" concept="5" />
-      <node id="7600370246423004437" at="525,179,526,80" concept="5" />
-      <node id="4598452390225772476" at="526,80,527,33" concept="5" />
-      <node id="1768908716159910573" at="530,32,531,36" concept="5" />
-      <node id="7600370246426903881" at="534,34,535,49" concept="5" />
-      <node id="2893936025728641226" at="543,36,544,537" concept="10" />
-      <node id="2893936025728641240" at="545,23,546,18" concept="11" />
-      <node id="2893936025728641242" at="547,5,548,481" concept="11" />
-      <node id="7752629037608332873" at="551,133,552,27" concept="5" />
-      <node id="592665991632343035" at="552,27,553,46" concept="10" />
-      <node id="4110587197471394653" at="555,25,556,206" concept="5" />
-      <node id="2893936025731471144" at="557,30,558,34" concept="5" />
-      <node id="592665991632308142" at="558,34,559,545" concept="5" />
-      <node id="1740341680005292516" at="559,545,560,378" concept="5" />
-      <node id="9182476859184770347" at="566,52,567,66" concept="12" />
-      <node id="9182476859184770349" at="567,66,568,44" concept="17" />
-      <node id="7538089231777683104" at="573,37,574,578" concept="5" />
-      <node id="7538089231777683117" at="574,578,575,377" concept="5" />
-      <node id="2893936025731722750" at="575,377,576,69" concept="5" />
-      <node id="659388009543759889" at="576,69,577,28" concept="11" />
-      <node id="8251307538231050845" at="586,29,587,521" concept="5" />
-      <node id="8251307538231050857" at="587,521,588,56" concept="5" />
-      <node id="8162894946400300793" at="596,36,597,63" concept="5" />
-      <node id="8162894946400300793" at="598,5,599,0" concept="13" />
-      <node id="7538089231777683533" at="602,36,603,66" concept="11" />
-      <node id="7538089231777683533" at="604,5,605,16" concept="11" />
-      <node id="7538089231777683601" at="608,36,609,62" concept="11" />
-      <node id="7538089231777683601" at="610,5,611,17" concept="11" />
-      <node id="7538089231777683602" at="614,36,615,51" concept="11" />
-      <node id="7538089231777683602" at="616,5,617,16" concept="11" />
-      <node id="3024471776889427731" at="620,36,621,46" concept="5" />
-      <node id="3024471776889427731" at="622,5,623,0" concept="13" />
-      <node id="48168216978432693" at="625,83,626,63" concept="10" />
-      <node id="48168216978432693" at="626,63,627,230" concept="10" />
-      <node id="48168216978432693" at="627,230,628,152" concept="5" />
-      <node id="48168216978432693" at="628,152,629,14" concept="11" />
-      <node id="2893936025732109408" at="632,36,633,30" concept="5" />
-      <node id="2893936025732109408" at="634,5,635,0" concept="13" />
-      <node id="8251307538231050858" at="638,36,639,30" concept="5" />
-      <node id="8251307538231050858" at="640,5,641,0" concept="13" />
-      <node id="3024471776891737930" at="643,76,644,47" concept="11" />
-      <node id="7538089231777683610" at="392,16,394,11" concept="0" />
-      <node id="8871522752922343330" at="117,0,120,0" concept="9" trace="getTitle#()Ljava/lang/String;" />
-      <node id="8162894946401544615" at="121,0,124,0" concept="9" trace="getTool#()Ljetbrains/mps/console/tool/ConsoleTool;" />
-      <node id="8971646171573043040" at="125,0,128,0" concept="9" trace="getConsoleModel#()Lorg/jetbrains/mps/openapi/model/SModel;" />
-      <node id="8251307538230481484" at="129,0,132,0" concept="9" trace="getProject#()Ljetbrains/mps/project/Project;" />
-      <node id="773462683487697955" at="133,0,136,0" concept="9" trace="getEditorComponent#()Ljetbrains/mps/nodeEditor/EditorComponent;" />
-      <node id="773462683488968419" at="137,0,140,0" concept="9" trace="getRoot#()Lorg/jetbrains/mps/openapi/model/SNode;" />
-      <node id="3362819150777780943" at="141,0,144,0" concept="9" trace="getConsoleTool#()Ljetbrains/mps/console/tool/ConsoleTool;" />
-      <node id="7538089231777682229" at="149,49,152,9" concept="8" />
-      <node id="7538089231777682207" at="167,26,170,7" concept="8" />
-      <node id="5364202125454715304" at="209,0,212,0" concept="9" trace="dispose#()V" />
-      <node id="7538089231777682712" at="215,25,218,9" concept="8" />
-      <node id="8162894946400619720" at="221,7,224,5" concept="8" />
-      <node id="8427702170855453684" at="254,124,257,7" concept="8" />
-      <node id="4214225063066306497" at="258,87,261,7" concept="8" />
-      <node id="5424877576697150736" at="285,51,288,5" concept="7" />
-      <node id="5424877576697577528" at="302,7,305,7" concept="8" />
-      <node id="7538089231777682538" at="309,0,312,0" concept="9" trace="registerKeyShortcut#(Ljetbrains/mps/workbench/action/BaseAction;I)Ljetbrains/mps/workbench/action/BaseAction;" />
-      <node id="8338120719173894402" at="313,0,316,0" concept="9" trace="registerMouseShortcut#(Ljetbrains/mps/workbench/action/BaseAction;)Ljetbrains/mps/workbench/action/BaseAction;" />
-      <node id="7538089231777683431" at="330,0,333,0" concept="2" trace="ExecuteClosureAction#()V" />
-      <node id="3169780382425597152" at="333,0,336,0" concept="9" trace="doUpdate#(Lcom/intellij/openapi/actionSystem/AnActionEvent;Ljava/util/Map;)V" />
-      <node id="2905662307332160947" at="336,83,339,7" concept="8" />
-      <node id="2905662307332387932" at="341,84,344,7" concept="8" />
-      <node id="2905662307332346550" at="347,108,350,7" concept="8" />
-      <node id="7538089231777683439" at="353,0,356,0" concept="9" trace="doExecute#(Lcom/intellij/openapi/actionSystem/AnActionEvent;Ljava/util/Map;)V" />
-      <node id="7538089231777683460" at="362,0,365,0" concept="2" trace="MyPasteProvider#(Lcom/intellij/ide/PasteProvider;)V" />
-      <node id="7538089231777683491" at="371,90,374,15" concept="8" />
-      <node id="7538089231777683617" at="398,0,401,0" concept="9" trace="isPastePossible#(Lcom/intellij/openapi/actionSystem/DataContext;)Z" />
-      <node id="7538089231777683626" at="401,0,404,0" concept="9" trace="isPasteEnabled#(Lcom/intellij/openapi/actionSystem/DataContext;)Z" />
-      <node id="7538089231784120906" at="415,31,418,11" concept="8" />
-      <node id="7538089231777683723" at="425,52,428,5" concept="8" />
-      <node id="4176612323165936630" at="432,0,435,0" concept="9" trace="accept#(Lorg/jetbrains/mps/openapi/model/SNode;)Z" />
-      <node id="4176612323166333114" at="438,245,441,13" concept="8" />
-      <node id="4176612323166310360" at="443,37,446,13" concept="8" />
-      <node id="1036187445124522569" at="451,34,454,7" concept="8" />
-      <node id="9056261439947958023" at="456,27,459,7" concept="8" />
-      <node id="7538089231777682888" at="466,0,469,0" concept="9" trace="getProject#()Ljetbrains/mps/project/Project;" />
-      <node id="1471632565003333804" at="469,0,472,0" concept="9" trace="getDefaultSearchScope#()Lorg/jetbrains/mps/openapi/module/SearchScope;" />
-      <node id="4598452390224495818" at="472,0,475,0" concept="9" trace="getOutputWindow#()Ljetbrains/mps/console/tool/BaseConsoleTab;" />
-      <node id="7538089231777682927" at="483,43,486,11" concept="8" />
-      <node id="7538089231777682942" at="486,11,489,11" concept="8" />
-      <node id="328850564587494307" at="534,0,537,0" concept="9" trace="invoke#()V" />
-      <node id="2893936025728641235" at="544,537,547,5" concept="8" />
-      <node id="8162894946400300793" at="595,102,598,5" concept="8" />
-      <node id="7538089231777683533" at="601,104,604,5" concept="8" />
-      <node id="7538089231777683601" at="607,102,610,5" concept="8" />
-      <node id="7538089231777683602" at="613,94,616,5" concept="8" />
-      <node id="3024471776889427731" at="619,105,622,5" concept="8" />
-      <node id="2893936025732109408" at="631,89,634,5" concept="8" />
-      <node id="8251307538231050858" at="637,81,640,5" concept="8" />
-      <node id="3024471776891737930" at="643,0,646,0" concept="15" trace="as_6q36mf_a0a0a1a0a0a0a0ab#(Ljava/lang/Object;Ljava/lang/Class;)null" />
-      <node id="7538089231777682237" at="152,9,156,9" concept="8" />
-      <node id="9182476859184607983" at="175,66,179,5" concept="8" />
-      <node id="4598452390224162839" at="227,0,231,0" concept="9" trace="activate#()V" />
-      <node id="7538089231777682556" at="317,0,321,0" concept="9" trace="registerShortcutSet#(Ljetbrains/mps/workbench/action/BaseAction;Lcom/intellij/openapi/actionSystem/ShortcutSet;)Ljetbrains/mps/workbench/action/BaseAction;" />
-      <node id="9182476859184770345" at="565,25,569,9" concept="8" />
-      <node id="8162894946400558058" at="586,0,590,0" concept="9" trace="run#()V" />
-      <node id="9008866792797021915" at="236,0,241,0" concept="9" trace="run#()V" />
-      <node id="5424877576697416451" at="297,12,302,7" concept="0" />
-      <node id="7538089231777683561" at="385,116,390,13" concept="8" />
-      <node id="4176612323166042694" at="442,16,447,11" concept="0" />
-      <node id="5178865282957948556" at="499,0,504,0" concept="9" trace="compute#()Ljava/lang/Void;" />
-      <node id="4598452390225752486" at="510,0,515,0" concept="9" trace="addNodeRef#(Lorg/jetbrains/mps/openapi/model/SNode;)V" />
-      <node id="1768908716159919118" at="532,16,537,53" concept="5" />
-      <node id="592665991632297311" at="556,206,561,9" concept="8" />
-      <node id="7538089231777682205" at="166,124,172,5" concept="8" />
-      <node id="8162894946400607263" at="215,0,221,0" concept="9" trace="run#()V" />
-      <node id="3976301908733823576" at="322,0,328,0" concept="9" trace="registerActions#(Lcom/intellij/openapi/actionSystem/DefaultActionGroup;)V" />
-      <node id="7538089231777683489" at="370,15,376,13" concept="7" />
-      <node id="4598452390225752502" at="523,0,529,0" concept="9" trace="addClosure#(Ljetbrains/mps/baseLanguage/closures/runtime/_FunctionTypes/_void_P0_E0;Ljava/lang/String;)V" />
-      <node id="8627797991303082080" at="532,14,538,9" concept="0" />
-      <node id="659388009543659124" at="573,0,579,0" concept="9" trace="compute#()Ljava/lang/Void;" />
-      <node id="8162894946400558056" at="584,25,590,11" concept="5" />
-      <node id="8162894946400300793" at="595,0,601,0" concept="15" trace="check_6q36mf_a41a03#(Ljetbrains/mps/nodeEditor/Highlighter;Ljetbrains/mps/nodeEditor/UIEditorComponent;)V" />
-      <node id="7538089231777683533" at="601,0,607,0" concept="15" trace="check_6q36mf_a0d0a0a5ec#(Lorg/jetbrains/mps/openapi/model/SNodeReference;Ljetbrains/mps/project/MPSProject;)Lorg/jetbrains/mps/openapi/model/SNode;" />
-      <node id="7538089231777683601" at="607,0,613,0" concept="15" trace="check_6q36mf_a0a4a0a0f65#(Lorg/jetbrains/mps/openapi/model/SModelReference;Lorg/jetbrains/mps/openapi/model/SModel;)Z" />
-      <node id="7538089231777683602" at="613,0,619,0" concept="15" trace="check_6q36mf_a0a0e0a0a5ec#(Lorg/jetbrains/mps/openapi/model/SNodeReference;)Lorg/jetbrains/mps/openapi/model/SModelReference;" />
-      <node id="3024471776889427731" at="619,0,625,0" concept="15" trace="check_6q36mf_a0a0e0a0a5ec_0#(Lcom/intellij/ide/PasteProvider;Lcom/intellij/openapi/actionSystem/DataContext;)V" />
-      <node id="48168216978432693" at="625,0,631,0" concept="15" trace="createTextResponseItem_6q36mf_a0a0a1a1a0a0a0a66#(Ljava/lang/Object;)Lorg/jetbrains/mps/openapi/model/SNode;" />
-      <node id="2893936025732109408" at="631,0,637,0" concept="15" trace="check_6q36mf_a2a0a0a0a0a0b0a0a2a0d0sc#(Ljava/lang/Runnable;)V" />
-      <node id="8251307538231050858" at="637,0,643,0" concept="15" trace="check_6q36mf_a1a0a0a0a3a0d0sc#(Ljava/lang/Runnable;)V" />
-      <node id="4914591330907811233" at="109,0,116,0" concept="2" trace="BaseConsoleTab#(Ljetbrains/mps/project/MPSProject;Ljetbrains/mps/console/tool/ConsoleTool;Ljava/lang/String;Lorg/jdom/Element;)V" />
-      <node id="9008866792797021913" at="234,25,241,11" concept="5" />
-      <node id="7538089231784120887" at="412,25,419,9" concept="18" />
-      <node id="5178865282957806279" at="497,36,504,19" concept="11" />
-      <node id="2893936025728641224" at="543,0,550,0" concept="9" trace="getLastReponse#()Lorg/jetbrains/mps/openapi/model/SNode;" />
-      <node id="1083035892705182374" at="183,0,191,0" concept="9" trace="compute#()Ljava/lang/Void;" />
-      <node id="8162894946400607261" at="213,35,221,7" concept="5" />
-      <node id="5424877576697366549" at="294,33,302,7" concept="8" />
-      <node id="4598452390225752494" at="515,0,523,0" concept="9" trace="addException#(Ljava/lang/Throwable;)V" />
-      <node id="8251307538231034266" at="555,0,563,0" concept="9" trace="run#()V" />
-      <node id="659388009543517628" at="571,32,579,15" concept="11" />
-      <node id="7287617939140904241" at="584,0,592,0" concept="9" trace="run#()V" />
-      <node id="4914591330904584345" at="165,0,174,0" concept="9" trace="createConsoleModel#()V" />
-      <node id="9008866792796992719" at="234,0,243,0" concept="9" trace="run#()V" />
-      <node id="7538089231777682112" at="268,0,277,0" concept="9" trace="validateImports#()V" />
-      <node id="7538089231784120885" at="412,0,421,0" concept="9" trace="run#()V" />
-      <node id="7538089231777682919" at="481,44,490,9" concept="19" />
-      <node id="5178865282957785519" at="497,0,506,0" concept="9" trace="invoke#()Ljava/lang/Void;" />
-      <node id="8627797991303072799" at="529,167,538,9" concept="8" />
-      <node id="1083035892705041204" at="181,28,191,11" concept="11" />
-      <node id="7538089231777683487" at="369,53,379,11" concept="18" />
-      <node id="8251307538231034259" at="553,46,563,7" concept="5" />
-      <node id="8162894946400538415" at="571,0,581,0" concept="9" trace="invoke#()Ljava/lang/Void;" />
-      <node id="9008866792796723747" at="232,52,243,7" concept="5" />
-      <node id="7538089231784120884" at="410,71,421,7" concept="5" />
-      <node id="4176612323166027630" at="436,37,447,11" concept="8" />
-      <node id="4914591330906548518" at="464,48,475,6" concept="11" />
-      <node id="5178865282957785517" at="495,42,506,16" concept="5" />
-      <node id="1768908716159899740" at="529,0,540,0" concept="9" trace="addSequence#(Ljetbrains/mps/project/Project;Ljetbrains/mps/baseLanguage/closures/runtime/_FunctionTypes/_return_P0_E0;ILjava/lang/String;)V" />
-      <node id="7538089231777682221" at="147,0,159,0" concept="9" trace="getData#(Ljava/lang/String;)Ljava/lang/Object;" />
-      <node id="1083035892705009281" at="181,0,193,0" concept="9" trace="invoke#()Ljava/lang/Void;" />
-      <node id="7538089231777682907" at="480,0,492,0" concept="9" trace="addText#(Ljava/lang/String;)V" />
-      <node id="8162894946400538413" at="569,9,581,12" concept="5" />
-      <node id="7538089231777682705" at="213,0,226,0" concept="9" trace="disposeConsoleTab#()V" />
-      <node id="7538089231777683537" at="381,91,394,11" concept="8" />
-      <node id="4176612323166022616" at="436,0,449,0" concept="9" trace="visit#(Lorg/jetbrains/mps/openapi/model/SNode;)V" />
-      <node id="4914591330906414829" at="464,0,477,0" concept="9" trace="getConsoleContext#()Ljetbrains/mps/console/tool/ConsoleContext;" />
-      <node id="7538089231777682216" at="145,33,159,6" concept="5" />
-      <node id="1083035892705009279" at="179,5,193,8" concept="5" />
-      <node id="7752629037608769343" at="232,0,246,0" concept="9" trace="selectNode#(Lorg/jetbrains/mps/openapi/model/SNode;)V" />
-      <node id="7538089231777682018" at="250,62,264,5" concept="7" />
-      <node id="5178865282957777432" at="494,0,508,0" concept="9" trace="run#()V" />
-      <node id="7538089231777683026" at="291,77,306,5" concept="7" />
-      <node id="7538089231784120874" at="408,0,424,0" concept="9" trace="saveHistory#()Lorg/jdom/Element;" />
-      <node id="5178865282957764168" at="492,45,508,11" concept="5" />
-      <node id="3678488411980556591" at="336,0,353,0" concept="9" trace="isApplicable#(Lcom/intellij/openapi/actionSystem/AnActionEvent;Ljava/util/Map;)Z" />
-      <node id="4914591330907522709" at="145,0,163,0" concept="9" trace="createEditor#()V" />
-      <node id="7538089231777682967" at="492,0,510,0" concept="9" trace="addNode#(Lorg/jetbrains/mps/openapi/model/SNode;)V" />
-      <node id="7287617939140817023" at="565,0,583,0" concept="9" trace="run#()V" />
-      <node id="4176612323165894334" at="430,111,449,9" concept="5" />
-      <node id="7538089231777682004" at="247,0,267,0" concept="9" trace="addBuiltInImports#()V" />
-      <node id="8162894946400630943" at="368,0,396,0" concept="9" trace="run#()V" />
-      <node id="7538089231777682881" at="563,7,592,7" concept="5" />
-      <node id="2893936025731234515" at="278,0,308,0" concept="9" trace="addNodeImports#(Lorg/jetbrains/mps/openapi/model/SNode;)V" />
-      <node id="8162894946400630941" at="366,66,396,9" concept="5" />
-      <node id="7538089231777683473" at="366,0,398,0" concept="9" trace="performPaste#(Lcom/intellij/openapi/actionSystem/DataContext;)V" />
-      <node id="7538089231777682192" at="175,0,208,0" concept="9" trace="initConsoleTab#(Lorg/jdom/Element;)V" />
-      <node id="9056261439947806043" at="428,5,461,5" concept="18" />
-      <node id="4176612323165356804" at="425,0,463,0" concept="9" trace="loadHistoryModel#(Lorg/jdom/Element;)Lorg/jetbrains/mps/openapi/model/SModel;" />
-      <node id="2893936025730044886" at="551,0,594,0" concept="9" trace="execute#(Lorg/jetbrains/mps/openapi/model/SNode;Ljava/lang/Runnable;Ljava/lang/Runnable;)V" />
-      <node id="4914591330906818579" at="478,43,540,6" concept="11" />
-      <node id="4914591330906788048" at="478,0,542,0" concept="9" trace="getConsoleStream#()Ljetbrains/mps/console/tool/ConsoleStream;" />
-      <scope id="7538089231777683516" at="377,0,377,56">
+      <node id="7538089231778086826" at="100,0,101,0" concept="6" trace="myTool" />
+      <node id="7538089231777681947" at="101,0,102,0" concept="6" trace="myModel" />
+      <node id="8162894946400329436" at="102,0,103,0" concept="6" trace="myProject" />
+      <node id="4914591330902004696" at="103,0,104,0" concept="6" trace="myFileEditor" />
+      <node id="7538089231777681957" at="104,0,105,0" concept="6" trace="myEditor" />
+      <node id="4914591330902004700" at="105,0,106,0" concept="6" trace="myHighlighter" />
+      <node id="4914591330902004704" at="106,0,107,0" concept="6" trace="myTabTitle" />
+      <node id="7538089231777681954" at="108,0,109,0" concept="6" trace="myRoot" />
+      <node id="1564279842843177945" at="110,104,111,23" concept="16" />
+      <node id="4914591330907811236" at="111,23,112,18" concept="5" />
+      <node id="4914591330907811240" at="112,18,113,23" concept="5" />
+      <node id="8162894946400391448" at="113,23,114,24" concept="5" />
+      <node id="4914591330907811244" at="114,24,115,28" concept="5" />
+      <node id="8871522752922411326" at="118,28,119,22" concept="11" />
+      <node id="8162894946401544617" at="122,32,123,18" concept="11" />
+      <node id="8971646171573192555" at="126,35,127,19" concept="11" />
+      <node id="8162894946400362261" at="130,40,131,21" concept="11" />
+      <node id="773462683487751771" at="134,47,135,20" concept="11" />
+      <node id="773462683488968421" at="138,26,139,18" concept="11" />
+      <node id="3362819150777863543" at="142,39,143,18" concept="11" />
+      <node id="7538089231777682231" at="151,51,152,30" concept="11" />
+      <node id="3024471776891595059" at="154,54,155,114" concept="10" />
+      <node id="3024471776891774530" at="155,114,156,122" concept="11" />
+      <node id="7538089231777682250" at="157,9,158,34" concept="11" />
+      <node id="2149051723733507788" at="160,6,161,64" concept="5" />
+      <node id="7538089231777682364" at="161,64,162,30" concept="5" />
+      <node id="4914591330900787311" at="165,0,166,0" concept="14" trace="LOG" />
+      <node id="7538089231777682690" at="166,39,167,124" concept="5" />
+      <node id="7538089231777682207" at="169,42,170,59" concept="5" />
+      <node id="7538089231777682209" at="171,7,172,13" concept="11" />
+      <node id="9182476859184744518" at="177,48,178,62" concept="12" />
+      <node id="9182476859184623341" at="178,62,179,40" concept="17" />
+      <node id="4914591330904801215" at="184,33,185,33" concept="5" />
+      <node id="7538089231777682362" at="185,33,186,32" concept="5" />
+      <node id="3941329126770679131" at="186,32,187,33" concept="5" />
+      <node id="4914591330907671671" at="187,33,188,27" concept="5" />
+      <node id="7538089231777682356" at="188,27,189,59" concept="5" />
+      <node id="1083035892705192987" at="189,59,190,24" concept="11" />
+      <node id="7538089231777682369" at="194,8,195,0" concept="13" />
+      <node id="3976301908733039979" at="195,0,196,56" concept="10" />
+      <node id="3976301908733955771" at="196,56,197,27" concept="5" />
+      <node id="3976301908733040029" at="197,27,198,112" concept="10" />
+      <node id="5576302359326964162" at="198,112,199,41" concept="5" />
+      <node id="1564279842843250231" at="199,41,200,0" concept="13" />
+      <node id="1564279842843198820" at="200,0,201,39" concept="5" />
+      <node id="1564279842843243740" at="201,39,202,48" concept="5" />
+      <node id="7538089231777682426" at="202,48,203,0" concept="13" />
+      <node id="3944384728752227984" at="203,0,204,42" concept="5" />
+      <node id="5406529846070460961" at="204,42,205,0" concept="13" />
+      <node id="7538089231777682427" at="205,0,206,75" concept="5" />
+      <node id="7538089231777682434" at="206,75,207,49" concept="5" />
+      <node id="5364202125454758026" at="210,25,211,24" concept="5" />
+      <node id="7538089231777682714" at="217,31,218,29" concept="5" />
+      <node id="7538089231777682721" at="219,9,220,55" concept="5" />
+      <node id="7538089231777682726" at="223,32,224,62" concept="5" />
+      <node id="4598452390224192885" at="228,26,229,52" concept="5" />
+      <node id="4598452390224207256" at="229,52,230,37" concept="5" />
+      <node id="773462683489796046" at="237,29,238,46" concept="5" />
+      <node id="773462683489796065" at="238,46,239,58" concept="5" />
+      <node id="773462683489796071" at="239,58,240,94" concept="5" />
+      <node id="7752629037608246511" at="244,7,245,27" concept="5" />
+      <node id="7538089231777682006" at="248,38,249,124" concept="10" />
+      <node id="7538089231777682010" at="249,124,250,170" concept="10" />
+      <node id="2971752488947190736" at="250,170,251,62" concept="10" />
+      <node id="7538089231777682035" at="252,78,253,35" concept="5" />
+      <node id="5424877576697913576" at="253,35,254,74" concept="10" />
+      <node id="5424877576697969548" at="254,74,255,124" concept="10" />
+      <node id="8427702170855453686" at="256,49,257,17" concept="3" />
+      <node id="8427702170855451403" at="258,7,259,87" concept="10" />
+      <node id="4214225063066309895" at="260,35,261,17" concept="3" />
+      <node id="7538089231777682059" at="262,7,263,66" concept="5" />
+      <node id="7538089231777682074" at="263,66,264,102" concept="5" />
+      <node id="7538089231777682089" at="265,5,266,161" concept="5" />
+      <node id="5424877576697813267" at="269,36,270,58" concept="10" />
+      <node id="5424877576697858462" at="270,58,271,40" concept="5" />
+      <node id="5424877576697873715" at="271,40,272,38" concept="5" />
+      <node id="5424877576697840001" at="272,38,273,39" concept="5" />
+      <node id="5424877576697904511" at="273,39,274,59" concept="12" />
+      <node id="7538089231777682182" at="274,59,275,24" concept="5" />
+      <node id="7538089231777682184" at="275,24,276,61" concept="5" />
+      <node id="2971752488947184068" at="279,45,280,66" concept="10" />
+      <node id="4214225063065875703" at="280,66,281,73" concept="10" />
+      <node id="2971752488947196102" at="281,73,282,88" concept="10" />
+      <node id="5424877576696899261" at="282,88,283,110" concept="10" />
+      <node id="5424877576696967801" at="283,110,284,94" concept="5" />
+      <node id="5424877576697135562" at="284,94,285,91" concept="10" />
+      <node id="5424877576697004603" at="285,91,286,51" concept="5" />
+      <node id="7538089231777682995" at="287,75,288,46" concept="5" />
+      <node id="5424877576697215913" at="289,5,290,0" concept="13" />
+      <node id="5424877576697234238" at="290,0,291,107" concept="10" />
+      <node id="5424877576697298433" at="291,107,292,77" concept="5" />
+      <node id="7538089231777683040" at="293,69,294,40" concept="5" />
+      <node id="5424877576697499774" at="294,40,295,33" concept="10" />
+      <node id="5424877576697524609" at="296,45,297,45" concept="5" />
+      <node id="5424877576697423764" at="298,14,299,116" concept="12" />
+      <node id="5424877576697427554" at="299,116,300,54" concept="12" />
+      <node id="5424877576697453170" at="300,54,301,66" concept="10" />
+      <node id="5424877576697630371" at="301,66,302,92" concept="5" />
+      <node id="7538089231777683050" at="304,30,305,47" concept="5" />
+      <node id="8338120719174076726" at="310,67,311,106" concept="11" />
+      <node id="7538089231777682492" at="314,60,315,102" concept="11" />
+      <node id="7538089231777682558" at="318,83,319,55" concept="5" />
+      <node id="7538089231777682564" at="319,55,320,13" concept="11" />
+      <node id="6087469647643666552" at="323,60,324,45" concept="12" />
+      <node id="6087469647643672273" at="324,45,325,73" concept="12" />
+      <node id="6087469647643677405" at="325,73,326,39" concept="12" />
+      <node id="8338120719174014246" at="326,39,327,69" concept="5" />
+      <node id="7538089231777683434" at="331,35,332,31" concept="16" />
+      <node id="3169780382425597162" at="334,91,335,87" concept="5" />
+      <node id="2905662307332402293" at="338,59,339,21" concept="11" />
+      <node id="2905662307332242493" at="340,7,341,65" concept="10" />
+      <node id="2905662307332059090" at="341,65,342,84" concept="10" />
+      <node id="2905662307332425725" at="343,36,344,21" concept="11" />
+      <node id="8338120719174255687" at="345,7,346,119" concept="10" />
+      <node id="2905662307332329866" at="346,119,347,63" concept="10" />
+      <node id="2905662307332313304" at="347,63,348,108" concept="10" />
+      <node id="2905662307332366857" at="349,32,350,21" concept="11" />
+      <node id="3678488411980559252" at="351,7,352,161" concept="11" />
+      <node id="7538089231777683449" at="354,80,355,177" concept="5" />
+      <node id="7538089231777683456" at="361,0,362,0" concept="6" trace="myDefaultPasteProvider" />
+      <node id="7538089231777683463" at="363,64,364,52" concept="5" />
+      <node id="7538089231777683483" at="369,27,370,53" concept="10" />
+      <node id="7538089231777683493" at="373,94,374,109" concept="5" />
+      <node id="7538089231777683510" at="375,15,376,20" concept="1" />
+      <node id="7538089231777683524" at="380,11,381,62" concept="10" />
+      <node id="7538089231777683530" at="381,62,382,91" concept="10" />
+      <node id="7538089231777683539" at="383,152,384,220" concept="10" />
+      <node id="7538089231777683545" at="384,220,385,199" concept="5" />
+      <node id="7538089231777683552" at="385,199,386,116" concept="10" />
+      <node id="7538089231777683563" at="387,47,388,40" concept="5" />
+      <node id="7538089231777683580" at="389,80,390,66" concept="5" />
+      <node id="7538089231777683587" at="391,13,392,69" concept="5" />
+      <node id="7538089231777683612" at="393,18,394,73" concept="5" />
+      <node id="7538089231777683624" at="399,66,400,18" concept="11" />
+      <node id="7538089231777683633" at="402,65,403,18" concept="11" />
+      <node id="4914591330905910255" at="407,0,408,0" concept="9" trace="loadHistory#(Lorg/jdom/Element;)V" />
+      <node id="7538089231784120879" at="410,32,411,71" concept="10" />
+      <node id="7538089231784120889" at="414,13,415,92" concept="5" />
+      <node id="7538089231784120906" at="417,45,418,57" concept="5" />
+      <node id="7538089231784120909" at="422,7,423,24" concept="11" />
+      <node id="1036187445124812014" at="427,24,428,18" concept="11" />
+      <node id="4176612323165699204" at="430,9,431,111" concept="10" />
+      <node id="4176612323165161945" at="433,41,434,46" concept="11" />
+      <node id="4176612323166035575" at="438,231,439,245" concept="5" />
+      <node id="4176612323166333114" at="440,48,441,103" concept="5" />
+      <node id="4176612323166043767" at="443,18,444,37" concept="5" />
+      <node id="4176612323166310360" at="445,48,446,91" concept="5" />
+      <node id="4176612323165794620" at="450,9,451,31" concept="11" />
+      <node id="1036187445124522569" at="453,42,454,111" concept="5" />
+      <node id="442258911874640438" at="455,7,456,18" concept="11" />
+      <node id="9056261439947958023" at="458,42,459,58" concept="5" />
+      <node id="442258911874659161" at="460,7,461,18" concept="11" />
+      <node id="7538089231777682892" at="467,35,468,25" concept="11" />
+      <node id="1471632565003585563" at="470,50,471,43" concept="11" />
+      <node id="8971646171574058688" at="473,47,474,35" concept="11" />
+      <node id="7538089231777682913" at="481,40,482,44" concept="10" />
+      <node id="7538089231777682921" at="483,39,484,43" concept="10" />
+      <node id="7315649411652397940" at="485,52,486,78" concept="5" />
+      <node id="7315649411652417029" at="488,80,489,77" concept="5" />
+      <node id="9182476859184745559" at="495,29,496,42" concept="12" />
+      <node id="2893936025731410620" at="500,41,501,45" concept="5" />
+      <node id="7538089231777683086" at="501,45,502,241" concept="5" />
+      <node id="5178865282957970321" at="502,241,503,32" concept="11" />
+      <node id="7315649411652328383" at="511,45,512,253" concept="5" />
+      <node id="2348043250037290191" at="514,44,515,214" concept="10" />
+      <node id="2348043250038028746" at="515,214,516,178" concept="5" />
+      <node id="4598452390225789587" at="516,178,517,22" concept="5" />
+      <node id="6558068108107683969" at="519,45,520,49" concept="10" />
+      <node id="6558068108107683974" at="520,49,521,51" concept="5" />
+      <node id="6558068108108370769" at="521,51,522,215" concept="10" />
+      <node id="6558068108108373959" at="522,215,523,198" concept="5" />
+      <node id="6558068108108580762" at="523,198,524,197" concept="5" />
+      <node id="4598452390225834124" at="524,197,525,33" concept="5" />
+      <node id="7600370246423004420" at="527,79,528,214" concept="10" />
+      <node id="7600370246423004426" at="528,214,529,179" concept="5" />
+      <node id="7600370246423004437" at="529,179,530,80" concept="5" />
+      <node id="4598452390225772476" at="530,80,531,33" concept="5" />
+      <node id="1768908716159910573" at="534,32,535,36" concept="5" />
+      <node id="7600370246426903881" at="538,34,539,49" concept="5" />
+      <node id="2893936025728641226" at="547,36,548,537" concept="10" />
+      <node id="2893936025728641240" at="549,23,550,18" concept="11" />
+      <node id="2893936025728641242" at="551,5,552,481" concept="11" />
+      <node id="7752629037608332873" at="555,133,556,27" concept="5" />
+      <node id="592665991632343035" at="556,27,557,46" concept="10" />
+      <node id="4110587197471394653" at="559,25,560,206" concept="5" />
+      <node id="2893936025731471144" at="561,30,562,34" concept="5" />
+      <node id="592665991632308142" at="562,34,563,545" concept="5" />
+      <node id="1740341680005292516" at="563,545,564,378" concept="5" />
+      <node id="9182476859184770347" at="570,52,571,66" concept="12" />
+      <node id="9182476859184770349" at="571,66,572,44" concept="17" />
+      <node id="7538089231777683104" at="577,37,578,578" concept="5" />
+      <node id="7538089231777683117" at="578,578,579,377" concept="5" />
+      <node id="2893936025731722750" at="579,377,580,69" concept="5" />
+      <node id="659388009543759889" at="580,69,581,28" concept="11" />
+      <node id="8251307538231050845" at="590,29,591,521" concept="5" />
+      <node id="8251307538231050857" at="591,521,592,56" concept="5" />
+      <node id="8162894946400300793" at="600,36,601,63" concept="5" />
+      <node id="8162894946400300793" at="602,5,603,0" concept="13" />
+      <node id="7538089231777683533" at="606,36,607,66" concept="11" />
+      <node id="7538089231777683533" at="608,5,609,16" concept="11" />
+      <node id="7538089231777683601" at="612,36,613,62" concept="11" />
+      <node id="7538089231777683601" at="614,5,615,17" concept="11" />
+      <node id="7538089231777683602" at="618,36,619,51" concept="11" />
+      <node id="7538089231777683602" at="620,5,621,16" concept="11" />
+      <node id="3024471776889427731" at="624,36,625,46" concept="5" />
+      <node id="3024471776889427731" at="626,5,627,0" concept="13" />
+      <node id="48168216978432693" at="629,82,630,63" concept="10" />
+      <node id="48168216978432693" at="630,63,631,230" concept="10" />
+      <node id="48168216978432693" at="631,230,632,152" concept="5" />
+      <node id="48168216978432693" at="632,152,633,14" concept="11" />
+      <node id="7315649411652422685" at="635,76,636,63" concept="10" />
+      <node id="7315649411652422685" at="636,63,637,233" concept="10" />
+      <node id="7315649411652422685" at="637,233,638,14" concept="11" />
+      <node id="7315649411652345147" at="640,78,641,63" concept="10" />
+      <node id="7315649411652345147" at="641,63,642,230" concept="10" />
+      <node id="7315649411652345147" at="643,21,644,161" concept="5" />
+      <node id="7315649411652345147" at="645,5,646,14" concept="11" />
+      <node id="2893936025732109408" at="649,36,650,30" concept="5" />
+      <node id="2893936025732109408" at="651,5,652,0" concept="13" />
+      <node id="8251307538231050858" at="655,36,656,30" concept="5" />
+      <node id="8251307538231050858" at="657,5,658,0" concept="13" />
+      <node id="3024471776891737930" at="660,76,661,47" concept="11" />
+      <node id="7538089231777683610" at="393,16,395,11" concept="0" />
+      <node id="8871522752922343330" at="118,0,121,0" concept="9" trace="getTitle#()Ljava/lang/String;" />
+      <node id="8162894946401544615" at="122,0,125,0" concept="9" trace="getTool#()Ljetbrains/mps/console/tool/ConsoleTool;" />
+      <node id="8971646171573043040" at="126,0,129,0" concept="9" trace="getConsoleModel#()Lorg/jetbrains/mps/openapi/model/SModel;" />
+      <node id="8251307538230481484" at="130,0,133,0" concept="9" trace="getProject#()Ljetbrains/mps/project/Project;" />
+      <node id="773462683487697955" at="134,0,137,0" concept="9" trace="getEditorComponent#()Ljetbrains/mps/nodeEditor/EditorComponent;" />
+      <node id="773462683488968419" at="138,0,141,0" concept="9" trace="getRoot#()Lorg/jetbrains/mps/openapi/model/SNode;" />
+      <node id="3362819150777780943" at="142,0,145,0" concept="9" trace="getConsoleTool#()Ljetbrains/mps/console/tool/ConsoleTool;" />
+      <node id="7538089231777682229" at="150,49,153,9" concept="8" />
+      <node id="7538089231777682207" at="168,26,171,7" concept="8" />
+      <node id="5364202125454715304" at="210,0,213,0" concept="9" trace="dispose#()V" />
+      <node id="7538089231777682712" at="216,25,219,9" concept="8" />
+      <node id="8162894946400619720" at="222,7,225,5" concept="8" />
+      <node id="8427702170855453684" at="255,124,258,7" concept="8" />
+      <node id="4214225063066306497" at="259,87,262,7" concept="8" />
+      <node id="5424877576697150736" at="286,51,289,5" concept="7" />
+      <node id="5424877576697577528" at="303,7,306,7" concept="8" />
+      <node id="7538089231777682538" at="310,0,313,0" concept="9" trace="registerKeyShortcut#(Ljetbrains/mps/workbench/action/BaseAction;I)Ljetbrains/mps/workbench/action/BaseAction;" />
+      <node id="8338120719173894402" at="314,0,317,0" concept="9" trace="registerMouseShortcut#(Ljetbrains/mps/workbench/action/BaseAction;)Ljetbrains/mps/workbench/action/BaseAction;" />
+      <node id="7538089231777683431" at="331,0,334,0" concept="2" trace="ExecuteClosureAction#()V" />
+      <node id="3169780382425597152" at="334,0,337,0" concept="9" trace="doUpdate#(Lcom/intellij/openapi/actionSystem/AnActionEvent;Ljava/util/Map;)V" />
+      <node id="2905662307332160947" at="337,83,340,7" concept="8" />
+      <node id="2905662307332387932" at="342,84,345,7" concept="8" />
+      <node id="2905662307332346550" at="348,108,351,7" concept="8" />
+      <node id="7538089231777683439" at="354,0,357,0" concept="9" trace="doExecute#(Lcom/intellij/openapi/actionSystem/AnActionEvent;Ljava/util/Map;)V" />
+      <node id="7538089231777683460" at="363,0,366,0" concept="2" trace="MyPasteProvider#(Lcom/intellij/ide/PasteProvider;)V" />
+      <node id="7538089231777683491" at="372,90,375,15" concept="8" />
+      <node id="7538089231777683617" at="399,0,402,0" concept="9" trace="isPastePossible#(Lcom/intellij/openapi/actionSystem/DataContext;)Z" />
+      <node id="7538089231777683626" at="402,0,405,0" concept="9" trace="isPasteEnabled#(Lcom/intellij/openapi/actionSystem/DataContext;)Z" />
+      <node id="7538089231784120906" at="416,31,419,11" concept="8" />
+      <node id="7538089231777683723" at="426,52,429,5" concept="8" />
+      <node id="4176612323165936630" at="433,0,436,0" concept="9" trace="accept#(Lorg/jetbrains/mps/openapi/model/SNode;)Z" />
+      <node id="4176612323166333114" at="439,245,442,13" concept="8" />
+      <node id="4176612323166310360" at="444,37,447,13" concept="8" />
+      <node id="1036187445124522569" at="452,34,455,7" concept="8" />
+      <node id="9056261439947958023" at="457,27,460,7" concept="8" />
+      <node id="7538089231777682888" at="467,0,470,0" concept="9" trace="getProject#()Ljetbrains/mps/project/Project;" />
+      <node id="1471632565003333804" at="470,0,473,0" concept="9" trace="getDefaultSearchScope#()Lorg/jetbrains/mps/openapi/module/SearchScope;" />
+      <node id="4598452390224495818" at="473,0,476,0" concept="9" trace="getOutputWindow#()Ljetbrains/mps/console/tool/BaseConsoleTab;" />
+      <node id="7538089231777682927" at="484,43,487,11" concept="8" />
+      <node id="7538089231777682942" at="487,11,490,11" concept="8" />
+      <node id="7538089231777682967" at="511,0,514,0" concept="9" trace="addNode#(Lorg/jetbrains/mps/openapi/model/SNode;)V" />
+      <node id="328850564587494307" at="538,0,541,0" concept="9" trace="invoke#()V" />
+      <node id="2893936025728641235" at="548,537,551,5" concept="8" />
+      <node id="8162894946400300793" at="599,102,602,5" concept="8" />
+      <node id="7538089231777683533" at="605,104,608,5" concept="8" />
+      <node id="7538089231777683601" at="611,102,614,5" concept="8" />
+      <node id="7538089231777683602" at="617,94,620,5" concept="8" />
+      <node id="3024471776889427731" at="623,105,626,5" concept="8" />
+      <node id="7315649411652345147" at="642,230,645,5" concept="8" />
+      <node id="2893936025732109408" at="648,89,651,5" concept="8" />
+      <node id="8251307538231050858" at="654,81,657,5" concept="8" />
+      <node id="3024471776891737930" at="660,0,663,0" concept="15" trace="as_6q36mf_a0a0a1a0a0a0a0ab#(Ljava/lang/Object;Ljava/lang/Class;)null" />
+      <node id="7538089231777682237" at="153,9,157,9" concept="8" />
+      <node id="9182476859184607983" at="176,66,180,5" concept="8" />
+      <node id="4598452390224162839" at="228,0,232,0" concept="9" trace="activate#()V" />
+      <node id="7538089231777682556" at="318,0,322,0" concept="9" trace="registerShortcutSet#(Ljetbrains/mps/workbench/action/BaseAction;Lcom/intellij/openapi/actionSystem/ShortcutSet;)Ljetbrains/mps/workbench/action/BaseAction;" />
+      <node id="9182476859184770345" at="569,25,573,9" concept="8" />
+      <node id="8162894946400558058" at="590,0,594,0" concept="9" trace="run#()V" />
+      <node id="9008866792797021915" at="237,0,242,0" concept="9" trace="run#()V" />
+      <node id="5424877576697416451" at="298,12,303,7" concept="0" />
+      <node id="7538089231777683561" at="386,116,391,13" concept="8" />
+      <node id="4176612323166042694" at="443,16,448,11" concept="0" />
+      <node id="5178865282957948556" at="500,0,505,0" concept="9" trace="compute#()Ljava/lang/Void;" />
+      <node id="4598452390225752486" at="514,0,519,0" concept="9" trace="addNodeRef#(Lorg/jetbrains/mps/openapi/model/SNode;)V" />
+      <node id="1768908716159919118" at="536,16,541,53" concept="5" />
+      <node id="592665991632297311" at="560,206,565,9" concept="8" />
+      <node id="7315649411652422685" at="635,0,640,0" concept="15" trace="createNewLineResponseItem_6q36mf_a0a0c0b0a0a0a0oc#()Lorg/jetbrains/mps/openapi/model/SNode;" />
+      <node id="7538089231777682205" at="167,124,173,5" concept="8" />
+      <node id="8162894946400607263" at="216,0,222,0" concept="9" trace="run#()V" />
+      <node id="3976301908733823576" at="323,0,329,0" concept="9" trace="registerActions#(Lcom/intellij/openapi/actionSystem/DefaultActionGroup;)V" />
+      <node id="7538089231777683489" at="371,15,377,13" concept="7" />
+      <node id="4598452390225752502" at="527,0,533,0" concept="9" trace="addClosure#(Ljetbrains/mps/baseLanguage/closures/runtime/_FunctionTypes/_void_P0_E0;Ljava/lang/String;)V" />
+      <node id="8627797991303082080" at="536,14,542,9" concept="0" />
+      <node id="659388009543659124" at="577,0,583,0" concept="9" trace="compute#()Ljava/lang/Void;" />
+      <node id="8162894946400558056" at="588,25,594,11" concept="5" />
+      <node id="8162894946400300793" at="599,0,605,0" concept="15" trace="check_6q36mf_a41a03#(Ljetbrains/mps/nodeEditor/Highlighter;Ljetbrains/mps/nodeEditor/UIEditorComponent;)V" />
+      <node id="7538089231777683533" at="605,0,611,0" concept="15" trace="check_6q36mf_a0d0a0a5ec#(Lorg/jetbrains/mps/openapi/model/SNodeReference;Ljetbrains/mps/project/MPSProject;)Lorg/jetbrains/mps/openapi/model/SNode;" />
+      <node id="7538089231777683601" at="611,0,617,0" concept="15" trace="check_6q36mf_a0a4a0a0f65#(Lorg/jetbrains/mps/openapi/model/SModelReference;Lorg/jetbrains/mps/openapi/model/SModel;)Z" />
+      <node id="7538089231777683602" at="617,0,623,0" concept="15" trace="check_6q36mf_a0a0e0a0a5ec#(Lorg/jetbrains/mps/openapi/model/SNodeReference;)Lorg/jetbrains/mps/openapi/model/SModelReference;" />
+      <node id="3024471776889427731" at="623,0,629,0" concept="15" trace="check_6q36mf_a0a0e0a0a5ec_0#(Lcom/intellij/ide/PasteProvider;Lcom/intellij/openapi/actionSystem/DataContext;)V" />
+      <node id="48168216978432693" at="629,0,635,0" concept="15" trace="createTextResponseItem_6q36mf_a0a0b0b0a0a0a0oc#(Ljava/lang/Object;)Lorg/jetbrains/mps/openapi/model/SNode;" />
+      <node id="2893936025732109408" at="648,0,654,0" concept="15" trace="check_6q36mf_a2a0a0a0a0a0b0a0a2a0d0sc#(Ljava/lang/Runnable;)V" />
+      <node id="8251307538231050858" at="654,0,660,0" concept="15" trace="check_6q36mf_a1a0a0a0a3a0d0sc#(Ljava/lang/Runnable;)V" />
+      <node id="4914591330907811233" at="110,0,117,0" concept="2" trace="BaseConsoleTab#(Ljetbrains/mps/project/MPSProject;Ljetbrains/mps/console/tool/ConsoleTool;Ljava/lang/String;Lorg/jdom/Element;)V" />
+      <node id="9008866792797021913" at="235,25,242,11" concept="5" />
+      <node id="7538089231784120887" at="413,25,420,9" concept="18" />
+      <node id="5178865282957806279" at="498,36,505,19" concept="11" />
+      <node id="2893936025728641224" at="547,0,554,0" concept="9" trace="getLastReponse#()Lorg/jetbrains/mps/openapi/model/SNode;" />
+      <node id="1083035892705182374" at="184,0,192,0" concept="9" trace="compute#()Ljava/lang/Void;" />
+      <node id="8162894946400607261" at="214,35,222,7" concept="5" />
+      <node id="5424877576697366549" at="295,33,303,7" concept="8" />
+      <node id="4598452390225752494" at="519,0,527,0" concept="9" trace="addException#(Ljava/lang/Throwable;)V" />
+      <node id="8251307538231034266" at="559,0,567,0" concept="9" trace="run#()V" />
+      <node id="659388009543517628" at="575,32,583,15" concept="11" />
+      <node id="7287617939140904241" at="588,0,596,0" concept="9" trace="run#()V" />
+      <node id="7315649411652345147" at="640,0,648,0" concept="15" trace="createNodeResponseItem_6q36mf_a0a0c0a0a0oc#(Ljava/lang/Object;)Lorg/jetbrains/mps/openapi/model/SNode;" />
+      <node id="4914591330904584345" at="166,0,175,0" concept="9" trace="createConsoleModel#()V" />
+      <node id="9008866792796992719" at="235,0,244,0" concept="9" trace="run#()V" />
+      <node id="7538089231777682112" at="269,0,278,0" concept="9" trace="validateImports#()V" />
+      <node id="7538089231784120885" at="413,0,422,0" concept="9" trace="run#()V" />
+      <node id="7538089231777682919" at="482,44,491,9" concept="19" />
+      <node id="5178865282957785519" at="498,0,507,0" concept="9" trace="invoke#()Ljava/lang/Void;" />
+      <node id="8627797991303072799" at="533,167,542,9" concept="8" />
+      <node id="1083035892705041204" at="182,28,192,11" concept="11" />
+      <node id="7538089231777683487" at="370,53,380,11" concept="18" />
+      <node id="8251307538231034259" at="557,46,567,7" concept="5" />
+      <node id="8162894946400538415" at="575,0,585,0" concept="9" trace="invoke#()Ljava/lang/Void;" />
+      <node id="9008866792796723747" at="233,52,244,7" concept="5" />
+      <node id="7538089231784120884" at="411,71,422,7" concept="5" />
+      <node id="4176612323166027630" at="437,37,448,11" concept="8" />
+      <node id="4914591330906548518" at="465,48,476,6" concept="11" />
+      <node id="5178865282957785517" at="496,42,507,16" concept="5" />
+      <node id="1768908716159899740" at="533,0,544,0" concept="9" trace="addSequence#(Ljetbrains/mps/project/Project;Ljetbrains/mps/baseLanguage/closures/runtime/_FunctionTypes/_return_P0_E0;ILjava/lang/String;)V" />
+      <node id="7538089231777682221" at="148,0,160,0" concept="9" trace="getData#(Ljava/lang/String;)Ljava/lang/Object;" />
+      <node id="1083035892705009281" at="182,0,194,0" concept="9" trace="invoke#()Ljava/lang/Void;" />
+      <node id="7538089231777682907" at="481,0,493,0" concept="9" trace="addText#(Ljava/lang/String;)V" />
+      <node id="8162894946400538413" at="573,9,585,12" concept="5" />
+      <node id="7538089231777682705" at="214,0,227,0" concept="9" trace="disposeConsoleTab#()V" />
+      <node id="7538089231777683537" at="382,91,395,11" concept="8" />
+      <node id="4176612323166022616" at="437,0,450,0" concept="9" trace="visit#(Lorg/jetbrains/mps/openapi/model/SNode;)V" />
+      <node id="4914591330906414829" at="465,0,478,0" concept="9" trace="getConsoleContext#()Ljetbrains/mps/console/tool/ConsoleContext;" />
+      <node id="7538089231777682216" at="146,33,160,6" concept="5" />
+      <node id="1083035892705009279" at="180,5,194,8" concept="5" />
+      <node id="7752629037608769343" at="233,0,247,0" concept="9" trace="selectNode#(Lorg/jetbrains/mps/openapi/model/SNode;)V" />
+      <node id="7538089231777682018" at="251,62,265,5" concept="7" />
+      <node id="5178865282957777432" at="495,0,509,0" concept="9" trace="run#()V" />
+      <node id="7538089231777683026" at="292,77,307,5" concept="7" />
+      <node id="7538089231784120874" at="409,0,425,0" concept="9" trace="saveHistory#()Lorg/jdom/Element;" />
+      <node id="5178865282957764168" at="493,54,509,11" concept="5" />
+      <node id="3678488411980556591" at="337,0,354,0" concept="9" trace="isApplicable#(Lcom/intellij/openapi/actionSystem/AnActionEvent;Ljava/util/Map;)Z" />
+      <node id="4914591330907522709" at="146,0,164,0" concept="9" trace="createEditor#()V" />
+      <node id="7315649411652293190" at="493,0,511,0" concept="9" trace="addResponse#(Lorg/jetbrains/mps/openapi/model/SNode;)V" />
+      <node id="7287617939140817023" at="569,0,587,0" concept="9" trace="run#()V" />
+      <node id="4176612323165894334" at="431,111,450,9" concept="5" />
+      <node id="7538089231777682004" at="248,0,268,0" concept="9" trace="addBuiltInImports#()V" />
+      <node id="8162894946400630943" at="369,0,397,0" concept="9" trace="run#()V" />
+      <node id="7538089231777682881" at="567,7,596,7" concept="5" />
+      <node id="2893936025731234515" at="279,0,309,0" concept="9" trace="addNodeImports#(Lorg/jetbrains/mps/openapi/model/SNode;)V" />
+      <node id="8162894946400630941" at="367,66,397,9" concept="5" />
+      <node id="7538089231777683473" at="367,0,399,0" concept="9" trace="performPaste#(Lcom/intellij/openapi/actionSystem/DataContext;)V" />
+      <node id="7538089231777682192" at="176,0,209,0" concept="9" trace="initConsoleTab#(Lorg/jdom/Element;)V" />
+      <node id="9056261439947806043" at="429,5,462,5" concept="18" />
+      <node id="4176612323165356804" at="426,0,464,0" concept="9" trace="loadHistoryModel#(Lorg/jdom/Element;)Lorg/jetbrains/mps/openapi/model/SModel;" />
+      <node id="2893936025730044886" at="555,0,598,0" concept="9" trace="execute#(Lorg/jetbrains/mps/openapi/model/SNode;Ljava/lang/Runnable;Ljava/lang/Runnable;)V" />
+      <node id="4914591330906818579" at="479,43,544,6" concept="11" />
+      <node id="4914591330906788048" at="479,0,546,0" concept="9" trace="getConsoleStream#()Ljetbrains/mps/console/tool/ConsoleStream;" />
+      <scope id="7538089231777683516" at="378,0,378,56">
         <var name="ignored" id="7538089231777683517" />
       </scope>
-      <scope id="7538089231777683519" at="377,56,377,56" />
-      <scope id="7538089231777683520" at="378,0,378,41">
+      <scope id="7538089231777683519" at="378,56,378,56" />
+      <scope id="7538089231777683520" at="379,0,379,41">
         <var name="ignored" id="7538089231777683521" />
       </scope>
-      <scope id="7538089231777683523" at="378,41,378,41" />
-      <scope id="8871522752922343333" at="117,28,118,22" />
-      <scope id="8162894946401544616" at="121,32,122,18" />
-      <scope id="8971646171573043043" at="125,35,126,19" />
-      <scope id="8251307538230481487" at="129,40,130,21" />
-      <scope id="773462683487697958" at="133,47,134,20" />
-      <scope id="773462683488968420" at="137,26,138,18" />
-      <scope id="3362819150777780946" at="141,39,142,18" />
-      <scope id="7538089231777682230" at="150,51,151,30" />
-      <scope id="7538089231777682207" at="168,42,169,59" />
-      <scope id="5364202125454715310" at="209,25,210,24" />
-      <scope id="7538089231777682713" at="216,31,217,29" />
-      <scope id="8162894946400619722" at="222,32,223,62" />
-      <scope id="8427702170855453685" at="255,49,256,17" />
-      <scope id="4214225063066306499" at="259,35,260,17" />
-      <scope id="5424877576697150742" at="286,75,287,46" />
-      <scope id="5424877576697366551" at="295,45,296,45" />
-      <scope id="5424877576697577530" at="303,30,304,47" />
-      <scope id="7538089231777682539" at="309,67,310,106" />
-      <scope id="8338120719173894403" at="313,60,314,102" />
-      <scope id="7538089231777683433" at="330,35,331,31" />
-      <scope id="3169780382425597161" at="333,91,334,87" />
-      <scope id="2905662307332160949" at="337,59,338,21" />
-      <scope id="2905662307332387934" at="342,36,343,21" />
-      <scope id="2905662307332346552" at="348,32,349,21" />
-      <scope id="7538089231777683448" at="353,80,354,177" />
-      <scope id="7538089231777683462" at="362,64,363,52" />
-      <scope id="7538089231777683492" at="372,94,373,109" />
-      <scope id="7538089231777683562" at="386,47,387,40" />
-      <scope id="7538089231777683579" at="388,80,389,66" />
-      <scope id="7538089231777683611" at="392,18,393,73" />
-      <scope id="7538089231777683623" at="398,66,399,18" />
-      <scope id="7538089231777683632" at="401,65,402,18" />
-      <scope id="4914591330905910255" at="406,0,407,0">
+      <scope id="7538089231777683523" at="379,41,379,41" />
+      <scope id="8871522752922343333" at="118,28,119,22" />
+      <scope id="8162894946401544616" at="122,32,123,18" />
+      <scope id="8971646171573043043" at="126,35,127,19" />
+      <scope id="8251307538230481487" at="130,40,131,21" />
+      <scope id="773462683487697958" at="134,47,135,20" />
+      <scope id="773462683488968420" at="138,26,139,18" />
+      <scope id="3362819150777780946" at="142,39,143,18" />
+      <scope id="7538089231777682230" at="151,51,152,30" />
+      <scope id="7538089231777682207" at="169,42,170,59" />
+      <scope id="5364202125454715310" at="210,25,211,24" />
+      <scope id="7538089231777682713" at="217,31,218,29" />
+      <scope id="8162894946400619722" at="223,32,224,62" />
+      <scope id="8427702170855453685" at="256,49,257,17" />
+      <scope id="4214225063066306499" at="260,35,261,17" />
+      <scope id="5424877576697150742" at="287,75,288,46" />
+      <scope id="5424877576697366551" at="296,45,297,45" />
+      <scope id="5424877576697577530" at="304,30,305,47" />
+      <scope id="7538089231777682539" at="310,67,311,106" />
+      <scope id="8338120719173894403" at="314,60,315,102" />
+      <scope id="7538089231777683433" at="331,35,332,31" />
+      <scope id="3169780382425597161" at="334,91,335,87" />
+      <scope id="2905662307332160949" at="338,59,339,21" />
+      <scope id="2905662307332387934" at="343,36,344,21" />
+      <scope id="2905662307332346552" at="349,32,350,21" />
+      <scope id="7538089231777683448" at="354,80,355,177" />
+      <scope id="7538089231777683462" at="363,64,364,52" />
+      <scope id="7538089231777683492" at="373,94,374,109" />
+      <scope id="7538089231777683562" at="387,47,388,40" />
+      <scope id="7538089231777683579" at="389,80,390,66" />
+      <scope id="7538089231777683611" at="393,18,394,73" />
+      <scope id="7538089231777683623" at="399,66,400,18" />
+      <scope id="7538089231777683632" at="402,65,403,18" />
+      <scope id="4914591330905910255" at="407,0,408,0">
         <var name="state" id="4914591330905910335" />
       </scope>
-      <scope id="7538089231784120888" at="413,13,414,92" />
-      <scope id="7538089231784120906" at="416,45,417,57" />
-      <scope id="442258911874584407" at="426,24,427,18" />
-      <scope id="4176612323165936631" at="432,41,433,46" />
-      <scope id="4176612323166333114" at="439,48,440,103" />
-      <scope id="4176612323166310360" at="444,48,445,91" />
-      <scope id="1036187445124522569" at="452,42,453,111" />
-      <scope id="9056261439947958023" at="457,42,458,58" />
-      <scope id="7538089231777682891" at="466,35,467,25" />
-      <scope id="1471632565003333809" at="469,50,470,43" />
-      <scope id="4598452390224495823" at="472,47,473,35" />
-      <scope id="7538089231777682928" at="484,52,485,278" />
-      <scope id="7538089231777682943" at="487,80,488,343" />
-      <scope id="8627797991303072802" at="530,32,531,36" />
-      <scope id="328850564587494309" at="534,34,535,49" />
-      <scope id="2893936025728641239" at="545,23,546,18" />
-      <scope id="8162894946400300793" at="596,36,597,63" />
-      <scope id="7538089231777683533" at="602,36,603,66" />
-      <scope id="7538089231777683601" at="608,36,609,62" />
-      <scope id="7538089231777683602" at="614,36,615,51" />
-      <scope id="3024471776889427731" at="620,36,621,46" />
-      <scope id="2893936025732109408" at="632,36,633,30" />
-      <scope id="8251307538231050858" at="638,36,639,30" />
-      <scope id="3024471776891737930" at="643,76,644,47" />
-      <scope id="7538089231777682238" at="153,54,155,122">
+      <scope id="7538089231784120888" at="414,13,415,92" />
+      <scope id="7538089231784120906" at="417,45,418,57" />
+      <scope id="442258911874584407" at="427,24,428,18" />
+      <scope id="4176612323165936631" at="433,41,434,46" />
+      <scope id="4176612323166333114" at="440,48,441,103" />
+      <scope id="4176612323166310360" at="445,48,446,91" />
+      <scope id="1036187445124522569" at="453,42,454,111" />
+      <scope id="9056261439947958023" at="458,42,459,58" />
+      <scope id="7538089231777682891" at="467,35,468,25" />
+      <scope id="1471632565003333809" at="470,50,471,43" />
+      <scope id="4598452390224495823" at="473,47,474,35" />
+      <scope id="7538089231777682928" at="485,52,486,78" />
+      <scope id="7538089231777682943" at="488,80,489,77" />
+      <scope id="7538089231777682972" at="511,45,512,253" />
+      <scope id="8627797991303072802" at="534,32,535,36" />
+      <scope id="328850564587494309" at="538,34,539,49" />
+      <scope id="2893936025728641239" at="549,23,550,18" />
+      <scope id="8162894946400300793" at="600,36,601,63" />
+      <scope id="7538089231777683533" at="606,36,607,66" />
+      <scope id="7538089231777683601" at="612,36,613,62" />
+      <scope id="7538089231777683602" at="618,36,619,51" />
+      <scope id="3024471776889427731" at="624,36,625,46" />
+      <scope id="7315649411652345147" at="643,21,644,161" />
+      <scope id="2893936025732109408" at="649,36,650,30" />
+      <scope id="8251307538231050858" at="655,36,656,30" />
+      <scope id="3024471776891737930" at="660,76,661,47" />
+      <scope id="7538089231777682238" at="154,54,156,122">
         <var name="parentPasteProvider" id="3024471776891595060" />
       </scope>
-      <scope id="9182476859184607985" at="176,48,178,40" />
-      <scope id="4598452390224162845" at="227,26,229,37" />
-      <scope id="7538089231777682557" at="317,83,319,13" />
-      <scope id="9182476859184770346" at="566,52,568,44" />
-      <scope id="8162894946400558060" at="586,29,588,56" />
-      <scope id="8871522752922343330" at="117,0,120,0" />
-      <scope id="8162894946401544615" at="121,0,124,0" />
-      <scope id="8971646171573043040" at="125,0,128,0" />
-      <scope id="8251307538230481484" at="129,0,132,0" />
-      <scope id="773462683487697955" at="133,0,136,0" />
-      <scope id="773462683488968419" at="137,0,140,0" />
-      <scope id="3362819150777780943" at="141,0,144,0" />
-      <scope id="5364202125454715304" at="209,0,212,0" />
-      <scope id="9008866792797021917" at="236,29,239,94" />
-      <scope id="5424877576697150736" at="285,51,288,5">
+      <scope id="9182476859184607985" at="177,48,179,40" />
+      <scope id="4598452390224162845" at="228,26,230,37" />
+      <scope id="7538089231777682557" at="318,83,320,13" />
+      <scope id="9182476859184770346" at="570,52,572,44" />
+      <scope id="8162894946400558060" at="590,29,592,56" />
+      <scope id="8871522752922343330" at="118,0,121,0" />
+      <scope id="8162894946401544615" at="122,0,125,0" />
+      <scope id="8971646171573043040" at="126,0,129,0" />
+      <scope id="8251307538230481484" at="130,0,133,0" />
+      <scope id="773462683487697955" at="134,0,137,0" />
+      <scope id="773462683488968419" at="138,0,141,0" />
+      <scope id="3362819150777780943" at="142,0,145,0" />
+      <scope id="5364202125454715304" at="210,0,213,0" />
+      <scope id="9008866792797021917" at="237,29,240,94" />
+      <scope id="5424877576697150736" at="286,51,289,5">
         <var name="usedLanguage" id="5424877576697150738" />
       </scope>
-      <scope id="7538089231777682538" at="309,0,312,0">
+      <scope id="7538089231777682538" at="310,0,313,0">
         <var name="a" id="7538089231777682550" />
         <var name="key" id="7538089231777682552" />
       </scope>
-      <scope id="8338120719173894402" at="313,0,316,0">
+      <scope id="8338120719173894402" at="314,0,317,0">
         <var name="a" id="8338120719173894414" />
       </scope>
-      <scope id="7538089231777683431" at="330,0,333,0" />
-      <scope id="3169780382425597152" at="333,0,336,0">
+      <scope id="7538089231777683431" at="331,0,334,0" />
+      <scope id="3169780382425597152" at="334,0,337,0">
         <var name="_params" id="3169780382425597157" />
         <var name="event" id="3169780382425597154" />
       </scope>
-      <scope id="7538089231777683439" at="353,0,356,0">
+      <scope id="7538089231777683439" at="354,0,357,0">
         <var name="_params" id="7538089231777683444" />
         <var name="event" id="7538089231777683442" />
       </scope>
-      <scope id="7538089231777683460" at="362,0,365,0">
+      <scope id="7538089231777683460" at="363,0,366,0">
         <var name="defaultPasteProvider" id="7538089231777683468" />
       </scope>
-      <scope id="7538089231777683617" at="398,0,401,0">
+      <scope id="7538089231777683617" at="399,0,402,0">
         <var name="context" id="7538089231777683620" />
       </scope>
-      <scope id="7538089231777683626" at="401,0,404,0">
+      <scope id="7538089231777683626" at="402,0,405,0">
         <var name="context" id="7538089231777683629" />
       </scope>
-      <scope id="7538089231784120902" at="415,0,418,11">
+      <scope id="7538089231784120902" at="416,0,419,11">
         <var name="e" id="7538089231784120903" />
       </scope>
-      <scope id="7538089231784120905" at="415,31,418,11" />
-      <scope id="4176612323165936630" at="432,0,435,0">
+      <scope id="7538089231784120905" at="416,31,419,11" />
+      <scope id="4176612323165936630" at="433,0,436,0">
         <var name="it" id="4176612323165936630" />
       </scope>
-      <scope id="7538089231777682888" at="466,0,469,0" />
-      <scope id="1471632565003333804" at="469,0,472,0" />
-      <scope id="4598452390224495818" at="472,0,475,0" />
-      <scope id="5178865282957948560" at="499,41,502,32" />
-      <scope id="4598452390225752493" at="510,44,513,22">
+      <scope id="7538089231777682888" at="467,0,470,0" />
+      <scope id="1471632565003333804" at="470,0,473,0" />
+      <scope id="4598452390224495818" at="473,0,476,0" />
+      <scope id="5178865282957948560" at="500,41,503,32" />
+      <scope id="7538089231777682967" at="511,0,514,0">
+        <var name="node" id="7538089231777682970" />
+      </scope>
+      <scope id="4598452390225752493" at="514,44,517,22">
         <var name="node" id="2348043250037290194" />
       </scope>
-      <scope id="328850564587494307" at="534,0,537,0" />
-      <scope id="592665991632297314" at="557,30,560,378" />
-      <scope id="3024471776891737930" at="643,0,646,0">
+      <scope id="328850564587494307" at="538,0,541,0" />
+      <scope id="592665991632297314" at="561,30,564,378" />
+      <scope id="7315649411652422685" at="635,76,638,14">
+        <var name="facade" id="7315649411652422685" />
+        <var name="n1" id="7315649411652422685" />
+      </scope>
+      <scope id="3024471776891737930" at="660,0,663,0">
         <var name="o" id="3024471776891737930" />
         <var name="type" id="3024471776891737930" />
       </scope>
-      <scope id="7538089231777682206" at="167,26,171,13" />
-      <scope id="8162894946400607265" at="215,25,219,55" />
-      <scope id="4598452390224162839" at="227,0,231,0" />
-      <scope id="5424877576697416452" at="297,14,301,92">
+      <scope id="7538089231777682206" at="168,26,172,13" />
+      <scope id="8162894946400607265" at="216,25,220,55" />
+      <scope id="4598452390224162839" at="228,0,232,0" />
+      <scope id="5424877576697416452" at="298,14,302,92">
         <var name="usedModel" id="5424877576697453171" />
       </scope>
-      <scope id="7538089231777682556" at="317,0,321,0">
+      <scope id="7538089231777682556" at="318,0,322,0">
         <var name="a" id="7538089231777682568" />
         <var name="shortcutSet" id="7538089231777682570" />
       </scope>
-      <scope id="3976301908733823579" at="322,60,326,69" />
-      <scope id="7538089231777683490" at="371,90,375,20" />
-      <scope id="4176612323166027631" at="437,231,441,13" />
-      <scope id="4176612323166042695" at="442,18,446,13" />
-      <scope id="1036187445124449077" at="451,0,455,18">
+      <scope id="3976301908733823579" at="323,60,327,69" />
+      <scope id="7538089231777683490" at="372,90,376,20" />
+      <scope id="4176612323166027631" at="438,231,442,13" />
+      <scope id="4176612323166042695" at="443,18,447,13" />
+      <scope id="1036187445124449077" at="452,0,456,18">
         <var name="e" id="1036187445124449079" />
       </scope>
-      <scope id="1036187445124449078" at="451,34,455,18" />
-      <scope id="9056261439947806046" at="456,0,460,18">
+      <scope id="1036187445124449078" at="452,34,456,18" />
+      <scope id="9056261439947806046" at="457,0,461,18">
         <var name="e" id="9056261439947806048" />
       </scope>
-      <scope id="9056261439947806052" at="456,27,460,18" />
-      <scope id="4598452390225752510" at="523,79,527,33">
+      <scope id="9056261439947806052" at="457,27,461,18" />
+      <scope id="4598452390225752510" at="527,79,531,33">
         <var name="nodeWithClosure" id="7600370246423004421" />
       </scope>
-      <scope id="659388009543659128" at="573,37,577,28" />
-      <scope id="8162894946400558058" at="586,0,590,0" />
-      <scope id="8162894946400300793" at="595,102,599,0" />
-      <scope id="7538089231777683533" at="601,104,605,16" />
-      <scope id="7538089231777683601" at="607,102,611,17" />
-      <scope id="7538089231777683602" at="613,94,617,16" />
-      <scope id="3024471776889427731" at="619,105,623,0" />
-      <scope id="48168216978432693" at="625,83,629,14">
+      <scope id="659388009543659128" at="577,37,581,28" />
+      <scope id="8162894946400558058" at="590,0,594,0" />
+      <scope id="8162894946400300793" at="599,102,603,0" />
+      <scope id="7538089231777683533" at="605,104,609,16" />
+      <scope id="7538089231777683601" at="611,102,615,17" />
+      <scope id="7538089231777683602" at="617,94,621,16" />
+      <scope id="3024471776889427731" at="623,105,627,0" />
+      <scope id="48168216978432693" at="629,82,633,14">
         <var name="facade" id="48168216978432693" />
         <var name="n1" id="48168216978432693" />
       </scope>
-      <scope id="2893936025732109408" at="631,89,635,0" />
-      <scope id="8251307538231050858" at="637,81,641,0" />
-      <scope id="4914591330907811235" at="109,104,114,28" />
-      <scope id="9008866792797021915" at="236,0,241,0" />
-      <scope id="5178865282957948556" at="499,0,504,0" />
-      <scope id="4598452390225752486" at="510,0,515,0">
+      <scope id="2893936025732109408" at="648,89,652,0" />
+      <scope id="8251307538231050858" at="654,81,658,0" />
+      <scope id="4914591330907811235" at="110,104,115,28" />
+      <scope id="9008866792797021915" at="237,0,242,0" />
+      <scope id="5178865282957948556" at="500,0,505,0" />
+      <scope id="4598452390225752486" at="514,0,519,0">
         <var name="target" id="4598452390225752490" />
       </scope>
-      <scope id="8627797991303082081" at="532,16,537,53" />
-      <scope id="2893936025728641225" at="543,36,548,481">
+      <scope id="8627797991303082081" at="536,16,541,53" />
+      <scope id="2893936025728641225" at="547,36,552,481">
         <var name="last" id="2893936025728641227" />
       </scope>
-      <scope id="1083035892705182378" at="183,33,189,24" />
-      <scope id="8162894946400607263" at="215,0,221,0" />
-      <scope id="3976301908733823576" at="322,0,328,0">
+      <scope id="7315649411652422685" at="635,0,640,0" />
+      <scope id="1083035892705182378" at="184,33,190,24" />
+      <scope id="8162894946400607263" at="216,0,222,0" />
+      <scope id="3976301908733823576" at="323,0,329,0">
         <var name="group" id="3976301908733870443" />
       </scope>
-      <scope id="7538089231777683488" at="370,15,376,13" />
-      <scope id="7538089231777683489" at="370,15,376,13">
+      <scope id="7538089231777683488" at="371,15,377,13" />
+      <scope id="7538089231777683489" at="371,15,377,13">
         <var name="trf" id="7538089231777683511" />
       </scope>
-      <scope id="4598452390225752501" at="515,45,521,33">
+      <scope id="4598452390225752501" at="519,45,525,33">
         <var name="exceptionHolder" id="6558068108108370772" />
         <var name="writer" id="6558068108107683970" />
       </scope>
-      <scope id="4598452390225752502" at="523,0,529,0">
+      <scope id="4598452390225752502" at="527,0,533,0">
         <var name="closure" id="4598452390225752503" />
         <var name="text" id="7600370246426662642" />
       </scope>
-      <scope id="8251307538231034267" at="555,25,561,9" />
-      <scope id="659388009543659124" at="573,0,579,0" />
-      <scope id="7287617939140904245" at="584,25,590,11" />
-      <scope id="8162894946400300793" at="595,0,601,0">
+      <scope id="8251307538231034267" at="559,25,565,9" />
+      <scope id="659388009543659124" at="577,0,583,0" />
+      <scope id="7287617939140904245" at="588,25,594,11" />
+      <scope id="8162894946400300793" at="599,0,605,0">
         <var name="checkedDotOperand" id="8162894946400300793" />
         <var name="myEditor" id="8162894946400300793" />
       </scope>
-      <scope id="7538089231777683533" at="601,0,607,0">
+      <scope id="7538089231777683533" at="605,0,611,0">
         <var name="checkedDotOperand" id="7538089231777683533" />
         <var name="myProject" id="7538089231777683533" />
       </scope>
-      <scope id="7538089231777683601" at="607,0,613,0">
+      <scope id="7538089231777683601" at="611,0,617,0">
         <var name="checkedDotOperand" id="7538089231777683601" />
         <var name="myModel" id="7538089231777683601" />
       </scope>
-      <scope id="7538089231777683602" at="613,0,619,0">
+      <scope id="7538089231777683602" at="617,0,623,0">
         <var name="checkedDotOperand" id="7538089231777683602" />
       </scope>
-      <scope id="3024471776889427731" at="619,0,625,0">
+      <scope id="3024471776889427731" at="623,0,629,0">
         <var name="checkedDotOperand" id="3024471776889427731" />
         <var name="context" id="3024471776889427731" />
       </scope>
-      <scope id="48168216978432693" at="625,0,631,0">
+      <scope id="48168216978432693" at="629,0,635,0">
         <var name="p0" id="48168216978432693" />
       </scope>
-      <scope id="2893936025732109408" at="631,0,637,0">
-        <var name="checkedDotOperand" id="2893936025732109408" />
-      </scope>
-      <scope id="8251307538231050858" at="637,0,643,0">
-        <var name="checkedDotOperand" id="8251307538231050858" />
-      </scope>
-      <scope id="4914591330907811233" at="109,0,116,0">
-=======
-      <node id="7538089231778086826" at="101,0,102,0" concept="6" trace="myTool" />
-      <node id="7538089231777681947" at="102,0,103,0" concept="6" trace="myModel" />
-      <node id="8162894946400329436" at="103,0,104,0" concept="6" trace="myProject" />
-      <node id="4914591330902004696" at="104,0,105,0" concept="6" trace="myFileEditor" />
-      <node id="7538089231777681957" at="105,0,106,0" concept="6" trace="myEditor" />
-      <node id="4914591330902004700" at="106,0,107,0" concept="6" trace="myHighlighter" />
-      <node id="4914591330902004704" at="107,0,108,0" concept="6" trace="myTabTitle" />
-      <node id="7538089231777681954" at="109,0,110,0" concept="6" trace="myRoot" />
-      <node id="1564279842843177945" at="111,104,112,23" concept="16" />
-      <node id="4914591330907811236" at="112,23,113,18" concept="5" />
-      <node id="4914591330907811240" at="113,18,114,23" concept="5" />
-      <node id="8162894946400391448" at="114,23,115,24" concept="5" />
-      <node id="4914591330907811244" at="115,24,116,28" concept="5" />
-      <node id="8871522752922411326" at="119,28,120,22" concept="11" />
-      <node id="8162894946401544617" at="123,32,124,18" concept="11" />
-      <node id="8971646171573192555" at="127,35,128,19" concept="11" />
-      <node id="8162894946400362261" at="131,40,132,21" concept="11" />
-      <node id="773462683487751771" at="135,47,136,20" concept="11" />
-      <node id="773462683488968421" at="139,26,140,18" concept="11" />
-      <node id="3362819150777863543" at="143,39,144,18" concept="11" />
-      <node id="7538089231777682231" at="152,51,153,30" concept="11" />
-      <node id="3024471776891595059" at="155,54,156,114" concept="10" />
-      <node id="3024471776891774530" at="156,114,157,122" concept="11" />
-      <node id="7538089231777682250" at="158,9,159,34" concept="11" />
-      <node id="2149051723733507788" at="161,6,162,64" concept="5" />
-      <node id="7538089231777682364" at="162,64,163,30" concept="5" />
-      <node id="4914591330900787311" at="166,0,167,0" concept="14" trace="LOG" />
-      <node id="7538089231777682690" at="167,39,168,124" concept="5" />
-      <node id="7538089231777682207" at="170,42,171,59" concept="5" />
-      <node id="7538089231777682209" at="172,7,173,13" concept="11" />
-      <node id="9182476859184744518" at="178,48,179,62" concept="12" />
-      <node id="9182476859184623341" at="179,62,180,40" concept="17" />
-      <node id="4914591330904801215" at="185,33,186,33" concept="5" />
-      <node id="7538089231777682362" at="186,33,187,32" concept="5" />
-      <node id="3941329126770679131" at="187,32,188,33" concept="5" />
-      <node id="4914591330907671671" at="188,33,189,27" concept="5" />
-      <node id="7538089231777682356" at="189,27,190,59" concept="5" />
-      <node id="1083035892705192987" at="190,59,191,24" concept="11" />
-      <node id="7538089231777682369" at="195,8,196,0" concept="13" />
-      <node id="3976301908733039979" at="196,0,197,56" concept="10" />
-      <node id="3976301908733955771" at="197,56,198,27" concept="5" />
-      <node id="3976301908733040029" at="198,27,199,112" concept="10" />
-      <node id="5576302359326964162" at="199,112,200,41" concept="5" />
-      <node id="1564279842843250231" at="200,41,201,0" concept="13" />
-      <node id="1564279842843198820" at="201,0,202,39" concept="5" />
-      <node id="1564279842843243740" at="202,39,203,48" concept="5" />
-      <node id="7538089231777682426" at="203,48,204,0" concept="13" />
-      <node id="3944384728752227984" at="204,0,205,42" concept="5" />
-      <node id="5406529846070460961" at="205,42,206,0" concept="13" />
-      <node id="7538089231777682427" at="206,0,207,75" concept="5" />
-      <node id="7538089231777682434" at="207,75,208,49" concept="5" />
-      <node id="5364202125454758026" at="211,25,212,24" concept="5" />
-      <node id="7538089231777682714" at="218,31,219,29" concept="5" />
-      <node id="7538089231777682721" at="220,9,221,55" concept="5" />
-      <node id="7538089231777682726" at="224,32,225,62" concept="5" />
-      <node id="4598452390224192885" at="229,26,230,52" concept="5" />
-      <node id="4598452390224207256" at="230,52,231,37" concept="5" />
-      <node id="773462683489796046" at="238,29,239,46" concept="5" />
-      <node id="773462683489796065" at="239,46,240,58" concept="5" />
-      <node id="773462683489796071" at="240,58,241,94" concept="5" />
-      <node id="7752629037608246511" at="245,7,246,27" concept="5" />
-      <node id="7538089231777682006" at="249,38,250,146" concept="10" />
-      <node id="7538089231777682010" at="250,146,251,170" concept="10" />
-      <node id="2971752488947190736" at="251,170,252,62" concept="10" />
-      <node id="7538089231777682035" at="253,78,254,35" concept="5" />
-      <node id="5424877576697913576" at="254,35,255,74" concept="10" />
-      <node id="5424877576697969548" at="255,74,256,124" concept="10" />
-      <node id="8427702170855453686" at="257,49,258,17" concept="3" />
-      <node id="8427702170855451403" at="259,7,260,87" concept="10" />
-      <node id="4214225063066309895" at="261,35,262,17" concept="3" />
-      <node id="7538089231777682059" at="263,7,264,66" concept="5" />
-      <node id="7538089231777682074" at="264,66,265,102" concept="5" />
-      <node id="7538089231777682089" at="266,5,267,161" concept="5" />
-      <node id="5424877576697813267" at="270,36,271,58" concept="10" />
-      <node id="5424877576697858462" at="271,58,272,40" concept="5" />
-      <node id="5424877576697873715" at="272,40,273,38" concept="5" />
-      <node id="5424877576697840001" at="273,38,274,39" concept="5" />
-      <node id="5424877576697904511" at="274,39,275,59" concept="12" />
-      <node id="7538089231777682182" at="275,59,276,24" concept="5" />
-      <node id="7538089231777682184" at="276,24,277,61" concept="5" />
-      <node id="2971752488947184068" at="280,45,281,66" concept="10" />
-      <node id="4214225063065875703" at="281,66,282,73" concept="10" />
-      <node id="2971752488947196102" at="282,73,283,88" concept="10" />
-      <node id="5424877576696899261" at="283,88,284,110" concept="10" />
-      <node id="5424877576696967801" at="284,110,285,94" concept="5" />
-      <node id="5424877576697135562" at="285,94,286,91" concept="10" />
-      <node id="5424877576697004603" at="286,91,287,51" concept="5" />
-      <node id="7538089231777682995" at="288,75,289,46" concept="5" />
-      <node id="5424877576697215913" at="290,5,291,0" concept="13" />
-      <node id="5424877576697234238" at="291,0,292,107" concept="10" />
-      <node id="5424877576697298433" at="292,107,293,77" concept="5" />
-      <node id="7538089231777683040" at="294,69,295,40" concept="5" />
-      <node id="5424877576697499774" at="295,40,296,33" concept="10" />
-      <node id="5424877576697524609" at="297,45,298,45" concept="5" />
-      <node id="5424877576697423764" at="299,14,300,116" concept="12" />
-      <node id="5424877576697427554" at="300,116,301,54" concept="12" />
-      <node id="5424877576697453170" at="301,54,302,66" concept="10" />
-      <node id="5424877576697630371" at="302,66,303,92" concept="5" />
-      <node id="7538089231777683050" at="305,30,306,47" concept="5" />
-      <node id="8338120719174076726" at="311,67,312,106" concept="11" />
-      <node id="7538089231777682492" at="315,60,316,102" concept="11" />
-      <node id="7538089231777682558" at="319,83,320,55" concept="5" />
-      <node id="7538089231777682564" at="320,55,321,13" concept="11" />
-      <node id="6087469647643666552" at="324,60,325,45" concept="12" />
-      <node id="6087469647643672273" at="325,45,326,73" concept="12" />
-      <node id="6087469647643677405" at="326,73,327,39" concept="12" />
-      <node id="8338120719174014246" at="327,39,328,69" concept="5" />
-      <node id="7538089231777683434" at="332,35,333,31" concept="16" />
-      <node id="3169780382425597162" at="335,91,336,87" concept="5" />
-      <node id="2905662307332402293" at="339,59,340,21" concept="11" />
-      <node id="2905662307332242493" at="341,7,342,65" concept="10" />
-      <node id="2905662307332059090" at="342,65,343,84" concept="10" />
-      <node id="2905662307332425725" at="344,36,345,21" concept="11" />
-      <node id="8338120719174255687" at="346,7,347,119" concept="10" />
-      <node id="2905662307332329866" at="347,119,348,63" concept="10" />
-      <node id="2905662307332313304" at="348,63,349,108" concept="10" />
-      <node id="2905662307332366857" at="350,32,351,21" concept="11" />
-      <node id="3678488411980559252" at="352,7,353,161" concept="11" />
-      <node id="7538089231777683449" at="355,80,356,177" concept="5" />
-      <node id="7538089231777683456" at="362,0,363,0" concept="6" trace="myDefaultPasteProvider" />
-      <node id="7538089231777683463" at="364,64,365,52" concept="5" />
-      <node id="7538089231777683483" at="370,27,371,53" concept="10" />
-      <node id="7538089231777683493" at="374,94,375,109" concept="5" />
-      <node id="7538089231777683510" at="376,15,377,20" concept="1" />
-      <node id="7538089231777683524" at="381,11,382,62" concept="10" />
-      <node id="7538089231777683530" at="382,62,383,91" concept="10" />
-      <node id="7538089231777683539" at="384,152,385,220" concept="10" />
-      <node id="7538089231777683545" at="385,220,386,199" concept="5" />
-      <node id="7538089231777683552" at="386,199,387,116" concept="10" />
-      <node id="7538089231777683563" at="388,47,389,40" concept="5" />
-      <node id="7538089231777683580" at="390,80,391,66" concept="5" />
-      <node id="7538089231777683587" at="392,13,393,69" concept="5" />
-      <node id="7538089231777683612" at="394,18,395,73" concept="5" />
-      <node id="7538089231777683624" at="400,66,401,18" concept="11" />
-      <node id="7538089231777683633" at="403,65,404,18" concept="11" />
-      <node id="4914591330905910255" at="408,0,409,0" concept="9" trace="loadHistory#(Lorg/jdom/Element;)V" />
-      <node id="7538089231784120879" at="411,32,412,71" concept="10" />
-      <node id="7538089231784120889" at="415,13,416,92" concept="5" />
-      <node id="7538089231784120906" at="418,45,419,57" concept="5" />
-      <node id="7538089231784120909" at="423,7,424,24" concept="11" />
-      <node id="1036187445124812014" at="428,24,429,18" concept="11" />
-      <node id="4176612323165699204" at="431,9,432,111" concept="10" />
-      <node id="4176612323165161945" at="434,41,435,46" concept="11" />
-      <node id="4176612323166035575" at="439,231,440,245" concept="5" />
-      <node id="4176612323166333114" at="441,48,442,103" concept="5" />
-      <node id="4176612323166043767" at="444,18,445,37" concept="5" />
-      <node id="4176612323166310360" at="446,48,447,91" concept="5" />
-      <node id="4176612323165794620" at="451,9,452,31" concept="11" />
-      <node id="1036187445124522569" at="454,42,455,111" concept="5" />
-      <node id="442258911874640438" at="456,7,457,18" concept="11" />
-      <node id="9056261439947958023" at="459,42,460,58" concept="5" />
-      <node id="442258911874659161" at="461,7,462,18" concept="11" />
-      <node id="7538089231777682892" at="468,35,469,25" concept="11" />
-      <node id="1471632565003585563" at="471,50,472,43" concept="11" />
-      <node id="8971646171574058688" at="474,47,475,35" concept="11" />
-      <node id="7538089231777682913" at="482,40,483,44" concept="10" />
-      <node id="7538089231777682921" at="484,39,485,43" concept="10" />
-      <node id="7315649411652397940" at="486,52,487,78" concept="5" />
-      <node id="7315649411652417029" at="489,80,490,77" concept="5" />
-      <node id="9182476859184745559" at="496,29,497,42" concept="12" />
-      <node id="2893936025731410620" at="501,41,502,45" concept="5" />
-      <node id="7538089231777683086" at="502,45,503,241" concept="5" />
-      <node id="5178865282957970321" at="503,241,504,32" concept="11" />
-      <node id="7315649411652328383" at="512,45,513,253" concept="5" />
-      <node id="2348043250037290191" at="515,44,516,214" concept="10" />
-      <node id="2348043250038028746" at="516,214,517,178" concept="5" />
-      <node id="4598452390225789587" at="517,178,518,22" concept="5" />
-      <node id="6558068108107683969" at="520,45,521,49" concept="10" />
-      <node id="6558068108107683974" at="521,49,522,51" concept="5" />
-      <node id="6558068108108370769" at="522,51,523,215" concept="10" />
-      <node id="6558068108108373959" at="523,215,524,198" concept="5" />
-      <node id="6558068108108580762" at="524,198,525,197" concept="5" />
-      <node id="4598452390225834124" at="525,197,526,33" concept="5" />
-      <node id="7600370246423004420" at="528,79,529,214" concept="10" />
-      <node id="7600370246423004426" at="529,214,530,179" concept="5" />
-      <node id="7600370246423004437" at="530,179,531,80" concept="5" />
-      <node id="4598452390225772476" at="531,80,532,33" concept="5" />
-      <node id="1768908716159910573" at="535,32,536,36" concept="5" />
-      <node id="7600370246426903881" at="539,34,540,49" concept="5" />
-      <node id="2893936025728641226" at="548,36,549,537" concept="10" />
-      <node id="2893936025728641240" at="550,23,551,18" concept="11" />
-      <node id="2893936025728641242" at="552,5,553,481" concept="11" />
-      <node id="7752629037608332873" at="556,133,557,27" concept="5" />
-      <node id="592665991632343035" at="557,27,558,46" concept="10" />
-      <node id="4110587197471394653" at="560,25,561,206" concept="5" />
-      <node id="2893936025731471144" at="562,30,563,34" concept="5" />
-      <node id="592665991632308142" at="563,34,564,545" concept="5" />
-      <node id="1740341680005292516" at="564,545,565,378" concept="5" />
-      <node id="9182476859184770347" at="571,52,572,66" concept="12" />
-      <node id="9182476859184770349" at="572,66,573,44" concept="17" />
-      <node id="7538089231777683104" at="578,37,579,578" concept="5" />
-      <node id="7538089231777683117" at="579,578,580,377" concept="5" />
-      <node id="2893936025731722750" at="580,377,581,69" concept="5" />
-      <node id="659388009543759889" at="581,69,582,28" concept="11" />
-      <node id="8251307538231050845" at="591,29,592,521" concept="5" />
-      <node id="8251307538231050857" at="592,521,593,56" concept="5" />
-      <node id="8162894946400300793" at="601,36,602,63" concept="5" />
-      <node id="8162894946400300793" at="603,5,604,0" concept="13" />
-      <node id="7538089231777683533" at="607,36,608,66" concept="11" />
-      <node id="7538089231777683533" at="609,5,610,16" concept="11" />
-      <node id="7538089231777683601" at="613,36,614,62" concept="11" />
-      <node id="7538089231777683601" at="615,5,616,17" concept="11" />
-      <node id="7538089231777683602" at="619,36,620,51" concept="11" />
-      <node id="7538089231777683602" at="621,5,622,16" concept="11" />
-      <node id="3024471776889427731" at="625,36,626,46" concept="5" />
-      <node id="3024471776889427731" at="627,5,628,0" concept="13" />
-      <node id="48168216978432693" at="630,82,631,63" concept="10" />
-      <node id="48168216978432693" at="631,63,632,230" concept="10" />
-      <node id="48168216978432693" at="632,230,633,152" concept="5" />
-      <node id="48168216978432693" at="633,152,634,14" concept="11" />
-      <node id="7315649411652422685" at="636,76,637,63" concept="10" />
-      <node id="7315649411652422685" at="637,63,638,233" concept="10" />
-      <node id="7315649411652422685" at="638,233,639,14" concept="11" />
-      <node id="7315649411652345147" at="641,78,642,63" concept="10" />
-      <node id="7315649411652345147" at="642,63,643,230" concept="10" />
-      <node id="7315649411652345147" at="644,21,645,161" concept="5" />
-      <node id="7315649411652345147" at="646,5,647,14" concept="11" />
-      <node id="2893936025732109408" at="650,36,651,30" concept="5" />
-      <node id="2893936025732109408" at="652,5,653,0" concept="13" />
-      <node id="8251307538231050858" at="656,36,657,30" concept="5" />
-      <node id="8251307538231050858" at="658,5,659,0" concept="13" />
-      <node id="3024471776891737930" at="661,76,662,47" concept="11" />
-      <node id="7538089231777683610" at="394,16,396,11" concept="0" />
-      <node id="8871522752922343330" at="119,0,122,0" concept="9" trace="getTitle#()Ljava/lang/String;" />
-      <node id="8162894946401544615" at="123,0,126,0" concept="9" trace="getTool#()Ljetbrains/mps/console/tool/ConsoleTool;" />
-      <node id="8971646171573043040" at="127,0,130,0" concept="9" trace="getConsoleModel#()Lorg/jetbrains/mps/openapi/model/SModel;" />
-      <node id="8251307538230481484" at="131,0,134,0" concept="9" trace="getProject#()Ljetbrains/mps/project/Project;" />
-      <node id="773462683487697955" at="135,0,138,0" concept="9" trace="getEditorComponent#()Ljetbrains/mps/nodeEditor/EditorComponent;" />
-      <node id="773462683488968419" at="139,0,142,0" concept="9" trace="getRoot#()Lorg/jetbrains/mps/openapi/model/SNode;" />
-      <node id="3362819150777780943" at="143,0,146,0" concept="9" trace="getConsoleTool#()Ljetbrains/mps/console/tool/ConsoleTool;" />
-      <node id="7538089231777682229" at="151,49,154,9" concept="8" />
-      <node id="7538089231777682207" at="169,26,172,7" concept="8" />
-      <node id="5364202125454715304" at="211,0,214,0" concept="9" trace="dispose#()V" />
-      <node id="7538089231777682712" at="217,25,220,9" concept="8" />
-      <node id="8162894946400619720" at="223,7,226,5" concept="8" />
-      <node id="8427702170855453684" at="256,124,259,7" concept="8" />
-      <node id="4214225063066306497" at="260,87,263,7" concept="8" />
-      <node id="5424877576697150736" at="287,51,290,5" concept="7" />
-      <node id="5424877576697577528" at="304,7,307,7" concept="8" />
-      <node id="7538089231777682538" at="311,0,314,0" concept="9" trace="registerKeyShortcut#(Ljetbrains/mps/workbench/action/BaseAction;I)Ljetbrains/mps/workbench/action/BaseAction;" />
-      <node id="8338120719173894402" at="315,0,318,0" concept="9" trace="registerMouseShortcut#(Ljetbrains/mps/workbench/action/BaseAction;)Ljetbrains/mps/workbench/action/BaseAction;" />
-      <node id="7538089231777683431" at="332,0,335,0" concept="2" trace="ExecuteClosureAction#()V" />
-      <node id="3169780382425597152" at="335,0,338,0" concept="9" trace="doUpdate#(Lcom/intellij/openapi/actionSystem/AnActionEvent;Ljava/util/Map;)V" />
-      <node id="2905662307332160947" at="338,83,341,7" concept="8" />
-      <node id="2905662307332387932" at="343,84,346,7" concept="8" />
-      <node id="2905662307332346550" at="349,108,352,7" concept="8" />
-      <node id="7538089231777683439" at="355,0,358,0" concept="9" trace="doExecute#(Lcom/intellij/openapi/actionSystem/AnActionEvent;Ljava/util/Map;)V" />
-      <node id="7538089231777683460" at="364,0,367,0" concept="2" trace="MyPasteProvider#(Lcom/intellij/ide/PasteProvider;)V" />
-      <node id="7538089231777683491" at="373,90,376,15" concept="8" />
-      <node id="7538089231777683617" at="400,0,403,0" concept="9" trace="isPastePossible#(Lcom/intellij/openapi/actionSystem/DataContext;)Z" />
-      <node id="7538089231777683626" at="403,0,406,0" concept="9" trace="isPasteEnabled#(Lcom/intellij/openapi/actionSystem/DataContext;)Z" />
-      <node id="7538089231784120906" at="417,31,420,11" concept="8" />
-      <node id="7538089231777683723" at="427,52,430,5" concept="8" />
-      <node id="4176612323165936630" at="434,0,437,0" concept="9" trace="accept#(Lorg/jetbrains/mps/openapi/model/SNode;)Z" />
-      <node id="4176612323166333114" at="440,245,443,13" concept="8" />
-      <node id="4176612323166310360" at="445,37,448,13" concept="8" />
-      <node id="1036187445124522569" at="453,34,456,7" concept="8" />
-      <node id="9056261439947958023" at="458,27,461,7" concept="8" />
-      <node id="7538089231777682888" at="468,0,471,0" concept="9" trace="getProject#()Ljetbrains/mps/project/Project;" />
-      <node id="1471632565003333804" at="471,0,474,0" concept="9" trace="getDefaultSearchScope#()Lorg/jetbrains/mps/openapi/module/SearchScope;" />
-      <node id="4598452390224495818" at="474,0,477,0" concept="9" trace="getOutputWindow#()Ljetbrains/mps/console/tool/BaseConsoleTab;" />
-      <node id="7538089231777682927" at="485,43,488,11" concept="8" />
-      <node id="7538089231777682942" at="488,11,491,11" concept="8" />
-      <node id="7538089231777682967" at="512,0,515,0" concept="9" trace="addNode#(Lorg/jetbrains/mps/openapi/model/SNode;)V" />
-      <node id="328850564587494307" at="539,0,542,0" concept="9" trace="invoke#()V" />
-      <node id="2893936025728641235" at="549,537,552,5" concept="8" />
-      <node id="8162894946400300793" at="600,102,603,5" concept="8" />
-      <node id="7538089231777683533" at="606,104,609,5" concept="8" />
-      <node id="7538089231777683601" at="612,102,615,5" concept="8" />
-      <node id="7538089231777683602" at="618,94,621,5" concept="8" />
-      <node id="3024471776889427731" at="624,105,627,5" concept="8" />
-      <node id="7315649411652345147" at="643,230,646,5" concept="8" />
-      <node id="2893936025732109408" at="649,89,652,5" concept="8" />
-      <node id="8251307538231050858" at="655,81,658,5" concept="8" />
-      <node id="3024471776891737930" at="661,0,664,0" concept="15" trace="as_6q36mf_a0a0a1a0a0a0a0ab#(Ljava/lang/Object;Ljava/lang/Class;)null" />
-      <node id="7538089231777682237" at="154,9,158,9" concept="8" />
-      <node id="9182476859184607983" at="177,66,181,5" concept="8" />
-      <node id="4598452390224162839" at="229,0,233,0" concept="9" trace="activate#()V" />
-      <node id="7538089231777682556" at="319,0,323,0" concept="9" trace="registerShortcutSet#(Ljetbrains/mps/workbench/action/BaseAction;Lcom/intellij/openapi/actionSystem/ShortcutSet;)Ljetbrains/mps/workbench/action/BaseAction;" />
-      <node id="9182476859184770345" at="570,25,574,9" concept="8" />
-      <node id="8162894946400558058" at="591,0,595,0" concept="9" trace="run#()V" />
-      <node id="9008866792797021915" at="238,0,243,0" concept="9" trace="run#()V" />
-      <node id="5424877576697416451" at="299,12,304,7" concept="0" />
-      <node id="7538089231777683561" at="387,116,392,13" concept="8" />
-      <node id="4176612323166042694" at="444,16,449,11" concept="0" />
-      <node id="5178865282957948556" at="501,0,506,0" concept="9" trace="compute#()Ljava/lang/Void;" />
-      <node id="4598452390225752486" at="515,0,520,0" concept="9" trace="addNodeRef#(Lorg/jetbrains/mps/openapi/model/SNode;)V" />
-      <node id="1768908716159919118" at="537,16,542,53" concept="5" />
-      <node id="592665991632297311" at="561,206,566,9" concept="8" />
-      <node id="7315649411652422685" at="636,0,641,0" concept="15" trace="createNewLineResponseItem_6q36mf_a0a0c0b0a0a0a0oc#()Lorg/jetbrains/mps/openapi/model/SNode;" />
-      <node id="7538089231777682205" at="168,124,174,5" concept="8" />
-      <node id="8162894946400607263" at="217,0,223,0" concept="9" trace="run#()V" />
-      <node id="3976301908733823576" at="324,0,330,0" concept="9" trace="registerActions#(Lcom/intellij/openapi/actionSystem/DefaultActionGroup;)V" />
-      <node id="7538089231777683489" at="372,15,378,13" concept="7" />
-      <node id="4598452390225752502" at="528,0,534,0" concept="9" trace="addClosure#(Ljetbrains/mps/baseLanguage/closures/runtime/_FunctionTypes/_void_P0_E0;Ljava/lang/String;)V" />
-      <node id="8627797991303082080" at="537,14,543,9" concept="0" />
-      <node id="659388009543659124" at="578,0,584,0" concept="9" trace="compute#()Ljava/lang/Void;" />
-      <node id="8162894946400558056" at="589,25,595,11" concept="5" />
-      <node id="8162894946400300793" at="600,0,606,0" concept="15" trace="check_6q36mf_a41a03#(Ljetbrains/mps/nodeEditor/Highlighter;Ljetbrains/mps/nodeEditor/UIEditorComponent;)V" />
-      <node id="7538089231777683533" at="606,0,612,0" concept="15" trace="check_6q36mf_a0d0a0a5ec#(Lorg/jetbrains/mps/openapi/model/SNodeReference;Ljetbrains/mps/project/MPSProject;)Lorg/jetbrains/mps/openapi/model/SNode;" />
-      <node id="7538089231777683601" at="612,0,618,0" concept="15" trace="check_6q36mf_a0a4a0a0f65#(Lorg/jetbrains/mps/openapi/model/SModelReference;Lorg/jetbrains/mps/openapi/model/SModel;)Z" />
-      <node id="7538089231777683602" at="618,0,624,0" concept="15" trace="check_6q36mf_a0a0e0a0a5ec#(Lorg/jetbrains/mps/openapi/model/SNodeReference;)Lorg/jetbrains/mps/openapi/model/SModelReference;" />
-      <node id="3024471776889427731" at="624,0,630,0" concept="15" trace="check_6q36mf_a0a0e0a0a5ec_0#(Lcom/intellij/ide/PasteProvider;Lcom/intellij/openapi/actionSystem/DataContext;)V" />
-      <node id="48168216978432693" at="630,0,636,0" concept="15" trace="createTextResponseItem_6q36mf_a0a0b0b0a0a0a0oc#(Ljava/lang/Object;)Lorg/jetbrains/mps/openapi/model/SNode;" />
-      <node id="2893936025732109408" at="649,0,655,0" concept="15" trace="check_6q36mf_a2a0a0a0a0a0b0a0a2a0d0sc#(Ljava/lang/Runnable;)V" />
-      <node id="8251307538231050858" at="655,0,661,0" concept="15" trace="check_6q36mf_a1a0a0a0a3a0d0sc#(Ljava/lang/Runnable;)V" />
-      <node id="4914591330907811233" at="111,0,118,0" concept="2" trace="BaseConsoleTab#(Ljetbrains/mps/project/MPSProject;Ljetbrains/mps/console/tool/ConsoleTool;Ljava/lang/String;Lorg/jdom/Element;)V" />
-      <node id="9008866792797021913" at="236,25,243,11" concept="5" />
-      <node id="7538089231784120887" at="414,25,421,9" concept="18" />
-      <node id="5178865282957806279" at="499,36,506,19" concept="11" />
-      <node id="2893936025728641224" at="548,0,555,0" concept="9" trace="getLastReponse#()Lorg/jetbrains/mps/openapi/model/SNode;" />
-      <node id="1083035892705182374" at="185,0,193,0" concept="9" trace="compute#()Ljava/lang/Void;" />
-      <node id="8162894946400607261" at="215,35,223,7" concept="5" />
-      <node id="5424877576697366549" at="296,33,304,7" concept="8" />
-      <node id="4598452390225752494" at="520,0,528,0" concept="9" trace="addException#(Ljava/lang/Throwable;)V" />
-      <node id="8251307538231034266" at="560,0,568,0" concept="9" trace="run#()V" />
-      <node id="659388009543517628" at="576,32,584,15" concept="11" />
-      <node id="7287617939140904241" at="589,0,597,0" concept="9" trace="run#()V" />
-      <node id="7315649411652345147" at="641,0,649,0" concept="15" trace="createNodeResponseItem_6q36mf_a0a0c0a0a0oc#(Ljava/lang/Object;)Lorg/jetbrains/mps/openapi/model/SNode;" />
-      <node id="4914591330904584345" at="167,0,176,0" concept="9" trace="createConsoleModel#()V" />
-      <node id="9008866792796992719" at="236,0,245,0" concept="9" trace="run#()V" />
-      <node id="7538089231777682112" at="270,0,279,0" concept="9" trace="validateImports#()V" />
-      <node id="7538089231784120885" at="414,0,423,0" concept="9" trace="run#()V" />
-      <node id="7538089231777682919" at="483,44,492,9" concept="19" />
-      <node id="5178865282957785519" at="499,0,508,0" concept="9" trace="invoke#()Ljava/lang/Void;" />
-      <node id="8627797991303072799" at="534,167,543,9" concept="8" />
-      <node id="1083035892705041204" at="183,28,193,11" concept="11" />
-      <node id="7538089231777683487" at="371,53,381,11" concept="18" />
-      <node id="8251307538231034259" at="558,46,568,7" concept="5" />
-      <node id="8162894946400538415" at="576,0,586,0" concept="9" trace="invoke#()Ljava/lang/Void;" />
-      <node id="9008866792796723747" at="234,52,245,7" concept="5" />
-      <node id="7538089231784120884" at="412,71,423,7" concept="5" />
-      <node id="4176612323166027630" at="438,37,449,11" concept="8" />
-      <node id="4914591330906548518" at="466,48,477,6" concept="11" />
-      <node id="5178865282957785517" at="497,42,508,16" concept="5" />
-      <node id="1768908716159899740" at="534,0,545,0" concept="9" trace="addSequence#(Ljetbrains/mps/project/Project;Ljetbrains/mps/baseLanguage/closures/runtime/_FunctionTypes/_return_P0_E0;ILjava/lang/String;)V" />
-      <node id="7538089231777682221" at="149,0,161,0" concept="9" trace="getData#(Ljava/lang/String;)Ljava/lang/Object;" />
-      <node id="1083035892705009281" at="183,0,195,0" concept="9" trace="invoke#()Ljava/lang/Void;" />
-      <node id="7538089231777682907" at="482,0,494,0" concept="9" trace="addText#(Ljava/lang/String;)V" />
-      <node id="8162894946400538413" at="574,9,586,12" concept="5" />
-      <node id="7538089231777682705" at="215,0,228,0" concept="9" trace="disposeConsoleTab#()V" />
-      <node id="7538089231777683537" at="383,91,396,11" concept="8" />
-      <node id="4176612323166022616" at="438,0,451,0" concept="9" trace="visit#(Lorg/jetbrains/mps/openapi/model/SNode;)V" />
-      <node id="4914591330906414829" at="466,0,479,0" concept="9" trace="getConsoleContext#()Ljetbrains/mps/console/tool/ConsoleContext;" />
-      <node id="7538089231777682216" at="147,33,161,6" concept="5" />
-      <node id="1083035892705009279" at="181,5,195,8" concept="5" />
-      <node id="7752629037608769343" at="234,0,248,0" concept="9" trace="selectNode#(Lorg/jetbrains/mps/openapi/model/SNode;)V" />
-      <node id="7538089231777682018" at="252,62,266,5" concept="7" />
-      <node id="5178865282957777432" at="496,0,510,0" concept="9" trace="run#()V" />
-      <node id="7538089231777683026" at="293,77,308,5" concept="7" />
-      <node id="7538089231784120874" at="410,0,426,0" concept="9" trace="saveHistory#()Lorg/jdom/Element;" />
-      <node id="5178865282957764168" at="494,54,510,11" concept="5" />
-      <node id="3678488411980556591" at="338,0,355,0" concept="9" trace="isApplicable#(Lcom/intellij/openapi/actionSystem/AnActionEvent;Ljava/util/Map;)Z" />
-      <node id="4914591330907522709" at="147,0,165,0" concept="9" trace="createEditor#()V" />
-      <node id="7315649411652293190" at="494,0,512,0" concept="9" trace="addResponse#(Lorg/jetbrains/mps/openapi/model/SNode;)V" />
-      <node id="7287617939140817023" at="570,0,588,0" concept="9" trace="run#()V" />
-      <node id="4176612323165894334" at="432,111,451,9" concept="5" />
-      <node id="7538089231777682004" at="249,0,269,0" concept="9" trace="addBuiltInImports#()V" />
-      <node id="8162894946400630943" at="370,0,398,0" concept="9" trace="run#()V" />
-      <node id="7538089231777682881" at="568,7,597,7" concept="5" />
-      <node id="2893936025731234515" at="280,0,310,0" concept="9" trace="addNodeImports#(Lorg/jetbrains/mps/openapi/model/SNode;)V" />
-      <node id="8162894946400630941" at="368,66,398,9" concept="5" />
-      <node id="7538089231777683473" at="368,0,400,0" concept="9" trace="performPaste#(Lcom/intellij/openapi/actionSystem/DataContext;)V" />
-      <node id="7538089231777682192" at="177,0,210,0" concept="9" trace="initConsoleTab#(Lorg/jdom/Element;)V" />
-      <node id="9056261439947806043" at="430,5,463,5" concept="18" />
-      <node id="4176612323165356804" at="427,0,465,0" concept="9" trace="loadHistoryModel#(Lorg/jdom/Element;)Lorg/jetbrains/mps/openapi/model/SModel;" />
-      <node id="2893936025730044886" at="556,0,599,0" concept="9" trace="execute#(Lorg/jetbrains/mps/openapi/model/SNode;Ljava/lang/Runnable;Ljava/lang/Runnable;)V" />
-      <node id="4914591330906818579" at="480,43,545,6" concept="11" />
-      <node id="4914591330906788048" at="480,0,547,0" concept="9" trace="getConsoleStream#()Ljetbrains/mps/console/tool/ConsoleStream;" />
-      <scope id="7538089231777683516" at="379,0,379,56">
-        <var name="ignored" id="7538089231777683517" />
-      </scope>
-      <scope id="7538089231777683519" at="379,56,379,56" />
-      <scope id="7538089231777683520" at="380,0,380,41">
-        <var name="ignored" id="7538089231777683521" />
-      </scope>
-      <scope id="7538089231777683523" at="380,41,380,41" />
-      <scope id="8871522752922343333" at="119,28,120,22" />
-      <scope id="8162894946401544616" at="123,32,124,18" />
-      <scope id="8971646171573043043" at="127,35,128,19" />
-      <scope id="8251307538230481487" at="131,40,132,21" />
-      <scope id="773462683487697958" at="135,47,136,20" />
-      <scope id="773462683488968420" at="139,26,140,18" />
-      <scope id="3362819150777780946" at="143,39,144,18" />
-      <scope id="7538089231777682230" at="152,51,153,30" />
-      <scope id="7538089231777682207" at="170,42,171,59" />
-      <scope id="5364202125454715310" at="211,25,212,24" />
-      <scope id="7538089231777682713" at="218,31,219,29" />
-      <scope id="8162894946400619722" at="224,32,225,62" />
-      <scope id="8427702170855453685" at="257,49,258,17" />
-      <scope id="4214225063066306499" at="261,35,262,17" />
-      <scope id="5424877576697150742" at="288,75,289,46" />
-      <scope id="5424877576697366551" at="297,45,298,45" />
-      <scope id="5424877576697577530" at="305,30,306,47" />
-      <scope id="7538089231777682539" at="311,67,312,106" />
-      <scope id="8338120719173894403" at="315,60,316,102" />
-      <scope id="7538089231777683433" at="332,35,333,31" />
-      <scope id="3169780382425597161" at="335,91,336,87" />
-      <scope id="2905662307332160949" at="339,59,340,21" />
-      <scope id="2905662307332387934" at="344,36,345,21" />
-      <scope id="2905662307332346552" at="350,32,351,21" />
-      <scope id="7538089231777683448" at="355,80,356,177" />
-      <scope id="7538089231777683462" at="364,64,365,52" />
-      <scope id="7538089231777683492" at="374,94,375,109" />
-      <scope id="7538089231777683562" at="388,47,389,40" />
-      <scope id="7538089231777683579" at="390,80,391,66" />
-      <scope id="7538089231777683611" at="394,18,395,73" />
-      <scope id="7538089231777683623" at="400,66,401,18" />
-      <scope id="7538089231777683632" at="403,65,404,18" />
-      <scope id="4914591330905910255" at="408,0,409,0">
-        <var name="state" id="4914591330905910335" />
-      </scope>
-      <scope id="7538089231784120888" at="415,13,416,92" />
-      <scope id="7538089231784120906" at="418,45,419,57" />
-      <scope id="442258911874584407" at="428,24,429,18" />
-      <scope id="4176612323165936631" at="434,41,435,46" />
-      <scope id="4176612323166333114" at="441,48,442,103" />
-      <scope id="4176612323166310360" at="446,48,447,91" />
-      <scope id="1036187445124522569" at="454,42,455,111" />
-      <scope id="9056261439947958023" at="459,42,460,58" />
-      <scope id="7538089231777682891" at="468,35,469,25" />
-      <scope id="1471632565003333809" at="471,50,472,43" />
-      <scope id="4598452390224495823" at="474,47,475,35" />
-      <scope id="7538089231777682928" at="486,52,487,78" />
-      <scope id="7538089231777682943" at="489,80,490,77" />
-      <scope id="7538089231777682972" at="512,45,513,253" />
-      <scope id="8627797991303072802" at="535,32,536,36" />
-      <scope id="328850564587494309" at="539,34,540,49" />
-      <scope id="2893936025728641239" at="550,23,551,18" />
-      <scope id="8162894946400300793" at="601,36,602,63" />
-      <scope id="7538089231777683533" at="607,36,608,66" />
-      <scope id="7538089231777683601" at="613,36,614,62" />
-      <scope id="7538089231777683602" at="619,36,620,51" />
-      <scope id="3024471776889427731" at="625,36,626,46" />
-      <scope id="7315649411652345147" at="644,21,645,161" />
-      <scope id="2893936025732109408" at="650,36,651,30" />
-      <scope id="8251307538231050858" at="656,36,657,30" />
-      <scope id="3024471776891737930" at="661,76,662,47" />
-      <scope id="7538089231777682238" at="155,54,157,122">
-        <var name="parentPasteProvider" id="3024471776891595060" />
-      </scope>
-      <scope id="9182476859184607985" at="178,48,180,40" />
-      <scope id="4598452390224162845" at="229,26,231,37" />
-      <scope id="7538089231777682557" at="319,83,321,13" />
-      <scope id="9182476859184770346" at="571,52,573,44" />
-      <scope id="8162894946400558060" at="591,29,593,56" />
-      <scope id="8871522752922343330" at="119,0,122,0" />
-      <scope id="8162894946401544615" at="123,0,126,0" />
-      <scope id="8971646171573043040" at="127,0,130,0" />
-      <scope id="8251307538230481484" at="131,0,134,0" />
-      <scope id="773462683487697955" at="135,0,138,0" />
-      <scope id="773462683488968419" at="139,0,142,0" />
-      <scope id="3362819150777780943" at="143,0,146,0" />
-      <scope id="5364202125454715304" at="211,0,214,0" />
-      <scope id="9008866792797021917" at="238,29,241,94" />
-      <scope id="5424877576697150736" at="287,51,290,5">
-        <var name="usedLanguage" id="5424877576697150738" />
-      </scope>
-      <scope id="7538089231777682538" at="311,0,314,0">
-        <var name="a" id="7538089231777682550" />
-        <var name="key" id="7538089231777682552" />
-      </scope>
-      <scope id="8338120719173894402" at="315,0,318,0">
-        <var name="a" id="8338120719173894414" />
-      </scope>
-      <scope id="7538089231777683431" at="332,0,335,0" />
-      <scope id="3169780382425597152" at="335,0,338,0">
-        <var name="_params" id="3169780382425597157" />
-        <var name="event" id="3169780382425597154" />
-      </scope>
-      <scope id="7538089231777683439" at="355,0,358,0">
-        <var name="_params" id="7538089231777683444" />
-        <var name="event" id="7538089231777683442" />
-      </scope>
-      <scope id="7538089231777683460" at="364,0,367,0">
-        <var name="defaultPasteProvider" id="7538089231777683468" />
-      </scope>
-      <scope id="7538089231777683617" at="400,0,403,0">
-        <var name="context" id="7538089231777683620" />
-      </scope>
-      <scope id="7538089231777683626" at="403,0,406,0">
-        <var name="context" id="7538089231777683629" />
-      </scope>
-      <scope id="7538089231784120902" at="417,0,420,11">
-        <var name="e" id="7538089231784120903" />
-      </scope>
-      <scope id="7538089231784120905" at="417,31,420,11" />
-      <scope id="4176612323165936630" at="434,0,437,0">
-        <var name="it" id="4176612323165936630" />
-      </scope>
-      <scope id="7538089231777682888" at="468,0,471,0" />
-      <scope id="1471632565003333804" at="471,0,474,0" />
-      <scope id="4598452390224495818" at="474,0,477,0" />
-      <scope id="5178865282957948560" at="501,41,504,32" />
-      <scope id="7538089231777682967" at="512,0,515,0">
-        <var name="node" id="7538089231777682970" />
-      </scope>
-      <scope id="4598452390225752493" at="515,44,518,22">
-        <var name="node" id="2348043250037290194" />
-      </scope>
-      <scope id="328850564587494307" at="539,0,542,0" />
-      <scope id="592665991632297314" at="562,30,565,378" />
-      <scope id="7315649411652422685" at="636,76,639,14">
-        <var name="facade" id="7315649411652422685" />
-        <var name="n1" id="7315649411652422685" />
-      </scope>
-      <scope id="3024471776891737930" at="661,0,664,0">
-        <var name="o" id="3024471776891737930" />
-        <var name="type" id="3024471776891737930" />
-      </scope>
-      <scope id="7538089231777682206" at="169,26,173,13" />
-      <scope id="8162894946400607265" at="217,25,221,55" />
-      <scope id="4598452390224162839" at="229,0,233,0" />
-      <scope id="5424877576697416452" at="299,14,303,92">
-        <var name="usedModel" id="5424877576697453171" />
-      </scope>
-      <scope id="7538089231777682556" at="319,0,323,0">
-        <var name="a" id="7538089231777682568" />
-        <var name="shortcutSet" id="7538089231777682570" />
-      </scope>
-      <scope id="3976301908733823579" at="324,60,328,69" />
-      <scope id="7538089231777683490" at="373,90,377,20" />
-      <scope id="4176612323166027631" at="439,231,443,13" />
-      <scope id="4176612323166042695" at="444,18,448,13" />
-      <scope id="1036187445124449077" at="453,0,457,18">
-        <var name="e" id="1036187445124449079" />
-      </scope>
-      <scope id="1036187445124449078" at="453,34,457,18" />
-      <scope id="9056261439947806046" at="458,0,462,18">
-        <var name="e" id="9056261439947806048" />
-      </scope>
-      <scope id="9056261439947806052" at="458,27,462,18" />
-      <scope id="4598452390225752510" at="528,79,532,33">
-        <var name="nodeWithClosure" id="7600370246423004421" />
-      </scope>
-      <scope id="659388009543659128" at="578,37,582,28" />
-      <scope id="8162894946400558058" at="591,0,595,0" />
-      <scope id="8162894946400300793" at="600,102,604,0" />
-      <scope id="7538089231777683533" at="606,104,610,16" />
-      <scope id="7538089231777683601" at="612,102,616,17" />
-      <scope id="7538089231777683602" at="618,94,622,16" />
-      <scope id="3024471776889427731" at="624,105,628,0" />
-      <scope id="48168216978432693" at="630,82,634,14">
-        <var name="facade" id="48168216978432693" />
-        <var name="n1" id="48168216978432693" />
-      </scope>
-      <scope id="2893936025732109408" at="649,89,653,0" />
-      <scope id="8251307538231050858" at="655,81,659,0" />
-      <scope id="4914591330907811235" at="111,104,116,28" />
-      <scope id="9008866792797021915" at="238,0,243,0" />
-      <scope id="5178865282957948556" at="501,0,506,0" />
-      <scope id="4598452390225752486" at="515,0,520,0">
-        <var name="target" id="4598452390225752490" />
-      </scope>
-      <scope id="8627797991303082081" at="537,16,542,53" />
-      <scope id="2893936025728641225" at="548,36,553,481">
-        <var name="last" id="2893936025728641227" />
-      </scope>
-      <scope id="7315649411652422685" at="636,0,641,0" />
-      <scope id="1083035892705182378" at="185,33,191,24" />
-      <scope id="8162894946400607263" at="217,0,223,0" />
-      <scope id="3976301908733823576" at="324,0,330,0">
-        <var name="group" id="3976301908733870443" />
-      </scope>
-      <scope id="7538089231777683488" at="372,15,378,13" />
-      <scope id="7538089231777683489" at="372,15,378,13">
-        <var name="trf" id="7538089231777683511" />
-      </scope>
-      <scope id="4598452390225752501" at="520,45,526,33">
-        <var name="exceptionHolder" id="6558068108108370772" />
-        <var name="writer" id="6558068108107683970" />
-      </scope>
-      <scope id="4598452390225752502" at="528,0,534,0">
-        <var name="closure" id="4598452390225752503" />
-        <var name="text" id="7600370246426662642" />
-      </scope>
-      <scope id="8251307538231034267" at="560,25,566,9" />
-      <scope id="659388009543659124" at="578,0,584,0" />
-      <scope id="7287617939140904245" at="589,25,595,11" />
-      <scope id="8162894946400300793" at="600,0,606,0">
-        <var name="checkedDotOperand" id="8162894946400300793" />
-        <var name="myEditor" id="8162894946400300793" />
-      </scope>
-      <scope id="7538089231777683533" at="606,0,612,0">
-        <var name="checkedDotOperand" id="7538089231777683533" />
-        <var name="myProject" id="7538089231777683533" />
-      </scope>
-      <scope id="7538089231777683601" at="612,0,618,0">
-        <var name="checkedDotOperand" id="7538089231777683601" />
-        <var name="myModel" id="7538089231777683601" />
-      </scope>
-      <scope id="7538089231777683602" at="618,0,624,0">
-        <var name="checkedDotOperand" id="7538089231777683602" />
-      </scope>
-      <scope id="3024471776889427731" at="624,0,630,0">
-        <var name="checkedDotOperand" id="3024471776889427731" />
-        <var name="context" id="3024471776889427731" />
-      </scope>
-      <scope id="48168216978432693" at="630,0,636,0">
-        <var name="p0" id="48168216978432693" />
-      </scope>
-      <scope id="7315649411652345147" at="641,78,647,14">
+      <scope id="7315649411652345147" at="640,78,646,14">
         <var name="facade" id="7315649411652345147" />
         <var name="n1" id="7315649411652345147" />
       </scope>
-      <scope id="2893936025732109408" at="649,0,655,0">
+      <scope id="2893936025732109408" at="648,0,654,0">
         <var name="checkedDotOperand" id="2893936025732109408" />
       </scope>
-      <scope id="8251307538231050858" at="655,0,661,0">
+      <scope id="8251307538231050858" at="654,0,660,0">
         <var name="checkedDotOperand" id="8251307538231050858" />
       </scope>
-      <scope id="4914591330907811233" at="111,0,118,0">
->>>>>>> c8015fcd
+      <scope id="4914591330907811233" at="110,0,117,0">
         <var name="history" id="3941329126770755125" />
         <var name="project" id="8162894946400382317" />
         <var name="title" id="4914591330907811250" />
         <var name="tool" id="4914591330907811248" />
       </scope>
-<<<<<<< HEAD
-      <scope id="4914591330904584348" at="165,39,172,5" />
-      <scope id="9008866792796992721" at="234,25,241,11" />
-      <scope id="7538089231777682113" at="268,36,275,61">
+      <scope id="4914591330904584348" at="166,39,173,5" />
+      <scope id="9008866792796992721" at="235,25,242,11" />
+      <scope id="7538089231777682113" at="269,36,276,61">
         <var name="modelImports" id="5424877576697813268" />
       </scope>
-      <scope id="7538089231784120886" at="412,25,419,9" />
-      <scope id="7538089231777682920" at="482,39,489,11">
+      <scope id="7538089231784120886" at="413,25,420,9" />
+      <scope id="7538089231777682920" at="483,39,490,11">
         <var name="line" id="7538089231777682922" />
       </scope>
-      <scope id="5178865282957785521" at="497,36,504,19" />
-      <scope id="2893936025728641224" at="543,0,550,0" />
-      <scope id="7538089231777682228" at="149,49,157,34" />
-      <scope id="1083035892705182374" at="183,0,191,0" />
-      <scope id="4598452390225752494" at="515,0,523,0">
+      <scope id="5178865282957785521" at="498,36,505,19" />
+      <scope id="2893936025728641224" at="547,0,554,0" />
+      <scope id="7538089231777682228" at="150,49,158,34" />
+      <scope id="1083035892705182374" at="184,0,192,0" />
+      <scope id="4598452390225752494" at="519,0,527,0">
         <var name="t" id="4598452390225752498" />
       </scope>
-      <scope id="8251307538231034266" at="555,0,563,0" />
-      <scope id="8162894946400538417" at="571,32,579,15" />
-      <scope id="7287617939140904241" at="584,0,592,0" />
-      <scope id="4914591330904584345" at="165,0,174,0" />
-      <scope id="9008866792796992719" at="234,0,243,0" />
-      <scope id="7538089231777682112" at="268,0,277,0" />
-      <scope id="7538089231777683538" at="382,152,391,69">
+      <scope id="8251307538231034266" at="559,0,567,0" />
+      <scope id="8162894946400538417" at="575,32,583,15" />
+      <scope id="7287617939140904241" at="588,0,596,0" />
+      <scope id="7315649411652345147" at="640,0,648,0">
+        <var name="p0" id="7315649411652345147" />
+      </scope>
+      <scope id="4914591330904584345" at="166,0,175,0" />
+      <scope id="9008866792796992719" at="235,0,244,0" />
+      <scope id="7538089231777682112" at="269,0,278,0" />
+      <scope id="7538089231777683538" at="383,152,392,69">
         <var name="paster" id="7538089231777683553" />
         <var name="refContainer" id="7538089231777683540" />
       </scope>
-      <scope id="7538089231784120885" at="412,0,421,0" />
-      <scope id="5178865282957785519" at="497,0,506,0" />
-      <scope id="9010839353952056872" at="529,167,538,9" />
-      <scope id="1083035892705009283" at="181,28,191,11" />
-      <scope id="7538089231777682912" at="480,40,490,9">
+      <scope id="7538089231784120885" at="413,0,422,0" />
+      <scope id="5178865282957785519" at="498,0,507,0" />
+      <scope id="9010839353952056872" at="533,167,542,9" />
+      <scope id="1083035892705009283" at="182,28,192,11" />
+      <scope id="7538089231777682912" at="481,40,491,9">
         <var name="scanner" id="7538089231777682914" />
       </scope>
-      <scope id="8162894946400538415" at="571,0,581,0" />
-      <scope id="7538089231777682708" at="213,35,224,5" />
-      <scope id="4176612323166022617" at="436,37,447,11" />
-      <scope id="4914591330906414832" at="464,48,475,6" />
-      <scope id="1768908716159899740" at="529,0,540,0">
-=======
-      <scope id="4914591330904584348" at="167,39,174,5" />
-      <scope id="9008866792796992721" at="236,25,243,11" />
-      <scope id="7538089231777682113" at="270,36,277,61">
-        <var name="modelImports" id="5424877576697813268" />
-      </scope>
-      <scope id="7538089231784120886" at="414,25,421,9" />
-      <scope id="7538089231777682920" at="484,39,491,11">
-        <var name="line" id="7538089231777682922" />
-      </scope>
-      <scope id="5178865282957785521" at="499,36,506,19" />
-      <scope id="2893936025728641224" at="548,0,555,0" />
-      <scope id="7538089231777682228" at="151,49,159,34" />
-      <scope id="1083035892705182374" at="185,0,193,0" />
-      <scope id="4598452390225752494" at="520,0,528,0">
-        <var name="t" id="4598452390225752498" />
-      </scope>
-      <scope id="8251307538231034266" at="560,0,568,0" />
-      <scope id="8162894946400538417" at="576,32,584,15" />
-      <scope id="7287617939140904241" at="589,0,597,0" />
-      <scope id="7315649411652345147" at="641,0,649,0">
-        <var name="p0" id="7315649411652345147" />
-      </scope>
-      <scope id="4914591330904584345" at="167,0,176,0" />
-      <scope id="9008866792796992719" at="236,0,245,0" />
-      <scope id="7538089231777682112" at="270,0,279,0" />
-      <scope id="7538089231777683538" at="384,152,393,69">
-        <var name="paster" id="7538089231777683553" />
-        <var name="refContainer" id="7538089231777683540" />
-      </scope>
-      <scope id="7538089231784120885" at="414,0,423,0" />
-      <scope id="5178865282957785519" at="499,0,508,0" />
-      <scope id="9010839353952056872" at="534,167,543,9" />
-      <scope id="1083035892705009283" at="183,28,193,11" />
-      <scope id="7538089231777682912" at="482,40,492,9">
-        <var name="scanner" id="7538089231777682914" />
-      </scope>
-      <scope id="8162894946400538415" at="576,0,586,0" />
-      <scope id="7538089231777682708" at="215,35,226,5" />
-      <scope id="4176612323166022617" at="438,37,449,11" />
-      <scope id="4914591330906414832" at="466,48,477,6" />
-      <scope id="1768908716159899740" at="534,0,545,0">
->>>>>>> c8015fcd
+      <scope id="8162894946400538415" at="575,0,585,0" />
+      <scope id="7538089231777682708" at="214,35,225,5" />
+      <scope id="4176612323166022617" at="437,37,448,11" />
+      <scope id="4914591330906414832" at="465,48,476,6" />
+      <scope id="1768908716159899740" at="533,0,544,0">
         <var name="project" id="9010839353952403934" />
         <var name="resultDescription" id="9010839353952432657" />
         <var name="results" id="9010839353952414816" />
         <var name="resultsCount" id="9010839353952422879" />
       </scope>
-<<<<<<< HEAD
-      <scope id="7538089231777682221" at="147,0,159,0">
+      <scope id="7538089231777682221" at="148,0,160,0">
         <var name="key" id="7538089231777682224" />
       </scope>
-      <scope id="1083035892705009281" at="181,0,193,0" />
-      <scope id="7752629037608769346" at="232,52,244,27" />
-      <scope id="7538089231777682020" at="251,78,263,102">
-=======
-      <scope id="7538089231777682221" at="149,0,161,0">
-        <var name="key" id="7538089231777682224" />
-      </scope>
-      <scope id="1083035892705009281" at="183,0,195,0" />
-      <scope id="7752629037608769346" at="234,52,246,27" />
-      <scope id="7538089231777682020" at="253,78,265,102">
->>>>>>> c8015fcd
+      <scope id="1083035892705009281" at="182,0,194,0" />
+      <scope id="7752629037608769346" at="233,52,245,27" />
+      <scope id="7538089231777682020" at="252,78,264,102">
         <var name="langSourceModuleRef" id="5424877576697913577" />
         <var name="langSrcModule" id="5424877576697969549" />
         <var name="structureModel" id="8427702170855451404" />
       </scope>
-<<<<<<< HEAD
-      <scope id="7538089231777682907" at="480,0,492,0">
+      <scope id="7538089231777682907" at="481,0,493,0">
         <var name="text" id="7538089231777682910" />
       </scope>
-      <scope id="5178865282957777433" at="494,29,506,16" />
-      <scope id="7538089231777682705" at="213,0,226,0" />
-      <scope id="7538089231777683031" at="292,69,305,7">
+      <scope id="5178865282957777433" at="495,29,507,16" />
+      <scope id="7538089231777682705" at="214,0,227,0" />
+      <scope id="7538089231777683031" at="293,69,306,7">
         <var name="moduleRef" id="5424877576697499772" />
       </scope>
-      <scope id="7538089231784120878" at="409,32,422,24">
+      <scope id="7538089231784120878" at="410,32,423,24">
         <var name="result" id="7538089231784120880" />
       </scope>
-      <scope id="4176612323166022616" at="436,0,449,0">
+      <scope id="4176612323166022616" at="437,0,450,0">
         <var name="it" id="4176612323166022616" />
       </scope>
-      <scope id="4914591330906414829" at="464,0,477,0" />
-      <scope id="7752629037608769343" at="232,0,246,0">
+      <scope id="4914591330906414829" at="465,0,478,0" />
+      <scope id="7752629037608769343" at="233,0,247,0">
         <var name="nodeToSelect" id="7752629037608824393" />
       </scope>
-      <scope id="7538089231777682018" at="250,62,264,5">
+      <scope id="7538089231777682018" at="251,62,265,5">
         <var name="l" id="7538089231777682019" />
       </scope>
-      <scope id="5178865282957777432" at="494,0,508,0" />
-      <scope id="7538089231777683026" at="291,77,306,5">
+      <scope id="5178865282957777432" at="495,0,509,0" />
+      <scope id="7538089231777683026" at="292,77,307,5">
         <var name="ref" id="7538089231777683027" />
       </scope>
-      <scope id="3678488411980556601" at="336,83,351,161">
-=======
-      <scope id="7538089231777682907" at="482,0,494,0">
-        <var name="text" id="7538089231777682910" />
-      </scope>
-      <scope id="5178865282957777433" at="496,29,508,16" />
-      <scope id="7538089231777682705" at="215,0,228,0" />
-      <scope id="7538089231777683031" at="294,69,307,7">
-        <var name="moduleRef" id="5424877576697499772" />
-      </scope>
-      <scope id="7538089231784120878" at="411,32,424,24">
-        <var name="result" id="7538089231784120880" />
-      </scope>
-      <scope id="4176612323166022616" at="438,0,451,0">
-        <var name="it" id="4176612323166022616" />
-      </scope>
-      <scope id="4914591330906414829" at="466,0,479,0" />
-      <scope id="7752629037608769343" at="234,0,248,0">
-        <var name="nodeToSelect" id="7752629037608824393" />
-      </scope>
-      <scope id="7538089231777682018" at="252,62,266,5">
-        <var name="l" id="7538089231777682019" />
-      </scope>
-      <scope id="5178865282957777432" at="496,0,510,0" />
-      <scope id="7538089231777683026" at="293,77,308,5">
-        <var name="ref" id="7538089231777683027" />
-      </scope>
-      <scope id="3678488411980556601" at="338,83,353,161">
->>>>>>> c8015fcd
+      <scope id="3678488411980556601" at="337,83,352,161">
         <var name="cell" id="2905662307332329867" />
         <var name="editorComponent" id="2905662307332059091" />
         <var name="inputEvent" id="2905662307332242494" />
         <var name="mouseEvent" id="8338120719174255688" />
         <var name="preciseCell" id="2905662307332313305" />
       </scope>
-<<<<<<< HEAD
-      <scope id="4914591330907522712" at="145,33,161,30" />
-      <scope id="7538089231784120874" at="408,0,424,0" />
-      <scope id="7538089231777682972" at="492,45,508,11" />
-      <scope id="7287617939140817027" at="565,25,581,12" />
-      <scope id="3678488411980556591" at="336,0,353,0">
+      <scope id="4914591330907522712" at="146,33,162,30" />
+      <scope id="7538089231784120874" at="409,0,425,0" />
+      <scope id="7315649411652293193" at="493,54,509,11" />
+      <scope id="7287617939140817027" at="569,25,585,12" />
+      <scope id="3678488411980556591" at="337,0,354,0">
         <var name="_params" id="3678488411980556597" />
         <var name="event" id="3678488411980556595" />
       </scope>
-      <scope id="4914591330907522709" at="145,0,163,0" />
-      <scope id="7538089231777682005" at="247,38,265,161">
-=======
-      <scope id="4914591330907522712" at="147,33,163,30" />
-      <scope id="7538089231784120874" at="410,0,426,0" />
-      <scope id="7315649411652293193" at="494,54,510,11" />
-      <scope id="7287617939140817027" at="570,25,586,12" />
-      <scope id="3678488411980556591" at="338,0,355,0">
-        <var name="_params" id="3678488411980556597" />
-        <var name="event" id="3678488411980556595" />
-      </scope>
-      <scope id="4914591330907522709" at="147,0,165,0" />
-      <scope id="7538089231777682005" at="249,38,267,161">
->>>>>>> c8015fcd
+      <scope id="4914591330907522709" at="146,0,164,0" />
+      <scope id="7538089231777682005" at="248,38,266,161">
         <var name="base" id="7538089231777682007" />
         <var name="baseAndExtensions" id="7538089231777682011" />
         <var name="modelInternal" id="2971752488947190737" />
       </scope>
-<<<<<<< HEAD
-      <scope id="7538089231777682967" at="492,0,510,0">
-        <var name="node" id="7538089231777682970" />
-      </scope>
-      <scope id="7287617939140817023" at="565,0,583,0" />
-      <scope id="7538089231777682004" at="247,0,267,0" />
-      <scope id="9056261439947806045" at="429,9,450,31">
+      <scope id="7315649411652293190" at="493,0,511,0">
+        <var name="response" id="7315649411652300640" />
+      </scope>
+      <scope id="7287617939140817023" at="569,0,587,0" />
+      <scope id="7538089231777682004" at="248,0,268,0" />
+      <scope id="9056261439947806045" at="430,9,451,31">
         <var name="loadedModel" id="4176612323165699207" />
       </scope>
-      <scope id="8162894946400630945" at="368,27,394,11">
-=======
-      <scope id="7315649411652293190" at="494,0,512,0">
-        <var name="response" id="7315649411652300640" />
-      </scope>
-      <scope id="7287617939140817023" at="570,0,588,0" />
-      <scope id="7538089231777682004" at="249,0,269,0" />
-      <scope id="9056261439947806045" at="431,9,452,31">
-        <var name="loadedModel" id="4176612323165699207" />
-      </scope>
-      <scope id="8162894946400630945" at="370,27,396,11">
->>>>>>> c8015fcd
+      <scope id="8162894946400630945" at="369,27,395,11">
         <var name="currentCell" id="7538089231777683525" />
         <var name="pastingNodeReference" id="7538089231777683484" />
         <var name="referenceTarget" id="7538089231777683531" />
       </scope>
-<<<<<<< HEAD
-      <scope id="2893936025731234518" at="278,45,306,5">
-=======
-      <scope id="2893936025731234518" at="280,45,308,5">
->>>>>>> c8015fcd
+      <scope id="2893936025731234518" at="279,45,307,5">
         <var name="importedLanguages" id="2971752488947196103" />
         <var name="languagesToImport" id="5424877576697135563" />
         <var name="modelInternal" id="2971752488947184069" />
@@ -1973,116 +1276,60 @@
         <var name="module" id="4214225063065875704" />
         <var name="scan" id="5424877576696899262" />
       </scope>
-<<<<<<< HEAD
-      <scope id="8162894946400630943" at="368,0,396,0" />
-      <scope id="2893936025731234515" at="278,0,308,0">
+      <scope id="8162894946400630943" at="369,0,397,0" />
+      <scope id="2893936025731234515" at="279,0,309,0">
         <var name="node" id="2893936025731278819" />
       </scope>
-      <scope id="7538089231777683479" at="366,66,396,9" />
-      <scope id="7538089231777682195" at="175,66,206,49">
+      <scope id="7538089231777683479" at="367,66,397,9" />
+      <scope id="7538089231777682195" at="176,66,207,49">
         <var name="group" id="3976301908733039980" />
         <var name="toolbar" id="3976301908733040030" />
       </scope>
-      <scope id="7538089231777683473" at="366,0,398,0">
+      <scope id="7538089231777683473" at="367,0,399,0">
         <var name="context" id="7538089231777683476" />
       </scope>
-      <scope id="7538089231777682192" at="175,0,208,0">
+      <scope id="7538089231777682192" at="176,0,209,0">
         <var name="history" id="3941329126770699274" />
       </scope>
-      <scope id="4176612323165356807" at="425,52,461,5" />
-      <scope id="4176612323165356804" at="425,0,463,0">
+      <scope id="4176612323165356807" at="426,52,462,5" />
+      <scope id="4176612323165356804" at="426,0,464,0">
         <var name="state" id="4176612323165363405" />
       </scope>
-      <scope id="2893936025730044889" at="551,133,592,7">
+      <scope id="2893936025730044889" at="555,133,596,7">
         <var name="typedCommand" id="592665991632343036" />
       </scope>
-      <scope id="2893936025730044886" at="551,0,594,0">
-=======
-      <scope id="8162894946400630943" at="370,0,398,0" />
-      <scope id="2893936025731234515" at="280,0,310,0">
-        <var name="node" id="2893936025731278819" />
-      </scope>
-      <scope id="7538089231777683479" at="368,66,398,9" />
-      <scope id="7538089231777682195" at="177,66,208,49">
-        <var name="group" id="3976301908733039980" />
-        <var name="toolbar" id="3976301908733040030" />
-      </scope>
-      <scope id="7538089231777683473" at="368,0,400,0">
-        <var name="context" id="7538089231777683476" />
-      </scope>
-      <scope id="7538089231777682192" at="177,0,210,0">
-        <var name="history" id="3941329126770699274" />
-      </scope>
-      <scope id="4176612323165356807" at="427,52,463,5" />
-      <scope id="4176612323165356804" at="427,0,465,0">
-        <var name="state" id="4176612323165363405" />
-      </scope>
-      <scope id="2893936025730044889" at="556,133,597,7">
-        <var name="typedCommand" id="592665991632343036" />
-      </scope>
-      <scope id="2893936025730044886" at="556,0,599,0">
->>>>>>> c8015fcd
+      <scope id="2893936025730044886" at="555,0,598,0">
         <var name="command" id="2893936025730100112" />
         <var name="executeAfter" id="2893936025730248286" />
         <var name="executeBefore" id="2893936025731679578" />
       </scope>
-<<<<<<< HEAD
-      <scope id="4914591330906788051" at="478,43,540,6" />
-      <scope id="4914591330906788048" at="478,0,542,0" />
-      <unit id="4176612323165936630" at="431,137,435,7" name="jetbrains.mps.console.tool.BaseConsoleTab$6" />
-      <unit id="328850564587494307" at="533,25,537,11" name="jetbrains.mps.console.tool.BaseConsoleTab$9$2" />
-      <unit id="8162894946400558058" at="585,70,590,9" name="jetbrains.mps.console.tool.BaseConsoleTab$12$1" />
-      <unit id="9008866792797021915" at="235,69,241,9" name="jetbrains.mps.console.tool.BaseConsoleTab$4$1" />
-      <unit id="5178865282957948554" at="498,73,504,17" name="jetbrains.mps.console.tool.BaseConsoleTab$9$1$1$1" />
-      <unit id="8162894946400607263" at="214,66,221,5" name="jetbrains.mps.console.tool.BaseConsoleTab$3" />
-      <unit id="659388009543659122" at="572,69,579,13" name="jetbrains.mps.console.tool.BaseConsoleTab$11$1$1" />
-      <unit id="1083035892705182372" at="182,65,191,9" name="jetbrains.mps.console.tool.BaseConsoleTab$2$1" />
-      <unit id="8251307538231034266" at="554,50,563,5" name="jetbrains.mps.console.tool.BaseConsoleTab$10" />
-      <unit id="7287617939140904239" at="583,11,592,5" name="jetbrains.mps.console.tool.BaseConsoleTab$12" />
-      <unit id="9008866792796992719" at="233,40,243,5" name="jetbrains.mps.console.tool.BaseConsoleTab$4" />
-      <unit id="7538089231784120885" at="411,65,421,5" name="jetbrains.mps.console.tool.BaseConsoleTab$5" />
-      <unit id="7538089231777682886" at="465,15,475,5" name="jetbrains.mps.console.tool.BaseConsoleTab$8" />
-      <unit id="5178865282957785519" at="496,122,506,13" name="jetbrains.mps.console.tool.BaseConsoleTab$9$1$1" />
-      <unit id="8162894946400538415" at="570,118,581,9" name="jetbrains.mps.console.tool.BaseConsoleTab$11$1" />
-      <unit id="7538089231777682220" at="146,24,159,5" name="jetbrains.mps.console.tool.BaseConsoleTab$1" />
-      <unit id="1083035892705009281" at="180,114,193,5" name="jetbrains.mps.console.tool.BaseConsoleTab$2" />
-      <unit id="4176612323166022616" at="435,22,449,7" name="jetbrains.mps.console.tool.BaseConsoleTab$7" />
-      <unit id="5178865282957777432" at="493,39,508,9" name="jetbrains.mps.console.tool.BaseConsoleTab$9$1" />
-      <unit id="7287617939140817021" at="564,460,583,5" name="jetbrains.mps.console.tool.BaseConsoleTab$11" />
-      <unit id="7538089231777683430" at="329,0,357,0" name="jetbrains.mps.console.tool.BaseConsoleTab$ExecuteClosureAction" />
-      <unit id="8162894946400630943" at="367,68,396,7" name="jetbrains.mps.console.tool.BaseConsoleTab$MyPasteProvider$1" />
-      <unit id="7538089231777683454" at="358,0,405,0" name="jetbrains.mps.console.tool.BaseConsoleTab$MyPasteProvider" />
-      <unit id="7538089231777682905" at="479,15,540,5" name="jetbrains.mps.console.tool.BaseConsoleTab$9" />
-      <unit id="4914591330900787311" at="98,0,647,0" name="jetbrains.mps.console.tool.BaseConsoleTab" />
-=======
-      <scope id="4914591330906788051" at="480,43,545,6" />
-      <scope id="4914591330906788048" at="480,0,547,0" />
-      <unit id="4176612323165936630" at="433,137,437,7" name="jetbrains.mps.console.tool.BaseConsoleTab$6" />
-      <unit id="328850564587494307" at="538,25,542,11" name="jetbrains.mps.console.tool.BaseConsoleTab$10" />
-      <unit id="8162894946400558058" at="590,70,595,9" name="jetbrains.mps.console.tool.BaseConsoleTab$13" />
-      <unit id="9008866792797021915" at="237,69,243,9" name="jetbrains.mps.console.tool.BaseConsoleTab$5" />
-      <unit id="5178865282957948554" at="500,73,506,17" name="jetbrains.mps.console.tool.BaseConsoleTab$12" />
-      <unit id="8162894946400607263" at="216,66,223,5" name="jetbrains.mps.console.tool.BaseConsoleTab$3" />
-      <unit id="659388009543659122" at="577,69,584,13" name="jetbrains.mps.console.tool.BaseConsoleTab$13" />
-      <unit id="1083035892705182372" at="184,65,193,9" name="jetbrains.mps.console.tool.BaseConsoleTab$3" />
-      <unit id="8251307538231034266" at="559,50,568,5" name="jetbrains.mps.console.tool.BaseConsoleTab$10" />
-      <unit id="7287617939140904239" at="588,11,597,5" name="jetbrains.mps.console.tool.BaseConsoleTab$12" />
-      <unit id="9008866792796992719" at="235,40,245,5" name="jetbrains.mps.console.tool.BaseConsoleTab$4" />
-      <unit id="7538089231784120885" at="413,65,423,5" name="jetbrains.mps.console.tool.BaseConsoleTab$5" />
-      <unit id="7538089231777682886" at="467,15,477,5" name="jetbrains.mps.console.tool.BaseConsoleTab$8" />
-      <unit id="5178865282957785519" at="498,122,508,13" name="jetbrains.mps.console.tool.BaseConsoleTab$11" />
-      <unit id="8162894946400538415" at="575,118,586,9" name="jetbrains.mps.console.tool.BaseConsoleTab$12" />
-      <unit id="7538089231777682220" at="148,24,161,5" name="jetbrains.mps.console.tool.BaseConsoleTab$1" />
-      <unit id="1083035892705009281" at="182,114,195,5" name="jetbrains.mps.console.tool.BaseConsoleTab$2" />
-      <unit id="4176612323166022616" at="437,22,451,7" name="jetbrains.mps.console.tool.BaseConsoleTab$7" />
-      <unit id="5178865282957777432" at="495,39,510,9" name="jetbrains.mps.console.tool.BaseConsoleTab$10" />
-      <unit id="7287617939140817021" at="569,460,588,5" name="jetbrains.mps.console.tool.BaseConsoleTab$11" />
-      <unit id="7538089231777683430" at="331,0,359,0" name="jetbrains.mps.console.tool.BaseConsoleTab$ExecuteClosureAction" />
-      <unit id="8162894946400630943" at="369,68,398,7" name="jetbrains.mps.console.tool.BaseConsoleTab$1" />
-      <unit id="7538089231777683454" at="360,0,407,0" name="jetbrains.mps.console.tool.BaseConsoleTab$MyPasteProvider" />
-      <unit id="7538089231777682905" at="481,15,545,5" name="jetbrains.mps.console.tool.BaseConsoleTab$9" />
-      <unit id="4914591330900787311" at="100,0,665,0" name="jetbrains.mps.console.tool.BaseConsoleTab" />
->>>>>>> c8015fcd
+      <scope id="4914591330906788051" at="479,43,544,6" />
+      <scope id="4914591330906788048" at="479,0,546,0" />
+      <unit id="4176612323165936630" at="432,137,436,7" name="jetbrains.mps.console.tool.BaseConsoleTab$6" />
+      <unit id="328850564587494307" at="537,25,541,11" name="jetbrains.mps.console.tool.BaseConsoleTab$9$2" />
+      <unit id="8162894946400558058" at="589,70,594,9" name="jetbrains.mps.console.tool.BaseConsoleTab$12$1" />
+      <unit id="9008866792797021915" at="236,69,242,9" name="jetbrains.mps.console.tool.BaseConsoleTab$4$1" />
+      <unit id="5178865282957948554" at="499,73,505,17" name="jetbrains.mps.console.tool.BaseConsoleTab$9$1$1$1" />
+      <unit id="8162894946400607263" at="215,66,222,5" name="jetbrains.mps.console.tool.BaseConsoleTab$3" />
+      <unit id="659388009543659122" at="576,69,583,13" name="jetbrains.mps.console.tool.BaseConsoleTab$11$1$1" />
+      <unit id="1083035892705182372" at="183,65,192,9" name="jetbrains.mps.console.tool.BaseConsoleTab$2$1" />
+      <unit id="8251307538231034266" at="558,50,567,5" name="jetbrains.mps.console.tool.BaseConsoleTab$10" />
+      <unit id="7287617939140904239" at="587,11,596,5" name="jetbrains.mps.console.tool.BaseConsoleTab$12" />
+      <unit id="9008866792796992719" at="234,40,244,5" name="jetbrains.mps.console.tool.BaseConsoleTab$4" />
+      <unit id="7538089231784120885" at="412,65,422,5" name="jetbrains.mps.console.tool.BaseConsoleTab$5" />
+      <unit id="7538089231777682886" at="466,15,476,5" name="jetbrains.mps.console.tool.BaseConsoleTab$8" />
+      <unit id="5178865282957785519" at="497,122,507,13" name="jetbrains.mps.console.tool.BaseConsoleTab$9$1$1" />
+      <unit id="8162894946400538415" at="574,118,585,9" name="jetbrains.mps.console.tool.BaseConsoleTab$11$1" />
+      <unit id="7538089231777682220" at="147,24,160,5" name="jetbrains.mps.console.tool.BaseConsoleTab$1" />
+      <unit id="1083035892705009281" at="181,114,194,5" name="jetbrains.mps.console.tool.BaseConsoleTab$2" />
+      <unit id="4176612323166022616" at="436,22,450,7" name="jetbrains.mps.console.tool.BaseConsoleTab$7" />
+      <unit id="5178865282957777432" at="494,39,509,9" name="jetbrains.mps.console.tool.BaseConsoleTab$9$1" />
+      <unit id="7287617939140817021" at="568,460,587,5" name="jetbrains.mps.console.tool.BaseConsoleTab$11" />
+      <unit id="7538089231777683430" at="330,0,358,0" name="jetbrains.mps.console.tool.BaseConsoleTab$ExecuteClosureAction" />
+      <unit id="8162894946400630943" at="368,68,397,7" name="jetbrains.mps.console.tool.BaseConsoleTab$MyPasteProvider$1" />
+      <unit id="7538089231777683454" at="359,0,406,0" name="jetbrains.mps.console.tool.BaseConsoleTab$MyPasteProvider" />
+      <unit id="7538089231777682905" at="480,15,544,5" name="jetbrains.mps.console.tool.BaseConsoleTab$9" />
+      <unit id="4914591330900787311" at="99,0,664,0" name="jetbrains.mps.console.tool.BaseConsoleTab" />
     </file>
   </root>
   <root nodeRef="r:de40a5a4-f08c-4c67-ac43-e1f5c384f7d6(jetbrains.mps.console.tool)/6852607286009617748">
