--- conflicted
+++ resolved
@@ -424,443 +424,6 @@
   </root>
   <root nodeRef="r:de40a5a4-f08c-4c67-ac43-e1f5c384f7d6(jetbrains.mps.console.tool)/4914591330900787311">
     <file name="BaseConsoleTab.java">
-<<<<<<< HEAD
-      <node id="7538089231778086826" at="87,0,88,0" concept="6" trace="myTool" />
-      <node id="7538089231777681947" at="88,0,89,0" concept="6" trace="myModel" />
-      <node id="7538089231777681954" at="89,0,90,0" concept="6" trace="myRoot" />
-      <node id="4914591330902004696" at="90,0,91,0" concept="6" trace="myFileEditor" />
-      <node id="7538089231777681957" at="91,0,92,0" concept="6" trace="myEditor" />
-      <node id="4914591330902004700" at="92,0,93,0" concept="6" trace="myHighlighter" />
-      <node id="4914591330902004704" at="93,0,94,0" concept="6" trace="myTabTitle" />
-      <node id="8871522752922411326" at="95,28,96,22" concept="11" />
-      <node id="8971646171573192555" at="99,35,100,19" concept="11" />
-      <node id="773462683487751771" at="103,47,104,20" concept="11" />
-      <node id="773462683488968421" at="107,26,108,18" concept="11" />
-      <node id="3362819150777863543" at="111,39,112,18" concept="11" />
-      <node id="7538089231777682006" at="115,38,116,206" concept="10" />
-      <node id="7538089231777682010" at="116,206,117,104" concept="10" />
-      <node id="7538089231777682023" at="119,71,120,17" concept="3" />
-      <node id="7538089231777682035" at="121,7,122,69" concept="5" />
-      <node id="7538089231777682046" at="122,69,123,85" concept="5" />
-      <node id="7538089231777682059" at="123,85,124,105" concept="5" />
-      <node id="7538089231777682074" at="124,105,125,90" concept="5" />
-      <node id="7538089231777682089" at="126,5,127,174" concept="5" />
-      <node id="7538089231777682098" at="127,174,128,190" concept="5" />
-      <node id="7538089231777682117" at="132,150,133,54" concept="5" />
-      <node id="7538089231777682139" at="135,154,136,58" concept="5" />
-      <node id="7538089231777682161" at="138,198,139,78" concept="5" />
-      <node id="7538089231777682182" at="140,5,141,24" concept="5" />
-      <node id="7538089231777682184" at="141,24,142,61" concept="5" />
-      <node id="7538089231777682540" at="145,67,146,106" concept="11" />
-      <node id="7538089231777682558" at="149,83,150,55" concept="5" />
-      <node id="7538089231777682564" at="150,55,151,13" concept="11" />
-      <node id="7538089231777682231" at="159,51,160,30" concept="11" />
-      <node id="3024471776891595059" at="162,54,163,114" concept="10" />
-      <node id="3024471776891774530" at="163,114,164,122" concept="11" />
-      <node id="7538089231777682250" at="165,9,166,34" concept="11" />
-      <node id="7538089231777682364" at="168,6,169,30" concept="5" />
-      <node id="7538089231777682690" at="173,39,174,124" concept="5" />
-      <node id="7538089231777682207" at="176,42,177,59" concept="5" />
-      <node id="7538089231777682209" at="178,7,179,13" concept="11" />
-      <node id="5364202125454758026" at="183,25,184,24" concept="5" />
-      <node id="7538089231777682714" at="190,31,191,29" concept="5" />
-      <node id="7538089231777682721" at="192,9,193,55" concept="5" />
-      <node id="7538089231777682726" at="195,7,196,60" concept="5" />
-      <node id="7538089231777683434" at="200,35,201,31" concept="15" />
-      <node id="7538089231777683449" at="203,76,204,177" concept="5" />
-      <node id="7538089231777683456" at="210,0,211,0" concept="6" trace="myDefaultPasteProvider" />
-      <node id="7538089231777683463" at="212,64,213,52" concept="5" />
-      <node id="7538089231777683483" at="218,27,219,53" concept="10" />
-      <node id="7538089231777683493" at="222,94,223,109" concept="5" />
-      <node id="7538089231777683510" at="224,15,225,20" concept="1" />
-      <node id="7538089231777683524" at="229,11,230,62" concept="10" />
-      <node id="7538089231777683530" at="230,62,231,80" concept="10" />
-      <node id="7538089231777683539" at="232,152,233,132" concept="10" />
-      <node id="7538089231777683545" at="233,132,234,86" concept="5" />
-      <node id="7538089231777683552" at="234,86,235,116" concept="10" />
-      <node id="7538089231777683563" at="236,47,237,40" concept="5" />
-      <node id="7538089231777683580" at="238,80,239,66" concept="5" />
-      <node id="7538089231777683587" at="240,13,241,69" concept="5" />
-      <node id="7538089231777683612" at="242,18,243,73" concept="5" />
-      <node id="7538089231777683624" at="248,66,249,18" concept="11" />
-      <node id="7538089231777683633" at="251,65,252,18" concept="11" />
-      <node id="4914591330905910255" at="256,0,257,0" concept="9" trace="loadHistory#(Ljava/lang/String;)V" />
-      <node id="7538089231784120879" at="259,31,260,69" concept="10" />
-      <node id="7538089231784120889" at="263,13,264,108" concept="5" />
-      <node id="7538089231784120906" at="266,45,267,57" concept="5" />
-      <node id="7538089231784120909" at="271,7,272,24" concept="11" />
-      <node id="7538089231777682892" at="277,35,278,63" concept="11" />
-      <node id="8971646171574058688" at="280,45,281,35" concept="11" />
-      <node id="2893936025728641226" at="286,36,287,209" concept="10" />
-      <node id="2893936025728641240" at="288,23,289,18" concept="11" />
-      <node id="2893936025728641242" at="290,5,291,148" concept="11" />
-      <node id="7538089231777682980" at="295,115,296,112" concept="10" />
-      <node id="7538089231777682995" at="297,85,298,61" concept="5" />
-      <node id="7538089231777683004" at="298,61,299,77" concept="5" />
-      <node id="7538089231777683032" at="301,92,302,88" concept="10" />
-      <node id="7538089231777683040" at="303,102,304,85" concept="5" />
-      <node id="7538089231777683050" at="304,85,305,165" concept="5" />
-      <node id="7538089231777682913" at="313,40,314,44" concept="10" />
-      <node id="7538089231777682921" at="315,39,316,43" concept="10" />
-      <node id="7538089231777682929" at="317,52,318,159" concept="5" />
-      <node id="7538089231777682944" at="320,80,321,126" concept="5" />
-      <node id="2893936025731410620" at="325,39,326,29" concept="5" />
-      <node id="7538089231777683086" at="326,29,327,166" concept="5" />
-      <node id="4914591330907811236" at="333,83,334,18" concept="5" />
-      <node id="4914591330907811240" at="334,18,335,23" concept="5" />
-      <node id="4914591330907811244" at="335,23,336,28" concept="5" />
-      <node id="7538089231777682492" at="339,60,340,135" concept="5" />
-      <node id="4914591330904801215" at="345,25,346,29" concept="5" />
-      <node id="7538089231777682362" at="346,29,347,28" concept="5" />
-      <node id="3941329126770679131" at="347,28,348,29" concept="5" />
-      <node id="4914591330907671671" at="348,29,349,23" concept="5" />
-      <node id="7538089231777682356" at="349,23,350,55" concept="5" />
-      <node id="7538089231777682369" at="352,7,353,0" concept="12" />
-      <node id="7538089231777682375" at="353,0,354,39" concept="5" />
-      <node id="3976301908733013756" at="354,39,355,0" concept="12" />
-      <node id="3976301908733057463" at="355,0,356,0" concept="12" />
-      <node id="3976301908733039979" at="356,0,357,56" concept="10" />
-      <node id="3976301908733955771" at="357,56,358,27" concept="5" />
-      <node id="3976301908733040029" at="358,27,359,112" concept="10" />
-      <node id="3976301908733040039" at="359,112,360,61" concept="10" />
-      <node id="3976301908733040046" at="360,61,361,70" concept="5" />
-      <node id="3976301908733026737" at="361,70,362,0" concept="12" />
-      <node id="7538089231777682381" at="362,0,363,50" concept="5" />
-      <node id="5580782642997812682" at="366,58,367,103" concept="11" />
-      <node id="7973567224598667922" at="370,57,371,101" concept="11" />
-      <node id="7538089231777682395" at="373,6,374,51" concept="5" />
-      <node id="7538089231777682400" at="374,51,375,77" concept="10" />
-      <node id="7538089231777682412" at="375,77,376,46" concept="5" />
-      <node id="7538089231777682418" at="376,46,377,59" concept="5" />
-      <node id="7538089231777682426" at="377,59,378,0" concept="12" />
-      <node id="7538089231777682427" at="378,0,379,61" concept="5" />
-      <node id="7538089231777682434" at="379,61,380,57" concept="5" />
-      <node id="592665991632343035" at="383,127,384,124" concept="10" />
-      <node id="2893936025731471144" at="385,26,386,30" concept="5" />
-      <node id="592665991632308142" at="386,30,387,191" concept="5" />
-      <node id="1740341680005292516" at="387,191,388,142" concept="5" />
-      <node id="7752629037608332873" at="389,5,390,27" concept="5" />
-      <node id="7538089231777683104" at="392,25,393,219" concept="5" />
-      <node id="7538089231777683117" at="393,219,394,137" concept="5" />
-      <node id="2893936025731722750" at="394,137,395,50" concept="5" />
-      <node id="8231888497345556242" at="398,25,399,167" concept="5" />
-      <node id="2893936025732124210" at="399,167,400,49" concept="5" />
-      <node id="773462683489796046" at="409,29,410,46" concept="5" />
-      <node id="773462683489796065" at="410,46,411,58" concept="5" />
-      <node id="773462683489796071" at="411,58,412,91" concept="5" />
-      <node id="7752629037608246511" at="416,7,417,27" concept="5" />
-      <node id="4176612323165699204" at="422,11,423,127" concept="10" />
-      <node id="4176612323165161945" at="425,43,426,142" concept="11" />
-      <node id="4176612323166035575" at="430,126,431,140" concept="5" />
-      <node id="4176612323166333114" at="432,50,433,105" concept="5" />
-      <node id="4176612323166043767" at="435,20,436,39" concept="5" />
-      <node id="4176612323166310360" at="437,50,438,93" concept="5" />
-      <node id="4176612323165794620" at="442,11,443,33" concept="11" />
-      <node id="9056261439947958023" at="445,44,446,59" concept="5" />
-      <node id="4176612323165385708" at="447,9,448,20" concept="11" />
-      <node id="4176612323165401373" at="450,12,451,18" concept="11" />
-      <node id="4914591330900787311" at="455,0,456,0" concept="13" trace="LOG" />
-      <node id="2893936025727670284" at="457,36,458,47" concept="11" />
-      <node id="2893936025727670284" at="459,5,460,16" concept="11" />
-      <node id="7538089231777683533" at="463,36,464,74" concept="11" />
-      <node id="7538089231777683533" at="465,5,466,16" concept="11" />
-      <node id="7538089231777683601" at="469,36,470,62" concept="11" />
-      <node id="7538089231777683601" at="471,5,472,17" concept="11" />
-      <node id="7538089231777683602" at="475,36,476,51" concept="11" />
-      <node id="7538089231777683602" at="477,5,478,16" concept="11" />
-      <node id="3024471776889427731" at="481,36,482,46" concept="5" />
-      <node id="3024471776889427731" at="483,5,484,0" concept="12" />
-      <node id="7538089231777682935" at="486,91,487,63" concept="10" />
-      <node id="7538089231777682935" at="487,63,488,30" concept="10" />
-      <node id="7538089231777682935" at="488,30,489,140" concept="5" />
-      <node id="7538089231777682935" at="489,140,490,76" concept="5" />
-      <node id="7538089231777682935" at="490,76,491,24" concept="11" />
-      <node id="7538089231777682430" at="494,36,495,63" concept="11" />
-      <node id="7538089231777682430" at="496,5,497,16" concept="11" />
-      <node id="2893936025732109408" at="500,36,501,30" concept="5" />
-      <node id="2893936025732109408" at="502,5,503,0" concept="12" />
-      <node id="2893936025732144750" at="506,36,507,30" concept="5" />
-      <node id="2893936025732144750" at="508,5,509,0" concept="12" />
-      <node id="3024471776891737930" at="511,76,512,47" concept="11" />
-      <node id="7538089231777683610" at="242,16,244,11" concept="0" />
-      <node id="4176612323165395777" at="450,10,452,5" concept="0" />
-      <node id="7538089231777682935" at="488,30,490,76" concept="0" />
-      <node id="7538089231777682935" at="488,30,490,76" concept="0" />
-      <node id="8871522752922343330" at="95,0,98,0" concept="9" trace="getTitle#()Ljava/lang/String;" />
-      <node id="8971646171573043040" at="99,0,102,0" concept="9" trace="getConsoleModel#()Lorg/jetbrains/mps/openapi/model/SModel;" />
-      <node id="773462683487697955" at="103,0,106,0" concept="9" trace="getEditorComponent#()Ljetbrains/mps/nodeEditor/EditorComponent;" />
-      <node id="773462683488968419" at="107,0,110,0" concept="9" trace="getRoot#()Lorg/jetbrains/mps/openapi/model/SNode;" />
-      <node id="3362819150777780943" at="111,0,114,0" concept="9" trace="getConsoleTool#()Ljetbrains/mps/console/tool/ConsoleTool;" />
-      <node id="7538089231777682021" at="118,69,121,7" concept="8" />
-      <node id="7538089231777682114" at="131,36,134,5" concept="7" />
-      <node id="7538089231777682136" at="134,5,137,5" concept="7" />
-      <node id="7538089231777682158" at="137,5,140,5" concept="7" />
-      <node id="7538089231777682538" at="145,0,148,0" concept="9" trace="registerKeyShortcut#(Ljetbrains/mps/workbench/action/BaseAction;I)Ljetbrains/mps/workbench/action/BaseAction;" />
-      <node id="7538089231777682229" at="158,49,161,9" concept="8" />
-      <node id="7538089231777682207" at="175,26,178,7" concept="0" />
-      <node id="7538089231777682207" at="175,26,178,7" concept="8" />
-      <node id="5364202125454715304" at="183,0,186,0" concept="9" trace="dispose#()V" />
-      <node id="7538089231777682712" at="189,25,192,9" concept="8" />
-      <node id="7538089231777683431" at="200,0,203,0" concept="2" trace="ExecuteClosureAction#()V" />
-      <node id="7538089231777683439" at="203,0,206,0" concept="9" trace="doExecute#(Lcom/intellij/openapi/actionSystem/AnActionEvent;Ljava/util/Map;)V" />
-      <node id="7538089231777683460" at="212,0,215,0" concept="2" trace="MyPasteProvider#(Lcom/intellij/ide/PasteProvider;)V" />
-      <node id="7538089231777683491" at="221,90,224,15" concept="8" />
-      <node id="7538089231777683617" at="248,0,251,0" concept="9" trace="isPastePossible#(Lcom/intellij/openapi/actionSystem/DataContext;)Z" />
-      <node id="7538089231777683626" at="251,0,254,0" concept="9" trace="isPasteEnabled#(Lcom/intellij/openapi/actionSystem/DataContext;)Z" />
-      <node id="7538089231784120906" at="265,31,268,11" concept="0" />
-      <node id="7538089231784120906" at="265,31,268,11" concept="8" />
-      <node id="7538089231777682888" at="277,0,280,0" concept="9" trace="getProject#()Ljetbrains/mps/project/Project;" />
-      <node id="7538089231777682897" at="280,0,283,0" concept="9" trace="getConsoleTab#()Ljetbrains/mps/console/tool/BaseConsoleTab;" />
-      <node id="2893936025728641235" at="287,209,290,5" concept="8" />
-      <node id="7538089231777682927" at="316,43,319,11" concept="8" />
-      <node id="7538089231777682942" at="319,11,322,11" concept="8" />
-      <node id="3976301908733823576" at="339,0,342,0" concept="9" trace="registerActions#(Lcom/intellij/openapi/actionSystem/DefaultActionGroup;)V" />
-      <node id="4176612323165936630" at="425,0,428,0" concept="9" trace="accept#(Lorg/jetbrains/mps/openapi/model/SNode;)Z" />
-      <node id="4176612323166333114" at="431,140,434,15" concept="0" />
-      <node id="4176612323166333114" at="431,140,434,15" concept="8" />
-      <node id="4176612323166310360" at="436,39,439,15" concept="0" />
-      <node id="4176612323166310360" at="436,39,439,15" concept="8" />
-      <node id="9056261439947958023" at="444,29,447,9" concept="0" />
-      <node id="9056261439947958023" at="444,29,447,9" concept="8" />
-      <node id="2893936025727670284" at="456,80,459,5" concept="8" />
-      <node id="7538089231777683533" at="462,82,465,5" concept="8" />
-      <node id="7538089231777683601" at="468,102,471,5" concept="8" />
-      <node id="7538089231777683602" at="474,94,477,5" concept="8" />
-      <node id="3024471776889427731" at="480,105,483,5" concept="8" />
-      <node id="7538089231777682430" at="493,106,496,5" concept="8" />
-      <node id="2893936025732109408" at="499,78,502,5" concept="8" />
-      <node id="2893936025732144750" at="505,78,508,5" concept="8" />
-      <node id="3024471776891737930" at="511,0,514,0" concept="14" trace="as_6q36mf_a0a0a1a0a0a0a0ab#(Ljava/lang/Object;Ljava/lang/Class;)null" />
-      <node id="7538089231777682556" at="149,0,153,0" concept="9" trace="registerShortcutSet#(Ljetbrains/mps/workbench/action/BaseAction;Lcom/intellij/openapi/actionSystem/ShortcutSet;)Ljetbrains/mps/workbench/action/BaseAction;" />
-      <node id="7538089231777682237" at="161,9,165,9" concept="8" />
-      <node id="7538089231777682993" at="296,112,300,7" concept="8" />
-      <node id="7538089231777683038" at="302,88,306,9" concept="8" />
-      <node id="7538089231777682967" at="325,0,329,0" concept="9" trace="addNode#(Lorg/jetbrains/mps/openapi/model/SNode;)V" />
-      <node id="1415514286485031615" at="365,0,369,0" concept="9" trace="getScrollableTracksViewportHeight#()Z" />
-      <node id="7973567224598643292" at="369,0,373,0" concept="9" trace="getScrollableTracksViewportWidth#()Z" />
-      <node id="7287617939140904241" at="398,0,402,0" concept="9" trace="run#()V" />
-      <node id="7538089231777683561" at="235,116,240,13" concept="8" />
-      <node id="4914591330907811233" at="333,0,338,0" concept="2" trace="BaseConsoleTab#(Ljetbrains/mps/console/tool/ConsoleTool;Ljava/lang/String;Ljava/lang/String;)V" />
-      <node id="592665991632297311" at="384,124,389,5" concept="8" />
-      <node id="7287617939140817023" at="392,0,397,0" concept="9" trace="run#()V" />
-      <node id="9008866792797021915" at="409,0,414,0" concept="9" trace="run#()V" />
-      <node id="4176612323166042694" at="435,18,440,13" concept="0" />
-      <node id="7538089231777682205" at="174,124,180,5" concept="8" />
-      <node id="7538089231777682710" at="189,0,195,0" concept="9" trace="run#()V" />
-      <node id="7538089231777683489" at="220,15,226,13" concept="7" />
-      <node id="2893936025727670284" at="456,0,462,0" concept="14" trace="check_6q36mf_a0a0a0a62#(Ljetbrains/mps/project/Project;)Lorg/jetbrains/mps/openapi/module/SRepository;" />
-      <node id="7538089231777683533" at="462,0,468,0" concept="14" trace="check_6q36mf_a0d0a0a5lb#(Lorg/jetbrains/mps/openapi/model/SNodeReference;)Lorg/jetbrains/mps/openapi/model/SNode;" />
-      <node id="7538089231777683601" at="468,0,474,0" concept="14" trace="check_6q36mf_a0a4a0a0f73#(Lorg/jetbrains/mps/openapi/model/SModelReference;Lorg/jetbrains/mps/openapi/model/SModel;)Z" />
-      <node id="7538089231777683602" at="474,0,480,0" concept="14" trace="check_6q36mf_a0a0e0a0a5lb#(Lorg/jetbrains/mps/openapi/model/SNodeReference;)Lorg/jetbrains/mps/openapi/model/SModelReference;" />
-      <node id="3024471776889427731" at="480,0,486,0" concept="14" trace="check_6q36mf_a0a0e0a0a5lb_0#(Lcom/intellij/ide/PasteProvider;Lcom/intellij/openapi/actionSystem/DataContext;)V" />
-      <node id="7538089231777682430" at="493,0,499,0" concept="14" trace="check_6q36mf_a0s0ec#(Lcom/intellij/openapi/project/Project;)Ljetbrains/mps/nodeEditor/Highlighter;" />
-      <node id="2893936025732109408" at="499,0,505,0" concept="14" trace="check_6q36mf_a2a0a0c0a3a85#(Ljava/lang/Runnable;)V" />
-      <node id="2893936025732144750" at="505,0,511,0" concept="14" trace="check_6q36mf_a1a0a0d0a3a85#(Ljava/lang/Runnable;)V" />
-      <node id="7538089231784120887" at="262,25,269,9" concept="16" />
-      <node id="2893936025728641224" at="286,0,293,0" concept="9" trace="getLastReponse#()Lorg/jetbrains/mps/openapi/model/SNode;" />
-      <node id="7538089231777683026" at="300,7,307,7" concept="7" />
-      <node id="7538089231777682202" at="345,0,352,0" concept="9" trace="run#()V" />
-      <node id="9008866792797021913" at="407,25,414,11" concept="5" />
-      <node id="7538089231777682935" at="486,0,493,0" concept="14" trace="_quotation_createNode_6q36mf_a0a0a1a1a0a0a0a94#(Ljava/lang/Object;)Lorg/jetbrains/mps/openapi/model/SNode;" />
-      <node id="7538089231777682709" at="187,35,195,7" concept="5" />
-      <node id="4914591330906548518" at="275,48,283,6" concept="11" />
-      <node id="7538089231777682018" at="117,104,126,5" concept="7" />
-      <node id="4914591330904584345" at="173,0,182,0" concept="9" trace="createConsoleModel#()V" />
-      <node id="7538089231784120885" at="262,0,271,0" concept="9" trace="run#()V" />
-      <node id="7538089231777682919" at="314,44,323,9" concept="17" />
-      <node id="7538089231777682201" at="343,65,352,7" concept="5" />
-      <node id="9008866792796992719" at="407,0,416,0" concept="9" trace="run#()V" />
-      <node id="7538089231777683487" at="219,53,229,11" concept="16" />
-      <node id="4914591330906414829" at="275,0,285,0" concept="9" trace="getConsoleContext#()Ljetbrains/mps/console/tool/ConsoleContext;" />
-      <node id="7538089231777682388" at="363,50,373,6" concept="10" />
-      <node id="7538089231777682705" at="187,0,198,0" concept="9" trace="disposeConsoleTab#()V" />
-      <node id="7538089231784120884" at="260,69,271,7" concept="5" />
-      <node id="9008866792796723747" at="405,52,416,7" concept="5" />
-      <node id="4176612323166027630" at="429,39,440,13" concept="8" />
-      <node id="7538089231777682221" at="156,0,168,0" concept="9" trace="getData#(Ljava/lang/String;)Ljava/lang/Object;" />
-      <node id="7538089231777682907" at="313,0,325,0" concept="9" trace="addText#(Ljava/lang/String;)V" />
-      <node id="7538089231777682881" at="390,27,402,8" concept="5" />
-      <node id="7538089231777682112" at="131,0,144,0" concept="9" trace="validateImports#()V" />
-      <node id="7538089231777683537" at="231,80,244,11" concept="8" />
-      <node id="4176612323166022616" at="429,0,442,0" concept="9" trace="visit#(Lorg/jetbrains/mps/openapi/model/SNode;)V" />
-      <node id="7538089231777682216" at="154,33,168,6" concept="5" />
-      <node id="7538089231777682973" at="294,45,308,5" concept="7" />
-      <node id="7752629037608769343" at="405,0,419,0" concept="9" trace="selectNode#(Lorg/jetbrains/mps/openapi/model/SNode;)V" />
-      <node id="7538089231777682004" at="115,0,130,0" concept="9" trace="addBuiltInImports#()V" />
-      <node id="7538089231784120874" at="258,0,274,0" concept="9" trace="saveHistory#()Ljava/lang/String;" />
-      <node id="2893936025731234515" at="294,0,310,0" concept="9" trace="addNodeImports#(Lorg/jetbrains/mps/openapi/model/SNode;)V" />
-      <node id="4914591330907522709" at="154,0,171,0" concept="9" trace="createEditor#()V" />
-      <node id="4914591330906818579" at="311,43,329,6" concept="11" />
-      <node id="4176612323165894334" at="423,127,442,11" concept="5" />
-      <node id="4914591330906788048" at="311,0,331,0" concept="9" trace="getConsoleStream#()Ljetbrains/mps/console/tool/ConsoleStream;" />
-      <node id="2893936025730044886" at="383,0,404,0" concept="9" trace="execute#(Lorg/jetbrains/mps/openapi/model/SNode;Ljava/lang/Runnable;Ljava/lang/Runnable;)V" />
-      <node id="7538089231777683481" at="218,0,246,0" concept="9" trace="run#()V" />
-      <node id="9056261439947806043" at="421,24,449,7" concept="16" />
-      <node id="7538089231777683480" at="216,66,246,9" concept="5" />
-      <node id="7538089231777683473" at="216,0,248,0" concept="9" trace="performPaste#(Lcom/intellij/openapi/actionSystem/DataContext;)V" />
-      <node id="7538089231777683723" at="420,51,452,5" concept="8" />
-      <node id="4176612323165356804" at="420,0,454,0" concept="9" trace="loadHistoryModel#(Ljava/lang/String;)Lorg/jetbrains/mps/openapi/model/SModel;" />
-      <node id="7538089231777682192" at="343,0,382,0" concept="9" trace="initConsoleTab#(Ljava/lang/String;)V" />
-      <scope id="7538089231777683516" at="227,0,227,56">
-        <var name="ignored" id="7538089231777683517" />
-      </scope>
-      <scope id="7538089231777683519" at="227,56,227,56" />
-      <scope id="7538089231777683520" at="228,0,228,41">
-        <var name="ignored" id="7538089231777683521" />
-      </scope>
-      <scope id="7538089231777683523" at="228,41,228,41" />
-      <scope id="8871522752922343333" at="95,28,96,22" />
-      <scope id="8971646171573043043" at="99,35,100,19" />
-      <scope id="773462683487697958" at="103,47,104,20" />
-      <scope id="773462683488968420" at="107,26,108,18" />
-      <scope id="3362819150777780946" at="111,39,112,18" />
-      <scope id="7538089231777682022" at="119,71,120,17" />
-      <scope id="7538089231777682116" at="132,150,133,54" />
-      <scope id="7538089231777682138" at="135,154,136,58" />
-      <scope id="7538089231777682160" at="138,198,139,78" />
-      <scope id="7538089231777682539" at="145,67,146,106" />
-      <scope id="7538089231777682230" at="159,51,160,30" />
-      <scope id="7538089231777682207" at="176,42,177,59" />
-      <scope id="5364202125454715310" at="183,25,184,24" />
-      <scope id="7538089231777682713" at="190,31,191,29" />
-      <scope id="7538089231777683433" at="200,35,201,31" />
-      <scope id="7538089231777683448" at="203,76,204,177" />
-      <scope id="7538089231777683462" at="212,64,213,52" />
-      <scope id="7538089231777683492" at="222,94,223,109" />
-      <scope id="7538089231777683562" at="236,47,237,40" />
-      <scope id="7538089231777683579" at="238,80,239,66" />
-      <scope id="7538089231777683611" at="242,18,243,73" />
-      <scope id="7538089231777683623" at="248,66,249,18" />
-      <scope id="7538089231777683632" at="251,65,252,18" />
-      <scope id="4914591330905910255" at="256,0,257,0">
-        <var name="state" id="4914591330905910335" />
-      </scope>
-      <scope id="7538089231784120888" at="263,13,264,108" />
-      <scope id="7538089231784120906" at="266,45,267,57" />
-      <scope id="7538089231777682891" at="277,35,278,63" />
-      <scope id="7538089231777682900" at="280,45,281,35" />
-      <scope id="2893936025728641239" at="288,23,289,18" />
-      <scope id="7538089231777682928" at="317,52,318,159" />
-      <scope id="7538089231777682943" at="320,80,321,126" />
-      <scope id="3976301908733823579" at="339,60,340,135" />
-      <scope id="1415514286485031620" at="366,58,367,103" />
-      <scope id="7973567224598643297" at="370,57,371,101" />
-      <scope id="4176612323165936631" at="425,43,426,142" />
-      <scope id="4176612323166333114" at="432,50,433,105" />
-      <scope id="4176612323166310360" at="437,50,438,93" />
-      <scope id="9056261439947958023" at="445,44,446,59" />
-      <scope id="4176612323165395778" at="450,12,451,18" />
-      <scope id="2893936025727670284" at="457,36,458,47" />
-      <scope id="7538089231777683533" at="463,36,464,74" />
-      <scope id="7538089231777683601" at="469,36,470,62" />
-      <scope id="7538089231777683602" at="475,36,476,51" />
-      <scope id="3024471776889427731" at="481,36,482,46" />
-      <scope id="7538089231777682430" at="494,36,495,63" />
-      <scope id="2893936025732109408" at="500,36,501,30" />
-      <scope id="2893936025732144750" at="506,36,507,30" />
-      <scope id="3024471776891737930" at="511,76,512,47" />
-      <scope id="7538089231777682557" at="149,83,151,13" />
-      <scope id="7538089231777682238" at="162,54,164,122">
-        <var name="parentPasteProvider" id="3024471776891595060" />
-      </scope>
-      <scope id="7538089231777682994" at="297,85,299,77" />
-      <scope id="7538089231777683039" at="303,102,305,165" />
-      <scope id="7538089231777682972" at="325,39,327,166" />
-      <scope id="7287617939140904245" at="398,25,400,49" />
-      <scope id="7538089231777682935" at="488,30,490,76" />
-      <scope id="8871522752922343330" at="95,0,98,0" />
-      <scope id="8971646171573043040" at="99,0,102,0" />
-      <scope id="773462683487697955" at="103,0,106,0" />
-      <scope id="773462683488968419" at="107,0,110,0" />
-      <scope id="3362819150777780943" at="111,0,114,0" />
-      <scope id="7538089231777682114" at="131,36,134,5">
-        <var name="devKit" id="7538089231777682115" />
-      </scope>
-      <scope id="7538089231777682136" at="134,5,137,5">
-        <var name="language" id="7538089231777682137" />
-      </scope>
-      <scope id="7538089231777682158" at="137,5,140,5">
-        <var name="model" id="7538089231777682159" />
-      </scope>
-      <scope id="7538089231777682538" at="145,0,148,0">
-        <var name="a" id="7538089231777682550" />
-        <var name="key" id="7538089231777682552" />
-      </scope>
-      <scope id="7538089231777682207" at="175,26,178,7" />
-      <scope id="5364202125454715304" at="183,0,186,0" />
-      <scope id="7538089231777683431" at="200,0,203,0" />
-      <scope id="7538089231777683439" at="203,0,206,0">
-        <var name="event" id="7538089231777683442" />
-        <var name="map" id="7538089231777683444" />
-      </scope>
-      <scope id="7538089231777683460" at="212,0,215,0">
-        <var name="defaultPasteProvider" id="7538089231777683468" />
-      </scope>
-      <scope id="7538089231777683617" at="248,0,251,0">
-        <var name="context" id="7538089231777683620" />
-      </scope>
-      <scope id="7538089231777683626" at="251,0,254,0">
-        <var name="context" id="7538089231777683629" />
-      </scope>
-      <scope id="7538089231784120902" at="265,0,268,11">
-        <var name="e" id="7538089231784120903" />
-      </scope>
-      <scope id="7538089231784120905" at="265,31,268,11" />
-      <scope id="7538089231784120906" at="265,31,268,11" />
-      <scope id="7538089231777682888" at="277,0,280,0" />
-      <scope id="7538089231777682897" at="280,0,283,0" />
-      <scope id="4914591330907811235" at="333,83,336,28" />
-      <scope id="3976301908733823576" at="339,0,342,0">
-        <var name="group" id="3976301908733870443" />
-      </scope>
-      <scope id="592665991632297314" at="385,26,388,142" />
-      <scope id="7287617939140817027" at="392,25,395,50" />
-      <scope id="9008866792797021917" at="409,29,412,91" />
-      <scope id="4176612323165936630" at="425,0,428,0">
-        <var name="it" id="4176612323165936630" />
-      </scope>
-      <scope id="4176612323166333114" at="431,140,434,15" />
-      <scope id="4176612323166310360" at="436,39,439,15" />
-      <scope id="9056261439947958023" at="444,29,447,9" />
-      <scope id="3024471776891737930" at="511,0,514,0">
-        <var name="o" id="3024471776891737930" />
-        <var name="type" id="3024471776891737930" />
-      </scope>
-      <scope id="7538089231777682556" at="149,0,153,0">
-        <var name="a" id="7538089231777682568" />
-        <var name="shortcutSet" id="7538089231777682570" />
-      </scope>
-      <scope id="7538089231777682206" at="175,26,179,13" />
-      <scope id="7538089231777682711" at="189,25,193,55" />
-      <scope id="7538089231777683490" at="221,90,225,20" />
-      <scope id="7538089231777682967" at="325,0,329,0">
-        <var name="node" id="7538089231777682970" />
-      </scope>
-      <scope id="1415514286485031615" at="365,0,369,0" />
-      <scope id="7973567224598643292" at="369,0,373,0" />
-      <scope id="7287617939140904241" at="398,0,402,0" />
-      <scope id="4176612323166027631" at="430,126,434,15" />
-      <scope id="4176612323166042695" at="435,20,439,15" />
-      <scope id="9056261439947806046" at="444,0,448,20">
-        <var name="e" id="9056261439947806048" />
-      </scope>
-      <scope id="9056261439947806052" at="444,29,448,20" />
-      <scope id="2893936025727670284" at="456,80,460,16" />
-      <scope id="7538089231777683533" at="462,82,466,16" />
-      <scope id="7538089231777683601" at="468,102,472,17" />
-      <scope id="7538089231777683602" at="474,94,478,16" />
-      <scope id="3024471776889427731" at="480,105,484,0" />
-      <scope id="7538089231777682430" at="493,106,497,16" />
-      <scope id="2893936025732109408" at="499,78,503,0" />
-      <scope id="2893936025732144750" at="505,78,509,0" />
-      <scope id="2893936025728641225" at="286,36,291,148">
-        <var name="last" id="2893936025728641227" />
-      </scope>
-      <scope id="7538089231777683031" at="301,92,306,9">
-        <var name="usedModel" id="7538089231777683033" />
-      </scope>
-      <scope id="4914591330907811233" at="333,0,338,0">
-=======
       <node id="7538089231778086826" at="88,0,89,0" concept="6" trace="myTool" />
       <node id="7538089231777681947" at="89,0,90,0" concept="6" trace="myModel" />
       <node id="7538089231777681954" at="90,0,91,0" concept="6" trace="myRoot" />
@@ -868,763 +431,601 @@
       <node id="7538089231777681957" at="92,0,93,0" concept="6" trace="myEditor" />
       <node id="4914591330902004700" at="93,0,94,0" concept="6" trace="myHighlighter" />
       <node id="4914591330902004704" at="94,0,95,0" concept="6" trace="myTabTitle" />
-      <node id="8871522752922411326" at="97,28,98,22" concept="11" />
-      <node id="8971646171573192555" at="103,35,104,19" concept="11" />
-      <node id="773462683487751771" at="109,47,110,20" concept="11" />
-      <node id="773462683488968421" at="115,26,116,18" concept="11" />
-      <node id="3362819150777863543" at="121,39,122,18" concept="11" />
-      <node id="7538089231777682006" at="127,38,128,206" concept="10" />
-      <node id="7538089231777682010" at="128,206,129,104" concept="10" />
-      <node id="7538089231777682023" at="131,98,132,17" concept="3" />
-      <node id="7538089231777682035" at="133,7,134,69" concept="5" />
-      <node id="7538089231777682046" at="134,69,135,85" concept="5" />
-      <node id="7538089231777682059" at="135,85,136,105" concept="5" />
-      <node id="7538089231777682074" at="136,105,137,90" concept="5" />
-      <node id="7538089231777682089" at="138,5,139,174" concept="5" />
-      <node id="7538089231777682098" at="139,174,140,190" concept="5" />
-      <node id="7538089231777682117" at="146,150,147,54" concept="5" />
-      <node id="7538089231777682139" at="149,154,150,58" concept="5" />
-      <node id="7538089231777682161" at="152,198,153,78" concept="5" />
-      <node id="7538089231777682182" at="154,5,155,24" concept="5" />
-      <node id="7538089231777682184" at="155,24,156,61" concept="5" />
-      <node id="7538089231777682540" at="161,67,162,106" concept="11" />
-      <node id="7538089231777682558" at="167,83,168,55" concept="5" />
-      <node id="7538089231777682564" at="168,55,169,13" concept="11" />
-      <node id="7538089231777682231" at="179,51,180,30" concept="11" />
-      <node id="3024471776891595059" at="182,54,183,114" concept="10" />
-      <node id="3024471776891774530" at="183,114,184,122" concept="11" />
-      <node id="7538089231777682250" at="185,9,186,34" concept="11" />
-      <node id="7538089231777682364" at="188,6,189,30" concept="5" />
-      <node id="7538089231777682690" at="195,39,196,124" concept="5" />
-      <node id="7538089231777682207" at="198,42,199,59" concept="5" />
-      <node id="7538089231777682209" at="200,7,201,13" concept="11" />
-      <node id="5364202125454758026" at="207,25,208,24" concept="5" />
-      <node id="7538089231777682714" at="216,31,217,29" concept="5" />
-      <node id="7538089231777682721" at="218,9,219,55" concept="5" />
-      <node id="7538089231777682726" at="221,7,222,60" concept="5" />
-      <node id="7538089231777683434" at="228,35,229,31" concept="15" />
-      <node id="7538089231777683449" at="232,76,233,177" concept="5" />
-      <node id="7538089231777683456" at="241,0,242,0" concept="6" trace="myDefaultPasteProvider" />
-      <node id="7538089231777683463" at="244,64,245,52" concept="5" />
-      <node id="7538089231777683483" at="252,27,253,53" concept="10" />
-      <node id="7538089231777683493" at="256,94,257,109" concept="5" />
-      <node id="7538089231777683510" at="258,15,259,20" concept="1" />
-      <node id="7538089231777683524" at="263,11,264,62" concept="10" />
-      <node id="7538089231777683530" at="264,62,265,80" concept="10" />
-      <node id="7538089231777683539" at="266,152,267,132" concept="10" />
-      <node id="7538089231777683545" at="267,132,268,86" concept="5" />
-      <node id="7538089231777683552" at="268,86,269,116" concept="10" />
-      <node id="7538089231777683563" at="270,47,271,40" concept="5" />
-      <node id="7538089231777683580" at="272,80,273,66" concept="5" />
-      <node id="7538089231777683587" at="274,13,275,69" concept="5" />
-      <node id="7538089231777683612" at="276,18,277,73" concept="5" />
-      <node id="7538089231777683624" at="283,66,284,18" concept="11" />
-      <node id="7538089231777683633" at="287,65,288,18" concept="11" />
-      <node id="4914591330905910255" at="294,0,295,0" concept="9" trace="loadHistory#(Ljava/lang/String;)V" />
-      <node id="7538089231784120879" at="299,31,300,69" concept="10" />
-      <node id="7538089231784120889" at="303,13,304,108" concept="5" />
-      <node id="7538089231784120906" at="306,45,307,57" concept="5" />
-      <node id="7538089231784120909" at="311,7,312,24" concept="11" />
-      <node id="7538089231777682892" at="319,35,320,63" concept="11" />
-      <node id="8971646171574058688" at="323,45,324,35" concept="11" />
-      <node id="2893936025728641226" at="331,36,332,209" concept="10" />
-      <node id="2893936025728641240" at="333,23,334,18" concept="11" />
-      <node id="2893936025728641242" at="335,5,336,148" concept="11" />
-      <node id="7538089231777682980" at="342,115,343,112" concept="10" />
-      <node id="7538089231777682995" at="344,85,345,61" concept="5" />
-      <node id="7538089231777683004" at="345,61,346,77" concept="5" />
-      <node id="7538089231777683032" at="348,92,349,88" concept="10" />
-      <node id="7538089231777683040" at="350,102,351,85" concept="5" />
-      <node id="7538089231777683050" at="351,85,352,165" concept="5" />
-      <node id="7538089231777682913" at="362,40,363,44" concept="10" />
-      <node id="7538089231777682921" at="364,39,365,43" concept="10" />
-      <node id="7538089231777682929" at="366,52,367,159" concept="5" />
-      <node id="7538089231777682944" at="369,80,370,126" concept="5" />
-      <node id="2893936025731410620" at="375,39,376,29" concept="5" />
-      <node id="7538089231777683086" at="376,29,377,166" concept="5" />
-      <node id="4914591330907811236" at="385,83,386,18" concept="5" />
-      <node id="4914591330907811240" at="386,18,387,23" concept="5" />
-      <node id="4914591330907811244" at="387,23,388,28" concept="5" />
-      <node id="7538089231777682492" at="393,60,394,135" concept="5" />
-      <node id="4914591330904801215" at="401,25,402,29" concept="5" />
-      <node id="7538089231777682362" at="402,29,403,28" concept="5" />
-      <node id="3941329126770679131" at="403,28,404,29" concept="5" />
-      <node id="4914591330907671671" at="404,29,405,23" concept="5" />
-      <node id="7538089231777682356" at="405,23,406,55" concept="5" />
-      <node id="7538089231777682369" at="408,7,409,0" concept="12" />
-      <node id="7538089231777682375" at="409,0,410,39" concept="5" />
-      <node id="3976301908733013756" at="410,39,411,0" concept="12" />
-      <node id="3976301908733057463" at="411,0,412,0" concept="12" />
-      <node id="3976301908733039979" at="412,0,413,56" concept="10" />
-      <node id="3976301908733955771" at="413,56,414,27" concept="5" />
-      <node id="3976301908733040029" at="414,27,415,112" concept="10" />
-      <node id="3976301908733040039" at="415,112,416,61" concept="10" />
-      <node id="3976301908733040046" at="416,61,417,70" concept="5" />
-      <node id="3976301908733026737" at="417,70,418,0" concept="12" />
-      <node id="7538089231777682381" at="418,0,419,50" concept="5" />
-      <node id="5580782642997812682" at="422,58,423,103" concept="11" />
-      <node id="7973567224598667922" at="427,57,428,101" concept="11" />
-      <node id="7538089231777682395" at="430,6,431,51" concept="5" />
-      <node id="7538089231777682400" at="431,51,432,77" concept="10" />
-      <node id="7538089231777682412" at="432,77,433,46" concept="5" />
-      <node id="7538089231777682418" at="433,46,434,59" concept="5" />
-      <node id="7538089231777682426" at="434,59,435,0" concept="12" />
-      <node id="7538089231777682427" at="435,0,436,61" concept="5" />
-      <node id="7538089231777682434" at="436,61,437,57" concept="5" />
-      <node id="592665991632343035" at="442,127,443,124" concept="10" />
-      <node id="2893936025731471144" at="444,26,445,30" concept="5" />
-      <node id="592665991632308142" at="445,30,446,191" concept="5" />
-      <node id="1740341680005292516" at="446,191,447,142" concept="5" />
-      <node id="7752629037608332873" at="448,5,449,27" concept="5" />
-      <node id="7538089231777683104" at="451,25,452,219" concept="5" />
-      <node id="7538089231777683117" at="452,219,453,137" concept="5" />
-      <node id="2893936025731722750" at="453,137,454,50" concept="5" />
-      <node id="8231888497345556242" at="457,25,458,167" concept="5" />
-      <node id="2893936025732124210" at="458,167,459,49" concept="5" />
-      <node id="773462683489796046" at="470,29,471,46" concept="5" />
-      <node id="773462683489796065" at="471,46,472,58" concept="5" />
-      <node id="773462683489796071" at="472,58,473,91" concept="5" />
-      <node id="7752629037608246511" at="477,7,478,27" concept="5" />
-      <node id="4176612323165699204" at="485,11,486,127" concept="10" />
-      <node id="4176612323165161945" at="488,43,489,142" concept="11" />
-      <node id="4176612323166035575" at="493,126,494,140" concept="5" />
-      <node id="4176612323166333114" at="495,50,496,105" concept="5" />
-      <node id="4176612323166043767" at="498,20,499,39" concept="5" />
-      <node id="4176612323166310360" at="500,50,501,93" concept="5" />
-      <node id="4176612323165794620" at="505,11,506,33" concept="11" />
-      <node id="9056261439947958023" at="508,44,509,59" concept="5" />
-      <node id="4176612323165385708" at="510,9,511,20" concept="11" />
-      <node id="4176612323165401373" at="513,12,514,18" concept="11" />
-      <node id="4914591330900787311" at="519,0,520,0" concept="13" trace="LOG" />
-      <node id="2893936025727670284" at="522,36,523,47" concept="11" />
-      <node id="2893936025727670284" at="524,5,525,16" concept="11" />
-      <node id="7538089231777683533" at="529,36,530,74" concept="11" />
-      <node id="7538089231777683533" at="531,5,532,16" concept="11" />
-      <node id="7538089231777683601" at="536,36,537,62" concept="11" />
-      <node id="7538089231777683601" at="538,5,539,17" concept="11" />
-      <node id="7538089231777683602" at="543,36,544,51" concept="11" />
-      <node id="7538089231777683602" at="545,5,546,16" concept="11" />
-      <node id="3024471776889427731" at="550,36,551,46" concept="5" />
-      <node id="3024471776889427731" at="552,5,553,0" concept="12" />
-      <node id="7538089231777682935" at="556,91,557,63" concept="10" />
-      <node id="7538089231777682935" at="557,63,558,30" concept="10" />
-      <node id="7538089231777682935" at="558,30,559,140" concept="5" />
-      <node id="7538089231777682935" at="559,140,560,76" concept="5" />
-      <node id="7538089231777682935" at="560,76,561,24" concept="11" />
-      <node id="7538089231777682430" at="565,36,566,63" concept="11" />
-      <node id="7538089231777682430" at="567,5,568,16" concept="11" />
-      <node id="2893936025732109408" at="572,36,573,30" concept="5" />
-      <node id="2893936025732109408" at="574,5,575,0" concept="12" />
-      <node id="2893936025732144750" at="579,36,580,30" concept="5" />
-      <node id="2893936025732144750" at="581,5,582,0" concept="12" />
-      <node id="3024471776891737930" at="585,76,586,47" concept="11" />
-      <node id="7538089231777683610" at="276,16,278,11" concept="0" />
-      <node id="4176612323165395777" at="513,10,515,5" concept="0" />
-      <node id="7538089231777682935" at="558,30,560,76" concept="0" />
-      <node id="7538089231777682935" at="558,30,560,76" concept="0" />
-      <node id="8871522752922343330" at="97,0,100,0" concept="9" trace="getTitle#()Ljava/lang/String;" />
-      <node id="8971646171573043040" at="103,0,106,0" concept="9" trace="getConsoleModel#()Lorg/jetbrains/mps/openapi/model/SModel;" />
-      <node id="773462683487697955" at="109,0,112,0" concept="9" trace="getEditorComponent#()Ljetbrains/mps/nodeEditor/EditorComponent;" />
-      <node id="773462683488968419" at="115,0,118,0" concept="9" trace="getRoot#()Lorg/jetbrains/mps/openapi/model/SNode;" />
-      <node id="3362819150777780943" at="121,0,124,0" concept="9" trace="getConsoleTool#()Ljetbrains/mps/console/tool/ConsoleTool;" />
-      <node id="7538089231777682021" at="130,69,133,7" concept="8" />
-      <node id="7538089231777682114" at="145,36,148,5" concept="7" />
-      <node id="7538089231777682136" at="148,5,151,5" concept="7" />
-      <node id="7538089231777682158" at="151,5,154,5" concept="7" />
-      <node id="7538089231777682538" at="161,0,164,0" concept="9" trace="registerKeyShortcut#(Ljetbrains/mps/workbench/action/BaseAction;I)Ljetbrains/mps/workbench/action/BaseAction;" />
-      <node id="7538089231777682229" at="178,49,181,9" concept="8" />
-      <node id="7538089231777682207" at="197,26,200,7" concept="0" />
-      <node id="7538089231777682207" at="197,26,200,7" concept="8" />
-      <node id="5364202125454715304" at="207,0,210,0" concept="9" trace="dispose#()V" />
-      <node id="7538089231777682712" at="215,25,218,9" concept="8" />
-      <node id="7538089231777683431" at="228,0,231,0" concept="2" trace="ExecuteClosureAction#()V" />
-      <node id="7538089231777683439" at="232,0,235,0" concept="9" trace="doExecute#(Lcom/intellij/openapi/actionSystem/AnActionEvent;Ljava/util/Map;)V" />
-      <node id="7538089231777683460" at="244,0,247,0" concept="2" trace="MyPasteProvider#(Lcom/intellij/ide/PasteProvider;)V" />
-      <node id="7538089231777683491" at="255,90,258,15" concept="8" />
-      <node id="7538089231777683617" at="283,0,286,0" concept="9" trace="isPastePossible#(Lcom/intellij/openapi/actionSystem/DataContext;)Z" />
-      <node id="7538089231777683626" at="287,0,290,0" concept="9" trace="isPasteEnabled#(Lcom/intellij/openapi/actionSystem/DataContext;)Z" />
-      <node id="7538089231784120906" at="305,31,308,11" concept="0" />
-      <node id="7538089231784120906" at="305,31,308,11" concept="8" />
-      <node id="7538089231777682888" at="319,0,322,0" concept="9" trace="getProject#()Ljetbrains/mps/project/Project;" />
-      <node id="7538089231777682897" at="323,0,326,0" concept="9" trace="getConsoleTab#()Ljetbrains/mps/console/tool/BaseConsoleTab;" />
-      <node id="2893936025728641235" at="332,209,335,5" concept="8" />
-      <node id="7538089231777682927" at="365,43,368,11" concept="8" />
-      <node id="7538089231777682942" at="368,11,371,11" concept="8" />
-      <node id="3976301908733823576" at="393,0,396,0" concept="9" trace="registerActions#(Lcom/intellij/openapi/actionSystem/DefaultActionGroup;)V" />
-      <node id="4176612323165936630" at="488,0,491,0" concept="9" trace="accept#(Lorg/jetbrains/mps/openapi/model/SNode;)Z" />
-      <node id="4176612323166333114" at="494,140,497,15" concept="0" />
-      <node id="4176612323166333114" at="494,140,497,15" concept="8" />
-      <node id="4176612323166310360" at="499,39,502,15" concept="0" />
-      <node id="4176612323166310360" at="499,39,502,15" concept="8" />
-      <node id="9056261439947958023" at="507,29,510,9" concept="0" />
-      <node id="9056261439947958023" at="507,29,510,9" concept="8" />
-      <node id="2893936025727670284" at="521,80,524,5" concept="8" />
-      <node id="7538089231777683533" at="528,82,531,5" concept="8" />
-      <node id="7538089231777683601" at="535,102,538,5" concept="8" />
-      <node id="7538089231777683602" at="542,94,545,5" concept="8" />
-      <node id="3024471776889427731" at="549,105,552,5" concept="8" />
-      <node id="7538089231777682430" at="564,106,567,5" concept="8" />
-      <node id="2893936025732109408" at="571,78,574,5" concept="8" />
-      <node id="2893936025732144750" at="578,78,581,5" concept="8" />
-      <node id="3024471776891737930" at="585,0,588,0" concept="14" trace="as_6q36mf_a0a0a1a0a0a0a0ab#(Ljava/lang/Object;Ljava/lang/Class;)null" />
-      <node id="7538089231777682556" at="167,0,171,0" concept="9" trace="registerShortcutSet#(Ljetbrains/mps/workbench/action/BaseAction;Lcom/intellij/openapi/actionSystem/ShortcutSet;)Ljetbrains/mps/workbench/action/BaseAction;" />
-      <node id="7538089231777682237" at="181,9,185,9" concept="8" />
-      <node id="7538089231777682993" at="343,112,347,7" concept="8" />
-      <node id="7538089231777683038" at="349,88,353,9" concept="8" />
-      <node id="7538089231777682967" at="375,0,379,0" concept="9" trace="addNode#(Lorg/jetbrains/mps/openapi/model/SNode;)V" />
-      <node id="1415514286485031615" at="421,0,425,0" concept="9" trace="getScrollableTracksViewportHeight#()Z" />
-      <node id="7973567224598643292" at="426,0,430,0" concept="9" trace="getScrollableTracksViewportWidth#()Z" />
-      <node id="7287617939140904241" at="457,0,461,0" concept="9" trace="run#()V" />
-      <node id="7538089231777683561" at="269,116,274,13" concept="8" />
-      <node id="4914591330907811233" at="385,0,390,0" concept="2" trace="BaseConsoleTab#(Ljetbrains/mps/console/tool/ConsoleTool;Ljava/lang/String;Ljava/lang/String;)V" />
-      <node id="592665991632297311" at="443,124,448,5" concept="8" />
-      <node id="7287617939140817023" at="451,0,456,0" concept="9" trace="run#()V" />
-      <node id="9008866792797021915" at="470,0,475,0" concept="9" trace="run#()V" />
-      <node id="4176612323166042694" at="498,18,503,13" concept="0" />
-      <node id="7538089231777682205" at="196,124,202,5" concept="8" />
-      <node id="7538089231777682710" at="215,0,221,0" concept="9" trace="run#()V" />
-      <node id="7538089231777683489" at="254,15,260,13" concept="7" />
-      <node id="2893936025727670284" at="521,0,527,0" concept="14" trace="check_6q36mf_a0a0a0a62#(Ljetbrains/mps/project/Project;)Lorg/jetbrains/mps/openapi/module/SRepository;" />
-      <node id="7538089231777683533" at="528,0,534,0" concept="14" trace="check_6q36mf_a0d0a0a5lb#(Lorg/jetbrains/mps/openapi/model/SNodeReference;)Lorg/jetbrains/mps/openapi/model/SNode;" />
-      <node id="7538089231777683601" at="535,0,541,0" concept="14" trace="check_6q36mf_a0a4a0a0f73#(Lorg/jetbrains/mps/openapi/model/SModelReference;Lorg/jetbrains/mps/openapi/model/SModel;)Z" />
-      <node id="7538089231777683602" at="542,0,548,0" concept="14" trace="check_6q36mf_a0a0e0a0a5lb#(Lorg/jetbrains/mps/openapi/model/SNodeReference;)Lorg/jetbrains/mps/openapi/model/SModelReference;" />
-      <node id="3024471776889427731" at="549,0,555,0" concept="14" trace="check_6q36mf_a0a0e0a0a5lb_0#(Lcom/intellij/ide/PasteProvider;Lcom/intellij/openapi/actionSystem/DataContext;)V" />
-      <node id="7538089231777682430" at="564,0,570,0" concept="14" trace="check_6q36mf_a0s0ec#(Lcom/intellij/openapi/project/Project;)Ljetbrains/mps/nodeEditor/Highlighter;" />
-      <node id="2893936025732109408" at="571,0,577,0" concept="14" trace="check_6q36mf_a2a0a0c0a3a85#(Ljava/lang/Runnable;)V" />
-      <node id="2893936025732144750" at="578,0,584,0" concept="14" trace="check_6q36mf_a1a0a0d0a3a85#(Ljava/lang/Runnable;)V" />
-      <node id="7538089231784120887" at="302,25,309,9" concept="16" />
-      <node id="2893936025728641224" at="331,0,338,0" concept="9" trace="getLastReponse#()Lorg/jetbrains/mps/openapi/model/SNode;" />
-      <node id="7538089231777683026" at="347,7,354,7" concept="7" />
-      <node id="7538089231777682202" at="401,0,408,0" concept="9" trace="run#()V" />
-      <node id="9008866792797021913" at="468,25,475,11" concept="5" />
-      <node id="7538089231777682935" at="556,0,563,0" concept="14" trace="_quotation_createNode_6q36mf_a0a0a1a1a0a0a0a94#(Ljava/lang/Object;)Lorg/jetbrains/mps/openapi/model/SNode;" />
-      <node id="7538089231777682709" at="213,35,221,7" concept="5" />
-      <node id="7538089231777682018" at="129,104,138,5" concept="7" />
-      <node id="4914591330904584345" at="195,0,204,0" concept="9" trace="createConsoleModel#()V" />
-      <node id="7538089231784120885" at="302,0,311,0" concept="9" trace="run#()V" />
-      <node id="4914591330906548518" at="317,48,326,6" concept="11" />
-      <node id="7538089231777682919" at="363,44,372,9" concept="17" />
-      <node id="7538089231777682201" at="399,65,408,7" concept="5" />
-      <node id="9008866792796992719" at="468,0,477,0" concept="9" trace="run#()V" />
-      <node id="7538089231777683487" at="253,53,263,11" concept="16" />
-      <node id="7538089231777682705" at="213,0,224,0" concept="9" trace="disposeConsoleTab#()V" />
-      <node id="7538089231784120884" at="300,69,311,7" concept="5" />
-      <node id="4914591330906414829" at="317,0,328,0" concept="9" trace="getConsoleContext#()Ljetbrains/mps/console/tool/ConsoleContext;" />
-      <node id="7538089231777682388" at="419,50,430,6" concept="10" />
-      <node id="9008866792796723747" at="466,52,477,7" concept="5" />
-      <node id="4176612323166027630" at="492,39,503,13" concept="8" />
-      <node id="7538089231777682221" at="176,0,188,0" concept="9" trace="getData#(Ljava/lang/String;)Ljava/lang/Object;" />
-      <node id="7538089231777682907" at="362,0,374,0" concept="9" trace="addText#(Ljava/lang/String;)V" />
-      <node id="7538089231777682881" at="449,27,461,8" concept="5" />
-      <node id="7538089231777682112" at="145,0,158,0" concept="9" trace="validateImports#()V" />
-      <node id="7538089231777683537" at="265,80,278,11" concept="8" />
-      <node id="4176612323166022616" at="492,0,505,0" concept="9" trace="visit#(Lorg/jetbrains/mps/openapi/model/SNode;)V" />
-      <node id="7538089231777682216" at="174,33,188,6" concept="5" />
-      <node id="7538089231777682973" at="341,45,355,5" concept="7" />
-      <node id="7752629037608769343" at="466,0,480,0" concept="9" trace="selectNode#(Lorg/jetbrains/mps/openapi/model/SNode;)V" />
-      <node id="7538089231777682004" at="127,0,142,0" concept="9" trace="addBuiltInImports#()V" />
-      <node id="7538089231784120874" at="298,0,314,0" concept="9" trace="saveHistory#()Ljava/lang/String;" />
-      <node id="2893936025731234515" at="341,0,357,0" concept="9" trace="addNodeImports#(Lorg/jetbrains/mps/openapi/model/SNode;)V" />
-      <node id="4914591330907522709" at="174,0,191,0" concept="9" trace="createEditor#()V" />
-      <node id="4914591330906818579" at="360,43,379,6" concept="11" />
-      <node id="4176612323165894334" at="486,127,505,11" concept="5" />
-      <node id="4914591330906788048" at="360,0,381,0" concept="9" trace="getConsoleStream#()Ljetbrains/mps/console/tool/ConsoleStream;" />
-      <node id="2893936025730044886" at="442,0,463,0" concept="9" trace="execute#(Lorg/jetbrains/mps/openapi/model/SNode;Ljava/lang/Runnable;Ljava/lang/Runnable;)V" />
-      <node id="7538089231777683481" at="252,0,280,0" concept="9" trace="run#()V" />
-      <node id="9056261439947806043" at="484,24,512,7" concept="16" />
-      <node id="7538089231777683480" at="250,66,280,9" concept="5" />
-      <node id="7538089231777683473" at="250,0,282,0" concept="9" trace="performPaste#(Lcom/intellij/openapi/actionSystem/DataContext;)V" />
-      <node id="7538089231777683723" at="483,51,515,5" concept="8" />
-      <node id="4176612323165356804" at="483,0,517,0" concept="9" trace="loadHistoryModel#(Ljava/lang/String;)Lorg/jetbrains/mps/openapi/model/SModel;" />
-      <node id="7538089231777682192" at="399,0,439,0" concept="9" trace="initConsoleTab#(Ljava/lang/String;)V" />
-      <scope id="7538089231777683516" at="261,0,261,56">
+      <node id="8871522752922411326" at="96,28,97,22" concept="11" />
+      <node id="8971646171573192555" at="100,35,101,19" concept="11" />
+      <node id="773462683487751771" at="104,47,105,20" concept="11" />
+      <node id="773462683488968421" at="108,26,109,18" concept="11" />
+      <node id="3362819150777863543" at="112,39,113,18" concept="11" />
+      <node id="7538089231777682006" at="116,38,117,206" concept="10" />
+      <node id="7538089231777682010" at="117,206,118,104" concept="10" />
+      <node id="7538089231777682023" at="120,98,121,17" concept="3" />
+      <node id="7538089231777682035" at="122,7,123,69" concept="5" />
+      <node id="7538089231777682046" at="123,69,124,85" concept="5" />
+      <node id="7538089231777682059" at="124,85,125,105" concept="5" />
+      <node id="7538089231777682074" at="125,105,126,90" concept="5" />
+      <node id="7538089231777682089" at="127,5,128,174" concept="5" />
+      <node id="7538089231777682098" at="128,174,129,190" concept="5" />
+      <node id="7538089231777682117" at="133,150,134,54" concept="5" />
+      <node id="7538089231777682139" at="136,154,137,58" concept="5" />
+      <node id="7538089231777682161" at="139,198,140,78" concept="5" />
+      <node id="7538089231777682182" at="141,5,142,24" concept="5" />
+      <node id="7538089231777682184" at="142,24,143,61" concept="5" />
+      <node id="7538089231777682540" at="146,67,147,106" concept="11" />
+      <node id="7538089231777682558" at="150,83,151,55" concept="5" />
+      <node id="7538089231777682564" at="151,55,152,13" concept="11" />
+      <node id="7538089231777682231" at="160,51,161,30" concept="11" />
+      <node id="3024471776891595059" at="163,54,164,114" concept="10" />
+      <node id="3024471776891774530" at="164,114,165,122" concept="11" />
+      <node id="7538089231777682250" at="166,9,167,34" concept="11" />
+      <node id="7538089231777682364" at="169,6,170,30" concept="5" />
+      <node id="7538089231777682690" at="174,39,175,124" concept="5" />
+      <node id="7538089231777682207" at="177,42,178,59" concept="5" />
+      <node id="7538089231777682209" at="179,7,180,13" concept="11" />
+      <node id="5364202125454758026" at="184,25,185,24" concept="5" />
+      <node id="7538089231777682714" at="191,31,192,29" concept="5" />
+      <node id="7538089231777682721" at="193,9,194,55" concept="5" />
+      <node id="7538089231777682726" at="196,7,197,60" concept="5" />
+      <node id="7538089231777683434" at="201,35,202,31" concept="15" />
+      <node id="7538089231777683449" at="204,76,205,177" concept="5" />
+      <node id="7538089231777683456" at="211,0,212,0" concept="6" trace="myDefaultPasteProvider" />
+      <node id="7538089231777683463" at="213,64,214,52" concept="5" />
+      <node id="7538089231777683483" at="219,27,220,53" concept="10" />
+      <node id="7538089231777683493" at="223,94,224,109" concept="5" />
+      <node id="7538089231777683510" at="225,15,226,20" concept="1" />
+      <node id="7538089231777683524" at="230,11,231,62" concept="10" />
+      <node id="7538089231777683530" at="231,62,232,80" concept="10" />
+      <node id="7538089231777683539" at="233,152,234,132" concept="10" />
+      <node id="7538089231777683545" at="234,132,235,86" concept="5" />
+      <node id="7538089231777683552" at="235,86,236,116" concept="10" />
+      <node id="7538089231777683563" at="237,47,238,40" concept="5" />
+      <node id="7538089231777683580" at="239,80,240,66" concept="5" />
+      <node id="7538089231777683587" at="241,13,242,69" concept="5" />
+      <node id="7538089231777683612" at="243,18,244,73" concept="5" />
+      <node id="7538089231777683624" at="249,66,250,18" concept="11" />
+      <node id="7538089231777683633" at="252,65,253,18" concept="11" />
+      <node id="4914591330905910255" at="257,0,258,0" concept="9" trace="loadHistory#(Ljava/lang/String;)V" />
+      <node id="7538089231784120879" at="260,31,261,69" concept="10" />
+      <node id="7538089231784120889" at="264,13,265,108" concept="5" />
+      <node id="7538089231784120906" at="267,45,268,57" concept="5" />
+      <node id="7538089231784120909" at="272,7,273,24" concept="11" />
+      <node id="7538089231777682892" at="278,35,279,63" concept="11" />
+      <node id="8971646171574058688" at="281,45,282,35" concept="11" />
+      <node id="2893936025728641226" at="287,36,288,209" concept="10" />
+      <node id="2893936025728641240" at="289,23,290,18" concept="11" />
+      <node id="2893936025728641242" at="291,5,292,148" concept="11" />
+      <node id="7538089231777682980" at="296,115,297,112" concept="10" />
+      <node id="7538089231777682995" at="298,85,299,61" concept="5" />
+      <node id="7538089231777683004" at="299,61,300,77" concept="5" />
+      <node id="7538089231777683032" at="302,92,303,88" concept="10" />
+      <node id="7538089231777683040" at="304,102,305,85" concept="5" />
+      <node id="7538089231777683050" at="305,85,306,165" concept="5" />
+      <node id="7538089231777682913" at="314,40,315,44" concept="10" />
+      <node id="7538089231777682921" at="316,39,317,43" concept="10" />
+      <node id="7538089231777682929" at="318,52,319,159" concept="5" />
+      <node id="7538089231777682944" at="321,80,322,126" concept="5" />
+      <node id="2893936025731410620" at="326,39,327,29" concept="5" />
+      <node id="7538089231777683086" at="327,29,328,166" concept="5" />
+      <node id="4914591330907811236" at="334,83,335,18" concept="5" />
+      <node id="4914591330907811240" at="335,18,336,23" concept="5" />
+      <node id="4914591330907811244" at="336,23,337,28" concept="5" />
+      <node id="7538089231777682492" at="340,60,341,135" concept="5" />
+      <node id="4914591330904801215" at="346,25,347,29" concept="5" />
+      <node id="7538089231777682362" at="347,29,348,28" concept="5" />
+      <node id="3941329126770679131" at="348,28,349,29" concept="5" />
+      <node id="4914591330907671671" at="349,29,350,23" concept="5" />
+      <node id="7538089231777682356" at="350,23,351,55" concept="5" />
+      <node id="7538089231777682369" at="353,7,354,0" concept="12" />
+      <node id="7538089231777682375" at="354,0,355,39" concept="5" />
+      <node id="3976301908733013756" at="355,39,356,0" concept="12" />
+      <node id="3976301908733057463" at="356,0,357,0" concept="12" />
+      <node id="3976301908733039979" at="357,0,358,56" concept="10" />
+      <node id="3976301908733955771" at="358,56,359,27" concept="5" />
+      <node id="3976301908733040029" at="359,27,360,112" concept="10" />
+      <node id="3976301908733040039" at="360,112,361,61" concept="10" />
+      <node id="3976301908733040046" at="361,61,362,70" concept="5" />
+      <node id="3976301908733026737" at="362,70,363,0" concept="12" />
+      <node id="7538089231777682381" at="363,0,364,50" concept="5" />
+      <node id="5580782642997812682" at="367,58,368,103" concept="11" />
+      <node id="7973567224598667922" at="371,57,372,101" concept="11" />
+      <node id="7538089231777682395" at="374,6,375,51" concept="5" />
+      <node id="7538089231777682400" at="375,51,376,77" concept="10" />
+      <node id="7538089231777682412" at="376,77,377,46" concept="5" />
+      <node id="7538089231777682418" at="377,46,378,59" concept="5" />
+      <node id="7538089231777682426" at="378,59,379,0" concept="12" />
+      <node id="7538089231777682427" at="379,0,380,61" concept="5" />
+      <node id="7538089231777682434" at="380,61,381,57" concept="5" />
+      <node id="592665991632343035" at="384,127,385,124" concept="10" />
+      <node id="2893936025731471144" at="386,26,387,30" concept="5" />
+      <node id="592665991632308142" at="387,30,388,191" concept="5" />
+      <node id="1740341680005292516" at="388,191,389,142" concept="5" />
+      <node id="7752629037608332873" at="390,5,391,27" concept="5" />
+      <node id="7538089231777683104" at="393,25,394,219" concept="5" />
+      <node id="7538089231777683117" at="394,219,395,137" concept="5" />
+      <node id="2893936025731722750" at="395,137,396,50" concept="5" />
+      <node id="8231888497345556242" at="399,25,400,167" concept="5" />
+      <node id="2893936025732124210" at="400,167,401,49" concept="5" />
+      <node id="773462683489796046" at="410,29,411,46" concept="5" />
+      <node id="773462683489796065" at="411,46,412,58" concept="5" />
+      <node id="773462683489796071" at="412,58,413,91" concept="5" />
+      <node id="7752629037608246511" at="417,7,418,27" concept="5" />
+      <node id="4176612323165699204" at="423,11,424,127" concept="10" />
+      <node id="4176612323165161945" at="426,43,427,142" concept="11" />
+      <node id="4176612323166035575" at="431,126,432,140" concept="5" />
+      <node id="4176612323166333114" at="433,50,434,105" concept="5" />
+      <node id="4176612323166043767" at="436,20,437,39" concept="5" />
+      <node id="4176612323166310360" at="438,50,439,93" concept="5" />
+      <node id="4176612323165794620" at="443,11,444,33" concept="11" />
+      <node id="9056261439947958023" at="446,44,447,59" concept="5" />
+      <node id="4176612323165385708" at="448,9,449,20" concept="11" />
+      <node id="4176612323165401373" at="451,12,452,18" concept="11" />
+      <node id="4914591330900787311" at="456,0,457,0" concept="13" trace="LOG" />
+      <node id="2893936025727670284" at="458,36,459,47" concept="11" />
+      <node id="2893936025727670284" at="460,5,461,16" concept="11" />
+      <node id="7538089231777683533" at="464,36,465,74" concept="11" />
+      <node id="7538089231777683533" at="466,5,467,16" concept="11" />
+      <node id="7538089231777683601" at="470,36,471,62" concept="11" />
+      <node id="7538089231777683601" at="472,5,473,17" concept="11" />
+      <node id="7538089231777683602" at="476,36,477,51" concept="11" />
+      <node id="7538089231777683602" at="478,5,479,16" concept="11" />
+      <node id="3024471776889427731" at="482,36,483,46" concept="5" />
+      <node id="3024471776889427731" at="484,5,485,0" concept="12" />
+      <node id="7538089231777682935" at="487,91,488,63" concept="10" />
+      <node id="7538089231777682935" at="488,63,489,30" concept="10" />
+      <node id="7538089231777682935" at="489,30,490,140" concept="5" />
+      <node id="7538089231777682935" at="490,140,491,76" concept="5" />
+      <node id="7538089231777682935" at="491,76,492,24" concept="11" />
+      <node id="7538089231777682430" at="495,36,496,63" concept="11" />
+      <node id="7538089231777682430" at="497,5,498,16" concept="11" />
+      <node id="2893936025732109408" at="501,36,502,30" concept="5" />
+      <node id="2893936025732109408" at="503,5,504,0" concept="12" />
+      <node id="2893936025732144750" at="507,36,508,30" concept="5" />
+      <node id="2893936025732144750" at="509,5,510,0" concept="12" />
+      <node id="3024471776891737930" at="512,76,513,47" concept="11" />
+      <node id="7538089231777683610" at="243,16,245,11" concept="0" />
+      <node id="4176612323165395777" at="451,10,453,5" concept="0" />
+      <node id="7538089231777682935" at="489,30,491,76" concept="0" />
+      <node id="7538089231777682935" at="489,30,491,76" concept="0" />
+      <node id="8871522752922343330" at="96,0,99,0" concept="9" trace="getTitle#()Ljava/lang/String;" />
+      <node id="8971646171573043040" at="100,0,103,0" concept="9" trace="getConsoleModel#()Lorg/jetbrains/mps/openapi/model/SModel;" />
+      <node id="773462683487697955" at="104,0,107,0" concept="9" trace="getEditorComponent#()Ljetbrains/mps/nodeEditor/EditorComponent;" />
+      <node id="773462683488968419" at="108,0,111,0" concept="9" trace="getRoot#()Lorg/jetbrains/mps/openapi/model/SNode;" />
+      <node id="3362819150777780943" at="112,0,115,0" concept="9" trace="getConsoleTool#()Ljetbrains/mps/console/tool/ConsoleTool;" />
+      <node id="7538089231777682021" at="119,69,122,7" concept="8" />
+      <node id="7538089231777682114" at="132,36,135,5" concept="7" />
+      <node id="7538089231777682136" at="135,5,138,5" concept="7" />
+      <node id="7538089231777682158" at="138,5,141,5" concept="7" />
+      <node id="7538089231777682538" at="146,0,149,0" concept="9" trace="registerKeyShortcut#(Ljetbrains/mps/workbench/action/BaseAction;I)Ljetbrains/mps/workbench/action/BaseAction;" />
+      <node id="7538089231777682229" at="159,49,162,9" concept="8" />
+      <node id="7538089231777682207" at="176,26,179,7" concept="0" />
+      <node id="7538089231777682207" at="176,26,179,7" concept="8" />
+      <node id="5364202125454715304" at="184,0,187,0" concept="9" trace="dispose#()V" />
+      <node id="7538089231777682712" at="190,25,193,9" concept="8" />
+      <node id="7538089231777683431" at="201,0,204,0" concept="2" trace="ExecuteClosureAction#()V" />
+      <node id="7538089231777683439" at="204,0,207,0" concept="9" trace="doExecute#(Lcom/intellij/openapi/actionSystem/AnActionEvent;Ljava/util/Map;)V" />
+      <node id="7538089231777683460" at="213,0,216,0" concept="2" trace="MyPasteProvider#(Lcom/intellij/ide/PasteProvider;)V" />
+      <node id="7538089231777683491" at="222,90,225,15" concept="8" />
+      <node id="7538089231777683617" at="249,0,252,0" concept="9" trace="isPastePossible#(Lcom/intellij/openapi/actionSystem/DataContext;)Z" />
+      <node id="7538089231777683626" at="252,0,255,0" concept="9" trace="isPasteEnabled#(Lcom/intellij/openapi/actionSystem/DataContext;)Z" />
+      <node id="7538089231784120906" at="266,31,269,11" concept="0" />
+      <node id="7538089231784120906" at="266,31,269,11" concept="8" />
+      <node id="7538089231777682888" at="278,0,281,0" concept="9" trace="getProject#()Ljetbrains/mps/project/Project;" />
+      <node id="7538089231777682897" at="281,0,284,0" concept="9" trace="getConsoleTab#()Ljetbrains/mps/console/tool/BaseConsoleTab;" />
+      <node id="2893936025728641235" at="288,209,291,5" concept="8" />
+      <node id="7538089231777682927" at="317,43,320,11" concept="8" />
+      <node id="7538089231777682942" at="320,11,323,11" concept="8" />
+      <node id="3976301908733823576" at="340,0,343,0" concept="9" trace="registerActions#(Lcom/intellij/openapi/actionSystem/DefaultActionGroup;)V" />
+      <node id="4176612323165936630" at="426,0,429,0" concept="9" trace="accept#(Lorg/jetbrains/mps/openapi/model/SNode;)Z" />
+      <node id="4176612323166333114" at="432,140,435,15" concept="0" />
+      <node id="4176612323166333114" at="432,140,435,15" concept="8" />
+      <node id="4176612323166310360" at="437,39,440,15" concept="0" />
+      <node id="4176612323166310360" at="437,39,440,15" concept="8" />
+      <node id="9056261439947958023" at="445,29,448,9" concept="0" />
+      <node id="9056261439947958023" at="445,29,448,9" concept="8" />
+      <node id="2893936025727670284" at="457,80,460,5" concept="8" />
+      <node id="7538089231777683533" at="463,82,466,5" concept="8" />
+      <node id="7538089231777683601" at="469,102,472,5" concept="8" />
+      <node id="7538089231777683602" at="475,94,478,5" concept="8" />
+      <node id="3024471776889427731" at="481,105,484,5" concept="8" />
+      <node id="7538089231777682430" at="494,106,497,5" concept="8" />
+      <node id="2893936025732109408" at="500,78,503,5" concept="8" />
+      <node id="2893936025732144750" at="506,78,509,5" concept="8" />
+      <node id="3024471776891737930" at="512,0,515,0" concept="14" trace="as_6q36mf_a0a0a1a0a0a0a0ab#(Ljava/lang/Object;Ljava/lang/Class;)null" />
+      <node id="7538089231777682556" at="150,0,154,0" concept="9" trace="registerShortcutSet#(Ljetbrains/mps/workbench/action/BaseAction;Lcom/intellij/openapi/actionSystem/ShortcutSet;)Ljetbrains/mps/workbench/action/BaseAction;" />
+      <node id="7538089231777682237" at="162,9,166,9" concept="8" />
+      <node id="7538089231777682993" at="297,112,301,7" concept="8" />
+      <node id="7538089231777683038" at="303,88,307,9" concept="8" />
+      <node id="7538089231777682967" at="326,0,330,0" concept="9" trace="addNode#(Lorg/jetbrains/mps/openapi/model/SNode;)V" />
+      <node id="1415514286485031615" at="366,0,370,0" concept="9" trace="getScrollableTracksViewportHeight#()Z" />
+      <node id="7973567224598643292" at="370,0,374,0" concept="9" trace="getScrollableTracksViewportWidth#()Z" />
+      <node id="7287617939140904241" at="399,0,403,0" concept="9" trace="run#()V" />
+      <node id="7538089231777683561" at="236,116,241,13" concept="8" />
+      <node id="4914591330907811233" at="334,0,339,0" concept="2" trace="BaseConsoleTab#(Ljetbrains/mps/console/tool/ConsoleTool;Ljava/lang/String;Ljava/lang/String;)V" />
+      <node id="592665991632297311" at="385,124,390,5" concept="8" />
+      <node id="7287617939140817023" at="393,0,398,0" concept="9" trace="run#()V" />
+      <node id="9008866792797021915" at="410,0,415,0" concept="9" trace="run#()V" />
+      <node id="4176612323166042694" at="436,18,441,13" concept="0" />
+      <node id="7538089231777682205" at="175,124,181,5" concept="8" />
+      <node id="7538089231777682710" at="190,0,196,0" concept="9" trace="run#()V" />
+      <node id="7538089231777683489" at="221,15,227,13" concept="7" />
+      <node id="2893936025727670284" at="457,0,463,0" concept="14" trace="check_6q36mf_a0a0a0a62#(Ljetbrains/mps/project/Project;)Lorg/jetbrains/mps/openapi/module/SRepository;" />
+      <node id="7538089231777683533" at="463,0,469,0" concept="14" trace="check_6q36mf_a0d0a0a5lb#(Lorg/jetbrains/mps/openapi/model/SNodeReference;)Lorg/jetbrains/mps/openapi/model/SNode;" />
+      <node id="7538089231777683601" at="469,0,475,0" concept="14" trace="check_6q36mf_a0a4a0a0f73#(Lorg/jetbrains/mps/openapi/model/SModelReference;Lorg/jetbrains/mps/openapi/model/SModel;)Z" />
+      <node id="7538089231777683602" at="475,0,481,0" concept="14" trace="check_6q36mf_a0a0e0a0a5lb#(Lorg/jetbrains/mps/openapi/model/SNodeReference;)Lorg/jetbrains/mps/openapi/model/SModelReference;" />
+      <node id="3024471776889427731" at="481,0,487,0" concept="14" trace="check_6q36mf_a0a0e0a0a5lb_0#(Lcom/intellij/ide/PasteProvider;Lcom/intellij/openapi/actionSystem/DataContext;)V" />
+      <node id="7538089231777682430" at="494,0,500,0" concept="14" trace="check_6q36mf_a0s0ec#(Lcom/intellij/openapi/project/Project;)Ljetbrains/mps/nodeEditor/Highlighter;" />
+      <node id="2893936025732109408" at="500,0,506,0" concept="14" trace="check_6q36mf_a2a0a0c0a3a85#(Ljava/lang/Runnable;)V" />
+      <node id="2893936025732144750" at="506,0,512,0" concept="14" trace="check_6q36mf_a1a0a0d0a3a85#(Ljava/lang/Runnable;)V" />
+      <node id="7538089231784120887" at="263,25,270,9" concept="16" />
+      <node id="2893936025728641224" at="287,0,294,0" concept="9" trace="getLastReponse#()Lorg/jetbrains/mps/openapi/model/SNode;" />
+      <node id="7538089231777683026" at="301,7,308,7" concept="7" />
+      <node id="7538089231777682202" at="346,0,353,0" concept="9" trace="run#()V" />
+      <node id="9008866792797021913" at="408,25,415,11" concept="5" />
+      <node id="7538089231777682935" at="487,0,494,0" concept="14" trace="_quotation_createNode_6q36mf_a0a0a1a1a0a0a0a94#(Ljava/lang/Object;)Lorg/jetbrains/mps/openapi/model/SNode;" />
+      <node id="7538089231777682709" at="188,35,196,7" concept="5" />
+      <node id="4914591330906548518" at="276,48,284,6" concept="11" />
+      <node id="7538089231777682018" at="118,104,127,5" concept="7" />
+      <node id="4914591330904584345" at="174,0,183,0" concept="9" trace="createConsoleModel#()V" />
+      <node id="7538089231784120885" at="263,0,272,0" concept="9" trace="run#()V" />
+      <node id="7538089231777682919" at="315,44,324,9" concept="17" />
+      <node id="7538089231777682201" at="344,65,353,7" concept="5" />
+      <node id="9008866792796992719" at="408,0,417,0" concept="9" trace="run#()V" />
+      <node id="7538089231777683487" at="220,53,230,11" concept="16" />
+      <node id="4914591330906414829" at="276,0,286,0" concept="9" trace="getConsoleContext#()Ljetbrains/mps/console/tool/ConsoleContext;" />
+      <node id="7538089231777682388" at="364,50,374,6" concept="10" />
+      <node id="7538089231777682705" at="188,0,199,0" concept="9" trace="disposeConsoleTab#()V" />
+      <node id="7538089231784120884" at="261,69,272,7" concept="5" />
+      <node id="9008866792796723747" at="406,52,417,7" concept="5" />
+      <node id="4176612323166027630" at="430,39,441,13" concept="8" />
+      <node id="7538089231777682221" at="157,0,169,0" concept="9" trace="getData#(Ljava/lang/String;)Ljava/lang/Object;" />
+      <node id="7538089231777682907" at="314,0,326,0" concept="9" trace="addText#(Ljava/lang/String;)V" />
+      <node id="7538089231777682881" at="391,27,403,8" concept="5" />
+      <node id="7538089231777682112" at="132,0,145,0" concept="9" trace="validateImports#()V" />
+      <node id="7538089231777683537" at="232,80,245,11" concept="8" />
+      <node id="4176612323166022616" at="430,0,443,0" concept="9" trace="visit#(Lorg/jetbrains/mps/openapi/model/SNode;)V" />
+      <node id="7538089231777682216" at="155,33,169,6" concept="5" />
+      <node id="7538089231777682973" at="295,45,309,5" concept="7" />
+      <node id="7752629037608769343" at="406,0,420,0" concept="9" trace="selectNode#(Lorg/jetbrains/mps/openapi/model/SNode;)V" />
+      <node id="7538089231777682004" at="116,0,131,0" concept="9" trace="addBuiltInImports#()V" />
+      <node id="7538089231784120874" at="259,0,275,0" concept="9" trace="saveHistory#()Ljava/lang/String;" />
+      <node id="2893936025731234515" at="295,0,311,0" concept="9" trace="addNodeImports#(Lorg/jetbrains/mps/openapi/model/SNode;)V" />
+      <node id="4914591330907522709" at="155,0,172,0" concept="9" trace="createEditor#()V" />
+      <node id="4914591330906818579" at="312,43,330,6" concept="11" />
+      <node id="4176612323165894334" at="424,127,443,11" concept="5" />
+      <node id="4914591330906788048" at="312,0,332,0" concept="9" trace="getConsoleStream#()Ljetbrains/mps/console/tool/ConsoleStream;" />
+      <node id="2893936025730044886" at="384,0,405,0" concept="9" trace="execute#(Lorg/jetbrains/mps/openapi/model/SNode;Ljava/lang/Runnable;Ljava/lang/Runnable;)V" />
+      <node id="7538089231777683481" at="219,0,247,0" concept="9" trace="run#()V" />
+      <node id="9056261439947806043" at="422,24,450,7" concept="16" />
+      <node id="7538089231777683480" at="217,66,247,9" concept="5" />
+      <node id="7538089231777683473" at="217,0,249,0" concept="9" trace="performPaste#(Lcom/intellij/openapi/actionSystem/DataContext;)V" />
+      <node id="7538089231777683723" at="421,51,453,5" concept="8" />
+      <node id="4176612323165356804" at="421,0,455,0" concept="9" trace="loadHistoryModel#(Ljava/lang/String;)Lorg/jetbrains/mps/openapi/model/SModel;" />
+      <node id="7538089231777682192" at="344,0,383,0" concept="9" trace="initConsoleTab#(Ljava/lang/String;)V" />
+      <scope id="7538089231777683516" at="228,0,228,56">
         <var name="ignored" id="7538089231777683517" />
       </scope>
-      <scope id="7538089231777683519" at="261,56,261,56" />
-      <scope id="7538089231777683520" at="262,0,262,41">
+      <scope id="7538089231777683519" at="228,56,228,56" />
+      <scope id="7538089231777683520" at="229,0,229,41">
         <var name="ignored" id="7538089231777683521" />
       </scope>
-      <scope id="7538089231777683523" at="262,41,262,41" />
-      <scope id="8871522752922343333" at="97,28,98,22" />
-      <scope id="8971646171573043043" at="103,35,104,19" />
-      <scope id="773462683487697958" at="109,47,110,20" />
-      <scope id="773462683488968420" at="115,26,116,18" />
-      <scope id="3362819150777780946" at="121,39,122,18" />
-      <scope id="7538089231777682022" at="131,98,132,17" />
-      <scope id="7538089231777682116" at="146,150,147,54" />
-      <scope id="7538089231777682138" at="149,154,150,58" />
-      <scope id="7538089231777682160" at="152,198,153,78" />
-      <scope id="7538089231777682539" at="161,67,162,106" />
-      <scope id="7538089231777682230" at="179,51,180,30" />
-      <scope id="7538089231777682207" at="198,42,199,59" />
-      <scope id="5364202125454715310" at="207,25,208,24" />
-      <scope id="7538089231777682713" at="216,31,217,29" />
-      <scope id="7538089231777683433" at="228,35,229,31" />
-      <scope id="7538089231777683448" at="232,76,233,177" />
-      <scope id="7538089231777683462" at="244,64,245,52" />
-      <scope id="7538089231777683492" at="256,94,257,109" />
-      <scope id="7538089231777683562" at="270,47,271,40" />
-      <scope id="7538089231777683579" at="272,80,273,66" />
-      <scope id="7538089231777683611" at="276,18,277,73" />
-      <scope id="7538089231777683623" at="283,66,284,18" />
-      <scope id="7538089231777683632" at="287,65,288,18" />
-      <scope id="4914591330905910255" at="294,0,295,0">
+      <scope id="7538089231777683523" at="229,41,229,41" />
+      <scope id="8871522752922343333" at="96,28,97,22" />
+      <scope id="8971646171573043043" at="100,35,101,19" />
+      <scope id="773462683487697958" at="104,47,105,20" />
+      <scope id="773462683488968420" at="108,26,109,18" />
+      <scope id="3362819150777780946" at="112,39,113,18" />
+      <scope id="7538089231777682022" at="120,98,121,17" />
+      <scope id="7538089231777682116" at="133,150,134,54" />
+      <scope id="7538089231777682138" at="136,154,137,58" />
+      <scope id="7538089231777682160" at="139,198,140,78" />
+      <scope id="7538089231777682539" at="146,67,147,106" />
+      <scope id="7538089231777682230" at="160,51,161,30" />
+      <scope id="7538089231777682207" at="177,42,178,59" />
+      <scope id="5364202125454715310" at="184,25,185,24" />
+      <scope id="7538089231777682713" at="191,31,192,29" />
+      <scope id="7538089231777683433" at="201,35,202,31" />
+      <scope id="7538089231777683448" at="204,76,205,177" />
+      <scope id="7538089231777683462" at="213,64,214,52" />
+      <scope id="7538089231777683492" at="223,94,224,109" />
+      <scope id="7538089231777683562" at="237,47,238,40" />
+      <scope id="7538089231777683579" at="239,80,240,66" />
+      <scope id="7538089231777683611" at="243,18,244,73" />
+      <scope id="7538089231777683623" at="249,66,250,18" />
+      <scope id="7538089231777683632" at="252,65,253,18" />
+      <scope id="4914591330905910255" at="257,0,258,0">
         <var name="state" id="4914591330905910335" />
       </scope>
-      <scope id="7538089231784120888" at="303,13,304,108" />
-      <scope id="7538089231784120906" at="306,45,307,57" />
-      <scope id="7538089231777682891" at="319,35,320,63" />
-      <scope id="7538089231777682900" at="323,45,324,35" />
-      <scope id="2893936025728641239" at="333,23,334,18" />
-      <scope id="7538089231777682928" at="366,52,367,159" />
-      <scope id="7538089231777682943" at="369,80,370,126" />
-      <scope id="3976301908733823579" at="393,60,394,135" />
-      <scope id="1415514286485031620" at="422,58,423,103" />
-      <scope id="7973567224598643297" at="427,57,428,101" />
-      <scope id="4176612323165936631" at="488,43,489,142" />
-      <scope id="4176612323166333114" at="495,50,496,105" />
-      <scope id="4176612323166310360" at="500,50,501,93" />
-      <scope id="9056261439947958023" at="508,44,509,59" />
-      <scope id="4176612323165395778" at="513,12,514,18" />
-      <scope id="2893936025727670284" at="522,36,523,47" />
-      <scope id="7538089231777683533" at="529,36,530,74" />
-      <scope id="7538089231777683601" at="536,36,537,62" />
-      <scope id="7538089231777683602" at="543,36,544,51" />
-      <scope id="3024471776889427731" at="550,36,551,46" />
-      <scope id="7538089231777682430" at="565,36,566,63" />
-      <scope id="2893936025732109408" at="572,36,573,30" />
-      <scope id="2893936025732144750" at="579,36,580,30" />
-      <scope id="3024471776891737930" at="585,76,586,47" />
-      <scope id="7538089231777682557" at="167,83,169,13" />
-      <scope id="7538089231777682238" at="182,54,184,122">
+      <scope id="7538089231784120888" at="264,13,265,108" />
+      <scope id="7538089231784120906" at="267,45,268,57" />
+      <scope id="7538089231777682891" at="278,35,279,63" />
+      <scope id="7538089231777682900" at="281,45,282,35" />
+      <scope id="2893936025728641239" at="289,23,290,18" />
+      <scope id="7538089231777682928" at="318,52,319,159" />
+      <scope id="7538089231777682943" at="321,80,322,126" />
+      <scope id="3976301908733823579" at="340,60,341,135" />
+      <scope id="1415514286485031620" at="367,58,368,103" />
+      <scope id="7973567224598643297" at="371,57,372,101" />
+      <scope id="4176612323165936631" at="426,43,427,142" />
+      <scope id="4176612323166333114" at="433,50,434,105" />
+      <scope id="4176612323166310360" at="438,50,439,93" />
+      <scope id="9056261439947958023" at="446,44,447,59" />
+      <scope id="4176612323165395778" at="451,12,452,18" />
+      <scope id="2893936025727670284" at="458,36,459,47" />
+      <scope id="7538089231777683533" at="464,36,465,74" />
+      <scope id="7538089231777683601" at="470,36,471,62" />
+      <scope id="7538089231777683602" at="476,36,477,51" />
+      <scope id="3024471776889427731" at="482,36,483,46" />
+      <scope id="7538089231777682430" at="495,36,496,63" />
+      <scope id="2893936025732109408" at="501,36,502,30" />
+      <scope id="2893936025732144750" at="507,36,508,30" />
+      <scope id="3024471776891737930" at="512,76,513,47" />
+      <scope id="7538089231777682557" at="150,83,152,13" />
+      <scope id="7538089231777682238" at="163,54,165,122">
         <var name="parentPasteProvider" id="3024471776891595060" />
       </scope>
-      <scope id="7538089231777682994" at="344,85,346,77" />
-      <scope id="7538089231777683039" at="350,102,352,165" />
-      <scope id="7538089231777682972" at="375,39,377,166" />
-      <scope id="7287617939140904245" at="457,25,459,49" />
-      <scope id="7538089231777682935" at="558,30,560,76" />
-      <scope id="8871522752922343330" at="97,0,100,0" />
-      <scope id="8971646171573043040" at="103,0,106,0" />
-      <scope id="773462683487697955" at="109,0,112,0" />
-      <scope id="773462683488968419" at="115,0,118,0" />
-      <scope id="3362819150777780943" at="121,0,124,0" />
-      <scope id="7538089231777682114" at="145,36,148,5">
+      <scope id="7538089231777682994" at="298,85,300,77" />
+      <scope id="7538089231777683039" at="304,102,306,165" />
+      <scope id="7538089231777682972" at="326,39,328,166" />
+      <scope id="7287617939140904245" at="399,25,401,49" />
+      <scope id="7538089231777682935" at="489,30,491,76" />
+      <scope id="8871522752922343330" at="96,0,99,0" />
+      <scope id="8971646171573043040" at="100,0,103,0" />
+      <scope id="773462683487697955" at="104,0,107,0" />
+      <scope id="773462683488968419" at="108,0,111,0" />
+      <scope id="3362819150777780943" at="112,0,115,0" />
+      <scope id="7538089231777682114" at="132,36,135,5">
         <var name="devKit" id="7538089231777682115" />
       </scope>
-      <scope id="7538089231777682136" at="148,5,151,5">
+      <scope id="7538089231777682136" at="135,5,138,5">
         <var name="language" id="7538089231777682137" />
       </scope>
-      <scope id="7538089231777682158" at="151,5,154,5">
+      <scope id="7538089231777682158" at="138,5,141,5">
         <var name="model" id="7538089231777682159" />
       </scope>
-      <scope id="7538089231777682538" at="161,0,164,0">
+      <scope id="7538089231777682538" at="146,0,149,0">
         <var name="a" id="7538089231777682550" />
         <var name="key" id="7538089231777682552" />
       </scope>
-      <scope id="7538089231777682207" at="197,26,200,7" />
-      <scope id="5364202125454715304" at="207,0,210,0" />
-      <scope id="7538089231777683431" at="228,0,231,0" />
-      <scope id="7538089231777683439" at="232,0,235,0">
+      <scope id="7538089231777682207" at="176,26,179,7" />
+      <scope id="5364202125454715304" at="184,0,187,0" />
+      <scope id="7538089231777683431" at="201,0,204,0" />
+      <scope id="7538089231777683439" at="204,0,207,0">
         <var name="event" id="7538089231777683442" />
         <var name="map" id="7538089231777683444" />
       </scope>
-      <scope id="7538089231777683460" at="244,0,247,0">
+      <scope id="7538089231777683460" at="213,0,216,0">
         <var name="defaultPasteProvider" id="7538089231777683468" />
       </scope>
-      <scope id="7538089231777683617" at="283,0,286,0">
+      <scope id="7538089231777683617" at="249,0,252,0">
         <var name="context" id="7538089231777683620" />
       </scope>
-      <scope id="7538089231777683626" at="287,0,290,0">
+      <scope id="7538089231777683626" at="252,0,255,0">
         <var name="context" id="7538089231777683629" />
       </scope>
-      <scope id="7538089231784120902" at="305,0,308,11">
+      <scope id="7538089231784120902" at="266,0,269,11">
         <var name="e" id="7538089231784120903" />
       </scope>
-      <scope id="7538089231784120905" at="305,31,308,11" />
-      <scope id="7538089231784120906" at="305,31,308,11" />
-      <scope id="7538089231777682888" at="319,0,322,0" />
-      <scope id="7538089231777682897" at="323,0,326,0" />
-      <scope id="4914591330907811235" at="385,83,388,28" />
-      <scope id="3976301908733823576" at="393,0,396,0">
+      <scope id="7538089231784120905" at="266,31,269,11" />
+      <scope id="7538089231784120906" at="266,31,269,11" />
+      <scope id="7538089231777682888" at="278,0,281,0" />
+      <scope id="7538089231777682897" at="281,0,284,0" />
+      <scope id="4914591330907811235" at="334,83,337,28" />
+      <scope id="3976301908733823576" at="340,0,343,0">
         <var name="group" id="3976301908733870443" />
       </scope>
-      <scope id="592665991632297314" at="444,26,447,142" />
-      <scope id="7287617939140817027" at="451,25,454,50" />
-      <scope id="9008866792797021917" at="470,29,473,91" />
-      <scope id="4176612323165936630" at="488,0,491,0">
+      <scope id="592665991632297314" at="386,26,389,142" />
+      <scope id="7287617939140817027" at="393,25,396,50" />
+      <scope id="9008866792797021917" at="410,29,413,91" />
+      <scope id="4176612323165936630" at="426,0,429,0">
         <var name="it" id="4176612323165936630" />
       </scope>
-      <scope id="4176612323166333114" at="494,140,497,15" />
-      <scope id="4176612323166310360" at="499,39,502,15" />
-      <scope id="9056261439947958023" at="507,29,510,9" />
-      <scope id="3024471776891737930" at="585,0,588,0">
+      <scope id="4176612323166333114" at="432,140,435,15" />
+      <scope id="4176612323166310360" at="437,39,440,15" />
+      <scope id="9056261439947958023" at="445,29,448,9" />
+      <scope id="3024471776891737930" at="512,0,515,0">
         <var name="o" id="3024471776891737930" />
         <var name="type" id="3024471776891737930" />
       </scope>
-      <scope id="7538089231777682556" at="167,0,171,0">
+      <scope id="7538089231777682556" at="150,0,154,0">
         <var name="a" id="7538089231777682568" />
         <var name="shortcutSet" id="7538089231777682570" />
       </scope>
-      <scope id="7538089231777682206" at="197,26,201,13" />
-      <scope id="7538089231777682711" at="215,25,219,55" />
-      <scope id="7538089231777683490" at="255,90,259,20" />
-      <scope id="7538089231777682967" at="375,0,379,0">
+      <scope id="7538089231777682206" at="176,26,180,13" />
+      <scope id="7538089231777682711" at="190,25,194,55" />
+      <scope id="7538089231777683490" at="222,90,226,20" />
+      <scope id="7538089231777682967" at="326,0,330,0">
         <var name="node" id="7538089231777682970" />
       </scope>
-      <scope id="1415514286485031615" at="421,0,425,0" />
-      <scope id="7973567224598643292" at="426,0,430,0" />
-      <scope id="7287617939140904241" at="457,0,461,0" />
-      <scope id="4176612323166027631" at="493,126,497,15" />
-      <scope id="4176612323166042695" at="498,20,502,15" />
-      <scope id="9056261439947806046" at="507,0,511,20">
+      <scope id="1415514286485031615" at="366,0,370,0" />
+      <scope id="7973567224598643292" at="370,0,374,0" />
+      <scope id="7287617939140904241" at="399,0,403,0" />
+      <scope id="4176612323166027631" at="431,126,435,15" />
+      <scope id="4176612323166042695" at="436,20,440,15" />
+      <scope id="9056261439947806046" at="445,0,449,20">
         <var name="e" id="9056261439947806048" />
       </scope>
-      <scope id="9056261439947806052" at="507,29,511,20" />
-      <scope id="2893936025727670284" at="521,80,525,16" />
-      <scope id="7538089231777683533" at="528,82,532,16" />
-      <scope id="7538089231777683601" at="535,102,539,17" />
-      <scope id="7538089231777683602" at="542,94,546,16" />
-      <scope id="3024471776889427731" at="549,105,553,0" />
-      <scope id="7538089231777682430" at="564,106,568,16" />
-      <scope id="2893936025732109408" at="571,78,575,0" />
-      <scope id="2893936025732144750" at="578,78,582,0" />
-      <scope id="2893936025728641225" at="331,36,336,148">
+      <scope id="9056261439947806052" at="445,29,449,20" />
+      <scope id="2893936025727670284" at="457,80,461,16" />
+      <scope id="7538089231777683533" at="463,82,467,16" />
+      <scope id="7538089231777683601" at="469,102,473,17" />
+      <scope id="7538089231777683602" at="475,94,479,16" />
+      <scope id="3024471776889427731" at="481,105,485,0" />
+      <scope id="7538089231777682430" at="494,106,498,16" />
+      <scope id="2893936025732109408" at="500,78,504,0" />
+      <scope id="2893936025732144750" at="506,78,510,0" />
+      <scope id="2893936025728641225" at="287,36,292,148">
         <var name="last" id="2893936025728641227" />
       </scope>
-      <scope id="7538089231777683031" at="348,92,353,9">
+      <scope id="7538089231777683031" at="302,92,307,9">
         <var name="usedModel" id="7538089231777683033" />
       </scope>
-      <scope id="4914591330907811233" at="385,0,390,0">
->>>>>>> bf3a2c62
+      <scope id="4914591330907811233" at="334,0,339,0">
         <var name="history" id="3941329126770755125" />
         <var name="title" id="4914591330907811250" />
         <var name="tool" id="4914591330907811248" />
       </scope>
-<<<<<<< HEAD
-      <scope id="7538089231777682203" at="345,25,350,55" />
-      <scope id="7287617939140817023" at="392,0,397,0" />
-      <scope id="9008866792797021915" at="409,0,414,0" />
-      <scope id="7538089231777682935" at="486,91,491,24">
+      <scope id="7538089231777682203" at="346,25,351,55" />
+      <scope id="7287617939140817023" at="393,0,398,0" />
+      <scope id="9008866792797021915" at="410,0,415,0" />
+      <scope id="7538089231777682935" at="487,91,492,24">
         <var name="facade" id="7538089231777682935" />
         <var name="quotedNode_2" id="7538089231777682935" />
       </scope>
-      <scope id="7538089231777682710" at="189,0,195,0" />
-      <scope id="7538089231777683488" at="220,15,226,13" />
-      <scope id="7538089231777683489" at="220,15,226,13">
+      <scope id="7538089231777682710" at="190,0,196,0" />
+      <scope id="7538089231777683488" at="221,15,227,13" />
+      <scope id="7538089231777683489" at="221,15,227,13">
         <var name="trf" id="7538089231777683511" />
       </scope>
-      <scope id="2893936025727670284" at="456,0,462,0">
+      <scope id="2893936025727670284" at="457,0,463,0">
         <var name="checkedDotOperand" id="2893936025727670284" />
       </scope>
-      <scope id="7538089231777683533" at="462,0,468,0">
+      <scope id="7538089231777683533" at="463,0,469,0">
         <var name="checkedDotOperand" id="7538089231777683533" />
       </scope>
-      <scope id="7538089231777683601" at="468,0,474,0">
+      <scope id="7538089231777683601" at="469,0,475,0">
         <var name="checkedDotOperand" id="7538089231777683601" />
         <var name="myModel" id="7538089231777683601" />
       </scope>
-      <scope id="7538089231777683602" at="474,0,480,0">
+      <scope id="7538089231777683602" at="475,0,481,0">
         <var name="checkedDotOperand" id="7538089231777683602" />
       </scope>
-      <scope id="3024471776889427731" at="480,0,486,0">
+      <scope id="3024471776889427731" at="481,0,487,0">
         <var name="checkedDotOperand" id="3024471776889427731" />
         <var name="context" id="3024471776889427731" />
       </scope>
-      <scope id="7538089231777682430" at="493,0,499,0">
+      <scope id="7538089231777682430" at="494,0,500,0">
         <var name="checkedDotOperand" id="7538089231777682430" />
       </scope>
-      <scope id="2893936025732109408" at="499,0,505,0">
+      <scope id="2893936025732109408" at="500,0,506,0">
         <var name="checkedDotOperand" id="2893936025732109408" />
       </scope>
-      <scope id="2893936025732144750" at="505,0,511,0">
+      <scope id="2893936025732144750" at="506,0,512,0">
         <var name="checkedDotOperand" id="2893936025732144750" />
       </scope>
-      <scope id="7538089231777682020" at="118,69,125,90" />
-      <scope id="4914591330904584348" at="173,39,180,5" />
-      <scope id="7538089231784120886" at="262,25,269,9" />
-      <scope id="2893936025728641224" at="286,0,293,0" />
-      <scope id="7538089231777683026" at="300,7,307,7">
+      <scope id="7538089231777682020" at="119,69,126,90" />
+      <scope id="4914591330904584348" at="174,39,181,5" />
+      <scope id="7538089231784120886" at="263,25,270,9" />
+      <scope id="2893936025728641224" at="287,0,294,0" />
+      <scope id="7538089231777683026" at="301,7,308,7">
         <var name="ref" id="7538089231777683027" />
       </scope>
-      <scope id="7538089231777682920" at="315,39,322,11">
+      <scope id="7538089231777682920" at="316,39,323,11">
         <var name="line" id="7538089231777682922" />
       </scope>
-      <scope id="7538089231777682202" at="345,0,352,0" />
-      <scope id="9008866792796992721" at="407,25,414,11" />
-      <scope id="7538089231777682935" at="486,0,493,0">
+      <scope id="7538089231777682202" at="346,0,353,0" />
+      <scope id="9008866792796992721" at="408,25,415,11" />
+      <scope id="7538089231777682935" at="487,0,494,0">
         <var name="parameter_1" id="7538089231777682935" />
       </scope>
-      <scope id="7538089231777682228" at="158,49,166,34" />
-      <scope id="4914591330906414832" at="275,48,283,6" />
-      <scope id="7538089231777682018" at="117,104,126,5">
+      <scope id="7538089231777682228" at="159,49,167,34" />
+      <scope id="4914591330906414832" at="276,48,284,6" />
+      <scope id="7538089231777682018" at="118,104,127,5">
         <var name="l" id="7538089231777682019" />
       </scope>
-      <scope id="4914591330904584345" at="173,0,182,0" />
-      <scope id="7538089231777682708" at="187,35,196,60" />
-      <scope id="7538089231777683538" at="232,152,241,69">
+      <scope id="4914591330904584345" at="174,0,183,0" />
+      <scope id="7538089231777682708" at="188,35,197,60" />
+      <scope id="7538089231777683538" at="233,152,242,69">
         <var name="paster" id="7538089231777683553" />
         <var name="refContainer" id="7538089231777683540" />
       </scope>
-      <scope id="7538089231784120885" at="262,0,271,0" />
-      <scope id="9008866792796992719" at="407,0,416,0" />
-      <scope id="4914591330906414829" at="275,0,285,0" />
-      <scope id="7538089231777682912" at="313,40,323,9">
+      <scope id="7538089231784120885" at="263,0,272,0" />
+      <scope id="9008866792796992719" at="408,0,417,0" />
+      <scope id="4914591330906414829" at="276,0,286,0" />
+      <scope id="7538089231777682912" at="314,40,324,9">
         <var name="scanner" id="7538089231777682914" />
       </scope>
-      <scope id="7538089231777682113" at="131,36,142,61" />
-      <scope id="7538089231777682705" at="187,0,198,0" />
-      <scope id="4176612323166022617" at="429,39,440,13" />
-      <scope id="7538089231777682221" at="156,0,168,0">
+      <scope id="7538089231777682113" at="132,36,143,61" />
+      <scope id="7538089231777682705" at="188,0,199,0" />
+      <scope id="4176612323166022617" at="430,39,441,13" />
+      <scope id="7538089231777682221" at="157,0,169,0">
         <var name="key" id="7538089231777682224" />
       </scope>
-      <scope id="7538089231777682979" at="295,115,307,7">
+      <scope id="7538089231777682979" at="296,115,308,7">
         <var name="usedLanguage" id="7538089231777682981" />
       </scope>
-      <scope id="7538089231777682907" at="313,0,325,0">
+      <scope id="7538089231777682907" at="314,0,326,0">
         <var name="text" id="7538089231777682910" />
       </scope>
-      <scope id="7752629037608769346" at="405,52,417,27" />
-      <scope id="7538089231777682005" at="115,38,128,190">
+      <scope id="7752629037608769346" at="406,52,418,27" />
+      <scope id="7538089231777682005" at="116,38,129,190">
         <var name="base" id="7538089231777682007" />
         <var name="languages" id="7538089231777682011" />
       </scope>
-      <scope id="7538089231777682112" at="131,0,144,0" />
-      <scope id="7538089231784120878" at="259,31,272,24">
+      <scope id="7538089231777682112" at="132,0,145,0" />
+      <scope id="7538089231784120878" at="260,31,273,24">
         <var name="result" id="7538089231784120880" />
       </scope>
-      <scope id="4176612323166022616" at="429,0,442,0">
+      <scope id="4176612323166022616" at="430,0,443,0">
         <var name="it" id="4176612323166022616" />
       </scope>
-      <scope id="2893936025731234518" at="294,45,308,5" />
-      <scope id="7538089231777682973" at="294,45,308,5">
+      <scope id="2893936025731234518" at="295,45,309,5" />
+      <scope id="7538089231777682973" at="295,45,309,5">
         <var name="subNode" id="7538089231777682978" />
       </scope>
-      <scope id="7752629037608769343" at="405,0,419,0">
+      <scope id="7752629037608769343" at="406,0,420,0">
         <var name="nodeToSelect" id="7752629037608824393" />
       </scope>
-      <scope id="7538089231777682004" at="115,0,130,0" />
-      <scope id="4914591330907522712" at="154,33,169,30" />
-      <scope id="7538089231784120874" at="258,0,274,0" />
-      <scope id="2893936025731234515" at="294,0,310,0">
+      <scope id="7538089231777682004" at="116,0,131,0" />
+      <scope id="4914591330907522712" at="155,33,170,30" />
+      <scope id="7538089231784120874" at="259,0,275,0" />
+      <scope id="2893936025731234515" at="295,0,311,0">
         <var name="node" id="2893936025731278819" />
       </scope>
-      <scope id="4914591330907522709" at="154,0,171,0" />
-      <scope id="4914591330906788051" at="311,43,329,6" />
-      <scope id="2893936025730044889" at="383,127,402,8">
+      <scope id="4914591330907522709" at="155,0,172,0" />
+      <scope id="4914591330906788051" at="312,43,330,6" />
+      <scope id="2893936025730044889" at="384,127,403,8">
         <var name="typedCommand" id="592665991632343036" />
       </scope>
-      <scope id="4914591330906788048" at="311,0,331,0" />
-      <scope id="2893936025730044886" at="383,0,404,0">
-=======
-      <scope id="7538089231777682203" at="401,25,406,55" />
-      <scope id="7287617939140817023" at="451,0,456,0" />
-      <scope id="9008866792797021915" at="470,0,475,0" />
-      <scope id="7538089231777682935" at="556,91,561,24">
-        <var name="facade" id="7538089231777682935" />
-        <var name="quotedNode_2" id="7538089231777682935" />
-      </scope>
-      <scope id="7538089231777682710" at="215,0,221,0" />
-      <scope id="7538089231777683488" at="254,15,260,13" />
-      <scope id="7538089231777683489" at="254,15,260,13">
-        <var name="trf" id="7538089231777683511" />
-      </scope>
-      <scope id="2893936025727670284" at="521,0,527,0">
-        <var name="checkedDotOperand" id="2893936025727670284" />
-      </scope>
-      <scope id="7538089231777683533" at="528,0,534,0">
-        <var name="checkedDotOperand" id="7538089231777683533" />
-      </scope>
-      <scope id="7538089231777683601" at="535,0,541,0">
-        <var name="checkedDotOperand" id="7538089231777683601" />
-        <var name="myModel" id="7538089231777683601" />
-      </scope>
-      <scope id="7538089231777683602" at="542,0,548,0">
-        <var name="checkedDotOperand" id="7538089231777683602" />
-      </scope>
-      <scope id="3024471776889427731" at="549,0,555,0">
-        <var name="checkedDotOperand" id="3024471776889427731" />
-        <var name="context" id="3024471776889427731" />
-      </scope>
-      <scope id="7538089231777682430" at="564,0,570,0">
-        <var name="checkedDotOperand" id="7538089231777682430" />
-      </scope>
-      <scope id="2893936025732109408" at="571,0,577,0">
-        <var name="checkedDotOperand" id="2893936025732109408" />
-      </scope>
-      <scope id="2893936025732144750" at="578,0,584,0">
-        <var name="checkedDotOperand" id="2893936025732144750" />
-      </scope>
-      <scope id="7538089231777682020" at="130,69,137,90" />
-      <scope id="4914591330904584348" at="195,39,202,5" />
-      <scope id="7538089231784120886" at="302,25,309,9" />
-      <scope id="2893936025728641224" at="331,0,338,0" />
-      <scope id="7538089231777683026" at="347,7,354,7">
-        <var name="ref" id="7538089231777683027" />
-      </scope>
-      <scope id="7538089231777682920" at="364,39,371,11">
-        <var name="line" id="7538089231777682922" />
-      </scope>
-      <scope id="7538089231777682202" at="401,0,408,0" />
-      <scope id="9008866792796992721" at="468,25,475,11" />
-      <scope id="7538089231777682935" at="556,0,563,0">
-        <var name="parameter_1" id="7538089231777682935" />
-      </scope>
-      <scope id="7538089231777682228" at="178,49,186,34" />
-      <scope id="7538089231777682018" at="129,104,138,5">
-        <var name="l" id="7538089231777682019" />
-      </scope>
-      <scope id="4914591330904584345" at="195,0,204,0" />
-      <scope id="7538089231777682708" at="213,35,222,60" />
-      <scope id="7538089231777683538" at="266,152,275,69">
-        <var name="paster" id="7538089231777683553" />
-        <var name="refContainer" id="7538089231777683540" />
-      </scope>
-      <scope id="7538089231784120885" at="302,0,311,0" />
-      <scope id="4914591330906414832" at="317,48,326,6" />
-      <scope id="9008866792796992719" at="468,0,477,0" />
-      <scope id="7538089231777682912" at="362,40,372,9">
-        <var name="scanner" id="7538089231777682914" />
-      </scope>
-      <scope id="7538089231777682113" at="145,36,156,61" />
-      <scope id="7538089231777682705" at="213,0,224,0" />
-      <scope id="4914591330906414829" at="317,0,328,0" />
-      <scope id="4176612323166022617" at="492,39,503,13" />
-      <scope id="7538089231777682221" at="176,0,188,0">
-        <var name="key" id="7538089231777682224" />
-      </scope>
-      <scope id="7538089231777682979" at="342,115,354,7">
-        <var name="usedLanguage" id="7538089231777682981" />
-      </scope>
-      <scope id="7538089231777682907" at="362,0,374,0">
-        <var name="text" id="7538089231777682910" />
-      </scope>
-      <scope id="7752629037608769346" at="466,52,478,27" />
-      <scope id="7538089231777682005" at="127,38,140,190">
-        <var name="base" id="7538089231777682007" />
-        <var name="languages" id="7538089231777682011" />
-      </scope>
-      <scope id="7538089231777682112" at="145,0,158,0" />
-      <scope id="7538089231784120878" at="299,31,312,24">
-        <var name="result" id="7538089231784120880" />
-      </scope>
-      <scope id="4176612323166022616" at="492,0,505,0">
-        <var name="it" id="4176612323166022616" />
-      </scope>
-      <scope id="2893936025731234518" at="341,45,355,5" />
-      <scope id="7538089231777682973" at="341,45,355,5">
-        <var name="subNode" id="7538089231777682978" />
-      </scope>
-      <scope id="7752629037608769343" at="466,0,480,0">
-        <var name="nodeToSelect" id="7752629037608824393" />
-      </scope>
-      <scope id="7538089231777682004" at="127,0,142,0" />
-      <scope id="4914591330907522712" at="174,33,189,30" />
-      <scope id="7538089231784120874" at="298,0,314,0" />
-      <scope id="2893936025731234515" at="341,0,357,0">
-        <var name="node" id="2893936025731278819" />
-      </scope>
-      <scope id="4914591330907522709" at="174,0,191,0" />
-      <scope id="4914591330906788051" at="360,43,379,6" />
-      <scope id="2893936025730044889" at="442,127,461,8">
-        <var name="typedCommand" id="592665991632343036" />
-      </scope>
-      <scope id="4914591330906788048" at="360,0,381,0" />
-      <scope id="2893936025730044886" at="442,0,463,0">
->>>>>>> bf3a2c62
+      <scope id="4914591330906788048" at="312,0,332,0" />
+      <scope id="2893936025730044886" at="384,0,405,0">
         <var name="command" id="2893936025730100112" />
         <var name="executeAfter" id="2893936025730248286" />
         <var name="executeBefore" id="2893936025731679578" />
       </scope>
-<<<<<<< HEAD
-      <scope id="9056261439947806045" at="422,11,443,33">
+      <scope id="9056261439947806045" at="423,11,444,33">
         <var name="loadedModel" id="4176612323165699207" />
       </scope>
-      <scope id="7538089231777683482" at="218,27,244,11">
-=======
-      <scope id="9056261439947806045" at="485,11,506,33">
-        <var name="loadedModel" id="4176612323165699207" />
-      </scope>
-      <scope id="7538089231777683482" at="252,27,278,11">
->>>>>>> bf3a2c62
+      <scope id="7538089231777683482" at="219,27,245,11">
         <var name="currentCell" id="7538089231777683525" />
         <var name="pastingNodeReference" id="7538089231777683484" />
         <var name="referenceTarget" id="7538089231777683531" />
       </scope>
-<<<<<<< HEAD
-      <scope id="7538089231777683481" at="218,0,246,0" />
-      <scope id="7538089231777683724" at="421,24,449,7" />
-      <scope id="7538089231777683479" at="216,66,246,9" />
-      <scope id="7538089231777683473" at="216,0,248,0">
+      <scope id="7538089231777683481" at="219,0,247,0" />
+      <scope id="7538089231777683724" at="422,24,450,7" />
+      <scope id="7538089231777683479" at="217,66,247,9" />
+      <scope id="7538089231777683473" at="217,0,249,0">
         <var name="context" id="7538089231777683476" />
       </scope>
-      <scope id="4176612323165356807" at="420,51,452,5" />
-      <scope id="4176612323165356804" at="420,0,454,0">
+      <scope id="4176612323165356807" at="421,51,453,5" />
+      <scope id="4176612323165356804" at="421,0,455,0">
         <var name="state" id="4176612323165363405" />
       </scope>
-      <scope id="7538089231777682195" at="343,65,380,57">
-=======
-      <scope id="7538089231777683481" at="252,0,280,0" />
-      <scope id="7538089231777683724" at="484,24,512,7" />
-      <scope id="7538089231777683479" at="250,66,280,9" />
-      <scope id="7538089231777683473" at="250,0,282,0">
-        <var name="context" id="7538089231777683476" />
-      </scope>
-      <scope id="4176612323165356807" at="483,51,515,5" />
-      <scope id="4176612323165356804" at="483,0,517,0">
-        <var name="state" id="4176612323165363405" />
-      </scope>
-      <scope id="7538089231777682195" at="399,65,437,57">
->>>>>>> bf3a2c62
+      <scope id="7538089231777682195" at="344,65,381,57">
         <var name="editorPanel" id="7538089231777682389" />
         <var name="group" id="3976301908733039980" />
         <var name="scrollPane" id="7538089231777682401" />
         <var name="toolbar" id="3976301908733040030" />
         <var name="toolbarComponent" id="3976301908733040040" />
       </scope>
-<<<<<<< HEAD
-      <scope id="7538089231777682192" at="343,0,382,0">
+      <scope id="7538089231777682192" at="344,0,383,0">
         <var name="history" id="3941329126770699274" />
       </scope>
-      <unit id="4176612323165936630" at="424,92,428,9" name="jetbrains.mps.console.tool.BaseConsoleTab$11" />
-      <unit id="7287617939140904239" at="397,11,402,5" name="jetbrains.mps.console.tool.BaseConsoleTab$9" />
-      <unit id="7287617939140817021" at="391,248,397,5" name="jetbrains.mps.console.tool.BaseConsoleTab$8" />
-      <unit id="9008866792797021915" at="408,49,414,9" name="jetbrains.mps.console.tool.BaseConsoleTab$11" />
-      <unit id="7538089231777682710" at="188,55,195,5" name="jetbrains.mps.console.tool.BaseConsoleTab$2" />
-      <unit id="7538089231777682886" at="276,15,283,5" name="jetbrains.mps.console.tool.BaseConsoleTab$4" />
-      <unit id="7538089231777683430" at="199,0,207,0" name="jetbrains.mps.console.tool.BaseConsoleTab$ExecuteClosureAction" />
-      <unit id="7538089231777682202" at="344,55,352,5" name="jetbrains.mps.console.tool.BaseConsoleTab$6" />
-      <unit id="1415514286484980513" at="364,29,373,5" name="jetbrains.mps.console.tool.BaseConsoleTab$7" />
-      <unit id="7538089231784120885" at="261,45,271,5" name="jetbrains.mps.console.tool.BaseConsoleTab$3" />
-      <unit id="9008866792796992719" at="406,40,416,5" name="jetbrains.mps.console.tool.BaseConsoleTab$10" />
-      <unit id="7538089231777682220" at="155,24,168,5" name="jetbrains.mps.console.tool.BaseConsoleTab$1" />
-      <unit id="4176612323166022616" at="428,24,442,9" name="jetbrains.mps.console.tool.BaseConsoleTab$12" />
-      <unit id="7538089231777682905" at="312,15,329,5" name="jetbrains.mps.console.tool.BaseConsoleTab$5" />
-      <unit id="7538089231777683481" at="217,57,246,7" name="jetbrains.mps.console.tool.BaseConsoleTab$1" />
-      <unit id="7538089231777683454" at="208,0,255,0" name="jetbrains.mps.console.tool.BaseConsoleTab$MyPasteProvider" />
-      <unit id="4914591330900787311" at="86,0,515,0" name="jetbrains.mps.console.tool.BaseConsoleTab" />
-=======
-      <scope id="7538089231777682192" at="399,0,439,0">
-        <var name="history" id="3941329126770699274" />
-      </scope>
-      <unit id="4176612323165936630" at="487,92,491,9" name="jetbrains.mps.console.tool.BaseConsoleTab$11" />
-      <unit id="7287617939140904239" at="456,11,461,5" name="jetbrains.mps.console.tool.BaseConsoleTab$9" />
-      <unit id="7287617939140817021" at="450,248,456,5" name="jetbrains.mps.console.tool.BaseConsoleTab$8" />
-      <unit id="9008866792797021915" at="469,49,475,9" name="jetbrains.mps.console.tool.BaseConsoleTab$11" />
-      <unit id="7538089231777682710" at="214,55,221,5" name="jetbrains.mps.console.tool.BaseConsoleTab$2" />
-      <unit id="7538089231777682886" at="318,15,326,5" name="jetbrains.mps.console.tool.BaseConsoleTab$4" />
-      <unit id="7538089231777682202" at="400,55,408,5" name="jetbrains.mps.console.tool.BaseConsoleTab$6" />
-      <unit id="7538089231777683430" at="227,0,236,0" name="jetbrains.mps.console.tool.BaseConsoleTab$ExecuteClosureAction" />
-      <unit id="7538089231784120885" at="301,45,311,5" name="jetbrains.mps.console.tool.BaseConsoleTab$3" />
-      <unit id="1415514286484980513" at="420,29,430,5" name="jetbrains.mps.console.tool.BaseConsoleTab$7" />
-      <unit id="9008866792796992719" at="467,40,477,5" name="jetbrains.mps.console.tool.BaseConsoleTab$10" />
-      <unit id="7538089231777682220" at="175,24,188,5" name="jetbrains.mps.console.tool.BaseConsoleTab$1" />
-      <unit id="4176612323166022616" at="491,24,505,9" name="jetbrains.mps.console.tool.BaseConsoleTab$12" />
-      <unit id="7538089231777682905" at="361,15,379,5" name="jetbrains.mps.console.tool.BaseConsoleTab$5" />
-      <unit id="7538089231777683481" at="251,57,280,7" name="jetbrains.mps.console.tool.BaseConsoleTab$1" />
-      <unit id="7538089231777683454" at="239,0,291,0" name="jetbrains.mps.console.tool.BaseConsoleTab$MyPasteProvider" />
-      <unit id="4914591330900787311" at="87,0,589,0" name="jetbrains.mps.console.tool.BaseConsoleTab" />
->>>>>>> bf3a2c62
+      <unit id="4176612323165936630" at="425,92,429,9" name="jetbrains.mps.console.tool.BaseConsoleTab$11" />
+      <unit id="7287617939140904239" at="398,11,403,5" name="jetbrains.mps.console.tool.BaseConsoleTab$9" />
+      <unit id="7287617939140817021" at="392,248,398,5" name="jetbrains.mps.console.tool.BaseConsoleTab$8" />
+      <unit id="9008866792797021915" at="409,49,415,9" name="jetbrains.mps.console.tool.BaseConsoleTab$11" />
+      <unit id="7538089231777682710" at="189,55,196,5" name="jetbrains.mps.console.tool.BaseConsoleTab$2" />
+      <unit id="7538089231777682886" at="277,15,284,5" name="jetbrains.mps.console.tool.BaseConsoleTab$4" />
+      <unit id="7538089231777683430" at="200,0,208,0" name="jetbrains.mps.console.tool.BaseConsoleTab$ExecuteClosureAction" />
+      <unit id="7538089231777682202" at="345,55,353,5" name="jetbrains.mps.console.tool.BaseConsoleTab$6" />
+      <unit id="1415514286484980513" at="365,29,374,5" name="jetbrains.mps.console.tool.BaseConsoleTab$7" />
+      <unit id="7538089231784120885" at="262,45,272,5" name="jetbrains.mps.console.tool.BaseConsoleTab$3" />
+      <unit id="9008866792796992719" at="407,40,417,5" name="jetbrains.mps.console.tool.BaseConsoleTab$10" />
+      <unit id="7538089231777682220" at="156,24,169,5" name="jetbrains.mps.console.tool.BaseConsoleTab$1" />
+      <unit id="4176612323166022616" at="429,24,443,9" name="jetbrains.mps.console.tool.BaseConsoleTab$12" />
+      <unit id="7538089231777682905" at="313,15,330,5" name="jetbrains.mps.console.tool.BaseConsoleTab$5" />
+      <unit id="7538089231777683481" at="218,57,247,7" name="jetbrains.mps.console.tool.BaseConsoleTab$1" />
+      <unit id="7538089231777683454" at="209,0,256,0" name="jetbrains.mps.console.tool.BaseConsoleTab$MyPasteProvider" />
+      <unit id="4914591330900787311" at="87,0,516,0" name="jetbrains.mps.console.tool.BaseConsoleTab" />
     </file>
   </root>
   <root nodeRef="r:de40a5a4-f08c-4c67-ac43-e1f5c384f7d6(jetbrains.mps.console.tool)/6852607286009617748">
