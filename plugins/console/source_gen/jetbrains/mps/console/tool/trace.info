<?xml version="1.0" encoding="UTF-8"?>
<debug-info>
  <concept fqn="jetbrains.mps.baseLanguage.structure.BlockStatement" />
  <concept fqn="jetbrains.mps.baseLanguage.structure.BreakStatement" />
  <concept fqn="jetbrains.mps.baseLanguage.structure.ConstructorDeclaration" />
  <concept fqn="jetbrains.mps.baseLanguage.structure.ContinueStatement" />
  <concept fqn="jetbrains.mps.baseLanguage.structure.DoWhileStatement" />
  <concept fqn="jetbrains.mps.baseLanguage.structure.ExpressionStatement" />
  <concept fqn="jetbrains.mps.baseLanguage.structure.FieldDeclaration" />
  <concept fqn="jetbrains.mps.baseLanguage.structure.ForeachStatement" />
  <concept fqn="jetbrains.mps.baseLanguage.structure.IfStatement" />
  <concept fqn="jetbrains.mps.baseLanguage.structure.InstanceMethodDeclaration" />
  <concept fqn="jetbrains.mps.baseLanguage.structure.LocalVariableDeclarationStatement" />
  <concept fqn="jetbrains.mps.baseLanguage.structure.ReturnStatement" />
  <concept fqn="jetbrains.mps.baseLanguage.structure.Statement" />
  <concept fqn="jetbrains.mps.baseLanguage.structure.StaticFieldDeclaration" />
  <concept fqn="jetbrains.mps.baseLanguage.structure.StaticMethodDeclaration" />
  <concept fqn="jetbrains.mps.baseLanguage.structure.SuperConstructorInvocation" />
  <concept fqn="jetbrains.mps.baseLanguage.structure.TryCatchStatement" />
  <concept fqn="jetbrains.mps.baseLanguage.structure.WhileStatement" />
  <root nodeRef="r:de40a5a4-f08c-4c67-ac43-e1f5c384f7d6(jetbrains.mps.console.tool)/1488452273262903215">
    <file name="ConsoleTool.java">
      <node id="3202339231095387415" at="28,0,29,0" concept="6" trace="loadedState" />
      <node id="7538089231785122149" at="29,0,30,0" concept="6" trace="myTabs" />
      <node id="8162894946401314916" at="30,0,31,0" concept="6" trace="myProject" />
      <node id="1488452273263052537" at="32,42,33,119" concept="15" />
      <node id="8162894946401319093" at="33,119,34,24" concept="5" />
      <node id="5547669899977452980" at="38,44,39,16" concept="11" />
      <node id="3024471776889444485" at="42,0,43,0" concept="6" trace="pasteAsRef" />
      <node id="4039438520029465766" at="44,34,45,22" concept="11" />
      <node id="3024471776891232320" at="48,52,49,23" concept="5" />
      <node id="3024471776891314057" at="49,23,50,16" concept="5" />
      <node id="3024471776891260544" at="50,16,51,22" concept="5" />
      <node id="3260982758886301080" at="55,56,56,54" concept="5" />
      <node id="7942543306378080521" at="57,5,58,23" concept="5" />
      <node id="7942543306378033489" at="58,23,59,15" concept="5" />
      <node id="6837509207611804412" at="62,119,63,48" concept="10" />
      <node id="6837509207611845468" at="63,48,64,50" concept="10" />
      <node id="6837509207610363927" at="65,23,66,53" concept="5" />
      <node id="6837509207610363936" at="68,24,69,24" concept="5" />
      <node id="6837509207611895417" at="70,5,71,23" concept="10" />
      <node id="6837509207611964512" at="72,39,73,66" concept="5" />
      <node id="6837509207611952094" at="74,12,75,66" concept="5" />
      <node id="6837509207610363951" at="76,5,77,50" concept="5" />
      <node id="6837509207610363963" at="79,55,80,56" concept="5" />
      <node id="6837509207612352951" at="82,17,83,15" concept="11" />
      <node id="1187329276711969437" at="87,31,88,23" concept="5" />
      <node id="8871522752924180732" at="88,23,89,15" concept="5" />
      <node id="1562788031647545812" at="94,85,95,66" concept="10" />
      <node id="1562788031647595090" at="95,66,96,60" concept="5" />
      <node id="1562788031647433855" at="99,53,100,60" concept="10" />
      <node id="1562788031647469363" at="100,60,101,58" concept="5" />
      <node id="6837509207609168970" at="102,5,103,64" concept="5" />
      <node id="7752629037607813519" at="103,64,104,78" concept="5" />
      <node id="7752629037607471336" at="107,45,108,80" concept="5" />
      <node id="6837509207611642207" at="112,0,113,0" concept="6" trace="title" />
      <node id="6837509207611618761" at="113,0,114,0" concept="6" trace="isHistoryTab" />
      <node id="6837509207611595137" at="114,0,115,0" concept="6" trace="history" />
      <node id="1562109372448808977" at="118,0,119,0" concept="13" trace="VERSION" />
      <node id="1562109372448638331" at="119,0,120,0" concept="6" trace="version" />
      <node id="6837509207611733308" at="120,0,121,0" concept="6" trace="tabs" />
      <node id="3202339231095030176" at="124,71,125,26" concept="5" />
      <node id="6837509207612929785" at="129,51,130,69" concept="10" />
      <node id="8971646171572741179" at="132,25,133,126" concept="5" />
      <node id="6837509207613070142" at="135,7,136,33" concept="5" />
      <node id="8472149284301740426" at="136,33,137,67" concept="10" />
      <node id="8472149284301795068" at="139,25,140,41" concept="5" />
      <node id="6837509207608903805" at="146,106,147,125" concept="11" />
      <node id="6837509207609660109" at="148,5,149,97" concept="11" />
      <node id="6147624293057849134" at="153,41,154,59" concept="10" />
      <node id="1562788031647424043" at="156,62,157,14" concept="1" />
      <node id="6837509207613156317" at="158,7,159,65" concept="10" />
      <node id="6837509207613397154" at="159,65,160,43" concept="5" />
      <node id="6837509207613443562" at="160,43,161,38" concept="5" />
      <node id="6837509207613647389" at="161,38,162,65" concept="5" />
      <node id="1562788031647317929" at="163,63,164,14" concept="1" />
      <node id="6837509207613536629" at="165,7,166,32" concept="5" />
      <node id="7538089231785482583" at="167,5,168,18" concept="11" />
      <node id="6837509207612820973" at="172,36,173,37" concept="11" />
      <node id="6837509207612820973" at="174,5,175,16" concept="11" />
      <node id="6837509207612826390" at="178,36,179,39" concept="11" />
      <node id="6837509207612826390" at="180,5,181,16" concept="11" />
      <node id="6837509207612816294" at="184,36,185,44" concept="11" />
      <node id="6837509207612816294" at="186,5,187,17" concept="11" />
      <node id="6837509207609450986" at="190,36,191,44" concept="5" />
      <node id="6837509207609450986" at="192,5,193,0" concept="12" />
      <node id="1562109372448823597" at="195,63,196,46" concept="11" />
      <node id="6837509207609004138" at="198,68,199,47" concept="11" />
      <node id="6837509207609795230" at="201,66,202,47" concept="11" />
      <node id="6837509207611940148" at="74,10,76,5" concept="0" />
      <node id="4039438520029311982" at="44,0,47,0" concept="9" trace="getPasteAsRef#()Z" />
      <node id="3260982758886265722" at="54,26,57,5" concept="17" />
      <node id="6837509207610363925" at="64,50,67,5" concept="8" />
      <node id="6837509207610363934" at="67,5,70,5" concept="8" />
      <node id="6837509207610363961" at="79,0,82,0" concept="9" trace="disposeComponent#(Ljetbrains/mps/console/tool/BaseConsoleTab;)V" />
      <node id="7752629037607724568" at="107,0,110,0" concept="9" trace="selectTab#(Ljetbrains/mps/console/tool/BaseConsoleTab;)V" />
      <node id="1562109372448775162" at="123,52,126,5" concept="8" />
      <node id="8971646171572558981" at="132,0,135,0" concept="9" trace="run#()V" />
      <node id="8472149284301786010" at="139,0,142,0" concept="9" trace="run#()V" />
      <node id="6837509207608821062" at="145,51,148,5" concept="8" />
      <node id="1562788031647353806" at="155,62,158,7" concept="8" />
      <node id="1562788031647253774" at="162,65,165,7" concept="8" />
      <node id="6837509207612820973" at="171,84,174,5" concept="8" />
      <node id="6837509207612826390" at="177,84,180,5" concept="8" />
      <node id="6837509207612816294" at="183,85,186,5" concept="8" />
      <node id="6837509207609450986" at="189,107,192,5" concept="8" />
      <node id="1562109372448823597" at="195,0,198,0" concept="14" trace="eq_xg3v07_a0a0db#(Ljava/lang/Object;Ljava/lang/Object;)Z" />
      <node id="6837509207609004138" at="198,0,201,0" concept="14" trace="as_xg3v07_a0a0a0hb#(Ljava/lang/Object;Ljava/lang/Class;)null" />
      <node id="6837509207609795230" at="201,0,204,0" concept="14" trace="as_xg3v07_a0b0hb#(Ljava/lang/Object;Ljava/lang/Class;)null" />
      <node id="1488452273263052531" at="32,0,36,0" concept="2" trace="ConsoleTool#(Ljetbrains/mps/project/MPSProject;)V" />
      <node id="5547669899977437578" at="37,0,41,0" concept="9" trace="isInitiallyAvailable#()Z" />
      <node id="6837509207612193384" at="93,30,97,7" concept="7" />
      <node id="8871522752923117075" at="98,5,102,5" concept="8" />
      <node id="3024471776890077475" at="48,0,53,0" concept="9" trace="runWithoutPasteAsRef#(Ljava/lang/Runnable;)V" />
      <node id="6837509207611908930" at="71,23,76,5" concept="8" />
      <node id="6837509207610363956" at="77,50,82,17" concept="5" />
      <node id="1187329276711960626" at="86,0,91,0" concept="9" trace="doRegister#()V" />
      <node id="6147624293057434606" at="123,0,128,0" concept="9" trace="loadState#(Ljetbrains/mps/console/tool/ConsoleTool/MyState;)V" />
      <node id="8971646171572558979" at="130,69,135,7" concept="5" />
      <node id="8472149284301786008" at="137,67,142,7" concept="5" />
      <node id="2714794233410104779" at="92,27,98,5" concept="8" />
      <node id="6837509207608441535" at="145,0,151,0" concept="9" trace="getCurrentEditableTab#()Ljetbrains/mps/console/tool/DialogConsoleTab;" />
      <node id="6837509207612820973" at="171,0,177,0" concept="14" trace="check_xg3v07_a0a0r#(Ljetbrains/mps/console/tool/ConsoleTool/TabState;)Ljava/lang/String;" />
      <node id="6837509207612826390" at="177,0,183,0" concept="14" trace="check_xg3v07_a0b0r#(Ljetbrains/mps/console/tool/ConsoleTool/TabState;)Ljava/lang/String;" />
      <node id="6837509207612816294" at="183,0,189,0" concept="14" trace="check_xg3v07_a5a71#(Ljetbrains/mps/console/tool/ConsoleTool/TabState;)Z" />
      <node id="6837509207609450986" at="189,0,195,0" concept="14" trace="check_xg3v07_a2a12#(Lcom/intellij/ui/content/Content;Ljetbrains/mps/console/tool/ConsoleTool;)V" />
      <node id="7942543306377994425" at="54,0,61,0" concept="9" trace="clearAll#()V" />
      <node id="7538089231785081051" at="154,59,167,5" concept="7" />
      <node id="8871522752924140043" at="92,0,106,0" concept="9" trace="initTabs#()V" />
      <node id="3166112782116744487" at="129,0,144,0" concept="9" trace="executeCommand#(Lorg/jetbrains/mps/openapi/model/SNode;)V" />
      <node id="6147624293057309731" at="152,0,170,0" concept="9" trace="getState#()Ljetbrains/mps/console/tool/ConsoleTool/MyState;" />
      <node id="6837509207610363923" at="62,0,85,0" concept="9" trace="addConsoleTab#(Ljetbrains/mps/console/tool/ConsoleTool/TabState;Ljavax/swing/Icon;Z)Ljetbrains/mps/console/tool/BaseConsoleTab;" />
      <scope id="5547669899977437584" at="38,44,39,16" />
      <scope id="4039438520029311985" at="44,34,45,22" />
      <scope id="3260982758886265724" at="55,56,56,54" />
      <scope id="6837509207610363926" at="65,23,66,53" />
      <scope id="6837509207610363935" at="68,24,69,24" />
      <scope id="6837509207611908933" at="72,39,73,66" />
      <scope id="6837509207611940149" at="74,12,75,66" />
      <scope id="6837509207610363962" at="79,55,80,56" />
      <scope id="7752629037607724571" at="107,45,108,80" />
      <scope id="1562109372448775165" at="124,71,125,26" />
      <scope id="8971646171572558983" at="132,25,133,126" />
      <scope id="8472149284301786012" at="139,25,140,41" />
      <scope id="6837509207608821065" at="146,106,147,125" />
      <scope id="1562788031647353809" at="156,62,157,14" />
      <scope id="1562788031647253777" at="163,63,164,14" />
      <scope id="6837509207612820973" at="172,36,173,37" />
      <scope id="6837509207612826390" at="178,36,179,39" />
      <scope id="6837509207612816294" at="184,36,185,44" />
      <scope id="6837509207609450986" at="190,36,191,44" />
      <scope id="1562109372448823597" at="195,63,196,46" />
      <scope id="6837509207609004138" at="198,68,199,47" />
      <scope id="6837509207609795230" at="201,66,202,47" />
      <scope id="1488452273263052535" at="32,42,34,24" />
      <scope id="1187329276711960632" at="87,31,89,15" />
      <scope id="6837509207612193390" at="94,85,96,60">
        <var name="tab" id="1562788031647545813" />
      </scope>
      <scope id="8871522752923117078" at="99,53,101,58">
        <var name="tab" id="1562788031647433856" />
      </scope>
      <scope id="4039438520029311982" at="44,0,47,0" />
      <scope id="3024471776890077479" at="48,52,51,22" />
      <scope id="6837509207610363961" at="79,0,82,0">
        <var name="ct" id="6837509207610363961" />
      </scope>
      <scope id="7752629037607724568" at="107,0,110,0">
        <var name="tab" id="7752629037607745000" />
      </scope>
      <scope id="6147624293057434615" at="123,52,126,5" />
      <scope id="8971646171572558981" at="132,0,135,0" />
      <scope id="8472149284301786010" at="139,0,142,0" />
      <scope id="1562109372448823597" at="195,0,198,0">
        <var name="a" id="1562109372448823597" />
        <var name="b" id="1562109372448823597" />
      </scope>
      <scope id="6837509207609004138" at="198,0,201,0">
        <var name="o" id="6837509207609004138" />
        <var name="type" id="6837509207609004138" />
      </scope>
      <scope id="6837509207609795230" at="201,0,204,0">
        <var name="o" id="6837509207609795230" />
        <var name="type" id="6837509207609795230" />
      </scope>
      <scope id="1488452273263052531" at="32,0,36,0">
        <var name="project" id="1488452273263052538" />
      </scope>
      <scope id="5547669899977437578" at="37,0,41,0" />
      <scope id="2714794233410104782" at="93,30,97,7" />
      <scope id="6837509207612193384" at="93,30,97,7">
        <var name="tabState" id="6837509207612193386" />
      </scope>
      <scope id="6837509207608441538" at="145,51,149,97" />
      <scope id="6837509207612820973" at="171,84,175,16" />
      <scope id="6837509207612826390" at="177,84,181,16" />
      <scope id="6837509207612816294" at="183,85,187,17" />
      <scope id="6837509207609450986" at="189,107,193,0" />
      <scope id="3024471776890077475" at="48,0,53,0">
        <var name="toRun" id="3024471776891177070" />
      </scope>
      <scope id="7942543306377994428" at="54,26,59,15" />
      <scope id="1187329276711960626" at="86,0,91,0" />
      <scope id="6147624293057434606" at="123,0,128,0">
        <var name="state" id="6147624293057434610" />
      </scope>
      <scope id="6837509207608441535" at="145,0,151,0" />
      <scope id="6837509207612820973" at="171,0,177,0">
        <var name="checkedDotOperand" id="6837509207612820973" />
      </scope>
      <scope id="6837509207612826390" at="177,0,183,0">
        <var name="checkedDotOperand" id="6837509207612826390" />
      </scope>
      <scope id="6837509207612816294" at="183,0,189,0">
        <var name="checkedDotOperand" id="6837509207612816294" />
      </scope>
      <scope id="6837509207609450986" at="189,0,195,0">
        <var name="checkedDotOperand" id="6837509207609450986" />
        <var name="checkedDotThisExpression" id="6837509207609450986" />
      </scope>
      <scope id="7942543306377994425" at="54,0,61,0" />
      <scope id="7538089231785081057" at="155,62,166,32">
        <var name="tabState" id="6837509207613156318" />
      </scope>
      <scope id="8871522752924140046" at="92,27,104,78" />
      <scope id="3166112782116744488" at="129,51,142,7">
        <var name="tab" id="8472149284301740427" />
        <var name="tabState" id="6837509207612929786" />
      </scope>
      <scope id="7538089231785081051" at="154,59,167,5">
        <var name="tab" id="7538089231785081053" />
      </scope>
      <scope id="8871522752924140043" at="92,0,106,0" />
      <scope id="3166112782116744487" at="129,0,144,0">
        <var name="command" id="3166112782116744543" />
      </scope>
      <scope id="6147624293057309739" at="153,41,168,18">
        <var name="result" id="6147624293057849135" />
      </scope>
      <scope id="6147624293057309731" at="152,0,170,0" />
      <scope id="6837509207610363924" at="62,119,83,15">
        <var name="history" id="6837509207611845471" />
        <var name="tab" id="6837509207611895418" />
        <var name="title" id="6837509207611804415" />
      </scope>
      <scope id="6837509207610363923" at="62,0,85,0">
        <var name="icon" id="6837509207610363982" />
        <var name="openTool" id="8576704132538889830" />
        <var name="tabState" id="6837509207611745708" />
      </scope>
      <unit id="6837509207610363961" at="78,33,82,5" name="jetbrains.mps.console.tool.ConsoleTool$1" />
      <unit id="8971646171572558981" at="131,65,135,5" name="jetbrains.mps.console.tool.ConsoleTool$2" />
      <unit id="8472149284301786010" at="138,66,142,5" name="jetbrains.mps.console.tool.ConsoleTool$3" />
      <unit id="6837509207611554051" at="111,0,116,0" name="jetbrains.mps.console.tool.ConsoleTool$TabState" />
      <unit id="6147624293056824949" at="117,0,122,0" name="jetbrains.mps.console.tool.ConsoleTool$MyState" />
      <unit id="1488452273262903215" at="24,0,205,0" name="jetbrains.mps.console.tool.ConsoleTool" />
    </file>
  </root>
  <root nodeRef="r:de40a5a4-f08c-4c67-ac43-e1f5c384f7d6(jetbrains.mps.console.tool)/2893936025727763809">
    <file name="OutputConsoleTab.java">
      <node id="2893936025728880228" at="23,108,24,44" concept="15" />
      <node id="1377757278866704400" at="29,25,30,53" concept="10" />
      <node id="1377757278866704424" at="30,53,31,258" concept="5" />
      <node id="1377757278866704432" at="32,258,33,388" concept="5" />
      <node id="1377757278866704451" at="34,16,35,559" concept="5" />
      <node id="1377757278866704463" at="36,9,37,398" concept="5" />
      <node id="1377757278866704471" at="37,398,38,75" concept="5" />
      <node id="3976301908734219041" at="43,60,44,33" concept="5" />
      <node id="7458928938654078404" at="44,33,45,50" concept="5" />
      <node id="3537664765559502107" at="45,50,46,53" concept="5" />
      <node id="6691335283829087177" at="50,26,51,59" concept="15" />
      <node id="7458928938653665549" at="53,54,54,48" concept="5" />
      <node id="1377757278866704449" at="34,14,36,9" concept="0" />
      <node id="2893936025728872568" at="23,0,26,0" concept="2" trace="OutputConsoleTab#(Ljetbrains/mps/project/MPSProject;Ljetbrains/mps/console/tool/ConsoleTool;Ljava/lang/String;Ljava/lang/String;)V" />
      <node id="7458928938653635121" at="50,0,53,0" concept="2" trace="CloseAction#()V" />
      <node id="7458928938653635131" at="53,0,56,0" concept="9" trace="actionPerformed#(Lcom/intellij/openapi/actionSystem/AnActionEvent;)V" />
      <node id="1377757278866704430" at="31,258,36,9" concept="8" />
      <node id="2893936025727885086" at="43,0,48,0" concept="9" trace="registerActions#(Lcom/intellij/openapi/actionSystem/DefaultActionGroup;)V" />
      <node id="1377757278866704398" at="29,0,40,0" concept="9" trace="run#()V" />
      <node id="1377757278866704397" at="27,50,40,7" concept="5" />
      <node id="1377757278866704395" at="27,0,42,0" concept="9" trace="loadHistory#(Ljava/lang/String;)V" />
      <scope id="2893936025728872570" at="23,108,24,44" />
      <scope id="1377757278866704431" at="32,258,33,388" />
      <scope id="1377757278866704450" at="34,16,35,559" />
      <scope id="7458928938653635122" at="50,26,51,59" />
      <scope id="7458928938653635140" at="53,54,54,48" />
      <scope id="2893936025728872568" at="23,0,26,0">
        <var name="history" id="2893936025728872587" />
        <var name="mpsProject" id="8162894946401371035" />
        <var name="title" id="2893936025728872585" />
        <var name="tool" id="2893936025728872583" />
      </scope>
      <scope id="2893936025727885090" at="43,60,46,53" />
      <scope id="7458928938653635121" at="50,0,53,0" />
      <scope id="7458928938653635131" at="53,0,56,0">
        <var name="event" id="7458928938653635134" />
      </scope>
      <scope id="2893936025727885086" at="43,0,48,0">
        <var name="group" id="3976301908734191700" />
      </scope>
      <scope id="1377757278866704399" at="29,25,38,75">
        <var name="loadedModel" id="1377757278866704401" />
      </scope>
      <scope id="1377757278866704398" at="29,0,40,0" />
      <scope id="1377757278866704396" at="27,50,40,7" />
      <scope id="1377757278866704395" at="27,0,42,0">
        <var name="state" id="1377757278866704478" />
      </scope>
      <unit id="7458928938653635120" at="49,0,57,0" name="jetbrains.mps.console.tool.OutputConsoleTab$CloseAction" />
      <unit id="1377757278866704398" at="28,69,40,5" name="jetbrains.mps.console.tool.OutputConsoleTab$1" />
      <unit id="2893936025727763809" at="21,0,59,0" name="jetbrains.mps.console.tool.OutputConsoleTab" />
    </file>
  </root>
  <root nodeRef="r:de40a5a4-f08c-4c67-ac43-e1f5c384f7d6(jetbrains.mps.console.tool)/351968380915666545">
    <file name="ConsoleContext.java">
      <node id="4374601616592441598" at="9,0,10,0" concept="9" trace="getProject#()Ljetbrains/mps/project/Project;" />
      <node id="8953981490813286353" at="10,0,11,0" concept="9" trace="getOutputWindow#()Ljetbrains/mps/console/tool/BaseConsoleTab;" />
      <scope id="4374601616592441598" at="9,0,10,0" />
      <scope id="8953981490813286353" at="10,0,11,0" />
      <unit id="351968380915666545" at="8,0,12,0" name="jetbrains.mps.console.tool.ConsoleContext" />
    </file>
  </root>
  <root nodeRef="r:de40a5a4-f08c-4c67-ac43-e1f5c384f7d6(jetbrains.mps.console.tool)/4393777506305219687">
    <file name="ConsoleFileEditor.java">
      <node id="3424619260709346793" at="25,0,26,0" concept="6" trace="myEditor" />
      <node id="3944384728752364504" at="26,0,27,0" concept="6" trace="myDisposed" />
      <node id="408614991406125839" at="29,0,30,0" concept="6" trace="memento" />
      <node id="408614991406125848" at="30,46,31,29" concept="5" />
      <node id="408614991406125862" at="34,92,35,19" concept="11" />
      <node id="408614991406125868" at="37,32,38,21" concept="11" />
      <node id="4684187485930882910" at="42,22,43,20" concept="11" />
      <node id="4684187485930882921" at="45,52,46,21" concept="11" />
      <node id="4684187485930882925" at="47,7,48,89" concept="10" />
      <node id="4684187485930882934" at="49,44,50,21" concept="11" />
      <node id="4684187485930882937" at="51,7,52,18" concept="11" />
      <node id="4684187485930882944" at="55,27,56,32" concept="11" />
      <node id="3424619260709350155" at="60,52,61,22" concept="5" />
      <node id="408614991406112256" at="64,36,65,20" concept="11" />
      <node id="4393777506305249003" at="68,52,69,16" concept="11" />
      <node id="408614991406085283" at="73,27,74,30" concept="11" />
      <node id="3944384728752417337" at="77,72,78,70" concept="10" />
      <node id="3944384728752432177" at="81,27,82,70" concept="5" />
      <node id="6691335283829135692" at="85,5,86,66" concept="11" />
      <node id="408614991406178775" at="91,27,92,109" concept="5" />
      <node id="408614991406322133" at="92,109,93,42" concept="5" />
      <node id="4393777506305249038" at="98,31,99,17" concept="11" />
      <node id="4393777506305249045" at="101,28,102,17" concept="11" />
      <node id="4393777506305249079" at="113,65,114,16" concept="11" />
      <node id="4393777506305249087" at="117,50,118,16" concept="11" />
      <node id="4393777506305249095" at="121,57,122,16" concept="11" />
      <node id="4393777506305282320" at="125,49,126,16" concept="11" />
      <node id="3944384728752370926" at="130,25,131,22" concept="5" />
      <node id="3944384728752382805" at="134,21,135,29" concept="11" />
      <node id="3424619260710464785" at="136,5,137,71" concept="10" />
      <node id="996400390541365360" at="139,25,140,102" concept="5" />
      <node id="1146703070650001970" at="142,7,143,0" concept="12" />
      <node id="3424619260710538461" at="143,0,144,107" concept="11" />
      <node id="4393777506305249046" at="104,0,106,0" concept="9" trace="selectNotify#()V" />
      <node id="4393777506305249051" at="106,0,108,0" concept="9" trace="deselectNotify#()V" />
      <node id="4393777506305249056" at="108,0,110,0" concept="9" trace="addPropertyChangeListener#(Ljava/beans/PropertyChangeListener;)V" />
      <node id="4393777506305249064" at="110,0,112,0" concept="9" trace="removePropertyChangeListener#(Ljava/beans/PropertyChangeListener;)V" />
      <node id="4393777506305249109" at="128,0,130,0" concept="9" trace="putUserData#(Lcom/intellij/openapi/util/Key;null)V" />
      <node id="408614991406125843" at="30,0,33,0" concept="2" trace="MyFileEditorState#(Ljava/lang/Object;)V" />
      <node id="408614991406125866" at="37,0,40,0" concept="9" trace="getMemento#()Ljava/lang/Object;" />
      <node id="4684187485930882906" at="41,37,44,7" concept="8" />
      <node id="4684187485930882913" at="44,7,47,7" concept="8" />
      <node id="4684187485930882930" at="48,89,51,7" concept="8" />
      <node id="3424619260709348458" at="60,0,63,0" concept="2" trace="ConsoleFileEditor#(Ljetbrains/mps/nodeEditor/EditorComponent;)V" />
      <node id="6691335283829135685" at="81,0,84,0" concept="9" trace="run#()V" />
      <node id="4393777506305249032" at="98,0,101,0" concept="9" trace="isModified#()Z" />
      <node id="4393777506305249039" at="101,0,104,0" concept="9" trace="isValid#()Z" />
      <node id="4393777506305249124" at="130,0,133,0" concept="9" trace="dispose#()V" />
      <node id="3944384728752378432" at="133,36,136,5" concept="8" />
      <node id="996400390541363937" at="139,0,142,0" concept="9" trace="run#()V" />
      <node id="408614991406125855" at="33,0,37,0" concept="9" trace="canBeMergedWith#(Lcom/intellij/openapi/fileEditor/FileEditorState;Lcom/intellij/openapi/fileEditor/FileEditorStateLevel;)Z" />
      <node id="4684187485930882941" at="54,0,58,0" concept="9" trace="hashCode#()I" />
      <node id="4393777506305248988" at="63,0,67,0" concept="9" trace="getComponent#()Ljavax/swing/JComponent;" />
      <node id="4393777506305248996" at="67,0,71,0" concept="9" trace="getPreferredFocusedComponent#()Ljavax/swing/JComponent;" />
      <node id="408614991406259232" at="91,0,95,0" concept="9" trace="run#()V" />
      <node id="4393777506305249072" at="112,0,116,0" concept="9" trace="getBackgroundHighlighter#()Lcom/intellij/codeHighlighting/BackgroundEditorHighlighter;" />
      <node id="4393777506305249080" at="116,0,120,0" concept="9" trace="getCurrentLocation#()Lcom/intellij/openapi/fileEditor/FileEditorLocation;" />
      <node id="4393777506305249088" at="120,0,124,0" concept="9" trace="getStructureViewBuilder#()Lcom/intellij/ide/structureView/StructureViewBuilder;" />
      <node id="4393777506305249096" at="124,0,128,0" concept="9" trace="getUserData#(Lcom/intellij/openapi/util/Key;)null" />
      <node id="4393777506305249004" at="71,0,76,0" concept="9" trace="getName#()Ljava/lang/String;" />
      <node id="6691335283829135684" at="79,24,84,9" concept="5" />
      <node id="996400390541363935" at="137,71,142,7" concept="5" />
      <node id="408614991406259230" at="89,63,95,9" concept="5" />
      <node id="3944384728752406990" at="78,70,85,5" concept="8" />
      <node id="408614991406178769" at="88,62,96,5" concept="8" />
      <node id="4393777506305249024" at="88,0,98,0" concept="9" trace="setState#(Lcom/intellij/openapi/fileEditor/FileEditorState;)V" />
      <node id="4393777506305249013" at="76,0,88,0" concept="9" trace="getState#(Lcom/intellij/openapi/fileEditor/FileEditorStateLevel;)Lcom/intellij/openapi/fileEditor/FileEditorState;" />
      <node id="3424619260709341747" at="133,0,146,0" concept="9" trace="getDocuments#()[Lcom/intellij/openapi/editor/Document;" />
      <node id="4684187485930882901" at="40,0,54,0" concept="9" trace="equals#(Ljava/lang/Object;)Z" />
      <scope id="4393777506305249050" at="104,30,104,30" />
      <scope id="4393777506305249055" at="106,32,106,32" />
      <scope id="4393777506305249063" at="108,83,108,83" />
      <scope id="4393777506305249071" at="110,86,110,86" />
      <scope id="4393777506305249123" at="128,67,128,67" />
      <scope id="408614991406125847" at="30,46,31,29" />
      <scope id="408614991406125861" at="34,92,35,19" />
      <scope id="408614991406125867" at="37,32,38,21" />
      <scope id="4684187485930882912" at="42,22,43,20" />
      <scope id="4684187485930882923" at="45,52,46,21" />
      <scope id="4684187485930882936" at="49,44,50,21" />
      <scope id="4684187485930882943" at="55,27,56,32" />
      <scope id="3424619260709348461" at="60,52,61,22" />
      <scope id="4393777506305248993" at="64,36,65,20" />
      <scope id="4393777506305249001" at="68,52,69,16" />
      <scope id="4393777506305249010" at="73,27,74,30" />
      <scope id="6691335283829135686" at="81,27,82,70" />
      <scope id="4393777506305249036" at="98,31,99,17" />
      <scope id="4393777506305249043" at="101,28,102,17" />
      <scope id="4393777506305249077" at="113,65,114,16" />
      <scope id="4393777506305249085" at="117,50,118,16" />
      <scope id="4393777506305249093" at="121,57,122,16" />
      <scope id="4393777506305249108" at="125,49,126,16" />
      <scope id="4393777506305249130" at="130,25,131,22" />
      <scope id="3944384728752378434" at="134,21,135,29" />
      <scope id="996400390541363939" at="139,25,140,102" />
      <scope id="408614991406259234" at="91,27,93,42" />
      <scope id="4393777506305249046" at="104,0,106,0" />
      <scope id="4393777506305249051" at="106,0,108,0" />
      <scope id="4393777506305249056" at="108,0,110,0">
        <var name="listener" id="4393777506305249060" />
      </scope>
      <scope id="4393777506305249064" at="110,0,112,0">
        <var name="listener" id="4393777506305249068" />
      </scope>
      <scope id="4393777506305249109" at="128,0,130,0">
        <var name="key" id="4393777506305249114" />
        <var name="t" id="4393777506305249118" />
      </scope>
      <scope id="408614991406125843" at="30,0,33,0">
        <var name="memento" id="408614991406125845" />
      </scope>
      <scope id="408614991406125866" at="37,0,40,0" />
      <scope id="3424619260709348458" at="60,0,63,0">
        <var name="editor" id="3424619260709349307" />
      </scope>
      <scope id="6691335283829135685" at="81,0,84,0" />
      <scope id="4393777506305249032" at="98,0,101,0" />
      <scope id="4393777506305249039" at="101,0,104,0" />
      <scope id="4393777506305249124" at="130,0,133,0" />
      <scope id="996400390541363937" at="139,0,142,0" />
      <scope id="408614991406125855" at="33,0,37,0">
        <var name="level" id="408614991406125859" />
        <var name="otherState" id="408614991406125857" />
      </scope>
      <scope id="4684187485930882941" at="54,0,58,0" />
      <scope id="4393777506305248988" at="63,0,67,0" />
      <scope id="4393777506305248996" at="67,0,71,0" />
      <scope id="408614991406259232" at="91,0,95,0" />
      <scope id="4393777506305249072" at="112,0,116,0" />
      <scope id="4393777506305249080" at="116,0,120,0" />
      <scope id="4393777506305249088" at="120,0,124,0" />
      <scope id="4393777506305249096" at="124,0,128,0">
        <var name="key" id="4393777506305249101" />
      </scope>
      <scope id="4393777506305249004" at="71,0,76,0" />
      <scope id="3944384728752406992" at="79,24,84,9" />
      <scope id="408614991406178774" at="89,63,95,9" />
      <scope id="4393777506305249031" at="88,62,96,5" />
      <scope id="4393777506305249021" at="77,72,86,66">
        <var name="memento" id="3944384728752417338" />
      </scope>
      <scope id="4393777506305249024" at="88,0,98,0">
        <var name="state" id="4393777506305249028" />
      </scope>
      <scope id="4684187485930882905" at="41,37,52,18">
        <var name="that" id="4684187485930882924" />
      </scope>
      <scope id="3424619260709341752" at="133,36,144,107">
        <var name="virtualFile" id="3424619260710464786" />
      </scope>
      <scope id="4393777506305249013" at="76,0,88,0">
        <var name="level" id="4393777506305249017" />
      </scope>
      <scope id="3424619260709341747" at="133,0,146,0" />
      <scope id="4684187485930882901" at="40,0,54,0">
        <var name="o" id="4684187485930882903" />
      </scope>
      <unit id="6691335283829135685" at="80,85,84,7" name="jetbrains.mps.console.tool.ConsoleFileEditor$1" />
      <unit id="996400390541363937" at="138,83,142,5" name="jetbrains.mps.console.tool.ConsoleFileEditor$3" />
      <unit id="408614991406259232" at="90,86,95,7" name="jetbrains.mps.console.tool.ConsoleFileEditor$2" />
      <unit id="408614991406125835" at="28,0,59,0" name="jetbrains.mps.console.tool.ConsoleFileEditor$MyFileEditorState" />
      <unit id="4393777506305219687" at="24,0,147,0" name="jetbrains.mps.console.tool.ConsoleFileEditor" />
    </file>
  </root>
  <root nodeRef="r:de40a5a4-f08c-4c67-ac43-e1f5c384f7d6(jetbrains.mps.console.tool)/4914591330900787311">
    <file name="BaseConsoleTab.java">
<<<<<<< HEAD
      <node id="7538089231778086826" at="89,0,90,0" concept="6" trace="myTool" />
      <node id="7538089231777681947" at="90,0,91,0" concept="6" trace="myModel" />
      <node id="8162894946400329436" at="91,0,92,0" concept="6" trace="myProject" />
      <node id="4914591330902004696" at="92,0,93,0" concept="6" trace="myFileEditor" />
      <node id="7538089231777681957" at="93,0,94,0" concept="6" trace="myEditor" />
      <node id="4914591330902004700" at="94,0,95,0" concept="6" trace="myHighlighter" />
      <node id="4914591330902004704" at="95,0,96,0" concept="6" trace="myTabTitle" />
      <node id="7538089231777681954" at="97,0,98,0" concept="6" trace="myRoot" />
      <node id="4914591330907811236" at="99,103,100,18" concept="5" />
      <node id="4914591330907811240" at="100,18,101,23" concept="5" />
      <node id="8162894946400391448" at="101,23,102,24" concept="5" />
      <node id="4914591330907811244" at="102,24,103,28" concept="5" />
      <node id="8871522752922411326" at="106,28,107,22" concept="11" />
      <node id="8162894946401544617" at="110,32,111,18" concept="11" />
      <node id="8971646171573192555" at="114,35,115,19" concept="11" />
      <node id="8162894946400362261" at="118,40,119,21" concept="11" />
      <node id="773462683487751771" at="122,47,123,20" concept="11" />
      <node id="773462683488968421" at="126,26,127,18" concept="11" />
      <node id="3362819150777863543" at="130,39,131,18" concept="11" />
      <node id="7538089231777682231" at="139,51,140,30" concept="11" />
      <node id="3024471776891595059" at="142,54,143,114" concept="10" />
      <node id="3024471776891774530" at="143,114,144,122" concept="11" />
      <node id="7538089231777682250" at="145,9,146,34" concept="11" />
      <node id="7538089231777682364" at="148,6,149,30" concept="5" />
      <node id="7538089231777682690" at="152,39,153,124" concept="5" />
      <node id="7538089231777682207" at="155,42,156,59" concept="5" />
      <node id="7538089231777682209" at="157,7,158,13" concept="11" />
      <node id="4914591330904801215" at="164,25,165,29" concept="5" />
      <node id="7538089231777682362" at="165,29,166,28" concept="5" />
      <node id="3941329126770679131" at="166,28,167,29" concept="5" />
      <node id="4914591330907671671" at="167,29,168,23" concept="5" />
      <node id="7538089231777682356" at="168,23,169,55" concept="5" />
      <node id="7538089231777682369" at="171,7,172,0" concept="12" />
      <node id="7538089231777682375" at="172,0,173,39" concept="5" />
      <node id="3976301908733057463" at="173,39,174,0" concept="12" />
      <node id="3976301908733039979" at="174,0,175,56" concept="10" />
      <node id="3976301908733955771" at="175,56,176,27" concept="5" />
      <node id="3976301908733040029" at="176,27,177,112" concept="10" />
      <node id="5576302359326964162" at="177,112,178,41" concept="5" />
      <node id="3976301908733040039" at="178,41,179,61" concept="10" />
      <node id="3976301908733040046" at="179,61,180,70" concept="5" />
      <node id="3976301908733026737" at="180,70,181,0" concept="12" />
      <node id="7538089231777682381" at="181,0,182,50" concept="5" />
      <node id="7538089231777682412" at="182,50,183,67" concept="5" />
      <node id="7538089231777682426" at="183,67,184,0" concept="12" />
      <node id="3944384728752227984" at="184,0,185,42" concept="5" />
      <node id="5406529846070460961" at="185,42,186,0" concept="12" />
      <node id="7538089231777682427" at="186,0,187,75" concept="5" />
      <node id="7538089231777682434" at="187,75,188,49" concept="5" />
      <node id="5364202125454758026" at="191,25,192,24" concept="5" />
      <node id="7538089231777682714" at="198,31,199,29" concept="5" />
      <node id="7538089231777682721" at="200,9,201,55" concept="5" />
      <node id="7538089231777682726" at="204,32,205,62" concept="5" />
      <node id="4598452390224192885" at="209,26,210,52" concept="5" />
      <node id="4598452390224207256" at="210,52,211,37" concept="5" />
      <node id="773462683489796046" at="218,29,219,46" concept="5" />
      <node id="773462683489796065" at="219,46,220,58" concept="5" />
      <node id="773462683489796071" at="220,58,221,94" concept="5" />
      <node id="7752629037608246511" at="225,7,226,27" concept="5" />
      <node id="7538089231777682006" at="229,38,230,146" concept="10" />
      <node id="7538089231777682010" at="230,146,231,170" concept="10" />
      <node id="2971752488947190736" at="231,170,232,62" concept="10" />
      <node id="7538089231777682035" at="233,78,234,35" concept="5" />
      <node id="4214225063066303901" at="234,35,235,65" concept="10" />
      <node id="4214225063066309895" at="236,37,237,17" concept="3" />
      <node id="7538089231777682059" at="238,7,239,105" concept="5" />
      <node id="7538089231777682074" at="239,105,240,105" concept="5" />
      <node id="7538089231777682089" at="241,5,242,161" concept="5" />
      <node id="2971752488947143030" at="245,36,246,60" concept="10" />
      <node id="7538089231777682117" at="247,137,248,41" concept="5" />
      <node id="7538089231777682139" at="250,129,251,47" concept="5" />
      <node id="7538089231777682161" at="253,185,254,65" concept="5" />
      <node id="7538089231777682182" at="255,5,256,24" concept="5" />
      <node id="7538089231777682184" at="256,24,257,61" concept="5" />
      <node id="2971752488947184068" at="260,45,261,66" concept="10" />
      <node id="4214225063065875703" at="261,66,262,73" concept="10" />
      <node id="2971752488947196102" at="262,73,263,88" concept="10" />
      <node id="7538089231777682980" at="264,129,265,66" concept="10" />
      <node id="7538089231777682995" at="266,56,267,48" concept="5" />
      <node id="7538089231777683032" at="269,92,270,88" concept="10" />
      <node id="7538089231777683040" at="271,89,272,72" concept="5" />
      <node id="7538089231777683050" at="272,72,273,133" concept="5" />
      <node id="7538089231777682540" at="279,67,280,106" concept="11" />
      <node id="7538089231777682558" at="283,83,284,55" concept="5" />
      <node id="7538089231777682564" at="284,55,285,13" concept="11" />
      <node id="7538089231777682492" at="288,60,289,221" concept="5" />
      <node id="7538089231777683456" at="294,0,295,0" concept="6" trace="myDefaultPasteProvider" />
      <node id="7538089231777683463" at="296,64,297,52" concept="5" />
      <node id="7538089231777683483" at="302,27,303,53" concept="10" />
      <node id="7538089231777683493" at="306,94,307,109" concept="5" />
      <node id="7538089231777683510" at="308,15,309,20" concept="1" />
      <node id="7538089231777683524" at="313,11,314,62" concept="10" />
      <node id="7538089231777683530" at="314,62,315,91" concept="10" />
      <node id="7538089231777683539" at="316,152,317,255" concept="10" />
      <node id="7538089231777683545" at="317,255,318,199" concept="5" />
      <node id="7538089231777683552" at="318,199,319,116" concept="10" />
      <node id="7538089231777683563" at="320,47,321,40" concept="5" />
      <node id="7538089231777683580" at="322,80,323,66" concept="5" />
      <node id="7538089231777683587" at="324,13,325,69" concept="5" />
      <node id="7538089231777683612" at="326,18,327,73" concept="5" />
      <node id="7538089231777683624" at="332,66,333,18" concept="11" />
      <node id="7538089231777683633" at="335,65,336,18" concept="11" />
      <node id="4914591330905910255" at="340,0,341,0" concept="9" trace="loadHistory#(Ljava/lang/String;)V" />
      <node id="7538089231784120879" at="343,31,344,69" concept="10" />
      <node id="7538089231784120889" at="347,13,348,117" concept="5" />
      <node id="7538089231784120906" at="350,45,351,57" concept="5" />
      <node id="7538089231784120909" at="355,7,356,24" concept="11" />
      <node id="4176612323165699204" at="361,11,362,147" concept="10" />
      <node id="4176612323165161945" at="364,43,365,48" concept="11" />
      <node id="4176612323166035575" at="369,233,370,247" concept="5" />
      <node id="4176612323166333114" at="371,50,372,105" concept="5" />
      <node id="4176612323166043767" at="374,20,375,39" concept="5" />
      <node id="4176612323166310360" at="376,50,377,93" concept="5" />
      <node id="4176612323165794620" at="381,11,382,33" concept="11" />
      <node id="1036187445124522569" at="384,44,385,113" concept="5" />
      <node id="9056261439947958023" at="388,44,389,60" concept="5" />
      <node id="1036187445124812014" at="392,5,393,16" concept="11" />
      <node id="7538089231777682892" at="398,35,399,25" concept="11" />
      <node id="1471632565003585563" at="401,50,402,43" concept="11" />
      <node id="8971646171574058688" at="404,47,405,35" concept="11" />
      <node id="7538089231777682913" at="412,40,413,44" concept="10" />
      <node id="7538089231777682921" at="414,39,415,43" concept="10" />
      <node id="7538089231777682929" at="416,52,417,278" concept="5" />
      <node id="7538089231777682944" at="419,80,420,378" concept="5" />
      <node id="2893936025731410620" at="424,39,425,29" concept="5" />
      <node id="7538089231777683086" at="425,29,426,535" concept="5" />
      <node id="2348043250037290191" at="428,44,429,249" concept="10" />
      <node id="2348043250038028746" at="429,249,430,178" concept="5" />
      <node id="4598452390225789587" at="430,178,431,22" concept="5" />
      <node id="6558068108107683969" at="433,45,434,49" concept="10" />
      <node id="6558068108107683974" at="434,49,435,51" concept="5" />
      <node id="6558068108108370769" at="435,51,436,250" concept="10" />
      <node id="6558068108108373959" at="436,250,437,198" concept="5" />
      <node id="6558068108108580762" at="437,198,438,197" concept="5" />
      <node id="4598452390225834124" at="438,197,439,33" concept="5" />
      <node id="7600370246423004420" at="441,79,442,249" concept="10" />
      <node id="7600370246423004426" at="442,249,443,179" concept="5" />
      <node id="7600370246423004437" at="443,179,444,80" concept="5" />
      <node id="4598452390225772476" at="444,80,445,33" concept="5" />
      <node id="1768908716159910573" at="448,32,449,36" concept="5" />
      <node id="7600370246426903881" at="452,34,453,49" concept="5" />
      <node id="2893936025728641226" at="461,36,462,537" concept="10" />
      <node id="2893936025728641240" at="463,23,464,18" concept="11" />
      <node id="2893936025728641242" at="465,5,466,516" concept="11" />
      <node id="7752629037608332873" at="469,133,470,27" concept="5" />
      <node id="592665991632343035" at="470,27,471,46" concept="10" />
      <node id="4110587197471394653" at="473,25,474,241" concept="5" />
      <node id="2893936025731471144" at="475,30,476,34" concept="5" />
      <node id="592665991632308142" at="476,34,477,545" concept="5" />
      <node id="1740341680005292516" at="477,545,478,378" concept="5" />
      <node id="7538089231777683104" at="485,29,486,574" concept="5" />
      <node id="7538089231777683117" at="486,574,487,373" concept="5" />
      <node id="2893936025731722750" at="487,373,488,57" concept="5" />
      <node id="8251307538231050845" at="495,29,496,521" concept="5" />
      <node id="8251307538231050857" at="496,521,497,56" concept="5" />
      <node id="4914591330900787311" at="504,0,505,0" concept="13" trace="LOG" />
      <node id="8162894946400300793" at="506,36,507,63" concept="5" />
      <node id="8162894946400300793" at="508,5,509,0" concept="12" />
      <node id="7538089231777683533" at="512,36,513,66" concept="11" />
      <node id="7538089231777683533" at="514,5,515,16" concept="11" />
      <node id="7538089231777683601" at="518,36,519,62" concept="11" />
      <node id="7538089231777683601" at="520,5,521,17" concept="11" />
      <node id="7538089231777683602" at="524,36,525,51" concept="11" />
      <node id="7538089231777683602" at="526,5,527,16" concept="11" />
      <node id="3024471776889427731" at="530,36,531,46" concept="5" />
      <node id="3024471776889427731" at="532,5,533,0" concept="12" />
      <node id="48168216978432693" at="535,83,536,63" concept="10" />
      <node id="48168216978432693" at="536,63,537,230" concept="10" />
      <node id="48168216978432693" at="537,230,538,152" concept="0" />
      <node id="48168216978432693" at="537,230,538,152" concept="5" />
      <node id="48168216978432693" at="538,152,539,14" concept="11" />
      <node id="2893936025732109408" at="542,36,543,30" concept="5" />
      <node id="2893936025732109408" at="544,5,545,0" concept="12" />
      <node id="8251307538231050858" at="548,36,549,30" concept="5" />
      <node id="8251307538231050858" at="550,5,551,0" concept="12" />
      <node id="3024471776891737930" at="553,76,554,47" concept="11" />
      <node id="7538089231777683610" at="326,16,328,11" concept="0" />
      <node id="8871522752922343330" at="106,0,109,0" concept="9" trace="getTitle#()Ljava/lang/String;" />
      <node id="8162894946401544615" at="110,0,113,0" concept="9" trace="getTool#()Ljetbrains/mps/console/tool/ConsoleTool;" />
      <node id="8971646171573043040" at="114,0,117,0" concept="9" trace="getConsoleModel#()Lorg/jetbrains/mps/openapi/model/SModel;" />
      <node id="8251307538230481484" at="118,0,121,0" concept="9" trace="getProject#()Ljetbrains/mps/project/Project;" />
      <node id="773462683487697955" at="122,0,125,0" concept="9" trace="getEditorComponent#()Ljetbrains/mps/nodeEditor/EditorComponent;" />
      <node id="773462683488968419" at="126,0,129,0" concept="9" trace="getRoot#()Lorg/jetbrains/mps/openapi/model/SNode;" />
      <node id="3362819150777780943" at="130,0,133,0" concept="9" trace="getConsoleTool#()Ljetbrains/mps/console/tool/ConsoleTool;" />
      <node id="7538089231777682229" at="138,49,141,9" concept="8" />
      <node id="7538089231777682207" at="154,26,157,7" concept="0" />
      <node id="7538089231777682207" at="154,26,157,7" concept="8" />
      <node id="5364202125454715304" at="191,0,194,0" concept="9" trace="dispose#()V" />
      <node id="7538089231777682712" at="197,25,200,9" concept="8" />
      <node id="8162894946400619720" at="203,7,206,5" concept="8" />
      <node id="4214225063066306497" at="235,65,238,7" concept="8" />
      <node id="7538089231777682114" at="246,60,249,5" concept="7" />
      <node id="7538089231777682136" at="249,5,252,5" concept="7" />
      <node id="7538089231777682158" at="252,5,255,5" concept="7" />
      <node id="7538089231777682993" at="265,66,268,7" concept="8" />
      <node id="7538089231777682538" at="279,0,282,0" concept="9" trace="registerKeyShortcut#(Ljetbrains/mps/workbench/action/BaseAction;I)Ljetbrains/mps/workbench/action/BaseAction;" />
      <node id="3976301908733823576" at="288,0,291,0" concept="9" trace="registerActions#(Lcom/intellij/openapi/actionSystem/DefaultActionGroup;)V" />
      <node id="7538089231777683460" at="296,0,299,0" concept="2" trace="MyPasteProvider#(Lcom/intellij/ide/PasteProvider;)V" />
      <node id="7538089231777683491" at="305,90,308,15" concept="8" />
      <node id="7538089231777683617" at="332,0,335,0" concept="9" trace="isPastePossible#(Lcom/intellij/openapi/actionSystem/DataContext;)Z" />
      <node id="7538089231777683626" at="335,0,338,0" concept="9" trace="isPasteEnabled#(Lcom/intellij/openapi/actionSystem/DataContext;)Z" />
      <node id="7538089231784120906" at="349,31,352,11" concept="0" />
      <node id="7538089231784120906" at="349,31,352,11" concept="8" />
      <node id="4176612323165936630" at="364,0,367,0" concept="9" trace="accept#(Lorg/jetbrains/mps/openapi/model/SNode;)Z" />
      <node id="4176612323166333114" at="370,247,373,15" concept="0" />
      <node id="4176612323166333114" at="370,247,373,15" concept="8" />
      <node id="4176612323166310360" at="375,39,378,15" concept="0" />
      <node id="4176612323166310360" at="375,39,378,15" concept="8" />
      <node id="1036187445124522569" at="383,36,386,9" concept="0" />
      <node id="1036187445124522569" at="383,36,386,9" concept="8" />
      <node id="9056261439947958023" at="387,29,390,9" concept="0" />
      <node id="9056261439947958023" at="387,29,390,9" concept="8" />
      <node id="7538089231777682888" at="398,0,401,0" concept="9" trace="getProject#()Ljetbrains/mps/project/Project;" />
      <node id="1471632565003333804" at="401,0,404,0" concept="9" trace="getDefaultSearchScope#()Lorg/jetbrains/mps/openapi/module/SearchScope;" />
      <node id="4598452390224495818" at="404,0,407,0" concept="9" trace="getOutputWindow#()Ljetbrains/mps/console/tool/BaseConsoleTab;" />
      <node id="7538089231777682927" at="415,43,418,11" concept="8" />
      <node id="7538089231777682942" at="418,11,421,11" concept="8" />
      <node id="328850564587494307" at="452,0,455,0" concept="9" trace="invoke#()V" />
      <node id="2893936025728641235" at="462,537,465,5" concept="8" />
      <node id="8162894946400300793" at="505,102,508,5" concept="8" />
      <node id="7538089231777683533" at="511,104,514,5" concept="8" />
      <node id="7538089231777683601" at="517,102,520,5" concept="8" />
      <node id="7538089231777683602" at="523,94,526,5" concept="8" />
      <node id="3024471776889427731" at="529,105,532,5" concept="8" />
      <node id="2893936025732109408" at="541,81,544,5" concept="8" />
      <node id="8251307538231050858" at="547,81,550,5" concept="8" />
      <node id="3024471776891737930" at="553,0,556,0" concept="14" trace="as_6q36mf_a0a0a1a0a0a0a0ab#(Ljava/lang/Object;Ljava/lang/Class;)null" />
      <node id="7538089231777682237" at="141,9,145,9" concept="8" />
      <node id="4598452390224162839" at="209,0,213,0" concept="9" trace="activate#()V" />
      <node id="7538089231777683038" at="270,88,274,9" concept="8" />
      <node id="7538089231777682556" at="283,0,287,0" concept="9" trace="registerShortcutSet#(Ljetbrains/mps/workbench/action/BaseAction;Lcom/intellij/openapi/actionSystem/ShortcutSet;)Ljetbrains/mps/workbench/action/BaseAction;" />
      <node id="7538089231777682967" at="424,0,428,0" concept="9" trace="addNode#(Lorg/jetbrains/mps/openapi/model/SNode;)V" />
      <node id="8162894946400558058" at="495,0,499,0" concept="9" trace="run#()V" />
      <node id="9008866792797021915" at="218,0,223,0" concept="9" trace="run#()V" />
      <node id="7538089231777683561" at="319,116,324,13" concept="8" />
      <node id="4176612323166042694" at="374,18,379,13" concept="0" />
      <node id="4598452390225752486" at="428,0,433,0" concept="9" trace="addNodeRef#(Lorg/jetbrains/mps/openapi/model/SNode;)V" />
      <node id="1768908716159919118" at="450,16,455,53" concept="5" />
      <node id="592665991632297311" at="474,241,479,9" concept="8" />
      <node id="8162894946400538415" at="485,0,490,0" concept="9" trace="run#()V" />
      <node id="4914591330907811233" at="99,0,105,0" concept="2" trace="BaseConsoleTab#(Ljetbrains/mps/project/MPSProject;Ljetbrains/mps/console/tool/ConsoleTool;Ljava/lang/String;Ljava/lang/String;)V" />
      <node id="7538089231777682205" at="153,124,159,5" concept="8" />
      <node id="8162894946400607263" at="197,0,203,0" concept="9" trace="run#()V" />
      <node id="7538089231777683489" at="304,15,310,13" concept="7" />
      <node id="4598452390225752502" at="441,0,447,0" concept="9" trace="addClosure#(Ljetbrains/mps/baseLanguage/closures/runtime/_FunctionTypes/_void_P0_E0;Ljava/lang/String;)V" />
      <node id="8627797991303082080" at="450,14,456,9" concept="0" />
      <node id="8162894946400558056" at="493,25,499,11" concept="5" />
      <node id="8162894946400300793" at="505,0,511,0" concept="14" trace="check_6q36mf_a71a03#(Ljetbrains/mps/nodeEditor/Highlighter;Ljetbrains/mps/nodeEditor/UIEditorComponent;)V" />
      <node id="7538089231777683533" at="511,0,517,0" concept="14" trace="check_6q36mf_a0d0a0a5ac#(Lorg/jetbrains/mps/openapi/model/SNodeReference;Ljetbrains/mps/project/MPSProject;)Lorg/jetbrains/mps/openapi/model/SNode;" />
      <node id="7538089231777683601" at="517,0,523,0" concept="14" trace="check_6q36mf_a0a4a0a0f25#(Lorg/jetbrains/mps/openapi/model/SModelReference;Lorg/jetbrains/mps/openapi/model/SModel;)Z" />
      <node id="7538089231777683602" at="523,0,529,0" concept="14" trace="check_6q36mf_a0a0e0a0a5ac#(Lorg/jetbrains/mps/openapi/model/SNodeReference;)Lorg/jetbrains/mps/openapi/model/SModelReference;" />
      <node id="3024471776889427731" at="529,0,535,0" concept="14" trace="check_6q36mf_a0a0e0a0a5ac_0#(Lcom/intellij/ide/PasteProvider;Lcom/intellij/openapi/actionSystem/DataContext;)V" />
      <node id="48168216978432693" at="535,0,541,0" concept="14" trace="createTextResponseItem_6q36mf_a0a0a1a1a0a0a0a26#(Ljava/lang/Object;)Lorg/jetbrains/mps/openapi/model/SNode;" />
      <node id="2893936025732109408" at="541,0,547,0" concept="14" trace="check_6q36mf_a2a0a0a0a2a0d0oc#(Ljava/lang/Runnable;)V" />
      <node id="8251307538231050858" at="547,0,553,0" concept="14" trace="check_6q36mf_a1a0a0a0a3a0d0oc#(Ljava/lang/Runnable;)V" />
      <node id="8251307538231026807" at="164,0,171,0" concept="9" trace="run#()V" />
      <node id="9008866792797021913" at="216,25,223,11" concept="5" />
      <node id="7538089231777683026" at="268,7,275,7" concept="7" />
      <node id="7538089231784120887" at="346,25,353,9" concept="16" />
      <node id="2893936025728641224" at="461,0,468,0" concept="9" trace="getLastReponse#()Lorg/jetbrains/mps/openapi/model/SNode;" />
      <node id="8162894946400538413" at="483,25,490,11" concept="5" />
      <node id="8162894946400607261" at="195,35,203,7" concept="5" />
      <node id="4598452390225752494" at="433,0,441,0" concept="9" trace="addException#(Ljava/lang/Throwable;)V" />
      <node id="8251307538231034266" at="473,0,481,0" concept="9" trace="run#()V" />
      <node id="7287617939140904241" at="493,0,501,0" concept="9" trace="run#()V" />
      <node id="4914591330904584345" at="152,0,161,0" concept="9" trace="createConsoleModel#()V" />
      <node id="8251307538231010551" at="162,65,171,7" concept="5" />
      <node id="9008866792796992719" at="216,0,225,0" concept="9" trace="run#()V" />
      <node id="7538089231777682018" at="232,62,241,5" concept="7" />
      <node id="7538089231784120885" at="346,0,355,0" concept="9" trace="run#()V" />
      <node id="7538089231777682919" at="413,44,422,9" concept="17" />
      <node id="8627797991303072799" at="447,167,456,9" concept="8" />
      <node id="7287617939140817023" at="483,0,492,0" concept="9" trace="run#()V" />
      <node id="7538089231777683487" at="303,53,313,11" concept="16" />
      <node id="8251307538231034259" at="471,46,481,7" concept="5" />
      <node id="9008866792796723747" at="214,52,225,7" concept="5" />
      <node id="7538089231784120884" at="344,69,355,7" concept="5" />
      <node id="4176612323166027630" at="368,39,379,13" concept="8" />
      <node id="4914591330906548518" at="396,48,407,6" concept="11" />
      <node id="1768908716159899740" at="447,0,458,0" concept="9" trace="addSequence#(Ljetbrains/mps/project/Project;Ljetbrains/mps/baseLanguage/closures/runtime/_FunctionTypes/_return_P0_E0;ILjava/lang/String;)V" />
      <node id="7538089231777682221" at="136,0,148,0" concept="9" trace="getData#(Ljava/lang/String;)Ljava/lang/Object;" />
      <node id="7538089231777682907" at="412,0,424,0" concept="9" trace="addText#(Ljava/lang/String;)V" />
      <node id="7538089231777682705" at="195,0,208,0" concept="9" trace="disposeConsoleTab#()V" />
      <node id="7538089231777682973" at="263,88,276,5" concept="7" />
      <node id="7538089231777683537" at="315,91,328,11" concept="8" />
      <node id="4176612323166022616" at="368,0,381,0" concept="9" trace="visit#(Lorg/jetbrains/mps/openapi/model/SNode;)V" />
      <node id="4914591330906414829" at="396,0,409,0" concept="9" trace="getConsoleContext#()Ljetbrains/mps/console/tool/ConsoleContext;" />
      <node id="7538089231777682216" at="134,33,148,6" concept="5" />
      <node id="7752629037608769343" at="214,0,228,0" concept="9" trace="selectNode#(Lorg/jetbrains/mps/openapi/model/SNode;)V" />
      <node id="7538089231777682112" at="245,0,259,0" concept="9" trace="validateImports#()V" />
      <node id="7538089231777682004" at="229,0,244,0" concept="9" trace="addBuiltInImports#()V" />
      <node id="7538089231784120874" at="342,0,358,0" concept="9" trace="saveHistory#()Ljava/lang/String;" />
      <node id="4914591330907522709" at="134,0,151,0" concept="9" trace="createEditor#()V" />
      <node id="2893936025731234515" at="260,0,278,0" concept="9" trace="addNodeImports#(Lorg/jetbrains/mps/openapi/model/SNode;)V" />
      <node id="4176612323165894334" at="362,147,381,11" concept="5" />
      <node id="7538089231777682881" at="481,7,501,7" concept="5" />
      <node id="7538089231777682192" at="162,0,190,0" concept="9" trace="initConsoleTab#(Ljava/lang/String;)V" />
      <node id="8162894946400630943" at="302,0,330,0" concept="9" trace="run#()V" />
      <node id="8162894946400630941" at="300,66,330,9" concept="5" />
      <node id="9056261439947806043" at="360,24,391,7" concept="16" />
      <node id="7538089231777683473" at="300,0,332,0" concept="9" trace="performPaste#(Lcom/intellij/openapi/actionSystem/DataContext;)V" />
      <node id="7538089231777683723" at="359,51,392,5" concept="8" />
      <node id="2893936025730044886" at="469,0,503,0" concept="9" trace="execute#(Lorg/jetbrains/mps/openapi/model/SNode;Ljava/lang/Runnable;Ljava/lang/Runnable;)V" />
      <node id="4176612323165356804" at="359,0,395,0" concept="9" trace="loadHistoryModel#(Ljava/lang/String;)Lorg/jetbrains/mps/openapi/model/SModel;" />
      <node id="4914591330906818579" at="410,43,458,6" concept="11" />
      <node id="4914591330906788048" at="410,0,460,0" concept="9" trace="getConsoleStream#()Ljetbrains/mps/console/tool/ConsoleStream;" />
      <scope id="7538089231777683516" at="311,0,311,56">
=======
      <node id="7538089231778086826" at="92,0,93,0" concept="6" trace="myTool" />
      <node id="7538089231777681947" at="93,0,94,0" concept="6" trace="myModel" />
      <node id="7538089231777681954" at="94,0,95,0" concept="6" trace="myRoot" />
      <node id="4914591330902004696" at="95,0,96,0" concept="6" trace="myFileEditor" />
      <node id="7538089231777681957" at="96,0,97,0" concept="6" trace="myEditor" />
      <node id="4914591330902004700" at="97,0,98,0" concept="6" trace="myHighlighter" />
      <node id="4914591330902004704" at="98,0,99,0" concept="6" trace="myTabTitle" />
      <node id="8871522752922411326" at="100,28,101,22" concept="11" />
      <node id="8971646171573192555" at="104,35,105,19" concept="11" />
      <node id="773462683487751771" at="108,47,109,20" concept="11" />
      <node id="773462683488968421" at="112,26,113,18" concept="11" />
      <node id="3362819150777863543" at="116,39,117,18" concept="11" />
      <node id="4598452390224192885" at="120,26,121,52" concept="5" />
      <node id="4598452390224207256" at="121,52,122,37" concept="5" />
      <node id="7538089231777682006" at="125,38,126,146" concept="10" />
      <node id="7538089231777682010" at="126,146,127,113" concept="10" />
      <node id="2971752488947190736" at="127,113,128,62" concept="10" />
      <node id="7538089231777682035" at="129,78,130,35" concept="5" />
      <node id="4214225063066303901" at="130,35,131,65" concept="10" />
      <node id="4214225063066309895" at="132,37,133,17" concept="3" />
      <node id="7538089231777682059" at="134,7,135,105" concept="5" />
      <node id="7538089231777682074" at="135,105,136,105" concept="5" />
      <node id="7538089231777682089" at="137,5,138,161" concept="5" />
      <node id="2971752488947143030" at="141,36,142,60" concept="10" />
      <node id="7538089231777682117" at="143,137,144,41" concept="5" />
      <node id="7538089231777682139" at="146,129,147,47" concept="5" />
      <node id="7538089231777682161" at="149,185,150,65" concept="5" />
      <node id="7538089231777682182" at="151,5,152,24" concept="5" />
      <node id="7538089231777682184" at="152,24,153,61" concept="5" />
      <node id="7538089231777682540" at="156,67,157,106" concept="11" />
      <node id="7538089231777682558" at="160,83,161,55" concept="5" />
      <node id="7538089231777682564" at="161,55,162,13" concept="11" />
      <node id="7538089231777682231" at="170,51,171,30" concept="11" />
      <node id="3024471776891595059" at="173,54,174,114" concept="10" />
      <node id="3024471776891774530" at="174,114,175,122" concept="11" />
      <node id="7538089231777682250" at="176,9,177,34" concept="11" />
      <node id="7538089231777682364" at="179,6,180,30" concept="5" />
      <node id="7538089231777682690" at="184,39,185,124" concept="5" />
      <node id="7538089231777682207" at="187,42,188,59" concept="5" />
      <node id="7538089231777682209" at="189,7,190,13" concept="11" />
      <node id="5364202125454758026" at="194,25,195,24" concept="5" />
      <node id="7538089231777682714" at="201,31,202,29" concept="5" />
      <node id="7538089231777682721" at="203,9,204,55" concept="5" />
      <node id="7538089231777682726" at="206,7,207,60" concept="5" />
      <node id="7538089231777683434" at="211,35,212,31" concept="15" />
      <node id="7538089231777683449" at="214,76,215,177" concept="5" />
      <node id="7538089231777683456" at="221,0,222,0" concept="6" trace="myDefaultPasteProvider" />
      <node id="7538089231777683463" at="223,64,224,52" concept="5" />
      <node id="7538089231777683483" at="229,27,230,53" concept="10" />
      <node id="7538089231777683493" at="233,94,234,109" concept="5" />
      <node id="7538089231777683510" at="235,15,236,20" concept="1" />
      <node id="7538089231777683524" at="240,11,241,62" concept="10" />
      <node id="8251307538231395334" at="241,62,242,64" concept="10" />
      <node id="7538089231777683530" at="242,64,243,94" concept="10" />
      <node id="7538089231777683539" at="244,156,245,255" concept="10" />
      <node id="7538089231777683545" at="245,255,246,199" concept="5" />
      <node id="7538089231777683552" at="246,199,247,116" concept="10" />
      <node id="7538089231777683563" at="248,47,249,40" concept="5" />
      <node id="7538089231777683580" at="250,80,251,66" concept="5" />
      <node id="7538089231777683587" at="252,13,253,69" concept="5" />
      <node id="7538089231777683612" at="254,18,255,75" concept="5" />
      <node id="7538089231777683624" at="260,66,261,18" concept="11" />
      <node id="7538089231777683633" at="263,65,264,18" concept="11" />
      <node id="4914591330905910255" at="268,0,269,0" concept="9" trace="loadHistory#(Ljava/lang/String;)V" />
      <node id="7538089231784120879" at="271,31,272,69" concept="10" />
      <node id="7538089231784120889" at="275,13,276,117" concept="5" />
      <node id="7538089231784120906" at="278,45,279,57" concept="5" />
      <node id="7538089231784120909" at="283,7,284,24" concept="11" />
      <node id="7538089231777682892" at="289,35,290,63" concept="11" />
      <node id="1471632565003585563" at="292,50,293,46" concept="11" />
      <node id="8971646171574058688" at="295,47,296,35" concept="11" />
      <node id="2893936025728641226" at="301,36,302,537" concept="10" />
      <node id="2893936025728641240" at="303,23,304,18" concept="11" />
      <node id="2893936025728641242" at="305,5,306,516" concept="11" />
      <node id="2971752488947184068" at="309,45,310,66" concept="10" />
      <node id="4214225063065875703" at="310,66,311,73" concept="10" />
      <node id="2971752488947196102" at="311,73,312,88" concept="10" />
      <node id="7538089231777682980" at="313,129,314,66" concept="10" />
      <node id="7538089231777682995" at="315,56,316,48" concept="5" />
      <node id="7538089231777683032" at="318,92,319,88" concept="10" />
      <node id="7538089231777683040" at="320,89,321,72" concept="5" />
      <node id="7538089231777683050" at="321,72,322,133" concept="5" />
      <node id="7538089231777682913" at="330,40,331,44" concept="10" />
      <node id="7538089231777682921" at="332,39,333,43" concept="10" />
      <node id="7538089231777682929" at="334,52,335,278" concept="5" />
      <node id="7538089231777682944" at="337,80,338,378" concept="5" />
      <node id="2893936025731410620" at="342,39,343,29" concept="5" />
      <node id="7538089231777683086" at="343,29,344,535" concept="5" />
      <node id="2348043250037290191" at="346,44,347,249" concept="10" />
      <node id="2348043250038028746" at="347,249,348,178" concept="5" />
      <node id="4598452390225789587" at="348,178,349,22" concept="5" />
      <node id="6558068108107683969" at="351,45,352,49" concept="10" />
      <node id="6558068108107683974" at="352,49,353,51" concept="5" />
      <node id="6558068108108370769" at="353,51,354,250" concept="10" />
      <node id="6558068108108373959" at="354,250,355,198" concept="5" />
      <node id="6558068108108580762" at="355,198,356,197" concept="5" />
      <node id="4598452390225834124" at="356,197,357,33" concept="5" />
      <node id="7600370246423004420" at="359,79,360,249" concept="10" />
      <node id="7600370246423004426" at="360,249,361,179" concept="5" />
      <node id="7600370246423004437" at="361,179,362,80" concept="5" />
      <node id="4598452390225772476" at="362,80,363,33" concept="5" />
      <node id="1768908716159910573" at="366,32,367,36" concept="5" />
      <node id="7600370246426903881" at="370,34,371,49" concept="5" />
      <node id="4914591330907811236" at="380,83,381,18" concept="5" />
      <node id="4914591330907811240" at="381,18,382,23" concept="5" />
      <node id="4914591330907811244" at="382,23,383,28" concept="5" />
      <node id="7538089231777682492" at="386,60,387,135" concept="5" />
      <node id="8251307538230822038" at="391,40,392,88" concept="10" />
      <node id="8251307538230890014" at="393,29,394,88" concept="16" />
      <node id="8251307538230499950" at="395,5,396,22" concept="11" />
      <node id="4914591330904801215" at="401,25,402,29" concept="5" />
      <node id="7538089231777682362" at="402,29,403,28" concept="5" />
      <node id="3941329126770679131" at="403,28,404,29" concept="5" />
      <node id="4914591330907671671" at="404,29,405,23" concept="5" />
      <node id="7538089231777682356" at="405,23,406,55" concept="5" />
      <node id="7538089231777682369" at="408,7,409,0" concept="12" />
      <node id="7538089231777682375" at="409,0,410,39" concept="5" />
      <node id="3976301908733013756" at="410,39,411,0" concept="12" />
      <node id="3976301908733057463" at="411,0,412,0" concept="12" />
      <node id="3976301908733039979" at="412,0,413,56" concept="10" />
      <node id="3976301908733955771" at="413,56,414,27" concept="5" />
      <node id="3976301908733040029" at="414,27,415,112" concept="10" />
      <node id="3976301908733040039" at="415,112,416,61" concept="10" />
      <node id="3976301908733040046" at="416,61,417,70" concept="5" />
      <node id="3976301908733026737" at="417,70,418,0" concept="12" />
      <node id="7538089231777682381" at="418,0,419,50" concept="5" />
      <node id="7538089231777682412" at="419,50,420,67" concept="5" />
      <node id="7538089231777682426" at="420,67,421,0" concept="12" />
      <node id="3944384728752227984" at="421,0,422,42" concept="5" />
      <node id="6691335283829112682" at="422,42,423,0" concept="12" />
      <node id="7538089231777682427" at="423,0,424,61" concept="5" />
      <node id="7538089231777682434" at="424,61,425,57" concept="5" />
      <node id="7752629037608332873" at="428,133,429,27" concept="5" />
      <node id="592665991632343035" at="429,27,430,46" concept="10" />
      <node id="4110587197471394653" at="432,25,433,241" concept="5" />
      <node id="2893936025731471144" at="434,30,435,34" concept="5" />
      <node id="592665991632308142" at="435,34,436,545" concept="5" />
      <node id="1740341680005292516" at="436,545,437,378" concept="5" />
      <node id="7538089231777683104" at="444,29,445,574" concept="5" />
      <node id="7538089231777683117" at="445,574,446,373" concept="5" />
      <node id="2893936025731722750" at="446,373,447,59" concept="5" />
      <node id="8251307538231050845" at="454,29,455,521" concept="5" />
      <node id="8251307538231050857" at="455,521,456,58" concept="5" />
      <node id="773462683489796046" at="467,29,468,46" concept="5" />
      <node id="773462683489796065" at="468,46,469,58" concept="5" />
      <node id="773462683489796071" at="469,58,470,91" concept="5" />
      <node id="7752629037608246511" at="474,7,475,27" concept="5" />
      <node id="1036187445124812014" at="479,24,480,18" concept="11" />
      <node id="4176612323165699204" at="482,9,483,145" concept="10" />
      <node id="4176612323165161945" at="485,41,486,46" concept="11" />
      <node id="4176612323166035575" at="490,231,491,245" concept="5" />
      <node id="4176612323166333114" at="492,48,493,103" concept="5" />
      <node id="4176612323166043767" at="495,18,496,37" concept="5" />
      <node id="4176612323166310360" at="497,48,498,91" concept="5" />
      <node id="4176612323165794620" at="502,9,503,31" concept="11" />
      <node id="1036187445124522569" at="505,42,506,111" concept="5" />
      <node id="2108296889951355848" at="507,7,508,18" concept="11" />
      <node id="9056261439947958023" at="510,42,511,58" concept="5" />
      <node id="2108296889951363521" at="512,7,513,18" concept="11" />
      <node id="4914591330900787311" at="517,0,518,0" concept="13" trace="LOG" />
      <node id="2893936025727670284" at="519,36,520,47" concept="11" />
      <node id="2893936025727670284" at="521,5,522,16" concept="11" />
      <node id="7538089231777683533" at="525,36,526,51" concept="11" />
      <node id="7538089231777683533" at="527,5,528,16" concept="11" />
      <node id="7538089231777683601" at="531,36,532,62" concept="11" />
      <node id="7538089231777683601" at="533,5,534,17" concept="11" />
      <node id="7538089231777683602" at="537,36,538,51" concept="11" />
      <node id="7538089231777683602" at="539,5,540,16" concept="11" />
      <node id="3024471776889427731" at="543,36,544,46" concept="5" />
      <node id="3024471776889427731" at="545,5,546,0" concept="12" />
      <node id="48168216978432693" at="548,83,549,63" concept="10" />
      <node id="48168216978432693" at="549,63,550,230" concept="10" />
      <node id="48168216978432693" at="550,230,551,152" concept="0" />
      <node id="48168216978432693" at="550,230,551,152" concept="5" />
      <node id="48168216978432693" at="551,152,552,14" concept="11" />
      <node id="7538089231777682430" at="555,36,556,63" concept="11" />
      <node id="7538089231777682430" at="557,5,558,16" concept="11" />
      <node id="2893936025732109408" at="561,36,562,30" concept="5" />
      <node id="2893936025732109408" at="563,5,564,0" concept="12" />
      <node id="8251307538231050858" at="567,36,568,30" concept="5" />
      <node id="8251307538231050858" at="569,5,570,0" concept="12" />
      <node id="3024471776891737930" at="572,76,573,47" concept="11" />
      <node id="7538089231777683610" at="254,16,256,11" concept="0" />
      <node id="8871522752922343330" at="100,0,103,0" concept="9" trace="getTitle#()Ljava/lang/String;" />
      <node id="8971646171573043040" at="104,0,107,0" concept="9" trace="getConsoleModel#()Lorg/jetbrains/mps/openapi/model/SModel;" />
      <node id="773462683487697955" at="108,0,111,0" concept="9" trace="getEditorComponent#()Ljetbrains/mps/nodeEditor/EditorComponent;" />
      <node id="773462683488968419" at="112,0,115,0" concept="9" trace="getRoot#()Lorg/jetbrains/mps/openapi/model/SNode;" />
      <node id="3362819150777780943" at="116,0,119,0" concept="9" trace="getConsoleTool#()Ljetbrains/mps/console/tool/ConsoleTool;" />
      <node id="4214225063066306497" at="131,65,134,7" concept="8" />
      <node id="7538089231777682114" at="142,60,145,5" concept="7" />
      <node id="7538089231777682136" at="145,5,148,5" concept="7" />
      <node id="7538089231777682158" at="148,5,151,5" concept="7" />
      <node id="7538089231777682538" at="156,0,159,0" concept="9" trace="registerKeyShortcut#(Ljetbrains/mps/workbench/action/BaseAction;I)Ljetbrains/mps/workbench/action/BaseAction;" />
      <node id="7538089231777682229" at="169,49,172,9" concept="8" />
      <node id="7538089231777682207" at="186,26,189,7" concept="0" />
      <node id="7538089231777682207" at="186,26,189,7" concept="8" />
      <node id="5364202125454715304" at="194,0,197,0" concept="9" trace="dispose#()V" />
      <node id="7538089231777682712" at="200,25,203,9" concept="8" />
      <node id="7538089231777683431" at="211,0,214,0" concept="2" trace="ExecuteClosureAction#()V" />
      <node id="7538089231777683439" at="214,0,217,0" concept="9" trace="doExecute#(Lcom/intellij/openapi/actionSystem/AnActionEvent;Ljava/util/Map;)V" />
      <node id="7538089231777683460" at="223,0,226,0" concept="2" trace="MyPasteProvider#(Lcom/intellij/ide/PasteProvider;)V" />
      <node id="7538089231777683491" at="232,90,235,15" concept="8" />
      <node id="7538089231777683617" at="260,0,263,0" concept="9" trace="isPastePossible#(Lcom/intellij/openapi/actionSystem/DataContext;)Z" />
      <node id="7538089231777683626" at="263,0,266,0" concept="9" trace="isPasteEnabled#(Lcom/intellij/openapi/actionSystem/DataContext;)Z" />
      <node id="7538089231784120906" at="277,31,280,11" concept="0" />
      <node id="7538089231784120906" at="277,31,280,11" concept="8" />
      <node id="7538089231777682888" at="289,0,292,0" concept="9" trace="getProject#()Ljetbrains/mps/project/Project;" />
      <node id="1471632565003333804" at="292,0,295,0" concept="9" trace="getDefaultSearchScope#()Lorg/jetbrains/mps/openapi/module/SearchScope;" />
      <node id="4598452390224495818" at="295,0,298,0" concept="9" trace="getOutputWindow#()Ljetbrains/mps/console/tool/BaseConsoleTab;" />
      <node id="2893936025728641235" at="302,537,305,5" concept="8" />
      <node id="7538089231777682993" at="314,66,317,7" concept="8" />
      <node id="7538089231777682927" at="333,43,336,11" concept="8" />
      <node id="7538089231777682942" at="336,11,339,11" concept="8" />
      <node id="328850564587494307" at="370,0,373,0" concept="9" trace="invoke#()V" />
      <node id="3976301908733823576" at="386,0,389,0" concept="9" trace="registerActions#(Lcom/intellij/openapi/actionSystem/DefaultActionGroup;)V" />
      <node id="8251307538230869628" at="392,88,395,5" concept="8" />
      <node id="7538089231777683723" at="478,51,481,5" concept="8" />
      <node id="4176612323165936630" at="485,0,488,0" concept="9" trace="accept#(Lorg/jetbrains/mps/openapi/model/SNode;)Z" />
      <node id="4176612323166333114" at="491,245,494,13" concept="0" />
      <node id="4176612323166333114" at="491,245,494,13" concept="8" />
      <node id="4176612323166310360" at="496,37,499,13" concept="0" />
      <node id="4176612323166310360" at="496,37,499,13" concept="8" />
      <node id="1036187445124522569" at="504,34,507,7" concept="0" />
      <node id="1036187445124522569" at="504,34,507,7" concept="8" />
      <node id="9056261439947958023" at="509,27,512,7" concept="0" />
      <node id="9056261439947958023" at="509,27,512,7" concept="8" />
      <node id="2893936025727670284" at="518,80,521,5" concept="8" />
      <node id="7538089231777683533" at="524,108,527,5" concept="8" />
      <node id="7538089231777683601" at="530,104,533,5" concept="8" />
      <node id="7538089231777683602" at="536,96,539,5" concept="8" />
      <node id="3024471776889427731" at="542,107,545,5" concept="8" />
      <node id="7538089231777682430" at="554,106,557,5" concept="8" />
      <node id="2893936025732109408" at="560,83,563,5" concept="8" />
      <node id="8251307538231050858" at="566,83,569,5" concept="8" />
      <node id="3024471776891737930" at="572,0,575,0" concept="14" trace="as_6q36mf_a0a0a1a0a0a0a0cb#(Ljava/lang/Object;Ljava/lang/Class;)null" />
      <node id="4598452390224162839" at="120,0,124,0" concept="9" trace="activate#()V" />
      <node id="7538089231777682556" at="160,0,164,0" concept="9" trace="registerShortcutSet#(Ljetbrains/mps/workbench/action/BaseAction;Lcom/intellij/openapi/actionSystem/ShortcutSet;)Ljetbrains/mps/workbench/action/BaseAction;" />
      <node id="7538089231777682237" at="172,9,176,9" concept="8" />
      <node id="7538089231777683038" at="319,88,323,9" concept="8" />
      <node id="7538089231777682967" at="342,0,346,0" concept="9" trace="addNode#(Lorg/jetbrains/mps/openapi/model/SNode;)V" />
      <node id="8251307538231048899" at="454,0,458,0" concept="9" trace="run#()V" />
      <node id="7538089231777683561" at="247,116,252,13" concept="8" />
      <node id="4598452390225752486" at="346,0,351,0" concept="9" trace="addNodeRef#(Lorg/jetbrains/mps/openapi/model/SNode;)V" />
      <node id="1768908716159919118" at="368,16,373,53" concept="5" />
      <node id="4914591330907811233" at="380,0,385,0" concept="2" trace="BaseConsoleTab#(Ljetbrains/mps/console/tool/ConsoleTool;Ljava/lang/String;Ljava/lang/String;)V" />
      <node id="592665991632297311" at="433,241,438,9" concept="8" />
      <node id="8251307538231043755" at="444,0,449,0" concept="9" trace="run#()V" />
      <node id="9008866792797021915" at="467,0,472,0" concept="9" trace="run#()V" />
      <node id="4176612323166042694" at="495,16,500,11" concept="0" />
      <node id="7538089231777682205" at="185,124,191,5" concept="8" />
      <node id="8251307538231257695" at="200,0,206,0" concept="9" trace="run#()V" />
      <node id="7538089231777683489" at="231,15,237,13" concept="7" />
      <node id="4598452390225752502" at="359,0,365,0" concept="9" trace="addClosure#(Ljetbrains/mps/baseLanguage/closures/runtime/_FunctionTypes/_void_P0_E0;Ljava/lang/String;)V" />
      <node id="8627797991303082080" at="368,14,374,9" concept="0" />
      <node id="8251307538231048893" at="452,25,458,11" concept="5" />
      <node id="2893936025727670284" at="518,0,524,0" concept="14" trace="check_6q36mf_a0a0a0a82#(Ljetbrains/mps/project/Project;)Lorg/jetbrains/mps/openapi/module/SRepository;" />
      <node id="7538089231777683533" at="524,0,530,0" concept="14" trace="check_6q36mf_a0e0a0a0a5nb#(Lorg/jetbrains/mps/openapi/model/SNodeReference;Lorg/jetbrains/mps/openapi/module/SRepository;)Lorg/jetbrains/mps/openapi/model/SNode;" />
      <node id="7538089231777683601" at="530,0,536,0" concept="14" trace="check_6q36mf_a0a5a0a0a0f93#(Lorg/jetbrains/mps/openapi/model/SModelReference;Lorg/jetbrains/mps/openapi/model/SModel;)Z" />
      <node id="7538089231777683602" at="536,0,542,0" concept="14" trace="check_6q36mf_a0a0f0a0a0a5nb#(Lorg/jetbrains/mps/openapi/model/SNodeReference;)Lorg/jetbrains/mps/openapi/model/SModelReference;" />
      <node id="3024471776889427731" at="542,0,548,0" concept="14" trace="check_6q36mf_a0a0f0a0a0a5nb_0#(Lcom/intellij/ide/PasteProvider;Lcom/intellij/openapi/actionSystem/DataContext;)V" />
      <node id="48168216978432693" at="548,0,554,0" concept="14" trace="createTextResponseItem_6q36mf_a0a0a1a1a0a0a0a15#(Ljava/lang/Object;)Lorg/jetbrains/mps/openapi/model/SNode;" />
      <node id="7538089231777682430" at="554,0,560,0" concept="14" trace="check_6q36mf_a0q0ic#(Lcom/intellij/openapi/project/Project;)Ljetbrains/mps/nodeEditor/Highlighter;" />
      <node id="2893936025732109408" at="560,0,566,0" concept="14" trace="check_6q36mf_a2a0a0a0a0a2a0d0kc#(Ljava/lang/Runnable;)V" />
      <node id="8251307538231050858" at="566,0,572,0" concept="14" trace="check_6q36mf_a1a0a0a0a0a3a0d0kc#(Ljava/lang/Runnable;)V" />
      <node id="7538089231784120887" at="274,25,281,9" concept="17" />
      <node id="2893936025728641224" at="301,0,308,0" concept="9" trace="getLastReponse#()Lorg/jetbrains/mps/openapi/model/SNode;" />
      <node id="7538089231777683026" at="317,7,324,7" concept="7" />
      <node id="8251307538231026807" at="401,0,408,0" concept="9" trace="run#()V" />
      <node id="8251307538231043748" at="442,25,449,11" concept="5" />
      <node id="9008866792797021913" at="465,25,472,11" concept="5" />
      <node id="8251307538231249630" at="198,35,206,7" concept="5" />
      <node id="4598452390225752494" at="351,0,359,0" concept="9" trace="addException#(Ljava/lang/Throwable;)V" />
      <node id="8251307538230481484" at="390,0,398,0" concept="9" trace="getProject#()Ljetbrains/mps/project/Project;" />
      <node id="8251307538231034266" at="432,0,440,0" concept="9" trace="run#()V" />
      <node id="7287617939140904241" at="452,0,460,0" concept="9" trace="run#()V" />
      <node id="7538089231777682018" at="128,62,137,5" concept="7" />
      <node id="4914591330904584345" at="184,0,193,0" concept="9" trace="createConsoleModel#()V" />
      <node id="7538089231784120885" at="274,0,283,0" concept="9" trace="run#()V" />
      <node id="7538089231777682919" at="331,44,340,9" concept="18" />
      <node id="8627797991303072799" at="365,167,374,9" concept="8" />
      <node id="8251307538231010551" at="399,65,408,7" concept="5" />
      <node id="7287617939140817023" at="442,0,451,0" concept="9" trace="run#()V" />
      <node id="9008866792796992719" at="465,0,474,0" concept="9" trace="run#()V" />
      <node id="7538089231777683487" at="230,53,240,11" concept="17" />
      <node id="8251307538231034259" at="430,46,440,7" concept="5" />
      <node id="7538089231777682705" at="198,0,209,0" concept="9" trace="disposeConsoleTab#()V" />
      <node id="7538089231784120884" at="272,69,283,7" concept="5" />
      <node id="4914591330906548518" at="287,48,298,6" concept="11" />
      <node id="1768908716159899740" at="365,0,376,0" concept="9" trace="addSequence#(Ljetbrains/mps/project/Project;Ljetbrains/mps/baseLanguage/closures/runtime/_FunctionTypes/_return_P0_E0;ILjava/lang/String;)V" />
      <node id="9008866792796723747" at="463,52,474,7" concept="5" />
      <node id="4176612323166027630" at="489,37,500,11" concept="8" />
      <node id="7538089231777682221" at="167,0,179,0" concept="9" trace="getData#(Ljava/lang/String;)Ljava/lang/Object;" />
      <node id="7538089231777682907" at="330,0,342,0" concept="9" trace="addText#(Ljava/lang/String;)V" />
      <node id="7538089231777683537" at="243,94,256,11" concept="8" />
      <node id="4914591330906414829" at="287,0,300,0" concept="9" trace="getConsoleContext#()Ljetbrains/mps/console/tool/ConsoleContext;" />
      <node id="7538089231777682973" at="312,88,325,5" concept="7" />
      <node id="4176612323166022616" at="489,0,502,0" concept="9" trace="visit#(Lorg/jetbrains/mps/openapi/model/SNode;)V" />
      <node id="7538089231777682112" at="141,0,155,0" concept="9" trace="validateImports#()V" />
      <node id="7538089231777682216" at="165,33,179,6" concept="5" />
      <node id="7752629037608769343" at="463,0,477,0" concept="9" trace="selectNode#(Lorg/jetbrains/mps/openapi/model/SNode;)V" />
      <node id="7538089231777682004" at="125,0,140,0" concept="9" trace="addBuiltInImports#()V" />
      <node id="7538089231784120874" at="270,0,286,0" concept="9" trace="saveHistory#()Ljava/lang/String;" />
      <node id="4914591330907522709" at="165,0,182,0" concept="9" trace="createEditor#()V" />
      <node id="2893936025731234515" at="309,0,327,0" concept="9" trace="addNodeImports#(Lorg/jetbrains/mps/openapi/model/SNode;)V" />
      <node id="4176612323165894334" at="483,145,502,9" concept="5" />
      <node id="7538089231777682881" at="440,7,460,7" concept="5" />
      <node id="7538089231777682192" at="399,0,427,0" concept="9" trace="initConsoleTab#(Ljava/lang/String;)V" />
      <node id="8251307538231340516" at="229,0,258,0" concept="9" trace="run#()V" />
      <node id="8251307538231322534" at="227,66,258,9" concept="5" />
      <node id="7538089231777683473" at="227,0,260,0" concept="9" trace="performPaste#(Lcom/intellij/openapi/actionSystem/DataContext;)V" />
      <node id="9056261439947806043" at="481,5,514,5" concept="17" />
      <node id="2893936025730044886" at="428,0,462,0" concept="9" trace="execute#(Lorg/jetbrains/mps/openapi/model/SNode;Ljava/lang/Runnable;Ljava/lang/Runnable;)V" />
      <node id="4176612323165356804" at="478,0,516,0" concept="9" trace="loadHistoryModel#(Ljava/lang/String;)Lorg/jetbrains/mps/openapi/model/SModel;" />
      <node id="4914591330906818579" at="328,43,376,6" concept="11" />
      <node id="4914591330906788048" at="328,0,378,0" concept="9" trace="getConsoleStream#()Ljetbrains/mps/console/tool/ConsoleStream;" />
      <scope id="7538089231777683516" at="238,0,238,56">
>>>>>>> eb80a071
        <var name="ignored" id="7538089231777683517" />
      </scope>
      <scope id="7538089231777683519" at="311,56,311,56" />
      <scope id="7538089231777683520" at="312,0,312,41">
        <var name="ignored" id="7538089231777683521" />
      </scope>
      <scope id="7538089231777683523" at="312,41,312,41" />
      <scope id="8871522752922343333" at="106,28,107,22" />
      <scope id="8162894946401544616" at="110,32,111,18" />
      <scope id="8971646171573043043" at="114,35,115,19" />
      <scope id="8251307538230481487" at="118,40,119,21" />
      <scope id="773462683487697958" at="122,47,123,20" />
      <scope id="773462683488968420" at="126,26,127,18" />
      <scope id="3362819150777780946" at="130,39,131,18" />
      <scope id="7538089231777682230" at="139,51,140,30" />
      <scope id="7538089231777682207" at="155,42,156,59" />
      <scope id="5364202125454715310" at="191,25,192,24" />
      <scope id="7538089231777682713" at="198,31,199,29" />
      <scope id="8162894946400619722" at="204,32,205,62" />
      <scope id="4214225063066306499" at="236,37,237,17" />
      <scope id="7538089231777682116" at="247,137,248,41" />
      <scope id="7538089231777682138" at="250,129,251,47" />
      <scope id="7538089231777682160" at="253,185,254,65" />
      <scope id="7538089231777682994" at="266,56,267,48" />
      <scope id="7538089231777682539" at="279,67,280,106" />
      <scope id="3976301908733823579" at="288,60,289,221" />
      <scope id="7538089231777683462" at="296,64,297,52" />
      <scope id="7538089231777683492" at="306,94,307,109" />
      <scope id="7538089231777683562" at="320,47,321,40" />
      <scope id="7538089231777683579" at="322,80,323,66" />
      <scope id="7538089231777683611" at="326,18,327,73" />
      <scope id="7538089231777683623" at="332,66,333,18" />
      <scope id="7538089231777683632" at="335,65,336,18" />
      <scope id="4914591330905910255" at="340,0,341,0">
        <var name="state" id="4914591330905910335" />
      </scope>
<<<<<<< HEAD
      <scope id="7538089231784120888" at="347,13,348,117" />
      <scope id="7538089231784120906" at="350,45,351,57" />
      <scope id="4176612323165936631" at="364,43,365,48" />
      <scope id="4176612323166333114" at="371,50,372,105" />
      <scope id="4176612323166310360" at="376,50,377,93" />
      <scope id="1036187445124522569" at="384,44,385,113" />
      <scope id="9056261439947958023" at="388,44,389,60" />
      <scope id="7538089231777682891" at="398,35,399,25" />
      <scope id="1471632565003333809" at="401,50,402,43" />
      <scope id="4598452390224495823" at="404,47,405,35" />
      <scope id="7538089231777682928" at="416,52,417,278" />
      <scope id="7538089231777682943" at="419,80,420,378" />
      <scope id="8627797991303072802" at="448,32,449,36" />
      <scope id="328850564587494309" at="452,34,453,49" />
      <scope id="2893936025728641239" at="463,23,464,18" />
      <scope id="8162894946400300793" at="506,36,507,63" />
      <scope id="7538089231777683533" at="512,36,513,66" />
      <scope id="7538089231777683601" at="518,36,519,62" />
      <scope id="7538089231777683602" at="524,36,525,51" />
      <scope id="3024471776889427731" at="530,36,531,46" />
      <scope id="48168216978432693" at="537,230,538,152" />
      <scope id="2893936025732109408" at="542,36,543,30" />
      <scope id="8251307538231050858" at="548,36,549,30" />
      <scope id="3024471776891737930" at="553,76,554,47" />
      <scope id="7538089231777682238" at="142,54,144,122">
=======
      <scope id="7538089231784120888" at="275,13,276,117" />
      <scope id="7538089231784120906" at="278,45,279,57" />
      <scope id="7538089231777682891" at="289,35,290,63" />
      <scope id="1471632565003333809" at="292,50,293,46" />
      <scope id="4598452390224495823" at="295,47,296,35" />
      <scope id="2893936025728641239" at="303,23,304,18" />
      <scope id="7538089231777682994" at="315,56,316,48" />
      <scope id="7538089231777682928" at="334,52,335,278" />
      <scope id="7538089231777682943" at="337,80,338,378" />
      <scope id="8627797991303072802" at="366,32,367,36" />
      <scope id="328850564587494309" at="370,34,371,49" />
      <scope id="3976301908733823579" at="386,60,387,135" />
      <scope id="8251307538230869630" at="393,29,394,88" />
      <scope id="2108296889951303427" at="479,24,480,18" />
      <scope id="4176612323165936631" at="485,41,486,46" />
      <scope id="4176612323166333114" at="492,48,493,103" />
      <scope id="4176612323166310360" at="497,48,498,91" />
      <scope id="1036187445124522569" at="505,42,506,111" />
      <scope id="9056261439947958023" at="510,42,511,58" />
      <scope id="2893936025727670284" at="519,36,520,47" />
      <scope id="7538089231777683533" at="525,36,526,51" />
      <scope id="7538089231777683601" at="531,36,532,62" />
      <scope id="7538089231777683602" at="537,36,538,51" />
      <scope id="3024471776889427731" at="543,36,544,46" />
      <scope id="48168216978432693" at="550,230,551,152" />
      <scope id="7538089231777682430" at="555,36,556,63" />
      <scope id="2893936025732109408" at="561,36,562,30" />
      <scope id="8251307538231050858" at="567,36,568,30" />
      <scope id="3024471776891737930" at="572,76,573,47" />
      <scope id="4598452390224162845" at="120,26,122,37" />
      <scope id="7538089231777682557" at="160,83,162,13" />
      <scope id="7538089231777682238" at="173,54,175,122">
>>>>>>> eb80a071
        <var name="parentPasteProvider" id="3024471776891595060" />
      </scope>
      <scope id="4598452390224162845" at="209,26,211,37" />
      <scope id="7538089231777683039" at="271,89,273,133" />
      <scope id="7538089231777682557" at="283,83,285,13" />
      <scope id="7538089231777682972" at="424,39,426,535" />
      <scope id="8162894946400558060" at="495,29,497,56" />
      <scope id="8871522752922343330" at="106,0,109,0" />
      <scope id="8162894946401544615" at="110,0,113,0" />
      <scope id="8971646171573043040" at="114,0,117,0" />
      <scope id="8251307538230481484" at="118,0,121,0" />
      <scope id="773462683487697955" at="122,0,125,0" />
      <scope id="773462683488968419" at="126,0,129,0" />
      <scope id="3362819150777780943" at="130,0,133,0" />
      <scope id="7538089231777682207" at="154,26,157,7" />
      <scope id="5364202125454715304" at="191,0,194,0" />
      <scope id="9008866792797021917" at="218,29,221,94" />
      <scope id="7538089231777682114" at="246,60,249,5">
        <var name="devKit" id="7538089231777682115" />
      </scope>
      <scope id="7538089231777682136" at="249,5,252,5">
        <var name="language" id="7538089231777682137" />
      </scope>
      <scope id="7538089231777682158" at="252,5,255,5">
        <var name="model" id="7538089231777682159" />
      </scope>
      <scope id="7538089231777682538" at="279,0,282,0">
        <var name="a" id="7538089231777682550" />
        <var name="key" id="7538089231777682552" />
      </scope>
      <scope id="3976301908733823576" at="288,0,291,0">
        <var name="group" id="3976301908733870443" />
      </scope>
      <scope id="7538089231777683460" at="296,0,299,0">
        <var name="defaultPasteProvider" id="7538089231777683468" />
      </scope>
      <scope id="7538089231777683617" at="332,0,335,0">
        <var name="context" id="7538089231777683620" />
      </scope>
      <scope id="7538089231777683626" at="335,0,338,0">
        <var name="context" id="7538089231777683629" />
      </scope>
      <scope id="7538089231784120902" at="349,0,352,11">
        <var name="e" id="7538089231784120903" />
      </scope>
<<<<<<< HEAD
      <scope id="7538089231784120905" at="349,31,352,11" />
      <scope id="7538089231784120906" at="349,31,352,11" />
      <scope id="4176612323165936630" at="364,0,367,0">
        <var name="it" id="4176612323165936630" />
      </scope>
      <scope id="4176612323166333114" at="370,247,373,15" />
      <scope id="4176612323166310360" at="375,39,378,15" />
      <scope id="1036187445124449077" at="383,0,386,9">
        <var name="e" id="1036187445124449079" />
      </scope>
      <scope id="1036187445124449078" at="383,36,386,9" />
      <scope id="1036187445124522569" at="383,36,386,9" />
      <scope id="9056261439947806046" at="387,0,390,9">
        <var name="e" id="9056261439947806048" />
      </scope>
      <scope id="9056261439947806052" at="387,29,390,9" />
      <scope id="9056261439947958023" at="387,29,390,9" />
      <scope id="7538089231777682888" at="398,0,401,0" />
      <scope id="1471632565003333804" at="401,0,404,0" />
      <scope id="4598452390224495818" at="404,0,407,0" />
      <scope id="4598452390225752493" at="428,44,431,22">
        <var name="node" id="2348043250037290194" />
      </scope>
      <scope id="328850564587494307" at="452,0,455,0" />
      <scope id="592665991632297314" at="475,30,478,378" />
      <scope id="8162894946400538417" at="485,29,488,57" />
      <scope id="3024471776891737930" at="553,0,556,0">
=======
      <scope id="7538089231784120905" at="277,31,280,11" />
      <scope id="7538089231784120906" at="277,31,280,11" />
      <scope id="7538089231777682888" at="289,0,292,0" />
      <scope id="1471632565003333804" at="292,0,295,0" />
      <scope id="4598452390224495818" at="295,0,298,0" />
      <scope id="4598452390225752493" at="346,44,349,22">
        <var name="node" id="2348043250037290194" />
      </scope>
      <scope id="328850564587494307" at="370,0,373,0" />
      <scope id="4914591330907811235" at="380,83,383,28" />
      <scope id="3976301908733823576" at="386,0,389,0">
        <var name="group" id="3976301908733870443" />
      </scope>
      <scope id="592665991632297314" at="434,30,437,378" />
      <scope id="8251307538231043756" at="444,29,447,59" />
      <scope id="9008866792797021917" at="467,29,470,91" />
      <scope id="4176612323165936630" at="485,0,488,0">
        <var name="it" id="4176612323165936630" />
      </scope>
      <scope id="4176612323166333114" at="491,245,494,13" />
      <scope id="4176612323166310360" at="496,37,499,13" />
      <scope id="1036187445124522569" at="504,34,507,7" />
      <scope id="9056261439947958023" at="509,27,512,7" />
      <scope id="3024471776891737930" at="572,0,575,0">
>>>>>>> eb80a071
        <var name="o" id="3024471776891737930" />
        <var name="type" id="3024471776891737930" />
      </scope>
      <scope id="4914591330907811235" at="99,103,103,28" />
      <scope id="7538089231777682206" at="154,26,158,13" />
      <scope id="8162894946400607265" at="197,25,201,55" />
      <scope id="4598452390224162839" at="209,0,213,0" />
      <scope id="7538089231777682556" at="283,0,287,0">
        <var name="a" id="7538089231777682568" />
        <var name="shortcutSet" id="7538089231777682570" />
      </scope>
      <scope id="7538089231777683490" at="305,90,309,20" />
      <scope id="4176612323166027631" at="369,233,373,15" />
      <scope id="4176612323166042695" at="374,20,378,15" />
      <scope id="7538089231777682967" at="424,0,428,0">
        <var name="node" id="7538089231777682970" />
      </scope>
      <scope id="4598452390225752510" at="441,79,445,33">
        <var name="nodeWithClosure" id="7600370246423004421" />
      </scope>
<<<<<<< HEAD
      <scope id="8162894946400558058" at="495,0,499,0" />
      <scope id="8162894946400300793" at="505,102,509,0" />
      <scope id="7538089231777683533" at="511,104,515,16" />
      <scope id="7538089231777683601" at="517,102,521,17" />
      <scope id="7538089231777683602" at="523,94,527,16" />
      <scope id="3024471776889427731" at="529,105,533,0" />
      <scope id="48168216978432693" at="535,83,539,14">
        <var name="facade" id="48168216978432693" />
        <var name="n1" id="48168216978432693" />
      </scope>
      <scope id="2893936025732109408" at="541,81,545,0" />
      <scope id="8251307538231050858" at="547,81,551,0" />
      <scope id="8251307538231026808" at="164,25,169,55" />
      <scope id="9008866792797021915" at="218,0,223,0" />
      <scope id="7538089231777683031" at="269,92,274,9">
=======
      <scope id="8251307538231048899" at="454,0,458,0" />
      <scope id="4176612323166027631" at="490,231,494,13" />
      <scope id="4176612323166042695" at="495,18,499,13" />
      <scope id="1036187445124449077" at="504,0,508,18">
        <var name="e" id="1036187445124449079" />
      </scope>
      <scope id="1036187445124449078" at="504,34,508,18" />
      <scope id="9056261439947806046" at="509,0,513,18">
        <var name="e" id="9056261439947806048" />
      </scope>
      <scope id="9056261439947806052" at="509,27,513,18" />
      <scope id="2893936025727670284" at="518,80,522,16" />
      <scope id="7538089231777683533" at="524,108,528,16" />
      <scope id="7538089231777683601" at="530,104,534,17" />
      <scope id="7538089231777683602" at="536,96,540,16" />
      <scope id="3024471776889427731" at="542,107,546,0" />
      <scope id="48168216978432693" at="548,83,552,14">
        <var name="facade" id="48168216978432693" />
        <var name="n1" id="48168216978432693" />
      </scope>
      <scope id="7538089231777682430" at="554,106,558,16" />
      <scope id="2893936025732109408" at="560,83,564,0" />
      <scope id="8251307538231050858" at="566,83,570,0" />
      <scope id="2893936025728641225" at="301,36,306,516">
        <var name="last" id="2893936025728641227" />
      </scope>
      <scope id="7538089231777683031" at="318,92,323,9">
>>>>>>> eb80a071
        <var name="usedModel" id="7538089231777683033" />
      </scope>
      <scope id="4598452390225752486" at="428,0,433,0">
        <var name="target" id="4598452390225752490" />
      </scope>
      <scope id="8627797991303082081" at="450,16,455,53" />
      <scope id="2893936025728641225" at="461,36,466,516">
        <var name="last" id="2893936025728641227" />
      </scope>
      <scope id="8162894946400538415" at="485,0,490,0" />
      <scope id="4914591330907811233" at="99,0,105,0">
        <var name="history" id="3941329126770755125" />
        <var name="project" id="8162894946400382317" />
        <var name="title" id="4914591330907811250" />
        <var name="tool" id="4914591330907811248" />
      </scope>
      <scope id="8162894946400607263" at="197,0,203,0" />
      <scope id="7538089231777683488" at="304,15,310,13" />
      <scope id="7538089231777683489" at="304,15,310,13">
        <var name="trf" id="7538089231777683511" />
      </scope>
      <scope id="4598452390225752501" at="433,45,439,33">
        <var name="exceptionHolder" id="6558068108108370772" />
        <var name="writer" id="6558068108107683970" />
      </scope>
      <scope id="4598452390225752502" at="441,0,447,0">
        <var name="closure" id="4598452390225752503" />
        <var name="text" id="7600370246426662642" />
      </scope>
<<<<<<< HEAD
      <scope id="8251307538231034267" at="473,25,479,9" />
      <scope id="7287617939140904245" at="493,25,499,11" />
      <scope id="8162894946400300793" at="505,0,511,0">
        <var name="checkedDotOperand" id="8162894946400300793" />
        <var name="myEditor" id="8162894946400300793" />
      </scope>
      <scope id="7538089231777683533" at="511,0,517,0">
=======
      <scope id="8251307538231034267" at="432,25,438,9" />
      <scope id="7287617939140904245" at="452,25,458,11" />
      <scope id="2893936025727670284" at="518,0,524,0">
        <var name="checkedDotOperand" id="2893936025727670284" />
      </scope>
      <scope id="7538089231777683533" at="524,0,530,0">
>>>>>>> eb80a071
        <var name="checkedDotOperand" id="7538089231777683533" />
        <var name="myProject" id="7538089231777683533" />
      </scope>
<<<<<<< HEAD
      <scope id="7538089231777683601" at="517,0,523,0">
        <var name="checkedDotOperand" id="7538089231777683601" />
        <var name="myModel" id="7538089231777683601" />
      </scope>
      <scope id="7538089231777683602" at="523,0,529,0">
        <var name="checkedDotOperand" id="7538089231777683602" />
      </scope>
      <scope id="3024471776889427731" at="529,0,535,0">
        <var name="checkedDotOperand" id="3024471776889427731" />
        <var name="context" id="3024471776889427731" />
      </scope>
      <scope id="48168216978432693" at="535,0,541,0">
        <var name="p0" id="48168216978432693" />
      </scope>
      <scope id="2893936025732109408" at="541,0,547,0">
        <var name="checkedDotOperand" id="2893936025732109408" />
      </scope>
      <scope id="8251307538231050858" at="547,0,553,0">
=======
      <scope id="7538089231777683601" at="530,0,536,0">
        <var name="checkedDotOperand" id="7538089231777683601" />
        <var name="myModel" id="7538089231777683601" />
      </scope>
      <scope id="7538089231777683602" at="536,0,542,0">
        <var name="checkedDotOperand" id="7538089231777683602" />
      </scope>
      <scope id="3024471776889427731" at="542,0,548,0">
        <var name="checkedDotOperand" id="3024471776889427731" />
        <var name="context" id="3024471776889427731" />
      </scope>
      <scope id="48168216978432693" at="548,0,554,0">
        <var name="p0" id="48168216978432693" />
      </scope>
      <scope id="7538089231777682430" at="554,0,560,0">
        <var name="checkedDotOperand" id="7538089231777682430" />
      </scope>
      <scope id="2893936025732109408" at="560,0,566,0">
        <var name="checkedDotOperand" id="2893936025732109408" />
      </scope>
      <scope id="8251307538231050858" at="566,0,572,0">
>>>>>>> eb80a071
        <var name="checkedDotOperand" id="8251307538231050858" />
      </scope>
      <scope id="4914591330904584348" at="152,39,159,5" />
      <scope id="8251307538231026807" at="164,0,171,0" />
      <scope id="9008866792796992721" at="216,25,223,11" />
      <scope id="7538089231777682020" at="233,78,240,105">
        <var name="sourceLangModule" id="4214225063066303902" />
      </scope>
      <scope id="7538089231777683026" at="268,7,275,7">
        <var name="ref" id="7538089231777683027" />
      </scope>
      <scope id="7538089231784120886" at="346,25,353,9" />
      <scope id="7538089231777682920" at="414,39,421,11">
        <var name="line" id="7538089231777682922" />
      </scope>
      <scope id="2893936025728641224" at="461,0,468,0" />
      <scope id="7287617939140817027" at="483,25,490,11" />
      <scope id="7538089231777682228" at="138,49,146,34" />
      <scope id="4598452390225752494" at="433,0,441,0">
        <var name="t" id="4598452390225752498" />
      </scope>
      <scope id="8251307538231034266" at="473,0,481,0" />
      <scope id="7287617939140904241" at="493,0,501,0" />
      <scope id="4914591330904584345" at="152,0,161,0" />
      <scope id="9008866792796992719" at="216,0,225,0" />
      <scope id="7538089231777682018" at="232,62,241,5">
        <var name="l" id="7538089231777682019" />
      </scope>
      <scope id="7538089231777683538" at="316,152,325,69">
        <var name="paster" id="7538089231777683553" />
        <var name="refContainer" id="7538089231777683540" />
      </scope>
      <scope id="7538089231784120885" at="346,0,355,0" />
      <scope id="9010839353952056872" at="447,167,456,9" />
      <scope id="7287617939140817023" at="483,0,492,0" />
      <scope id="7538089231777682912" at="412,40,422,9">
        <var name="scanner" id="7538089231777682914" />
      </scope>
      <scope id="7538089231777682708" at="195,35,206,5" />
      <scope id="7538089231777682979" at="264,129,275,7">
        <var name="usedLanguage" id="7538089231777682981" />
      </scope>
      <scope id="4176612323166022617" at="368,39,379,13" />
      <scope id="4914591330906414832" at="396,48,407,6" />
      <scope id="1768908716159899740" at="447,0,458,0">
        <var name="project" id="9010839353952403934" />
        <var name="resultDescription" id="9010839353952432657" />
        <var name="results" id="9010839353952414816" />
        <var name="resultsCount" id="9010839353952422879" />
      </scope>
<<<<<<< HEAD
      <scope id="7538089231777682221" at="136,0,148,0">
=======
      <scope id="4176612323166022617" at="489,37,500,11" />
      <scope id="7538089231777682113" at="141,36,153,61">
        <var name="modelInternal" id="2971752488947143031" />
      </scope>
      <scope id="7538089231777682221" at="167,0,179,0">
>>>>>>> eb80a071
        <var name="key" id="7538089231777682224" />
      </scope>
      <scope id="7752629037608769346" at="214,52,226,27" />
      <scope id="7538089231777682113" at="245,36,257,61">
        <var name="modelInternal" id="2971752488947143031" />
      </scope>
      <scope id="7538089231777682907" at="412,0,424,0">
        <var name="text" id="7538089231777682910" />
      </scope>
      <scope id="7538089231777682705" at="195,0,208,0" />
      <scope id="7538089231777682005" at="229,38,242,161">
        <var name="base" id="7538089231777682007" />
        <var name="baseAndExtensions" id="7538089231777682011" />
        <var name="modelInternal" id="2971752488947190737" />
      </scope>
      <scope id="7538089231777682973" at="263,88,276,5">
        <var name="subNode" id="7538089231777682978" />
      </scope>
<<<<<<< HEAD
      <scope id="7538089231784120878" at="343,31,356,24">
        <var name="result" id="7538089231784120880" />
      </scope>
      <scope id="4176612323166022616" at="368,0,381,0">
=======
      <scope id="4176612323166022616" at="489,0,502,0">
>>>>>>> eb80a071
        <var name="it" id="4176612323166022616" />
      </scope>
      <scope id="4914591330906414829" at="396,0,409,0" />
      <scope id="7752629037608769343" at="214,0,228,0">
        <var name="nodeToSelect" id="7752629037608824393" />
      </scope>
      <scope id="7538089231777682112" at="245,0,259,0" />
      <scope id="4914591330907522712" at="134,33,149,30" />
      <scope id="7538089231777682004" at="229,0,244,0" />
      <scope id="2893936025731234518" at="260,45,276,5">
        <var name="importedLanguages" id="2971752488947196103" />
        <var name="modelInternal" id="2971752488947184069" />
        <var name="module" id="4214225063065875704" />
      </scope>
      <scope id="7538089231784120874" at="342,0,358,0" />
      <scope id="4914591330907522709" at="134,0,151,0" />
      <scope id="2893936025731234515" at="260,0,278,0">
        <var name="node" id="2893936025731278819" />
      </scope>
<<<<<<< HEAD
      <scope id="9056261439947806045" at="361,11,382,33">
=======
      <scope id="9056261439947806045" at="482,9,503,31">
>>>>>>> eb80a071
        <var name="loadedModel" id="4176612323165699207" />
      </scope>
      <scope id="7538089231777682195" at="162,65,188,49">
        <var name="group" id="3976301908733039980" />
        <var name="toolbar" id="3976301908733040030" />
        <var name="toolbarComponent" id="3976301908733040040" />
      </scope>
      <scope id="8162894946400630945" at="302,27,328,11">
        <var name="currentCell" id="7538089231777683525" />
        <var name="pastingNodeReference" id="7538089231777683484" />
        <var name="referenceTarget" id="7538089231777683531" />
      </scope>
      <scope id="7538089231777682192" at="162,0,190,0">
        <var name="history" id="3941329126770699274" />
      </scope>
<<<<<<< HEAD
      <scope id="8162894946400630943" at="302,0,330,0" />
      <scope id="7538089231777683479" at="300,66,330,9" />
      <scope id="7538089231777683724" at="360,24,391,7" />
      <scope id="7538089231777683473" at="300,0,332,0">
=======
      <scope id="8251307538231340516" at="229,0,258,0" />
      <scope id="7538089231777683479" at="227,66,258,9" />
      <scope id="2893936025730044889" at="428,133,460,7">
        <var name="typedCommand" id="592665991632343036" />
      </scope>
      <scope id="7538089231777683473" at="227,0,260,0">
>>>>>>> eb80a071
        <var name="context" id="7538089231777683476" />
      </scope>
      <scope id="2893936025730044889" at="469,133,501,7">
        <var name="typedCommand" id="592665991632343036" />
      </scope>
      <scope id="4176612323165356807" at="359,51,393,16" />
      <scope id="2893936025730044886" at="469,0,503,0">
        <var name="command" id="2893936025730100112" />
        <var name="executeAfter" id="2893936025730248286" />
        <var name="executeBefore" id="2893936025731679578" />
      </scope>
<<<<<<< HEAD
      <scope id="4176612323165356804" at="359,0,395,0">
        <var name="state" id="4176612323165363405" />
      </scope>
      <scope id="4914591330906788051" at="410,43,458,6" />
      <scope id="4914591330906788048" at="410,0,460,0" />
      <unit id="4176612323165936630" at="363,89,367,9" name="jetbrains.mps.console.tool.BaseConsoleTab$6" />
      <unit id="328850564587494307" at="451,25,455,11" name="jetbrains.mps.console.tool.BaseConsoleTab$10" />
      <unit id="8162894946400558058" at="494,70,499,9" name="jetbrains.mps.console.tool.BaseConsoleTab$13" />
      <unit id="9008866792797021915" at="217,69,223,9" name="jetbrains.mps.console.tool.BaseConsoleTab$5" />
      <unit id="8162894946400538415" at="484,70,490,9" name="jetbrains.mps.console.tool.BaseConsoleTab$12" />
      <unit id="8162894946400607263" at="196,66,203,5" name="jetbrains.mps.console.tool.BaseConsoleTab$3" />
      <unit id="8251307538231026807" at="163,50,171,5" name="jetbrains.mps.console.tool.BaseConsoleTab$2" />
      <unit id="8251307538231034266" at="472,50,481,5" name="jetbrains.mps.console.tool.BaseConsoleTab$10" />
      <unit id="7287617939140904239" at="492,11,501,5" name="jetbrains.mps.console.tool.BaseConsoleTab$12" />
      <unit id="9008866792796992719" at="215,40,225,5" name="jetbrains.mps.console.tool.BaseConsoleTab$4" />
      <unit id="7538089231784120885" at="345,65,355,5" name="jetbrains.mps.console.tool.BaseConsoleTab$5" />
      <unit id="7538089231777682886" at="397,15,407,5" name="jetbrains.mps.console.tool.BaseConsoleTab$8" />
      <unit id="7287617939140817021" at="482,460,492,5" name="jetbrains.mps.console.tool.BaseConsoleTab$11" />
      <unit id="7538089231777682220" at="135,24,148,5" name="jetbrains.mps.console.tool.BaseConsoleTab$1" />
      <unit id="4176612323166022616" at="367,24,381,9" name="jetbrains.mps.console.tool.BaseConsoleTab$7" />
      <unit id="8162894946400630943" at="301,68,330,7" name="jetbrains.mps.console.tool.BaseConsoleTab$1" />
      <unit id="7538089231777683454" at="292,0,339,0" name="jetbrains.mps.console.tool.BaseConsoleTab$MyPasteProvider" />
      <unit id="7538089231777682905" at="411,15,458,5" name="jetbrains.mps.console.tool.BaseConsoleTab$9" />
      <unit id="4914591330900787311" at="88,0,557,0" name="jetbrains.mps.console.tool.BaseConsoleTab" />
=======
      <scope id="4176612323165356807" at="478,51,514,5" />
      <scope id="4176612323165356804" at="478,0,516,0">
        <var name="state" id="4176612323165363405" />
      </scope>
      <scope id="4914591330906788051" at="328,43,376,6" />
      <scope id="4914591330906788048" at="328,0,378,0" />
      <unit id="328850564587494307" at="369,25,373,11" name="jetbrains.mps.console.tool.BaseConsoleTab$6" />
      <unit id="4176612323165936630" at="484,87,488,7" name="jetbrains.mps.console.tool.BaseConsoleTab$11" />
      <unit id="8251307538231048899" at="453,57,458,9" name="jetbrains.mps.console.tool.BaseConsoleTab$10" />
      <unit id="8251307538231043755" at="443,57,449,9" name="jetbrains.mps.console.tool.BaseConsoleTab$9" />
      <unit id="9008866792797021915" at="466,72,472,9" name="jetbrains.mps.console.tool.BaseConsoleTab$11" />
      <unit id="8251307538231257695" at="199,53,206,5" name="jetbrains.mps.console.tool.BaseConsoleTab$2" />
      <unit id="7538089231777683430" at="210,0,218,0" name="jetbrains.mps.console.tool.BaseConsoleTab$ExecuteClosureAction" />
      <unit id="8251307538231026807" at="400,53,408,5" name="jetbrains.mps.console.tool.BaseConsoleTab$6" />
      <unit id="8251307538231034266" at="431,53,440,5" name="jetbrains.mps.console.tool.BaseConsoleTab$7" />
      <unit id="7287617939140904239" at="451,11,460,5" name="jetbrains.mps.console.tool.BaseConsoleTab$9" />
      <unit id="7538089231784120885" at="273,68,283,5" name="jetbrains.mps.console.tool.BaseConsoleTab$3" />
      <unit id="7538089231777682886" at="288,15,298,5" name="jetbrains.mps.console.tool.BaseConsoleTab$4" />
      <unit id="7287617939140817021" at="441,460,451,5" name="jetbrains.mps.console.tool.BaseConsoleTab$8" />
      <unit id="9008866792796992719" at="464,40,474,5" name="jetbrains.mps.console.tool.BaseConsoleTab$10" />
      <unit id="7538089231777682220" at="166,24,179,5" name="jetbrains.mps.console.tool.BaseConsoleTab$1" />
      <unit id="4176612323166022616" at="488,22,502,7" name="jetbrains.mps.console.tool.BaseConsoleTab$12" />
      <unit id="8251307538231340516" at="228,55,258,7" name="jetbrains.mps.console.tool.BaseConsoleTab$1" />
      <unit id="7538089231777682905" at="329,15,376,5" name="jetbrains.mps.console.tool.BaseConsoleTab$5" />
      <unit id="7538089231777683454" at="219,0,267,0" name="jetbrains.mps.console.tool.BaseConsoleTab$MyPasteProvider" />
      <unit id="4914591330900787311" at="91,0,576,0" name="jetbrains.mps.console.tool.BaseConsoleTab" />
>>>>>>> eb80a071
    </file>
  </root>
  <root nodeRef="r:de40a5a4-f08c-4c67-ac43-e1f5c384f7d6(jetbrains.mps.console.tool)/6852607286009617748">
    <file name="ConsoleStream.java">
      <node id="6852607286009618216" at="11,0,12,0" concept="9" trace="addText#(Ljava/lang/String;)V" />
      <node id="8927119896327929255" at="12,0,13,0" concept="9" trace="addNode#(Lorg/jetbrains/mps/openapi/model/SNode;)V" />
      <node id="4598452390225737169" at="13,0,14,0" concept="9" trace="addNodeRef#(Lorg/jetbrains/mps/openapi/model/SNode;)V" />
      <node id="4598452390225734979" at="14,0,15,0" concept="9" trace="addException#(Ljava/lang/Throwable;)V" />
      <node id="4598452390225735166" at="15,0,16,0" concept="9" trace="addClosure#(Ljetbrains/mps/baseLanguage/closures/runtime/_FunctionTypes/_void_P0_E0;Ljava/lang/String;)V" />
      <node id="1768908716159921418" at="16,0,17,0" concept="9" trace="addSequence#(Ljetbrains/mps/project/Project;Ljetbrains/mps/baseLanguage/closures/runtime/_FunctionTypes/_return_P0_E0;ILjava/lang/String;)V" />
      <scope id="6852607286009618216" at="11,0,12,0">
        <var name="text" id="6852607286009731683" />
      </scope>
      <scope id="8927119896327929255" at="12,0,13,0">
        <var name="node" id="8927119896327929259" />
      </scope>
      <scope id="4598452390225737169" at="13,0,14,0">
        <var name="node" id="4598452390225737173" />
      </scope>
      <scope id="4598452390225734979" at="14,0,15,0">
        <var name="t" id="4598452390225734983" />
      </scope>
      <scope id="4598452390225735166" at="15,0,16,0">
        <var name="closure" id="7600370246426637725" />
        <var name="text" id="1768908716159494734" />
      </scope>
      <scope id="1768908716159921418" at="16,0,17,0">
        <var name="project" id="1768908716159921750" />
        <var name="resultDescription" id="1768908716159921757" />
        <var name="results" id="1768908716159921752" />
        <var name="resultsCount" id="1768908716159921755" />
      </scope>
      <unit id="6852607286009617748" at="10,0,18,0" name="jetbrains.mps.console.tool.ConsoleStream" />
    </file>
  </root>
  <root nodeRef="r:de40a5a4-f08c-4c67-ac43-e1f5c384f7d6(jetbrains.mps.console.tool)/7538089231777628716">
<<<<<<< HEAD
    <file name="DialogConsoleTab.java">
      <node id="7538089231777681961" at="34,0,35,0" concept="6" trace="myNewCommand" />
      <node id="7538089231777681965" at="35,0,36,0" concept="6" trace="myCursor" />
      <node id="4914591330908344294" at="37,105,38,41" concept="15" />
      <node id="6170872737697150536" at="41,60,42,33" concept="5" />
      <node id="7538089231777682460" at="42,33,43,92" concept="5" />
      <node id="7538089231777682468" at="43,92,44,89" concept="5" />
      <node id="7538089231777682476" at="44,89,45,91" concept="5" />
      <node id="7538089231777682484" at="45,91,46,95" concept="5" />
      <node id="7538089231777682577" at="49,27,50,373" concept="10" />
      <node id="7538089231777682598" at="51,214,52,225" concept="5" />
      <node id="7538089231777682605" at="53,5,54,184" concept="11" />
      <node id="7538089231777682611" at="57,39,58,21" concept="10" />
      <node id="7538089231777682617" at="59,8,60,227" concept="5" />
      <node id="7538089231777682633" at="61,217,62,0" concept="12" />
      <node id="7538089231777682634" at="62,0,63,185" concept="11" />
      <node id="7538089231777682643" at="65,39,66,21" concept="10" />
      <node id="7538089231777682649" at="67,8,68,227" concept="5" />
      <node id="7538089231777682665" at="69,217,70,0" concept="12" />
      <node id="7538089231777682666" at="70,0,71,185" concept="11" />
      <node id="7538089231777682781" at="76,25,77,215" concept="5" />
      <node id="9041541628639677172" at="79,47,80,39" concept="11" />
      <node id="7538089231777682799" at="82,11,83,55" concept="5" />
      <node id="7538089231777682806" at="84,51,85,46" concept="5" />
      <node id="7538089231777682816" at="88,7,89,50" concept="5" />
      <node id="7538089231777682826" at="93,28,94,73" concept="15" />
      <node id="69343502268775258" at="97,76,98,30" concept="5" />
      <node id="7538089231777682858" at="103,25,104,24" concept="5" />
      <node id="7538089231777682862" at="104,24,105,75" concept="5" />
      <node id="7538089231777682877" at="106,357,107,17" concept="11" />
      <node id="7538089231777683125" at="112,25,113,28" concept="5" />
      <node id="7538089231777683154" at="118,29,119,27" concept="5" />
      <node id="7538089231777683163" at="127,26,128,69" concept="15" />
      <node id="6075392324748699914" at="130,76,131,384" concept="5" />
      <node id="7538089231777683189" at="131,384,132,24" concept="5" />
      <node id="7538089231777683191" at="132,24,133,21" concept="5" />
      <node id="7538089231777683198" at="138,28,139,76" concept="15" />
      <node id="7538089231777683216" at="141,76,142,32" concept="10" />
      <node id="7538089231777683222" at="143,30,144,15" concept="11" />
      <node id="7538089231777683226" at="145,7,146,0" concept="12" />
      <node id="7538089231777683227" at="146,0,147,22" concept="10" />
      <node id="7538089231777683232" at="148,29,149,28" concept="5" />
      <node id="7538089231777683236" at="149,28,150,223" concept="5" />
      <node id="7538089231777683249" at="151,14,152,41" concept="5" />
      <node id="7538089231777683256" at="153,34,154,17" concept="11" />
      <node id="7538089231777683260" at="155,9,156,200" concept="10" />
      <node id="7538089231777683266" at="156,200,157,256" concept="10" />
      <node id="7538089231777683272" at="157,256,158,196" concept="5" />
      <node id="7538089231777683278" at="158,196,159,521" concept="5" />
      <node id="7538089231777683288" at="159,521,160,66" concept="5" />
      <node id="7538089231777683295" at="162,32,163,15" concept="11" />
      <node id="7538089231777683299" at="164,7,165,27" concept="5" />
      <node id="7538089231777683303" at="165,27,166,471" concept="5" />
      <node id="7538089231777683315" at="166,471,167,21" concept="5" />
      <node id="7538089231777683322" at="172,28,173,68" concept="15" />
      <node id="7538089231777683342" at="176,31,177,15" concept="11" />
      <node id="7538089231777683346" at="178,7,179,45" concept="10" />
      <node id="7538089231777683351" at="179,45,180,0" concept="12" />
      <node id="7538089231777683352" at="180,0,181,198" concept="10" />
      <node id="7538089231777683358" at="181,198,182,254" concept="10" />
      <node id="7538089231777683364" at="182,254,183,194" concept="5" />
      <node id="7538089231777683370" at="183,194,184,519" concept="5" />
      <node id="7538089231777683380" at="184,519,185,64" concept="5" />
      <node id="7538089231777683385" at="185,64,186,0" concept="12" />
      <node id="7538089231777683388" at="187,35,188,29" concept="5" />
      <node id="7538089231777683392" at="188,29,189,473" concept="5" />
      <node id="7538089231777683410" at="190,14,191,24" concept="5" />
      <node id="7538089231777683414" at="191,24,192,477" concept="5" />
      <node id="7538089231777683426" at="193,7,194,21" concept="5" />
      <node id="7538089231777683719" at="200,25,201,53" concept="10" />
      <node id="7538089231777683736" at="201,53,202,252" concept="5" />
      <node id="7538089231777683751" at="203,252,204,388" concept="5" />
      <node id="7538089231777683770" at="205,16,206,579" concept="5" />
      <node id="7538089231777683782" at="207,9,208,398" concept="5" />
      <node id="7538089231777683790" at="208,398,209,75" concept="5" />
      <node id="3362819150778499207" at="214,44,215,28" concept="5" />
      <node id="773462683490873669" at="215,28,216,346" concept="5" />
      <node id="2353285998750723142" at="221,42,222,37" concept="11" />
      <node id="2353285998750729158" at="223,5,224,16" concept="11" />
      <node id="7538089231777683768" at="205,14,207,9" concept="0" />
      <node id="7538089231786666719" at="37,0,40,0" concept="2" trace="DialogConsoleTab#(Ljetbrains/mps/project/MPSProject;Ljetbrains/mps/console/tool/ConsoleTool;Ljava/lang/String;Ljava/lang/String;)V" />
      <node id="7538089231777682587" at="50,373,53,5" concept="17" />
      <node id="7538089231777682615" at="58,21,61,217" concept="4" />
      <node id="7538089231777682647" at="66,21,69,217" concept="4" />
      <node id="9041541628639667404" at="79,0,82,0" concept="9" trace="met#(Ljetbrains/mps/nodeEditor/cells/EditorCell;)Z" />
      <node id="7538089231777682804" at="83,55,86,9" concept="8" />
      <node id="7538089231777682824" at="93,0,96,0" concept="2" trace="ExecuteAction#()V" />
      <node id="7538089231777682875" at="105,75,108,9" concept="8" />
      <node id="2893936025731773577" at="112,0,115,0" concept="9" trace="run#()V" />
      <node id="1917933279383346321" at="118,0,121,0" concept="9" trace="run#()V" />
      <node id="7538089231777683161" at="127,0,130,0" concept="2" trace="ClearAction#()V" />
      <node id="7538089231777683196" at="138,0,141,0" concept="2" trace="PrevCmdAction#()V" />
      <node id="7538089231777683220" at="142,32,145,7" concept="8" />
      <node id="7538089231777683254" at="152,41,155,9" concept="8" />
      <node id="7538089231777683293" at="161,7,164,7" concept="8" />
      <node id="7538089231777683320" at="172,0,175,0" concept="2" trace="NextCmdAction#()V" />
      <node id="7538089231777683340" at="175,76,178,7" concept="8" />
      <node id="7538089231777683408" at="190,12,193,7" concept="0" />
      <node id="2353285998750717816" at="220,44,223,5" concept="8" />
      <node id="7538089231777682834" at="96,0,100,0" concept="9" trace="doExecute#(Lcom/intellij/openapi/actionSystem/AnActionEvent;Ljava/util/Map;)V" />
      <node id="773462683490695298" at="214,0,218,0" concept="9" trace="insertCommand#(Lorg/jetbrains/mps/openapi/model/SNode;)V" />
      <node id="7538089231777682788" at="77,215,82,11" concept="10" />
      <node id="1917933279383342541" at="116,25,121,11" concept="5" />
      <node id="7538089231777683171" at="130,0,135,0" concept="9" trace="doExecute#(Lcom/intellij/openapi/actionSystem/AnActionEvent;Ljava/util/Map;)V" />
      <node id="7538089231777683742" at="202,252,207,9" concept="8" />
      <node id="7538089231777682449" at="41,0,48,0" concept="9" trace="registerActions#(Lcom/intellij/openapi/actionSystem/DefaultActionGroup;)V" />
      <node id="7538089231777682573" at="49,0,56,0" concept="9" trace="lastCmd#()Lorg/jetbrains/mps/openapi/model/SNode;" />
      <node id="7538089231777682856" at="103,0,110,0" concept="9" trace="run#()V" />
      <node id="2893936025731806889" at="116,0,123,0" concept="9" trace="run#()V" />
      <node id="7538089231777683386" at="186,0,193,7" concept="8" />
      <node id="2353285998750905190" at="219,0,226,0" concept="9" trace="getData#(Ljava/lang/String;)Ljava/lang/Object;" />
      <node id="7538089231777682609" at="57,0,65,0" concept="9" trace="getPrevCmd#(Lorg/jetbrains/mps/openapi/model/SNode;)Lorg/jetbrains/mps/openapi/model/SNode;" />
      <node id="7538089231777682641" at="65,0,73,0" concept="9" trace="getNextCmd#(Lorg/jetbrains/mps/openapi/model/SNode;)Lorg/jetbrains/mps/openapi/model/SNode;" />
      <node id="7538089231777682855" at="101,39,110,7" concept="5" />
      <node id="7538089231777683247" at="151,12,161,7" concept="0" />
      <node id="6243883726569188381" at="200,0,211,0" concept="9" trace="run#()V" />
      <node id="1423104411234877698" at="76,0,88,0" concept="9" trace="run#()V" />
      <node id="2893936025730174784" at="110,7,123,7" concept="5" />
      <node id="6243883726569188379" at="198,50,211,7" concept="5" />
      <node id="1423104411234877696" at="74,31,88,7" concept="5" />
      <node id="7538089231777683230" at="147,22,161,7" concept="8" />
      <node id="7538089231777683717" at="198,0,213,0" concept="9" trace="loadHistory#(Ljava/lang/String;)V" />
      <node id="7538089231777682772" at="74,0,91,0" concept="9" trace="setSelection#()V" />
      <node id="7538089231777683330" at="175,0,196,0" concept="9" trace="doExecute#(Lcom/intellij/openapi/actionSystem/AnActionEvent;Ljava/util/Map;)V" />
      <node id="69343502268757723" at="101,0,125,0" concept="9" trace="executeCurrentCommand#()V" />
      <node id="7538089231777683206" at="141,0,169,0" concept="9" trace="doExecute#(Lcom/intellij/openapi/actionSystem/AnActionEvent;Ljava/util/Map;)V" />
      <scope id="7538089231786666722" at="37,105,38,41" />
      <scope id="7538089231777682597" at="51,214,52,225" />
      <scope id="7538089231777682616" at="59,8,60,227" />
      <scope id="7538089231777682648" at="67,8,68,227" />
      <scope id="9041541628639667405" at="79,47,80,39" />
      <scope id="7538089231777682805" at="84,51,85,46" />
      <scope id="7538089231777682825" at="93,28,94,73" />
      <scope id="7538089231777682843" at="97,76,98,30" />
      <scope id="7538089231777682876" at="106,357,107,17" />
      <scope id="2893936025731773579" at="112,25,113,28" />
      <scope id="1917933279383346322" at="118,29,119,27" />
      <scope id="7538089231777683162" at="127,26,128,69" />
      <scope id="7538089231777683197" at="138,28,139,76" />
      <scope id="7538089231777683221" at="143,30,144,15" />
      <scope id="7538089231777683255" at="153,34,154,17" />
      <scope id="7538089231777683294" at="162,32,163,15" />
      <scope id="7538089231777683321" at="172,28,173,68" />
      <scope id="7538089231777683341" at="176,31,177,15" />
      <scope id="7538089231777683743" at="203,252,204,388" />
      <scope id="7538089231777683769" at="205,16,206,579" />
      <scope id="2353285998750717819" at="221,42,222,37" />
      <scope id="7538089231777683231" at="148,29,150,223" />
      <scope id="7538089231777683387" at="187,35,189,473" />
      <scope id="7538089231777683409" at="190,14,192,477" />
      <scope id="773462683490695301" at="214,44,216,346" />
      <scope id="7538089231786666719" at="37,0,40,0">
=======
    <file name="ConsoleTab.java">
      <node id="7538089231777681961" at="35,0,36,0" concept="6" trace="myNewCommand" />
      <node id="7538089231777681965" at="36,0,37,0" concept="6" trace="myCursor" />
      <node id="4914591330908344294" at="38,79,39,32" concept="15" />
      <node id="6170872737697150536" at="42,60,43,33" concept="5" />
      <node id="7538089231777682460" at="43,33,44,86" concept="5" />
      <node id="7538089231777682468" at="44,86,45,83" concept="5" />
      <node id="7538089231777682476" at="45,83,46,85" concept="5" />
      <node id="7538089231777682484" at="46,85,47,89" concept="5" />
      <node id="7538089231777682577" at="50,27,51,373" concept="10" />
      <node id="7538089231777682598" at="52,214,53,225" concept="5" />
      <node id="7538089231777682605" at="54,5,55,184" concept="11" />
      <node id="7538089231777682611" at="58,39,59,21" concept="10" />
      <node id="7538089231777682617" at="60,8,61,227" concept="5" />
      <node id="7538089231777682633" at="62,217,63,0" concept="12" />
      <node id="7538089231777682634" at="63,0,64,185" concept="11" />
      <node id="7538089231777682643" at="66,39,67,21" concept="10" />
      <node id="7538089231777682649" at="68,8,69,227" concept="5" />
      <node id="7538089231777682665" at="70,217,71,0" concept="12" />
      <node id="7538089231777682666" at="71,0,72,185" concept="11" />
      <node id="7538089231777682781" at="77,25,78,203" concept="5" />
      <node id="7538089231777682788" at="78,203,79,96" concept="10" />
      <node id="7538089231777682799" at="80,31,81,45" concept="5" />
      <node id="7538089231777682806" at="82,53,83,48" concept="5" />
      <node id="7538089231777682816" at="87,7,88,38" concept="5" />
      <node id="7538089231777682826" at="92,28,93,73" concept="15" />
      <node id="7538089231777682858" at="98,27,99,26" concept="5" />
      <node id="7538089231777682862" at="99,26,100,67" concept="5" />
      <node id="7538089231777682877" at="101,359,102,19" concept="11" />
      <node id="7538089231777683125" at="107,27,108,30" concept="5" />
      <node id="7538089231777683154" at="113,31,114,29" concept="5" />
      <node id="7538089231777683163" at="123,26,124,70" concept="15" />
      <node id="8664977959755314261" at="126,76,127,362" concept="10" />
      <node id="1917906624101143555" at="127,362,128,24" concept="5" />
      <node id="8664977959755332431" at="128,24,129,355" concept="5" />
      <node id="8438682563623893458" at="129,355,130,32" concept="5" />
      <node id="7538089231777683189" at="130,32,131,24" concept="5" />
      <node id="7538089231777683191" at="131,24,132,21" concept="5" />
      <node id="7538089231777683198" at="137,28,138,76" concept="15" />
      <node id="7538089231777683216" at="140,76,141,32" concept="10" />
      <node id="7538089231777683222" at="142,30,143,15" concept="11" />
      <node id="7538089231777683226" at="144,7,145,0" concept="12" />
      <node id="7538089231777683227" at="145,0,146,22" concept="10" />
      <node id="7538089231777683232" at="147,29,148,28" concept="5" />
      <node id="7538089231777683236" at="148,28,149,223" concept="5" />
      <node id="7538089231777683249" at="150,14,151,41" concept="5" />
      <node id="7538089231777683256" at="152,34,153,17" concept="11" />
      <node id="7538089231777683260" at="154,9,155,200" concept="10" />
      <node id="7538089231777683266" at="155,200,156,256" concept="10" />
      <node id="7538089231777683272" at="156,256,157,196" concept="5" />
      <node id="7538089231777683278" at="157,196,158,521" concept="5" />
      <node id="7538089231777683288" at="158,521,159,66" concept="5" />
      <node id="7538089231777683295" at="161,32,162,15" concept="11" />
      <node id="7538089231777683299" at="163,7,164,27" concept="5" />
      <node id="7538089231777683303" at="164,27,165,471" concept="5" />
      <node id="7538089231777683315" at="165,471,166,21" concept="5" />
      <node id="7538089231777683322" at="171,28,172,68" concept="15" />
      <node id="7538089231777683342" at="175,31,176,15" concept="11" />
      <node id="7538089231777683346" at="177,7,178,45" concept="10" />
      <node id="7538089231777683351" at="178,45,179,0" concept="12" />
      <node id="7538089231777683352" at="179,0,180,198" concept="10" />
      <node id="7538089231777683358" at="180,198,181,254" concept="10" />
      <node id="7538089231777683364" at="181,254,182,194" concept="5" />
      <node id="7538089231777683370" at="182,194,183,519" concept="5" />
      <node id="7538089231777683380" at="183,519,184,64" concept="5" />
      <node id="7538089231777683385" at="184,64,185,0" concept="12" />
      <node id="7538089231777683388" at="186,35,187,29" concept="5" />
      <node id="7538089231777683392" at="187,29,188,473" concept="5" />
      <node id="7538089231777683410" at="189,14,190,24" concept="5" />
      <node id="7538089231777683414" at="190,24,191,477" concept="5" />
      <node id="7538089231777683426" at="192,7,193,21" concept="5" />
      <node id="7538089231777683719" at="199,25,200,53" concept="10" />
      <node id="2108296889951533880" at="200,53,201,123" concept="10" />
      <node id="2108296889951697204" at="203,39,204,43" concept="5" />
      <node id="7538089231777683736" at="206,11,207,242" concept="5" />
      <node id="7538089231777683751" at="208,252,209,388" concept="5" />
      <node id="7538089231777683770" at="210,16,211,579" concept="5" />
      <node id="7538089231777683782" at="212,9,213,398" concept="5" />
      <node id="7538089231777683790" at="213,398,214,65" concept="5" />
      <node id="3362819150778499207" at="219,44,220,28" concept="5" />
      <node id="773462683490873669" at="220,28,221,346" concept="5" />
      <node id="2353285998750723142" at="226,42,227,37" concept="11" />
      <node id="2353285998750729158" at="228,5,229,16" concept="11" />
      <node id="3075401210465223037" at="232,36,233,45" concept="11" />
      <node id="3075401210465223037" at="234,5,235,16" concept="11" />
      <node id="7538089231777683768" at="210,14,212,9" concept="0" />
      <node id="7538089231786666719" at="38,0,41,0" concept="2" trace="ConsoleTab#(Ljetbrains/mps/console/tool/ConsoleTool;Ljava/lang/String;Ljava/lang/String;)V" />
      <node id="7538089231777682587" at="51,373,54,5" concept="18" />
      <node id="7538089231777682615" at="59,21,62,217" concept="4" />
      <node id="7538089231777682647" at="67,21,70,217" concept="4" />
      <node id="7538089231777682804" at="81,45,84,11" concept="8" />
      <node id="7538089231777682824" at="92,0,95,0" concept="2" trace="ExecuteAction#()V" />
      <node id="7538089231777682875" at="100,67,103,11" concept="8" />
      <node id="2893936025731773577" at="107,0,110,0" concept="9" trace="run#()V" />
      <node id="1917933279383346321" at="113,0,116,0" concept="9" trace="run#()V" />
      <node id="7538089231777683161" at="123,0,126,0" concept="2" trace="ClearAction#()V" />
      <node id="7538089231777683196" at="137,0,140,0" concept="2" trace="PrevCmdAction#()V" />
      <node id="7538089231777683220" at="141,32,144,7" concept="8" />
      <node id="7538089231777683254" at="151,41,154,9" concept="8" />
      <node id="7538089231777683293" at="160,7,163,7" concept="8" />
      <node id="7538089231777683320" at="171,0,174,0" concept="2" trace="NextCmdAction#()V" />
      <node id="7538089231777683340" at="174,76,177,7" concept="8" />
      <node id="7538089231777683408" at="189,12,192,7" concept="0" />
      <node id="2108296889951697202" at="203,0,206,0" concept="9" trace="visit#(Lorg/jetbrains/mps/openapi/model/SNode;)V" />
      <node id="2353285998750717816" at="225,44,228,5" concept="8" />
      <node id="3075401210465223037" at="231,82,234,5" concept="8" />
      <node id="773462683490695298" at="219,0,223,0" concept="9" trace="insertCommand#(Lorg/jetbrains/mps/openapi/model/SNode;)V" />
      <node id="1917933279383342541" at="111,27,116,13" concept="5" />
      <node id="2108296889951568459" at="201,123,206,11" concept="5" />
      <node id="7538089231777683742" at="207,242,212,9" concept="8" />
      <node id="3075401210465294725" at="79,96,85,9" concept="8" />
      <node id="3075401210465223037" at="231,0,237,0" concept="14" trace="check_doiu7j_a0b0a0a31#(Ljetbrains/mps/nodeEditor/cells/EditorCell;)Ljetbrains/mps/nodeEditor/cells/EditorCell;" />
      <node id="7538089231777682449" at="42,0,49,0" concept="9" trace="registerActions#(Lcom/intellij/openapi/actionSystem/DefaultActionGroup;)V" />
      <node id="7538089231777682573" at="50,0,57,0" concept="9" trace="lastCmd#()Lorg/jetbrains/mps/openapi/model/SNode;" />
      <node id="7538089231777682856" at="98,0,105,0" concept="9" trace="run#()V" />
      <node id="2893936025731806889" at="111,0,118,0" concept="9" trace="run#()V" />
      <node id="7538089231777683386" at="185,0,192,7" concept="8" />
      <node id="2353285998750905190" at="224,0,231,0" concept="9" trace="getData#(Ljava/lang/String;)Ljava/lang/Object;" />
      <node id="7538089231777682609" at="58,0,66,0" concept="9" trace="getPrevCmd#(Lorg/jetbrains/mps/openapi/model/SNode;)Lorg/jetbrains/mps/openapi/model/SNode;" />
      <node id="7538089231777682641" at="66,0,74,0" concept="9" trace="getNextCmd#(Lorg/jetbrains/mps/openapi/model/SNode;)Lorg/jetbrains/mps/openapi/model/SNode;" />
      <node id="7538089231777683171" at="126,0,134,0" concept="9" trace="doExecute#(Lcom/intellij/openapi/actionSystem/AnActionEvent;Ljava/util/Map;)V" />
      <node id="7538089231777682855" at="96,76,105,9" concept="5" />
      <node id="1423104411234877698" at="77,0,87,0" concept="9" trace="run#()V" />
      <node id="7538089231777683247" at="150,12,160,7" concept="0" />
      <node id="1423104411234877696" at="75,31,87,7" concept="5" />
      <node id="2893936025730174784" at="105,9,118,9" concept="5" />
      <node id="7538089231777683230" at="146,22,160,7" concept="8" />
      <node id="7538089231777682772" at="75,0,90,0" concept="9" trace="setSelection#()V" />
      <node id="6243883726569188381" at="199,0,216,0" concept="9" trace="run#()V" />
      <node id="6243883726569188379" at="197,60,216,7" concept="5" />
      <node id="7538089231777683330" at="174,0,195,0" concept="9" trace="doExecute#(Lcom/intellij/openapi/actionSystem/AnActionEvent;Ljava/util/Map;)V" />
      <node id="7538089231777683717" at="197,0,218,0" concept="9" trace="loadHistory#(Ljava/lang/String;)V" />
      <node id="7538089231777682834" at="95,0,120,0" concept="9" trace="doExecute#(Lcom/intellij/openapi/actionSystem/AnActionEvent;Ljava/util/Map;)V" />
      <node id="7538089231777683206" at="140,0,168,0" concept="9" trace="doExecute#(Lcom/intellij/openapi/actionSystem/AnActionEvent;Ljava/util/Map;)V" />
      <scope id="7538089231786666722" at="38,79,39,32" />
      <scope id="7538089231777682597" at="52,214,53,225" />
      <scope id="7538089231777682616" at="60,8,61,227" />
      <scope id="7538089231777682648" at="68,8,69,227" />
      <scope id="7538089231777682805" at="82,53,83,48" />
      <scope id="7538089231777682825" at="92,28,93,73" />
      <scope id="7538089231777682876" at="101,359,102,19" />
      <scope id="2893936025731773579" at="107,27,108,30" />
      <scope id="1917933279383346322" at="113,31,114,29" />
      <scope id="7538089231777683162" at="123,26,124,70" />
      <scope id="7538089231777683197" at="137,28,138,76" />
      <scope id="7538089231777683221" at="142,30,143,15" />
      <scope id="7538089231777683255" at="152,34,153,17" />
      <scope id="7538089231777683294" at="161,32,162,15" />
      <scope id="7538089231777683321" at="171,28,172,68" />
      <scope id="7538089231777683341" at="175,31,176,15" />
      <scope id="2108296889951697203" at="203,39,204,43" />
      <scope id="7538089231777683743" at="208,252,209,388" />
      <scope id="7538089231777683769" at="210,16,211,579" />
      <scope id="2353285998750717819" at="226,42,227,37" />
      <scope id="3075401210465223037" at="232,36,233,45" />
      <scope id="7538089231777683231" at="147,29,149,223" />
      <scope id="7538089231777683387" at="186,35,188,473" />
      <scope id="7538089231777683409" at="189,14,191,477" />
      <scope id="773462683490695301" at="219,44,221,346" />
      <scope id="7538089231786666719" at="38,0,41,0">
>>>>>>> eb80a071
        <var name="history" id="7538089231786843084" />
        <var name="project" id="8162894946401237539" />
        <var name="title" id="8871522752922106912" />
        <var name="tool" id="7538089231786733276" />
      </scope>
<<<<<<< HEAD
      <scope id="9041541628639667404" at="79,0,82,0">
        <var name="cell" id="9041541628639667404" />
      </scope>
      <scope id="7538089231777682824" at="93,0,96,0" />
      <scope id="2893936025731773577" at="112,0,115,0" />
      <scope id="1917933279383346321" at="118,0,121,0" />
      <scope id="7538089231777683161" at="127,0,130,0" />
      <scope id="7538089231777683180" at="130,76,133,21" />
      <scope id="7538089231777683196" at="138,0,141,0" />
      <scope id="7538089231777683320" at="172,0,175,0" />
      <scope id="7538089231777682834" at="96,0,100,0">
        <var name="arg" id="7538089231777682839" />
        <var name="event" id="7538089231777682837" />
      </scope>
      <scope id="773462683490695298" at="214,0,218,0">
        <var name="command" id="773462683490707647" />
      </scope>
      <scope id="2353285998750905199" at="220,44,224,16" />
      <scope id="7538089231777682454" at="41,60,46,95" />
      <scope id="7538089231777682576" at="49,27,54,184">
        <var name="cur" id="7538089231777682578" />
      </scope>
      <scope id="7538089231777682857" at="103,25,108,9" />
      <scope id="2893936025731806891" at="116,25,121,11" />
      <scope id="7538089231777683171" at="130,0,135,0">
        <var name="arg" id="7538089231777683176" />
        <var name="event" id="7538089231777683174" />
      </scope>
      <scope id="7538089231777682610" at="57,39,63,185">
        <var name="item" id="7538089231777682612" />
      </scope>
      <scope id="7538089231777682642" at="65,39,71,185">
        <var name="item" id="7538089231777682644" />
      </scope>
      <scope id="7538089231777682449" at="41,0,48,0">
        <var name="group" id="3976301908734530154" />
      </scope>
      <scope id="7538089231777682573" at="49,0,56,0" />
      <scope id="7538089231777682856" at="103,0,110,0" />
      <scope id="2893936025731806889" at="116,0,123,0" />
      <scope id="2353285998750905190" at="219,0,226,0">
        <var name="id" id="2353285998750905194" />
      </scope>
      <scope id="7538089231777682609" at="57,0,65,0">
        <var name="cmd" id="7538089231777682639" />
      </scope>
      <scope id="7538089231777682641" at="65,0,73,0">
        <var name="cmd" id="7538089231777682671" />
      </scope>
      <scope id="7538089231777683248" at="151,14,160,66">
        <var name="myCursorCommand" id="7538089231777683261" />
        <var name="myCursorNew" id="7538089231777683267" />
      </scope>
      <scope id="6243883726569188383" at="200,25,209,75">
=======
      <scope id="7538089231777682824" at="92,0,95,0" />
      <scope id="2893936025731773577" at="107,0,110,0" />
      <scope id="1917933279383346321" at="113,0,116,0" />
      <scope id="7538089231777683161" at="123,0,126,0" />
      <scope id="7538089231777683196" at="137,0,140,0" />
      <scope id="7538089231777683320" at="171,0,174,0" />
      <scope id="2108296889951697202" at="203,0,206,0">
        <var name="it" id="2108296889951697202" />
      </scope>
      <scope id="3075401210465294727" at="80,31,84,11" />
      <scope id="773462683490695298" at="219,0,223,0">
        <var name="command" id="773462683490707647" />
      </scope>
      <scope id="2353285998750905199" at="225,44,229,16" />
      <scope id="3075401210465223037" at="231,82,235,16" />
      <scope id="7538089231777682454" at="42,60,47,89" />
      <scope id="7538089231777682576" at="50,27,55,184">
        <var name="cur" id="7538089231777682578" />
      </scope>
      <scope id="7538089231777682857" at="98,27,103,11" />
      <scope id="2893936025731806891" at="111,27,116,13" />
      <scope id="7538089231777682610" at="58,39,64,185">
        <var name="item" id="7538089231777682612" />
      </scope>
      <scope id="7538089231777682642" at="66,39,72,185">
        <var name="item" id="7538089231777682644" />
      </scope>
      <scope id="7538089231777683180" at="126,76,132,21">
        <var name="currentCommand" id="8664977959755314267" />
      </scope>
      <scope id="3075401210465223037" at="231,0,237,0">
        <var name="checkedDotOperand" id="3075401210465223037" />
      </scope>
      <scope id="7538089231777682449" at="42,0,49,0">
        <var name="group" id="3976301908734530154" />
      </scope>
      <scope id="7538089231777682573" at="50,0,57,0" />
      <scope id="7538089231777682856" at="98,0,105,0" />
      <scope id="2893936025731806889" at="111,0,118,0" />
      <scope id="2353285998750905190" at="224,0,231,0">
        <var name="id" id="2353285998750905194" />
      </scope>
      <scope id="7538089231777682609" at="58,0,66,0">
        <var name="cmd" id="7538089231777682639" />
      </scope>
      <scope id="7538089231777682641" at="66,0,74,0">
        <var name="cmd" id="7538089231777682671" />
      </scope>
      <scope id="1423104411234877700" at="77,25,85,9">
        <var name="lastLeaf" id="7538089231777682789" />
      </scope>
      <scope id="7538089231777683171" at="126,0,134,0">
        <var name="arg" id="7538089231777683176" />
        <var name="event" id="7538089231777683174" />
      </scope>
      <scope id="7538089231777683248" at="150,14,159,66">
        <var name="myCursorCommand" id="7538089231777683261" />
        <var name="myCursorNew" id="7538089231777683267" />
      </scope>
      <scope id="1423104411234877698" at="77,0,87,0" />
      <scope id="7538089231777682773" at="75,31,88,38" />
      <scope id="7538089231777682772" at="75,0,90,0" />
      <scope id="6243883726569188383" at="199,25,214,65">
>>>>>>> eb80a071
        <var name="loadedModel" id="7538089231777683720" />
        <var name="roots" id="2108296889951533886" />
      </scope>
<<<<<<< HEAD
      <scope id="1423104411234877700" at="76,25,86,9">
        <var name="lastLeaf" id="7538089231777682789" />
      </scope>
      <scope id="6243883726569188381" at="200,0,211,0" />
      <scope id="1423104411234877698" at="76,0,88,0" />
      <scope id="7538089231777683718" at="198,50,211,7" />
      <scope id="7538089231777682773" at="74,31,89,50" />
      <scope id="7538089231777683717" at="198,0,213,0">
        <var name="state" id="7538089231781708064" />
      </scope>
      <scope id="7538089231777682772" at="74,0,91,0" />
      <scope id="7538089231777683339" at="175,76,194,21">
=======
      <scope id="6243883726569188381" at="199,0,216,0" />
      <scope id="7538089231777683339" at="174,76,193,21">
>>>>>>> eb80a071
        <var name="myCursorCommand" id="7538089231777683353" />
        <var name="myCursorNew" id="7538089231777683359" />
        <var name="newCursor" id="7538089231777683347" />
      </scope>
<<<<<<< HEAD
      <scope id="7538089231777683330" at="175,0,196,0">
        <var name="arg" id="7538089231777683335" />
        <var name="event" id="7538089231777683333" />
      </scope>
      <scope id="69343502268757726" at="101,39,123,7" />
      <scope id="69343502268757723" at="101,0,125,0" />
      <scope id="7538089231777683215" at="141,76,167,21">
        <var name="lastCmd" id="7538089231777683217" />
        <var name="newCursor" id="7538089231777683228" />
      </scope>
      <scope id="7538089231777683206" at="141,0,169,0">
        <var name="arg" id="7538089231777683211" />
        <var name="event" id="7538089231777683209" />
      </scope>
      <unit id="9041541628639667404" at="78,100,82,9" name="jetbrains.mps.console.tool.DialogConsoleTab$2" />
      <unit id="2893936025731773577" at="111,22,115,5" name="jetbrains.mps.console.tool.DialogConsoleTab$3" />
      <unit id="1917933279383346321" at="117,39,121,9" name="jetbrains.mps.console.tool.DialogConsoleTab$5" />
      <unit id="7538089231777682856" at="102,69,110,5" name="jetbrains.mps.console.tool.DialogConsoleTab$2" />
      <unit id="2893936025731806889" at="115,11,123,5" name="jetbrains.mps.console.tool.DialogConsoleTab$4" />
      <unit id="7538089231777682823" at="92,0,101,0" name="jetbrains.mps.console.tool.DialogConsoleTab$ExecuteAction" />
      <unit id="7538089231777683160" at="126,0,136,0" name="jetbrains.mps.console.tool.DialogConsoleTab$ClearAction" />
      <unit id="6243883726569188381" at="199,69,211,5" name="jetbrains.mps.console.tool.DialogConsoleTab$5" />
      <unit id="1423104411234877698" at="75,67,88,5" name="jetbrains.mps.console.tool.DialogConsoleTab$1" />
      <unit id="7538089231777683319" at="171,0,197,0" name="jetbrains.mps.console.tool.DialogConsoleTab$NextCmdAction" />
      <unit id="7538089231777683195" at="137,0,170,0" name="jetbrains.mps.console.tool.DialogConsoleTab$PrevCmdAction" />
      <unit id="7538089231777628716" at="32,0,227,0" name="jetbrains.mps.console.tool.DialogConsoleTab" />
=======
      <scope id="7538089231777683718" at="197,60,216,7" />
      <scope id="7538089231777683330" at="174,0,195,0">
        <var name="arg" id="7538089231777683335" />
        <var name="event" id="7538089231777683333" />
      </scope>
      <scope id="7538089231777683717" at="197,0,218,0">
        <var name="state" id="7538089231781708064" />
      </scope>
      <scope id="7538089231777682843" at="96,76,118,9" />
      <scope id="7538089231777682834" at="95,0,120,0">
        <var name="arg" id="7538089231777682839" />
        <var name="event" id="7538089231777682837" />
      </scope>
      <scope id="7538089231777683215" at="140,76,166,21">
        <var name="lastCmd" id="7538089231777683217" />
        <var name="newCursor" id="7538089231777683228" />
      </scope>
      <scope id="7538089231777683206" at="140,0,168,0">
        <var name="arg" id="7538089231777683211" />
        <var name="event" id="7538089231777683209" />
      </scope>
      <unit id="2893936025731773577" at="106,24,110,7" name="jetbrains.mps.console.tool.ConsoleTab$2" />
      <unit id="1917933279383346321" at="112,41,116,11" name="jetbrains.mps.console.tool.ConsoleTab$4" />
      <unit id="2108296889951697202" at="202,50,206,9" name="jetbrains.mps.console.tool.ConsoleTab$3" />
      <unit id="7538089231777682856" at="97,71,105,7" name="jetbrains.mps.console.tool.ConsoleTab$1" />
      <unit id="2893936025731806889" at="110,13,118,7" name="jetbrains.mps.console.tool.ConsoleTab$3" />
      <unit id="1423104411234877698" at="76,67,87,5" name="jetbrains.mps.console.tool.ConsoleTab$1" />
      <unit id="7538089231777683160" at="122,0,135,0" name="jetbrains.mps.console.tool.ConsoleTab$ClearAction" />
      <unit id="6243883726569188381" at="198,69,216,5" name="jetbrains.mps.console.tool.ConsoleTab$2" />
      <unit id="7538089231777683319" at="170,0,196,0" name="jetbrains.mps.console.tool.ConsoleTab$NextCmdAction" />
      <unit id="7538089231777682823" at="91,0,121,0" name="jetbrains.mps.console.tool.ConsoleTab$ExecuteAction" />
      <unit id="7538089231777683195" at="136,0,169,0" name="jetbrains.mps.console.tool.ConsoleTab$PrevCmdAction" />
      <unit id="7538089231777628716" at="33,0,238,0" name="jetbrains.mps.console.tool.ConsoleTab" />
>>>>>>> eb80a071
    </file>
  </root>
  <root nodeRef="r:de40a5a4-f08c-4c67-ac43-e1f5c384f7d6(jetbrains.mps.console.tool)/8704812547333227493">
    <file name="ConsoleUtil.java">
      <node id="7455880135461708252" at="36,42,37,49" concept="5" />
      <node id="7289758734946012671" at="38,7,39,19" concept="11" />
      <node id="7289758734946012332" at="40,5,41,0" concept="12" />
      <node id="1757086175614073320" at="41,0,42,411" concept="10" />
      <node id="1757086175614073375" at="45,64,46,37" concept="11" />
      <node id="1757086175614073420" at="48,31,49,0" concept="12" />
      <node id="9131283282785176522" at="49,0,50,78" concept="10" />
      <node id="9131283282785209451" at="50,78,51,51" concept="10" />
      <node id="1783333098371256301" at="51,51,52,75" concept="5" />
      <node id="4816973514251650430" at="52,75,53,71" concept="5" />
      <node id="1757086175614073421" at="53,71,54,91" concept="10" />
      <node id="1757086175614073431" at="55,62,56,158" concept="10" />
      <node id="4107795503521854903" at="57,11,58,42" concept="11" />
      <node id="7455880135461829018" at="60,44,61,58" concept="5" />
      <node id="7455880135461752008" at="64,44,65,58" concept="5" />
      <node id="4107795503521873549" at="68,5,69,17" concept="11" />
      <node id="1125969196844503718" at="73,9,74,104" concept="5" />
      <node id="7820875636627963753" at="76,41,77,66" concept="5" />
      <node id="8704812547333227493" at="81,0,82,0" concept="13" trace="LOG" />
      <node id="8655184070256908283" at="83,36,84,66" concept="11" />
      <node id="8655184070256908283" at="85,5,86,16" concept="11" />
      <node id="7455880135461708252" at="35,49,38,7" concept="0" />
      <node id="7455880135461708252" at="35,49,38,7" concept="8" />
      <node id="7455880135461829018" at="59,40,62,9" concept="0" />
      <node id="7455880135461829018" at="59,40,62,9" concept="8" />
      <node id="7455880135461752008" at="63,38,66,9" concept="0" />
      <node id="7455880135461752008" at="63,38,66,9" concept="8" />
      <node id="7820875636627963753" at="75,27,78,7" concept="0" />
      <node id="7820875636627963753" at="75,27,78,7" concept="8" />
      <node id="8655184070256908283" at="82,110,85,5" concept="8" />
      <node id="1757086175614073366" at="44,0,48,0" concept="9" trace="relayQuery#(Ljetbrains/mps/make/script/IQuery;)null" />
      <node id="7289758734946002821" at="34,73,40,5" concept="8" />
      <node id="1757086175614073356" at="42,411,48,31" concept="10" />
      <node id="8655184070256908283" at="82,0,88,0" concept="14" trace="check_xg48a4_a0a0a0c#(Lcom/intellij/openapi/project/Project;)Ljetbrains/mps/ide/findusages/view/UsagesViewTool;" />
      <node id="7820875636627959262" at="72,101,79,5" concept="16" />
      <node id="1125969196844614696" at="72,0,81,0" concept="14" trace="show#(Ljetbrains/mps/project/Project;Ljetbrains/mps/baseLanguage/closures/runtime/_FunctionTypes/_return_P0_E0;)V" />
      <node id="4107795503521898641" at="56,158,67,7" concept="16" />
      <node id="1757086175614073429" at="54,91,68,5" concept="8" />
      <node id="4047697989688541365" at="34,0,71,0" concept="14" trace="make#(Ljetbrains/mps/project/Project;Lorg/jetbrains/mps/openapi/model/SModel;)Z" />
      <scope id="7455880135461708252" at="36,42,37,49" />
      <scope id="1757086175614073374" at="45,64,46,37" />
      <scope id="4107795503521898643" at="57,11,58,42" />
      <scope id="7455880135461829018" at="60,44,61,58" />
      <scope id="7455880135461752008" at="64,44,65,58" />
      <scope id="7820875636627959264" at="73,9,74,104" />
      <scope id="7820875636627963753" at="76,41,77,66" />
      <scope id="8655184070256908283" at="83,36,84,66" />
      <scope id="7455880135461708252" at="35,49,38,7" />
      <scope id="4107795503521898644" at="59,0,62,9">
        <var name="e" id="4107795503521898646" />
      </scope>
      <scope id="4107795503521898650" at="59,40,62,9" />
      <scope id="7455880135461829018" at="59,40,62,9" />
      <scope id="4107795503521919624" at="63,0,66,9">
        <var name="e" id="4107795503521919625" />
      </scope>
      <scope id="4107795503521919627" at="63,38,66,9" />
      <scope id="7455880135461752008" at="63,38,66,9" />
      <scope id="7820875636627959265" at="75,0,78,7">
        <var name="e" id="7820875636627959267" />
      </scope>
      <scope id="7820875636627959271" at="75,27,78,7" />
      <scope id="7820875636627963753" at="75,27,78,7" />
      <scope id="7289758734946002824" at="35,49,39,19" />
      <scope id="1757086175614073366" at="44,0,48,0">
        <var name="query" id="1757086175614073367" />
      </scope>
      <scope id="8655184070256908283" at="82,110,86,16" />
      <scope id="8655184070256908283" at="82,0,88,0">
        <var name="checkedDotOperand" id="8655184070256908283" />
      </scope>
      <scope id="1125969196844503566" at="72,101,79,5" />
      <scope id="1125969196844614696" at="72,0,81,0">
        <var name="p" id="1125969196844503638" />
        <var name="results" id="1125969196844503650" />
      </scope>
      <scope id="1757086175614073430" at="55,62,67,7">
        <var name="future" id="1757086175614073432" />
      </scope>
      <scope id="4047697989688541368" at="34,73,69,17">
        <var name="ctl" id="1757086175614073357" />
        <var name="messagesListName" id="9131283282785209454" />
        <var name="mvt" id="9131283282785176523" />
        <var name="scr" id="1757086175614073321" />
        <var name="session" id="1757086175614073422" />
      </scope>
      <scope id="4047697989688541365" at="34,0,71,0">
        <var name="model" id="4047697989688753912" />
        <var name="project" id="4047697989688653034" />
      </scope>
      <unit id="1757086175614073364" at="43,59,48,5" name="jetbrains.mps.console.tool.ConsoleUtil$1" />
      <unit id="8704812547333227493" at="33,0,89,0" name="jetbrains.mps.console.tool.ConsoleUtil" />
    </file>
  </root>
</debug-info>
<|MERGE_RESOLUTION|>--- conflicted
+++ resolved
@@ -488,7 +488,6 @@
   </root>
   <root nodeRef="r:de40a5a4-f08c-4c67-ac43-e1f5c384f7d6(jetbrains.mps.console.tool)/4914591330900787311">
     <file name="BaseConsoleTab.java">
-<<<<<<< HEAD
       <node id="7538089231778086826" at="89,0,90,0" concept="6" trace="myTool" />
       <node id="7538089231777681947" at="90,0,91,0" concept="6" trace="myModel" />
       <node id="8162894946400329436" at="91,0,92,0" concept="6" trace="myProject" />
@@ -596,75 +595,77 @@
       <node id="7538089231784120889" at="347,13,348,117" concept="5" />
       <node id="7538089231784120906" at="350,45,351,57" concept="5" />
       <node id="7538089231784120909" at="355,7,356,24" concept="11" />
-      <node id="4176612323165699204" at="361,11,362,147" concept="10" />
-      <node id="4176612323165161945" at="364,43,365,48" concept="11" />
-      <node id="4176612323166035575" at="369,233,370,247" concept="5" />
-      <node id="4176612323166333114" at="371,50,372,105" concept="5" />
-      <node id="4176612323166043767" at="374,20,375,39" concept="5" />
-      <node id="4176612323166310360" at="376,50,377,93" concept="5" />
-      <node id="4176612323165794620" at="381,11,382,33" concept="11" />
-      <node id="1036187445124522569" at="384,44,385,113" concept="5" />
-      <node id="9056261439947958023" at="388,44,389,60" concept="5" />
-      <node id="1036187445124812014" at="392,5,393,16" concept="11" />
-      <node id="7538089231777682892" at="398,35,399,25" concept="11" />
-      <node id="1471632565003585563" at="401,50,402,43" concept="11" />
-      <node id="8971646171574058688" at="404,47,405,35" concept="11" />
-      <node id="7538089231777682913" at="412,40,413,44" concept="10" />
-      <node id="7538089231777682921" at="414,39,415,43" concept="10" />
-      <node id="7538089231777682929" at="416,52,417,278" concept="5" />
-      <node id="7538089231777682944" at="419,80,420,378" concept="5" />
-      <node id="2893936025731410620" at="424,39,425,29" concept="5" />
-      <node id="7538089231777683086" at="425,29,426,535" concept="5" />
-      <node id="2348043250037290191" at="428,44,429,249" concept="10" />
-      <node id="2348043250038028746" at="429,249,430,178" concept="5" />
-      <node id="4598452390225789587" at="430,178,431,22" concept="5" />
-      <node id="6558068108107683969" at="433,45,434,49" concept="10" />
-      <node id="6558068108107683974" at="434,49,435,51" concept="5" />
-      <node id="6558068108108370769" at="435,51,436,250" concept="10" />
-      <node id="6558068108108373959" at="436,250,437,198" concept="5" />
-      <node id="6558068108108580762" at="437,198,438,197" concept="5" />
-      <node id="4598452390225834124" at="438,197,439,33" concept="5" />
-      <node id="7600370246423004420" at="441,79,442,249" concept="10" />
-      <node id="7600370246423004426" at="442,249,443,179" concept="5" />
-      <node id="7600370246423004437" at="443,179,444,80" concept="5" />
-      <node id="4598452390225772476" at="444,80,445,33" concept="5" />
-      <node id="1768908716159910573" at="448,32,449,36" concept="5" />
-      <node id="7600370246426903881" at="452,34,453,49" concept="5" />
-      <node id="2893936025728641226" at="461,36,462,537" concept="10" />
-      <node id="2893936025728641240" at="463,23,464,18" concept="11" />
-      <node id="2893936025728641242" at="465,5,466,516" concept="11" />
-      <node id="7752629037608332873" at="469,133,470,27" concept="5" />
-      <node id="592665991632343035" at="470,27,471,46" concept="10" />
-      <node id="4110587197471394653" at="473,25,474,241" concept="5" />
-      <node id="2893936025731471144" at="475,30,476,34" concept="5" />
-      <node id="592665991632308142" at="476,34,477,545" concept="5" />
-      <node id="1740341680005292516" at="477,545,478,378" concept="5" />
-      <node id="7538089231777683104" at="485,29,486,574" concept="5" />
-      <node id="7538089231777683117" at="486,574,487,373" concept="5" />
-      <node id="2893936025731722750" at="487,373,488,57" concept="5" />
-      <node id="8251307538231050845" at="495,29,496,521" concept="5" />
-      <node id="8251307538231050857" at="496,521,497,56" concept="5" />
-      <node id="4914591330900787311" at="504,0,505,0" concept="13" trace="LOG" />
-      <node id="8162894946400300793" at="506,36,507,63" concept="5" />
-      <node id="8162894946400300793" at="508,5,509,0" concept="12" />
-      <node id="7538089231777683533" at="512,36,513,66" concept="11" />
-      <node id="7538089231777683533" at="514,5,515,16" concept="11" />
-      <node id="7538089231777683601" at="518,36,519,62" concept="11" />
-      <node id="7538089231777683601" at="520,5,521,17" concept="11" />
-      <node id="7538089231777683602" at="524,36,525,51" concept="11" />
-      <node id="7538089231777683602" at="526,5,527,16" concept="11" />
-      <node id="3024471776889427731" at="530,36,531,46" concept="5" />
-      <node id="3024471776889427731" at="532,5,533,0" concept="12" />
-      <node id="48168216978432693" at="535,83,536,63" concept="10" />
-      <node id="48168216978432693" at="536,63,537,230" concept="10" />
-      <node id="48168216978432693" at="537,230,538,152" concept="0" />
-      <node id="48168216978432693" at="537,230,538,152" concept="5" />
-      <node id="48168216978432693" at="538,152,539,14" concept="11" />
-      <node id="2893936025732109408" at="542,36,543,30" concept="5" />
-      <node id="2893936025732109408" at="544,5,545,0" concept="12" />
-      <node id="8251307538231050858" at="548,36,549,30" concept="5" />
-      <node id="8251307538231050858" at="550,5,551,0" concept="12" />
-      <node id="3024471776891737930" at="553,76,554,47" concept="11" />
+      <node id="1036187445124812014" at="360,24,361,18" concept="11" />
+      <node id="4176612323165699204" at="363,9,364,145" concept="10" />
+      <node id="4176612323165161945" at="366,41,367,46" concept="11" />
+      <node id="4176612323166035575" at="371,231,372,245" concept="5" />
+      <node id="4176612323166333114" at="373,48,374,103" concept="5" />
+      <node id="4176612323166043767" at="376,18,377,37" concept="5" />
+      <node id="4176612323166310360" at="378,48,379,91" concept="5" />
+      <node id="4176612323165794620" at="383,9,384,31" concept="11" />
+      <node id="1036187445124522569" at="386,42,387,111" concept="5" />
+      <node id="442258911874640438" at="388,7,389,18" concept="11" />
+      <node id="9056261439947958023" at="391,42,392,58" concept="5" />
+      <node id="442258911874659161" at="393,7,394,18" concept="11" />
+      <node id="7538089231777682892" at="400,35,401,25" concept="11" />
+      <node id="1471632565003585563" at="403,50,404,43" concept="11" />
+      <node id="8971646171574058688" at="406,47,407,35" concept="11" />
+      <node id="7538089231777682913" at="414,40,415,44" concept="10" />
+      <node id="7538089231777682921" at="416,39,417,43" concept="10" />
+      <node id="7538089231777682929" at="418,52,419,278" concept="5" />
+      <node id="7538089231777682944" at="421,80,422,378" concept="5" />
+      <node id="2893936025731410620" at="426,39,427,29" concept="5" />
+      <node id="7538089231777683086" at="427,29,428,535" concept="5" />
+      <node id="2348043250037290191" at="430,44,431,249" concept="10" />
+      <node id="2348043250038028746" at="431,249,432,178" concept="5" />
+      <node id="4598452390225789587" at="432,178,433,22" concept="5" />
+      <node id="6558068108107683969" at="435,45,436,49" concept="10" />
+      <node id="6558068108107683974" at="436,49,437,51" concept="5" />
+      <node id="6558068108108370769" at="437,51,438,250" concept="10" />
+      <node id="6558068108108373959" at="438,250,439,198" concept="5" />
+      <node id="6558068108108580762" at="439,198,440,197" concept="5" />
+      <node id="4598452390225834124" at="440,197,441,33" concept="5" />
+      <node id="7600370246423004420" at="443,79,444,249" concept="10" />
+      <node id="7600370246423004426" at="444,249,445,179" concept="5" />
+      <node id="7600370246423004437" at="445,179,446,80" concept="5" />
+      <node id="4598452390225772476" at="446,80,447,33" concept="5" />
+      <node id="1768908716159910573" at="450,32,451,36" concept="5" />
+      <node id="7600370246426903881" at="454,34,455,49" concept="5" />
+      <node id="2893936025728641226" at="463,36,464,537" concept="10" />
+      <node id="2893936025728641240" at="465,23,466,18" concept="11" />
+      <node id="2893936025728641242" at="467,5,468,516" concept="11" />
+      <node id="7752629037608332873" at="471,133,472,27" concept="5" />
+      <node id="592665991632343035" at="472,27,473,46" concept="10" />
+      <node id="4110587197471394653" at="475,25,476,241" concept="5" />
+      <node id="2893936025731471144" at="477,30,478,34" concept="5" />
+      <node id="592665991632308142" at="478,34,479,545" concept="5" />
+      <node id="1740341680005292516" at="479,545,480,378" concept="5" />
+      <node id="7538089231777683104" at="487,29,488,574" concept="5" />
+      <node id="7538089231777683117" at="488,574,489,373" concept="5" />
+      <node id="2893936025731722750" at="489,373,490,57" concept="5" />
+      <node id="8251307538231050845" at="497,29,498,521" concept="5" />
+      <node id="8251307538231050857" at="498,521,499,56" concept="5" />
+      <node id="4914591330900787311" at="506,0,507,0" concept="13" trace="LOG" />
+      <node id="8162894946400300793" at="508,36,509,63" concept="5" />
+      <node id="8162894946400300793" at="510,5,511,0" concept="12" />
+      <node id="7538089231777683533" at="514,36,515,66" concept="11" />
+      <node id="7538089231777683533" at="516,5,517,16" concept="11" />
+      <node id="7538089231777683601" at="520,36,521,62" concept="11" />
+      <node id="7538089231777683601" at="522,5,523,17" concept="11" />
+      <node id="7538089231777683602" at="526,36,527,51" concept="11" />
+      <node id="7538089231777683602" at="528,5,529,16" concept="11" />
+      <node id="3024471776889427731" at="532,36,533,46" concept="5" />
+      <node id="3024471776889427731" at="534,5,535,0" concept="12" />
+      <node id="48168216978432693" at="537,83,538,63" concept="10" />
+      <node id="48168216978432693" at="538,63,539,230" concept="10" />
+      <node id="48168216978432693" at="539,230,540,152" concept="0" />
+      <node id="48168216978432693" at="539,230,540,152" concept="5" />
+      <node id="48168216978432693" at="540,152,541,14" concept="11" />
+      <node id="2893936025732109408" at="544,36,545,30" concept="5" />
+      <node id="2893936025732109408" at="546,5,547,0" concept="12" />
+      <node id="8251307538231050858" at="550,36,551,30" concept="5" />
+      <node id="8251307538231050858" at="552,5,553,0" concept="12" />
+      <node id="3024471776891737930" at="555,76,556,47" concept="11" />
       <node id="7538089231777683610" at="326,16,328,11" concept="0" />
       <node id="8871522752922343330" at="106,0,109,0" concept="9" trace="getTitle#()Ljava/lang/String;" />
       <node id="8162894946401544615" at="110,0,113,0" concept="9" trace="getTool#()Ljetbrains/mps/console/tool/ConsoleTool;" />
@@ -692,90 +693,91 @@
       <node id="7538089231777683626" at="335,0,338,0" concept="9" trace="isPasteEnabled#(Lcom/intellij/openapi/actionSystem/DataContext;)Z" />
       <node id="7538089231784120906" at="349,31,352,11" concept="0" />
       <node id="7538089231784120906" at="349,31,352,11" concept="8" />
-      <node id="4176612323165936630" at="364,0,367,0" concept="9" trace="accept#(Lorg/jetbrains/mps/openapi/model/SNode;)Z" />
-      <node id="4176612323166333114" at="370,247,373,15" concept="0" />
-      <node id="4176612323166333114" at="370,247,373,15" concept="8" />
-      <node id="4176612323166310360" at="375,39,378,15" concept="0" />
-      <node id="4176612323166310360" at="375,39,378,15" concept="8" />
-      <node id="1036187445124522569" at="383,36,386,9" concept="0" />
-      <node id="1036187445124522569" at="383,36,386,9" concept="8" />
-      <node id="9056261439947958023" at="387,29,390,9" concept="0" />
-      <node id="9056261439947958023" at="387,29,390,9" concept="8" />
-      <node id="7538089231777682888" at="398,0,401,0" concept="9" trace="getProject#()Ljetbrains/mps/project/Project;" />
-      <node id="1471632565003333804" at="401,0,404,0" concept="9" trace="getDefaultSearchScope#()Lorg/jetbrains/mps/openapi/module/SearchScope;" />
-      <node id="4598452390224495818" at="404,0,407,0" concept="9" trace="getOutputWindow#()Ljetbrains/mps/console/tool/BaseConsoleTab;" />
-      <node id="7538089231777682927" at="415,43,418,11" concept="8" />
-      <node id="7538089231777682942" at="418,11,421,11" concept="8" />
-      <node id="328850564587494307" at="452,0,455,0" concept="9" trace="invoke#()V" />
-      <node id="2893936025728641235" at="462,537,465,5" concept="8" />
-      <node id="8162894946400300793" at="505,102,508,5" concept="8" />
-      <node id="7538089231777683533" at="511,104,514,5" concept="8" />
-      <node id="7538089231777683601" at="517,102,520,5" concept="8" />
-      <node id="7538089231777683602" at="523,94,526,5" concept="8" />
-      <node id="3024471776889427731" at="529,105,532,5" concept="8" />
-      <node id="2893936025732109408" at="541,81,544,5" concept="8" />
-      <node id="8251307538231050858" at="547,81,550,5" concept="8" />
-      <node id="3024471776891737930" at="553,0,556,0" concept="14" trace="as_6q36mf_a0a0a1a0a0a0a0ab#(Ljava/lang/Object;Ljava/lang/Class;)null" />
+      <node id="7538089231777683723" at="359,51,362,5" concept="8" />
+      <node id="4176612323165936630" at="366,0,369,0" concept="9" trace="accept#(Lorg/jetbrains/mps/openapi/model/SNode;)Z" />
+      <node id="4176612323166333114" at="372,245,375,13" concept="0" />
+      <node id="4176612323166333114" at="372,245,375,13" concept="8" />
+      <node id="4176612323166310360" at="377,37,380,13" concept="0" />
+      <node id="4176612323166310360" at="377,37,380,13" concept="8" />
+      <node id="1036187445124522569" at="385,34,388,7" concept="0" />
+      <node id="1036187445124522569" at="385,34,388,7" concept="8" />
+      <node id="9056261439947958023" at="390,27,393,7" concept="0" />
+      <node id="9056261439947958023" at="390,27,393,7" concept="8" />
+      <node id="7538089231777682888" at="400,0,403,0" concept="9" trace="getProject#()Ljetbrains/mps/project/Project;" />
+      <node id="1471632565003333804" at="403,0,406,0" concept="9" trace="getDefaultSearchScope#()Lorg/jetbrains/mps/openapi/module/SearchScope;" />
+      <node id="4598452390224495818" at="406,0,409,0" concept="9" trace="getOutputWindow#()Ljetbrains/mps/console/tool/BaseConsoleTab;" />
+      <node id="7538089231777682927" at="417,43,420,11" concept="8" />
+      <node id="7538089231777682942" at="420,11,423,11" concept="8" />
+      <node id="328850564587494307" at="454,0,457,0" concept="9" trace="invoke#()V" />
+      <node id="2893936025728641235" at="464,537,467,5" concept="8" />
+      <node id="8162894946400300793" at="507,102,510,5" concept="8" />
+      <node id="7538089231777683533" at="513,104,516,5" concept="8" />
+      <node id="7538089231777683601" at="519,102,522,5" concept="8" />
+      <node id="7538089231777683602" at="525,94,528,5" concept="8" />
+      <node id="3024471776889427731" at="531,105,534,5" concept="8" />
+      <node id="2893936025732109408" at="543,81,546,5" concept="8" />
+      <node id="8251307538231050858" at="549,81,552,5" concept="8" />
+      <node id="3024471776891737930" at="555,0,558,0" concept="14" trace="as_6q36mf_a0a0a1a0a0a0a0ab#(Ljava/lang/Object;Ljava/lang/Class;)null" />
       <node id="7538089231777682237" at="141,9,145,9" concept="8" />
       <node id="4598452390224162839" at="209,0,213,0" concept="9" trace="activate#()V" />
       <node id="7538089231777683038" at="270,88,274,9" concept="8" />
       <node id="7538089231777682556" at="283,0,287,0" concept="9" trace="registerShortcutSet#(Ljetbrains/mps/workbench/action/BaseAction;Lcom/intellij/openapi/actionSystem/ShortcutSet;)Ljetbrains/mps/workbench/action/BaseAction;" />
-      <node id="7538089231777682967" at="424,0,428,0" concept="9" trace="addNode#(Lorg/jetbrains/mps/openapi/model/SNode;)V" />
-      <node id="8162894946400558058" at="495,0,499,0" concept="9" trace="run#()V" />
+      <node id="7538089231777682967" at="426,0,430,0" concept="9" trace="addNode#(Lorg/jetbrains/mps/openapi/model/SNode;)V" />
+      <node id="8162894946400558058" at="497,0,501,0" concept="9" trace="run#()V" />
       <node id="9008866792797021915" at="218,0,223,0" concept="9" trace="run#()V" />
       <node id="7538089231777683561" at="319,116,324,13" concept="8" />
-      <node id="4176612323166042694" at="374,18,379,13" concept="0" />
-      <node id="4598452390225752486" at="428,0,433,0" concept="9" trace="addNodeRef#(Lorg/jetbrains/mps/openapi/model/SNode;)V" />
-      <node id="1768908716159919118" at="450,16,455,53" concept="5" />
-      <node id="592665991632297311" at="474,241,479,9" concept="8" />
-      <node id="8162894946400538415" at="485,0,490,0" concept="9" trace="run#()V" />
+      <node id="4176612323166042694" at="376,16,381,11" concept="0" />
+      <node id="4598452390225752486" at="430,0,435,0" concept="9" trace="addNodeRef#(Lorg/jetbrains/mps/openapi/model/SNode;)V" />
+      <node id="1768908716159919118" at="452,16,457,53" concept="5" />
+      <node id="592665991632297311" at="476,241,481,9" concept="8" />
+      <node id="8162894946400538415" at="487,0,492,0" concept="9" trace="run#()V" />
       <node id="4914591330907811233" at="99,0,105,0" concept="2" trace="BaseConsoleTab#(Ljetbrains/mps/project/MPSProject;Ljetbrains/mps/console/tool/ConsoleTool;Ljava/lang/String;Ljava/lang/String;)V" />
       <node id="7538089231777682205" at="153,124,159,5" concept="8" />
       <node id="8162894946400607263" at="197,0,203,0" concept="9" trace="run#()V" />
       <node id="7538089231777683489" at="304,15,310,13" concept="7" />
-      <node id="4598452390225752502" at="441,0,447,0" concept="9" trace="addClosure#(Ljetbrains/mps/baseLanguage/closures/runtime/_FunctionTypes/_void_P0_E0;Ljava/lang/String;)V" />
-      <node id="8627797991303082080" at="450,14,456,9" concept="0" />
-      <node id="8162894946400558056" at="493,25,499,11" concept="5" />
-      <node id="8162894946400300793" at="505,0,511,0" concept="14" trace="check_6q36mf_a71a03#(Ljetbrains/mps/nodeEditor/Highlighter;Ljetbrains/mps/nodeEditor/UIEditorComponent;)V" />
-      <node id="7538089231777683533" at="511,0,517,0" concept="14" trace="check_6q36mf_a0d0a0a5ac#(Lorg/jetbrains/mps/openapi/model/SNodeReference;Ljetbrains/mps/project/MPSProject;)Lorg/jetbrains/mps/openapi/model/SNode;" />
-      <node id="7538089231777683601" at="517,0,523,0" concept="14" trace="check_6q36mf_a0a4a0a0f25#(Lorg/jetbrains/mps/openapi/model/SModelReference;Lorg/jetbrains/mps/openapi/model/SModel;)Z" />
-      <node id="7538089231777683602" at="523,0,529,0" concept="14" trace="check_6q36mf_a0a0e0a0a5ac#(Lorg/jetbrains/mps/openapi/model/SNodeReference;)Lorg/jetbrains/mps/openapi/model/SModelReference;" />
-      <node id="3024471776889427731" at="529,0,535,0" concept="14" trace="check_6q36mf_a0a0e0a0a5ac_0#(Lcom/intellij/ide/PasteProvider;Lcom/intellij/openapi/actionSystem/DataContext;)V" />
-      <node id="48168216978432693" at="535,0,541,0" concept="14" trace="createTextResponseItem_6q36mf_a0a0a1a1a0a0a0a26#(Ljava/lang/Object;)Lorg/jetbrains/mps/openapi/model/SNode;" />
-      <node id="2893936025732109408" at="541,0,547,0" concept="14" trace="check_6q36mf_a2a0a0a0a2a0d0oc#(Ljava/lang/Runnable;)V" />
-      <node id="8251307538231050858" at="547,0,553,0" concept="14" trace="check_6q36mf_a1a0a0a0a3a0d0oc#(Ljava/lang/Runnable;)V" />
+      <node id="4598452390225752502" at="443,0,449,0" concept="9" trace="addClosure#(Ljetbrains/mps/baseLanguage/closures/runtime/_FunctionTypes/_void_P0_E0;Ljava/lang/String;)V" />
+      <node id="8627797991303082080" at="452,14,458,9" concept="0" />
+      <node id="8162894946400558056" at="495,25,501,11" concept="5" />
+      <node id="8162894946400300793" at="507,0,513,0" concept="14" trace="check_6q36mf_a71a03#(Ljetbrains/mps/nodeEditor/Highlighter;Ljetbrains/mps/nodeEditor/UIEditorComponent;)V" />
+      <node id="7538089231777683533" at="513,0,519,0" concept="14" trace="check_6q36mf_a0d0a0a5ac#(Lorg/jetbrains/mps/openapi/model/SNodeReference;Ljetbrains/mps/project/MPSProject;)Lorg/jetbrains/mps/openapi/model/SNode;" />
+      <node id="7538089231777683601" at="519,0,525,0" concept="14" trace="check_6q36mf_a0a4a0a0f25#(Lorg/jetbrains/mps/openapi/model/SModelReference;Lorg/jetbrains/mps/openapi/model/SModel;)Z" />
+      <node id="7538089231777683602" at="525,0,531,0" concept="14" trace="check_6q36mf_a0a0e0a0a5ac#(Lorg/jetbrains/mps/openapi/model/SNodeReference;)Lorg/jetbrains/mps/openapi/model/SModelReference;" />
+      <node id="3024471776889427731" at="531,0,537,0" concept="14" trace="check_6q36mf_a0a0e0a0a5ac_0#(Lcom/intellij/ide/PasteProvider;Lcom/intellij/openapi/actionSystem/DataContext;)V" />
+      <node id="48168216978432693" at="537,0,543,0" concept="14" trace="createTextResponseItem_6q36mf_a0a0a1a1a0a0a0a26#(Ljava/lang/Object;)Lorg/jetbrains/mps/openapi/model/SNode;" />
+      <node id="2893936025732109408" at="543,0,549,0" concept="14" trace="check_6q36mf_a2a0a0a0a2a0d0oc#(Ljava/lang/Runnable;)V" />
+      <node id="8251307538231050858" at="549,0,555,0" concept="14" trace="check_6q36mf_a1a0a0a0a3a0d0oc#(Ljava/lang/Runnable;)V" />
       <node id="8251307538231026807" at="164,0,171,0" concept="9" trace="run#()V" />
       <node id="9008866792797021913" at="216,25,223,11" concept="5" />
       <node id="7538089231777683026" at="268,7,275,7" concept="7" />
       <node id="7538089231784120887" at="346,25,353,9" concept="16" />
-      <node id="2893936025728641224" at="461,0,468,0" concept="9" trace="getLastReponse#()Lorg/jetbrains/mps/openapi/model/SNode;" />
-      <node id="8162894946400538413" at="483,25,490,11" concept="5" />
+      <node id="2893936025728641224" at="463,0,470,0" concept="9" trace="getLastReponse#()Lorg/jetbrains/mps/openapi/model/SNode;" />
+      <node id="8162894946400538413" at="485,25,492,11" concept="5" />
       <node id="8162894946400607261" at="195,35,203,7" concept="5" />
-      <node id="4598452390225752494" at="433,0,441,0" concept="9" trace="addException#(Ljava/lang/Throwable;)V" />
-      <node id="8251307538231034266" at="473,0,481,0" concept="9" trace="run#()V" />
-      <node id="7287617939140904241" at="493,0,501,0" concept="9" trace="run#()V" />
+      <node id="4598452390225752494" at="435,0,443,0" concept="9" trace="addException#(Ljava/lang/Throwable;)V" />
+      <node id="8251307538231034266" at="475,0,483,0" concept="9" trace="run#()V" />
+      <node id="7287617939140904241" at="495,0,503,0" concept="9" trace="run#()V" />
       <node id="4914591330904584345" at="152,0,161,0" concept="9" trace="createConsoleModel#()V" />
       <node id="8251307538231010551" at="162,65,171,7" concept="5" />
       <node id="9008866792796992719" at="216,0,225,0" concept="9" trace="run#()V" />
       <node id="7538089231777682018" at="232,62,241,5" concept="7" />
       <node id="7538089231784120885" at="346,0,355,0" concept="9" trace="run#()V" />
-      <node id="7538089231777682919" at="413,44,422,9" concept="17" />
-      <node id="8627797991303072799" at="447,167,456,9" concept="8" />
-      <node id="7287617939140817023" at="483,0,492,0" concept="9" trace="run#()V" />
+      <node id="7538089231777682919" at="415,44,424,9" concept="17" />
+      <node id="8627797991303072799" at="449,167,458,9" concept="8" />
+      <node id="7287617939140817023" at="485,0,494,0" concept="9" trace="run#()V" />
       <node id="7538089231777683487" at="303,53,313,11" concept="16" />
-      <node id="8251307538231034259" at="471,46,481,7" concept="5" />
+      <node id="8251307538231034259" at="473,46,483,7" concept="5" />
       <node id="9008866792796723747" at="214,52,225,7" concept="5" />
       <node id="7538089231784120884" at="344,69,355,7" concept="5" />
-      <node id="4176612323166027630" at="368,39,379,13" concept="8" />
-      <node id="4914591330906548518" at="396,48,407,6" concept="11" />
-      <node id="1768908716159899740" at="447,0,458,0" concept="9" trace="addSequence#(Ljetbrains/mps/project/Project;Ljetbrains/mps/baseLanguage/closures/runtime/_FunctionTypes/_return_P0_E0;ILjava/lang/String;)V" />
+      <node id="4176612323166027630" at="370,37,381,11" concept="8" />
+      <node id="4914591330906548518" at="398,48,409,6" concept="11" />
+      <node id="1768908716159899740" at="449,0,460,0" concept="9" trace="addSequence#(Ljetbrains/mps/project/Project;Ljetbrains/mps/baseLanguage/closures/runtime/_FunctionTypes/_return_P0_E0;ILjava/lang/String;)V" />
       <node id="7538089231777682221" at="136,0,148,0" concept="9" trace="getData#(Ljava/lang/String;)Ljava/lang/Object;" />
-      <node id="7538089231777682907" at="412,0,424,0" concept="9" trace="addText#(Ljava/lang/String;)V" />
+      <node id="7538089231777682907" at="414,0,426,0" concept="9" trace="addText#(Ljava/lang/String;)V" />
       <node id="7538089231777682705" at="195,0,208,0" concept="9" trace="disposeConsoleTab#()V" />
       <node id="7538089231777682973" at="263,88,276,5" concept="7" />
       <node id="7538089231777683537" at="315,91,328,11" concept="8" />
-      <node id="4176612323166022616" at="368,0,381,0" concept="9" trace="visit#(Lorg/jetbrains/mps/openapi/model/SNode;)V" />
-      <node id="4914591330906414829" at="396,0,409,0" concept="9" trace="getConsoleContext#()Ljetbrains/mps/console/tool/ConsoleContext;" />
+      <node id="4176612323166022616" at="370,0,383,0" concept="9" trace="visit#(Lorg/jetbrains/mps/openapi/model/SNode;)V" />
+      <node id="4914591330906414829" at="398,0,411,0" concept="9" trace="getConsoleContext#()Ljetbrains/mps/console/tool/ConsoleContext;" />
       <node id="7538089231777682216" at="134,33,148,6" concept="5" />
       <node id="7752629037608769343" at="214,0,228,0" concept="9" trace="selectNode#(Lorg/jetbrains/mps/openapi/model/SNode;)V" />
       <node id="7538089231777682112" at="245,0,259,0" concept="9" trace="validateImports#()V" />
@@ -783,337 +785,18 @@
       <node id="7538089231784120874" at="342,0,358,0" concept="9" trace="saveHistory#()Ljava/lang/String;" />
       <node id="4914591330907522709" at="134,0,151,0" concept="9" trace="createEditor#()V" />
       <node id="2893936025731234515" at="260,0,278,0" concept="9" trace="addNodeImports#(Lorg/jetbrains/mps/openapi/model/SNode;)V" />
-      <node id="4176612323165894334" at="362,147,381,11" concept="5" />
-      <node id="7538089231777682881" at="481,7,501,7" concept="5" />
+      <node id="4176612323165894334" at="364,145,383,9" concept="5" />
+      <node id="7538089231777682881" at="483,7,503,7" concept="5" />
       <node id="7538089231777682192" at="162,0,190,0" concept="9" trace="initConsoleTab#(Ljava/lang/String;)V" />
       <node id="8162894946400630943" at="302,0,330,0" concept="9" trace="run#()V" />
       <node id="8162894946400630941" at="300,66,330,9" concept="5" />
-      <node id="9056261439947806043" at="360,24,391,7" concept="16" />
       <node id="7538089231777683473" at="300,0,332,0" concept="9" trace="performPaste#(Lcom/intellij/openapi/actionSystem/DataContext;)V" />
-      <node id="7538089231777683723" at="359,51,392,5" concept="8" />
-      <node id="2893936025730044886" at="469,0,503,0" concept="9" trace="execute#(Lorg/jetbrains/mps/openapi/model/SNode;Ljava/lang/Runnable;Ljava/lang/Runnable;)V" />
-      <node id="4176612323165356804" at="359,0,395,0" concept="9" trace="loadHistoryModel#(Ljava/lang/String;)Lorg/jetbrains/mps/openapi/model/SModel;" />
-      <node id="4914591330906818579" at="410,43,458,6" concept="11" />
-      <node id="4914591330906788048" at="410,0,460,0" concept="9" trace="getConsoleStream#()Ljetbrains/mps/console/tool/ConsoleStream;" />
+      <node id="9056261439947806043" at="362,5,395,5" concept="16" />
+      <node id="2893936025730044886" at="471,0,505,0" concept="9" trace="execute#(Lorg/jetbrains/mps/openapi/model/SNode;Ljava/lang/Runnable;Ljava/lang/Runnable;)V" />
+      <node id="4176612323165356804" at="359,0,397,0" concept="9" trace="loadHistoryModel#(Ljava/lang/String;)Lorg/jetbrains/mps/openapi/model/SModel;" />
+      <node id="4914591330906818579" at="412,43,460,6" concept="11" />
+      <node id="4914591330906788048" at="412,0,462,0" concept="9" trace="getConsoleStream#()Ljetbrains/mps/console/tool/ConsoleStream;" />
       <scope id="7538089231777683516" at="311,0,311,56">
-=======
-      <node id="7538089231778086826" at="92,0,93,0" concept="6" trace="myTool" />
-      <node id="7538089231777681947" at="93,0,94,0" concept="6" trace="myModel" />
-      <node id="7538089231777681954" at="94,0,95,0" concept="6" trace="myRoot" />
-      <node id="4914591330902004696" at="95,0,96,0" concept="6" trace="myFileEditor" />
-      <node id="7538089231777681957" at="96,0,97,0" concept="6" trace="myEditor" />
-      <node id="4914591330902004700" at="97,0,98,0" concept="6" trace="myHighlighter" />
-      <node id="4914591330902004704" at="98,0,99,0" concept="6" trace="myTabTitle" />
-      <node id="8871522752922411326" at="100,28,101,22" concept="11" />
-      <node id="8971646171573192555" at="104,35,105,19" concept="11" />
-      <node id="773462683487751771" at="108,47,109,20" concept="11" />
-      <node id="773462683488968421" at="112,26,113,18" concept="11" />
-      <node id="3362819150777863543" at="116,39,117,18" concept="11" />
-      <node id="4598452390224192885" at="120,26,121,52" concept="5" />
-      <node id="4598452390224207256" at="121,52,122,37" concept="5" />
-      <node id="7538089231777682006" at="125,38,126,146" concept="10" />
-      <node id="7538089231777682010" at="126,146,127,113" concept="10" />
-      <node id="2971752488947190736" at="127,113,128,62" concept="10" />
-      <node id="7538089231777682035" at="129,78,130,35" concept="5" />
-      <node id="4214225063066303901" at="130,35,131,65" concept="10" />
-      <node id="4214225063066309895" at="132,37,133,17" concept="3" />
-      <node id="7538089231777682059" at="134,7,135,105" concept="5" />
-      <node id="7538089231777682074" at="135,105,136,105" concept="5" />
-      <node id="7538089231777682089" at="137,5,138,161" concept="5" />
-      <node id="2971752488947143030" at="141,36,142,60" concept="10" />
-      <node id="7538089231777682117" at="143,137,144,41" concept="5" />
-      <node id="7538089231777682139" at="146,129,147,47" concept="5" />
-      <node id="7538089231777682161" at="149,185,150,65" concept="5" />
-      <node id="7538089231777682182" at="151,5,152,24" concept="5" />
-      <node id="7538089231777682184" at="152,24,153,61" concept="5" />
-      <node id="7538089231777682540" at="156,67,157,106" concept="11" />
-      <node id="7538089231777682558" at="160,83,161,55" concept="5" />
-      <node id="7538089231777682564" at="161,55,162,13" concept="11" />
-      <node id="7538089231777682231" at="170,51,171,30" concept="11" />
-      <node id="3024471776891595059" at="173,54,174,114" concept="10" />
-      <node id="3024471776891774530" at="174,114,175,122" concept="11" />
-      <node id="7538089231777682250" at="176,9,177,34" concept="11" />
-      <node id="7538089231777682364" at="179,6,180,30" concept="5" />
-      <node id="7538089231777682690" at="184,39,185,124" concept="5" />
-      <node id="7538089231777682207" at="187,42,188,59" concept="5" />
-      <node id="7538089231777682209" at="189,7,190,13" concept="11" />
-      <node id="5364202125454758026" at="194,25,195,24" concept="5" />
-      <node id="7538089231777682714" at="201,31,202,29" concept="5" />
-      <node id="7538089231777682721" at="203,9,204,55" concept="5" />
-      <node id="7538089231777682726" at="206,7,207,60" concept="5" />
-      <node id="7538089231777683434" at="211,35,212,31" concept="15" />
-      <node id="7538089231777683449" at="214,76,215,177" concept="5" />
-      <node id="7538089231777683456" at="221,0,222,0" concept="6" trace="myDefaultPasteProvider" />
-      <node id="7538089231777683463" at="223,64,224,52" concept="5" />
-      <node id="7538089231777683483" at="229,27,230,53" concept="10" />
-      <node id="7538089231777683493" at="233,94,234,109" concept="5" />
-      <node id="7538089231777683510" at="235,15,236,20" concept="1" />
-      <node id="7538089231777683524" at="240,11,241,62" concept="10" />
-      <node id="8251307538231395334" at="241,62,242,64" concept="10" />
-      <node id="7538089231777683530" at="242,64,243,94" concept="10" />
-      <node id="7538089231777683539" at="244,156,245,255" concept="10" />
-      <node id="7538089231777683545" at="245,255,246,199" concept="5" />
-      <node id="7538089231777683552" at="246,199,247,116" concept="10" />
-      <node id="7538089231777683563" at="248,47,249,40" concept="5" />
-      <node id="7538089231777683580" at="250,80,251,66" concept="5" />
-      <node id="7538089231777683587" at="252,13,253,69" concept="5" />
-      <node id="7538089231777683612" at="254,18,255,75" concept="5" />
-      <node id="7538089231777683624" at="260,66,261,18" concept="11" />
-      <node id="7538089231777683633" at="263,65,264,18" concept="11" />
-      <node id="4914591330905910255" at="268,0,269,0" concept="9" trace="loadHistory#(Ljava/lang/String;)V" />
-      <node id="7538089231784120879" at="271,31,272,69" concept="10" />
-      <node id="7538089231784120889" at="275,13,276,117" concept="5" />
-      <node id="7538089231784120906" at="278,45,279,57" concept="5" />
-      <node id="7538089231784120909" at="283,7,284,24" concept="11" />
-      <node id="7538089231777682892" at="289,35,290,63" concept="11" />
-      <node id="1471632565003585563" at="292,50,293,46" concept="11" />
-      <node id="8971646171574058688" at="295,47,296,35" concept="11" />
-      <node id="2893936025728641226" at="301,36,302,537" concept="10" />
-      <node id="2893936025728641240" at="303,23,304,18" concept="11" />
-      <node id="2893936025728641242" at="305,5,306,516" concept="11" />
-      <node id="2971752488947184068" at="309,45,310,66" concept="10" />
-      <node id="4214225063065875703" at="310,66,311,73" concept="10" />
-      <node id="2971752488947196102" at="311,73,312,88" concept="10" />
-      <node id="7538089231777682980" at="313,129,314,66" concept="10" />
-      <node id="7538089231777682995" at="315,56,316,48" concept="5" />
-      <node id="7538089231777683032" at="318,92,319,88" concept="10" />
-      <node id="7538089231777683040" at="320,89,321,72" concept="5" />
-      <node id="7538089231777683050" at="321,72,322,133" concept="5" />
-      <node id="7538089231777682913" at="330,40,331,44" concept="10" />
-      <node id="7538089231777682921" at="332,39,333,43" concept="10" />
-      <node id="7538089231777682929" at="334,52,335,278" concept="5" />
-      <node id="7538089231777682944" at="337,80,338,378" concept="5" />
-      <node id="2893936025731410620" at="342,39,343,29" concept="5" />
-      <node id="7538089231777683086" at="343,29,344,535" concept="5" />
-      <node id="2348043250037290191" at="346,44,347,249" concept="10" />
-      <node id="2348043250038028746" at="347,249,348,178" concept="5" />
-      <node id="4598452390225789587" at="348,178,349,22" concept="5" />
-      <node id="6558068108107683969" at="351,45,352,49" concept="10" />
-      <node id="6558068108107683974" at="352,49,353,51" concept="5" />
-      <node id="6558068108108370769" at="353,51,354,250" concept="10" />
-      <node id="6558068108108373959" at="354,250,355,198" concept="5" />
-      <node id="6558068108108580762" at="355,198,356,197" concept="5" />
-      <node id="4598452390225834124" at="356,197,357,33" concept="5" />
-      <node id="7600370246423004420" at="359,79,360,249" concept="10" />
-      <node id="7600370246423004426" at="360,249,361,179" concept="5" />
-      <node id="7600370246423004437" at="361,179,362,80" concept="5" />
-      <node id="4598452390225772476" at="362,80,363,33" concept="5" />
-      <node id="1768908716159910573" at="366,32,367,36" concept="5" />
-      <node id="7600370246426903881" at="370,34,371,49" concept="5" />
-      <node id="4914591330907811236" at="380,83,381,18" concept="5" />
-      <node id="4914591330907811240" at="381,18,382,23" concept="5" />
-      <node id="4914591330907811244" at="382,23,383,28" concept="5" />
-      <node id="7538089231777682492" at="386,60,387,135" concept="5" />
-      <node id="8251307538230822038" at="391,40,392,88" concept="10" />
-      <node id="8251307538230890014" at="393,29,394,88" concept="16" />
-      <node id="8251307538230499950" at="395,5,396,22" concept="11" />
-      <node id="4914591330904801215" at="401,25,402,29" concept="5" />
-      <node id="7538089231777682362" at="402,29,403,28" concept="5" />
-      <node id="3941329126770679131" at="403,28,404,29" concept="5" />
-      <node id="4914591330907671671" at="404,29,405,23" concept="5" />
-      <node id="7538089231777682356" at="405,23,406,55" concept="5" />
-      <node id="7538089231777682369" at="408,7,409,0" concept="12" />
-      <node id="7538089231777682375" at="409,0,410,39" concept="5" />
-      <node id="3976301908733013756" at="410,39,411,0" concept="12" />
-      <node id="3976301908733057463" at="411,0,412,0" concept="12" />
-      <node id="3976301908733039979" at="412,0,413,56" concept="10" />
-      <node id="3976301908733955771" at="413,56,414,27" concept="5" />
-      <node id="3976301908733040029" at="414,27,415,112" concept="10" />
-      <node id="3976301908733040039" at="415,112,416,61" concept="10" />
-      <node id="3976301908733040046" at="416,61,417,70" concept="5" />
-      <node id="3976301908733026737" at="417,70,418,0" concept="12" />
-      <node id="7538089231777682381" at="418,0,419,50" concept="5" />
-      <node id="7538089231777682412" at="419,50,420,67" concept="5" />
-      <node id="7538089231777682426" at="420,67,421,0" concept="12" />
-      <node id="3944384728752227984" at="421,0,422,42" concept="5" />
-      <node id="6691335283829112682" at="422,42,423,0" concept="12" />
-      <node id="7538089231777682427" at="423,0,424,61" concept="5" />
-      <node id="7538089231777682434" at="424,61,425,57" concept="5" />
-      <node id="7752629037608332873" at="428,133,429,27" concept="5" />
-      <node id="592665991632343035" at="429,27,430,46" concept="10" />
-      <node id="4110587197471394653" at="432,25,433,241" concept="5" />
-      <node id="2893936025731471144" at="434,30,435,34" concept="5" />
-      <node id="592665991632308142" at="435,34,436,545" concept="5" />
-      <node id="1740341680005292516" at="436,545,437,378" concept="5" />
-      <node id="7538089231777683104" at="444,29,445,574" concept="5" />
-      <node id="7538089231777683117" at="445,574,446,373" concept="5" />
-      <node id="2893936025731722750" at="446,373,447,59" concept="5" />
-      <node id="8251307538231050845" at="454,29,455,521" concept="5" />
-      <node id="8251307538231050857" at="455,521,456,58" concept="5" />
-      <node id="773462683489796046" at="467,29,468,46" concept="5" />
-      <node id="773462683489796065" at="468,46,469,58" concept="5" />
-      <node id="773462683489796071" at="469,58,470,91" concept="5" />
-      <node id="7752629037608246511" at="474,7,475,27" concept="5" />
-      <node id="1036187445124812014" at="479,24,480,18" concept="11" />
-      <node id="4176612323165699204" at="482,9,483,145" concept="10" />
-      <node id="4176612323165161945" at="485,41,486,46" concept="11" />
-      <node id="4176612323166035575" at="490,231,491,245" concept="5" />
-      <node id="4176612323166333114" at="492,48,493,103" concept="5" />
-      <node id="4176612323166043767" at="495,18,496,37" concept="5" />
-      <node id="4176612323166310360" at="497,48,498,91" concept="5" />
-      <node id="4176612323165794620" at="502,9,503,31" concept="11" />
-      <node id="1036187445124522569" at="505,42,506,111" concept="5" />
-      <node id="2108296889951355848" at="507,7,508,18" concept="11" />
-      <node id="9056261439947958023" at="510,42,511,58" concept="5" />
-      <node id="2108296889951363521" at="512,7,513,18" concept="11" />
-      <node id="4914591330900787311" at="517,0,518,0" concept="13" trace="LOG" />
-      <node id="2893936025727670284" at="519,36,520,47" concept="11" />
-      <node id="2893936025727670284" at="521,5,522,16" concept="11" />
-      <node id="7538089231777683533" at="525,36,526,51" concept="11" />
-      <node id="7538089231777683533" at="527,5,528,16" concept="11" />
-      <node id="7538089231777683601" at="531,36,532,62" concept="11" />
-      <node id="7538089231777683601" at="533,5,534,17" concept="11" />
-      <node id="7538089231777683602" at="537,36,538,51" concept="11" />
-      <node id="7538089231777683602" at="539,5,540,16" concept="11" />
-      <node id="3024471776889427731" at="543,36,544,46" concept="5" />
-      <node id="3024471776889427731" at="545,5,546,0" concept="12" />
-      <node id="48168216978432693" at="548,83,549,63" concept="10" />
-      <node id="48168216978432693" at="549,63,550,230" concept="10" />
-      <node id="48168216978432693" at="550,230,551,152" concept="0" />
-      <node id="48168216978432693" at="550,230,551,152" concept="5" />
-      <node id="48168216978432693" at="551,152,552,14" concept="11" />
-      <node id="7538089231777682430" at="555,36,556,63" concept="11" />
-      <node id="7538089231777682430" at="557,5,558,16" concept="11" />
-      <node id="2893936025732109408" at="561,36,562,30" concept="5" />
-      <node id="2893936025732109408" at="563,5,564,0" concept="12" />
-      <node id="8251307538231050858" at="567,36,568,30" concept="5" />
-      <node id="8251307538231050858" at="569,5,570,0" concept="12" />
-      <node id="3024471776891737930" at="572,76,573,47" concept="11" />
-      <node id="7538089231777683610" at="254,16,256,11" concept="0" />
-      <node id="8871522752922343330" at="100,0,103,0" concept="9" trace="getTitle#()Ljava/lang/String;" />
-      <node id="8971646171573043040" at="104,0,107,0" concept="9" trace="getConsoleModel#()Lorg/jetbrains/mps/openapi/model/SModel;" />
-      <node id="773462683487697955" at="108,0,111,0" concept="9" trace="getEditorComponent#()Ljetbrains/mps/nodeEditor/EditorComponent;" />
-      <node id="773462683488968419" at="112,0,115,0" concept="9" trace="getRoot#()Lorg/jetbrains/mps/openapi/model/SNode;" />
-      <node id="3362819150777780943" at="116,0,119,0" concept="9" trace="getConsoleTool#()Ljetbrains/mps/console/tool/ConsoleTool;" />
-      <node id="4214225063066306497" at="131,65,134,7" concept="8" />
-      <node id="7538089231777682114" at="142,60,145,5" concept="7" />
-      <node id="7538089231777682136" at="145,5,148,5" concept="7" />
-      <node id="7538089231777682158" at="148,5,151,5" concept="7" />
-      <node id="7538089231777682538" at="156,0,159,0" concept="9" trace="registerKeyShortcut#(Ljetbrains/mps/workbench/action/BaseAction;I)Ljetbrains/mps/workbench/action/BaseAction;" />
-      <node id="7538089231777682229" at="169,49,172,9" concept="8" />
-      <node id="7538089231777682207" at="186,26,189,7" concept="0" />
-      <node id="7538089231777682207" at="186,26,189,7" concept="8" />
-      <node id="5364202125454715304" at="194,0,197,0" concept="9" trace="dispose#()V" />
-      <node id="7538089231777682712" at="200,25,203,9" concept="8" />
-      <node id="7538089231777683431" at="211,0,214,0" concept="2" trace="ExecuteClosureAction#()V" />
-      <node id="7538089231777683439" at="214,0,217,0" concept="9" trace="doExecute#(Lcom/intellij/openapi/actionSystem/AnActionEvent;Ljava/util/Map;)V" />
-      <node id="7538089231777683460" at="223,0,226,0" concept="2" trace="MyPasteProvider#(Lcom/intellij/ide/PasteProvider;)V" />
-      <node id="7538089231777683491" at="232,90,235,15" concept="8" />
-      <node id="7538089231777683617" at="260,0,263,0" concept="9" trace="isPastePossible#(Lcom/intellij/openapi/actionSystem/DataContext;)Z" />
-      <node id="7538089231777683626" at="263,0,266,0" concept="9" trace="isPasteEnabled#(Lcom/intellij/openapi/actionSystem/DataContext;)Z" />
-      <node id="7538089231784120906" at="277,31,280,11" concept="0" />
-      <node id="7538089231784120906" at="277,31,280,11" concept="8" />
-      <node id="7538089231777682888" at="289,0,292,0" concept="9" trace="getProject#()Ljetbrains/mps/project/Project;" />
-      <node id="1471632565003333804" at="292,0,295,0" concept="9" trace="getDefaultSearchScope#()Lorg/jetbrains/mps/openapi/module/SearchScope;" />
-      <node id="4598452390224495818" at="295,0,298,0" concept="9" trace="getOutputWindow#()Ljetbrains/mps/console/tool/BaseConsoleTab;" />
-      <node id="2893936025728641235" at="302,537,305,5" concept="8" />
-      <node id="7538089231777682993" at="314,66,317,7" concept="8" />
-      <node id="7538089231777682927" at="333,43,336,11" concept="8" />
-      <node id="7538089231777682942" at="336,11,339,11" concept="8" />
-      <node id="328850564587494307" at="370,0,373,0" concept="9" trace="invoke#()V" />
-      <node id="3976301908733823576" at="386,0,389,0" concept="9" trace="registerActions#(Lcom/intellij/openapi/actionSystem/DefaultActionGroup;)V" />
-      <node id="8251307538230869628" at="392,88,395,5" concept="8" />
-      <node id="7538089231777683723" at="478,51,481,5" concept="8" />
-      <node id="4176612323165936630" at="485,0,488,0" concept="9" trace="accept#(Lorg/jetbrains/mps/openapi/model/SNode;)Z" />
-      <node id="4176612323166333114" at="491,245,494,13" concept="0" />
-      <node id="4176612323166333114" at="491,245,494,13" concept="8" />
-      <node id="4176612323166310360" at="496,37,499,13" concept="0" />
-      <node id="4176612323166310360" at="496,37,499,13" concept="8" />
-      <node id="1036187445124522569" at="504,34,507,7" concept="0" />
-      <node id="1036187445124522569" at="504,34,507,7" concept="8" />
-      <node id="9056261439947958023" at="509,27,512,7" concept="0" />
-      <node id="9056261439947958023" at="509,27,512,7" concept="8" />
-      <node id="2893936025727670284" at="518,80,521,5" concept="8" />
-      <node id="7538089231777683533" at="524,108,527,5" concept="8" />
-      <node id="7538089231777683601" at="530,104,533,5" concept="8" />
-      <node id="7538089231777683602" at="536,96,539,5" concept="8" />
-      <node id="3024471776889427731" at="542,107,545,5" concept="8" />
-      <node id="7538089231777682430" at="554,106,557,5" concept="8" />
-      <node id="2893936025732109408" at="560,83,563,5" concept="8" />
-      <node id="8251307538231050858" at="566,83,569,5" concept="8" />
-      <node id="3024471776891737930" at="572,0,575,0" concept="14" trace="as_6q36mf_a0a0a1a0a0a0a0cb#(Ljava/lang/Object;Ljava/lang/Class;)null" />
-      <node id="4598452390224162839" at="120,0,124,0" concept="9" trace="activate#()V" />
-      <node id="7538089231777682556" at="160,0,164,0" concept="9" trace="registerShortcutSet#(Ljetbrains/mps/workbench/action/BaseAction;Lcom/intellij/openapi/actionSystem/ShortcutSet;)Ljetbrains/mps/workbench/action/BaseAction;" />
-      <node id="7538089231777682237" at="172,9,176,9" concept="8" />
-      <node id="7538089231777683038" at="319,88,323,9" concept="8" />
-      <node id="7538089231777682967" at="342,0,346,0" concept="9" trace="addNode#(Lorg/jetbrains/mps/openapi/model/SNode;)V" />
-      <node id="8251307538231048899" at="454,0,458,0" concept="9" trace="run#()V" />
-      <node id="7538089231777683561" at="247,116,252,13" concept="8" />
-      <node id="4598452390225752486" at="346,0,351,0" concept="9" trace="addNodeRef#(Lorg/jetbrains/mps/openapi/model/SNode;)V" />
-      <node id="1768908716159919118" at="368,16,373,53" concept="5" />
-      <node id="4914591330907811233" at="380,0,385,0" concept="2" trace="BaseConsoleTab#(Ljetbrains/mps/console/tool/ConsoleTool;Ljava/lang/String;Ljava/lang/String;)V" />
-      <node id="592665991632297311" at="433,241,438,9" concept="8" />
-      <node id="8251307538231043755" at="444,0,449,0" concept="9" trace="run#()V" />
-      <node id="9008866792797021915" at="467,0,472,0" concept="9" trace="run#()V" />
-      <node id="4176612323166042694" at="495,16,500,11" concept="0" />
-      <node id="7538089231777682205" at="185,124,191,5" concept="8" />
-      <node id="8251307538231257695" at="200,0,206,0" concept="9" trace="run#()V" />
-      <node id="7538089231777683489" at="231,15,237,13" concept="7" />
-      <node id="4598452390225752502" at="359,0,365,0" concept="9" trace="addClosure#(Ljetbrains/mps/baseLanguage/closures/runtime/_FunctionTypes/_void_P0_E0;Ljava/lang/String;)V" />
-      <node id="8627797991303082080" at="368,14,374,9" concept="0" />
-      <node id="8251307538231048893" at="452,25,458,11" concept="5" />
-      <node id="2893936025727670284" at="518,0,524,0" concept="14" trace="check_6q36mf_a0a0a0a82#(Ljetbrains/mps/project/Project;)Lorg/jetbrains/mps/openapi/module/SRepository;" />
-      <node id="7538089231777683533" at="524,0,530,0" concept="14" trace="check_6q36mf_a0e0a0a0a5nb#(Lorg/jetbrains/mps/openapi/model/SNodeReference;Lorg/jetbrains/mps/openapi/module/SRepository;)Lorg/jetbrains/mps/openapi/model/SNode;" />
-      <node id="7538089231777683601" at="530,0,536,0" concept="14" trace="check_6q36mf_a0a5a0a0a0f93#(Lorg/jetbrains/mps/openapi/model/SModelReference;Lorg/jetbrains/mps/openapi/model/SModel;)Z" />
-      <node id="7538089231777683602" at="536,0,542,0" concept="14" trace="check_6q36mf_a0a0f0a0a0a5nb#(Lorg/jetbrains/mps/openapi/model/SNodeReference;)Lorg/jetbrains/mps/openapi/model/SModelReference;" />
-      <node id="3024471776889427731" at="542,0,548,0" concept="14" trace="check_6q36mf_a0a0f0a0a0a5nb_0#(Lcom/intellij/ide/PasteProvider;Lcom/intellij/openapi/actionSystem/DataContext;)V" />
-      <node id="48168216978432693" at="548,0,554,0" concept="14" trace="createTextResponseItem_6q36mf_a0a0a1a1a0a0a0a15#(Ljava/lang/Object;)Lorg/jetbrains/mps/openapi/model/SNode;" />
-      <node id="7538089231777682430" at="554,0,560,0" concept="14" trace="check_6q36mf_a0q0ic#(Lcom/intellij/openapi/project/Project;)Ljetbrains/mps/nodeEditor/Highlighter;" />
-      <node id="2893936025732109408" at="560,0,566,0" concept="14" trace="check_6q36mf_a2a0a0a0a0a2a0d0kc#(Ljava/lang/Runnable;)V" />
-      <node id="8251307538231050858" at="566,0,572,0" concept="14" trace="check_6q36mf_a1a0a0a0a0a3a0d0kc#(Ljava/lang/Runnable;)V" />
-      <node id="7538089231784120887" at="274,25,281,9" concept="17" />
-      <node id="2893936025728641224" at="301,0,308,0" concept="9" trace="getLastReponse#()Lorg/jetbrains/mps/openapi/model/SNode;" />
-      <node id="7538089231777683026" at="317,7,324,7" concept="7" />
-      <node id="8251307538231026807" at="401,0,408,0" concept="9" trace="run#()V" />
-      <node id="8251307538231043748" at="442,25,449,11" concept="5" />
-      <node id="9008866792797021913" at="465,25,472,11" concept="5" />
-      <node id="8251307538231249630" at="198,35,206,7" concept="5" />
-      <node id="4598452390225752494" at="351,0,359,0" concept="9" trace="addException#(Ljava/lang/Throwable;)V" />
-      <node id="8251307538230481484" at="390,0,398,0" concept="9" trace="getProject#()Ljetbrains/mps/project/Project;" />
-      <node id="8251307538231034266" at="432,0,440,0" concept="9" trace="run#()V" />
-      <node id="7287617939140904241" at="452,0,460,0" concept="9" trace="run#()V" />
-      <node id="7538089231777682018" at="128,62,137,5" concept="7" />
-      <node id="4914591330904584345" at="184,0,193,0" concept="9" trace="createConsoleModel#()V" />
-      <node id="7538089231784120885" at="274,0,283,0" concept="9" trace="run#()V" />
-      <node id="7538089231777682919" at="331,44,340,9" concept="18" />
-      <node id="8627797991303072799" at="365,167,374,9" concept="8" />
-      <node id="8251307538231010551" at="399,65,408,7" concept="5" />
-      <node id="7287617939140817023" at="442,0,451,0" concept="9" trace="run#()V" />
-      <node id="9008866792796992719" at="465,0,474,0" concept="9" trace="run#()V" />
-      <node id="7538089231777683487" at="230,53,240,11" concept="17" />
-      <node id="8251307538231034259" at="430,46,440,7" concept="5" />
-      <node id="7538089231777682705" at="198,0,209,0" concept="9" trace="disposeConsoleTab#()V" />
-      <node id="7538089231784120884" at="272,69,283,7" concept="5" />
-      <node id="4914591330906548518" at="287,48,298,6" concept="11" />
-      <node id="1768908716159899740" at="365,0,376,0" concept="9" trace="addSequence#(Ljetbrains/mps/project/Project;Ljetbrains/mps/baseLanguage/closures/runtime/_FunctionTypes/_return_P0_E0;ILjava/lang/String;)V" />
-      <node id="9008866792796723747" at="463,52,474,7" concept="5" />
-      <node id="4176612323166027630" at="489,37,500,11" concept="8" />
-      <node id="7538089231777682221" at="167,0,179,0" concept="9" trace="getData#(Ljava/lang/String;)Ljava/lang/Object;" />
-      <node id="7538089231777682907" at="330,0,342,0" concept="9" trace="addText#(Ljava/lang/String;)V" />
-      <node id="7538089231777683537" at="243,94,256,11" concept="8" />
-      <node id="4914591330906414829" at="287,0,300,0" concept="9" trace="getConsoleContext#()Ljetbrains/mps/console/tool/ConsoleContext;" />
-      <node id="7538089231777682973" at="312,88,325,5" concept="7" />
-      <node id="4176612323166022616" at="489,0,502,0" concept="9" trace="visit#(Lorg/jetbrains/mps/openapi/model/SNode;)V" />
-      <node id="7538089231777682112" at="141,0,155,0" concept="9" trace="validateImports#()V" />
-      <node id="7538089231777682216" at="165,33,179,6" concept="5" />
-      <node id="7752629037608769343" at="463,0,477,0" concept="9" trace="selectNode#(Lorg/jetbrains/mps/openapi/model/SNode;)V" />
-      <node id="7538089231777682004" at="125,0,140,0" concept="9" trace="addBuiltInImports#()V" />
-      <node id="7538089231784120874" at="270,0,286,0" concept="9" trace="saveHistory#()Ljava/lang/String;" />
-      <node id="4914591330907522709" at="165,0,182,0" concept="9" trace="createEditor#()V" />
-      <node id="2893936025731234515" at="309,0,327,0" concept="9" trace="addNodeImports#(Lorg/jetbrains/mps/openapi/model/SNode;)V" />
-      <node id="4176612323165894334" at="483,145,502,9" concept="5" />
-      <node id="7538089231777682881" at="440,7,460,7" concept="5" />
-      <node id="7538089231777682192" at="399,0,427,0" concept="9" trace="initConsoleTab#(Ljava/lang/String;)V" />
-      <node id="8251307538231340516" at="229,0,258,0" concept="9" trace="run#()V" />
-      <node id="8251307538231322534" at="227,66,258,9" concept="5" />
-      <node id="7538089231777683473" at="227,0,260,0" concept="9" trace="performPaste#(Lcom/intellij/openapi/actionSystem/DataContext;)V" />
-      <node id="9056261439947806043" at="481,5,514,5" concept="17" />
-      <node id="2893936025730044886" at="428,0,462,0" concept="9" trace="execute#(Lorg/jetbrains/mps/openapi/model/SNode;Ljava/lang/Runnable;Ljava/lang/Runnable;)V" />
-      <node id="4176612323165356804" at="478,0,516,0" concept="9" trace="loadHistoryModel#(Ljava/lang/String;)Lorg/jetbrains/mps/openapi/model/SModel;" />
-      <node id="4914591330906818579" at="328,43,376,6" concept="11" />
-      <node id="4914591330906788048" at="328,0,378,0" concept="9" trace="getConsoleStream#()Ljetbrains/mps/console/tool/ConsoleStream;" />
-      <scope id="7538089231777683516" at="238,0,238,56">
->>>>>>> eb80a071
         <var name="ignored" id="7538089231777683517" />
       </scope>
       <scope id="7538089231777683519" at="311,56,311,56" />
@@ -1150,73 +833,39 @@
       <scope id="4914591330905910255" at="340,0,341,0">
         <var name="state" id="4914591330905910335" />
       </scope>
-<<<<<<< HEAD
       <scope id="7538089231784120888" at="347,13,348,117" />
       <scope id="7538089231784120906" at="350,45,351,57" />
-      <scope id="4176612323165936631" at="364,43,365,48" />
-      <scope id="4176612323166333114" at="371,50,372,105" />
-      <scope id="4176612323166310360" at="376,50,377,93" />
-      <scope id="1036187445124522569" at="384,44,385,113" />
-      <scope id="9056261439947958023" at="388,44,389,60" />
-      <scope id="7538089231777682891" at="398,35,399,25" />
-      <scope id="1471632565003333809" at="401,50,402,43" />
-      <scope id="4598452390224495823" at="404,47,405,35" />
-      <scope id="7538089231777682928" at="416,52,417,278" />
-      <scope id="7538089231777682943" at="419,80,420,378" />
-      <scope id="8627797991303072802" at="448,32,449,36" />
-      <scope id="328850564587494309" at="452,34,453,49" />
-      <scope id="2893936025728641239" at="463,23,464,18" />
-      <scope id="8162894946400300793" at="506,36,507,63" />
-      <scope id="7538089231777683533" at="512,36,513,66" />
-      <scope id="7538089231777683601" at="518,36,519,62" />
-      <scope id="7538089231777683602" at="524,36,525,51" />
-      <scope id="3024471776889427731" at="530,36,531,46" />
-      <scope id="48168216978432693" at="537,230,538,152" />
-      <scope id="2893936025732109408" at="542,36,543,30" />
-      <scope id="8251307538231050858" at="548,36,549,30" />
-      <scope id="3024471776891737930" at="553,76,554,47" />
+      <scope id="442258911874584407" at="360,24,361,18" />
+      <scope id="4176612323165936631" at="366,41,367,46" />
+      <scope id="4176612323166333114" at="373,48,374,103" />
+      <scope id="4176612323166310360" at="378,48,379,91" />
+      <scope id="1036187445124522569" at="386,42,387,111" />
+      <scope id="9056261439947958023" at="391,42,392,58" />
+      <scope id="7538089231777682891" at="400,35,401,25" />
+      <scope id="1471632565003333809" at="403,50,404,43" />
+      <scope id="4598452390224495823" at="406,47,407,35" />
+      <scope id="7538089231777682928" at="418,52,419,278" />
+      <scope id="7538089231777682943" at="421,80,422,378" />
+      <scope id="8627797991303072802" at="450,32,451,36" />
+      <scope id="328850564587494309" at="454,34,455,49" />
+      <scope id="2893936025728641239" at="465,23,466,18" />
+      <scope id="8162894946400300793" at="508,36,509,63" />
+      <scope id="7538089231777683533" at="514,36,515,66" />
+      <scope id="7538089231777683601" at="520,36,521,62" />
+      <scope id="7538089231777683602" at="526,36,527,51" />
+      <scope id="3024471776889427731" at="532,36,533,46" />
+      <scope id="48168216978432693" at="539,230,540,152" />
+      <scope id="2893936025732109408" at="544,36,545,30" />
+      <scope id="8251307538231050858" at="550,36,551,30" />
+      <scope id="3024471776891737930" at="555,76,556,47" />
       <scope id="7538089231777682238" at="142,54,144,122">
-=======
-      <scope id="7538089231784120888" at="275,13,276,117" />
-      <scope id="7538089231784120906" at="278,45,279,57" />
-      <scope id="7538089231777682891" at="289,35,290,63" />
-      <scope id="1471632565003333809" at="292,50,293,46" />
-      <scope id="4598452390224495823" at="295,47,296,35" />
-      <scope id="2893936025728641239" at="303,23,304,18" />
-      <scope id="7538089231777682994" at="315,56,316,48" />
-      <scope id="7538089231777682928" at="334,52,335,278" />
-      <scope id="7538089231777682943" at="337,80,338,378" />
-      <scope id="8627797991303072802" at="366,32,367,36" />
-      <scope id="328850564587494309" at="370,34,371,49" />
-      <scope id="3976301908733823579" at="386,60,387,135" />
-      <scope id="8251307538230869630" at="393,29,394,88" />
-      <scope id="2108296889951303427" at="479,24,480,18" />
-      <scope id="4176612323165936631" at="485,41,486,46" />
-      <scope id="4176612323166333114" at="492,48,493,103" />
-      <scope id="4176612323166310360" at="497,48,498,91" />
-      <scope id="1036187445124522569" at="505,42,506,111" />
-      <scope id="9056261439947958023" at="510,42,511,58" />
-      <scope id="2893936025727670284" at="519,36,520,47" />
-      <scope id="7538089231777683533" at="525,36,526,51" />
-      <scope id="7538089231777683601" at="531,36,532,62" />
-      <scope id="7538089231777683602" at="537,36,538,51" />
-      <scope id="3024471776889427731" at="543,36,544,46" />
-      <scope id="48168216978432693" at="550,230,551,152" />
-      <scope id="7538089231777682430" at="555,36,556,63" />
-      <scope id="2893936025732109408" at="561,36,562,30" />
-      <scope id="8251307538231050858" at="567,36,568,30" />
-      <scope id="3024471776891737930" at="572,76,573,47" />
-      <scope id="4598452390224162845" at="120,26,122,37" />
-      <scope id="7538089231777682557" at="160,83,162,13" />
-      <scope id="7538089231777682238" at="173,54,175,122">
->>>>>>> eb80a071
         <var name="parentPasteProvider" id="3024471776891595060" />
       </scope>
       <scope id="4598452390224162845" at="209,26,211,37" />
       <scope id="7538089231777683039" at="271,89,273,133" />
       <scope id="7538089231777682557" at="283,83,285,13" />
-      <scope id="7538089231777682972" at="424,39,426,535" />
-      <scope id="8162894946400558060" at="495,29,497,56" />
+      <scope id="7538089231777682972" at="426,39,428,535" />
+      <scope id="8162894946400558060" at="497,29,499,56" />
       <scope id="8871522752922343330" at="106,0,109,0" />
       <scope id="8162894946401544615" at="110,0,113,0" />
       <scope id="8971646171573043040" at="114,0,117,0" />
@@ -1255,60 +904,25 @@
       <scope id="7538089231784120902" at="349,0,352,11">
         <var name="e" id="7538089231784120903" />
       </scope>
-<<<<<<< HEAD
       <scope id="7538089231784120905" at="349,31,352,11" />
       <scope id="7538089231784120906" at="349,31,352,11" />
-      <scope id="4176612323165936630" at="364,0,367,0">
+      <scope id="4176612323165936630" at="366,0,369,0">
         <var name="it" id="4176612323165936630" />
       </scope>
-      <scope id="4176612323166333114" at="370,247,373,15" />
-      <scope id="4176612323166310360" at="375,39,378,15" />
-      <scope id="1036187445124449077" at="383,0,386,9">
-        <var name="e" id="1036187445124449079" />
-      </scope>
-      <scope id="1036187445124449078" at="383,36,386,9" />
-      <scope id="1036187445124522569" at="383,36,386,9" />
-      <scope id="9056261439947806046" at="387,0,390,9">
-        <var name="e" id="9056261439947806048" />
-      </scope>
-      <scope id="9056261439947806052" at="387,29,390,9" />
-      <scope id="9056261439947958023" at="387,29,390,9" />
-      <scope id="7538089231777682888" at="398,0,401,0" />
-      <scope id="1471632565003333804" at="401,0,404,0" />
-      <scope id="4598452390224495818" at="404,0,407,0" />
-      <scope id="4598452390225752493" at="428,44,431,22">
+      <scope id="4176612323166333114" at="372,245,375,13" />
+      <scope id="4176612323166310360" at="377,37,380,13" />
+      <scope id="1036187445124522569" at="385,34,388,7" />
+      <scope id="9056261439947958023" at="390,27,393,7" />
+      <scope id="7538089231777682888" at="400,0,403,0" />
+      <scope id="1471632565003333804" at="403,0,406,0" />
+      <scope id="4598452390224495818" at="406,0,409,0" />
+      <scope id="4598452390225752493" at="430,44,433,22">
         <var name="node" id="2348043250037290194" />
       </scope>
-      <scope id="328850564587494307" at="452,0,455,0" />
-      <scope id="592665991632297314" at="475,30,478,378" />
-      <scope id="8162894946400538417" at="485,29,488,57" />
-      <scope id="3024471776891737930" at="553,0,556,0">
-=======
-      <scope id="7538089231784120905" at="277,31,280,11" />
-      <scope id="7538089231784120906" at="277,31,280,11" />
-      <scope id="7538089231777682888" at="289,0,292,0" />
-      <scope id="1471632565003333804" at="292,0,295,0" />
-      <scope id="4598452390224495818" at="295,0,298,0" />
-      <scope id="4598452390225752493" at="346,44,349,22">
-        <var name="node" id="2348043250037290194" />
-      </scope>
-      <scope id="328850564587494307" at="370,0,373,0" />
-      <scope id="4914591330907811235" at="380,83,383,28" />
-      <scope id="3976301908733823576" at="386,0,389,0">
-        <var name="group" id="3976301908733870443" />
-      </scope>
-      <scope id="592665991632297314" at="434,30,437,378" />
-      <scope id="8251307538231043756" at="444,29,447,59" />
-      <scope id="9008866792797021917" at="467,29,470,91" />
-      <scope id="4176612323165936630" at="485,0,488,0">
-        <var name="it" id="4176612323165936630" />
-      </scope>
-      <scope id="4176612323166333114" at="491,245,494,13" />
-      <scope id="4176612323166310360" at="496,37,499,13" />
-      <scope id="1036187445124522569" at="504,34,507,7" />
-      <scope id="9056261439947958023" at="509,27,512,7" />
-      <scope id="3024471776891737930" at="572,0,575,0">
->>>>>>> eb80a071
+      <scope id="328850564587494307" at="454,0,457,0" />
+      <scope id="592665991632297314" at="477,30,480,378" />
+      <scope id="8162894946400538417" at="487,29,490,57" />
+      <scope id="3024471776891737930" at="555,0,558,0">
         <var name="o" id="3024471776891737930" />
         <var name="type" id="3024471776891737930" />
       </scope>
@@ -1321,69 +935,47 @@
         <var name="shortcutSet" id="7538089231777682570" />
       </scope>
       <scope id="7538089231777683490" at="305,90,309,20" />
-      <scope id="4176612323166027631" at="369,233,373,15" />
-      <scope id="4176612323166042695" at="374,20,378,15" />
-      <scope id="7538089231777682967" at="424,0,428,0">
+      <scope id="4176612323166027631" at="371,231,375,13" />
+      <scope id="4176612323166042695" at="376,18,380,13" />
+      <scope id="1036187445124449077" at="385,0,389,18">
+        <var name="e" id="1036187445124449079" />
+      </scope>
+      <scope id="1036187445124449078" at="385,34,389,18" />
+      <scope id="9056261439947806046" at="390,0,394,18">
+        <var name="e" id="9056261439947806048" />
+      </scope>
+      <scope id="9056261439947806052" at="390,27,394,18" />
+      <scope id="7538089231777682967" at="426,0,430,0">
         <var name="node" id="7538089231777682970" />
       </scope>
-      <scope id="4598452390225752510" at="441,79,445,33">
+      <scope id="4598452390225752510" at="443,79,447,33">
         <var name="nodeWithClosure" id="7600370246423004421" />
       </scope>
-<<<<<<< HEAD
-      <scope id="8162894946400558058" at="495,0,499,0" />
-      <scope id="8162894946400300793" at="505,102,509,0" />
-      <scope id="7538089231777683533" at="511,104,515,16" />
-      <scope id="7538089231777683601" at="517,102,521,17" />
-      <scope id="7538089231777683602" at="523,94,527,16" />
-      <scope id="3024471776889427731" at="529,105,533,0" />
-      <scope id="48168216978432693" at="535,83,539,14">
+      <scope id="8162894946400558058" at="497,0,501,0" />
+      <scope id="8162894946400300793" at="507,102,511,0" />
+      <scope id="7538089231777683533" at="513,104,517,16" />
+      <scope id="7538089231777683601" at="519,102,523,17" />
+      <scope id="7538089231777683602" at="525,94,529,16" />
+      <scope id="3024471776889427731" at="531,105,535,0" />
+      <scope id="48168216978432693" at="537,83,541,14">
         <var name="facade" id="48168216978432693" />
         <var name="n1" id="48168216978432693" />
       </scope>
-      <scope id="2893936025732109408" at="541,81,545,0" />
-      <scope id="8251307538231050858" at="547,81,551,0" />
+      <scope id="2893936025732109408" at="543,81,547,0" />
+      <scope id="8251307538231050858" at="549,81,553,0" />
       <scope id="8251307538231026808" at="164,25,169,55" />
       <scope id="9008866792797021915" at="218,0,223,0" />
       <scope id="7538089231777683031" at="269,92,274,9">
-=======
-      <scope id="8251307538231048899" at="454,0,458,0" />
-      <scope id="4176612323166027631" at="490,231,494,13" />
-      <scope id="4176612323166042695" at="495,18,499,13" />
-      <scope id="1036187445124449077" at="504,0,508,18">
-        <var name="e" id="1036187445124449079" />
-      </scope>
-      <scope id="1036187445124449078" at="504,34,508,18" />
-      <scope id="9056261439947806046" at="509,0,513,18">
-        <var name="e" id="9056261439947806048" />
-      </scope>
-      <scope id="9056261439947806052" at="509,27,513,18" />
-      <scope id="2893936025727670284" at="518,80,522,16" />
-      <scope id="7538089231777683533" at="524,108,528,16" />
-      <scope id="7538089231777683601" at="530,104,534,17" />
-      <scope id="7538089231777683602" at="536,96,540,16" />
-      <scope id="3024471776889427731" at="542,107,546,0" />
-      <scope id="48168216978432693" at="548,83,552,14">
-        <var name="facade" id="48168216978432693" />
-        <var name="n1" id="48168216978432693" />
-      </scope>
-      <scope id="7538089231777682430" at="554,106,558,16" />
-      <scope id="2893936025732109408" at="560,83,564,0" />
-      <scope id="8251307538231050858" at="566,83,570,0" />
-      <scope id="2893936025728641225" at="301,36,306,516">
+        <var name="usedModel" id="7538089231777683033" />
+      </scope>
+      <scope id="4598452390225752486" at="430,0,435,0">
+        <var name="target" id="4598452390225752490" />
+      </scope>
+      <scope id="8627797991303082081" at="452,16,457,53" />
+      <scope id="2893936025728641225" at="463,36,468,516">
         <var name="last" id="2893936025728641227" />
       </scope>
-      <scope id="7538089231777683031" at="318,92,323,9">
->>>>>>> eb80a071
-        <var name="usedModel" id="7538089231777683033" />
-      </scope>
-      <scope id="4598452390225752486" at="428,0,433,0">
-        <var name="target" id="4598452390225752490" />
-      </scope>
-      <scope id="8627797991303082081" at="450,16,455,53" />
-      <scope id="2893936025728641225" at="461,36,466,516">
-        <var name="last" id="2893936025728641227" />
-      </scope>
-      <scope id="8162894946400538415" at="485,0,490,0" />
+      <scope id="8162894946400538415" at="487,0,492,0" />
       <scope id="4914591330907811233" at="99,0,105,0">
         <var name="history" id="3941329126770755125" />
         <var name="project" id="8162894946400382317" />
@@ -1395,75 +987,42 @@
       <scope id="7538089231777683489" at="304,15,310,13">
         <var name="trf" id="7538089231777683511" />
       </scope>
-      <scope id="4598452390225752501" at="433,45,439,33">
+      <scope id="4598452390225752501" at="435,45,441,33">
         <var name="exceptionHolder" id="6558068108108370772" />
         <var name="writer" id="6558068108107683970" />
       </scope>
-      <scope id="4598452390225752502" at="441,0,447,0">
+      <scope id="4598452390225752502" at="443,0,449,0">
         <var name="closure" id="4598452390225752503" />
         <var name="text" id="7600370246426662642" />
       </scope>
-<<<<<<< HEAD
-      <scope id="8251307538231034267" at="473,25,479,9" />
-      <scope id="7287617939140904245" at="493,25,499,11" />
-      <scope id="8162894946400300793" at="505,0,511,0">
+      <scope id="8251307538231034267" at="475,25,481,9" />
+      <scope id="7287617939140904245" at="495,25,501,11" />
+      <scope id="8162894946400300793" at="507,0,513,0">
         <var name="checkedDotOperand" id="8162894946400300793" />
         <var name="myEditor" id="8162894946400300793" />
       </scope>
-      <scope id="7538089231777683533" at="511,0,517,0">
-=======
-      <scope id="8251307538231034267" at="432,25,438,9" />
-      <scope id="7287617939140904245" at="452,25,458,11" />
-      <scope id="2893936025727670284" at="518,0,524,0">
-        <var name="checkedDotOperand" id="2893936025727670284" />
-      </scope>
-      <scope id="7538089231777683533" at="524,0,530,0">
->>>>>>> eb80a071
+      <scope id="7538089231777683533" at="513,0,519,0">
         <var name="checkedDotOperand" id="7538089231777683533" />
         <var name="myProject" id="7538089231777683533" />
       </scope>
-<<<<<<< HEAD
-      <scope id="7538089231777683601" at="517,0,523,0">
+      <scope id="7538089231777683601" at="519,0,525,0">
         <var name="checkedDotOperand" id="7538089231777683601" />
         <var name="myModel" id="7538089231777683601" />
       </scope>
-      <scope id="7538089231777683602" at="523,0,529,0">
+      <scope id="7538089231777683602" at="525,0,531,0">
         <var name="checkedDotOperand" id="7538089231777683602" />
       </scope>
-      <scope id="3024471776889427731" at="529,0,535,0">
+      <scope id="3024471776889427731" at="531,0,537,0">
         <var name="checkedDotOperand" id="3024471776889427731" />
         <var name="context" id="3024471776889427731" />
       </scope>
-      <scope id="48168216978432693" at="535,0,541,0">
+      <scope id="48168216978432693" at="537,0,543,0">
         <var name="p0" id="48168216978432693" />
       </scope>
-      <scope id="2893936025732109408" at="541,0,547,0">
+      <scope id="2893936025732109408" at="543,0,549,0">
         <var name="checkedDotOperand" id="2893936025732109408" />
       </scope>
-      <scope id="8251307538231050858" at="547,0,553,0">
-=======
-      <scope id="7538089231777683601" at="530,0,536,0">
-        <var name="checkedDotOperand" id="7538089231777683601" />
-        <var name="myModel" id="7538089231777683601" />
-      </scope>
-      <scope id="7538089231777683602" at="536,0,542,0">
-        <var name="checkedDotOperand" id="7538089231777683602" />
-      </scope>
-      <scope id="3024471776889427731" at="542,0,548,0">
-        <var name="checkedDotOperand" id="3024471776889427731" />
-        <var name="context" id="3024471776889427731" />
-      </scope>
-      <scope id="48168216978432693" at="548,0,554,0">
-        <var name="p0" id="48168216978432693" />
-      </scope>
-      <scope id="7538089231777682430" at="554,0,560,0">
-        <var name="checkedDotOperand" id="7538089231777682430" />
-      </scope>
-      <scope id="2893936025732109408" at="560,0,566,0">
-        <var name="checkedDotOperand" id="2893936025732109408" />
-      </scope>
-      <scope id="8251307538231050858" at="566,0,572,0">
->>>>>>> eb80a071
+      <scope id="8251307538231050858" at="549,0,555,0">
         <var name="checkedDotOperand" id="8251307538231050858" />
       </scope>
       <scope id="4914591330904584348" at="152,39,159,5" />
@@ -1476,17 +1035,17 @@
         <var name="ref" id="7538089231777683027" />
       </scope>
       <scope id="7538089231784120886" at="346,25,353,9" />
-      <scope id="7538089231777682920" at="414,39,421,11">
+      <scope id="7538089231777682920" at="416,39,423,11">
         <var name="line" id="7538089231777682922" />
       </scope>
-      <scope id="2893936025728641224" at="461,0,468,0" />
-      <scope id="7287617939140817027" at="483,25,490,11" />
+      <scope id="2893936025728641224" at="463,0,470,0" />
+      <scope id="7287617939140817027" at="485,25,492,11" />
       <scope id="7538089231777682228" at="138,49,146,34" />
-      <scope id="4598452390225752494" at="433,0,441,0">
+      <scope id="4598452390225752494" at="435,0,443,0">
         <var name="t" id="4598452390225752498" />
       </scope>
-      <scope id="8251307538231034266" at="473,0,481,0" />
-      <scope id="7287617939140904241" at="493,0,501,0" />
+      <scope id="8251307538231034266" at="475,0,483,0" />
+      <scope id="7287617939140904241" at="495,0,503,0" />
       <scope id="4914591330904584345" at="152,0,161,0" />
       <scope id="9008866792796992719" at="216,0,225,0" />
       <scope id="7538089231777682018" at="232,62,241,5">
@@ -1497,39 +1056,31 @@
         <var name="refContainer" id="7538089231777683540" />
       </scope>
       <scope id="7538089231784120885" at="346,0,355,0" />
-      <scope id="9010839353952056872" at="447,167,456,9" />
-      <scope id="7287617939140817023" at="483,0,492,0" />
-      <scope id="7538089231777682912" at="412,40,422,9">
+      <scope id="9010839353952056872" at="449,167,458,9" />
+      <scope id="7287617939140817023" at="485,0,494,0" />
+      <scope id="7538089231777682912" at="414,40,424,9">
         <var name="scanner" id="7538089231777682914" />
       </scope>
       <scope id="7538089231777682708" at="195,35,206,5" />
       <scope id="7538089231777682979" at="264,129,275,7">
         <var name="usedLanguage" id="7538089231777682981" />
       </scope>
-      <scope id="4176612323166022617" at="368,39,379,13" />
-      <scope id="4914591330906414832" at="396,48,407,6" />
-      <scope id="1768908716159899740" at="447,0,458,0">
+      <scope id="4176612323166022617" at="370,37,381,11" />
+      <scope id="4914591330906414832" at="398,48,409,6" />
+      <scope id="1768908716159899740" at="449,0,460,0">
         <var name="project" id="9010839353952403934" />
         <var name="resultDescription" id="9010839353952432657" />
         <var name="results" id="9010839353952414816" />
         <var name="resultsCount" id="9010839353952422879" />
       </scope>
-<<<<<<< HEAD
       <scope id="7538089231777682221" at="136,0,148,0">
-=======
-      <scope id="4176612323166022617" at="489,37,500,11" />
-      <scope id="7538089231777682113" at="141,36,153,61">
-        <var name="modelInternal" id="2971752488947143031" />
-      </scope>
-      <scope id="7538089231777682221" at="167,0,179,0">
->>>>>>> eb80a071
         <var name="key" id="7538089231777682224" />
       </scope>
       <scope id="7752629037608769346" at="214,52,226,27" />
       <scope id="7538089231777682113" at="245,36,257,61">
         <var name="modelInternal" id="2971752488947143031" />
       </scope>
-      <scope id="7538089231777682907" at="412,0,424,0">
+      <scope id="7538089231777682907" at="414,0,426,0">
         <var name="text" id="7538089231777682910" />
       </scope>
       <scope id="7538089231777682705" at="195,0,208,0" />
@@ -1541,17 +1092,13 @@
       <scope id="7538089231777682973" at="263,88,276,5">
         <var name="subNode" id="7538089231777682978" />
       </scope>
-<<<<<<< HEAD
       <scope id="7538089231784120878" at="343,31,356,24">
         <var name="result" id="7538089231784120880" />
       </scope>
-      <scope id="4176612323166022616" at="368,0,381,0">
-=======
-      <scope id="4176612323166022616" at="489,0,502,0">
->>>>>>> eb80a071
+      <scope id="4176612323166022616" at="370,0,383,0">
         <var name="it" id="4176612323166022616" />
       </scope>
-      <scope id="4914591330906414829" at="396,0,409,0" />
+      <scope id="4914591330906414829" at="398,0,411,0" />
       <scope id="7752629037608769343" at="214,0,228,0">
         <var name="nodeToSelect" id="7752629037608824393" />
       </scope>
@@ -1568,11 +1115,7 @@
       <scope id="2893936025731234515" at="260,0,278,0">
         <var name="node" id="2893936025731278819" />
       </scope>
-<<<<<<< HEAD
-      <scope id="9056261439947806045" at="361,11,382,33">
-=======
-      <scope id="9056261439947806045" at="482,9,503,31">
->>>>>>> eb80a071
+      <scope id="9056261439947806045" at="363,9,384,31">
         <var name="loadedModel" id="4176612323165699207" />
       </scope>
       <scope id="7538089231777682195" at="162,65,188,49">
@@ -1588,83 +1131,44 @@
       <scope id="7538089231777682192" at="162,0,190,0">
         <var name="history" id="3941329126770699274" />
       </scope>
-<<<<<<< HEAD
       <scope id="8162894946400630943" at="302,0,330,0" />
       <scope id="7538089231777683479" at="300,66,330,9" />
-      <scope id="7538089231777683724" at="360,24,391,7" />
       <scope id="7538089231777683473" at="300,0,332,0">
-=======
-      <scope id="8251307538231340516" at="229,0,258,0" />
-      <scope id="7538089231777683479" at="227,66,258,9" />
-      <scope id="2893936025730044889" at="428,133,460,7">
+        <var name="context" id="7538089231777683476" />
+      </scope>
+      <scope id="2893936025730044889" at="471,133,503,7">
         <var name="typedCommand" id="592665991632343036" />
       </scope>
-      <scope id="7538089231777683473" at="227,0,260,0">
->>>>>>> eb80a071
-        <var name="context" id="7538089231777683476" />
-      </scope>
-      <scope id="2893936025730044889" at="469,133,501,7">
-        <var name="typedCommand" id="592665991632343036" />
-      </scope>
-      <scope id="4176612323165356807" at="359,51,393,16" />
-      <scope id="2893936025730044886" at="469,0,503,0">
+      <scope id="2893936025730044886" at="471,0,505,0">
         <var name="command" id="2893936025730100112" />
         <var name="executeAfter" id="2893936025730248286" />
         <var name="executeBefore" id="2893936025731679578" />
       </scope>
-<<<<<<< HEAD
-      <scope id="4176612323165356804" at="359,0,395,0">
+      <scope id="4176612323165356807" at="359,51,395,5" />
+      <scope id="4176612323165356804" at="359,0,397,0">
         <var name="state" id="4176612323165363405" />
       </scope>
-      <scope id="4914591330906788051" at="410,43,458,6" />
-      <scope id="4914591330906788048" at="410,0,460,0" />
-      <unit id="4176612323165936630" at="363,89,367,9" name="jetbrains.mps.console.tool.BaseConsoleTab$6" />
-      <unit id="328850564587494307" at="451,25,455,11" name="jetbrains.mps.console.tool.BaseConsoleTab$10" />
-      <unit id="8162894946400558058" at="494,70,499,9" name="jetbrains.mps.console.tool.BaseConsoleTab$13" />
+      <scope id="4914591330906788051" at="412,43,460,6" />
+      <scope id="4914591330906788048" at="412,0,462,0" />
+      <unit id="4176612323165936630" at="365,87,369,7" name="jetbrains.mps.console.tool.BaseConsoleTab$6" />
+      <unit id="328850564587494307" at="453,25,457,11" name="jetbrains.mps.console.tool.BaseConsoleTab$10" />
+      <unit id="8162894946400558058" at="496,70,501,9" name="jetbrains.mps.console.tool.BaseConsoleTab$13" />
       <unit id="9008866792797021915" at="217,69,223,9" name="jetbrains.mps.console.tool.BaseConsoleTab$5" />
-      <unit id="8162894946400538415" at="484,70,490,9" name="jetbrains.mps.console.tool.BaseConsoleTab$12" />
+      <unit id="8162894946400538415" at="486,70,492,9" name="jetbrains.mps.console.tool.BaseConsoleTab$12" />
       <unit id="8162894946400607263" at="196,66,203,5" name="jetbrains.mps.console.tool.BaseConsoleTab$3" />
       <unit id="8251307538231026807" at="163,50,171,5" name="jetbrains.mps.console.tool.BaseConsoleTab$2" />
-      <unit id="8251307538231034266" at="472,50,481,5" name="jetbrains.mps.console.tool.BaseConsoleTab$10" />
-      <unit id="7287617939140904239" at="492,11,501,5" name="jetbrains.mps.console.tool.BaseConsoleTab$12" />
+      <unit id="8251307538231034266" at="474,50,483,5" name="jetbrains.mps.console.tool.BaseConsoleTab$10" />
+      <unit id="7287617939140904239" at="494,11,503,5" name="jetbrains.mps.console.tool.BaseConsoleTab$12" />
       <unit id="9008866792796992719" at="215,40,225,5" name="jetbrains.mps.console.tool.BaseConsoleTab$4" />
       <unit id="7538089231784120885" at="345,65,355,5" name="jetbrains.mps.console.tool.BaseConsoleTab$5" />
-      <unit id="7538089231777682886" at="397,15,407,5" name="jetbrains.mps.console.tool.BaseConsoleTab$8" />
-      <unit id="7287617939140817021" at="482,460,492,5" name="jetbrains.mps.console.tool.BaseConsoleTab$11" />
+      <unit id="7538089231777682886" at="399,15,409,5" name="jetbrains.mps.console.tool.BaseConsoleTab$8" />
+      <unit id="7287617939140817021" at="484,460,494,5" name="jetbrains.mps.console.tool.BaseConsoleTab$11" />
       <unit id="7538089231777682220" at="135,24,148,5" name="jetbrains.mps.console.tool.BaseConsoleTab$1" />
-      <unit id="4176612323166022616" at="367,24,381,9" name="jetbrains.mps.console.tool.BaseConsoleTab$7" />
+      <unit id="4176612323166022616" at="369,22,383,7" name="jetbrains.mps.console.tool.BaseConsoleTab$7" />
       <unit id="8162894946400630943" at="301,68,330,7" name="jetbrains.mps.console.tool.BaseConsoleTab$1" />
       <unit id="7538089231777683454" at="292,0,339,0" name="jetbrains.mps.console.tool.BaseConsoleTab$MyPasteProvider" />
-      <unit id="7538089231777682905" at="411,15,458,5" name="jetbrains.mps.console.tool.BaseConsoleTab$9" />
-      <unit id="4914591330900787311" at="88,0,557,0" name="jetbrains.mps.console.tool.BaseConsoleTab" />
-=======
-      <scope id="4176612323165356807" at="478,51,514,5" />
-      <scope id="4176612323165356804" at="478,0,516,0">
-        <var name="state" id="4176612323165363405" />
-      </scope>
-      <scope id="4914591330906788051" at="328,43,376,6" />
-      <scope id="4914591330906788048" at="328,0,378,0" />
-      <unit id="328850564587494307" at="369,25,373,11" name="jetbrains.mps.console.tool.BaseConsoleTab$6" />
-      <unit id="4176612323165936630" at="484,87,488,7" name="jetbrains.mps.console.tool.BaseConsoleTab$11" />
-      <unit id="8251307538231048899" at="453,57,458,9" name="jetbrains.mps.console.tool.BaseConsoleTab$10" />
-      <unit id="8251307538231043755" at="443,57,449,9" name="jetbrains.mps.console.tool.BaseConsoleTab$9" />
-      <unit id="9008866792797021915" at="466,72,472,9" name="jetbrains.mps.console.tool.BaseConsoleTab$11" />
-      <unit id="8251307538231257695" at="199,53,206,5" name="jetbrains.mps.console.tool.BaseConsoleTab$2" />
-      <unit id="7538089231777683430" at="210,0,218,0" name="jetbrains.mps.console.tool.BaseConsoleTab$ExecuteClosureAction" />
-      <unit id="8251307538231026807" at="400,53,408,5" name="jetbrains.mps.console.tool.BaseConsoleTab$6" />
-      <unit id="8251307538231034266" at="431,53,440,5" name="jetbrains.mps.console.tool.BaseConsoleTab$7" />
-      <unit id="7287617939140904239" at="451,11,460,5" name="jetbrains.mps.console.tool.BaseConsoleTab$9" />
-      <unit id="7538089231784120885" at="273,68,283,5" name="jetbrains.mps.console.tool.BaseConsoleTab$3" />
-      <unit id="7538089231777682886" at="288,15,298,5" name="jetbrains.mps.console.tool.BaseConsoleTab$4" />
-      <unit id="7287617939140817021" at="441,460,451,5" name="jetbrains.mps.console.tool.BaseConsoleTab$8" />
-      <unit id="9008866792796992719" at="464,40,474,5" name="jetbrains.mps.console.tool.BaseConsoleTab$10" />
-      <unit id="7538089231777682220" at="166,24,179,5" name="jetbrains.mps.console.tool.BaseConsoleTab$1" />
-      <unit id="4176612323166022616" at="488,22,502,7" name="jetbrains.mps.console.tool.BaseConsoleTab$12" />
-      <unit id="8251307538231340516" at="228,55,258,7" name="jetbrains.mps.console.tool.BaseConsoleTab$1" />
-      <unit id="7538089231777682905" at="329,15,376,5" name="jetbrains.mps.console.tool.BaseConsoleTab$5" />
-      <unit id="7538089231777683454" at="219,0,267,0" name="jetbrains.mps.console.tool.BaseConsoleTab$MyPasteProvider" />
-      <unit id="4914591330900787311" at="91,0,576,0" name="jetbrains.mps.console.tool.BaseConsoleTab" />
->>>>>>> eb80a071
+      <unit id="7538089231777682905" at="413,15,460,5" name="jetbrains.mps.console.tool.BaseConsoleTab$9" />
+      <unit id="4914591330900787311" at="88,0,559,0" name="jetbrains.mps.console.tool.BaseConsoleTab" />
     </file>
   </root>
   <root nodeRef="r:de40a5a4-f08c-4c67-ac43-e1f5c384f7d6(jetbrains.mps.console.tool)/6852607286009617748">
@@ -1701,532 +1205,280 @@
     </file>
   </root>
   <root nodeRef="r:de40a5a4-f08c-4c67-ac43-e1f5c384f7d6(jetbrains.mps.console.tool)/7538089231777628716">
-<<<<<<< HEAD
     <file name="DialogConsoleTab.java">
-      <node id="7538089231777681961" at="34,0,35,0" concept="6" trace="myNewCommand" />
-      <node id="7538089231777681965" at="35,0,36,0" concept="6" trace="myCursor" />
-      <node id="4914591330908344294" at="37,105,38,41" concept="15" />
-      <node id="6170872737697150536" at="41,60,42,33" concept="5" />
-      <node id="7538089231777682460" at="42,33,43,92" concept="5" />
-      <node id="7538089231777682468" at="43,92,44,89" concept="5" />
-      <node id="7538089231777682476" at="44,89,45,91" concept="5" />
-      <node id="7538089231777682484" at="45,91,46,95" concept="5" />
-      <node id="7538089231777682577" at="49,27,50,373" concept="10" />
-      <node id="7538089231777682598" at="51,214,52,225" concept="5" />
-      <node id="7538089231777682605" at="53,5,54,184" concept="11" />
-      <node id="7538089231777682611" at="57,39,58,21" concept="10" />
-      <node id="7538089231777682617" at="59,8,60,227" concept="5" />
-      <node id="7538089231777682633" at="61,217,62,0" concept="12" />
-      <node id="7538089231777682634" at="62,0,63,185" concept="11" />
-      <node id="7538089231777682643" at="65,39,66,21" concept="10" />
-      <node id="7538089231777682649" at="67,8,68,227" concept="5" />
-      <node id="7538089231777682665" at="69,217,70,0" concept="12" />
-      <node id="7538089231777682666" at="70,0,71,185" concept="11" />
-      <node id="7538089231777682781" at="76,25,77,215" concept="5" />
-      <node id="9041541628639677172" at="79,47,80,39" concept="11" />
-      <node id="7538089231777682799" at="82,11,83,55" concept="5" />
-      <node id="7538089231777682806" at="84,51,85,46" concept="5" />
-      <node id="7538089231777682816" at="88,7,89,50" concept="5" />
-      <node id="7538089231777682826" at="93,28,94,73" concept="15" />
-      <node id="69343502268775258" at="97,76,98,30" concept="5" />
-      <node id="7538089231777682858" at="103,25,104,24" concept="5" />
-      <node id="7538089231777682862" at="104,24,105,75" concept="5" />
-      <node id="7538089231777682877" at="106,357,107,17" concept="11" />
-      <node id="7538089231777683125" at="112,25,113,28" concept="5" />
-      <node id="7538089231777683154" at="118,29,119,27" concept="5" />
-      <node id="7538089231777683163" at="127,26,128,69" concept="15" />
-      <node id="6075392324748699914" at="130,76,131,384" concept="5" />
-      <node id="7538089231777683189" at="131,384,132,24" concept="5" />
-      <node id="7538089231777683191" at="132,24,133,21" concept="5" />
-      <node id="7538089231777683198" at="138,28,139,76" concept="15" />
-      <node id="7538089231777683216" at="141,76,142,32" concept="10" />
-      <node id="7538089231777683222" at="143,30,144,15" concept="11" />
-      <node id="7538089231777683226" at="145,7,146,0" concept="12" />
-      <node id="7538089231777683227" at="146,0,147,22" concept="10" />
-      <node id="7538089231777683232" at="148,29,149,28" concept="5" />
-      <node id="7538089231777683236" at="149,28,150,223" concept="5" />
-      <node id="7538089231777683249" at="151,14,152,41" concept="5" />
-      <node id="7538089231777683256" at="153,34,154,17" concept="11" />
-      <node id="7538089231777683260" at="155,9,156,200" concept="10" />
-      <node id="7538089231777683266" at="156,200,157,256" concept="10" />
-      <node id="7538089231777683272" at="157,256,158,196" concept="5" />
-      <node id="7538089231777683278" at="158,196,159,521" concept="5" />
-      <node id="7538089231777683288" at="159,521,160,66" concept="5" />
-      <node id="7538089231777683295" at="162,32,163,15" concept="11" />
-      <node id="7538089231777683299" at="164,7,165,27" concept="5" />
-      <node id="7538089231777683303" at="165,27,166,471" concept="5" />
-      <node id="7538089231777683315" at="166,471,167,21" concept="5" />
-      <node id="7538089231777683322" at="172,28,173,68" concept="15" />
-      <node id="7538089231777683342" at="176,31,177,15" concept="11" />
-      <node id="7538089231777683346" at="178,7,179,45" concept="10" />
-      <node id="7538089231777683351" at="179,45,180,0" concept="12" />
-      <node id="7538089231777683352" at="180,0,181,198" concept="10" />
-      <node id="7538089231777683358" at="181,198,182,254" concept="10" />
-      <node id="7538089231777683364" at="182,254,183,194" concept="5" />
-      <node id="7538089231777683370" at="183,194,184,519" concept="5" />
-      <node id="7538089231777683380" at="184,519,185,64" concept="5" />
-      <node id="7538089231777683385" at="185,64,186,0" concept="12" />
-      <node id="7538089231777683388" at="187,35,188,29" concept="5" />
-      <node id="7538089231777683392" at="188,29,189,473" concept="5" />
-      <node id="7538089231777683410" at="190,14,191,24" concept="5" />
-      <node id="7538089231777683414" at="191,24,192,477" concept="5" />
-      <node id="7538089231777683426" at="193,7,194,21" concept="5" />
-      <node id="7538089231777683719" at="200,25,201,53" concept="10" />
-      <node id="7538089231777683736" at="201,53,202,252" concept="5" />
-      <node id="7538089231777683751" at="203,252,204,388" concept="5" />
-      <node id="7538089231777683770" at="205,16,206,579" concept="5" />
-      <node id="7538089231777683782" at="207,9,208,398" concept="5" />
-      <node id="7538089231777683790" at="208,398,209,75" concept="5" />
-      <node id="3362819150778499207" at="214,44,215,28" concept="5" />
-      <node id="773462683490873669" at="215,28,216,346" concept="5" />
-      <node id="2353285998750723142" at="221,42,222,37" concept="11" />
-      <node id="2353285998750729158" at="223,5,224,16" concept="11" />
-      <node id="7538089231777683768" at="205,14,207,9" concept="0" />
-      <node id="7538089231786666719" at="37,0,40,0" concept="2" trace="DialogConsoleTab#(Ljetbrains/mps/project/MPSProject;Ljetbrains/mps/console/tool/ConsoleTool;Ljava/lang/String;Ljava/lang/String;)V" />
-      <node id="7538089231777682587" at="50,373,53,5" concept="17" />
-      <node id="7538089231777682615" at="58,21,61,217" concept="4" />
-      <node id="7538089231777682647" at="66,21,69,217" concept="4" />
-      <node id="9041541628639667404" at="79,0,82,0" concept="9" trace="met#(Ljetbrains/mps/nodeEditor/cells/EditorCell;)Z" />
-      <node id="7538089231777682804" at="83,55,86,9" concept="8" />
-      <node id="7538089231777682824" at="93,0,96,0" concept="2" trace="ExecuteAction#()V" />
-      <node id="7538089231777682875" at="105,75,108,9" concept="8" />
-      <node id="2893936025731773577" at="112,0,115,0" concept="9" trace="run#()V" />
-      <node id="1917933279383346321" at="118,0,121,0" concept="9" trace="run#()V" />
-      <node id="7538089231777683161" at="127,0,130,0" concept="2" trace="ClearAction#()V" />
-      <node id="7538089231777683196" at="138,0,141,0" concept="2" trace="PrevCmdAction#()V" />
-      <node id="7538089231777683220" at="142,32,145,7" concept="8" />
-      <node id="7538089231777683254" at="152,41,155,9" concept="8" />
-      <node id="7538089231777683293" at="161,7,164,7" concept="8" />
-      <node id="7538089231777683320" at="172,0,175,0" concept="2" trace="NextCmdAction#()V" />
-      <node id="7538089231777683340" at="175,76,178,7" concept="8" />
-      <node id="7538089231777683408" at="190,12,193,7" concept="0" />
-      <node id="2353285998750717816" at="220,44,223,5" concept="8" />
-      <node id="7538089231777682834" at="96,0,100,0" concept="9" trace="doExecute#(Lcom/intellij/openapi/actionSystem/AnActionEvent;Ljava/util/Map;)V" />
-      <node id="773462683490695298" at="214,0,218,0" concept="9" trace="insertCommand#(Lorg/jetbrains/mps/openapi/model/SNode;)V" />
-      <node id="7538089231777682788" at="77,215,82,11" concept="10" />
-      <node id="1917933279383342541" at="116,25,121,11" concept="5" />
-      <node id="7538089231777683171" at="130,0,135,0" concept="9" trace="doExecute#(Lcom/intellij/openapi/actionSystem/AnActionEvent;Ljava/util/Map;)V" />
-      <node id="7538089231777683742" at="202,252,207,9" concept="8" />
-      <node id="7538089231777682449" at="41,0,48,0" concept="9" trace="registerActions#(Lcom/intellij/openapi/actionSystem/DefaultActionGroup;)V" />
-      <node id="7538089231777682573" at="49,0,56,0" concept="9" trace="lastCmd#()Lorg/jetbrains/mps/openapi/model/SNode;" />
-      <node id="7538089231777682856" at="103,0,110,0" concept="9" trace="run#()V" />
-      <node id="2893936025731806889" at="116,0,123,0" concept="9" trace="run#()V" />
-      <node id="7538089231777683386" at="186,0,193,7" concept="8" />
-      <node id="2353285998750905190" at="219,0,226,0" concept="9" trace="getData#(Ljava/lang/String;)Ljava/lang/Object;" />
-      <node id="7538089231777682609" at="57,0,65,0" concept="9" trace="getPrevCmd#(Lorg/jetbrains/mps/openapi/model/SNode;)Lorg/jetbrains/mps/openapi/model/SNode;" />
-      <node id="7538089231777682641" at="65,0,73,0" concept="9" trace="getNextCmd#(Lorg/jetbrains/mps/openapi/model/SNode;)Lorg/jetbrains/mps/openapi/model/SNode;" />
-      <node id="7538089231777682855" at="101,39,110,7" concept="5" />
-      <node id="7538089231777683247" at="151,12,161,7" concept="0" />
-      <node id="6243883726569188381" at="200,0,211,0" concept="9" trace="run#()V" />
-      <node id="1423104411234877698" at="76,0,88,0" concept="9" trace="run#()V" />
-      <node id="2893936025730174784" at="110,7,123,7" concept="5" />
-      <node id="6243883726569188379" at="198,50,211,7" concept="5" />
-      <node id="1423104411234877696" at="74,31,88,7" concept="5" />
-      <node id="7538089231777683230" at="147,22,161,7" concept="8" />
-      <node id="7538089231777683717" at="198,0,213,0" concept="9" trace="loadHistory#(Ljava/lang/String;)V" />
-      <node id="7538089231777682772" at="74,0,91,0" concept="9" trace="setSelection#()V" />
-      <node id="7538089231777683330" at="175,0,196,0" concept="9" trace="doExecute#(Lcom/intellij/openapi/actionSystem/AnActionEvent;Ljava/util/Map;)V" />
-      <node id="69343502268757723" at="101,0,125,0" concept="9" trace="executeCurrentCommand#()V" />
-      <node id="7538089231777683206" at="141,0,169,0" concept="9" trace="doExecute#(Lcom/intellij/openapi/actionSystem/AnActionEvent;Ljava/util/Map;)V" />
-      <scope id="7538089231786666722" at="37,105,38,41" />
-      <scope id="7538089231777682597" at="51,214,52,225" />
-      <scope id="7538089231777682616" at="59,8,60,227" />
-      <scope id="7538089231777682648" at="67,8,68,227" />
-      <scope id="9041541628639667405" at="79,47,80,39" />
-      <scope id="7538089231777682805" at="84,51,85,46" />
-      <scope id="7538089231777682825" at="93,28,94,73" />
-      <scope id="7538089231777682843" at="97,76,98,30" />
-      <scope id="7538089231777682876" at="106,357,107,17" />
-      <scope id="2893936025731773579" at="112,25,113,28" />
-      <scope id="1917933279383346322" at="118,29,119,27" />
-      <scope id="7538089231777683162" at="127,26,128,69" />
-      <scope id="7538089231777683197" at="138,28,139,76" />
-      <scope id="7538089231777683221" at="143,30,144,15" />
-      <scope id="7538089231777683255" at="153,34,154,17" />
-      <scope id="7538089231777683294" at="162,32,163,15" />
-      <scope id="7538089231777683321" at="172,28,173,68" />
-      <scope id="7538089231777683341" at="176,31,177,15" />
-      <scope id="7538089231777683743" at="203,252,204,388" />
-      <scope id="7538089231777683769" at="205,16,206,579" />
-      <scope id="2353285998750717819" at="221,42,222,37" />
-      <scope id="7538089231777683231" at="148,29,150,223" />
-      <scope id="7538089231777683387" at="187,35,189,473" />
-      <scope id="7538089231777683409" at="190,14,192,477" />
-      <scope id="773462683490695301" at="214,44,216,346" />
-      <scope id="7538089231786666719" at="37,0,40,0">
-=======
-    <file name="ConsoleTab.java">
-      <node id="7538089231777681961" at="35,0,36,0" concept="6" trace="myNewCommand" />
-      <node id="7538089231777681965" at="36,0,37,0" concept="6" trace="myCursor" />
-      <node id="4914591330908344294" at="38,79,39,32" concept="15" />
-      <node id="6170872737697150536" at="42,60,43,33" concept="5" />
-      <node id="7538089231777682460" at="43,33,44,86" concept="5" />
-      <node id="7538089231777682468" at="44,86,45,83" concept="5" />
-      <node id="7538089231777682476" at="45,83,46,85" concept="5" />
-      <node id="7538089231777682484" at="46,85,47,89" concept="5" />
-      <node id="7538089231777682577" at="50,27,51,373" concept="10" />
-      <node id="7538089231777682598" at="52,214,53,225" concept="5" />
-      <node id="7538089231777682605" at="54,5,55,184" concept="11" />
-      <node id="7538089231777682611" at="58,39,59,21" concept="10" />
-      <node id="7538089231777682617" at="60,8,61,227" concept="5" />
-      <node id="7538089231777682633" at="62,217,63,0" concept="12" />
-      <node id="7538089231777682634" at="63,0,64,185" concept="11" />
-      <node id="7538089231777682643" at="66,39,67,21" concept="10" />
-      <node id="7538089231777682649" at="68,8,69,227" concept="5" />
-      <node id="7538089231777682665" at="70,217,71,0" concept="12" />
-      <node id="7538089231777682666" at="71,0,72,185" concept="11" />
-      <node id="7538089231777682781" at="77,25,78,203" concept="5" />
-      <node id="7538089231777682788" at="78,203,79,96" concept="10" />
-      <node id="7538089231777682799" at="80,31,81,45" concept="5" />
-      <node id="7538089231777682806" at="82,53,83,48" concept="5" />
-      <node id="7538089231777682816" at="87,7,88,38" concept="5" />
-      <node id="7538089231777682826" at="92,28,93,73" concept="15" />
-      <node id="7538089231777682858" at="98,27,99,26" concept="5" />
-      <node id="7538089231777682862" at="99,26,100,67" concept="5" />
-      <node id="7538089231777682877" at="101,359,102,19" concept="11" />
-      <node id="7538089231777683125" at="107,27,108,30" concept="5" />
-      <node id="7538089231777683154" at="113,31,114,29" concept="5" />
-      <node id="7538089231777683163" at="123,26,124,70" concept="15" />
-      <node id="8664977959755314261" at="126,76,127,362" concept="10" />
-      <node id="1917906624101143555" at="127,362,128,24" concept="5" />
-      <node id="8664977959755332431" at="128,24,129,355" concept="5" />
-      <node id="8438682563623893458" at="129,355,130,32" concept="5" />
-      <node id="7538089231777683189" at="130,32,131,24" concept="5" />
-      <node id="7538089231777683191" at="131,24,132,21" concept="5" />
-      <node id="7538089231777683198" at="137,28,138,76" concept="15" />
-      <node id="7538089231777683216" at="140,76,141,32" concept="10" />
-      <node id="7538089231777683222" at="142,30,143,15" concept="11" />
-      <node id="7538089231777683226" at="144,7,145,0" concept="12" />
-      <node id="7538089231777683227" at="145,0,146,22" concept="10" />
-      <node id="7538089231777683232" at="147,29,148,28" concept="5" />
-      <node id="7538089231777683236" at="148,28,149,223" concept="5" />
-      <node id="7538089231777683249" at="150,14,151,41" concept="5" />
-      <node id="7538089231777683256" at="152,34,153,17" concept="11" />
-      <node id="7538089231777683260" at="154,9,155,200" concept="10" />
-      <node id="7538089231777683266" at="155,200,156,256" concept="10" />
-      <node id="7538089231777683272" at="156,256,157,196" concept="5" />
-      <node id="7538089231777683278" at="157,196,158,521" concept="5" />
-      <node id="7538089231777683288" at="158,521,159,66" concept="5" />
-      <node id="7538089231777683295" at="161,32,162,15" concept="11" />
-      <node id="7538089231777683299" at="163,7,164,27" concept="5" />
-      <node id="7538089231777683303" at="164,27,165,471" concept="5" />
-      <node id="7538089231777683315" at="165,471,166,21" concept="5" />
-      <node id="7538089231777683322" at="171,28,172,68" concept="15" />
-      <node id="7538089231777683342" at="175,31,176,15" concept="11" />
-      <node id="7538089231777683346" at="177,7,178,45" concept="10" />
-      <node id="7538089231777683351" at="178,45,179,0" concept="12" />
-      <node id="7538089231777683352" at="179,0,180,198" concept="10" />
-      <node id="7538089231777683358" at="180,198,181,254" concept="10" />
-      <node id="7538089231777683364" at="181,254,182,194" concept="5" />
-      <node id="7538089231777683370" at="182,194,183,519" concept="5" />
-      <node id="7538089231777683380" at="183,519,184,64" concept="5" />
-      <node id="7538089231777683385" at="184,64,185,0" concept="12" />
-      <node id="7538089231777683388" at="186,35,187,29" concept="5" />
-      <node id="7538089231777683392" at="187,29,188,473" concept="5" />
-      <node id="7538089231777683410" at="189,14,190,24" concept="5" />
-      <node id="7538089231777683414" at="190,24,191,477" concept="5" />
-      <node id="7538089231777683426" at="192,7,193,21" concept="5" />
-      <node id="7538089231777683719" at="199,25,200,53" concept="10" />
-      <node id="2108296889951533880" at="200,53,201,123" concept="10" />
-      <node id="2108296889951697204" at="203,39,204,43" concept="5" />
-      <node id="7538089231777683736" at="206,11,207,242" concept="5" />
-      <node id="7538089231777683751" at="208,252,209,388" concept="5" />
-      <node id="7538089231777683770" at="210,16,211,579" concept="5" />
-      <node id="7538089231777683782" at="212,9,213,398" concept="5" />
-      <node id="7538089231777683790" at="213,398,214,65" concept="5" />
-      <node id="3362819150778499207" at="219,44,220,28" concept="5" />
-      <node id="773462683490873669" at="220,28,221,346" concept="5" />
-      <node id="2353285998750723142" at="226,42,227,37" concept="11" />
-      <node id="2353285998750729158" at="228,5,229,16" concept="11" />
-      <node id="3075401210465223037" at="232,36,233,45" concept="11" />
-      <node id="3075401210465223037" at="234,5,235,16" concept="11" />
-      <node id="7538089231777683768" at="210,14,212,9" concept="0" />
-      <node id="7538089231786666719" at="38,0,41,0" concept="2" trace="ConsoleTab#(Ljetbrains/mps/console/tool/ConsoleTool;Ljava/lang/String;Ljava/lang/String;)V" />
-      <node id="7538089231777682587" at="51,373,54,5" concept="18" />
-      <node id="7538089231777682615" at="59,21,62,217" concept="4" />
-      <node id="7538089231777682647" at="67,21,70,217" concept="4" />
-      <node id="7538089231777682804" at="81,45,84,11" concept="8" />
-      <node id="7538089231777682824" at="92,0,95,0" concept="2" trace="ExecuteAction#()V" />
-      <node id="7538089231777682875" at="100,67,103,11" concept="8" />
-      <node id="2893936025731773577" at="107,0,110,0" concept="9" trace="run#()V" />
-      <node id="1917933279383346321" at="113,0,116,0" concept="9" trace="run#()V" />
-      <node id="7538089231777683161" at="123,0,126,0" concept="2" trace="ClearAction#()V" />
-      <node id="7538089231777683196" at="137,0,140,0" concept="2" trace="PrevCmdAction#()V" />
-      <node id="7538089231777683220" at="141,32,144,7" concept="8" />
-      <node id="7538089231777683254" at="151,41,154,9" concept="8" />
-      <node id="7538089231777683293" at="160,7,163,7" concept="8" />
-      <node id="7538089231777683320" at="171,0,174,0" concept="2" trace="NextCmdAction#()V" />
-      <node id="7538089231777683340" at="174,76,177,7" concept="8" />
-      <node id="7538089231777683408" at="189,12,192,7" concept="0" />
-      <node id="2108296889951697202" at="203,0,206,0" concept="9" trace="visit#(Lorg/jetbrains/mps/openapi/model/SNode;)V" />
-      <node id="2353285998750717816" at="225,44,228,5" concept="8" />
-      <node id="3075401210465223037" at="231,82,234,5" concept="8" />
-      <node id="773462683490695298" at="219,0,223,0" concept="9" trace="insertCommand#(Lorg/jetbrains/mps/openapi/model/SNode;)V" />
-      <node id="1917933279383342541" at="111,27,116,13" concept="5" />
-      <node id="2108296889951568459" at="201,123,206,11" concept="5" />
-      <node id="7538089231777683742" at="207,242,212,9" concept="8" />
-      <node id="3075401210465294725" at="79,96,85,9" concept="8" />
-      <node id="3075401210465223037" at="231,0,237,0" concept="14" trace="check_doiu7j_a0b0a0a31#(Ljetbrains/mps/nodeEditor/cells/EditorCell;)Ljetbrains/mps/nodeEditor/cells/EditorCell;" />
-      <node id="7538089231777682449" at="42,0,49,0" concept="9" trace="registerActions#(Lcom/intellij/openapi/actionSystem/DefaultActionGroup;)V" />
-      <node id="7538089231777682573" at="50,0,57,0" concept="9" trace="lastCmd#()Lorg/jetbrains/mps/openapi/model/SNode;" />
-      <node id="7538089231777682856" at="98,0,105,0" concept="9" trace="run#()V" />
-      <node id="2893936025731806889" at="111,0,118,0" concept="9" trace="run#()V" />
-      <node id="7538089231777683386" at="185,0,192,7" concept="8" />
-      <node id="2353285998750905190" at="224,0,231,0" concept="9" trace="getData#(Ljava/lang/String;)Ljava/lang/Object;" />
-      <node id="7538089231777682609" at="58,0,66,0" concept="9" trace="getPrevCmd#(Lorg/jetbrains/mps/openapi/model/SNode;)Lorg/jetbrains/mps/openapi/model/SNode;" />
-      <node id="7538089231777682641" at="66,0,74,0" concept="9" trace="getNextCmd#(Lorg/jetbrains/mps/openapi/model/SNode;)Lorg/jetbrains/mps/openapi/model/SNode;" />
-      <node id="7538089231777683171" at="126,0,134,0" concept="9" trace="doExecute#(Lcom/intellij/openapi/actionSystem/AnActionEvent;Ljava/util/Map;)V" />
-      <node id="7538089231777682855" at="96,76,105,9" concept="5" />
-      <node id="1423104411234877698" at="77,0,87,0" concept="9" trace="run#()V" />
-      <node id="7538089231777683247" at="150,12,160,7" concept="0" />
-      <node id="1423104411234877696" at="75,31,87,7" concept="5" />
-      <node id="2893936025730174784" at="105,9,118,9" concept="5" />
-      <node id="7538089231777683230" at="146,22,160,7" concept="8" />
-      <node id="7538089231777682772" at="75,0,90,0" concept="9" trace="setSelection#()V" />
-      <node id="6243883726569188381" at="199,0,216,0" concept="9" trace="run#()V" />
-      <node id="6243883726569188379" at="197,60,216,7" concept="5" />
-      <node id="7538089231777683330" at="174,0,195,0" concept="9" trace="doExecute#(Lcom/intellij/openapi/actionSystem/AnActionEvent;Ljava/util/Map;)V" />
-      <node id="7538089231777683717" at="197,0,218,0" concept="9" trace="loadHistory#(Ljava/lang/String;)V" />
-      <node id="7538089231777682834" at="95,0,120,0" concept="9" trace="doExecute#(Lcom/intellij/openapi/actionSystem/AnActionEvent;Ljava/util/Map;)V" />
-      <node id="7538089231777683206" at="140,0,168,0" concept="9" trace="doExecute#(Lcom/intellij/openapi/actionSystem/AnActionEvent;Ljava/util/Map;)V" />
-      <scope id="7538089231786666722" at="38,79,39,32" />
-      <scope id="7538089231777682597" at="52,214,53,225" />
-      <scope id="7538089231777682616" at="60,8,61,227" />
-      <scope id="7538089231777682648" at="68,8,69,227" />
-      <scope id="7538089231777682805" at="82,53,83,48" />
-      <scope id="7538089231777682825" at="92,28,93,73" />
-      <scope id="7538089231777682876" at="101,359,102,19" />
-      <scope id="2893936025731773579" at="107,27,108,30" />
-      <scope id="1917933279383346322" at="113,31,114,29" />
-      <scope id="7538089231777683162" at="123,26,124,70" />
-      <scope id="7538089231777683197" at="137,28,138,76" />
-      <scope id="7538089231777683221" at="142,30,143,15" />
-      <scope id="7538089231777683255" at="152,34,153,17" />
-      <scope id="7538089231777683294" at="161,32,162,15" />
-      <scope id="7538089231777683321" at="171,28,172,68" />
-      <scope id="7538089231777683341" at="175,31,176,15" />
-      <scope id="2108296889951697203" at="203,39,204,43" />
-      <scope id="7538089231777683743" at="208,252,209,388" />
-      <scope id="7538089231777683769" at="210,16,211,579" />
-      <scope id="2353285998750717819" at="226,42,227,37" />
-      <scope id="3075401210465223037" at="232,36,233,45" />
-      <scope id="7538089231777683231" at="147,29,149,223" />
-      <scope id="7538089231777683387" at="186,35,188,473" />
-      <scope id="7538089231777683409" at="189,14,191,477" />
-      <scope id="773462683490695301" at="219,44,221,346" />
-      <scope id="7538089231786666719" at="38,0,41,0">
->>>>>>> eb80a071
+      <node id="7538089231777681961" at="37,0,38,0" concept="6" trace="myNewCommand" />
+      <node id="7538089231777681965" at="38,0,39,0" concept="6" trace="myCursor" />
+      <node id="4914591330908344294" at="40,105,41,41" concept="15" />
+      <node id="6170872737697150536" at="44,60,45,33" concept="5" />
+      <node id="7538089231777682460" at="45,33,46,92" concept="5" />
+      <node id="7538089231777682468" at="46,92,47,89" concept="5" />
+      <node id="7538089231777682476" at="47,89,48,91" concept="5" />
+      <node id="7538089231777682484" at="48,91,49,95" concept="5" />
+      <node id="7538089231777682577" at="52,27,53,373" concept="10" />
+      <node id="7538089231777682598" at="54,214,55,225" concept="5" />
+      <node id="7538089231777682605" at="56,5,57,184" concept="11" />
+      <node id="7538089231777682611" at="60,39,61,21" concept="10" />
+      <node id="7538089231777682617" at="62,8,63,227" concept="5" />
+      <node id="7538089231777682633" at="64,217,65,0" concept="12" />
+      <node id="7538089231777682634" at="65,0,66,185" concept="11" />
+      <node id="7538089231777682643" at="68,39,69,21" concept="10" />
+      <node id="7538089231777682649" at="70,8,71,227" concept="5" />
+      <node id="7538089231777682665" at="72,217,73,0" concept="12" />
+      <node id="7538089231777682666" at="73,0,74,185" concept="11" />
+      <node id="7538089231777682781" at="79,25,80,215" concept="5" />
+      <node id="442258911876283598" at="80,215,81,86" concept="10" />
+      <node id="9041541628639677172" at="83,47,84,39" concept="11" />
+      <node id="7538089231777682799" at="87,31,88,57" concept="5" />
+      <node id="7538089231777682806" at="89,53,90,48" concept="5" />
+      <node id="7538089231777682816" at="94,7,95,50" concept="5" />
+      <node id="7538089231777682826" at="99,28,100,73" concept="15" />
+      <node id="69343502268775258" at="103,76,104,30" concept="5" />
+      <node id="7538089231777682858" at="109,25,110,24" concept="5" />
+      <node id="7538089231777682862" at="110,24,111,75" concept="5" />
+      <node id="7538089231777682877" at="112,357,113,17" concept="11" />
+      <node id="7538089231777683125" at="118,25,119,28" concept="5" />
+      <node id="7538089231777683154" at="124,29,125,27" concept="5" />
+      <node id="7538089231777683163" at="133,26,134,70" concept="15" />
+      <node id="8664977959755314261" at="136,76,137,362" concept="10" />
+      <node id="1917906624101143555" at="137,362,138,24" concept="5" />
+      <node id="8664977959755332431" at="138,24,139,355" concept="5" />
+      <node id="8438682563623893458" at="139,355,140,44" concept="5" />
+      <node id="7538089231777683189" at="140,44,141,24" concept="5" />
+      <node id="7538089231777683191" at="141,24,142,21" concept="5" />
+      <node id="7538089231777683198" at="147,28,148,76" concept="15" />
+      <node id="7538089231777683216" at="150,76,151,32" concept="10" />
+      <node id="7538089231777683222" at="152,30,153,15" concept="11" />
+      <node id="7538089231777683226" at="154,7,155,0" concept="12" />
+      <node id="7538089231777683227" at="155,0,156,22" concept="10" />
+      <node id="7538089231777683232" at="157,29,158,28" concept="5" />
+      <node id="7538089231777683236" at="158,28,159,223" concept="5" />
+      <node id="7538089231777683249" at="160,14,161,41" concept="5" />
+      <node id="7538089231777683256" at="162,34,163,17" concept="11" />
+      <node id="7538089231777683260" at="164,9,165,200" concept="10" />
+      <node id="7538089231777683266" at="165,200,166,256" concept="10" />
+      <node id="7538089231777683272" at="166,256,167,196" concept="5" />
+      <node id="7538089231777683278" at="167,196,168,521" concept="5" />
+      <node id="7538089231777683288" at="168,521,169,66" concept="5" />
+      <node id="7538089231777683295" at="171,32,172,15" concept="11" />
+      <node id="7538089231777683299" at="173,7,174,27" concept="5" />
+      <node id="7538089231777683303" at="174,27,175,471" concept="5" />
+      <node id="7538089231777683315" at="175,471,176,21" concept="5" />
+      <node id="7538089231777683322" at="181,28,182,68" concept="15" />
+      <node id="7538089231777683342" at="185,31,186,15" concept="11" />
+      <node id="7538089231777683346" at="187,7,188,45" concept="10" />
+      <node id="7538089231777683351" at="188,45,189,0" concept="12" />
+      <node id="7538089231777683352" at="189,0,190,198" concept="10" />
+      <node id="7538089231777683358" at="190,198,191,254" concept="10" />
+      <node id="7538089231777683364" at="191,254,192,194" concept="5" />
+      <node id="7538089231777683370" at="192,194,193,519" concept="5" />
+      <node id="7538089231777683380" at="193,519,194,64" concept="5" />
+      <node id="7538089231777683385" at="194,64,195,0" concept="12" />
+      <node id="7538089231777683388" at="196,35,197,29" concept="5" />
+      <node id="7538089231777683392" at="197,29,198,473" concept="5" />
+      <node id="7538089231777683410" at="199,14,200,24" concept="5" />
+      <node id="7538089231777683414" at="200,24,201,477" concept="5" />
+      <node id="7538089231777683426" at="202,7,203,21" concept="5" />
+      <node id="7538089231777683719" at="209,25,210,53" concept="10" />
+      <node id="2108296889951533880" at="210,53,211,133" concept="10" />
+      <node id="2108296889951697204" at="213,39,214,43" concept="5" />
+      <node id="7538089231777683736" at="216,11,217,252" concept="5" />
+      <node id="7538089231777683751" at="218,252,219,388" concept="5" />
+      <node id="7538089231777683770" at="220,16,221,579" concept="5" />
+      <node id="7538089231777683782" at="222,9,223,398" concept="5" />
+      <node id="7538089231777683790" at="223,398,224,75" concept="5" />
+      <node id="3362819150778499207" at="229,44,230,28" concept="5" />
+      <node id="773462683490873669" at="230,28,231,346" concept="5" />
+      <node id="2353285998750723142" at="236,42,237,37" concept="11" />
+      <node id="2353285998750729158" at="238,5,239,16" concept="11" />
+      <node id="7538089231777683768" at="220,14,222,9" concept="0" />
+      <node id="7538089231786666719" at="40,0,43,0" concept="2" trace="DialogConsoleTab#(Ljetbrains/mps/project/MPSProject;Ljetbrains/mps/console/tool/ConsoleTool;Ljava/lang/String;Ljava/lang/String;)V" />
+      <node id="7538089231777682587" at="53,373,56,5" concept="17" />
+      <node id="7538089231777682615" at="61,21,64,217" concept="4" />
+      <node id="7538089231777682647" at="69,21,72,217" concept="4" />
+      <node id="9041541628639667404" at="83,0,86,0" concept="9" trace="met#(Ljetbrains/mps/nodeEditor/cells/EditorCell;)Z" />
+      <node id="7538089231777682804" at="88,57,91,11" concept="8" />
+      <node id="7538089231777682824" at="99,0,102,0" concept="2" trace="ExecuteAction#()V" />
+      <node id="7538089231777682875" at="111,75,114,9" concept="8" />
+      <node id="2893936025731773577" at="118,0,121,0" concept="9" trace="run#()V" />
+      <node id="1917933279383346321" at="124,0,127,0" concept="9" trace="run#()V" />
+      <node id="7538089231777683161" at="133,0,136,0" concept="2" trace="ClearAction#()V" />
+      <node id="7538089231777683196" at="147,0,150,0" concept="2" trace="PrevCmdAction#()V" />
+      <node id="7538089231777683220" at="151,32,154,7" concept="8" />
+      <node id="7538089231777683254" at="161,41,164,9" concept="8" />
+      <node id="7538089231777683293" at="170,7,173,7" concept="8" />
+      <node id="7538089231777683320" at="181,0,184,0" concept="2" trace="NextCmdAction#()V" />
+      <node id="7538089231777683340" at="184,76,187,7" concept="8" />
+      <node id="7538089231777683408" at="199,12,202,7" concept="0" />
+      <node id="2108296889951697202" at="213,0,216,0" concept="9" trace="visit#(Lorg/jetbrains/mps/openapi/model/SNode;)V" />
+      <node id="2353285998750717816" at="235,44,238,5" concept="8" />
+      <node id="7538089231777682834" at="102,0,106,0" concept="9" trace="doExecute#(Lcom/intellij/openapi/actionSystem/AnActionEvent;Ljava/util/Map;)V" />
+      <node id="773462683490695298" at="229,0,233,0" concept="9" trace="insertCommand#(Lorg/jetbrains/mps/openapi/model/SNode;)V" />
+      <node id="7538089231777682788" at="81,86,86,12" concept="10" />
+      <node id="1917933279383342541" at="122,25,127,11" concept="5" />
+      <node id="2108296889951568459" at="211,133,216,11" concept="5" />
+      <node id="7538089231777683742" at="217,252,222,9" concept="8" />
+      <node id="442258911874703174" at="86,12,92,9" concept="8" />
+      <node id="7538089231777682449" at="44,0,51,0" concept="9" trace="registerActions#(Lcom/intellij/openapi/actionSystem/DefaultActionGroup;)V" />
+      <node id="7538089231777682573" at="52,0,59,0" concept="9" trace="lastCmd#()Lorg/jetbrains/mps/openapi/model/SNode;" />
+      <node id="7538089231777682856" at="109,0,116,0" concept="9" trace="run#()V" />
+      <node id="2893936025731806889" at="122,0,129,0" concept="9" trace="run#()V" />
+      <node id="7538089231777683386" at="195,0,202,7" concept="8" />
+      <node id="2353285998750905190" at="234,0,241,0" concept="9" trace="getData#(Ljava/lang/String;)Ljava/lang/Object;" />
+      <node id="7538089231777682609" at="60,0,68,0" concept="9" trace="getPrevCmd#(Lorg/jetbrains/mps/openapi/model/SNode;)Lorg/jetbrains/mps/openapi/model/SNode;" />
+      <node id="7538089231777682641" at="68,0,76,0" concept="9" trace="getNextCmd#(Lorg/jetbrains/mps/openapi/model/SNode;)Lorg/jetbrains/mps/openapi/model/SNode;" />
+      <node id="7538089231777683171" at="136,0,144,0" concept="9" trace="doExecute#(Lcom/intellij/openapi/actionSystem/AnActionEvent;Ljava/util/Map;)V" />
+      <node id="7538089231777682855" at="107,39,116,7" concept="5" />
+      <node id="7538089231777683247" at="160,12,170,7" concept="0" />
+      <node id="2893936025730174784" at="116,7,129,7" concept="5" />
+      <node id="7538089231777683230" at="156,22,170,7" concept="8" />
+      <node id="1423104411234877698" at="79,0,94,0" concept="9" trace="run#()V" />
+      <node id="1423104411234877696" at="77,31,94,7" concept="5" />
+      <node id="6243883726569188381" at="209,0,226,0" concept="9" trace="run#()V" />
+      <node id="6243883726569188379" at="207,60,226,7" concept="5" />
+      <node id="7538089231777682772" at="77,0,97,0" concept="9" trace="setSelection#()V" />
+      <node id="7538089231777683330" at="184,0,205,0" concept="9" trace="doExecute#(Lcom/intellij/openapi/actionSystem/AnActionEvent;Ljava/util/Map;)V" />
+      <node id="7538089231777683717" at="207,0,228,0" concept="9" trace="loadHistory#(Ljava/lang/String;)V" />
+      <node id="69343502268757723" at="107,0,131,0" concept="9" trace="executeCurrentCommand#()V" />
+      <node id="7538089231777683206" at="150,0,178,0" concept="9" trace="doExecute#(Lcom/intellij/openapi/actionSystem/AnActionEvent;Ljava/util/Map;)V" />
+      <scope id="7538089231786666722" at="40,105,41,41" />
+      <scope id="7538089231777682597" at="54,214,55,225" />
+      <scope id="7538089231777682616" at="62,8,63,227" />
+      <scope id="7538089231777682648" at="70,8,71,227" />
+      <scope id="9041541628639667405" at="83,47,84,39" />
+      <scope id="7538089231777682805" at="89,53,90,48" />
+      <scope id="7538089231777682825" at="99,28,100,73" />
+      <scope id="7538089231777682843" at="103,76,104,30" />
+      <scope id="7538089231777682876" at="112,357,113,17" />
+      <scope id="2893936025731773579" at="118,25,119,28" />
+      <scope id="1917933279383346322" at="124,29,125,27" />
+      <scope id="7538089231777683162" at="133,26,134,70" />
+      <scope id="7538089231777683197" at="147,28,148,76" />
+      <scope id="7538089231777683221" at="152,30,153,15" />
+      <scope id="7538089231777683255" at="162,34,163,17" />
+      <scope id="7538089231777683294" at="171,32,172,15" />
+      <scope id="7538089231777683321" at="181,28,182,68" />
+      <scope id="7538089231777683341" at="185,31,186,15" />
+      <scope id="2108296889951697203" at="213,39,214,43" />
+      <scope id="7538089231777683743" at="218,252,219,388" />
+      <scope id="7538089231777683769" at="220,16,221,579" />
+      <scope id="2353285998750717819" at="236,42,237,37" />
+      <scope id="7538089231777683231" at="157,29,159,223" />
+      <scope id="7538089231777683387" at="196,35,198,473" />
+      <scope id="7538089231777683409" at="199,14,201,477" />
+      <scope id="773462683490695301" at="229,44,231,346" />
+      <scope id="7538089231786666719" at="40,0,43,0">
         <var name="history" id="7538089231786843084" />
         <var name="project" id="8162894946401237539" />
         <var name="title" id="8871522752922106912" />
         <var name="tool" id="7538089231786733276" />
       </scope>
-<<<<<<< HEAD
-      <scope id="9041541628639667404" at="79,0,82,0">
+      <scope id="9041541628639667404" at="83,0,86,0">
         <var name="cell" id="9041541628639667404" />
       </scope>
-      <scope id="7538089231777682824" at="93,0,96,0" />
-      <scope id="2893936025731773577" at="112,0,115,0" />
-      <scope id="1917933279383346321" at="118,0,121,0" />
-      <scope id="7538089231777683161" at="127,0,130,0" />
-      <scope id="7538089231777683180" at="130,76,133,21" />
-      <scope id="7538089231777683196" at="138,0,141,0" />
-      <scope id="7538089231777683320" at="172,0,175,0" />
-      <scope id="7538089231777682834" at="96,0,100,0">
+      <scope id="7538089231777682824" at="99,0,102,0" />
+      <scope id="2893936025731773577" at="118,0,121,0" />
+      <scope id="1917933279383346321" at="124,0,127,0" />
+      <scope id="7538089231777683161" at="133,0,136,0" />
+      <scope id="7538089231777683196" at="147,0,150,0" />
+      <scope id="7538089231777683320" at="181,0,184,0" />
+      <scope id="2108296889951697202" at="213,0,216,0">
+        <var name="it" id="2108296889951697202" />
+      </scope>
+      <scope id="442258911874703175" at="87,31,91,11" />
+      <scope id="7538089231777682834" at="102,0,106,0">
         <var name="arg" id="7538089231777682839" />
         <var name="event" id="7538089231777682837" />
       </scope>
-      <scope id="773462683490695298" at="214,0,218,0">
+      <scope id="773462683490695298" at="229,0,233,0">
         <var name="command" id="773462683490707647" />
       </scope>
-      <scope id="2353285998750905199" at="220,44,224,16" />
-      <scope id="7538089231777682454" at="41,60,46,95" />
-      <scope id="7538089231777682576" at="49,27,54,184">
+      <scope id="2353285998750905199" at="235,44,239,16" />
+      <scope id="7538089231777682454" at="44,60,49,95" />
+      <scope id="7538089231777682576" at="52,27,57,184">
         <var name="cur" id="7538089231777682578" />
       </scope>
-      <scope id="7538089231777682857" at="103,25,108,9" />
-      <scope id="2893936025731806891" at="116,25,121,11" />
-      <scope id="7538089231777683171" at="130,0,135,0">
+      <scope id="7538089231777682857" at="109,25,114,9" />
+      <scope id="2893936025731806891" at="122,25,127,11" />
+      <scope id="7538089231777682610" at="60,39,66,185">
+        <var name="item" id="7538089231777682612" />
+      </scope>
+      <scope id="7538089231777682642" at="68,39,74,185">
+        <var name="item" id="7538089231777682644" />
+      </scope>
+      <scope id="7538089231777683180" at="136,76,142,21">
+        <var name="currentCommand" id="8664977959755314267" />
+      </scope>
+      <scope id="7538089231777682449" at="44,0,51,0">
+        <var name="group" id="3976301908734530154" />
+      </scope>
+      <scope id="7538089231777682573" at="52,0,59,0" />
+      <scope id="7538089231777682856" at="109,0,116,0" />
+      <scope id="2893936025731806889" at="122,0,129,0" />
+      <scope id="2353285998750905190" at="234,0,241,0">
+        <var name="id" id="2353285998750905194" />
+      </scope>
+      <scope id="7538089231777682609" at="60,0,68,0">
+        <var name="cmd" id="7538089231777682639" />
+      </scope>
+      <scope id="7538089231777682641" at="68,0,76,0">
+        <var name="cmd" id="7538089231777682671" />
+      </scope>
+      <scope id="7538089231777683171" at="136,0,144,0">
         <var name="arg" id="7538089231777683176" />
         <var name="event" id="7538089231777683174" />
       </scope>
-      <scope id="7538089231777682610" at="57,39,63,185">
-        <var name="item" id="7538089231777682612" />
-      </scope>
-      <scope id="7538089231777682642" at="65,39,71,185">
-        <var name="item" id="7538089231777682644" />
-      </scope>
-      <scope id="7538089231777682449" at="41,0,48,0">
-        <var name="group" id="3976301908734530154" />
-      </scope>
-      <scope id="7538089231777682573" at="49,0,56,0" />
-      <scope id="7538089231777682856" at="103,0,110,0" />
-      <scope id="2893936025731806889" at="116,0,123,0" />
-      <scope id="2353285998750905190" at="219,0,226,0">
-        <var name="id" id="2353285998750905194" />
-      </scope>
-      <scope id="7538089231777682609" at="57,0,65,0">
-        <var name="cmd" id="7538089231777682639" />
-      </scope>
-      <scope id="7538089231777682641" at="65,0,73,0">
-        <var name="cmd" id="7538089231777682671" />
-      </scope>
-      <scope id="7538089231777683248" at="151,14,160,66">
+      <scope id="7538089231777683248" at="160,14,169,66">
         <var name="myCursorCommand" id="7538089231777683261" />
         <var name="myCursorNew" id="7538089231777683267" />
       </scope>
-      <scope id="6243883726569188383" at="200,25,209,75">
-=======
-      <scope id="7538089231777682824" at="92,0,95,0" />
-      <scope id="2893936025731773577" at="107,0,110,0" />
-      <scope id="1917933279383346321" at="113,0,116,0" />
-      <scope id="7538089231777683161" at="123,0,126,0" />
-      <scope id="7538089231777683196" at="137,0,140,0" />
-      <scope id="7538089231777683320" at="171,0,174,0" />
-      <scope id="2108296889951697202" at="203,0,206,0">
-        <var name="it" id="2108296889951697202" />
-      </scope>
-      <scope id="3075401210465294727" at="80,31,84,11" />
-      <scope id="773462683490695298" at="219,0,223,0">
-        <var name="command" id="773462683490707647" />
-      </scope>
-      <scope id="2353285998750905199" at="225,44,229,16" />
-      <scope id="3075401210465223037" at="231,82,235,16" />
-      <scope id="7538089231777682454" at="42,60,47,89" />
-      <scope id="7538089231777682576" at="50,27,55,184">
-        <var name="cur" id="7538089231777682578" />
-      </scope>
-      <scope id="7538089231777682857" at="98,27,103,11" />
-      <scope id="2893936025731806891" at="111,27,116,13" />
-      <scope id="7538089231777682610" at="58,39,64,185">
-        <var name="item" id="7538089231777682612" />
-      </scope>
-      <scope id="7538089231777682642" at="66,39,72,185">
-        <var name="item" id="7538089231777682644" />
-      </scope>
-      <scope id="7538089231777683180" at="126,76,132,21">
-        <var name="currentCommand" id="8664977959755314267" />
-      </scope>
-      <scope id="3075401210465223037" at="231,0,237,0">
-        <var name="checkedDotOperand" id="3075401210465223037" />
-      </scope>
-      <scope id="7538089231777682449" at="42,0,49,0">
-        <var name="group" id="3976301908734530154" />
-      </scope>
-      <scope id="7538089231777682573" at="50,0,57,0" />
-      <scope id="7538089231777682856" at="98,0,105,0" />
-      <scope id="2893936025731806889" at="111,0,118,0" />
-      <scope id="2353285998750905190" at="224,0,231,0">
-        <var name="id" id="2353285998750905194" />
-      </scope>
-      <scope id="7538089231777682609" at="58,0,66,0">
-        <var name="cmd" id="7538089231777682639" />
-      </scope>
-      <scope id="7538089231777682641" at="66,0,74,0">
-        <var name="cmd" id="7538089231777682671" />
-      </scope>
-      <scope id="1423104411234877700" at="77,25,85,9">
+      <scope id="1423104411234877700" at="79,25,92,9">
         <var name="lastLeaf" id="7538089231777682789" />
-      </scope>
-      <scope id="7538089231777683171" at="126,0,134,0">
-        <var name="arg" id="7538089231777683176" />
-        <var name="event" id="7538089231777683174" />
-      </scope>
-      <scope id="7538089231777683248" at="150,14,159,66">
-        <var name="myCursorCommand" id="7538089231777683261" />
-        <var name="myCursorNew" id="7538089231777683267" />
-      </scope>
-      <scope id="1423104411234877698" at="77,0,87,0" />
-      <scope id="7538089231777682773" at="75,31,88,38" />
-      <scope id="7538089231777682772" at="75,0,90,0" />
-      <scope id="6243883726569188383" at="199,25,214,65">
->>>>>>> eb80a071
+        <var name="selectedCell" id="442258911876283599" />
+      </scope>
+      <scope id="1423104411234877698" at="79,0,94,0" />
+      <scope id="6243883726569188383" at="209,25,224,75">
         <var name="loadedModel" id="7538089231777683720" />
         <var name="roots" id="2108296889951533886" />
       </scope>
-<<<<<<< HEAD
-      <scope id="1423104411234877700" at="76,25,86,9">
-        <var name="lastLeaf" id="7538089231777682789" />
-      </scope>
-      <scope id="6243883726569188381" at="200,0,211,0" />
-      <scope id="1423104411234877698" at="76,0,88,0" />
-      <scope id="7538089231777683718" at="198,50,211,7" />
-      <scope id="7538089231777682773" at="74,31,89,50" />
-      <scope id="7538089231777683717" at="198,0,213,0">
-        <var name="state" id="7538089231781708064" />
-      </scope>
-      <scope id="7538089231777682772" at="74,0,91,0" />
-      <scope id="7538089231777683339" at="175,76,194,21">
-=======
-      <scope id="6243883726569188381" at="199,0,216,0" />
-      <scope id="7538089231777683339" at="174,76,193,21">
->>>>>>> eb80a071
+      <scope id="6243883726569188381" at="209,0,226,0" />
+      <scope id="7538089231777682773" at="77,31,95,50" />
+      <scope id="7538089231777683339" at="184,76,203,21">
         <var name="myCursorCommand" id="7538089231777683353" />
         <var name="myCursorNew" id="7538089231777683359" />
         <var name="newCursor" id="7538089231777683347" />
       </scope>
-<<<<<<< HEAD
-      <scope id="7538089231777683330" at="175,0,196,0">
+      <scope id="7538089231777683718" at="207,60,226,7" />
+      <scope id="7538089231777682772" at="77,0,97,0" />
+      <scope id="7538089231777683330" at="184,0,205,0">
         <var name="arg" id="7538089231777683335" />
         <var name="event" id="7538089231777683333" />
       </scope>
-      <scope id="69343502268757726" at="101,39,123,7" />
-      <scope id="69343502268757723" at="101,0,125,0" />
-      <scope id="7538089231777683215" at="141,76,167,21">
+      <scope id="7538089231777683717" at="207,0,228,0">
+        <var name="state" id="7538089231781708064" />
+      </scope>
+      <scope id="69343502268757726" at="107,39,129,7" />
+      <scope id="69343502268757723" at="107,0,131,0" />
+      <scope id="7538089231777683215" at="150,76,176,21">
         <var name="lastCmd" id="7538089231777683217" />
         <var name="newCursor" id="7538089231777683228" />
       </scope>
-      <scope id="7538089231777683206" at="141,0,169,0">
+      <scope id="7538089231777683206" at="150,0,178,0">
         <var name="arg" id="7538089231777683211" />
         <var name="event" id="7538089231777683209" />
       </scope>
-      <unit id="9041541628639667404" at="78,100,82,9" name="jetbrains.mps.console.tool.DialogConsoleTab$2" />
-      <unit id="2893936025731773577" at="111,22,115,5" name="jetbrains.mps.console.tool.DialogConsoleTab$3" />
-      <unit id="1917933279383346321" at="117,39,121,9" name="jetbrains.mps.console.tool.DialogConsoleTab$5" />
-      <unit id="7538089231777682856" at="102,69,110,5" name="jetbrains.mps.console.tool.DialogConsoleTab$2" />
-      <unit id="2893936025731806889" at="115,11,123,5" name="jetbrains.mps.console.tool.DialogConsoleTab$4" />
-      <unit id="7538089231777682823" at="92,0,101,0" name="jetbrains.mps.console.tool.DialogConsoleTab$ExecuteAction" />
-      <unit id="7538089231777683160" at="126,0,136,0" name="jetbrains.mps.console.tool.DialogConsoleTab$ClearAction" />
-      <unit id="6243883726569188381" at="199,69,211,5" name="jetbrains.mps.console.tool.DialogConsoleTab$5" />
-      <unit id="1423104411234877698" at="75,67,88,5" name="jetbrains.mps.console.tool.DialogConsoleTab$1" />
-      <unit id="7538089231777683319" at="171,0,197,0" name="jetbrains.mps.console.tool.DialogConsoleTab$NextCmdAction" />
-      <unit id="7538089231777683195" at="137,0,170,0" name="jetbrains.mps.console.tool.DialogConsoleTab$PrevCmdAction" />
-      <unit id="7538089231777628716" at="32,0,227,0" name="jetbrains.mps.console.tool.DialogConsoleTab" />
-=======
-      <scope id="7538089231777683718" at="197,60,216,7" />
-      <scope id="7538089231777683330" at="174,0,195,0">
-        <var name="arg" id="7538089231777683335" />
-        <var name="event" id="7538089231777683333" />
-      </scope>
-      <scope id="7538089231777683717" at="197,0,218,0">
-        <var name="state" id="7538089231781708064" />
-      </scope>
-      <scope id="7538089231777682843" at="96,76,118,9" />
-      <scope id="7538089231777682834" at="95,0,120,0">
-        <var name="arg" id="7538089231777682839" />
-        <var name="event" id="7538089231777682837" />
-      </scope>
-      <scope id="7538089231777683215" at="140,76,166,21">
-        <var name="lastCmd" id="7538089231777683217" />
-        <var name="newCursor" id="7538089231777683228" />
-      </scope>
-      <scope id="7538089231777683206" at="140,0,168,0">
-        <var name="arg" id="7538089231777683211" />
-        <var name="event" id="7538089231777683209" />
-      </scope>
-      <unit id="2893936025731773577" at="106,24,110,7" name="jetbrains.mps.console.tool.ConsoleTab$2" />
-      <unit id="1917933279383346321" at="112,41,116,11" name="jetbrains.mps.console.tool.ConsoleTab$4" />
-      <unit id="2108296889951697202" at="202,50,206,9" name="jetbrains.mps.console.tool.ConsoleTab$3" />
-      <unit id="7538089231777682856" at="97,71,105,7" name="jetbrains.mps.console.tool.ConsoleTab$1" />
-      <unit id="2893936025731806889" at="110,13,118,7" name="jetbrains.mps.console.tool.ConsoleTab$3" />
-      <unit id="1423104411234877698" at="76,67,87,5" name="jetbrains.mps.console.tool.ConsoleTab$1" />
-      <unit id="7538089231777683160" at="122,0,135,0" name="jetbrains.mps.console.tool.ConsoleTab$ClearAction" />
-      <unit id="6243883726569188381" at="198,69,216,5" name="jetbrains.mps.console.tool.ConsoleTab$2" />
-      <unit id="7538089231777683319" at="170,0,196,0" name="jetbrains.mps.console.tool.ConsoleTab$NextCmdAction" />
-      <unit id="7538089231777682823" at="91,0,121,0" name="jetbrains.mps.console.tool.ConsoleTab$ExecuteAction" />
-      <unit id="7538089231777683195" at="136,0,169,0" name="jetbrains.mps.console.tool.ConsoleTab$PrevCmdAction" />
-      <unit id="7538089231777628716" at="33,0,238,0" name="jetbrains.mps.console.tool.ConsoleTab" />
->>>>>>> eb80a071
+      <unit id="9041541628639667404" at="82,90,86,9" name="jetbrains.mps.console.tool.DialogConsoleTab$2" />
+      <unit id="2893936025731773577" at="117,22,121,5" name="jetbrains.mps.console.tool.DialogConsoleTab$3" />
+      <unit id="1917933279383346321" at="123,39,127,9" name="jetbrains.mps.console.tool.DialogConsoleTab$5" />
+      <unit id="2108296889951697202" at="212,50,216,9" name="jetbrains.mps.console.tool.DialogConsoleTab$6" />
+      <unit id="7538089231777682856" at="108,69,116,5" name="jetbrains.mps.console.tool.DialogConsoleTab$2" />
+      <unit id="2893936025731806889" at="121,11,129,5" name="jetbrains.mps.console.tool.DialogConsoleTab$4" />
+      <unit id="7538089231777682823" at="98,0,107,0" name="jetbrains.mps.console.tool.DialogConsoleTab$ExecuteAction" />
+      <unit id="7538089231777683160" at="132,0,145,0" name="jetbrains.mps.console.tool.DialogConsoleTab$ClearAction" />
+      <unit id="1423104411234877698" at="78,67,94,5" name="jetbrains.mps.console.tool.DialogConsoleTab$1" />
+      <unit id="6243883726569188381" at="208,69,226,5" name="jetbrains.mps.console.tool.DialogConsoleTab$5" />
+      <unit id="7538089231777683319" at="180,0,206,0" name="jetbrains.mps.console.tool.DialogConsoleTab$NextCmdAction" />
+      <unit id="7538089231777683195" at="146,0,179,0" name="jetbrains.mps.console.tool.DialogConsoleTab$PrevCmdAction" />
+      <unit id="7538089231777628716" at="35,0,242,0" name="jetbrains.mps.console.tool.DialogConsoleTab" />
     </file>
   </root>
   <root nodeRef="r:de40a5a4-f08c-4c67-ac43-e1f5c384f7d6(jetbrains.mps.console.tool)/8704812547333227493">
