--- conflicted
+++ resolved
@@ -534,7 +534,6 @@
   </root>
   <root nodeRef="r:de40a5a4-f08c-4c67-ac43-e1f5c384f7d6(jetbrains.mps.console.tool)/4914591330900787311">
     <file name="BaseConsoleTab.java">
-<<<<<<< HEAD
       <node id="4914591330900787311" at="102,0,103,0" concept="14" trace="LOG" />
       <node id="7538089231778086826" at="103,0,104,0" concept="6" trace="myTool" />
       <node id="7538089231777681947" at="104,0,105,0" concept="6" trace="myModel" />
@@ -646,8 +645,8 @@
       <node id="7538089231777683493" at="365,94,366,109" concept="5" />
       <node id="7538089231777683510" at="367,15,368,20" concept="1" />
       <node id="7538089231777683524" at="372,11,373,62" concept="10" />
-      <node id="7538089231777683530" at="373,62,374,91" concept="10" />
-      <node id="7538089231777683539" at="375,152,376,220" concept="10" />
+      <node id="7538089231777683530" at="373,62,374,96" concept="10" />
+      <node id="7538089231777683539" at="375,162,376,220" concept="10" />
       <node id="7538089231777683545" at="376,220,377,199" concept="5" />
       <node id="7538089231777683552" at="377,199,378,116" concept="10" />
       <node id="7538089231777683563" at="379,47,380,40" concept="5" />
@@ -655,7 +654,7 @@
       <node id="7538089231777683587" at="383,13,384,69" concept="5" />
       <node id="199203339305056019" at="384,69,385,53" concept="5" />
       <node id="199203339305112556" at="385,53,386,127" concept="5" />
-      <node id="7538089231777683612" at="387,18,388,73" concept="5" />
+      <node id="7538089231777683612" at="387,18,388,78" concept="5" />
       <node id="7538089231777683624" at="393,66,394,18" concept="11" />
       <node id="7538089231777683633" at="396,65,397,18" concept="11" />
       <node id="4914591330905910255" at="401,0,402,0" concept="9" trace="loadHistory#(Lorg/jdom/Element;)V" />
@@ -792,10 +791,10 @@
       <node id="3237470200221266054" at="530,0,533,0" concept="9" trace="run#()V" />
       <node id="2893936025728641235" at="542,537,545,5" concept="8" />
       <node id="8162894946400300793" at="594,102,597,5" concept="8" />
-      <node id="7538089231777683533" at="600,104,603,5" concept="8" />
-      <node id="7538089231777683601" at="606,102,609,5" concept="8" />
-      <node id="7538089231777683602" at="612,94,615,5" concept="8" />
-      <node id="3024471776889427731" at="618,105,621,5" concept="8" />
+      <node id="7538089231777683533" at="600,109,603,5" concept="8" />
+      <node id="7538089231777683601" at="606,107,609,5" concept="8" />
+      <node id="7538089231777683602" at="612,99,615,5" concept="8" />
+      <node id="3024471776889427731" at="618,110,621,5" concept="8" />
       <node id="7315649411652345147" at="637,230,640,5" concept="8" />
       <node id="2893936025732109408" at="643,86,646,5" concept="8" />
       <node id="8251307538231050858" at="649,81,652,5" concept="8" />
@@ -824,10 +823,10 @@
       <node id="8224271355610699792" at="569,0,575,0" concept="9" trace="run#()V" />
       <node id="4428429432096262364" at="580,29,586,13" concept="8" />
       <node id="8162894946400300793" at="594,0,600,0" concept="15" trace="check_6q36mf_a41a03#(Ljetbrains/mps/nodeEditor/Highlighter;Ljetbrains/mps/nodeEditor/UIEditorComponent;)V" />
-      <node id="7538089231777683533" at="600,0,606,0" concept="15" trace="check_6q36mf_a0d0a0a5ec#(Lorg/jetbrains/mps/openapi/model/SNodeReference;Ljetbrains/mps/project/MPSProject;)Lorg/jetbrains/mps/openapi/model/SNode;" />
-      <node id="7538089231777683601" at="606,0,612,0" concept="15" trace="check_6q36mf_a0a4a0a0f65#(Lorg/jetbrains/mps/openapi/model/SModelReference;Lorg/jetbrains/mps/openapi/model/SModel;)Z" />
-      <node id="7538089231777683602" at="612,0,618,0" concept="15" trace="check_6q36mf_a0a0e0a0a5ec#(Lorg/jetbrains/mps/openapi/model/SNodeReference;)Lorg/jetbrains/mps/openapi/model/SModelReference;" />
-      <node id="3024471776889427731" at="618,0,624,0" concept="15" trace="check_6q36mf_a0a0e0a0a5ec_0#(Lcom/intellij/ide/PasteProvider;Lcom/intellij/openapi/actionSystem/DataContext;)V" />
+      <node id="7538089231777683533" at="600,0,606,0" concept="15" trace="check_6q36mf_a0d0a0a0a0a0f65#(Lorg/jetbrains/mps/openapi/model/SNodeReference;Ljetbrains/mps/project/MPSProject;)Lorg/jetbrains/mps/openapi/model/SNode;" />
+      <node id="7538089231777683601" at="606,0,612,0" concept="15" trace="check_6q36mf_a0a4a0a0a0a0a5ec#(Lorg/jetbrains/mps/openapi/model/SModelReference;Lorg/jetbrains/mps/openapi/model/SModel;)Z" />
+      <node id="7538089231777683602" at="612,0,618,0" concept="15" trace="check_6q36mf_a0a0e0a0a0a0a0f65#(Lorg/jetbrains/mps/openapi/model/SNodeReference;)Lorg/jetbrains/mps/openapi/model/SModelReference;" />
+      <node id="3024471776889427731" at="618,0,624,0" concept="15" trace="check_6q36mf_a0a0e0a0a0a0a0f65_0#(Lcom/intellij/ide/PasteProvider;Lcom/intellij/openapi/actionSystem/DataContext;)V" />
       <node id="48168216978432693" at="624,0,630,0" concept="15" trace="createTextResponseItem_6q36mf_a0a0b0b0a0a0a0oc#(Ljava/lang/Object;)Lorg/jetbrains/mps/openapi/model/SNode;" />
       <node id="2893936025732109408" at="643,0,649,0" concept="15" trace="check_6q36mf_a3a0a0a0a1a0a0c0a3a07#(Ljava/lang/Runnable;)V" />
       <node id="8251307538231050858" at="649,0,655,0" concept="15" trace="check_6q36mf_a1a0a0a0a3a0d0sc#(Ljava/lang/Runnable;)V" />
@@ -874,7 +873,7 @@
       <node id="7538089231777682018" at="269,62,283,5" concept="7" />
       <node id="7315649411652293190" at="487,0,501,0" concept="9" trace="addResponse#(Lorg/jetbrains/mps/openapi/model/SNode;)V" />
       <node id="7287617939140817023" at="563,0,577,0" concept="9" trace="run#()V" />
-      <node id="7538089231777683537" at="374,91,389,11" concept="8" />
+      <node id="7538089231777683537" at="374,96,389,11" concept="8" />
       <node id="1768908716159899740" at="523,0,538,0" concept="9" trace="addSequence#(Ljetbrains/mps/project/Project;Ljetbrains/mps/baseLanguage/closures/runtime/_FunctionTypes/_return_P0_E0;ILjava/lang/String;)V" />
       <node id="7538089231784120874" at="403,0,419,0" concept="9" trace="saveHistory#()Lorg/jdom/Element;" />
       <node id="6027934482452386281" at="163,0,180,0" concept="9" trace="createCommandContext#()Ljetbrains/mps/nodeEditor/commands/CommandContextImpl;" />
@@ -883,10 +882,10 @@
       <node id="4176612323165894334" at="425,111,444,9" concept="5" />
       <node id="7538089231777682004" at="266,0,286,0" concept="9" trace="addBuiltInImports#()V" />
       <node id="7538089231777682192" at="195,0,223,0" concept="9" trace="initConsoleTab#(Lorg/jdom/Element;)V" />
-      <node id="8162894946400630943" at="361,0,391,0" concept="9" trace="run#()V" />
+      <node id="8733037826900685179" at="361,0,391,0" concept="9" trace="run#()V" />
       <node id="7538089231777682881" at="561,7,591,7" concept="5" />
       <node id="7538089231777682216" at="149,33,180,6" concept="5" />
-      <node id="8162894946400630941" at="359,66,391,9" concept="5" />
+      <node id="8733037826900596592" at="359,72,391,9" concept="5" />
       <node id="9056261439947806043" at="423,5,456,5" concept="18" />
       <node id="7538089231777683473" at="359,0,393,0" concept="9" trace="performPaste#(Lcom/intellij/openapi/actionSystem/DataContext;)V" />
       <node id="4914591330907522709" at="149,0,184,0" concept="9" trace="createEditor#()V" />
@@ -895,398 +894,12 @@
       <node id="4914591330906818579" at="473,43,538,6" concept="11" />
       <node id="4914591330906788048" at="473,0,540,0" concept="9" trace="getConsoleStream#()Ljetbrains/mps/console/tool/ConsoleStream;" />
       <scope id="7538089231777683516" at="370,0,370,56">
-=======
-      <node id="4914591330900787311" at="105,0,106,0" concept="14" trace="LOG" />
-      <node id="7538089231778086826" at="106,0,107,0" concept="6" trace="myTool" />
-      <node id="7538089231777681947" at="107,0,108,0" concept="6" trace="myModel" />
-      <node id="8162894946400329436" at="108,0,109,0" concept="6" trace="myProject" />
-      <node id="4914591330902004696" at="109,0,110,0" concept="6" trace="myFileEditor" />
-      <node id="7538089231777681957" at="110,0,111,0" concept="6" trace="myEditor" />
-      <node id="4914591330902004700" at="111,0,112,0" concept="6" trace="myHighlighter" />
-      <node id="4914591330902004704" at="112,0,113,0" concept="6" trace="myTabTitle" />
-      <node id="7538089231777681954" at="114,0,115,0" concept="6" trace="myRoot" />
-      <node id="1564279842843177945" at="116,104,117,23" concept="16" />
-      <node id="4914591330907811236" at="117,23,118,18" concept="5" />
-      <node id="4914591330907811240" at="118,18,119,23" concept="5" />
-      <node id="8162894946400391448" at="119,23,120,24" concept="5" />
-      <node id="4914591330907811244" at="120,24,121,28" concept="5" />
-      <node id="8871522752922411326" at="124,28,125,22" concept="11" />
-      <node id="8162894946401544617" at="128,32,129,18" concept="11" />
-      <node id="8971646171573192555" at="132,35,133,19" concept="11" />
-      <node id="8162894946400362261" at="136,40,137,21" concept="11" />
-      <node id="773462683487751771" at="140,47,141,20" concept="11" />
-      <node id="773462683488968421" at="144,26,145,18" concept="11" />
-      <node id="3362819150777863543" at="148,39,149,18" concept="11" />
-      <node id="7538089231777682231" at="157,51,158,30" concept="11" />
-      <node id="3024471776891595059" at="160,54,161,114" concept="10" />
-      <node id="3024471776891774530" at="161,114,162,122" concept="11" />
-      <node id="7538089231777682250" at="163,9,164,34" concept="11" />
-      <node id="6027934482452449850" at="169,0,170,0" concept="6" trace="contextNode" />
-      <node id="6027934482452449878" at="172,65,173,104" concept="17" />
-      <node id="6027934482452449879" at="174,13,175,200" concept="5" />
-      <node id="6027934482452449888" at="178,41,179,31" concept="11" />
-      <node id="2149051723733507788" at="183,6,184,64" concept="5" />
-      <node id="7538089231777682364" at="184,64,185,30" concept="5" />
-      <node id="7538089231777682690" at="188,39,189,124" concept="5" />
-      <node id="3818729150937313361" at="191,42,192,59" concept="5" />
-      <node id="7538089231777682209" at="193,7,194,13" concept="11" />
-      <node id="9182476859184744518" at="199,48,200,62" concept="12" />
-      <node id="9182476859184623341" at="200,62,201,40" concept="17" />
-      <node id="4914591330904801215" at="204,25,205,29" concept="5" />
-      <node id="7538089231777682362" at="205,29,206,28" concept="5" />
-      <node id="3941329126770679131" at="206,28,207,29" concept="5" />
-      <node id="4914591330907671671" at="207,29,208,23" concept="5" />
-      <node id="7538089231777682356" at="208,23,209,55" concept="5" />
-      <node id="7538089231777682369" at="211,7,212,0" concept="13" />
-      <node id="3976301908733039979" at="212,0,213,56" concept="10" />
-      <node id="3976301908733955771" at="213,56,214,27" concept="5" />
-      <node id="3976301908733040029" at="214,27,215,112" concept="10" />
-      <node id="5576302359326964162" at="215,112,216,41" concept="5" />
-      <node id="1564279842843250231" at="216,41,217,0" concept="13" />
-      <node id="1564279842843198820" at="217,0,218,39" concept="5" />
-      <node id="1564279842843243740" at="218,39,219,48" concept="5" />
-      <node id="7538089231777682426" at="219,48,220,0" concept="13" />
-      <node id="3944384728752227984" at="220,0,221,42" concept="5" />
-      <node id="5406529846070460961" at="221,42,222,0" concept="13" />
-      <node id="7538089231777682427" at="222,0,223,75" concept="5" />
-      <node id="7538089231777682434" at="223,75,224,49" concept="5" />
-      <node id="5364202125454758026" at="227,25,228,24" concept="5" />
-      <node id="9102346703227040533" at="236,31,237,33" concept="5" />
-      <node id="7538089231777682721" at="240,9,241,55" concept="5" />
-      <node id="7538089231777682726" at="244,32,245,62" concept="5" />
-      <node id="4598452390224192885" at="249,26,250,52" concept="5" />
-      <node id="4598452390224207256" at="250,52,251,37" concept="5" />
-      <node id="773462683489796046" at="258,29,259,46" concept="5" />
-      <node id="773462683489796065" at="259,46,260,58" concept="5" />
-      <node id="773462683489796071" at="260,58,261,94" concept="5" />
-      <node id="7752629037608246511" at="265,7,266,27" concept="5" />
-      <node id="7538089231777682006" at="269,38,270,124" concept="10" />
-      <node id="7538089231777682010" at="270,124,271,170" concept="10" />
-      <node id="2971752488947190736" at="271,170,272,62" concept="10" />
-      <node id="7538089231777682035" at="273,78,274,35" concept="5" />
-      <node id="5424877576697913576" at="274,35,275,74" concept="10" />
-      <node id="5424877576697969548" at="275,74,276,124" concept="10" />
-      <node id="8427702170855453686" at="277,49,278,17" concept="3" />
-      <node id="8427702170855451403" at="279,7,280,87" concept="10" />
-      <node id="4214225063066309895" at="281,35,282,17" concept="3" />
-      <node id="7538089231777682059" at="283,7,284,66" concept="5" />
-      <node id="7538089231777682074" at="284,66,285,102" concept="5" />
-      <node id="7538089231777682089" at="286,5,287,161" concept="5" />
-      <node id="5424877576697813267" at="290,36,291,58" concept="10" />
-      <node id="5424877576697858462" at="291,58,292,40" concept="5" />
-      <node id="5424877576697873715" at="292,40,293,38" concept="5" />
-      <node id="5424877576697840001" at="293,38,294,39" concept="5" />
-      <node id="5424877576697904511" at="294,39,295,59" concept="12" />
-      <node id="7538089231777682182" at="295,59,296,24" concept="5" />
-      <node id="7538089231777682184" at="296,24,297,61" concept="5" />
-      <node id="2971752488947184068" at="300,45,301,66" concept="10" />
-      <node id="4214225063065875703" at="301,66,302,73" concept="10" />
-      <node id="2971752488947196102" at="302,73,303,88" concept="10" />
-      <node id="5424877576696899261" at="303,88,304,110" concept="10" />
-      <node id="5424877576696967801" at="304,110,305,94" concept="5" />
-      <node id="5424877576697135562" at="305,94,306,91" concept="10" />
-      <node id="5424877576697004603" at="306,91,307,51" concept="5" />
-      <node id="7538089231777682995" at="308,75,309,46" concept="5" />
-      <node id="5424877576697215913" at="310,5,311,0" concept="13" />
-      <node id="5424877576697234238" at="311,0,312,107" concept="10" />
-      <node id="5424877576697298433" at="312,107,313,77" concept="5" />
-      <node id="7538089231777683040" at="314,69,315,40" concept="5" />
-      <node id="5424877576697499774" at="315,40,316,33" concept="10" />
-      <node id="5424877576697524609" at="317,45,318,45" concept="5" />
-      <node id="5424877576697423764" at="319,14,320,116" concept="12" />
-      <node id="5424877576697427554" at="320,116,321,54" concept="12" />
-      <node id="5424877576697453170" at="321,54,322,66" concept="10" />
-      <node id="5424877576697630371" at="322,66,323,92" concept="5" />
-      <node id="7538089231777683050" at="325,30,326,47" concept="5" />
-      <node id="8338120719174076726" at="331,67,332,106" concept="11" />
-      <node id="7538089231777682492" at="335,60,336,102" concept="11" />
-      <node id="7538089231777682558" at="339,83,340,55" concept="5" />
-      <node id="7538089231777682564" at="340,55,341,13" concept="11" />
-      <node id="6087469647643666552" at="344,60,345,45" concept="12" />
-      <node id="6087469647643672273" at="345,45,346,73" concept="12" />
-      <node id="6087469647643677405" at="346,73,347,39" concept="12" />
-      <node id="8338120719174014246" at="347,39,348,69" concept="5" />
-      <node id="7538089231777683434" at="352,35,353,31" concept="16" />
-      <node id="8469740045979781785" at="353,31,354,42" concept="5" />
-      <node id="3169780382425597162" at="356,91,357,87" concept="5" />
-      <node id="2905662307332402293" at="360,59,361,21" concept="11" />
-      <node id="2905662307332242493" at="362,7,363,65" concept="10" />
-      <node id="2905662307332059090" at="363,65,364,84" concept="10" />
-      <node id="2905662307332425725" at="365,36,366,21" concept="11" />
-      <node id="8338120719174255687" at="367,7,368,119" concept="10" />
-      <node id="2905662307332329866" at="368,119,369,63" concept="10" />
-      <node id="2905662307332313304" at="369,63,370,108" concept="10" />
-      <node id="2905662307332366857" at="371,32,372,21" concept="11" />
-      <node id="3678488411980559252" at="373,7,374,161" concept="11" />
-      <node id="7538089231777683449" at="376,80,377,177" concept="5" />
-      <node id="7538089231777683456" at="383,0,384,0" concept="6" trace="myDefaultPasteProvider" />
-      <node id="7538089231777683463" at="385,64,386,52" concept="5" />
-      <node id="7538089231777683483" at="391,27,392,53" concept="10" />
-      <node id="7538089231777683493" at="395,94,396,109" concept="5" />
-      <node id="7538089231777683510" at="397,15,398,20" concept="1" />
-      <node id="7538089231777683524" at="402,11,403,62" concept="10" />
-      <node id="7538089231777683530" at="403,62,404,96" concept="10" />
-      <node id="7538089231777683539" at="405,162,406,220" concept="10" />
-      <node id="7538089231777683545" at="406,220,407,199" concept="5" />
-      <node id="7538089231777683552" at="407,199,408,116" concept="10" />
-      <node id="7538089231777683563" at="409,47,410,40" concept="5" />
-      <node id="7538089231777683580" at="411,80,412,66" concept="5" />
-      <node id="7538089231777683587" at="413,13,414,69" concept="5" />
-      <node id="199203339305056019" at="414,69,415,53" concept="5" />
-      <node id="199203339305112556" at="415,53,416,127" concept="5" />
-      <node id="7538089231777683612" at="417,18,418,78" concept="5" />
-      <node id="7538089231777683624" at="423,66,424,18" concept="11" />
-      <node id="7538089231777683633" at="426,65,427,18" concept="11" />
-      <node id="4914591330905910255" at="431,0,432,0" concept="9" trace="loadHistory#(Lorg/jdom/Element;)V" />
-      <node id="7538089231784120879" at="434,32,435,71" concept="10" />
-      <node id="7538089231784120889" at="438,13,439,92" concept="5" />
-      <node id="3818729150937313367" at="441,45,442,57" concept="5" />
-      <node id="7538089231784120909" at="446,7,447,24" concept="11" />
-      <node id="1036187445124812014" at="451,24,452,18" concept="11" />
-      <node id="4176612323165699204" at="454,9,455,111" concept="10" />
-      <node id="4176612323165161945" at="457,41,458,46" concept="11" />
-      <node id="4176612323166035575" at="462,231,463,245" concept="5" />
-      <node id="3818729150937313381" at="464,48,465,103" concept="5" />
-      <node id="4176612323166043767" at="467,18,468,37" concept="5" />
-      <node id="3818729150937313387" at="469,48,470,91" concept="5" />
-      <node id="4176612323165794620" at="474,9,475,31" concept="11" />
-      <node id="3818729150937313375" at="477,42,478,111" concept="5" />
-      <node id="442258911874640438" at="479,7,480,18" concept="11" />
-      <node id="3818729150937313393" at="482,42,483,58" concept="5" />
-      <node id="442258911874659161" at="484,7,485,18" concept="11" />
-      <node id="7538089231777682892" at="491,35,492,25" concept="11" />
-      <node id="1471632565003585563" at="494,50,495,43" concept="11" />
-      <node id="8971646171574058688" at="497,47,498,35" concept="11" />
-      <node id="7538089231777682913" at="505,40,506,44" concept="10" />
-      <node id="7538089231777682921" at="507,39,508,43" concept="10" />
-      <node id="7315649411652397940" at="509,52,510,78" concept="5" />
-      <node id="7315649411652417029" at="512,80,513,77" concept="5" />
-      <node id="8904481695872011821" at="517,54,518,76" concept="12" />
-      <node id="9182476859184745559" at="520,29,521,42" concept="12" />
-      <node id="2893936025731410620" at="523,33,524,41" concept="5" />
-      <node id="7538089231777683086" at="524,41,525,237" concept="5" />
-      <node id="7315649411652328383" at="531,45,532,253" concept="5" />
-      <node id="2348043250037290191" at="534,44,535,214" concept="10" />
-      <node id="2348043250038028746" at="535,214,536,178" concept="5" />
-      <node id="4598452390225789587" at="536,178,537,22" concept="5" />
-      <node id="6558068108107683969" at="539,45,540,49" concept="10" />
-      <node id="6558068108107683974" at="540,49,541,51" concept="5" />
-      <node id="6558068108108370769" at="541,51,542,215" concept="10" />
-      <node id="6558068108108373959" at="542,215,543,198" concept="5" />
-      <node id="6558068108108580762" at="543,198,544,197" concept="5" />
-      <node id="4598452390225834124" at="544,197,545,33" concept="5" />
-      <node id="7600370246423004420" at="547,61,548,214" concept="10" />
-      <node id="7600370246423004426" at="548,214,549,179" concept="5" />
-      <node id="7600370246423004437" at="549,179,550,80" concept="5" />
-      <node id="4598452390225772476" at="550,80,551,33" concept="5" />
-      <node id="1768908716159910573" at="554,32,555,36" concept="5" />
-      <node id="7600370246426903881" at="560,35,561,53" concept="5" />
-      <node id="2893936025728641226" at="571,36,572,537" concept="10" />
-      <node id="2893936025728641240" at="573,23,574,18" concept="11" />
-      <node id="2893936025728641242" at="575,5,576,481" concept="11" />
-      <node id="7752629037608332873" at="579,133,580,27" concept="5" />
-      <node id="592665991632343035" at="580,27,581,46" concept="10" />
-      <node id="4110587197471394653" at="583,25,584,206" concept="5" />
-      <node id="2893936025731471144" at="585,30,586,34" concept="5" />
-      <node id="592665991632308142" at="586,34,587,545" concept="5" />
-      <node id="1740341680005292516" at="587,545,588,378" concept="5" />
-      <node id="9182476859184770347" at="594,52,595,66" concept="12" />
-      <node id="9182476859184770349" at="595,66,596,44" concept="17" />
-      <node id="7538089231777683104" at="599,29,600,574" concept="5" />
-      <node id="7538089231777683117" at="600,574,601,335" concept="5" />
-      <node id="1860824421530282818" at="601,335,602,512" concept="5" />
-      <node id="2893936025731722750" at="602,512,603,62" concept="5" />
-      <node id="8251307538231050845" at="611,520,612,205" concept="5" />
-      <node id="4428429432096250682" at="612,205,613,514" concept="5" />
-      <node id="4428429432096334225" at="614,20,615,205" concept="5" />
-      <node id="8251307538231050857" at="616,13,617,56" concept="5" />
-      <node id="8162894946400300793" at="625,36,626,63" concept="5" />
-      <node id="8162894946400300793" at="627,5,628,0" concept="13" />
-      <node id="7538089231777683533" at="631,36,632,66" concept="11" />
-      <node id="7538089231777683533" at="633,5,634,16" concept="11" />
-      <node id="7538089231777683601" at="637,36,638,62" concept="11" />
-      <node id="7538089231777683601" at="639,5,640,17" concept="11" />
-      <node id="7538089231777683602" at="643,36,644,51" concept="11" />
-      <node id="7538089231777683602" at="645,5,646,16" concept="11" />
-      <node id="3024471776889427731" at="649,36,650,46" concept="5" />
-      <node id="3024471776889427731" at="651,5,652,0" concept="13" />
-      <node id="48168216978432693" at="654,82,655,63" concept="10" />
-      <node id="48168216978432693" at="655,63,656,230" concept="10" />
-      <node id="48168216978432693" at="656,230,657,152" concept="5" />
-      <node id="48168216978432693" at="657,152,658,14" concept="11" />
-      <node id="7315649411652422685" at="660,76,661,63" concept="10" />
-      <node id="7315649411652422685" at="661,63,662,233" concept="10" />
-      <node id="7315649411652422685" at="662,233,663,14" concept="11" />
-      <node id="7315649411652345147" at="665,78,666,63" concept="10" />
-      <node id="7315649411652345147" at="666,63,667,230" concept="10" />
-      <node id="7315649411652345147" at="668,21,669,161" concept="5" />
-      <node id="7315649411652345147" at="670,5,671,14" concept="11" />
-      <node id="2893936025732109408" at="674,36,675,30" concept="5" />
-      <node id="2893936025732109408" at="676,5,677,0" concept="13" />
-      <node id="8251307538231050858" at="680,36,681,30" concept="5" />
-      <node id="8251307538231050858" at="682,5,683,0" concept="13" />
-      <node id="3024471776891737930" at="685,76,686,47" concept="11" />
-      <node id="7538089231777683610" at="417,16,419,11" concept="0" />
-      <node id="4428429432096333521" at="614,18,616,13" concept="0" />
-      <node id="8871522752922343330" at="124,0,127,0" concept="9" trace="getTitle#()Ljava/lang/String;" />
-      <node id="8162894946401544615" at="128,0,131,0" concept="9" trace="getTool#()Ljetbrains/mps/console/tool/ConsoleTool;" />
-      <node id="8971646171573043040" at="132,0,135,0" concept="9" trace="getConsoleModel#()Lorg/jetbrains/mps/openapi/model/SModel;" />
-      <node id="8251307538230481484" at="136,0,139,0" concept="9" trace="getProject#()Ljetbrains/mps/project/Project;" />
-      <node id="773462683487697955" at="140,0,143,0" concept="9" trace="getEditorComponent#()Ljetbrains/mps/nodeEditor/EditorComponent;" />
-      <node id="773462683488968419" at="144,0,147,0" concept="9" trace="getRoot#()Lorg/jetbrains/mps/openapi/model/SNode;" />
-      <node id="3362819150777780943" at="148,0,151,0" concept="9" trace="getConsoleTool#()Ljetbrains/mps/console/tool/ConsoleTool;" />
-      <node id="7538089231777682229" at="156,49,159,9" concept="8" />
-      <node id="6027934482452449868" at="171,43,174,13" concept="8" />
-      <node id="3818729150937313361" at="190,26,193,7" concept="8" />
-      <node id="5364202125454715304" at="227,0,230,0" concept="9" trace="dispose#()V" />
-      <node id="9102346703227035540" at="236,0,239,0" concept="9" trace="run#()V" />
-      <node id="8162894946400619720" at="243,7,246,5" concept="8" />
-      <node id="8427702170855453684" at="276,124,279,7" concept="8" />
-      <node id="4214225063066306497" at="280,87,283,7" concept="8" />
-      <node id="5424877576697150736" at="307,51,310,5" concept="7" />
-      <node id="5424877576697577528" at="324,7,327,7" concept="8" />
-      <node id="7538089231777682538" at="331,0,334,0" concept="9" trace="registerKeyShortcut#(Ljetbrains/mps/workbench/action/BaseAction;I)Ljetbrains/mps/workbench/action/BaseAction;" />
-      <node id="8338120719173894402" at="335,0,338,0" concept="9" trace="registerMouseShortcut#(Ljetbrains/mps/workbench/action/BaseAction;)Ljetbrains/mps/workbench/action/BaseAction;" />
-      <node id="3169780382425597152" at="356,0,359,0" concept="9" trace="doUpdate#(Lcom/intellij/openapi/actionSystem/AnActionEvent;Ljava/util/Map;)V" />
-      <node id="2905662307332160947" at="359,83,362,7" concept="8" />
-      <node id="2905662307332387932" at="364,84,367,7" concept="8" />
-      <node id="2905662307332346550" at="370,108,373,7" concept="8" />
-      <node id="7538089231777683439" at="376,0,379,0" concept="9" trace="doExecute#(Lcom/intellij/openapi/actionSystem/AnActionEvent;Ljava/util/Map;)V" />
-      <node id="7538089231777683460" at="385,0,388,0" concept="2" trace="MyPasteProvider#(Lcom/intellij/ide/PasteProvider;)V" />
-      <node id="7538089231777683491" at="394,90,397,15" concept="8" />
-      <node id="7538089231777683617" at="423,0,426,0" concept="9" trace="isPastePossible#(Lcom/intellij/openapi/actionSystem/DataContext;)Z" />
-      <node id="7538089231777683626" at="426,0,429,0" concept="9" trace="isPasteEnabled#(Lcom/intellij/openapi/actionSystem/DataContext;)Z" />
-      <node id="3818729150937313367" at="440,31,443,11" concept="8" />
-      <node id="7538089231777683723" at="450,52,453,5" concept="8" />
-      <node id="4176612323165936630" at="457,0,460,0" concept="9" trace="accept#(Lorg/jetbrains/mps/openapi/model/SNode;)Z" />
-      <node id="3818729150937313381" at="463,245,466,13" concept="8" />
-      <node id="3818729150937313387" at="468,37,471,13" concept="8" />
-      <node id="3818729150937313375" at="476,34,479,7" concept="8" />
-      <node id="3818729150937313393" at="481,27,484,7" concept="8" />
-      <node id="7538089231777682888" at="491,0,494,0" concept="9" trace="getProject#()Ljetbrains/mps/project/Project;" />
-      <node id="1471632565003333804" at="494,0,497,0" concept="9" trace="getDefaultSearchScope#()Lorg/jetbrains/mps/openapi/module/SearchScope;" />
-      <node id="4598452390224495818" at="497,0,500,0" concept="9" trace="getOutputWindow#()Ljetbrains/mps/console/tool/BaseConsoleTab;" />
-      <node id="7538089231777682927" at="508,43,511,11" concept="8" />
-      <node id="7538089231777682942" at="511,11,514,11" concept="8" />
-      <node id="7538089231777682967" at="531,0,534,0" concept="9" trace="addNode#(Lorg/jetbrains/mps/openapi/model/SNode;)V" />
-      <node id="3237470200221266054" at="560,0,563,0" concept="9" trace="run#()V" />
-      <node id="2893936025728641235" at="572,537,575,5" concept="8" />
-      <node id="8162894946400300793" at="624,102,627,5" concept="8" />
-      <node id="7538089231777683533" at="630,109,633,5" concept="8" />
-      <node id="7538089231777683601" at="636,107,639,5" concept="8" />
-      <node id="7538089231777683602" at="642,99,645,5" concept="8" />
-      <node id="3024471776889427731" at="648,110,651,5" concept="8" />
-      <node id="7315649411652345147" at="667,230,670,5" concept="8" />
-      <node id="2893936025732109408" at="673,86,676,5" concept="8" />
-      <node id="8251307538231050858" at="679,81,682,5" concept="8" />
-      <node id="3024471776891737930" at="685,0,688,0" concept="15" trace="as_6q36mf_a0a0a1a0a0a0a0bb#(Ljava/lang/Object;Ljava/lang/Class;)null" />
-      <node id="7538089231777682237" at="159,9,163,9" concept="8" />
-      <node id="6027934482452449885" at="177,0,181,0" concept="9" trace="getContextNode#()Lorg/jetbrains/mps/openapi/model/SNode;" />
-      <node id="9182476859184607983" at="198,66,202,5" concept="8" />
-      <node id="4598452390224162839" at="249,0,253,0" concept="9" trace="activate#()V" />
-      <node id="7538089231777682556" at="339,0,343,0" concept="9" trace="registerShortcutSet#(Ljetbrains/mps/workbench/action/BaseAction;Lcom/intellij/openapi/actionSystem/ShortcutSet;)Ljetbrains/mps/workbench/action/BaseAction;" />
-      <node id="7538089231777683431" at="352,0,356,0" concept="2" trace="ExecuteClosureAction#()V" />
-      <node id="8224271355610803233" at="523,0,527,0" concept="9" trace="run#()V" />
-      <node id="9182476859184770345" at="593,25,597,9" concept="8" />
-      <node id="9102346703226992192" at="234,31,239,13" concept="5" />
-      <node id="9008866792797021915" at="258,0,263,0" concept="9" trace="run#()V" />
-      <node id="5424877576697416451" at="319,12,324,7" concept="0" />
-      <node id="7538089231777683561" at="408,116,413,13" concept="8" />
-      <node id="4176612323166042694" at="467,16,472,11" concept="0" />
-      <node id="4598452390225752486" at="534,0,539,0" concept="9" trace="addNodeRef#(Lorg/jetbrains/mps/openapi/model/SNode;)V" />
-      <node id="3237470200221266052" at="558,31,563,17" concept="5" />
-      <node id="592665991632297311" at="584,206,589,9" concept="8" />
-      <node id="7315649411652422685" at="660,0,665,0" concept="15" trace="createNewLineResponseItem_6q36mf_a0a0c0b0a0a0a0oc#()Lorg/jetbrains/mps/openapi/model/SNode;" />
-      <node id="7538089231777682205" at="189,124,195,5" concept="8" />
-      <node id="3976301908733823576" at="344,0,350,0" concept="9" trace="registerActions#(Lcom/intellij/openapi/actionSystem/DefaultActionGroup;)V" />
-      <node id="7538089231777683489" at="393,15,399,13" concept="7" />
-      <node id="8224271355610767363" at="521,42,527,15" concept="5" />
-      <node id="4598452390225752502" at="547,0,553,0" concept="9" trace="addClosure#(Ljava/lang/Runnable;Ljava/lang/String;)V" />
-      <node id="8224271355610699792" at="599,0,605,0" concept="9" trace="run#()V" />
-      <node id="4428429432096262364" at="610,29,616,13" concept="8" />
-      <node id="8162894946400300793" at="624,0,630,0" concept="15" trace="check_6q36mf_a41a03#(Ljetbrains/mps/nodeEditor/Highlighter;Ljetbrains/mps/nodeEditor/UIEditorComponent;)V" />
-      <node id="7538089231777683533" at="630,0,636,0" concept="15" trace="check_6q36mf_a0d0a0a0a0a0f65#(Lorg/jetbrains/mps/openapi/model/SNodeReference;Ljetbrains/mps/project/MPSProject;)Lorg/jetbrains/mps/openapi/model/SNode;" />
-      <node id="7538089231777683601" at="636,0,642,0" concept="15" trace="check_6q36mf_a0a4a0a0a0a0a5ec#(Lorg/jetbrains/mps/openapi/model/SModelReference;Lorg/jetbrains/mps/openapi/model/SModel;)Z" />
-      <node id="7538089231777683602" at="642,0,648,0" concept="15" trace="check_6q36mf_a0a0e0a0a0a0a0f65#(Lorg/jetbrains/mps/openapi/model/SNodeReference;)Lorg/jetbrains/mps/openapi/model/SModelReference;" />
-      <node id="3024471776889427731" at="648,0,654,0" concept="15" trace="check_6q36mf_a0a0e0a0a0a0a0f65_0#(Lcom/intellij/ide/PasteProvider;Lcom/intellij/openapi/actionSystem/DataContext;)V" />
-      <node id="48168216978432693" at="654,0,660,0" concept="15" trace="createTextResponseItem_6q36mf_a0a0b0b0a0a0a0oc#(Ljava/lang/Object;)Lorg/jetbrains/mps/openapi/model/SNode;" />
-      <node id="2893936025732109408" at="673,0,679,0" concept="15" trace="check_6q36mf_a3a0a0a0a1a0a0c0a3a07#(Ljava/lang/Runnable;)V" />
-      <node id="8251307538231050858" at="679,0,685,0" concept="15" trace="check_6q36mf_a1a0a0a0a3a0d0sc#(Ljava/lang/Runnable;)V" />
-      <node id="4914591330907811233" at="116,0,123,0" concept="2" trace="BaseConsoleTab#(Ljetbrains/mps/project/MPSProject;Ljetbrains/mps/console/tool/ConsoleTool;Ljava/lang/String;Lorg/jdom/Element;)V" />
-      <node id="6027934482452449854" at="170,0,177,0" concept="9" trace="updateContextNode#()V" />
-      <node id="4283146647858624835" at="204,0,211,0" concept="9" trace="run#()V" />
-      <node id="7538089231777682712" at="233,25,240,9" concept="8" />
-      <node id="9008866792797021913" at="256,25,263,11" concept="5" />
-      <node id="7538089231784120887" at="437,25,444,9" concept="18" />
-      <node id="328850564587494307" at="558,0,565,0" concept="9" trace="run#()V" />
-      <node id="2893936025728641224" at="571,0,578,0" concept="9" trace="getLastReponse#()Lorg/jetbrains/mps/openapi/model/SNode;" />
-      <node id="5424877576697366549" at="316,33,324,7" concept="8" />
-      <node id="4598452390225752494" at="539,0,547,0" concept="9" trace="addException#(Ljava/lang/Throwable;)V" />
-      <node id="8251307538231034266" at="583,0,591,0" concept="9" trace="run#()V" />
-      <node id="8224271355610506106" at="597,9,605,11" concept="5" />
-      <node id="7315649411652345147" at="665,0,673,0" concept="15" trace="createNodeResponseItem_6q36mf_a0a0c0a0a0oc#(Ljava/lang/Object;)Lorg/jetbrains/mps/openapi/model/SNode;" />
-      <node id="4914591330904584345" at="188,0,197,0" concept="9" trace="createConsoleModel#()V" />
-      <node id="8571897918845605223" at="202,5,211,7" concept="5" />
-      <node id="9008866792796992719" at="256,0,265,0" concept="9" trace="run#()V" />
-      <node id="7538089231777682112" at="290,0,299,0" concept="9" trace="validateImports#()V" />
-      <node id="7538089231784120885" at="437,0,446,0" concept="9" trace="run#()V" />
-      <node id="7538089231777682919" at="506,44,515,9" concept="19" />
-      <node id="5178865282957777432" at="520,0,529,0" concept="9" trace="run#()V" />
-      <node id="1768908716159919118" at="556,16,565,53" concept="5" />
-      <node id="8162894946400558058" at="610,0,619,0" concept="9" trace="run#()V" />
-      <node id="8162894946400607263" at="233,0,243,0" concept="9" trace="run#()V" />
-      <node id="7538089231777683487" at="392,53,402,11" concept="18" />
-      <node id="8627797991303082080" at="556,14,566,9" concept="0" />
-      <node id="8251307538231034259" at="581,46,591,7" concept="5" />
-      <node id="9008866792796723747" at="254,52,265,7" concept="5" />
-      <node id="7538089231784120884" at="435,71,446,7" concept="5" />
-      <node id="4176612323166027630" at="461,37,472,11" concept="8" />
-      <node id="4914591330906548518" at="489,48,500,6" concept="11" />
-      <node id="8904481695871918530" at="518,76,529,11" concept="5" />
-      <node id="8162894946400558056" at="608,25,619,11" concept="5" />
-      <node id="7538089231777682221" at="154,0,166,0" concept="9" trace="getData#(Ljava/lang/String;)Ljava/lang/Object;" />
-      <node id="8162894946400607261" at="231,35,243,7" concept="5" />
-      <node id="7538089231777682907" at="505,0,517,0" concept="9" trace="addText#(Ljava/lang/String;)V" />
-      <node id="4176612323166022616" at="461,0,474,0" concept="9" trace="visit#(Lorg/jetbrains/mps/openapi/model/SNode;)V" />
-      <node id="4914591330906414829" at="489,0,502,0" concept="9" trace="getConsoleContext#()Ljetbrains/mps/console/tool/ConsoleContext;" />
-      <node id="8627797991303072799" at="553,167,566,9" concept="8" />
-      <node id="7287617939140904241" at="608,0,621,0" concept="9" trace="run#()V" />
-      <node id="6027934482452449846" at="167,59,181,10" concept="11" />
-      <node id="7752629037608769343" at="254,0,268,0" concept="9" trace="selectNode#(Lorg/jetbrains/mps/openapi/model/SNode;)V" />
-      <node id="7538089231777682018" at="272,62,286,5" concept="7" />
-      <node id="7315649411652293190" at="517,0,531,0" concept="9" trace="addResponse#(Lorg/jetbrains/mps/openapi/model/SNode;)V" />
-      <node id="7287617939140817023" at="593,0,607,0" concept="9" trace="run#()V" />
-      <node id="7538089231777683026" at="313,77,328,5" concept="7" />
-      <node id="7538089231777683537" at="404,96,419,11" concept="8" />
-      <node id="1768908716159899740" at="553,0,568,0" concept="9" trace="addSequence#(Ljetbrains/mps/project/Project;Ljetbrains/mps/baseLanguage/closures/runtime/_FunctionTypes/_return_P0_E0;ILjava/lang/String;)V" />
-      <node id="7538089231784120874" at="433,0,449,0" concept="9" trace="saveHistory#()Lorg/jdom/Element;" />
-      <node id="6027934482452386281" at="166,0,183,0" concept="9" trace="createCommandContext#()Ljetbrains/mps/nodeEditor/commands/CommandContextImpl;" />
-      <node id="7538089231777682705" at="231,0,248,0" concept="9" trace="disposeConsoleTab#()V" />
-      <node id="3678488411980556591" at="359,0,376,0" concept="9" trace="isApplicable#(Lcom/intellij/openapi/actionSystem/AnActionEvent;Ljava/util/Map;)Z" />
-      <node id="4176612323165894334" at="455,111,474,9" concept="5" />
-      <node id="7538089231777682004" at="269,0,289,0" concept="9" trace="addBuiltInImports#()V" />
-      <node id="7538089231777682192" at="198,0,226,0" concept="9" trace="initConsoleTab#(Lorg/jdom/Element;)V" />
-      <node id="2893936025731234515" at="300,0,330,0" concept="9" trace="addNodeImports#(Lorg/jetbrains/mps/openapi/model/SNode;)V" />
-      <node id="8733037826900685179" at="391,0,421,0" concept="9" trace="run#()V" />
-      <node id="7538089231777682881" at="591,7,621,7" concept="5" />
-      <node id="7538089231777682216" at="152,33,183,6" concept="5" />
-      <node id="8733037826900596592" at="389,72,421,9" concept="5" />
-      <node id="9056261439947806043" at="453,5,486,5" concept="18" />
-      <node id="7538089231777683473" at="389,0,423,0" concept="9" trace="performPaste#(Lcom/intellij/openapi/actionSystem/DataContext;)V" />
-      <node id="4914591330907522709" at="152,0,187,0" concept="9" trace="createEditor#()V" />
-      <node id="4176612323165356804" at="450,0,488,0" concept="9" trace="loadHistoryModel#(Lorg/jdom/Element;)Lorg/jetbrains/mps/openapi/model/SModel;" />
-      <node id="2893936025730044886" at="579,0,623,0" concept="9" trace="execute#(Lorg/jetbrains/mps/openapi/model/SNode;Ljava/lang/Runnable;Ljava/lang/Runnable;)V" />
-      <node id="4914591330906818579" at="503,43,568,6" concept="11" />
-      <node id="4914591330906788048" at="503,0,570,0" concept="9" trace="getConsoleStream#()Ljetbrains/mps/console/tool/ConsoleStream;" />
-      <scope id="7538089231777683516" at="400,0,400,56">
->>>>>>> 514549c4
         <var name="ignored" id="7538089231777683517" />
       </scope>
       <scope id="7538089231777683519" at="370,56,370,56" />
       <scope id="7538089231777683520" at="371,0,371,41">
         <var name="ignored" id="7538089231777683521" />
       </scope>
-<<<<<<< HEAD
       <scope id="7538089231777683523" at="371,41,371,41" />
       <scope id="8871522752922343333" at="121,28,122,22" />
       <scope id="8162894946401544616" at="125,32,126,18" />
@@ -1316,47 +929,10 @@
       <scope id="7538089231777683492" at="365,94,366,109" />
       <scope id="7538089231777683562" at="379,47,380,40" />
       <scope id="7538089231777683579" at="381,80,382,66" />
-      <scope id="7538089231777683611" at="387,18,388,73" />
+      <scope id="7538089231777683611" at="387,18,388,78" />
       <scope id="7538089231777683623" at="393,66,394,18" />
       <scope id="7538089231777683632" at="396,65,397,18" />
       <scope id="4914591330905910255" at="401,0,402,0">
-=======
-      <scope id="7538089231777683523" at="401,41,401,41" />
-      <scope id="8871522752922343333" at="124,28,125,22" />
-      <scope id="8162894946401544616" at="128,32,129,18" />
-      <scope id="8971646171573043043" at="132,35,133,19" />
-      <scope id="8251307538230481487" at="136,40,137,21" />
-      <scope id="773462683487697958" at="140,47,141,20" />
-      <scope id="773462683488968420" at="144,26,145,18" />
-      <scope id="3362819150777780946" at="148,39,149,18" />
-      <scope id="7538089231777682230" at="157,51,158,30" />
-      <scope id="6027934482452449875" at="172,65,173,104" />
-      <scope id="6027934482452449887" at="178,41,179,31" />
-      <scope id="3818729150937313361" at="191,42,192,59" />
-      <scope id="5364202125454715310" at="227,25,228,24" />
-      <scope id="9102346703227035541" at="236,31,237,33" />
-      <scope id="8162894946400619722" at="244,32,245,62" />
-      <scope id="8427702170855453685" at="277,49,278,17" />
-      <scope id="4214225063066306499" at="281,35,282,17" />
-      <scope id="5424877576697150742" at="308,75,309,46" />
-      <scope id="5424877576697366551" at="317,45,318,45" />
-      <scope id="5424877576697577530" at="325,30,326,47" />
-      <scope id="7538089231777682539" at="331,67,332,106" />
-      <scope id="8338120719173894403" at="335,60,336,102" />
-      <scope id="3169780382425597161" at="356,91,357,87" />
-      <scope id="2905662307332160949" at="360,59,361,21" />
-      <scope id="2905662307332387934" at="365,36,366,21" />
-      <scope id="2905662307332346552" at="371,32,372,21" />
-      <scope id="7538089231777683448" at="376,80,377,177" />
-      <scope id="7538089231777683462" at="385,64,386,52" />
-      <scope id="7538089231777683492" at="395,94,396,109" />
-      <scope id="7538089231777683562" at="409,47,410,40" />
-      <scope id="7538089231777683579" at="411,80,412,66" />
-      <scope id="7538089231777683611" at="417,18,418,78" />
-      <scope id="7538089231777683623" at="423,66,424,18" />
-      <scope id="7538089231777683632" at="426,65,427,18" />
-      <scope id="4914591330905910255" at="431,0,432,0">
->>>>>>> 514549c4
         <var name="state" id="4914591330905910335" />
       </scope>
       <scope id="7538089231784120888" at="408,13,409,92" />
@@ -1484,23 +1060,13 @@
       <scope id="4598452390225752510" at="517,61,521,33">
         <var name="nodeWithClosure" id="7600370246423004421" />
       </scope>
-<<<<<<< HEAD
       <scope id="8224271355610699796" at="569,29,573,62" />
       <scope id="8162894946400300793" at="594,102,598,0" />
-      <scope id="7538089231777683533" at="600,104,604,16" />
-      <scope id="7538089231777683601" at="606,102,610,17" />
-      <scope id="7538089231777683602" at="612,94,616,16" />
-      <scope id="3024471776889427731" at="618,105,622,0" />
+      <scope id="7538089231777683533" at="600,109,604,16" />
+      <scope id="7538089231777683601" at="606,107,610,17" />
+      <scope id="7538089231777683602" at="612,99,616,16" />
+      <scope id="3024471776889427731" at="618,110,622,0" />
       <scope id="48168216978432693" at="624,82,628,14">
-=======
-      <scope id="8224271355610699796" at="599,29,603,62" />
-      <scope id="8162894946400300793" at="624,102,628,0" />
-      <scope id="7538089231777683533" at="630,109,634,16" />
-      <scope id="7538089231777683601" at="636,107,640,17" />
-      <scope id="7538089231777683602" at="642,99,646,16" />
-      <scope id="3024471776889427731" at="648,110,652,0" />
-      <scope id="48168216978432693" at="654,82,658,14">
->>>>>>> 514549c4
         <var name="facade" id="48168216978432693" />
         <var name="n1" id="48168216978432693" />
       </scope>
@@ -1608,11 +1174,7 @@
       <scope id="7538089231777682912" at="475,40,485,9">
         <var name="scanner" id="7538089231777682914" />
       </scope>
-<<<<<<< HEAD
-      <scope id="7538089231777683538" at="375,152,386,127">
-=======
-      <scope id="7538089231777683538" at="405,162,416,127">
->>>>>>> 514549c4
+      <scope id="7538089231777683538" at="375,162,386,127">
         <var name="paster" id="7538089231777683553" />
         <var name="refContainer" id="7538089231777683540" />
       </scope>
@@ -1690,37 +1252,15 @@
       <scope id="7538089231777682192" at="195,0,223,0">
         <var name="history" id="3941329126770699274" />
       </scope>
-<<<<<<< HEAD
-      <scope id="8162894946400630945" at="361,27,389,11">
-=======
-      <scope id="2893936025731234518" at="300,45,328,5">
-        <var name="importedLanguages" id="2971752488947196103" />
-        <var name="languagesToImport" id="5424877576697135563" />
-        <var name="modelInternal" id="2971752488947184069" />
-        <var name="modelsToImport" id="5424877576697234244" />
-        <var name="module" id="4214225063065875704" />
-        <var name="scan" id="5424877576696899262" />
-      </scope>
-      <scope id="8733037826900685183" at="391,27,419,11">
->>>>>>> 514549c4
+      <scope id="8733037826900685183" at="361,27,389,11">
         <var name="currentCell" id="7538089231777683525" />
         <var name="pastingNodeReference" id="7538089231777683484" />
         <var name="referenceTarget" id="7538089231777683531" />
       </scope>
-<<<<<<< HEAD
-      <scope id="8162894946400630943" at="361,0,391,0" />
-      <scope id="7538089231777683479" at="359,66,391,9" />
+      <scope id="8733037826900685179" at="361,0,391,0" />
+      <scope id="7538089231777683479" at="359,72,391,9" />
       <scope id="4914591330907522712" at="149,33,182,30" />
       <scope id="7538089231777683473" at="359,0,393,0">
-=======
-      <scope id="2893936025731234515" at="300,0,330,0">
-        <var name="node" id="2893936025731278819" />
-      </scope>
-      <scope id="8733037826900685179" at="391,0,421,0" />
-      <scope id="7538089231777683479" at="389,72,421,9" />
-      <scope id="4914591330907522712" at="152,33,185,30" />
-      <scope id="7538089231777683473" at="389,0,423,0">
->>>>>>> 514549c4
         <var name="context" id="7538089231777683476" />
       </scope>
       <scope id="4914591330907522709" at="149,0,184,0" />
@@ -1736,7 +1276,6 @@
         <var name="executeAfter" id="2893936025730248286" />
         <var name="executeBefore" id="2893936025731679578" />
       </scope>
-<<<<<<< HEAD
       <scope id="4914591330906788051" at="473,43,538,6" />
       <scope id="4914591330906788048" at="473,0,540,0" />
       <unit id="9102346703227035540" at="232,46,236,11" name="jetbrains.mps.console.tool.BaseConsoleTab$3$1" />
@@ -1760,39 +1299,10 @@
       <unit id="7287617939140817021" at="562,603,577,5" name="jetbrains.mps.console.tool.BaseConsoleTab$11" />
       <unit id="7538089231777683430" at="321,0,350,0" name="jetbrains.mps.console.tool.BaseConsoleTab$ExecuteClosureAction" />
       <unit id="7538089231777682220" at="150,24,180,5" name="jetbrains.mps.console.tool.BaseConsoleTab$1" />
-      <unit id="8162894946400630943" at="360,68,391,7" name="jetbrains.mps.console.tool.BaseConsoleTab$MyPasteProvider$1" />
+      <unit id="8733037826900685096" at="360,52,391,7" name="jetbrains.mps.console.tool.BaseConsoleTab$MyPasteProvider$1" />
       <unit id="7538089231777683454" at="351,0,400,0" name="jetbrains.mps.console.tool.BaseConsoleTab$MyPasteProvider" />
       <unit id="7538089231777682905" at="474,15,538,5" name="jetbrains.mps.console.tool.BaseConsoleTab$9" />
       <unit id="4914591330900787311" at="101,0,659,0" name="jetbrains.mps.console.tool.BaseConsoleTab" />
-=======
-      <scope id="4914591330906788051" at="503,43,568,6" />
-      <scope id="4914591330906788048" at="503,0,570,0" />
-      <unit id="9102346703227035540" at="235,46,239,11" name="jetbrains.mps.console.tool.BaseConsoleTab$3$1" />
-      <unit id="4176612323165936630" at="456,137,460,7" name="jetbrains.mps.console.tool.BaseConsoleTab$6" />
-      <unit id="3237470200221266054" at="559,73,563,15" name="jetbrains.mps.console.tool.BaseConsoleTab$9$2$1" />
-      <unit id="8224271355610803178" at="522,58,527,13" name="jetbrains.mps.console.tool.BaseConsoleTab$9$1$1" />
-      <unit id="9008866792797021915" at="257,69,263,9" name="jetbrains.mps.console.tool.BaseConsoleTab$4$1" />
-      <unit id="8224271355610699737" at="598,54,605,9" name="jetbrains.mps.console.tool.BaseConsoleTab$11$1" />
-      <unit id="4283146647858624805" at="203,53,211,5" name="jetbrains.mps.console.tool.BaseConsoleTab$2" />
-      <unit id="328850564587494307" at="557,25,565,11" name="jetbrains.mps.console.tool.BaseConsoleTab$9$2" />
-      <unit id="8251307538231034266" at="582,50,591,5" name="jetbrains.mps.console.tool.BaseConsoleTab$10" />
-      <unit id="9008866792796992719" at="255,40,265,5" name="jetbrains.mps.console.tool.BaseConsoleTab$4" />
-      <unit id="7538089231784120885" at="436,65,446,5" name="jetbrains.mps.console.tool.BaseConsoleTab$5" />
-      <unit id="7538089231777682886" at="490,15,500,5" name="jetbrains.mps.console.tool.BaseConsoleTab$8" />
-      <unit id="5178865282957777432" at="519,60,529,9" name="jetbrains.mps.console.tool.BaseConsoleTab$9$1" />
-      <unit id="8162894946400558058" at="609,70,619,9" name="jetbrains.mps.console.tool.BaseConsoleTab$12$1" />
-      <unit id="8162894946400607263" at="232,66,243,5" name="jetbrains.mps.console.tool.BaseConsoleTab$3" />
-      <unit id="6027934482452449849" at="168,19,181,9" name="jetbrains.mps.console.tool.BaseConsoleTab$1$1" />
-      <unit id="4176612323166022616" at="460,22,474,7" name="jetbrains.mps.console.tool.BaseConsoleTab$7" />
-      <unit id="7287617939140904239" at="607,11,621,5" name="jetbrains.mps.console.tool.BaseConsoleTab$12" />
-      <unit id="7287617939140817021" at="592,603,607,5" name="jetbrains.mps.console.tool.BaseConsoleTab$11" />
-      <unit id="7538089231777683430" at="351,0,380,0" name="jetbrains.mps.console.tool.BaseConsoleTab$ExecuteClosureAction" />
-      <unit id="7538089231777682220" at="153,24,183,5" name="jetbrains.mps.console.tool.BaseConsoleTab$1" />
-      <unit id="8733037826900685096" at="390,52,421,7" name="jetbrains.mps.console.tool.BaseConsoleTab$MyPasteProvider$1" />
-      <unit id="7538089231777683454" at="381,0,430,0" name="jetbrains.mps.console.tool.BaseConsoleTab$MyPasteProvider" />
-      <unit id="7538089231777682905" at="504,15,568,5" name="jetbrains.mps.console.tool.BaseConsoleTab$9" />
-      <unit id="4914591330900787311" at="104,0,689,0" name="jetbrains.mps.console.tool.BaseConsoleTab" />
->>>>>>> 514549c4
     </file>
   </root>
   <root nodeRef="r:de40a5a4-f08c-4c67-ac43-e1f5c384f7d6(jetbrains.mps.console.tool)/6852607286009617748">
