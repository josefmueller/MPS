--- conflicted
+++ resolved
@@ -263,35 +263,6 @@
   </root>
   <root nodeRef="r:de40a5a4-f08c-4c67-ac43-e1f5c384f7d6(jetbrains.mps.console.tool)/2893936025727763809">
     <file name="HistoryConsoleTab.java">
-<<<<<<< HEAD
-      <node id="2893936025728880228" at="24,86,25,32" concept="15" />
-      <node id="1377757278866704400" at="30,25,31,53" concept="10" />
-      <node id="1377757278866704424" at="31,53,32,248" concept="5" />
-      <node id="1377757278866704432" at="33,258,34,388" concept="5" />
-      <node id="1377757278866704451" at="35,16,36,559" concept="5" />
-      <node id="1377757278866704463" at="37,9,38,398" concept="5" />
-      <node id="1377757278866704471" at="38,398,39,65" concept="5" />
-      <node id="3976301908734219041" at="44,60,45,33" concept="5" />
-      <node id="7458928938654078404" at="45,33,46,51" concept="5" />
-      <node id="3537664765559502107" at="46,51,47,53" concept="5" />
-      <node id="7458928938653635123" at="51,26,52,59" concept="15" />
-      <node id="7458928938653665549" at="54,76,55,46" concept="5" />
-      <node id="1377757278866704449" at="35,14,37,9" concept="0" />
-      <node id="2893936025728872568" at="24,0,27,0" concept="2" trace="HistoryConsoleTab#(Ljetbrains/mps/console/tool/ConsoleTool;Ljava/lang/String;Ljava/lang/String;)V" />
-      <node id="7458928938653635121" at="51,0,54,0" concept="2" trace="CloseAction#()V" />
-      <node id="7458928938653635131" at="54,0,57,0" concept="9" trace="doExecute#(Lcom/intellij/openapi/actionSystem/AnActionEvent;Ljava/util/Map;)V" />
-      <node id="1377757278866704430" at="32,248,37,9" concept="8" />
-      <node id="2893936025727885086" at="44,0,49,0" concept="9" trace="registerActions#(Lcom/intellij/openapi/actionSystem/DefaultActionGroup;)V" />
-      <node id="1377757278866704398" at="30,0,41,0" concept="9" trace="run#()V" />
-      <node id="1377757278866704397" at="28,50,41,7" concept="5" />
-      <node id="1377757278866704395" at="28,0,43,0" concept="9" trace="loadHistory#(Ljava/lang/String;)V" />
-      <scope id="2893936025728872570" at="24,86,25,32" />
-      <scope id="1377757278866704431" at="33,258,34,388" />
-      <scope id="1377757278866704450" at="35,16,36,559" />
-      <scope id="7458928938653635122" at="51,26,52,59" />
-      <scope id="7458928938653635140" at="54,76,55,46" />
-      <scope id="2893936025728872568" at="24,0,27,0">
-=======
       <node id="2893936025728880228" at="23,86,24,32" concept="15" />
       <node id="1377757278866704400" at="29,25,30,53" concept="10" />
       <node id="1377757278866704424" at="30,53,31,248" concept="5" />
@@ -301,79 +272,47 @@
       <node id="1377757278866704471" at="37,398,38,65" concept="5" />
       <node id="3976301908734219041" at="43,60,44,33" concept="5" />
       <node id="7458928938654078404" at="44,33,45,51" concept="5" />
-      <node id="3976301908732736253" at="48,47,49,28" concept="5" />
-      <node id="3976301908732755332" at="49,28,50,66" concept="5" />
-      <node id="3976301908732922211" at="50,66,51,59" concept="5" />
-      <node id="6691335283829087177" at="57,26,58,59" concept="15" />
-      <node id="7458928938653665549" at="60,54,61,46" concept="5" />
+      <node id="3537664765559502107" at="45,51,46,53" concept="5" />
+      <node id="6691335283829087177" at="50,26,51,59" concept="15" />
+      <node id="7458928938653665549" at="53,54,54,46" concept="5" />
       <node id="1377757278866704449" at="34,14,36,9" concept="0" />
       <node id="2893936025728872568" at="23,0,26,0" concept="2" trace="HistoryConsoleTab#(Ljetbrains/mps/console/tool/ConsoleTool;Ljava/lang/String;Ljava/lang/String;)V" />
-      <node id="7458928938653635121" at="57,0,60,0" concept="2" trace="CloseAction#()V" />
-      <node id="7458928938653635131" at="60,0,63,0" concept="9" trace="actionPerformed#(Lcom/intellij/openapi/actionSystem/AnActionEvent;)V" />
+      <node id="7458928938653635121" at="50,0,53,0" concept="2" trace="CloseAction#()V" />
+      <node id="7458928938653635131" at="53,0,56,0" concept="9" trace="actionPerformed#(Lcom/intellij/openapi/actionSystem/AnActionEvent;)V" />
       <node id="1377757278866704430" at="31,248,36,9" concept="8" />
-      <node id="3976301908732736242" at="47,0,53,0" concept="9" trace="update#(Lcom/intellij/openapi/actionSystem/AnActionEvent;)V" />
-      <node id="3537664765559502107" at="45,51,53,7" concept="5" />
+      <node id="2893936025727885086" at="43,0,48,0" concept="9" trace="registerActions#(Lcom/intellij/openapi/actionSystem/DefaultActionGroup;)V" />
       <node id="1377757278866704398" at="29,0,40,0" concept="9" trace="run#()V" />
-      <node id="2893936025727885086" at="43,0,55,0" concept="9" trace="registerActions#(Lcom/intellij/openapi/actionSystem/DefaultActionGroup;)V" />
       <node id="1377757278866704397" at="27,50,40,7" concept="5" />
       <node id="1377757278866704395" at="27,0,42,0" concept="9" trace="loadHistory#(Ljava/lang/String;)V" />
       <scope id="2893936025728872570" at="23,86,24,32" />
       <scope id="1377757278866704431" at="32,258,33,388" />
       <scope id="1377757278866704450" at="34,16,35,559" />
-      <scope id="7458928938653635122" at="57,26,58,59" />
-      <scope id="7458928938653635140" at="60,54,61,46" />
+      <scope id="7458928938653635122" at="50,26,51,59" />
+      <scope id="7458928938653635140" at="53,54,54,46" />
       <scope id="2893936025728872568" at="23,0,26,0">
->>>>>>> eb45be78
         <var name="history" id="2893936025728872587" />
         <var name="title" id="2893936025728872585" />
         <var name="tool" id="2893936025728872583" />
       </scope>
-<<<<<<< HEAD
-      <scope id="2893936025727885090" at="44,60,47,53" />
-      <scope id="7458928938653635121" at="51,0,54,0" />
-      <scope id="7458928938653635131" at="54,0,57,0">
-        <var name="arg" id="7458928938653635136" />
+      <scope id="2893936025727885090" at="43,60,46,53" />
+      <scope id="7458928938653635121" at="50,0,53,0" />
+      <scope id="7458928938653635131" at="53,0,56,0">
         <var name="event" id="7458928938653635134" />
       </scope>
-      <scope id="2893936025727885086" at="44,0,49,0">
+      <scope id="2893936025727885086" at="43,0,48,0">
         <var name="group" id="3976301908734191700" />
-=======
-      <scope id="3976301908732736249" at="48,47,51,59" />
-      <scope id="7458928938653635121" at="57,0,60,0" />
-      <scope id="7458928938653635131" at="60,0,63,0">
-        <var name="event" id="7458928938653635134" />
-      </scope>
-      <scope id="3976301908732736242" at="47,0,53,0">
-        <var name="event" id="3976301908732736246" />
->>>>>>> eb45be78
       </scope>
       <scope id="1377757278866704399" at="29,25,38,65">
         <var name="loadedModel" id="1377757278866704401" />
       </scope>
-<<<<<<< HEAD
-      <scope id="1377757278866704398" at="30,0,41,0" />
-      <scope id="1377757278866704396" at="28,50,41,7" />
-      <scope id="1377757278866704395" at="28,0,43,0">
-        <var name="state" id="1377757278866704478" />
-      </scope>
-      <unit id="7458928938653635120" at="50,0,58,0" name="jetbrains.mps.console.tool.HistoryConsoleTab$CloseAction" />
-      <unit id="1377757278866704398" at="29,55,41,5" name="jetbrains.mps.console.tool.HistoryConsoleTab$1" />
-      <unit id="2893936025727763809" at="22,0,60,0" name="jetbrains.mps.console.tool.HistoryConsoleTab" />
-=======
-      <scope id="2893936025727885090" at="43,60,53,7" />
       <scope id="1377757278866704398" at="29,0,40,0" />
-      <scope id="2893936025727885086" at="43,0,55,0">
-        <var name="group" id="3976301908734191700" />
-      </scope>
       <scope id="1377757278866704396" at="27,50,40,7" />
       <scope id="1377757278866704395" at="27,0,42,0">
         <var name="state" id="1377757278866704478" />
       </scope>
-      <unit id="3976301908732731728" at="46,18,53,5" name="jetbrains.mps.console.tool.HistoryConsoleTab$2" />
-      <unit id="7458928938653635120" at="56,0,64,0" name="jetbrains.mps.console.tool.HistoryConsoleTab$CloseAction" />
+      <unit id="7458928938653635120" at="49,0,57,0" name="jetbrains.mps.console.tool.HistoryConsoleTab$CloseAction" />
       <unit id="1377757278866704398" at="28,55,40,5" name="jetbrains.mps.console.tool.HistoryConsoleTab$1" />
-      <unit id="2893936025727763809" at="21,0,66,0" name="jetbrains.mps.console.tool.HistoryConsoleTab" />
->>>>>>> eb45be78
+      <unit id="2893936025727763809" at="21,0,59,0" name="jetbrains.mps.console.tool.HistoryConsoleTab" />
     </file>
   </root>
   <root nodeRef="r:de40a5a4-f08c-4c67-ac43-e1f5c384f7d6(jetbrains.mps.console.tool)/351968380915666545">
@@ -553,132 +492,6 @@
   </root>
   <root nodeRef="r:de40a5a4-f08c-4c67-ac43-e1f5c384f7d6(jetbrains.mps.console.tool)/4914591330900787311">
     <file name="BaseConsoleTab.java">
-<<<<<<< HEAD
-      <node id="7538089231778086826" at="91,0,92,0" concept="6" trace="myTool" />
-      <node id="7538089231777681947" at="92,0,93,0" concept="6" trace="myModel" />
-      <node id="7538089231777681954" at="93,0,94,0" concept="6" trace="myRoot" />
-      <node id="4914591330902004696" at="94,0,95,0" concept="6" trace="myFileEditor" />
-      <node id="7538089231777681957" at="95,0,96,0" concept="6" trace="myEditor" />
-      <node id="4914591330902004700" at="96,0,97,0" concept="6" trace="myHighlighter" />
-      <node id="4914591330902004704" at="97,0,98,0" concept="6" trace="myTabTitle" />
-      <node id="8871522752922411326" at="99,28,100,22" concept="11" />
-      <node id="8971646171573192555" at="103,35,104,19" concept="11" />
-      <node id="773462683487751771" at="107,47,108,20" concept="11" />
-      <node id="773462683488968421" at="111,26,112,18" concept="11" />
-      <node id="3362819150777863543" at="115,39,116,18" concept="11" />
-      <node id="4598452390224192885" at="119,26,120,52" concept="5" />
-      <node id="4598452390224207256" at="120,52,121,37" concept="5" />
-      <node id="7538089231777682006" at="124,38,125,146" concept="10" />
-      <node id="7538089231777682010" at="125,146,126,113" concept="10" />
-      <node id="2971752488947190736" at="126,113,127,62" concept="10" />
-      <node id="7538089231777682035" at="128,78,129,35" concept="5" />
-      <node id="4214225063066303901" at="129,35,130,65" concept="10" />
-      <node id="4214225063066309895" at="131,37,132,17" concept="3" />
-      <node id="7538089231777682059" at="133,7,134,105" concept="5" />
-      <node id="7538089231777682074" at="134,105,135,105" concept="5" />
-      <node id="7538089231777682089" at="136,5,137,161" concept="5" />
-      <node id="2971752488947143030" at="140,36,141,60" concept="10" />
-      <node id="7538089231777682117" at="142,137,143,41" concept="5" />
-      <node id="7538089231777682139" at="145,129,146,47" concept="5" />
-      <node id="7538089231777682161" at="148,185,149,65" concept="5" />
-      <node id="7538089231777682182" at="150,5,151,24" concept="5" />
-      <node id="7538089231777682184" at="151,24,152,61" concept="5" />
-      <node id="7538089231777682540" at="155,67,156,106" concept="11" />
-      <node id="7538089231777682558" at="159,83,160,55" concept="5" />
-      <node id="7538089231777682564" at="160,55,161,13" concept="11" />
-      <node id="7538089231777682231" at="169,51,170,30" concept="11" />
-      <node id="3024471776891595059" at="172,54,173,114" concept="10" />
-      <node id="3024471776891774530" at="173,114,174,122" concept="11" />
-      <node id="7538089231777682250" at="175,9,176,34" concept="11" />
-      <node id="7538089231777682364" at="178,6,179,30" concept="5" />
-      <node id="7538089231777682690" at="183,39,184,124" concept="5" />
-      <node id="7538089231777682207" at="186,42,187,59" concept="5" />
-      <node id="7538089231777682209" at="188,7,189,13" concept="11" />
-      <node id="5364202125454758026" at="193,25,194,24" concept="5" />
-      <node id="7538089231777682714" at="200,31,201,29" concept="5" />
-      <node id="7538089231777682721" at="202,9,203,55" concept="5" />
-      <node id="7538089231777682726" at="205,7,206,60" concept="5" />
-      <node id="7538089231777683434" at="210,35,211,31" concept="15" />
-      <node id="7538089231777683449" at="213,76,214,177" concept="5" />
-      <node id="7538089231777683456" at="220,0,221,0" concept="6" trace="myDefaultPasteProvider" />
-      <node id="7538089231777683463" at="222,64,223,52" concept="5" />
-      <node id="7538089231777683483" at="228,27,229,53" concept="10" />
-      <node id="7538089231777683493" at="232,94,233,109" concept="5" />
-      <node id="7538089231777683510" at="234,15,235,20" concept="1" />
-      <node id="7538089231777683524" at="239,11,240,62" concept="10" />
-      <node id="8251307538231395334" at="240,62,241,64" concept="10" />
-      <node id="7538089231777683530" at="241,64,242,94" concept="10" />
-      <node id="7538089231777683539" at="243,156,244,255" concept="10" />
-      <node id="7538089231777683545" at="244,255,245,199" concept="5" />
-      <node id="7538089231777683552" at="245,199,246,116" concept="10" />
-      <node id="7538089231777683563" at="247,47,248,40" concept="5" />
-      <node id="7538089231777683580" at="249,80,250,66" concept="5" />
-      <node id="7538089231777683587" at="251,13,252,69" concept="5" />
-      <node id="7538089231777683612" at="253,18,254,75" concept="5" />
-      <node id="7538089231777683624" at="259,66,260,18" concept="11" />
-      <node id="7538089231777683633" at="262,65,263,18" concept="11" />
-      <node id="4914591330905910255" at="267,0,268,0" concept="9" trace="loadHistory#(Ljava/lang/String;)V" />
-      <node id="7538089231784120879" at="270,31,271,69" concept="10" />
-      <node id="7538089231784120889" at="274,13,275,117" concept="5" />
-      <node id="7538089231784120906" at="277,45,278,57" concept="5" />
-      <node id="7538089231784120909" at="282,7,283,24" concept="11" />
-      <node id="7538089231777682892" at="288,35,289,63" concept="11" />
-      <node id="1471632565003585563" at="291,50,292,46" concept="11" />
-      <node id="8971646171574058688" at="294,47,295,35" concept="11" />
-      <node id="2893936025728641226" at="300,36,301,537" concept="10" />
-      <node id="2893936025728641240" at="302,23,303,18" concept="11" />
-      <node id="2893936025728641242" at="304,5,305,516" concept="11" />
-      <node id="2971752488947184068" at="308,45,309,66" concept="10" />
-      <node id="4214225063065875703" at="309,66,310,73" concept="10" />
-      <node id="2971752488947196102" at="310,73,311,88" concept="10" />
-      <node id="7538089231777682980" at="312,129,313,66" concept="10" />
-      <node id="7538089231777682995" at="314,56,315,48" concept="5" />
-      <node id="7538089231777683032" at="317,92,318,88" concept="10" />
-      <node id="7538089231777683040" at="319,89,320,72" concept="5" />
-      <node id="7538089231777683050" at="320,72,321,133" concept="5" />
-      <node id="7538089231777682913" at="329,40,330,44" concept="10" />
-      <node id="7538089231777682921" at="331,39,332,43" concept="10" />
-      <node id="7538089231777682929" at="333,52,334,278" concept="5" />
-      <node id="7538089231777682944" at="336,80,337,378" concept="5" />
-      <node id="2893936025731410620" at="341,39,342,29" concept="5" />
-      <node id="7538089231777683086" at="342,29,343,535" concept="5" />
-      <node id="2348043250037290191" at="345,44,346,249" concept="10" />
-      <node id="2348043250038028746" at="346,249,347,178" concept="5" />
-      <node id="4598452390225789587" at="347,178,348,22" concept="5" />
-      <node id="6558068108107683969" at="350,45,351,49" concept="10" />
-      <node id="6558068108107683974" at="351,49,352,51" concept="5" />
-      <node id="6558068108108370769" at="352,51,353,250" concept="10" />
-      <node id="6558068108108373959" at="353,250,354,198" concept="5" />
-      <node id="6558068108108580762" at="354,198,355,197" concept="5" />
-      <node id="4598452390225834124" at="355,197,356,33" concept="5" />
-      <node id="7600370246423004420" at="358,79,359,249" concept="10" />
-      <node id="7600370246423004426" at="359,249,360,179" concept="5" />
-      <node id="7600370246423004437" at="360,179,361,80" concept="5" />
-      <node id="4598452390225772476" at="361,80,362,33" concept="5" />
-      <node id="1768908716159910573" at="365,32,366,36" concept="5" />
-      <node id="7600370246426903881" at="369,34,370,49" concept="5" />
-      <node id="4914591330907811236" at="379,83,380,18" concept="5" />
-      <node id="4914591330907811240" at="380,18,381,23" concept="5" />
-      <node id="4914591330907811244" at="381,23,382,28" concept="5" />
-      <node id="7538089231777682492" at="385,60,386,135" concept="5" />
-      <node id="8251307538230822038" at="390,40,391,88" concept="10" />
-      <node id="8251307538230890014" at="392,29,393,88" concept="16" />
-      <node id="8251307538230499950" at="394,5,395,22" concept="11" />
-      <node id="4914591330904801215" at="400,25,401,29" concept="5" />
-      <node id="7538089231777682362" at="401,29,402,28" concept="5" />
-      <node id="3941329126770679131" at="402,28,403,29" concept="5" />
-      <node id="4914591330907671671" at="403,29,404,23" concept="5" />
-      <node id="7538089231777682356" at="404,23,405,55" concept="5" />
-      <node id="7538089231777682369" at="407,7,408,0" concept="12" />
-      <node id="7538089231777682375" at="408,0,409,39" concept="5" />
-      <node id="3976301908733013756" at="409,39,410,0" concept="12" />
-      <node id="3976301908733057463" at="410,0,411,0" concept="12" />
-      <node id="3976301908733039979" at="411,0,412,56" concept="10" />
-      <node id="3976301908733955771" at="412,56,413,27" concept="5" />
-      <node id="3976301908733040029" at="413,27,414,112" concept="10" />
-      <node id="5576302359326964162" at="414,112,415,41" concept="5" />
-      <node id="3976301908733040039" at="415,41,416,61" concept="10" />
-=======
       <node id="7538089231778086826" at="92,0,93,0" concept="6" trace="myTool" />
       <node id="7538089231777681947" at="93,0,94,0" concept="6" trace="myModel" />
       <node id="7538089231777681954" at="94,0,95,0" concept="6" trace="myRoot" />
@@ -801,251 +614,65 @@
       <node id="3976301908733039979" at="412,0,413,56" concept="10" />
       <node id="3976301908733955771" at="413,56,414,27" concept="5" />
       <node id="3976301908733040029" at="414,27,415,112" concept="10" />
-      <node id="3976301908733040039" at="415,112,416,61" concept="10" />
->>>>>>> eb45be78
-      <node id="3976301908733040046" at="416,61,417,70" concept="5" />
-      <node id="3976301908733026737" at="417,70,418,0" concept="12" />
-      <node id="7538089231777682381" at="418,0,419,50" concept="5" />
-      <node id="7538089231777682412" at="419,50,420,67" concept="5" />
-      <node id="7538089231777682426" at="420,67,421,0" concept="12" />
-<<<<<<< HEAD
-      <node id="7538089231777682427" at="421,0,422,61" concept="5" />
-      <node id="7538089231777682434" at="422,61,423,57" concept="5" />
-      <node id="7752629037608332873" at="426,133,427,27" concept="5" />
-      <node id="592665991632343035" at="427,27,428,46" concept="10" />
-      <node id="4110587197471394653" at="430,25,431,241" concept="5" />
-      <node id="2893936025731471144" at="432,30,433,34" concept="5" />
-      <node id="592665991632308142" at="433,34,434,545" concept="5" />
-      <node id="1740341680005292516" at="434,545,435,378" concept="5" />
-      <node id="7538089231777683104" at="442,29,443,574" concept="5" />
-      <node id="7538089231777683117" at="443,574,444,373" concept="5" />
-      <node id="2893936025731722750" at="444,373,445,59" concept="5" />
-      <node id="8251307538231050845" at="452,29,453,521" concept="5" />
-      <node id="8251307538231050857" at="453,521,454,58" concept="5" />
-      <node id="773462683489796046" at="465,29,466,46" concept="5" />
-      <node id="773462683489796065" at="466,46,467,58" concept="5" />
-      <node id="773462683489796071" at="467,58,468,91" concept="5" />
-      <node id="7752629037608246511" at="472,7,473,27" concept="5" />
-      <node id="4176612323165699204" at="478,11,479,147" concept="10" />
-      <node id="4176612323165161945" at="481,43,482,48" concept="11" />
-      <node id="4176612323166035575" at="486,233,487,247" concept="5" />
-      <node id="4176612323166333114" at="488,50,489,105" concept="5" />
-      <node id="4176612323166043767" at="491,20,492,39" concept="5" />
-      <node id="4176612323166310360" at="493,50,494,93" concept="5" />
-      <node id="4176612323165794620" at="498,11,499,33" concept="11" />
-      <node id="1036187445124522569" at="501,44,502,113" concept="5" />
-      <node id="9056261439947958023" at="505,44,506,60" concept="5" />
-      <node id="1036187445124812014" at="509,5,510,16" concept="11" />
-      <node id="4914591330900787311" at="513,0,514,0" concept="13" trace="LOG" />
-      <node id="2893936025727670284" at="515,36,516,47" concept="11" />
-      <node id="2893936025727670284" at="517,5,518,16" concept="11" />
-      <node id="7538089231777683533" at="521,36,522,51" concept="11" />
-      <node id="7538089231777683533" at="523,5,524,16" concept="11" />
-      <node id="7538089231777683601" at="527,36,528,62" concept="11" />
-      <node id="7538089231777683601" at="529,5,530,17" concept="11" />
-      <node id="7538089231777683602" at="533,36,534,51" concept="11" />
-      <node id="7538089231777683602" at="535,5,536,16" concept="11" />
-      <node id="3024471776889427731" at="539,36,540,46" concept="5" />
-      <node id="3024471776889427731" at="541,5,542,0" concept="12" />
-      <node id="48168216978432693" at="544,83,545,63" concept="10" />
-      <node id="48168216978432693" at="545,63,546,230" concept="10" />
-      <node id="48168216978432693" at="546,230,547,152" concept="0" />
-      <node id="48168216978432693" at="546,230,547,152" concept="5" />
-      <node id="48168216978432693" at="547,152,548,14" concept="11" />
-      <node id="7538089231777682430" at="551,36,552,63" concept="11" />
-      <node id="7538089231777682430" at="553,5,554,16" concept="11" />
-      <node id="2893936025732109408" at="557,36,558,30" concept="5" />
-      <node id="2893936025732109408" at="559,5,560,0" concept="12" />
-      <node id="8251307538231050858" at="563,36,564,30" concept="5" />
-      <node id="8251307538231050858" at="565,5,566,0" concept="12" />
-      <node id="3024471776891737930" at="568,76,569,47" concept="11" />
-      <node id="7538089231777683610" at="253,16,255,11" concept="0" />
-      <node id="8871522752922343330" at="99,0,102,0" concept="9" trace="getTitle#()Ljava/lang/String;" />
-      <node id="8971646171573043040" at="103,0,106,0" concept="9" trace="getConsoleModel#()Lorg/jetbrains/mps/openapi/model/SModel;" />
-      <node id="773462683487697955" at="107,0,110,0" concept="9" trace="getEditorComponent#()Ljetbrains/mps/nodeEditor/EditorComponent;" />
-      <node id="773462683488968419" at="111,0,114,0" concept="9" trace="getRoot#()Lorg/jetbrains/mps/openapi/model/SNode;" />
-      <node id="3362819150777780943" at="115,0,118,0" concept="9" trace="getConsoleTool#()Ljetbrains/mps/console/tool/ConsoleTool;" />
-      <node id="4214225063066306497" at="130,65,133,7" concept="8" />
-      <node id="7538089231777682114" at="141,60,144,5" concept="7" />
-      <node id="7538089231777682136" at="144,5,147,5" concept="7" />
-      <node id="7538089231777682158" at="147,5,150,5" concept="7" />
-      <node id="7538089231777682538" at="155,0,158,0" concept="9" trace="registerKeyShortcut#(Ljetbrains/mps/workbench/action/BaseAction;I)Ljetbrains/mps/workbench/action/BaseAction;" />
-      <node id="7538089231777682229" at="168,49,171,9" concept="8" />
-      <node id="7538089231777682207" at="185,26,188,7" concept="0" />
-      <node id="7538089231777682207" at="185,26,188,7" concept="8" />
-      <node id="5364202125454715304" at="193,0,196,0" concept="9" trace="dispose#()V" />
-      <node id="7538089231777682712" at="199,25,202,9" concept="8" />
-      <node id="7538089231777683431" at="210,0,213,0" concept="2" trace="ExecuteClosureAction#()V" />
-      <node id="7538089231777683439" at="213,0,216,0" concept="9" trace="doExecute#(Lcom/intellij/openapi/actionSystem/AnActionEvent;Ljava/util/Map;)V" />
-      <node id="7538089231777683460" at="222,0,225,0" concept="2" trace="MyPasteProvider#(Lcom/intellij/ide/PasteProvider;)V" />
-      <node id="7538089231777683491" at="231,90,234,15" concept="8" />
-      <node id="7538089231777683617" at="259,0,262,0" concept="9" trace="isPastePossible#(Lcom/intellij/openapi/actionSystem/DataContext;)Z" />
-      <node id="7538089231777683626" at="262,0,265,0" concept="9" trace="isPasteEnabled#(Lcom/intellij/openapi/actionSystem/DataContext;)Z" />
-      <node id="7538089231784120906" at="276,31,279,11" concept="0" />
-      <node id="7538089231784120906" at="276,31,279,11" concept="8" />
-      <node id="7538089231777682888" at="288,0,291,0" concept="9" trace="getProject#()Ljetbrains/mps/project/Project;" />
-      <node id="1471632565003333804" at="291,0,294,0" concept="9" trace="getDefaultSearchScope#()Lorg/jetbrains/mps/openapi/module/SearchScope;" />
-      <node id="4598452390224495818" at="294,0,297,0" concept="9" trace="getOutputWindow#()Ljetbrains/mps/console/tool/BaseConsoleTab;" />
-      <node id="2893936025728641235" at="301,537,304,5" concept="8" />
-      <node id="7538089231777682993" at="313,66,316,7" concept="8" />
-      <node id="7538089231777682927" at="332,43,335,11" concept="8" />
-      <node id="7538089231777682942" at="335,11,338,11" concept="8" />
-      <node id="328850564587494307" at="369,0,372,0" concept="9" trace="invoke#()V" />
-      <node id="3976301908733823576" at="385,0,388,0" concept="9" trace="registerActions#(Lcom/intellij/openapi/actionSystem/DefaultActionGroup;)V" />
-      <node id="8251307538230869628" at="391,88,394,5" concept="8" />
-      <node id="4176612323165936630" at="481,0,484,0" concept="9" trace="accept#(Lorg/jetbrains/mps/openapi/model/SNode;)Z" />
-      <node id="4176612323166333114" at="487,247,490,15" concept="0" />
-      <node id="4176612323166333114" at="487,247,490,15" concept="8" />
-      <node id="4176612323166310360" at="492,39,495,15" concept="0" />
-      <node id="4176612323166310360" at="492,39,495,15" concept="8" />
-      <node id="1036187445124522569" at="500,36,503,9" concept="0" />
-      <node id="1036187445124522569" at="500,36,503,9" concept="8" />
-      <node id="9056261439947958023" at="504,29,507,9" concept="0" />
-      <node id="9056261439947958023" at="504,29,507,9" concept="8" />
-      <node id="2893936025727670284" at="514,80,517,5" concept="8" />
-      <node id="7538089231777683533" at="520,108,523,5" concept="8" />
-      <node id="7538089231777683601" at="526,104,529,5" concept="8" />
-      <node id="7538089231777683602" at="532,96,535,5" concept="8" />
-      <node id="3024471776889427731" at="538,107,541,5" concept="8" />
-      <node id="7538089231777682430" at="550,106,553,5" concept="8" />
-      <node id="2893936025732109408" at="556,83,559,5" concept="8" />
-      <node id="8251307538231050858" at="562,83,565,5" concept="8" />
-      <node id="3024471776891737930" at="568,0,571,0" concept="14" trace="as_6q36mf_a0a0a1a0a0a0a0cb#(Ljava/lang/Object;Ljava/lang/Class;)null" />
-      <node id="4598452390224162839" at="119,0,123,0" concept="9" trace="activate#()V" />
-      <node id="7538089231777682556" at="159,0,163,0" concept="9" trace="registerShortcutSet#(Ljetbrains/mps/workbench/action/BaseAction;Lcom/intellij/openapi/actionSystem/ShortcutSet;)Ljetbrains/mps/workbench/action/BaseAction;" />
-      <node id="7538089231777682237" at="171,9,175,9" concept="8" />
-      <node id="7538089231777683038" at="318,88,322,9" concept="8" />
-      <node id="7538089231777682967" at="341,0,345,0" concept="9" trace="addNode#(Lorg/jetbrains/mps/openapi/model/SNode;)V" />
-      <node id="8251307538231048899" at="452,0,456,0" concept="9" trace="run#()V" />
-      <node id="7538089231777683561" at="246,116,251,13" concept="8" />
-      <node id="4598452390225752486" at="345,0,350,0" concept="9" trace="addNodeRef#(Lorg/jetbrains/mps/openapi/model/SNode;)V" />
-      <node id="1768908716159919118" at="367,16,372,53" concept="5" />
-      <node id="4914591330907811233" at="379,0,384,0" concept="2" trace="BaseConsoleTab#(Ljetbrains/mps/console/tool/ConsoleTool;Ljava/lang/String;Ljava/lang/String;)V" />
-      <node id="592665991632297311" at="431,241,436,9" concept="8" />
-      <node id="8251307538231043755" at="442,0,447,0" concept="9" trace="run#()V" />
-      <node id="9008866792797021915" at="465,0,470,0" concept="9" trace="run#()V" />
-      <node id="4176612323166042694" at="491,18,496,13" concept="0" />
-      <node id="7538089231777682205" at="184,124,190,5" concept="8" />
-      <node id="8251307538231257695" at="199,0,205,0" concept="9" trace="run#()V" />
-      <node id="7538089231777683489" at="230,15,236,13" concept="7" />
-      <node id="4598452390225752502" at="358,0,364,0" concept="9" trace="addClosure#(Ljetbrains/mps/baseLanguage/closures/runtime/_FunctionTypes/_void_P0_E0;Ljava/lang/String;)V" />
-      <node id="8627797991303082080" at="367,14,373,9" concept="0" />
-      <node id="8251307538231048893" at="450,25,456,11" concept="5" />
-      <node id="2893936025727670284" at="514,0,520,0" concept="14" trace="check_6q36mf_a0a0a0a82#(Ljetbrains/mps/project/Project;)Lorg/jetbrains/mps/openapi/module/SRepository;" />
-      <node id="7538089231777683533" at="520,0,526,0" concept="14" trace="check_6q36mf_a0e0a0a0a5nb#(Lorg/jetbrains/mps/openapi/model/SNodeReference;Lorg/jetbrains/mps/openapi/module/SRepository;)Lorg/jetbrains/mps/openapi/model/SNode;" />
-      <node id="7538089231777683601" at="526,0,532,0" concept="14" trace="check_6q36mf_a0a5a0a0a0f93#(Lorg/jetbrains/mps/openapi/model/SModelReference;Lorg/jetbrains/mps/openapi/model/SModel;)Z" />
-      <node id="7538089231777683602" at="532,0,538,0" concept="14" trace="check_6q36mf_a0a0f0a0a0a5nb#(Lorg/jetbrains/mps/openapi/model/SNodeReference;)Lorg/jetbrains/mps/openapi/model/SModelReference;" />
-      <node id="3024471776889427731" at="538,0,544,0" concept="14" trace="check_6q36mf_a0a0f0a0a0a5nb_0#(Lcom/intellij/ide/PasteProvider;Lcom/intellij/openapi/actionSystem/DataContext;)V" />
-      <node id="48168216978432693" at="544,0,550,0" concept="14" trace="createTextResponseItem_6q36mf_a0a0a1a1a0a0a0a15#(Ljava/lang/Object;)Lorg/jetbrains/mps/openapi/model/SNode;" />
-      <node id="7538089231777682430" at="550,0,556,0" concept="14" trace="check_6q36mf_a0p0ic#(Lcom/intellij/openapi/project/Project;)Ljetbrains/mps/nodeEditor/Highlighter;" />
-      <node id="2893936025732109408" at="556,0,562,0" concept="14" trace="check_6q36mf_a2a0a0a0a0a2a0d0kc#(Ljava/lang/Runnable;)V" />
-      <node id="8251307538231050858" at="562,0,568,0" concept="14" trace="check_6q36mf_a1a0a0a0a0a3a0d0kc#(Ljava/lang/Runnable;)V" />
-      <node id="7538089231784120887" at="273,25,280,9" concept="17" />
-      <node id="2893936025728641224" at="300,0,307,0" concept="9" trace="getLastReponse#()Lorg/jetbrains/mps/openapi/model/SNode;" />
-      <node id="7538089231777683026" at="316,7,323,7" concept="7" />
-      <node id="8251307538231026807" at="400,0,407,0" concept="9" trace="run#()V" />
-      <node id="8251307538231043748" at="440,25,447,11" concept="5" />
-      <node id="9008866792797021913" at="463,25,470,11" concept="5" />
-      <node id="8251307538231249630" at="197,35,205,7" concept="5" />
-      <node id="4598452390225752494" at="350,0,358,0" concept="9" trace="addException#(Ljava/lang/Throwable;)V" />
-      <node id="8251307538230481484" at="389,0,397,0" concept="9" trace="getProject#()Ljetbrains/mps/project/Project;" />
-      <node id="8251307538231034266" at="430,0,438,0" concept="9" trace="run#()V" />
-      <node id="7287617939140904241" at="450,0,458,0" concept="9" trace="run#()V" />
-      <node id="7538089231777682018" at="127,62,136,5" concept="7" />
-      <node id="4914591330904584345" at="183,0,192,0" concept="9" trace="createConsoleModel#()V" />
-      <node id="7538089231784120885" at="273,0,282,0" concept="9" trace="run#()V" />
-      <node id="7538089231777682919" at="330,44,339,9" concept="18" />
-      <node id="8627797991303072799" at="364,167,373,9" concept="8" />
-      <node id="8251307538231010551" at="398,65,407,7" concept="5" />
-      <node id="7287617939140817023" at="440,0,449,0" concept="9" trace="run#()V" />
-      <node id="9008866792796992719" at="463,0,472,0" concept="9" trace="run#()V" />
-      <node id="7538089231777683487" at="229,53,239,11" concept="17" />
-      <node id="8251307538231034259" at="428,46,438,7" concept="5" />
-      <node id="7538089231777682705" at="197,0,208,0" concept="9" trace="disposeConsoleTab#()V" />
-      <node id="7538089231784120884" at="271,69,282,7" concept="5" />
-      <node id="4914591330906548518" at="286,48,297,6" concept="11" />
-      <node id="1768908716159899740" at="364,0,375,0" concept="9" trace="addSequence#(Ljetbrains/mps/project/Project;Ljetbrains/mps/baseLanguage/closures/runtime/_FunctionTypes/_return_P0_E0;ILjava/lang/String;)V" />
-      <node id="9008866792796723747" at="461,52,472,7" concept="5" />
-      <node id="4176612323166027630" at="485,39,496,13" concept="8" />
-      <node id="7538089231777682221" at="166,0,178,0" concept="9" trace="getData#(Ljava/lang/String;)Ljava/lang/Object;" />
-      <node id="7538089231777682907" at="329,0,341,0" concept="9" trace="addText#(Ljava/lang/String;)V" />
-      <node id="7538089231777683537" at="242,94,255,11" concept="8" />
-      <node id="4914591330906414829" at="286,0,299,0" concept="9" trace="getConsoleContext#()Ljetbrains/mps/console/tool/ConsoleContext;" />
-      <node id="7538089231777682973" at="311,88,324,5" concept="7" />
-      <node id="4176612323166022616" at="485,0,498,0" concept="9" trace="visit#(Lorg/jetbrains/mps/openapi/model/SNode;)V" />
-      <node id="7538089231777682112" at="140,0,154,0" concept="9" trace="validateImports#()V" />
-      <node id="7538089231777682216" at="164,33,178,6" concept="5" />
-      <node id="7752629037608769343" at="461,0,475,0" concept="9" trace="selectNode#(Lorg/jetbrains/mps/openapi/model/SNode;)V" />
-      <node id="7538089231777682004" at="124,0,139,0" concept="9" trace="addBuiltInImports#()V" />
-      <node id="7538089231784120874" at="269,0,285,0" concept="9" trace="saveHistory#()Ljava/lang/String;" />
-      <node id="4914591330907522709" at="164,0,181,0" concept="9" trace="createEditor#()V" />
-      <node id="2893936025731234515" at="308,0,326,0" concept="9" trace="addNodeImports#(Lorg/jetbrains/mps/openapi/model/SNode;)V" />
-      <node id="4176612323165894334" at="479,147,498,11" concept="5" />
-      <node id="7538089231777682881" at="438,7,458,7" concept="5" />
-      <node id="7538089231777682192" at="398,0,425,0" concept="9" trace="initConsoleTab#(Ljava/lang/String;)V" />
-      <node id="8251307538231340516" at="228,0,257,0" concept="9" trace="run#()V" />
-      <node id="8251307538231322534" at="226,66,257,9" concept="5" />
-      <node id="9056261439947806043" at="477,24,508,7" concept="17" />
-      <node id="7538089231777683473" at="226,0,259,0" concept="9" trace="performPaste#(Lcom/intellij/openapi/actionSystem/DataContext;)V" />
-      <node id="7538089231777683723" at="476,51,509,5" concept="8" />
-      <node id="2893936025730044886" at="426,0,460,0" concept="9" trace="execute#(Lorg/jetbrains/mps/openapi/model/SNode;Ljava/lang/Runnable;Ljava/lang/Runnable;)V" />
-      <node id="4176612323165356804" at="476,0,512,0" concept="9" trace="loadHistoryModel#(Ljava/lang/String;)Lorg/jetbrains/mps/openapi/model/SModel;" />
-      <node id="4914591330906818579" at="327,43,375,6" concept="11" />
-      <node id="4914591330906788048" at="327,0,377,0" concept="9" trace="getConsoleStream#()Ljetbrains/mps/console/tool/ConsoleStream;" />
-      <scope id="7538089231777683516" at="237,0,237,56">
-=======
-      <node id="3944384728752227984" at="421,0,422,42" concept="5" />
-      <node id="6691335283829112682" at="422,42,423,0" concept="12" />
-      <node id="7538089231777682427" at="423,0,424,61" concept="5" />
-      <node id="7538089231777682434" at="424,61,425,57" concept="5" />
-      <node id="7752629037608332873" at="428,133,429,27" concept="5" />
-      <node id="592665991632343035" at="429,27,430,46" concept="10" />
-      <node id="4110587197471394653" at="432,25,433,241" concept="5" />
-      <node id="2893936025731471144" at="434,30,435,34" concept="5" />
-      <node id="592665991632308142" at="435,34,436,545" concept="5" />
-      <node id="1740341680005292516" at="436,545,437,378" concept="5" />
-      <node id="7538089231777683104" at="444,29,445,574" concept="5" />
-      <node id="7538089231777683117" at="445,574,446,373" concept="5" />
-      <node id="2893936025731722750" at="446,373,447,59" concept="5" />
-      <node id="8251307538231050845" at="454,29,455,521" concept="5" />
-      <node id="8251307538231050857" at="455,521,456,58" concept="5" />
-      <node id="773462683489796046" at="467,29,468,46" concept="5" />
-      <node id="773462683489796065" at="468,46,469,58" concept="5" />
-      <node id="773462683489796071" at="469,58,470,91" concept="5" />
-      <node id="7752629037608246511" at="474,7,475,27" concept="5" />
-      <node id="4176612323165699204" at="480,11,481,147" concept="10" />
-      <node id="4176612323165161945" at="483,43,484,48" concept="11" />
-      <node id="4176612323166035575" at="488,233,489,247" concept="5" />
-      <node id="4176612323166333114" at="490,50,491,105" concept="5" />
-      <node id="4176612323166043767" at="493,20,494,39" concept="5" />
-      <node id="4176612323166310360" at="495,50,496,93" concept="5" />
-      <node id="4176612323165794620" at="500,11,501,33" concept="11" />
-      <node id="1036187445124522569" at="503,44,504,113" concept="5" />
-      <node id="9056261439947958023" at="507,44,508,60" concept="5" />
-      <node id="1036187445124812014" at="511,5,512,16" concept="11" />
-      <node id="4914591330900787311" at="515,0,516,0" concept="13" trace="LOG" />
-      <node id="2893936025727670284" at="517,36,518,47" concept="11" />
-      <node id="2893936025727670284" at="519,5,520,16" concept="11" />
-      <node id="7538089231777683533" at="523,36,524,51" concept="11" />
-      <node id="7538089231777683533" at="525,5,526,16" concept="11" />
-      <node id="7538089231777683601" at="529,36,530,62" concept="11" />
-      <node id="7538089231777683601" at="531,5,532,17" concept="11" />
-      <node id="7538089231777683602" at="535,36,536,51" concept="11" />
-      <node id="7538089231777683602" at="537,5,538,16" concept="11" />
-      <node id="3024471776889427731" at="541,36,542,46" concept="5" />
-      <node id="3024471776889427731" at="543,5,544,0" concept="12" />
-      <node id="48168216978432693" at="546,83,547,63" concept="10" />
-      <node id="48168216978432693" at="547,63,548,230" concept="10" />
-      <node id="48168216978432693" at="548,230,549,152" concept="0" />
-      <node id="48168216978432693" at="548,230,549,152" concept="5" />
-      <node id="48168216978432693" at="549,152,550,14" concept="11" />
-      <node id="7538089231777682430" at="553,36,554,63" concept="11" />
-      <node id="7538089231777682430" at="555,5,556,16" concept="11" />
-      <node id="2893936025732109408" at="559,36,560,30" concept="5" />
-      <node id="2893936025732109408" at="561,5,562,0" concept="12" />
-      <node id="8251307538231050858" at="565,36,566,30" concept="5" />
-      <node id="8251307538231050858" at="567,5,568,0" concept="12" />
-      <node id="3024471776891737930" at="570,76,571,47" concept="11" />
+      <node id="5576302359326964162" at="415,112,416,41" concept="5" />
+      <node id="3976301908733040039" at="416,41,417,61" concept="10" />
+      <node id="3976301908733040046" at="417,61,418,70" concept="5" />
+      <node id="3976301908733026737" at="418,70,419,0" concept="12" />
+      <node id="7538089231777682381" at="419,0,420,50" concept="5" />
+      <node id="7538089231777682412" at="420,50,421,67" concept="5" />
+      <node id="7538089231777682426" at="421,67,422,0" concept="12" />
+      <node id="3944384728752227984" at="422,0,423,42" concept="5" />
+      <node id="6691335283829112682" at="423,42,424,0" concept="12" />
+      <node id="7538089231777682427" at="424,0,425,61" concept="5" />
+      <node id="7538089231777682434" at="425,61,426,57" concept="5" />
+      <node id="7752629037608332873" at="429,133,430,27" concept="5" />
+      <node id="592665991632343035" at="430,27,431,46" concept="10" />
+      <node id="4110587197471394653" at="433,25,434,241" concept="5" />
+      <node id="2893936025731471144" at="435,30,436,34" concept="5" />
+      <node id="592665991632308142" at="436,34,437,545" concept="5" />
+      <node id="1740341680005292516" at="437,545,438,378" concept="5" />
+      <node id="7538089231777683104" at="445,29,446,574" concept="5" />
+      <node id="7538089231777683117" at="446,574,447,373" concept="5" />
+      <node id="2893936025731722750" at="447,373,448,59" concept="5" />
+      <node id="8251307538231050845" at="455,29,456,521" concept="5" />
+      <node id="8251307538231050857" at="456,521,457,58" concept="5" />
+      <node id="773462683489796046" at="468,29,469,46" concept="5" />
+      <node id="773462683489796065" at="469,46,470,58" concept="5" />
+      <node id="773462683489796071" at="470,58,471,91" concept="5" />
+      <node id="7752629037608246511" at="475,7,476,27" concept="5" />
+      <node id="4176612323165699204" at="481,11,482,147" concept="10" />
+      <node id="4176612323165161945" at="484,43,485,48" concept="11" />
+      <node id="4176612323166035575" at="489,233,490,247" concept="5" />
+      <node id="4176612323166333114" at="491,50,492,105" concept="5" />
+      <node id="4176612323166043767" at="494,20,495,39" concept="5" />
+      <node id="4176612323166310360" at="496,50,497,93" concept="5" />
+      <node id="4176612323165794620" at="501,11,502,33" concept="11" />
+      <node id="1036187445124522569" at="504,44,505,113" concept="5" />
+      <node id="9056261439947958023" at="508,44,509,60" concept="5" />
+      <node id="1036187445124812014" at="512,5,513,16" concept="11" />
+      <node id="4914591330900787311" at="516,0,517,0" concept="13" trace="LOG" />
+      <node id="2893936025727670284" at="518,36,519,47" concept="11" />
+      <node id="2893936025727670284" at="520,5,521,16" concept="11" />
+      <node id="7538089231777683533" at="524,36,525,51" concept="11" />
+      <node id="7538089231777683533" at="526,5,527,16" concept="11" />
+      <node id="7538089231777683601" at="530,36,531,62" concept="11" />
+      <node id="7538089231777683601" at="532,5,533,17" concept="11" />
+      <node id="7538089231777683602" at="536,36,537,51" concept="11" />
+      <node id="7538089231777683602" at="538,5,539,16" concept="11" />
+      <node id="3024471776889427731" at="542,36,543,46" concept="5" />
+      <node id="3024471776889427731" at="544,5,545,0" concept="12" />
+      <node id="48168216978432693" at="547,83,548,63" concept="10" />
+      <node id="48168216978432693" at="548,63,549,230" concept="10" />
+      <node id="48168216978432693" at="549,230,550,152" concept="0" />
+      <node id="48168216978432693" at="549,230,550,152" concept="5" />
+      <node id="48168216978432693" at="550,152,551,14" concept="11" />
+      <node id="7538089231777682430" at="554,36,555,63" concept="11" />
+      <node id="7538089231777682430" at="556,5,557,16" concept="11" />
+      <node id="2893936025732109408" at="560,36,561,30" concept="5" />
+      <node id="2893936025732109408" at="562,5,563,0" concept="12" />
+      <node id="8251307538231050858" at="566,36,567,30" concept="5" />
+      <node id="8251307538231050858" at="568,5,569,0" concept="12" />
+      <node id="3024471776891737930" at="571,76,572,47" concept="11" />
       <node id="7538089231777683610" at="254,16,256,11" concept="0" />
       <node id="8871522752922343330" at="100,0,103,0" concept="9" trace="getTitle#()Ljava/lang/String;" />
       <node id="8971646171573043040" at="104,0,107,0" concept="9" trace="getConsoleModel#()Lorg/jetbrains/mps/openapi/model/SModel;" />
@@ -1080,107 +707,106 @@
       <node id="328850564587494307" at="370,0,373,0" concept="9" trace="invoke#()V" />
       <node id="3976301908733823576" at="386,0,389,0" concept="9" trace="registerActions#(Lcom/intellij/openapi/actionSystem/DefaultActionGroup;)V" />
       <node id="8251307538230869628" at="392,88,395,5" concept="8" />
-      <node id="4176612323165936630" at="483,0,486,0" concept="9" trace="accept#(Lorg/jetbrains/mps/openapi/model/SNode;)Z" />
-      <node id="4176612323166333114" at="489,247,492,15" concept="0" />
-      <node id="4176612323166333114" at="489,247,492,15" concept="8" />
-      <node id="4176612323166310360" at="494,39,497,15" concept="0" />
-      <node id="4176612323166310360" at="494,39,497,15" concept="8" />
-      <node id="1036187445124522569" at="502,36,505,9" concept="0" />
-      <node id="1036187445124522569" at="502,36,505,9" concept="8" />
-      <node id="9056261439947958023" at="506,29,509,9" concept="0" />
-      <node id="9056261439947958023" at="506,29,509,9" concept="8" />
-      <node id="2893936025727670284" at="516,80,519,5" concept="8" />
-      <node id="7538089231777683533" at="522,108,525,5" concept="8" />
-      <node id="7538089231777683601" at="528,104,531,5" concept="8" />
-      <node id="7538089231777683602" at="534,96,537,5" concept="8" />
-      <node id="3024471776889427731" at="540,107,543,5" concept="8" />
-      <node id="7538089231777682430" at="552,106,555,5" concept="8" />
-      <node id="2893936025732109408" at="558,83,561,5" concept="8" />
-      <node id="8251307538231050858" at="564,83,567,5" concept="8" />
-      <node id="3024471776891737930" at="570,0,573,0" concept="14" trace="as_6q36mf_a0a0a1a0a0a0a0cb#(Ljava/lang/Object;Ljava/lang/Class;)null" />
+      <node id="4176612323165936630" at="484,0,487,0" concept="9" trace="accept#(Lorg/jetbrains/mps/openapi/model/SNode;)Z" />
+      <node id="4176612323166333114" at="490,247,493,15" concept="0" />
+      <node id="4176612323166333114" at="490,247,493,15" concept="8" />
+      <node id="4176612323166310360" at="495,39,498,15" concept="0" />
+      <node id="4176612323166310360" at="495,39,498,15" concept="8" />
+      <node id="1036187445124522569" at="503,36,506,9" concept="0" />
+      <node id="1036187445124522569" at="503,36,506,9" concept="8" />
+      <node id="9056261439947958023" at="507,29,510,9" concept="0" />
+      <node id="9056261439947958023" at="507,29,510,9" concept="8" />
+      <node id="2893936025727670284" at="517,80,520,5" concept="8" />
+      <node id="7538089231777683533" at="523,108,526,5" concept="8" />
+      <node id="7538089231777683601" at="529,104,532,5" concept="8" />
+      <node id="7538089231777683602" at="535,96,538,5" concept="8" />
+      <node id="3024471776889427731" at="541,107,544,5" concept="8" />
+      <node id="7538089231777682430" at="553,106,556,5" concept="8" />
+      <node id="2893936025732109408" at="559,83,562,5" concept="8" />
+      <node id="8251307538231050858" at="565,83,568,5" concept="8" />
+      <node id="3024471776891737930" at="571,0,574,0" concept="14" trace="as_6q36mf_a0a0a1a0a0a0a0cb#(Ljava/lang/Object;Ljava/lang/Class;)null" />
       <node id="4598452390224162839" at="120,0,124,0" concept="9" trace="activate#()V" />
       <node id="7538089231777682556" at="160,0,164,0" concept="9" trace="registerShortcutSet#(Ljetbrains/mps/workbench/action/BaseAction;Lcom/intellij/openapi/actionSystem/ShortcutSet;)Ljetbrains/mps/workbench/action/BaseAction;" />
       <node id="7538089231777682237" at="172,9,176,9" concept="8" />
       <node id="7538089231777683038" at="319,88,323,9" concept="8" />
       <node id="7538089231777682967" at="342,0,346,0" concept="9" trace="addNode#(Lorg/jetbrains/mps/openapi/model/SNode;)V" />
-      <node id="8251307538231048899" at="454,0,458,0" concept="9" trace="run#()V" />
+      <node id="8251307538231048899" at="455,0,459,0" concept="9" trace="run#()V" />
       <node id="7538089231777683561" at="247,116,252,13" concept="8" />
       <node id="4598452390225752486" at="346,0,351,0" concept="9" trace="addNodeRef#(Lorg/jetbrains/mps/openapi/model/SNode;)V" />
       <node id="1768908716159919118" at="368,16,373,53" concept="5" />
       <node id="4914591330907811233" at="380,0,385,0" concept="2" trace="BaseConsoleTab#(Ljetbrains/mps/console/tool/ConsoleTool;Ljava/lang/String;Ljava/lang/String;)V" />
-      <node id="592665991632297311" at="433,241,438,9" concept="8" />
-      <node id="8251307538231043755" at="444,0,449,0" concept="9" trace="run#()V" />
-      <node id="9008866792797021915" at="467,0,472,0" concept="9" trace="run#()V" />
-      <node id="4176612323166042694" at="493,18,498,13" concept="0" />
+      <node id="592665991632297311" at="434,241,439,9" concept="8" />
+      <node id="8251307538231043755" at="445,0,450,0" concept="9" trace="run#()V" />
+      <node id="9008866792797021915" at="468,0,473,0" concept="9" trace="run#()V" />
+      <node id="4176612323166042694" at="494,18,499,13" concept="0" />
       <node id="7538089231777682205" at="185,124,191,5" concept="8" />
       <node id="8251307538231257695" at="200,0,206,0" concept="9" trace="run#()V" />
       <node id="7538089231777683489" at="231,15,237,13" concept="7" />
       <node id="4598452390225752502" at="359,0,365,0" concept="9" trace="addClosure#(Ljetbrains/mps/baseLanguage/closures/runtime/_FunctionTypes/_void_P0_E0;Ljava/lang/String;)V" />
       <node id="8627797991303082080" at="368,14,374,9" concept="0" />
-      <node id="8251307538231048893" at="452,25,458,11" concept="5" />
-      <node id="2893936025727670284" at="516,0,522,0" concept="14" trace="check_6q36mf_a0a0a0a82#(Ljetbrains/mps/project/Project;)Lorg/jetbrains/mps/openapi/module/SRepository;" />
-      <node id="7538089231777683533" at="522,0,528,0" concept="14" trace="check_6q36mf_a0e0a0a0a5nb#(Lorg/jetbrains/mps/openapi/model/SNodeReference;Lorg/jetbrains/mps/openapi/module/SRepository;)Lorg/jetbrains/mps/openapi/model/SNode;" />
-      <node id="7538089231777683601" at="528,0,534,0" concept="14" trace="check_6q36mf_a0a5a0a0a0f93#(Lorg/jetbrains/mps/openapi/model/SModelReference;Lorg/jetbrains/mps/openapi/model/SModel;)Z" />
-      <node id="7538089231777683602" at="534,0,540,0" concept="14" trace="check_6q36mf_a0a0f0a0a0a5nb#(Lorg/jetbrains/mps/openapi/model/SNodeReference;)Lorg/jetbrains/mps/openapi/model/SModelReference;" />
-      <node id="3024471776889427731" at="540,0,546,0" concept="14" trace="check_6q36mf_a0a0f0a0a0a5nb_0#(Lcom/intellij/ide/PasteProvider;Lcom/intellij/openapi/actionSystem/DataContext;)V" />
-      <node id="48168216978432693" at="546,0,552,0" concept="14" trace="createTextResponseItem_6q36mf_a0a0a1a1a0a0a0a15#(Ljava/lang/Object;)Lorg/jetbrains/mps/openapi/model/SNode;" />
-      <node id="7538089231777682430" at="552,0,558,0" concept="14" trace="check_6q36mf_a0q0ic#(Lcom/intellij/openapi/project/Project;)Ljetbrains/mps/nodeEditor/Highlighter;" />
-      <node id="2893936025732109408" at="558,0,564,0" concept="14" trace="check_6q36mf_a2a0a0a0a0a2a0d0kc#(Ljava/lang/Runnable;)V" />
-      <node id="8251307538231050858" at="564,0,570,0" concept="14" trace="check_6q36mf_a1a0a0a0a0a3a0d0kc#(Ljava/lang/Runnable;)V" />
+      <node id="8251307538231048893" at="453,25,459,11" concept="5" />
+      <node id="2893936025727670284" at="517,0,523,0" concept="14" trace="check_6q36mf_a0a0a0a82#(Ljetbrains/mps/project/Project;)Lorg/jetbrains/mps/openapi/module/SRepository;" />
+      <node id="7538089231777683533" at="523,0,529,0" concept="14" trace="check_6q36mf_a0e0a0a0a5nb#(Lorg/jetbrains/mps/openapi/model/SNodeReference;Lorg/jetbrains/mps/openapi/module/SRepository;)Lorg/jetbrains/mps/openapi/model/SNode;" />
+      <node id="7538089231777683601" at="529,0,535,0" concept="14" trace="check_6q36mf_a0a5a0a0a0f93#(Lorg/jetbrains/mps/openapi/model/SModelReference;Lorg/jetbrains/mps/openapi/model/SModel;)Z" />
+      <node id="7538089231777683602" at="535,0,541,0" concept="14" trace="check_6q36mf_a0a0f0a0a0a5nb#(Lorg/jetbrains/mps/openapi/model/SNodeReference;)Lorg/jetbrains/mps/openapi/model/SModelReference;" />
+      <node id="3024471776889427731" at="541,0,547,0" concept="14" trace="check_6q36mf_a0a0f0a0a0a5nb_0#(Lcom/intellij/ide/PasteProvider;Lcom/intellij/openapi/actionSystem/DataContext;)V" />
+      <node id="48168216978432693" at="547,0,553,0" concept="14" trace="createTextResponseItem_6q36mf_a0a0a1a1a0a0a0a15#(Ljava/lang/Object;)Lorg/jetbrains/mps/openapi/model/SNode;" />
+      <node id="7538089231777682430" at="553,0,559,0" concept="14" trace="check_6q36mf_a0r0ic#(Lcom/intellij/openapi/project/Project;)Ljetbrains/mps/nodeEditor/Highlighter;" />
+      <node id="2893936025732109408" at="559,0,565,0" concept="14" trace="check_6q36mf_a2a0a0a0a0a2a0d0kc#(Ljava/lang/Runnable;)V" />
+      <node id="8251307538231050858" at="565,0,571,0" concept="14" trace="check_6q36mf_a1a0a0a0a0a3a0d0kc#(Ljava/lang/Runnable;)V" />
       <node id="7538089231784120887" at="274,25,281,9" concept="17" />
       <node id="2893936025728641224" at="301,0,308,0" concept="9" trace="getLastReponse#()Lorg/jetbrains/mps/openapi/model/SNode;" />
       <node id="7538089231777683026" at="317,7,324,7" concept="7" />
       <node id="8251307538231026807" at="401,0,408,0" concept="9" trace="run#()V" />
-      <node id="8251307538231043748" at="442,25,449,11" concept="5" />
-      <node id="9008866792797021913" at="465,25,472,11" concept="5" />
+      <node id="8251307538231043748" at="443,25,450,11" concept="5" />
+      <node id="9008866792797021913" at="466,25,473,11" concept="5" />
       <node id="8251307538231249630" at="198,35,206,7" concept="5" />
       <node id="4598452390225752494" at="351,0,359,0" concept="9" trace="addException#(Ljava/lang/Throwable;)V" />
       <node id="8251307538230481484" at="390,0,398,0" concept="9" trace="getProject#()Ljetbrains/mps/project/Project;" />
-      <node id="8251307538231034266" at="432,0,440,0" concept="9" trace="run#()V" />
-      <node id="7287617939140904241" at="452,0,460,0" concept="9" trace="run#()V" />
+      <node id="8251307538231034266" at="433,0,441,0" concept="9" trace="run#()V" />
+      <node id="7287617939140904241" at="453,0,461,0" concept="9" trace="run#()V" />
       <node id="7538089231777682018" at="128,62,137,5" concept="7" />
       <node id="4914591330904584345" at="184,0,193,0" concept="9" trace="createConsoleModel#()V" />
       <node id="7538089231784120885" at="274,0,283,0" concept="9" trace="run#()V" />
       <node id="7538089231777682919" at="331,44,340,9" concept="18" />
       <node id="8627797991303072799" at="365,167,374,9" concept="8" />
       <node id="8251307538231010551" at="399,65,408,7" concept="5" />
-      <node id="7287617939140817023" at="442,0,451,0" concept="9" trace="run#()V" />
-      <node id="9008866792796992719" at="465,0,474,0" concept="9" trace="run#()V" />
+      <node id="7287617939140817023" at="443,0,452,0" concept="9" trace="run#()V" />
+      <node id="9008866792796992719" at="466,0,475,0" concept="9" trace="run#()V" />
       <node id="7538089231777683487" at="230,53,240,11" concept="17" />
-      <node id="8251307538231034259" at="430,46,440,7" concept="5" />
+      <node id="8251307538231034259" at="431,46,441,7" concept="5" />
       <node id="7538089231777682705" at="198,0,209,0" concept="9" trace="disposeConsoleTab#()V" />
       <node id="7538089231784120884" at="272,69,283,7" concept="5" />
       <node id="4914591330906548518" at="287,48,298,6" concept="11" />
       <node id="1768908716159899740" at="365,0,376,0" concept="9" trace="addSequence#(Ljetbrains/mps/project/Project;Ljetbrains/mps/baseLanguage/closures/runtime/_FunctionTypes/_return_P0_E0;ILjava/lang/String;)V" />
-      <node id="9008866792796723747" at="463,52,474,7" concept="5" />
-      <node id="4176612323166027630" at="487,39,498,13" concept="8" />
+      <node id="9008866792796723747" at="464,52,475,7" concept="5" />
+      <node id="4176612323166027630" at="488,39,499,13" concept="8" />
       <node id="7538089231777682221" at="167,0,179,0" concept="9" trace="getData#(Ljava/lang/String;)Ljava/lang/Object;" />
       <node id="7538089231777682907" at="330,0,342,0" concept="9" trace="addText#(Ljava/lang/String;)V" />
       <node id="7538089231777683537" at="243,94,256,11" concept="8" />
       <node id="4914591330906414829" at="287,0,300,0" concept="9" trace="getConsoleContext#()Ljetbrains/mps/console/tool/ConsoleContext;" />
       <node id="7538089231777682973" at="312,88,325,5" concept="7" />
-      <node id="4176612323166022616" at="487,0,500,0" concept="9" trace="visit#(Lorg/jetbrains/mps/openapi/model/SNode;)V" />
+      <node id="4176612323166022616" at="488,0,501,0" concept="9" trace="visit#(Lorg/jetbrains/mps/openapi/model/SNode;)V" />
       <node id="7538089231777682112" at="141,0,155,0" concept="9" trace="validateImports#()V" />
       <node id="7538089231777682216" at="165,33,179,6" concept="5" />
-      <node id="7752629037608769343" at="463,0,477,0" concept="9" trace="selectNode#(Lorg/jetbrains/mps/openapi/model/SNode;)V" />
+      <node id="7752629037608769343" at="464,0,478,0" concept="9" trace="selectNode#(Lorg/jetbrains/mps/openapi/model/SNode;)V" />
       <node id="7538089231777682004" at="125,0,140,0" concept="9" trace="addBuiltInImports#()V" />
       <node id="7538089231784120874" at="270,0,286,0" concept="9" trace="saveHistory#()Ljava/lang/String;" />
       <node id="4914591330907522709" at="165,0,182,0" concept="9" trace="createEditor#()V" />
       <node id="2893936025731234515" at="309,0,327,0" concept="9" trace="addNodeImports#(Lorg/jetbrains/mps/openapi/model/SNode;)V" />
-      <node id="4176612323165894334" at="481,147,500,11" concept="5" />
-      <node id="7538089231777682881" at="440,7,460,7" concept="5" />
-      <node id="7538089231777682192" at="399,0,427,0" concept="9" trace="initConsoleTab#(Ljava/lang/String;)V" />
+      <node id="4176612323165894334" at="482,147,501,11" concept="5" />
+      <node id="7538089231777682881" at="441,7,461,7" concept="5" />
       <node id="8251307538231340516" at="229,0,258,0" concept="9" trace="run#()V" />
+      <node id="7538089231777682192" at="399,0,428,0" concept="9" trace="initConsoleTab#(Ljava/lang/String;)V" />
       <node id="8251307538231322534" at="227,66,258,9" concept="5" />
-      <node id="9056261439947806043" at="479,24,510,7" concept="17" />
+      <node id="9056261439947806043" at="480,24,511,7" concept="17" />
       <node id="7538089231777683473" at="227,0,260,0" concept="9" trace="performPaste#(Lcom/intellij/openapi/actionSystem/DataContext;)V" />
-      <node id="7538089231777683723" at="478,51,511,5" concept="8" />
-      <node id="2893936025730044886" at="428,0,462,0" concept="9" trace="execute#(Lorg/jetbrains/mps/openapi/model/SNode;Ljava/lang/Runnable;Ljava/lang/Runnable;)V" />
-      <node id="4176612323165356804" at="478,0,514,0" concept="9" trace="loadHistoryModel#(Ljava/lang/String;)Lorg/jetbrains/mps/openapi/model/SModel;" />
+      <node id="7538089231777683723" at="479,51,512,5" concept="8" />
+      <node id="2893936025730044886" at="429,0,463,0" concept="9" trace="execute#(Lorg/jetbrains/mps/openapi/model/SNode;Ljava/lang/Runnable;Ljava/lang/Runnable;)V" />
+      <node id="4176612323165356804" at="479,0,515,0" concept="9" trace="loadHistoryModel#(Ljava/lang/String;)Lorg/jetbrains/mps/openapi/model/SModel;" />
       <node id="4914591330906818579" at="328,43,376,6" concept="11" />
       <node id="4914591330906788048" at="328,0,378,0" concept="9" trace="getConsoleStream#()Ljetbrains/mps/console/tool/ConsoleStream;" />
       <scope id="7538089231777683516" at="238,0,238,56">
->>>>>>> eb45be78
         <var name="ignored" id="7538089231777683517" />
       </scope>
       <scope id="7538089231777683519" at="238,56,238,56" />
@@ -1214,50 +840,6 @@
       <scope id="4914591330905910255" at="268,0,269,0">
         <var name="state" id="4914591330905910335" />
       </scope>
-<<<<<<< HEAD
-      <scope id="7538089231784120888" at="274,13,275,117" />
-      <scope id="7538089231784120906" at="277,45,278,57" />
-      <scope id="7538089231777682891" at="288,35,289,63" />
-      <scope id="1471632565003333809" at="291,50,292,46" />
-      <scope id="4598452390224495823" at="294,47,295,35" />
-      <scope id="2893936025728641239" at="302,23,303,18" />
-      <scope id="7538089231777682994" at="314,56,315,48" />
-      <scope id="7538089231777682928" at="333,52,334,278" />
-      <scope id="7538089231777682943" at="336,80,337,378" />
-      <scope id="8627797991303072802" at="365,32,366,36" />
-      <scope id="328850564587494309" at="369,34,370,49" />
-      <scope id="3976301908733823579" at="385,60,386,135" />
-      <scope id="8251307538230869630" at="392,29,393,88" />
-      <scope id="4176612323165936631" at="481,43,482,48" />
-      <scope id="4176612323166333114" at="488,50,489,105" />
-      <scope id="4176612323166310360" at="493,50,494,93" />
-      <scope id="1036187445124522569" at="501,44,502,113" />
-      <scope id="9056261439947958023" at="505,44,506,60" />
-      <scope id="2893936025727670284" at="515,36,516,47" />
-      <scope id="7538089231777683533" at="521,36,522,51" />
-      <scope id="7538089231777683601" at="527,36,528,62" />
-      <scope id="7538089231777683602" at="533,36,534,51" />
-      <scope id="3024471776889427731" at="539,36,540,46" />
-      <scope id="48168216978432693" at="546,230,547,152" />
-      <scope id="7538089231777682430" at="551,36,552,63" />
-      <scope id="2893936025732109408" at="557,36,558,30" />
-      <scope id="8251307538231050858" at="563,36,564,30" />
-      <scope id="3024471776891737930" at="568,76,569,47" />
-      <scope id="4598452390224162845" at="119,26,121,37" />
-      <scope id="7538089231777682557" at="159,83,161,13" />
-      <scope id="7538089231777682238" at="172,54,174,122">
-        <var name="parentPasteProvider" id="3024471776891595060" />
-      </scope>
-      <scope id="7538089231777683039" at="319,89,321,133" />
-      <scope id="7538089231777682972" at="341,39,343,535" />
-      <scope id="8251307538231048900" at="452,29,454,58" />
-      <scope id="8871522752922343330" at="99,0,102,0" />
-      <scope id="8971646171573043040" at="103,0,106,0" />
-      <scope id="773462683487697955" at="107,0,110,0" />
-      <scope id="773462683488968419" at="111,0,114,0" />
-      <scope id="3362819150777780943" at="115,0,118,0" />
-      <scope id="7538089231777682114" at="141,60,144,5">
-=======
       <scope id="7538089231784120888" at="275,13,276,117" />
       <scope id="7538089231784120906" at="278,45,279,57" />
       <scope id="7538089231777682891" at="289,35,290,63" />
@@ -1271,21 +853,21 @@
       <scope id="328850564587494309" at="370,34,371,49" />
       <scope id="3976301908733823579" at="386,60,387,135" />
       <scope id="8251307538230869630" at="393,29,394,88" />
-      <scope id="4176612323165936631" at="483,43,484,48" />
-      <scope id="4176612323166333114" at="490,50,491,105" />
-      <scope id="4176612323166310360" at="495,50,496,93" />
-      <scope id="1036187445124522569" at="503,44,504,113" />
-      <scope id="9056261439947958023" at="507,44,508,60" />
-      <scope id="2893936025727670284" at="517,36,518,47" />
-      <scope id="7538089231777683533" at="523,36,524,51" />
-      <scope id="7538089231777683601" at="529,36,530,62" />
-      <scope id="7538089231777683602" at="535,36,536,51" />
-      <scope id="3024471776889427731" at="541,36,542,46" />
-      <scope id="48168216978432693" at="548,230,549,152" />
-      <scope id="7538089231777682430" at="553,36,554,63" />
-      <scope id="2893936025732109408" at="559,36,560,30" />
-      <scope id="8251307538231050858" at="565,36,566,30" />
-      <scope id="3024471776891737930" at="570,76,571,47" />
+      <scope id="4176612323165936631" at="484,43,485,48" />
+      <scope id="4176612323166333114" at="491,50,492,105" />
+      <scope id="4176612323166310360" at="496,50,497,93" />
+      <scope id="1036187445124522569" at="504,44,505,113" />
+      <scope id="9056261439947958023" at="508,44,509,60" />
+      <scope id="2893936025727670284" at="518,36,519,47" />
+      <scope id="7538089231777683533" at="524,36,525,51" />
+      <scope id="7538089231777683601" at="530,36,531,62" />
+      <scope id="7538089231777683602" at="536,36,537,51" />
+      <scope id="3024471776889427731" at="542,36,543,46" />
+      <scope id="48168216978432693" at="549,230,550,152" />
+      <scope id="7538089231777682430" at="554,36,555,63" />
+      <scope id="2893936025732109408" at="560,36,561,30" />
+      <scope id="8251307538231050858" at="566,36,567,30" />
+      <scope id="3024471776891737930" at="571,76,572,47" />
       <scope id="4598452390224162845" at="120,26,122,37" />
       <scope id="7538089231777682557" at="160,83,162,13" />
       <scope id="7538089231777682238" at="173,54,175,122">
@@ -1293,14 +875,13 @@
       </scope>
       <scope id="7538089231777683039" at="320,89,322,133" />
       <scope id="7538089231777682972" at="342,39,344,535" />
-      <scope id="8251307538231048900" at="454,29,456,58" />
+      <scope id="8251307538231048900" at="455,29,457,58" />
       <scope id="8871522752922343330" at="100,0,103,0" />
       <scope id="8971646171573043040" at="104,0,107,0" />
       <scope id="773462683487697955" at="108,0,111,0" />
       <scope id="773462683488968419" at="112,0,115,0" />
       <scope id="3362819150777780943" at="116,0,119,0" />
       <scope id="7538089231777682114" at="142,60,145,5">
->>>>>>> eb45be78
         <var name="devKit" id="7538089231777682115" />
       </scope>
       <scope id="7538089231777682136" at="145,5,148,5">
@@ -1345,47 +926,25 @@
       <scope id="3976301908733823576" at="386,0,389,0">
         <var name="group" id="3976301908733870443" />
       </scope>
-<<<<<<< HEAD
-      <scope id="592665991632297314" at="432,30,435,378" />
-      <scope id="8251307538231043756" at="442,29,445,59" />
-      <scope id="9008866792797021917" at="465,29,468,91" />
-      <scope id="4176612323165936630" at="481,0,484,0">
+      <scope id="592665991632297314" at="435,30,438,378" />
+      <scope id="8251307538231043756" at="445,29,448,59" />
+      <scope id="9008866792797021917" at="468,29,471,91" />
+      <scope id="4176612323165936630" at="484,0,487,0">
         <var name="it" id="4176612323165936630" />
       </scope>
-      <scope id="4176612323166333114" at="487,247,490,15" />
-      <scope id="4176612323166310360" at="492,39,495,15" />
-      <scope id="1036187445124449077" at="500,0,503,9">
+      <scope id="4176612323166333114" at="490,247,493,15" />
+      <scope id="4176612323166310360" at="495,39,498,15" />
+      <scope id="1036187445124449077" at="503,0,506,9">
         <var name="e" id="1036187445124449079" />
       </scope>
-      <scope id="1036187445124449078" at="500,36,503,9" />
-      <scope id="1036187445124522569" at="500,36,503,9" />
-      <scope id="9056261439947806046" at="504,0,507,9">
+      <scope id="1036187445124449078" at="503,36,506,9" />
+      <scope id="1036187445124522569" at="503,36,506,9" />
+      <scope id="9056261439947806046" at="507,0,510,9">
         <var name="e" id="9056261439947806048" />
       </scope>
-      <scope id="9056261439947806052" at="504,29,507,9" />
-      <scope id="9056261439947958023" at="504,29,507,9" />
-      <scope id="3024471776891737930" at="568,0,571,0">
-=======
-      <scope id="592665991632297314" at="434,30,437,378" />
-      <scope id="8251307538231043756" at="444,29,447,59" />
-      <scope id="9008866792797021917" at="467,29,470,91" />
-      <scope id="4176612323165936630" at="483,0,486,0">
-        <var name="it" id="4176612323165936630" />
-      </scope>
-      <scope id="4176612323166333114" at="489,247,492,15" />
-      <scope id="4176612323166310360" at="494,39,497,15" />
-      <scope id="1036187445124449077" at="502,0,505,9">
-        <var name="e" id="1036187445124449079" />
-      </scope>
-      <scope id="1036187445124449078" at="502,36,505,9" />
-      <scope id="1036187445124522569" at="502,36,505,9" />
-      <scope id="9056261439947806046" at="506,0,509,9">
-        <var name="e" id="9056261439947806048" />
-      </scope>
-      <scope id="9056261439947806052" at="506,29,509,9" />
-      <scope id="9056261439947958023" at="506,29,509,9" />
-      <scope id="3024471776891737930" at="570,0,573,0">
->>>>>>> eb45be78
+      <scope id="9056261439947806052" at="507,29,510,9" />
+      <scope id="9056261439947958023" at="507,29,510,9" />
+      <scope id="3024471776891737930" at="571,0,574,0">
         <var name="o" id="3024471776891737930" />
         <var name="type" id="3024471776891737930" />
       </scope>
@@ -1403,41 +962,22 @@
       <scope id="4598452390225752510" at="359,79,363,33">
         <var name="nodeWithClosure" id="7600370246423004421" />
       </scope>
-<<<<<<< HEAD
-      <scope id="8251307538231048899" at="452,0,456,0" />
-      <scope id="4176612323166027631" at="486,233,490,15" />
-      <scope id="4176612323166042695" at="491,20,495,15" />
-      <scope id="2893936025727670284" at="514,80,518,16" />
-      <scope id="7538089231777683533" at="520,108,524,16" />
-      <scope id="7538089231777683601" at="526,104,530,17" />
-      <scope id="7538089231777683602" at="532,96,536,16" />
-      <scope id="3024471776889427731" at="538,107,542,0" />
-      <scope id="48168216978432693" at="544,83,548,14">
+      <scope id="8251307538231048899" at="455,0,459,0" />
+      <scope id="4176612323166027631" at="489,233,493,15" />
+      <scope id="4176612323166042695" at="494,20,498,15" />
+      <scope id="2893936025727670284" at="517,80,521,16" />
+      <scope id="7538089231777683533" at="523,108,527,16" />
+      <scope id="7538089231777683601" at="529,104,533,17" />
+      <scope id="7538089231777683602" at="535,96,539,16" />
+      <scope id="3024471776889427731" at="541,107,545,0" />
+      <scope id="48168216978432693" at="547,83,551,14">
         <var name="facade" id="48168216978432693" />
         <var name="n1" id="48168216978432693" />
       </scope>
-      <scope id="7538089231777682430" at="550,106,554,16" />
-      <scope id="2893936025732109408" at="556,83,560,0" />
-      <scope id="8251307538231050858" at="562,83,566,0" />
-      <scope id="2893936025728641225" at="300,36,305,516">
-=======
-      <scope id="8251307538231048899" at="454,0,458,0" />
-      <scope id="4176612323166027631" at="488,233,492,15" />
-      <scope id="4176612323166042695" at="493,20,497,15" />
-      <scope id="2893936025727670284" at="516,80,520,16" />
-      <scope id="7538089231777683533" at="522,108,526,16" />
-      <scope id="7538089231777683601" at="528,104,532,17" />
-      <scope id="7538089231777683602" at="534,96,538,16" />
-      <scope id="3024471776889427731" at="540,107,544,0" />
-      <scope id="48168216978432693" at="546,83,550,14">
-        <var name="facade" id="48168216978432693" />
-        <var name="n1" id="48168216978432693" />
-      </scope>
-      <scope id="7538089231777682430" at="552,106,556,16" />
-      <scope id="2893936025732109408" at="558,83,562,0" />
-      <scope id="8251307538231050858" at="564,83,568,0" />
+      <scope id="7538089231777682430" at="553,106,557,16" />
+      <scope id="2893936025732109408" at="559,83,563,0" />
+      <scope id="8251307538231050858" at="565,83,569,0" />
       <scope id="2893936025728641225" at="301,36,306,516">
->>>>>>> eb45be78
         <var name="last" id="2893936025728641227" />
       </scope>
       <scope id="7538089231777683031" at="318,92,323,9">
@@ -1455,21 +995,12 @@
       <scope id="8251307538230481487" at="391,40,396,22">
         <var name="mpsProject" id="8251307538230822039" />
       </scope>
-<<<<<<< HEAD
-      <scope id="8251307538231026808" at="400,25,405,55" />
-      <scope id="8251307538231043755" at="442,0,447,0" />
-      <scope id="9008866792797021915" at="465,0,470,0" />
-      <scope id="8251307538231257695" at="199,0,205,0" />
-      <scope id="7538089231777683488" at="230,15,236,13" />
-      <scope id="7538089231777683489" at="230,15,236,13">
-=======
       <scope id="8251307538231026808" at="401,25,406,55" />
-      <scope id="8251307538231043755" at="444,0,449,0" />
-      <scope id="9008866792797021915" at="467,0,472,0" />
+      <scope id="8251307538231043755" at="445,0,450,0" />
+      <scope id="9008866792797021915" at="468,0,473,0" />
       <scope id="8251307538231257695" at="200,0,206,0" />
       <scope id="7538089231777683488" at="231,15,237,13" />
       <scope id="7538089231777683489" at="231,15,237,13">
->>>>>>> eb45be78
         <var name="trf" id="7538089231777683511" />
       </scope>
       <scope id="4598452390225752501" at="351,45,357,33">
@@ -1480,69 +1011,36 @@
         <var name="closure" id="4598452390225752503" />
         <var name="text" id="7600370246426662642" />
       </scope>
-<<<<<<< HEAD
-      <scope id="8251307538231034267" at="430,25,436,9" />
-      <scope id="7287617939140904245" at="450,25,456,11" />
-      <scope id="2893936025727670284" at="514,0,520,0">
+      <scope id="8251307538231034267" at="433,25,439,9" />
+      <scope id="7287617939140904245" at="453,25,459,11" />
+      <scope id="2893936025727670284" at="517,0,523,0">
         <var name="checkedDotOperand" id="2893936025727670284" />
       </scope>
-      <scope id="7538089231777683533" at="520,0,526,0">
+      <scope id="7538089231777683533" at="523,0,529,0">
         <var name="checkedDotOperand" id="7538089231777683533" />
         <var name="repository" id="7538089231777683533" />
       </scope>
-      <scope id="7538089231777683601" at="526,0,532,0">
+      <scope id="7538089231777683601" at="529,0,535,0">
         <var name="checkedDotOperand" id="7538089231777683601" />
         <var name="myModel" id="7538089231777683601" />
       </scope>
-      <scope id="7538089231777683602" at="532,0,538,0">
+      <scope id="7538089231777683602" at="535,0,541,0">
         <var name="checkedDotOperand" id="7538089231777683602" />
       </scope>
-      <scope id="3024471776889427731" at="538,0,544,0">
+      <scope id="3024471776889427731" at="541,0,547,0">
         <var name="checkedDotOperand" id="3024471776889427731" />
         <var name="context" id="3024471776889427731" />
       </scope>
-      <scope id="48168216978432693" at="544,0,550,0">
+      <scope id="48168216978432693" at="547,0,553,0">
         <var name="p0" id="48168216978432693" />
       </scope>
-      <scope id="7538089231777682430" at="550,0,556,0">
+      <scope id="7538089231777682430" at="553,0,559,0">
         <var name="checkedDotOperand" id="7538089231777682430" />
       </scope>
-      <scope id="2893936025732109408" at="556,0,562,0">
+      <scope id="2893936025732109408" at="559,0,565,0">
         <var name="checkedDotOperand" id="2893936025732109408" />
       </scope>
-      <scope id="8251307538231050858" at="562,0,568,0">
-=======
-      <scope id="8251307538231034267" at="432,25,438,9" />
-      <scope id="7287617939140904245" at="452,25,458,11" />
-      <scope id="2893936025727670284" at="516,0,522,0">
-        <var name="checkedDotOperand" id="2893936025727670284" />
-      </scope>
-      <scope id="7538089231777683533" at="522,0,528,0">
-        <var name="checkedDotOperand" id="7538089231777683533" />
-        <var name="repository" id="7538089231777683533" />
-      </scope>
-      <scope id="7538089231777683601" at="528,0,534,0">
-        <var name="checkedDotOperand" id="7538089231777683601" />
-        <var name="myModel" id="7538089231777683601" />
-      </scope>
-      <scope id="7538089231777683602" at="534,0,540,0">
-        <var name="checkedDotOperand" id="7538089231777683602" />
-      </scope>
-      <scope id="3024471776889427731" at="540,0,546,0">
-        <var name="checkedDotOperand" id="3024471776889427731" />
-        <var name="context" id="3024471776889427731" />
-      </scope>
-      <scope id="48168216978432693" at="546,0,552,0">
-        <var name="p0" id="48168216978432693" />
-      </scope>
-      <scope id="7538089231777682430" at="552,0,558,0">
-        <var name="checkedDotOperand" id="7538089231777682430" />
-      </scope>
-      <scope id="2893936025732109408" at="558,0,564,0">
-        <var name="checkedDotOperand" id="2893936025732109408" />
-      </scope>
-      <scope id="8251307538231050858" at="564,0,570,0">
->>>>>>> eb45be78
+      <scope id="8251307538231050858" at="565,0,571,0">
         <var name="checkedDotOperand" id="8251307538231050858" />
       </scope>
       <scope id="7538089231777682020" at="129,78,136,105">
@@ -1557,31 +1055,17 @@
       <scope id="7538089231777682920" at="332,39,339,11">
         <var name="line" id="7538089231777682922" />
       </scope>
-<<<<<<< HEAD
-      <scope id="8251307538231026807" at="400,0,407,0" />
-      <scope id="7287617939140817027" at="440,25,447,11" />
-      <scope id="9008866792796992721" at="463,25,470,11" />
-      <scope id="7538089231777682228" at="168,49,176,34" />
-      <scope id="4598452390225752494" at="350,0,358,0">
-        <var name="t" id="4598452390225752498" />
-      </scope>
-      <scope id="8251307538230481484" at="389,0,397,0" />
-      <scope id="8251307538231034266" at="430,0,438,0" />
-      <scope id="7287617939140904241" at="450,0,458,0" />
-      <scope id="7538089231777682018" at="127,62,136,5">
-=======
       <scope id="8251307538231026807" at="401,0,408,0" />
-      <scope id="7287617939140817027" at="442,25,449,11" />
-      <scope id="9008866792796992721" at="465,25,472,11" />
+      <scope id="7287617939140817027" at="443,25,450,11" />
+      <scope id="9008866792796992721" at="466,25,473,11" />
       <scope id="7538089231777682228" at="169,49,177,34" />
       <scope id="4598452390225752494" at="351,0,359,0">
         <var name="t" id="4598452390225752498" />
       </scope>
       <scope id="8251307538230481484" at="390,0,398,0" />
-      <scope id="8251307538231034266" at="432,0,440,0" />
-      <scope id="7287617939140904241" at="452,0,460,0" />
+      <scope id="8251307538231034266" at="433,0,441,0" />
+      <scope id="7287617939140904241" at="453,0,461,0" />
       <scope id="7538089231777682018" at="128,62,137,5">
->>>>>>> eb45be78
         <var name="l" id="7538089231777682019" />
       </scope>
       <scope id="4914591330904584345" at="184,0,193,0" />
@@ -1590,19 +1074,11 @@
         <var name="paster" id="7538089231777683553" />
         <var name="refContainer" id="7538089231777683540" />
       </scope>
-<<<<<<< HEAD
-      <scope id="7538089231784120885" at="273,0,282,0" />
-      <scope id="9010839353952056872" at="364,167,373,9" />
-      <scope id="7287617939140817023" at="440,0,449,0" />
-      <scope id="9008866792796992719" at="463,0,472,0" />
-      <scope id="7538089231777682912" at="329,40,339,9">
-=======
       <scope id="7538089231784120885" at="274,0,283,0" />
       <scope id="9010839353952056872" at="365,167,374,9" />
-      <scope id="7287617939140817023" at="442,0,451,0" />
-      <scope id="9008866792796992719" at="465,0,474,0" />
+      <scope id="7287617939140817023" at="443,0,452,0" />
+      <scope id="9008866792796992719" at="466,0,475,0" />
       <scope id="7538089231777682912" at="330,40,340,9">
->>>>>>> eb45be78
         <var name="scanner" id="7538089231777682914" />
       </scope>
       <scope id="7538089231777682705" at="198,0,209,0" />
@@ -1616,13 +1092,8 @@
         <var name="results" id="9010839353952414816" />
         <var name="resultsCount" id="9010839353952422879" />
       </scope>
-<<<<<<< HEAD
-      <scope id="4176612323166022617" at="485,39,496,13" />
-      <scope id="7538089231777682113" at="140,36,152,61">
-=======
-      <scope id="4176612323166022617" at="487,39,498,13" />
+      <scope id="4176612323166022617" at="488,39,499,13" />
       <scope id="7538089231777682113" at="141,36,153,61">
->>>>>>> eb45be78
         <var name="modelInternal" id="2971752488947143031" />
       </scope>
       <scope id="7538089231777682221" at="167,0,179,0">
@@ -1631,13 +1102,8 @@
       <scope id="7538089231777682907" at="330,0,342,0">
         <var name="text" id="7538089231777682910" />
       </scope>
-<<<<<<< HEAD
-      <scope id="7752629037608769346" at="461,52,473,27" />
-      <scope id="7538089231777682005" at="124,38,137,161">
-=======
-      <scope id="7752629037608769346" at="463,52,475,27" />
+      <scope id="7752629037608769346" at="464,52,476,27" />
       <scope id="7538089231777682005" at="125,38,138,161">
->>>>>>> eb45be78
         <var name="base" id="7538089231777682007" />
         <var name="baseAndExtensions" id="7538089231777682011" />
         <var name="modelInternal" id="2971752488947190737" />
@@ -1649,19 +1115,11 @@
       <scope id="7538089231777682973" at="312,88,325,5">
         <var name="subNode" id="7538089231777682978" />
       </scope>
-<<<<<<< HEAD
-      <scope id="4176612323166022616" at="485,0,498,0">
+      <scope id="4176612323166022616" at="488,0,501,0">
         <var name="it" id="4176612323166022616" />
       </scope>
-      <scope id="7538089231777682112" at="140,0,154,0" />
-      <scope id="7752629037608769343" at="461,0,475,0">
-=======
-      <scope id="4176612323166022616" at="487,0,500,0">
-        <var name="it" id="4176612323166022616" />
-      </scope>
       <scope id="7538089231777682112" at="141,0,155,0" />
-      <scope id="7752629037608769343" at="463,0,477,0">
->>>>>>> eb45be78
+      <scope id="7752629037608769343" at="464,0,478,0">
         <var name="nodeToSelect" id="7752629037608824393" />
       </scope>
       <scope id="7538089231777682004" at="125,0,140,0" />
@@ -1676,117 +1134,63 @@
       <scope id="2893936025731234515" at="309,0,327,0">
         <var name="node" id="2893936025731278819" />
       </scope>
-<<<<<<< HEAD
-      <scope id="9056261439947806045" at="478,11,499,33">
+      <scope id="9056261439947806045" at="481,11,502,33">
         <var name="loadedModel" id="4176612323165699207" />
       </scope>
-      <scope id="7538089231777682195" at="398,65,423,57">
-=======
-      <scope id="9056261439947806045" at="480,11,501,33">
-        <var name="loadedModel" id="4176612323165699207" />
-      </scope>
-      <scope id="7538089231777682195" at="399,65,425,57">
->>>>>>> eb45be78
-        <var name="group" id="3976301908733039980" />
-        <var name="toolbar" id="3976301908733040030" />
-        <var name="toolbarComponent" id="3976301908733040040" />
-      </scope>
-<<<<<<< HEAD
-      <scope id="8251307538231340517" at="228,27,255,11">
-=======
       <scope id="8251307538231340517" at="229,27,256,11">
->>>>>>> eb45be78
         <var name="currentCell" id="7538089231777683525" />
         <var name="pastingNodeReference" id="7538089231777683484" />
         <var name="referenceTarget" id="7538089231777683531" />
         <var name="repository" id="8251307538231395335" />
       </scope>
-<<<<<<< HEAD
-      <scope id="7538089231777682192" at="398,0,425,0">
+      <scope id="7538089231777682195" at="399,65,426,57">
+        <var name="group" id="3976301908733039980" />
+        <var name="toolbar" id="3976301908733040030" />
+        <var name="toolbarComponent" id="3976301908733040040" />
+      </scope>
+      <scope id="8251307538231340516" at="229,0,258,0" />
+      <scope id="7538089231777682192" at="399,0,428,0">
         <var name="history" id="3941329126770699274" />
       </scope>
-      <scope id="8251307538231340516" at="228,0,257,0" />
-      <scope id="7538089231777683479" at="226,66,257,9" />
-      <scope id="7538089231777683724" at="477,24,508,7" />
-      <scope id="2893936025730044889" at="426,133,458,7">
-=======
-      <scope id="7538089231777682192" at="399,0,427,0">
-        <var name="history" id="3941329126770699274" />
-      </scope>
-      <scope id="8251307538231340516" at="229,0,258,0" />
       <scope id="7538089231777683479" at="227,66,258,9" />
-      <scope id="7538089231777683724" at="479,24,510,7" />
-      <scope id="2893936025730044889" at="428,133,460,7">
->>>>>>> eb45be78
+      <scope id="7538089231777683724" at="480,24,511,7" />
+      <scope id="2893936025730044889" at="429,133,461,7">
         <var name="typedCommand" id="592665991632343036" />
       </scope>
       <scope id="7538089231777683473" at="227,0,260,0">
         <var name="context" id="7538089231777683476" />
       </scope>
-<<<<<<< HEAD
-      <scope id="2893936025730044886" at="426,0,460,0">
-=======
-      <scope id="2893936025730044886" at="428,0,462,0">
->>>>>>> eb45be78
+      <scope id="2893936025730044886" at="429,0,463,0">
         <var name="command" id="2893936025730100112" />
         <var name="executeAfter" id="2893936025730248286" />
         <var name="executeBefore" id="2893936025731679578" />
       </scope>
-<<<<<<< HEAD
-      <scope id="4176612323165356807" at="476,51,510,16" />
-      <scope id="4176612323165356804" at="476,0,512,0">
-        <var name="state" id="4176612323165363405" />
-      </scope>
-      <scope id="4914591330906788051" at="327,43,375,6" />
-      <scope id="4914591330906788048" at="327,0,377,0" />
-      <unit id="328850564587494307" at="368,25,372,11" name="jetbrains.mps.console.tool.BaseConsoleTab$6" />
-      <unit id="4176612323165936630" at="480,89,484,9" name="jetbrains.mps.console.tool.BaseConsoleTab$11" />
-      <unit id="8251307538231048899" at="451,57,456,9" name="jetbrains.mps.console.tool.BaseConsoleTab$10" />
-      <unit id="8251307538231043755" at="441,57,447,9" name="jetbrains.mps.console.tool.BaseConsoleTab$9" />
-      <unit id="9008866792797021915" at="464,72,470,9" name="jetbrains.mps.console.tool.BaseConsoleTab$11" />
-      <unit id="8251307538231257695" at="198,53,205,5" name="jetbrains.mps.console.tool.BaseConsoleTab$2" />
-      <unit id="7538089231777683430" at="209,0,217,0" name="jetbrains.mps.console.tool.BaseConsoleTab$ExecuteClosureAction" />
-      <unit id="8251307538231026807" at="399,53,407,5" name="jetbrains.mps.console.tool.BaseConsoleTab$6" />
-      <unit id="8251307538231034266" at="429,53,438,5" name="jetbrains.mps.console.tool.BaseConsoleTab$7" />
-      <unit id="7287617939140904239" at="449,11,458,5" name="jetbrains.mps.console.tool.BaseConsoleTab$9" />
-      <unit id="7538089231784120885" at="272,68,282,5" name="jetbrains.mps.console.tool.BaseConsoleTab$3" />
-      <unit id="7538089231777682886" at="287,15,297,5" name="jetbrains.mps.console.tool.BaseConsoleTab$4" />
-      <unit id="7287617939140817021" at="439,460,449,5" name="jetbrains.mps.console.tool.BaseConsoleTab$8" />
-      <unit id="9008866792796992719" at="462,40,472,5" name="jetbrains.mps.console.tool.BaseConsoleTab$10" />
-      <unit id="7538089231777682220" at="165,24,178,5" name="jetbrains.mps.console.tool.BaseConsoleTab$1" />
-      <unit id="4176612323166022616" at="484,24,498,9" name="jetbrains.mps.console.tool.BaseConsoleTab$12" />
-      <unit id="8251307538231340516" at="227,55,257,7" name="jetbrains.mps.console.tool.BaseConsoleTab$1" />
-      <unit id="7538089231777682905" at="328,15,375,5" name="jetbrains.mps.console.tool.BaseConsoleTab$5" />
-      <unit id="7538089231777683454" at="218,0,266,0" name="jetbrains.mps.console.tool.BaseConsoleTab$MyPasteProvider" />
-      <unit id="4914591330900787311" at="90,0,572,0" name="jetbrains.mps.console.tool.BaseConsoleTab" />
-=======
-      <scope id="4176612323165356807" at="478,51,512,16" />
-      <scope id="4176612323165356804" at="478,0,514,0">
+      <scope id="4176612323165356807" at="479,51,513,16" />
+      <scope id="4176612323165356804" at="479,0,515,0">
         <var name="state" id="4176612323165363405" />
       </scope>
       <scope id="4914591330906788051" at="328,43,376,6" />
       <scope id="4914591330906788048" at="328,0,378,0" />
       <unit id="328850564587494307" at="369,25,373,11" name="jetbrains.mps.console.tool.BaseConsoleTab$6" />
-      <unit id="4176612323165936630" at="482,89,486,9" name="jetbrains.mps.console.tool.BaseConsoleTab$11" />
-      <unit id="8251307538231048899" at="453,57,458,9" name="jetbrains.mps.console.tool.BaseConsoleTab$10" />
-      <unit id="8251307538231043755" at="443,57,449,9" name="jetbrains.mps.console.tool.BaseConsoleTab$9" />
-      <unit id="9008866792797021915" at="466,72,472,9" name="jetbrains.mps.console.tool.BaseConsoleTab$11" />
+      <unit id="4176612323165936630" at="483,89,487,9" name="jetbrains.mps.console.tool.BaseConsoleTab$11" />
+      <unit id="8251307538231048899" at="454,57,459,9" name="jetbrains.mps.console.tool.BaseConsoleTab$10" />
+      <unit id="8251307538231043755" at="444,57,450,9" name="jetbrains.mps.console.tool.BaseConsoleTab$9" />
+      <unit id="9008866792797021915" at="467,72,473,9" name="jetbrains.mps.console.tool.BaseConsoleTab$11" />
       <unit id="8251307538231257695" at="199,53,206,5" name="jetbrains.mps.console.tool.BaseConsoleTab$2" />
       <unit id="7538089231777683430" at="210,0,218,0" name="jetbrains.mps.console.tool.BaseConsoleTab$ExecuteClosureAction" />
       <unit id="8251307538231026807" at="400,53,408,5" name="jetbrains.mps.console.tool.BaseConsoleTab$6" />
-      <unit id="8251307538231034266" at="431,53,440,5" name="jetbrains.mps.console.tool.BaseConsoleTab$7" />
-      <unit id="7287617939140904239" at="451,11,460,5" name="jetbrains.mps.console.tool.BaseConsoleTab$9" />
+      <unit id="8251307538231034266" at="432,53,441,5" name="jetbrains.mps.console.tool.BaseConsoleTab$7" />
+      <unit id="7287617939140904239" at="452,11,461,5" name="jetbrains.mps.console.tool.BaseConsoleTab$9" />
       <unit id="7538089231784120885" at="273,68,283,5" name="jetbrains.mps.console.tool.BaseConsoleTab$3" />
       <unit id="7538089231777682886" at="288,15,298,5" name="jetbrains.mps.console.tool.BaseConsoleTab$4" />
-      <unit id="7287617939140817021" at="441,460,451,5" name="jetbrains.mps.console.tool.BaseConsoleTab$8" />
-      <unit id="9008866792796992719" at="464,40,474,5" name="jetbrains.mps.console.tool.BaseConsoleTab$10" />
+      <unit id="7287617939140817021" at="442,460,452,5" name="jetbrains.mps.console.tool.BaseConsoleTab$8" />
+      <unit id="9008866792796992719" at="465,40,475,5" name="jetbrains.mps.console.tool.BaseConsoleTab$10" />
       <unit id="7538089231777682220" at="166,24,179,5" name="jetbrains.mps.console.tool.BaseConsoleTab$1" />
-      <unit id="4176612323166022616" at="486,24,500,9" name="jetbrains.mps.console.tool.BaseConsoleTab$12" />
+      <unit id="4176612323166022616" at="487,24,501,9" name="jetbrains.mps.console.tool.BaseConsoleTab$12" />
       <unit id="8251307538231340516" at="228,55,258,7" name="jetbrains.mps.console.tool.BaseConsoleTab$1" />
       <unit id="7538089231777682905" at="329,15,376,5" name="jetbrains.mps.console.tool.BaseConsoleTab$5" />
       <unit id="7538089231777683454" at="219,0,267,0" name="jetbrains.mps.console.tool.BaseConsoleTab$MyPasteProvider" />
-      <unit id="4914591330900787311" at="91,0,574,0" name="jetbrains.mps.console.tool.BaseConsoleTab" />
->>>>>>> eb45be78
+      <unit id="4914591330900787311" at="91,0,575,0" name="jetbrains.mps.console.tool.BaseConsoleTab" />
     </file>
   </root>
   <root nodeRef="r:de40a5a4-f08c-4c67-ac43-e1f5c384f7d6(jetbrains.mps.console.tool)/6852607286009617748">
