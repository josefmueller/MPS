<?xml version="1.0" encoding="UTF-8"?>
<debug-info>
  <concept fqn="jetbrains.mps.baseLanguage.structure.BlockStatement" />
  <concept fqn="jetbrains.mps.baseLanguage.structure.ConstructorDeclaration" />
  <concept fqn="jetbrains.mps.baseLanguage.structure.ExpressionStatement" />
  <concept fqn="jetbrains.mps.baseLanguage.structure.FieldDeclaration" />
  <concept fqn="jetbrains.mps.baseLanguage.structure.IfStatement" />
  <concept fqn="jetbrains.mps.baseLanguage.structure.InstanceMethodDeclaration" />
  <concept fqn="jetbrains.mps.baseLanguage.structure.LocalVariableDeclarationStatement" />
  <concept fqn="jetbrains.mps.baseLanguage.structure.ReturnStatement" />
  <concept fqn="jetbrains.mps.baseLanguage.structure.StaticFieldDeclaration" />
  <concept fqn="jetbrains.mps.baseLanguage.structure.StaticMethodDeclaration" />
  <concept fqn="jetbrains.mps.baseLanguage.structure.SuperConstructorInvocation" />
  <concept fqn="jetbrains.mps.baseLanguage.structure.TryCatchStatement" />
  <root nodeRef="r:ab572aa6-6e4f-43f3-8bc9-ad4a8ae29372(jetbrains.mps.console.actions)/3257040239264480619">
    <file name="ExecuteActionAttachedToCurrentNode_Action.java">
      <node id="3257040239264480619" at="22,0,23,0" concept="8" trace="ICON" />
      <node id="3257040239264480619" at="24,54,25,47" concept="10" />
      <node id="3257040239264480619" at="25,47,26,35" concept="2" />
      <node id="3257040239264480619" at="26,35,27,41" concept="2" />
      <node id="3257040239264480619" at="31,32,32,16" concept="7" />
      <node id="3257040239264487432" at="35,87,36,326" concept="7" />
      <node id="3257040239264480619" at="41,7,42,60" concept="6" />
      <node id="3257040239264480619" at="42,60,43,63" concept="2" />
      <node id="3257040239264480619" at="46,42,47,109" concept="2" />
      <node id="3257040239264480619" at="48,7,49,44" concept="2" />
      <node id="3257040239264480619" at="54,53,55,19" concept="7" />
      <node id="3257040239264480619" at="56,5,57,84" concept="2" />
      <node id="3257040239264480619" at="58,59,59,19" concept="7" />
      <node id="3257040239264480619" at="60,5,61,87" concept="2" />
      <node id="3257040239264480619" at="62,62,63,19" concept="7" />
      <node id="3257040239264480619" at="64,5,65,16" concept="7" />
      <node id="3257040239264635078" at="69,9,70,291" concept="2" />
      <node id="3257040239264480619" at="72,42,73,108" concept="2" />
      <node id="3257040239264480619" at="78,0,79,0" concept="8" trace="LOG" />
      <node id="3257040239264480619" at="35,0,38,0" concept="5" trace="isApplicable#(Lcom/intellij/openapi/actionSystem/AnActionEvent;Ljava/util/Map;)Z" />
      <node id="3257040239264480619" at="45,27,48,7" concept="0" />
      <node id="3257040239264480619" at="45,27,48,7" concept="4" />
      <node id="3257040239264480619" at="53,95,56,5" concept="4" />
      <node id="3257040239264480619" at="57,84,60,5" concept="4" />
      <node id="3257040239264480619" at="61,87,64,5" concept="4" />
      <node id="3257040239264480619" at="71,27,74,7" concept="0" />
      <node id="3257040239264480619" at="71,27,74,7" concept="4" />
      <node id="3257040239264480619" at="30,0,34,0" concept="5" trace="isDumbAware#()Z" />
      <node id="3257040239264480619" at="40,9,44,7" concept="0" />
      <node id="3257040239264480619" at="56,5,60,5" concept="0" />
      <node id="3257040239264480619" at="60,5,64,5" concept="0" />
      <node id="3257040239264480619" at="24,0,29,0" concept="1" trace="ExecuteActionAttachedToCurrentNode_Action#()V" />
      <node id="3257040239264480619" at="68,96,75,5" concept="11" />
      <node id="3257040239264480619" at="68,0,77,0" concept="5" trace="doExecute#(Lcom/intellij/openapi/actionSystem/AnActionEvent;Ljava/util/Map;)V" />
      <node id="3257040239264480619" at="39,89,50,5" concept="11" />
      <node id="3257040239264480619" at="39,0,52,0" concept="5" trace="doUpdate#(Lcom/intellij/openapi/actionSystem/AnActionEvent;Ljava/util/Map;)V" />
      <node id="3257040239264480619" at="53,0,67,0" concept="5" trace="collectActionData#(Lcom/intellij/openapi/actionSystem/AnActionEvent;Ljava/util/Map;)Z" />
      <scope id="3257040239264480619" at="31,32,32,16" />
      <scope id="3257040239264482493" at="35,87,36,326" />
      <scope id="3257040239264480619" at="46,42,47,109" />
      <scope id="3257040239264480619" at="54,53,55,19" />
      <scope id="3257040239264480619" at="58,59,59,19" />
      <scope id="3257040239264480619" at="62,62,63,19" />
      <scope id="3257040239264480619" at="69,9,70,291" />
      <scope id="3257040239264480619" at="72,42,73,108" />
      <scope id="3257040239264480619" at="41,7,43,63">
        <var name="enabled" id="3257040239264480619" />
      </scope>
      <scope id="3257040239264480619" at="24,54,27,41" />
      <scope id="3257040239264480619" at="35,0,38,0">
        <var name="_params" id="3257040239264480619" />
        <var name="event" id="3257040239264480619" />
      </scope>
      <scope id="3257040239264480619" at="45,27,48,7" />
      <scope id="3257040239264480619" at="71,0,74,7">
        <var name="t" id="3257040239264480619" />
      </scope>
      <scope id="3257040239264480619" at="71,27,74,7" />
      <scope id="3257040239264480619" at="30,0,34,0" />
      <scope id="3257040239264480619" at="40,9,44,7" />
      <scope id="3257040239264480619" at="45,0,49,44">
        <var name="t" id="3257040239264480619" />
      </scope>
      <scope id="3257040239264480619" at="45,27,49,44" />
      <scope id="3257040239264480619" at="56,5,60,5" />
      <scope id="3257040239264480619" at="60,5,64,5" />
      <scope id="3257040239264480619" at="24,0,29,0" />
      <scope id="3257040239264480619" at="68,96,75,5" />
      <scope id="3257040239264480619" at="68,0,77,0">
        <var name="_params" id="3257040239264480619" />
        <var name="event" id="3257040239264480619" />
      </scope>
      <scope id="3257040239264480619" at="39,89,50,5" />
      <scope id="3257040239264480619" at="53,95,65,16" />
      <scope id="3257040239264480619" at="39,0,52,0">
        <var name="_params" id="3257040239264480619" />
        <var name="event" id="3257040239264480619" />
      </scope>
      <scope id="3257040239264480619" at="53,0,67,0">
        <var name="_params" id="3257040239264480619" />
        <var name="event" id="3257040239264480619" />
      </scope>
      <unit id="3257040239264480619" at="21,0,80,0" name="jetbrains.mps.console.actions.ExecuteActionAttachedToCurrentNode_Action" />
    </file>
  </root>
  <root nodeRef="r:ab572aa6-6e4f-43f3-8bc9-ad4a8ae29372(jetbrains.mps.console.actions)/3257040239264853769">
    <file name="ConsoleActions.xml">
      <unit id="3257040239264853769" at="1,0,14,13" name="jetbrains.mps.console.actions.ConsoleActions" />
    </file>
  </root>
  <root nodeRef="r:ab572aa6-6e4f-43f3-8bc9-ad4a8ae29372(jetbrains.mps.console.actions)/3257040239274145603">
    <file name="ClosureHoldingNodeUtil.java">
      <node id="3257040239274145605" at="13,0,14,0" concept="8" trace="myInstance" />
      <node id="3257040239274145609" at="15,0,16,0" concept="3" trace="allActions" />
      <node id="3257040239274145623" at="18,36,19,70" concept="2" />
      <node id="3257040239274145642" at="25,29,26,48" concept="2" />
      <node id="3257040239274145650" at="27,5,28,22" concept="7" />
      <node id="3257040239274145672" at="33,72,34,55" concept="2" />
      <node id="3257040239274145688" at="39,60,40,53" concept="7" />
      <node id="3257040239274145702" at="45,42,46,30" concept="2" />
      <node id="3257040239274145620" at="18,0,21,0" concept="1" trace="ClosureHoldingNodeUtil#()V" />
      <node id="3257040239274145640" at="24,54,27,5" concept="4" />
      <node id="3257040239274145655" at="33,0,36,0" concept="5" trace="register#(Lorg/jetbrains/mps/openapi/model/SNode;Ljetbrains/mps/baseLanguage/closures/runtime/_FunctionTypes/_void_P0_E0;)V" />
      <node id="3257040239274145686" at="39,0,42,0" concept="5" trace="getClosure#(Lorg/jetbrains/mps/openapi/model/SNode;)Ljetbrains/mps/baseLanguage/closures/runtime/_FunctionTypes/_void_P0_E0;" />
      <node id="3257040239274145700" at="45,0,48,0" concept="5" trace="executeClosure#(Lorg/jetbrains/mps/openapi/model/SNode;)V" />
      <node id="3257040239274145638" at="24,0,30,0" concept="9" trace="getInstance#()Ljetbrains/mps/console/actions/ClosureHoldingNodeUtil;" />
      <scope id="3257040239274145622" at="18,36,19,70" />
      <scope id="3257040239274145641" at="25,29,26,48" />
      <scope id="3257040239274145656" at="33,72,34,55" />
      <scope id="3257040239274145687" at="39,60,40,53" />
      <scope id="3257040239274145701" at="45,42,46,30" />
      <scope id="3257040239274145620" at="18,0,21,0" />
      <scope id="3257040239274145655" at="33,0,36,0">
        <var name="closure" id="3257040239274145682" />
        <var name="node" id="3257040239274145680" />
      </scope>
      <scope id="3257040239274145686" at="39,0,42,0">
        <var name="node" id="3257040239274145697" />
      </scope>
      <scope id="3257040239274145700" at="45,0,48,0">
        <var name="node" id="3257040239274145709" />
      </scope>
      <scope id="3257040239274145639" at="24,54,28,22" />
      <scope id="3257040239274145638" at="24,0,30,0" />
      <unit id="3257040239274145603" at="11,0,49,0" name="jetbrains.mps.console.actions.ClosureHoldingNodeUtil" />
    </file>
  </root>
  <root nodeRef="r:ab572aa6-6e4f-43f3-8bc9-ad4a8ae29372(jetbrains.mps.console.actions)/4830115408604521229">
<<<<<<< HEAD
    <file name="PasteOriginalNode_Action.java">
      <node id="4830115408604521229" at="26,0,27,0" concept="8" trace="ICON" />
      <node id="4830115408604521229" at="28,37,29,43" concept="10" />
      <node id="4830115408604521229" at="29,43,30,35" concept="2" />
      <node id="4830115408604521229" at="30,35,31,40" concept="2" />
      <node id="4830115408604521229" at="35,32,36,16" concept="7" />
      <node id="5312216939525690209" at="39,87,40,157" concept="7" />
      <node id="4830115408604521229" at="45,7,46,60" concept="6" />
      <node id="4830115408604521229" at="46,60,47,63" concept="2" />
      <node id="4830115408604521229" at="50,42,51,92" concept="2" />
      <node id="4830115408604521229" at="52,7,53,44" concept="2" />
      <node id="4830115408604521229" at="58,53,59,19" concept="7" />
      <node id="4830115408604521229" at="60,5,61,98" concept="2" />
      <node id="4830115408604521229" at="62,61,63,19" concept="7" />
      <node id="4830115408604521229" at="64,5,65,87" concept="2" />
      <node id="4830115408604521229" at="66,62,67,19" concept="7" />
      <node id="4830115408604521229" at="68,5,69,16" concept="7" />
      <node id="3024471776888937405" at="75,27,76,116" concept="2" />
      <node id="4830115408604521229" at="80,42,81,91" concept="2" />
      <node id="4830115408604521229" at="86,0,87,0" concept="8" trace="LOG" />
      <node id="4830115408604521229" at="39,0,42,0" concept="5" trace="isApplicable#(Lcom/intellij/openapi/actionSystem/AnActionEvent;Ljava/util/Map;)Z" />
      <node id="4830115408604521229" at="49,27,52,7" concept="0" />
      <node id="4830115408604521229" at="49,27,52,7" concept="4" />
      <node id="4830115408604521229" at="57,95,60,5" concept="4" />
      <node id="4830115408604521229" at="61,98,64,5" concept="4" />
      <node id="4830115408604521229" at="65,87,68,5" concept="4" />
      <node id="4039438520029627531" at="75,0,78,0" concept="5" trace="run#()V" />
      <node id="4830115408604521229" at="79,27,82,7" concept="0" />
      <node id="4830115408604521229" at="79,27,82,7" concept="4" />
      <node id="4830115408604521229" at="34,0,38,0" concept="5" trace="isDumbAware#()Z" />
      <node id="4830115408604521229" at="44,9,48,7" concept="0" />
      <node id="4830115408604521229" at="60,5,64,5" concept="0" />
      <node id="4830115408604521229" at="64,5,68,5" concept="0" />
      <node id="4830115408604521229" at="28,0,33,0" concept="1" trace="PasteOriginalNode_Action#()V" />
      <node id="4039438520029582933" at="73,9,78,9" concept="2" />
      <node id="4830115408604521229" at="43,89,54,5" concept="11" />
      <node id="4830115408604521229" at="72,96,83,5" concept="11" />
      <node id="4830115408604521229" at="43,0,56,0" concept="5" trace="doUpdate#(Lcom/intellij/openapi/actionSystem/AnActionEvent;Ljava/util/Map;)V" />
      <node id="4830115408604521229" at="72,0,85,0" concept="5" trace="doExecute#(Lcom/intellij/openapi/actionSystem/AnActionEvent;Ljava/util/Map;)V" />
      <node id="4830115408604521229" at="57,0,71,0" concept="5" trace="collectActionData#(Lcom/intellij/openapi/actionSystem/AnActionEvent;Ljava/util/Map;)Z" />
      <scope id="4830115408604521229" at="35,32,36,16" />
      <scope id="4830115408604521248" at="39,87,40,157" />
      <scope id="4830115408604521229" at="50,42,51,92" />
      <scope id="4830115408604521229" at="58,53,59,19" />
      <scope id="4830115408604521229" at="62,61,63,19" />
      <scope id="4830115408604521229" at="66,62,67,19" />
      <scope id="4039438520029627532" at="75,27,76,116" />
      <scope id="4830115408604521229" at="80,42,81,91" />
      <scope id="4830115408604521229" at="45,7,47,63">
        <var name="enabled" id="4830115408604521229" />
      </scope>
      <scope id="4830115408604521229" at="28,37,31,40" />
      <scope id="4830115408604521229" at="39,0,42,0">
        <var name="_params" id="4830115408604521229" />
        <var name="event" id="4830115408604521229" />
      </scope>
      <scope id="4830115408604521229" at="49,27,52,7" />
      <scope id="4039438520029627531" at="75,0,78,0" />
      <scope id="4830115408604521229" at="79,0,82,7">
        <var name="t" id="4830115408604521229" />
      </scope>
      <scope id="4830115408604521229" at="79,27,82,7" />
      <scope id="4830115408604521229" at="34,0,38,0" />
      <scope id="4830115408604521229" at="44,9,48,7" />
      <scope id="4830115408604521229" at="49,0,53,44">
        <var name="t" id="4830115408604521229" />
      </scope>
      <scope id="4830115408604521229" at="49,27,53,44" />
      <scope id="4830115408604521229" at="60,5,64,5" />
      <scope id="4830115408604521229" at="64,5,68,5" />
      <scope id="4830115408604521229" at="28,0,33,0" />
      <scope id="4830115408604521229" at="73,9,78,9" />
      <scope id="4830115408604521229" at="43,89,54,5" />
      <scope id="4830115408604521229" at="72,96,83,5" />
      <scope id="4830115408604521229" at="57,95,69,16" />
      <scope id="4830115408604521229" at="43,0,56,0">
        <var name="_params" id="4830115408604521229" />
        <var name="event" id="4830115408604521229" />
      </scope>
      <scope id="4830115408604521229" at="72,0,85,0">
        <var name="_params" id="4830115408604521229" />
        <var name="event" id="4830115408604521229" />
      </scope>
      <scope id="4830115408604521229" at="57,0,71,0">
        <var name="_params" id="4830115408604521229" />
        <var name="event" id="4830115408604521229" />
      </scope>
      <unit id="4039438520029627531" at="74,119,78,7" name="jetbrains.mps.console.actions.PasteOriginalNode_Action$1" />
      <unit id="4830115408604521229" at="25,0,88,0" name="jetbrains.mps.console.actions.PasteOriginalNode_Action" />
    </file>
=======
    <nodeInfo nodeId="4830115408604521229" fileName="PasteOriginalNode_Action.java" startLine="26" startPosition="0" endLine="27" endPosition="0" conceptFqName="jetbrains.mps.baseLanguage.structure.StaticFieldDeclaration" propertyString="ICON" />
    <nodeInfo nodeId="4830115408604521229" fileName="PasteOriginalNode_Action.java" startLine="28" startPosition="37" endLine="29" endPosition="43" conceptFqName="jetbrains.mps.baseLanguage.structure.SuperConstructorInvocation" />
    <nodeInfo nodeId="4830115408604521229" fileName="PasteOriginalNode_Action.java" startLine="29" startPosition="43" endLine="30" endPosition="35" conceptFqName="jetbrains.mps.baseLanguage.structure.ExpressionStatement" />
    <nodeInfo nodeId="4830115408604521229" fileName="PasteOriginalNode_Action.java" startLine="30" startPosition="35" endLine="31" endPosition="40" conceptFqName="jetbrains.mps.baseLanguage.structure.ExpressionStatement" />
    <nodeInfo nodeId="4830115408604521229" fileName="PasteOriginalNode_Action.java" startLine="35" startPosition="32" endLine="36" endPosition="16" conceptFqName="jetbrains.mps.baseLanguage.structure.ReturnStatement" />
    <nodeInfo nodeId="5312216939525690209" fileName="PasteOriginalNode_Action.java" startLine="39" startPosition="87" endLine="40" endPosition="157" conceptFqName="jetbrains.mps.baseLanguage.structure.ReturnStatement" />
    <nodeInfo nodeId="4830115408604521229" fileName="PasteOriginalNode_Action.java" startLine="45" startPosition="7" endLine="46" endPosition="60" conceptFqName="jetbrains.mps.baseLanguage.structure.LocalVariableDeclarationStatement" />
    <nodeInfo nodeId="4830115408604521229" fileName="PasteOriginalNode_Action.java" startLine="46" startPosition="60" endLine="47" endPosition="63" conceptFqName="jetbrains.mps.baseLanguage.structure.ExpressionStatement" />
    <nodeInfo nodeId="4830115408604521229" fileName="PasteOriginalNode_Action.java" startLine="50" startPosition="42" endLine="51" endPosition="92" conceptFqName="jetbrains.mps.baseLanguage.structure.ExpressionStatement" />
    <nodeInfo nodeId="4830115408604521229" fileName="PasteOriginalNode_Action.java" startLine="52" startPosition="7" endLine="53" endPosition="44" conceptFqName="jetbrains.mps.baseLanguage.structure.ExpressionStatement" />
    <nodeInfo nodeId="4830115408604521229" fileName="PasteOriginalNode_Action.java" startLine="58" startPosition="53" endLine="59" endPosition="19" conceptFqName="jetbrains.mps.baseLanguage.structure.ReturnStatement" />
    <nodeInfo nodeId="4830115408604521229" fileName="PasteOriginalNode_Action.java" startLine="61" startPosition="5" endLine="62" endPosition="90" conceptFqName="jetbrains.mps.baseLanguage.structure.LocalVariableDeclarationStatement" />
    <nodeInfo nodeId="4830115408604521229" fileName="PasteOriginalNode_Action.java" startLine="63" startPosition="67" endLine="64" endPosition="31" conceptFqName="jetbrains.mps.baseLanguage.structure.ExpressionStatement" />
    <nodeInfo nodeId="4830115408604521229" fileName="PasteOriginalNode_Action.java" startLine="65" startPosition="7" endLine="66" endPosition="66" conceptFqName="jetbrains.mps.baseLanguage.structure.ExpressionStatement" />
    <nodeInfo nodeId="4830115408604521229" fileName="PasteOriginalNode_Action.java" startLine="68" startPosition="61" endLine="69" endPosition="19" conceptFqName="jetbrains.mps.baseLanguage.structure.ReturnStatement" />
    <nodeInfo nodeId="4830115408604521229" fileName="PasteOriginalNode_Action.java" startLine="70" startPosition="5" endLine="71" endPosition="87" conceptFqName="jetbrains.mps.baseLanguage.structure.ExpressionStatement" />
    <nodeInfo nodeId="4830115408604521229" fileName="PasteOriginalNode_Action.java" startLine="72" startPosition="62" endLine="73" endPosition="19" conceptFqName="jetbrains.mps.baseLanguage.structure.ReturnStatement" />
    <nodeInfo nodeId="4830115408604521229" fileName="PasteOriginalNode_Action.java" startLine="74" startPosition="5" endLine="75" endPosition="16" conceptFqName="jetbrains.mps.baseLanguage.structure.ReturnStatement" />
    <nodeInfo nodeId="3024471776888937405" fileName="PasteOriginalNode_Action.java" startLine="81" startPosition="27" endLine="82" endPosition="116" conceptFqName="jetbrains.mps.baseLanguage.structure.ExpressionStatement" />
    <nodeInfo nodeId="4830115408604521229" fileName="PasteOriginalNode_Action.java" startLine="86" startPosition="42" endLine="87" endPosition="91" conceptFqName="jetbrains.mps.baseLanguage.structure.ExpressionStatement" />
    <nodeInfo nodeId="4830115408604521229" fileName="PasteOriginalNode_Action.java" startLine="92" startPosition="0" endLine="93" endPosition="0" conceptFqName="jetbrains.mps.baseLanguage.structure.StaticFieldDeclaration" propertyString="LOG" />
    <nodeInfo nodeId="4830115408604521229" fileName="PasteOriginalNode_Action.java" startLine="39" startPosition="0" endLine="42" endPosition="0" conceptFqName="jetbrains.mps.baseLanguage.structure.InstanceMethodDeclaration" propertyString="isApplicable#(Lcom/intellij/openapi/actionSystem/AnActionEvent;Ljava/util/Map;)Z" />
    <nodeInfo nodeId="4830115408604521229" fileName="PasteOriginalNode_Action.java" startLine="49" startPosition="27" endLine="52" endPosition="7" conceptFqName="jetbrains.mps.baseLanguage.structure.BlockStatement" />
    <nodeInfo nodeId="4830115408604521229" fileName="PasteOriginalNode_Action.java" startLine="49" startPosition="27" endLine="52" endPosition="7" conceptFqName="jetbrains.mps.baseLanguage.structure.IfStatement" />
    <nodeInfo nodeId="4830115408604521229" fileName="PasteOriginalNode_Action.java" startLine="57" startPosition="95" endLine="60" endPosition="5" conceptFqName="jetbrains.mps.baseLanguage.structure.IfStatement" />
    <nodeInfo nodeId="4830115408604521229" fileName="PasteOriginalNode_Action.java" startLine="62" startPosition="90" endLine="65" endPosition="7" conceptFqName="jetbrains.mps.baseLanguage.structure.IfStatement" />
    <nodeInfo nodeId="4830115408604521229" fileName="PasteOriginalNode_Action.java" startLine="67" startPosition="5" endLine="70" endPosition="5" conceptFqName="jetbrains.mps.baseLanguage.structure.IfStatement" />
    <nodeInfo nodeId="4830115408604521229" fileName="PasteOriginalNode_Action.java" startLine="71" startPosition="87" endLine="74" endPosition="5" conceptFqName="jetbrains.mps.baseLanguage.structure.IfStatement" />
    <nodeInfo nodeId="4039438520029627531" fileName="PasteOriginalNode_Action.java" startLine="81" startPosition="0" endLine="84" endPosition="0" conceptFqName="jetbrains.mps.baseLanguage.structure.InstanceMethodDeclaration" propertyString="run#()V" />
    <nodeInfo nodeId="4830115408604521229" fileName="PasteOriginalNode_Action.java" startLine="85" startPosition="27" endLine="88" endPosition="7" conceptFqName="jetbrains.mps.baseLanguage.structure.BlockStatement" />
    <nodeInfo nodeId="4830115408604521229" fileName="PasteOriginalNode_Action.java" startLine="85" startPosition="27" endLine="88" endPosition="7" conceptFqName="jetbrains.mps.baseLanguage.structure.IfStatement" />
    <nodeInfo nodeId="4830115408604521229" fileName="PasteOriginalNode_Action.java" startLine="34" startPosition="0" endLine="38" endPosition="0" conceptFqName="jetbrains.mps.baseLanguage.structure.InstanceMethodDeclaration" propertyString="isDumbAware#()Z" />
    <nodeInfo nodeId="4830115408604521229" fileName="PasteOriginalNode_Action.java" startLine="44" startPosition="9" endLine="48" endPosition="7" conceptFqName="jetbrains.mps.baseLanguage.structure.BlockStatement" />
    <nodeInfo nodeId="4830115408604521229" fileName="PasteOriginalNode_Action.java" startLine="70" startPosition="5" endLine="74" endPosition="5" conceptFqName="jetbrains.mps.baseLanguage.structure.BlockStatement" />
    <nodeInfo nodeId="4830115408604521229" fileName="PasteOriginalNode_Action.java" startLine="28" startPosition="0" endLine="33" endPosition="0" conceptFqName="jetbrains.mps.baseLanguage.structure.ConstructorDeclaration" propertyString="PasteOriginalNode_Action#()V" />
    <nodeInfo nodeId="4039438520029582933" fileName="PasteOriginalNode_Action.java" startLine="79" startPosition="9" endLine="84" endPosition="9" conceptFqName="jetbrains.mps.baseLanguage.structure.ExpressionStatement" />
    <nodeInfo nodeId="4830115408604521229" fileName="PasteOriginalNode_Action.java" startLine="60" startPosition="5" endLine="67" endPosition="5" conceptFqName="jetbrains.mps.baseLanguage.structure.BlockStatement" />
    <nodeInfo nodeId="4830115408604521229" fileName="PasteOriginalNode_Action.java" startLine="60" startPosition="5" endLine="70" endPosition="5" conceptFqName="jetbrains.mps.baseLanguage.structure.BlockStatement" />
    <nodeInfo nodeId="4830115408604521229" fileName="PasteOriginalNode_Action.java" startLine="43" startPosition="89" endLine="54" endPosition="5" conceptFqName="jetbrains.mps.baseLanguage.structure.TryCatchStatement" />
    <nodeInfo nodeId="4830115408604521229" fileName="PasteOriginalNode_Action.java" startLine="78" startPosition="96" endLine="89" endPosition="5" conceptFqName="jetbrains.mps.baseLanguage.structure.TryCatchStatement" />
    <nodeInfo nodeId="4830115408604521229" fileName="PasteOriginalNode_Action.java" startLine="43" startPosition="0" endLine="56" endPosition="0" conceptFqName="jetbrains.mps.baseLanguage.structure.InstanceMethodDeclaration" propertyString="doUpdate#(Lcom/intellij/openapi/actionSystem/AnActionEvent;Ljava/util/Map;)V" />
    <nodeInfo nodeId="4830115408604521229" fileName="PasteOriginalNode_Action.java" startLine="78" startPosition="0" endLine="91" endPosition="0" conceptFqName="jetbrains.mps.baseLanguage.structure.InstanceMethodDeclaration" propertyString="doExecute#(Lcom/intellij/openapi/actionSystem/AnActionEvent;Ljava/util/Map;)V" />
    <nodeInfo nodeId="4830115408604521229" fileName="PasteOriginalNode_Action.java" startLine="57" startPosition="0" endLine="77" endPosition="0" conceptFqName="jetbrains.mps.baseLanguage.structure.InstanceMethodDeclaration" propertyString="collectActionData#(Lcom/intellij/openapi/actionSystem/AnActionEvent;Ljava/util/Map;)Z" />
    <scopeInfo nodeId="4830115408604521229" fileName="PasteOriginalNode_Action.java" startLine="35" startPosition="32" endLine="36" endPosition="16" />
    <scopeInfo nodeId="4830115408604521248" fileName="PasteOriginalNode_Action.java" startLine="39" startPosition="87" endLine="40" endPosition="157" />
    <scopeInfo nodeId="4830115408604521229" fileName="PasteOriginalNode_Action.java" startLine="50" startPosition="42" endLine="51" endPosition="92" />
    <scopeInfo nodeId="4830115408604521229" fileName="PasteOriginalNode_Action.java" startLine="58" startPosition="53" endLine="59" endPosition="19" />
    <scopeInfo nodeId="4830115408604521229" fileName="PasteOriginalNode_Action.java" startLine="63" startPosition="67" endLine="64" endPosition="31" />
    <scopeInfo nodeId="4830115408604521229" fileName="PasteOriginalNode_Action.java" startLine="68" startPosition="61" endLine="69" endPosition="19" />
    <scopeInfo nodeId="4830115408604521229" fileName="PasteOriginalNode_Action.java" startLine="72" startPosition="62" endLine="73" endPosition="19" />
    <scopeInfo nodeId="4039438520029627532" fileName="PasteOriginalNode_Action.java" startLine="81" startPosition="27" endLine="82" endPosition="116" />
    <scopeInfo nodeId="4830115408604521229" fileName="PasteOriginalNode_Action.java" startLine="86" startPosition="42" endLine="87" endPosition="91" />
    <scopeInfo nodeId="4830115408604521229" fileName="PasteOriginalNode_Action.java" startLine="45" startPosition="7" endLine="47" endPosition="63">
      <varInfo nodeId="4830115408604521229" varName="enabled" />
    </scopeInfo>
    <scopeInfo nodeId="4830115408604521229" fileName="PasteOriginalNode_Action.java" startLine="28" startPosition="37" endLine="31" endPosition="40" />
    <scopeInfo nodeId="4830115408604521229" fileName="PasteOriginalNode_Action.java" startLine="39" startPosition="0" endLine="42" endPosition="0">
      <varInfo nodeId="4830115408604521229" varName="_params" />
      <varInfo nodeId="4830115408604521229" varName="event" />
    </scopeInfo>
    <scopeInfo nodeId="4830115408604521229" fileName="PasteOriginalNode_Action.java" startLine="49" startPosition="27" endLine="52" endPosition="7" />
    <scopeInfo nodeId="4039438520029627531" fileName="PasteOriginalNode_Action.java" startLine="81" startPosition="0" endLine="84" endPosition="0" />
    <scopeInfo nodeId="4830115408604521229" fileName="PasteOriginalNode_Action.java" startLine="85" startPosition="0" endLine="88" endPosition="7">
      <varInfo nodeId="4830115408604521229" varName="t" />
    </scopeInfo>
    <scopeInfo nodeId="4830115408604521229" fileName="PasteOriginalNode_Action.java" startLine="85" startPosition="27" endLine="88" endPosition="7" />
    <scopeInfo nodeId="4830115408604521229" fileName="PasteOriginalNode_Action.java" startLine="34" startPosition="0" endLine="38" endPosition="0" />
    <scopeInfo nodeId="4830115408604521229" fileName="PasteOriginalNode_Action.java" startLine="44" startPosition="9" endLine="48" endPosition="7" />
    <scopeInfo nodeId="4830115408604521229" fileName="PasteOriginalNode_Action.java" startLine="49" startPosition="0" endLine="53" endPosition="44">
      <varInfo nodeId="4830115408604521229" varName="t" />
    </scopeInfo>
    <scopeInfo nodeId="4830115408604521229" fileName="PasteOriginalNode_Action.java" startLine="49" startPosition="27" endLine="53" endPosition="44" />
    <scopeInfo nodeId="4830115408604521229" fileName="PasteOriginalNode_Action.java" startLine="70" startPosition="5" endLine="74" endPosition="5" />
    <scopeInfo nodeId="4830115408604521229" fileName="PasteOriginalNode_Action.java" startLine="28" startPosition="0" endLine="33" endPosition="0" />
    <scopeInfo nodeId="4830115408604521229" fileName="PasteOriginalNode_Action.java" startLine="61" startPosition="5" endLine="66" endPosition="66">
      <varInfo nodeId="4830115408604521229" varName="editorComponent" />
    </scopeInfo>
    <scopeInfo nodeId="4830115408604521229" fileName="PasteOriginalNode_Action.java" startLine="79" startPosition="9" endLine="84" endPosition="9" />
    <scopeInfo nodeId="4830115408604521229" fileName="PasteOriginalNode_Action.java" startLine="60" startPosition="5" endLine="70" endPosition="5" />
    <scopeInfo nodeId="4830115408604521229" fileName="PasteOriginalNode_Action.java" startLine="43" startPosition="89" endLine="54" endPosition="5" />
    <scopeInfo nodeId="4830115408604521229" fileName="PasteOriginalNode_Action.java" startLine="78" startPosition="96" endLine="89" endPosition="5" />
    <scopeInfo nodeId="4830115408604521229" fileName="PasteOriginalNode_Action.java" startLine="43" startPosition="0" endLine="56" endPosition="0">
      <varInfo nodeId="4830115408604521229" varName="_params" />
      <varInfo nodeId="4830115408604521229" varName="event" />
    </scopeInfo>
    <scopeInfo nodeId="4830115408604521229" fileName="PasteOriginalNode_Action.java" startLine="78" startPosition="0" endLine="91" endPosition="0">
      <varInfo nodeId="4830115408604521229" varName="_params" />
      <varInfo nodeId="4830115408604521229" varName="event" />
    </scopeInfo>
    <scopeInfo nodeId="4830115408604521229" fileName="PasteOriginalNode_Action.java" startLine="57" startPosition="95" endLine="75" endPosition="16" />
    <scopeInfo nodeId="4830115408604521229" fileName="PasteOriginalNode_Action.java" startLine="57" startPosition="0" endLine="77" endPosition="0">
      <varInfo nodeId="4830115408604521229" varName="_params" />
      <varInfo nodeId="4830115408604521229" varName="event" />
    </scopeInfo>
    <unitInfo nodeId="4039438520029627531" fileName="PasteOriginalNode_Action.java" startLine="80" startPosition="119" endLine="84" endPosition="7" unitName="jetbrains.mps.console.actions.PasteOriginalNode_Action$1" />
    <unitInfo nodeId="4830115408604521229" fileName="PasteOriginalNode_Action.java" startLine="25" startPosition="0" endLine="94" endPosition="0" unitName="jetbrains.mps.console.actions.PasteOriginalNode_Action" />
>>>>>>> 1c570b79
  </root>
</debug-info>
<|MERGE_RESOLUTION|>--- conflicted
+++ resolved
@@ -142,7 +142,6 @@
     </file>
   </root>
   <root nodeRef="r:ab572aa6-6e4f-43f3-8bc9-ad4a8ae29372(jetbrains.mps.console.actions)/4830115408604521229">
-<<<<<<< HEAD
     <file name="PasteOriginalNode_Action.java">
       <node id="4830115408604521229" at="26,0,27,0" concept="8" trace="ICON" />
       <node id="4830115408604521229" at="28,37,29,43" concept="10" />
@@ -155,42 +154,47 @@
       <node id="4830115408604521229" at="50,42,51,92" concept="2" />
       <node id="4830115408604521229" at="52,7,53,44" concept="2" />
       <node id="4830115408604521229" at="58,53,59,19" concept="7" />
-      <node id="4830115408604521229" at="60,5,61,98" concept="2" />
-      <node id="4830115408604521229" at="62,61,63,19" concept="7" />
-      <node id="4830115408604521229" at="64,5,65,87" concept="2" />
-      <node id="4830115408604521229" at="66,62,67,19" concept="7" />
-      <node id="4830115408604521229" at="68,5,69,16" concept="7" />
-      <node id="3024471776888937405" at="75,27,76,116" concept="2" />
-      <node id="4830115408604521229" at="80,42,81,91" concept="2" />
-      <node id="4830115408604521229" at="86,0,87,0" concept="8" trace="LOG" />
+      <node id="4830115408604521229" at="61,5,62,90" concept="6" />
+      <node id="4830115408604521229" at="63,67,64,31" concept="2" />
+      <node id="4830115408604521229" at="65,7,66,66" concept="2" />
+      <node id="4830115408604521229" at="68,61,69,19" concept="7" />
+      <node id="4830115408604521229" at="70,5,71,87" concept="2" />
+      <node id="4830115408604521229" at="72,62,73,19" concept="7" />
+      <node id="4830115408604521229" at="74,5,75,16" concept="7" />
+      <node id="3024471776888937405" at="81,27,82,116" concept="2" />
+      <node id="4830115408604521229" at="86,42,87,91" concept="2" />
+      <node id="4830115408604521229" at="92,0,93,0" concept="8" trace="LOG" />
       <node id="4830115408604521229" at="39,0,42,0" concept="5" trace="isApplicable#(Lcom/intellij/openapi/actionSystem/AnActionEvent;Ljava/util/Map;)Z" />
       <node id="4830115408604521229" at="49,27,52,7" concept="0" />
       <node id="4830115408604521229" at="49,27,52,7" concept="4" />
       <node id="4830115408604521229" at="57,95,60,5" concept="4" />
-      <node id="4830115408604521229" at="61,98,64,5" concept="4" />
-      <node id="4830115408604521229" at="65,87,68,5" concept="4" />
-      <node id="4039438520029627531" at="75,0,78,0" concept="5" trace="run#()V" />
-      <node id="4830115408604521229" at="79,27,82,7" concept="0" />
-      <node id="4830115408604521229" at="79,27,82,7" concept="4" />
+      <node id="4830115408604521229" at="62,90,65,7" concept="4" />
+      <node id="4830115408604521229" at="67,5,70,5" concept="4" />
+      <node id="4830115408604521229" at="71,87,74,5" concept="4" />
+      <node id="4039438520029627531" at="81,0,84,0" concept="5" trace="run#()V" />
+      <node id="4830115408604521229" at="85,27,88,7" concept="0" />
+      <node id="4830115408604521229" at="85,27,88,7" concept="4" />
       <node id="4830115408604521229" at="34,0,38,0" concept="5" trace="isDumbAware#()Z" />
       <node id="4830115408604521229" at="44,9,48,7" concept="0" />
-      <node id="4830115408604521229" at="60,5,64,5" concept="0" />
-      <node id="4830115408604521229" at="64,5,68,5" concept="0" />
+      <node id="4830115408604521229" at="70,5,74,5" concept="0" />
       <node id="4830115408604521229" at="28,0,33,0" concept="1" trace="PasteOriginalNode_Action#()V" />
-      <node id="4039438520029582933" at="73,9,78,9" concept="2" />
+      <node id="4039438520029582933" at="79,9,84,9" concept="2" />
+      <node id="4830115408604521229" at="60,5,67,5" concept="0" />
+      <node id="4830115408604521229" at="60,5,70,5" concept="0" />
       <node id="4830115408604521229" at="43,89,54,5" concept="11" />
-      <node id="4830115408604521229" at="72,96,83,5" concept="11" />
+      <node id="4830115408604521229" at="78,96,89,5" concept="11" />
       <node id="4830115408604521229" at="43,0,56,0" concept="5" trace="doUpdate#(Lcom/intellij/openapi/actionSystem/AnActionEvent;Ljava/util/Map;)V" />
-      <node id="4830115408604521229" at="72,0,85,0" concept="5" trace="doExecute#(Lcom/intellij/openapi/actionSystem/AnActionEvent;Ljava/util/Map;)V" />
-      <node id="4830115408604521229" at="57,0,71,0" concept="5" trace="collectActionData#(Lcom/intellij/openapi/actionSystem/AnActionEvent;Ljava/util/Map;)Z" />
+      <node id="4830115408604521229" at="78,0,91,0" concept="5" trace="doExecute#(Lcom/intellij/openapi/actionSystem/AnActionEvent;Ljava/util/Map;)V" />
+      <node id="4830115408604521229" at="57,0,77,0" concept="5" trace="collectActionData#(Lcom/intellij/openapi/actionSystem/AnActionEvent;Ljava/util/Map;)Z" />
       <scope id="4830115408604521229" at="35,32,36,16" />
       <scope id="4830115408604521248" at="39,87,40,157" />
       <scope id="4830115408604521229" at="50,42,51,92" />
       <scope id="4830115408604521229" at="58,53,59,19" />
-      <scope id="4830115408604521229" at="62,61,63,19" />
-      <scope id="4830115408604521229" at="66,62,67,19" />
-      <scope id="4039438520029627532" at="75,27,76,116" />
-      <scope id="4830115408604521229" at="80,42,81,91" />
+      <scope id="4830115408604521229" at="63,67,64,31" />
+      <scope id="4830115408604521229" at="68,61,69,19" />
+      <scope id="4830115408604521229" at="72,62,73,19" />
+      <scope id="4039438520029627532" at="81,27,82,116" />
+      <scope id="4830115408604521229" at="86,42,87,91" />
       <scope id="4830115408604521229" at="45,7,47,63">
         <var name="enabled" id="4830115408604521229" />
       </scope>
@@ -200,136 +204,41 @@
         <var name="event" id="4830115408604521229" />
       </scope>
       <scope id="4830115408604521229" at="49,27,52,7" />
-      <scope id="4039438520029627531" at="75,0,78,0" />
-      <scope id="4830115408604521229" at="79,0,82,7">
+      <scope id="4039438520029627531" at="81,0,84,0" />
+      <scope id="4830115408604521229" at="85,0,88,7">
         <var name="t" id="4830115408604521229" />
       </scope>
-      <scope id="4830115408604521229" at="79,27,82,7" />
+      <scope id="4830115408604521229" at="85,27,88,7" />
       <scope id="4830115408604521229" at="34,0,38,0" />
       <scope id="4830115408604521229" at="44,9,48,7" />
       <scope id="4830115408604521229" at="49,0,53,44">
         <var name="t" id="4830115408604521229" />
       </scope>
       <scope id="4830115408604521229" at="49,27,53,44" />
-      <scope id="4830115408604521229" at="60,5,64,5" />
-      <scope id="4830115408604521229" at="64,5,68,5" />
+      <scope id="4830115408604521229" at="70,5,74,5" />
       <scope id="4830115408604521229" at="28,0,33,0" />
-      <scope id="4830115408604521229" at="73,9,78,9" />
+      <scope id="4830115408604521229" at="61,5,66,66">
+        <var name="editorComponent" id="4830115408604521229" />
+      </scope>
+      <scope id="4830115408604521229" at="79,9,84,9" />
+      <scope id="4830115408604521229" at="60,5,70,5" />
       <scope id="4830115408604521229" at="43,89,54,5" />
-      <scope id="4830115408604521229" at="72,96,83,5" />
-      <scope id="4830115408604521229" at="57,95,69,16" />
+      <scope id="4830115408604521229" at="78,96,89,5" />
       <scope id="4830115408604521229" at="43,0,56,0">
         <var name="_params" id="4830115408604521229" />
         <var name="event" id="4830115408604521229" />
       </scope>
-      <scope id="4830115408604521229" at="72,0,85,0">
-        <var name="_params" id="4830115408604521229" />
-        <var name="event" id="4830115408604521229" />
-      </scope>
-      <scope id="4830115408604521229" at="57,0,71,0">
-        <var name="_params" id="4830115408604521229" />
-        <var name="event" id="4830115408604521229" />
-      </scope>
-      <unit id="4039438520029627531" at="74,119,78,7" name="jetbrains.mps.console.actions.PasteOriginalNode_Action$1" />
-      <unit id="4830115408604521229" at="25,0,88,0" name="jetbrains.mps.console.actions.PasteOriginalNode_Action" />
-    </file>
-=======
-    <nodeInfo nodeId="4830115408604521229" fileName="PasteOriginalNode_Action.java" startLine="26" startPosition="0" endLine="27" endPosition="0" conceptFqName="jetbrains.mps.baseLanguage.structure.StaticFieldDeclaration" propertyString="ICON" />
-    <nodeInfo nodeId="4830115408604521229" fileName="PasteOriginalNode_Action.java" startLine="28" startPosition="37" endLine="29" endPosition="43" conceptFqName="jetbrains.mps.baseLanguage.structure.SuperConstructorInvocation" />
-    <nodeInfo nodeId="4830115408604521229" fileName="PasteOriginalNode_Action.java" startLine="29" startPosition="43" endLine="30" endPosition="35" conceptFqName="jetbrains.mps.baseLanguage.structure.ExpressionStatement" />
-    <nodeInfo nodeId="4830115408604521229" fileName="PasteOriginalNode_Action.java" startLine="30" startPosition="35" endLine="31" endPosition="40" conceptFqName="jetbrains.mps.baseLanguage.structure.ExpressionStatement" />
-    <nodeInfo nodeId="4830115408604521229" fileName="PasteOriginalNode_Action.java" startLine="35" startPosition="32" endLine="36" endPosition="16" conceptFqName="jetbrains.mps.baseLanguage.structure.ReturnStatement" />
-    <nodeInfo nodeId="5312216939525690209" fileName="PasteOriginalNode_Action.java" startLine="39" startPosition="87" endLine="40" endPosition="157" conceptFqName="jetbrains.mps.baseLanguage.structure.ReturnStatement" />
-    <nodeInfo nodeId="4830115408604521229" fileName="PasteOriginalNode_Action.java" startLine="45" startPosition="7" endLine="46" endPosition="60" conceptFqName="jetbrains.mps.baseLanguage.structure.LocalVariableDeclarationStatement" />
-    <nodeInfo nodeId="4830115408604521229" fileName="PasteOriginalNode_Action.java" startLine="46" startPosition="60" endLine="47" endPosition="63" conceptFqName="jetbrains.mps.baseLanguage.structure.ExpressionStatement" />
-    <nodeInfo nodeId="4830115408604521229" fileName="PasteOriginalNode_Action.java" startLine="50" startPosition="42" endLine="51" endPosition="92" conceptFqName="jetbrains.mps.baseLanguage.structure.ExpressionStatement" />
-    <nodeInfo nodeId="4830115408604521229" fileName="PasteOriginalNode_Action.java" startLine="52" startPosition="7" endLine="53" endPosition="44" conceptFqName="jetbrains.mps.baseLanguage.structure.ExpressionStatement" />
-    <nodeInfo nodeId="4830115408604521229" fileName="PasteOriginalNode_Action.java" startLine="58" startPosition="53" endLine="59" endPosition="19" conceptFqName="jetbrains.mps.baseLanguage.structure.ReturnStatement" />
-    <nodeInfo nodeId="4830115408604521229" fileName="PasteOriginalNode_Action.java" startLine="61" startPosition="5" endLine="62" endPosition="90" conceptFqName="jetbrains.mps.baseLanguage.structure.LocalVariableDeclarationStatement" />
-    <nodeInfo nodeId="4830115408604521229" fileName="PasteOriginalNode_Action.java" startLine="63" startPosition="67" endLine="64" endPosition="31" conceptFqName="jetbrains.mps.baseLanguage.structure.ExpressionStatement" />
-    <nodeInfo nodeId="4830115408604521229" fileName="PasteOriginalNode_Action.java" startLine="65" startPosition="7" endLine="66" endPosition="66" conceptFqName="jetbrains.mps.baseLanguage.structure.ExpressionStatement" />
-    <nodeInfo nodeId="4830115408604521229" fileName="PasteOriginalNode_Action.java" startLine="68" startPosition="61" endLine="69" endPosition="19" conceptFqName="jetbrains.mps.baseLanguage.structure.ReturnStatement" />
-    <nodeInfo nodeId="4830115408604521229" fileName="PasteOriginalNode_Action.java" startLine="70" startPosition="5" endLine="71" endPosition="87" conceptFqName="jetbrains.mps.baseLanguage.structure.ExpressionStatement" />
-    <nodeInfo nodeId="4830115408604521229" fileName="PasteOriginalNode_Action.java" startLine="72" startPosition="62" endLine="73" endPosition="19" conceptFqName="jetbrains.mps.baseLanguage.structure.ReturnStatement" />
-    <nodeInfo nodeId="4830115408604521229" fileName="PasteOriginalNode_Action.java" startLine="74" startPosition="5" endLine="75" endPosition="16" conceptFqName="jetbrains.mps.baseLanguage.structure.ReturnStatement" />
-    <nodeInfo nodeId="3024471776888937405" fileName="PasteOriginalNode_Action.java" startLine="81" startPosition="27" endLine="82" endPosition="116" conceptFqName="jetbrains.mps.baseLanguage.structure.ExpressionStatement" />
-    <nodeInfo nodeId="4830115408604521229" fileName="PasteOriginalNode_Action.java" startLine="86" startPosition="42" endLine="87" endPosition="91" conceptFqName="jetbrains.mps.baseLanguage.structure.ExpressionStatement" />
-    <nodeInfo nodeId="4830115408604521229" fileName="PasteOriginalNode_Action.java" startLine="92" startPosition="0" endLine="93" endPosition="0" conceptFqName="jetbrains.mps.baseLanguage.structure.StaticFieldDeclaration" propertyString="LOG" />
-    <nodeInfo nodeId="4830115408604521229" fileName="PasteOriginalNode_Action.java" startLine="39" startPosition="0" endLine="42" endPosition="0" conceptFqName="jetbrains.mps.baseLanguage.structure.InstanceMethodDeclaration" propertyString="isApplicable#(Lcom/intellij/openapi/actionSystem/AnActionEvent;Ljava/util/Map;)Z" />
-    <nodeInfo nodeId="4830115408604521229" fileName="PasteOriginalNode_Action.java" startLine="49" startPosition="27" endLine="52" endPosition="7" conceptFqName="jetbrains.mps.baseLanguage.structure.BlockStatement" />
-    <nodeInfo nodeId="4830115408604521229" fileName="PasteOriginalNode_Action.java" startLine="49" startPosition="27" endLine="52" endPosition="7" conceptFqName="jetbrains.mps.baseLanguage.structure.IfStatement" />
-    <nodeInfo nodeId="4830115408604521229" fileName="PasteOriginalNode_Action.java" startLine="57" startPosition="95" endLine="60" endPosition="5" conceptFqName="jetbrains.mps.baseLanguage.structure.IfStatement" />
-    <nodeInfo nodeId="4830115408604521229" fileName="PasteOriginalNode_Action.java" startLine="62" startPosition="90" endLine="65" endPosition="7" conceptFqName="jetbrains.mps.baseLanguage.structure.IfStatement" />
-    <nodeInfo nodeId="4830115408604521229" fileName="PasteOriginalNode_Action.java" startLine="67" startPosition="5" endLine="70" endPosition="5" conceptFqName="jetbrains.mps.baseLanguage.structure.IfStatement" />
-    <nodeInfo nodeId="4830115408604521229" fileName="PasteOriginalNode_Action.java" startLine="71" startPosition="87" endLine="74" endPosition="5" conceptFqName="jetbrains.mps.baseLanguage.structure.IfStatement" />
-    <nodeInfo nodeId="4039438520029627531" fileName="PasteOriginalNode_Action.java" startLine="81" startPosition="0" endLine="84" endPosition="0" conceptFqName="jetbrains.mps.baseLanguage.structure.InstanceMethodDeclaration" propertyString="run#()V" />
-    <nodeInfo nodeId="4830115408604521229" fileName="PasteOriginalNode_Action.java" startLine="85" startPosition="27" endLine="88" endPosition="7" conceptFqName="jetbrains.mps.baseLanguage.structure.BlockStatement" />
-    <nodeInfo nodeId="4830115408604521229" fileName="PasteOriginalNode_Action.java" startLine="85" startPosition="27" endLine="88" endPosition="7" conceptFqName="jetbrains.mps.baseLanguage.structure.IfStatement" />
-    <nodeInfo nodeId="4830115408604521229" fileName="PasteOriginalNode_Action.java" startLine="34" startPosition="0" endLine="38" endPosition="0" conceptFqName="jetbrains.mps.baseLanguage.structure.InstanceMethodDeclaration" propertyString="isDumbAware#()Z" />
-    <nodeInfo nodeId="4830115408604521229" fileName="PasteOriginalNode_Action.java" startLine="44" startPosition="9" endLine="48" endPosition="7" conceptFqName="jetbrains.mps.baseLanguage.structure.BlockStatement" />
-    <nodeInfo nodeId="4830115408604521229" fileName="PasteOriginalNode_Action.java" startLine="70" startPosition="5" endLine="74" endPosition="5" conceptFqName="jetbrains.mps.baseLanguage.structure.BlockStatement" />
-    <nodeInfo nodeId="4830115408604521229" fileName="PasteOriginalNode_Action.java" startLine="28" startPosition="0" endLine="33" endPosition="0" conceptFqName="jetbrains.mps.baseLanguage.structure.ConstructorDeclaration" propertyString="PasteOriginalNode_Action#()V" />
-    <nodeInfo nodeId="4039438520029582933" fileName="PasteOriginalNode_Action.java" startLine="79" startPosition="9" endLine="84" endPosition="9" conceptFqName="jetbrains.mps.baseLanguage.structure.ExpressionStatement" />
-    <nodeInfo nodeId="4830115408604521229" fileName="PasteOriginalNode_Action.java" startLine="60" startPosition="5" endLine="67" endPosition="5" conceptFqName="jetbrains.mps.baseLanguage.structure.BlockStatement" />
-    <nodeInfo nodeId="4830115408604521229" fileName="PasteOriginalNode_Action.java" startLine="60" startPosition="5" endLine="70" endPosition="5" conceptFqName="jetbrains.mps.baseLanguage.structure.BlockStatement" />
-    <nodeInfo nodeId="4830115408604521229" fileName="PasteOriginalNode_Action.java" startLine="43" startPosition="89" endLine="54" endPosition="5" conceptFqName="jetbrains.mps.baseLanguage.structure.TryCatchStatement" />
-    <nodeInfo nodeId="4830115408604521229" fileName="PasteOriginalNode_Action.java" startLine="78" startPosition="96" endLine="89" endPosition="5" conceptFqName="jetbrains.mps.baseLanguage.structure.TryCatchStatement" />
-    <nodeInfo nodeId="4830115408604521229" fileName="PasteOriginalNode_Action.java" startLine="43" startPosition="0" endLine="56" endPosition="0" conceptFqName="jetbrains.mps.baseLanguage.structure.InstanceMethodDeclaration" propertyString="doUpdate#(Lcom/intellij/openapi/actionSystem/AnActionEvent;Ljava/util/Map;)V" />
-    <nodeInfo nodeId="4830115408604521229" fileName="PasteOriginalNode_Action.java" startLine="78" startPosition="0" endLine="91" endPosition="0" conceptFqName="jetbrains.mps.baseLanguage.structure.InstanceMethodDeclaration" propertyString="doExecute#(Lcom/intellij/openapi/actionSystem/AnActionEvent;Ljava/util/Map;)V" />
-    <nodeInfo nodeId="4830115408604521229" fileName="PasteOriginalNode_Action.java" startLine="57" startPosition="0" endLine="77" endPosition="0" conceptFqName="jetbrains.mps.baseLanguage.structure.InstanceMethodDeclaration" propertyString="collectActionData#(Lcom/intellij/openapi/actionSystem/AnActionEvent;Ljava/util/Map;)Z" />
-    <scopeInfo nodeId="4830115408604521229" fileName="PasteOriginalNode_Action.java" startLine="35" startPosition="32" endLine="36" endPosition="16" />
-    <scopeInfo nodeId="4830115408604521248" fileName="PasteOriginalNode_Action.java" startLine="39" startPosition="87" endLine="40" endPosition="157" />
-    <scopeInfo nodeId="4830115408604521229" fileName="PasteOriginalNode_Action.java" startLine="50" startPosition="42" endLine="51" endPosition="92" />
-    <scopeInfo nodeId="4830115408604521229" fileName="PasteOriginalNode_Action.java" startLine="58" startPosition="53" endLine="59" endPosition="19" />
-    <scopeInfo nodeId="4830115408604521229" fileName="PasteOriginalNode_Action.java" startLine="63" startPosition="67" endLine="64" endPosition="31" />
-    <scopeInfo nodeId="4830115408604521229" fileName="PasteOriginalNode_Action.java" startLine="68" startPosition="61" endLine="69" endPosition="19" />
-    <scopeInfo nodeId="4830115408604521229" fileName="PasteOriginalNode_Action.java" startLine="72" startPosition="62" endLine="73" endPosition="19" />
-    <scopeInfo nodeId="4039438520029627532" fileName="PasteOriginalNode_Action.java" startLine="81" startPosition="27" endLine="82" endPosition="116" />
-    <scopeInfo nodeId="4830115408604521229" fileName="PasteOriginalNode_Action.java" startLine="86" startPosition="42" endLine="87" endPosition="91" />
-    <scopeInfo nodeId="4830115408604521229" fileName="PasteOriginalNode_Action.java" startLine="45" startPosition="7" endLine="47" endPosition="63">
-      <varInfo nodeId="4830115408604521229" varName="enabled" />
-    </scopeInfo>
-    <scopeInfo nodeId="4830115408604521229" fileName="PasteOriginalNode_Action.java" startLine="28" startPosition="37" endLine="31" endPosition="40" />
-    <scopeInfo nodeId="4830115408604521229" fileName="PasteOriginalNode_Action.java" startLine="39" startPosition="0" endLine="42" endPosition="0">
-      <varInfo nodeId="4830115408604521229" varName="_params" />
-      <varInfo nodeId="4830115408604521229" varName="event" />
-    </scopeInfo>
-    <scopeInfo nodeId="4830115408604521229" fileName="PasteOriginalNode_Action.java" startLine="49" startPosition="27" endLine="52" endPosition="7" />
-    <scopeInfo nodeId="4039438520029627531" fileName="PasteOriginalNode_Action.java" startLine="81" startPosition="0" endLine="84" endPosition="0" />
-    <scopeInfo nodeId="4830115408604521229" fileName="PasteOriginalNode_Action.java" startLine="85" startPosition="0" endLine="88" endPosition="7">
-      <varInfo nodeId="4830115408604521229" varName="t" />
-    </scopeInfo>
-    <scopeInfo nodeId="4830115408604521229" fileName="PasteOriginalNode_Action.java" startLine="85" startPosition="27" endLine="88" endPosition="7" />
-    <scopeInfo nodeId="4830115408604521229" fileName="PasteOriginalNode_Action.java" startLine="34" startPosition="0" endLine="38" endPosition="0" />
-    <scopeInfo nodeId="4830115408604521229" fileName="PasteOriginalNode_Action.java" startLine="44" startPosition="9" endLine="48" endPosition="7" />
-    <scopeInfo nodeId="4830115408604521229" fileName="PasteOriginalNode_Action.java" startLine="49" startPosition="0" endLine="53" endPosition="44">
-      <varInfo nodeId="4830115408604521229" varName="t" />
-    </scopeInfo>
-    <scopeInfo nodeId="4830115408604521229" fileName="PasteOriginalNode_Action.java" startLine="49" startPosition="27" endLine="53" endPosition="44" />
-    <scopeInfo nodeId="4830115408604521229" fileName="PasteOriginalNode_Action.java" startLine="70" startPosition="5" endLine="74" endPosition="5" />
-    <scopeInfo nodeId="4830115408604521229" fileName="PasteOriginalNode_Action.java" startLine="28" startPosition="0" endLine="33" endPosition="0" />
-    <scopeInfo nodeId="4830115408604521229" fileName="PasteOriginalNode_Action.java" startLine="61" startPosition="5" endLine="66" endPosition="66">
-      <varInfo nodeId="4830115408604521229" varName="editorComponent" />
-    </scopeInfo>
-    <scopeInfo nodeId="4830115408604521229" fileName="PasteOriginalNode_Action.java" startLine="79" startPosition="9" endLine="84" endPosition="9" />
-    <scopeInfo nodeId="4830115408604521229" fileName="PasteOriginalNode_Action.java" startLine="60" startPosition="5" endLine="70" endPosition="5" />
-    <scopeInfo nodeId="4830115408604521229" fileName="PasteOriginalNode_Action.java" startLine="43" startPosition="89" endLine="54" endPosition="5" />
-    <scopeInfo nodeId="4830115408604521229" fileName="PasteOriginalNode_Action.java" startLine="78" startPosition="96" endLine="89" endPosition="5" />
-    <scopeInfo nodeId="4830115408604521229" fileName="PasteOriginalNode_Action.java" startLine="43" startPosition="0" endLine="56" endPosition="0">
-      <varInfo nodeId="4830115408604521229" varName="_params" />
-      <varInfo nodeId="4830115408604521229" varName="event" />
-    </scopeInfo>
-    <scopeInfo nodeId="4830115408604521229" fileName="PasteOriginalNode_Action.java" startLine="78" startPosition="0" endLine="91" endPosition="0">
-      <varInfo nodeId="4830115408604521229" varName="_params" />
-      <varInfo nodeId="4830115408604521229" varName="event" />
-    </scopeInfo>
-    <scopeInfo nodeId="4830115408604521229" fileName="PasteOriginalNode_Action.java" startLine="57" startPosition="95" endLine="75" endPosition="16" />
-    <scopeInfo nodeId="4830115408604521229" fileName="PasteOriginalNode_Action.java" startLine="57" startPosition="0" endLine="77" endPosition="0">
-      <varInfo nodeId="4830115408604521229" varName="_params" />
-      <varInfo nodeId="4830115408604521229" varName="event" />
-    </scopeInfo>
-    <unitInfo nodeId="4039438520029627531" fileName="PasteOriginalNode_Action.java" startLine="80" startPosition="119" endLine="84" endPosition="7" unitName="jetbrains.mps.console.actions.PasteOriginalNode_Action$1" />
-    <unitInfo nodeId="4830115408604521229" fileName="PasteOriginalNode_Action.java" startLine="25" startPosition="0" endLine="94" endPosition="0" unitName="jetbrains.mps.console.actions.PasteOriginalNode_Action" />
->>>>>>> 1c570b79
+      <scope id="4830115408604521229" at="78,0,91,0">
+        <var name="_params" id="4830115408604521229" />
+        <var name="event" id="4830115408604521229" />
+      </scope>
+      <scope id="4830115408604521229" at="57,95,75,16" />
+      <scope id="4830115408604521229" at="57,0,77,0">
+        <var name="_params" id="4830115408604521229" />
+        <var name="event" id="4830115408604521229" />
+      </scope>
+      <unit id="4039438520029627531" at="80,119,84,7" name="jetbrains.mps.console.actions.PasteOriginalNode_Action$1" />
+      <unit id="4830115408604521229" at="25,0,94,0" name="jetbrains.mps.console.actions.PasteOriginalNode_Action" />
+    </file>
   </root>
 </debug-info>
