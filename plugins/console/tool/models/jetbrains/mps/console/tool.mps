<?xml version="1.0" encoding="UTF-8"?>
<model modelUID="r:de40a5a4-f08c-4c67-ac43-e1f5c384f7d6(jetbrains.mps.console.tool)">
  <persistence version="8" />
  <language namespace="f3061a53-9226-4cc5-a443-f952ceaf5816(jetbrains.mps.baseLanguage)" />
  <language namespace="7866978e-a0f0-4cc7-81bc-4d213d9375e1(jetbrains.mps.lang.smodel)" />
  <language namespace="83888646-71ce-4f1c-9c53-c54016f6ad4f(jetbrains.mps.baseLanguage.collections)" />
  <language namespace="63650c59-16c8-498a-99c8-005c7ee9515d(jetbrains.mps.lang.access)" />
  <language namespace="3a13115c-633c-4c5c-bbcc-75c4219e9555(jetbrains.mps.lang.quotation)" />
  <language namespace="1a8554c4-eb84-43ba-8c34-6f0d90c6e75a(jetbrains.mps.console.lang.commands)" />
  <import index="k128" modelUID="f:java_stub#86441d7a-e194-42da-81a5-2161ec62a379#jetbrains.mps.ide.tools(MPS.Workbench/jetbrains.mps.ide.tools@java_stub)" version="-1" />
  <import index="dbrf" modelUID="f:java_stub#6354ebe7-c22a-4a0f-ac54-50b52ab9b065#javax.swing(JDK/javax.swing@java_stub)" version="-1" />
  <import index="1t7x" modelUID="f:java_stub#6354ebe7-c22a-4a0f-ac54-50b52ab9b065#java.awt(JDK/java.awt@java_stub)" version="-1" />
  <import index="ec5l" modelUID="f:java_stub#8865b7a8-5271-43d3-884c-6fd1d9cfdd34#org.jetbrains.mps.openapi.model(MPS.OpenAPI/org.jetbrains.mps.openapi.model@java_stub)" version="-1" />
  <import index="eynw" modelUID="r:359b1d2b-77c4-46df-9bf2-b25cbea32254(jetbrains.mps.console.lang.structure)" version="-1" />
  <import index="9a8" modelUID="f:java_stub#1ed103c3-3aa6-49b7-9c21-6765ee11f224#jetbrains.mps.nodeEditor(MPS.Editor/jetbrains.mps.nodeEditor@java_stub)" version="-1" />
  <import index="vsqj" modelUID="f:java_stub#6ed54515-acc8-4d1e-a16c-9fd6cfe951ea#jetbrains.mps.project(MPS.Core/jetbrains.mps.project@java_stub)" version="-1" />
  <import index="pt5l" modelUID="f:java_stub#742f6602-5a2f-4313-aa6e-ae1cd4ffdc61#jetbrains.mps.ide.project(MPS.Platform/jetbrains.mps.ide.project@java_stub)" version="-1" />
  <import index="jwd7" modelUID="f:java_stub#742f6602-5a2f-4313-aa6e-ae1cd4ffdc61#jetbrains.mps.ide.tools(MPS.Platform/jetbrains.mps.ide.tools@java_stub)" version="-1" />
  <import index="8q6x" modelUID="f:java_stub#6354ebe7-c22a-4a0f-ac54-50b52ab9b065#java.awt.event(JDK/java.awt.event@java_stub)" version="-1" />
  <import index="zyb2" modelUID="r:1754cb33-73c2-441d-96bc-93a7824726e7(jetbrains.mps.console.lang.behavior)" version="-1" />
  <import index="cu2c" modelUID="f:java_stub#6ed54515-acc8-4d1e-a16c-9fd6cfe951ea#jetbrains.mps.smodel(MPS.Core/jetbrains.mps.smodel@java_stub)" version="-1" />
  <import index="3xdn" modelUID="r:935ba0ee-7291-4caa-a807-d76e8fc69391(jetbrains.mps.console.lang.commands.structure)" version="-1" />
  <import index="tpy3" modelUID="f:java_stub#6ed54515-acc8-4d1e-a16c-9fd6cfe951ea#jetbrains.mps.smodel.tempmodel(MPS.Core/jetbrains.mps.smodel.tempmodel@java_stub)" version="-1" />
  <import index="b2mh" modelUID="f:java_stub#498d89d2-c2e9-11e2-ad49-6cf049e62fe5#com.intellij.openapi.project(MPS.IDEA/com.intellij.openapi.project@java_stub)" version="-1" />
  <import index="82u" modelUID="f:java_stub#498d89d2-c2e9-11e2-ad49-6cf049e62fe5#com.intellij.openapi.wm(MPS.IDEA/com.intellij.openapi.wm@java_stub)" version="-1" />
  <import index="tpck" modelUID="r:00000000-0000-4000-0000-011c89590288(jetbrains.mps.lang.core.structure)" version="0" implicit="yes" />
  <import index="tpee" modelUID="r:00000000-0000-4000-0000-011c895902ca(jetbrains.mps.baseLanguage.structure)" version="4" implicit="yes" />
  <import index="e2lb" modelUID="f:java_stub#6354ebe7-c22a-4a0f-ac54-50b52ab9b065#java.lang(JDK/java.lang@java_stub)" version="-1" implicit="yes" />
  <import index="tp25" modelUID="r:00000000-0000-4000-0000-011c89590301(jetbrains.mps.lang.smodel.structure)" version="16" implicit="yes" />
  <import index="tp2q" modelUID="r:00000000-0000-4000-0000-011c8959032e(jetbrains.mps.baseLanguage.collections.structure)" version="7" implicit="yes" />
  <import index="qff7" modelUID="r:2ba2e307-a81d-4a21-9e0b-de3624e2fb83(jetbrains.mps.lang.access.structure)" version="0" implicit="yes" />
  <import index="tp2c" modelUID="r:00000000-0000-4000-0000-011c89590338(jetbrains.mps.baseLanguage.closures.structure)" version="3" implicit="yes" />
  <import index="tp3r" modelUID="r:00000000-0000-4000-0000-011c8959034b(jetbrains.mps.lang.quotation.structure)" version="0" implicit="yes" />
  <import index="fxg7" modelUID="f:java_stub#6354ebe7-c22a-4a0f-ac54-50b52ab9b065#java.io(JDK/java.io@java_stub)" version="-1" implicit="yes" />
  <root type="tpee.ClassConcept" typeId="tpee.1068390468198" id="1488452273262903215" nodeInfo="ig">
    <property name="name" nameId="tpck.1169194664001" value="ConsoleTool" />
    <node role="implementedInterface" roleId="tpee.1095933932569" type="tpee.ClassifierType" typeId="tpee.1107535904670" id="6852607286010036819" nodeInfo="in">
      <link role="classifier" roleId="tpee.1107535924139" targetNodeId="6852607286009617748" resolveInfo="ConsoleStream" />
    </node>
    <node role="member" roleId="tpee.5375687026011219971" type="tpee.FieldDeclaration" typeId="tpee.1068390468200" id="1488452273263179659" nodeInfo="igu">
      <property name="name" nameId="tpck.1169194664001" value="myMainComponent" />
      <node role="visibility" roleId="tpee.1178549979242" type="tpee.PrivateVisibility" typeId="tpee.1146644623116" id="1488452273263179657" nodeInfo="nn" />
      <node role="type" roleId="tpee.5680397130376446158" type="tpee.ClassifierType" typeId="tpee.1107535904670" id="1488452273263179658" nodeInfo="in">
        <link role="classifier" roleId="tpee.1107535924139" targetNodeId="dbrf.~JPanel" resolveInfo="JPanel" />
      </node>
    </node>
    <node role="member" roleId="tpee.5375687026011219971" type="tpee.FieldDeclaration" typeId="tpee.1068390468200" id="1187329276712523465" nodeInfo="igu">
      <property name="name" nameId="tpck.1169194664001" value="myModel" />
      <node role="type" roleId="tpee.5680397130376446158" type="tp25.SModelType" typeId="tp25.1143226024141" id="1187329276713244622" nodeInfo="in" />
      <node role="visibility" roleId="tpee.1178549979242" type="tpee.PrivateVisibility" typeId="tpee.1146644623116" id="1187329276712523463" nodeInfo="nn" />
    </node>
    <node role="member" roleId="tpee.5375687026011219971" type="tpee.FieldDeclaration" typeId="tpee.1068390468200" id="3799388175938004132" nodeInfo="igu">
      <property name="name" nameId="tpck.1169194664001" value="myRoot" />
      <node role="visibility" roleId="tpee.1178549979242" type="tpee.PrivateVisibility" typeId="tpee.1146644623116" id="3799388175938004130" nodeInfo="nn" />
      <node role="type" roleId="tpee.5680397130376446158" type="tp25.SNodeType" typeId="tp25.1138055754698" id="3799388175938004131" nodeInfo="in">
        <link role="concept" roleId="tp25.1138405853777" targetNodeId="eynw.757553790980850366" resolveInfo="Console" />
      </node>
    </node>
    <node role="member" roleId="tpee.5375687026011219971" type="tpee.FieldDeclaration" typeId="tpee.1068390468200" id="3799388175938309693" nodeInfo="igu">
      <property name="name" nameId="tpck.1169194664001" value="myEditor" />
      <node role="visibility" roleId="tpee.1178549979242" type="tpee.PrivateVisibility" typeId="tpee.1146644623116" id="3799388175938309691" nodeInfo="nn" />
      <node role="type" roleId="tpee.5680397130376446158" type="tpee.ClassifierType" typeId="tpee.1107535904670" id="3799388175938309692" nodeInfo="in">
        <link role="classifier" roleId="tpee.1107535924139" targetNodeId="9a8.~UIEditorComponent" resolveInfo="UIEditorComponent" />
      </node>
    </node>
    <node role="member" roleId="tpee.5375687026011219971" type="tpee.FieldDeclaration" typeId="tpee.1068390468200" id="3799388175938522479" nodeInfo="igu">
      <property name="name" nameId="tpck.1169194664001" value="myLastCommand" />
      <node role="visibility" roleId="tpee.1178549979242" type="tpee.PrivateVisibility" typeId="tpee.1146644623116" id="3799388175938522477" nodeInfo="nn" />
      <node role="type" roleId="tpee.5680397130376446158" type="tp25.SNodeType" typeId="tp25.1138055754698" id="3799388175938522478" nodeInfo="in">
        <link role="concept" roleId="tp25.1138405853777" targetNodeId="eynw.757553790980855626" resolveInfo="Command" />
      </node>
    </node>
    <node role="member" roleId="tpee.5375687026011219971" type="tpee.FieldDeclaration" typeId="tpee.1068390468200" id="2505439483540129748" nodeInfo="igu">
      <property name="name" nameId="tpck.1169194664001" value="myContext" />
      <node role="visibility" roleId="tpee.1178549979242" type="tpee.PrivateVisibility" typeId="tpee.1146644623116" id="2505439483540129746" nodeInfo="nn" />
      <node role="type" roleId="tpee.5680397130376446158" type="tpee.ClassifierType" typeId="tpee.1107535904670" id="2505439483540129747" nodeInfo="in">
        <link role="classifier" roleId="tpee.1107535924139" targetNodeId="vsqj.~ModuleContext" resolveInfo="ModuleContext" />
      </node>
    </node>
    <node role="member" roleId="tpee.5375687026011219971" type="tpee.PlaceholderMember" typeId="tpee.1465982738277781862" id="1488452273263097231" nodeInfo="ngu" />
    <node role="superclass" roleId="tpee.1165602531693" type="tpee.ClassifierType" typeId="tpee.1107535904670" id="1488452273262947721" nodeInfo="in">
      <link role="classifier" roleId="tpee.1107535924139" targetNodeId="k128.~BaseProjectTool" resolveInfo="BaseProjectTool" />
    </node>
    <node role="visibility" roleId="tpee.1178549979242" type="tpee.PublicVisibility" typeId="tpee.1146644602865" id="1488452273262903285" nodeInfo="nn" />
    <node role="member" roleId="tpee.5375687026011219971" type="tpee.ConstructorDeclaration" typeId="tpee.1068580123140" id="1488452273263052531" nodeInfo="igu">
      <node role="returnType" roleId="tpee.1068580123133" type="tpee.VoidType" typeId="tpee.1068581517677" id="1488452273263052532" nodeInfo="in" />
      <node role="visibility" roleId="tpee.1178549979242" type="tpee.PublicVisibility" typeId="tpee.1146644602865" id="1488452273263052533" nodeInfo="nn" />
      <node role="body" roleId="tpee.1068580123135" type="tpee.StatementList" typeId="tpee.1068580123136" id="1488452273263052535" nodeInfo="sn">
        <node role="statement" roleId="tpee.1068581517665" type="tpee.SuperConstructorInvocation" typeId="tpee.1070475587102" id="1488452273263052537" nodeInfo="nn">
          <link role="baseMethodDeclaration" roleId="tpee.1068499141037" targetNodeId="k128.~BaseProjectTool%d&lt;init&gt;(com%dintellij%dopenapi%dproject%dProject,java%dlang%dString,int,javax%dswing%dIcon,com%dintellij%dopenapi%dwm%dToolWindowAnchor,boolean)" resolveInfo="BaseProjectTool" />
          <node role="actualArgument" roleId="tpee.1068499141038" type="tpee.VariableReference" typeId="tpee.1068498886296" id="1488452273263052541" nodeInfo="nn">
            <link role="variableDeclaration" roleId="tpee.1068581517664" targetNodeId="1488452273263052538" resolveInfo="project" />
          </node>
          <node role="actualArgument" roleId="tpee.1068499141038" type="tpee.StringLiteral" typeId="tpee.1070475926800" id="1488452273263054657" nodeInfo="nn">
            <property name="value" nameId="tpee.1070475926801" value="Console" />
          </node>
          <node role="actualArgument" roleId="tpee.1068499141038" type="tpee.IntegerConstant" typeId="tpee.1068580320020" id="1488452273263055159" nodeInfo="nn">
            <property name="value" nameId="tpee.1068580320021" value="-1" />
          </node>
          <node role="actualArgument" roleId="tpee.1068499141038" type="tpee.NullLiteral" typeId="tpee.1070534058343" id="1488452273263055252" nodeInfo="nn" />
          <node role="actualArgument" roleId="tpee.1068499141038" type="tpee.StaticFieldReference" typeId="tpee.1070533707846" id="1488452273263055643" nodeInfo="nn">
            <link role="classifier" roleId="tpee.1144433057691" targetNodeId="82u.~ToolWindowAnchor" resolveInfo="ToolWindowAnchor" />
            <link role="variableDeclaration" roleId="tpee.1068581517664" targetNodeId="82u.~ToolWindowAnchor%dBOTTOM" resolveInfo="BOTTOM" />
          </node>
          <node role="actualArgument" roleId="tpee.1068499141038" type="tpee.BooleanConstant" typeId="tpee.1068580123137" id="1488452273263055935" nodeInfo="nn">
            <property name="value" nameId="tpee.1068580123138" value="false" />
          </node>
        </node>
      </node>
      <node role="parameter" roleId="tpee.1068580123134" type="tpee.ParameterDeclaration" typeId="tpee.1068498886292" id="1488452273263052538" nodeInfo="ir">
        <property name="name" nameId="tpck.1169194664001" value="project" />
        <node role="type" roleId="tpee.5680397130376446158" type="tpee.ClassifierType" typeId="tpee.1107535904670" id="2465550814643201902" nodeInfo="in">
          <link role="classifier" roleId="tpee.1107535924139" targetNodeId="b2mh.~Project" resolveInfo="Project" />
        </node>
      </node>
    </node>
    <node role="member" roleId="tpee.5375687026011219971" type="tpee.PlaceholderMember" typeId="tpee.1465982738277781862" id="1488452273263054166" nodeInfo="ngu" />
    <node role="member" roleId="tpee.5375687026011219971" type="tpee.InstanceMethodDeclaration" typeId="tpee.1068580123165" id="1488452273263061156" nodeInfo="igu">
      <property name="isAbstract" nameId="tpee.1178608670077" value="false" />
      <property name="name" nameId="tpck.1169194664001" value="getComponent" />
      <property name="isFinal" nameId="tpee.1181808852946" value="false" />
      <property name="isDeprecated" nameId="tpee.1224848525476" value="false" />
      <node role="visibility" roleId="tpee.1178549979242" type="tpee.PublicVisibility" typeId="tpee.1146644602865" id="1488452273263061157" nodeInfo="nn" />
      <node role="returnType" roleId="tpee.1068580123133" type="tpee.ClassifierType" typeId="tpee.1107535904670" id="1488452273263061159" nodeInfo="in">
        <link role="classifier" roleId="tpee.1107535924139" targetNodeId="dbrf.~JComponent" resolveInfo="JComponent" />
      </node>
      <node role="body" roleId="tpee.1068580123135" type="tpee.StatementList" typeId="tpee.1068580123136" id="1488452273263061162" nodeInfo="sn">
        <node role="statement" roleId="tpee.1068581517665" type="tpee.IfStatement" typeId="tpee.1068580123159" id="1183624488473676343" nodeInfo="nn">
          <node role="condition" roleId="tpee.1068580123160" type="tpee.EqualsExpression" typeId="tpee.1068580123152" id="1183624488473690270" nodeInfo="nn">
            <node role="rightExpression" roleId="tpee.1081773367579" type="tpee.NullLiteral" typeId="tpee.1070534058343" id="1183624488473690282" nodeInfo="nn" />
            <node role="leftExpression" roleId="tpee.1081773367580" type="tpee.VariableReference" typeId="tpee.1068498886296" id="1183624488473681654" nodeInfo="nn">
              <link role="variableDeclaration" roleId="tpee.1068581517664" targetNodeId="1488452273263179659" resolveInfo="myMainComponent" />
            </node>
          </node>
          <node role="ifTrue" roleId="tpee.1068580123161" type="tpee.StatementList" typeId="tpee.1068580123136" id="1183624488473676345" nodeInfo="sn">
            <node role="statement" roleId="tpee.1068581517665" type="tpee.ExpressionStatement" typeId="tpee.1068580123155" id="1183624488473738334" nodeInfo="nn">
              <node role="expression" roleId="tpee.1068580123156" type="tpee.LocalMethodCall" typeId="tpee.7812454656619025412" id="1183624488473738333" nodeInfo="nn">
                <link role="baseMethodDeclaration" roleId="tpee.1068499141037" targetNodeId="7881731331382482831" resolveInfo="initMainComponent" />
              </node>
            </node>
          </node>
        </node>
        <node role="statement" roleId="tpee.1068581517665" type="tpee.ReturnStatement" typeId="tpee.1068581242878" id="1488452273263097555" nodeInfo="nn">
          <node role="expression" roleId="tpee.1068581517676" type="tpee.VariableReference" typeId="tpee.1068498886296" id="7881731331382530958" nodeInfo="nn">
            <link role="variableDeclaration" roleId="tpee.1068581517664" targetNodeId="1488452273263179659" resolveInfo="myMainComponent" />
          </node>
        </node>
      </node>
      <node role="annotation" roleId="tpee.1188208488637" type="tpee.AnnotationInstance" typeId="tpee.1188207840427" id="1488452273263061163" nodeInfo="nn">
        <link role="annotation" roleId="tpee.1188208074048" targetNodeId="e2lb.~Override" resolveInfo="Override" />
      </node>
    </node>
    <node role="member" roleId="tpee.5375687026011219971" type="tpee.PlaceholderMember" typeId="tpee.1465982738277781862" id="7881731331382468136" nodeInfo="ngu" />
    <node role="member" roleId="tpee.5375687026011219971" type="tpee.InstanceMethodDeclaration" typeId="tpee.1068580123165" id="7881731331382482831" nodeInfo="igu">
      <property name="isAbstract" nameId="tpee.1178608670077" value="false" />
      <property name="name" nameId="tpck.1169194664001" value="initMainComponent" />
      <property name="isFinal" nameId="tpee.1181808852946" value="false" />
      <property name="isDeprecated" nameId="tpee.1224848525476" value="false" />
      <node role="visibility" roleId="tpee.1178549979242" type="tpee.ProtectedVisibility" typeId="tpee.1146644641414" id="7881731331382482832" nodeInfo="nn" />
      <node role="returnType" roleId="tpee.1068580123133" type="tpee.VoidType" typeId="tpee.1068581517677" id="7881731331382482834" nodeInfo="in" />
      <node role="body" roleId="tpee.1068580123135" type="tpee.StatementList" typeId="tpee.1068580123136" id="7881731331382482835" nodeInfo="sn">
        <node role="statement" roleId="tpee.1068581517665" type="tpee.LocalVariableDeclarationStatement" typeId="tpee.1068581242864" id="5166279417621403615" nodeInfo="nn">
          <node role="localVariableDeclaration" roleId="tpee.1068581242865" type="tpee.LocalVariableDeclaration" typeId="tpee.1068581242863" id="5166279417621403616" nodeInfo="nr">
            <property name="name" nameId="tpck.1169194664001" value="project" />
            <node role="type" roleId="tpee.5680397130376446158" type="tpee.ClassifierType" typeId="tpee.1107535904670" id="5336086527852648003" nodeInfo="in">
              <link role="classifier" roleId="tpee.1107535924139" targetNodeId="vsqj.~Project" resolveInfo="Project" />
            </node>
            <node role="initializer" roleId="tpee.1068431790190" type="tpee.StaticMethodCall" typeId="tpee.1081236700937" id="5166279417621403617" nodeInfo="nn">
              <link role="baseMethodDeclaration" roleId="tpee.1068499141037" targetNodeId="pt5l.~ProjectHelper%dtoMPSProject(com%dintellij%dopenapi%dproject%dProject)%cjetbrains%dmps%dproject%dProject" resolveInfo="toMPSProject" />
              <link role="classConcept" roleId="tpee.1144433194310" targetNodeId="pt5l.~ProjectHelper" resolveInfo="ProjectHelper" />
              <node role="actualArgument" roleId="tpee.1068499141038" type="tpee.LocalMethodCall" typeId="tpee.7812454656619025412" id="5166279417621403618" nodeInfo="nn">
                <link role="baseMethodDeclaration" roleId="tpee.1068499141037" targetNodeId="jwd7.~BaseTool%dgetProject()%ccom%dintellij%dopenapi%dproject%dProject" resolveInfo="getProject" />
              </node>
            </node>
          </node>
        </node>
        <node role="statement" roleId="tpee.1068581517665" type="qff7.ExecuteCommandStatement" typeId="qff7.8974276187400348177" id="1522220694128467356" nodeInfo="nn">
          <node role="commandClosureLiteral" roleId="qff7.8974276187400348171" type="qff7.CommandClosureLiteral" typeId="qff7.8974276187400348173" id="1522220694128467358" nodeInfo="nn">
            <node role="body" roleId="tp2c.1199569916463" type="tpee.StatementList" typeId="tpee.1068580123136" id="1522220694128467360" nodeInfo="sn">
              <node role="statement" roleId="tpee.1068581517665" type="tpee.ExpressionStatement" typeId="tpee.1068580123155" id="2505439483540129761" nodeInfo="nn">
                <node role="expression" roleId="tpee.1068580123156" type="tpee.AssignmentExpression" typeId="tpee.1068498886294" id="2505439483540129762" nodeInfo="nn">
                  <node role="lValue" roleId="tpee.1068498886295" type="tpee.DotExpression" typeId="tpee.1197027756228" id="2505439483540129763" nodeInfo="nn">
                    <node role="operand" roleId="tpee.1197027771414" type="tpee.ThisExpression" typeId="tpee.1070475354124" id="2505439483540129764" nodeInfo="nn" />
                    <node role="operation" roleId="tpee.1197027833540" type="tpee.FieldReferenceOperation" typeId="tpee.1197029447546" id="2505439483540129765" nodeInfo="nn">
                      <link role="fieldDeclaration" roleId="tpee.1197029500499" targetNodeId="2505439483540129748" resolveInfo="myContext" />
                    </node>
                  </node>
                  <node role="rValue" roleId="tpee.1068498886297" type="tpee.GenericNewExpression" typeId="tpee.1145552977093" id="2505439483540129766" nodeInfo="nn">
                    <node role="creator" roleId="tpee.1145553007750" type="tpee.ClassCreator" typeId="tpee.1212685548494" id="2505439483540129767" nodeInfo="nn">
                      <link role="baseMethodDeclaration" roleId="tpee.1068499141037" targetNodeId="vsqj.~ModuleContext%d&lt;init&gt;(org%djetbrains%dmps%dopenapi%dmodule%dSModule,jetbrains%dmps%dproject%dProject)" resolveInfo="ModuleContext" />
                      <node role="actualArgument" roleId="tpee.1068499141038" type="tpee.DotExpression" typeId="tpee.1197027756228" id="2505439483540129768" nodeInfo="nn">
                        <node role="operation" roleId="tpee.1197027833540" type="tpee.InstanceMethodCallOperation" typeId="tpee.1202948039474" id="2505439483540129769" nodeInfo="nn">
                          <link role="baseMethodDeclaration" roleId="tpee.1068499141037" targetNodeId="ec5l.~SModel%dgetModule()%corg%djetbrains%dmps%dopenapi%dmodule%dSModule" resolveInfo="getModule" />
                        </node>
                        <node role="operand" roleId="tpee.1197027771414" type="tp25.SemanticDowncastExpression" typeId="tp25.1145404486709" id="2505439483540129770" nodeInfo="nn">
                          <node role="leftExpression" roleId="tp25.1145404616321" type="tpee.VariableReference" typeId="tpee.1068498886296" id="2505439483540129771" nodeInfo="nn">
                            <link role="variableDeclaration" roleId="tpee.1068581517664" targetNodeId="1187329276712523465" resolveInfo="myModel" />
                          </node>
                        </node>
                      </node>
                      <node role="actualArgument" roleId="tpee.1068499141038" type="tpee.VariableReference" typeId="tpee.1068498886296" id="2505439483540129772" nodeInfo="nn">
                        <link role="variableDeclaration" roleId="tpee.1068581517664" targetNodeId="5166279417621403616" resolveInfo="project" />
                      </node>
                    </node>
                  </node>
                </node>
              </node>
              <node role="statement" roleId="tpee.1068581517665" type="tpee.ExpressionStatement" typeId="tpee.1068580123155" id="3799388175938309706" nodeInfo="nn">
                <node role="expression" roleId="tpee.1068580123156" type="tpee.AssignmentExpression" typeId="tpee.1068498886294" id="3799388175938309707" nodeInfo="nn">
                  <node role="lValue" roleId="tpee.1068498886295" type="tpee.DotExpression" typeId="tpee.1197027756228" id="3799388175938309708" nodeInfo="nn">
                    <node role="operand" roleId="tpee.1197027771414" type="tpee.ThisExpression" typeId="tpee.1070475354124" id="3799388175938309709" nodeInfo="nn" />
                    <node role="operation" roleId="tpee.1197027833540" type="tpee.FieldReferenceOperation" typeId="tpee.1197029447546" id="3799388175938309710" nodeInfo="nn">
                      <link role="fieldDeclaration" roleId="tpee.1197029500499" targetNodeId="3799388175938309693" resolveInfo="myEditor" />
                    </node>
                  </node>
                  <node role="rValue" roleId="tpee.1068498886297" type="tpee.GenericNewExpression" typeId="tpee.1145552977093" id="3799388175938309711" nodeInfo="nn">
                    <node role="creator" roleId="tpee.1145553007750" type="tpee.ClassCreator" typeId="tpee.1212685548494" id="3799388175938309712" nodeInfo="nn">
                      <link role="baseMethodDeclaration" roleId="tpee.1068499141037" targetNodeId="9a8.~UIEditorComponent%d&lt;init&gt;(org%djetbrains%dmps%dopenapi%dmodule%dSRepository,jetbrains%dmps%dnodeEditor%dinspector%dInspectorEditorComponent)" resolveInfo="UIEditorComponent" />
                      <node role="actualArgument" roleId="tpee.1068499141038" type="tpee.DotExpression" typeId="tpee.1197027756228" id="7480975208209361694" nodeInfo="nn">
                        <node role="operand" roleId="tpee.1197027771414" type="tpee.StaticMethodCall" typeId="tpee.1081236700937" id="7480975208209323701" nodeInfo="nn">
                          <link role="baseMethodDeclaration" roleId="tpee.1068499141037" targetNodeId="pt5l.~ProjectHelper%dtoMPSProject(com%dintellij%dopenapi%dproject%dProject)%cjetbrains%dmps%dproject%dProject" resolveInfo="toMPSProject" />
                          <link role="classConcept" roleId="tpee.1144433194310" targetNodeId="pt5l.~ProjectHelper" resolveInfo="ProjectHelper" />
                          <node role="actualArgument" roleId="tpee.1068499141038" type="tpee.LocalMethodCall" typeId="tpee.7812454656619025412" id="7480975208209202909" nodeInfo="nn">
                            <link role="baseMethodDeclaration" roleId="tpee.1068499141037" targetNodeId="jwd7.~BaseTool%dgetProject()%ccom%dintellij%dopenapi%dproject%dProject" resolveInfo="getProject" />
                          </node>
                        </node>
                        <node role="operation" roleId="tpee.1197027833540" type="tpee.InstanceMethodCallOperation" typeId="tpee.1202948039474" id="7480975208209382087" nodeInfo="nn">
                          <link role="baseMethodDeclaration" roleId="tpee.1068499141037" targetNodeId="vsqj.~Project%dgetRepository()%corg%djetbrains%dmps%dopenapi%dmodule%dSRepository" resolveInfo="getRepository" />
                        </node>
                      </node>
                      <node role="actualArgument" roleId="tpee.1068499141038" type="tpee.NullLiteral" typeId="tpee.1070534058343" id="3799388175938309717" nodeInfo="nn" />
                    </node>
                  </node>
                </node>
              </node>
<<<<<<< HEAD
              <node role="statement" roleId="tpee.1068581517665" type="tpee.ExpressionStatement" typeId="tpee.1068580123155" id="5336086527852423241" nodeInfo="nn">
                <node role="expression" roleId="tpee.1068580123156" type="tpee.DotExpression" typeId="tpee.1197027756228" id="5336086527852430315" nodeInfo="nn">
                  <node role="operation" roleId="tpee.1197027833540" type="tpee.InstanceMethodCallOperation" typeId="tpee.1202948039474" id="5336086527852454596" nodeInfo="nn">
                    <link role="baseMethodDeclaration" roleId="tpee.1068499141037" targetNodeId="cu2c.~SModelInternal%daddLanguage(org%djetbrains%dmps%dopenapi%dmodule%dSModuleReference)%cvoid" resolveInfo="addLanguage" />
                    <node role="actualArgument" roleId="tpee.1068499141038" type="tp25.CheckedModuleReference" typeId="tp25.4357968816427488499" id="6955116391927730728" nodeInfo="nn">
                      <property name="moduleId" nameId="tp25.4357968816427488500" value="de1ad86d-6e50-4a02-b306-d4d17f64c375(jetbrains.mps.console.lang)" />
                    </node>
                  </node>
                  <node role="operand" roleId="tpee.1197027771414" type="tpee.ParenthesizedExpression" typeId="tpee.1079359253375" id="5336086527852437764" nodeInfo="nn">
                    <node role="expression" roleId="tpee.1079359253376" type="tpee.CastExpression" typeId="tpee.1070534934090" id="5336086527852437765" nodeInfo="nn">
                      <node role="expression" roleId="tpee.1070534934092" type="tp25.SemanticDowncastExpression" typeId="tp25.1145404486709" id="5336086527852520631" nodeInfo="nn">
                        <node role="leftExpression" roleId="tp25.1145404616321" type="tpee.VariableReference" typeId="tpee.1068498886296" id="5336086527852437763" nodeInfo="nn">
                          <link role="variableDeclaration" roleId="tpee.1068581517664" targetNodeId="1187329276712523465" resolveInfo="myModel" />
                        </node>
                      </node>
                      <node role="type" roleId="tpee.1070534934091" type="tpee.ClassifierType" typeId="tpee.1107535904670" id="5336086527852444406" nodeInfo="in">
                        <link role="classifier" roleId="tpee.1107535924139" targetNodeId="cu2c.~SModelInternal" resolveInfo="SModelInternal" />
                      </node>
                    </node>
                  </node>
                </node>
              </node>
              <node role="statement" roleId="tpee.1068581517665" type="tpee.ExpressionStatement" typeId="tpee.1068580123155" id="5336086527852527262" nodeInfo="nn">
                <node role="expression" roleId="tpee.1068580123156" type="tpee.DotExpression" typeId="tpee.1197027756228" id="5336086527852527263" nodeInfo="nn">
                  <node role="operation" roleId="tpee.1197027833540" type="tpee.InstanceMethodCallOperation" typeId="tpee.1202948039474" id="5336086527852527264" nodeInfo="nn">
                    <link role="baseMethodDeclaration" roleId="tpee.1068499141037" targetNodeId="cu2c.~SModelInternal%daddLanguage(org%djetbrains%dmps%dopenapi%dmodule%dSModuleReference)%cvoid" resolveInfo="addLanguage" />
                    <node role="actualArgument" roleId="tpee.1068499141038" type="tp25.CheckedModuleReference" typeId="tp25.4357968816427488499" id="6955116391927722203" nodeInfo="nn">
                      <property name="moduleId" nameId="tp25.4357968816427488500" value="1a8554c4-eb84-43ba-8c34-6f0d90c6e75a(jetbrains.mps.console.lang.commands)" />
                    </node>
                  </node>
                  <node role="operand" roleId="tpee.1197027771414" type="tpee.ParenthesizedExpression" typeId="tpee.1079359253375" id="5336086527852527268" nodeInfo="nn">
                    <node role="expression" roleId="tpee.1079359253376" type="tpee.CastExpression" typeId="tpee.1070534934090" id="5336086527852527269" nodeInfo="nn">
                      <node role="expression" roleId="tpee.1070534934092" type="tp25.SemanticDowncastExpression" typeId="tp25.1145404486709" id="5336086527852527270" nodeInfo="nn">
                        <node role="leftExpression" roleId="tp25.1145404616321" type="tpee.VariableReference" typeId="tpee.1068498886296" id="5336086527852527271" nodeInfo="nn">
                          <link role="variableDeclaration" roleId="tpee.1068581517664" targetNodeId="1187329276712523465" resolveInfo="myModel" />
                        </node>
                      </node>
                      <node role="type" roleId="tpee.1070534934091" type="tpee.ClassifierType" typeId="tpee.1107535904670" id="5336086527852527272" nodeInfo="in">
                        <link role="classifier" roleId="tpee.1107535924139" targetNodeId="cu2c.~SModelInternal" resolveInfo="SModelInternal" />
=======
              <node role="statement" roleId="tpee.1068581517665" type="tpee.LocalVariableDeclarationStatement" typeId="tpee.1068581242864" id="4479680595993307976">
                <node role="localVariableDeclaration" roleId="tpee.1068581242865" type="tpee.LocalVariableDeclaration" typeId="tpee.1068581242863" id="4479680595993307977">
                  <property name="name" nameId="tpck.1169194664001" value="langs" />
                  <node role="type" roleId="tpee.5680397130376446158" type="tpee.ArrayType" typeId="tpee.1070534760951" id="4479680595993307978">
                    <node role="componentType" roleId="tpee.1070534760952" type="tpee.ClassifierType" typeId="tpee.1107535904670" id="4479680595993307979">
                      <link role="classifier" roleId="tpee.1107535924139" targetNodeId="cu2c.~Language" resolveInfo="Language" />
                    </node>
                  </node>
                  <node role="initializer" roleId="tpee.1068431790190" type="tpee.GenericNewExpression" typeId="tpee.1145552977093" id="4479680595993333498">
                    <node role="creator" roleId="tpee.1145553007750" type="tpee.ArrayCreatorWithInitializer" typeId="tpee.1154542696413" id="4479680595993353582">
                      <node role="initValue" roleId="tpee.1154542803372" type="tp25.LanguageReferenceExpression" typeId="tp25.4040588429969069898" id="5336086527852460667">
                        <property name="moduleId" nameId="tp25.4040588429969021683" value="de1ad86d-6e50-4a02-b306-d4d17f64c375" />
                      </node>
                      <node role="initValue" roleId="tpee.1154542803372" type="tp25.LanguageReferenceExpression" typeId="tp25.4040588429969069898" id="5336086527852527267">
                        <property name="moduleId" nameId="tp25.4040588429969021683" value="1a8554c4-eb84-43ba-8c34-6f0d90c6e75a" />
                      </node>
                      <node role="initValue" roleId="tpee.1154542803372" type="tp25.LanguageReferenceExpression" typeId="tp25.4040588429969069898" id="5336086527852690447">
                        <property name="moduleId" nameId="tp25.4040588429969021683" value="f3061a53-9226-4cc5-a443-f952ceaf5816" />
                      </node>
                      <node role="componentType" roleId="tpee.1154542793668" type="tpee.ClassifierType" typeId="tpee.1107535904670" id="4479680595993333479">
                        <link role="classifier" roleId="tpee.1107535924139" targetNodeId="cu2c.~Language" resolveInfo="Language" />
>>>>>>> 48d00aef
                      </node>
                    </node>
                  </node>
                </node>
              </node>
<<<<<<< HEAD
              <node role="statement" roleId="tpee.1068581517665" type="tpee.ExpressionStatement" typeId="tpee.1068580123155" id="5336086527852690442" nodeInfo="nn">
                <node role="expression" roleId="tpee.1068580123156" type="tpee.DotExpression" typeId="tpee.1197027756228" id="5336086527852690443" nodeInfo="nn">
                  <node role="operation" roleId="tpee.1197027833540" type="tpee.InstanceMethodCallOperation" typeId="tpee.1202948039474" id="5336086527852690444" nodeInfo="nn">
                    <link role="baseMethodDeclaration" roleId="tpee.1068499141037" targetNodeId="cu2c.~SModelInternal%daddLanguage(org%djetbrains%dmps%dopenapi%dmodule%dSModuleReference)%cvoid" resolveInfo="addLanguage" />
                    <node role="actualArgument" roleId="tpee.1068499141038" type="tp25.CheckedModuleReference" typeId="tp25.4357968816427488499" id="6955116391927714260" nodeInfo="nn">
                      <property name="moduleId" nameId="tp25.4357968816427488500" value="f3061a53-9226-4cc5-a443-f952ceaf5816(jetbrains.mps.baseLanguage)" />
                    </node>
                  </node>
                  <node role="operand" roleId="tpee.1197027771414" type="tpee.ParenthesizedExpression" typeId="tpee.1079359253375" id="5336086527852690448" nodeInfo="nn">
                    <node role="expression" roleId="tpee.1079359253376" type="tpee.CastExpression" typeId="tpee.1070534934090" id="5336086527852690449" nodeInfo="nn">
                      <node role="expression" roleId="tpee.1070534934092" type="tp25.SemanticDowncastExpression" typeId="tp25.1145404486709" id="5336086527852690450" nodeInfo="nn">
                        <node role="leftExpression" roleId="tp25.1145404616321" type="tpee.VariableReference" typeId="tpee.1068498886296" id="5336086527852690451" nodeInfo="nn">
                          <link role="variableDeclaration" roleId="tpee.1068581517664" targetNodeId="1187329276712523465" resolveInfo="myModel" />
                        </node>
                      </node>
                      <node role="type" roleId="tpee.1070534934091" type="tpee.ClassifierType" typeId="tpee.1107535904670" id="5336086527852690452" nodeInfo="in">
                        <link role="classifier" roleId="tpee.1107535924139" targetNodeId="cu2c.~SModelInternal" resolveInfo="SModelInternal" />
=======
              <node role="statement" roleId="tpee.1068581517665" type="tp2q.ForEachStatement" typeId="tp2q.1153943597977" id="4479680595993512215">
                <node role="variable" roleId="tp2q.1153944400369" type="tp2q.ForEachVariable" typeId="tp2q.1153944193378" id="4479680595993512217">
                  <property name="name" nameId="tpck.1169194664001" value="l" />
                </node>
                <node role="inputSequence" roleId="tp2q.1153944424730" type="tpee.VariableReference" typeId="tpee.1068498886296" id="4479680595993529823">
                  <link role="variableDeclaration" roleId="tpee.1068581517664" targetNodeId="4479680595993307977" resolveInfo="langs" />
                </node>
                <node role="body" roleId="tpee.1154032183016" type="tpee.StatementList" typeId="tpee.1068580123136" id="4479680595993512221">
                  <node role="statement" roleId="tpee.1068581517665" type="tpee.ExpressionStatement" typeId="tpee.1068580123155" id="5336086527852423241">
                    <node role="expression" roleId="tpee.1068580123156" type="tpee.DotExpression" typeId="tpee.1197027756228" id="5336086527852430315">
                      <node role="operation" roleId="tpee.1197027833540" type="tpee.InstanceMethodCallOperation" typeId="tpee.1202948039474" id="5336086527852454596">
                        <link role="baseMethodDeclaration" roleId="tpee.1068499141037" targetNodeId="cu2c.~SModelInternal%daddLanguage(org%djetbrains%dmps%dopenapi%dmodule%dSModuleReference)%cvoid" resolveInfo="addLanguage" />
                        <node role="actualArgument" roleId="tpee.1068499141038" type="tpee.DotExpression" typeId="tpee.1197027756228" id="5336086527852488273">
                          <node role="operation" roleId="tpee.1197027833540" type="tpee.InstanceMethodCallOperation" typeId="tpee.1202948039474" id="5336086527852506363">
                            <link role="baseMethodDeclaration" roleId="tpee.1068499141037" targetNodeId="vsqj.~AbstractModule%dgetModuleReference()%corg%djetbrains%dmps%dopenapi%dmodule%dSModuleReference" resolveInfo="getModuleReference" />
                          </node>
                          <node role="operand" roleId="tpee.1197027771414" type="tp2q.ForEachVariableReference" typeId="tp2q.1153944233411" id="4479680595993601763">
                            <link role="variable" roleId="tp2q.1153944258490" targetNodeId="4479680595993512217" resolveInfo="l" />
                          </node>
                        </node>
                      </node>
                      <node role="operand" roleId="tpee.1197027771414" type="tpee.ParenthesizedExpression" typeId="tpee.1079359253375" id="5336086527852437764">
                        <node role="expression" roleId="tpee.1079359253376" type="tpee.CastExpression" typeId="tpee.1070534934090" id="5336086527852437765">
                          <node role="expression" roleId="tpee.1070534934092" type="tp25.SemanticDowncastExpression" typeId="tp25.1145404486709" id="5336086527852520631">
                            <node role="leftExpression" roleId="tp25.1145404616321" type="tpee.VariableReference" typeId="tpee.1068498886296" id="5336086527852437763">
                              <link role="variableDeclaration" roleId="tpee.1068581517664" targetNodeId="1187329276712523465" resolveInfo="myModel" />
                            </node>
                          </node>
                          <node role="type" roleId="tpee.1070534934091" type="tpee.ClassifierType" typeId="tpee.1107535904670" id="5336086527852444406">
                            <link role="classifier" roleId="tpee.1107535924139" targetNodeId="cu2c.~SModelInternal" resolveInfo="SModelInternal" />
                          </node>
                        </node>
                      </node>
                    </node>
                  </node>
                  <node role="statement" roleId="tpee.1068581517665" type="tpee.ExpressionStatement" typeId="tpee.1068580123155" id="4479680595993601791">
                    <node role="expression" roleId="tpee.1068580123156" type="tpee.DotExpression" typeId="tpee.1197027756228" id="4479680595993663470">
                      <node role="operand" roleId="tpee.1197027771414" type="tpee.ParenthesizedExpression" typeId="tpee.1079359253375" id="4479680595993693114">
                        <node role="expression" roleId="tpee.1079359253376" type="tpee.CastExpression" typeId="tpee.1070534934090" id="4479680595993693115">
                          <node role="expression" roleId="tpee.1070534934092" type="tpee.DotExpression" typeId="tpee.1197027756228" id="4479680595993693110">
                            <node role="operand" roleId="tpee.1197027771414" type="tp25.SemanticDowncastExpression" typeId="tp25.1145404486709" id="4479680595993693111">
                              <node role="leftExpression" roleId="tp25.1145404616321" type="tpee.VariableReference" typeId="tpee.1068498886296" id="4479680595993693112">
                                <link role="variableDeclaration" roleId="tpee.1068581517664" targetNodeId="1187329276712523465" resolveInfo="myModel" />
                              </node>
                            </node>
                            <node role="operation" roleId="tpee.1197027833540" type="tpee.InstanceMethodCallOperation" typeId="tpee.1202948039474" id="4479680595993693113">
                              <link role="baseMethodDeclaration" roleId="tpee.1068499141037" targetNodeId="ec5l.~SModel%dgetModule()%corg%djetbrains%dmps%dopenapi%dmodule%dSModule" resolveInfo="getModule" />
                            </node>
                          </node>
                          <node role="type" roleId="tpee.1070534934091" type="tpee.ClassifierType" typeId="tpee.1107535904670" id="4479680595993712013">
                            <link role="classifier" roleId="tpee.1107535924139" targetNodeId="vsqj.~AbstractModule" resolveInfo="AbstractModule" />
                          </node>
                        </node>
                      </node>
                      <node role="operation" roleId="tpee.1197027833540" type="tpee.InstanceMethodCallOperation" typeId="tpee.1202948039474" id="4479680595993673833">
                        <link role="baseMethodDeclaration" roleId="tpee.1068499141037" targetNodeId="vsqj.~AbstractModule%daddUsedLanguage(org%djetbrains%dmps%dopenapi%dmodule%dSModuleReference)%cvoid" resolveInfo="addUsedLanguage" />
                        <node role="actualArgument" roleId="tpee.1068499141038" type="tpee.DotExpression" typeId="tpee.1197027756228" id="4479680595993748884">
                          <node role="operand" roleId="tpee.1197027771414" type="tp2q.ForEachVariableReference" typeId="tp2q.1153944233411" id="4479680595993747749">
                            <link role="variable" roleId="tp2q.1153944258490" targetNodeId="4479680595993512217" resolveInfo="l" />
                          </node>
                          <node role="operation" roleId="tpee.1197027833540" type="tpee.InstanceMethodCallOperation" typeId="tpee.1202948039474" id="4479680595993779656">
                            <link role="baseMethodDeclaration" roleId="tpee.1068499141037" targetNodeId="vsqj.~AbstractModule%dgetModuleReference()%corg%djetbrains%dmps%dopenapi%dmodule%dSModuleReference" resolveInfo="getModuleReference" />
                          </node>
                        </node>
>>>>>>> 48d00aef
                      </node>
                    </node>
                  </node>
                </node>
              </node>
              <node role="statement" roleId="tpee.1068581517665" type="tpee.ExpressionStatement" typeId="tpee.1068580123155" id="3799388175938004141" nodeInfo="nn">
                <node role="expression" roleId="tpee.1068580123156" type="tpee.AssignmentExpression" typeId="tpee.1068498886294" id="3799388175938004142" nodeInfo="nn">
                  <node role="lValue" roleId="tpee.1068498886295" type="tpee.DotExpression" typeId="tpee.1197027756228" id="3799388175938004143" nodeInfo="nn">
                    <node role="operand" roleId="tpee.1197027771414" type="tpee.ThisExpression" typeId="tpee.1070475354124" id="3799388175938004144" nodeInfo="nn" />
                    <node role="operation" roleId="tpee.1197027833540" type="tpee.FieldReferenceOperation" typeId="tpee.1197029447546" id="3799388175938004145" nodeInfo="nn">
                      <link role="fieldDeclaration" roleId="tpee.1197029500499" targetNodeId="3799388175938004132" resolveInfo="myRoot" />
                    </node>
                  </node>
                  <node role="rValue" roleId="tpee.1068498886297" type="tpee.DotExpression" typeId="tpee.1197027756228" id="3799388175938004146" nodeInfo="nn">
                    <node role="operation" roleId="tpee.1197027833540" type="tp25.Model_CreateNewRootNodeOperation" typeId="tp25.1166648550386" id="3799388175938004147" nodeInfo="nn">
                      <link role="concept" roleId="tp25.1143235391024" targetNodeId="eynw.757553790980850366" resolveInfo="Console" />
                    </node>
                    <node role="operand" roleId="tpee.1197027771414" type="tpee.VariableReference" typeId="tpee.1068498886296" id="3799388175938004148" nodeInfo="nn">
                      <link role="variableDeclaration" roleId="tpee.1068581517664" targetNodeId="1187329276712523465" resolveInfo="myModel" />
                    </node>
                  </node>
                </node>
              </node>
              <node role="statement" roleId="tpee.1068581517665" type="tpee.ExpressionStatement" typeId="tpee.1068580123155" id="4457873968123718787" nodeInfo="nn">
                <node role="expression" roleId="tpee.1068580123156" type="tpee.DotExpression" typeId="tpee.1197027756228" id="4457873968123737109" nodeInfo="nn">
                  <node role="operation" roleId="tpee.1197027833540" type="tpee.InstanceMethodCallOperation" typeId="tpee.1202948039474" id="4457873968123760129" nodeInfo="nn">
                    <link role="baseMethodDeclaration" roleId="tpee.1068499141037" targetNodeId="9a8.~EditorComponent%deditNode(org%djetbrains%dmps%dopenapi%dmodel%dSNode,jetbrains%dmps%dsmodel%dIOperationContext)%cvoid" resolveInfo="editNode" />
                    <node role="actualArgument" roleId="tpee.1068499141038" type="tpee.VariableReference" typeId="tpee.1068498886296" id="4457873968123774831" nodeInfo="nn">
                      <link role="variableDeclaration" roleId="tpee.1068581517664" targetNodeId="3799388175938004132" resolveInfo="myRoot" />
                    </node>
                    <node role="actualArgument" roleId="tpee.1068499141038" type="tpee.VariableReference" typeId="tpee.1068498886296" id="4457873968123805034" nodeInfo="nn">
                      <link role="variableDeclaration" roleId="tpee.1068581517664" targetNodeId="2505439483540129748" resolveInfo="myContext" />
                    </node>
                  </node>
                  <node role="operand" roleId="tpee.1197027771414" type="tpee.VariableReference" typeId="tpee.1068498886296" id="4457873968123718786" nodeInfo="nn">
                    <link role="variableDeclaration" roleId="tpee.1068581517664" targetNodeId="3799388175938309693" resolveInfo="myEditor" />
                  </node>
                </node>
              </node>
            </node>
          </node>
        </node>
        <node role="statement" roleId="tpee.1068581517665" type="tpee.ExpressionStatement" typeId="tpee.1068580123155" id="3799388175938552515" nodeInfo="nn">
          <node role="expression" roleId="tpee.1068580123156" type="tpee.LocalMethodCall" typeId="tpee.7812454656619025412" id="3799388175938552514" nodeInfo="nn">
            <link role="baseMethodDeclaration" roleId="tpee.1068499141037" targetNodeId="3799388175938552511" resolveInfo="nextCommand" />
          </node>
        </node>
        <node role="statement" roleId="tpee.1068581517665" type="tpee.Statement" typeId="tpee.1068580123157" id="3799388175938427090" nodeInfo="nn" />
        <node role="statement" roleId="tpee.1068581517665" type="tpee.ExpressionStatement" typeId="tpee.1068580123155" id="1488452273263179667" nodeInfo="nn">
          <node role="expression" roleId="tpee.1068580123156" type="tpee.AssignmentExpression" typeId="tpee.1068498886294" id="1488452273263179668" nodeInfo="nn">
            <node role="lValue" roleId="tpee.1068498886295" type="tpee.VariableReference" typeId="tpee.1068498886296" id="1488452273263186031" nodeInfo="nn">
              <link role="variableDeclaration" roleId="tpee.1068581517664" targetNodeId="1488452273263179659" resolveInfo="myMainComponent" />
            </node>
            <node role="rValue" roleId="tpee.1068498886297" type="tpee.GenericNewExpression" typeId="tpee.1145552977093" id="1488452273263179672" nodeInfo="nn">
              <node role="creator" roleId="tpee.1145553007750" type="tpee.ClassCreator" typeId="tpee.1212685548494" id="1488452273263179673" nodeInfo="nn">
                <link role="baseMethodDeclaration" roleId="tpee.1068499141037" targetNodeId="dbrf.~JPanel%d&lt;init&gt;()" resolveInfo="JPanel" />
              </node>
            </node>
          </node>
        </node>
        <node role="statement" roleId="tpee.1068581517665" type="tpee.ExpressionStatement" typeId="tpee.1068580123155" id="1488452273263188201" nodeInfo="nn">
          <node role="expression" roleId="tpee.1068580123156" type="tpee.DotExpression" typeId="tpee.1197027756228" id="1488452273263190292" nodeInfo="nn">
            <node role="operation" roleId="tpee.1197027833540" type="tpee.InstanceMethodCallOperation" typeId="tpee.1202948039474" id="1488452273263203700" nodeInfo="nn">
              <link role="baseMethodDeclaration" roleId="tpee.1068499141037" targetNodeId="1t7x.~Container%dsetLayout(java%dawt%dLayoutManager)%cvoid" resolveInfo="setLayout" />
              <node role="actualArgument" roleId="tpee.1068499141038" type="tpee.GenericNewExpression" typeId="tpee.1145552977093" id="1488452273263204448" nodeInfo="nn">
                <node role="creator" roleId="tpee.1145553007750" type="tpee.ClassCreator" typeId="tpee.1212685548494" id="1488452273263213281" nodeInfo="nn">
                  <link role="baseMethodDeclaration" roleId="tpee.1068499141037" targetNodeId="1t7x.~BorderLayout%d&lt;init&gt;()" resolveInfo="BorderLayout" />
                </node>
              </node>
            </node>
            <node role="operand" roleId="tpee.1197027771414" type="tpee.VariableReference" typeId="tpee.1068498886296" id="1488452273263188200" nodeInfo="nn">
              <link role="variableDeclaration" roleId="tpee.1068581517664" targetNodeId="1488452273263179659" resolveInfo="myMainComponent" />
            </node>
          </node>
        </node>
        <node role="statement" roleId="tpee.1068581517665" type="tpee.ExpressionStatement" typeId="tpee.1068580123155" id="1488452273263242999" nodeInfo="nn">
          <node role="expression" roleId="tpee.1068580123156" type="tpee.DotExpression" typeId="tpee.1197027756228" id="1488452273263247281" nodeInfo="nn">
            <node role="operation" roleId="tpee.1197027833540" type="tpee.InstanceMethodCallOperation" typeId="tpee.1202948039474" id="1488452273263252067" nodeInfo="nn">
              <link role="baseMethodDeclaration" roleId="tpee.1068499141037" targetNodeId="1t7x.~Container%dadd(java%dawt%dComponent,java%dlang%dObject)%cvoid" resolveInfo="add" />
              <node role="actualArgument" roleId="tpee.1068499141038" type="tpee.VariableReference" typeId="tpee.1068498886296" id="3799388175938325248" nodeInfo="nn">
                <link role="variableDeclaration" roleId="tpee.1068581517664" targetNodeId="3799388175938309693" resolveInfo="myEditor" />
              </node>
              <node role="actualArgument" roleId="tpee.1068499141038" type="tpee.StaticFieldReference" typeId="tpee.1070533707846" id="1488452273263277210" nodeInfo="nn">
                <link role="classifier" roleId="tpee.1144433057691" targetNodeId="1t7x.~BorderLayout" resolveInfo="BorderLayout" />
                <link role="variableDeclaration" roleId="tpee.1068581517664" targetNodeId="1t7x.~BorderLayout%dCENTER" resolveInfo="CENTER" />
              </node>
            </node>
            <node role="operand" roleId="tpee.1197027771414" type="tpee.VariableReference" typeId="tpee.1068498886296" id="1488452273263242998" nodeInfo="nn">
              <link role="variableDeclaration" roleId="tpee.1068581517664" targetNodeId="1488452273263179659" resolveInfo="myMainComponent" />
            </node>
          </node>
        </node>
        <node role="statement" roleId="tpee.1068581517665" type="tpee.Statement" typeId="tpee.1068580123157" id="3799388175938620224" nodeInfo="nn" />
        <node role="statement" roleId="tpee.1068581517665" type="tpee.LocalVariableDeclarationStatement" typeId="tpee.1068581242864" id="3799388175938653113" nodeInfo="nn">
          <node role="localVariableDeclaration" roleId="tpee.1068581242865" type="tpee.LocalVariableDeclaration" typeId="tpee.1068581242863" id="3799388175938653114" nodeInfo="nr">
            <property name="name" nameId="tpck.1169194664001" value="btnPanel" />
            <node role="type" roleId="tpee.5680397130376446158" type="tpee.ClassifierType" typeId="tpee.1107535904670" id="3799388175938653009" nodeInfo="in">
              <link role="classifier" roleId="tpee.1107535924139" targetNodeId="dbrf.~JPanel" resolveInfo="JPanel" />
            </node>
            <node role="initializer" roleId="tpee.1068431790190" type="tpee.GenericNewExpression" typeId="tpee.1145552977093" id="3799388175938653115" nodeInfo="nn">
              <node role="creator" roleId="tpee.1145553007750" type="tpee.ClassCreator" typeId="tpee.1212685548494" id="3799388175938653116" nodeInfo="nn">
                <link role="baseMethodDeclaration" roleId="tpee.1068499141037" targetNodeId="dbrf.~JPanel%d&lt;init&gt;()" resolveInfo="JPanel" />
              </node>
            </node>
          </node>
        </node>
        <node role="statement" roleId="tpee.1068581517665" type="tpee.ExpressionStatement" typeId="tpee.1068580123155" id="1488452273263214019" nodeInfo="nn">
          <node role="expression" roleId="tpee.1068580123156" type="tpee.DotExpression" typeId="tpee.1197027756228" id="1488452273263216434" nodeInfo="nn">
            <node role="operation" roleId="tpee.1197027833540" type="tpee.InstanceMethodCallOperation" typeId="tpee.1202948039474" id="1488452273263220829" nodeInfo="nn">
              <link role="baseMethodDeclaration" roleId="tpee.1068499141037" targetNodeId="1t7x.~Container%dadd(java%dawt%dComponent,java%dlang%dObject)%cvoid" resolveInfo="add" />
              <node role="actualArgument" roleId="tpee.1068499141038" type="tpee.VariableReference" typeId="tpee.1068498886296" id="3799388175938653117" nodeInfo="nn">
                <link role="variableDeclaration" roleId="tpee.1068581517664" targetNodeId="3799388175938653114" resolveInfo="btnPanel" />
              </node>
              <node role="actualArgument" roleId="tpee.1068499141038" type="tpee.StaticFieldReference" typeId="tpee.1070533707846" id="1488452273263230080" nodeInfo="nn">
                <link role="variableDeclaration" roleId="tpee.1068581517664" targetNodeId="1t7x.~BorderLayout%dSOUTH" resolveInfo="SOUTH" />
                <link role="classifier" roleId="tpee.1144433057691" targetNodeId="1t7x.~BorderLayout" resolveInfo="BorderLayout" />
              </node>
            </node>
            <node role="operand" roleId="tpee.1197027771414" type="tpee.VariableReference" typeId="tpee.1068498886296" id="1488452273263214018" nodeInfo="nn">
              <link role="variableDeclaration" roleId="tpee.1068581517664" targetNodeId="1488452273263179659" resolveInfo="myMainComponent" />
            </node>
          </node>
        </node>
        <node role="statement" roleId="tpee.1068581517665" type="tpee.ExpressionStatement" typeId="tpee.1068580123155" id="3799388175938680941" nodeInfo="nn">
          <node role="expression" roleId="tpee.1068580123156" type="tpee.DotExpression" typeId="tpee.1197027756228" id="3799388175938689693" nodeInfo="nn">
            <node role="operation" roleId="tpee.1197027833540" type="tpee.InstanceMethodCallOperation" typeId="tpee.1202948039474" id="3799388175938718979" nodeInfo="nn">
              <link role="baseMethodDeclaration" roleId="tpee.1068499141037" targetNodeId="1t7x.~Container%dsetLayout(java%dawt%dLayoutManager)%cvoid" resolveInfo="setLayout" />
              <node role="actualArgument" roleId="tpee.1068499141038" type="tpee.GenericNewExpression" typeId="tpee.1145552977093" id="3799388175938721858" nodeInfo="nn">
                <node role="creator" roleId="tpee.1145553007750" type="tpee.ClassCreator" typeId="tpee.1212685548494" id="3799388175938726376" nodeInfo="nn">
                  <link role="baseMethodDeclaration" roleId="tpee.1068499141037" targetNodeId="1t7x.~FlowLayout%d&lt;init&gt;()" resolveInfo="FlowLayout" />
                </node>
              </node>
            </node>
            <node role="operand" roleId="tpee.1197027771414" type="tpee.VariableReference" typeId="tpee.1068498886296" id="3799388175938680940" nodeInfo="nn">
              <link role="variableDeclaration" roleId="tpee.1068581517664" targetNodeId="3799388175938653114" resolveInfo="btnPanel" />
            </node>
          </node>
        </node>
        <node role="statement" roleId="tpee.1068581517665" type="tpee.ExpressionStatement" typeId="tpee.1068580123155" id="3799388175938735635" nodeInfo="nn">
          <node role="expression" roleId="tpee.1068580123156" type="tpee.DotExpression" typeId="tpee.1197027756228" id="3799388175938744487" nodeInfo="nn">
            <node role="operation" roleId="tpee.1197027833540" type="tpee.InstanceMethodCallOperation" typeId="tpee.1202948039474" id="3799388175938773867" nodeInfo="nn">
              <link role="baseMethodDeclaration" roleId="tpee.1068499141037" targetNodeId="1t7x.~Container%dadd(java%dawt%dComponent)%cjava%dawt%dComponent" resolveInfo="add" />
              <node role="actualArgument" roleId="tpee.1068499141038" type="tpee.GenericNewExpression" typeId="tpee.1145552977093" id="1488452273263221911" nodeInfo="nn">
                <node role="creator" roleId="tpee.1145553007750" type="tpee.ClassCreator" typeId="tpee.1212685548494" id="1488452273263224171" nodeInfo="nn">
                  <link role="baseMethodDeclaration" roleId="tpee.1068499141037" targetNodeId="dbrf.~JButton%d&lt;init&gt;(javax%dswing%dAction)" resolveInfo="JButton" />
                  <node role="actualArgument" roleId="tpee.1068499141038" type="tpee.GenericNewExpression" typeId="tpee.1145552977093" id="3799388175938582077" nodeInfo="nn">
                    <node role="creator" roleId="tpee.1145553007750" type="tpee.AnonymousClassCreator" typeId="tpee.1182160077978" id="3799388175938588083" nodeInfo="nn">
                      <node role="cls" roleId="tpee.1182160096073" type="tpee.AnonymousClass" typeId="tpee.1170345865475" id="3799388175938588086" nodeInfo="ig">
                        <property name="nonStatic" nameId="tpee.521412098689998745" value="true" />
                        <link role="baseMethodDeclaration" roleId="tpee.1068499141037" targetNodeId="dbrf.~AbstractAction%d&lt;init&gt;(java%dlang%dString)" resolveInfo="AbstractAction" />
                        <link role="classifier" roleId="tpee.1170346070688" targetNodeId="dbrf.~AbstractAction" resolveInfo="AbstractAction" />
                        <node role="actualArgument" roleId="tpee.1068499141038" type="tpee.StringLiteral" typeId="tpee.1070475926800" id="1488452273263257839" nodeInfo="nn">
                          <property name="value" nameId="tpee.1070475926801" value="Execute" />
                        </node>
                        <node role="visibility" roleId="tpee.1178549979242" type="tpee.PublicVisibility" typeId="tpee.1146644602865" id="3799388175938588087" nodeInfo="nn" />
                        <node role="member" roleId="tpee.5375687026011219971" type="tpee.InstanceMethodDeclaration" typeId="tpee.1068580123165" id="3799388175938588098" nodeInfo="igu">
                          <property name="isAbstract" nameId="tpee.1178608670077" value="false" />
                          <property name="name" nameId="tpck.1169194664001" value="actionPerformed" />
                          <property name="isFinal" nameId="tpee.1181808852946" value="false" />
                          <property name="isDeprecated" nameId="tpee.1224848525476" value="false" />
                          <node role="visibility" roleId="tpee.1178549979242" type="tpee.PublicVisibility" typeId="tpee.1146644602865" id="3799388175938588099" nodeInfo="nn" />
                          <node role="returnType" roleId="tpee.1068580123133" type="tpee.VoidType" typeId="tpee.1068581517677" id="3799388175938588101" nodeInfo="in" />
                          <node role="parameter" roleId="tpee.1068580123134" type="tpee.ParameterDeclaration" typeId="tpee.1068498886292" id="3799388175938588102" nodeInfo="ir">
                            <property name="name" nameId="tpck.1169194664001" value="p0" />
                            <node role="type" roleId="tpee.5680397130376446158" type="tpee.ClassifierType" typeId="tpee.1107535904670" id="3799388175938588103" nodeInfo="in">
                              <link role="classifier" roleId="tpee.1107535924139" targetNodeId="8q6x.~ActionEvent" resolveInfo="ActionEvent" />
                            </node>
                          </node>
                          <node role="body" roleId="tpee.1068580123135" type="tpee.StatementList" typeId="tpee.1068580123136" id="3799388175938588104" nodeInfo="sn">
                            <node role="statement" roleId="tpee.1068581517665" type="qff7.ExecuteCommandStatement" typeId="qff7.8974276187400348177" id="4799947142981716201" nodeInfo="nn">
                              <node role="commandClosureLiteral" roleId="qff7.8974276187400348171" type="qff7.CommandClosureLiteral" typeId="qff7.8974276187400348173" id="4799947142981716203" nodeInfo="nn">
                                <node role="body" roleId="tp2c.1199569916463" type="tpee.StatementList" typeId="tpee.1068580123136" id="4799947142981716205" nodeInfo="sn">
                                  <node role="statement" roleId="tpee.1068581517665" type="tpee.ExpressionStatement" typeId="tpee.1068580123155" id="2505439483539566729" nodeInfo="nn">
                                    <node role="expression" roleId="tpee.1068580123156" type="tpee.DotExpression" typeId="tpee.1197027756228" id="2505439483539614783" nodeInfo="nn">
                                      <node role="operation" roleId="tpee.1197027833540" type="tpee.InstanceMethodCallOperation" typeId="tpee.1202948039474" id="2505439483539631387" nodeInfo="nn">
                                        <link role="baseMethodDeclaration" roleId="tpee.1068499141037" targetNodeId="tpy3.~TemporaryModels%daddMissingModuleImports(org%djetbrains%dmps%dopenapi%dmodel%dSModel)%cvoid" resolveInfo="addMissingModuleImports" />
                                        <node role="actualArgument" roleId="tpee.1068499141038" type="tpee.VariableReference" typeId="tpee.1068498886296" id="2505439483539643589" nodeInfo="nn">
                                          <link role="variableDeclaration" roleId="tpee.1068581517664" targetNodeId="1187329276712523465" resolveInfo="myModel" />
                                        </node>
                                      </node>
                                      <node role="operand" roleId="tpee.1197027771414" type="tpee.StaticMethodCall" typeId="tpee.1081236700937" id="2505439483539601293" nodeInfo="nn">
                                        <link role="baseMethodDeclaration" roleId="tpee.1068499141037" targetNodeId="tpy3.~TemporaryModels%dgetInstance()%cjetbrains%dmps%dsmodel%dtempmodel%dTemporaryModels" resolveInfo="getInstance" />
                                        <link role="classConcept" roleId="tpee.1144433194310" targetNodeId="tpy3.~TemporaryModels" resolveInfo="TemporaryModels" />
                                      </node>
                                    </node>
                                  </node>
                                  <node role="statement" roleId="tpee.1068581517665" type="tpee.ExpressionStatement" typeId="tpee.1068580123155" id="4299112365703184527" nodeInfo="nn">
                                    <node role="expression" roleId="tpee.1068580123156" type="tpee.AssignmentExpression" typeId="tpee.1068498886294" id="4299112365703215061" nodeInfo="nn">
                                      <node role="rValue" roleId="tpee.1068498886297" type="tpee.DotExpression" typeId="tpee.1197027756228" id="4299112365703269993" nodeInfo="nn">
                                        <node role="operation" roleId="tpee.1197027833540" type="tp2q.GetLastOperation" typeId="tp2q.1165595910856" id="4299112365703317452" nodeInfo="nn" />
                                        <node role="operand" roleId="tpee.1197027771414" type="tpee.DotExpression" typeId="tpee.1197027756228" id="4299112365703238011" nodeInfo="nn">
                                          <node role="operation" roleId="tpee.1197027833540" type="tp25.SLinkListAccess" typeId="tp25.1138056282393" id="4299112365703247893" nodeInfo="nn">
                                            <link role="link" roleId="tp25.1138056546658" targetNodeId="eynw.7195119950189425818" />
                                          </node>
                                          <node role="operand" roleId="tpee.1197027771414" type="tpee.VariableReference" typeId="tpee.1068498886296" id="4299112365703221494" nodeInfo="nn">
                                            <link role="variableDeclaration" roleId="tpee.1068581517664" targetNodeId="3799388175938004132" resolveInfo="myRoot" />
                                          </node>
                                        </node>
                                      </node>
                                      <node role="lValue" roleId="tpee.1068498886295" type="tpee.VariableReference" typeId="tpee.1068498886296" id="4299112365703184526" nodeInfo="nn">
                                        <link role="variableDeclaration" roleId="tpee.1068581517664" targetNodeId="3799388175938522479" resolveInfo="myLastCommand" />
                                      </node>
                                    </node>
                                  </node>
                                  <node role="statement" roleId="tpee.1068581517665" type="tpee.IfStatement" typeId="tpee.1068580123159" id="3799388175939001883" nodeInfo="nn">
                                    <node role="condition" roleId="tpee.1068580123160" type="tpee.DotExpression" typeId="tpee.1197027756228" id="3799388175939012183" nodeInfo="nn">
                                      <node role="operation" roleId="tpee.1197027833540" type="tp25.Node_IsNotNullOperation" typeId="tp25.1172008320231" id="3799388175939018601" nodeInfo="nn" />
                                      <node role="operand" roleId="tpee.1197027771414" type="tpee.VariableReference" typeId="tpee.1068498886296" id="3799388175939006709" nodeInfo="nn">
                                        <link role="variableDeclaration" roleId="tpee.1068581517664" targetNodeId="3799388175938522479" resolveInfo="myLastCommand" />
                                      </node>
                                    </node>
                                    <node role="ifTrue" roleId="tpee.1068580123161" type="tpee.StatementList" typeId="tpee.1068580123136" id="3799388175939001885" nodeInfo="sn">
                                      <node role="statement" roleId="tpee.1068581517665" type="tpee.ExpressionStatement" typeId="tpee.1068580123155" id="3799388175939028937" nodeInfo="nn">
                                        <node role="expression" roleId="tpee.1068580123156" type="tpee.DotExpression" typeId="tpee.1197027756228" id="3799388175939034589" nodeInfo="nn">
                                          <node role="operation" roleId="tpee.1197027833540" type="tp25.Node_ConceptMethodCall" typeId="tp25.1179409122411" id="3799388175939041877" nodeInfo="nn">
                                            <link role="baseMethodDeclaration" roleId="tpee.1068499141037" targetNodeId="zyb2.757553790980855637" resolveInfo="execute" />
                                            <node role="actualArgument" roleId="tpee.1068499141038" type="tpee.VariableReference" typeId="tpee.1068498886296" id="5336086527852639768" nodeInfo="nn">
                                              <link role="variableDeclaration" roleId="tpee.1068581517664" targetNodeId="5166279417621403616" resolveInfo="project" />
                                            </node>
                                            <node role="actualArgument" roleId="tpee.1068499141038" type="tpee.GenericNewExpression" typeId="tpee.1145552977093" id="2550799372020322396" nodeInfo="nn">
                                              <node role="creator" roleId="tpee.1145553007750" type="tpee.AnonymousClassCreator" typeId="tpee.1182160077978" id="2550799372020457804" nodeInfo="nn">
                                                <node role="cls" roleId="tpee.1182160096073" type="tpee.AnonymousClass" typeId="tpee.1170345865475" id="2550799372020457807" nodeInfo="ig">
                                                  <property name="nonStatic" nameId="tpee.521412098689998745" value="true" />
                                                  <link role="classifier" roleId="tpee.1170346070688" targetNodeId="6852607286009617748" resolveInfo="ConsoleStream" />
                                                  <link role="baseMethodDeclaration" roleId="tpee.1068499141037" targetNodeId="e2lb.~Object%d&lt;init&gt;()" resolveInfo="Object" />
                                                  <node role="visibility" roleId="tpee.1178549979242" type="tpee.PublicVisibility" typeId="tpee.1146644602865" id="2550799372020457808" nodeInfo="nn" />
                                                  <node role="member" roleId="tpee.5375687026011219971" type="tpee.InstanceMethodDeclaration" typeId="tpee.1068580123165" id="2550799372020457809" nodeInfo="igu">
                                                    <property name="isAbstract" nameId="tpee.1178608670077" value="false" />
                                                    <property name="name" nameId="tpck.1169194664001" value="addText" />
                                                    <node role="returnType" roleId="tpee.1068580123133" type="tpee.VoidType" typeId="tpee.1068581517677" id="2550799372020457810" nodeInfo="in" />
                                                    <node role="visibility" roleId="tpee.1178549979242" type="tpee.PublicVisibility" typeId="tpee.1146644602865" id="2550799372020457811" nodeInfo="nn" />
                                                    <node role="parameter" roleId="tpee.1068580123134" type="tpee.ParameterDeclaration" typeId="tpee.1068498886292" id="2550799372020457813" nodeInfo="ir">
                                                      <property name="name" nameId="tpck.1169194664001" value="text" />
                                                      <node role="type" roleId="tpee.5680397130376446158" type="tpee.ClassifierType" typeId="tpee.1107535904670" id="2550799372020457814" nodeInfo="in">
                                                        <link role="classifier" roleId="tpee.1107535924139" targetNodeId="e2lb.~String" resolveInfo="String" />
                                                      </node>
                                                    </node>
                                                    <node role="body" roleId="tpee.1068580123135" type="tpee.StatementList" typeId="tpee.1068580123136" id="2550799372020457815" nodeInfo="sn">
                                                      <node role="statement" roleId="tpee.1068581517665" type="tpee.ExpressionStatement" typeId="tpee.1068580123155" id="2550799372020492532" nodeInfo="nn">
                                                        <node role="expression" roleId="tpee.1068580123156" type="tpee.DotExpression" typeId="tpee.1197027756228" id="2550799372020492528" nodeInfo="nn">
                                                          <node role="operand" roleId="tpee.1197027771414" type="tpee.StaticFieldReference" typeId="tpee.1070533707846" id="2550799372020492529" nodeInfo="nn">
                                                            <link role="classifier" roleId="tpee.1144433057691" targetNodeId="e2lb.~System" resolveInfo="System" />
                                                            <link role="variableDeclaration" roleId="tpee.1068581517664" targetNodeId="e2lb.~System%dout" resolveInfo="out" />
                                                          </node>
                                                          <node role="operation" roleId="tpee.1197027833540" type="tpee.InstanceMethodCallOperation" typeId="tpee.1202948039474" id="2550799372020492530" nodeInfo="nn">
                                                            <link role="baseMethodDeclaration" roleId="tpee.1068499141037" targetNodeId="fxg7.~PrintStream%dprint(java%dlang%dString)%cvoid" resolveInfo="print" />
                                                            <node role="actualArgument" roleId="tpee.1068499141038" type="tpee.VariableReference" typeId="tpee.1068498886296" id="2550799372020526616" nodeInfo="nn">
                                                              <link role="variableDeclaration" roleId="tpee.1068581517664" targetNodeId="2550799372020457813" resolveInfo="text" />
                                                            </node>
                                                          </node>
                                                        </node>
                                                      </node>
                                                    </node>
                                                  </node>
                                                  <node role="member" roleId="tpee.5375687026011219971" type="tpee.InstanceMethodDeclaration" typeId="tpee.1068580123165" id="2550799372020457817" nodeInfo="igu">
                                                    <property name="isAbstract" nameId="tpee.1178608670077" value="false" />
                                                    <property name="name" nameId="tpck.1169194664001" value="addNode" />
                                                    <node role="returnType" roleId="tpee.1068580123133" type="tpee.VoidType" typeId="tpee.1068581517677" id="2550799372020457818" nodeInfo="in" />
                                                    <node role="visibility" roleId="tpee.1178549979242" type="tpee.PublicVisibility" typeId="tpee.1146644602865" id="2550799372020457819" nodeInfo="nn" />
                                                    <node role="parameter" roleId="tpee.1068580123134" type="tpee.ParameterDeclaration" typeId="tpee.1068498886292" id="2550799372020457821" nodeInfo="ir">
                                                      <property name="name" nameId="tpck.1169194664001" value="node" />
                                                      <node role="type" roleId="tpee.5680397130376446158" type="tpee.ClassifierType" typeId="tpee.1107535904670" id="2550799372020457822" nodeInfo="in">
                                                        <link role="classifier" roleId="tpee.1107535924139" targetNodeId="ec5l.~SNode" resolveInfo="SNode" />
                                                      </node>
                                                    </node>
                                                    <node role="body" roleId="tpee.1068580123135" type="tpee.StatementList" typeId="tpee.1068580123136" id="2550799372020457823" nodeInfo="sn">
                                                      <node role="statement" roleId="tpee.1068581517665" type="tpee.ExpressionStatement" typeId="tpee.1068580123155" id="2550799372020580256" nodeInfo="nn">
                                                        <node role="expression" roleId="tpee.1068580123156" type="tpee.DotExpression" typeId="tpee.1197027756228" id="2550799372020580252" nodeInfo="nn">
                                                          <node role="operand" roleId="tpee.1197027771414" type="tpee.StaticFieldReference" typeId="tpee.1070533707846" id="2550799372020580253" nodeInfo="nn">
                                                            <link role="classifier" roleId="tpee.1144433057691" targetNodeId="e2lb.~System" resolveInfo="System" />
                                                            <link role="variableDeclaration" roleId="tpee.1068581517664" targetNodeId="e2lb.~System%dout" resolveInfo="out" />
                                                          </node>
                                                          <node role="operation" roleId="tpee.1197027833540" type="tpee.InstanceMethodCallOperation" typeId="tpee.1202948039474" id="2550799372020580254" nodeInfo="nn">
                                                            <link role="baseMethodDeclaration" roleId="tpee.1068499141037" targetNodeId="fxg7.~PrintStream%dprint(java%dlang%dString)%cvoid" resolveInfo="print" />
                                                            <node role="actualArgument" roleId="tpee.1068499141038" type="tpee.DotExpression" typeId="tpee.1197027756228" id="2550799372020664090" nodeInfo="nn">
                                                              <node role="operand" roleId="tpee.1197027771414" type="tpee.VariableReference" typeId="tpee.1068498886296" id="2550799372020663837" nodeInfo="nn">
                                                                <link role="variableDeclaration" roleId="tpee.1068581517664" targetNodeId="2550799372020457821" resolveInfo="node" />
                                                              </node>
                                                              <node role="operation" roleId="tpee.1197027833540" type="tpee.InstanceMethodCallOperation" typeId="tpee.1202948039474" id="2550799372020686597" nodeInfo="nn">
                                                                <link role="baseMethodDeclaration" roleId="tpee.1068499141037" targetNodeId="ec5l.~SNode%dgetPresentation()%cjava%dlang%dString" resolveInfo="getPresentation" />
                                                              </node>
                                                            </node>
                                                          </node>
                                                        </node>
                                                      </node>
                                                    </node>
                                                  </node>
                                                  <node role="member" roleId="tpee.5375687026011219971" type="tpee.InstanceMethodDeclaration" typeId="tpee.1068580123165" id="2550799372020457825" nodeInfo="igu">
                                                    <property name="isAbstract" nameId="tpee.1178608670077" value="false" />
                                                    <property name="name" nameId="tpck.1169194664001" value="addNewLine" />
                                                    <node role="returnType" roleId="tpee.1068580123133" type="tpee.VoidType" typeId="tpee.1068581517677" id="2550799372020457826" nodeInfo="in" />
                                                    <node role="visibility" roleId="tpee.1178549979242" type="tpee.PublicVisibility" typeId="tpee.1146644602865" id="2550799372020457827" nodeInfo="nn" />
                                                    <node role="body" roleId="tpee.1068580123135" type="tpee.StatementList" typeId="tpee.1068580123136" id="2550799372020457829" nodeInfo="sn">
                                                      <node role="statement" roleId="tpee.1068581517665" type="tpee.ExpressionStatement" typeId="tpee.1068580123155" id="2550799372020562203" nodeInfo="nn">
                                                        <node role="expression" roleId="tpee.1068580123156" type="tpee.DotExpression" typeId="tpee.1197027756228" id="2550799372020562199" nodeInfo="nn">
                                                          <node role="operand" roleId="tpee.1197027771414" type="tpee.StaticFieldReference" typeId="tpee.1070533707846" id="2550799372020562200" nodeInfo="nn">
                                                            <link role="classifier" roleId="tpee.1144433057691" targetNodeId="e2lb.~System" resolveInfo="System" />
                                                            <link role="variableDeclaration" roleId="tpee.1068581517664" targetNodeId="e2lb.~System%dout" resolveInfo="out" />
                                                          </node>
                                                          <node role="operation" roleId="tpee.1197027833540" type="tpee.InstanceMethodCallOperation" typeId="tpee.1202948039474" id="2550799372020562201" nodeInfo="nn">
                                                            <link role="baseMethodDeclaration" roleId="tpee.1068499141037" targetNodeId="fxg7.~PrintStream%dprintln(java%dlang%dString)%cvoid" resolveInfo="println" />
                                                            <node role="actualArgument" roleId="tpee.1068499141038" type="tpee.StringLiteral" typeId="tpee.1070475926800" id="2550799372020562202" nodeInfo="nn">
                                                              <property name="value" nameId="tpee.1070475926801" value="" />
                                                            </node>
                                                          </node>
                                                        </node>
                                                      </node>
                                                    </node>
                                                  </node>
                                                </node>
                                              </node>
                                            </node>
                                          </node>
                                          <node role="operand" roleId="tpee.1197027771414" type="tpee.VariableReference" typeId="tpee.1068498886296" id="3799388175939028936" nodeInfo="nn">
                                            <link role="variableDeclaration" roleId="tpee.1068581517664" targetNodeId="3799388175938522479" resolveInfo="myLastCommand" />
                                          </node>
                                        </node>
                                      </node>
                                    </node>
                                  </node>
                                </node>
                              </node>
                            </node>
                            <node role="statement" roleId="tpee.1068581517665" type="tpee.ExpressionStatement" typeId="tpee.1068580123155" id="3799388175938614621" nodeInfo="nn">
                              <node role="expression" roleId="tpee.1068580123156" type="tpee.LocalMethodCall" typeId="tpee.7812454656619025412" id="3799388175938614620" nodeInfo="nn">
                                <link role="baseMethodDeclaration" roleId="tpee.1068499141037" targetNodeId="3799388175938552511" resolveInfo="nextCommand" />
                              </node>
                            </node>
                          </node>
                        </node>
                      </node>
                    </node>
                  </node>
                </node>
              </node>
            </node>
            <node role="operand" roleId="tpee.1197027771414" type="tpee.VariableReference" typeId="tpee.1068498886296" id="3799388175938735634" nodeInfo="nn">
              <link role="variableDeclaration" roleId="tpee.1068581517664" targetNodeId="3799388175938653114" resolveInfo="btnPanel" />
            </node>
          </node>
        </node>
        <node role="statement" roleId="tpee.1068581517665" type="tpee.ExpressionStatement" typeId="tpee.1068580123155" id="3799388175938786124" nodeInfo="nn">
          <node role="expression" roleId="tpee.1068580123156" type="tpee.DotExpression" typeId="tpee.1197027756228" id="3799388175938786125" nodeInfo="nn">
            <node role="operation" roleId="tpee.1197027833540" type="tpee.InstanceMethodCallOperation" typeId="tpee.1202948039474" id="3799388175938786126" nodeInfo="nn">
              <link role="baseMethodDeclaration" roleId="tpee.1068499141037" targetNodeId="1t7x.~Container%dadd(java%dawt%dComponent)%cjava%dawt%dComponent" resolveInfo="add" />
              <node role="actualArgument" roleId="tpee.1068499141038" type="tpee.GenericNewExpression" typeId="tpee.1145552977093" id="3799388175938786127" nodeInfo="nn">
                <node role="creator" roleId="tpee.1145553007750" type="tpee.ClassCreator" typeId="tpee.1212685548494" id="3799388175938786128" nodeInfo="nn">
                  <link role="baseMethodDeclaration" roleId="tpee.1068499141037" targetNodeId="dbrf.~JButton%d&lt;init&gt;(javax%dswing%dAction)" resolveInfo="JButton" />
                  <node role="actualArgument" roleId="tpee.1068499141038" type="tpee.GenericNewExpression" typeId="tpee.1145552977093" id="3799388175938786129" nodeInfo="nn">
                    <node role="creator" roleId="tpee.1145553007750" type="tpee.AnonymousClassCreator" typeId="tpee.1182160077978" id="3799388175938786130" nodeInfo="nn">
                      <node role="cls" roleId="tpee.1182160096073" type="tpee.AnonymousClass" typeId="tpee.1170345865475" id="3799388175938786131" nodeInfo="ig">
                        <property name="nonStatic" nameId="tpee.521412098689998745" value="true" />
                        <link role="baseMethodDeclaration" roleId="tpee.1068499141037" targetNodeId="dbrf.~AbstractAction%d&lt;init&gt;(java%dlang%dString)" resolveInfo="AbstractAction" />
                        <link role="classifier" roleId="tpee.1170346070688" targetNodeId="dbrf.~AbstractAction" resolveInfo="AbstractAction" />
                        <node role="actualArgument" roleId="tpee.1068499141038" type="tpee.StringLiteral" typeId="tpee.1070475926800" id="3799388175938786132" nodeInfo="nn">
                          <property name="value" nameId="tpee.1070475926801" value="Prev" />
                        </node>
                        <node role="visibility" roleId="tpee.1178549979242" type="tpee.PublicVisibility" typeId="tpee.1146644602865" id="3799388175938786133" nodeInfo="nn" />
                        <node role="member" roleId="tpee.5375687026011219971" type="tpee.InstanceMethodDeclaration" typeId="tpee.1068580123165" id="3799388175938786134" nodeInfo="igu">
                          <property name="isAbstract" nameId="tpee.1178608670077" value="false" />
                          <property name="name" nameId="tpck.1169194664001" value="actionPerformed" />
                          <property name="isFinal" nameId="tpee.1181808852946" value="false" />
                          <property name="isDeprecated" nameId="tpee.1224848525476" value="false" />
                          <node role="visibility" roleId="tpee.1178549979242" type="tpee.PublicVisibility" typeId="tpee.1146644602865" id="3799388175938786135" nodeInfo="nn" />
                          <node role="returnType" roleId="tpee.1068580123133" type="tpee.VoidType" typeId="tpee.1068581517677" id="3799388175938786136" nodeInfo="in" />
                          <node role="parameter" roleId="tpee.1068580123134" type="tpee.ParameterDeclaration" typeId="tpee.1068498886292" id="3799388175938786137" nodeInfo="ir">
                            <property name="name" nameId="tpck.1169194664001" value="p0" />
                            <node role="type" roleId="tpee.5680397130376446158" type="tpee.ClassifierType" typeId="tpee.1107535904670" id="3799388175938786138" nodeInfo="in">
                              <link role="classifier" roleId="tpee.1107535924139" targetNodeId="8q6x.~ActionEvent" resolveInfo="ActionEvent" />
                            </node>
                          </node>
                          <node role="body" roleId="tpee.1068580123135" type="tpee.StatementList" typeId="tpee.1068580123136" id="3799388175938786139" nodeInfo="sn">
                            <node role="statement" roleId="tpee.1068581517665" type="qff7.ExecuteLightweightCommandStatement" typeId="qff7.8974276187400348181" id="2360862382241046993" nodeInfo="nn">
                              <node role="commandClosureLiteral" roleId="qff7.8974276187400348171" type="qff7.CommandClosureLiteral" typeId="qff7.8974276187400348173" id="2360862382241046995" nodeInfo="nn">
                                <node role="body" roleId="tp2c.1199569916463" type="tpee.StatementList" typeId="tpee.1068580123136" id="2360862382241046997" nodeInfo="sn">
                                  <node role="statement" roleId="tpee.1068581517665" type="tpee.IfStatement" typeId="tpee.1068580123159" id="3799388175938906631" nodeInfo="nn">
                                    <node role="condition" roleId="tpee.1068580123160" type="tpee.DotExpression" typeId="tpee.1197027756228" id="3799388175938916694" nodeInfo="nn">
                                      <node role="operation" roleId="tpee.1197027833540" type="tp25.Node_IsNullOperation" typeId="tp25.1171999116870" id="3799388175938923980" nodeInfo="nn" />
                                      <node role="operand" roleId="tpee.1197027771414" type="tpee.DotExpression" typeId="tpee.1197027756228" id="3799388175938910567" nodeInfo="nn">
                                        <node role="operation" roleId="tpee.1197027833540" type="tp25.Node_GetPrevSiblingOperation" typeId="tp25.1143511969223" id="3799388175938910568" nodeInfo="nn" />
                                        <node role="operand" roleId="tpee.1197027771414" type="tpee.VariableReference" typeId="tpee.1068498886296" id="3799388175938910569" nodeInfo="nn">
                                          <link role="variableDeclaration" roleId="tpee.1068581517664" targetNodeId="3799388175938522479" resolveInfo="myLastCommand" />
                                        </node>
                                      </node>
                                    </node>
                                    <node role="ifTrue" roleId="tpee.1068580123161" type="tpee.StatementList" typeId="tpee.1068580123136" id="3799388175938906633" nodeInfo="sn">
                                      <node role="statement" roleId="tpee.1068581517665" type="tpee.Statement" typeId="tpee.1068580123157" id="2110048409327492161" nodeInfo="nn" />
                                      <node role="statement" roleId="tpee.1068581517665" type="tpee.ReturnStatement" typeId="tpee.1068581242878" id="3799388175938927965" nodeInfo="nn" />
                                    </node>
                                  </node>
                                  <node role="statement" roleId="tpee.1068581517665" type="tpee.ExpressionStatement" typeId="tpee.1068580123155" id="3799388175938873902" nodeInfo="nn">
                                    <node role="expression" roleId="tpee.1068580123156" type="tpee.AssignmentExpression" typeId="tpee.1068498886294" id="3799388175938882350" nodeInfo="nn">
                                      <node role="rValue" roleId="tpee.1068498886297" type="tp25.SNodeTypeCastExpression" typeId="tp25.1140137987495" id="8230675590791352173" nodeInfo="nn">
                                        <link role="concept" roleId="tp25.1140138128738" targetNodeId="eynw.757553790980855626" resolveInfo="Command" />
                                        <node role="leftExpression" roleId="tp25.1140138123956" type="tpee.DotExpression" typeId="tpee.1197027756228" id="3799388175938890809" nodeInfo="nn">
                                          <node role="operation" roleId="tpee.1197027833540" type="tp25.Node_GetPrevSiblingOperation" typeId="tp25.1143511969223" id="3799388175938898019" nodeInfo="nn" />
                                          <node role="operand" roleId="tpee.1197027771414" type="tpee.VariableReference" typeId="tpee.1068498886296" id="3799388175938886407" nodeInfo="nn">
                                            <link role="variableDeclaration" roleId="tpee.1068581517664" targetNodeId="3799388175938522479" resolveInfo="myLastCommand" />
                                          </node>
                                        </node>
                                      </node>
                                      <node role="lValue" roleId="tpee.1068498886295" type="tpee.VariableReference" typeId="tpee.1068498886296" id="3799388175938873901" nodeInfo="nn">
                                        <link role="variableDeclaration" roleId="tpee.1068581517664" targetNodeId="3799388175938522479" resolveInfo="myLastCommand" />
                                      </node>
                                    </node>
                                  </node>
                                  <node role="statement" roleId="tpee.1068581517665" type="tpee.SingleLineComment" typeId="tpee.6329021646629104954" id="4457873968123451015" nodeInfo="nn">
                                    <node role="commentPart" roleId="tpee.6329021646629175155" type="tpee.StatementCommentPart" typeId="tpee.6329021646629175143" id="4457873968123451016" nodeInfo="nn">
                                      <node role="commentedStatement" roleId="tpee.6329021646629175144" type="tpee.ExpressionStatement" typeId="tpee.1068580123155" id="3799388175938786140" nodeInfo="nn">
                                        <node role="expression" roleId="tpee.1068580123156" type="tpee.DotExpression" typeId="tpee.1197027756228" id="3799388175938815449" nodeInfo="nn">
                                          <node role="operation" roleId="tpee.1197027833540" type="tpee.InstanceMethodCallOperation" typeId="tpee.1202948039474" id="3799388175938858909" nodeInfo="nn">
                                            <link role="baseMethodDeclaration" roleId="tpee.1068499141037" targetNodeId="9a8.~EditorComponent%deditNode(org%djetbrains%dmps%dopenapi%dmodel%dSNode,jetbrains%dmps%dsmodel%dIOperationContext)%cvoid" resolveInfo="editNode" />
                                            <node role="actualArgument" roleId="tpee.1068499141038" type="tpee.VariableReference" typeId="tpee.1068498886296" id="3799388175938864974" nodeInfo="nn">
                                              <link role="variableDeclaration" roleId="tpee.1068581517664" targetNodeId="3799388175938522479" resolveInfo="myLastCommand" />
                                            </node>
                                            <node role="actualArgument" roleId="tpee.1068499141038" type="tpee.VariableReference" typeId="tpee.1068498886296" id="2505439483540180253" nodeInfo="nn">
                                              <link role="variableDeclaration" roleId="tpee.1068581517664" targetNodeId="2505439483540129748" resolveInfo="myContext" />
                                            </node>
                                          </node>
                                          <node role="operand" roleId="tpee.1197027771414" type="tpee.VariableReference" typeId="tpee.1068498886296" id="3799388175938807705" nodeInfo="nn">
                                            <link role="variableDeclaration" roleId="tpee.1068581517664" targetNodeId="3799388175938309693" resolveInfo="myEditor" />
                                          </node>
                                        </node>
                                      </node>
                                    </node>
                                  </node>
                                </node>
                              </node>
                            </node>
                          </node>
                        </node>
                      </node>
                    </node>
                  </node>
                </node>
              </node>
            </node>
            <node role="operand" roleId="tpee.1197027771414" type="tpee.VariableReference" typeId="tpee.1068498886296" id="3799388175938786142" nodeInfo="nn">
              <link role="variableDeclaration" roleId="tpee.1068581517664" targetNodeId="3799388175938653114" resolveInfo="btnPanel" />
            </node>
          </node>
        </node>
        <node role="statement" roleId="tpee.1068581517665" type="tpee.ExpressionStatement" typeId="tpee.1068580123155" id="3799388175938935552" nodeInfo="nn">
          <node role="expression" roleId="tpee.1068580123156" type="tpee.DotExpression" typeId="tpee.1197027756228" id="3799388175938935553" nodeInfo="nn">
            <node role="operation" roleId="tpee.1197027833540" type="tpee.InstanceMethodCallOperation" typeId="tpee.1202948039474" id="3799388175938935554" nodeInfo="nn">
              <link role="baseMethodDeclaration" roleId="tpee.1068499141037" targetNodeId="1t7x.~Container%dadd(java%dawt%dComponent)%cjava%dawt%dComponent" resolveInfo="add" />
              <node role="actualArgument" roleId="tpee.1068499141038" type="tpee.GenericNewExpression" typeId="tpee.1145552977093" id="3799388175938935555" nodeInfo="nn">
                <node role="creator" roleId="tpee.1145553007750" type="tpee.ClassCreator" typeId="tpee.1212685548494" id="3799388175938935556" nodeInfo="nn">
                  <link role="baseMethodDeclaration" roleId="tpee.1068499141037" targetNodeId="dbrf.~JButton%d&lt;init&gt;(javax%dswing%dAction)" resolveInfo="JButton" />
                  <node role="actualArgument" roleId="tpee.1068499141038" type="tpee.GenericNewExpression" typeId="tpee.1145552977093" id="3799388175938935557" nodeInfo="nn">
                    <node role="creator" roleId="tpee.1145553007750" type="tpee.AnonymousClassCreator" typeId="tpee.1182160077978" id="3799388175938935558" nodeInfo="nn">
                      <node role="cls" roleId="tpee.1182160096073" type="tpee.AnonymousClass" typeId="tpee.1170345865475" id="3799388175938935559" nodeInfo="ig">
                        <property name="nonStatic" nameId="tpee.521412098689998745" value="true" />
                        <link role="baseMethodDeclaration" roleId="tpee.1068499141037" targetNodeId="dbrf.~AbstractAction%d&lt;init&gt;(java%dlang%dString)" resolveInfo="AbstractAction" />
                        <link role="classifier" roleId="tpee.1170346070688" targetNodeId="dbrf.~AbstractAction" resolveInfo="AbstractAction" />
                        <node role="actualArgument" roleId="tpee.1068499141038" type="tpee.StringLiteral" typeId="tpee.1070475926800" id="3799388175938935560" nodeInfo="nn">
                          <property name="value" nameId="tpee.1070475926801" value="Next" />
                        </node>
                        <node role="visibility" roleId="tpee.1178549979242" type="tpee.PublicVisibility" typeId="tpee.1146644602865" id="3799388175938935561" nodeInfo="nn" />
                        <node role="member" roleId="tpee.5375687026011219971" type="tpee.InstanceMethodDeclaration" typeId="tpee.1068580123165" id="3799388175938935562" nodeInfo="igu">
                          <property name="isAbstract" nameId="tpee.1178608670077" value="false" />
                          <property name="name" nameId="tpck.1169194664001" value="actionPerformed" />
                          <property name="isFinal" nameId="tpee.1181808852946" value="false" />
                          <property name="isDeprecated" nameId="tpee.1224848525476" value="false" />
                          <node role="visibility" roleId="tpee.1178549979242" type="tpee.PublicVisibility" typeId="tpee.1146644602865" id="3799388175938935563" nodeInfo="nn" />
                          <node role="returnType" roleId="tpee.1068580123133" type="tpee.VoidType" typeId="tpee.1068581517677" id="3799388175938935564" nodeInfo="in" />
                          <node role="parameter" roleId="tpee.1068580123134" type="tpee.ParameterDeclaration" typeId="tpee.1068498886292" id="3799388175938935565" nodeInfo="ir">
                            <property name="name" nameId="tpck.1169194664001" value="p0" />
                            <node role="type" roleId="tpee.5680397130376446158" type="tpee.ClassifierType" typeId="tpee.1107535904670" id="3799388175938935566" nodeInfo="in">
                              <link role="classifier" roleId="tpee.1107535924139" targetNodeId="8q6x.~ActionEvent" resolveInfo="ActionEvent" />
                            </node>
                          </node>
                          <node role="body" roleId="tpee.1068580123135" type="tpee.StatementList" typeId="tpee.1068580123136" id="3799388175938935567" nodeInfo="sn">
                            <node role="statement" roleId="tpee.1068581517665" type="qff7.ExecuteLightweightCommandStatement" typeId="qff7.8974276187400348181" id="2360862382241021476" nodeInfo="nn">
                              <node role="commandClosureLiteral" roleId="qff7.8974276187400348171" type="qff7.CommandClosureLiteral" typeId="qff7.8974276187400348173" id="2360862382241021478" nodeInfo="nn">
                                <node role="body" roleId="tp2c.1199569916463" type="tpee.StatementList" typeId="tpee.1068580123136" id="2360862382241021480" nodeInfo="sn">
                                  <node role="statement" roleId="tpee.1068581517665" type="tpee.IfStatement" typeId="tpee.1068580123159" id="3799388175938935568" nodeInfo="nn">
                                    <node role="condition" roleId="tpee.1068580123160" type="tpee.DotExpression" typeId="tpee.1197027756228" id="3799388175938935569" nodeInfo="nn">
                                      <node role="operation" roleId="tpee.1197027833540" type="tp25.Node_IsNullOperation" typeId="tp25.1171999116870" id="3799388175938935570" nodeInfo="nn" />
                                      <node role="operand" roleId="tpee.1197027771414" type="tpee.DotExpression" typeId="tpee.1197027756228" id="3799388175938935571" nodeInfo="nn">
                                        <node role="operation" roleId="tpee.1197027833540" type="tp25.Node_GetNextSiblingOperation" typeId="tp25.1143512015885" id="3799388175938961611" nodeInfo="nn" />
                                        <node role="operand" roleId="tpee.1197027771414" type="tpee.VariableReference" typeId="tpee.1068498886296" id="3799388175938935573" nodeInfo="nn">
                                          <link role="variableDeclaration" roleId="tpee.1068581517664" targetNodeId="3799388175938522479" resolveInfo="myLastCommand" />
                                        </node>
                                      </node>
                                    </node>
                                    <node role="ifTrue" roleId="tpee.1068580123161" type="tpee.StatementList" typeId="tpee.1068580123136" id="3799388175938935574" nodeInfo="sn">
                                      <node role="statement" roleId="tpee.1068581517665" type="tpee.ReturnStatement" typeId="tpee.1068581242878" id="3799388175938935575" nodeInfo="nn" />
                                    </node>
                                  </node>
                                  <node role="statement" roleId="tpee.1068581517665" type="tpee.ExpressionStatement" typeId="tpee.1068580123155" id="3799388175938935576" nodeInfo="nn">
                                    <node role="expression" roleId="tpee.1068580123156" type="tpee.AssignmentExpression" typeId="tpee.1068498886294" id="3799388175938935577" nodeInfo="nn">
                                      <node role="rValue" roleId="tpee.1068498886297" type="tp25.SNodeTypeCastExpression" typeId="tp25.1140137987495" id="8230675590791304169" nodeInfo="nn">
                                        <link role="concept" roleId="tp25.1140138128738" targetNodeId="eynw.757553790980855626" resolveInfo="Command" />
                                        <node role="leftExpression" roleId="tp25.1140138123956" type="tpee.DotExpression" typeId="tpee.1197027756228" id="3799388175938935578" nodeInfo="nn">
                                          <node role="operation" roleId="tpee.1197027833540" type="tp25.Node_GetNextSiblingOperation" typeId="tp25.1143512015885" id="3799388175938969001" nodeInfo="nn" />
                                          <node role="operand" roleId="tpee.1197027771414" type="tpee.VariableReference" typeId="tpee.1068498886296" id="3799388175938935580" nodeInfo="nn">
                                            <link role="variableDeclaration" roleId="tpee.1068581517664" targetNodeId="3799388175938522479" resolveInfo="myLastCommand" />
                                          </node>
                                        </node>
                                      </node>
                                      <node role="lValue" roleId="tpee.1068498886295" type="tpee.VariableReference" typeId="tpee.1068498886296" id="3799388175938935581" nodeInfo="nn">
                                        <link role="variableDeclaration" roleId="tpee.1068581517664" targetNodeId="3799388175938522479" resolveInfo="myLastCommand" />
                                      </node>
                                    </node>
                                  </node>
                                  <node role="statement" roleId="tpee.1068581517665" type="tpee.SingleLineComment" typeId="tpee.6329021646629104954" id="4457873968123477595" nodeInfo="nn">
                                    <node role="commentPart" roleId="tpee.6329021646629175155" type="tpee.StatementCommentPart" typeId="tpee.6329021646629175143" id="4457873968123477596" nodeInfo="nn">
                                      <node role="commentedStatement" roleId="tpee.6329021646629175144" type="tpee.ExpressionStatement" typeId="tpee.1068580123155" id="3799388175938935582" nodeInfo="nn">
                                        <node role="expression" roleId="tpee.1068580123156" type="tpee.DotExpression" typeId="tpee.1197027756228" id="3799388175938935583" nodeInfo="nn">
                                          <node role="operation" roleId="tpee.1197027833540" type="tpee.InstanceMethodCallOperation" typeId="tpee.1202948039474" id="3799388175938935584" nodeInfo="nn">
                                            <link role="baseMethodDeclaration" roleId="tpee.1068499141037" targetNodeId="9a8.~EditorComponent%deditNode(org%djetbrains%dmps%dopenapi%dmodel%dSNode,jetbrains%dmps%dsmodel%dIOperationContext)%cvoid" resolveInfo="editNode" />
                                            <node role="actualArgument" roleId="tpee.1068499141038" type="tpee.VariableReference" typeId="tpee.1068498886296" id="3799388175938935585" nodeInfo="nn">
                                              <link role="variableDeclaration" roleId="tpee.1068581517664" targetNodeId="3799388175938522479" resolveInfo="myLastCommand" />
                                            </node>
                                            <node role="actualArgument" roleId="tpee.1068499141038" type="tpee.VariableReference" typeId="tpee.1068498886296" id="2505439483540231717" nodeInfo="nn">
                                              <link role="variableDeclaration" roleId="tpee.1068581517664" targetNodeId="2505439483540129748" resolveInfo="myContext" />
                                            </node>
                                          </node>
                                          <node role="operand" roleId="tpee.1197027771414" type="tpee.VariableReference" typeId="tpee.1068498886296" id="3799388175938935586" nodeInfo="nn">
                                            <link role="variableDeclaration" roleId="tpee.1068581517664" targetNodeId="3799388175938309693" resolveInfo="myEditor" />
                                          </node>
                                        </node>
                                      </node>
                                    </node>
                                  </node>
                                </node>
                              </node>
                            </node>
                          </node>
                        </node>
                      </node>
                    </node>
                  </node>
                </node>
              </node>
            </node>
            <node role="operand" roleId="tpee.1197027771414" type="tpee.VariableReference" typeId="tpee.1068498886296" id="3799388175938935587" nodeInfo="nn">
              <link role="variableDeclaration" roleId="tpee.1068581517664" targetNodeId="3799388175938653114" resolveInfo="btnPanel" />
            </node>
          </node>
        </node>
      </node>
    </node>
    <node role="member" roleId="tpee.5375687026011219971" type="tpee.PlaceholderMember" typeId="tpee.1465982738277781862" id="1183624488473779449" nodeInfo="ngu" />
    <node role="member" roleId="tpee.5375687026011219971" type="tpee.InstanceMethodDeclaration" typeId="tpee.1068580123165" id="3799388175938552511" nodeInfo="igu">
      <property name="name" nameId="tpck.1169194664001" value="nextCommand" />
      <node role="visibility" roleId="tpee.1178549979242" type="tpee.PrivateVisibility" typeId="tpee.1146644623116" id="3799388175938552512" nodeInfo="nn" />
      <node role="returnType" roleId="tpee.1068580123133" type="tpee.VoidType" typeId="tpee.1068581517677" id="3799388175938552513" nodeInfo="in" />
      <node role="body" roleId="tpee.1068580123135" type="tpee.StatementList" typeId="tpee.1068580123136" id="3799388175938552490" nodeInfo="sn">
        <node role="statement" roleId="tpee.1068581517665" type="qff7.ExecuteCommandStatement" typeId="qff7.8974276187400348177" id="1522220694128424851" nodeInfo="nn">
          <node role="commandClosureLiteral" roleId="qff7.8974276187400348171" type="qff7.CommandClosureLiteral" typeId="qff7.8974276187400348173" id="1522220694128424853" nodeInfo="nn">
            <node role="body" roleId="tp2c.1199569916463" type="tpee.StatementList" typeId="tpee.1068580123136" id="1522220694128424855" nodeInfo="sn">
              <node role="statement" roleId="tpee.1068581517665" type="tpee.SingleLineComment" typeId="tpee.6329021646629104954" id="2998905576063616817" nodeInfo="nn">
                <node role="commentPart" roleId="tpee.6329021646629175155" type="tpee.StatementCommentPart" typeId="tpee.6329021646629175143" id="2998905576063616818" nodeInfo="nn">
                  <node role="commentedStatement" roleId="tpee.6329021646629175144" type="tpee.ExpressionStatement" typeId="tpee.1068580123155" id="3799388175938552491" nodeInfo="nn">
                    <node role="expression" roleId="tpee.1068580123156" type="tpee.AssignmentExpression" typeId="tpee.1068498886294" id="3799388175938552492" nodeInfo="nn">
                      <node role="lValue" roleId="tpee.1068498886295" type="tpee.DotExpression" typeId="tpee.1197027756228" id="3799388175938552493" nodeInfo="nn">
                        <node role="operand" roleId="tpee.1197027771414" type="tpee.ThisExpression" typeId="tpee.1070475354124" id="3799388175938552494" nodeInfo="nn" />
                        <node role="operation" roleId="tpee.1197027833540" type="tpee.FieldReferenceOperation" typeId="tpee.1197029447546" id="3799388175938552495" nodeInfo="nn">
                          <link role="fieldDeclaration" roleId="tpee.1197029500499" targetNodeId="3799388175938522479" resolveInfo="myLastCommand" />
                        </node>
                      </node>
                      <node role="rValue" roleId="tpee.1068498886297" type="tpee.DotExpression" typeId="tpee.1197027756228" id="3799388175938552496" nodeInfo="nn">
                        <node role="operation" roleId="tpee.1197027833540" type="tp2q.AddLastElementOperation" typeId="tp2q.1227022179634" id="7195119950189468338" nodeInfo="nn">
                          <node role="argument" roleId="tp2q.1227022698412" type="tpee.GenericNewExpression" typeId="tpee.1145552977093" id="7195119950189468340" nodeInfo="nn">
                            <node role="creator" roleId="tpee.1145553007750" type="tp25.SNodeCreator" typeId="tp25.1180636770613" id="7195119950189468341" nodeInfo="nn">
                              <node role="createdType" roleId="tp25.1180636770616" type="tp25.SNodeType" typeId="tp25.1138055754698" id="7195119950189468342" nodeInfo="in">
                                <link role="concept" roleId="tp25.1138405853777" targetNodeId="3xdn.5464054275389846505" resolveInfo="BLCommand" />
                              </node>
                            </node>
                          </node>
                        </node>
                        <node role="operand" roleId="tpee.1197027771414" type="tpee.DotExpression" typeId="tpee.1197027756228" id="3799388175938552501" nodeInfo="nn">
                          <node role="operation" roleId="tpee.1197027833540" type="tp25.SLinkListAccess" typeId="tp25.1138056282393" id="7195119950189441613" nodeInfo="nn">
                            <link role="link" roleId="tp25.1138056546658" targetNodeId="eynw.7195119950189425818" />
                          </node>
                          <node role="operand" roleId="tpee.1197027771414" type="tpee.VariableReference" typeId="tpee.1068498886296" id="3799388175938552503" nodeInfo="nn">
                            <link role="variableDeclaration" roleId="tpee.1068581517664" targetNodeId="3799388175938004132" resolveInfo="myRoot" />
                          </node>
                        </node>
                      </node>
                    </node>
                  </node>
                </node>
              </node>
              <node role="statement" roleId="tpee.1068581517665" type="tpee.SingleLineComment" typeId="tpee.6329021646629104954" id="4457873968123520854" nodeInfo="nn">
                <node role="commentPart" roleId="tpee.6329021646629175155" type="tpee.StatementCommentPart" typeId="tpee.6329021646629175143" id="4457873968123520855" nodeInfo="nn">
                  <node role="commentedStatement" roleId="tpee.6329021646629175144" type="tpee.ExpressionStatement" typeId="tpee.1068580123155" id="3799388175938552504" nodeInfo="nn">
                    <node role="expression" roleId="tpee.1068580123156" type="tpee.DotExpression" typeId="tpee.1197027756228" id="3799388175938552505" nodeInfo="nn">
                      <node role="operation" roleId="tpee.1197027833540" type="tpee.InstanceMethodCallOperation" typeId="tpee.1202948039474" id="3799388175938552506" nodeInfo="nn">
                        <link role="baseMethodDeclaration" roleId="tpee.1068499141037" targetNodeId="9a8.~EditorComponent%deditNode(org%djetbrains%dmps%dopenapi%dmodel%dSNode,jetbrains%dmps%dsmodel%dIOperationContext)%cvoid" resolveInfo="editNode" />
                        <node role="actualArgument" roleId="tpee.1068499141038" type="tpee.VariableReference" typeId="tpee.1068498886296" id="3799388175938552507" nodeInfo="nn">
                          <link role="variableDeclaration" roleId="tpee.1068581517664" targetNodeId="3799388175938522479" resolveInfo="myLastCommand" />
                        </node>
                        <node role="actualArgument" roleId="tpee.1068499141038" type="tpee.VariableReference" typeId="tpee.1068498886296" id="2505439483540272992" nodeInfo="nn">
                          <link role="variableDeclaration" roleId="tpee.1068581517664" targetNodeId="2505439483540129748" resolveInfo="myContext" />
                        </node>
                      </node>
                      <node role="operand" roleId="tpee.1197027771414" type="tpee.VariableReference" typeId="tpee.1068498886296" id="3799388175938552508" nodeInfo="nn">
                        <link role="variableDeclaration" roleId="tpee.1068581517664" targetNodeId="3799388175938309693" resolveInfo="myEditor" />
                      </node>
                    </node>
                  </node>
                </node>
              </node>
            </node>
          </node>
        </node>
      </node>
    </node>
    <node role="member" roleId="tpee.5375687026011219971" type="tpee.PlaceholderMember" typeId="tpee.1465982738277781862" id="5547669899977427416" nodeInfo="ngu" />
    <node role="member" roleId="tpee.5375687026011219971" type="tpee.InstanceMethodDeclaration" typeId="tpee.1068580123165" id="5547669899977437578" nodeInfo="igu">
      <property name="isAbstract" nameId="tpee.1178608670077" value="false" />
      <property name="name" nameId="tpck.1169194664001" value="isInitiallyAvailable" />
      <property name="isFinal" nameId="tpee.1181808852946" value="false" />
      <property name="isDeprecated" nameId="tpee.1224848525476" value="false" />
      <node role="visibility" roleId="tpee.1178549979242" type="tpee.ProtectedVisibility" typeId="tpee.1146644641414" id="5547669899977437579" nodeInfo="nn" />
      <node role="returnType" roleId="tpee.1068580123133" type="tpee.BooleanType" typeId="tpee.1070534644030" id="5547669899977437581" nodeInfo="in" />
      <node role="body" roleId="tpee.1068580123135" type="tpee.StatementList" typeId="tpee.1068580123136" id="5547669899977437584" nodeInfo="sn">
        <node role="statement" roleId="tpee.1068581517665" type="tpee.ReturnStatement" typeId="tpee.1068581242878" id="5547669899977452980" nodeInfo="nn">
          <node role="expression" roleId="tpee.1068581517676" type="tpee.BooleanConstant" typeId="tpee.1068580123137" id="5547669899977455606" nodeInfo="nn">
            <property name="value" nameId="tpee.1068580123138" value="true" />
          </node>
        </node>
      </node>
      <node role="annotation" roleId="tpee.1188208488637" type="tpee.AnnotationInstance" typeId="tpee.1188207840427" id="5547669899977446387" nodeInfo="nn">
        <link role="annotation" roleId="tpee.1188208074048" targetNodeId="e2lb.~Override" resolveInfo="Override" />
      </node>
    </node>
    <node role="member" roleId="tpee.5375687026011219971" type="tpee.PlaceholderMember" typeId="tpee.1465982738277781862" id="1187329276711950380" nodeInfo="ngu" />
    <node role="member" roleId="tpee.5375687026011219971" type="tpee.InstanceMethodDeclaration" typeId="tpee.1068580123165" id="1187329276711960626" nodeInfo="igu">
      <property name="isAbstract" nameId="tpee.1178608670077" value="false" />
      <property name="name" nameId="tpck.1169194664001" value="doRegister" />
      <property name="isFinal" nameId="tpee.1181808852946" value="false" />
      <property name="isDeprecated" nameId="tpee.1224848525476" value="false" />
      <node role="visibility" roleId="tpee.1178549979242" type="tpee.ProtectedVisibility" typeId="tpee.1146644641414" id="1187329276711960627" nodeInfo="nn" />
      <node role="returnType" roleId="tpee.1068580123133" type="tpee.VoidType" typeId="tpee.1068581517677" id="1187329276711960629" nodeInfo="in" />
      <node role="body" roleId="tpee.1068580123135" type="tpee.StatementList" typeId="tpee.1068580123136" id="1187329276711960632" nodeInfo="sn">
        <node role="statement" roleId="tpee.1068581517665" type="tpee.ExpressionStatement" typeId="tpee.1068580123155" id="1187329276711969437" nodeInfo="nn">
          <node role="expression" roleId="tpee.1068580123156" type="tpee.SuperMethodCall" typeId="tpee.1073063089578" id="1187329276711969436" nodeInfo="nn">
            <link role="baseMethodDeclaration" roleId="tpee.1068499141037" targetNodeId="jwd7.~BaseTool%ddoRegister()%cvoid" resolveInfo="doRegister" />
          </node>
        </node>
        <node role="statement" roleId="tpee.1068581517665" type="qff7.ExecuteCommandStatement" typeId="qff7.8974276187400348177" id="1522220694128354723" nodeInfo="nn">
          <node role="commandClosureLiteral" roleId="qff7.8974276187400348171" type="qff7.CommandClosureLiteral" typeId="qff7.8974276187400348173" id="1522220694128354725" nodeInfo="nn">
            <node role="body" roleId="tp2c.1199569916463" type="tpee.StatementList" typeId="tpee.1068580123136" id="1522220694128354727" nodeInfo="sn">
              <node role="statement" roleId="tpee.1068581517665" type="tpee.ExpressionStatement" typeId="tpee.1068580123155" id="1187329276712523472" nodeInfo="nn">
                <node role="expression" roleId="tpee.1068580123156" type="tpee.AssignmentExpression" typeId="tpee.1068498886294" id="1187329276712523473" nodeInfo="nn">
                  <node role="rValue" roleId="tpee.1068498886297" type="tpee.DotExpression" typeId="tpee.1197027756228" id="2505439483539396587" nodeInfo="nn">
                    <node role="operation" roleId="tpee.1197027833540" type="tpee.InstanceMethodCallOperation" typeId="tpee.1202948039474" id="2505439483539412355" nodeInfo="nn">
                      <link role="baseMethodDeclaration" roleId="tpee.1068499141037" targetNodeId="tpy3.~TemporaryModels%dcreate(boolean,jetbrains%dmps%dsmodel%dtempmodel%dTempModuleOptions)%corg%djetbrains%dmps%dopenapi%dmodel%dSModel" resolveInfo="create" />
<<<<<<< HEAD
                      <node role="actualArgument" roleId="tpee.1068499141038" type="tpee.BooleanConstant" typeId="tpee.1068580123137" id="2505439483539425387" nodeInfo="nn" />
                      <node role="actualArgument" roleId="tpee.1068499141038" type="tpee.StaticMethodCall" typeId="tpee.1081236700937" id="2505439483539489540" nodeInfo="nn">
                        <link role="baseMethodDeclaration" roleId="tpee.1068499141037" targetNodeId="tpy3.~TempModuleOptions%dforDefaultModule()%cjetbrains%dmps%dsmodel%dtempmodel%dTempModuleOptions" resolveInfo="forDefaultModule" />
=======
                      <node role="actualArgument" roleId="tpee.1068499141038" type="tpee.BooleanConstant" typeId="tpee.1068580123137" id="2505439483539425387" />
                      <node role="actualArgument" roleId="tpee.1068499141038" type="tpee.StaticMethodCall" typeId="tpee.1081236700937" id="4479680595993816296">
                        <link role="baseMethodDeclaration" roleId="tpee.1068499141037" targetNodeId="tpy3.~TempModuleOptions%dforDefaultModuleWithSourceAndClassesGen()%cjetbrains%dmps%dsmodel%dtempmodel%dTempModuleOptions" resolveInfo="forDefaultModuleWithSourceAndClassesGen" />
>>>>>>> 48d00aef
                        <link role="classConcept" roleId="tpee.1144433194310" targetNodeId="tpy3.~TempModuleOptions" resolveInfo="TempModuleOptions" />
                      </node>
                    </node>
                    <node role="operand" roleId="tpee.1197027771414" type="tpee.StaticMethodCall" typeId="tpee.1081236700937" id="2505439483539376477" nodeInfo="nn">
                      <link role="baseMethodDeclaration" roleId="tpee.1068499141037" targetNodeId="tpy3.~TemporaryModels%dgetInstance()%cjetbrains%dmps%dsmodel%dtempmodel%dTemporaryModels" resolveInfo="getInstance" />
                      <link role="classConcept" roleId="tpee.1144433194310" targetNodeId="tpy3.~TemporaryModels" resolveInfo="TemporaryModels" />
                    </node>
                  </node>
                  <node role="lValue" roleId="tpee.1068498886295" type="tpee.DotExpression" typeId="tpee.1197027756228" id="1187329276712523474" nodeInfo="nn">
                    <node role="operand" roleId="tpee.1197027771414" type="tpee.ThisExpression" typeId="tpee.1070475354124" id="1187329276712523475" nodeInfo="nn" />
                    <node role="operation" roleId="tpee.1197027833540" type="tpee.FieldReferenceOperation" typeId="tpee.1197029447546" id="1187329276712523476" nodeInfo="nn">
                      <link role="fieldDeclaration" roleId="tpee.1197029500499" targetNodeId="1187329276712523465" resolveInfo="myModel" />
                    </node>
                  </node>
                </node>
              </node>
            </node>
          </node>
        </node>
      </node>
      <node role="annotation" roleId="tpee.1188208488637" type="tpee.AnnotationInstance" typeId="tpee.1188207840427" id="1187329276711969435" nodeInfo="nn">
        <link role="annotation" roleId="tpee.1188208074048" targetNodeId="e2lb.~Override" resolveInfo="Override" />
      </node>
    </node>
    <node role="member" roleId="tpee.5375687026011219971" type="tpee.PlaceholderMember" typeId="tpee.1465982738277781862" id="1187329276711979302" nodeInfo="ngu" />
    <node role="member" roleId="tpee.5375687026011219971" type="tpee.InstanceMethodDeclaration" typeId="tpee.1068580123165" id="1187329276711969438" nodeInfo="igu">
      <property name="isAbstract" nameId="tpee.1178608670077" value="false" />
      <property name="name" nameId="tpck.1169194664001" value="doUnregister" />
      <property name="isFinal" nameId="tpee.1181808852946" value="false" />
      <property name="isDeprecated" nameId="tpee.1224848525476" value="false" />
      <node role="visibility" roleId="tpee.1178549979242" type="tpee.ProtectedVisibility" typeId="tpee.1146644641414" id="1187329276711969439" nodeInfo="nn" />
      <node role="returnType" roleId="tpee.1068580123133" type="tpee.VoidType" typeId="tpee.1068581517677" id="1187329276711969441" nodeInfo="in" />
      <node role="body" roleId="tpee.1068580123135" type="tpee.StatementList" typeId="tpee.1068580123136" id="1187329276711969444" nodeInfo="sn">
        <node role="statement" roleId="tpee.1068581517665" type="qff7.ExecuteCommandStatement" typeId="qff7.8974276187400348177" id="1522220694128386685" nodeInfo="nn">
          <node role="commandClosureLiteral" roleId="qff7.8974276187400348171" type="qff7.CommandClosureLiteral" typeId="qff7.8974276187400348173" id="1522220694128386687" nodeInfo="nn">
            <node role="body" roleId="tp2c.1199569916463" type="tpee.StatementList" typeId="tpee.1068580123136" id="1522220694128386689" nodeInfo="sn">
              <node role="statement" roleId="tpee.1068581517665" type="tpee.ExpressionStatement" typeId="tpee.1068580123155" id="1187329276713159703" nodeInfo="nn">
                <node role="expression" roleId="tpee.1068580123156" type="tpee.DotExpression" typeId="tpee.1197027756228" id="2505439483539212748" nodeInfo="nn">
                  <node role="operation" roleId="tpee.1197027833540" type="tpee.InstanceMethodCallOperation" typeId="tpee.1202948039474" id="2505439483539301673" nodeInfo="nn">
                    <link role="baseMethodDeclaration" roleId="tpee.1068499141037" targetNodeId="tpy3.~TemporaryModels%ddispose(org%djetbrains%dmps%dopenapi%dmodel%dSModel)%cvoid" resolveInfo="dispose" />
                    <node role="actualArgument" roleId="tpee.1068499141038" type="tpee.VariableReference" typeId="tpee.1068498886296" id="2505439483539314573" nodeInfo="nn">
                      <link role="variableDeclaration" roleId="tpee.1068581517664" targetNodeId="1187329276712523465" resolveInfo="myModel" />
                    </node>
                  </node>
                  <node role="operand" roleId="tpee.1197027771414" type="tpee.StaticMethodCall" typeId="tpee.1081236700937" id="2505439483539224734" nodeInfo="nn">
                    <link role="baseMethodDeclaration" roleId="tpee.1068499141037" targetNodeId="tpy3.~TemporaryModels%dgetInstance()%cjetbrains%dmps%dsmodel%dtempmodel%dTemporaryModels" resolveInfo="getInstance" />
                    <link role="classConcept" roleId="tpee.1144433194310" targetNodeId="tpy3.~TemporaryModels" resolveInfo="TemporaryModels" />
                  </node>
                </node>
              </node>
            </node>
          </node>
        </node>
        <node role="statement" roleId="tpee.1068581517665" type="tpee.ExpressionStatement" typeId="tpee.1068580123155" id="8030514821330665886" nodeInfo="nn">
          <node role="expression" roleId="tpee.1068580123156" type="tpee.SuperMethodCall" typeId="tpee.1073063089578" id="8030514821330665884" nodeInfo="nn">
            <link role="baseMethodDeclaration" roleId="tpee.1068499141037" targetNodeId="jwd7.~BaseTool%ddoUnregister()%cvoid" resolveInfo="doUnregister" />
          </node>
        </node>
      </node>
      <node role="annotation" roleId="tpee.1188208488637" type="tpee.AnnotationInstance" typeId="tpee.1188207840427" id="1187329276711969445" nodeInfo="nn">
        <link role="annotation" roleId="tpee.1188208074048" targetNodeId="e2lb.~Override" resolveInfo="Override" />
      </node>
    </node>
    <node role="member" roleId="tpee.5375687026011219971" type="tpee.PlaceholderMember" typeId="tpee.1465982738277781862" id="8243997536050876437" nodeInfo="ngu" />
    <node role="member" roleId="tpee.5375687026011219971" type="tpee.InstanceMethodDeclaration" typeId="tpee.1068580123165" id="8243997536050847242" nodeInfo="igu">
      <property name="isAbstract" nameId="tpee.1178608670077" value="false" />
      <property name="name" nameId="tpck.1169194664001" value="createTool" />
      <property name="isFinal" nameId="tpee.1181808852946" value="false" />
      <property name="isDeprecated" nameId="tpee.1224848525476" value="false" />
      <node role="visibility" roleId="tpee.1178549979242" type="tpee.ProtectedVisibility" typeId="tpee.1146644641414" id="8243997536050847243" nodeInfo="nn" />
      <node role="returnType" roleId="tpee.1068580123133" type="tpee.VoidType" typeId="tpee.1068581517677" id="8243997536050847245" nodeInfo="in" />
      <node role="parameter" roleId="tpee.1068580123134" type="tpee.ParameterDeclaration" typeId="tpee.1068498886292" id="8243997536050847246" nodeInfo="ir">
        <property name="name" nameId="tpck.1169194664001" value="b" />
        <node role="type" roleId="tpee.5680397130376446158" type="tpee.BooleanType" typeId="tpee.1070534644030" id="8243997536050847247" nodeInfo="in" />
      </node>
      <node role="body" roleId="tpee.1068580123135" type="tpee.StatementList" typeId="tpee.1068580123136" id="8243997536050847248" nodeInfo="sn" />
      <node role="annotation" roleId="tpee.1188208488637" type="tpee.AnnotationInstance" typeId="tpee.1188207840427" id="8243997536050856051" nodeInfo="nn">
        <link role="annotation" roleId="tpee.1188208074048" targetNodeId="e2lb.~Override" resolveInfo="Override" />
      </node>
    </node>
    <node role="member" roleId="tpee.5375687026011219971" type="tpee.PlaceholderMember" typeId="tpee.1465982738277781862" id="6852607286010632071" nodeInfo="ngu" />
    <node role="member" roleId="tpee.5375687026011219971" type="tpee.InstanceMethodDeclaration" typeId="tpee.1068580123165" id="6852607286010820841" nodeInfo="igu">
      <property name="isAbstract" nameId="tpee.1178608670077" value="false" />
      <property name="name" nameId="tpck.1169194664001" value="getLastResult" />
      <property name="isSynchronized" nameId="tpee.4276006055363816570" value="false" />
      <property name="isFinal" nameId="tpee.1181808852946" value="false" />
      <node role="body" roleId="tpee.1068580123135" type="tpee.StatementList" typeId="tpee.1068580123136" id="6852607286010820844" nodeInfo="sn">
        <node role="statement" roleId="tpee.1068581517665" type="tpee.LocalVariableDeclarationStatement" typeId="tpee.1068581242864" id="6852607286011834153" nodeInfo="nn">
          <node role="localVariableDeclaration" roleId="tpee.1068581242865" type="tpee.LocalVariableDeclaration" typeId="tpee.1068581242863" id="6852607286011834154" nodeInfo="nr">
            <property name="name" nameId="tpck.1169194664001" value="last" />
            <node role="type" roleId="tpee.5680397130376446158" type="tp25.SNodeType" typeId="tp25.1138055754698" id="6852607286011834147" nodeInfo="in">
              <link role="concept" roleId="tp25.1138405853777" targetNodeId="3xdn.6852607286009618234" resolveInfo="BLCommandResult" />
            </node>
            <node role="initializer" roleId="tpee.1068431790190" type="tp25.SNodeTypeCastExpression" typeId="tp25.1140137987495" id="6852607286011834155" nodeInfo="nn">
              <property name="asCast" nameId="tp25.1238684351431" value="true" />
              <link role="concept" roleId="tp25.1140138128738" targetNodeId="3xdn.6852607286009618234" resolveInfo="BLCommandResult" />
              <node role="leftExpression" roleId="tp25.1140138123956" type="tpee.DotExpression" typeId="tpee.1197027756228" id="6852607286011834156" nodeInfo="nn">
                <node role="operand" roleId="tpee.1197027771414" type="tpee.DotExpression" typeId="tpee.1197027756228" id="6852607286011834157" nodeInfo="nn">
                  <node role="operand" roleId="tpee.1197027771414" type="tpee.VariableReference" typeId="tpee.1068498886296" id="6852607286011834158" nodeInfo="nn">
                    <link role="variableDeclaration" roleId="tpee.1068581517664" targetNodeId="3799388175938004132" resolveInfo="myRoot" />
                  </node>
                  <node role="operation" roleId="tpee.1197027833540" type="tp25.SLinkListAccess" typeId="tp25.1138056282393" id="6852607286011834159" nodeInfo="nn">
                    <link role="link" roleId="tp25.1138056546658" targetNodeId="eynw.7195119950189425818" />
                  </node>
                </node>
                <node role="operation" roleId="tpee.1197027833540" type="tp2q.GetLastOperation" typeId="tp2q.1165595910856" id="6852607286011834160" nodeInfo="nn" />
              </node>
            </node>
          </node>
        </node>
        <node role="statement" roleId="tpee.1068581517665" type="tpee.IfStatement" typeId="tpee.1068580123159" id="6852607286012002616" nodeInfo="nn">
          <node role="condition" roleId="tpee.1068580123160" type="tpee.NotEqualsExpression" typeId="tpee.1073239437375" id="6852607286012035067" nodeInfo="nn">
            <node role="rightExpression" roleId="tpee.1081773367579" type="tpee.NullLiteral" typeId="tpee.1070534058343" id="6852607286012035080" nodeInfo="nn" />
            <node role="leftExpression" roleId="tpee.1081773367580" type="tpee.VariableReference" typeId="tpee.1068498886296" id="6852607286012018653" nodeInfo="nn">
              <link role="variableDeclaration" roleId="tpee.1068581517664" targetNodeId="6852607286011834154" resolveInfo="last" />
            </node>
          </node>
          <node role="ifTrue" roleId="tpee.1068580123161" type="tpee.StatementList" typeId="tpee.1068580123136" id="6852607286012002618" nodeInfo="sn">
            <node role="statement" roleId="tpee.1068581517665" type="tpee.ReturnStatement" typeId="tpee.1068581242878" id="6852607286012062059" nodeInfo="nn">
              <node role="expression" roleId="tpee.1068581517676" type="tpee.VariableReference" typeId="tpee.1068498886296" id="6852607286012095595" nodeInfo="nn">
                <link role="variableDeclaration" roleId="tpee.1068581517664" targetNodeId="6852607286011834154" resolveInfo="last" />
              </node>
            </node>
          </node>
        </node>
        <node role="statement" roleId="tpee.1068581517665" type="tpee.ReturnStatement" typeId="tpee.1068581242878" id="6852607286012210215" nodeInfo="nn">
          <node role="expression" roleId="tpee.1068581517676" type="tpee.DotExpression" typeId="tpee.1197027756228" id="6852607286011608866" nodeInfo="nn">
            <node role="operation" roleId="tpee.1197027833540" type="tp25.LinkList_AddNewChildOperation" typeId="tp25.1139184414036" id="6852607286011658470" nodeInfo="nn">
              <link role="concept" roleId="tp25.1139877738879" targetNodeId="3xdn.6852607286009618234" resolveInfo="BLCommandResult" />
            </node>
            <node role="operand" roleId="tpee.1197027771414" type="tpee.DotExpression" typeId="tpee.1197027756228" id="6852607286011387649" nodeInfo="nn">
              <node role="operation" roleId="tpee.1197027833540" type="tp25.SLinkListAccess" typeId="tp25.1138056282393" id="6852607286011398655" nodeInfo="nn">
                <link role="link" roleId="tp25.1138056546658" targetNodeId="eynw.7195119950189425818" />
              </node>
              <node role="operand" roleId="tpee.1197027771414" type="tpee.VariableReference" typeId="tpee.1068498886296" id="6852607286011369141" nodeInfo="nn">
                <link role="variableDeclaration" roleId="tpee.1068581517664" targetNodeId="3799388175938004132" resolveInfo="myRoot" />
              </node>
            </node>
          </node>
        </node>
      </node>
      <node role="visibility" roleId="tpee.1178549979242" type="tpee.PrivateVisibility" typeId="tpee.1146644623116" id="6852607286010771136" nodeInfo="nn" />
      <node role="returnType" roleId="tpee.1068580123133" type="tp25.SNodeType" typeId="tp25.1138055754698" id="6852607286010795807" nodeInfo="in">
        <link role="concept" roleId="tp25.1138405853777" targetNodeId="3xdn.6852607286009618234" resolveInfo="BLCommandResult" />
      </node>
    </node>
    <node role="member" roleId="tpee.5375687026011219971" type="tpee.PlaceholderMember" typeId="tpee.1465982738277781862" id="6852607286012806700" nodeInfo="ngu" />
    <node role="member" roleId="tpee.5375687026011219971" type="tpee.InstanceMethodDeclaration" typeId="tpee.1068580123165" id="6852607286012771093" nodeInfo="igu">
      <property name="isAbstract" nameId="tpee.1178608670077" value="false" />
      <property name="name" nameId="tpck.1169194664001" value="getLastResultLine" />
      <property name="isSynchronized" nameId="tpee.4276006055363816570" value="false" />
      <property name="isFinal" nameId="tpee.1181808852946" value="false" />
      <node role="body" roleId="tpee.1068580123135" type="tpee.StatementList" typeId="tpee.1068580123136" id="6852607286012771094" nodeInfo="sn">
        <node role="statement" roleId="tpee.1068581517665" type="tpee.LocalVariableDeclarationStatement" typeId="tpee.1068581242864" id="6852607286012771095" nodeInfo="nn">
          <node role="localVariableDeclaration" roleId="tpee.1068581242865" type="tpee.LocalVariableDeclaration" typeId="tpee.1068581242863" id="6852607286012771096" nodeInfo="nr">
            <property name="name" nameId="tpck.1169194664001" value="last" />
            <node role="type" roleId="tpee.5680397130376446158" type="tp25.SNodeType" typeId="tp25.1138055754698" id="6852607286012771097" nodeInfo="in">
              <link role="concept" roleId="tp25.1138405853777" targetNodeId="3xdn.6852607286009618234" resolveInfo="BLCommandResult" />
            </node>
            <node role="initializer" roleId="tpee.1068431790190" type="tp25.SNodeTypeCastExpression" typeId="tp25.1140137987495" id="6852607286012771098" nodeInfo="nn">
              <property name="asCast" nameId="tp25.1238684351431" value="true" />
              <link role="concept" roleId="tp25.1140138128738" targetNodeId="3xdn.6852607286009618234" resolveInfo="BLCommandResult" />
              <node role="leftExpression" roleId="tp25.1140138123956" type="tpee.DotExpression" typeId="tpee.1197027756228" id="6852607286012771099" nodeInfo="nn">
                <node role="operand" roleId="tpee.1197027771414" type="tpee.DotExpression" typeId="tpee.1197027756228" id="6852607286012771100" nodeInfo="nn">
                  <node role="operand" roleId="tpee.1197027771414" type="tpee.VariableReference" typeId="tpee.1068498886296" id="6852607286012771101" nodeInfo="nn">
                    <link role="variableDeclaration" roleId="tpee.1068581517664" targetNodeId="3799388175938004132" resolveInfo="myRoot" />
                  </node>
                  <node role="operation" roleId="tpee.1197027833540" type="tp25.SLinkListAccess" typeId="tp25.1138056282393" id="6852607286012771102" nodeInfo="nn">
                    <link role="link" roleId="tp25.1138056546658" targetNodeId="eynw.7195119950189425818" />
                  </node>
                </node>
                <node role="operation" roleId="tpee.1197027833540" type="tp2q.GetLastOperation" typeId="tp2q.1165595910856" id="6852607286012771103" nodeInfo="nn" />
              </node>
            </node>
          </node>
        </node>
        <node role="statement" roleId="tpee.1068581517665" type="tpee.IfStatement" typeId="tpee.1068580123159" id="6852607286012771104" nodeInfo="nn">
          <property name="forceMultiLine" nameId="tpee.4467513934994662257" value="true" />
          <property name="forceOneLine" nameId="tpee.4467513934994662256" value="false" />
          <node role="condition" roleId="tpee.1068580123160" type="tpee.EqualsExpression" typeId="tpee.1068580123152" id="6852607286013292745" nodeInfo="nn">
            <node role="leftExpression" roleId="tpee.1081773367580" type="tpee.VariableReference" typeId="tpee.1068498886296" id="6852607286013292748" nodeInfo="nn">
              <link role="variableDeclaration" roleId="tpee.1068581517664" targetNodeId="6852607286012771096" resolveInfo="last" />
            </node>
            <node role="rightExpression" roleId="tpee.1081773367579" type="tpee.NullLiteral" typeId="tpee.1070534058343" id="6852607286013292747" nodeInfo="nn" />
          </node>
          <node role="ifTrue" roleId="tpee.1068580123161" type="tpee.StatementList" typeId="tpee.1068580123136" id="6852607286012771108" nodeInfo="sn">
            <node role="statement" roleId="tpee.1068581517665" type="tpee.ExpressionStatement" typeId="tpee.1068580123155" id="6852607286013711526" nodeInfo="nn">
              <node role="expression" roleId="tpee.1068580123156" type="tpee.AssignmentExpression" typeId="tpee.1068498886294" id="6852607286013728868" nodeInfo="nn">
                <node role="lValue" roleId="tpee.1068498886295" type="tpee.VariableReference" typeId="tpee.1068498886296" id="6852607286013711525" nodeInfo="nn">
                  <link role="variableDeclaration" roleId="tpee.1068581517664" targetNodeId="6852607286012771096" resolveInfo="last" />
                </node>
                <node role="rValue" roleId="tpee.1068498886297" type="tpee.DotExpression" typeId="tpee.1197027756228" id="6852607286013774903" nodeInfo="nn">
                  <node role="operation" roleId="tpee.1197027833540" type="tp25.LinkList_AddNewChildOperation" typeId="tp25.1139184414036" id="6852607286013774904" nodeInfo="nn">
                    <link role="concept" roleId="tp25.1139877738879" targetNodeId="3xdn.6852607286009618234" resolveInfo="BLCommandResult" />
                  </node>
                  <node role="operand" roleId="tpee.1197027771414" type="tpee.DotExpression" typeId="tpee.1197027756228" id="6852607286013774905" nodeInfo="nn">
                    <node role="operation" roleId="tpee.1197027833540" type="tp25.SLinkListAccess" typeId="tp25.1138056282393" id="6852607286013774906" nodeInfo="nn">
                      <link role="link" roleId="tp25.1138056546658" targetNodeId="eynw.7195119950189425818" />
                    </node>
                    <node role="operand" roleId="tpee.1197027771414" type="tpee.VariableReference" typeId="tpee.1068498886296" id="6852607286013774907" nodeInfo="nn">
                      <link role="variableDeclaration" roleId="tpee.1068581517664" targetNodeId="3799388175938004132" resolveInfo="myRoot" />
                    </node>
                  </node>
                </node>
              </node>
            </node>
          </node>
        </node>
        <node role="statement" roleId="tpee.1068581517665" type="tpee.LocalVariableDeclarationStatement" typeId="tpee.1068581242864" id="6852607286014038170" nodeInfo="nn">
          <node role="localVariableDeclaration" roleId="tpee.1068581242865" type="tpee.LocalVariableDeclaration" typeId="tpee.1068581242863" id="6852607286014038171" nodeInfo="nr">
            <property name="name" nameId="tpck.1169194664001" value="lastLine" />
            <node role="type" roleId="tpee.5680397130376446158" type="tp25.SNodeType" typeId="tp25.1138055754698" id="6852607286014038160" nodeInfo="in">
              <link role="concept" roleId="tp25.1138405853777" targetNodeId="3xdn.6852607286009729041" resolveInfo="BLCommandResultLine" />
            </node>
            <node role="initializer" roleId="tpee.1068431790190" type="tpee.DotExpression" typeId="tpee.1197027756228" id="6852607286014038172" nodeInfo="nn">
              <node role="operation" roleId="tpee.1197027833540" type="tp2q.GetLastOperation" typeId="tp2q.1165595910856" id="6852607286014038173" nodeInfo="nn" />
              <node role="operand" roleId="tpee.1197027771414" type="tpee.DotExpression" typeId="tpee.1197027756228" id="6852607286014038174" nodeInfo="nn">
                <node role="operation" roleId="tpee.1197027833540" type="tp25.SLinkListAccess" typeId="tp25.1138056282393" id="6852607286014038175" nodeInfo="nn">
                  <link role="link" roleId="tp25.1138056546658" targetNodeId="3xdn.6852607286009618303" />
                </node>
                <node role="operand" roleId="tpee.1197027771414" type="tpee.VariableReference" typeId="tpee.1068498886296" id="6852607286014038176" nodeInfo="nn">
                  <link role="variableDeclaration" roleId="tpee.1068581517664" targetNodeId="6852607286012771096" resolveInfo="last" />
                </node>
              </node>
            </node>
          </node>
        </node>
        <node role="statement" roleId="tpee.1068581517665" type="tpee.IfStatement" typeId="tpee.1068580123159" id="6852607286014116925" nodeInfo="nn">
          <node role="condition" roleId="tpee.1068580123160" type="tpee.EqualsExpression" typeId="tpee.1068580123152" id="6852607286014152374" nodeInfo="nn">
            <node role="rightExpression" roleId="tpee.1081773367579" type="tpee.NullLiteral" typeId="tpee.1070534058343" id="6852607286014169874" nodeInfo="nn" />
            <node role="leftExpression" roleId="tpee.1081773367580" type="tpee.VariableReference" typeId="tpee.1068498886296" id="6852607286014134517" nodeInfo="nn">
              <link role="variableDeclaration" roleId="tpee.1068581517664" targetNodeId="6852607286014038171" resolveInfo="lastLine" />
            </node>
          </node>
          <node role="ifTrue" roleId="tpee.1068580123161" type="tpee.StatementList" typeId="tpee.1068580123136" id="6852607286014116927" nodeInfo="sn">
            <node role="statement" roleId="tpee.1068581517665" type="tpee.ExpressionStatement" typeId="tpee.1068580123155" id="6852607286014188460" nodeInfo="nn">
              <node role="expression" roleId="tpee.1068580123156" type="tpee.AssignmentExpression" typeId="tpee.1068498886294" id="6852607286014206668" nodeInfo="nn">
                <node role="rValue" roleId="tpee.1068498886297" type="tpee.DotExpression" typeId="tpee.1197027756228" id="6852607286014282759" nodeInfo="nn">
                  <node role="operation" roleId="tpee.1197027833540" type="tp25.LinkList_AddNewChildOperation" typeId="tp25.1139184414036" id="6852607286014341408" nodeInfo="nn" />
                  <node role="operand" roleId="tpee.1197027771414" type="tpee.DotExpression" typeId="tpee.1197027756228" id="6852607286014233751" nodeInfo="nn">
                    <node role="operation" roleId="tpee.1197027833540" type="tp25.SLinkListAccess" typeId="tp25.1138056282393" id="6852607286014255137" nodeInfo="nn">
                      <link role="link" roleId="tp25.1138056546658" targetNodeId="3xdn.6852607286009618303" />
                    </node>
                    <node role="operand" roleId="tpee.1197027771414" type="tpee.VariableReference" typeId="tpee.1068498886296" id="6852607286014224754" nodeInfo="nn">
                      <link role="variableDeclaration" roleId="tpee.1068581517664" targetNodeId="6852607286012771096" resolveInfo="last" />
                    </node>
                  </node>
                </node>
                <node role="lValue" roleId="tpee.1068498886295" type="tpee.VariableReference" typeId="tpee.1068498886296" id="6852607286014188459" nodeInfo="nn">
                  <link role="variableDeclaration" roleId="tpee.1068581517664" targetNodeId="6852607286014038171" resolveInfo="lastLine" />
                </node>
              </node>
            </node>
          </node>
        </node>
        <node role="statement" roleId="tpee.1068581517665" type="tpee.Statement" typeId="tpee.1068580123157" id="6852607286013574581" nodeInfo="nn" />
        <node role="statement" roleId="tpee.1068581517665" type="tpee.ReturnStatement" typeId="tpee.1068581242878" id="6852607286012771111" nodeInfo="nn">
          <node role="expression" roleId="tpee.1068581517676" type="tpee.VariableReference" typeId="tpee.1068498886296" id="6852607286014456326" nodeInfo="nn">
            <link role="variableDeclaration" roleId="tpee.1068581517664" targetNodeId="6852607286014038171" resolveInfo="lastLine" />
          </node>
        </node>
      </node>
      <node role="visibility" roleId="tpee.1178549979242" type="tpee.PrivateVisibility" typeId="tpee.1146644623116" id="6852607286012771117" nodeInfo="nn" />
      <node role="returnType" roleId="tpee.1068580123133" type="tp25.SNodeType" typeId="tp25.1138055754698" id="6852607286012771118" nodeInfo="in">
        <link role="concept" roleId="tp25.1138405853777" targetNodeId="3xdn.6852607286009729041" resolveInfo="BLCommandResultLine" />
      </node>
    </node>
    <node role="member" roleId="tpee.5375687026011219971" type="tpee.PlaceholderMember" typeId="tpee.1465982738277781862" id="6852607286010713474" nodeInfo="ngu" />
    <node role="member" roleId="tpee.5375687026011219971" type="tpee.InstanceMethodDeclaration" typeId="tpee.1068580123165" id="6852607286010656935" nodeInfo="igu">
      <property name="isAbstract" nameId="tpee.1178608670077" value="false" />
      <property name="name" nameId="tpck.1169194664001" value="addText" />
      <node role="returnType" roleId="tpee.1068580123133" type="tpee.VoidType" typeId="tpee.1068581517677" id="6852607286010656936" nodeInfo="in" />
      <node role="visibility" roleId="tpee.1178549979242" type="tpee.PublicVisibility" typeId="tpee.1146644602865" id="6852607286010656937" nodeInfo="nn" />
      <node role="parameter" roleId="tpee.1068580123134" type="tpee.ParameterDeclaration" typeId="tpee.1068498886292" id="6852607286010656939" nodeInfo="ir">
        <property name="name" nameId="tpck.1169194664001" value="text" />
        <node role="type" roleId="tpee.5680397130376446158" type="tpee.ClassifierType" typeId="tpee.1107535904670" id="6852607286010656940" nodeInfo="in">
          <link role="classifier" roleId="tpee.1107535924139" targetNodeId="e2lb.~String" resolveInfo="String" />
        </node>
      </node>
      <node role="body" roleId="tpee.1068580123135" type="tpee.StatementList" typeId="tpee.1068580123136" id="6852607286010656943" nodeInfo="sn">
        <node role="statement" roleId="tpee.1068581517665" type="tpee.ExpressionStatement" typeId="tpee.1068580123155" id="6852607286014570070" nodeInfo="nn">
          <node role="expression" roleId="tpee.1068580123156" type="tpee.DotExpression" typeId="tpee.1197027756228" id="6852607286014635191" nodeInfo="nn">
            <node role="operation" roleId="tpee.1197027833540" type="tp2q.AddElementOperation" typeId="tp2q.1160612413312" id="6852607286014685880" nodeInfo="nn">
              <node role="argument" roleId="tp2q.1160612519549" type="tp3r.Quotation" typeId="tp3r.1196350785113" id="4417779018063659071" nodeInfo="nn">
                <node role="quotedNode" roleId="tp3r.1196350785114" type="3xdn.TextResultPart" typeId="3xdn.6852607286009484536" id="4417779018063713584" nodeInfo="ng">
                  <property name="text" nameId="3xdn.6852607286009485393" value="text" />
                  <node role="smodelAttribute" roleId="tpck.5169995583184591170" type="tp3r.PropertyAntiquotation" typeId="tp3r.1196866233735" id="4417779018063747520" nodeInfo="ng">
                    <property name="propertyName" nameId="tpck.1757699476691236117" value="text" />
                    <property name="label" nameId="tp3r.6489343236075007666" value="TextResultPart" />
                    <node role="expression" roleId="tp3r.1196350785111" type="tpee.VariableReference" typeId="tpee.1068498886296" id="4417779018063767023" nodeInfo="nn">
                      <link role="variableDeclaration" roleId="tpee.1068581517664" targetNodeId="6852607286010656939" resolveInfo="text" />
                    </node>
                  </node>
                </node>
              </node>
            </node>
            <node role="operand" roleId="tpee.1197027771414" type="tpee.DotExpression" typeId="tpee.1197027756228" id="6852607286014588840" nodeInfo="nn">
              <node role="operation" roleId="tpee.1197027833540" type="tp25.SLinkListAccess" typeId="tp25.1138056282393" id="6852607286014610949" nodeInfo="nn">
                <link role="link" roleId="tp25.1138056546658" targetNodeId="3xdn.6852607286009729046" />
              </node>
              <node role="operand" roleId="tpee.1197027771414" type="tpee.LocalMethodCall" typeId="tpee.7812454656619025412" id="6852607286014570069" nodeInfo="nn">
                <link role="baseMethodDeclaration" roleId="tpee.1068499141037" targetNodeId="6852607286012771093" resolveInfo="getLastResultLine" />
              </node>
            </node>
          </node>
        </node>
      </node>
    </node>
    <node role="member" roleId="tpee.5375687026011219971" type="tpee.InstanceMethodDeclaration" typeId="tpee.1068580123165" id="6852607286010656944" nodeInfo="igu">
      <property name="isAbstract" nameId="tpee.1178608670077" value="false" />
      <property name="name" nameId="tpck.1169194664001" value="addNode" />
      <node role="returnType" roleId="tpee.1068580123133" type="tpee.VoidType" typeId="tpee.1068581517677" id="6852607286010656945" nodeInfo="in" />
      <node role="visibility" roleId="tpee.1178549979242" type="tpee.PublicVisibility" typeId="tpee.1146644602865" id="6852607286010656946" nodeInfo="nn" />
      <node role="parameter" roleId="tpee.1068580123134" type="tpee.ParameterDeclaration" typeId="tpee.1068498886292" id="6852607286010656948" nodeInfo="ir">
        <property name="name" nameId="tpck.1169194664001" value="node" />
        <node role="type" roleId="tpee.5680397130376446158" type="tpee.ClassifierType" typeId="tpee.1107535904670" id="4417779018064489571" nodeInfo="in">
          <link role="classifier" roleId="tpee.1107535924139" targetNodeId="ec5l.~SNode" resolveInfo="SNode" />
        </node>
      </node>
      <node role="body" roleId="tpee.1068580123135" type="tpee.StatementList" typeId="tpee.1068580123136" id="6852607286010656952" nodeInfo="sn">
        <node role="statement" roleId="tpee.1068581517665" type="tpee.LocalVariableDeclarationStatement" typeId="tpee.1068581242864" id="4417779018064268279" nodeInfo="nn">
          <node role="localVariableDeclaration" roleId="tpee.1068581242865" type="tpee.LocalVariableDeclaration" typeId="tpee.1068581242863" id="4417779018064268280" nodeInfo="nr">
            <property name="name" nameId="tpck.1169194664001" value="n" />
            <node role="type" roleId="tpee.5680397130376446158" type="tp25.SNodeType" typeId="tp25.1138055754698" id="4417779018064268278" nodeInfo="in">
              <link role="concept" roleId="tp25.1138405853777" targetNodeId="3xdn.6852607286009485390" resolveInfo="NodeResultPart" />
            </node>
            <node role="initializer" roleId="tpee.1068431790190" type="tp3r.Quotation" typeId="tp3r.1196350785113" id="4417779018064268281" nodeInfo="nn">
              <node role="quotedNode" roleId="tp3r.1196350785114" type="3xdn.NodeResultPart" typeId="3xdn.6852607286009485390" id="4417779018064268282" nodeInfo="ng" />
            </node>
          </node>
        </node>
        <node role="statement" roleId="tpee.1068581517665" type="tpee.ExpressionStatement" typeId="tpee.1068580123155" id="4417779018064376882" nodeInfo="nn">
          <node role="expression" roleId="tpee.1068580123156" type="tpee.AssignmentExpression" typeId="tpee.1068498886294" id="4417779018064440549" nodeInfo="nn">
            <node role="rValue" roleId="tpee.1068498886297" type="tpee.VariableReference" typeId="tpee.1068498886296" id="4417779018064519650" nodeInfo="nn">
              <link role="variableDeclaration" roleId="tpee.1068581517664" targetNodeId="6852607286010656948" resolveInfo="node" />
            </node>
            <node role="lValue" roleId="tpee.1068498886295" type="tpee.DotExpression" typeId="tpee.1197027756228" id="4417779018064377254" nodeInfo="nn">
              <node role="operation" roleId="tpee.1197027833540" type="tp25.SLinkAccess" typeId="tp25.1138056143562" id="4417779018064401924" nodeInfo="nn">
                <link role="link" roleId="tp25.1138056516764" targetNodeId="3xdn.6852607286009511374" />
              </node>
              <node role="operand" roleId="tpee.1197027771414" type="tpee.VariableReference" typeId="tpee.1068498886296" id="4417779018064376881" nodeInfo="nn">
                <link role="variableDeclaration" roleId="tpee.1068581517664" targetNodeId="4417779018064268280" resolveInfo="n" />
              </node>
            </node>
          </node>
        </node>
        <node role="statement" roleId="tpee.1068581517665" type="tpee.ExpressionStatement" typeId="tpee.1068580123155" id="4417779018063213893" nodeInfo="nn">
          <node role="expression" roleId="tpee.1068580123156" type="tpee.DotExpression" typeId="tpee.1197027756228" id="4417779018063213894" nodeInfo="nn">
            <node role="operation" roleId="tpee.1197027833540" type="tp2q.AddElementOperation" typeId="tp2q.1160612413312" id="4417779018063213895" nodeInfo="nn">
              <node role="argument" roleId="tp2q.1160612519549" type="tpee.VariableReference" typeId="tpee.1068498886296" id="4417779018064268283" nodeInfo="nn">
                <link role="variableDeclaration" roleId="tpee.1068581517664" targetNodeId="4417779018064268280" resolveInfo="n" />
              </node>
            </node>
            <node role="operand" roleId="tpee.1197027771414" type="tpee.DotExpression" typeId="tpee.1197027756228" id="4417779018063213898" nodeInfo="nn">
              <node role="operation" roleId="tpee.1197027833540" type="tp25.SLinkListAccess" typeId="tp25.1138056282393" id="4417779018063213899" nodeInfo="nn">
                <link role="link" roleId="tp25.1138056546658" targetNodeId="3xdn.6852607286009729046" />
              </node>
              <node role="operand" roleId="tpee.1197027771414" type="tpee.LocalMethodCall" typeId="tpee.7812454656619025412" id="4417779018063213900" nodeInfo="nn">
                <link role="baseMethodDeclaration" roleId="tpee.1068499141037" targetNodeId="6852607286012771093" resolveInfo="getLastResultLine" />
              </node>
            </node>
          </node>
        </node>
      </node>
    </node>
    <node role="member" roleId="tpee.5375687026011219971" type="tpee.InstanceMethodDeclaration" typeId="tpee.1068580123165" id="6852607286010656953" nodeInfo="igu">
      <property name="isAbstract" nameId="tpee.1178608670077" value="false" />
      <property name="name" nameId="tpck.1169194664001" value="addNewLine" />
      <node role="returnType" roleId="tpee.1068580123133" type="tpee.VoidType" typeId="tpee.1068581517677" id="6852607286010656954" nodeInfo="in" />
      <node role="visibility" roleId="tpee.1178549979242" type="tpee.PublicVisibility" typeId="tpee.1146644602865" id="6852607286010656955" nodeInfo="nn" />
      <node role="body" roleId="tpee.1068580123135" type="tpee.StatementList" typeId="tpee.1068580123136" id="6852607286010656959" nodeInfo="sn">
        <node role="statement" roleId="tpee.1068581517665" type="tpee.LocalVariableDeclarationStatement" typeId="tpee.1068581242864" id="6852607286012392896" nodeInfo="nn">
          <node role="localVariableDeclaration" roleId="tpee.1068581242865" type="tpee.LocalVariableDeclaration" typeId="tpee.1068581242863" id="6852607286012392897" nodeInfo="nr">
            <property name="name" nameId="tpck.1169194664001" value="last" />
            <node role="initializer" roleId="tpee.1068431790190" type="tpee.LocalMethodCall" typeId="tpee.7812454656619025412" id="6852607286013003104" nodeInfo="nn">
              <link role="baseMethodDeclaration" roleId="tpee.1068499141037" targetNodeId="6852607286010820841" resolveInfo="getLastResult" />
            </node>
            <node role="type" roleId="tpee.5680397130376446158" type="tp25.SNodeType" typeId="tp25.1138055754698" id="6852607286012392898" nodeInfo="in">
              <link role="concept" roleId="tp25.1138405853777" targetNodeId="3xdn.6852607286009618234" resolveInfo="BLCommandResult" />
            </node>
          </node>
        </node>
        <node role="statement" roleId="tpee.1068581517665" type="tpee.ExpressionStatement" typeId="tpee.1068580123155" id="6852607286012438076" nodeInfo="nn">
          <node role="expression" roleId="tpee.1068580123156" type="tpee.DotExpression" typeId="tpee.1197027756228" id="6852607286012515538" nodeInfo="nn">
            <node role="operation" roleId="tpee.1197027833540" type="tp25.LinkList_AddNewChildOperation" typeId="tp25.1139184414036" id="6852607286012574217" nodeInfo="nn" />
            <node role="operand" roleId="tpee.1197027771414" type="tpee.DotExpression" typeId="tpee.1197027756228" id="6852607286012464272" nodeInfo="nn">
              <node role="operation" roleId="tpee.1197027833540" type="tp25.SLinkListAccess" typeId="tp25.1138056282393" id="6852607286012490212" nodeInfo="nn">
                <link role="link" roleId="tp25.1138056546658" targetNodeId="3xdn.6852607286009618303" />
              </node>
              <node role="operand" roleId="tpee.1197027771414" type="tpee.VariableReference" typeId="tpee.1068498886296" id="6852607286012392911" nodeInfo="nn">
                <link role="variableDeclaration" roleId="tpee.1068581517664" targetNodeId="6852607286012392897" resolveInfo="last" />
              </node>
            </node>
          </node>
        </node>
      </node>
    </node>
  </root>
  <root type="tpee.Interface" typeId="tpee.1107796713796" id="6852607286009617748" nodeInfo="ig">
    <property name="name" nameId="tpck.1169194664001" value="ConsoleStream" />
    <node role="member" roleId="tpee.5375687026011219971" type="tpee.InstanceMethodDeclaration" typeId="tpee.1068580123165" id="6852607286009618216" nodeInfo="igu">
      <property name="isAbstract" nameId="tpee.1178608670077" value="true" />
      <property name="name" nameId="tpck.1169194664001" value="addText" />
      <node role="returnType" roleId="tpee.1068580123133" type="tpee.VoidType" typeId="tpee.1068581517677" id="6852607286009618218" nodeInfo="in" />
      <node role="visibility" roleId="tpee.1178549979242" type="tpee.PublicVisibility" typeId="tpee.1146644602865" id="6852607286009618219" nodeInfo="nn" />
      <node role="body" roleId="tpee.1068580123135" type="tpee.StatementList" typeId="tpee.1068580123136" id="6852607286009618220" nodeInfo="sn" />
      <node role="parameter" roleId="tpee.1068580123134" type="tpee.ParameterDeclaration" typeId="tpee.1068498886292" id="6852607286009731683" nodeInfo="ir">
        <property name="name" nameId="tpck.1169194664001" value="text" />
        <node role="type" roleId="tpee.5680397130376446158" type="tpee.ClassifierType" typeId="tpee.1107535904670" id="6852607286009731682" nodeInfo="in">
          <link role="classifier" roleId="tpee.1107535924139" targetNodeId="e2lb.~String" resolveInfo="String" />
        </node>
      </node>
    </node>
    <node role="member" roleId="tpee.5375687026011219971" type="tpee.InstanceMethodDeclaration" typeId="tpee.1068580123165" id="6852607286009731741" nodeInfo="igu">
      <property name="isAbstract" nameId="tpee.1178608670077" value="true" />
      <property name="name" nameId="tpck.1169194664001" value="addNode" />
      <node role="returnType" roleId="tpee.1068580123133" type="tpee.VoidType" typeId="tpee.1068581517677" id="6852607286009731742" nodeInfo="in" />
      <node role="visibility" roleId="tpee.1178549979242" type="tpee.PublicVisibility" typeId="tpee.1146644602865" id="6852607286009731743" nodeInfo="nn" />
      <node role="body" roleId="tpee.1068580123135" type="tpee.StatementList" typeId="tpee.1068580123136" id="6852607286009731744" nodeInfo="sn" />
      <node role="parameter" roleId="tpee.1068580123134" type="tpee.ParameterDeclaration" typeId="tpee.1068498886292" id="6852607286009731745" nodeInfo="ir">
        <property name="name" nameId="tpck.1169194664001" value="node" />
        <node role="type" roleId="tpee.5680397130376446158" type="tpee.ClassifierType" typeId="tpee.1107535904670" id="4417779018064601444" nodeInfo="in">
          <link role="classifier" roleId="tpee.1107535924139" targetNodeId="ec5l.~SNode" resolveInfo="SNode" />
        </node>
      </node>
    </node>
    <node role="member" roleId="tpee.5375687026011219971" type="tpee.InstanceMethodDeclaration" typeId="tpee.1068580123165" id="6852607286009731796" nodeInfo="igu">
      <property name="isAbstract" nameId="tpee.1178608670077" value="true" />
      <property name="name" nameId="tpck.1169194664001" value="addNewLine" />
      <node role="returnType" roleId="tpee.1068580123133" type="tpee.VoidType" typeId="tpee.1068581517677" id="6852607286009731797" nodeInfo="in" />
      <node role="visibility" roleId="tpee.1178549979242" type="tpee.PublicVisibility" typeId="tpee.1146644602865" id="6852607286009731798" nodeInfo="nn" />
      <node role="body" roleId="tpee.1068580123135" type="tpee.StatementList" typeId="tpee.1068580123136" id="6852607286009731799" nodeInfo="sn" />
    </node>
    <node role="visibility" roleId="tpee.1178549979242" type="tpee.PublicVisibility" typeId="tpee.1146644602865" id="6852607286009617749" nodeInfo="nn" />
  </root>
</model>
<|MERGE_RESOLUTION|>--- conflicted
+++ resolved
@@ -32,6 +32,7 @@
   <import index="tp2c" modelUID="r:00000000-0000-4000-0000-011c89590338(jetbrains.mps.baseLanguage.closures.structure)" version="3" implicit="yes" />
   <import index="tp3r" modelUID="r:00000000-0000-4000-0000-011c8959034b(jetbrains.mps.lang.quotation.structure)" version="0" implicit="yes" />
   <import index="fxg7" modelUID="f:java_stub#6354ebe7-c22a-4a0f-ac54-50b52ab9b065#java.io(JDK/java.io@java_stub)" version="-1" implicit="yes" />
+  <import index="mq7u" modelUID="f:merge_repo#r:de40a5a4-f08c-4c67-ac43-e1f5c384f7d6(jetbrains.mps.console.tool@repo)" version="-1" implicit="yes" />
   <root type="tpee.ClassConcept" typeId="tpee.1068390468198" id="1488452273262903215" nodeInfo="ig">
     <property name="name" nameId="tpck.1169194664001" value="ConsoleTool" />
     <node role="implementedInterface" roleId="tpee.1095933932569" type="tpee.ClassifierType" typeId="tpee.1107535904670" id="6852607286010036819" nodeInfo="in">
@@ -233,158 +234,96 @@
                   </node>
                 </node>
               </node>
-<<<<<<< HEAD
-              <node role="statement" roleId="tpee.1068581517665" type="tpee.ExpressionStatement" typeId="tpee.1068580123155" id="5336086527852423241" nodeInfo="nn">
-                <node role="expression" roleId="tpee.1068580123156" type="tpee.DotExpression" typeId="tpee.1197027756228" id="5336086527852430315" nodeInfo="nn">
-                  <node role="operation" roleId="tpee.1197027833540" type="tpee.InstanceMethodCallOperation" typeId="tpee.1202948039474" id="5336086527852454596" nodeInfo="nn">
-                    <link role="baseMethodDeclaration" roleId="tpee.1068499141037" targetNodeId="cu2c.~SModelInternal%daddLanguage(org%djetbrains%dmps%dopenapi%dmodule%dSModuleReference)%cvoid" resolveInfo="addLanguage" />
-                    <node role="actualArgument" roleId="tpee.1068499141038" type="tp25.CheckedModuleReference" typeId="tp25.4357968816427488499" id="6955116391927730728" nodeInfo="nn">
-                      <property name="moduleId" nameId="tp25.4357968816427488500" value="de1ad86d-6e50-4a02-b306-d4d17f64c375(jetbrains.mps.console.lang)" />
-                    </node>
-                  </node>
-                  <node role="operand" roleId="tpee.1197027771414" type="tpee.ParenthesizedExpression" typeId="tpee.1079359253375" id="5336086527852437764" nodeInfo="nn">
-                    <node role="expression" roleId="tpee.1079359253376" type="tpee.CastExpression" typeId="tpee.1070534934090" id="5336086527852437765" nodeInfo="nn">
-                      <node role="expression" roleId="tpee.1070534934092" type="tp25.SemanticDowncastExpression" typeId="tp25.1145404486709" id="5336086527852520631" nodeInfo="nn">
-                        <node role="leftExpression" roleId="tp25.1145404616321" type="tpee.VariableReference" typeId="tpee.1068498886296" id="5336086527852437763" nodeInfo="nn">
-                          <link role="variableDeclaration" roleId="tpee.1068581517664" targetNodeId="1187329276712523465" resolveInfo="myModel" />
-                        </node>
-                      </node>
-                      <node role="type" roleId="tpee.1070534934091" type="tpee.ClassifierType" typeId="tpee.1107535904670" id="5336086527852444406" nodeInfo="in">
-                        <link role="classifier" roleId="tpee.1107535924139" targetNodeId="cu2c.~SModelInternal" resolveInfo="SModelInternal" />
-                      </node>
-                    </node>
-                  </node>
-                </node>
-              </node>
-              <node role="statement" roleId="tpee.1068581517665" type="tpee.ExpressionStatement" typeId="tpee.1068580123155" id="5336086527852527262" nodeInfo="nn">
-                <node role="expression" roleId="tpee.1068580123156" type="tpee.DotExpression" typeId="tpee.1197027756228" id="5336086527852527263" nodeInfo="nn">
-                  <node role="operation" roleId="tpee.1197027833540" type="tpee.InstanceMethodCallOperation" typeId="tpee.1202948039474" id="5336086527852527264" nodeInfo="nn">
-                    <link role="baseMethodDeclaration" roleId="tpee.1068499141037" targetNodeId="cu2c.~SModelInternal%daddLanguage(org%djetbrains%dmps%dopenapi%dmodule%dSModuleReference)%cvoid" resolveInfo="addLanguage" />
-                    <node role="actualArgument" roleId="tpee.1068499141038" type="tp25.CheckedModuleReference" typeId="tp25.4357968816427488499" id="6955116391927722203" nodeInfo="nn">
-                      <property name="moduleId" nameId="tp25.4357968816427488500" value="1a8554c4-eb84-43ba-8c34-6f0d90c6e75a(jetbrains.mps.console.lang.commands)" />
-                    </node>
-                  </node>
-                  <node role="operand" roleId="tpee.1197027771414" type="tpee.ParenthesizedExpression" typeId="tpee.1079359253375" id="5336086527852527268" nodeInfo="nn">
-                    <node role="expression" roleId="tpee.1079359253376" type="tpee.CastExpression" typeId="tpee.1070534934090" id="5336086527852527269" nodeInfo="nn">
-                      <node role="expression" roleId="tpee.1070534934092" type="tp25.SemanticDowncastExpression" typeId="tp25.1145404486709" id="5336086527852527270" nodeInfo="nn">
-                        <node role="leftExpression" roleId="tp25.1145404616321" type="tpee.VariableReference" typeId="tpee.1068498886296" id="5336086527852527271" nodeInfo="nn">
-                          <link role="variableDeclaration" roleId="tpee.1068581517664" targetNodeId="1187329276712523465" resolveInfo="myModel" />
-                        </node>
-                      </node>
-                      <node role="type" roleId="tpee.1070534934091" type="tpee.ClassifierType" typeId="tpee.1107535904670" id="5336086527852527272" nodeInfo="in">
-                        <link role="classifier" roleId="tpee.1107535924139" targetNodeId="cu2c.~SModelInternal" resolveInfo="SModelInternal" />
-=======
-              <node role="statement" roleId="tpee.1068581517665" type="tpee.LocalVariableDeclarationStatement" typeId="tpee.1068581242864" id="4479680595993307976">
-                <node role="localVariableDeclaration" roleId="tpee.1068581242865" type="tpee.LocalVariableDeclaration" typeId="tpee.1068581242863" id="4479680595993307977">
+              <node role="statement" roleId="tpee.1068581517665" type="tpee.LocalVariableDeclarationStatement" typeId="tpee.1068581242864" id="4479680595993307976" nodeInfo="nn">
+                <node role="localVariableDeclaration" roleId="tpee.1068581242865" type="tpee.LocalVariableDeclaration" typeId="tpee.1068581242863" id="4479680595993307977" nodeInfo="nr">
                   <property name="name" nameId="tpck.1169194664001" value="langs" />
-                  <node role="type" roleId="tpee.5680397130376446158" type="tpee.ArrayType" typeId="tpee.1070534760951" id="4479680595993307978">
-                    <node role="componentType" roleId="tpee.1070534760952" type="tpee.ClassifierType" typeId="tpee.1107535904670" id="4479680595993307979">
+                  <node role="type" roleId="tpee.5680397130376446158" type="tpee.ArrayType" typeId="tpee.1070534760951" id="4479680595993307978" nodeInfo="in">
+                    <node role="componentType" roleId="tpee.1070534760952" type="tpee.ClassifierType" typeId="tpee.1107535904670" id="4479680595993307979" nodeInfo="in">
                       <link role="classifier" roleId="tpee.1107535924139" targetNodeId="cu2c.~Language" resolveInfo="Language" />
                     </node>
                   </node>
-                  <node role="initializer" roleId="tpee.1068431790190" type="tpee.GenericNewExpression" typeId="tpee.1145552977093" id="4479680595993333498">
-                    <node role="creator" roleId="tpee.1145553007750" type="tpee.ArrayCreatorWithInitializer" typeId="tpee.1154542696413" id="4479680595993353582">
-                      <node role="initValue" roleId="tpee.1154542803372" type="tp25.LanguageReferenceExpression" typeId="tp25.4040588429969069898" id="5336086527852460667">
+                  <node role="initializer" roleId="tpee.1068431790190" type="tpee.GenericNewExpression" typeId="tpee.1145552977093" id="4479680595993333498" nodeInfo="nn">
+                    <node role="creator" roleId="tpee.1145553007750" type="tpee.ArrayCreatorWithInitializer" typeId="tpee.1154542696413" id="4479680595993353582" nodeInfo="nn">
+                      <node role="initValue" roleId="tpee.1154542803372" type="tp25.LanguageReferenceExpression" typeId="tp25.4040588429969069898" id="5336086527852460667" nodeInfo="nn">
                         <property name="moduleId" nameId="tp25.4040588429969021683" value="de1ad86d-6e50-4a02-b306-d4d17f64c375" />
                       </node>
-                      <node role="initValue" roleId="tpee.1154542803372" type="tp25.LanguageReferenceExpression" typeId="tp25.4040588429969069898" id="5336086527852527267">
+                      <node role="initValue" roleId="tpee.1154542803372" type="tp25.LanguageReferenceExpression" typeId="tp25.4040588429969069898" id="5336086527852527267" nodeInfo="nn">
                         <property name="moduleId" nameId="tp25.4040588429969021683" value="1a8554c4-eb84-43ba-8c34-6f0d90c6e75a" />
                       </node>
-                      <node role="initValue" roleId="tpee.1154542803372" type="tp25.LanguageReferenceExpression" typeId="tp25.4040588429969069898" id="5336086527852690447">
+                      <node role="initValue" roleId="tpee.1154542803372" type="tp25.LanguageReferenceExpression" typeId="tp25.4040588429969069898" id="5336086527852690447" nodeInfo="nn">
                         <property name="moduleId" nameId="tp25.4040588429969021683" value="f3061a53-9226-4cc5-a443-f952ceaf5816" />
                       </node>
-                      <node role="componentType" roleId="tpee.1154542793668" type="tpee.ClassifierType" typeId="tpee.1107535904670" id="4479680595993333479">
+                      <node role="componentType" roleId="tpee.1154542793668" type="tpee.ClassifierType" typeId="tpee.1107535904670" id="4479680595993333479" nodeInfo="in">
                         <link role="classifier" roleId="tpee.1107535924139" targetNodeId="cu2c.~Language" resolveInfo="Language" />
->>>>>>> 48d00aef
-                      </node>
-                    </node>
-                  </node>
-                </node>
-              </node>
-<<<<<<< HEAD
-              <node role="statement" roleId="tpee.1068581517665" type="tpee.ExpressionStatement" typeId="tpee.1068580123155" id="5336086527852690442" nodeInfo="nn">
-                <node role="expression" roleId="tpee.1068580123156" type="tpee.DotExpression" typeId="tpee.1197027756228" id="5336086527852690443" nodeInfo="nn">
-                  <node role="operation" roleId="tpee.1197027833540" type="tpee.InstanceMethodCallOperation" typeId="tpee.1202948039474" id="5336086527852690444" nodeInfo="nn">
-                    <link role="baseMethodDeclaration" roleId="tpee.1068499141037" targetNodeId="cu2c.~SModelInternal%daddLanguage(org%djetbrains%dmps%dopenapi%dmodule%dSModuleReference)%cvoid" resolveInfo="addLanguage" />
-                    <node role="actualArgument" roleId="tpee.1068499141038" type="tp25.CheckedModuleReference" typeId="tp25.4357968816427488499" id="6955116391927714260" nodeInfo="nn">
-                      <property name="moduleId" nameId="tp25.4357968816427488500" value="f3061a53-9226-4cc5-a443-f952ceaf5816(jetbrains.mps.baseLanguage)" />
-                    </node>
-                  </node>
-                  <node role="operand" roleId="tpee.1197027771414" type="tpee.ParenthesizedExpression" typeId="tpee.1079359253375" id="5336086527852690448" nodeInfo="nn">
-                    <node role="expression" roleId="tpee.1079359253376" type="tpee.CastExpression" typeId="tpee.1070534934090" id="5336086527852690449" nodeInfo="nn">
-                      <node role="expression" roleId="tpee.1070534934092" type="tp25.SemanticDowncastExpression" typeId="tp25.1145404486709" id="5336086527852690450" nodeInfo="nn">
-                        <node role="leftExpression" roleId="tp25.1145404616321" type="tpee.VariableReference" typeId="tpee.1068498886296" id="5336086527852690451" nodeInfo="nn">
-                          <link role="variableDeclaration" roleId="tpee.1068581517664" targetNodeId="1187329276712523465" resolveInfo="myModel" />
-                        </node>
-                      </node>
-                      <node role="type" roleId="tpee.1070534934091" type="tpee.ClassifierType" typeId="tpee.1107535904670" id="5336086527852690452" nodeInfo="in">
-                        <link role="classifier" roleId="tpee.1107535924139" targetNodeId="cu2c.~SModelInternal" resolveInfo="SModelInternal" />
-=======
-              <node role="statement" roleId="tpee.1068581517665" type="tp2q.ForEachStatement" typeId="tp2q.1153943597977" id="4479680595993512215">
-                <node role="variable" roleId="tp2q.1153944400369" type="tp2q.ForEachVariable" typeId="tp2q.1153944193378" id="4479680595993512217">
+                      </node>
+                    </node>
+                  </node>
+                </node>
+              </node>
+              <node role="statement" roleId="tpee.1068581517665" type="tp2q.ForEachStatement" typeId="tp2q.1153943597977" id="4479680595993512215" nodeInfo="nn">
+                <node role="variable" roleId="tp2q.1153944400369" type="tp2q.ForEachVariable" typeId="tp2q.1153944193378" id="4479680595993512217" nodeInfo="nr">
                   <property name="name" nameId="tpck.1169194664001" value="l" />
                 </node>
-                <node role="inputSequence" roleId="tp2q.1153944424730" type="tpee.VariableReference" typeId="tpee.1068498886296" id="4479680595993529823">
-                  <link role="variableDeclaration" roleId="tpee.1068581517664" targetNodeId="4479680595993307977" resolveInfo="langs" />
-                </node>
-                <node role="body" roleId="tpee.1154032183016" type="tpee.StatementList" typeId="tpee.1068580123136" id="4479680595993512221">
-                  <node role="statement" roleId="tpee.1068581517665" type="tpee.ExpressionStatement" typeId="tpee.1068580123155" id="5336086527852423241">
-                    <node role="expression" roleId="tpee.1068580123156" type="tpee.DotExpression" typeId="tpee.1197027756228" id="5336086527852430315">
-                      <node role="operation" roleId="tpee.1197027833540" type="tpee.InstanceMethodCallOperation" typeId="tpee.1202948039474" id="5336086527852454596">
+                <node role="inputSequence" roleId="tp2q.1153944424730" type="tpee.VariableReference" typeId="tpee.1068498886296" id="4479680595993529823" nodeInfo="nn">
+                  <link role="variableDeclaration" roleId="tpee.1068581517664" targetNodeId="mq7u.4479680595993307977" resolveInfo="langs" />
+                </node>
+                <node role="body" roleId="tpee.1154032183016" type="tpee.StatementList" typeId="tpee.1068580123136" id="4479680595993512221" nodeInfo="sn">
+                  <node role="statement" roleId="tpee.1068581517665" type="tpee.ExpressionStatement" typeId="tpee.1068580123155" id="5336086527852423241" nodeInfo="nn">
+                    <node role="expression" roleId="tpee.1068580123156" type="tpee.DotExpression" typeId="tpee.1197027756228" id="5336086527852430315" nodeInfo="nn">
+                      <node role="operation" roleId="tpee.1197027833540" type="tpee.InstanceMethodCallOperation" typeId="tpee.1202948039474" id="5336086527852454596" nodeInfo="nn">
                         <link role="baseMethodDeclaration" roleId="tpee.1068499141037" targetNodeId="cu2c.~SModelInternal%daddLanguage(org%djetbrains%dmps%dopenapi%dmodule%dSModuleReference)%cvoid" resolveInfo="addLanguage" />
-                        <node role="actualArgument" roleId="tpee.1068499141038" type="tpee.DotExpression" typeId="tpee.1197027756228" id="5336086527852488273">
-                          <node role="operation" roleId="tpee.1197027833540" type="tpee.InstanceMethodCallOperation" typeId="tpee.1202948039474" id="5336086527852506363">
+                        <node role="actualArgument" roleId="tpee.1068499141038" type="tpee.DotExpression" typeId="tpee.1197027756228" id="5336086527852488273" nodeInfo="nn">
+                          <node role="operation" roleId="tpee.1197027833540" type="tpee.InstanceMethodCallOperation" typeId="tpee.1202948039474" id="5336086527852506363" nodeInfo="nn">
                             <link role="baseMethodDeclaration" roleId="tpee.1068499141037" targetNodeId="vsqj.~AbstractModule%dgetModuleReference()%corg%djetbrains%dmps%dopenapi%dmodule%dSModuleReference" resolveInfo="getModuleReference" />
                           </node>
-                          <node role="operand" roleId="tpee.1197027771414" type="tp2q.ForEachVariableReference" typeId="tp2q.1153944233411" id="4479680595993601763">
-                            <link role="variable" roleId="tp2q.1153944258490" targetNodeId="4479680595993512217" resolveInfo="l" />
-                          </node>
-                        </node>
-                      </node>
-                      <node role="operand" roleId="tpee.1197027771414" type="tpee.ParenthesizedExpression" typeId="tpee.1079359253375" id="5336086527852437764">
-                        <node role="expression" roleId="tpee.1079359253376" type="tpee.CastExpression" typeId="tpee.1070534934090" id="5336086527852437765">
-                          <node role="expression" roleId="tpee.1070534934092" type="tp25.SemanticDowncastExpression" typeId="tp25.1145404486709" id="5336086527852520631">
-                            <node role="leftExpression" roleId="tp25.1145404616321" type="tpee.VariableReference" typeId="tpee.1068498886296" id="5336086527852437763">
-                              <link role="variableDeclaration" roleId="tpee.1068581517664" targetNodeId="1187329276712523465" resolveInfo="myModel" />
+                          <node role="operand" roleId="tpee.1197027771414" type="tp2q.ForEachVariableReference" typeId="tp2q.1153944233411" id="4479680595993601763" nodeInfo="nn">
+                            <link role="variable" roleId="tp2q.1153944258490" targetNodeId="mq7u.4479680595993512217" resolveInfo="l" />
+                          </node>
+                        </node>
+                      </node>
+                      <node role="operand" roleId="tpee.1197027771414" type="tpee.ParenthesizedExpression" typeId="tpee.1079359253375" id="5336086527852437764" nodeInfo="nn">
+                        <node role="expression" roleId="tpee.1079359253376" type="tpee.CastExpression" typeId="tpee.1070534934090" id="5336086527852437765" nodeInfo="nn">
+                          <node role="expression" roleId="tpee.1070534934092" type="tp25.SemanticDowncastExpression" typeId="tp25.1145404486709" id="5336086527852520631" nodeInfo="nn">
+                            <node role="leftExpression" roleId="tp25.1145404616321" type="tpee.VariableReference" typeId="tpee.1068498886296" id="5336086527852437763" nodeInfo="nn">
+                              <link role="variableDeclaration" roleId="tpee.1068581517664" targetNodeId="mq7u.1187329276712523465" resolveInfo="myModel" />
                             </node>
                           </node>
-                          <node role="type" roleId="tpee.1070534934091" type="tpee.ClassifierType" typeId="tpee.1107535904670" id="5336086527852444406">
+                          <node role="type" roleId="tpee.1070534934091" type="tpee.ClassifierType" typeId="tpee.1107535904670" id="5336086527852444406" nodeInfo="in">
                             <link role="classifier" roleId="tpee.1107535924139" targetNodeId="cu2c.~SModelInternal" resolveInfo="SModelInternal" />
                           </node>
                         </node>
                       </node>
                     </node>
                   </node>
-                  <node role="statement" roleId="tpee.1068581517665" type="tpee.ExpressionStatement" typeId="tpee.1068580123155" id="4479680595993601791">
-                    <node role="expression" roleId="tpee.1068580123156" type="tpee.DotExpression" typeId="tpee.1197027756228" id="4479680595993663470">
-                      <node role="operand" roleId="tpee.1197027771414" type="tpee.ParenthesizedExpression" typeId="tpee.1079359253375" id="4479680595993693114">
-                        <node role="expression" roleId="tpee.1079359253376" type="tpee.CastExpression" typeId="tpee.1070534934090" id="4479680595993693115">
-                          <node role="expression" roleId="tpee.1070534934092" type="tpee.DotExpression" typeId="tpee.1197027756228" id="4479680595993693110">
-                            <node role="operand" roleId="tpee.1197027771414" type="tp25.SemanticDowncastExpression" typeId="tp25.1145404486709" id="4479680595993693111">
-                              <node role="leftExpression" roleId="tp25.1145404616321" type="tpee.VariableReference" typeId="tpee.1068498886296" id="4479680595993693112">
-                                <link role="variableDeclaration" roleId="tpee.1068581517664" targetNodeId="1187329276712523465" resolveInfo="myModel" />
+                  <node role="statement" roleId="tpee.1068581517665" type="tpee.ExpressionStatement" typeId="tpee.1068580123155" id="4479680595993601791" nodeInfo="nn">
+                    <node role="expression" roleId="tpee.1068580123156" type="tpee.DotExpression" typeId="tpee.1197027756228" id="4479680595993663470" nodeInfo="nn">
+                      <node role="operand" roleId="tpee.1197027771414" type="tpee.ParenthesizedExpression" typeId="tpee.1079359253375" id="4479680595993693114" nodeInfo="nn">
+                        <node role="expression" roleId="tpee.1079359253376" type="tpee.CastExpression" typeId="tpee.1070534934090" id="4479680595993693115" nodeInfo="nn">
+                          <node role="expression" roleId="tpee.1070534934092" type="tpee.DotExpression" typeId="tpee.1197027756228" id="4479680595993693110" nodeInfo="nn">
+                            <node role="operand" roleId="tpee.1197027771414" type="tp25.SemanticDowncastExpression" typeId="tp25.1145404486709" id="4479680595993693111" nodeInfo="nn">
+                              <node role="leftExpression" roleId="tp25.1145404616321" type="tpee.VariableReference" typeId="tpee.1068498886296" id="4479680595993693112" nodeInfo="nn">
+                                <link role="variableDeclaration" roleId="tpee.1068581517664" targetNodeId="mq7u.1187329276712523465" resolveInfo="myModel" />
                               </node>
                             </node>
-                            <node role="operation" roleId="tpee.1197027833540" type="tpee.InstanceMethodCallOperation" typeId="tpee.1202948039474" id="4479680595993693113">
+                            <node role="operation" roleId="tpee.1197027833540" type="tpee.InstanceMethodCallOperation" typeId="tpee.1202948039474" id="4479680595993693113" nodeInfo="nn">
                               <link role="baseMethodDeclaration" roleId="tpee.1068499141037" targetNodeId="ec5l.~SModel%dgetModule()%corg%djetbrains%dmps%dopenapi%dmodule%dSModule" resolveInfo="getModule" />
                             </node>
                           </node>
-                          <node role="type" roleId="tpee.1070534934091" type="tpee.ClassifierType" typeId="tpee.1107535904670" id="4479680595993712013">
+                          <node role="type" roleId="tpee.1070534934091" type="tpee.ClassifierType" typeId="tpee.1107535904670" id="4479680595993712013" nodeInfo="in">
                             <link role="classifier" roleId="tpee.1107535924139" targetNodeId="vsqj.~AbstractModule" resolveInfo="AbstractModule" />
                           </node>
                         </node>
                       </node>
-                      <node role="operation" roleId="tpee.1197027833540" type="tpee.InstanceMethodCallOperation" typeId="tpee.1202948039474" id="4479680595993673833">
+                      <node role="operation" roleId="tpee.1197027833540" type="tpee.InstanceMethodCallOperation" typeId="tpee.1202948039474" id="4479680595993673833" nodeInfo="nn">
                         <link role="baseMethodDeclaration" roleId="tpee.1068499141037" targetNodeId="vsqj.~AbstractModule%daddUsedLanguage(org%djetbrains%dmps%dopenapi%dmodule%dSModuleReference)%cvoid" resolveInfo="addUsedLanguage" />
-                        <node role="actualArgument" roleId="tpee.1068499141038" type="tpee.DotExpression" typeId="tpee.1197027756228" id="4479680595993748884">
-                          <node role="operand" roleId="tpee.1197027771414" type="tp2q.ForEachVariableReference" typeId="tp2q.1153944233411" id="4479680595993747749">
-                            <link role="variable" roleId="tp2q.1153944258490" targetNodeId="4479680595993512217" resolveInfo="l" />
-                          </node>
-                          <node role="operation" roleId="tpee.1197027833540" type="tpee.InstanceMethodCallOperation" typeId="tpee.1202948039474" id="4479680595993779656">
+                        <node role="actualArgument" roleId="tpee.1068499141038" type="tpee.DotExpression" typeId="tpee.1197027756228" id="4479680595993748884" nodeInfo="nn">
+                          <node role="operand" roleId="tpee.1197027771414" type="tp2q.ForEachVariableReference" typeId="tp2q.1153944233411" id="4479680595993747749" nodeInfo="nn">
+                            <link role="variable" roleId="tp2q.1153944258490" targetNodeId="mq7u.4479680595993512217" resolveInfo="l" />
+                          </node>
+                          <node role="operation" roleId="tpee.1197027833540" type="tpee.InstanceMethodCallOperation" typeId="tpee.1202948039474" id="4479680595993779656" nodeInfo="nn">
                             <link role="baseMethodDeclaration" roleId="tpee.1068499141037" targetNodeId="vsqj.~AbstractModule%dgetModuleReference()%corg%djetbrains%dmps%dopenapi%dmodule%dSModuleReference" resolveInfo="getModuleReference" />
                           </node>
                         </node>
->>>>>>> 48d00aef
                       </node>
                     </node>
                   </node>
@@ -1037,15 +976,9 @@
                   <node role="rValue" roleId="tpee.1068498886297" type="tpee.DotExpression" typeId="tpee.1197027756228" id="2505439483539396587" nodeInfo="nn">
                     <node role="operation" roleId="tpee.1197027833540" type="tpee.InstanceMethodCallOperation" typeId="tpee.1202948039474" id="2505439483539412355" nodeInfo="nn">
                       <link role="baseMethodDeclaration" roleId="tpee.1068499141037" targetNodeId="tpy3.~TemporaryModels%dcreate(boolean,jetbrains%dmps%dsmodel%dtempmodel%dTempModuleOptions)%corg%djetbrains%dmps%dopenapi%dmodel%dSModel" resolveInfo="create" />
-<<<<<<< HEAD
                       <node role="actualArgument" roleId="tpee.1068499141038" type="tpee.BooleanConstant" typeId="tpee.1068580123137" id="2505439483539425387" nodeInfo="nn" />
-                      <node role="actualArgument" roleId="tpee.1068499141038" type="tpee.StaticMethodCall" typeId="tpee.1081236700937" id="2505439483539489540" nodeInfo="nn">
-                        <link role="baseMethodDeclaration" roleId="tpee.1068499141037" targetNodeId="tpy3.~TempModuleOptions%dforDefaultModule()%cjetbrains%dmps%dsmodel%dtempmodel%dTempModuleOptions" resolveInfo="forDefaultModule" />
-=======
-                      <node role="actualArgument" roleId="tpee.1068499141038" type="tpee.BooleanConstant" typeId="tpee.1068580123137" id="2505439483539425387" />
-                      <node role="actualArgument" roleId="tpee.1068499141038" type="tpee.StaticMethodCall" typeId="tpee.1081236700937" id="4479680595993816296">
+                      <node role="actualArgument" roleId="tpee.1068499141038" type="tpee.StaticMethodCall" typeId="tpee.1081236700937" id="4479680595993816296" nodeInfo="nn">
                         <link role="baseMethodDeclaration" roleId="tpee.1068499141037" targetNodeId="tpy3.~TempModuleOptions%dforDefaultModuleWithSourceAndClassesGen()%cjetbrains%dmps%dsmodel%dtempmodel%dTempModuleOptions" resolveInfo="forDefaultModuleWithSourceAndClassesGen" />
->>>>>>> 48d00aef
                         <link role="classConcept" roleId="tpee.1144433194310" targetNodeId="tpy3.~TempModuleOptions" resolveInfo="TempModuleOptions" />
                       </node>
                     </node>
